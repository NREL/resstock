!- NOTE: Auto-generated from /test/osw_files/MF_8units_1story_SL_Denver_ExteriorCorridor.osw

OS:Version,
<<<<<<< HEAD
  {9ee50265-7172-4ca1-86b5-14c646d84dab}, !- Handle
  2.9.0;                                  !- Version Identifier

OS:SimulationControl,
  {3a015d01-6a46-4707-8c74-6f593674df1c}, !- Handle
=======
  {e943e25a-a11c-44eb-8562-de4a56870db0}, !- Handle
  2.9.0;                                  !- Version Identifier

OS:SimulationControl,
  {a204e4dc-306a-4a53-9c44-acf7ecefc42d}, !- Handle
>>>>>>> 53a99c71
  ,                                       !- Do Zone Sizing Calculation
  ,                                       !- Do System Sizing Calculation
  ,                                       !- Do Plant Sizing Calculation
  No;                                     !- Run Simulation for Sizing Periods

OS:Timestep,
<<<<<<< HEAD
  {104705a4-f5ce-49e6-87d1-1712b8d3245c}, !- Handle
  6;                                      !- Number of Timesteps per Hour

OS:ShadowCalculation,
  {864c4717-ca8c-46e8-a372-3cd6c545a5e3}, !- Handle
=======
  {f852bd95-7c38-4040-b733-f1e5d1517822}, !- Handle
  6;                                      !- Number of Timesteps per Hour

OS:ShadowCalculation,
  {dcc73b86-3cd0-47d0-b086-b6294e1210e1}, !- Handle
>>>>>>> 53a99c71
  20,                                     !- Calculation Frequency
  200;                                    !- Maximum Figures in Shadow Overlap Calculations

OS:SurfaceConvectionAlgorithm:Outside,
<<<<<<< HEAD
  {a5535543-f89b-4797-bf7f-6759ff1c1138}, !- Handle
  DOE-2;                                  !- Algorithm

OS:SurfaceConvectionAlgorithm:Inside,
  {195a8936-fe52-4d07-8dd9-706fc4fcc10a}, !- Handle
  TARP;                                   !- Algorithm

OS:ZoneCapacitanceMultiplier:ResearchSpecial,
  {8bc85eff-d113-4cf3-b097-99506230d7a3}, !- Handle
=======
  {5094d105-8d2f-4ad0-aca3-80f523fdbb6a}, !- Handle
  DOE-2;                                  !- Algorithm

OS:SurfaceConvectionAlgorithm:Inside,
  {757b2cb1-81c6-4392-8cde-41250bfe9eea}, !- Handle
  TARP;                                   !- Algorithm

OS:ZoneCapacitanceMultiplier:ResearchSpecial,
  {802151a9-368e-41e3-bd1a-30321b4cc724}, !- Handle
>>>>>>> 53a99c71
  ,                                       !- Temperature Capacity Multiplier
  15,                                     !- Humidity Capacity Multiplier
  ;                                       !- Carbon Dioxide Capacity Multiplier

OS:RunPeriod,
<<<<<<< HEAD
  {66b21da9-3381-4e57-9b81-dedf3c94bda0}, !- Handle
=======
  {31e0c8a4-21e9-4d7a-887c-2de73c01dd33}, !- Handle
>>>>>>> 53a99c71
  Run Period 1,                           !- Name
  1,                                      !- Begin Month
  1,                                      !- Begin Day of Month
  12,                                     !- End Month
  31,                                     !- End Day of Month
  ,                                       !- Use Weather File Holidays and Special Days
  ,                                       !- Use Weather File Daylight Saving Period
  ,                                       !- Apply Weekend Holiday Rule
  ,                                       !- Use Weather File Rain Indicators
  ,                                       !- Use Weather File Snow Indicators
  ;                                       !- Number of Times Runperiod to be Repeated

OS:YearDescription,
<<<<<<< HEAD
  {6b1b1d4d-be76-423d-a470-95679a799675}, !- Handle
=======
  {6bb37b51-d131-46c4-bda4-48e57d1d9975}, !- Handle
>>>>>>> 53a99c71
  2007,                                   !- Calendar Year
  ,                                       !- Day of Week for Start Day
  ;                                       !- Is Leap Year

OS:WeatherFile,
<<<<<<< HEAD
  {dc565d2e-78c3-41a6-96a9-37b861d24af1}, !- Handle
=======
  {8378dea0-8024-4ff3-b940-7d2893da622e}, !- Handle
>>>>>>> 53a99c71
  Denver Intl Ap,                         !- City
  CO,                                     !- State Province Region
  USA,                                    !- Country
  TMY3,                                   !- Data Source
  725650,                                 !- WMO Number
  39.83,                                  !- Latitude {deg}
  -104.65,                                !- Longitude {deg}
  -7,                                     !- Time Zone {hr}
  1650,                                   !- Elevation {m}
  file:../weather/USA_CO_Denver.Intl.AP.725650_TMY3.epw, !- Url
  E23378AA;                               !- Checksum

OS:AdditionalProperties,
<<<<<<< HEAD
  {3c95c82c-f625-4eee-888d-27b04353ec6f}, !- Handle
  {dc565d2e-78c3-41a6-96a9-37b861d24af1}, !- Object Name
=======
  {4e69e63a-025f-44c8-b77f-d4734637a654}, !- Handle
  {8378dea0-8024-4ff3-b940-7d2893da622e}, !- Object Name
>>>>>>> 53a99c71
  EPWHeaderCity,                          !- Feature Name 1
  String,                                 !- Feature Data Type 1
  Denver Intl Ap,                         !- Feature Value 1
  EPWHeaderState,                         !- Feature Name 2
  String,                                 !- Feature Data Type 2
  CO,                                     !- Feature Value 2
  EPWHeaderCountry,                       !- Feature Name 3
  String,                                 !- Feature Data Type 3
  USA,                                    !- Feature Value 3
  EPWHeaderDataSource,                    !- Feature Name 4
  String,                                 !- Feature Data Type 4
  TMY3,                                   !- Feature Value 4
  EPWHeaderStation,                       !- Feature Name 5
  String,                                 !- Feature Data Type 5
  725650,                                 !- Feature Value 5
  EPWHeaderLatitude,                      !- Feature Name 6
  Double,                                 !- Feature Data Type 6
  39.829999999999998,                     !- Feature Value 6
  EPWHeaderLongitude,                     !- Feature Name 7
  Double,                                 !- Feature Data Type 7
  -104.65000000000001,                    !- Feature Value 7
  EPWHeaderTimezone,                      !- Feature Name 8
  Double,                                 !- Feature Data Type 8
  -7,                                     !- Feature Value 8
  EPWHeaderAltitude,                      !- Feature Name 9
  Double,                                 !- Feature Data Type 9
  5413.3858267716532,                     !- Feature Value 9
  EPWHeaderLocalPressure,                 !- Feature Name 10
  Double,                                 !- Feature Data Type 10
  0.81937567683596546,                    !- Feature Value 10
  EPWHeaderRecordsPerHour,                !- Feature Name 11
  Double,                                 !- Feature Data Type 11
  0,                                      !- Feature Value 11
  EPWDataAnnualAvgDrybulb,                !- Feature Name 12
  Double,                                 !- Feature Data Type 12
  51.575616438356228,                     !- Feature Value 12
  EPWDataAnnualMinDrybulb,                !- Feature Name 13
  Double,                                 !- Feature Data Type 13
  -2.9200000000000017,                    !- Feature Value 13
  EPWDataAnnualMaxDrybulb,                !- Feature Name 14
  Double,                                 !- Feature Data Type 14
  104,                                    !- Feature Value 14
  EPWDataCDD50F,                          !- Feature Name 15
  Double,                                 !- Feature Data Type 15
  3072.2925000000005,                     !- Feature Value 15
  EPWDataCDD65F,                          !- Feature Name 16
  Double,                                 !- Feature Data Type 16
  883.62000000000035,                     !- Feature Value 16
  EPWDataHDD50F,                          !- Feature Name 17
  Double,                                 !- Feature Data Type 17
  2497.1925000000001,                     !- Feature Value 17
  EPWDataHDD65F,                          !- Feature Name 18
  Double,                                 !- Feature Data Type 18
  5783.5200000000013,                     !- Feature Value 18
  EPWDataAnnualAvgWindspeed,              !- Feature Name 19
  Double,                                 !- Feature Data Type 19
  3.9165296803649667,                     !- Feature Value 19
  EPWDataMonthlyAvgDrybulbs,              !- Feature Name 20
  String,                                 !- Feature Data Type 20
  33.4191935483871&#4431.90142857142857&#4443.02620967741937&#4442.48624999999999&#4459.877741935483854&#4473.57574999999997&#4472.07975806451608&#4472.70008064516134&#4466.49200000000006&#4450.079112903225806&#4437.218250000000005&#4434.582177419354835, !- Feature Value 20
  EPWDataGroundMonthlyTemps,              !- Feature Name 21
  String,                                 !- Feature Data Type 21
  44.08306285945173&#4440.89570904991865&#4440.64045432632048&#4442.153016571250646&#4448.225111118704206&#4454.268919273837525&#4459.508577937551024&#4462.82777283423508&#4463.10975667174995&#4460.41014950381947&#4455.304105212311526&#4449.445696474514364, !- Feature Value 21
  EPWDataWSF,                             !- Feature Name 22
  Double,                                 !- Feature Data Type 22
  0.58999999999999997,                    !- Feature Value 22
  EPWDataMonthlyAvgDailyHighDrybulbs,     !- Feature Name 23
  String,                                 !- Feature Data Type 23
  47.41032258064516&#4446.58642857142857&#4455.15032258064517&#4453.708&#4472.80193548387098&#4488.67600000000002&#4486.1858064516129&#4485.87225806451613&#4482.082&#4463.18064516129033&#4448.73400000000001&#4448.87935483870968, !- Feature Value 23
  EPWDataMonthlyAvgDailyLowDrybulbs,      !- Feature Name 24
  String,                                 !- Feature Data Type 24
  19.347741935483874&#4419.856428571428573&#4430.316129032258065&#4431.112&#4447.41612903225806&#4457.901999999999994&#4459.063870967741934&#4460.956774193548384&#4452.352000000000004&#4438.41612903225806&#4427.002000000000002&#4423.02903225806451, !- Feature Value 24
  EPWDesignHeatingDrybulb,                !- Feature Name 25
  Double,                                 !- Feature Data Type 25
  12.02,                                  !- Feature Value 25
  EPWDesignHeatingWindspeed,              !- Feature Name 26
  Double,                                 !- Feature Data Type 26
  2.8062500000000004,                     !- Feature Value 26
  EPWDesignCoolingDrybulb,                !- Feature Name 27
  Double,                                 !- Feature Data Type 27
  91.939999999999998,                     !- Feature Value 27
  EPWDesignCoolingWetbulb,                !- Feature Name 28
  Double,                                 !- Feature Data Type 28
  59.95131430195849,                      !- Feature Value 28
  EPWDesignCoolingHumidityRatio,          !- Feature Name 29
  Double,                                 !- Feature Data Type 29
  0.0059161086834698092,                  !- Feature Value 29
  EPWDesignCoolingWindspeed,              !- Feature Name 30
  Double,                                 !- Feature Data Type 30
  3.7999999999999989,                     !- Feature Value 30
  EPWDesignDailyTemperatureRange,         !- Feature Name 31
  Double,                                 !- Feature Data Type 31
  24.915483870967748,                     !- Feature Value 31
  EPWDesignDehumidDrybulb,                !- Feature Name 32
  Double,                                 !- Feature Data Type 32
  67.996785714285721,                     !- Feature Value 32
  EPWDesignDehumidHumidityRatio,          !- Feature Name 33
  Double,                                 !- Feature Data Type 33
  0.012133744170488724,                   !- Feature Value 33
  EPWDesignCoolingDirectNormal,           !- Feature Name 34
  Double,                                 !- Feature Data Type 34
  985,                                    !- Feature Value 34
  EPWDesignCoolingDiffuseHorizontal,      !- Feature Name 35
  Double,                                 !- Feature Data Type 35
  84;                                     !- Feature Value 35

OS:Site,
<<<<<<< HEAD
  {81e80102-792b-4e9a-80f0-afa58e87a99e}, !- Handle
=======
  {147780ac-8b54-47e4-9cc3-fa086a7b677b}, !- Handle
>>>>>>> 53a99c71
  Denver Intl Ap_CO_USA,                  !- Name
  39.83,                                  !- Latitude {deg}
  -104.65,                                !- Longitude {deg}
  -7,                                     !- Time Zone {hr}
  1650,                                   !- Elevation {m}
  ;                                       !- Terrain

OS:ClimateZones,
<<<<<<< HEAD
  {70e69604-e80a-45eb-ada5-81a24c70522a}, !- Handle
=======
  {1b45126a-dde3-4ce1-bce8-995c8e4dfe11}, !- Handle
>>>>>>> 53a99c71
  ,                                       !- Active Institution
  ,                                       !- Active Year
  ,                                       !- Climate Zone Institution Name 1
  ,                                       !- Climate Zone Document Name 1
  ,                                       !- Climate Zone Document Year 1
  ,                                       !- Climate Zone Value 1
  Building America,                       !- Climate Zone Institution Name 2
  ,                                       !- Climate Zone Document Name 2
  0,                                      !- Climate Zone Document Year 2
  Cold;                                   !- Climate Zone Value 2

OS:Site:WaterMainsTemperature,
<<<<<<< HEAD
  {65812ae0-c386-45a1-ac44-7a6b315d9e06}, !- Handle
=======
  {89d288ab-d8cb-42c8-9d82-8e4c036cd306}, !- Handle
>>>>>>> 53a99c71
  Correlation,                            !- Calculation Method
  ,                                       !- Temperature Schedule Name
  10.8753424657535,                       !- Annual Average Outdoor Air Temperature {C}
  23.1524007936508;                       !- Maximum Difference In Monthly Average Outdoor Air Temperatures {deltaC}

OS:RunPeriodControl:DaylightSavingTime,
<<<<<<< HEAD
  {ca029efa-e401-4a04-84be-7e6c1bb8a92d}, !- Handle
=======
  {2cbd8385-c0ae-436c-a5ee-6a34b00653ee}, !- Handle
>>>>>>> 53a99c71
  3/12,                                   !- Start Date
  11/5;                                   !- End Date

OS:Site:GroundTemperature:Deep,
<<<<<<< HEAD
  {264773a8-7bc6-4205-9b0a-bc484bb9f429}, !- Handle
=======
  {5c63003e-f42d-4030-90e6-21a96965af86}, !- Handle
>>>>>>> 53a99c71
  10.8753424657535,                       !- January Deep Ground Temperature {C}
  10.8753424657535,                       !- February Deep Ground Temperature {C}
  10.8753424657535,                       !- March Deep Ground Temperature {C}
  10.8753424657535,                       !- April Deep Ground Temperature {C}
  10.8753424657535,                       !- May Deep Ground Temperature {C}
  10.8753424657535,                       !- June Deep Ground Temperature {C}
  10.8753424657535,                       !- July Deep Ground Temperature {C}
  10.8753424657535,                       !- August Deep Ground Temperature {C}
  10.8753424657535,                       !- September Deep Ground Temperature {C}
  10.8753424657535,                       !- October Deep Ground Temperature {C}
  10.8753424657535,                       !- November Deep Ground Temperature {C}
  10.8753424657535;                       !- December Deep Ground Temperature {C}

OS:Building,
<<<<<<< HEAD
  {e924e75d-b19f-4ccf-b025-7fe8fb3ea669}, !- Handle
=======
  {c364ae4a-756d-40a5-ad20-af0b4c8983e3}, !- Handle
>>>>>>> 53a99c71
  Building 1,                             !- Name
  ,                                       !- Building Sector Type
  0,                                      !- North Axis {deg}
  ,                                       !- Nominal Floor to Floor Height {m}
  ,                                       !- Space Type Name
  ,                                       !- Default Construction Set Name
  ,                                       !- Default Schedule Set Name
  1,                                      !- Standards Number of Stories
  1,                                      !- Standards Number of Above Ground Stories
  ,                                       !- Standards Template
  multifamily,                            !- Standards Building Type
  8;                                      !- Standards Number of Living Units

OS:AdditionalProperties,
<<<<<<< HEAD
  {818c7cb7-841c-4a41-b975-3b4888a7c02a}, !- Handle
  {e924e75d-b19f-4ccf-b025-7fe8fb3ea669}, !- Object Name
=======
  {ee655581-5486-4935-aa44-11e7041df201}, !- Handle
  {c364ae4a-756d-40a5-ad20-af0b4c8983e3}, !- Object Name
>>>>>>> 53a99c71
  num_units,                              !- Feature Name 1
  Integer,                                !- Feature Data Type 1
  8,                                      !- Feature Value 1
  has_rear_units,                         !- Feature Name 2
  Boolean,                                !- Feature Data Type 2
  false,                                  !- Feature Value 2
  num_floors,                             !- Feature Name 3
  Integer,                                !- Feature Data Type 3
  1,                                      !- Feature Value 3
  horz_location,                          !- Feature Name 4
  String,                                 !- Feature Data Type 4
  Left,                                   !- Feature Value 4
  level,                                  !- Feature Name 5
  String,                                 !- Feature Data Type 5
  Bottom,                                 !- Feature Value 5
  found_type,                             !- Feature Name 6
  String,                                 !- Feature Data Type 6
  slab,                                   !- Feature Value 6
  corridor_width,                         !- Feature Name 7
  Double,                                 !- Feature Data Type 7
  3.048,                                  !- Feature Value 7
  corridor_position,                      !- Feature Name 8
  String,                                 !- Feature Data Type 8
  Single Exterior (Front);                !- Feature Value 8

OS:ThermalZone,
<<<<<<< HEAD
  {7b8ffc10-771e-4f4c-826c-f062d199612a}, !- Handle
=======
  {8dbab1be-50c3-4ac5-9f4e-eb1038d87581}, !- Handle
>>>>>>> 53a99c71
  living zone,                            !- Name
  ,                                       !- Multiplier
  ,                                       !- Ceiling Height {m}
  ,                                       !- Volume {m3}
  ,                                       !- Floor Area {m2}
  ,                                       !- Zone Inside Convection Algorithm
  ,                                       !- Zone Outside Convection Algorithm
  ,                                       !- Zone Conditioning Equipment List Name
<<<<<<< HEAD
  {9a94b6ce-3ac3-4ca3-beb9-d48c4f587739}, !- Zone Air Inlet Port List
  {a53c3fb3-52c0-4aad-9641-87816bbc512e}, !- Zone Air Exhaust Port List
  {e5c0d5e7-13ec-4485-8621-6a3919c5bfb8}, !- Zone Air Node Name
  {bd65c7ac-ef46-4514-ba4f-58d1949e8b58}, !- Zone Return Air Port List
=======
  {338d0e43-6abc-4de3-ad3f-af93526bd5fe}, !- Zone Air Inlet Port List
  {8dcaf49a-63df-4139-8f13-c730f1a481db}, !- Zone Air Exhaust Port List
  {538a71a3-e6ee-4ce7-9c74-44396802deb5}, !- Zone Air Node Name
  {52867492-96aa-4147-b01f-34c425c9fa1d}, !- Zone Return Air Port List
>>>>>>> 53a99c71
  ,                                       !- Primary Daylighting Control Name
  ,                                       !- Fraction of Zone Controlled by Primary Daylighting Control
  ,                                       !- Secondary Daylighting Control Name
  ,                                       !- Fraction of Zone Controlled by Secondary Daylighting Control
  ,                                       !- Illuminance Map Name
  ,                                       !- Group Rendering Name
  ,                                       !- Thermostat Name
  No;                                     !- Use Ideal Air Loads

OS:Node,
<<<<<<< HEAD
  {be9032d1-0720-43b3-b764-e8bc5a45a0d6}, !- Handle
  Node 1,                                 !- Name
  {e5c0d5e7-13ec-4485-8621-6a3919c5bfb8}, !- Inlet Port
  ;                                       !- Outlet Port

OS:Connection,
  {e5c0d5e7-13ec-4485-8621-6a3919c5bfb8}, !- Handle
  {99b1e56f-36d2-4057-a15d-a90d67fcaeee}, !- Name
  {7b8ffc10-771e-4f4c-826c-f062d199612a}, !- Source Object
  11,                                     !- Outlet Port
  {be9032d1-0720-43b3-b764-e8bc5a45a0d6}, !- Target Object
  2;                                      !- Inlet Port

OS:PortList,
  {9a94b6ce-3ac3-4ca3-beb9-d48c4f587739}, !- Handle
  {985d1754-8320-40a0-a162-95b551c25bcd}, !- Name
  {7b8ffc10-771e-4f4c-826c-f062d199612a}; !- HVAC Component

OS:PortList,
  {a53c3fb3-52c0-4aad-9641-87816bbc512e}, !- Handle
  {ecf706de-605d-4661-81ad-1abf14019588}, !- Name
  {7b8ffc10-771e-4f4c-826c-f062d199612a}; !- HVAC Component

OS:PortList,
  {bd65c7ac-ef46-4514-ba4f-58d1949e8b58}, !- Handle
  {8bc69bd9-9213-49cc-a126-dcacba9f0fa1}, !- Name
  {7b8ffc10-771e-4f4c-826c-f062d199612a}; !- HVAC Component

OS:Sizing:Zone,
  {1d855913-fcd4-4bbd-83b7-c415da503d22}, !- Handle
  {7b8ffc10-771e-4f4c-826c-f062d199612a}, !- Zone or ZoneList Name
=======
  {c35d38cb-0d40-48c2-885a-1f7cfcd98963}, !- Handle
  Node 1,                                 !- Name
  {538a71a3-e6ee-4ce7-9c74-44396802deb5}, !- Inlet Port
  ;                                       !- Outlet Port

OS:Connection,
  {538a71a3-e6ee-4ce7-9c74-44396802deb5}, !- Handle
  {56856da1-c6e7-4635-8248-726a7e8c178f}, !- Name
  {8dbab1be-50c3-4ac5-9f4e-eb1038d87581}, !- Source Object
  11,                                     !- Outlet Port
  {c35d38cb-0d40-48c2-885a-1f7cfcd98963}, !- Target Object
  2;                                      !- Inlet Port

OS:PortList,
  {338d0e43-6abc-4de3-ad3f-af93526bd5fe}, !- Handle
  {591ff3fb-d6f2-4975-825c-b78c81252303}, !- Name
  {8dbab1be-50c3-4ac5-9f4e-eb1038d87581}; !- HVAC Component

OS:PortList,
  {8dcaf49a-63df-4139-8f13-c730f1a481db}, !- Handle
  {360ac76a-88ba-4801-a272-885af88c2edb}, !- Name
  {8dbab1be-50c3-4ac5-9f4e-eb1038d87581}; !- HVAC Component

OS:PortList,
  {52867492-96aa-4147-b01f-34c425c9fa1d}, !- Handle
  {fe6e1f5a-3c47-4b2a-8295-6bd18bee9460}, !- Name
  {8dbab1be-50c3-4ac5-9f4e-eb1038d87581}; !- HVAC Component

OS:Sizing:Zone,
  {f9035dfd-107a-4674-b807-95a6eb45cf8b}, !- Handle
  {8dbab1be-50c3-4ac5-9f4e-eb1038d87581}, !- Zone or ZoneList Name
>>>>>>> 53a99c71
  SupplyAirTemperature,                   !- Zone Cooling Design Supply Air Temperature Input Method
  14,                                     !- Zone Cooling Design Supply Air Temperature {C}
  11.11,                                  !- Zone Cooling Design Supply Air Temperature Difference {deltaC}
  SupplyAirTemperature,                   !- Zone Heating Design Supply Air Temperature Input Method
  40,                                     !- Zone Heating Design Supply Air Temperature {C}
  11.11,                                  !- Zone Heating Design Supply Air Temperature Difference {deltaC}
  0.0085,                                 !- Zone Cooling Design Supply Air Humidity Ratio {kg-H2O/kg-air}
  0.008,                                  !- Zone Heating Design Supply Air Humidity Ratio {kg-H2O/kg-air}
  ,                                       !- Zone Heating Sizing Factor
  ,                                       !- Zone Cooling Sizing Factor
  DesignDay,                              !- Cooling Design Air Flow Method
  ,                                       !- Cooling Design Air Flow Rate {m3/s}
  ,                                       !- Cooling Minimum Air Flow per Zone Floor Area {m3/s-m2}
  ,                                       !- Cooling Minimum Air Flow {m3/s}
  ,                                       !- Cooling Minimum Air Flow Fraction
  DesignDay,                              !- Heating Design Air Flow Method
  ,                                       !- Heating Design Air Flow Rate {m3/s}
  ,                                       !- Heating Maximum Air Flow per Zone Floor Area {m3/s-m2}
  ,                                       !- Heating Maximum Air Flow {m3/s}
  ,                                       !- Heating Maximum Air Flow Fraction
  ,                                       !- Design Zone Air Distribution Effectiveness in Cooling Mode
  ,                                       !- Design Zone Air Distribution Effectiveness in Heating Mode
  No,                                     !- Account for Dedicated Outdoor Air System
  NeutralSupplyAir,                       !- Dedicated Outdoor Air System Control Strategy
  autosize,                               !- Dedicated Outdoor Air Low Setpoint Temperature for Design {C}
  autosize;                               !- Dedicated Outdoor Air High Setpoint Temperature for Design {C}

OS:ZoneHVAC:EquipmentList,
<<<<<<< HEAD
  {0400d504-6987-4ad4-83f1-aa36c86096be}, !- Handle
  Zone HVAC Equipment List 1,             !- Name
  {7b8ffc10-771e-4f4c-826c-f062d199612a}; !- Thermal Zone

OS:Space,
  {95c02cf8-3584-4485-9480-cac3a4e1b530}, !- Handle
  living space,                           !- Name
  {208462a6-30bb-4a7e-b758-1ea8d1fa8e94}, !- Space Type Name
=======
  {54f7a897-28a6-4eec-99f0-2cbae37513c3}, !- Handle
  Zone HVAC Equipment List 1,             !- Name
  {8dbab1be-50c3-4ac5-9f4e-eb1038d87581}; !- Thermal Zone

OS:Space,
  {2bce0f30-1cb2-4903-bd3e-71732eb9436d}, !- Handle
  living space,                           !- Name
  {579da529-4011-432f-8f91-8cfa0fdec77a}, !- Space Type Name
>>>>>>> 53a99c71
  ,                                       !- Default Construction Set Name
  ,                                       !- Default Schedule Set Name
  ,                                       !- Direction of Relative North {deg}
  ,                                       !- X Origin {m}
  ,                                       !- Y Origin {m}
  ,                                       !- Z Origin {m}
  ,                                       !- Building Story Name
<<<<<<< HEAD
  {7b8ffc10-771e-4f4c-826c-f062d199612a}, !- Thermal Zone Name
  ,                                       !- Part of Total Floor Area
  ,                                       !- Design Specification Outdoor Air Object Name
  {bce98d4c-3fb9-4ad0-ad7e-3da0bf6a55cb}; !- Building Unit Name

OS:Surface,
  {61b772eb-46d2-48c6-850a-98b2200b4601}, !- Handle
  Surface 1,                              !- Name
  Floor,                                  !- Surface Type
  ,                                       !- Construction Name
  {95c02cf8-3584-4485-9480-cac3a4e1b530}, !- Space Name
=======
  {8dbab1be-50c3-4ac5-9f4e-eb1038d87581}, !- Thermal Zone Name
  ,                                       !- Part of Total Floor Area
  ,                                       !- Design Specification Outdoor Air Object Name
  {cc59c9c7-7e8f-4ecb-b5f6-df351fc81216}; !- Building Unit Name

OS:Surface,
  {1b422376-368d-4d9c-a25c-7b10e144cc9f}, !- Handle
  Surface 1,                              !- Name
  Floor,                                  !- Surface Type
  ,                                       !- Construction Name
  {2bce0f30-1cb2-4903-bd3e-71732eb9436d}, !- Space Name
>>>>>>> 53a99c71
  Foundation,                             !- Outside Boundary Condition
  ,                                       !- Outside Boundary Condition Object
  NoSun,                                  !- Sun Exposure
  NoWind,                                 !- Wind Exposure
  ,                                       !- View Factor to Ground
  ,                                       !- Number of Vertices
  0, -12.9315688143396, 0,                !- X,Y,Z Vertex 1 {m}
  0, 0, 0,                                !- X,Y,Z Vertex 2 {m}
  6.46578440716979, 0, 0,                 !- X,Y,Z Vertex 3 {m}
  6.46578440716979, -12.9315688143396, 0; !- X,Y,Z Vertex 4 {m}

OS:Surface,
<<<<<<< HEAD
  {16993f75-6b0f-48fd-be47-4d2238b20995}, !- Handle
  Surface 2,                              !- Name
  Wall,                                   !- Surface Type
  ,                                       !- Construction Name
  {95c02cf8-3584-4485-9480-cac3a4e1b530}, !- Space Name
=======
  {b0bc6dc7-6811-4943-9731-1e494a226c47}, !- Handle
  Surface 2,                              !- Name
  Wall,                                   !- Surface Type
  ,                                       !- Construction Name
  {2bce0f30-1cb2-4903-bd3e-71732eb9436d}, !- Space Name
>>>>>>> 53a99c71
  Outdoors,                               !- Outside Boundary Condition
  ,                                       !- Outside Boundary Condition Object
  SunExposed,                             !- Sun Exposure
  WindExposed,                            !- Wind Exposure
  ,                                       !- View Factor to Ground
  ,                                       !- Number of Vertices
  0, 0, 2.4384,                           !- X,Y,Z Vertex 1 {m}
  0, 0, 0,                                !- X,Y,Z Vertex 2 {m}
  0, -12.9315688143396, 0,                !- X,Y,Z Vertex 3 {m}
  0, -12.9315688143396, 2.4384;           !- X,Y,Z Vertex 4 {m}

OS:Surface,
<<<<<<< HEAD
  {3181b152-2b5b-48f9-ad21-071cc465848d}, !- Handle
  Surface 3,                              !- Name
  Wall,                                   !- Surface Type
  ,                                       !- Construction Name
  {95c02cf8-3584-4485-9480-cac3a4e1b530}, !- Space Name
=======
  {4b1fd5dd-8f28-487a-b704-779ea6308823}, !- Handle
  Surface 3,                              !- Name
  Wall,                                   !- Surface Type
  ,                                       !- Construction Name
  {2bce0f30-1cb2-4903-bd3e-71732eb9436d}, !- Space Name
>>>>>>> 53a99c71
  Outdoors,                               !- Outside Boundary Condition
  ,                                       !- Outside Boundary Condition Object
  SunExposed,                             !- Sun Exposure
  WindExposed,                            !- Wind Exposure
  ,                                       !- View Factor to Ground
  ,                                       !- Number of Vertices
  6.46578440716979, 0, 2.4384,            !- X,Y,Z Vertex 1 {m}
  6.46578440716979, 0, 0,                 !- X,Y,Z Vertex 2 {m}
  0, 0, 0,                                !- X,Y,Z Vertex 3 {m}
  0, 0, 2.4384;                           !- X,Y,Z Vertex 4 {m}

OS:Surface,
<<<<<<< HEAD
  {ecffdbd1-715a-43d7-b1c0-ab4f4b1ceabf}, !- Handle
  Surface 4,                              !- Name
  Wall,                                   !- Surface Type
  ,                                       !- Construction Name
  {95c02cf8-3584-4485-9480-cac3a4e1b530}, !- Space Name
=======
  {08030c3d-a34b-40a7-b6f3-c55408b196f6}, !- Handle
  Surface 4,                              !- Name
  Wall,                                   !- Surface Type
  ,                                       !- Construction Name
  {2bce0f30-1cb2-4903-bd3e-71732eb9436d}, !- Space Name
>>>>>>> 53a99c71
  Adiabatic,                              !- Outside Boundary Condition
  ,                                       !- Outside Boundary Condition Object
  NoSun,                                  !- Sun Exposure
  NoWind,                                 !- Wind Exposure
  ,                                       !- View Factor to Ground
  ,                                       !- Number of Vertices
  6.46578440716979, -12.9315688143396, 2.4384, !- X,Y,Z Vertex 1 {m}
  6.46578440716979, -12.9315688143396, 0, !- X,Y,Z Vertex 2 {m}
  6.46578440716979, 0, 0,                 !- X,Y,Z Vertex 3 {m}
  6.46578440716979, 0, 2.4384;            !- X,Y,Z Vertex 4 {m}

OS:Surface,
<<<<<<< HEAD
  {12090e83-1546-446d-8eb9-8c20e0153bfc}, !- Handle
  Surface 5,                              !- Name
  Wall,                                   !- Surface Type
  ,                                       !- Construction Name
  {95c02cf8-3584-4485-9480-cac3a4e1b530}, !- Space Name
=======
  {d3f066e3-ad1f-4ce3-b270-0924de863062}, !- Handle
  Surface 5,                              !- Name
  Wall,                                   !- Surface Type
  ,                                       !- Construction Name
  {2bce0f30-1cb2-4903-bd3e-71732eb9436d}, !- Space Name
>>>>>>> 53a99c71
  Outdoors,                               !- Outside Boundary Condition
  ,                                       !- Outside Boundary Condition Object
  SunExposed,                             !- Sun Exposure
  WindExposed,                            !- Wind Exposure
  ,                                       !- View Factor to Ground
  ,                                       !- Number of Vertices
  0, -12.9315688143396, 2.4384,           !- X,Y,Z Vertex 1 {m}
  0, -12.9315688143396, 0,                !- X,Y,Z Vertex 2 {m}
  6.46578440716979, -12.9315688143396, 0, !- X,Y,Z Vertex 3 {m}
  6.46578440716979, -12.9315688143396, 2.4384; !- X,Y,Z Vertex 4 {m}

OS:Surface,
<<<<<<< HEAD
  {e82620c8-8dfb-4f04-a99d-b17231f652da}, !- Handle
  Surface 6,                              !- Name
  RoofCeiling,                            !- Surface Type
  ,                                       !- Construction Name
  {95c02cf8-3584-4485-9480-cac3a4e1b530}, !- Space Name
=======
  {c904d70f-ef41-4e8e-8026-d07b034aa66d}, !- Handle
  Surface 6,                              !- Name
  RoofCeiling,                            !- Surface Type
  ,                                       !- Construction Name
  {2bce0f30-1cb2-4903-bd3e-71732eb9436d}, !- Space Name
>>>>>>> 53a99c71
  Outdoors,                               !- Outside Boundary Condition
  ,                                       !- Outside Boundary Condition Object
  SunExposed,                             !- Sun Exposure
  WindExposed,                            !- Wind Exposure
  ,                                       !- View Factor to Ground
  ,                                       !- Number of Vertices
  6.46578440716979, -12.9315688143396, 2.4384, !- X,Y,Z Vertex 1 {m}
  6.46578440716979, 0, 2.4384,            !- X,Y,Z Vertex 2 {m}
  0, 0, 2.4384,                           !- X,Y,Z Vertex 3 {m}
  0, -12.9315688143396, 2.4384;           !- X,Y,Z Vertex 4 {m}

OS:SpaceType,
<<<<<<< HEAD
  {208462a6-30bb-4a7e-b758-1ea8d1fa8e94}, !- Handle
=======
  {579da529-4011-432f-8f91-8cfa0fdec77a}, !- Handle
>>>>>>> 53a99c71
  Space Type 1,                           !- Name
  ,                                       !- Default Construction Set Name
  ,                                       !- Default Schedule Set Name
  ,                                       !- Group Rendering Name
  ,                                       !- Design Specification Outdoor Air Object Name
  ,                                       !- Standards Template
  ,                                       !- Standards Building Type
  living;                                 !- Standards Space Type

OS:ShadingSurface,
<<<<<<< HEAD
  {1d9e3927-bacb-496f-8db4-d04fcedb7e55}, !- Handle
  Corridor shading,                       !- Name
  ,                                       !- Construction Name
  {2bf9bc63-9fb8-4a95-8dc2-bb268afd6363}, !- Shading Surface Group Name
=======
  {3aeeaa85-975b-42b5-982d-b2500f22f6c3}, !- Handle
  Corridor shading,                       !- Name
  ,                                       !- Construction Name
  {961d3c9f-bf75-4901-8402-7df9153a70b9}, !- Shading Surface Group Name
>>>>>>> 53a99c71
  ,                                       !- Transmittance Schedule Name
  ,                                       !- Number of Vertices
  0, -15.9795688143396, 2.4384,           !- X,Y,Z Vertex 1 {m}
  6.46578440716979, -15.9795688143396, 2.4384, !- X,Y,Z Vertex 2 {m}
  6.46578440716979, -12.9315688143396, 2.4384, !- X,Y,Z Vertex 3 {m}
  0, -12.9315688143396, 2.4384;           !- X,Y,Z Vertex 4 {m}

OS:ShadingSurfaceGroup,
<<<<<<< HEAD
  {2bf9bc63-9fb8-4a95-8dc2-bb268afd6363}, !- Handle
=======
  {961d3c9f-bf75-4901-8402-7df9153a70b9}, !- Handle
>>>>>>> 53a99c71
  Shading Surface Group 1,                !- Name
  Building;                               !- Shading Surface Type

OS:BuildingUnit,
<<<<<<< HEAD
  {bce98d4c-3fb9-4ad0-ad7e-3da0bf6a55cb}, !- Handle
=======
  {cc59c9c7-7e8f-4ecb-b5f6-df351fc81216}, !- Handle
>>>>>>> 53a99c71
  unit 1,                                 !- Name
  ,                                       !- Rendering Color
  Residential;                            !- Building Unit Type

OS:AdditionalProperties,
<<<<<<< HEAD
  {07a60119-1abd-48fd-8606-22792e453fa1}, !- Handle
  {bce98d4c-3fb9-4ad0-ad7e-3da0bf6a55cb}, !- Object Name
=======
  {d90c9a0f-b65f-49d4-bad6-970d2c049f60}, !- Handle
  {cc59c9c7-7e8f-4ecb-b5f6-df351fc81216}, !- Object Name
>>>>>>> 53a99c71
  NumberOfBedrooms,                       !- Feature Name 1
  Integer,                                !- Feature Data Type 1
  3,                                      !- Feature Value 1
  NumberOfBathrooms,                      !- Feature Name 2
  Double,                                 !- Feature Data Type 2
  2,                                      !- Feature Value 2
  NumberOfOccupants,                      !- Feature Name 3
  Double,                                 !- Feature Data Type 3
  3.3900000000000001;                     !- Feature Value 3

OS:External:File,
<<<<<<< HEAD
  {d0d2e933-a84a-4426-b91e-59740d80e523}, !- Handle
=======
  {7336eb1d-0401-4af3-a1cb-d4ea1bd9f41d}, !- Handle
>>>>>>> 53a99c71
  8760.csv,                               !- Name
  8760.csv;                               !- File Name

OS:Schedule:Day,
<<<<<<< HEAD
  {7c71b5a7-2086-41b3-9717-9f87e12a9526}, !- Handle
=======
  {740b66e0-19e1-4a89-80ec-03823af14925}, !- Handle
>>>>>>> 53a99c71
  Schedule Day 1,                         !- Name
  ,                                       !- Schedule Type Limits Name
  ,                                       !- Interpolate to Timestep
  24,                                     !- Hour 1
  0,                                      !- Minute 1
  0;                                      !- Value Until Time 1

OS:Schedule:Day,
<<<<<<< HEAD
  {ae169ecd-ae97-43ea-b6da-ff3b164f872e}, !- Handle
=======
  {5930ab89-6d28-4b69-b828-b8fdae8eb24a}, !- Handle
>>>>>>> 53a99c71
  Schedule Day 2,                         !- Name
  ,                                       !- Schedule Type Limits Name
  ,                                       !- Interpolate to Timestep
  24,                                     !- Hour 1
  0,                                      !- Minute 1
  1;                                      !- Value Until Time 1

OS:Schedule:File,
<<<<<<< HEAD
  {cfcda61d-313b-41fd-8cd5-c58a2468b24c}, !- Handle
  occupants,                              !- Name
  {7d8bfa49-10e3-4701-884e-58e2316f7115}, !- Schedule Type Limits Name
  {d0d2e933-a84a-4426-b91e-59740d80e523}, !- External File Name
=======
  {9f0d1a15-fdd2-4405-8e71-acb855c65dec}, !- Handle
  occupants,                              !- Name
  {0ad1b81a-b6ff-4ecf-8907-c4195b3ad91e}, !- Schedule Type Limits Name
  {7336eb1d-0401-4af3-a1cb-d4ea1bd9f41d}, !- External File Name
>>>>>>> 53a99c71
  1,                                      !- Column Number
  1,                                      !- Rows to Skip at Top
  8760,                                   !- Number of Hours of Data
  ,                                       !- Column Separator
  ,                                       !- Interpolate to Timestep
  60;                                     !- Minutes per Item

OS:Schedule:Ruleset,
<<<<<<< HEAD
  {a131de2b-ffec-4855-8374-d1317c76f949}, !- Handle
  Schedule Ruleset 1,                     !- Name
  {f4af15b8-88bc-4bd9-a955-6adcd0d574e9}, !- Schedule Type Limits Name
  {7c10469e-9f1f-4663-a76d-bd8bcd1a2961}; !- Default Day Schedule Name

OS:Schedule:Day,
  {7c10469e-9f1f-4663-a76d-bd8bcd1a2961}, !- Handle
  Schedule Day 3,                         !- Name
  {f4af15b8-88bc-4bd9-a955-6adcd0d574e9}, !- Schedule Type Limits Name
=======
  {ad7cefad-a706-44c0-a25c-63af8d848675}, !- Handle
  Schedule Ruleset 1,                     !- Name
  {0395d50f-8f01-4354-81de-0429138c1759}, !- Schedule Type Limits Name
  {e1f6973b-d147-4bd4-8b1a-dae22663e734}; !- Default Day Schedule Name

OS:Schedule:Day,
  {e1f6973b-d147-4bd4-8b1a-dae22663e734}, !- Handle
  Schedule Day 3,                         !- Name
  {0395d50f-8f01-4354-81de-0429138c1759}, !- Schedule Type Limits Name
>>>>>>> 53a99c71
  ,                                       !- Interpolate to Timestep
  24,                                     !- Hour 1
  0,                                      !- Minute 1
  112.539290946133;                       !- Value Until Time 1

OS:People:Definition,
<<<<<<< HEAD
  {02008c5c-9d1e-498d-a4f0-81f5c8adfc80}, !- Handle
=======
  {a26c60e7-e151-4a30-829d-c27bb8bea78f}, !- Handle
>>>>>>> 53a99c71
  res occupants|living space,             !- Name
  People,                                 !- Number of People Calculation Method
  3.39,                                   !- Number of People {people}
  ,                                       !- People per Space Floor Area {person/m2}
  ,                                       !- Space Floor Area per Person {m2/person}
  0.319734,                               !- Fraction Radiant
  0.573,                                  !- Sensible Heat Fraction
  0,                                      !- Carbon Dioxide Generation Rate {m3/s-W}
  No,                                     !- Enable ASHRAE 55 Comfort Warnings
  ZoneAveraged;                           !- Mean Radiant Temperature Calculation Type

OS:People,
<<<<<<< HEAD
  {b678e9b0-49af-4bc0-b8df-c60d9461785c}, !- Handle
  res occupants|living space,             !- Name
  {02008c5c-9d1e-498d-a4f0-81f5c8adfc80}, !- People Definition Name
  {95c02cf8-3584-4485-9480-cac3a4e1b530}, !- Space or SpaceType Name
  {cfcda61d-313b-41fd-8cd5-c58a2468b24c}, !- Number of People Schedule Name
  {a131de2b-ffec-4855-8374-d1317c76f949}, !- Activity Level Schedule Name
=======
  {86b0b3b0-bdd1-40c5-bf42-ec751e282aef}, !- Handle
  res occupants|living space,             !- Name
  {a26c60e7-e151-4a30-829d-c27bb8bea78f}, !- People Definition Name
  {2bce0f30-1cb2-4903-bd3e-71732eb9436d}, !- Space or SpaceType Name
  {9f0d1a15-fdd2-4405-8e71-acb855c65dec}, !- Number of People Schedule Name
  {ad7cefad-a706-44c0-a25c-63af8d848675}, !- Activity Level Schedule Name
>>>>>>> 53a99c71
  ,                                       !- Surface Name/Angle Factor List Name
  ,                                       !- Work Efficiency Schedule Name
  ,                                       !- Clothing Insulation Schedule Name
  ,                                       !- Air Velocity Schedule Name
  1;                                      !- Multiplier

OS:ScheduleTypeLimits,
<<<<<<< HEAD
  {f4af15b8-88bc-4bd9-a955-6adcd0d574e9}, !- Handle
=======
  {0395d50f-8f01-4354-81de-0429138c1759}, !- Handle
>>>>>>> 53a99c71
  ActivityLevel,                          !- Name
  0,                                      !- Lower Limit Value
  ,                                       !- Upper Limit Value
  Continuous,                             !- Numeric Type
  ActivityLevel;                          !- Unit Type

OS:ScheduleTypeLimits,
<<<<<<< HEAD
  {7d8bfa49-10e3-4701-884e-58e2316f7115}, !- Handle
=======
  {0ad1b81a-b6ff-4ecf-8907-c4195b3ad91e}, !- Handle
>>>>>>> 53a99c71
  Fractional,                             !- Name
  0,                                      !- Lower Limit Value
  1,                                      !- Upper Limit Value
  Continuous;                             !- Numeric Type
<|MERGE_RESOLUTION|>--- conflicted
+++ resolved
@@ -1,73 +1,41 @@
 !- NOTE: Auto-generated from /test/osw_files/MF_8units_1story_SL_Denver_ExteriorCorridor.osw
 
 OS:Version,
-<<<<<<< HEAD
-  {9ee50265-7172-4ca1-86b5-14c646d84dab}, !- Handle
+  {73404905-31b9-403e-aea5-38bdcf3d2bdb}, !- Handle
   2.9.0;                                  !- Version Identifier
 
 OS:SimulationControl,
-  {3a015d01-6a46-4707-8c74-6f593674df1c}, !- Handle
-=======
-  {e943e25a-a11c-44eb-8562-de4a56870db0}, !- Handle
-  2.9.0;                                  !- Version Identifier
-
-OS:SimulationControl,
-  {a204e4dc-306a-4a53-9c44-acf7ecefc42d}, !- Handle
->>>>>>> 53a99c71
+  {449b29ca-5ee6-4b2a-8fc5-d85ae66b2cca}, !- Handle
   ,                                       !- Do Zone Sizing Calculation
   ,                                       !- Do System Sizing Calculation
   ,                                       !- Do Plant Sizing Calculation
   No;                                     !- Run Simulation for Sizing Periods
 
 OS:Timestep,
-<<<<<<< HEAD
-  {104705a4-f5ce-49e6-87d1-1712b8d3245c}, !- Handle
+  {0284a73d-dcc3-47c4-9958-7550b58e85e5}, !- Handle
   6;                                      !- Number of Timesteps per Hour
 
 OS:ShadowCalculation,
-  {864c4717-ca8c-46e8-a372-3cd6c545a5e3}, !- Handle
-=======
-  {f852bd95-7c38-4040-b733-f1e5d1517822}, !- Handle
-  6;                                      !- Number of Timesteps per Hour
-
-OS:ShadowCalculation,
-  {dcc73b86-3cd0-47d0-b086-b6294e1210e1}, !- Handle
->>>>>>> 53a99c71
+  {fee67775-699e-4b8e-bca5-c942a4f12522}, !- Handle
   20,                                     !- Calculation Frequency
   200;                                    !- Maximum Figures in Shadow Overlap Calculations
 
 OS:SurfaceConvectionAlgorithm:Outside,
-<<<<<<< HEAD
-  {a5535543-f89b-4797-bf7f-6759ff1c1138}, !- Handle
+  {abde3d2e-bc3d-42f1-8019-0348780bcc46}, !- Handle
   DOE-2;                                  !- Algorithm
 
 OS:SurfaceConvectionAlgorithm:Inside,
-  {195a8936-fe52-4d07-8dd9-706fc4fcc10a}, !- Handle
+  {d2e61dd9-bfe7-4e18-9774-c349bbce260d}, !- Handle
   TARP;                                   !- Algorithm
 
 OS:ZoneCapacitanceMultiplier:ResearchSpecial,
-  {8bc85eff-d113-4cf3-b097-99506230d7a3}, !- Handle
-=======
-  {5094d105-8d2f-4ad0-aca3-80f523fdbb6a}, !- Handle
-  DOE-2;                                  !- Algorithm
-
-OS:SurfaceConvectionAlgorithm:Inside,
-  {757b2cb1-81c6-4392-8cde-41250bfe9eea}, !- Handle
-  TARP;                                   !- Algorithm
-
-OS:ZoneCapacitanceMultiplier:ResearchSpecial,
-  {802151a9-368e-41e3-bd1a-30321b4cc724}, !- Handle
->>>>>>> 53a99c71
+  {1bd2d61e-1713-43a5-8fd3-f030412fda61}, !- Handle
   ,                                       !- Temperature Capacity Multiplier
   15,                                     !- Humidity Capacity Multiplier
   ;                                       !- Carbon Dioxide Capacity Multiplier
 
 OS:RunPeriod,
-<<<<<<< HEAD
-  {66b21da9-3381-4e57-9b81-dedf3c94bda0}, !- Handle
-=======
-  {31e0c8a4-21e9-4d7a-887c-2de73c01dd33}, !- Handle
->>>>>>> 53a99c71
+  {b3777fea-78fa-4345-853d-fa36013523eb}, !- Handle
   Run Period 1,                           !- Name
   1,                                      !- Begin Month
   1,                                      !- Begin Day of Month
@@ -81,21 +49,13 @@
   ;                                       !- Number of Times Runperiod to be Repeated
 
 OS:YearDescription,
-<<<<<<< HEAD
-  {6b1b1d4d-be76-423d-a470-95679a799675}, !- Handle
-=======
-  {6bb37b51-d131-46c4-bda4-48e57d1d9975}, !- Handle
->>>>>>> 53a99c71
+  {57ee53bc-3c7d-44e0-ab8a-5e378dbc04a5}, !- Handle
   2007,                                   !- Calendar Year
   ,                                       !- Day of Week for Start Day
   ;                                       !- Is Leap Year
 
 OS:WeatherFile,
-<<<<<<< HEAD
-  {dc565d2e-78c3-41a6-96a9-37b861d24af1}, !- Handle
-=======
-  {8378dea0-8024-4ff3-b940-7d2893da622e}, !- Handle
->>>>>>> 53a99c71
+  {a5a3eb79-c0a2-4043-9666-647ed0c9c47c}, !- Handle
   Denver Intl Ap,                         !- City
   CO,                                     !- State Province Region
   USA,                                    !- Country
@@ -109,13 +69,8 @@
   E23378AA;                               !- Checksum
 
 OS:AdditionalProperties,
-<<<<<<< HEAD
-  {3c95c82c-f625-4eee-888d-27b04353ec6f}, !- Handle
-  {dc565d2e-78c3-41a6-96a9-37b861d24af1}, !- Object Name
-=======
-  {4e69e63a-025f-44c8-b77f-d4734637a654}, !- Handle
-  {8378dea0-8024-4ff3-b940-7d2893da622e}, !- Object Name
->>>>>>> 53a99c71
+  {e227e7e0-0b09-4c6e-be5b-153ec0bdbf36}, !- Handle
+  {a5a3eb79-c0a2-4043-9666-647ed0c9c47c}, !- Object Name
   EPWHeaderCity,                          !- Feature Name 1
   String,                                 !- Feature Data Type 1
   Denver Intl Ap,                         !- Feature Value 1
@@ -223,11 +178,7 @@
   84;                                     !- Feature Value 35
 
 OS:Site,
-<<<<<<< HEAD
-  {81e80102-792b-4e9a-80f0-afa58e87a99e}, !- Handle
-=======
-  {147780ac-8b54-47e4-9cc3-fa086a7b677b}, !- Handle
->>>>>>> 53a99c71
+  {47ac013e-5223-4ec1-b8dd-e1ecd11cca26}, !- Handle
   Denver Intl Ap_CO_USA,                  !- Name
   39.83,                                  !- Latitude {deg}
   -104.65,                                !- Longitude {deg}
@@ -236,11 +187,7 @@
   ;                                       !- Terrain
 
 OS:ClimateZones,
-<<<<<<< HEAD
-  {70e69604-e80a-45eb-ada5-81a24c70522a}, !- Handle
-=======
-  {1b45126a-dde3-4ce1-bce8-995c8e4dfe11}, !- Handle
->>>>>>> 53a99c71
+  {59c83df9-931a-44c3-a10f-a347f27822f0}, !- Handle
   ,                                       !- Active Institution
   ,                                       !- Active Year
   ,                                       !- Climate Zone Institution Name 1
@@ -253,31 +200,19 @@
   Cold;                                   !- Climate Zone Value 2
 
 OS:Site:WaterMainsTemperature,
-<<<<<<< HEAD
-  {65812ae0-c386-45a1-ac44-7a6b315d9e06}, !- Handle
-=======
-  {89d288ab-d8cb-42c8-9d82-8e4c036cd306}, !- Handle
->>>>>>> 53a99c71
+  {838a9cc0-8916-4a13-a52b-324b59659602}, !- Handle
   Correlation,                            !- Calculation Method
   ,                                       !- Temperature Schedule Name
   10.8753424657535,                       !- Annual Average Outdoor Air Temperature {C}
   23.1524007936508;                       !- Maximum Difference In Monthly Average Outdoor Air Temperatures {deltaC}
 
 OS:RunPeriodControl:DaylightSavingTime,
-<<<<<<< HEAD
-  {ca029efa-e401-4a04-84be-7e6c1bb8a92d}, !- Handle
-=======
-  {2cbd8385-c0ae-436c-a5ee-6a34b00653ee}, !- Handle
->>>>>>> 53a99c71
+  {e080a716-8d2e-4ebe-a79b-c59053c0c048}, !- Handle
   3/12,                                   !- Start Date
   11/5;                                   !- End Date
 
 OS:Site:GroundTemperature:Deep,
-<<<<<<< HEAD
-  {264773a8-7bc6-4205-9b0a-bc484bb9f429}, !- Handle
-=======
-  {5c63003e-f42d-4030-90e6-21a96965af86}, !- Handle
->>>>>>> 53a99c71
+  {a09c3a61-f885-460f-b9c1-a2d3ba95189d}, !- Handle
   10.8753424657535,                       !- January Deep Ground Temperature {C}
   10.8753424657535,                       !- February Deep Ground Temperature {C}
   10.8753424657535,                       !- March Deep Ground Temperature {C}
@@ -292,11 +227,7 @@
   10.8753424657535;                       !- December Deep Ground Temperature {C}
 
 OS:Building,
-<<<<<<< HEAD
-  {e924e75d-b19f-4ccf-b025-7fe8fb3ea669}, !- Handle
-=======
-  {c364ae4a-756d-40a5-ad20-af0b4c8983e3}, !- Handle
->>>>>>> 53a99c71
+  {f946b71d-949e-4106-a56b-582814539ecb}, !- Handle
   Building 1,                             !- Name
   ,                                       !- Building Sector Type
   0,                                      !- North Axis {deg}
@@ -311,13 +242,8 @@
   8;                                      !- Standards Number of Living Units
 
 OS:AdditionalProperties,
-<<<<<<< HEAD
-  {818c7cb7-841c-4a41-b975-3b4888a7c02a}, !- Handle
-  {e924e75d-b19f-4ccf-b025-7fe8fb3ea669}, !- Object Name
-=======
-  {ee655581-5486-4935-aa44-11e7041df201}, !- Handle
-  {c364ae4a-756d-40a5-ad20-af0b4c8983e3}, !- Object Name
->>>>>>> 53a99c71
+  {290f6bbb-152e-4582-807d-4fa16628d869}, !- Handle
+  {f946b71d-949e-4106-a56b-582814539ecb}, !- Object Name
   num_units,                              !- Feature Name 1
   Integer,                                !- Feature Data Type 1
   8,                                      !- Feature Value 1
@@ -344,11 +270,7 @@
   Single Exterior (Front);                !- Feature Value 8
 
 OS:ThermalZone,
-<<<<<<< HEAD
-  {7b8ffc10-771e-4f4c-826c-f062d199612a}, !- Handle
-=======
-  {8dbab1be-50c3-4ac5-9f4e-eb1038d87581}, !- Handle
->>>>>>> 53a99c71
+  {b9a278b0-028b-47df-a5b2-22aa480ad501}, !- Handle
   living zone,                            !- Name
   ,                                       !- Multiplier
   ,                                       !- Ceiling Height {m}
@@ -357,17 +279,10 @@
   ,                                       !- Zone Inside Convection Algorithm
   ,                                       !- Zone Outside Convection Algorithm
   ,                                       !- Zone Conditioning Equipment List Name
-<<<<<<< HEAD
-  {9a94b6ce-3ac3-4ca3-beb9-d48c4f587739}, !- Zone Air Inlet Port List
-  {a53c3fb3-52c0-4aad-9641-87816bbc512e}, !- Zone Air Exhaust Port List
-  {e5c0d5e7-13ec-4485-8621-6a3919c5bfb8}, !- Zone Air Node Name
-  {bd65c7ac-ef46-4514-ba4f-58d1949e8b58}, !- Zone Return Air Port List
-=======
-  {338d0e43-6abc-4de3-ad3f-af93526bd5fe}, !- Zone Air Inlet Port List
-  {8dcaf49a-63df-4139-8f13-c730f1a481db}, !- Zone Air Exhaust Port List
-  {538a71a3-e6ee-4ce7-9c74-44396802deb5}, !- Zone Air Node Name
-  {52867492-96aa-4147-b01f-34c425c9fa1d}, !- Zone Return Air Port List
->>>>>>> 53a99c71
+  {71b09247-cdb1-4121-90ac-d41e0eb08993}, !- Zone Air Inlet Port List
+  {36d9a136-a25c-4c8d-92dc-46d0f4e020a3}, !- Zone Air Exhaust Port List
+  {6fd11392-1a5b-465c-b163-1e93d8a8fe38}, !- Zone Air Node Name
+  {e18b6e0b-c32b-4a94-a51b-f21934ddaed4}, !- Zone Return Air Port List
   ,                                       !- Primary Daylighting Control Name
   ,                                       !- Fraction of Zone Controlled by Primary Daylighting Control
   ,                                       !- Secondary Daylighting Control Name
@@ -378,71 +293,37 @@
   No;                                     !- Use Ideal Air Loads
 
 OS:Node,
-<<<<<<< HEAD
-  {be9032d1-0720-43b3-b764-e8bc5a45a0d6}, !- Handle
+  {46c0d416-cd5d-4746-ab0d-35abcc4899a0}, !- Handle
   Node 1,                                 !- Name
-  {e5c0d5e7-13ec-4485-8621-6a3919c5bfb8}, !- Inlet Port
+  {6fd11392-1a5b-465c-b163-1e93d8a8fe38}, !- Inlet Port
   ;                                       !- Outlet Port
 
 OS:Connection,
-  {e5c0d5e7-13ec-4485-8621-6a3919c5bfb8}, !- Handle
-  {99b1e56f-36d2-4057-a15d-a90d67fcaeee}, !- Name
-  {7b8ffc10-771e-4f4c-826c-f062d199612a}, !- Source Object
+  {6fd11392-1a5b-465c-b163-1e93d8a8fe38}, !- Handle
+  {70abe1ac-ae77-4e05-be03-cd1c2d5729c6}, !- Name
+  {b9a278b0-028b-47df-a5b2-22aa480ad501}, !- Source Object
   11,                                     !- Outlet Port
-  {be9032d1-0720-43b3-b764-e8bc5a45a0d6}, !- Target Object
+  {46c0d416-cd5d-4746-ab0d-35abcc4899a0}, !- Target Object
   2;                                      !- Inlet Port
 
 OS:PortList,
-  {9a94b6ce-3ac3-4ca3-beb9-d48c4f587739}, !- Handle
-  {985d1754-8320-40a0-a162-95b551c25bcd}, !- Name
-  {7b8ffc10-771e-4f4c-826c-f062d199612a}; !- HVAC Component
+  {71b09247-cdb1-4121-90ac-d41e0eb08993}, !- Handle
+  {2d3cb9ed-d958-437d-9031-a3fc1b03da4d}, !- Name
+  {b9a278b0-028b-47df-a5b2-22aa480ad501}; !- HVAC Component
 
 OS:PortList,
-  {a53c3fb3-52c0-4aad-9641-87816bbc512e}, !- Handle
-  {ecf706de-605d-4661-81ad-1abf14019588}, !- Name
-  {7b8ffc10-771e-4f4c-826c-f062d199612a}; !- HVAC Component
+  {36d9a136-a25c-4c8d-92dc-46d0f4e020a3}, !- Handle
+  {24a44905-0cb4-43bb-a5cb-8df333596948}, !- Name
+  {b9a278b0-028b-47df-a5b2-22aa480ad501}; !- HVAC Component
 
 OS:PortList,
-  {bd65c7ac-ef46-4514-ba4f-58d1949e8b58}, !- Handle
-  {8bc69bd9-9213-49cc-a126-dcacba9f0fa1}, !- Name
-  {7b8ffc10-771e-4f4c-826c-f062d199612a}; !- HVAC Component
+  {e18b6e0b-c32b-4a94-a51b-f21934ddaed4}, !- Handle
+  {b0bc172c-589c-4ae1-8de9-7e01470f37ce}, !- Name
+  {b9a278b0-028b-47df-a5b2-22aa480ad501}; !- HVAC Component
 
 OS:Sizing:Zone,
-  {1d855913-fcd4-4bbd-83b7-c415da503d22}, !- Handle
-  {7b8ffc10-771e-4f4c-826c-f062d199612a}, !- Zone or ZoneList Name
-=======
-  {c35d38cb-0d40-48c2-885a-1f7cfcd98963}, !- Handle
-  Node 1,                                 !- Name
-  {538a71a3-e6ee-4ce7-9c74-44396802deb5}, !- Inlet Port
-  ;                                       !- Outlet Port
-
-OS:Connection,
-  {538a71a3-e6ee-4ce7-9c74-44396802deb5}, !- Handle
-  {56856da1-c6e7-4635-8248-726a7e8c178f}, !- Name
-  {8dbab1be-50c3-4ac5-9f4e-eb1038d87581}, !- Source Object
-  11,                                     !- Outlet Port
-  {c35d38cb-0d40-48c2-885a-1f7cfcd98963}, !- Target Object
-  2;                                      !- Inlet Port
-
-OS:PortList,
-  {338d0e43-6abc-4de3-ad3f-af93526bd5fe}, !- Handle
-  {591ff3fb-d6f2-4975-825c-b78c81252303}, !- Name
-  {8dbab1be-50c3-4ac5-9f4e-eb1038d87581}; !- HVAC Component
-
-OS:PortList,
-  {8dcaf49a-63df-4139-8f13-c730f1a481db}, !- Handle
-  {360ac76a-88ba-4801-a272-885af88c2edb}, !- Name
-  {8dbab1be-50c3-4ac5-9f4e-eb1038d87581}; !- HVAC Component
-
-OS:PortList,
-  {52867492-96aa-4147-b01f-34c425c9fa1d}, !- Handle
-  {fe6e1f5a-3c47-4b2a-8295-6bd18bee9460}, !- Name
-  {8dbab1be-50c3-4ac5-9f4e-eb1038d87581}; !- HVAC Component
-
-OS:Sizing:Zone,
-  {f9035dfd-107a-4674-b807-95a6eb45cf8b}, !- Handle
-  {8dbab1be-50c3-4ac5-9f4e-eb1038d87581}, !- Zone or ZoneList Name
->>>>>>> 53a99c71
+  {9c63a2c0-4015-4337-a1ca-e2cfb03355a0}, !- Handle
+  {b9a278b0-028b-47df-a5b2-22aa480ad501}, !- Zone or ZoneList Name
   SupplyAirTemperature,                   !- Zone Cooling Design Supply Air Temperature Input Method
   14,                                     !- Zone Cooling Design Supply Air Temperature {C}
   11.11,                                  !- Zone Cooling Design Supply Air Temperature Difference {deltaC}
@@ -471,25 +352,14 @@
   autosize;                               !- Dedicated Outdoor Air High Setpoint Temperature for Design {C}
 
 OS:ZoneHVAC:EquipmentList,
-<<<<<<< HEAD
-  {0400d504-6987-4ad4-83f1-aa36c86096be}, !- Handle
+  {28ea4d89-f920-4093-bf6f-4db4850baaad}, !- Handle
   Zone HVAC Equipment List 1,             !- Name
-  {7b8ffc10-771e-4f4c-826c-f062d199612a}; !- Thermal Zone
+  {b9a278b0-028b-47df-a5b2-22aa480ad501}; !- Thermal Zone
 
 OS:Space,
-  {95c02cf8-3584-4485-9480-cac3a4e1b530}, !- Handle
+  {ad3697f4-db9e-4cd7-8c2c-fbd299af8cd2}, !- Handle
   living space,                           !- Name
-  {208462a6-30bb-4a7e-b758-1ea8d1fa8e94}, !- Space Type Name
-=======
-  {54f7a897-28a6-4eec-99f0-2cbae37513c3}, !- Handle
-  Zone HVAC Equipment List 1,             !- Name
-  {8dbab1be-50c3-4ac5-9f4e-eb1038d87581}; !- Thermal Zone
-
-OS:Space,
-  {2bce0f30-1cb2-4903-bd3e-71732eb9436d}, !- Handle
-  living space,                           !- Name
-  {579da529-4011-432f-8f91-8cfa0fdec77a}, !- Space Type Name
->>>>>>> 53a99c71
+  {f5d604ff-7812-4d46-ae87-0fd6777a2793}, !- Space Type Name
   ,                                       !- Default Construction Set Name
   ,                                       !- Default Schedule Set Name
   ,                                       !- Direction of Relative North {deg}
@@ -497,31 +367,17 @@
   ,                                       !- Y Origin {m}
   ,                                       !- Z Origin {m}
   ,                                       !- Building Story Name
-<<<<<<< HEAD
-  {7b8ffc10-771e-4f4c-826c-f062d199612a}, !- Thermal Zone Name
+  {b9a278b0-028b-47df-a5b2-22aa480ad501}, !- Thermal Zone Name
   ,                                       !- Part of Total Floor Area
   ,                                       !- Design Specification Outdoor Air Object Name
-  {bce98d4c-3fb9-4ad0-ad7e-3da0bf6a55cb}; !- Building Unit Name
+  {c5082993-a3cd-4803-8156-8d73ad8d172b}; !- Building Unit Name
 
 OS:Surface,
-  {61b772eb-46d2-48c6-850a-98b2200b4601}, !- Handle
+  {e5265c62-2873-485a-8fcc-60b06e3e7cde}, !- Handle
   Surface 1,                              !- Name
   Floor,                                  !- Surface Type
   ,                                       !- Construction Name
-  {95c02cf8-3584-4485-9480-cac3a4e1b530}, !- Space Name
-=======
-  {8dbab1be-50c3-4ac5-9f4e-eb1038d87581}, !- Thermal Zone Name
-  ,                                       !- Part of Total Floor Area
-  ,                                       !- Design Specification Outdoor Air Object Name
-  {cc59c9c7-7e8f-4ecb-b5f6-df351fc81216}; !- Building Unit Name
-
-OS:Surface,
-  {1b422376-368d-4d9c-a25c-7b10e144cc9f}, !- Handle
-  Surface 1,                              !- Name
-  Floor,                                  !- Surface Type
-  ,                                       !- Construction Name
-  {2bce0f30-1cb2-4903-bd3e-71732eb9436d}, !- Space Name
->>>>>>> 53a99c71
+  {ad3697f4-db9e-4cd7-8c2c-fbd299af8cd2}, !- Space Name
   Foundation,                             !- Outside Boundary Condition
   ,                                       !- Outside Boundary Condition Object
   NoSun,                                  !- Sun Exposure
@@ -534,19 +390,11 @@
   6.46578440716979, -12.9315688143396, 0; !- X,Y,Z Vertex 4 {m}
 
 OS:Surface,
-<<<<<<< HEAD
-  {16993f75-6b0f-48fd-be47-4d2238b20995}, !- Handle
+  {c1a72ad1-12ca-4686-9d9d-ea767082130d}, !- Handle
   Surface 2,                              !- Name
   Wall,                                   !- Surface Type
   ,                                       !- Construction Name
-  {95c02cf8-3584-4485-9480-cac3a4e1b530}, !- Space Name
-=======
-  {b0bc6dc7-6811-4943-9731-1e494a226c47}, !- Handle
-  Surface 2,                              !- Name
-  Wall,                                   !- Surface Type
-  ,                                       !- Construction Name
-  {2bce0f30-1cb2-4903-bd3e-71732eb9436d}, !- Space Name
->>>>>>> 53a99c71
+  {ad3697f4-db9e-4cd7-8c2c-fbd299af8cd2}, !- Space Name
   Outdoors,                               !- Outside Boundary Condition
   ,                                       !- Outside Boundary Condition Object
   SunExposed,                             !- Sun Exposure
@@ -559,19 +407,11 @@
   0, -12.9315688143396, 2.4384;           !- X,Y,Z Vertex 4 {m}
 
 OS:Surface,
-<<<<<<< HEAD
-  {3181b152-2b5b-48f9-ad21-071cc465848d}, !- Handle
+  {a79139de-ca98-4b58-be97-23facf306733}, !- Handle
   Surface 3,                              !- Name
   Wall,                                   !- Surface Type
   ,                                       !- Construction Name
-  {95c02cf8-3584-4485-9480-cac3a4e1b530}, !- Space Name
-=======
-  {4b1fd5dd-8f28-487a-b704-779ea6308823}, !- Handle
-  Surface 3,                              !- Name
-  Wall,                                   !- Surface Type
-  ,                                       !- Construction Name
-  {2bce0f30-1cb2-4903-bd3e-71732eb9436d}, !- Space Name
->>>>>>> 53a99c71
+  {ad3697f4-db9e-4cd7-8c2c-fbd299af8cd2}, !- Space Name
   Outdoors,                               !- Outside Boundary Condition
   ,                                       !- Outside Boundary Condition Object
   SunExposed,                             !- Sun Exposure
@@ -584,19 +424,11 @@
   0, 0, 2.4384;                           !- X,Y,Z Vertex 4 {m}
 
 OS:Surface,
-<<<<<<< HEAD
-  {ecffdbd1-715a-43d7-b1c0-ab4f4b1ceabf}, !- Handle
+  {6c576e70-2c6d-442c-8248-72ba8311fd78}, !- Handle
   Surface 4,                              !- Name
   Wall,                                   !- Surface Type
   ,                                       !- Construction Name
-  {95c02cf8-3584-4485-9480-cac3a4e1b530}, !- Space Name
-=======
-  {08030c3d-a34b-40a7-b6f3-c55408b196f6}, !- Handle
-  Surface 4,                              !- Name
-  Wall,                                   !- Surface Type
-  ,                                       !- Construction Name
-  {2bce0f30-1cb2-4903-bd3e-71732eb9436d}, !- Space Name
->>>>>>> 53a99c71
+  {ad3697f4-db9e-4cd7-8c2c-fbd299af8cd2}, !- Space Name
   Adiabatic,                              !- Outside Boundary Condition
   ,                                       !- Outside Boundary Condition Object
   NoSun,                                  !- Sun Exposure
@@ -609,19 +441,11 @@
   6.46578440716979, 0, 2.4384;            !- X,Y,Z Vertex 4 {m}
 
 OS:Surface,
-<<<<<<< HEAD
-  {12090e83-1546-446d-8eb9-8c20e0153bfc}, !- Handle
+  {b582b434-ade8-41fc-9e0b-cca0ab181812}, !- Handle
   Surface 5,                              !- Name
   Wall,                                   !- Surface Type
   ,                                       !- Construction Name
-  {95c02cf8-3584-4485-9480-cac3a4e1b530}, !- Space Name
-=======
-  {d3f066e3-ad1f-4ce3-b270-0924de863062}, !- Handle
-  Surface 5,                              !- Name
-  Wall,                                   !- Surface Type
-  ,                                       !- Construction Name
-  {2bce0f30-1cb2-4903-bd3e-71732eb9436d}, !- Space Name
->>>>>>> 53a99c71
+  {ad3697f4-db9e-4cd7-8c2c-fbd299af8cd2}, !- Space Name
   Outdoors,                               !- Outside Boundary Condition
   ,                                       !- Outside Boundary Condition Object
   SunExposed,                             !- Sun Exposure
@@ -634,19 +458,11 @@
   6.46578440716979, -12.9315688143396, 2.4384; !- X,Y,Z Vertex 4 {m}
 
 OS:Surface,
-<<<<<<< HEAD
-  {e82620c8-8dfb-4f04-a99d-b17231f652da}, !- Handle
+  {1a11abd6-c695-445b-914b-14c2d1fc8053}, !- Handle
   Surface 6,                              !- Name
   RoofCeiling,                            !- Surface Type
   ,                                       !- Construction Name
-  {95c02cf8-3584-4485-9480-cac3a4e1b530}, !- Space Name
-=======
-  {c904d70f-ef41-4e8e-8026-d07b034aa66d}, !- Handle
-  Surface 6,                              !- Name
-  RoofCeiling,                            !- Surface Type
-  ,                                       !- Construction Name
-  {2bce0f30-1cb2-4903-bd3e-71732eb9436d}, !- Space Name
->>>>>>> 53a99c71
+  {ad3697f4-db9e-4cd7-8c2c-fbd299af8cd2}, !- Space Name
   Outdoors,                               !- Outside Boundary Condition
   ,                                       !- Outside Boundary Condition Object
   SunExposed,                             !- Sun Exposure
@@ -659,11 +475,7 @@
   0, -12.9315688143396, 2.4384;           !- X,Y,Z Vertex 4 {m}
 
 OS:SpaceType,
-<<<<<<< HEAD
-  {208462a6-30bb-4a7e-b758-1ea8d1fa8e94}, !- Handle
-=======
-  {579da529-4011-432f-8f91-8cfa0fdec77a}, !- Handle
->>>>>>> 53a99c71
+  {f5d604ff-7812-4d46-ae87-0fd6777a2793}, !- Handle
   Space Type 1,                           !- Name
   ,                                       !- Default Construction Set Name
   ,                                       !- Default Schedule Set Name
@@ -674,17 +486,10 @@
   living;                                 !- Standards Space Type
 
 OS:ShadingSurface,
-<<<<<<< HEAD
-  {1d9e3927-bacb-496f-8db4-d04fcedb7e55}, !- Handle
+  {ad2aaa7c-5c32-4c9a-bd79-83a258c8bfe3}, !- Handle
   Corridor shading,                       !- Name
   ,                                       !- Construction Name
-  {2bf9bc63-9fb8-4a95-8dc2-bb268afd6363}, !- Shading Surface Group Name
-=======
-  {3aeeaa85-975b-42b5-982d-b2500f22f6c3}, !- Handle
-  Corridor shading,                       !- Name
-  ,                                       !- Construction Name
-  {961d3c9f-bf75-4901-8402-7df9153a70b9}, !- Shading Surface Group Name
->>>>>>> 53a99c71
+  {fde09a41-1ef8-4fdb-ad10-53c7eb833235}, !- Shading Surface Group Name
   ,                                       !- Transmittance Schedule Name
   ,                                       !- Number of Vertices
   0, -15.9795688143396, 2.4384,           !- X,Y,Z Vertex 1 {m}
@@ -693,32 +498,19 @@
   0, -12.9315688143396, 2.4384;           !- X,Y,Z Vertex 4 {m}
 
 OS:ShadingSurfaceGroup,
-<<<<<<< HEAD
-  {2bf9bc63-9fb8-4a95-8dc2-bb268afd6363}, !- Handle
-=======
-  {961d3c9f-bf75-4901-8402-7df9153a70b9}, !- Handle
->>>>>>> 53a99c71
+  {fde09a41-1ef8-4fdb-ad10-53c7eb833235}, !- Handle
   Shading Surface Group 1,                !- Name
   Building;                               !- Shading Surface Type
 
 OS:BuildingUnit,
-<<<<<<< HEAD
-  {bce98d4c-3fb9-4ad0-ad7e-3da0bf6a55cb}, !- Handle
-=======
-  {cc59c9c7-7e8f-4ecb-b5f6-df351fc81216}, !- Handle
->>>>>>> 53a99c71
+  {c5082993-a3cd-4803-8156-8d73ad8d172b}, !- Handle
   unit 1,                                 !- Name
   ,                                       !- Rendering Color
   Residential;                            !- Building Unit Type
 
 OS:AdditionalProperties,
-<<<<<<< HEAD
-  {07a60119-1abd-48fd-8606-22792e453fa1}, !- Handle
-  {bce98d4c-3fb9-4ad0-ad7e-3da0bf6a55cb}, !- Object Name
-=======
-  {d90c9a0f-b65f-49d4-bad6-970d2c049f60}, !- Handle
-  {cc59c9c7-7e8f-4ecb-b5f6-df351fc81216}, !- Object Name
->>>>>>> 53a99c71
+  {38c46bc2-99f2-4aa1-9c03-e903a63c2365}, !- Handle
+  {c5082993-a3cd-4803-8156-8d73ad8d172b}, !- Object Name
   NumberOfBedrooms,                       !- Feature Name 1
   Integer,                                !- Feature Data Type 1
   3,                                      !- Feature Value 1
@@ -730,20 +522,12 @@
   3.3900000000000001;                     !- Feature Value 3
 
 OS:External:File,
-<<<<<<< HEAD
-  {d0d2e933-a84a-4426-b91e-59740d80e523}, !- Handle
-=======
-  {7336eb1d-0401-4af3-a1cb-d4ea1bd9f41d}, !- Handle
->>>>>>> 53a99c71
+  {04ea18a9-80ed-476e-b4ea-213af425bdc7}, !- Handle
   8760.csv,                               !- Name
   8760.csv;                               !- File Name
 
 OS:Schedule:Day,
-<<<<<<< HEAD
-  {7c71b5a7-2086-41b3-9717-9f87e12a9526}, !- Handle
-=======
-  {740b66e0-19e1-4a89-80ec-03823af14925}, !- Handle
->>>>>>> 53a99c71
+  {e990b48d-9ae9-42be-92bb-a302e28d3837}, !- Handle
   Schedule Day 1,                         !- Name
   ,                                       !- Schedule Type Limits Name
   ,                                       !- Interpolate to Timestep
@@ -752,11 +536,7 @@
   0;                                      !- Value Until Time 1
 
 OS:Schedule:Day,
-<<<<<<< HEAD
-  {ae169ecd-ae97-43ea-b6da-ff3b164f872e}, !- Handle
-=======
-  {5930ab89-6d28-4b69-b828-b8fdae8eb24a}, !- Handle
->>>>>>> 53a99c71
+  {295138c8-d1c7-4624-b992-593810899b5a}, !- Handle
   Schedule Day 2,                         !- Name
   ,                                       !- Schedule Type Limits Name
   ,                                       !- Interpolate to Timestep
@@ -765,17 +545,10 @@
   1;                                      !- Value Until Time 1
 
 OS:Schedule:File,
-<<<<<<< HEAD
-  {cfcda61d-313b-41fd-8cd5-c58a2468b24c}, !- Handle
+  {20e33b27-8608-4b31-9322-0cd57994ab1b}, !- Handle
   occupants,                              !- Name
-  {7d8bfa49-10e3-4701-884e-58e2316f7115}, !- Schedule Type Limits Name
-  {d0d2e933-a84a-4426-b91e-59740d80e523}, !- External File Name
-=======
-  {9f0d1a15-fdd2-4405-8e71-acb855c65dec}, !- Handle
-  occupants,                              !- Name
-  {0ad1b81a-b6ff-4ecf-8907-c4195b3ad91e}, !- Schedule Type Limits Name
-  {7336eb1d-0401-4af3-a1cb-d4ea1bd9f41d}, !- External File Name
->>>>>>> 53a99c71
+  {ad8e755b-c7fd-487e-b6dd-2f967fb8c264}, !- Schedule Type Limits Name
+  {04ea18a9-80ed-476e-b4ea-213af425bdc7}, !- External File Name
   1,                                      !- Column Number
   1,                                      !- Rows to Skip at Top
   8760,                                   !- Number of Hours of Data
@@ -784,38 +557,22 @@
   60;                                     !- Minutes per Item
 
 OS:Schedule:Ruleset,
-<<<<<<< HEAD
-  {a131de2b-ffec-4855-8374-d1317c76f949}, !- Handle
+  {3fd67cfa-6903-430e-9abd-645c304664b2}, !- Handle
   Schedule Ruleset 1,                     !- Name
-  {f4af15b8-88bc-4bd9-a955-6adcd0d574e9}, !- Schedule Type Limits Name
-  {7c10469e-9f1f-4663-a76d-bd8bcd1a2961}; !- Default Day Schedule Name
+  {859822d1-0d01-46ae-84c5-1c1bbf0b8024}, !- Schedule Type Limits Name
+  {705df922-58fb-4d9b-8f63-b3bed7bb41ce}; !- Default Day Schedule Name
 
 OS:Schedule:Day,
-  {7c10469e-9f1f-4663-a76d-bd8bcd1a2961}, !- Handle
+  {705df922-58fb-4d9b-8f63-b3bed7bb41ce}, !- Handle
   Schedule Day 3,                         !- Name
-  {f4af15b8-88bc-4bd9-a955-6adcd0d574e9}, !- Schedule Type Limits Name
-=======
-  {ad7cefad-a706-44c0-a25c-63af8d848675}, !- Handle
-  Schedule Ruleset 1,                     !- Name
-  {0395d50f-8f01-4354-81de-0429138c1759}, !- Schedule Type Limits Name
-  {e1f6973b-d147-4bd4-8b1a-dae22663e734}; !- Default Day Schedule Name
-
-OS:Schedule:Day,
-  {e1f6973b-d147-4bd4-8b1a-dae22663e734}, !- Handle
-  Schedule Day 3,                         !- Name
-  {0395d50f-8f01-4354-81de-0429138c1759}, !- Schedule Type Limits Name
->>>>>>> 53a99c71
+  {859822d1-0d01-46ae-84c5-1c1bbf0b8024}, !- Schedule Type Limits Name
   ,                                       !- Interpolate to Timestep
   24,                                     !- Hour 1
   0,                                      !- Minute 1
   112.539290946133;                       !- Value Until Time 1
 
 OS:People:Definition,
-<<<<<<< HEAD
-  {02008c5c-9d1e-498d-a4f0-81f5c8adfc80}, !- Handle
-=======
-  {a26c60e7-e151-4a30-829d-c27bb8bea78f}, !- Handle
->>>>>>> 53a99c71
+  {9ed60556-00cc-4368-968c-9ca190a72ce6}, !- Handle
   res occupants|living space,             !- Name
   People,                                 !- Number of People Calculation Method
   3.39,                                   !- Number of People {people}
@@ -828,21 +585,12 @@
   ZoneAveraged;                           !- Mean Radiant Temperature Calculation Type
 
 OS:People,
-<<<<<<< HEAD
-  {b678e9b0-49af-4bc0-b8df-c60d9461785c}, !- Handle
+  {b2027c77-74d7-4edc-965a-63194872c70a}, !- Handle
   res occupants|living space,             !- Name
-  {02008c5c-9d1e-498d-a4f0-81f5c8adfc80}, !- People Definition Name
-  {95c02cf8-3584-4485-9480-cac3a4e1b530}, !- Space or SpaceType Name
-  {cfcda61d-313b-41fd-8cd5-c58a2468b24c}, !- Number of People Schedule Name
-  {a131de2b-ffec-4855-8374-d1317c76f949}, !- Activity Level Schedule Name
-=======
-  {86b0b3b0-bdd1-40c5-bf42-ec751e282aef}, !- Handle
-  res occupants|living space,             !- Name
-  {a26c60e7-e151-4a30-829d-c27bb8bea78f}, !- People Definition Name
-  {2bce0f30-1cb2-4903-bd3e-71732eb9436d}, !- Space or SpaceType Name
-  {9f0d1a15-fdd2-4405-8e71-acb855c65dec}, !- Number of People Schedule Name
-  {ad7cefad-a706-44c0-a25c-63af8d848675}, !- Activity Level Schedule Name
->>>>>>> 53a99c71
+  {9ed60556-00cc-4368-968c-9ca190a72ce6}, !- People Definition Name
+  {ad3697f4-db9e-4cd7-8c2c-fbd299af8cd2}, !- Space or SpaceType Name
+  {20e33b27-8608-4b31-9322-0cd57994ab1b}, !- Number of People Schedule Name
+  {3fd67cfa-6903-430e-9abd-645c304664b2}, !- Activity Level Schedule Name
   ,                                       !- Surface Name/Angle Factor List Name
   ,                                       !- Work Efficiency Schedule Name
   ,                                       !- Clothing Insulation Schedule Name
@@ -850,11 +598,7 @@
   1;                                      !- Multiplier
 
 OS:ScheduleTypeLimits,
-<<<<<<< HEAD
-  {f4af15b8-88bc-4bd9-a955-6adcd0d574e9}, !- Handle
-=======
-  {0395d50f-8f01-4354-81de-0429138c1759}, !- Handle
->>>>>>> 53a99c71
+  {859822d1-0d01-46ae-84c5-1c1bbf0b8024}, !- Handle
   ActivityLevel,                          !- Name
   0,                                      !- Lower Limit Value
   ,                                       !- Upper Limit Value
@@ -862,11 +606,7 @@
   ActivityLevel;                          !- Unit Type
 
 OS:ScheduleTypeLimits,
-<<<<<<< HEAD
-  {7d8bfa49-10e3-4701-884e-58e2316f7115}, !- Handle
-=======
-  {0ad1b81a-b6ff-4ecf-8907-c4195b3ad91e}, !- Handle
->>>>>>> 53a99c71
+  {ad8e755b-c7fd-487e-b6dd-2f967fb8c264}, !- Handle
   Fractional,                             !- Name
   0,                                      !- Lower Limit Value
   1,                                      !- Upper Limit Value
