!- NOTE: Auto-generated from /test/osw_files/MF_8units_1story_SL_Denver_ExteriorCorridor.osw

OS:Version,
<<<<<<< HEAD
  {ceb242ab-6022-43a5-8852-351bfe3add69}, !- Handle
  2.9.0;                                  !- Version Identifier

OS:SimulationControl,
  {bc8bfd7b-2259-461f-a58f-7e4cece03ff2}, !- Handle
=======
  {c7071c77-cdc1-46ad-9f1f-e5722d1b14c5}, !- Handle
  2.9.0;                                  !- Version Identifier

OS:SimulationControl,
  {568fb4c6-a1f9-4dd2-ac61-5c04020193ba}, !- Handle
>>>>>>> 2c92e5b7
  ,                                       !- Do Zone Sizing Calculation
  ,                                       !- Do System Sizing Calculation
  ,                                       !- Do Plant Sizing Calculation
  No;                                     !- Run Simulation for Sizing Periods

OS:Timestep,
<<<<<<< HEAD
  {36067e36-ddbf-440a-973d-19c26b84e350}, !- Handle
  6;                                      !- Number of Timesteps per Hour

OS:ShadowCalculation,
  {179f8182-43d2-4d8e-b1d2-31b98ba73534}, !- Handle
=======
  {7e90387f-1af0-421f-a61e-bf3d98f5a26b}, !- Handle
  6;                                      !- Number of Timesteps per Hour

OS:ShadowCalculation,
  {260a63d6-f7fd-40e8-883d-bfe4eb78ac3b}, !- Handle
>>>>>>> 2c92e5b7
  20,                                     !- Calculation Frequency
  200;                                    !- Maximum Figures in Shadow Overlap Calculations

OS:SurfaceConvectionAlgorithm:Outside,
<<<<<<< HEAD
  {c8d465fa-4f71-4b47-ade8-1d1ee661bb12}, !- Handle
  DOE-2;                                  !- Algorithm

OS:SurfaceConvectionAlgorithm:Inside,
  {8110dd72-bc40-4d0f-acc3-04bfd85e4be7}, !- Handle
  TARP;                                   !- Algorithm

OS:ZoneCapacitanceMultiplier:ResearchSpecial,
  {1b828e66-58b3-49fc-978e-1d7067e9572b}, !- Handle
=======
  {04a237b1-bb3e-4a12-926b-6b17004982b2}, !- Handle
  DOE-2;                                  !- Algorithm

OS:SurfaceConvectionAlgorithm:Inside,
  {4188e557-fb8e-4f5b-b3c8-0d014f5b5ecc}, !- Handle
  TARP;                                   !- Algorithm

OS:ZoneCapacitanceMultiplier:ResearchSpecial,
  {eec189ae-1fa8-404c-88fe-13d5ebc8ea92}, !- Handle
>>>>>>> 2c92e5b7
  ,                                       !- Temperature Capacity Multiplier
  15,                                     !- Humidity Capacity Multiplier
  ;                                       !- Carbon Dioxide Capacity Multiplier

OS:RunPeriod,
<<<<<<< HEAD
  {820a49a9-8367-4f03-a800-a5332f59172d}, !- Handle
=======
  {515fa570-c1b6-4ebb-912f-9edee46cbb1b}, !- Handle
>>>>>>> 2c92e5b7
  Run Period 1,                           !- Name
  1,                                      !- Begin Month
  1,                                      !- Begin Day of Month
  12,                                     !- End Month
  31,                                     !- End Day of Month
  ,                                       !- Use Weather File Holidays and Special Days
  ,                                       !- Use Weather File Daylight Saving Period
  ,                                       !- Apply Weekend Holiday Rule
  ,                                       !- Use Weather File Rain Indicators
  ,                                       !- Use Weather File Snow Indicators
  ;                                       !- Number of Times Runperiod to be Repeated

OS:YearDescription,
<<<<<<< HEAD
  {1f6597d7-ac74-44d9-9f4d-9ed36e99e3b2}, !- Handle
=======
  {23956b22-ab02-4c9c-aafa-4b18231a8f7c}, !- Handle
>>>>>>> 2c92e5b7
  2007,                                   !- Calendar Year
  ,                                       !- Day of Week for Start Day
  ;                                       !- Is Leap Year

OS:WeatherFile,
<<<<<<< HEAD
  {bd91f8d8-676c-4e62-a05c-74b48b2f22de}, !- Handle
=======
  {cc59ed32-1620-4bab-aa5c-5abb1fdf3bb0}, !- Handle
>>>>>>> 2c92e5b7
  Denver Intl Ap,                         !- City
  CO,                                     !- State Province Region
  USA,                                    !- Country
  TMY3,                                   !- Data Source
  725650,                                 !- WMO Number
  39.83,                                  !- Latitude {deg}
  -104.65,                                !- Longitude {deg}
  -7,                                     !- Time Zone {hr}
  1650,                                   !- Elevation {m}
  file:../weather/USA_CO_Denver.Intl.AP.725650_TMY3.epw, !- Url
  E23378AA;                               !- Checksum

OS:AdditionalProperties,
<<<<<<< HEAD
  {97ba54bf-3adc-42f5-bcb5-9b1b5050794d}, !- Handle
  {bd91f8d8-676c-4e62-a05c-74b48b2f22de}, !- Object Name
=======
  {8616a8d1-fdb7-44fc-8591-5ba0ecce2b30}, !- Handle
  {cc59ed32-1620-4bab-aa5c-5abb1fdf3bb0}, !- Object Name
>>>>>>> 2c92e5b7
  EPWHeaderCity,                          !- Feature Name 1
  String,                                 !- Feature Data Type 1
  Denver Intl Ap,                         !- Feature Value 1
  EPWHeaderState,                         !- Feature Name 2
  String,                                 !- Feature Data Type 2
  CO,                                     !- Feature Value 2
  EPWHeaderCountry,                       !- Feature Name 3
  String,                                 !- Feature Data Type 3
  USA,                                    !- Feature Value 3
  EPWHeaderDataSource,                    !- Feature Name 4
  String,                                 !- Feature Data Type 4
  TMY3,                                   !- Feature Value 4
  EPWHeaderStation,                       !- Feature Name 5
  String,                                 !- Feature Data Type 5
  725650,                                 !- Feature Value 5
  EPWHeaderLatitude,                      !- Feature Name 6
  Double,                                 !- Feature Data Type 6
  39.829999999999998,                     !- Feature Value 6
  EPWHeaderLongitude,                     !- Feature Name 7
  Double,                                 !- Feature Data Type 7
  -104.65000000000001,                    !- Feature Value 7
  EPWHeaderTimezone,                      !- Feature Name 8
  Double,                                 !- Feature Data Type 8
  -7,                                     !- Feature Value 8
  EPWHeaderAltitude,                      !- Feature Name 9
  Double,                                 !- Feature Data Type 9
  5413.3858267716532,                     !- Feature Value 9
  EPWHeaderLocalPressure,                 !- Feature Name 10
  Double,                                 !- Feature Data Type 10
  0.81937567683596546,                    !- Feature Value 10
  EPWHeaderRecordsPerHour,                !- Feature Name 11
  Double,                                 !- Feature Data Type 11
  0,                                      !- Feature Value 11
  EPWDataAnnualAvgDrybulb,                !- Feature Name 12
  Double,                                 !- Feature Data Type 12
  51.575616438356228,                     !- Feature Value 12
  EPWDataAnnualMinDrybulb,                !- Feature Name 13
  Double,                                 !- Feature Data Type 13
  -2.9200000000000017,                    !- Feature Value 13
  EPWDataAnnualMaxDrybulb,                !- Feature Name 14
  Double,                                 !- Feature Data Type 14
  104,                                    !- Feature Value 14
  EPWDataCDD50F,                          !- Feature Name 15
  Double,                                 !- Feature Data Type 15
  3072.2925000000005,                     !- Feature Value 15
  EPWDataCDD65F,                          !- Feature Name 16
  Double,                                 !- Feature Data Type 16
  883.62000000000035,                     !- Feature Value 16
  EPWDataHDD50F,                          !- Feature Name 17
  Double,                                 !- Feature Data Type 17
  2497.1925000000001,                     !- Feature Value 17
  EPWDataHDD65F,                          !- Feature Name 18
  Double,                                 !- Feature Data Type 18
  5783.5200000000013,                     !- Feature Value 18
  EPWDataAnnualAvgWindspeed,              !- Feature Name 19
  Double,                                 !- Feature Data Type 19
  3.9165296803649667,                     !- Feature Value 19
  EPWDataMonthlyAvgDrybulbs,              !- Feature Name 20
  String,                                 !- Feature Data Type 20
  33.4191935483871&#4431.90142857142857&#4443.02620967741937&#4442.48624999999999&#4459.877741935483854&#4473.57574999999997&#4472.07975806451608&#4472.70008064516134&#4466.49200000000006&#4450.079112903225806&#4437.218250000000005&#4434.582177419354835, !- Feature Value 20
  EPWDataGroundMonthlyTemps,              !- Feature Name 21
  String,                                 !- Feature Data Type 21
  44.08306285945173&#4440.89570904991865&#4440.64045432632048&#4442.153016571250646&#4448.225111118704206&#4454.268919273837525&#4459.508577937551024&#4462.82777283423508&#4463.10975667174995&#4460.41014950381947&#4455.304105212311526&#4449.445696474514364, !- Feature Value 21
  EPWDataWSF,                             !- Feature Name 22
  Double,                                 !- Feature Data Type 22
  0.58999999999999997,                    !- Feature Value 22
  EPWDataMonthlyAvgDailyHighDrybulbs,     !- Feature Name 23
  String,                                 !- Feature Data Type 23
  47.41032258064516&#4446.58642857142857&#4455.15032258064517&#4453.708&#4472.80193548387098&#4488.67600000000002&#4486.1858064516129&#4485.87225806451613&#4482.082&#4463.18064516129033&#4448.73400000000001&#4448.87935483870968, !- Feature Value 23
  EPWDataMonthlyAvgDailyLowDrybulbs,      !- Feature Name 24
  String,                                 !- Feature Data Type 24
  19.347741935483874&#4419.856428571428573&#4430.316129032258065&#4431.112&#4447.41612903225806&#4457.901999999999994&#4459.063870967741934&#4460.956774193548384&#4452.352000000000004&#4438.41612903225806&#4427.002000000000002&#4423.02903225806451, !- Feature Value 24
  EPWDesignHeatingDrybulb,                !- Feature Name 25
  Double,                                 !- Feature Data Type 25
  12.02,                                  !- Feature Value 25
  EPWDesignHeatingWindspeed,              !- Feature Name 26
  Double,                                 !- Feature Data Type 26
  2.8062500000000004,                     !- Feature Value 26
  EPWDesignCoolingDrybulb,                !- Feature Name 27
  Double,                                 !- Feature Data Type 27
  91.939999999999998,                     !- Feature Value 27
  EPWDesignCoolingWetbulb,                !- Feature Name 28
  Double,                                 !- Feature Data Type 28
  59.95131430195849,                      !- Feature Value 28
  EPWDesignCoolingHumidityRatio,          !- Feature Name 29
  Double,                                 !- Feature Data Type 29
  0.0059161086834698092,                  !- Feature Value 29
  EPWDesignCoolingWindspeed,              !- Feature Name 30
  Double,                                 !- Feature Data Type 30
  3.7999999999999989,                     !- Feature Value 30
  EPWDesignDailyTemperatureRange,         !- Feature Name 31
  Double,                                 !- Feature Data Type 31
  24.915483870967748,                     !- Feature Value 31
  EPWDesignDehumidDrybulb,                !- Feature Name 32
  Double,                                 !- Feature Data Type 32
  67.996785714285721,                     !- Feature Value 32
  EPWDesignDehumidHumidityRatio,          !- Feature Name 33
  Double,                                 !- Feature Data Type 33
  0.012133744170488724,                   !- Feature Value 33
  EPWDesignCoolingDirectNormal,           !- Feature Name 34
  Double,                                 !- Feature Data Type 34
  985,                                    !- Feature Value 34
  EPWDesignCoolingDiffuseHorizontal,      !- Feature Name 35
  Double,                                 !- Feature Data Type 35
  84;                                     !- Feature Value 35

OS:Site,
<<<<<<< HEAD
  {d51f4792-1028-48ff-878b-7078b12772a8}, !- Handle
=======
  {dc82c7ea-a9be-485b-856a-e37e0e41ecb8}, !- Handle
>>>>>>> 2c92e5b7
  Denver Intl Ap_CO_USA,                  !- Name
  39.83,                                  !- Latitude {deg}
  -104.65,                                !- Longitude {deg}
  -7,                                     !- Time Zone {hr}
  1650,                                   !- Elevation {m}
  ;                                       !- Terrain

OS:ClimateZones,
<<<<<<< HEAD
  {04817889-69a7-4e73-b162-fb20f2cb75b9}, !- Handle
=======
  {ebad6346-914e-4cf7-86d0-41bc3c26765c}, !- Handle
>>>>>>> 2c92e5b7
  ,                                       !- Active Institution
  ,                                       !- Active Year
  ,                                       !- Climate Zone Institution Name 1
  ,                                       !- Climate Zone Document Name 1
  ,                                       !- Climate Zone Document Year 1
  ,                                       !- Climate Zone Value 1
  Building America,                       !- Climate Zone Institution Name 2
  ,                                       !- Climate Zone Document Name 2
  0,                                      !- Climate Zone Document Year 2
  Cold;                                   !- Climate Zone Value 2

OS:Site:WaterMainsTemperature,
<<<<<<< HEAD
  {a0b7d190-7e8c-4e91-ade8-b118c3f6add9}, !- Handle
=======
  {39c749a2-bca0-483b-abb7-ebb40544aad5}, !- Handle
>>>>>>> 2c92e5b7
  Correlation,                            !- Calculation Method
  ,                                       !- Temperature Schedule Name
  10.8753424657535,                       !- Annual Average Outdoor Air Temperature {C}
  23.1524007936508;                       !- Maximum Difference In Monthly Average Outdoor Air Temperatures {deltaC}

OS:RunPeriodControl:DaylightSavingTime,
<<<<<<< HEAD
  {2a187b10-5390-48a2-981e-cadac6589c7d}, !- Handle
=======
  {9fa420b9-1764-4161-9ca2-47b9bd2f4030}, !- Handle
>>>>>>> 2c92e5b7
  4/7,                                    !- Start Date
  10/26;                                  !- End Date

OS:Site:GroundTemperature:Deep,
<<<<<<< HEAD
  {33b070d9-5061-49fa-a08a-a06a1abf42b3}, !- Handle
=======
  {2c24b09e-1cbe-4880-ae7d-2878102efb56}, !- Handle
>>>>>>> 2c92e5b7
  10.8753424657535,                       !- January Deep Ground Temperature {C}
  10.8753424657535,                       !- February Deep Ground Temperature {C}
  10.8753424657535,                       !- March Deep Ground Temperature {C}
  10.8753424657535,                       !- April Deep Ground Temperature {C}
  10.8753424657535,                       !- May Deep Ground Temperature {C}
  10.8753424657535,                       !- June Deep Ground Temperature {C}
  10.8753424657535,                       !- July Deep Ground Temperature {C}
  10.8753424657535,                       !- August Deep Ground Temperature {C}
  10.8753424657535,                       !- September Deep Ground Temperature {C}
  10.8753424657535,                       !- October Deep Ground Temperature {C}
  10.8753424657535,                       !- November Deep Ground Temperature {C}
  10.8753424657535;                       !- December Deep Ground Temperature {C}

OS:Building,
<<<<<<< HEAD
  {9483ee78-80f4-4cd0-b194-d4376b4a063e}, !- Handle
=======
  {161db5d9-216e-4bb7-af00-ddac57f4f38b}, !- Handle
>>>>>>> 2c92e5b7
  Building 1,                             !- Name
  ,                                       !- Building Sector Type
  0,                                      !- North Axis {deg}
  ,                                       !- Nominal Floor to Floor Height {m}
  ,                                       !- Space Type Name
  ,                                       !- Default Construction Set Name
  ,                                       !- Default Schedule Set Name
  1,                                      !- Standards Number of Stories
  1,                                      !- Standards Number of Above Ground Stories
  ,                                       !- Standards Template
  multifamily,                            !- Standards Building Type
  8;                                      !- Standards Number of Living Units

OS:AdditionalProperties,
<<<<<<< HEAD
  {2afe1d46-aa5e-484d-ac57-188a2a646aff}, !- Handle
  {9483ee78-80f4-4cd0-b194-d4376b4a063e}, !- Object Name
  num_units,                              !- Feature Name 1
=======
  {c93ca0f7-68e4-4401-903e-7d34dc075c1c}, !- Handle
  {161db5d9-216e-4bb7-af00-ddac57f4f38b}, !- Object Name
  Total Units Represented,                !- Feature Name 1
>>>>>>> 2c92e5b7
  Integer,                                !- Feature Data Type 1
  8,                                      !- Feature Value 1
  has_rear_units,                         !- Feature Name 2
  Boolean,                                !- Feature Data Type 2
  false,                                  !- Feature Value 2
  num_floors,                             !- Feature Name 3
  Integer,                                !- Feature Data Type 3
  1,                                      !- Feature Value 3
  horz_location,                          !- Feature Name 4
  String,                                 !- Feature Data Type 4
  Left,                                   !- Feature Value 4
  level,                                  !- Feature Name 5
  String,                                 !- Feature Data Type 5
  Bottom,                                 !- Feature Value 5
  found_type,                             !- Feature Name 6
  String,                                 !- Feature Data Type 6
  slab,                                   !- Feature Value 6
  corridor_width,                         !- Feature Name 7
  Double,                                 !- Feature Data Type 7
  3.048,                                  !- Feature Value 7
  corridor_position,                      !- Feature Name 8
  String,                                 !- Feature Data Type 8
  Single Exterior (Front);                !- Feature Value 8

OS:ThermalZone,
<<<<<<< HEAD
  {12ec75f1-e6df-459a-8c1d-1e600284adee}, !- Handle
=======
  {56aa8d3a-7248-444d-b27c-fd859c8d56b5}, !- Handle
>>>>>>> 2c92e5b7
  living zone,                            !- Name
  ,                                       !- Multiplier
  ,                                       !- Ceiling Height {m}
  ,                                       !- Volume {m3}
  ,                                       !- Floor Area {m2}
  ,                                       !- Zone Inside Convection Algorithm
  ,                                       !- Zone Outside Convection Algorithm
  ,                                       !- Zone Conditioning Equipment List Name
<<<<<<< HEAD
  {c4db3d27-251c-4ae9-96c7-9668ebeb8cd4}, !- Zone Air Inlet Port List
  {d3e075f0-1b54-48d5-a7be-8ce55cdebaca}, !- Zone Air Exhaust Port List
  {0d34754e-7e88-4e9c-8acd-c4ba61ec5fc7}, !- Zone Air Node Name
  {b889b494-76b8-449e-88e3-1aa8f8fa62df}, !- Zone Return Air Port List
=======
  {639ba627-bc15-416f-8666-3ad82d205fd2}, !- Zone Air Inlet Port List
  {7f33ec9a-4897-42ab-9b40-fc1736df3c9c}, !- Zone Air Exhaust Port List
  {5627ddea-7240-427c-b33f-277b7bdfe3d0}, !- Zone Air Node Name
  {f28680cb-a567-4bec-aa02-6844b74b437a}, !- Zone Return Air Port List
>>>>>>> 2c92e5b7
  ,                                       !- Primary Daylighting Control Name
  ,                                       !- Fraction of Zone Controlled by Primary Daylighting Control
  ,                                       !- Secondary Daylighting Control Name
  ,                                       !- Fraction of Zone Controlled by Secondary Daylighting Control
  ,                                       !- Illuminance Map Name
  ,                                       !- Group Rendering Name
  ,                                       !- Thermostat Name
  No;                                     !- Use Ideal Air Loads

OS:Node,
<<<<<<< HEAD
  {3e961261-d0c4-4356-bfc4-2ac30ea91323}, !- Handle
  Node 1,                                 !- Name
  {0d34754e-7e88-4e9c-8acd-c4ba61ec5fc7}, !- Inlet Port
  ;                                       !- Outlet Port

OS:Connection,
  {0d34754e-7e88-4e9c-8acd-c4ba61ec5fc7}, !- Handle
  {b5cd99db-d8cd-4d71-bc97-e857cfbb3a6f}, !- Name
  {12ec75f1-e6df-459a-8c1d-1e600284adee}, !- Source Object
  11,                                     !- Outlet Port
  {3e961261-d0c4-4356-bfc4-2ac30ea91323}, !- Target Object
  2;                                      !- Inlet Port

OS:PortList,
  {c4db3d27-251c-4ae9-96c7-9668ebeb8cd4}, !- Handle
  {ba7bb28c-9a8b-4ff5-99d8-91f54ff3a8d6}, !- Name
  {12ec75f1-e6df-459a-8c1d-1e600284adee}; !- HVAC Component

OS:PortList,
  {d3e075f0-1b54-48d5-a7be-8ce55cdebaca}, !- Handle
  {9290d083-7779-4799-85a0-706520a2001f}, !- Name
  {12ec75f1-e6df-459a-8c1d-1e600284adee}; !- HVAC Component

OS:PortList,
  {b889b494-76b8-449e-88e3-1aa8f8fa62df}, !- Handle
  {582c1241-c014-4272-aaf5-00e49f0c6f62}, !- Name
  {12ec75f1-e6df-459a-8c1d-1e600284adee}; !- HVAC Component

OS:Sizing:Zone,
  {b7f90d0f-d016-4886-9544-f2ca8ebae3df}, !- Handle
  {12ec75f1-e6df-459a-8c1d-1e600284adee}, !- Zone or ZoneList Name
=======
  {701714b3-a07d-46cd-b860-7e0f11724eb7}, !- Handle
  Node 1,                                 !- Name
  {5627ddea-7240-427c-b33f-277b7bdfe3d0}, !- Inlet Port
  ;                                       !- Outlet Port

OS:Connection,
  {5627ddea-7240-427c-b33f-277b7bdfe3d0}, !- Handle
  {e8e0ad50-618f-4b33-8d2b-6318aaec06df}, !- Name
  {56aa8d3a-7248-444d-b27c-fd859c8d56b5}, !- Source Object
  11,                                     !- Outlet Port
  {701714b3-a07d-46cd-b860-7e0f11724eb7}, !- Target Object
  2;                                      !- Inlet Port

OS:PortList,
  {639ba627-bc15-416f-8666-3ad82d205fd2}, !- Handle
  {7481f82a-722c-47ef-b653-32d551e586c3}, !- Name
  {56aa8d3a-7248-444d-b27c-fd859c8d56b5}; !- HVAC Component

OS:PortList,
  {7f33ec9a-4897-42ab-9b40-fc1736df3c9c}, !- Handle
  {7d43d8a9-0956-4f36-8c0e-ba4922d8ed1d}, !- Name
  {56aa8d3a-7248-444d-b27c-fd859c8d56b5}; !- HVAC Component

OS:PortList,
  {f28680cb-a567-4bec-aa02-6844b74b437a}, !- Handle
  {b133c27b-26da-4683-a7b3-d7645379f507}, !- Name
  {56aa8d3a-7248-444d-b27c-fd859c8d56b5}; !- HVAC Component

OS:Sizing:Zone,
  {311beaf9-cda5-4a27-852c-41d09083ba71}, !- Handle
  {56aa8d3a-7248-444d-b27c-fd859c8d56b5}, !- Zone or ZoneList Name
>>>>>>> 2c92e5b7
  SupplyAirTemperature,                   !- Zone Cooling Design Supply Air Temperature Input Method
  14,                                     !- Zone Cooling Design Supply Air Temperature {C}
  11.11,                                  !- Zone Cooling Design Supply Air Temperature Difference {deltaC}
  SupplyAirTemperature,                   !- Zone Heating Design Supply Air Temperature Input Method
  40,                                     !- Zone Heating Design Supply Air Temperature {C}
  11.11,                                  !- Zone Heating Design Supply Air Temperature Difference {deltaC}
  0.0085,                                 !- Zone Cooling Design Supply Air Humidity Ratio {kg-H2O/kg-air}
  0.008,                                  !- Zone Heating Design Supply Air Humidity Ratio {kg-H2O/kg-air}
  ,                                       !- Zone Heating Sizing Factor
  ,                                       !- Zone Cooling Sizing Factor
  DesignDay,                              !- Cooling Design Air Flow Method
  ,                                       !- Cooling Design Air Flow Rate {m3/s}
  ,                                       !- Cooling Minimum Air Flow per Zone Floor Area {m3/s-m2}
  ,                                       !- Cooling Minimum Air Flow {m3/s}
  ,                                       !- Cooling Minimum Air Flow Fraction
  DesignDay,                              !- Heating Design Air Flow Method
  ,                                       !- Heating Design Air Flow Rate {m3/s}
  ,                                       !- Heating Maximum Air Flow per Zone Floor Area {m3/s-m2}
  ,                                       !- Heating Maximum Air Flow {m3/s}
  ,                                       !- Heating Maximum Air Flow Fraction
  ,                                       !- Design Zone Air Distribution Effectiveness in Cooling Mode
  ,                                       !- Design Zone Air Distribution Effectiveness in Heating Mode
  No,                                     !- Account for Dedicated Outdoor Air System
  NeutralSupplyAir,                       !- Dedicated Outdoor Air System Control Strategy
  autosize,                               !- Dedicated Outdoor Air Low Setpoint Temperature for Design {C}
  autosize;                               !- Dedicated Outdoor Air High Setpoint Temperature for Design {C}

OS:ZoneHVAC:EquipmentList,
<<<<<<< HEAD
  {f9a7f24b-8c70-4d0f-8bd3-1171c41b6930}, !- Handle
  Zone HVAC Equipment List 1,             !- Name
  {12ec75f1-e6df-459a-8c1d-1e600284adee}; !- Thermal Zone

OS:Space,
  {980a4e03-58c4-4d32-91f8-42b76ca1ec88}, !- Handle
  living space,                           !- Name
  {dd38ea18-18eb-485e-928a-ee4aca5d3109}, !- Space Type Name
=======
  {2abb594f-2873-43ce-b7ff-97a106485582}, !- Handle
  Zone HVAC Equipment List 1,             !- Name
  {56aa8d3a-7248-444d-b27c-fd859c8d56b5}; !- Thermal Zone

OS:Space,
  {0a5dd44b-c1e6-4c28-ac31-003ae2763d08}, !- Handle
  living space,                           !- Name
  {986dee3e-b5ce-4a42-a1d3-cf05a0cf303c}, !- Space Type Name
>>>>>>> 2c92e5b7
  ,                                       !- Default Construction Set Name
  ,                                       !- Default Schedule Set Name
  ,                                       !- Direction of Relative North {deg}
  ,                                       !- X Origin {m}
  ,                                       !- Y Origin {m}
  ,                                       !- Z Origin {m}
  ,                                       !- Building Story Name
<<<<<<< HEAD
  {12ec75f1-e6df-459a-8c1d-1e600284adee}, !- Thermal Zone Name
  ,                                       !- Part of Total Floor Area
  ,                                       !- Design Specification Outdoor Air Object Name
  {cf988336-4999-4303-b287-244bbcccca5e}; !- Building Unit Name

OS:Surface,
  {30ff0bcf-647c-44ba-ba8e-1fd44ab8c2b5}, !- Handle
  Surface 1,                              !- Name
  Floor,                                  !- Surface Type
  ,                                       !- Construction Name
  {980a4e03-58c4-4d32-91f8-42b76ca1ec88}, !- Space Name
=======
  {56aa8d3a-7248-444d-b27c-fd859c8d56b5}, !- Thermal Zone Name
  ,                                       !- Part of Total Floor Area
  ,                                       !- Design Specification Outdoor Air Object Name
  {0731d657-3c91-4099-bfae-a666bab28823}; !- Building Unit Name

OS:Surface,
  {481134c9-f007-442f-9e0f-f6a98501f8c8}, !- Handle
  Surface 1,                              !- Name
  Floor,                                  !- Surface Type
  ,                                       !- Construction Name
  {0a5dd44b-c1e6-4c28-ac31-003ae2763d08}, !- Space Name
>>>>>>> 2c92e5b7
  Foundation,                             !- Outside Boundary Condition
  ,                                       !- Outside Boundary Condition Object
  NoSun,                                  !- Sun Exposure
  NoWind,                                 !- Wind Exposure
  ,                                       !- View Factor to Ground
  ,                                       !- Number of Vertices
  0, -12.9315688143396, 0,                !- X,Y,Z Vertex 1 {m}
  0, 0, 0,                                !- X,Y,Z Vertex 2 {m}
  6.46578440716979, 0, 0,                 !- X,Y,Z Vertex 3 {m}
  6.46578440716979, -12.9315688143396, 0; !- X,Y,Z Vertex 4 {m}

OS:Surface,
<<<<<<< HEAD
  {f47122f1-c0ee-4b3b-b584-7d425a040dda}, !- Handle
  Surface 2,                              !- Name
  Wall,                                   !- Surface Type
  ,                                       !- Construction Name
  {980a4e03-58c4-4d32-91f8-42b76ca1ec88}, !- Space Name
=======
  {ad119606-1fb0-4884-8d5d-af2927390c49}, !- Handle
  Surface 2,                              !- Name
  Wall,                                   !- Surface Type
  ,                                       !- Construction Name
  {0a5dd44b-c1e6-4c28-ac31-003ae2763d08}, !- Space Name
>>>>>>> 2c92e5b7
  Outdoors,                               !- Outside Boundary Condition
  ,                                       !- Outside Boundary Condition Object
  SunExposed,                             !- Sun Exposure
  WindExposed,                            !- Wind Exposure
  ,                                       !- View Factor to Ground
  ,                                       !- Number of Vertices
  0, 0, 2.4384,                           !- X,Y,Z Vertex 1 {m}
  0, 0, 0,                                !- X,Y,Z Vertex 2 {m}
  0, -12.9315688143396, 0,                !- X,Y,Z Vertex 3 {m}
  0, -12.9315688143396, 2.4384;           !- X,Y,Z Vertex 4 {m}

OS:Surface,
<<<<<<< HEAD
  {e9a1c590-ce8c-4f4f-9788-a8b2bb0e6d91}, !- Handle
  Surface 3,                              !- Name
  Wall,                                   !- Surface Type
  ,                                       !- Construction Name
  {980a4e03-58c4-4d32-91f8-42b76ca1ec88}, !- Space Name
=======
  {79d210a8-77da-4657-80cc-5db6f9e74c76}, !- Handle
  Surface 3,                              !- Name
  Wall,                                   !- Surface Type
  ,                                       !- Construction Name
  {0a5dd44b-c1e6-4c28-ac31-003ae2763d08}, !- Space Name
>>>>>>> 2c92e5b7
  Outdoors,                               !- Outside Boundary Condition
  ,                                       !- Outside Boundary Condition Object
  SunExposed,                             !- Sun Exposure
  WindExposed,                            !- Wind Exposure
  ,                                       !- View Factor to Ground
  ,                                       !- Number of Vertices
  6.46578440716979, 0, 2.4384,            !- X,Y,Z Vertex 1 {m}
  6.46578440716979, 0, 0,                 !- X,Y,Z Vertex 2 {m}
  0, 0, 0,                                !- X,Y,Z Vertex 3 {m}
  0, 0, 2.4384;                           !- X,Y,Z Vertex 4 {m}

OS:Surface,
<<<<<<< HEAD
  {1a6de4b4-958f-42f9-bd46-4f235c9437c5}, !- Handle
  Surface 4,                              !- Name
  Wall,                                   !- Surface Type
  ,                                       !- Construction Name
  {980a4e03-58c4-4d32-91f8-42b76ca1ec88}, !- Space Name
  Adiabatic,                              !- Outside Boundary Condition
  ,                                       !- Outside Boundary Condition Object
=======
  {500af906-55fd-4a03-8f21-ef1fc142fb6b}, !- Handle
  Surface 4,                              !- Name
  Wall,                                   !- Surface Type
  ,                                       !- Construction Name
  {0a5dd44b-c1e6-4c28-ac31-003ae2763d08}, !- Space Name
  Surface,                                !- Outside Boundary Condition
  {5311389c-fd4b-45f7-9079-27602808f166}, !- Outside Boundary Condition Object
>>>>>>> 2c92e5b7
  NoSun,                                  !- Sun Exposure
  NoWind,                                 !- Wind Exposure
  ,                                       !- View Factor to Ground
  ,                                       !- Number of Vertices
  6.46578440716979, -12.9315688143396, 2.4384, !- X,Y,Z Vertex 1 {m}
  6.46578440716979, -12.9315688143396, 0, !- X,Y,Z Vertex 2 {m}
  6.46578440716979, 0, 0,                 !- X,Y,Z Vertex 3 {m}
  6.46578440716979, 0, 2.4384;            !- X,Y,Z Vertex 4 {m}

OS:Surface,
<<<<<<< HEAD
  {f8360a75-92b7-4c79-b380-4b7f4f860795}, !- Handle
  Surface 5,                              !- Name
  Wall,                                   !- Surface Type
  ,                                       !- Construction Name
  {980a4e03-58c4-4d32-91f8-42b76ca1ec88}, !- Space Name
=======
  {87adb0ce-85d7-4312-b428-01ea90acb83f}, !- Handle
  Surface 5,                              !- Name
  Wall,                                   !- Surface Type
  ,                                       !- Construction Name
  {0a5dd44b-c1e6-4c28-ac31-003ae2763d08}, !- Space Name
>>>>>>> 2c92e5b7
  Outdoors,                               !- Outside Boundary Condition
  ,                                       !- Outside Boundary Condition Object
  SunExposed,                             !- Sun Exposure
  WindExposed,                            !- Wind Exposure
  ,                                       !- View Factor to Ground
  ,                                       !- Number of Vertices
  0, -12.9315688143396, 2.4384,           !- X,Y,Z Vertex 1 {m}
  0, -12.9315688143396, 0,                !- X,Y,Z Vertex 2 {m}
  6.46578440716979, -12.9315688143396, 0, !- X,Y,Z Vertex 3 {m}
  6.46578440716979, -12.9315688143396, 2.4384; !- X,Y,Z Vertex 4 {m}

OS:Surface,
<<<<<<< HEAD
  {084a7c60-60c6-4b36-b584-9a18459762ac}, !- Handle
  Surface 6,                              !- Name
  RoofCeiling,                            !- Surface Type
  ,                                       !- Construction Name
  {980a4e03-58c4-4d32-91f8-42b76ca1ec88}, !- Space Name
=======
  {6a42459b-abc4-4a7c-87e1-a65c25d10d23}, !- Handle
  Surface 6,                              !- Name
  RoofCeiling,                            !- Surface Type
  ,                                       !- Construction Name
  {0a5dd44b-c1e6-4c28-ac31-003ae2763d08}, !- Space Name
>>>>>>> 2c92e5b7
  Outdoors,                               !- Outside Boundary Condition
  ,                                       !- Outside Boundary Condition Object
  SunExposed,                             !- Sun Exposure
  WindExposed,                            !- Wind Exposure
  ,                                       !- View Factor to Ground
  ,                                       !- Number of Vertices
  6.46578440716979, -12.9315688143396, 2.4384, !- X,Y,Z Vertex 1 {m}
  6.46578440716979, 0, 2.4384,            !- X,Y,Z Vertex 2 {m}
  0, 0, 2.4384,                           !- X,Y,Z Vertex 3 {m}
  0, -12.9315688143396, 2.4384;           !- X,Y,Z Vertex 4 {m}

OS:SpaceType,
<<<<<<< HEAD
  {dd38ea18-18eb-485e-928a-ee4aca5d3109}, !- Handle
=======
  {986dee3e-b5ce-4a42-a1d3-cf05a0cf303c}, !- Handle
>>>>>>> 2c92e5b7
  Space Type 1,                           !- Name
  ,                                       !- Default Construction Set Name
  ,                                       !- Default Schedule Set Name
  ,                                       !- Group Rendering Name
  ,                                       !- Design Specification Outdoor Air Object Name
  ,                                       !- Standards Template
  ,                                       !- Standards Building Type
  living;                                 !- Standards Space Type

<<<<<<< HEAD
OS:ShadingSurface,
  {622bb668-b5e7-42b0-8c3f-708de80b9711}, !- Handle
  Corridor shading,                       !- Name
  ,                                       !- Construction Name
  {d06e8942-d6c6-444c-8196-99e1ad722726}, !- Shading Surface Group Name
  ,                                       !- Transmittance Schedule Name
  ,                                       !- Number of Vertices
  0, -15.9795688143396, 2.4384,           !- X,Y,Z Vertex 1 {m}
  6.46578440716979, -15.9795688143396, 2.4384, !- X,Y,Z Vertex 2 {m}
  6.46578440716979, -12.9315688143396, 2.4384, !- X,Y,Z Vertex 3 {m}
  0, -12.9315688143396, 2.4384;           !- X,Y,Z Vertex 4 {m}

OS:ShadingSurfaceGroup,
  {d06e8942-d6c6-444c-8196-99e1ad722726}, !- Handle
  Shading Surface Group 1,                !- Name
  Building;                               !- Shading Surface Type

OS:BuildingUnit,
  {cf988336-4999-4303-b287-244bbcccca5e}, !- Handle
  unit 1,                                 !- Name
  ,                                       !- Rendering Color
  Residential;                            !- Building Unit Type

OS:AdditionalProperties,
  {a2517167-0912-4b55-9248-9aba1e107d95}, !- Handle
  {cf988336-4999-4303-b287-244bbcccca5e}, !- Object Name
  NumberOfBedrooms,                       !- Feature Name 1
  Integer,                                !- Feature Data Type 1
  3,                                      !- Feature Value 1
  NumberOfBathrooms,                      !- Feature Name 2
  Double,                                 !- Feature Data Type 2
  2,                                      !- Feature Value 2
  NumberOfOccupants,                      !- Feature Name 3
  Double,                                 !- Feature Data Type 3
  3.3900000000000001;                     !- Feature Value 3

OS:External:File,
  {24e2d815-16d8-4d39-8927-62c82bd7c265}, !- Handle
  8760.csv,                               !- Name
  8760.csv;                               !- File Name

OS:Schedule:Day,
  {3152e80f-ac0a-4ea7-9e28-cd51e323d409}, !- Handle
  Schedule Day 1,                         !- Name
  ,                                       !- Schedule Type Limits Name
  ,                                       !- Interpolate to Timestep
  24,                                     !- Hour 1
  0,                                      !- Minute 1
  0;                                      !- Value Until Time 1

OS:Schedule:Day,
  {b6623969-4172-42f1-8fc1-eaea09bcb910}, !- Handle
  Schedule Day 2,                         !- Name
  ,                                       !- Schedule Type Limits Name
  ,                                       !- Interpolate to Timestep
  24,                                     !- Hour 1
  0,                                      !- Minute 1
  1;                                      !- Value Until Time 1

OS:Schedule:File,
  {89dbfba6-1b0b-4afe-bbd1-a4d508db3ed1}, !- Handle
  occupants,                              !- Name
  {faace627-d8c2-4f0c-a586-f2a7748e1be9}, !- Schedule Type Limits Name
  {24e2d815-16d8-4d39-8927-62c82bd7c265}, !- External File Name
  1,                                      !- Column Number
  1,                                      !- Rows to Skip at Top
  8760,                                   !- Number of Hours of Data
  ,                                       !- Column Separator
  ,                                       !- Interpolate to Timestep
  60;                                     !- Minutes per Item

OS:Schedule:Ruleset,
  {67d4ed2b-644d-42ef-9c4e-e05daa6a636b}, !- Handle
  Schedule Ruleset 1,                     !- Name
  {61700d9c-2953-4ffd-be87-55f72d3c5fd2}, !- Schedule Type Limits Name
  {ff15a9a6-30c9-4a6e-8533-2dcf60e5ecbd}; !- Default Day Schedule Name

OS:Schedule:Day,
  {ff15a9a6-30c9-4a6e-8533-2dcf60e5ecbd}, !- Handle
  Schedule Day 3,                         !- Name
  {61700d9c-2953-4ffd-be87-55f72d3c5fd2}, !- Schedule Type Limits Name
  ,                                       !- Interpolate to Timestep
  24,                                     !- Hour 1
  0,                                      !- Minute 1
  112.539290946133;                       !- Value Until Time 1

OS:People:Definition,
  {f2edf0bf-134d-4a52-aedc-276e273302d5}, !- Handle
  res occupants|living space,             !- Name
  People,                                 !- Number of People Calculation Method
  3.39,                                   !- Number of People {people}
  ,                                       !- People per Space Floor Area {person/m2}
  ,                                       !- Space Floor Area per Person {m2/person}
  0.319734,                               !- Fraction Radiant
  0.573,                                  !- Sensible Heat Fraction
  0,                                      !- Carbon Dioxide Generation Rate {m3/s-W}
  No,                                     !- Enable ASHRAE 55 Comfort Warnings
  ZoneAveraged;                           !- Mean Radiant Temperature Calculation Type

OS:People,
  {df433a78-7b61-452a-8f23-7f564f9da80e}, !- Handle
  res occupants|living space,             !- Name
  {f2edf0bf-134d-4a52-aedc-276e273302d5}, !- People Definition Name
  {980a4e03-58c4-4d32-91f8-42b76ca1ec88}, !- Space or SpaceType Name
  {89dbfba6-1b0b-4afe-bbd1-a4d508db3ed1}, !- Number of People Schedule Name
  {67d4ed2b-644d-42ef-9c4e-e05daa6a636b}, !- Activity Level Schedule Name
  ,                                       !- Surface Name/Angle Factor List Name
  ,                                       !- Work Efficiency Schedule Name
  ,                                       !- Clothing Insulation Schedule Name
  ,                                       !- Air Velocity Schedule Name
  1;                                      !- Multiplier

OS:ScheduleTypeLimits,
  {61700d9c-2953-4ffd-be87-55f72d3c5fd2}, !- Handle
=======
OS:ThermalZone,
  {0ca010ef-5890-423d-a3d0-080a3db5a894}, !- Handle
  living zone|unit 2,                     !- Name
  ,                                       !- Multiplier
  ,                                       !- Ceiling Height {m}
  ,                                       !- Volume {m3}
  ,                                       !- Floor Area {m2}
  ,                                       !- Zone Inside Convection Algorithm
  ,                                       !- Zone Outside Convection Algorithm
  ,                                       !- Zone Conditioning Equipment List Name
  {f8f36197-169a-460b-8b50-f560da04cde5}, !- Zone Air Inlet Port List
  {fa1ebed9-e615-4d32-9a25-5d592888aa9d}, !- Zone Air Exhaust Port List
  {3558fb57-c3b2-4719-bb90-24d84a6634c1}, !- Zone Air Node Name
  {2671bdc6-0804-4a8c-af14-8c719820c608}, !- Zone Return Air Port List
  ,                                       !- Primary Daylighting Control Name
  ,                                       !- Fraction of Zone Controlled by Primary Daylighting Control
  ,                                       !- Secondary Daylighting Control Name
  ,                                       !- Fraction of Zone Controlled by Secondary Daylighting Control
  ,                                       !- Illuminance Map Name
  ,                                       !- Group Rendering Name
  ,                                       !- Thermostat Name
  No;                                     !- Use Ideal Air Loads

OS:Node,
  {01a3e880-01d7-4a5b-89dd-99be941974b1}, !- Handle
  Node 2,                                 !- Name
  {3558fb57-c3b2-4719-bb90-24d84a6634c1}, !- Inlet Port
  ;                                       !- Outlet Port

OS:Connection,
  {3558fb57-c3b2-4719-bb90-24d84a6634c1}, !- Handle
  {8e07f4f8-369a-42dd-baa8-aea22844d1db}, !- Name
  {0ca010ef-5890-423d-a3d0-080a3db5a894}, !- Source Object
  11,                                     !- Outlet Port
  {01a3e880-01d7-4a5b-89dd-99be941974b1}, !- Target Object
  2;                                      !- Inlet Port

OS:PortList,
  {f8f36197-169a-460b-8b50-f560da04cde5}, !- Handle
  {723e193e-4839-4f4e-ab2b-429e48f9394b}, !- Name
  {0ca010ef-5890-423d-a3d0-080a3db5a894}; !- HVAC Component

OS:PortList,
  {fa1ebed9-e615-4d32-9a25-5d592888aa9d}, !- Handle
  {59d13524-8caf-4550-8c4e-ea574bca3168}, !- Name
  {0ca010ef-5890-423d-a3d0-080a3db5a894}; !- HVAC Component

OS:PortList,
  {2671bdc6-0804-4a8c-af14-8c719820c608}, !- Handle
  {4650a97b-a122-4ab9-93b6-420bd34a493c}, !- Name
  {0ca010ef-5890-423d-a3d0-080a3db5a894}; !- HVAC Component

OS:Sizing:Zone,
  {bdc26515-e77c-4b97-bb70-5d694b573dd3}, !- Handle
  {0ca010ef-5890-423d-a3d0-080a3db5a894}, !- Zone or ZoneList Name
  SupplyAirTemperature,                   !- Zone Cooling Design Supply Air Temperature Input Method
  14,                                     !- Zone Cooling Design Supply Air Temperature {C}
  11.11,                                  !- Zone Cooling Design Supply Air Temperature Difference {deltaC}
  SupplyAirTemperature,                   !- Zone Heating Design Supply Air Temperature Input Method
  40,                                     !- Zone Heating Design Supply Air Temperature {C}
  11.11,                                  !- Zone Heating Design Supply Air Temperature Difference {deltaC}
  0.0085,                                 !- Zone Cooling Design Supply Air Humidity Ratio {kg-H2O/kg-air}
  0.008,                                  !- Zone Heating Design Supply Air Humidity Ratio {kg-H2O/kg-air}
  ,                                       !- Zone Heating Sizing Factor
  ,                                       !- Zone Cooling Sizing Factor
  DesignDay,                              !- Cooling Design Air Flow Method
  ,                                       !- Cooling Design Air Flow Rate {m3/s}
  ,                                       !- Cooling Minimum Air Flow per Zone Floor Area {m3/s-m2}
  ,                                       !- Cooling Minimum Air Flow {m3/s}
  ,                                       !- Cooling Minimum Air Flow Fraction
  DesignDay,                              !- Heating Design Air Flow Method
  ,                                       !- Heating Design Air Flow Rate {m3/s}
  ,                                       !- Heating Maximum Air Flow per Zone Floor Area {m3/s-m2}
  ,                                       !- Heating Maximum Air Flow {m3/s}
  ,                                       !- Heating Maximum Air Flow Fraction
  ,                                       !- Design Zone Air Distribution Effectiveness in Cooling Mode
  ,                                       !- Design Zone Air Distribution Effectiveness in Heating Mode
  No,                                     !- Account for Dedicated Outdoor Air System
  NeutralSupplyAir,                       !- Dedicated Outdoor Air System Control Strategy
  autosize,                               !- Dedicated Outdoor Air Low Setpoint Temperature for Design {C}
  autosize;                               !- Dedicated Outdoor Air High Setpoint Temperature for Design {C}

OS:ZoneHVAC:EquipmentList,
  {599e4f18-6625-43de-b4a6-ccbd6a399154}, !- Handle
  Zone HVAC Equipment List 2,             !- Name
  {0ca010ef-5890-423d-a3d0-080a3db5a894}; !- Thermal Zone

OS:Space,
  {4017a6b2-cd28-4888-a9c1-be8ec18f0456}, !- Handle
  living space|unit 2|story 1,            !- Name
  {986dee3e-b5ce-4a42-a1d3-cf05a0cf303c}, !- Space Type Name
  ,                                       !- Default Construction Set Name
  ,                                       !- Default Schedule Set Name
  -0,                                     !- Direction of Relative North {deg}
  0,                                      !- X Origin {m}
  0,                                      !- Y Origin {m}
  0,                                      !- Z Origin {m}
  ,                                       !- Building Story Name
  {0ca010ef-5890-423d-a3d0-080a3db5a894}, !- Thermal Zone Name
  ,                                       !- Part of Total Floor Area
  ,                                       !- Design Specification Outdoor Air Object Name
  {a83ff8e9-dde3-44cf-9da1-32f210a00d53}; !- Building Unit Name

OS:Surface,
  {15ebd41b-ea08-4955-8dd4-f2d4c1593453}, !- Handle
  Surface 7,                              !- Name
  Wall,                                   !- Surface Type
  ,                                       !- Construction Name
  {4017a6b2-cd28-4888-a9c1-be8ec18f0456}, !- Space Name
  Outdoors,                               !- Outside Boundary Condition
  ,                                       !- Outside Boundary Condition Object
  SunExposed,                             !- Sun Exposure
  WindExposed,                            !- Wind Exposure
  ,                                       !- View Factor to Ground
  ,                                       !- Number of Vertices
  6.46578440716979, -12.9315688143396, 2.4384, !- X,Y,Z Vertex 1 {m}
  6.46578440716979, -12.9315688143396, 0, !- X,Y,Z Vertex 2 {m}
  12.9315688143396, -12.9315688143396, 0, !- X,Y,Z Vertex 3 {m}
  12.9315688143396, -12.9315688143396, 2.4384; !- X,Y,Z Vertex 4 {m}

OS:Surface,
  {93d1bbb5-7009-4158-9078-13ebab090452}, !- Handle
  Surface 8,                              !- Name
  Wall,                                   !- Surface Type
  ,                                       !- Construction Name
  {4017a6b2-cd28-4888-a9c1-be8ec18f0456}, !- Space Name
  Surface,                                !- Outside Boundary Condition
  {afd08f19-e4d3-48eb-bb89-55c0eacabf7f}, !- Outside Boundary Condition Object
  NoSun,                                  !- Sun Exposure
  NoWind,                                 !- Wind Exposure
  ,                                       !- View Factor to Ground
  ,                                       !- Number of Vertices
  12.9315688143396, -12.9315688143396, 2.4384, !- X,Y,Z Vertex 1 {m}
  12.9315688143396, -12.9315688143396, 0, !- X,Y,Z Vertex 2 {m}
  12.9315688143396, 0, 0,                 !- X,Y,Z Vertex 3 {m}
  12.9315688143396, 0, 2.4384;            !- X,Y,Z Vertex 4 {m}

OS:Surface,
  {458ace4c-e1dd-4778-bf2d-485f4403b007}, !- Handle
  Surface 9,                              !- Name
  Floor,                                  !- Surface Type
  ,                                       !- Construction Name
  {4017a6b2-cd28-4888-a9c1-be8ec18f0456}, !- Space Name
  Foundation,                             !- Outside Boundary Condition
  ,                                       !- Outside Boundary Condition Object
  NoSun,                                  !- Sun Exposure
  NoWind,                                 !- Wind Exposure
  ,                                       !- View Factor to Ground
  ,                                       !- Number of Vertices
  6.46578440716979, -12.9315688143396, 0, !- X,Y,Z Vertex 1 {m}
  6.46578440716979, 0, 0,                 !- X,Y,Z Vertex 2 {m}
  12.9315688143396, 0, 0,                 !- X,Y,Z Vertex 3 {m}
  12.9315688143396, -12.9315688143396, 0; !- X,Y,Z Vertex 4 {m}

OS:Surface,
  {7ddb6d24-c03c-473b-ad80-6b32e865d83b}, !- Handle
  Surface 10,                             !- Name
  RoofCeiling,                            !- Surface Type
  ,                                       !- Construction Name
  {4017a6b2-cd28-4888-a9c1-be8ec18f0456}, !- Space Name
  Outdoors,                               !- Outside Boundary Condition
  ,                                       !- Outside Boundary Condition Object
  SunExposed,                             !- Sun Exposure
  WindExposed,                            !- Wind Exposure
  ,                                       !- View Factor to Ground
  ,                                       !- Number of Vertices
  12.9315688143396, -12.9315688143396, 2.4384, !- X,Y,Z Vertex 1 {m}
  12.9315688143396, 0, 2.4384,            !- X,Y,Z Vertex 2 {m}
  6.46578440716979, 0, 2.4384,            !- X,Y,Z Vertex 3 {m}
  6.46578440716979, -12.9315688143396, 2.4384; !- X,Y,Z Vertex 4 {m}

OS:Surface,
  {5311389c-fd4b-45f7-9079-27602808f166}, !- Handle
  Surface 11,                             !- Name
  Wall,                                   !- Surface Type
  ,                                       !- Construction Name
  {4017a6b2-cd28-4888-a9c1-be8ec18f0456}, !- Space Name
  Surface,                                !- Outside Boundary Condition
  {500af906-55fd-4a03-8f21-ef1fc142fb6b}, !- Outside Boundary Condition Object
  NoSun,                                  !- Sun Exposure
  NoWind,                                 !- Wind Exposure
  ,                                       !- View Factor to Ground
  ,                                       !- Number of Vertices
  6.46578440716979, 0, 2.4384,            !- X,Y,Z Vertex 1 {m}
  6.46578440716979, 0, 0,                 !- X,Y,Z Vertex 2 {m}
  6.46578440716979, -12.9315688143396, 0, !- X,Y,Z Vertex 3 {m}
  6.46578440716979, -12.9315688143396, 2.4384; !- X,Y,Z Vertex 4 {m}

OS:Surface,
  {d7f20863-8468-4666-928b-7dd419f284f9}, !- Handle
  Surface 12,                             !- Name
  Wall,                                   !- Surface Type
  ,                                       !- Construction Name
  {4017a6b2-cd28-4888-a9c1-be8ec18f0456}, !- Space Name
  Outdoors,                               !- Outside Boundary Condition
  ,                                       !- Outside Boundary Condition Object
  SunExposed,                             !- Sun Exposure
  WindExposed,                            !- Wind Exposure
  ,                                       !- View Factor to Ground
  ,                                       !- Number of Vertices
  12.9315688143396, 0, 2.4384,            !- X,Y,Z Vertex 1 {m}
  12.9315688143396, 0, 0,                 !- X,Y,Z Vertex 2 {m}
  6.46578440716979, 0, 0,                 !- X,Y,Z Vertex 3 {m}
  6.46578440716979, 0, 2.4384;            !- X,Y,Z Vertex 4 {m}

OS:ThermalZone,
  {9040584f-d7a2-4d27-aab5-0c5cc1ef186e}, !- Handle
  living zone|unit 3,                     !- Name
  ,                                       !- Multiplier
  ,                                       !- Ceiling Height {m}
  ,                                       !- Volume {m3}
  ,                                       !- Floor Area {m2}
  ,                                       !- Zone Inside Convection Algorithm
  ,                                       !- Zone Outside Convection Algorithm
  ,                                       !- Zone Conditioning Equipment List Name
  {4ee28f65-3ff9-4c6c-a4d2-50555f43e58f}, !- Zone Air Inlet Port List
  {996a508b-10f1-4399-bd85-0f213cc05c03}, !- Zone Air Exhaust Port List
  {3e4aaaa6-6b01-46dc-b361-65e356be3165}, !- Zone Air Node Name
  {a97de4f6-a87a-4b2c-9589-a9ca551d7b41}, !- Zone Return Air Port List
  ,                                       !- Primary Daylighting Control Name
  ,                                       !- Fraction of Zone Controlled by Primary Daylighting Control
  ,                                       !- Secondary Daylighting Control Name
  ,                                       !- Fraction of Zone Controlled by Secondary Daylighting Control
  ,                                       !- Illuminance Map Name
  ,                                       !- Group Rendering Name
  ,                                       !- Thermostat Name
  No;                                     !- Use Ideal Air Loads

OS:Node,
  {1829819f-c426-448f-b474-7afa2f708690}, !- Handle
  Node 3,                                 !- Name
  {3e4aaaa6-6b01-46dc-b361-65e356be3165}, !- Inlet Port
  ;                                       !- Outlet Port

OS:Connection,
  {3e4aaaa6-6b01-46dc-b361-65e356be3165}, !- Handle
  {5d137882-e777-4345-8174-de9ed6b71c75}, !- Name
  {9040584f-d7a2-4d27-aab5-0c5cc1ef186e}, !- Source Object
  11,                                     !- Outlet Port
  {1829819f-c426-448f-b474-7afa2f708690}, !- Target Object
  2;                                      !- Inlet Port

OS:PortList,
  {4ee28f65-3ff9-4c6c-a4d2-50555f43e58f}, !- Handle
  {78bfcf59-ef19-48d9-aebe-7cc88d4ca65d}, !- Name
  {9040584f-d7a2-4d27-aab5-0c5cc1ef186e}; !- HVAC Component

OS:PortList,
  {996a508b-10f1-4399-bd85-0f213cc05c03}, !- Handle
  {81172547-d486-463e-8770-18af4126c625}, !- Name
  {9040584f-d7a2-4d27-aab5-0c5cc1ef186e}; !- HVAC Component

OS:PortList,
  {a97de4f6-a87a-4b2c-9589-a9ca551d7b41}, !- Handle
  {47710fb6-257c-476a-ada4-3468bd72bc17}, !- Name
  {9040584f-d7a2-4d27-aab5-0c5cc1ef186e}; !- HVAC Component

OS:Sizing:Zone,
  {e3c1f426-010b-49e2-9d9e-66a2b48b4e70}, !- Handle
  {9040584f-d7a2-4d27-aab5-0c5cc1ef186e}, !- Zone or ZoneList Name
  SupplyAirTemperature,                   !- Zone Cooling Design Supply Air Temperature Input Method
  14,                                     !- Zone Cooling Design Supply Air Temperature {C}
  11.11,                                  !- Zone Cooling Design Supply Air Temperature Difference {deltaC}
  SupplyAirTemperature,                   !- Zone Heating Design Supply Air Temperature Input Method
  40,                                     !- Zone Heating Design Supply Air Temperature {C}
  11.11,                                  !- Zone Heating Design Supply Air Temperature Difference {deltaC}
  0.0085,                                 !- Zone Cooling Design Supply Air Humidity Ratio {kg-H2O/kg-air}
  0.008,                                  !- Zone Heating Design Supply Air Humidity Ratio {kg-H2O/kg-air}
  ,                                       !- Zone Heating Sizing Factor
  ,                                       !- Zone Cooling Sizing Factor
  DesignDay,                              !- Cooling Design Air Flow Method
  ,                                       !- Cooling Design Air Flow Rate {m3/s}
  ,                                       !- Cooling Minimum Air Flow per Zone Floor Area {m3/s-m2}
  ,                                       !- Cooling Minimum Air Flow {m3/s}
  ,                                       !- Cooling Minimum Air Flow Fraction
  DesignDay,                              !- Heating Design Air Flow Method
  ,                                       !- Heating Design Air Flow Rate {m3/s}
  ,                                       !- Heating Maximum Air Flow per Zone Floor Area {m3/s-m2}
  ,                                       !- Heating Maximum Air Flow {m3/s}
  ,                                       !- Heating Maximum Air Flow Fraction
  ,                                       !- Design Zone Air Distribution Effectiveness in Cooling Mode
  ,                                       !- Design Zone Air Distribution Effectiveness in Heating Mode
  No,                                     !- Account for Dedicated Outdoor Air System
  NeutralSupplyAir,                       !- Dedicated Outdoor Air System Control Strategy
  autosize,                               !- Dedicated Outdoor Air Low Setpoint Temperature for Design {C}
  autosize;                               !- Dedicated Outdoor Air High Setpoint Temperature for Design {C}

OS:ZoneHVAC:EquipmentList,
  {de43c905-0641-4329-a66f-4ee8255917e7}, !- Handle
  Zone HVAC Equipment List 3,             !- Name
  {9040584f-d7a2-4d27-aab5-0c5cc1ef186e}; !- Thermal Zone

OS:Space,
  {3bc3d816-0ea3-4b48-82b6-069d8990e759}, !- Handle
  living space|unit 3|story 1,            !- Name
  {986dee3e-b5ce-4a42-a1d3-cf05a0cf303c}, !- Space Type Name
  ,                                       !- Default Construction Set Name
  ,                                       !- Default Schedule Set Name
  -0,                                     !- Direction of Relative North {deg}
  0,                                      !- X Origin {m}
  0,                                      !- Y Origin {m}
  0,                                      !- Z Origin {m}
  ,                                       !- Building Story Name
  {9040584f-d7a2-4d27-aab5-0c5cc1ef186e}, !- Thermal Zone Name
  ,                                       !- Part of Total Floor Area
  ,                                       !- Design Specification Outdoor Air Object Name
  {4190f92a-8e3b-48b3-a578-688c5ce13bbf}; !- Building Unit Name

OS:Surface,
  {65553791-087d-42a0-b55c-e39956d5716e}, !- Handle
  Surface 13,                             !- Name
  Wall,                                   !- Surface Type
  ,                                       !- Construction Name
  {3bc3d816-0ea3-4b48-82b6-069d8990e759}, !- Space Name
  Outdoors,                               !- Outside Boundary Condition
  ,                                       !- Outside Boundary Condition Object
  SunExposed,                             !- Sun Exposure
  WindExposed,                            !- Wind Exposure
  ,                                       !- View Factor to Ground
  ,                                       !- Number of Vertices
  12.9315688143396, -12.9315688143396, 2.4384, !- X,Y,Z Vertex 1 {m}
  12.9315688143396, -12.9315688143396, 0, !- X,Y,Z Vertex 2 {m}
  19.3973532215094, -12.9315688143396, 0, !- X,Y,Z Vertex 3 {m}
  19.3973532215094, -12.9315688143396, 2.4384; !- X,Y,Z Vertex 4 {m}

OS:Surface,
  {f6f32056-f507-4a7a-9eb3-3c19a72c7cc6}, !- Handle
  Surface 14,                             !- Name
  Wall,                                   !- Surface Type
  ,                                       !- Construction Name
  {3bc3d816-0ea3-4b48-82b6-069d8990e759}, !- Space Name
  Surface,                                !- Outside Boundary Condition
  {e3d873ba-a820-4dc8-b3c8-4106d370722a}, !- Outside Boundary Condition Object
  NoSun,                                  !- Sun Exposure
  NoWind,                                 !- Wind Exposure
  ,                                       !- View Factor to Ground
  ,                                       !- Number of Vertices
  19.3973532215094, -12.9315688143396, 2.4384, !- X,Y,Z Vertex 1 {m}
  19.3973532215094, -12.9315688143396, 0, !- X,Y,Z Vertex 2 {m}
  19.3973532215094, 0, 0,                 !- X,Y,Z Vertex 3 {m}
  19.3973532215094, 0, 2.4384;            !- X,Y,Z Vertex 4 {m}

OS:Surface,
  {677a87e6-ca39-4a38-9c44-680aa0d458cf}, !- Handle
  Surface 15,                             !- Name
  Floor,                                  !- Surface Type
  ,                                       !- Construction Name
  {3bc3d816-0ea3-4b48-82b6-069d8990e759}, !- Space Name
  Foundation,                             !- Outside Boundary Condition
  ,                                       !- Outside Boundary Condition Object
  NoSun,                                  !- Sun Exposure
  NoWind,                                 !- Wind Exposure
  ,                                       !- View Factor to Ground
  ,                                       !- Number of Vertices
  12.9315688143396, -12.9315688143396, 0, !- X,Y,Z Vertex 1 {m}
  12.9315688143396, 0, 0,                 !- X,Y,Z Vertex 2 {m}
  19.3973532215094, 0, 0,                 !- X,Y,Z Vertex 3 {m}
  19.3973532215094, -12.9315688143396, 0; !- X,Y,Z Vertex 4 {m}

OS:Surface,
  {a677f4b2-1008-4fe6-9f67-069bd3acc898}, !- Handle
  Surface 16,                             !- Name
  RoofCeiling,                            !- Surface Type
  ,                                       !- Construction Name
  {3bc3d816-0ea3-4b48-82b6-069d8990e759}, !- Space Name
  Outdoors,                               !- Outside Boundary Condition
  ,                                       !- Outside Boundary Condition Object
  SunExposed,                             !- Sun Exposure
  WindExposed,                            !- Wind Exposure
  ,                                       !- View Factor to Ground
  ,                                       !- Number of Vertices
  19.3973532215094, -12.9315688143396, 2.4384, !- X,Y,Z Vertex 1 {m}
  19.3973532215094, 0, 2.4384,            !- X,Y,Z Vertex 2 {m}
  12.9315688143396, 0, 2.4384,            !- X,Y,Z Vertex 3 {m}
  12.9315688143396, -12.9315688143396, 2.4384; !- X,Y,Z Vertex 4 {m}

OS:Surface,
  {afd08f19-e4d3-48eb-bb89-55c0eacabf7f}, !- Handle
  Surface 17,                             !- Name
  Wall,                                   !- Surface Type
  ,                                       !- Construction Name
  {3bc3d816-0ea3-4b48-82b6-069d8990e759}, !- Space Name
  Surface,                                !- Outside Boundary Condition
  {93d1bbb5-7009-4158-9078-13ebab090452}, !- Outside Boundary Condition Object
  NoSun,                                  !- Sun Exposure
  NoWind,                                 !- Wind Exposure
  ,                                       !- View Factor to Ground
  ,                                       !- Number of Vertices
  12.9315688143396, 0, 2.4384,            !- X,Y,Z Vertex 1 {m}
  12.9315688143396, 0, 0,                 !- X,Y,Z Vertex 2 {m}
  12.9315688143396, -12.9315688143396, 0, !- X,Y,Z Vertex 3 {m}
  12.9315688143396, -12.9315688143396, 2.4384; !- X,Y,Z Vertex 4 {m}

OS:Surface,
  {434f7c23-6cad-4642-b255-c1b9915cd04b}, !- Handle
  Surface 18,                             !- Name
  Wall,                                   !- Surface Type
  ,                                       !- Construction Name
  {3bc3d816-0ea3-4b48-82b6-069d8990e759}, !- Space Name
  Outdoors,                               !- Outside Boundary Condition
  ,                                       !- Outside Boundary Condition Object
  SunExposed,                             !- Sun Exposure
  WindExposed,                            !- Wind Exposure
  ,                                       !- View Factor to Ground
  ,                                       !- Number of Vertices
  19.3973532215094, 0, 2.4384,            !- X,Y,Z Vertex 1 {m}
  19.3973532215094, 0, 0,                 !- X,Y,Z Vertex 2 {m}
  12.9315688143396, 0, 0,                 !- X,Y,Z Vertex 3 {m}
  12.9315688143396, 0, 2.4384;            !- X,Y,Z Vertex 4 {m}

OS:ThermalZone,
  {fae48a6b-33d9-42b3-b4fe-bd983430d300}, !- Handle
  living zone|unit 4,                     !- Name
  ,                                       !- Multiplier
  ,                                       !- Ceiling Height {m}
  ,                                       !- Volume {m3}
  ,                                       !- Floor Area {m2}
  ,                                       !- Zone Inside Convection Algorithm
  ,                                       !- Zone Outside Convection Algorithm
  ,                                       !- Zone Conditioning Equipment List Name
  {a1b403c9-3d66-4fca-a812-a0765e08830e}, !- Zone Air Inlet Port List
  {0ecfb773-cf2c-49f3-8ec9-290d460fd243}, !- Zone Air Exhaust Port List
  {78bf6e4f-1811-496c-b7c9-0a1400337889}, !- Zone Air Node Name
  {f00c696e-fdbd-4945-a5d4-d6569f5a1a7e}, !- Zone Return Air Port List
  ,                                       !- Primary Daylighting Control Name
  ,                                       !- Fraction of Zone Controlled by Primary Daylighting Control
  ,                                       !- Secondary Daylighting Control Name
  ,                                       !- Fraction of Zone Controlled by Secondary Daylighting Control
  ,                                       !- Illuminance Map Name
  ,                                       !- Group Rendering Name
  ,                                       !- Thermostat Name
  No;                                     !- Use Ideal Air Loads

OS:Node,
  {a037ccd1-a05b-4eee-93fd-608f10577ed1}, !- Handle
  Node 4,                                 !- Name
  {78bf6e4f-1811-496c-b7c9-0a1400337889}, !- Inlet Port
  ;                                       !- Outlet Port

OS:Connection,
  {78bf6e4f-1811-496c-b7c9-0a1400337889}, !- Handle
  {b409d652-4996-425e-a7e0-705ac5acdd82}, !- Name
  {fae48a6b-33d9-42b3-b4fe-bd983430d300}, !- Source Object
  11,                                     !- Outlet Port
  {a037ccd1-a05b-4eee-93fd-608f10577ed1}, !- Target Object
  2;                                      !- Inlet Port

OS:PortList,
  {a1b403c9-3d66-4fca-a812-a0765e08830e}, !- Handle
  {2ec59110-3ccb-4787-a2cb-68a7cf9bb04c}, !- Name
  {fae48a6b-33d9-42b3-b4fe-bd983430d300}; !- HVAC Component

OS:PortList,
  {0ecfb773-cf2c-49f3-8ec9-290d460fd243}, !- Handle
  {797a16bb-97db-4581-a566-c5652e7e3f07}, !- Name
  {fae48a6b-33d9-42b3-b4fe-bd983430d300}; !- HVAC Component

OS:PortList,
  {f00c696e-fdbd-4945-a5d4-d6569f5a1a7e}, !- Handle
  {f87ba1cd-9eff-4132-b26a-7b1135d81cf8}, !- Name
  {fae48a6b-33d9-42b3-b4fe-bd983430d300}; !- HVAC Component

OS:Sizing:Zone,
  {3d2cdf91-9fdc-4c1b-895a-800e299f43d0}, !- Handle
  {fae48a6b-33d9-42b3-b4fe-bd983430d300}, !- Zone or ZoneList Name
  SupplyAirTemperature,                   !- Zone Cooling Design Supply Air Temperature Input Method
  14,                                     !- Zone Cooling Design Supply Air Temperature {C}
  11.11,                                  !- Zone Cooling Design Supply Air Temperature Difference {deltaC}
  SupplyAirTemperature,                   !- Zone Heating Design Supply Air Temperature Input Method
  40,                                     !- Zone Heating Design Supply Air Temperature {C}
  11.11,                                  !- Zone Heating Design Supply Air Temperature Difference {deltaC}
  0.0085,                                 !- Zone Cooling Design Supply Air Humidity Ratio {kg-H2O/kg-air}
  0.008,                                  !- Zone Heating Design Supply Air Humidity Ratio {kg-H2O/kg-air}
  ,                                       !- Zone Heating Sizing Factor
  ,                                       !- Zone Cooling Sizing Factor
  DesignDay,                              !- Cooling Design Air Flow Method
  ,                                       !- Cooling Design Air Flow Rate {m3/s}
  ,                                       !- Cooling Minimum Air Flow per Zone Floor Area {m3/s-m2}
  ,                                       !- Cooling Minimum Air Flow {m3/s}
  ,                                       !- Cooling Minimum Air Flow Fraction
  DesignDay,                              !- Heating Design Air Flow Method
  ,                                       !- Heating Design Air Flow Rate {m3/s}
  ,                                       !- Heating Maximum Air Flow per Zone Floor Area {m3/s-m2}
  ,                                       !- Heating Maximum Air Flow {m3/s}
  ,                                       !- Heating Maximum Air Flow Fraction
  ,                                       !- Design Zone Air Distribution Effectiveness in Cooling Mode
  ,                                       !- Design Zone Air Distribution Effectiveness in Heating Mode
  No,                                     !- Account for Dedicated Outdoor Air System
  NeutralSupplyAir,                       !- Dedicated Outdoor Air System Control Strategy
  autosize,                               !- Dedicated Outdoor Air Low Setpoint Temperature for Design {C}
  autosize;                               !- Dedicated Outdoor Air High Setpoint Temperature for Design {C}

OS:ZoneHVAC:EquipmentList,
  {ddfd7719-2041-4ab4-a186-4f6afc76d153}, !- Handle
  Zone HVAC Equipment List 4,             !- Name
  {fae48a6b-33d9-42b3-b4fe-bd983430d300}; !- Thermal Zone

OS:Space,
  {c90036e5-d7be-4a58-a429-215b6924e17c}, !- Handle
  living space|unit 4|story 1,            !- Name
  {986dee3e-b5ce-4a42-a1d3-cf05a0cf303c}, !- Space Type Name
  ,                                       !- Default Construction Set Name
  ,                                       !- Default Schedule Set Name
  -0,                                     !- Direction of Relative North {deg}
  0,                                      !- X Origin {m}
  0,                                      !- Y Origin {m}
  0,                                      !- Z Origin {m}
  ,                                       !- Building Story Name
  {fae48a6b-33d9-42b3-b4fe-bd983430d300}, !- Thermal Zone Name
  ,                                       !- Part of Total Floor Area
  ,                                       !- Design Specification Outdoor Air Object Name
  {22192c3c-0134-4a92-8c58-73e183beb2cd}; !- Building Unit Name

OS:Surface,
  {b024b879-db26-4c2c-aa6a-e592be49c3b3}, !- Handle
  Surface 19,                             !- Name
  Wall,                                   !- Surface Type
  ,                                       !- Construction Name
  {c90036e5-d7be-4a58-a429-215b6924e17c}, !- Space Name
  Outdoors,                               !- Outside Boundary Condition
  ,                                       !- Outside Boundary Condition Object
  SunExposed,                             !- Sun Exposure
  WindExposed,                            !- Wind Exposure
  ,                                       !- View Factor to Ground
  ,                                       !- Number of Vertices
  19.3973532215094, -12.9315688143396, 2.4384, !- X,Y,Z Vertex 1 {m}
  19.3973532215094, -12.9315688143396, 0, !- X,Y,Z Vertex 2 {m}
  25.8631376286792, -12.9315688143396, 0, !- X,Y,Z Vertex 3 {m}
  25.8631376286792, -12.9315688143396, 2.4384; !- X,Y,Z Vertex 4 {m}

OS:Surface,
  {bed0ae70-b032-4854-bc71-bb7b75de8c76}, !- Handle
  Surface 20,                             !- Name
  Wall,                                   !- Surface Type
  ,                                       !- Construction Name
  {c90036e5-d7be-4a58-a429-215b6924e17c}, !- Space Name
  Surface,                                !- Outside Boundary Condition
  {67c488d1-cacc-4972-9fa3-3632ccafbf9f}, !- Outside Boundary Condition Object
  NoSun,                                  !- Sun Exposure
  NoWind,                                 !- Wind Exposure
  ,                                       !- View Factor to Ground
  ,                                       !- Number of Vertices
  25.8631376286792, -12.9315688143396, 2.4384, !- X,Y,Z Vertex 1 {m}
  25.8631376286792, -12.9315688143396, 0, !- X,Y,Z Vertex 2 {m}
  25.8631376286792, 0, 0,                 !- X,Y,Z Vertex 3 {m}
  25.8631376286792, 0, 2.4384;            !- X,Y,Z Vertex 4 {m}

OS:Surface,
  {552bd38f-733d-47fb-a602-3d85026458b0}, !- Handle
  Surface 21,                             !- Name
  Floor,                                  !- Surface Type
  ,                                       !- Construction Name
  {c90036e5-d7be-4a58-a429-215b6924e17c}, !- Space Name
  Foundation,                             !- Outside Boundary Condition
  ,                                       !- Outside Boundary Condition Object
  NoSun,                                  !- Sun Exposure
  NoWind,                                 !- Wind Exposure
  ,                                       !- View Factor to Ground
  ,                                       !- Number of Vertices
  19.3973532215094, -12.9315688143396, 0, !- X,Y,Z Vertex 1 {m}
  19.3973532215094, 0, 0,                 !- X,Y,Z Vertex 2 {m}
  25.8631376286792, 0, 0,                 !- X,Y,Z Vertex 3 {m}
  25.8631376286792, -12.9315688143396, 0; !- X,Y,Z Vertex 4 {m}

OS:Surface,
  {e3d2655e-5b13-422e-91cd-e8bd0149be69}, !- Handle
  Surface 22,                             !- Name
  RoofCeiling,                            !- Surface Type
  ,                                       !- Construction Name
  {c90036e5-d7be-4a58-a429-215b6924e17c}, !- Space Name
  Outdoors,                               !- Outside Boundary Condition
  ,                                       !- Outside Boundary Condition Object
  SunExposed,                             !- Sun Exposure
  WindExposed,                            !- Wind Exposure
  ,                                       !- View Factor to Ground
  ,                                       !- Number of Vertices
  25.8631376286792, -12.9315688143396, 2.4384, !- X,Y,Z Vertex 1 {m}
  25.8631376286792, 0, 2.4384,            !- X,Y,Z Vertex 2 {m}
  19.3973532215094, 0, 2.4384,            !- X,Y,Z Vertex 3 {m}
  19.3973532215094, -12.9315688143396, 2.4384; !- X,Y,Z Vertex 4 {m}

OS:Surface,
  {e3d873ba-a820-4dc8-b3c8-4106d370722a}, !- Handle
  Surface 23,                             !- Name
  Wall,                                   !- Surface Type
  ,                                       !- Construction Name
  {c90036e5-d7be-4a58-a429-215b6924e17c}, !- Space Name
  Surface,                                !- Outside Boundary Condition
  {f6f32056-f507-4a7a-9eb3-3c19a72c7cc6}, !- Outside Boundary Condition Object
  NoSun,                                  !- Sun Exposure
  NoWind,                                 !- Wind Exposure
  ,                                       !- View Factor to Ground
  ,                                       !- Number of Vertices
  19.3973532215094, 0, 2.4384,            !- X,Y,Z Vertex 1 {m}
  19.3973532215094, 0, 0,                 !- X,Y,Z Vertex 2 {m}
  19.3973532215094, -12.9315688143396, 0, !- X,Y,Z Vertex 3 {m}
  19.3973532215094, -12.9315688143396, 2.4384; !- X,Y,Z Vertex 4 {m}

OS:Surface,
  {48deee0d-18a6-4d3e-b9d5-18389c72d529}, !- Handle
  Surface 24,                             !- Name
  Wall,                                   !- Surface Type
  ,                                       !- Construction Name
  {c90036e5-d7be-4a58-a429-215b6924e17c}, !- Space Name
  Outdoors,                               !- Outside Boundary Condition
  ,                                       !- Outside Boundary Condition Object
  SunExposed,                             !- Sun Exposure
  WindExposed,                            !- Wind Exposure
  ,                                       !- View Factor to Ground
  ,                                       !- Number of Vertices
  25.8631376286792, 0, 2.4384,            !- X,Y,Z Vertex 1 {m}
  25.8631376286792, 0, 0,                 !- X,Y,Z Vertex 2 {m}
  19.3973532215094, 0, 0,                 !- X,Y,Z Vertex 3 {m}
  19.3973532215094, 0, 2.4384;            !- X,Y,Z Vertex 4 {m}

OS:ThermalZone,
  {5f4d8829-5e7c-4622-8678-b1a6b4139957}, !- Handle
  living zone|unit 5,                     !- Name
  ,                                       !- Multiplier
  ,                                       !- Ceiling Height {m}
  ,                                       !- Volume {m3}
  ,                                       !- Floor Area {m2}
  ,                                       !- Zone Inside Convection Algorithm
  ,                                       !- Zone Outside Convection Algorithm
  ,                                       !- Zone Conditioning Equipment List Name
  {1841de90-ef49-4156-b05a-cd7932af7cad}, !- Zone Air Inlet Port List
  {735dd239-ca52-40e1-99c0-fb61b3a4f5f3}, !- Zone Air Exhaust Port List
  {a4e19f01-928b-4a88-a96e-d9f0e3ea2f40}, !- Zone Air Node Name
  {cf847287-842c-4b28-bf41-da3dcd11c7b4}, !- Zone Return Air Port List
  ,                                       !- Primary Daylighting Control Name
  ,                                       !- Fraction of Zone Controlled by Primary Daylighting Control
  ,                                       !- Secondary Daylighting Control Name
  ,                                       !- Fraction of Zone Controlled by Secondary Daylighting Control
  ,                                       !- Illuminance Map Name
  ,                                       !- Group Rendering Name
  ,                                       !- Thermostat Name
  No;                                     !- Use Ideal Air Loads

OS:Node,
  {6ac591dc-7a92-403b-88a4-b145bce22a74}, !- Handle
  Node 5,                                 !- Name
  {a4e19f01-928b-4a88-a96e-d9f0e3ea2f40}, !- Inlet Port
  ;                                       !- Outlet Port

OS:Connection,
  {a4e19f01-928b-4a88-a96e-d9f0e3ea2f40}, !- Handle
  {1b21852f-a67c-4731-969d-17d07538e490}, !- Name
  {5f4d8829-5e7c-4622-8678-b1a6b4139957}, !- Source Object
  11,                                     !- Outlet Port
  {6ac591dc-7a92-403b-88a4-b145bce22a74}, !- Target Object
  2;                                      !- Inlet Port

OS:PortList,
  {1841de90-ef49-4156-b05a-cd7932af7cad}, !- Handle
  {9bafd89f-9752-44dd-8cd4-ce78851ab87a}, !- Name
  {5f4d8829-5e7c-4622-8678-b1a6b4139957}; !- HVAC Component

OS:PortList,
  {735dd239-ca52-40e1-99c0-fb61b3a4f5f3}, !- Handle
  {91518558-50e4-4587-95c8-bdbf05acc0f2}, !- Name
  {5f4d8829-5e7c-4622-8678-b1a6b4139957}; !- HVAC Component

OS:PortList,
  {cf847287-842c-4b28-bf41-da3dcd11c7b4}, !- Handle
  {24c11b16-3d71-4fdf-8623-ad4591beb7ae}, !- Name
  {5f4d8829-5e7c-4622-8678-b1a6b4139957}; !- HVAC Component

OS:Sizing:Zone,
  {0d205d47-ff88-4a95-b9e1-ddb41db23d94}, !- Handle
  {5f4d8829-5e7c-4622-8678-b1a6b4139957}, !- Zone or ZoneList Name
  SupplyAirTemperature,                   !- Zone Cooling Design Supply Air Temperature Input Method
  14,                                     !- Zone Cooling Design Supply Air Temperature {C}
  11.11,                                  !- Zone Cooling Design Supply Air Temperature Difference {deltaC}
  SupplyAirTemperature,                   !- Zone Heating Design Supply Air Temperature Input Method
  40,                                     !- Zone Heating Design Supply Air Temperature {C}
  11.11,                                  !- Zone Heating Design Supply Air Temperature Difference {deltaC}
  0.0085,                                 !- Zone Cooling Design Supply Air Humidity Ratio {kg-H2O/kg-air}
  0.008,                                  !- Zone Heating Design Supply Air Humidity Ratio {kg-H2O/kg-air}
  ,                                       !- Zone Heating Sizing Factor
  ,                                       !- Zone Cooling Sizing Factor
  DesignDay,                              !- Cooling Design Air Flow Method
  ,                                       !- Cooling Design Air Flow Rate {m3/s}
  ,                                       !- Cooling Minimum Air Flow per Zone Floor Area {m3/s-m2}
  ,                                       !- Cooling Minimum Air Flow {m3/s}
  ,                                       !- Cooling Minimum Air Flow Fraction
  DesignDay,                              !- Heating Design Air Flow Method
  ,                                       !- Heating Design Air Flow Rate {m3/s}
  ,                                       !- Heating Maximum Air Flow per Zone Floor Area {m3/s-m2}
  ,                                       !- Heating Maximum Air Flow {m3/s}
  ,                                       !- Heating Maximum Air Flow Fraction
  ,                                       !- Design Zone Air Distribution Effectiveness in Cooling Mode
  ,                                       !- Design Zone Air Distribution Effectiveness in Heating Mode
  No,                                     !- Account for Dedicated Outdoor Air System
  NeutralSupplyAir,                       !- Dedicated Outdoor Air System Control Strategy
  autosize,                               !- Dedicated Outdoor Air Low Setpoint Temperature for Design {C}
  autosize;                               !- Dedicated Outdoor Air High Setpoint Temperature for Design {C}

OS:ZoneHVAC:EquipmentList,
  {b1c9b6e8-d715-4af2-bc1b-d27fdf42f281}, !- Handle
  Zone HVAC Equipment List 5,             !- Name
  {5f4d8829-5e7c-4622-8678-b1a6b4139957}; !- Thermal Zone

OS:Space,
  {a2c3d87d-6864-4ae3-b0dd-15070ed2c46d}, !- Handle
  living space|unit 5|story 1,            !- Name
  {986dee3e-b5ce-4a42-a1d3-cf05a0cf303c}, !- Space Type Name
  ,                                       !- Default Construction Set Name
  ,                                       !- Default Schedule Set Name
  -0,                                     !- Direction of Relative North {deg}
  0,                                      !- X Origin {m}
  0,                                      !- Y Origin {m}
  0,                                      !- Z Origin {m}
  ,                                       !- Building Story Name
  {5f4d8829-5e7c-4622-8678-b1a6b4139957}, !- Thermal Zone Name
  ,                                       !- Part of Total Floor Area
  ,                                       !- Design Specification Outdoor Air Object Name
  {7fa2dcc7-eb17-4768-9ad4-7f55d546d718}; !- Building Unit Name

OS:Surface,
  {e1628580-7c7f-4507-868b-23bc089ffe9c}, !- Handle
  Surface 25,                             !- Name
  Wall,                                   !- Surface Type
  ,                                       !- Construction Name
  {a2c3d87d-6864-4ae3-b0dd-15070ed2c46d}, !- Space Name
  Outdoors,                               !- Outside Boundary Condition
  ,                                       !- Outside Boundary Condition Object
  SunExposed,                             !- Sun Exposure
  WindExposed,                            !- Wind Exposure
  ,                                       !- View Factor to Ground
  ,                                       !- Number of Vertices
  25.8631376286792, -12.9315688143396, 2.4384, !- X,Y,Z Vertex 1 {m}
  25.8631376286792, -12.9315688143396, 0, !- X,Y,Z Vertex 2 {m}
  32.328922035849, -12.9315688143396, 0,  !- X,Y,Z Vertex 3 {m}
  32.328922035849, -12.9315688143396, 2.4384; !- X,Y,Z Vertex 4 {m}

OS:Surface,
  {107b296a-d35d-4f2e-8b5c-9a9bc2f42e48}, !- Handle
  Surface 26,                             !- Name
  Wall,                                   !- Surface Type
  ,                                       !- Construction Name
  {a2c3d87d-6864-4ae3-b0dd-15070ed2c46d}, !- Space Name
  Surface,                                !- Outside Boundary Condition
  {bbcc5a4f-04ac-45a9-a297-bc2b041e56c8}, !- Outside Boundary Condition Object
  NoSun,                                  !- Sun Exposure
  NoWind,                                 !- Wind Exposure
  ,                                       !- View Factor to Ground
  ,                                       !- Number of Vertices
  32.328922035849, -12.9315688143396, 2.4384, !- X,Y,Z Vertex 1 {m}
  32.328922035849, -12.9315688143396, 0,  !- X,Y,Z Vertex 2 {m}
  32.328922035849, 0, 0,                  !- X,Y,Z Vertex 3 {m}
  32.328922035849, 0, 2.4384;             !- X,Y,Z Vertex 4 {m}

OS:Surface,
  {46fcbc0b-57de-4dc7-b54d-cb5ba4300ece}, !- Handle
  Surface 27,                             !- Name
  Floor,                                  !- Surface Type
  ,                                       !- Construction Name
  {a2c3d87d-6864-4ae3-b0dd-15070ed2c46d}, !- Space Name
  Foundation,                             !- Outside Boundary Condition
  ,                                       !- Outside Boundary Condition Object
  NoSun,                                  !- Sun Exposure
  NoWind,                                 !- Wind Exposure
  ,                                       !- View Factor to Ground
  ,                                       !- Number of Vertices
  25.8631376286792, -12.9315688143396, 0, !- X,Y,Z Vertex 1 {m}
  25.8631376286792, 0, 0,                 !- X,Y,Z Vertex 2 {m}
  32.328922035849, 0, 0,                  !- X,Y,Z Vertex 3 {m}
  32.328922035849, -12.9315688143396, 0;  !- X,Y,Z Vertex 4 {m}

OS:Surface,
  {68ef06c9-1f7c-4ed9-b24d-6e9087fb7e74}, !- Handle
  Surface 28,                             !- Name
  RoofCeiling,                            !- Surface Type
  ,                                       !- Construction Name
  {a2c3d87d-6864-4ae3-b0dd-15070ed2c46d}, !- Space Name
  Outdoors,                               !- Outside Boundary Condition
  ,                                       !- Outside Boundary Condition Object
  SunExposed,                             !- Sun Exposure
  WindExposed,                            !- Wind Exposure
  ,                                       !- View Factor to Ground
  ,                                       !- Number of Vertices
  32.328922035849, -12.9315688143396, 2.4384, !- X,Y,Z Vertex 1 {m}
  32.328922035849, 0, 2.4384,             !- X,Y,Z Vertex 2 {m}
  25.8631376286792, 0, 2.4384,            !- X,Y,Z Vertex 3 {m}
  25.8631376286792, -12.9315688143396, 2.4384; !- X,Y,Z Vertex 4 {m}

OS:Surface,
  {67c488d1-cacc-4972-9fa3-3632ccafbf9f}, !- Handle
  Surface 29,                             !- Name
  Wall,                                   !- Surface Type
  ,                                       !- Construction Name
  {a2c3d87d-6864-4ae3-b0dd-15070ed2c46d}, !- Space Name
  Surface,                                !- Outside Boundary Condition
  {bed0ae70-b032-4854-bc71-bb7b75de8c76}, !- Outside Boundary Condition Object
  NoSun,                                  !- Sun Exposure
  NoWind,                                 !- Wind Exposure
  ,                                       !- View Factor to Ground
  ,                                       !- Number of Vertices
  25.8631376286792, 0, 2.4384,            !- X,Y,Z Vertex 1 {m}
  25.8631376286792, 0, 0,                 !- X,Y,Z Vertex 2 {m}
  25.8631376286792, -12.9315688143396, 0, !- X,Y,Z Vertex 3 {m}
  25.8631376286792, -12.9315688143396, 2.4384; !- X,Y,Z Vertex 4 {m}

OS:Surface,
  {33452b80-19e7-40f2-af41-2da386696453}, !- Handle
  Surface 30,                             !- Name
  Wall,                                   !- Surface Type
  ,                                       !- Construction Name
  {a2c3d87d-6864-4ae3-b0dd-15070ed2c46d}, !- Space Name
  Outdoors,                               !- Outside Boundary Condition
  ,                                       !- Outside Boundary Condition Object
  SunExposed,                             !- Sun Exposure
  WindExposed,                            !- Wind Exposure
  ,                                       !- View Factor to Ground
  ,                                       !- Number of Vertices
  32.328922035849, 0, 2.4384,             !- X,Y,Z Vertex 1 {m}
  32.328922035849, 0, 0,                  !- X,Y,Z Vertex 2 {m}
  25.8631376286792, 0, 0,                 !- X,Y,Z Vertex 3 {m}
  25.8631376286792, 0, 2.4384;            !- X,Y,Z Vertex 4 {m}

OS:ThermalZone,
  {1206f4bf-56bf-4d38-a2e3-d47e95605989}, !- Handle
  living zone|unit 6,                     !- Name
  ,                                       !- Multiplier
  ,                                       !- Ceiling Height {m}
  ,                                       !- Volume {m3}
  ,                                       !- Floor Area {m2}
  ,                                       !- Zone Inside Convection Algorithm
  ,                                       !- Zone Outside Convection Algorithm
  ,                                       !- Zone Conditioning Equipment List Name
  {03890ac4-c41a-45df-98d4-db7e27556fe2}, !- Zone Air Inlet Port List
  {9923bb4d-440a-4359-a1d8-a6f378748fdd}, !- Zone Air Exhaust Port List
  {9c7900dd-33d3-4d52-964f-84f13440a86d}, !- Zone Air Node Name
  {8bd9cc55-5fd1-4147-b439-ca19ab2f1386}, !- Zone Return Air Port List
  ,                                       !- Primary Daylighting Control Name
  ,                                       !- Fraction of Zone Controlled by Primary Daylighting Control
  ,                                       !- Secondary Daylighting Control Name
  ,                                       !- Fraction of Zone Controlled by Secondary Daylighting Control
  ,                                       !- Illuminance Map Name
  ,                                       !- Group Rendering Name
  ,                                       !- Thermostat Name
  No;                                     !- Use Ideal Air Loads

OS:Node,
  {f78e0323-dfc1-43b0-b612-2a8409f6f802}, !- Handle
  Node 6,                                 !- Name
  {9c7900dd-33d3-4d52-964f-84f13440a86d}, !- Inlet Port
  ;                                       !- Outlet Port

OS:Connection,
  {9c7900dd-33d3-4d52-964f-84f13440a86d}, !- Handle
  {60efe880-bd92-4874-834f-700820eacd0a}, !- Name
  {1206f4bf-56bf-4d38-a2e3-d47e95605989}, !- Source Object
  11,                                     !- Outlet Port
  {f78e0323-dfc1-43b0-b612-2a8409f6f802}, !- Target Object
  2;                                      !- Inlet Port

OS:PortList,
  {03890ac4-c41a-45df-98d4-db7e27556fe2}, !- Handle
  {d0527155-a3ef-455c-8682-323e5084b95b}, !- Name
  {1206f4bf-56bf-4d38-a2e3-d47e95605989}; !- HVAC Component

OS:PortList,
  {9923bb4d-440a-4359-a1d8-a6f378748fdd}, !- Handle
  {f8c0bc6a-f951-4074-95ee-cd713f2ed8e6}, !- Name
  {1206f4bf-56bf-4d38-a2e3-d47e95605989}; !- HVAC Component

OS:PortList,
  {8bd9cc55-5fd1-4147-b439-ca19ab2f1386}, !- Handle
  {8e8c704a-5434-4a58-94d9-cb4f25078356}, !- Name
  {1206f4bf-56bf-4d38-a2e3-d47e95605989}; !- HVAC Component

OS:Sizing:Zone,
  {284b1a7d-cf6c-4019-aef2-a5400e60a209}, !- Handle
  {1206f4bf-56bf-4d38-a2e3-d47e95605989}, !- Zone or ZoneList Name
  SupplyAirTemperature,                   !- Zone Cooling Design Supply Air Temperature Input Method
  14,                                     !- Zone Cooling Design Supply Air Temperature {C}
  11.11,                                  !- Zone Cooling Design Supply Air Temperature Difference {deltaC}
  SupplyAirTemperature,                   !- Zone Heating Design Supply Air Temperature Input Method
  40,                                     !- Zone Heating Design Supply Air Temperature {C}
  11.11,                                  !- Zone Heating Design Supply Air Temperature Difference {deltaC}
  0.0085,                                 !- Zone Cooling Design Supply Air Humidity Ratio {kg-H2O/kg-air}
  0.008,                                  !- Zone Heating Design Supply Air Humidity Ratio {kg-H2O/kg-air}
  ,                                       !- Zone Heating Sizing Factor
  ,                                       !- Zone Cooling Sizing Factor
  DesignDay,                              !- Cooling Design Air Flow Method
  ,                                       !- Cooling Design Air Flow Rate {m3/s}
  ,                                       !- Cooling Minimum Air Flow per Zone Floor Area {m3/s-m2}
  ,                                       !- Cooling Minimum Air Flow {m3/s}
  ,                                       !- Cooling Minimum Air Flow Fraction
  DesignDay,                              !- Heating Design Air Flow Method
  ,                                       !- Heating Design Air Flow Rate {m3/s}
  ,                                       !- Heating Maximum Air Flow per Zone Floor Area {m3/s-m2}
  ,                                       !- Heating Maximum Air Flow {m3/s}
  ,                                       !- Heating Maximum Air Flow Fraction
  ,                                       !- Design Zone Air Distribution Effectiveness in Cooling Mode
  ,                                       !- Design Zone Air Distribution Effectiveness in Heating Mode
  No,                                     !- Account for Dedicated Outdoor Air System
  NeutralSupplyAir,                       !- Dedicated Outdoor Air System Control Strategy
  autosize,                               !- Dedicated Outdoor Air Low Setpoint Temperature for Design {C}
  autosize;                               !- Dedicated Outdoor Air High Setpoint Temperature for Design {C}

OS:ZoneHVAC:EquipmentList,
  {d798ce9a-4988-4df9-b689-ac7d82270d71}, !- Handle
  Zone HVAC Equipment List 6,             !- Name
  {1206f4bf-56bf-4d38-a2e3-d47e95605989}; !- Thermal Zone

OS:Space,
  {3f0ce037-6909-4422-a677-0b0fa78a3cb3}, !- Handle
  living space|unit 6|story 1,            !- Name
  {986dee3e-b5ce-4a42-a1d3-cf05a0cf303c}, !- Space Type Name
  ,                                       !- Default Construction Set Name
  ,                                       !- Default Schedule Set Name
  -0,                                     !- Direction of Relative North {deg}
  0,                                      !- X Origin {m}
  0,                                      !- Y Origin {m}
  0,                                      !- Z Origin {m}
  ,                                       !- Building Story Name
  {1206f4bf-56bf-4d38-a2e3-d47e95605989}, !- Thermal Zone Name
  ,                                       !- Part of Total Floor Area
  ,                                       !- Design Specification Outdoor Air Object Name
  {56ea41ad-c47a-4e09-aded-659af58e1263}; !- Building Unit Name

OS:Surface,
  {e9723a25-9009-4a29-9c55-8da1f3127d0e}, !- Handle
  Surface 31,                             !- Name
  Wall,                                   !- Surface Type
  ,                                       !- Construction Name
  {3f0ce037-6909-4422-a677-0b0fa78a3cb3}, !- Space Name
  Outdoors,                               !- Outside Boundary Condition
  ,                                       !- Outside Boundary Condition Object
  SunExposed,                             !- Sun Exposure
  WindExposed,                            !- Wind Exposure
  ,                                       !- View Factor to Ground
  ,                                       !- Number of Vertices
  32.328922035849, -12.9315688143396, 2.4384, !- X,Y,Z Vertex 1 {m}
  32.328922035849, -12.9315688143396, 0,  !- X,Y,Z Vertex 2 {m}
  38.7947064430187, -12.9315688143396, 0, !- X,Y,Z Vertex 3 {m}
  38.7947064430187, -12.9315688143396, 2.4384; !- X,Y,Z Vertex 4 {m}

OS:Surface,
  {5e1b2901-2df7-482e-bc06-d4f1c3436ee2}, !- Handle
  Surface 32,                             !- Name
  Wall,                                   !- Surface Type
  ,                                       !- Construction Name
  {3f0ce037-6909-4422-a677-0b0fa78a3cb3}, !- Space Name
  Surface,                                !- Outside Boundary Condition
  {93c854b5-b61a-4b8f-be23-b93051dfee73}, !- Outside Boundary Condition Object
  NoSun,                                  !- Sun Exposure
  NoWind,                                 !- Wind Exposure
  ,                                       !- View Factor to Ground
  ,                                       !- Number of Vertices
  38.7947064430187, -12.9315688143396, 2.4384, !- X,Y,Z Vertex 1 {m}
  38.7947064430187, -12.9315688143396, 0, !- X,Y,Z Vertex 2 {m}
  38.7947064430187, 0, 0,                 !- X,Y,Z Vertex 3 {m}
  38.7947064430187, 0, 2.4384;            !- X,Y,Z Vertex 4 {m}

OS:Surface,
  {90f417a1-e14f-4d20-9c32-948533118528}, !- Handle
  Surface 33,                             !- Name
  Floor,                                  !- Surface Type
  ,                                       !- Construction Name
  {3f0ce037-6909-4422-a677-0b0fa78a3cb3}, !- Space Name
  Foundation,                             !- Outside Boundary Condition
  ,                                       !- Outside Boundary Condition Object
  NoSun,                                  !- Sun Exposure
  NoWind,                                 !- Wind Exposure
  ,                                       !- View Factor to Ground
  ,                                       !- Number of Vertices
  32.328922035849, -12.9315688143396, 0,  !- X,Y,Z Vertex 1 {m}
  32.328922035849, 0, 0,                  !- X,Y,Z Vertex 2 {m}
  38.7947064430187, 0, 0,                 !- X,Y,Z Vertex 3 {m}
  38.7947064430187, -12.9315688143396, 0; !- X,Y,Z Vertex 4 {m}

OS:Surface,
  {23e2833c-d46f-4edd-897c-56550a886227}, !- Handle
  Surface 34,                             !- Name
  RoofCeiling,                            !- Surface Type
  ,                                       !- Construction Name
  {3f0ce037-6909-4422-a677-0b0fa78a3cb3}, !- Space Name
  Outdoors,                               !- Outside Boundary Condition
  ,                                       !- Outside Boundary Condition Object
  SunExposed,                             !- Sun Exposure
  WindExposed,                            !- Wind Exposure
  ,                                       !- View Factor to Ground
  ,                                       !- Number of Vertices
  38.7947064430187, -12.9315688143396, 2.4384, !- X,Y,Z Vertex 1 {m}
  38.7947064430187, 0, 2.4384,            !- X,Y,Z Vertex 2 {m}
  32.328922035849, 0, 2.4384,             !- X,Y,Z Vertex 3 {m}
  32.328922035849, -12.9315688143396, 2.4384; !- X,Y,Z Vertex 4 {m}

OS:Surface,
  {bbcc5a4f-04ac-45a9-a297-bc2b041e56c8}, !- Handle
  Surface 35,                             !- Name
  Wall,                                   !- Surface Type
  ,                                       !- Construction Name
  {3f0ce037-6909-4422-a677-0b0fa78a3cb3}, !- Space Name
  Surface,                                !- Outside Boundary Condition
  {107b296a-d35d-4f2e-8b5c-9a9bc2f42e48}, !- Outside Boundary Condition Object
  NoSun,                                  !- Sun Exposure
  NoWind,                                 !- Wind Exposure
  ,                                       !- View Factor to Ground
  ,                                       !- Number of Vertices
  32.328922035849, 0, 2.4384,             !- X,Y,Z Vertex 1 {m}
  32.328922035849, 0, 0,                  !- X,Y,Z Vertex 2 {m}
  32.328922035849, -12.9315688143396, 0,  !- X,Y,Z Vertex 3 {m}
  32.328922035849, -12.9315688143396, 2.4384; !- X,Y,Z Vertex 4 {m}

OS:Surface,
  {56b16b99-e5ff-4d5a-8bdf-93f23218dce7}, !- Handle
  Surface 36,                             !- Name
  Wall,                                   !- Surface Type
  ,                                       !- Construction Name
  {3f0ce037-6909-4422-a677-0b0fa78a3cb3}, !- Space Name
  Outdoors,                               !- Outside Boundary Condition
  ,                                       !- Outside Boundary Condition Object
  SunExposed,                             !- Sun Exposure
  WindExposed,                            !- Wind Exposure
  ,                                       !- View Factor to Ground
  ,                                       !- Number of Vertices
  38.7947064430187, 0, 2.4384,            !- X,Y,Z Vertex 1 {m}
  38.7947064430187, 0, 0,                 !- X,Y,Z Vertex 2 {m}
  32.328922035849, 0, 0,                  !- X,Y,Z Vertex 3 {m}
  32.328922035849, 0, 2.4384;             !- X,Y,Z Vertex 4 {m}

OS:ThermalZone,
  {da054d45-fa0b-444c-803c-d3579bf08d39}, !- Handle
  living zone|unit 7,                     !- Name
  ,                                       !- Multiplier
  ,                                       !- Ceiling Height {m}
  ,                                       !- Volume {m3}
  ,                                       !- Floor Area {m2}
  ,                                       !- Zone Inside Convection Algorithm
  ,                                       !- Zone Outside Convection Algorithm
  ,                                       !- Zone Conditioning Equipment List Name
  {63f676b1-6b12-4baf-91d7-46d04fe0839e}, !- Zone Air Inlet Port List
  {39453222-979c-4836-80ae-b9cfe2a2ca95}, !- Zone Air Exhaust Port List
  {aed37186-ee7a-4bdc-9e3c-9403b349e36c}, !- Zone Air Node Name
  {5d4b5413-794e-4580-a915-bc9ccbd4918c}, !- Zone Return Air Port List
  ,                                       !- Primary Daylighting Control Name
  ,                                       !- Fraction of Zone Controlled by Primary Daylighting Control
  ,                                       !- Secondary Daylighting Control Name
  ,                                       !- Fraction of Zone Controlled by Secondary Daylighting Control
  ,                                       !- Illuminance Map Name
  ,                                       !- Group Rendering Name
  ,                                       !- Thermostat Name
  No;                                     !- Use Ideal Air Loads

OS:Node,
  {0b1ba1f5-7815-4e6a-a32c-7d3cbeeb66ee}, !- Handle
  Node 7,                                 !- Name
  {aed37186-ee7a-4bdc-9e3c-9403b349e36c}, !- Inlet Port
  ;                                       !- Outlet Port

OS:Connection,
  {aed37186-ee7a-4bdc-9e3c-9403b349e36c}, !- Handle
  {62ef9326-5ded-46a7-a0fe-77ab48327c5d}, !- Name
  {da054d45-fa0b-444c-803c-d3579bf08d39}, !- Source Object
  11,                                     !- Outlet Port
  {0b1ba1f5-7815-4e6a-a32c-7d3cbeeb66ee}, !- Target Object
  2;                                      !- Inlet Port

OS:PortList,
  {63f676b1-6b12-4baf-91d7-46d04fe0839e}, !- Handle
  {bb8bed25-3387-48ca-99d9-2c61555ae2e2}, !- Name
  {da054d45-fa0b-444c-803c-d3579bf08d39}; !- HVAC Component

OS:PortList,
  {39453222-979c-4836-80ae-b9cfe2a2ca95}, !- Handle
  {0a8d4f52-4c59-4a6d-af59-d0bad9cfdd2d}, !- Name
  {da054d45-fa0b-444c-803c-d3579bf08d39}; !- HVAC Component

OS:PortList,
  {5d4b5413-794e-4580-a915-bc9ccbd4918c}, !- Handle
  {b98ca1d6-1b26-401b-914f-89c29725b80e}, !- Name
  {da054d45-fa0b-444c-803c-d3579bf08d39}; !- HVAC Component

OS:Sizing:Zone,
  {265921f1-d201-4279-928e-d4e6d58227df}, !- Handle
  {da054d45-fa0b-444c-803c-d3579bf08d39}, !- Zone or ZoneList Name
  SupplyAirTemperature,                   !- Zone Cooling Design Supply Air Temperature Input Method
  14,                                     !- Zone Cooling Design Supply Air Temperature {C}
  11.11,                                  !- Zone Cooling Design Supply Air Temperature Difference {deltaC}
  SupplyAirTemperature,                   !- Zone Heating Design Supply Air Temperature Input Method
  40,                                     !- Zone Heating Design Supply Air Temperature {C}
  11.11,                                  !- Zone Heating Design Supply Air Temperature Difference {deltaC}
  0.0085,                                 !- Zone Cooling Design Supply Air Humidity Ratio {kg-H2O/kg-air}
  0.008,                                  !- Zone Heating Design Supply Air Humidity Ratio {kg-H2O/kg-air}
  ,                                       !- Zone Heating Sizing Factor
  ,                                       !- Zone Cooling Sizing Factor
  DesignDay,                              !- Cooling Design Air Flow Method
  ,                                       !- Cooling Design Air Flow Rate {m3/s}
  ,                                       !- Cooling Minimum Air Flow per Zone Floor Area {m3/s-m2}
  ,                                       !- Cooling Minimum Air Flow {m3/s}
  ,                                       !- Cooling Minimum Air Flow Fraction
  DesignDay,                              !- Heating Design Air Flow Method
  ,                                       !- Heating Design Air Flow Rate {m3/s}
  ,                                       !- Heating Maximum Air Flow per Zone Floor Area {m3/s-m2}
  ,                                       !- Heating Maximum Air Flow {m3/s}
  ,                                       !- Heating Maximum Air Flow Fraction
  ,                                       !- Design Zone Air Distribution Effectiveness in Cooling Mode
  ,                                       !- Design Zone Air Distribution Effectiveness in Heating Mode
  No,                                     !- Account for Dedicated Outdoor Air System
  NeutralSupplyAir,                       !- Dedicated Outdoor Air System Control Strategy
  autosize,                               !- Dedicated Outdoor Air Low Setpoint Temperature for Design {C}
  autosize;                               !- Dedicated Outdoor Air High Setpoint Temperature for Design {C}

OS:ZoneHVAC:EquipmentList,
  {3b722b1b-e9f6-4000-921d-e36845e2d5a0}, !- Handle
  Zone HVAC Equipment List 7,             !- Name
  {da054d45-fa0b-444c-803c-d3579bf08d39}; !- Thermal Zone

OS:Space,
  {fdea7478-fcda-4489-b9d9-df5a29afe64b}, !- Handle
  living space|unit 7|story 1,            !- Name
  {986dee3e-b5ce-4a42-a1d3-cf05a0cf303c}, !- Space Type Name
  ,                                       !- Default Construction Set Name
  ,                                       !- Default Schedule Set Name
  -0,                                     !- Direction of Relative North {deg}
  0,                                      !- X Origin {m}
  0,                                      !- Y Origin {m}
  0,                                      !- Z Origin {m}
  ,                                       !- Building Story Name
  {da054d45-fa0b-444c-803c-d3579bf08d39}, !- Thermal Zone Name
  ,                                       !- Part of Total Floor Area
  ,                                       !- Design Specification Outdoor Air Object Name
  {4b75b563-6acf-4e54-bc0f-c708d92d784b}; !- Building Unit Name

OS:Surface,
  {399428c2-b292-4b02-8c4d-3912f90f0cce}, !- Handle
  Surface 37,                             !- Name
  Wall,                                   !- Surface Type
  ,                                       !- Construction Name
  {fdea7478-fcda-4489-b9d9-df5a29afe64b}, !- Space Name
  Outdoors,                               !- Outside Boundary Condition
  ,                                       !- Outside Boundary Condition Object
  SunExposed,                             !- Sun Exposure
  WindExposed,                            !- Wind Exposure
  ,                                       !- View Factor to Ground
  ,                                       !- Number of Vertices
  38.7947064430187, -12.9315688143396, 2.4384, !- X,Y,Z Vertex 1 {m}
  38.7947064430187, -12.9315688143396, 0, !- X,Y,Z Vertex 2 {m}
  45.2604908501885, -12.9315688143396, 0, !- X,Y,Z Vertex 3 {m}
  45.2604908501885, -12.9315688143396, 2.4384; !- X,Y,Z Vertex 4 {m}

OS:Surface,
  {0107df9f-193a-4974-83d8-f706f7ff3b91}, !- Handle
  Surface 38,                             !- Name
  Wall,                                   !- Surface Type
  ,                                       !- Construction Name
  {fdea7478-fcda-4489-b9d9-df5a29afe64b}, !- Space Name
  Surface,                                !- Outside Boundary Condition
  {40640c3b-ca77-48d7-9170-75c99d87f79d}, !- Outside Boundary Condition Object
  NoSun,                                  !- Sun Exposure
  NoWind,                                 !- Wind Exposure
  ,                                       !- View Factor to Ground
  ,                                       !- Number of Vertices
  45.2604908501885, -12.9315688143396, 2.4384, !- X,Y,Z Vertex 1 {m}
  45.2604908501885, -12.9315688143396, 0, !- X,Y,Z Vertex 2 {m}
  45.2604908501885, 0, 0,                 !- X,Y,Z Vertex 3 {m}
  45.2604908501885, 0, 2.4384;            !- X,Y,Z Vertex 4 {m}

OS:Surface,
  {b409d25e-35cd-4a98-bc70-dd80a80bdccf}, !- Handle
  Surface 39,                             !- Name
  Floor,                                  !- Surface Type
  ,                                       !- Construction Name
  {fdea7478-fcda-4489-b9d9-df5a29afe64b}, !- Space Name
  Foundation,                             !- Outside Boundary Condition
  ,                                       !- Outside Boundary Condition Object
  NoSun,                                  !- Sun Exposure
  NoWind,                                 !- Wind Exposure
  ,                                       !- View Factor to Ground
  ,                                       !- Number of Vertices
  38.7947064430187, -12.9315688143396, 0, !- X,Y,Z Vertex 1 {m}
  38.7947064430187, 0, 0,                 !- X,Y,Z Vertex 2 {m}
  45.2604908501885, 0, 0,                 !- X,Y,Z Vertex 3 {m}
  45.2604908501885, -12.9315688143396, 0; !- X,Y,Z Vertex 4 {m}

OS:Surface,
  {6ab00de5-9d92-47d4-82ad-23cddc463acd}, !- Handle
  Surface 40,                             !- Name
  RoofCeiling,                            !- Surface Type
  ,                                       !- Construction Name
  {fdea7478-fcda-4489-b9d9-df5a29afe64b}, !- Space Name
  Outdoors,                               !- Outside Boundary Condition
  ,                                       !- Outside Boundary Condition Object
  SunExposed,                             !- Sun Exposure
  WindExposed,                            !- Wind Exposure
  ,                                       !- View Factor to Ground
  ,                                       !- Number of Vertices
  45.2604908501885, -12.9315688143396, 2.4384, !- X,Y,Z Vertex 1 {m}
  45.2604908501885, 0, 2.4384,            !- X,Y,Z Vertex 2 {m}
  38.7947064430187, 0, 2.4384,            !- X,Y,Z Vertex 3 {m}
  38.7947064430187, -12.9315688143396, 2.4384; !- X,Y,Z Vertex 4 {m}

OS:Surface,
  {93c854b5-b61a-4b8f-be23-b93051dfee73}, !- Handle
  Surface 41,                             !- Name
  Wall,                                   !- Surface Type
  ,                                       !- Construction Name
  {fdea7478-fcda-4489-b9d9-df5a29afe64b}, !- Space Name
  Surface,                                !- Outside Boundary Condition
  {5e1b2901-2df7-482e-bc06-d4f1c3436ee2}, !- Outside Boundary Condition Object
  NoSun,                                  !- Sun Exposure
  NoWind,                                 !- Wind Exposure
  ,                                       !- View Factor to Ground
  ,                                       !- Number of Vertices
  38.7947064430187, 0, 2.4384,            !- X,Y,Z Vertex 1 {m}
  38.7947064430187, 0, 0,                 !- X,Y,Z Vertex 2 {m}
  38.7947064430187, -12.9315688143396, 0, !- X,Y,Z Vertex 3 {m}
  38.7947064430187, -12.9315688143396, 2.4384; !- X,Y,Z Vertex 4 {m}

OS:Surface,
  {8898ce48-29b9-40fb-a626-cf15ec2853f5}, !- Handle
  Surface 42,                             !- Name
  Wall,                                   !- Surface Type
  ,                                       !- Construction Name
  {fdea7478-fcda-4489-b9d9-df5a29afe64b}, !- Space Name
  Outdoors,                               !- Outside Boundary Condition
  ,                                       !- Outside Boundary Condition Object
  SunExposed,                             !- Sun Exposure
  WindExposed,                            !- Wind Exposure
  ,                                       !- View Factor to Ground
  ,                                       !- Number of Vertices
  45.2604908501885, 0, 2.4384,            !- X,Y,Z Vertex 1 {m}
  45.2604908501885, 0, 0,                 !- X,Y,Z Vertex 2 {m}
  38.7947064430187, 0, 0,                 !- X,Y,Z Vertex 3 {m}
  38.7947064430187, 0, 2.4384;            !- X,Y,Z Vertex 4 {m}

OS:ThermalZone,
  {e0d920db-2c1d-4cb1-9f7a-85af6b92df24}, !- Handle
  living zone|unit 8,                     !- Name
  ,                                       !- Multiplier
  ,                                       !- Ceiling Height {m}
  ,                                       !- Volume {m3}
  ,                                       !- Floor Area {m2}
  ,                                       !- Zone Inside Convection Algorithm
  ,                                       !- Zone Outside Convection Algorithm
  ,                                       !- Zone Conditioning Equipment List Name
  {95728f04-1a24-4065-8964-e0dc3283d2c9}, !- Zone Air Inlet Port List
  {0279af09-dbef-460b-825d-65c35ecddc66}, !- Zone Air Exhaust Port List
  {4087fbda-20e8-4548-8d64-c2f0b13d7d13}, !- Zone Air Node Name
  {e13f305c-87d5-453e-a89f-c78a5aa4b374}, !- Zone Return Air Port List
  ,                                       !- Primary Daylighting Control Name
  ,                                       !- Fraction of Zone Controlled by Primary Daylighting Control
  ,                                       !- Secondary Daylighting Control Name
  ,                                       !- Fraction of Zone Controlled by Secondary Daylighting Control
  ,                                       !- Illuminance Map Name
  ,                                       !- Group Rendering Name
  ,                                       !- Thermostat Name
  No;                                     !- Use Ideal Air Loads

OS:Node,
  {f1def946-664f-4d6e-8adf-e6af3a385473}, !- Handle
  Node 8,                                 !- Name
  {4087fbda-20e8-4548-8d64-c2f0b13d7d13}, !- Inlet Port
  ;                                       !- Outlet Port

OS:Connection,
  {4087fbda-20e8-4548-8d64-c2f0b13d7d13}, !- Handle
  {a213e1a5-d886-41d0-a477-8d0207ab8c33}, !- Name
  {e0d920db-2c1d-4cb1-9f7a-85af6b92df24}, !- Source Object
  11,                                     !- Outlet Port
  {f1def946-664f-4d6e-8adf-e6af3a385473}, !- Target Object
  2;                                      !- Inlet Port

OS:PortList,
  {95728f04-1a24-4065-8964-e0dc3283d2c9}, !- Handle
  {00dbd6e9-0bca-4ee2-ab0c-eafb53f87bad}, !- Name
  {e0d920db-2c1d-4cb1-9f7a-85af6b92df24}; !- HVAC Component

OS:PortList,
  {0279af09-dbef-460b-825d-65c35ecddc66}, !- Handle
  {6001686d-fe47-47f2-9b0e-af7926ad06c0}, !- Name
  {e0d920db-2c1d-4cb1-9f7a-85af6b92df24}; !- HVAC Component

OS:PortList,
  {e13f305c-87d5-453e-a89f-c78a5aa4b374}, !- Handle
  {05accdbe-416b-4fad-b71f-7321808cad7e}, !- Name
  {e0d920db-2c1d-4cb1-9f7a-85af6b92df24}; !- HVAC Component

OS:Sizing:Zone,
  {dd638f73-ac70-47e8-a348-4cf97a983eb0}, !- Handle
  {e0d920db-2c1d-4cb1-9f7a-85af6b92df24}, !- Zone or ZoneList Name
  SupplyAirTemperature,                   !- Zone Cooling Design Supply Air Temperature Input Method
  14,                                     !- Zone Cooling Design Supply Air Temperature {C}
  11.11,                                  !- Zone Cooling Design Supply Air Temperature Difference {deltaC}
  SupplyAirTemperature,                   !- Zone Heating Design Supply Air Temperature Input Method
  40,                                     !- Zone Heating Design Supply Air Temperature {C}
  11.11,                                  !- Zone Heating Design Supply Air Temperature Difference {deltaC}
  0.0085,                                 !- Zone Cooling Design Supply Air Humidity Ratio {kg-H2O/kg-air}
  0.008,                                  !- Zone Heating Design Supply Air Humidity Ratio {kg-H2O/kg-air}
  ,                                       !- Zone Heating Sizing Factor
  ,                                       !- Zone Cooling Sizing Factor
  DesignDay,                              !- Cooling Design Air Flow Method
  ,                                       !- Cooling Design Air Flow Rate {m3/s}
  ,                                       !- Cooling Minimum Air Flow per Zone Floor Area {m3/s-m2}
  ,                                       !- Cooling Minimum Air Flow {m3/s}
  ,                                       !- Cooling Minimum Air Flow Fraction
  DesignDay,                              !- Heating Design Air Flow Method
  ,                                       !- Heating Design Air Flow Rate {m3/s}
  ,                                       !- Heating Maximum Air Flow per Zone Floor Area {m3/s-m2}
  ,                                       !- Heating Maximum Air Flow {m3/s}
  ,                                       !- Heating Maximum Air Flow Fraction
  ,                                       !- Design Zone Air Distribution Effectiveness in Cooling Mode
  ,                                       !- Design Zone Air Distribution Effectiveness in Heating Mode
  No,                                     !- Account for Dedicated Outdoor Air System
  NeutralSupplyAir,                       !- Dedicated Outdoor Air System Control Strategy
  autosize,                               !- Dedicated Outdoor Air Low Setpoint Temperature for Design {C}
  autosize;                               !- Dedicated Outdoor Air High Setpoint Temperature for Design {C}

OS:ZoneHVAC:EquipmentList,
  {6ab10a64-96bc-4adf-a280-df4b6262d022}, !- Handle
  Zone HVAC Equipment List 8,             !- Name
  {e0d920db-2c1d-4cb1-9f7a-85af6b92df24}; !- Thermal Zone

OS:Space,
  {094f29f9-6959-4f90-a339-e4ac1283ee95}, !- Handle
  living space|unit 8|story 1,            !- Name
  {986dee3e-b5ce-4a42-a1d3-cf05a0cf303c}, !- Space Type Name
  ,                                       !- Default Construction Set Name
  ,                                       !- Default Schedule Set Name
  -0,                                     !- Direction of Relative North {deg}
  0,                                      !- X Origin {m}
  0,                                      !- Y Origin {m}
  0,                                      !- Z Origin {m}
  ,                                       !- Building Story Name
  {e0d920db-2c1d-4cb1-9f7a-85af6b92df24}, !- Thermal Zone Name
  ,                                       !- Part of Total Floor Area
  ,                                       !- Design Specification Outdoor Air Object Name
  {d03c5926-fc5f-4027-8f65-ec98e7c8aa58}; !- Building Unit Name

OS:Surface,
  {40d4bc5f-6204-45e8-ae1c-b8049c5a5de6}, !- Handle
  Surface 43,                             !- Name
  Wall,                                   !- Surface Type
  ,                                       !- Construction Name
  {094f29f9-6959-4f90-a339-e4ac1283ee95}, !- Space Name
  Outdoors,                               !- Outside Boundary Condition
  ,                                       !- Outside Boundary Condition Object
  SunExposed,                             !- Sun Exposure
  WindExposed,                            !- Wind Exposure
  ,                                       !- View Factor to Ground
  ,                                       !- Number of Vertices
  45.2604908501885, -12.9315688143396, 2.4384, !- X,Y,Z Vertex 1 {m}
  45.2604908501885, -12.9315688143396, 0, !- X,Y,Z Vertex 2 {m}
  51.7262752573583, -12.9315688143396, 0, !- X,Y,Z Vertex 3 {m}
  51.7262752573583, -12.9315688143396, 2.4384; !- X,Y,Z Vertex 4 {m}

OS:Surface,
  {45aeb56e-b4ab-4584-9791-684fe2947acb}, !- Handle
  Surface 44,                             !- Name
  Wall,                                   !- Surface Type
  ,                                       !- Construction Name
  {094f29f9-6959-4f90-a339-e4ac1283ee95}, !- Space Name
  Outdoors,                               !- Outside Boundary Condition
  ,                                       !- Outside Boundary Condition Object
  SunExposed,                             !- Sun Exposure
  WindExposed,                            !- Wind Exposure
  ,                                       !- View Factor to Ground
  ,                                       !- Number of Vertices
  51.7262752573583, -12.9315688143396, 2.4384, !- X,Y,Z Vertex 1 {m}
  51.7262752573583, -12.9315688143396, 0, !- X,Y,Z Vertex 2 {m}
  51.7262752573583, 0, 0,                 !- X,Y,Z Vertex 3 {m}
  51.7262752573583, 0, 2.4384;            !- X,Y,Z Vertex 4 {m}

OS:Surface,
  {12108eba-781c-4b46-85c0-d2e766cceed9}, !- Handle
  Surface 45,                             !- Name
  Floor,                                  !- Surface Type
  ,                                       !- Construction Name
  {094f29f9-6959-4f90-a339-e4ac1283ee95}, !- Space Name
  Foundation,                             !- Outside Boundary Condition
  ,                                       !- Outside Boundary Condition Object
  NoSun,                                  !- Sun Exposure
  NoWind,                                 !- Wind Exposure
  ,                                       !- View Factor to Ground
  ,                                       !- Number of Vertices
  45.2604908501885, -12.9315688143396, 0, !- X,Y,Z Vertex 1 {m}
  45.2604908501885, 0, 0,                 !- X,Y,Z Vertex 2 {m}
  51.7262752573583, 0, 0,                 !- X,Y,Z Vertex 3 {m}
  51.7262752573583, -12.9315688143396, 0; !- X,Y,Z Vertex 4 {m}

OS:Surface,
  {b7eb4384-f553-4155-b076-52a17cf45940}, !- Handle
  Surface 46,                             !- Name
  RoofCeiling,                            !- Surface Type
  ,                                       !- Construction Name
  {094f29f9-6959-4f90-a339-e4ac1283ee95}, !- Space Name
  Outdoors,                               !- Outside Boundary Condition
  ,                                       !- Outside Boundary Condition Object
  SunExposed,                             !- Sun Exposure
  WindExposed,                            !- Wind Exposure
  ,                                       !- View Factor to Ground
  ,                                       !- Number of Vertices
  51.7262752573583, -12.9315688143396, 2.4384, !- X,Y,Z Vertex 1 {m}
  51.7262752573583, 0, 2.4384,            !- X,Y,Z Vertex 2 {m}
  45.2604908501885, 0, 2.4384,            !- X,Y,Z Vertex 3 {m}
  45.2604908501885, -12.9315688143396, 2.4384; !- X,Y,Z Vertex 4 {m}

OS:Surface,
  {40640c3b-ca77-48d7-9170-75c99d87f79d}, !- Handle
  Surface 47,                             !- Name
  Wall,                                   !- Surface Type
  ,                                       !- Construction Name
  {094f29f9-6959-4f90-a339-e4ac1283ee95}, !- Space Name
  Surface,                                !- Outside Boundary Condition
  {0107df9f-193a-4974-83d8-f706f7ff3b91}, !- Outside Boundary Condition Object
  NoSun,                                  !- Sun Exposure
  NoWind,                                 !- Wind Exposure
  ,                                       !- View Factor to Ground
  ,                                       !- Number of Vertices
  45.2604908501885, 0, 2.4384,            !- X,Y,Z Vertex 1 {m}
  45.2604908501885, 0, 0,                 !- X,Y,Z Vertex 2 {m}
  45.2604908501885, -12.9315688143396, 0, !- X,Y,Z Vertex 3 {m}
  45.2604908501885, -12.9315688143396, 2.4384; !- X,Y,Z Vertex 4 {m}

OS:Surface,
  {b2ee5709-d9f8-4b7b-96af-fe0fbc65fab8}, !- Handle
  Surface 48,                             !- Name
  Wall,                                   !- Surface Type
  ,                                       !- Construction Name
  {094f29f9-6959-4f90-a339-e4ac1283ee95}, !- Space Name
  Outdoors,                               !- Outside Boundary Condition
  ,                                       !- Outside Boundary Condition Object
  SunExposed,                             !- Sun Exposure
  WindExposed,                            !- Wind Exposure
  ,                                       !- View Factor to Ground
  ,                                       !- Number of Vertices
  51.7262752573583, 0, 2.4384,            !- X,Y,Z Vertex 1 {m}
  51.7262752573583, 0, 0,                 !- X,Y,Z Vertex 2 {m}
  45.2604908501885, 0, 0,                 !- X,Y,Z Vertex 3 {m}
  45.2604908501885, 0, 2.4384;            !- X,Y,Z Vertex 4 {m}

OS:ShadingSurface,
  {ccba0eb5-afa6-40b5-beeb-b97acf1485ae}, !- Handle
  Shading Surface 1,                      !- Name
  ,                                       !- Construction Name
  {ad782571-8f80-4d4a-a40c-d78046c9490d}, !- Shading Surface Group Name
  ,                                       !- Transmittance Schedule Name
  ,                                       !- Number of Vertices
  0, -15.9795688143396, 2.4384,           !- X,Y,Z Vertex 1 {m}
  51.7262752573583, -15.9795688143396, 2.4384, !- X,Y,Z Vertex 2 {m}
  51.7262752573583, -12.9315688143396, 2.4384, !- X,Y,Z Vertex 3 {m}
  0, -12.9315688143396, 2.4384;           !- X,Y,Z Vertex 4 {m}

OS:ShadingSurfaceGroup,
  {ad782571-8f80-4d4a-a40c-d78046c9490d}, !- Handle
  Shading Surface Group 1,                !- Name
  Building;                               !- Shading Surface Type

OS:BuildingUnit,
  {0731d657-3c91-4099-bfae-a666bab28823}, !- Handle
  unit 1,                                 !- Name
  ,                                       !- Rendering Color
  Residential;                            !- Building Unit Type

OS:AdditionalProperties,
  {5e6738fa-a1c5-41ec-b775-f35a60d782cd}, !- Handle
  {0731d657-3c91-4099-bfae-a666bab28823}, !- Object Name
  Units Represented,                      !- Feature Name 1
  Integer,                                !- Feature Data Type 1
  1,                                      !- Feature Value 1
  NumberOfBedrooms,                       !- Feature Name 2
  Integer,                                !- Feature Data Type 2
  3,                                      !- Feature Value 2
  NumberOfBathrooms,                      !- Feature Name 3
  Double,                                 !- Feature Data Type 3
  2,                                      !- Feature Value 3
  NumberOfOccupants,                      !- Feature Name 4
  Double,                                 !- Feature Data Type 4
  3.3900000000000001;                     !- Feature Value 4

OS:BuildingUnit,
  {a83ff8e9-dde3-44cf-9da1-32f210a00d53}, !- Handle
  unit 2,                                 !- Name
  ,                                       !- Rendering Color
  Residential;                            !- Building Unit Type

OS:AdditionalProperties,
  {f830c43d-afd7-44ad-a11b-f4529974ddc7}, !- Handle
  {a83ff8e9-dde3-44cf-9da1-32f210a00d53}, !- Object Name
  Units Represented,                      !- Feature Name 1
  Integer,                                !- Feature Data Type 1
  1,                                      !- Feature Value 1
  NumberOfBedrooms,                       !- Feature Name 2
  Integer,                                !- Feature Data Type 2
  3,                                      !- Feature Value 2
  NumberOfBathrooms,                      !- Feature Name 3
  Double,                                 !- Feature Data Type 3
  2,                                      !- Feature Value 3
  NumberOfOccupants,                      !- Feature Name 4
  Double,                                 !- Feature Data Type 4
  3.3900000000000001;                     !- Feature Value 4

OS:BuildingUnit,
  {4190f92a-8e3b-48b3-a578-688c5ce13bbf}, !- Handle
  unit 3,                                 !- Name
  ,                                       !- Rendering Color
  Residential;                            !- Building Unit Type

OS:AdditionalProperties,
  {f14326ee-4afb-4a2b-89b2-d630c493a628}, !- Handle
  {4190f92a-8e3b-48b3-a578-688c5ce13bbf}, !- Object Name
  Units Represented,                      !- Feature Name 1
  Integer,                                !- Feature Data Type 1
  1,                                      !- Feature Value 1
  NumberOfBedrooms,                       !- Feature Name 2
  Integer,                                !- Feature Data Type 2
  3,                                      !- Feature Value 2
  NumberOfBathrooms,                      !- Feature Name 3
  Double,                                 !- Feature Data Type 3
  2,                                      !- Feature Value 3
  NumberOfOccupants,                      !- Feature Name 4
  Double,                                 !- Feature Data Type 4
  3.3900000000000001;                     !- Feature Value 4

OS:BuildingUnit,
  {22192c3c-0134-4a92-8c58-73e183beb2cd}, !- Handle
  unit 4,                                 !- Name
  ,                                       !- Rendering Color
  Residential;                            !- Building Unit Type

OS:AdditionalProperties,
  {175250ed-6fa0-47a9-921a-e112eb8cb251}, !- Handle
  {22192c3c-0134-4a92-8c58-73e183beb2cd}, !- Object Name
  Units Represented,                      !- Feature Name 1
  Integer,                                !- Feature Data Type 1
  1,                                      !- Feature Value 1
  NumberOfBedrooms,                       !- Feature Name 2
  Integer,                                !- Feature Data Type 2
  3,                                      !- Feature Value 2
  NumberOfBathrooms,                      !- Feature Name 3
  Double,                                 !- Feature Data Type 3
  2,                                      !- Feature Value 3
  NumberOfOccupants,                      !- Feature Name 4
  Double,                                 !- Feature Data Type 4
  3.3900000000000001;                     !- Feature Value 4

OS:BuildingUnit,
  {7fa2dcc7-eb17-4768-9ad4-7f55d546d718}, !- Handle
  unit 5,                                 !- Name
  ,                                       !- Rendering Color
  Residential;                            !- Building Unit Type

OS:AdditionalProperties,
  {4f2438ea-fc4f-4746-b3a7-c88f526120ae}, !- Handle
  {7fa2dcc7-eb17-4768-9ad4-7f55d546d718}, !- Object Name
  Units Represented,                      !- Feature Name 1
  Integer,                                !- Feature Data Type 1
  1,                                      !- Feature Value 1
  NumberOfBedrooms,                       !- Feature Name 2
  Integer,                                !- Feature Data Type 2
  3,                                      !- Feature Value 2
  NumberOfBathrooms,                      !- Feature Name 3
  Double,                                 !- Feature Data Type 3
  2,                                      !- Feature Value 3
  NumberOfOccupants,                      !- Feature Name 4
  Double,                                 !- Feature Data Type 4
  3.3900000000000001;                     !- Feature Value 4

OS:BuildingUnit,
  {56ea41ad-c47a-4e09-aded-659af58e1263}, !- Handle
  unit 6,                                 !- Name
  ,                                       !- Rendering Color
  Residential;                            !- Building Unit Type

OS:AdditionalProperties,
  {775aafc4-dec3-48a5-8bda-7a6f690bbfeb}, !- Handle
  {56ea41ad-c47a-4e09-aded-659af58e1263}, !- Object Name
  Units Represented,                      !- Feature Name 1
  Integer,                                !- Feature Data Type 1
  1,                                      !- Feature Value 1
  NumberOfBedrooms,                       !- Feature Name 2
  Integer,                                !- Feature Data Type 2
  3,                                      !- Feature Value 2
  NumberOfBathrooms,                      !- Feature Name 3
  Double,                                 !- Feature Data Type 3
  2,                                      !- Feature Value 3
  NumberOfOccupants,                      !- Feature Name 4
  Double,                                 !- Feature Data Type 4
  3.3900000000000001;                     !- Feature Value 4

OS:BuildingUnit,
  {4b75b563-6acf-4e54-bc0f-c708d92d784b}, !- Handle
  unit 7,                                 !- Name
  ,                                       !- Rendering Color
  Residential;                            !- Building Unit Type

OS:AdditionalProperties,
  {f5865781-d397-4da9-860a-2466c63a36e8}, !- Handle
  {4b75b563-6acf-4e54-bc0f-c708d92d784b}, !- Object Name
  Units Represented,                      !- Feature Name 1
  Integer,                                !- Feature Data Type 1
  1,                                      !- Feature Value 1
  NumberOfBedrooms,                       !- Feature Name 2
  Integer,                                !- Feature Data Type 2
  3,                                      !- Feature Value 2
  NumberOfBathrooms,                      !- Feature Name 3
  Double,                                 !- Feature Data Type 3
  2,                                      !- Feature Value 3
  NumberOfOccupants,                      !- Feature Name 4
  Double,                                 !- Feature Data Type 4
  3.3900000000000001;                     !- Feature Value 4

OS:BuildingUnit,
  {d03c5926-fc5f-4027-8f65-ec98e7c8aa58}, !- Handle
  unit 8,                                 !- Name
  ,                                       !- Rendering Color
  Residential;                            !- Building Unit Type

OS:AdditionalProperties,
  {fad25521-925a-40f6-9b65-ec306ea9ad24}, !- Handle
  {d03c5926-fc5f-4027-8f65-ec98e7c8aa58}, !- Object Name
  Units Represented,                      !- Feature Name 1
  Integer,                                !- Feature Data Type 1
  1,                                      !- Feature Value 1
  NumberOfBedrooms,                       !- Feature Name 2
  Integer,                                !- Feature Data Type 2
  3,                                      !- Feature Value 2
  NumberOfBathrooms,                      !- Feature Name 3
  Double,                                 !- Feature Data Type 3
  2,                                      !- Feature Value 3
  NumberOfOccupants,                      !- Feature Name 4
  Double,                                 !- Feature Data Type 4
  3.3900000000000001;                     !- Feature Value 4

OS:External:File,
  {50dfd96d-b559-442d-9f46-8a8d299bb0a2}, !- Handle
  8760.csv,                               !- Name
  8760.csv;                               !- File Name

OS:Schedule:Day,
  {924d09a6-744f-487d-9dec-77cd7c31389a}, !- Handle
  Schedule Day 1,                         !- Name
  ,                                       !- Schedule Type Limits Name
  ,                                       !- Interpolate to Timestep
  24,                                     !- Hour 1
  0,                                      !- Minute 1
  0;                                      !- Value Until Time 1

OS:Schedule:Day,
  {5213174c-b63b-400d-a7ff-860aabf244af}, !- Handle
  Schedule Day 2,                         !- Name
  ,                                       !- Schedule Type Limits Name
  ,                                       !- Interpolate to Timestep
  24,                                     !- Hour 1
  0,                                      !- Minute 1
  1;                                      !- Value Until Time 1

OS:Schedule:File,
  {e8823111-1ce3-48e5-ac11-8427dbf8eb1a}, !- Handle
  occupants,                              !- Name
  {54ee3fa0-c3e7-4c1d-a0a8-0063166eae8e}, !- Schedule Type Limits Name
  {50dfd96d-b559-442d-9f46-8a8d299bb0a2}, !- External File Name
  1,                                      !- Column Number
  1,                                      !- Rows to Skip at Top
  8760,                                   !- Number of Hours of Data
  ,                                       !- Column Separator
  ,                                       !- Interpolate to Timestep
  60;                                     !- Minutes per Item

OS:Schedule:Ruleset,
  {3165a3f1-9c9e-4e63-adb7-d93d15a167e9}, !- Handle
  Schedule Ruleset 1,                     !- Name
  {5cee7c03-46c4-41d4-86ca-4984e002fe9d}, !- Schedule Type Limits Name
  {efda36ff-e6c5-46e4-95f1-ee8fdf72f894}; !- Default Day Schedule Name

OS:Schedule:Day,
  {efda36ff-e6c5-46e4-95f1-ee8fdf72f894}, !- Handle
  Schedule Day 3,                         !- Name
  {5cee7c03-46c4-41d4-86ca-4984e002fe9d}, !- Schedule Type Limits Name
  ,                                       !- Interpolate to Timestep
  24,                                     !- Hour 1
  0,                                      !- Minute 1
  112.539290946133;                       !- Value Until Time 1

OS:People:Definition,
  {2b626cf1-b209-4265-8257-d63908460a08}, !- Handle
  res occupants|living space,             !- Name
  People,                                 !- Number of People Calculation Method
  3.39,                                   !- Number of People {people}
  ,                                       !- People per Space Floor Area {person/m2}
  ,                                       !- Space Floor Area per Person {m2/person}
  0.319734,                               !- Fraction Radiant
  0.573,                                  !- Sensible Heat Fraction
  0,                                      !- Carbon Dioxide Generation Rate {m3/s-W}
  No,                                     !- Enable ASHRAE 55 Comfort Warnings
  ZoneAveraged;                           !- Mean Radiant Temperature Calculation Type

OS:People,
  {d2d2eb57-402e-43da-98e9-1836eaac72ea}, !- Handle
  res occupants|living space,             !- Name
  {2b626cf1-b209-4265-8257-d63908460a08}, !- People Definition Name
  {0a5dd44b-c1e6-4c28-ac31-003ae2763d08}, !- Space or SpaceType Name
  {e8823111-1ce3-48e5-ac11-8427dbf8eb1a}, !- Number of People Schedule Name
  {3165a3f1-9c9e-4e63-adb7-d93d15a167e9}, !- Activity Level Schedule Name
  ,                                       !- Surface Name/Angle Factor List Name
  ,                                       !- Work Efficiency Schedule Name
  ,                                       !- Clothing Insulation Schedule Name
  ,                                       !- Air Velocity Schedule Name
  1;                                      !- Multiplier

OS:ScheduleTypeLimits,
  {5cee7c03-46c4-41d4-86ca-4984e002fe9d}, !- Handle
>>>>>>> 2c92e5b7
  ActivityLevel,                          !- Name
  0,                                      !- Lower Limit Value
  ,                                       !- Upper Limit Value
  Continuous,                             !- Numeric Type
  ActivityLevel;                          !- Unit Type

OS:ScheduleTypeLimits,
<<<<<<< HEAD
  {faace627-d8c2-4f0c-a586-f2a7748e1be9}, !- Handle
=======
  {54ee3fa0-c3e7-4c1d-a0a8-0063166eae8e}, !- Handle
>>>>>>> 2c92e5b7
  Fractional,                             !- Name
  0,                                      !- Lower Limit Value
  1,                                      !- Upper Limit Value
  Continuous;                             !- Numeric Type
<<<<<<< HEAD
=======

OS:Schedule:Day,
  {b1557dcd-5902-44ba-9094-b1781283a358}, !- Handle
  Schedule Day 4,                         !- Name
  ,                                       !- Schedule Type Limits Name
  ,                                       !- Interpolate to Timestep
  24,                                     !- Hour 1
  0,                                      !- Minute 1
  0;                                      !- Value Until Time 1

OS:Schedule:Day,
  {86e4891b-60a8-4a31-b130-6bebabb42e4b}, !- Handle
  Schedule Day 5,                         !- Name
  ,                                       !- Schedule Type Limits Name
  ,                                       !- Interpolate to Timestep
  24,                                     !- Hour 1
  0,                                      !- Minute 1
  1;                                      !- Value Until Time 1

OS:People:Definition,
  {6023fdeb-1e6b-4a57-bca3-d1e8c6065d31}, !- Handle
  res occupants|unit 2|living space|unit 2|story 1, !- Name
  People,                                 !- Number of People Calculation Method
  3.39,                                   !- Number of People {people}
  ,                                       !- People per Space Floor Area {person/m2}
  ,                                       !- Space Floor Area per Person {m2/person}
  0.319734,                               !- Fraction Radiant
  0.573,                                  !- Sensible Heat Fraction
  0,                                      !- Carbon Dioxide Generation Rate {m3/s-W}
  No,                                     !- Enable ASHRAE 55 Comfort Warnings
  ZoneAveraged;                           !- Mean Radiant Temperature Calculation Type

OS:People,
  {ac5cdd88-ada9-4914-af64-3ac5474bb79b}, !- Handle
  res occupants|unit 2|living space|unit 2|story 1, !- Name
  {6023fdeb-1e6b-4a57-bca3-d1e8c6065d31}, !- People Definition Name
  {4017a6b2-cd28-4888-a9c1-be8ec18f0456}, !- Space or SpaceType Name
  {e8823111-1ce3-48e5-ac11-8427dbf8eb1a}, !- Number of People Schedule Name
  {3165a3f1-9c9e-4e63-adb7-d93d15a167e9}, !- Activity Level Schedule Name
  ,                                       !- Surface Name/Angle Factor List Name
  ,                                       !- Work Efficiency Schedule Name
  ,                                       !- Clothing Insulation Schedule Name
  ,                                       !- Air Velocity Schedule Name
  1;                                      !- Multiplier

OS:Schedule:Day,
  {22783197-bc46-4e50-8fba-894a7c7b3bfb}, !- Handle
  Schedule Day 6,                         !- Name
  ,                                       !- Schedule Type Limits Name
  ,                                       !- Interpolate to Timestep
  24,                                     !- Hour 1
  0,                                      !- Minute 1
  0;                                      !- Value Until Time 1

OS:Schedule:Day,
  {c23557d8-cfd4-471c-82aa-08faa3df558e}, !- Handle
  Schedule Day 7,                         !- Name
  ,                                       !- Schedule Type Limits Name
  ,                                       !- Interpolate to Timestep
  24,                                     !- Hour 1
  0,                                      !- Minute 1
  1;                                      !- Value Until Time 1

OS:People:Definition,
  {25e92cd2-8f9e-45a3-b737-13a0e86597c0}, !- Handle
  res occupants|unit 3|living space|unit 3|story 1, !- Name
  People,                                 !- Number of People Calculation Method
  3.39,                                   !- Number of People {people}
  ,                                       !- People per Space Floor Area {person/m2}
  ,                                       !- Space Floor Area per Person {m2/person}
  0.319734,                               !- Fraction Radiant
  0.573,                                  !- Sensible Heat Fraction
  0,                                      !- Carbon Dioxide Generation Rate {m3/s-W}
  No,                                     !- Enable ASHRAE 55 Comfort Warnings
  ZoneAveraged;                           !- Mean Radiant Temperature Calculation Type

OS:People,
  {7d4722c8-c83a-44cf-a89c-eb0321a4987f}, !- Handle
  res occupants|unit 3|living space|unit 3|story 1, !- Name
  {25e92cd2-8f9e-45a3-b737-13a0e86597c0}, !- People Definition Name
  {3bc3d816-0ea3-4b48-82b6-069d8990e759}, !- Space or SpaceType Name
  {e8823111-1ce3-48e5-ac11-8427dbf8eb1a}, !- Number of People Schedule Name
  {3165a3f1-9c9e-4e63-adb7-d93d15a167e9}, !- Activity Level Schedule Name
  ,                                       !- Surface Name/Angle Factor List Name
  ,                                       !- Work Efficiency Schedule Name
  ,                                       !- Clothing Insulation Schedule Name
  ,                                       !- Air Velocity Schedule Name
  1;                                      !- Multiplier

OS:Schedule:Day,
  {2beefd73-c4d2-4d36-a164-68d8b8040dec}, !- Handle
  Schedule Day 8,                         !- Name
  ,                                       !- Schedule Type Limits Name
  ,                                       !- Interpolate to Timestep
  24,                                     !- Hour 1
  0,                                      !- Minute 1
  0;                                      !- Value Until Time 1

OS:Schedule:Day,
  {53c11936-8ea0-4a26-a06d-ecbf4f388231}, !- Handle
  Schedule Day 9,                         !- Name
  ,                                       !- Schedule Type Limits Name
  ,                                       !- Interpolate to Timestep
  24,                                     !- Hour 1
  0,                                      !- Minute 1
  1;                                      !- Value Until Time 1

OS:People:Definition,
  {0ce4f993-b4d8-4354-a05d-b440598f07f0}, !- Handle
  res occupants|unit 4|living space|unit 4|story 1, !- Name
  People,                                 !- Number of People Calculation Method
  3.39,                                   !- Number of People {people}
  ,                                       !- People per Space Floor Area {person/m2}
  ,                                       !- Space Floor Area per Person {m2/person}
  0.319734,                               !- Fraction Radiant
  0.573,                                  !- Sensible Heat Fraction
  0,                                      !- Carbon Dioxide Generation Rate {m3/s-W}
  No,                                     !- Enable ASHRAE 55 Comfort Warnings
  ZoneAveraged;                           !- Mean Radiant Temperature Calculation Type

OS:People,
  {b843d815-a4de-422f-95df-0ca856d3def3}, !- Handle
  res occupants|unit 4|living space|unit 4|story 1, !- Name
  {0ce4f993-b4d8-4354-a05d-b440598f07f0}, !- People Definition Name
  {c90036e5-d7be-4a58-a429-215b6924e17c}, !- Space or SpaceType Name
  {e8823111-1ce3-48e5-ac11-8427dbf8eb1a}, !- Number of People Schedule Name
  {3165a3f1-9c9e-4e63-adb7-d93d15a167e9}, !- Activity Level Schedule Name
  ,                                       !- Surface Name/Angle Factor List Name
  ,                                       !- Work Efficiency Schedule Name
  ,                                       !- Clothing Insulation Schedule Name
  ,                                       !- Air Velocity Schedule Name
  1;                                      !- Multiplier

OS:Schedule:Day,
  {743a46d4-cbc7-4ef2-8a34-2ec6d22c1c8e}, !- Handle
  Schedule Day 10,                        !- Name
  ,                                       !- Schedule Type Limits Name
  ,                                       !- Interpolate to Timestep
  24,                                     !- Hour 1
  0,                                      !- Minute 1
  0;                                      !- Value Until Time 1

OS:Schedule:Day,
  {fc20633b-5a02-47f3-9c97-fd7e28c79e4a}, !- Handle
  Schedule Day 11,                        !- Name
  ,                                       !- Schedule Type Limits Name
  ,                                       !- Interpolate to Timestep
  24,                                     !- Hour 1
  0,                                      !- Minute 1
  1;                                      !- Value Until Time 1

OS:People:Definition,
  {0263a419-6140-41e5-8087-d6321aecd3e5}, !- Handle
  res occupants|unit 5|living space|unit 5|story 1, !- Name
  People,                                 !- Number of People Calculation Method
  3.39,                                   !- Number of People {people}
  ,                                       !- People per Space Floor Area {person/m2}
  ,                                       !- Space Floor Area per Person {m2/person}
  0.319734,                               !- Fraction Radiant
  0.573,                                  !- Sensible Heat Fraction
  0,                                      !- Carbon Dioxide Generation Rate {m3/s-W}
  No,                                     !- Enable ASHRAE 55 Comfort Warnings
  ZoneAveraged;                           !- Mean Radiant Temperature Calculation Type

OS:People,
  {a48d8157-99d3-4db7-b304-3ba9a023b75c}, !- Handle
  res occupants|unit 5|living space|unit 5|story 1, !- Name
  {0263a419-6140-41e5-8087-d6321aecd3e5}, !- People Definition Name
  {a2c3d87d-6864-4ae3-b0dd-15070ed2c46d}, !- Space or SpaceType Name
  {e8823111-1ce3-48e5-ac11-8427dbf8eb1a}, !- Number of People Schedule Name
  {3165a3f1-9c9e-4e63-adb7-d93d15a167e9}, !- Activity Level Schedule Name
  ,                                       !- Surface Name/Angle Factor List Name
  ,                                       !- Work Efficiency Schedule Name
  ,                                       !- Clothing Insulation Schedule Name
  ,                                       !- Air Velocity Schedule Name
  1;                                      !- Multiplier

OS:Schedule:Day,
  {3d0f5367-546d-4820-b3a3-4ce8abbcc2b0}, !- Handle
  Schedule Day 12,                        !- Name
  ,                                       !- Schedule Type Limits Name
  ,                                       !- Interpolate to Timestep
  24,                                     !- Hour 1
  0,                                      !- Minute 1
  0;                                      !- Value Until Time 1

OS:Schedule:Day,
  {b7d85427-cf17-427a-b737-212294f50cda}, !- Handle
  Schedule Day 13,                        !- Name
  ,                                       !- Schedule Type Limits Name
  ,                                       !- Interpolate to Timestep
  24,                                     !- Hour 1
  0,                                      !- Minute 1
  1;                                      !- Value Until Time 1

OS:People:Definition,
  {3176f990-9761-4d69-aafa-90c631734604}, !- Handle
  res occupants|unit 6|living space|unit 6|story 1, !- Name
  People,                                 !- Number of People Calculation Method
  3.39,                                   !- Number of People {people}
  ,                                       !- People per Space Floor Area {person/m2}
  ,                                       !- Space Floor Area per Person {m2/person}
  0.319734,                               !- Fraction Radiant
  0.573,                                  !- Sensible Heat Fraction
  0,                                      !- Carbon Dioxide Generation Rate {m3/s-W}
  No,                                     !- Enable ASHRAE 55 Comfort Warnings
  ZoneAveraged;                           !- Mean Radiant Temperature Calculation Type

OS:People,
  {6e768edf-03e8-4bb3-bf27-0b5575c5fa45}, !- Handle
  res occupants|unit 6|living space|unit 6|story 1, !- Name
  {3176f990-9761-4d69-aafa-90c631734604}, !- People Definition Name
  {3f0ce037-6909-4422-a677-0b0fa78a3cb3}, !- Space or SpaceType Name
  {e8823111-1ce3-48e5-ac11-8427dbf8eb1a}, !- Number of People Schedule Name
  {3165a3f1-9c9e-4e63-adb7-d93d15a167e9}, !- Activity Level Schedule Name
  ,                                       !- Surface Name/Angle Factor List Name
  ,                                       !- Work Efficiency Schedule Name
  ,                                       !- Clothing Insulation Schedule Name
  ,                                       !- Air Velocity Schedule Name
  1;                                      !- Multiplier

OS:Schedule:Day,
  {7c9cf753-fcc5-4294-b6eb-1c4e1d524f33}, !- Handle
  Schedule Day 14,                        !- Name
  ,                                       !- Schedule Type Limits Name
  ,                                       !- Interpolate to Timestep
  24,                                     !- Hour 1
  0,                                      !- Minute 1
  0;                                      !- Value Until Time 1

OS:Schedule:Day,
  {9cb3569d-e48b-4ffc-b526-53a7d9877b04}, !- Handle
  Schedule Day 15,                        !- Name
  ,                                       !- Schedule Type Limits Name
  ,                                       !- Interpolate to Timestep
  24,                                     !- Hour 1
  0,                                      !- Minute 1
  1;                                      !- Value Until Time 1

OS:People:Definition,
  {9ba71bed-0675-493c-a7bc-9da993a23543}, !- Handle
  res occupants|unit 7|living space|unit 7|story 1, !- Name
  People,                                 !- Number of People Calculation Method
  3.39,                                   !- Number of People {people}
  ,                                       !- People per Space Floor Area {person/m2}
  ,                                       !- Space Floor Area per Person {m2/person}
  0.319734,                               !- Fraction Radiant
  0.573,                                  !- Sensible Heat Fraction
  0,                                      !- Carbon Dioxide Generation Rate {m3/s-W}
  No,                                     !- Enable ASHRAE 55 Comfort Warnings
  ZoneAveraged;                           !- Mean Radiant Temperature Calculation Type

OS:People,
  {77e5ac7b-a600-4347-884e-92c1d5fadd43}, !- Handle
  res occupants|unit 7|living space|unit 7|story 1, !- Name
  {9ba71bed-0675-493c-a7bc-9da993a23543}, !- People Definition Name
  {fdea7478-fcda-4489-b9d9-df5a29afe64b}, !- Space or SpaceType Name
  {e8823111-1ce3-48e5-ac11-8427dbf8eb1a}, !- Number of People Schedule Name
  {3165a3f1-9c9e-4e63-adb7-d93d15a167e9}, !- Activity Level Schedule Name
  ,                                       !- Surface Name/Angle Factor List Name
  ,                                       !- Work Efficiency Schedule Name
  ,                                       !- Clothing Insulation Schedule Name
  ,                                       !- Air Velocity Schedule Name
  1;                                      !- Multiplier

OS:Schedule:Day,
  {aadb56c4-f6f1-4ce0-93d5-fdbae5a28aff}, !- Handle
  Schedule Day 16,                        !- Name
  ,                                       !- Schedule Type Limits Name
  ,                                       !- Interpolate to Timestep
  24,                                     !- Hour 1
  0,                                      !- Minute 1
  0;                                      !- Value Until Time 1

OS:Schedule:Day,
  {a7d1d292-695d-4835-99c6-1a6b2b6c4472}, !- Handle
  Schedule Day 17,                        !- Name
  ,                                       !- Schedule Type Limits Name
  ,                                       !- Interpolate to Timestep
  24,                                     !- Hour 1
  0,                                      !- Minute 1
  1;                                      !- Value Until Time 1

OS:People:Definition,
  {a8b68848-210f-410b-86d2-3a73c5e6972c}, !- Handle
  res occupants|unit 8|living space|unit 8|story 1, !- Name
  People,                                 !- Number of People Calculation Method
  3.39,                                   !- Number of People {people}
  ,                                       !- People per Space Floor Area {person/m2}
  ,                                       !- Space Floor Area per Person {m2/person}
  0.319734,                               !- Fraction Radiant
  0.573,                                  !- Sensible Heat Fraction
  0,                                      !- Carbon Dioxide Generation Rate {m3/s-W}
  No,                                     !- Enable ASHRAE 55 Comfort Warnings
  ZoneAveraged;                           !- Mean Radiant Temperature Calculation Type

OS:People,
  {ac8a2de9-1059-4548-8b3a-ea9b10a4f61c}, !- Handle
  res occupants|unit 8|living space|unit 8|story 1, !- Name
  {a8b68848-210f-410b-86d2-3a73c5e6972c}, !- People Definition Name
  {094f29f9-6959-4f90-a339-e4ac1283ee95}, !- Space or SpaceType Name
  {e8823111-1ce3-48e5-ac11-8427dbf8eb1a}, !- Number of People Schedule Name
  {3165a3f1-9c9e-4e63-adb7-d93d15a167e9}, !- Activity Level Schedule Name
  ,                                       !- Surface Name/Angle Factor List Name
  ,                                       !- Work Efficiency Schedule Name
  ,                                       !- Clothing Insulation Schedule Name
  ,                                       !- Air Velocity Schedule Name
  1;                                      !- Multiplier
>>>>>>> 2c92e5b7
<|MERGE_RESOLUTION|>--- conflicted
+++ resolved
@@ -1,73 +1,41 @@
 !- NOTE: Auto-generated from /test/osw_files/MF_8units_1story_SL_Denver_ExteriorCorridor.osw
 
 OS:Version,
-<<<<<<< HEAD
-  {ceb242ab-6022-43a5-8852-351bfe3add69}, !- Handle
+  {16e9f624-4609-4eb3-beb3-d36c2ce244fa}, !- Handle
   2.9.0;                                  !- Version Identifier
 
 OS:SimulationControl,
-  {bc8bfd7b-2259-461f-a58f-7e4cece03ff2}, !- Handle
-=======
-  {c7071c77-cdc1-46ad-9f1f-e5722d1b14c5}, !- Handle
-  2.9.0;                                  !- Version Identifier
-
-OS:SimulationControl,
-  {568fb4c6-a1f9-4dd2-ac61-5c04020193ba}, !- Handle
->>>>>>> 2c92e5b7
+  {332a4ead-7658-4b37-9912-172909d8ff0e}, !- Handle
   ,                                       !- Do Zone Sizing Calculation
   ,                                       !- Do System Sizing Calculation
   ,                                       !- Do Plant Sizing Calculation
   No;                                     !- Run Simulation for Sizing Periods
 
 OS:Timestep,
-<<<<<<< HEAD
-  {36067e36-ddbf-440a-973d-19c26b84e350}, !- Handle
+  {a70b6290-95f0-40b7-a6f3-06243147188f}, !- Handle
   6;                                      !- Number of Timesteps per Hour
 
 OS:ShadowCalculation,
-  {179f8182-43d2-4d8e-b1d2-31b98ba73534}, !- Handle
-=======
-  {7e90387f-1af0-421f-a61e-bf3d98f5a26b}, !- Handle
-  6;                                      !- Number of Timesteps per Hour
-
-OS:ShadowCalculation,
-  {260a63d6-f7fd-40e8-883d-bfe4eb78ac3b}, !- Handle
->>>>>>> 2c92e5b7
+  {109d79a1-d5a1-4227-ba39-c795c9964366}, !- Handle
   20,                                     !- Calculation Frequency
   200;                                    !- Maximum Figures in Shadow Overlap Calculations
 
 OS:SurfaceConvectionAlgorithm:Outside,
-<<<<<<< HEAD
-  {c8d465fa-4f71-4b47-ade8-1d1ee661bb12}, !- Handle
+  {eb3c9367-f103-4daf-89e3-6973e47e468c}, !- Handle
   DOE-2;                                  !- Algorithm
 
 OS:SurfaceConvectionAlgorithm:Inside,
-  {8110dd72-bc40-4d0f-acc3-04bfd85e4be7}, !- Handle
+  {fec9a59b-9b10-4310-af2e-33b1295dc507}, !- Handle
   TARP;                                   !- Algorithm
 
 OS:ZoneCapacitanceMultiplier:ResearchSpecial,
-  {1b828e66-58b3-49fc-978e-1d7067e9572b}, !- Handle
-=======
-  {04a237b1-bb3e-4a12-926b-6b17004982b2}, !- Handle
-  DOE-2;                                  !- Algorithm
-
-OS:SurfaceConvectionAlgorithm:Inside,
-  {4188e557-fb8e-4f5b-b3c8-0d014f5b5ecc}, !- Handle
-  TARP;                                   !- Algorithm
-
-OS:ZoneCapacitanceMultiplier:ResearchSpecial,
-  {eec189ae-1fa8-404c-88fe-13d5ebc8ea92}, !- Handle
->>>>>>> 2c92e5b7
+  {fe0f5fe7-f88a-400c-aeac-519e03d3a853}, !- Handle
   ,                                       !- Temperature Capacity Multiplier
   15,                                     !- Humidity Capacity Multiplier
   ;                                       !- Carbon Dioxide Capacity Multiplier
 
 OS:RunPeriod,
-<<<<<<< HEAD
-  {820a49a9-8367-4f03-a800-a5332f59172d}, !- Handle
-=======
-  {515fa570-c1b6-4ebb-912f-9edee46cbb1b}, !- Handle
->>>>>>> 2c92e5b7
+  {5176b031-69de-43a3-9eb8-fd9a36aca218}, !- Handle
   Run Period 1,                           !- Name
   1,                                      !- Begin Month
   1,                                      !- Begin Day of Month
@@ -81,21 +49,13 @@
   ;                                       !- Number of Times Runperiod to be Repeated
 
 OS:YearDescription,
-<<<<<<< HEAD
-  {1f6597d7-ac74-44d9-9f4d-9ed36e99e3b2}, !- Handle
-=======
-  {23956b22-ab02-4c9c-aafa-4b18231a8f7c}, !- Handle
->>>>>>> 2c92e5b7
+  {ff32d419-3d2f-4cee-ad45-6fe3f09f4c63}, !- Handle
   2007,                                   !- Calendar Year
   ,                                       !- Day of Week for Start Day
   ;                                       !- Is Leap Year
 
 OS:WeatherFile,
-<<<<<<< HEAD
-  {bd91f8d8-676c-4e62-a05c-74b48b2f22de}, !- Handle
-=======
-  {cc59ed32-1620-4bab-aa5c-5abb1fdf3bb0}, !- Handle
->>>>>>> 2c92e5b7
+  {87d08286-9209-4b0a-8a23-9d595c7c38b7}, !- Handle
   Denver Intl Ap,                         !- City
   CO,                                     !- State Province Region
   USA,                                    !- Country
@@ -109,13 +69,8 @@
   E23378AA;                               !- Checksum
 
 OS:AdditionalProperties,
-<<<<<<< HEAD
-  {97ba54bf-3adc-42f5-bcb5-9b1b5050794d}, !- Handle
-  {bd91f8d8-676c-4e62-a05c-74b48b2f22de}, !- Object Name
-=======
-  {8616a8d1-fdb7-44fc-8591-5ba0ecce2b30}, !- Handle
-  {cc59ed32-1620-4bab-aa5c-5abb1fdf3bb0}, !- Object Name
->>>>>>> 2c92e5b7
+  {3953acf5-32e5-4465-b4c1-022c1022c472}, !- Handle
+  {87d08286-9209-4b0a-8a23-9d595c7c38b7}, !- Object Name
   EPWHeaderCity,                          !- Feature Name 1
   String,                                 !- Feature Data Type 1
   Denver Intl Ap,                         !- Feature Value 1
@@ -223,11 +178,7 @@
   84;                                     !- Feature Value 35
 
 OS:Site,
-<<<<<<< HEAD
-  {d51f4792-1028-48ff-878b-7078b12772a8}, !- Handle
-=======
-  {dc82c7ea-a9be-485b-856a-e37e0e41ecb8}, !- Handle
->>>>>>> 2c92e5b7
+  {44055e08-eca5-49af-9d26-9e5f0a951490}, !- Handle
   Denver Intl Ap_CO_USA,                  !- Name
   39.83,                                  !- Latitude {deg}
   -104.65,                                !- Longitude {deg}
@@ -236,11 +187,7 @@
   ;                                       !- Terrain
 
 OS:ClimateZones,
-<<<<<<< HEAD
-  {04817889-69a7-4e73-b162-fb20f2cb75b9}, !- Handle
-=======
-  {ebad6346-914e-4cf7-86d0-41bc3c26765c}, !- Handle
->>>>>>> 2c92e5b7
+  {3dda2cc0-630d-4764-95fc-cc7da3a5e606}, !- Handle
   ,                                       !- Active Institution
   ,                                       !- Active Year
   ,                                       !- Climate Zone Institution Name 1
@@ -253,31 +200,19 @@
   Cold;                                   !- Climate Zone Value 2
 
 OS:Site:WaterMainsTemperature,
-<<<<<<< HEAD
-  {a0b7d190-7e8c-4e91-ade8-b118c3f6add9}, !- Handle
-=======
-  {39c749a2-bca0-483b-abb7-ebb40544aad5}, !- Handle
->>>>>>> 2c92e5b7
+  {ff0ad90f-482d-460e-a2fb-b9fbd1bcac28}, !- Handle
   Correlation,                            !- Calculation Method
   ,                                       !- Temperature Schedule Name
   10.8753424657535,                       !- Annual Average Outdoor Air Temperature {C}
   23.1524007936508;                       !- Maximum Difference In Monthly Average Outdoor Air Temperatures {deltaC}
 
 OS:RunPeriodControl:DaylightSavingTime,
-<<<<<<< HEAD
-  {2a187b10-5390-48a2-981e-cadac6589c7d}, !- Handle
-=======
-  {9fa420b9-1764-4161-9ca2-47b9bd2f4030}, !- Handle
->>>>>>> 2c92e5b7
+  {0a11613a-a3af-474d-a1a9-9f871907e6d9}, !- Handle
   4/7,                                    !- Start Date
   10/26;                                  !- End Date
 
 OS:Site:GroundTemperature:Deep,
-<<<<<<< HEAD
-  {33b070d9-5061-49fa-a08a-a06a1abf42b3}, !- Handle
-=======
-  {2c24b09e-1cbe-4880-ae7d-2878102efb56}, !- Handle
->>>>>>> 2c92e5b7
+  {0ce3ae87-a196-419b-bdab-ab81cb3b0aca}, !- Handle
   10.8753424657535,                       !- January Deep Ground Temperature {C}
   10.8753424657535,                       !- February Deep Ground Temperature {C}
   10.8753424657535,                       !- March Deep Ground Temperature {C}
@@ -292,11 +227,7 @@
   10.8753424657535;                       !- December Deep Ground Temperature {C}
 
 OS:Building,
-<<<<<<< HEAD
-  {9483ee78-80f4-4cd0-b194-d4376b4a063e}, !- Handle
-=======
-  {161db5d9-216e-4bb7-af00-ddac57f4f38b}, !- Handle
->>>>>>> 2c92e5b7
+  {5a7453da-8b8b-462a-91d7-e5a1ee3a1b53}, !- Handle
   Building 1,                             !- Name
   ,                                       !- Building Sector Type
   0,                                      !- North Axis {deg}
@@ -311,15 +242,9 @@
   8;                                      !- Standards Number of Living Units
 
 OS:AdditionalProperties,
-<<<<<<< HEAD
-  {2afe1d46-aa5e-484d-ac57-188a2a646aff}, !- Handle
-  {9483ee78-80f4-4cd0-b194-d4376b4a063e}, !- Object Name
+  {903c699a-1a78-4e07-b71a-837aace2bb28}, !- Handle
+  {5a7453da-8b8b-462a-91d7-e5a1ee3a1b53}, !- Object Name
   num_units,                              !- Feature Name 1
-=======
-  {c93ca0f7-68e4-4401-903e-7d34dc075c1c}, !- Handle
-  {161db5d9-216e-4bb7-af00-ddac57f4f38b}, !- Object Name
-  Total Units Represented,                !- Feature Name 1
->>>>>>> 2c92e5b7
   Integer,                                !- Feature Data Type 1
   8,                                      !- Feature Value 1
   has_rear_units,                         !- Feature Name 2
@@ -345,11 +270,7 @@
   Single Exterior (Front);                !- Feature Value 8
 
 OS:ThermalZone,
-<<<<<<< HEAD
-  {12ec75f1-e6df-459a-8c1d-1e600284adee}, !- Handle
-=======
-  {56aa8d3a-7248-444d-b27c-fd859c8d56b5}, !- Handle
->>>>>>> 2c92e5b7
+  {fd028c04-8b32-4cc2-8d69-25a674178f72}, !- Handle
   living zone,                            !- Name
   ,                                       !- Multiplier
   ,                                       !- Ceiling Height {m}
@@ -358,17 +279,10 @@
   ,                                       !- Zone Inside Convection Algorithm
   ,                                       !- Zone Outside Convection Algorithm
   ,                                       !- Zone Conditioning Equipment List Name
-<<<<<<< HEAD
-  {c4db3d27-251c-4ae9-96c7-9668ebeb8cd4}, !- Zone Air Inlet Port List
-  {d3e075f0-1b54-48d5-a7be-8ce55cdebaca}, !- Zone Air Exhaust Port List
-  {0d34754e-7e88-4e9c-8acd-c4ba61ec5fc7}, !- Zone Air Node Name
-  {b889b494-76b8-449e-88e3-1aa8f8fa62df}, !- Zone Return Air Port List
-=======
-  {639ba627-bc15-416f-8666-3ad82d205fd2}, !- Zone Air Inlet Port List
-  {7f33ec9a-4897-42ab-9b40-fc1736df3c9c}, !- Zone Air Exhaust Port List
-  {5627ddea-7240-427c-b33f-277b7bdfe3d0}, !- Zone Air Node Name
-  {f28680cb-a567-4bec-aa02-6844b74b437a}, !- Zone Return Air Port List
->>>>>>> 2c92e5b7
+  {3b47a640-205a-4218-b40b-5a931279e53a}, !- Zone Air Inlet Port List
+  {cb9f730a-c490-431b-b31d-795ed95a9c27}, !- Zone Air Exhaust Port List
+  {5e2ddd88-706e-4815-b544-31bbb284526a}, !- Zone Air Node Name
+  {fe3e1291-cebb-4407-94f2-0ce6d0e97b76}, !- Zone Return Air Port List
   ,                                       !- Primary Daylighting Control Name
   ,                                       !- Fraction of Zone Controlled by Primary Daylighting Control
   ,                                       !- Secondary Daylighting Control Name
@@ -379,71 +293,37 @@
   No;                                     !- Use Ideal Air Loads
 
 OS:Node,
-<<<<<<< HEAD
-  {3e961261-d0c4-4356-bfc4-2ac30ea91323}, !- Handle
+  {9053886e-159d-4f59-b468-8b9a36d6c78a}, !- Handle
   Node 1,                                 !- Name
-  {0d34754e-7e88-4e9c-8acd-c4ba61ec5fc7}, !- Inlet Port
+  {5e2ddd88-706e-4815-b544-31bbb284526a}, !- Inlet Port
   ;                                       !- Outlet Port
 
 OS:Connection,
-  {0d34754e-7e88-4e9c-8acd-c4ba61ec5fc7}, !- Handle
-  {b5cd99db-d8cd-4d71-bc97-e857cfbb3a6f}, !- Name
-  {12ec75f1-e6df-459a-8c1d-1e600284adee}, !- Source Object
+  {5e2ddd88-706e-4815-b544-31bbb284526a}, !- Handle
+  {9aac5156-80b2-49db-bb2b-d3ed21d0cdc6}, !- Name
+  {fd028c04-8b32-4cc2-8d69-25a674178f72}, !- Source Object
   11,                                     !- Outlet Port
-  {3e961261-d0c4-4356-bfc4-2ac30ea91323}, !- Target Object
+  {9053886e-159d-4f59-b468-8b9a36d6c78a}, !- Target Object
   2;                                      !- Inlet Port
 
 OS:PortList,
-  {c4db3d27-251c-4ae9-96c7-9668ebeb8cd4}, !- Handle
-  {ba7bb28c-9a8b-4ff5-99d8-91f54ff3a8d6}, !- Name
-  {12ec75f1-e6df-459a-8c1d-1e600284adee}; !- HVAC Component
+  {3b47a640-205a-4218-b40b-5a931279e53a}, !- Handle
+  {f62999ea-184e-44e6-b916-4045e78ac2d8}, !- Name
+  {fd028c04-8b32-4cc2-8d69-25a674178f72}; !- HVAC Component
 
 OS:PortList,
-  {d3e075f0-1b54-48d5-a7be-8ce55cdebaca}, !- Handle
-  {9290d083-7779-4799-85a0-706520a2001f}, !- Name
-  {12ec75f1-e6df-459a-8c1d-1e600284adee}; !- HVAC Component
+  {cb9f730a-c490-431b-b31d-795ed95a9c27}, !- Handle
+  {6be8f5bc-ceae-49f5-ae76-c61746d26836}, !- Name
+  {fd028c04-8b32-4cc2-8d69-25a674178f72}; !- HVAC Component
 
 OS:PortList,
-  {b889b494-76b8-449e-88e3-1aa8f8fa62df}, !- Handle
-  {582c1241-c014-4272-aaf5-00e49f0c6f62}, !- Name
-  {12ec75f1-e6df-459a-8c1d-1e600284adee}; !- HVAC Component
+  {fe3e1291-cebb-4407-94f2-0ce6d0e97b76}, !- Handle
+  {4390b051-121c-4bf9-9c87-3b46ce809904}, !- Name
+  {fd028c04-8b32-4cc2-8d69-25a674178f72}; !- HVAC Component
 
 OS:Sizing:Zone,
-  {b7f90d0f-d016-4886-9544-f2ca8ebae3df}, !- Handle
-  {12ec75f1-e6df-459a-8c1d-1e600284adee}, !- Zone or ZoneList Name
-=======
-  {701714b3-a07d-46cd-b860-7e0f11724eb7}, !- Handle
-  Node 1,                                 !- Name
-  {5627ddea-7240-427c-b33f-277b7bdfe3d0}, !- Inlet Port
-  ;                                       !- Outlet Port
-
-OS:Connection,
-  {5627ddea-7240-427c-b33f-277b7bdfe3d0}, !- Handle
-  {e8e0ad50-618f-4b33-8d2b-6318aaec06df}, !- Name
-  {56aa8d3a-7248-444d-b27c-fd859c8d56b5}, !- Source Object
-  11,                                     !- Outlet Port
-  {701714b3-a07d-46cd-b860-7e0f11724eb7}, !- Target Object
-  2;                                      !- Inlet Port
-
-OS:PortList,
-  {639ba627-bc15-416f-8666-3ad82d205fd2}, !- Handle
-  {7481f82a-722c-47ef-b653-32d551e586c3}, !- Name
-  {56aa8d3a-7248-444d-b27c-fd859c8d56b5}; !- HVAC Component
-
-OS:PortList,
-  {7f33ec9a-4897-42ab-9b40-fc1736df3c9c}, !- Handle
-  {7d43d8a9-0956-4f36-8c0e-ba4922d8ed1d}, !- Name
-  {56aa8d3a-7248-444d-b27c-fd859c8d56b5}; !- HVAC Component
-
-OS:PortList,
-  {f28680cb-a567-4bec-aa02-6844b74b437a}, !- Handle
-  {b133c27b-26da-4683-a7b3-d7645379f507}, !- Name
-  {56aa8d3a-7248-444d-b27c-fd859c8d56b5}; !- HVAC Component
-
-OS:Sizing:Zone,
-  {311beaf9-cda5-4a27-852c-41d09083ba71}, !- Handle
-  {56aa8d3a-7248-444d-b27c-fd859c8d56b5}, !- Zone or ZoneList Name
->>>>>>> 2c92e5b7
+  {6eaab72e-890e-454a-bd24-381c5e9b1b85}, !- Handle
+  {fd028c04-8b32-4cc2-8d69-25a674178f72}, !- Zone or ZoneList Name
   SupplyAirTemperature,                   !- Zone Cooling Design Supply Air Temperature Input Method
   14,                                     !- Zone Cooling Design Supply Air Temperature {C}
   11.11,                                  !- Zone Cooling Design Supply Air Temperature Difference {deltaC}
@@ -472,25 +352,14 @@
   autosize;                               !- Dedicated Outdoor Air High Setpoint Temperature for Design {C}
 
 OS:ZoneHVAC:EquipmentList,
-<<<<<<< HEAD
-  {f9a7f24b-8c70-4d0f-8bd3-1171c41b6930}, !- Handle
+  {859635a8-ecbd-40e2-83e4-74de2d182d87}, !- Handle
   Zone HVAC Equipment List 1,             !- Name
-  {12ec75f1-e6df-459a-8c1d-1e600284adee}; !- Thermal Zone
+  {fd028c04-8b32-4cc2-8d69-25a674178f72}; !- Thermal Zone
 
 OS:Space,
-  {980a4e03-58c4-4d32-91f8-42b76ca1ec88}, !- Handle
+  {cf5b8c63-f11f-4eb2-8a13-308de922c1e0}, !- Handle
   living space,                           !- Name
-  {dd38ea18-18eb-485e-928a-ee4aca5d3109}, !- Space Type Name
-=======
-  {2abb594f-2873-43ce-b7ff-97a106485582}, !- Handle
-  Zone HVAC Equipment List 1,             !- Name
-  {56aa8d3a-7248-444d-b27c-fd859c8d56b5}; !- Thermal Zone
-
-OS:Space,
-  {0a5dd44b-c1e6-4c28-ac31-003ae2763d08}, !- Handle
-  living space,                           !- Name
-  {986dee3e-b5ce-4a42-a1d3-cf05a0cf303c}, !- Space Type Name
->>>>>>> 2c92e5b7
+  {437582de-afc7-4e07-9f8a-957bc23eea37}, !- Space Type Name
   ,                                       !- Default Construction Set Name
   ,                                       !- Default Schedule Set Name
   ,                                       !- Direction of Relative North {deg}
@@ -498,31 +367,17 @@
   ,                                       !- Y Origin {m}
   ,                                       !- Z Origin {m}
   ,                                       !- Building Story Name
-<<<<<<< HEAD
-  {12ec75f1-e6df-459a-8c1d-1e600284adee}, !- Thermal Zone Name
+  {fd028c04-8b32-4cc2-8d69-25a674178f72}, !- Thermal Zone Name
   ,                                       !- Part of Total Floor Area
   ,                                       !- Design Specification Outdoor Air Object Name
-  {cf988336-4999-4303-b287-244bbcccca5e}; !- Building Unit Name
+  {45914429-a5eb-4f4e-a173-b548b09c748c}; !- Building Unit Name
 
 OS:Surface,
-  {30ff0bcf-647c-44ba-ba8e-1fd44ab8c2b5}, !- Handle
+  {21a8cb62-ac0b-4e56-91e5-01bc51bd000c}, !- Handle
   Surface 1,                              !- Name
   Floor,                                  !- Surface Type
   ,                                       !- Construction Name
-  {980a4e03-58c4-4d32-91f8-42b76ca1ec88}, !- Space Name
-=======
-  {56aa8d3a-7248-444d-b27c-fd859c8d56b5}, !- Thermal Zone Name
-  ,                                       !- Part of Total Floor Area
-  ,                                       !- Design Specification Outdoor Air Object Name
-  {0731d657-3c91-4099-bfae-a666bab28823}; !- Building Unit Name
-
-OS:Surface,
-  {481134c9-f007-442f-9e0f-f6a98501f8c8}, !- Handle
-  Surface 1,                              !- Name
-  Floor,                                  !- Surface Type
-  ,                                       !- Construction Name
-  {0a5dd44b-c1e6-4c28-ac31-003ae2763d08}, !- Space Name
->>>>>>> 2c92e5b7
+  {cf5b8c63-f11f-4eb2-8a13-308de922c1e0}, !- Space Name
   Foundation,                             !- Outside Boundary Condition
   ,                                       !- Outside Boundary Condition Object
   NoSun,                                  !- Sun Exposure
@@ -535,19 +390,11 @@
   6.46578440716979, -12.9315688143396, 0; !- X,Y,Z Vertex 4 {m}
 
 OS:Surface,
-<<<<<<< HEAD
-  {f47122f1-c0ee-4b3b-b584-7d425a040dda}, !- Handle
+  {1c9a450f-1dd5-42f3-af58-132d7b829ab2}, !- Handle
   Surface 2,                              !- Name
   Wall,                                   !- Surface Type
   ,                                       !- Construction Name
-  {980a4e03-58c4-4d32-91f8-42b76ca1ec88}, !- Space Name
-=======
-  {ad119606-1fb0-4884-8d5d-af2927390c49}, !- Handle
-  Surface 2,                              !- Name
-  Wall,                                   !- Surface Type
-  ,                                       !- Construction Name
-  {0a5dd44b-c1e6-4c28-ac31-003ae2763d08}, !- Space Name
->>>>>>> 2c92e5b7
+  {cf5b8c63-f11f-4eb2-8a13-308de922c1e0}, !- Space Name
   Outdoors,                               !- Outside Boundary Condition
   ,                                       !- Outside Boundary Condition Object
   SunExposed,                             !- Sun Exposure
@@ -560,19 +407,11 @@
   0, -12.9315688143396, 2.4384;           !- X,Y,Z Vertex 4 {m}
 
 OS:Surface,
-<<<<<<< HEAD
-  {e9a1c590-ce8c-4f4f-9788-a8b2bb0e6d91}, !- Handle
+  {98f1c1b5-d7f9-44e3-a583-7345994f275a}, !- Handle
   Surface 3,                              !- Name
   Wall,                                   !- Surface Type
   ,                                       !- Construction Name
-  {980a4e03-58c4-4d32-91f8-42b76ca1ec88}, !- Space Name
-=======
-  {79d210a8-77da-4657-80cc-5db6f9e74c76}, !- Handle
-  Surface 3,                              !- Name
-  Wall,                                   !- Surface Type
-  ,                                       !- Construction Name
-  {0a5dd44b-c1e6-4c28-ac31-003ae2763d08}, !- Space Name
->>>>>>> 2c92e5b7
+  {cf5b8c63-f11f-4eb2-8a13-308de922c1e0}, !- Space Name
   Outdoors,                               !- Outside Boundary Condition
   ,                                       !- Outside Boundary Condition Object
   SunExposed,                             !- Sun Exposure
@@ -585,23 +424,13 @@
   0, 0, 2.4384;                           !- X,Y,Z Vertex 4 {m}
 
 OS:Surface,
-<<<<<<< HEAD
-  {1a6de4b4-958f-42f9-bd46-4f235c9437c5}, !- Handle
+  {a385d92b-7946-4fbf-bb1c-7b0ad2a7f9c7}, !- Handle
   Surface 4,                              !- Name
   Wall,                                   !- Surface Type
   ,                                       !- Construction Name
-  {980a4e03-58c4-4d32-91f8-42b76ca1ec88}, !- Space Name
+  {cf5b8c63-f11f-4eb2-8a13-308de922c1e0}, !- Space Name
   Adiabatic,                              !- Outside Boundary Condition
   ,                                       !- Outside Boundary Condition Object
-=======
-  {500af906-55fd-4a03-8f21-ef1fc142fb6b}, !- Handle
-  Surface 4,                              !- Name
-  Wall,                                   !- Surface Type
-  ,                                       !- Construction Name
-  {0a5dd44b-c1e6-4c28-ac31-003ae2763d08}, !- Space Name
-  Surface,                                !- Outside Boundary Condition
-  {5311389c-fd4b-45f7-9079-27602808f166}, !- Outside Boundary Condition Object
->>>>>>> 2c92e5b7
   NoSun,                                  !- Sun Exposure
   NoWind,                                 !- Wind Exposure
   ,                                       !- View Factor to Ground
@@ -612,19 +441,11 @@
   6.46578440716979, 0, 2.4384;            !- X,Y,Z Vertex 4 {m}
 
 OS:Surface,
-<<<<<<< HEAD
-  {f8360a75-92b7-4c79-b380-4b7f4f860795}, !- Handle
+  {acb1ebdc-e629-4461-936a-ec2c490429b1}, !- Handle
   Surface 5,                              !- Name
   Wall,                                   !- Surface Type
   ,                                       !- Construction Name
-  {980a4e03-58c4-4d32-91f8-42b76ca1ec88}, !- Space Name
-=======
-  {87adb0ce-85d7-4312-b428-01ea90acb83f}, !- Handle
-  Surface 5,                              !- Name
-  Wall,                                   !- Surface Type
-  ,                                       !- Construction Name
-  {0a5dd44b-c1e6-4c28-ac31-003ae2763d08}, !- Space Name
->>>>>>> 2c92e5b7
+  {cf5b8c63-f11f-4eb2-8a13-308de922c1e0}, !- Space Name
   Outdoors,                               !- Outside Boundary Condition
   ,                                       !- Outside Boundary Condition Object
   SunExposed,                             !- Sun Exposure
@@ -637,19 +458,11 @@
   6.46578440716979, -12.9315688143396, 2.4384; !- X,Y,Z Vertex 4 {m}
 
 OS:Surface,
-<<<<<<< HEAD
-  {084a7c60-60c6-4b36-b584-9a18459762ac}, !- Handle
+  {62bab77b-2922-442d-ae23-4a3cfa784c33}, !- Handle
   Surface 6,                              !- Name
   RoofCeiling,                            !- Surface Type
   ,                                       !- Construction Name
-  {980a4e03-58c4-4d32-91f8-42b76ca1ec88}, !- Space Name
-=======
-  {6a42459b-abc4-4a7c-87e1-a65c25d10d23}, !- Handle
-  Surface 6,                              !- Name
-  RoofCeiling,                            !- Surface Type
-  ,                                       !- Construction Name
-  {0a5dd44b-c1e6-4c28-ac31-003ae2763d08}, !- Space Name
->>>>>>> 2c92e5b7
+  {cf5b8c63-f11f-4eb2-8a13-308de922c1e0}, !- Space Name
   Outdoors,                               !- Outside Boundary Condition
   ,                                       !- Outside Boundary Condition Object
   SunExposed,                             !- Sun Exposure
@@ -662,11 +475,7 @@
   0, -12.9315688143396, 2.4384;           !- X,Y,Z Vertex 4 {m}
 
 OS:SpaceType,
-<<<<<<< HEAD
-  {dd38ea18-18eb-485e-928a-ee4aca5d3109}, !- Handle
-=======
-  {986dee3e-b5ce-4a42-a1d3-cf05a0cf303c}, !- Handle
->>>>>>> 2c92e5b7
+  {437582de-afc7-4e07-9f8a-957bc23eea37}, !- Handle
   Space Type 1,                           !- Name
   ,                                       !- Default Construction Set Name
   ,                                       !- Default Schedule Set Name
@@ -676,12 +485,11 @@
   ,                                       !- Standards Building Type
   living;                                 !- Standards Space Type
 
-<<<<<<< HEAD
 OS:ShadingSurface,
-  {622bb668-b5e7-42b0-8c3f-708de80b9711}, !- Handle
+  {28ce8424-3362-4b9c-afa3-c21ef4c64487}, !- Handle
   Corridor shading,                       !- Name
   ,                                       !- Construction Name
-  {d06e8942-d6c6-444c-8196-99e1ad722726}, !- Shading Surface Group Name
+  {14957970-ef7b-436c-bd60-b81b543440fc}, !- Shading Surface Group Name
   ,                                       !- Transmittance Schedule Name
   ,                                       !- Number of Vertices
   0, -15.9795688143396, 2.4384,           !- X,Y,Z Vertex 1 {m}
@@ -690,19 +498,19 @@
   0, -12.9315688143396, 2.4384;           !- X,Y,Z Vertex 4 {m}
 
 OS:ShadingSurfaceGroup,
-  {d06e8942-d6c6-444c-8196-99e1ad722726}, !- Handle
+  {14957970-ef7b-436c-bd60-b81b543440fc}, !- Handle
   Shading Surface Group 1,                !- Name
   Building;                               !- Shading Surface Type
 
 OS:BuildingUnit,
-  {cf988336-4999-4303-b287-244bbcccca5e}, !- Handle
+  {45914429-a5eb-4f4e-a173-b548b09c748c}, !- Handle
   unit 1,                                 !- Name
   ,                                       !- Rendering Color
   Residential;                            !- Building Unit Type
 
 OS:AdditionalProperties,
-  {a2517167-0912-4b55-9248-9aba1e107d95}, !- Handle
-  {cf988336-4999-4303-b287-244bbcccca5e}, !- Object Name
+  {4f42bf40-62e4-42ba-9c72-433ff92f2ea6}, !- Handle
+  {45914429-a5eb-4f4e-a173-b548b09c748c}, !- Object Name
   NumberOfBedrooms,                       !- Feature Name 1
   Integer,                                !- Feature Data Type 1
   3,                                      !- Feature Value 1
@@ -714,12 +522,12 @@
   3.3900000000000001;                     !- Feature Value 3
 
 OS:External:File,
-  {24e2d815-16d8-4d39-8927-62c82bd7c265}, !- Handle
+  {f1a028d6-d01b-4dac-83d4-c03a4acf0dd3}, !- Handle
   8760.csv,                               !- Name
   8760.csv;                               !- File Name
 
 OS:Schedule:Day,
-  {3152e80f-ac0a-4ea7-9e28-cd51e323d409}, !- Handle
+  {1eb60832-f09b-4e71-9d3e-742266455b11}, !- Handle
   Schedule Day 1,                         !- Name
   ,                                       !- Schedule Type Limits Name
   ,                                       !- Interpolate to Timestep
@@ -728,7 +536,7 @@
   0;                                      !- Value Until Time 1
 
 OS:Schedule:Day,
-  {b6623969-4172-42f1-8fc1-eaea09bcb910}, !- Handle
+  {439108d5-fc7e-4b43-a649-18e099979e20}, !- Handle
   Schedule Day 2,                         !- Name
   ,                                       !- Schedule Type Limits Name
   ,                                       !- Interpolate to Timestep
@@ -737,10 +545,10 @@
   1;                                      !- Value Until Time 1
 
 OS:Schedule:File,
-  {89dbfba6-1b0b-4afe-bbd1-a4d508db3ed1}, !- Handle
+  {a571cd70-1ce0-49b6-8b2e-79bf0ad27398}, !- Handle
   occupants,                              !- Name
-  {faace627-d8c2-4f0c-a586-f2a7748e1be9}, !- Schedule Type Limits Name
-  {24e2d815-16d8-4d39-8927-62c82bd7c265}, !- External File Name
+  {735aabe2-b549-4832-a25b-90ce72674a15}, !- Schedule Type Limits Name
+  {f1a028d6-d01b-4dac-83d4-c03a4acf0dd3}, !- External File Name
   1,                                      !- Column Number
   1,                                      !- Rows to Skip at Top
   8760,                                   !- Number of Hours of Data
@@ -749,22 +557,22 @@
   60;                                     !- Minutes per Item
 
 OS:Schedule:Ruleset,
-  {67d4ed2b-644d-42ef-9c4e-e05daa6a636b}, !- Handle
+  {b25c39f5-23a1-4ac1-bb37-388320803fda}, !- Handle
   Schedule Ruleset 1,                     !- Name
-  {61700d9c-2953-4ffd-be87-55f72d3c5fd2}, !- Schedule Type Limits Name
-  {ff15a9a6-30c9-4a6e-8533-2dcf60e5ecbd}; !- Default Day Schedule Name
+  {9dcfda88-cd39-4961-8da8-e7b1f1bcd23e}, !- Schedule Type Limits Name
+  {fc1f5d4b-e642-4989-bc60-1d2e907fe58b}; !- Default Day Schedule Name
 
 OS:Schedule:Day,
-  {ff15a9a6-30c9-4a6e-8533-2dcf60e5ecbd}, !- Handle
+  {fc1f5d4b-e642-4989-bc60-1d2e907fe58b}, !- Handle
   Schedule Day 3,                         !- Name
-  {61700d9c-2953-4ffd-be87-55f72d3c5fd2}, !- Schedule Type Limits Name
+  {9dcfda88-cd39-4961-8da8-e7b1f1bcd23e}, !- Schedule Type Limits Name
   ,                                       !- Interpolate to Timestep
   24,                                     !- Hour 1
   0,                                      !- Minute 1
   112.539290946133;                       !- Value Until Time 1
 
 OS:People:Definition,
-  {f2edf0bf-134d-4a52-aedc-276e273302d5}, !- Handle
+  {82f08cc6-1b08-457b-a3dd-ce7988c9c232}, !- Handle
   res occupants|living space,             !- Name
   People,                                 !- Number of People Calculation Method
   3.39,                                   !- Number of People {people}
@@ -777,12 +585,12 @@
   ZoneAveraged;                           !- Mean Radiant Temperature Calculation Type
 
 OS:People,
-  {df433a78-7b61-452a-8f23-7f564f9da80e}, !- Handle
+  {e85da637-4f66-414b-85ab-ee1fb3020cca}, !- Handle
   res occupants|living space,             !- Name
-  {f2edf0bf-134d-4a52-aedc-276e273302d5}, !- People Definition Name
-  {980a4e03-58c4-4d32-91f8-42b76ca1ec88}, !- Space or SpaceType Name
-  {89dbfba6-1b0b-4afe-bbd1-a4d508db3ed1}, !- Number of People Schedule Name
-  {67d4ed2b-644d-42ef-9c4e-e05daa6a636b}, !- Activity Level Schedule Name
+  {82f08cc6-1b08-457b-a3dd-ce7988c9c232}, !- People Definition Name
+  {cf5b8c63-f11f-4eb2-8a13-308de922c1e0}, !- Space or SpaceType Name
+  {a571cd70-1ce0-49b6-8b2e-79bf0ad27398}, !- Number of People Schedule Name
+  {b25c39f5-23a1-4ac1-bb37-388320803fda}, !- Activity Level Schedule Name
   ,                                       !- Surface Name/Angle Factor List Name
   ,                                       !- Work Efficiency Schedule Name
   ,                                       !- Clothing Insulation Schedule Name
@@ -790,1715 +598,7 @@
   1;                                      !- Multiplier
 
 OS:ScheduleTypeLimits,
-  {61700d9c-2953-4ffd-be87-55f72d3c5fd2}, !- Handle
-=======
-OS:ThermalZone,
-  {0ca010ef-5890-423d-a3d0-080a3db5a894}, !- Handle
-  living zone|unit 2,                     !- Name
-  ,                                       !- Multiplier
-  ,                                       !- Ceiling Height {m}
-  ,                                       !- Volume {m3}
-  ,                                       !- Floor Area {m2}
-  ,                                       !- Zone Inside Convection Algorithm
-  ,                                       !- Zone Outside Convection Algorithm
-  ,                                       !- Zone Conditioning Equipment List Name
-  {f8f36197-169a-460b-8b50-f560da04cde5}, !- Zone Air Inlet Port List
-  {fa1ebed9-e615-4d32-9a25-5d592888aa9d}, !- Zone Air Exhaust Port List
-  {3558fb57-c3b2-4719-bb90-24d84a6634c1}, !- Zone Air Node Name
-  {2671bdc6-0804-4a8c-af14-8c719820c608}, !- Zone Return Air Port List
-  ,                                       !- Primary Daylighting Control Name
-  ,                                       !- Fraction of Zone Controlled by Primary Daylighting Control
-  ,                                       !- Secondary Daylighting Control Name
-  ,                                       !- Fraction of Zone Controlled by Secondary Daylighting Control
-  ,                                       !- Illuminance Map Name
-  ,                                       !- Group Rendering Name
-  ,                                       !- Thermostat Name
-  No;                                     !- Use Ideal Air Loads
-
-OS:Node,
-  {01a3e880-01d7-4a5b-89dd-99be941974b1}, !- Handle
-  Node 2,                                 !- Name
-  {3558fb57-c3b2-4719-bb90-24d84a6634c1}, !- Inlet Port
-  ;                                       !- Outlet Port
-
-OS:Connection,
-  {3558fb57-c3b2-4719-bb90-24d84a6634c1}, !- Handle
-  {8e07f4f8-369a-42dd-baa8-aea22844d1db}, !- Name
-  {0ca010ef-5890-423d-a3d0-080a3db5a894}, !- Source Object
-  11,                                     !- Outlet Port
-  {01a3e880-01d7-4a5b-89dd-99be941974b1}, !- Target Object
-  2;                                      !- Inlet Port
-
-OS:PortList,
-  {f8f36197-169a-460b-8b50-f560da04cde5}, !- Handle
-  {723e193e-4839-4f4e-ab2b-429e48f9394b}, !- Name
-  {0ca010ef-5890-423d-a3d0-080a3db5a894}; !- HVAC Component
-
-OS:PortList,
-  {fa1ebed9-e615-4d32-9a25-5d592888aa9d}, !- Handle
-  {59d13524-8caf-4550-8c4e-ea574bca3168}, !- Name
-  {0ca010ef-5890-423d-a3d0-080a3db5a894}; !- HVAC Component
-
-OS:PortList,
-  {2671bdc6-0804-4a8c-af14-8c719820c608}, !- Handle
-  {4650a97b-a122-4ab9-93b6-420bd34a493c}, !- Name
-  {0ca010ef-5890-423d-a3d0-080a3db5a894}; !- HVAC Component
-
-OS:Sizing:Zone,
-  {bdc26515-e77c-4b97-bb70-5d694b573dd3}, !- Handle
-  {0ca010ef-5890-423d-a3d0-080a3db5a894}, !- Zone or ZoneList Name
-  SupplyAirTemperature,                   !- Zone Cooling Design Supply Air Temperature Input Method
-  14,                                     !- Zone Cooling Design Supply Air Temperature {C}
-  11.11,                                  !- Zone Cooling Design Supply Air Temperature Difference {deltaC}
-  SupplyAirTemperature,                   !- Zone Heating Design Supply Air Temperature Input Method
-  40,                                     !- Zone Heating Design Supply Air Temperature {C}
-  11.11,                                  !- Zone Heating Design Supply Air Temperature Difference {deltaC}
-  0.0085,                                 !- Zone Cooling Design Supply Air Humidity Ratio {kg-H2O/kg-air}
-  0.008,                                  !- Zone Heating Design Supply Air Humidity Ratio {kg-H2O/kg-air}
-  ,                                       !- Zone Heating Sizing Factor
-  ,                                       !- Zone Cooling Sizing Factor
-  DesignDay,                              !- Cooling Design Air Flow Method
-  ,                                       !- Cooling Design Air Flow Rate {m3/s}
-  ,                                       !- Cooling Minimum Air Flow per Zone Floor Area {m3/s-m2}
-  ,                                       !- Cooling Minimum Air Flow {m3/s}
-  ,                                       !- Cooling Minimum Air Flow Fraction
-  DesignDay,                              !- Heating Design Air Flow Method
-  ,                                       !- Heating Design Air Flow Rate {m3/s}
-  ,                                       !- Heating Maximum Air Flow per Zone Floor Area {m3/s-m2}
-  ,                                       !- Heating Maximum Air Flow {m3/s}
-  ,                                       !- Heating Maximum Air Flow Fraction
-  ,                                       !- Design Zone Air Distribution Effectiveness in Cooling Mode
-  ,                                       !- Design Zone Air Distribution Effectiveness in Heating Mode
-  No,                                     !- Account for Dedicated Outdoor Air System
-  NeutralSupplyAir,                       !- Dedicated Outdoor Air System Control Strategy
-  autosize,                               !- Dedicated Outdoor Air Low Setpoint Temperature for Design {C}
-  autosize;                               !- Dedicated Outdoor Air High Setpoint Temperature for Design {C}
-
-OS:ZoneHVAC:EquipmentList,
-  {599e4f18-6625-43de-b4a6-ccbd6a399154}, !- Handle
-  Zone HVAC Equipment List 2,             !- Name
-  {0ca010ef-5890-423d-a3d0-080a3db5a894}; !- Thermal Zone
-
-OS:Space,
-  {4017a6b2-cd28-4888-a9c1-be8ec18f0456}, !- Handle
-  living space|unit 2|story 1,            !- Name
-  {986dee3e-b5ce-4a42-a1d3-cf05a0cf303c}, !- Space Type Name
-  ,                                       !- Default Construction Set Name
-  ,                                       !- Default Schedule Set Name
-  -0,                                     !- Direction of Relative North {deg}
-  0,                                      !- X Origin {m}
-  0,                                      !- Y Origin {m}
-  0,                                      !- Z Origin {m}
-  ,                                       !- Building Story Name
-  {0ca010ef-5890-423d-a3d0-080a3db5a894}, !- Thermal Zone Name
-  ,                                       !- Part of Total Floor Area
-  ,                                       !- Design Specification Outdoor Air Object Name
-  {a83ff8e9-dde3-44cf-9da1-32f210a00d53}; !- Building Unit Name
-
-OS:Surface,
-  {15ebd41b-ea08-4955-8dd4-f2d4c1593453}, !- Handle
-  Surface 7,                              !- Name
-  Wall,                                   !- Surface Type
-  ,                                       !- Construction Name
-  {4017a6b2-cd28-4888-a9c1-be8ec18f0456}, !- Space Name
-  Outdoors,                               !- Outside Boundary Condition
-  ,                                       !- Outside Boundary Condition Object
-  SunExposed,                             !- Sun Exposure
-  WindExposed,                            !- Wind Exposure
-  ,                                       !- View Factor to Ground
-  ,                                       !- Number of Vertices
-  6.46578440716979, -12.9315688143396, 2.4384, !- X,Y,Z Vertex 1 {m}
-  6.46578440716979, -12.9315688143396, 0, !- X,Y,Z Vertex 2 {m}
-  12.9315688143396, -12.9315688143396, 0, !- X,Y,Z Vertex 3 {m}
-  12.9315688143396, -12.9315688143396, 2.4384; !- X,Y,Z Vertex 4 {m}
-
-OS:Surface,
-  {93d1bbb5-7009-4158-9078-13ebab090452}, !- Handle
-  Surface 8,                              !- Name
-  Wall,                                   !- Surface Type
-  ,                                       !- Construction Name
-  {4017a6b2-cd28-4888-a9c1-be8ec18f0456}, !- Space Name
-  Surface,                                !- Outside Boundary Condition
-  {afd08f19-e4d3-48eb-bb89-55c0eacabf7f}, !- Outside Boundary Condition Object
-  NoSun,                                  !- Sun Exposure
-  NoWind,                                 !- Wind Exposure
-  ,                                       !- View Factor to Ground
-  ,                                       !- Number of Vertices
-  12.9315688143396, -12.9315688143396, 2.4384, !- X,Y,Z Vertex 1 {m}
-  12.9315688143396, -12.9315688143396, 0, !- X,Y,Z Vertex 2 {m}
-  12.9315688143396, 0, 0,                 !- X,Y,Z Vertex 3 {m}
-  12.9315688143396, 0, 2.4384;            !- X,Y,Z Vertex 4 {m}
-
-OS:Surface,
-  {458ace4c-e1dd-4778-bf2d-485f4403b007}, !- Handle
-  Surface 9,                              !- Name
-  Floor,                                  !- Surface Type
-  ,                                       !- Construction Name
-  {4017a6b2-cd28-4888-a9c1-be8ec18f0456}, !- Space Name
-  Foundation,                             !- Outside Boundary Condition
-  ,                                       !- Outside Boundary Condition Object
-  NoSun,                                  !- Sun Exposure
-  NoWind,                                 !- Wind Exposure
-  ,                                       !- View Factor to Ground
-  ,                                       !- Number of Vertices
-  6.46578440716979, -12.9315688143396, 0, !- X,Y,Z Vertex 1 {m}
-  6.46578440716979, 0, 0,                 !- X,Y,Z Vertex 2 {m}
-  12.9315688143396, 0, 0,                 !- X,Y,Z Vertex 3 {m}
-  12.9315688143396, -12.9315688143396, 0; !- X,Y,Z Vertex 4 {m}
-
-OS:Surface,
-  {7ddb6d24-c03c-473b-ad80-6b32e865d83b}, !- Handle
-  Surface 10,                             !- Name
-  RoofCeiling,                            !- Surface Type
-  ,                                       !- Construction Name
-  {4017a6b2-cd28-4888-a9c1-be8ec18f0456}, !- Space Name
-  Outdoors,                               !- Outside Boundary Condition
-  ,                                       !- Outside Boundary Condition Object
-  SunExposed,                             !- Sun Exposure
-  WindExposed,                            !- Wind Exposure
-  ,                                       !- View Factor to Ground
-  ,                                       !- Number of Vertices
-  12.9315688143396, -12.9315688143396, 2.4384, !- X,Y,Z Vertex 1 {m}
-  12.9315688143396, 0, 2.4384,            !- X,Y,Z Vertex 2 {m}
-  6.46578440716979, 0, 2.4384,            !- X,Y,Z Vertex 3 {m}
-  6.46578440716979, -12.9315688143396, 2.4384; !- X,Y,Z Vertex 4 {m}
-
-OS:Surface,
-  {5311389c-fd4b-45f7-9079-27602808f166}, !- Handle
-  Surface 11,                             !- Name
-  Wall,                                   !- Surface Type
-  ,                                       !- Construction Name
-  {4017a6b2-cd28-4888-a9c1-be8ec18f0456}, !- Space Name
-  Surface,                                !- Outside Boundary Condition
-  {500af906-55fd-4a03-8f21-ef1fc142fb6b}, !- Outside Boundary Condition Object
-  NoSun,                                  !- Sun Exposure
-  NoWind,                                 !- Wind Exposure
-  ,                                       !- View Factor to Ground
-  ,                                       !- Number of Vertices
-  6.46578440716979, 0, 2.4384,            !- X,Y,Z Vertex 1 {m}
-  6.46578440716979, 0, 0,                 !- X,Y,Z Vertex 2 {m}
-  6.46578440716979, -12.9315688143396, 0, !- X,Y,Z Vertex 3 {m}
-  6.46578440716979, -12.9315688143396, 2.4384; !- X,Y,Z Vertex 4 {m}
-
-OS:Surface,
-  {d7f20863-8468-4666-928b-7dd419f284f9}, !- Handle
-  Surface 12,                             !- Name
-  Wall,                                   !- Surface Type
-  ,                                       !- Construction Name
-  {4017a6b2-cd28-4888-a9c1-be8ec18f0456}, !- Space Name
-  Outdoors,                               !- Outside Boundary Condition
-  ,                                       !- Outside Boundary Condition Object
-  SunExposed,                             !- Sun Exposure
-  WindExposed,                            !- Wind Exposure
-  ,                                       !- View Factor to Ground
-  ,                                       !- Number of Vertices
-  12.9315688143396, 0, 2.4384,            !- X,Y,Z Vertex 1 {m}
-  12.9315688143396, 0, 0,                 !- X,Y,Z Vertex 2 {m}
-  6.46578440716979, 0, 0,                 !- X,Y,Z Vertex 3 {m}
-  6.46578440716979, 0, 2.4384;            !- X,Y,Z Vertex 4 {m}
-
-OS:ThermalZone,
-  {9040584f-d7a2-4d27-aab5-0c5cc1ef186e}, !- Handle
-  living zone|unit 3,                     !- Name
-  ,                                       !- Multiplier
-  ,                                       !- Ceiling Height {m}
-  ,                                       !- Volume {m3}
-  ,                                       !- Floor Area {m2}
-  ,                                       !- Zone Inside Convection Algorithm
-  ,                                       !- Zone Outside Convection Algorithm
-  ,                                       !- Zone Conditioning Equipment List Name
-  {4ee28f65-3ff9-4c6c-a4d2-50555f43e58f}, !- Zone Air Inlet Port List
-  {996a508b-10f1-4399-bd85-0f213cc05c03}, !- Zone Air Exhaust Port List
-  {3e4aaaa6-6b01-46dc-b361-65e356be3165}, !- Zone Air Node Name
-  {a97de4f6-a87a-4b2c-9589-a9ca551d7b41}, !- Zone Return Air Port List
-  ,                                       !- Primary Daylighting Control Name
-  ,                                       !- Fraction of Zone Controlled by Primary Daylighting Control
-  ,                                       !- Secondary Daylighting Control Name
-  ,                                       !- Fraction of Zone Controlled by Secondary Daylighting Control
-  ,                                       !- Illuminance Map Name
-  ,                                       !- Group Rendering Name
-  ,                                       !- Thermostat Name
-  No;                                     !- Use Ideal Air Loads
-
-OS:Node,
-  {1829819f-c426-448f-b474-7afa2f708690}, !- Handle
-  Node 3,                                 !- Name
-  {3e4aaaa6-6b01-46dc-b361-65e356be3165}, !- Inlet Port
-  ;                                       !- Outlet Port
-
-OS:Connection,
-  {3e4aaaa6-6b01-46dc-b361-65e356be3165}, !- Handle
-  {5d137882-e777-4345-8174-de9ed6b71c75}, !- Name
-  {9040584f-d7a2-4d27-aab5-0c5cc1ef186e}, !- Source Object
-  11,                                     !- Outlet Port
-  {1829819f-c426-448f-b474-7afa2f708690}, !- Target Object
-  2;                                      !- Inlet Port
-
-OS:PortList,
-  {4ee28f65-3ff9-4c6c-a4d2-50555f43e58f}, !- Handle
-  {78bfcf59-ef19-48d9-aebe-7cc88d4ca65d}, !- Name
-  {9040584f-d7a2-4d27-aab5-0c5cc1ef186e}; !- HVAC Component
-
-OS:PortList,
-  {996a508b-10f1-4399-bd85-0f213cc05c03}, !- Handle
-  {81172547-d486-463e-8770-18af4126c625}, !- Name
-  {9040584f-d7a2-4d27-aab5-0c5cc1ef186e}; !- HVAC Component
-
-OS:PortList,
-  {a97de4f6-a87a-4b2c-9589-a9ca551d7b41}, !- Handle
-  {47710fb6-257c-476a-ada4-3468bd72bc17}, !- Name
-  {9040584f-d7a2-4d27-aab5-0c5cc1ef186e}; !- HVAC Component
-
-OS:Sizing:Zone,
-  {e3c1f426-010b-49e2-9d9e-66a2b48b4e70}, !- Handle
-  {9040584f-d7a2-4d27-aab5-0c5cc1ef186e}, !- Zone or ZoneList Name
-  SupplyAirTemperature,                   !- Zone Cooling Design Supply Air Temperature Input Method
-  14,                                     !- Zone Cooling Design Supply Air Temperature {C}
-  11.11,                                  !- Zone Cooling Design Supply Air Temperature Difference {deltaC}
-  SupplyAirTemperature,                   !- Zone Heating Design Supply Air Temperature Input Method
-  40,                                     !- Zone Heating Design Supply Air Temperature {C}
-  11.11,                                  !- Zone Heating Design Supply Air Temperature Difference {deltaC}
-  0.0085,                                 !- Zone Cooling Design Supply Air Humidity Ratio {kg-H2O/kg-air}
-  0.008,                                  !- Zone Heating Design Supply Air Humidity Ratio {kg-H2O/kg-air}
-  ,                                       !- Zone Heating Sizing Factor
-  ,                                       !- Zone Cooling Sizing Factor
-  DesignDay,                              !- Cooling Design Air Flow Method
-  ,                                       !- Cooling Design Air Flow Rate {m3/s}
-  ,                                       !- Cooling Minimum Air Flow per Zone Floor Area {m3/s-m2}
-  ,                                       !- Cooling Minimum Air Flow {m3/s}
-  ,                                       !- Cooling Minimum Air Flow Fraction
-  DesignDay,                              !- Heating Design Air Flow Method
-  ,                                       !- Heating Design Air Flow Rate {m3/s}
-  ,                                       !- Heating Maximum Air Flow per Zone Floor Area {m3/s-m2}
-  ,                                       !- Heating Maximum Air Flow {m3/s}
-  ,                                       !- Heating Maximum Air Flow Fraction
-  ,                                       !- Design Zone Air Distribution Effectiveness in Cooling Mode
-  ,                                       !- Design Zone Air Distribution Effectiveness in Heating Mode
-  No,                                     !- Account for Dedicated Outdoor Air System
-  NeutralSupplyAir,                       !- Dedicated Outdoor Air System Control Strategy
-  autosize,                               !- Dedicated Outdoor Air Low Setpoint Temperature for Design {C}
-  autosize;                               !- Dedicated Outdoor Air High Setpoint Temperature for Design {C}
-
-OS:ZoneHVAC:EquipmentList,
-  {de43c905-0641-4329-a66f-4ee8255917e7}, !- Handle
-  Zone HVAC Equipment List 3,             !- Name
-  {9040584f-d7a2-4d27-aab5-0c5cc1ef186e}; !- Thermal Zone
-
-OS:Space,
-  {3bc3d816-0ea3-4b48-82b6-069d8990e759}, !- Handle
-  living space|unit 3|story 1,            !- Name
-  {986dee3e-b5ce-4a42-a1d3-cf05a0cf303c}, !- Space Type Name
-  ,                                       !- Default Construction Set Name
-  ,                                       !- Default Schedule Set Name
-  -0,                                     !- Direction of Relative North {deg}
-  0,                                      !- X Origin {m}
-  0,                                      !- Y Origin {m}
-  0,                                      !- Z Origin {m}
-  ,                                       !- Building Story Name
-  {9040584f-d7a2-4d27-aab5-0c5cc1ef186e}, !- Thermal Zone Name
-  ,                                       !- Part of Total Floor Area
-  ,                                       !- Design Specification Outdoor Air Object Name
-  {4190f92a-8e3b-48b3-a578-688c5ce13bbf}; !- Building Unit Name
-
-OS:Surface,
-  {65553791-087d-42a0-b55c-e39956d5716e}, !- Handle
-  Surface 13,                             !- Name
-  Wall,                                   !- Surface Type
-  ,                                       !- Construction Name
-  {3bc3d816-0ea3-4b48-82b6-069d8990e759}, !- Space Name
-  Outdoors,                               !- Outside Boundary Condition
-  ,                                       !- Outside Boundary Condition Object
-  SunExposed,                             !- Sun Exposure
-  WindExposed,                            !- Wind Exposure
-  ,                                       !- View Factor to Ground
-  ,                                       !- Number of Vertices
-  12.9315688143396, -12.9315688143396, 2.4384, !- X,Y,Z Vertex 1 {m}
-  12.9315688143396, -12.9315688143396, 0, !- X,Y,Z Vertex 2 {m}
-  19.3973532215094, -12.9315688143396, 0, !- X,Y,Z Vertex 3 {m}
-  19.3973532215094, -12.9315688143396, 2.4384; !- X,Y,Z Vertex 4 {m}
-
-OS:Surface,
-  {f6f32056-f507-4a7a-9eb3-3c19a72c7cc6}, !- Handle
-  Surface 14,                             !- Name
-  Wall,                                   !- Surface Type
-  ,                                       !- Construction Name
-  {3bc3d816-0ea3-4b48-82b6-069d8990e759}, !- Space Name
-  Surface,                                !- Outside Boundary Condition
-  {e3d873ba-a820-4dc8-b3c8-4106d370722a}, !- Outside Boundary Condition Object
-  NoSun,                                  !- Sun Exposure
-  NoWind,                                 !- Wind Exposure
-  ,                                       !- View Factor to Ground
-  ,                                       !- Number of Vertices
-  19.3973532215094, -12.9315688143396, 2.4384, !- X,Y,Z Vertex 1 {m}
-  19.3973532215094, -12.9315688143396, 0, !- X,Y,Z Vertex 2 {m}
-  19.3973532215094, 0, 0,                 !- X,Y,Z Vertex 3 {m}
-  19.3973532215094, 0, 2.4384;            !- X,Y,Z Vertex 4 {m}
-
-OS:Surface,
-  {677a87e6-ca39-4a38-9c44-680aa0d458cf}, !- Handle
-  Surface 15,                             !- Name
-  Floor,                                  !- Surface Type
-  ,                                       !- Construction Name
-  {3bc3d816-0ea3-4b48-82b6-069d8990e759}, !- Space Name
-  Foundation,                             !- Outside Boundary Condition
-  ,                                       !- Outside Boundary Condition Object
-  NoSun,                                  !- Sun Exposure
-  NoWind,                                 !- Wind Exposure
-  ,                                       !- View Factor to Ground
-  ,                                       !- Number of Vertices
-  12.9315688143396, -12.9315688143396, 0, !- X,Y,Z Vertex 1 {m}
-  12.9315688143396, 0, 0,                 !- X,Y,Z Vertex 2 {m}
-  19.3973532215094, 0, 0,                 !- X,Y,Z Vertex 3 {m}
-  19.3973532215094, -12.9315688143396, 0; !- X,Y,Z Vertex 4 {m}
-
-OS:Surface,
-  {a677f4b2-1008-4fe6-9f67-069bd3acc898}, !- Handle
-  Surface 16,                             !- Name
-  RoofCeiling,                            !- Surface Type
-  ,                                       !- Construction Name
-  {3bc3d816-0ea3-4b48-82b6-069d8990e759}, !- Space Name
-  Outdoors,                               !- Outside Boundary Condition
-  ,                                       !- Outside Boundary Condition Object
-  SunExposed,                             !- Sun Exposure
-  WindExposed,                            !- Wind Exposure
-  ,                                       !- View Factor to Ground
-  ,                                       !- Number of Vertices
-  19.3973532215094, -12.9315688143396, 2.4384, !- X,Y,Z Vertex 1 {m}
-  19.3973532215094, 0, 2.4384,            !- X,Y,Z Vertex 2 {m}
-  12.9315688143396, 0, 2.4384,            !- X,Y,Z Vertex 3 {m}
-  12.9315688143396, -12.9315688143396, 2.4384; !- X,Y,Z Vertex 4 {m}
-
-OS:Surface,
-  {afd08f19-e4d3-48eb-bb89-55c0eacabf7f}, !- Handle
-  Surface 17,                             !- Name
-  Wall,                                   !- Surface Type
-  ,                                       !- Construction Name
-  {3bc3d816-0ea3-4b48-82b6-069d8990e759}, !- Space Name
-  Surface,                                !- Outside Boundary Condition
-  {93d1bbb5-7009-4158-9078-13ebab090452}, !- Outside Boundary Condition Object
-  NoSun,                                  !- Sun Exposure
-  NoWind,                                 !- Wind Exposure
-  ,                                       !- View Factor to Ground
-  ,                                       !- Number of Vertices
-  12.9315688143396, 0, 2.4384,            !- X,Y,Z Vertex 1 {m}
-  12.9315688143396, 0, 0,                 !- X,Y,Z Vertex 2 {m}
-  12.9315688143396, -12.9315688143396, 0, !- X,Y,Z Vertex 3 {m}
-  12.9315688143396, -12.9315688143396, 2.4384; !- X,Y,Z Vertex 4 {m}
-
-OS:Surface,
-  {434f7c23-6cad-4642-b255-c1b9915cd04b}, !- Handle
-  Surface 18,                             !- Name
-  Wall,                                   !- Surface Type
-  ,                                       !- Construction Name
-  {3bc3d816-0ea3-4b48-82b6-069d8990e759}, !- Space Name
-  Outdoors,                               !- Outside Boundary Condition
-  ,                                       !- Outside Boundary Condition Object
-  SunExposed,                             !- Sun Exposure
-  WindExposed,                            !- Wind Exposure
-  ,                                       !- View Factor to Ground
-  ,                                       !- Number of Vertices
-  19.3973532215094, 0, 2.4384,            !- X,Y,Z Vertex 1 {m}
-  19.3973532215094, 0, 0,                 !- X,Y,Z Vertex 2 {m}
-  12.9315688143396, 0, 0,                 !- X,Y,Z Vertex 3 {m}
-  12.9315688143396, 0, 2.4384;            !- X,Y,Z Vertex 4 {m}
-
-OS:ThermalZone,
-  {fae48a6b-33d9-42b3-b4fe-bd983430d300}, !- Handle
-  living zone|unit 4,                     !- Name
-  ,                                       !- Multiplier
-  ,                                       !- Ceiling Height {m}
-  ,                                       !- Volume {m3}
-  ,                                       !- Floor Area {m2}
-  ,                                       !- Zone Inside Convection Algorithm
-  ,                                       !- Zone Outside Convection Algorithm
-  ,                                       !- Zone Conditioning Equipment List Name
-  {a1b403c9-3d66-4fca-a812-a0765e08830e}, !- Zone Air Inlet Port List
-  {0ecfb773-cf2c-49f3-8ec9-290d460fd243}, !- Zone Air Exhaust Port List
-  {78bf6e4f-1811-496c-b7c9-0a1400337889}, !- Zone Air Node Name
-  {f00c696e-fdbd-4945-a5d4-d6569f5a1a7e}, !- Zone Return Air Port List
-  ,                                       !- Primary Daylighting Control Name
-  ,                                       !- Fraction of Zone Controlled by Primary Daylighting Control
-  ,                                       !- Secondary Daylighting Control Name
-  ,                                       !- Fraction of Zone Controlled by Secondary Daylighting Control
-  ,                                       !- Illuminance Map Name
-  ,                                       !- Group Rendering Name
-  ,                                       !- Thermostat Name
-  No;                                     !- Use Ideal Air Loads
-
-OS:Node,
-  {a037ccd1-a05b-4eee-93fd-608f10577ed1}, !- Handle
-  Node 4,                                 !- Name
-  {78bf6e4f-1811-496c-b7c9-0a1400337889}, !- Inlet Port
-  ;                                       !- Outlet Port
-
-OS:Connection,
-  {78bf6e4f-1811-496c-b7c9-0a1400337889}, !- Handle
-  {b409d652-4996-425e-a7e0-705ac5acdd82}, !- Name
-  {fae48a6b-33d9-42b3-b4fe-bd983430d300}, !- Source Object
-  11,                                     !- Outlet Port
-  {a037ccd1-a05b-4eee-93fd-608f10577ed1}, !- Target Object
-  2;                                      !- Inlet Port
-
-OS:PortList,
-  {a1b403c9-3d66-4fca-a812-a0765e08830e}, !- Handle
-  {2ec59110-3ccb-4787-a2cb-68a7cf9bb04c}, !- Name
-  {fae48a6b-33d9-42b3-b4fe-bd983430d300}; !- HVAC Component
-
-OS:PortList,
-  {0ecfb773-cf2c-49f3-8ec9-290d460fd243}, !- Handle
-  {797a16bb-97db-4581-a566-c5652e7e3f07}, !- Name
-  {fae48a6b-33d9-42b3-b4fe-bd983430d300}; !- HVAC Component
-
-OS:PortList,
-  {f00c696e-fdbd-4945-a5d4-d6569f5a1a7e}, !- Handle
-  {f87ba1cd-9eff-4132-b26a-7b1135d81cf8}, !- Name
-  {fae48a6b-33d9-42b3-b4fe-bd983430d300}; !- HVAC Component
-
-OS:Sizing:Zone,
-  {3d2cdf91-9fdc-4c1b-895a-800e299f43d0}, !- Handle
-  {fae48a6b-33d9-42b3-b4fe-bd983430d300}, !- Zone or ZoneList Name
-  SupplyAirTemperature,                   !- Zone Cooling Design Supply Air Temperature Input Method
-  14,                                     !- Zone Cooling Design Supply Air Temperature {C}
-  11.11,                                  !- Zone Cooling Design Supply Air Temperature Difference {deltaC}
-  SupplyAirTemperature,                   !- Zone Heating Design Supply Air Temperature Input Method
-  40,                                     !- Zone Heating Design Supply Air Temperature {C}
-  11.11,                                  !- Zone Heating Design Supply Air Temperature Difference {deltaC}
-  0.0085,                                 !- Zone Cooling Design Supply Air Humidity Ratio {kg-H2O/kg-air}
-  0.008,                                  !- Zone Heating Design Supply Air Humidity Ratio {kg-H2O/kg-air}
-  ,                                       !- Zone Heating Sizing Factor
-  ,                                       !- Zone Cooling Sizing Factor
-  DesignDay,                              !- Cooling Design Air Flow Method
-  ,                                       !- Cooling Design Air Flow Rate {m3/s}
-  ,                                       !- Cooling Minimum Air Flow per Zone Floor Area {m3/s-m2}
-  ,                                       !- Cooling Minimum Air Flow {m3/s}
-  ,                                       !- Cooling Minimum Air Flow Fraction
-  DesignDay,                              !- Heating Design Air Flow Method
-  ,                                       !- Heating Design Air Flow Rate {m3/s}
-  ,                                       !- Heating Maximum Air Flow per Zone Floor Area {m3/s-m2}
-  ,                                       !- Heating Maximum Air Flow {m3/s}
-  ,                                       !- Heating Maximum Air Flow Fraction
-  ,                                       !- Design Zone Air Distribution Effectiveness in Cooling Mode
-  ,                                       !- Design Zone Air Distribution Effectiveness in Heating Mode
-  No,                                     !- Account for Dedicated Outdoor Air System
-  NeutralSupplyAir,                       !- Dedicated Outdoor Air System Control Strategy
-  autosize,                               !- Dedicated Outdoor Air Low Setpoint Temperature for Design {C}
-  autosize;                               !- Dedicated Outdoor Air High Setpoint Temperature for Design {C}
-
-OS:ZoneHVAC:EquipmentList,
-  {ddfd7719-2041-4ab4-a186-4f6afc76d153}, !- Handle
-  Zone HVAC Equipment List 4,             !- Name
-  {fae48a6b-33d9-42b3-b4fe-bd983430d300}; !- Thermal Zone
-
-OS:Space,
-  {c90036e5-d7be-4a58-a429-215b6924e17c}, !- Handle
-  living space|unit 4|story 1,            !- Name
-  {986dee3e-b5ce-4a42-a1d3-cf05a0cf303c}, !- Space Type Name
-  ,                                       !- Default Construction Set Name
-  ,                                       !- Default Schedule Set Name
-  -0,                                     !- Direction of Relative North {deg}
-  0,                                      !- X Origin {m}
-  0,                                      !- Y Origin {m}
-  0,                                      !- Z Origin {m}
-  ,                                       !- Building Story Name
-  {fae48a6b-33d9-42b3-b4fe-bd983430d300}, !- Thermal Zone Name
-  ,                                       !- Part of Total Floor Area
-  ,                                       !- Design Specification Outdoor Air Object Name
-  {22192c3c-0134-4a92-8c58-73e183beb2cd}; !- Building Unit Name
-
-OS:Surface,
-  {b024b879-db26-4c2c-aa6a-e592be49c3b3}, !- Handle
-  Surface 19,                             !- Name
-  Wall,                                   !- Surface Type
-  ,                                       !- Construction Name
-  {c90036e5-d7be-4a58-a429-215b6924e17c}, !- Space Name
-  Outdoors,                               !- Outside Boundary Condition
-  ,                                       !- Outside Boundary Condition Object
-  SunExposed,                             !- Sun Exposure
-  WindExposed,                            !- Wind Exposure
-  ,                                       !- View Factor to Ground
-  ,                                       !- Number of Vertices
-  19.3973532215094, -12.9315688143396, 2.4384, !- X,Y,Z Vertex 1 {m}
-  19.3973532215094, -12.9315688143396, 0, !- X,Y,Z Vertex 2 {m}
-  25.8631376286792, -12.9315688143396, 0, !- X,Y,Z Vertex 3 {m}
-  25.8631376286792, -12.9315688143396, 2.4384; !- X,Y,Z Vertex 4 {m}
-
-OS:Surface,
-  {bed0ae70-b032-4854-bc71-bb7b75de8c76}, !- Handle
-  Surface 20,                             !- Name
-  Wall,                                   !- Surface Type
-  ,                                       !- Construction Name
-  {c90036e5-d7be-4a58-a429-215b6924e17c}, !- Space Name
-  Surface,                                !- Outside Boundary Condition
-  {67c488d1-cacc-4972-9fa3-3632ccafbf9f}, !- Outside Boundary Condition Object
-  NoSun,                                  !- Sun Exposure
-  NoWind,                                 !- Wind Exposure
-  ,                                       !- View Factor to Ground
-  ,                                       !- Number of Vertices
-  25.8631376286792, -12.9315688143396, 2.4384, !- X,Y,Z Vertex 1 {m}
-  25.8631376286792, -12.9315688143396, 0, !- X,Y,Z Vertex 2 {m}
-  25.8631376286792, 0, 0,                 !- X,Y,Z Vertex 3 {m}
-  25.8631376286792, 0, 2.4384;            !- X,Y,Z Vertex 4 {m}
-
-OS:Surface,
-  {552bd38f-733d-47fb-a602-3d85026458b0}, !- Handle
-  Surface 21,                             !- Name
-  Floor,                                  !- Surface Type
-  ,                                       !- Construction Name
-  {c90036e5-d7be-4a58-a429-215b6924e17c}, !- Space Name
-  Foundation,                             !- Outside Boundary Condition
-  ,                                       !- Outside Boundary Condition Object
-  NoSun,                                  !- Sun Exposure
-  NoWind,                                 !- Wind Exposure
-  ,                                       !- View Factor to Ground
-  ,                                       !- Number of Vertices
-  19.3973532215094, -12.9315688143396, 0, !- X,Y,Z Vertex 1 {m}
-  19.3973532215094, 0, 0,                 !- X,Y,Z Vertex 2 {m}
-  25.8631376286792, 0, 0,                 !- X,Y,Z Vertex 3 {m}
-  25.8631376286792, -12.9315688143396, 0; !- X,Y,Z Vertex 4 {m}
-
-OS:Surface,
-  {e3d2655e-5b13-422e-91cd-e8bd0149be69}, !- Handle
-  Surface 22,                             !- Name
-  RoofCeiling,                            !- Surface Type
-  ,                                       !- Construction Name
-  {c90036e5-d7be-4a58-a429-215b6924e17c}, !- Space Name
-  Outdoors,                               !- Outside Boundary Condition
-  ,                                       !- Outside Boundary Condition Object
-  SunExposed,                             !- Sun Exposure
-  WindExposed,                            !- Wind Exposure
-  ,                                       !- View Factor to Ground
-  ,                                       !- Number of Vertices
-  25.8631376286792, -12.9315688143396, 2.4384, !- X,Y,Z Vertex 1 {m}
-  25.8631376286792, 0, 2.4384,            !- X,Y,Z Vertex 2 {m}
-  19.3973532215094, 0, 2.4384,            !- X,Y,Z Vertex 3 {m}
-  19.3973532215094, -12.9315688143396, 2.4384; !- X,Y,Z Vertex 4 {m}
-
-OS:Surface,
-  {e3d873ba-a820-4dc8-b3c8-4106d370722a}, !- Handle
-  Surface 23,                             !- Name
-  Wall,                                   !- Surface Type
-  ,                                       !- Construction Name
-  {c90036e5-d7be-4a58-a429-215b6924e17c}, !- Space Name
-  Surface,                                !- Outside Boundary Condition
-  {f6f32056-f507-4a7a-9eb3-3c19a72c7cc6}, !- Outside Boundary Condition Object
-  NoSun,                                  !- Sun Exposure
-  NoWind,                                 !- Wind Exposure
-  ,                                       !- View Factor to Ground
-  ,                                       !- Number of Vertices
-  19.3973532215094, 0, 2.4384,            !- X,Y,Z Vertex 1 {m}
-  19.3973532215094, 0, 0,                 !- X,Y,Z Vertex 2 {m}
-  19.3973532215094, -12.9315688143396, 0, !- X,Y,Z Vertex 3 {m}
-  19.3973532215094, -12.9315688143396, 2.4384; !- X,Y,Z Vertex 4 {m}
-
-OS:Surface,
-  {48deee0d-18a6-4d3e-b9d5-18389c72d529}, !- Handle
-  Surface 24,                             !- Name
-  Wall,                                   !- Surface Type
-  ,                                       !- Construction Name
-  {c90036e5-d7be-4a58-a429-215b6924e17c}, !- Space Name
-  Outdoors,                               !- Outside Boundary Condition
-  ,                                       !- Outside Boundary Condition Object
-  SunExposed,                             !- Sun Exposure
-  WindExposed,                            !- Wind Exposure
-  ,                                       !- View Factor to Ground
-  ,                                       !- Number of Vertices
-  25.8631376286792, 0, 2.4384,            !- X,Y,Z Vertex 1 {m}
-  25.8631376286792, 0, 0,                 !- X,Y,Z Vertex 2 {m}
-  19.3973532215094, 0, 0,                 !- X,Y,Z Vertex 3 {m}
-  19.3973532215094, 0, 2.4384;            !- X,Y,Z Vertex 4 {m}
-
-OS:ThermalZone,
-  {5f4d8829-5e7c-4622-8678-b1a6b4139957}, !- Handle
-  living zone|unit 5,                     !- Name
-  ,                                       !- Multiplier
-  ,                                       !- Ceiling Height {m}
-  ,                                       !- Volume {m3}
-  ,                                       !- Floor Area {m2}
-  ,                                       !- Zone Inside Convection Algorithm
-  ,                                       !- Zone Outside Convection Algorithm
-  ,                                       !- Zone Conditioning Equipment List Name
-  {1841de90-ef49-4156-b05a-cd7932af7cad}, !- Zone Air Inlet Port List
-  {735dd239-ca52-40e1-99c0-fb61b3a4f5f3}, !- Zone Air Exhaust Port List
-  {a4e19f01-928b-4a88-a96e-d9f0e3ea2f40}, !- Zone Air Node Name
-  {cf847287-842c-4b28-bf41-da3dcd11c7b4}, !- Zone Return Air Port List
-  ,                                       !- Primary Daylighting Control Name
-  ,                                       !- Fraction of Zone Controlled by Primary Daylighting Control
-  ,                                       !- Secondary Daylighting Control Name
-  ,                                       !- Fraction of Zone Controlled by Secondary Daylighting Control
-  ,                                       !- Illuminance Map Name
-  ,                                       !- Group Rendering Name
-  ,                                       !- Thermostat Name
-  No;                                     !- Use Ideal Air Loads
-
-OS:Node,
-  {6ac591dc-7a92-403b-88a4-b145bce22a74}, !- Handle
-  Node 5,                                 !- Name
-  {a4e19f01-928b-4a88-a96e-d9f0e3ea2f40}, !- Inlet Port
-  ;                                       !- Outlet Port
-
-OS:Connection,
-  {a4e19f01-928b-4a88-a96e-d9f0e3ea2f40}, !- Handle
-  {1b21852f-a67c-4731-969d-17d07538e490}, !- Name
-  {5f4d8829-5e7c-4622-8678-b1a6b4139957}, !- Source Object
-  11,                                     !- Outlet Port
-  {6ac591dc-7a92-403b-88a4-b145bce22a74}, !- Target Object
-  2;                                      !- Inlet Port
-
-OS:PortList,
-  {1841de90-ef49-4156-b05a-cd7932af7cad}, !- Handle
-  {9bafd89f-9752-44dd-8cd4-ce78851ab87a}, !- Name
-  {5f4d8829-5e7c-4622-8678-b1a6b4139957}; !- HVAC Component
-
-OS:PortList,
-  {735dd239-ca52-40e1-99c0-fb61b3a4f5f3}, !- Handle
-  {91518558-50e4-4587-95c8-bdbf05acc0f2}, !- Name
-  {5f4d8829-5e7c-4622-8678-b1a6b4139957}; !- HVAC Component
-
-OS:PortList,
-  {cf847287-842c-4b28-bf41-da3dcd11c7b4}, !- Handle
-  {24c11b16-3d71-4fdf-8623-ad4591beb7ae}, !- Name
-  {5f4d8829-5e7c-4622-8678-b1a6b4139957}; !- HVAC Component
-
-OS:Sizing:Zone,
-  {0d205d47-ff88-4a95-b9e1-ddb41db23d94}, !- Handle
-  {5f4d8829-5e7c-4622-8678-b1a6b4139957}, !- Zone or ZoneList Name
-  SupplyAirTemperature,                   !- Zone Cooling Design Supply Air Temperature Input Method
-  14,                                     !- Zone Cooling Design Supply Air Temperature {C}
-  11.11,                                  !- Zone Cooling Design Supply Air Temperature Difference {deltaC}
-  SupplyAirTemperature,                   !- Zone Heating Design Supply Air Temperature Input Method
-  40,                                     !- Zone Heating Design Supply Air Temperature {C}
-  11.11,                                  !- Zone Heating Design Supply Air Temperature Difference {deltaC}
-  0.0085,                                 !- Zone Cooling Design Supply Air Humidity Ratio {kg-H2O/kg-air}
-  0.008,                                  !- Zone Heating Design Supply Air Humidity Ratio {kg-H2O/kg-air}
-  ,                                       !- Zone Heating Sizing Factor
-  ,                                       !- Zone Cooling Sizing Factor
-  DesignDay,                              !- Cooling Design Air Flow Method
-  ,                                       !- Cooling Design Air Flow Rate {m3/s}
-  ,                                       !- Cooling Minimum Air Flow per Zone Floor Area {m3/s-m2}
-  ,                                       !- Cooling Minimum Air Flow {m3/s}
-  ,                                       !- Cooling Minimum Air Flow Fraction
-  DesignDay,                              !- Heating Design Air Flow Method
-  ,                                       !- Heating Design Air Flow Rate {m3/s}
-  ,                                       !- Heating Maximum Air Flow per Zone Floor Area {m3/s-m2}
-  ,                                       !- Heating Maximum Air Flow {m3/s}
-  ,                                       !- Heating Maximum Air Flow Fraction
-  ,                                       !- Design Zone Air Distribution Effectiveness in Cooling Mode
-  ,                                       !- Design Zone Air Distribution Effectiveness in Heating Mode
-  No,                                     !- Account for Dedicated Outdoor Air System
-  NeutralSupplyAir,                       !- Dedicated Outdoor Air System Control Strategy
-  autosize,                               !- Dedicated Outdoor Air Low Setpoint Temperature for Design {C}
-  autosize;                               !- Dedicated Outdoor Air High Setpoint Temperature for Design {C}
-
-OS:ZoneHVAC:EquipmentList,
-  {b1c9b6e8-d715-4af2-bc1b-d27fdf42f281}, !- Handle
-  Zone HVAC Equipment List 5,             !- Name
-  {5f4d8829-5e7c-4622-8678-b1a6b4139957}; !- Thermal Zone
-
-OS:Space,
-  {a2c3d87d-6864-4ae3-b0dd-15070ed2c46d}, !- Handle
-  living space|unit 5|story 1,            !- Name
-  {986dee3e-b5ce-4a42-a1d3-cf05a0cf303c}, !- Space Type Name
-  ,                                       !- Default Construction Set Name
-  ,                                       !- Default Schedule Set Name
-  -0,                                     !- Direction of Relative North {deg}
-  0,                                      !- X Origin {m}
-  0,                                      !- Y Origin {m}
-  0,                                      !- Z Origin {m}
-  ,                                       !- Building Story Name
-  {5f4d8829-5e7c-4622-8678-b1a6b4139957}, !- Thermal Zone Name
-  ,                                       !- Part of Total Floor Area
-  ,                                       !- Design Specification Outdoor Air Object Name
-  {7fa2dcc7-eb17-4768-9ad4-7f55d546d718}; !- Building Unit Name
-
-OS:Surface,
-  {e1628580-7c7f-4507-868b-23bc089ffe9c}, !- Handle
-  Surface 25,                             !- Name
-  Wall,                                   !- Surface Type
-  ,                                       !- Construction Name
-  {a2c3d87d-6864-4ae3-b0dd-15070ed2c46d}, !- Space Name
-  Outdoors,                               !- Outside Boundary Condition
-  ,                                       !- Outside Boundary Condition Object
-  SunExposed,                             !- Sun Exposure
-  WindExposed,                            !- Wind Exposure
-  ,                                       !- View Factor to Ground
-  ,                                       !- Number of Vertices
-  25.8631376286792, -12.9315688143396, 2.4384, !- X,Y,Z Vertex 1 {m}
-  25.8631376286792, -12.9315688143396, 0, !- X,Y,Z Vertex 2 {m}
-  32.328922035849, -12.9315688143396, 0,  !- X,Y,Z Vertex 3 {m}
-  32.328922035849, -12.9315688143396, 2.4384; !- X,Y,Z Vertex 4 {m}
-
-OS:Surface,
-  {107b296a-d35d-4f2e-8b5c-9a9bc2f42e48}, !- Handle
-  Surface 26,                             !- Name
-  Wall,                                   !- Surface Type
-  ,                                       !- Construction Name
-  {a2c3d87d-6864-4ae3-b0dd-15070ed2c46d}, !- Space Name
-  Surface,                                !- Outside Boundary Condition
-  {bbcc5a4f-04ac-45a9-a297-bc2b041e56c8}, !- Outside Boundary Condition Object
-  NoSun,                                  !- Sun Exposure
-  NoWind,                                 !- Wind Exposure
-  ,                                       !- View Factor to Ground
-  ,                                       !- Number of Vertices
-  32.328922035849, -12.9315688143396, 2.4384, !- X,Y,Z Vertex 1 {m}
-  32.328922035849, -12.9315688143396, 0,  !- X,Y,Z Vertex 2 {m}
-  32.328922035849, 0, 0,                  !- X,Y,Z Vertex 3 {m}
-  32.328922035849, 0, 2.4384;             !- X,Y,Z Vertex 4 {m}
-
-OS:Surface,
-  {46fcbc0b-57de-4dc7-b54d-cb5ba4300ece}, !- Handle
-  Surface 27,                             !- Name
-  Floor,                                  !- Surface Type
-  ,                                       !- Construction Name
-  {a2c3d87d-6864-4ae3-b0dd-15070ed2c46d}, !- Space Name
-  Foundation,                             !- Outside Boundary Condition
-  ,                                       !- Outside Boundary Condition Object
-  NoSun,                                  !- Sun Exposure
-  NoWind,                                 !- Wind Exposure
-  ,                                       !- View Factor to Ground
-  ,                                       !- Number of Vertices
-  25.8631376286792, -12.9315688143396, 0, !- X,Y,Z Vertex 1 {m}
-  25.8631376286792, 0, 0,                 !- X,Y,Z Vertex 2 {m}
-  32.328922035849, 0, 0,                  !- X,Y,Z Vertex 3 {m}
-  32.328922035849, -12.9315688143396, 0;  !- X,Y,Z Vertex 4 {m}
-
-OS:Surface,
-  {68ef06c9-1f7c-4ed9-b24d-6e9087fb7e74}, !- Handle
-  Surface 28,                             !- Name
-  RoofCeiling,                            !- Surface Type
-  ,                                       !- Construction Name
-  {a2c3d87d-6864-4ae3-b0dd-15070ed2c46d}, !- Space Name
-  Outdoors,                               !- Outside Boundary Condition
-  ,                                       !- Outside Boundary Condition Object
-  SunExposed,                             !- Sun Exposure
-  WindExposed,                            !- Wind Exposure
-  ,                                       !- View Factor to Ground
-  ,                                       !- Number of Vertices
-  32.328922035849, -12.9315688143396, 2.4384, !- X,Y,Z Vertex 1 {m}
-  32.328922035849, 0, 2.4384,             !- X,Y,Z Vertex 2 {m}
-  25.8631376286792, 0, 2.4384,            !- X,Y,Z Vertex 3 {m}
-  25.8631376286792, -12.9315688143396, 2.4384; !- X,Y,Z Vertex 4 {m}
-
-OS:Surface,
-  {67c488d1-cacc-4972-9fa3-3632ccafbf9f}, !- Handle
-  Surface 29,                             !- Name
-  Wall,                                   !- Surface Type
-  ,                                       !- Construction Name
-  {a2c3d87d-6864-4ae3-b0dd-15070ed2c46d}, !- Space Name
-  Surface,                                !- Outside Boundary Condition
-  {bed0ae70-b032-4854-bc71-bb7b75de8c76}, !- Outside Boundary Condition Object
-  NoSun,                                  !- Sun Exposure
-  NoWind,                                 !- Wind Exposure
-  ,                                       !- View Factor to Ground
-  ,                                       !- Number of Vertices
-  25.8631376286792, 0, 2.4384,            !- X,Y,Z Vertex 1 {m}
-  25.8631376286792, 0, 0,                 !- X,Y,Z Vertex 2 {m}
-  25.8631376286792, -12.9315688143396, 0, !- X,Y,Z Vertex 3 {m}
-  25.8631376286792, -12.9315688143396, 2.4384; !- X,Y,Z Vertex 4 {m}
-
-OS:Surface,
-  {33452b80-19e7-40f2-af41-2da386696453}, !- Handle
-  Surface 30,                             !- Name
-  Wall,                                   !- Surface Type
-  ,                                       !- Construction Name
-  {a2c3d87d-6864-4ae3-b0dd-15070ed2c46d}, !- Space Name
-  Outdoors,                               !- Outside Boundary Condition
-  ,                                       !- Outside Boundary Condition Object
-  SunExposed,                             !- Sun Exposure
-  WindExposed,                            !- Wind Exposure
-  ,                                       !- View Factor to Ground
-  ,                                       !- Number of Vertices
-  32.328922035849, 0, 2.4384,             !- X,Y,Z Vertex 1 {m}
-  32.328922035849, 0, 0,                  !- X,Y,Z Vertex 2 {m}
-  25.8631376286792, 0, 0,                 !- X,Y,Z Vertex 3 {m}
-  25.8631376286792, 0, 2.4384;            !- X,Y,Z Vertex 4 {m}
-
-OS:ThermalZone,
-  {1206f4bf-56bf-4d38-a2e3-d47e95605989}, !- Handle
-  living zone|unit 6,                     !- Name
-  ,                                       !- Multiplier
-  ,                                       !- Ceiling Height {m}
-  ,                                       !- Volume {m3}
-  ,                                       !- Floor Area {m2}
-  ,                                       !- Zone Inside Convection Algorithm
-  ,                                       !- Zone Outside Convection Algorithm
-  ,                                       !- Zone Conditioning Equipment List Name
-  {03890ac4-c41a-45df-98d4-db7e27556fe2}, !- Zone Air Inlet Port List
-  {9923bb4d-440a-4359-a1d8-a6f378748fdd}, !- Zone Air Exhaust Port List
-  {9c7900dd-33d3-4d52-964f-84f13440a86d}, !- Zone Air Node Name
-  {8bd9cc55-5fd1-4147-b439-ca19ab2f1386}, !- Zone Return Air Port List
-  ,                                       !- Primary Daylighting Control Name
-  ,                                       !- Fraction of Zone Controlled by Primary Daylighting Control
-  ,                                       !- Secondary Daylighting Control Name
-  ,                                       !- Fraction of Zone Controlled by Secondary Daylighting Control
-  ,                                       !- Illuminance Map Name
-  ,                                       !- Group Rendering Name
-  ,                                       !- Thermostat Name
-  No;                                     !- Use Ideal Air Loads
-
-OS:Node,
-  {f78e0323-dfc1-43b0-b612-2a8409f6f802}, !- Handle
-  Node 6,                                 !- Name
-  {9c7900dd-33d3-4d52-964f-84f13440a86d}, !- Inlet Port
-  ;                                       !- Outlet Port
-
-OS:Connection,
-  {9c7900dd-33d3-4d52-964f-84f13440a86d}, !- Handle
-  {60efe880-bd92-4874-834f-700820eacd0a}, !- Name
-  {1206f4bf-56bf-4d38-a2e3-d47e95605989}, !- Source Object
-  11,                                     !- Outlet Port
-  {f78e0323-dfc1-43b0-b612-2a8409f6f802}, !- Target Object
-  2;                                      !- Inlet Port
-
-OS:PortList,
-  {03890ac4-c41a-45df-98d4-db7e27556fe2}, !- Handle
-  {d0527155-a3ef-455c-8682-323e5084b95b}, !- Name
-  {1206f4bf-56bf-4d38-a2e3-d47e95605989}; !- HVAC Component
-
-OS:PortList,
-  {9923bb4d-440a-4359-a1d8-a6f378748fdd}, !- Handle
-  {f8c0bc6a-f951-4074-95ee-cd713f2ed8e6}, !- Name
-  {1206f4bf-56bf-4d38-a2e3-d47e95605989}; !- HVAC Component
-
-OS:PortList,
-  {8bd9cc55-5fd1-4147-b439-ca19ab2f1386}, !- Handle
-  {8e8c704a-5434-4a58-94d9-cb4f25078356}, !- Name
-  {1206f4bf-56bf-4d38-a2e3-d47e95605989}; !- HVAC Component
-
-OS:Sizing:Zone,
-  {284b1a7d-cf6c-4019-aef2-a5400e60a209}, !- Handle
-  {1206f4bf-56bf-4d38-a2e3-d47e95605989}, !- Zone or ZoneList Name
-  SupplyAirTemperature,                   !- Zone Cooling Design Supply Air Temperature Input Method
-  14,                                     !- Zone Cooling Design Supply Air Temperature {C}
-  11.11,                                  !- Zone Cooling Design Supply Air Temperature Difference {deltaC}
-  SupplyAirTemperature,                   !- Zone Heating Design Supply Air Temperature Input Method
-  40,                                     !- Zone Heating Design Supply Air Temperature {C}
-  11.11,                                  !- Zone Heating Design Supply Air Temperature Difference {deltaC}
-  0.0085,                                 !- Zone Cooling Design Supply Air Humidity Ratio {kg-H2O/kg-air}
-  0.008,                                  !- Zone Heating Design Supply Air Humidity Ratio {kg-H2O/kg-air}
-  ,                                       !- Zone Heating Sizing Factor
-  ,                                       !- Zone Cooling Sizing Factor
-  DesignDay,                              !- Cooling Design Air Flow Method
-  ,                                       !- Cooling Design Air Flow Rate {m3/s}
-  ,                                       !- Cooling Minimum Air Flow per Zone Floor Area {m3/s-m2}
-  ,                                       !- Cooling Minimum Air Flow {m3/s}
-  ,                                       !- Cooling Minimum Air Flow Fraction
-  DesignDay,                              !- Heating Design Air Flow Method
-  ,                                       !- Heating Design Air Flow Rate {m3/s}
-  ,                                       !- Heating Maximum Air Flow per Zone Floor Area {m3/s-m2}
-  ,                                       !- Heating Maximum Air Flow {m3/s}
-  ,                                       !- Heating Maximum Air Flow Fraction
-  ,                                       !- Design Zone Air Distribution Effectiveness in Cooling Mode
-  ,                                       !- Design Zone Air Distribution Effectiveness in Heating Mode
-  No,                                     !- Account for Dedicated Outdoor Air System
-  NeutralSupplyAir,                       !- Dedicated Outdoor Air System Control Strategy
-  autosize,                               !- Dedicated Outdoor Air Low Setpoint Temperature for Design {C}
-  autosize;                               !- Dedicated Outdoor Air High Setpoint Temperature for Design {C}
-
-OS:ZoneHVAC:EquipmentList,
-  {d798ce9a-4988-4df9-b689-ac7d82270d71}, !- Handle
-  Zone HVAC Equipment List 6,             !- Name
-  {1206f4bf-56bf-4d38-a2e3-d47e95605989}; !- Thermal Zone
-
-OS:Space,
-  {3f0ce037-6909-4422-a677-0b0fa78a3cb3}, !- Handle
-  living space|unit 6|story 1,            !- Name
-  {986dee3e-b5ce-4a42-a1d3-cf05a0cf303c}, !- Space Type Name
-  ,                                       !- Default Construction Set Name
-  ,                                       !- Default Schedule Set Name
-  -0,                                     !- Direction of Relative North {deg}
-  0,                                      !- X Origin {m}
-  0,                                      !- Y Origin {m}
-  0,                                      !- Z Origin {m}
-  ,                                       !- Building Story Name
-  {1206f4bf-56bf-4d38-a2e3-d47e95605989}, !- Thermal Zone Name
-  ,                                       !- Part of Total Floor Area
-  ,                                       !- Design Specification Outdoor Air Object Name
-  {56ea41ad-c47a-4e09-aded-659af58e1263}; !- Building Unit Name
-
-OS:Surface,
-  {e9723a25-9009-4a29-9c55-8da1f3127d0e}, !- Handle
-  Surface 31,                             !- Name
-  Wall,                                   !- Surface Type
-  ,                                       !- Construction Name
-  {3f0ce037-6909-4422-a677-0b0fa78a3cb3}, !- Space Name
-  Outdoors,                               !- Outside Boundary Condition
-  ,                                       !- Outside Boundary Condition Object
-  SunExposed,                             !- Sun Exposure
-  WindExposed,                            !- Wind Exposure
-  ,                                       !- View Factor to Ground
-  ,                                       !- Number of Vertices
-  32.328922035849, -12.9315688143396, 2.4384, !- X,Y,Z Vertex 1 {m}
-  32.328922035849, -12.9315688143396, 0,  !- X,Y,Z Vertex 2 {m}
-  38.7947064430187, -12.9315688143396, 0, !- X,Y,Z Vertex 3 {m}
-  38.7947064430187, -12.9315688143396, 2.4384; !- X,Y,Z Vertex 4 {m}
-
-OS:Surface,
-  {5e1b2901-2df7-482e-bc06-d4f1c3436ee2}, !- Handle
-  Surface 32,                             !- Name
-  Wall,                                   !- Surface Type
-  ,                                       !- Construction Name
-  {3f0ce037-6909-4422-a677-0b0fa78a3cb3}, !- Space Name
-  Surface,                                !- Outside Boundary Condition
-  {93c854b5-b61a-4b8f-be23-b93051dfee73}, !- Outside Boundary Condition Object
-  NoSun,                                  !- Sun Exposure
-  NoWind,                                 !- Wind Exposure
-  ,                                       !- View Factor to Ground
-  ,                                       !- Number of Vertices
-  38.7947064430187, -12.9315688143396, 2.4384, !- X,Y,Z Vertex 1 {m}
-  38.7947064430187, -12.9315688143396, 0, !- X,Y,Z Vertex 2 {m}
-  38.7947064430187, 0, 0,                 !- X,Y,Z Vertex 3 {m}
-  38.7947064430187, 0, 2.4384;            !- X,Y,Z Vertex 4 {m}
-
-OS:Surface,
-  {90f417a1-e14f-4d20-9c32-948533118528}, !- Handle
-  Surface 33,                             !- Name
-  Floor,                                  !- Surface Type
-  ,                                       !- Construction Name
-  {3f0ce037-6909-4422-a677-0b0fa78a3cb3}, !- Space Name
-  Foundation,                             !- Outside Boundary Condition
-  ,                                       !- Outside Boundary Condition Object
-  NoSun,                                  !- Sun Exposure
-  NoWind,                                 !- Wind Exposure
-  ,                                       !- View Factor to Ground
-  ,                                       !- Number of Vertices
-  32.328922035849, -12.9315688143396, 0,  !- X,Y,Z Vertex 1 {m}
-  32.328922035849, 0, 0,                  !- X,Y,Z Vertex 2 {m}
-  38.7947064430187, 0, 0,                 !- X,Y,Z Vertex 3 {m}
-  38.7947064430187, -12.9315688143396, 0; !- X,Y,Z Vertex 4 {m}
-
-OS:Surface,
-  {23e2833c-d46f-4edd-897c-56550a886227}, !- Handle
-  Surface 34,                             !- Name
-  RoofCeiling,                            !- Surface Type
-  ,                                       !- Construction Name
-  {3f0ce037-6909-4422-a677-0b0fa78a3cb3}, !- Space Name
-  Outdoors,                               !- Outside Boundary Condition
-  ,                                       !- Outside Boundary Condition Object
-  SunExposed,                             !- Sun Exposure
-  WindExposed,                            !- Wind Exposure
-  ,                                       !- View Factor to Ground
-  ,                                       !- Number of Vertices
-  38.7947064430187, -12.9315688143396, 2.4384, !- X,Y,Z Vertex 1 {m}
-  38.7947064430187, 0, 2.4384,            !- X,Y,Z Vertex 2 {m}
-  32.328922035849, 0, 2.4384,             !- X,Y,Z Vertex 3 {m}
-  32.328922035849, -12.9315688143396, 2.4384; !- X,Y,Z Vertex 4 {m}
-
-OS:Surface,
-  {bbcc5a4f-04ac-45a9-a297-bc2b041e56c8}, !- Handle
-  Surface 35,                             !- Name
-  Wall,                                   !- Surface Type
-  ,                                       !- Construction Name
-  {3f0ce037-6909-4422-a677-0b0fa78a3cb3}, !- Space Name
-  Surface,                                !- Outside Boundary Condition
-  {107b296a-d35d-4f2e-8b5c-9a9bc2f42e48}, !- Outside Boundary Condition Object
-  NoSun,                                  !- Sun Exposure
-  NoWind,                                 !- Wind Exposure
-  ,                                       !- View Factor to Ground
-  ,                                       !- Number of Vertices
-  32.328922035849, 0, 2.4384,             !- X,Y,Z Vertex 1 {m}
-  32.328922035849, 0, 0,                  !- X,Y,Z Vertex 2 {m}
-  32.328922035849, -12.9315688143396, 0,  !- X,Y,Z Vertex 3 {m}
-  32.328922035849, -12.9315688143396, 2.4384; !- X,Y,Z Vertex 4 {m}
-
-OS:Surface,
-  {56b16b99-e5ff-4d5a-8bdf-93f23218dce7}, !- Handle
-  Surface 36,                             !- Name
-  Wall,                                   !- Surface Type
-  ,                                       !- Construction Name
-  {3f0ce037-6909-4422-a677-0b0fa78a3cb3}, !- Space Name
-  Outdoors,                               !- Outside Boundary Condition
-  ,                                       !- Outside Boundary Condition Object
-  SunExposed,                             !- Sun Exposure
-  WindExposed,                            !- Wind Exposure
-  ,                                       !- View Factor to Ground
-  ,                                       !- Number of Vertices
-  38.7947064430187, 0, 2.4384,            !- X,Y,Z Vertex 1 {m}
-  38.7947064430187, 0, 0,                 !- X,Y,Z Vertex 2 {m}
-  32.328922035849, 0, 0,                  !- X,Y,Z Vertex 3 {m}
-  32.328922035849, 0, 2.4384;             !- X,Y,Z Vertex 4 {m}
-
-OS:ThermalZone,
-  {da054d45-fa0b-444c-803c-d3579bf08d39}, !- Handle
-  living zone|unit 7,                     !- Name
-  ,                                       !- Multiplier
-  ,                                       !- Ceiling Height {m}
-  ,                                       !- Volume {m3}
-  ,                                       !- Floor Area {m2}
-  ,                                       !- Zone Inside Convection Algorithm
-  ,                                       !- Zone Outside Convection Algorithm
-  ,                                       !- Zone Conditioning Equipment List Name
-  {63f676b1-6b12-4baf-91d7-46d04fe0839e}, !- Zone Air Inlet Port List
-  {39453222-979c-4836-80ae-b9cfe2a2ca95}, !- Zone Air Exhaust Port List
-  {aed37186-ee7a-4bdc-9e3c-9403b349e36c}, !- Zone Air Node Name
-  {5d4b5413-794e-4580-a915-bc9ccbd4918c}, !- Zone Return Air Port List
-  ,                                       !- Primary Daylighting Control Name
-  ,                                       !- Fraction of Zone Controlled by Primary Daylighting Control
-  ,                                       !- Secondary Daylighting Control Name
-  ,                                       !- Fraction of Zone Controlled by Secondary Daylighting Control
-  ,                                       !- Illuminance Map Name
-  ,                                       !- Group Rendering Name
-  ,                                       !- Thermostat Name
-  No;                                     !- Use Ideal Air Loads
-
-OS:Node,
-  {0b1ba1f5-7815-4e6a-a32c-7d3cbeeb66ee}, !- Handle
-  Node 7,                                 !- Name
-  {aed37186-ee7a-4bdc-9e3c-9403b349e36c}, !- Inlet Port
-  ;                                       !- Outlet Port
-
-OS:Connection,
-  {aed37186-ee7a-4bdc-9e3c-9403b349e36c}, !- Handle
-  {62ef9326-5ded-46a7-a0fe-77ab48327c5d}, !- Name
-  {da054d45-fa0b-444c-803c-d3579bf08d39}, !- Source Object
-  11,                                     !- Outlet Port
-  {0b1ba1f5-7815-4e6a-a32c-7d3cbeeb66ee}, !- Target Object
-  2;                                      !- Inlet Port
-
-OS:PortList,
-  {63f676b1-6b12-4baf-91d7-46d04fe0839e}, !- Handle
-  {bb8bed25-3387-48ca-99d9-2c61555ae2e2}, !- Name
-  {da054d45-fa0b-444c-803c-d3579bf08d39}; !- HVAC Component
-
-OS:PortList,
-  {39453222-979c-4836-80ae-b9cfe2a2ca95}, !- Handle
-  {0a8d4f52-4c59-4a6d-af59-d0bad9cfdd2d}, !- Name
-  {da054d45-fa0b-444c-803c-d3579bf08d39}; !- HVAC Component
-
-OS:PortList,
-  {5d4b5413-794e-4580-a915-bc9ccbd4918c}, !- Handle
-  {b98ca1d6-1b26-401b-914f-89c29725b80e}, !- Name
-  {da054d45-fa0b-444c-803c-d3579bf08d39}; !- HVAC Component
-
-OS:Sizing:Zone,
-  {265921f1-d201-4279-928e-d4e6d58227df}, !- Handle
-  {da054d45-fa0b-444c-803c-d3579bf08d39}, !- Zone or ZoneList Name
-  SupplyAirTemperature,                   !- Zone Cooling Design Supply Air Temperature Input Method
-  14,                                     !- Zone Cooling Design Supply Air Temperature {C}
-  11.11,                                  !- Zone Cooling Design Supply Air Temperature Difference {deltaC}
-  SupplyAirTemperature,                   !- Zone Heating Design Supply Air Temperature Input Method
-  40,                                     !- Zone Heating Design Supply Air Temperature {C}
-  11.11,                                  !- Zone Heating Design Supply Air Temperature Difference {deltaC}
-  0.0085,                                 !- Zone Cooling Design Supply Air Humidity Ratio {kg-H2O/kg-air}
-  0.008,                                  !- Zone Heating Design Supply Air Humidity Ratio {kg-H2O/kg-air}
-  ,                                       !- Zone Heating Sizing Factor
-  ,                                       !- Zone Cooling Sizing Factor
-  DesignDay,                              !- Cooling Design Air Flow Method
-  ,                                       !- Cooling Design Air Flow Rate {m3/s}
-  ,                                       !- Cooling Minimum Air Flow per Zone Floor Area {m3/s-m2}
-  ,                                       !- Cooling Minimum Air Flow {m3/s}
-  ,                                       !- Cooling Minimum Air Flow Fraction
-  DesignDay,                              !- Heating Design Air Flow Method
-  ,                                       !- Heating Design Air Flow Rate {m3/s}
-  ,                                       !- Heating Maximum Air Flow per Zone Floor Area {m3/s-m2}
-  ,                                       !- Heating Maximum Air Flow {m3/s}
-  ,                                       !- Heating Maximum Air Flow Fraction
-  ,                                       !- Design Zone Air Distribution Effectiveness in Cooling Mode
-  ,                                       !- Design Zone Air Distribution Effectiveness in Heating Mode
-  No,                                     !- Account for Dedicated Outdoor Air System
-  NeutralSupplyAir,                       !- Dedicated Outdoor Air System Control Strategy
-  autosize,                               !- Dedicated Outdoor Air Low Setpoint Temperature for Design {C}
-  autosize;                               !- Dedicated Outdoor Air High Setpoint Temperature for Design {C}
-
-OS:ZoneHVAC:EquipmentList,
-  {3b722b1b-e9f6-4000-921d-e36845e2d5a0}, !- Handle
-  Zone HVAC Equipment List 7,             !- Name
-  {da054d45-fa0b-444c-803c-d3579bf08d39}; !- Thermal Zone
-
-OS:Space,
-  {fdea7478-fcda-4489-b9d9-df5a29afe64b}, !- Handle
-  living space|unit 7|story 1,            !- Name
-  {986dee3e-b5ce-4a42-a1d3-cf05a0cf303c}, !- Space Type Name
-  ,                                       !- Default Construction Set Name
-  ,                                       !- Default Schedule Set Name
-  -0,                                     !- Direction of Relative North {deg}
-  0,                                      !- X Origin {m}
-  0,                                      !- Y Origin {m}
-  0,                                      !- Z Origin {m}
-  ,                                       !- Building Story Name
-  {da054d45-fa0b-444c-803c-d3579bf08d39}, !- Thermal Zone Name
-  ,                                       !- Part of Total Floor Area
-  ,                                       !- Design Specification Outdoor Air Object Name
-  {4b75b563-6acf-4e54-bc0f-c708d92d784b}; !- Building Unit Name
-
-OS:Surface,
-  {399428c2-b292-4b02-8c4d-3912f90f0cce}, !- Handle
-  Surface 37,                             !- Name
-  Wall,                                   !- Surface Type
-  ,                                       !- Construction Name
-  {fdea7478-fcda-4489-b9d9-df5a29afe64b}, !- Space Name
-  Outdoors,                               !- Outside Boundary Condition
-  ,                                       !- Outside Boundary Condition Object
-  SunExposed,                             !- Sun Exposure
-  WindExposed,                            !- Wind Exposure
-  ,                                       !- View Factor to Ground
-  ,                                       !- Number of Vertices
-  38.7947064430187, -12.9315688143396, 2.4384, !- X,Y,Z Vertex 1 {m}
-  38.7947064430187, -12.9315688143396, 0, !- X,Y,Z Vertex 2 {m}
-  45.2604908501885, -12.9315688143396, 0, !- X,Y,Z Vertex 3 {m}
-  45.2604908501885, -12.9315688143396, 2.4384; !- X,Y,Z Vertex 4 {m}
-
-OS:Surface,
-  {0107df9f-193a-4974-83d8-f706f7ff3b91}, !- Handle
-  Surface 38,                             !- Name
-  Wall,                                   !- Surface Type
-  ,                                       !- Construction Name
-  {fdea7478-fcda-4489-b9d9-df5a29afe64b}, !- Space Name
-  Surface,                                !- Outside Boundary Condition
-  {40640c3b-ca77-48d7-9170-75c99d87f79d}, !- Outside Boundary Condition Object
-  NoSun,                                  !- Sun Exposure
-  NoWind,                                 !- Wind Exposure
-  ,                                       !- View Factor to Ground
-  ,                                       !- Number of Vertices
-  45.2604908501885, -12.9315688143396, 2.4384, !- X,Y,Z Vertex 1 {m}
-  45.2604908501885, -12.9315688143396, 0, !- X,Y,Z Vertex 2 {m}
-  45.2604908501885, 0, 0,                 !- X,Y,Z Vertex 3 {m}
-  45.2604908501885, 0, 2.4384;            !- X,Y,Z Vertex 4 {m}
-
-OS:Surface,
-  {b409d25e-35cd-4a98-bc70-dd80a80bdccf}, !- Handle
-  Surface 39,                             !- Name
-  Floor,                                  !- Surface Type
-  ,                                       !- Construction Name
-  {fdea7478-fcda-4489-b9d9-df5a29afe64b}, !- Space Name
-  Foundation,                             !- Outside Boundary Condition
-  ,                                       !- Outside Boundary Condition Object
-  NoSun,                                  !- Sun Exposure
-  NoWind,                                 !- Wind Exposure
-  ,                                       !- View Factor to Ground
-  ,                                       !- Number of Vertices
-  38.7947064430187, -12.9315688143396, 0, !- X,Y,Z Vertex 1 {m}
-  38.7947064430187, 0, 0,                 !- X,Y,Z Vertex 2 {m}
-  45.2604908501885, 0, 0,                 !- X,Y,Z Vertex 3 {m}
-  45.2604908501885, -12.9315688143396, 0; !- X,Y,Z Vertex 4 {m}
-
-OS:Surface,
-  {6ab00de5-9d92-47d4-82ad-23cddc463acd}, !- Handle
-  Surface 40,                             !- Name
-  RoofCeiling,                            !- Surface Type
-  ,                                       !- Construction Name
-  {fdea7478-fcda-4489-b9d9-df5a29afe64b}, !- Space Name
-  Outdoors,                               !- Outside Boundary Condition
-  ,                                       !- Outside Boundary Condition Object
-  SunExposed,                             !- Sun Exposure
-  WindExposed,                            !- Wind Exposure
-  ,                                       !- View Factor to Ground
-  ,                                       !- Number of Vertices
-  45.2604908501885, -12.9315688143396, 2.4384, !- X,Y,Z Vertex 1 {m}
-  45.2604908501885, 0, 2.4384,            !- X,Y,Z Vertex 2 {m}
-  38.7947064430187, 0, 2.4384,            !- X,Y,Z Vertex 3 {m}
-  38.7947064430187, -12.9315688143396, 2.4384; !- X,Y,Z Vertex 4 {m}
-
-OS:Surface,
-  {93c854b5-b61a-4b8f-be23-b93051dfee73}, !- Handle
-  Surface 41,                             !- Name
-  Wall,                                   !- Surface Type
-  ,                                       !- Construction Name
-  {fdea7478-fcda-4489-b9d9-df5a29afe64b}, !- Space Name
-  Surface,                                !- Outside Boundary Condition
-  {5e1b2901-2df7-482e-bc06-d4f1c3436ee2}, !- Outside Boundary Condition Object
-  NoSun,                                  !- Sun Exposure
-  NoWind,                                 !- Wind Exposure
-  ,                                       !- View Factor to Ground
-  ,                                       !- Number of Vertices
-  38.7947064430187, 0, 2.4384,            !- X,Y,Z Vertex 1 {m}
-  38.7947064430187, 0, 0,                 !- X,Y,Z Vertex 2 {m}
-  38.7947064430187, -12.9315688143396, 0, !- X,Y,Z Vertex 3 {m}
-  38.7947064430187, -12.9315688143396, 2.4384; !- X,Y,Z Vertex 4 {m}
-
-OS:Surface,
-  {8898ce48-29b9-40fb-a626-cf15ec2853f5}, !- Handle
-  Surface 42,                             !- Name
-  Wall,                                   !- Surface Type
-  ,                                       !- Construction Name
-  {fdea7478-fcda-4489-b9d9-df5a29afe64b}, !- Space Name
-  Outdoors,                               !- Outside Boundary Condition
-  ,                                       !- Outside Boundary Condition Object
-  SunExposed,                             !- Sun Exposure
-  WindExposed,                            !- Wind Exposure
-  ,                                       !- View Factor to Ground
-  ,                                       !- Number of Vertices
-  45.2604908501885, 0, 2.4384,            !- X,Y,Z Vertex 1 {m}
-  45.2604908501885, 0, 0,                 !- X,Y,Z Vertex 2 {m}
-  38.7947064430187, 0, 0,                 !- X,Y,Z Vertex 3 {m}
-  38.7947064430187, 0, 2.4384;            !- X,Y,Z Vertex 4 {m}
-
-OS:ThermalZone,
-  {e0d920db-2c1d-4cb1-9f7a-85af6b92df24}, !- Handle
-  living zone|unit 8,                     !- Name
-  ,                                       !- Multiplier
-  ,                                       !- Ceiling Height {m}
-  ,                                       !- Volume {m3}
-  ,                                       !- Floor Area {m2}
-  ,                                       !- Zone Inside Convection Algorithm
-  ,                                       !- Zone Outside Convection Algorithm
-  ,                                       !- Zone Conditioning Equipment List Name
-  {95728f04-1a24-4065-8964-e0dc3283d2c9}, !- Zone Air Inlet Port List
-  {0279af09-dbef-460b-825d-65c35ecddc66}, !- Zone Air Exhaust Port List
-  {4087fbda-20e8-4548-8d64-c2f0b13d7d13}, !- Zone Air Node Name
-  {e13f305c-87d5-453e-a89f-c78a5aa4b374}, !- Zone Return Air Port List
-  ,                                       !- Primary Daylighting Control Name
-  ,                                       !- Fraction of Zone Controlled by Primary Daylighting Control
-  ,                                       !- Secondary Daylighting Control Name
-  ,                                       !- Fraction of Zone Controlled by Secondary Daylighting Control
-  ,                                       !- Illuminance Map Name
-  ,                                       !- Group Rendering Name
-  ,                                       !- Thermostat Name
-  No;                                     !- Use Ideal Air Loads
-
-OS:Node,
-  {f1def946-664f-4d6e-8adf-e6af3a385473}, !- Handle
-  Node 8,                                 !- Name
-  {4087fbda-20e8-4548-8d64-c2f0b13d7d13}, !- Inlet Port
-  ;                                       !- Outlet Port
-
-OS:Connection,
-  {4087fbda-20e8-4548-8d64-c2f0b13d7d13}, !- Handle
-  {a213e1a5-d886-41d0-a477-8d0207ab8c33}, !- Name
-  {e0d920db-2c1d-4cb1-9f7a-85af6b92df24}, !- Source Object
-  11,                                     !- Outlet Port
-  {f1def946-664f-4d6e-8adf-e6af3a385473}, !- Target Object
-  2;                                      !- Inlet Port
-
-OS:PortList,
-  {95728f04-1a24-4065-8964-e0dc3283d2c9}, !- Handle
-  {00dbd6e9-0bca-4ee2-ab0c-eafb53f87bad}, !- Name
-  {e0d920db-2c1d-4cb1-9f7a-85af6b92df24}; !- HVAC Component
-
-OS:PortList,
-  {0279af09-dbef-460b-825d-65c35ecddc66}, !- Handle
-  {6001686d-fe47-47f2-9b0e-af7926ad06c0}, !- Name
-  {e0d920db-2c1d-4cb1-9f7a-85af6b92df24}; !- HVAC Component
-
-OS:PortList,
-  {e13f305c-87d5-453e-a89f-c78a5aa4b374}, !- Handle
-  {05accdbe-416b-4fad-b71f-7321808cad7e}, !- Name
-  {e0d920db-2c1d-4cb1-9f7a-85af6b92df24}; !- HVAC Component
-
-OS:Sizing:Zone,
-  {dd638f73-ac70-47e8-a348-4cf97a983eb0}, !- Handle
-  {e0d920db-2c1d-4cb1-9f7a-85af6b92df24}, !- Zone or ZoneList Name
-  SupplyAirTemperature,                   !- Zone Cooling Design Supply Air Temperature Input Method
-  14,                                     !- Zone Cooling Design Supply Air Temperature {C}
-  11.11,                                  !- Zone Cooling Design Supply Air Temperature Difference {deltaC}
-  SupplyAirTemperature,                   !- Zone Heating Design Supply Air Temperature Input Method
-  40,                                     !- Zone Heating Design Supply Air Temperature {C}
-  11.11,                                  !- Zone Heating Design Supply Air Temperature Difference {deltaC}
-  0.0085,                                 !- Zone Cooling Design Supply Air Humidity Ratio {kg-H2O/kg-air}
-  0.008,                                  !- Zone Heating Design Supply Air Humidity Ratio {kg-H2O/kg-air}
-  ,                                       !- Zone Heating Sizing Factor
-  ,                                       !- Zone Cooling Sizing Factor
-  DesignDay,                              !- Cooling Design Air Flow Method
-  ,                                       !- Cooling Design Air Flow Rate {m3/s}
-  ,                                       !- Cooling Minimum Air Flow per Zone Floor Area {m3/s-m2}
-  ,                                       !- Cooling Minimum Air Flow {m3/s}
-  ,                                       !- Cooling Minimum Air Flow Fraction
-  DesignDay,                              !- Heating Design Air Flow Method
-  ,                                       !- Heating Design Air Flow Rate {m3/s}
-  ,                                       !- Heating Maximum Air Flow per Zone Floor Area {m3/s-m2}
-  ,                                       !- Heating Maximum Air Flow {m3/s}
-  ,                                       !- Heating Maximum Air Flow Fraction
-  ,                                       !- Design Zone Air Distribution Effectiveness in Cooling Mode
-  ,                                       !- Design Zone Air Distribution Effectiveness in Heating Mode
-  No,                                     !- Account for Dedicated Outdoor Air System
-  NeutralSupplyAir,                       !- Dedicated Outdoor Air System Control Strategy
-  autosize,                               !- Dedicated Outdoor Air Low Setpoint Temperature for Design {C}
-  autosize;                               !- Dedicated Outdoor Air High Setpoint Temperature for Design {C}
-
-OS:ZoneHVAC:EquipmentList,
-  {6ab10a64-96bc-4adf-a280-df4b6262d022}, !- Handle
-  Zone HVAC Equipment List 8,             !- Name
-  {e0d920db-2c1d-4cb1-9f7a-85af6b92df24}; !- Thermal Zone
-
-OS:Space,
-  {094f29f9-6959-4f90-a339-e4ac1283ee95}, !- Handle
-  living space|unit 8|story 1,            !- Name
-  {986dee3e-b5ce-4a42-a1d3-cf05a0cf303c}, !- Space Type Name
-  ,                                       !- Default Construction Set Name
-  ,                                       !- Default Schedule Set Name
-  -0,                                     !- Direction of Relative North {deg}
-  0,                                      !- X Origin {m}
-  0,                                      !- Y Origin {m}
-  0,                                      !- Z Origin {m}
-  ,                                       !- Building Story Name
-  {e0d920db-2c1d-4cb1-9f7a-85af6b92df24}, !- Thermal Zone Name
-  ,                                       !- Part of Total Floor Area
-  ,                                       !- Design Specification Outdoor Air Object Name
-  {d03c5926-fc5f-4027-8f65-ec98e7c8aa58}; !- Building Unit Name
-
-OS:Surface,
-  {40d4bc5f-6204-45e8-ae1c-b8049c5a5de6}, !- Handle
-  Surface 43,                             !- Name
-  Wall,                                   !- Surface Type
-  ,                                       !- Construction Name
-  {094f29f9-6959-4f90-a339-e4ac1283ee95}, !- Space Name
-  Outdoors,                               !- Outside Boundary Condition
-  ,                                       !- Outside Boundary Condition Object
-  SunExposed,                             !- Sun Exposure
-  WindExposed,                            !- Wind Exposure
-  ,                                       !- View Factor to Ground
-  ,                                       !- Number of Vertices
-  45.2604908501885, -12.9315688143396, 2.4384, !- X,Y,Z Vertex 1 {m}
-  45.2604908501885, -12.9315688143396, 0, !- X,Y,Z Vertex 2 {m}
-  51.7262752573583, -12.9315688143396, 0, !- X,Y,Z Vertex 3 {m}
-  51.7262752573583, -12.9315688143396, 2.4384; !- X,Y,Z Vertex 4 {m}
-
-OS:Surface,
-  {45aeb56e-b4ab-4584-9791-684fe2947acb}, !- Handle
-  Surface 44,                             !- Name
-  Wall,                                   !- Surface Type
-  ,                                       !- Construction Name
-  {094f29f9-6959-4f90-a339-e4ac1283ee95}, !- Space Name
-  Outdoors,                               !- Outside Boundary Condition
-  ,                                       !- Outside Boundary Condition Object
-  SunExposed,                             !- Sun Exposure
-  WindExposed,                            !- Wind Exposure
-  ,                                       !- View Factor to Ground
-  ,                                       !- Number of Vertices
-  51.7262752573583, -12.9315688143396, 2.4384, !- X,Y,Z Vertex 1 {m}
-  51.7262752573583, -12.9315688143396, 0, !- X,Y,Z Vertex 2 {m}
-  51.7262752573583, 0, 0,                 !- X,Y,Z Vertex 3 {m}
-  51.7262752573583, 0, 2.4384;            !- X,Y,Z Vertex 4 {m}
-
-OS:Surface,
-  {12108eba-781c-4b46-85c0-d2e766cceed9}, !- Handle
-  Surface 45,                             !- Name
-  Floor,                                  !- Surface Type
-  ,                                       !- Construction Name
-  {094f29f9-6959-4f90-a339-e4ac1283ee95}, !- Space Name
-  Foundation,                             !- Outside Boundary Condition
-  ,                                       !- Outside Boundary Condition Object
-  NoSun,                                  !- Sun Exposure
-  NoWind,                                 !- Wind Exposure
-  ,                                       !- View Factor to Ground
-  ,                                       !- Number of Vertices
-  45.2604908501885, -12.9315688143396, 0, !- X,Y,Z Vertex 1 {m}
-  45.2604908501885, 0, 0,                 !- X,Y,Z Vertex 2 {m}
-  51.7262752573583, 0, 0,                 !- X,Y,Z Vertex 3 {m}
-  51.7262752573583, -12.9315688143396, 0; !- X,Y,Z Vertex 4 {m}
-
-OS:Surface,
-  {b7eb4384-f553-4155-b076-52a17cf45940}, !- Handle
-  Surface 46,                             !- Name
-  RoofCeiling,                            !- Surface Type
-  ,                                       !- Construction Name
-  {094f29f9-6959-4f90-a339-e4ac1283ee95}, !- Space Name
-  Outdoors,                               !- Outside Boundary Condition
-  ,                                       !- Outside Boundary Condition Object
-  SunExposed,                             !- Sun Exposure
-  WindExposed,                            !- Wind Exposure
-  ,                                       !- View Factor to Ground
-  ,                                       !- Number of Vertices
-  51.7262752573583, -12.9315688143396, 2.4384, !- X,Y,Z Vertex 1 {m}
-  51.7262752573583, 0, 2.4384,            !- X,Y,Z Vertex 2 {m}
-  45.2604908501885, 0, 2.4384,            !- X,Y,Z Vertex 3 {m}
-  45.2604908501885, -12.9315688143396, 2.4384; !- X,Y,Z Vertex 4 {m}
-
-OS:Surface,
-  {40640c3b-ca77-48d7-9170-75c99d87f79d}, !- Handle
-  Surface 47,                             !- Name
-  Wall,                                   !- Surface Type
-  ,                                       !- Construction Name
-  {094f29f9-6959-4f90-a339-e4ac1283ee95}, !- Space Name
-  Surface,                                !- Outside Boundary Condition
-  {0107df9f-193a-4974-83d8-f706f7ff3b91}, !- Outside Boundary Condition Object
-  NoSun,                                  !- Sun Exposure
-  NoWind,                                 !- Wind Exposure
-  ,                                       !- View Factor to Ground
-  ,                                       !- Number of Vertices
-  45.2604908501885, 0, 2.4384,            !- X,Y,Z Vertex 1 {m}
-  45.2604908501885, 0, 0,                 !- X,Y,Z Vertex 2 {m}
-  45.2604908501885, -12.9315688143396, 0, !- X,Y,Z Vertex 3 {m}
-  45.2604908501885, -12.9315688143396, 2.4384; !- X,Y,Z Vertex 4 {m}
-
-OS:Surface,
-  {b2ee5709-d9f8-4b7b-96af-fe0fbc65fab8}, !- Handle
-  Surface 48,                             !- Name
-  Wall,                                   !- Surface Type
-  ,                                       !- Construction Name
-  {094f29f9-6959-4f90-a339-e4ac1283ee95}, !- Space Name
-  Outdoors,                               !- Outside Boundary Condition
-  ,                                       !- Outside Boundary Condition Object
-  SunExposed,                             !- Sun Exposure
-  WindExposed,                            !- Wind Exposure
-  ,                                       !- View Factor to Ground
-  ,                                       !- Number of Vertices
-  51.7262752573583, 0, 2.4384,            !- X,Y,Z Vertex 1 {m}
-  51.7262752573583, 0, 0,                 !- X,Y,Z Vertex 2 {m}
-  45.2604908501885, 0, 0,                 !- X,Y,Z Vertex 3 {m}
-  45.2604908501885, 0, 2.4384;            !- X,Y,Z Vertex 4 {m}
-
-OS:ShadingSurface,
-  {ccba0eb5-afa6-40b5-beeb-b97acf1485ae}, !- Handle
-  Shading Surface 1,                      !- Name
-  ,                                       !- Construction Name
-  {ad782571-8f80-4d4a-a40c-d78046c9490d}, !- Shading Surface Group Name
-  ,                                       !- Transmittance Schedule Name
-  ,                                       !- Number of Vertices
-  0, -15.9795688143396, 2.4384,           !- X,Y,Z Vertex 1 {m}
-  51.7262752573583, -15.9795688143396, 2.4384, !- X,Y,Z Vertex 2 {m}
-  51.7262752573583, -12.9315688143396, 2.4384, !- X,Y,Z Vertex 3 {m}
-  0, -12.9315688143396, 2.4384;           !- X,Y,Z Vertex 4 {m}
-
-OS:ShadingSurfaceGroup,
-  {ad782571-8f80-4d4a-a40c-d78046c9490d}, !- Handle
-  Shading Surface Group 1,                !- Name
-  Building;                               !- Shading Surface Type
-
-OS:BuildingUnit,
-  {0731d657-3c91-4099-bfae-a666bab28823}, !- Handle
-  unit 1,                                 !- Name
-  ,                                       !- Rendering Color
-  Residential;                            !- Building Unit Type
-
-OS:AdditionalProperties,
-  {5e6738fa-a1c5-41ec-b775-f35a60d782cd}, !- Handle
-  {0731d657-3c91-4099-bfae-a666bab28823}, !- Object Name
-  Units Represented,                      !- Feature Name 1
-  Integer,                                !- Feature Data Type 1
-  1,                                      !- Feature Value 1
-  NumberOfBedrooms,                       !- Feature Name 2
-  Integer,                                !- Feature Data Type 2
-  3,                                      !- Feature Value 2
-  NumberOfBathrooms,                      !- Feature Name 3
-  Double,                                 !- Feature Data Type 3
-  2,                                      !- Feature Value 3
-  NumberOfOccupants,                      !- Feature Name 4
-  Double,                                 !- Feature Data Type 4
-  3.3900000000000001;                     !- Feature Value 4
-
-OS:BuildingUnit,
-  {a83ff8e9-dde3-44cf-9da1-32f210a00d53}, !- Handle
-  unit 2,                                 !- Name
-  ,                                       !- Rendering Color
-  Residential;                            !- Building Unit Type
-
-OS:AdditionalProperties,
-  {f830c43d-afd7-44ad-a11b-f4529974ddc7}, !- Handle
-  {a83ff8e9-dde3-44cf-9da1-32f210a00d53}, !- Object Name
-  Units Represented,                      !- Feature Name 1
-  Integer,                                !- Feature Data Type 1
-  1,                                      !- Feature Value 1
-  NumberOfBedrooms,                       !- Feature Name 2
-  Integer,                                !- Feature Data Type 2
-  3,                                      !- Feature Value 2
-  NumberOfBathrooms,                      !- Feature Name 3
-  Double,                                 !- Feature Data Type 3
-  2,                                      !- Feature Value 3
-  NumberOfOccupants,                      !- Feature Name 4
-  Double,                                 !- Feature Data Type 4
-  3.3900000000000001;                     !- Feature Value 4
-
-OS:BuildingUnit,
-  {4190f92a-8e3b-48b3-a578-688c5ce13bbf}, !- Handle
-  unit 3,                                 !- Name
-  ,                                       !- Rendering Color
-  Residential;                            !- Building Unit Type
-
-OS:AdditionalProperties,
-  {f14326ee-4afb-4a2b-89b2-d630c493a628}, !- Handle
-  {4190f92a-8e3b-48b3-a578-688c5ce13bbf}, !- Object Name
-  Units Represented,                      !- Feature Name 1
-  Integer,                                !- Feature Data Type 1
-  1,                                      !- Feature Value 1
-  NumberOfBedrooms,                       !- Feature Name 2
-  Integer,                                !- Feature Data Type 2
-  3,                                      !- Feature Value 2
-  NumberOfBathrooms,                      !- Feature Name 3
-  Double,                                 !- Feature Data Type 3
-  2,                                      !- Feature Value 3
-  NumberOfOccupants,                      !- Feature Name 4
-  Double,                                 !- Feature Data Type 4
-  3.3900000000000001;                     !- Feature Value 4
-
-OS:BuildingUnit,
-  {22192c3c-0134-4a92-8c58-73e183beb2cd}, !- Handle
-  unit 4,                                 !- Name
-  ,                                       !- Rendering Color
-  Residential;                            !- Building Unit Type
-
-OS:AdditionalProperties,
-  {175250ed-6fa0-47a9-921a-e112eb8cb251}, !- Handle
-  {22192c3c-0134-4a92-8c58-73e183beb2cd}, !- Object Name
-  Units Represented,                      !- Feature Name 1
-  Integer,                                !- Feature Data Type 1
-  1,                                      !- Feature Value 1
-  NumberOfBedrooms,                       !- Feature Name 2
-  Integer,                                !- Feature Data Type 2
-  3,                                      !- Feature Value 2
-  NumberOfBathrooms,                      !- Feature Name 3
-  Double,                                 !- Feature Data Type 3
-  2,                                      !- Feature Value 3
-  NumberOfOccupants,                      !- Feature Name 4
-  Double,                                 !- Feature Data Type 4
-  3.3900000000000001;                     !- Feature Value 4
-
-OS:BuildingUnit,
-  {7fa2dcc7-eb17-4768-9ad4-7f55d546d718}, !- Handle
-  unit 5,                                 !- Name
-  ,                                       !- Rendering Color
-  Residential;                            !- Building Unit Type
-
-OS:AdditionalProperties,
-  {4f2438ea-fc4f-4746-b3a7-c88f526120ae}, !- Handle
-  {7fa2dcc7-eb17-4768-9ad4-7f55d546d718}, !- Object Name
-  Units Represented,                      !- Feature Name 1
-  Integer,                                !- Feature Data Type 1
-  1,                                      !- Feature Value 1
-  NumberOfBedrooms,                       !- Feature Name 2
-  Integer,                                !- Feature Data Type 2
-  3,                                      !- Feature Value 2
-  NumberOfBathrooms,                      !- Feature Name 3
-  Double,                                 !- Feature Data Type 3
-  2,                                      !- Feature Value 3
-  NumberOfOccupants,                      !- Feature Name 4
-  Double,                                 !- Feature Data Type 4
-  3.3900000000000001;                     !- Feature Value 4
-
-OS:BuildingUnit,
-  {56ea41ad-c47a-4e09-aded-659af58e1263}, !- Handle
-  unit 6,                                 !- Name
-  ,                                       !- Rendering Color
-  Residential;                            !- Building Unit Type
-
-OS:AdditionalProperties,
-  {775aafc4-dec3-48a5-8bda-7a6f690bbfeb}, !- Handle
-  {56ea41ad-c47a-4e09-aded-659af58e1263}, !- Object Name
-  Units Represented,                      !- Feature Name 1
-  Integer,                                !- Feature Data Type 1
-  1,                                      !- Feature Value 1
-  NumberOfBedrooms,                       !- Feature Name 2
-  Integer,                                !- Feature Data Type 2
-  3,                                      !- Feature Value 2
-  NumberOfBathrooms,                      !- Feature Name 3
-  Double,                                 !- Feature Data Type 3
-  2,                                      !- Feature Value 3
-  NumberOfOccupants,                      !- Feature Name 4
-  Double,                                 !- Feature Data Type 4
-  3.3900000000000001;                     !- Feature Value 4
-
-OS:BuildingUnit,
-  {4b75b563-6acf-4e54-bc0f-c708d92d784b}, !- Handle
-  unit 7,                                 !- Name
-  ,                                       !- Rendering Color
-  Residential;                            !- Building Unit Type
-
-OS:AdditionalProperties,
-  {f5865781-d397-4da9-860a-2466c63a36e8}, !- Handle
-  {4b75b563-6acf-4e54-bc0f-c708d92d784b}, !- Object Name
-  Units Represented,                      !- Feature Name 1
-  Integer,                                !- Feature Data Type 1
-  1,                                      !- Feature Value 1
-  NumberOfBedrooms,                       !- Feature Name 2
-  Integer,                                !- Feature Data Type 2
-  3,                                      !- Feature Value 2
-  NumberOfBathrooms,                      !- Feature Name 3
-  Double,                                 !- Feature Data Type 3
-  2,                                      !- Feature Value 3
-  NumberOfOccupants,                      !- Feature Name 4
-  Double,                                 !- Feature Data Type 4
-  3.3900000000000001;                     !- Feature Value 4
-
-OS:BuildingUnit,
-  {d03c5926-fc5f-4027-8f65-ec98e7c8aa58}, !- Handle
-  unit 8,                                 !- Name
-  ,                                       !- Rendering Color
-  Residential;                            !- Building Unit Type
-
-OS:AdditionalProperties,
-  {fad25521-925a-40f6-9b65-ec306ea9ad24}, !- Handle
-  {d03c5926-fc5f-4027-8f65-ec98e7c8aa58}, !- Object Name
-  Units Represented,                      !- Feature Name 1
-  Integer,                                !- Feature Data Type 1
-  1,                                      !- Feature Value 1
-  NumberOfBedrooms,                       !- Feature Name 2
-  Integer,                                !- Feature Data Type 2
-  3,                                      !- Feature Value 2
-  NumberOfBathrooms,                      !- Feature Name 3
-  Double,                                 !- Feature Data Type 3
-  2,                                      !- Feature Value 3
-  NumberOfOccupants,                      !- Feature Name 4
-  Double,                                 !- Feature Data Type 4
-  3.3900000000000001;                     !- Feature Value 4
-
-OS:External:File,
-  {50dfd96d-b559-442d-9f46-8a8d299bb0a2}, !- Handle
-  8760.csv,                               !- Name
-  8760.csv;                               !- File Name
-
-OS:Schedule:Day,
-  {924d09a6-744f-487d-9dec-77cd7c31389a}, !- Handle
-  Schedule Day 1,                         !- Name
-  ,                                       !- Schedule Type Limits Name
-  ,                                       !- Interpolate to Timestep
-  24,                                     !- Hour 1
-  0,                                      !- Minute 1
-  0;                                      !- Value Until Time 1
-
-OS:Schedule:Day,
-  {5213174c-b63b-400d-a7ff-860aabf244af}, !- Handle
-  Schedule Day 2,                         !- Name
-  ,                                       !- Schedule Type Limits Name
-  ,                                       !- Interpolate to Timestep
-  24,                                     !- Hour 1
-  0,                                      !- Minute 1
-  1;                                      !- Value Until Time 1
-
-OS:Schedule:File,
-  {e8823111-1ce3-48e5-ac11-8427dbf8eb1a}, !- Handle
-  occupants,                              !- Name
-  {54ee3fa0-c3e7-4c1d-a0a8-0063166eae8e}, !- Schedule Type Limits Name
-  {50dfd96d-b559-442d-9f46-8a8d299bb0a2}, !- External File Name
-  1,                                      !- Column Number
-  1,                                      !- Rows to Skip at Top
-  8760,                                   !- Number of Hours of Data
-  ,                                       !- Column Separator
-  ,                                       !- Interpolate to Timestep
-  60;                                     !- Minutes per Item
-
-OS:Schedule:Ruleset,
-  {3165a3f1-9c9e-4e63-adb7-d93d15a167e9}, !- Handle
-  Schedule Ruleset 1,                     !- Name
-  {5cee7c03-46c4-41d4-86ca-4984e002fe9d}, !- Schedule Type Limits Name
-  {efda36ff-e6c5-46e4-95f1-ee8fdf72f894}; !- Default Day Schedule Name
-
-OS:Schedule:Day,
-  {efda36ff-e6c5-46e4-95f1-ee8fdf72f894}, !- Handle
-  Schedule Day 3,                         !- Name
-  {5cee7c03-46c4-41d4-86ca-4984e002fe9d}, !- Schedule Type Limits Name
-  ,                                       !- Interpolate to Timestep
-  24,                                     !- Hour 1
-  0,                                      !- Minute 1
-  112.539290946133;                       !- Value Until Time 1
-
-OS:People:Definition,
-  {2b626cf1-b209-4265-8257-d63908460a08}, !- Handle
-  res occupants|living space,             !- Name
-  People,                                 !- Number of People Calculation Method
-  3.39,                                   !- Number of People {people}
-  ,                                       !- People per Space Floor Area {person/m2}
-  ,                                       !- Space Floor Area per Person {m2/person}
-  0.319734,                               !- Fraction Radiant
-  0.573,                                  !- Sensible Heat Fraction
-  0,                                      !- Carbon Dioxide Generation Rate {m3/s-W}
-  No,                                     !- Enable ASHRAE 55 Comfort Warnings
-  ZoneAveraged;                           !- Mean Radiant Temperature Calculation Type
-
-OS:People,
-  {d2d2eb57-402e-43da-98e9-1836eaac72ea}, !- Handle
-  res occupants|living space,             !- Name
-  {2b626cf1-b209-4265-8257-d63908460a08}, !- People Definition Name
-  {0a5dd44b-c1e6-4c28-ac31-003ae2763d08}, !- Space or SpaceType Name
-  {e8823111-1ce3-48e5-ac11-8427dbf8eb1a}, !- Number of People Schedule Name
-  {3165a3f1-9c9e-4e63-adb7-d93d15a167e9}, !- Activity Level Schedule Name
-  ,                                       !- Surface Name/Angle Factor List Name
-  ,                                       !- Work Efficiency Schedule Name
-  ,                                       !- Clothing Insulation Schedule Name
-  ,                                       !- Air Velocity Schedule Name
-  1;                                      !- Multiplier
-
-OS:ScheduleTypeLimits,
-  {5cee7c03-46c4-41d4-86ca-4984e002fe9d}, !- Handle
->>>>>>> 2c92e5b7
+  {9dcfda88-cd39-4961-8da8-e7b1f1bcd23e}, !- Handle
   ActivityLevel,                          !- Name
   0,                                      !- Lower Limit Value
   ,                                       !- Upper Limit Value
@@ -2506,323 +606,8 @@
   ActivityLevel;                          !- Unit Type
 
 OS:ScheduleTypeLimits,
-<<<<<<< HEAD
-  {faace627-d8c2-4f0c-a586-f2a7748e1be9}, !- Handle
-=======
-  {54ee3fa0-c3e7-4c1d-a0a8-0063166eae8e}, !- Handle
->>>>>>> 2c92e5b7
+  {735aabe2-b549-4832-a25b-90ce72674a15}, !- Handle
   Fractional,                             !- Name
   0,                                      !- Lower Limit Value
   1,                                      !- Upper Limit Value
   Continuous;                             !- Numeric Type
-<<<<<<< HEAD
-=======
-
-OS:Schedule:Day,
-  {b1557dcd-5902-44ba-9094-b1781283a358}, !- Handle
-  Schedule Day 4,                         !- Name
-  ,                                       !- Schedule Type Limits Name
-  ,                                       !- Interpolate to Timestep
-  24,                                     !- Hour 1
-  0,                                      !- Minute 1
-  0;                                      !- Value Until Time 1
-
-OS:Schedule:Day,
-  {86e4891b-60a8-4a31-b130-6bebabb42e4b}, !- Handle
-  Schedule Day 5,                         !- Name
-  ,                                       !- Schedule Type Limits Name
-  ,                                       !- Interpolate to Timestep
-  24,                                     !- Hour 1
-  0,                                      !- Minute 1
-  1;                                      !- Value Until Time 1
-
-OS:People:Definition,
-  {6023fdeb-1e6b-4a57-bca3-d1e8c6065d31}, !- Handle
-  res occupants|unit 2|living space|unit 2|story 1, !- Name
-  People,                                 !- Number of People Calculation Method
-  3.39,                                   !- Number of People {people}
-  ,                                       !- People per Space Floor Area {person/m2}
-  ,                                       !- Space Floor Area per Person {m2/person}
-  0.319734,                               !- Fraction Radiant
-  0.573,                                  !- Sensible Heat Fraction
-  0,                                      !- Carbon Dioxide Generation Rate {m3/s-W}
-  No,                                     !- Enable ASHRAE 55 Comfort Warnings
-  ZoneAveraged;                           !- Mean Radiant Temperature Calculation Type
-
-OS:People,
-  {ac5cdd88-ada9-4914-af64-3ac5474bb79b}, !- Handle
-  res occupants|unit 2|living space|unit 2|story 1, !- Name
-  {6023fdeb-1e6b-4a57-bca3-d1e8c6065d31}, !- People Definition Name
-  {4017a6b2-cd28-4888-a9c1-be8ec18f0456}, !- Space or SpaceType Name
-  {e8823111-1ce3-48e5-ac11-8427dbf8eb1a}, !- Number of People Schedule Name
-  {3165a3f1-9c9e-4e63-adb7-d93d15a167e9}, !- Activity Level Schedule Name
-  ,                                       !- Surface Name/Angle Factor List Name
-  ,                                       !- Work Efficiency Schedule Name
-  ,                                       !- Clothing Insulation Schedule Name
-  ,                                       !- Air Velocity Schedule Name
-  1;                                      !- Multiplier
-
-OS:Schedule:Day,
-  {22783197-bc46-4e50-8fba-894a7c7b3bfb}, !- Handle
-  Schedule Day 6,                         !- Name
-  ,                                       !- Schedule Type Limits Name
-  ,                                       !- Interpolate to Timestep
-  24,                                     !- Hour 1
-  0,                                      !- Minute 1
-  0;                                      !- Value Until Time 1
-
-OS:Schedule:Day,
-  {c23557d8-cfd4-471c-82aa-08faa3df558e}, !- Handle
-  Schedule Day 7,                         !- Name
-  ,                                       !- Schedule Type Limits Name
-  ,                                       !- Interpolate to Timestep
-  24,                                     !- Hour 1
-  0,                                      !- Minute 1
-  1;                                      !- Value Until Time 1
-
-OS:People:Definition,
-  {25e92cd2-8f9e-45a3-b737-13a0e86597c0}, !- Handle
-  res occupants|unit 3|living space|unit 3|story 1, !- Name
-  People,                                 !- Number of People Calculation Method
-  3.39,                                   !- Number of People {people}
-  ,                                       !- People per Space Floor Area {person/m2}
-  ,                                       !- Space Floor Area per Person {m2/person}
-  0.319734,                               !- Fraction Radiant
-  0.573,                                  !- Sensible Heat Fraction
-  0,                                      !- Carbon Dioxide Generation Rate {m3/s-W}
-  No,                                     !- Enable ASHRAE 55 Comfort Warnings
-  ZoneAveraged;                           !- Mean Radiant Temperature Calculation Type
-
-OS:People,
-  {7d4722c8-c83a-44cf-a89c-eb0321a4987f}, !- Handle
-  res occupants|unit 3|living space|unit 3|story 1, !- Name
-  {25e92cd2-8f9e-45a3-b737-13a0e86597c0}, !- People Definition Name
-  {3bc3d816-0ea3-4b48-82b6-069d8990e759}, !- Space or SpaceType Name
-  {e8823111-1ce3-48e5-ac11-8427dbf8eb1a}, !- Number of People Schedule Name
-  {3165a3f1-9c9e-4e63-adb7-d93d15a167e9}, !- Activity Level Schedule Name
-  ,                                       !- Surface Name/Angle Factor List Name
-  ,                                       !- Work Efficiency Schedule Name
-  ,                                       !- Clothing Insulation Schedule Name
-  ,                                       !- Air Velocity Schedule Name
-  1;                                      !- Multiplier
-
-OS:Schedule:Day,
-  {2beefd73-c4d2-4d36-a164-68d8b8040dec}, !- Handle
-  Schedule Day 8,                         !- Name
-  ,                                       !- Schedule Type Limits Name
-  ,                                       !- Interpolate to Timestep
-  24,                                     !- Hour 1
-  0,                                      !- Minute 1
-  0;                                      !- Value Until Time 1
-
-OS:Schedule:Day,
-  {53c11936-8ea0-4a26-a06d-ecbf4f388231}, !- Handle
-  Schedule Day 9,                         !- Name
-  ,                                       !- Schedule Type Limits Name
-  ,                                       !- Interpolate to Timestep
-  24,                                     !- Hour 1
-  0,                                      !- Minute 1
-  1;                                      !- Value Until Time 1
-
-OS:People:Definition,
-  {0ce4f993-b4d8-4354-a05d-b440598f07f0}, !- Handle
-  res occupants|unit 4|living space|unit 4|story 1, !- Name
-  People,                                 !- Number of People Calculation Method
-  3.39,                                   !- Number of People {people}
-  ,                                       !- People per Space Floor Area {person/m2}
-  ,                                       !- Space Floor Area per Person {m2/person}
-  0.319734,                               !- Fraction Radiant
-  0.573,                                  !- Sensible Heat Fraction
-  0,                                      !- Carbon Dioxide Generation Rate {m3/s-W}
-  No,                                     !- Enable ASHRAE 55 Comfort Warnings
-  ZoneAveraged;                           !- Mean Radiant Temperature Calculation Type
-
-OS:People,
-  {b843d815-a4de-422f-95df-0ca856d3def3}, !- Handle
-  res occupants|unit 4|living space|unit 4|story 1, !- Name
-  {0ce4f993-b4d8-4354-a05d-b440598f07f0}, !- People Definition Name
-  {c90036e5-d7be-4a58-a429-215b6924e17c}, !- Space or SpaceType Name
-  {e8823111-1ce3-48e5-ac11-8427dbf8eb1a}, !- Number of People Schedule Name
-  {3165a3f1-9c9e-4e63-adb7-d93d15a167e9}, !- Activity Level Schedule Name
-  ,                                       !- Surface Name/Angle Factor List Name
-  ,                                       !- Work Efficiency Schedule Name
-  ,                                       !- Clothing Insulation Schedule Name
-  ,                                       !- Air Velocity Schedule Name
-  1;                                      !- Multiplier
-
-OS:Schedule:Day,
-  {743a46d4-cbc7-4ef2-8a34-2ec6d22c1c8e}, !- Handle
-  Schedule Day 10,                        !- Name
-  ,                                       !- Schedule Type Limits Name
-  ,                                       !- Interpolate to Timestep
-  24,                                     !- Hour 1
-  0,                                      !- Minute 1
-  0;                                      !- Value Until Time 1
-
-OS:Schedule:Day,
-  {fc20633b-5a02-47f3-9c97-fd7e28c79e4a}, !- Handle
-  Schedule Day 11,                        !- Name
-  ,                                       !- Schedule Type Limits Name
-  ,                                       !- Interpolate to Timestep
-  24,                                     !- Hour 1
-  0,                                      !- Minute 1
-  1;                                      !- Value Until Time 1
-
-OS:People:Definition,
-  {0263a419-6140-41e5-8087-d6321aecd3e5}, !- Handle
-  res occupants|unit 5|living space|unit 5|story 1, !- Name
-  People,                                 !- Number of People Calculation Method
-  3.39,                                   !- Number of People {people}
-  ,                                       !- People per Space Floor Area {person/m2}
-  ,                                       !- Space Floor Area per Person {m2/person}
-  0.319734,                               !- Fraction Radiant
-  0.573,                                  !- Sensible Heat Fraction
-  0,                                      !- Carbon Dioxide Generation Rate {m3/s-W}
-  No,                                     !- Enable ASHRAE 55 Comfort Warnings
-  ZoneAveraged;                           !- Mean Radiant Temperature Calculation Type
-
-OS:People,
-  {a48d8157-99d3-4db7-b304-3ba9a023b75c}, !- Handle
-  res occupants|unit 5|living space|unit 5|story 1, !- Name
-  {0263a419-6140-41e5-8087-d6321aecd3e5}, !- People Definition Name
-  {a2c3d87d-6864-4ae3-b0dd-15070ed2c46d}, !- Space or SpaceType Name
-  {e8823111-1ce3-48e5-ac11-8427dbf8eb1a}, !- Number of People Schedule Name
-  {3165a3f1-9c9e-4e63-adb7-d93d15a167e9}, !- Activity Level Schedule Name
-  ,                                       !- Surface Name/Angle Factor List Name
-  ,                                       !- Work Efficiency Schedule Name
-  ,                                       !- Clothing Insulation Schedule Name
-  ,                                       !- Air Velocity Schedule Name
-  1;                                      !- Multiplier
-
-OS:Schedule:Day,
-  {3d0f5367-546d-4820-b3a3-4ce8abbcc2b0}, !- Handle
-  Schedule Day 12,                        !- Name
-  ,                                       !- Schedule Type Limits Name
-  ,                                       !- Interpolate to Timestep
-  24,                                     !- Hour 1
-  0,                                      !- Minute 1
-  0;                                      !- Value Until Time 1
-
-OS:Schedule:Day,
-  {b7d85427-cf17-427a-b737-212294f50cda}, !- Handle
-  Schedule Day 13,                        !- Name
-  ,                                       !- Schedule Type Limits Name
-  ,                                       !- Interpolate to Timestep
-  24,                                     !- Hour 1
-  0,                                      !- Minute 1
-  1;                                      !- Value Until Time 1
-
-OS:People:Definition,
-  {3176f990-9761-4d69-aafa-90c631734604}, !- Handle
-  res occupants|unit 6|living space|unit 6|story 1, !- Name
-  People,                                 !- Number of People Calculation Method
-  3.39,                                   !- Number of People {people}
-  ,                                       !- People per Space Floor Area {person/m2}
-  ,                                       !- Space Floor Area per Person {m2/person}
-  0.319734,                               !- Fraction Radiant
-  0.573,                                  !- Sensible Heat Fraction
-  0,                                      !- Carbon Dioxide Generation Rate {m3/s-W}
-  No,                                     !- Enable ASHRAE 55 Comfort Warnings
-  ZoneAveraged;                           !- Mean Radiant Temperature Calculation Type
-
-OS:People,
-  {6e768edf-03e8-4bb3-bf27-0b5575c5fa45}, !- Handle
-  res occupants|unit 6|living space|unit 6|story 1, !- Name
-  {3176f990-9761-4d69-aafa-90c631734604}, !- People Definition Name
-  {3f0ce037-6909-4422-a677-0b0fa78a3cb3}, !- Space or SpaceType Name
-  {e8823111-1ce3-48e5-ac11-8427dbf8eb1a}, !- Number of People Schedule Name
-  {3165a3f1-9c9e-4e63-adb7-d93d15a167e9}, !- Activity Level Schedule Name
-  ,                                       !- Surface Name/Angle Factor List Name
-  ,                                       !- Work Efficiency Schedule Name
-  ,                                       !- Clothing Insulation Schedule Name
-  ,                                       !- Air Velocity Schedule Name
-  1;                                      !- Multiplier
-
-OS:Schedule:Day,
-  {7c9cf753-fcc5-4294-b6eb-1c4e1d524f33}, !- Handle
-  Schedule Day 14,                        !- Name
-  ,                                       !- Schedule Type Limits Name
-  ,                                       !- Interpolate to Timestep
-  24,                                     !- Hour 1
-  0,                                      !- Minute 1
-  0;                                      !- Value Until Time 1
-
-OS:Schedule:Day,
-  {9cb3569d-e48b-4ffc-b526-53a7d9877b04}, !- Handle
-  Schedule Day 15,                        !- Name
-  ,                                       !- Schedule Type Limits Name
-  ,                                       !- Interpolate to Timestep
-  24,                                     !- Hour 1
-  0,                                      !- Minute 1
-  1;                                      !- Value Until Time 1
-
-OS:People:Definition,
-  {9ba71bed-0675-493c-a7bc-9da993a23543}, !- Handle
-  res occupants|unit 7|living space|unit 7|story 1, !- Name
-  People,                                 !- Number of People Calculation Method
-  3.39,                                   !- Number of People {people}
-  ,                                       !- People per Space Floor Area {person/m2}
-  ,                                       !- Space Floor Area per Person {m2/person}
-  0.319734,                               !- Fraction Radiant
-  0.573,                                  !- Sensible Heat Fraction
-  0,                                      !- Carbon Dioxide Generation Rate {m3/s-W}
-  No,                                     !- Enable ASHRAE 55 Comfort Warnings
-  ZoneAveraged;                           !- Mean Radiant Temperature Calculation Type
-
-OS:People,
-  {77e5ac7b-a600-4347-884e-92c1d5fadd43}, !- Handle
-  res occupants|unit 7|living space|unit 7|story 1, !- Name
-  {9ba71bed-0675-493c-a7bc-9da993a23543}, !- People Definition Name
-  {fdea7478-fcda-4489-b9d9-df5a29afe64b}, !- Space or SpaceType Name
-  {e8823111-1ce3-48e5-ac11-8427dbf8eb1a}, !- Number of People Schedule Name
-  {3165a3f1-9c9e-4e63-adb7-d93d15a167e9}, !- Activity Level Schedule Name
-  ,                                       !- Surface Name/Angle Factor List Name
-  ,                                       !- Work Efficiency Schedule Name
-  ,                                       !- Clothing Insulation Schedule Name
-  ,                                       !- Air Velocity Schedule Name
-  1;                                      !- Multiplier
-
-OS:Schedule:Day,
-  {aadb56c4-f6f1-4ce0-93d5-fdbae5a28aff}, !- Handle
-  Schedule Day 16,                        !- Name
-  ,                                       !- Schedule Type Limits Name
-  ,                                       !- Interpolate to Timestep
-  24,                                     !- Hour 1
-  0,                                      !- Minute 1
-  0;                                      !- Value Until Time 1
-
-OS:Schedule:Day,
-  {a7d1d292-695d-4835-99c6-1a6b2b6c4472}, !- Handle
-  Schedule Day 17,                        !- Name
-  ,                                       !- Schedule Type Limits Name
-  ,                                       !- Interpolate to Timestep
-  24,                                     !- Hour 1
-  0,                                      !- Minute 1
-  1;                                      !- Value Until Time 1
-
-OS:People:Definition,
-  {a8b68848-210f-410b-86d2-3a73c5e6972c}, !- Handle
-  res occupants|unit 8|living space|unit 8|story 1, !- Name
-  People,                                 !- Number of People Calculation Method
-  3.39,                                   !- Number of People {people}
-  ,                                       !- People per Space Floor Area {person/m2}
-  ,                                       !- Space Floor Area per Person {m2/person}
-  0.319734,                               !- Fraction Radiant
-  0.573,                                  !- Sensible Heat Fraction
-  0,                                      !- Carbon Dioxide Generation Rate {m3/s-W}
-  No,                                     !- Enable ASHRAE 55 Comfort Warnings
-  ZoneAveraged;                           !- Mean Radiant Temperature Calculation Type
-
-OS:People,
-  {ac8a2de9-1059-4548-8b3a-ea9b10a4f61c}, !- Handle
-  res occupants|unit 8|living space|unit 8|story 1, !- Name
-  {a8b68848-210f-410b-86d2-3a73c5e6972c}, !- People Definition Name
-  {094f29f9-6959-4f90-a339-e4ac1283ee95}, !- Space or SpaceType Name
-  {e8823111-1ce3-48e5-ac11-8427dbf8eb1a}, !- Number of People Schedule Name
-  {3165a3f1-9c9e-4e63-adb7-d93d15a167e9}, !- Activity Level Schedule Name
-  ,                                       !- Surface Name/Angle Factor List Name
-  ,                                       !- Work Efficiency Schedule Name
-  ,                                       !- Clothing Insulation Schedule Name
-  ,                                       !- Air Velocity Schedule Name
-  1;                                      !- Multiplier
->>>>>>> 2c92e5b7
