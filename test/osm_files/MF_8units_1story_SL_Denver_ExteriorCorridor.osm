--- conflicted
+++ resolved
@@ -1,38 +1,22 @@
 !- NOTE: Auto-generated from /test/osw_files/MF_8units_1story_SL_Denver_ExteriorCorridor.osw
 
 OS:Version,
-<<<<<<< HEAD
-  {dbce7ad3-bc19-4f92-8710-7ff59510f810}, !- Handle
+  {423af2a9-bb52-4658-ae93-3bd793e6c0fd}, !- Handle
   3.2.1;                                  !- Version Identifier
 
 OS:SimulationControl,
-  {f463fdc4-fcd2-4278-8fa6-559f5e889984}, !- Handle
-=======
-  {de7ca987-6634-4937-9834-8d10680de1da}, !- Handle
-  3.2.1;                                  !- Version Identifier
-
-OS:SimulationControl,
-  {46c546e3-1801-4b65-aec9-2e137a7d4a75}, !- Handle
->>>>>>> ad15e0a5
+  {adb6d026-fdb6-4f2f-9550-800371d8bb56}, !- Handle
   ,                                       !- Do Zone Sizing Calculation
   ,                                       !- Do System Sizing Calculation
   ,                                       !- Do Plant Sizing Calculation
   No;                                     !- Run Simulation for Sizing Periods
 
 OS:Timestep,
-<<<<<<< HEAD
-  {084c7502-d540-4392-b4a7-84883dd9bf3e}, !- Handle
+  {2fbd219b-36dc-4a8e-aa9b-0bd88bc781f1}, !- Handle
   6;                                      !- Number of Timesteps per Hour
 
 OS:ShadowCalculation,
-  {fd9ff1ef-c214-4b68-b76f-9c80a078b855}, !- Handle
-=======
-  {b7a8025a-7764-4b8e-aa97-98950336146f}, !- Handle
-  6;                                      !- Number of Timesteps per Hour
-
-OS:ShadowCalculation,
-  {6cfadaed-b2cd-4f14-b485-239d3cb284f9}, !- Handle
->>>>>>> ad15e0a5
+  {fa1189ca-820c-4fd6-8c3f-3977c6b9429c}, !- Handle
   PolygonClipping,                        !- Shading Calculation Method
   ,                                       !- Shading Calculation Update Frequency Method
   20,                                     !- Shading Calculation Update Frequency
@@ -45,37 +29,21 @@
   No;                                     !- Disable Self-Shading From Shading Zone Groups to Other Zones
 
 OS:SurfaceConvectionAlgorithm:Outside,
-<<<<<<< HEAD
-  {c4982cb1-d749-4b3d-a86f-148acb22d594}, !- Handle
+  {f4086acc-c96b-4418-acbf-96c05d2c94d1}, !- Handle
   DOE-2;                                  !- Algorithm
 
 OS:SurfaceConvectionAlgorithm:Inside,
-  {118e918b-86cf-4b3a-b997-6101c4075f6e}, !- Handle
+  {13393a3d-708e-4184-a8d3-d4349f6023ee}, !- Handle
   TARP;                                   !- Algorithm
 
 OS:ZoneCapacitanceMultiplier:ResearchSpecial,
-  {8d512e65-5db7-4227-a8be-f3053a10f066}, !- Handle
-=======
-  {7acd9a4e-433d-4b1a-acfe-1968ec2dc2a2}, !- Handle
-  DOE-2;                                  !- Algorithm
-
-OS:SurfaceConvectionAlgorithm:Inside,
-  {897e31bc-9b48-44f0-a60d-23bc34642257}, !- Handle
-  TARP;                                   !- Algorithm
-
-OS:ZoneCapacitanceMultiplier:ResearchSpecial,
-  {229a26f8-bd2c-4ef4-9f2a-64600f2ee1e7}, !- Handle
->>>>>>> ad15e0a5
+  {349f015a-6bd3-425f-87dd-4c301cd8171f}, !- Handle
   ,                                       !- Temperature Capacity Multiplier
   15,                                     !- Humidity Capacity Multiplier
   ;                                       !- Carbon Dioxide Capacity Multiplier
 
 OS:RunPeriod,
-<<<<<<< HEAD
-  {3c9f8f98-6105-44cc-a1fa-deba6924f793}, !- Handle
-=======
-  {f0ac82b6-13b6-459c-bfe8-27f672cf5faf}, !- Handle
->>>>>>> ad15e0a5
+  {e589a1a2-2ed7-41e8-988f-e0a66260d658}, !- Handle
   Run Period 1,                           !- Name
   1,                                      !- Begin Month
   1,                                      !- Begin Day of Month
@@ -89,21 +57,13 @@
   ;                                       !- Number of Times Runperiod to be Repeated
 
 OS:YearDescription,
-<<<<<<< HEAD
-  {4a9eb39f-3aed-4a1c-929f-0d8317eb9567}, !- Handle
-=======
-  {752c29f8-6f56-4945-8f27-96992dfcd4dd}, !- Handle
->>>>>>> ad15e0a5
+  {dad3a797-a14d-4139-afab-60c1094f2015}, !- Handle
   2007,                                   !- Calendar Year
   ,                                       !- Day of Week for Start Day
   ;                                       !- Is Leap Year
 
 OS:WeatherFile,
-<<<<<<< HEAD
-  {2b525d6e-9804-4f8f-bd41-7bb9d8d4b19c}, !- Handle
-=======
-  {25cc9341-a7c0-44ca-b686-727b6ad45dbf}, !- Handle
->>>>>>> ad15e0a5
+  {989bf517-d857-4834-a926-2f75888a96cd}, !- Handle
   Denver Intl Ap,                         !- City
   CO,                                     !- State Province Region
   USA,                                    !- Country
@@ -113,17 +73,12 @@
   -104.65,                                !- Longitude {deg}
   -7,                                     !- Time Zone {hr}
   1650,                                   !- Elevation {m}
-  C:/Users/aspeake/Documents/resstock/resources/measures/HPXMLtoOpenStudio/weather/USA_CO_Denver.Intl.AP.725650_TMY3.epw, !- Url
+  /mnt/c/git/resstock/resources/measures/HPXMLtoOpenStudio/weather/USA_CO_Denver.Intl.AP.725650_TMY3.epw, !- Url
   E23378AA;                               !- Checksum
 
 OS:AdditionalProperties,
-<<<<<<< HEAD
-  {c9fef8aa-fde4-47a1-bc51-49f12aeb0647}, !- Handle
-  {2b525d6e-9804-4f8f-bd41-7bb9d8d4b19c}, !- Object Name
-=======
-  {d109bdbe-7c14-4c5a-9b63-fa880284b689}, !- Handle
-  {25cc9341-a7c0-44ca-b686-727b6ad45dbf}, !- Object Name
->>>>>>> ad15e0a5
+  {6a9f9c30-5725-4aa2-827d-4cbb8b01ff75}, !- Handle
+  {989bf517-d857-4834-a926-2f75888a96cd}, !- Object Name
   EPWHeaderCity,                          !- Feature Name 1
   String,                                 !- Feature Data Type 1
   Denver Intl Ap,                         !- Feature Value 1
@@ -231,11 +186,7 @@
   84;                                     !- Feature Value 35
 
 OS:Site,
-<<<<<<< HEAD
-  {407d2e2c-060a-4912-af69-96c2f543815d}, !- Handle
-=======
-  {b4d9f488-1caf-4d5f-9936-e5afb9da0ded}, !- Handle
->>>>>>> ad15e0a5
+  {b64859cb-5b0e-4390-88d6-522453cf48ad}, !- Handle
   Denver Intl Ap_CO_USA,                  !- Name
   39.83,                                  !- Latitude {deg}
   -104.65,                                !- Longitude {deg}
@@ -244,42 +195,26 @@
   ;                                       !- Terrain
 
 OS:ClimateZones,
-<<<<<<< HEAD
-  {e9a7cc26-b7e3-4361-b66e-2a11e2dc5ee6}, !- Handle
-=======
-  {a16d400a-0bf1-4594-95d9-69b75f060eaf}, !- Handle
->>>>>>> ad15e0a5
+  {966875a2-918d-4a50-b18d-7efa62b71fcf}, !- Handle
   Building America,                       !- Climate Zone Institution Name 1
   ,                                       !- Climate Zone Document Name 1
   0,                                      !- Climate Zone Document Year 1
   Cold;                                   !- Climate Zone Value 1
 
 OS:Site:WaterMainsTemperature,
-<<<<<<< HEAD
-  {680dff90-faee-4080-bfa5-fbea32e07617}, !- Handle
-=======
-  {0334a862-18db-4db7-9b56-36150ccae903}, !- Handle
->>>>>>> ad15e0a5
+  {a066a60b-d923-4a62-882f-4100ef62e946}, !- Handle
   Correlation,                            !- Calculation Method
   ,                                       !- Temperature Schedule Name
   10.8753424657535,                       !- Annual Average Outdoor Air Temperature {C}
   23.1524007936508;                       !- Maximum Difference In Monthly Average Outdoor Air Temperatures {deltaC}
 
 OS:RunPeriodControl:DaylightSavingTime,
-<<<<<<< HEAD
-  {12a547ac-6f5f-4f66-934d-006dcd83b27b}, !- Handle
-=======
-  {697c00b5-b6a3-4c2d-8cd8-f0a17f5c8758}, !- Handle
->>>>>>> ad15e0a5
+  {8f71826a-b946-4f03-9cb6-b2f626e41ad0}, !- Handle
   3/12,                                   !- Start Date
   11/5;                                   !- End Date
 
 OS:Site:GroundTemperature:Deep,
-<<<<<<< HEAD
-  {35dde1b2-a131-4f0d-bb3b-ee6da7cdc763}, !- Handle
-=======
-  {b60b3ee6-7bfd-4d5f-bd46-62e0f13c6138}, !- Handle
->>>>>>> ad15e0a5
+  {6f979876-eb1e-4633-a67a-84579a5d2f2a}, !- Handle
   10.8753424657535,                       !- January Deep Ground Temperature {C}
   10.8753424657535,                       !- February Deep Ground Temperature {C}
   10.8753424657535,                       !- March Deep Ground Temperature {C}
@@ -294,11 +229,7 @@
   10.8753424657535;                       !- December Deep Ground Temperature {C}
 
 OS:Building,
-<<<<<<< HEAD
-  {a1e13bb7-0ae4-4fd8-baac-51fbd8dc9b6d}, !- Handle
-=======
-  {9c14e1eb-bb83-48cf-8800-99b0e949a9b2}, !- Handle
->>>>>>> ad15e0a5
+  {d4007919-2407-463f-b2d7-9e35158341c7}, !- Handle
   Building 1,                             !- Name
   ,                                       !- Building Sector Type
   0,                                      !- North Axis {deg}
@@ -313,13 +244,8 @@
   8;                                      !- Standards Number of Living Units
 
 OS:AdditionalProperties,
-<<<<<<< HEAD
-  {e41abb2d-e392-4988-a41a-ffe5796ed816}, !- Handle
-  {a1e13bb7-0ae4-4fd8-baac-51fbd8dc9b6d}, !- Object Name
-=======
-  {de99a3df-d416-4604-9707-0591f77f3de8}, !- Handle
-  {9c14e1eb-bb83-48cf-8800-99b0e949a9b2}, !- Object Name
->>>>>>> ad15e0a5
+  {b63a94fb-d105-401f-b55d-a69aae24cdff}, !- Handle
+  {d4007919-2407-463f-b2d7-9e35158341c7}, !- Object Name
   num_units,                              !- Feature Name 1
   Integer,                                !- Feature Data Type 1
   8,                                      !- Feature Value 1
@@ -346,11 +272,7 @@
   Single Exterior (Front);                !- Feature Value 8
 
 OS:ThermalZone,
-<<<<<<< HEAD
-  {690af7ec-ce5d-455e-baf0-a45aae2d9e7e}, !- Handle
-=======
-  {14451431-dd73-483b-aef1-f5d7e331d76f}, !- Handle
->>>>>>> ad15e0a5
+  {8fab0858-6dd9-4d3c-89b8-d25a76c6b743}, !- Handle
   living zone,                            !- Name
   ,                                       !- Multiplier
   ,                                       !- Ceiling Height {m}
@@ -359,17 +281,10 @@
   ,                                       !- Zone Inside Convection Algorithm
   ,                                       !- Zone Outside Convection Algorithm
   ,                                       !- Zone Conditioning Equipment List Name
-<<<<<<< HEAD
-  {599f02a3-9b61-44b4-a9ff-9ff4311c09b4}, !- Zone Air Inlet Port List
-  {698485e3-1c2b-4ab8-baf3-9e996035b526}, !- Zone Air Exhaust Port List
-  {f3cfa394-ab5e-4fb7-a4fe-e8118b15206e}, !- Zone Air Node Name
-  {0519c66a-9166-4ae3-b57b-78658be06bf8}, !- Zone Return Air Port List
-=======
-  {b53d5802-fc38-4fdd-b370-8a1ea420baf9}, !- Zone Air Inlet Port List
-  {47c47bf1-b131-4389-9e5d-48c7268378cd}, !- Zone Air Exhaust Port List
-  {c3c688c0-7844-4578-968e-1cca60cd5d37}, !- Zone Air Node Name
-  {df7c5f43-47f2-4e90-8ee1-1e9468133441}, !- Zone Return Air Port List
->>>>>>> ad15e0a5
+  {25a0e36a-0d91-4d6c-9677-18e021076209}, !- Zone Air Inlet Port List
+  {42c9bd95-1ae3-4135-a5d1-2cf3222919d4}, !- Zone Air Exhaust Port List
+  {324ff7fa-613b-4e6b-9cd6-e9d1b2ba2254}, !- Zone Air Node Name
+  {8b52fdcb-5c2a-49ff-89d7-93e5f90930aa}, !- Zone Return Air Port List
   ,                                       !- Primary Daylighting Control Name
   ,                                       !- Fraction of Zone Controlled by Primary Daylighting Control
   ,                                       !- Secondary Daylighting Control Name
@@ -380,63 +295,33 @@
   No;                                     !- Use Ideal Air Loads
 
 OS:Node,
-<<<<<<< HEAD
-  {3fc78b4f-22cf-4181-a004-705e6e241247}, !- Handle
+  {d1be5fd2-45bd-429c-b93c-33522882419b}, !- Handle
   Node 1,                                 !- Name
-  {f3cfa394-ab5e-4fb7-a4fe-e8118b15206e}, !- Inlet Port
+  {324ff7fa-613b-4e6b-9cd6-e9d1b2ba2254}, !- Inlet Port
   ;                                       !- Outlet Port
 
 OS:Connection,
-  {f3cfa394-ab5e-4fb7-a4fe-e8118b15206e}, !- Handle
-  {690af7ec-ce5d-455e-baf0-a45aae2d9e7e}, !- Source Object
+  {324ff7fa-613b-4e6b-9cd6-e9d1b2ba2254}, !- Handle
+  {8fab0858-6dd9-4d3c-89b8-d25a76c6b743}, !- Source Object
   11,                                     !- Outlet Port
-  {3fc78b4f-22cf-4181-a004-705e6e241247}, !- Target Object
+  {d1be5fd2-45bd-429c-b93c-33522882419b}, !- Target Object
   2;                                      !- Inlet Port
 
 OS:PortList,
-  {599f02a3-9b61-44b4-a9ff-9ff4311c09b4}, !- Handle
-  {690af7ec-ce5d-455e-baf0-a45aae2d9e7e}; !- HVAC Component
+  {25a0e36a-0d91-4d6c-9677-18e021076209}, !- Handle
+  {8fab0858-6dd9-4d3c-89b8-d25a76c6b743}; !- HVAC Component
 
 OS:PortList,
-  {698485e3-1c2b-4ab8-baf3-9e996035b526}, !- Handle
-  {690af7ec-ce5d-455e-baf0-a45aae2d9e7e}; !- HVAC Component
+  {42c9bd95-1ae3-4135-a5d1-2cf3222919d4}, !- Handle
+  {8fab0858-6dd9-4d3c-89b8-d25a76c6b743}; !- HVAC Component
 
 OS:PortList,
-  {0519c66a-9166-4ae3-b57b-78658be06bf8}, !- Handle
-  {690af7ec-ce5d-455e-baf0-a45aae2d9e7e}; !- HVAC Component
+  {8b52fdcb-5c2a-49ff-89d7-93e5f90930aa}, !- Handle
+  {8fab0858-6dd9-4d3c-89b8-d25a76c6b743}; !- HVAC Component
 
 OS:Sizing:Zone,
-  {bd37a018-4c92-4aa8-b1c7-10612ae7b99d}, !- Handle
-  {690af7ec-ce5d-455e-baf0-a45aae2d9e7e}, !- Zone or ZoneList Name
-=======
-  {7b584718-664b-496d-922e-cb39f1851bde}, !- Handle
-  Node 1,                                 !- Name
-  {c3c688c0-7844-4578-968e-1cca60cd5d37}, !- Inlet Port
-  ;                                       !- Outlet Port
-
-OS:Connection,
-  {c3c688c0-7844-4578-968e-1cca60cd5d37}, !- Handle
-  {14451431-dd73-483b-aef1-f5d7e331d76f}, !- Source Object
-  11,                                     !- Outlet Port
-  {7b584718-664b-496d-922e-cb39f1851bde}, !- Target Object
-  2;                                      !- Inlet Port
-
-OS:PortList,
-  {b53d5802-fc38-4fdd-b370-8a1ea420baf9}, !- Handle
-  {14451431-dd73-483b-aef1-f5d7e331d76f}; !- HVAC Component
-
-OS:PortList,
-  {47c47bf1-b131-4389-9e5d-48c7268378cd}, !- Handle
-  {14451431-dd73-483b-aef1-f5d7e331d76f}; !- HVAC Component
-
-OS:PortList,
-  {df7c5f43-47f2-4e90-8ee1-1e9468133441}, !- Handle
-  {14451431-dd73-483b-aef1-f5d7e331d76f}; !- HVAC Component
-
-OS:Sizing:Zone,
-  {aecb9ceb-3487-4fc1-b419-fbd0e388cc74}, !- Handle
-  {14451431-dd73-483b-aef1-f5d7e331d76f}, !- Zone or ZoneList Name
->>>>>>> ad15e0a5
+  {aac66e06-0064-4f3e-bf86-9176fc7e2c40}, !- Handle
+  {8fab0858-6dd9-4d3c-89b8-d25a76c6b743}, !- Zone or ZoneList Name
   SupplyAirTemperature,                   !- Zone Cooling Design Supply Air Temperature Input Method
   14,                                     !- Zone Cooling Design Supply Air Temperature {C}
   11.11,                                  !- Zone Cooling Design Supply Air Temperature Difference {deltaC}
@@ -463,25 +348,14 @@
   autosize;                               !- Dedicated Outdoor Air High Setpoint Temperature for Design {C}
 
 OS:ZoneHVAC:EquipmentList,
-<<<<<<< HEAD
-  {db12a450-c7b1-4423-87c1-15cf02314e6b}, !- Handle
+  {cf90dd8a-db7d-4428-8d27-a6cddf97f600}, !- Handle
   Zone HVAC Equipment List 1,             !- Name
-  {690af7ec-ce5d-455e-baf0-a45aae2d9e7e}; !- Thermal Zone
+  {8fab0858-6dd9-4d3c-89b8-d25a76c6b743}; !- Thermal Zone
 
 OS:Space,
-  {fc8fea8d-5d59-4473-9e5e-e3836c4994a5}, !- Handle
+  {1a828d6f-2590-4756-905d-15fc75daf55c}, !- Handle
   living space,                           !- Name
-  {6006a960-9bab-4c26-a51f-19be25817334}, !- Space Type Name
-=======
-  {93692d96-9980-4ee6-aaab-22e8cc70f1d9}, !- Handle
-  Zone HVAC Equipment List 1,             !- Name
-  {14451431-dd73-483b-aef1-f5d7e331d76f}; !- Thermal Zone
-
-OS:Space,
-  {d3f9e6d4-17a4-4fff-b8cb-909105a2b937}, !- Handle
-  living space,                           !- Name
-  {b7975caa-0851-4e9d-8e5d-1949001ab611}, !- Space Type Name
->>>>>>> ad15e0a5
+  {5d4e5399-30f6-423f-a383-5cbc64cd262e}, !- Space Type Name
   ,                                       !- Default Construction Set Name
   ,                                       !- Default Schedule Set Name
   ,                                       !- Direction of Relative North {deg}
@@ -489,31 +363,17 @@
   ,                                       !- Y Origin {m}
   ,                                       !- Z Origin {m}
   ,                                       !- Building Story Name
-<<<<<<< HEAD
-  {690af7ec-ce5d-455e-baf0-a45aae2d9e7e}, !- Thermal Zone Name
+  {8fab0858-6dd9-4d3c-89b8-d25a76c6b743}, !- Thermal Zone Name
   ,                                       !- Part of Total Floor Area
   ,                                       !- Design Specification Outdoor Air Object Name
-  {80968506-b1de-4437-8fb1-450f49683bb9}; !- Building Unit Name
+  {0a337713-3d5a-4e5c-990e-b875df740271}; !- Building Unit Name
 
 OS:Surface,
-  {f0f08dfc-3ccc-4d3c-a81c-1f6b24ea961c}, !- Handle
+  {4ff6f3ac-9b1b-446c-9197-15dc5dbda5b8}, !- Handle
   Surface 1,                              !- Name
   Floor,                                  !- Surface Type
   ,                                       !- Construction Name
-  {fc8fea8d-5d59-4473-9e5e-e3836c4994a5}, !- Space Name
-=======
-  {14451431-dd73-483b-aef1-f5d7e331d76f}, !- Thermal Zone Name
-  ,                                       !- Part of Total Floor Area
-  ,                                       !- Design Specification Outdoor Air Object Name
-  {d502d64c-0e1f-4032-8568-f0a68c91ab7b}; !- Building Unit Name
-
-OS:Surface,
-  {3de1b1c2-8724-4b2b-85af-be56af4deed8}, !- Handle
-  Surface 1,                              !- Name
-  Floor,                                  !- Surface Type
-  ,                                       !- Construction Name
-  {d3f9e6d4-17a4-4fff-b8cb-909105a2b937}, !- Space Name
->>>>>>> ad15e0a5
+  {1a828d6f-2590-4756-905d-15fc75daf55c}, !- Space Name
   Foundation,                             !- Outside Boundary Condition
   ,                                       !- Outside Boundary Condition Object
   NoSun,                                  !- Sun Exposure
@@ -526,19 +386,11 @@
   6.46578440716979, -12.9315688143396, 0; !- X,Y,Z Vertex 4 {m}
 
 OS:Surface,
-<<<<<<< HEAD
-  {ba51101d-851a-40d1-b4a4-cf158dc815a4}, !- Handle
+  {26bcd8df-a2ef-4739-a13b-2e14958f520d}, !- Handle
   Surface 2,                              !- Name
   Wall,                                   !- Surface Type
   ,                                       !- Construction Name
-  {fc8fea8d-5d59-4473-9e5e-e3836c4994a5}, !- Space Name
-=======
-  {e6e91eb0-8ed6-4d26-bc50-0f3c37dc9a3e}, !- Handle
-  Surface 2,                              !- Name
-  Wall,                                   !- Surface Type
-  ,                                       !- Construction Name
-  {d3f9e6d4-17a4-4fff-b8cb-909105a2b937}, !- Space Name
->>>>>>> ad15e0a5
+  {1a828d6f-2590-4756-905d-15fc75daf55c}, !- Space Name
   Outdoors,                               !- Outside Boundary Condition
   ,                                       !- Outside Boundary Condition Object
   SunExposed,                             !- Sun Exposure
@@ -551,19 +403,11 @@
   0, -12.9315688143396, 2.4384;           !- X,Y,Z Vertex 4 {m}
 
 OS:Surface,
-<<<<<<< HEAD
-  {be0eb66a-acaa-4420-8c49-81c413baad21}, !- Handle
+  {f1ff4557-4e44-4cc3-a32c-3bcdef5930cf}, !- Handle
   Surface 3,                              !- Name
   Wall,                                   !- Surface Type
   ,                                       !- Construction Name
-  {fc8fea8d-5d59-4473-9e5e-e3836c4994a5}, !- Space Name
-=======
-  {3b75f079-234e-48dd-8452-6c67f4f7b932}, !- Handle
-  Surface 3,                              !- Name
-  Wall,                                   !- Surface Type
-  ,                                       !- Construction Name
-  {d3f9e6d4-17a4-4fff-b8cb-909105a2b937}, !- Space Name
->>>>>>> ad15e0a5
+  {1a828d6f-2590-4756-905d-15fc75daf55c}, !- Space Name
   Outdoors,                               !- Outside Boundary Condition
   ,                                       !- Outside Boundary Condition Object
   SunExposed,                             !- Sun Exposure
@@ -576,19 +420,11 @@
   0, 0, 2.4384;                           !- X,Y,Z Vertex 4 {m}
 
 OS:Surface,
-<<<<<<< HEAD
-  {e6b4bee3-1e9d-4cbb-8ba2-87d7693680fe}, !- Handle
+  {10644391-4fb3-4abf-9510-6ef6c5562f34}, !- Handle
   Surface 4,                              !- Name
   Wall,                                   !- Surface Type
   ,                                       !- Construction Name
-  {fc8fea8d-5d59-4473-9e5e-e3836c4994a5}, !- Space Name
-=======
-  {273727f5-8ace-4561-84bd-47cea7b9007d}, !- Handle
-  Surface 4,                              !- Name
-  Wall,                                   !- Surface Type
-  ,                                       !- Construction Name
-  {d3f9e6d4-17a4-4fff-b8cb-909105a2b937}, !- Space Name
->>>>>>> ad15e0a5
+  {1a828d6f-2590-4756-905d-15fc75daf55c}, !- Space Name
   Adiabatic,                              !- Outside Boundary Condition
   ,                                       !- Outside Boundary Condition Object
   NoSun,                                  !- Sun Exposure
@@ -601,19 +437,11 @@
   6.46578440716979, 0, 2.4384;            !- X,Y,Z Vertex 4 {m}
 
 OS:Surface,
-<<<<<<< HEAD
-  {ee8e40eb-29b0-4ca9-ba1b-a455f7f99692}, !- Handle
+  {f48eda51-9dff-4ca6-9a5e-f0fae84451ac}, !- Handle
   Surface 5,                              !- Name
   Wall,                                   !- Surface Type
   ,                                       !- Construction Name
-  {fc8fea8d-5d59-4473-9e5e-e3836c4994a5}, !- Space Name
-=======
-  {49187148-51f7-418c-9f5e-f27d32d15fcc}, !- Handle
-  Surface 5,                              !- Name
-  Wall,                                   !- Surface Type
-  ,                                       !- Construction Name
-  {d3f9e6d4-17a4-4fff-b8cb-909105a2b937}, !- Space Name
->>>>>>> ad15e0a5
+  {1a828d6f-2590-4756-905d-15fc75daf55c}, !- Space Name
   Outdoors,                               !- Outside Boundary Condition
   ,                                       !- Outside Boundary Condition Object
   SunExposed,                             !- Sun Exposure
@@ -626,19 +454,11 @@
   6.46578440716979, -12.9315688143396, 2.4384; !- X,Y,Z Vertex 4 {m}
 
 OS:Surface,
-<<<<<<< HEAD
-  {d408525f-ec99-4db8-8ce4-6d01cb82e738}, !- Handle
+  {c69264c4-2357-4164-92c7-bf21adbbd159}, !- Handle
   Surface 6,                              !- Name
   RoofCeiling,                            !- Surface Type
   ,                                       !- Construction Name
-  {fc8fea8d-5d59-4473-9e5e-e3836c4994a5}, !- Space Name
-=======
-  {dfde26ff-fb0a-4e43-8b33-9f7755d5b092}, !- Handle
-  Surface 6,                              !- Name
-  RoofCeiling,                            !- Surface Type
-  ,                                       !- Construction Name
-  {d3f9e6d4-17a4-4fff-b8cb-909105a2b937}, !- Space Name
->>>>>>> ad15e0a5
+  {1a828d6f-2590-4756-905d-15fc75daf55c}, !- Space Name
   Outdoors,                               !- Outside Boundary Condition
   ,                                       !- Outside Boundary Condition Object
   SunExposed,                             !- Sun Exposure
@@ -651,11 +471,7 @@
   0, -12.9315688143396, 2.4384;           !- X,Y,Z Vertex 4 {m}
 
 OS:SpaceType,
-<<<<<<< HEAD
-  {6006a960-9bab-4c26-a51f-19be25817334}, !- Handle
-=======
-  {b7975caa-0851-4e9d-8e5d-1949001ab611}, !- Handle
->>>>>>> ad15e0a5
+  {5d4e5399-30f6-423f-a383-5cbc64cd262e}, !- Handle
   Space Type 1,                           !- Name
   ,                                       !- Default Construction Set Name
   ,                                       !- Default Schedule Set Name
@@ -666,17 +482,10 @@
   living;                                 !- Standards Space Type
 
 OS:ShadingSurface,
-<<<<<<< HEAD
-  {677c860a-f910-4b99-8011-48be01fd543c}, !- Handle
+  {4d946489-1444-4a43-8a4f-5a20082ca6a1}, !- Handle
   Corridor shading,                       !- Name
   ,                                       !- Construction Name
-  {b2bedd9a-df89-425b-b3d5-02e927600f6e}, !- Shading Surface Group Name
-=======
-  {d50b152d-1767-4ad5-b6c2-1a4c87911050}, !- Handle
-  Corridor shading,                       !- Name
-  ,                                       !- Construction Name
-  {70eb0c2d-c452-44ea-b869-c268e6174c79}, !- Shading Surface Group Name
->>>>>>> ad15e0a5
+  {ecff47e3-75f6-4c32-9b55-768b839c6c5f}, !- Shading Surface Group Name
   ,                                       !- Transmittance Schedule Name
   ,                                       !- Number of Vertices
   0, -15.9795688143396, 2.4384,           !- X,Y,Z Vertex 1 {m}
@@ -685,32 +494,19 @@
   0, -12.9315688143396, 2.4384;           !- X,Y,Z Vertex 4 {m}
 
 OS:ShadingSurfaceGroup,
-<<<<<<< HEAD
-  {b2bedd9a-df89-425b-b3d5-02e927600f6e}, !- Handle
-=======
-  {70eb0c2d-c452-44ea-b869-c268e6174c79}, !- Handle
->>>>>>> ad15e0a5
+  {ecff47e3-75f6-4c32-9b55-768b839c6c5f}, !- Handle
   Shading Surface Group 1,                !- Name
   Building;                               !- Shading Surface Type
 
 OS:BuildingUnit,
-<<<<<<< HEAD
-  {80968506-b1de-4437-8fb1-450f49683bb9}, !- Handle
-=======
-  {d502d64c-0e1f-4032-8568-f0a68c91ab7b}, !- Handle
->>>>>>> ad15e0a5
+  {0a337713-3d5a-4e5c-990e-b875df740271}, !- Handle
   unit 1,                                 !- Name
   ,                                       !- Rendering Color
   Residential;                            !- Building Unit Type
 
 OS:AdditionalProperties,
-<<<<<<< HEAD
-  {e06c0669-bd85-4578-abbc-426ec540f0c8}, !- Handle
-  {80968506-b1de-4437-8fb1-450f49683bb9}, !- Object Name
-=======
-  {031888f6-1948-432f-87f7-b5f496b275ec}, !- Handle
-  {d502d64c-0e1f-4032-8568-f0a68c91ab7b}, !- Object Name
->>>>>>> ad15e0a5
+  {b3c714d9-8d8f-4271-bcaf-2e59208ae4b4}, !- Handle
+  {0a337713-3d5a-4e5c-990e-b875df740271}, !- Object Name
   NumberOfBedrooms,                       !- Feature Name 1
   Integer,                                !- Feature Data Type 1
   3,                                      !- Feature Value 1
@@ -722,20 +518,12 @@
   3.3900000000000001;                     !- Feature Value 3
 
 OS:External:File,
-<<<<<<< HEAD
-  {04504f92-f82a-4f93-a5bd-b53a8e0378bc}, !- Handle
-=======
-  {d87ee2ed-d3de-4520-943d-f034d5dba2fd}, !- Handle
->>>>>>> ad15e0a5
+  {b4b95ca2-5f62-4994-a310-bd1923817abf}, !- Handle
   8760.csv,                               !- Name
   8760.csv;                               !- File Name
 
 OS:Schedule:Day,
-<<<<<<< HEAD
-  {ef14b057-bda0-4668-8b5f-2adc6c2ce9fa}, !- Handle
-=======
-  {cfb5efa4-e388-4c59-912f-8b406a6e2218}, !- Handle
->>>>>>> ad15e0a5
+  {afacd3da-1941-48f1-8d1c-46cb5240aabc}, !- Handle
   Schedule Day 1,                         !- Name
   ,                                       !- Schedule Type Limits Name
   ,                                       !- Interpolate to Timestep
@@ -744,11 +532,7 @@
   0;                                      !- Value Until Time 1
 
 OS:Schedule:Day,
-<<<<<<< HEAD
-  {4507b418-62e3-4004-97d5-39bf5a060a58}, !- Handle
-=======
-  {7dea1dc3-b282-46cd-ba5e-16b702adea02}, !- Handle
->>>>>>> ad15e0a5
+  {0a1bd23f-43bf-483d-9afc-78af4a20fd74}, !- Handle
   Schedule Day 2,                         !- Name
   ,                                       !- Schedule Type Limits Name
   ,                                       !- Interpolate to Timestep
@@ -757,17 +541,10 @@
   1;                                      !- Value Until Time 1
 
 OS:Schedule:File,
-<<<<<<< HEAD
-  {346da103-561a-4e8a-8853-d4f8955e3bd2}, !- Handle
+  {e99967a6-5841-415b-a4d2-8add1fb27ecd}, !- Handle
   occupants,                              !- Name
-  {7140235e-a905-4f87-9abe-641241b8df26}, !- Schedule Type Limits Name
-  {04504f92-f82a-4f93-a5bd-b53a8e0378bc}, !- External File Name
-=======
-  {83f881fb-b33f-4876-9d13-5be9576771de}, !- Handle
-  occupants,                              !- Name
-  {d334b9fa-f656-4c42-a93f-42e058f0f64d}, !- Schedule Type Limits Name
-  {d87ee2ed-d3de-4520-943d-f034d5dba2fd}, !- External File Name
->>>>>>> ad15e0a5
+  {cd219a91-5f6c-405a-a4ed-517a92a10308}, !- Schedule Type Limits Name
+  {b4b95ca2-5f62-4994-a310-bd1923817abf}, !- External File Name
   1,                                      !- Column Number
   1,                                      !- Rows to Skip at Top
   8760,                                   !- Number of Hours of Data
@@ -776,23 +553,13 @@
   60;                                     !- Minutes per Item
 
 OS:Schedule:Constant,
-<<<<<<< HEAD
-  {dba2d238-b274-47c1-b9b5-218894d1005a}, !- Handle
+  {1ee81709-6d26-47b1-8cfb-fa1b61a28a19}, !- Handle
   res occupants activity schedule,        !- Name
-  {f055a9ee-a4ea-4884-a0a3-4f497a13a091}, !- Schedule Type Limits Name
+  {82411ff7-5632-4707-9352-11fd04f79d58}, !- Schedule Type Limits Name
   112.539290946133;                       !- Value
 
 OS:People:Definition,
-  {d38edb66-c1bb-40da-aba7-2c8f535a303f}, !- Handle
-=======
-  {feb78c27-9de5-4984-b91d-406f73fd677e}, !- Handle
-  res occupants activity schedule,        !- Name
-  {067854e9-184c-4da4-b13b-87f6cbef7945}, !- Schedule Type Limits Name
-  112.539290946133;                       !- Value
-
-OS:People:Definition,
-  {2efb5e3b-4702-4fe7-ae42-10a350e7ad5c}, !- Handle
->>>>>>> ad15e0a5
+  {b616668e-ee69-48e0-90c7-96a2f571591e}, !- Handle
   res occupants|living space,             !- Name
   People,                                 !- Number of People Calculation Method
   3.39,                                   !- Number of People {people}
@@ -805,21 +572,12 @@
   ZoneAveraged;                           !- Mean Radiant Temperature Calculation Type
 
 OS:People,
-<<<<<<< HEAD
-  {7e559d75-13f2-4c9d-95d8-d2a8e0bb0c4e}, !- Handle
+  {55f01522-7d92-4902-9849-cea1f93a31e7}, !- Handle
   res occupants|living space,             !- Name
-  {d38edb66-c1bb-40da-aba7-2c8f535a303f}, !- People Definition Name
-  {fc8fea8d-5d59-4473-9e5e-e3836c4994a5}, !- Space or SpaceType Name
-  {346da103-561a-4e8a-8853-d4f8955e3bd2}, !- Number of People Schedule Name
-  {dba2d238-b274-47c1-b9b5-218894d1005a}, !- Activity Level Schedule Name
-=======
-  {b5d9b366-6c9a-435c-99c0-7395087a8485}, !- Handle
-  res occupants|living space,             !- Name
-  {2efb5e3b-4702-4fe7-ae42-10a350e7ad5c}, !- People Definition Name
-  {d3f9e6d4-17a4-4fff-b8cb-909105a2b937}, !- Space or SpaceType Name
-  {83f881fb-b33f-4876-9d13-5be9576771de}, !- Number of People Schedule Name
-  {feb78c27-9de5-4984-b91d-406f73fd677e}, !- Activity Level Schedule Name
->>>>>>> ad15e0a5
+  {b616668e-ee69-48e0-90c7-96a2f571591e}, !- People Definition Name
+  {1a828d6f-2590-4756-905d-15fc75daf55c}, !- Space or SpaceType Name
+  {e99967a6-5841-415b-a4d2-8add1fb27ecd}, !- Number of People Schedule Name
+  {1ee81709-6d26-47b1-8cfb-fa1b61a28a19}, !- Activity Level Schedule Name
   ,                                       !- Surface Name/Angle Factor List Name
   ,                                       !- Work Efficiency Schedule Name
   ,                                       !- Clothing Insulation Schedule Name
@@ -827,11 +585,7 @@
   1;                                      !- Multiplier
 
 OS:ScheduleTypeLimits,
-<<<<<<< HEAD
-  {f055a9ee-a4ea-4884-a0a3-4f497a13a091}, !- Handle
-=======
-  {067854e9-184c-4da4-b13b-87f6cbef7945}, !- Handle
->>>>>>> ad15e0a5
+  {82411ff7-5632-4707-9352-11fd04f79d58}, !- Handle
   ActivityLevel,                          !- Name
   0,                                      !- Lower Limit Value
   ,                                       !- Upper Limit Value
@@ -839,11 +593,7 @@
   ActivityLevel;                          !- Unit Type
 
 OS:ScheduleTypeLimits,
-<<<<<<< HEAD
-  {7140235e-a905-4f87-9abe-641241b8df26}, !- Handle
-=======
-  {d334b9fa-f656-4c42-a93f-42e058f0f64d}, !- Handle
->>>>>>> ad15e0a5
+  {cd219a91-5f6c-405a-a4ed-517a92a10308}, !- Handle
   Fractional,                             !- Name
   0,                                      !- Lower Limit Value
   1,                                      !- Upper Limit Value
