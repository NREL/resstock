!- NOTE: Auto-generated from /test/osw_files/MF_8units_1story_SL_Denver_ExteriorCorridor.osw

OS:Version,
<<<<<<< HEAD
  {135e45c5-05b4-4469-aeab-50343372c82e}, !- Handle
  2.9.0;                                  !- Version Identifier

OS:SimulationControl,
  {66c07879-2d67-4979-acdb-e65dbc8d57fc}, !- Handle
=======
  {7cc7343f-d46e-468f-af62-64db6aec1734}, !- Handle
  2.9.0;                                  !- Version Identifier

OS:SimulationControl,
  {dc84be84-2646-4346-aafd-16e029a715e4}, !- Handle
>>>>>>> 49f5e9b9
  ,                                       !- Do Zone Sizing Calculation
  ,                                       !- Do System Sizing Calculation
  ,                                       !- Do Plant Sizing Calculation
  No;                                     !- Run Simulation for Sizing Periods

OS:Timestep,
<<<<<<< HEAD
  {8631d4a7-316d-470d-b213-77abd44dc536}, !- Handle
  6;                                      !- Number of Timesteps per Hour

OS:ShadowCalculation,
  {97079893-f238-48ce-ac65-dfd27b5ca020}, !- Handle
=======
  {749d46be-d791-4c25-856f-f865b6e2bca5}, !- Handle
  6;                                      !- Number of Timesteps per Hour

OS:ShadowCalculation,
  {8eb22918-b344-4aa2-ab1e-b80f2fe8394a}, !- Handle
>>>>>>> 49f5e9b9
  20,                                     !- Calculation Frequency
  200;                                    !- Maximum Figures in Shadow Overlap Calculations

OS:SurfaceConvectionAlgorithm:Outside,
<<<<<<< HEAD
  {9b6a2e9c-2681-44f2-a690-f977d54b127b}, !- Handle
  DOE-2;                                  !- Algorithm

OS:SurfaceConvectionAlgorithm:Inside,
  {1dd7caf6-7d6f-49f1-90f8-58f83b7155c5}, !- Handle
  TARP;                                   !- Algorithm

OS:ZoneCapacitanceMultiplier:ResearchSpecial,
  {6441c445-ce69-4692-b9c2-a0b3f6349461}, !- Handle
=======
  {1b209169-b80f-4ff6-ae8d-59050eabd236}, !- Handle
  DOE-2;                                  !- Algorithm

OS:SurfaceConvectionAlgorithm:Inside,
  {87b90ab5-41c8-4deb-9204-4c672504eeba}, !- Handle
  TARP;                                   !- Algorithm

OS:ZoneCapacitanceMultiplier:ResearchSpecial,
  {d2d0410f-be00-462d-bdd9-6767d09825c1}, !- Handle
>>>>>>> 49f5e9b9
  ,                                       !- Temperature Capacity Multiplier
  15,                                     !- Humidity Capacity Multiplier
  ;                                       !- Carbon Dioxide Capacity Multiplier

OS:RunPeriod,
<<<<<<< HEAD
  {0d3e8b3f-8056-41a0-920d-87d0350cea71}, !- Handle
=======
  {41bc57e4-f619-4e49-a739-37bd4109dc3a}, !- Handle
>>>>>>> 49f5e9b9
  Run Period 1,                           !- Name
  1,                                      !- Begin Month
  1,                                      !- Begin Day of Month
  12,                                     !- End Month
  31,                                     !- End Day of Month
  ,                                       !- Use Weather File Holidays and Special Days
  ,                                       !- Use Weather File Daylight Saving Period
  ,                                       !- Apply Weekend Holiday Rule
  ,                                       !- Use Weather File Rain Indicators
  ,                                       !- Use Weather File Snow Indicators
  ;                                       !- Number of Times Runperiod to be Repeated

OS:YearDescription,
<<<<<<< HEAD
  {8b2c10b1-b648-4fd4-a1df-8d737ea663e2}, !- Handle
=======
  {f52e3001-efb0-42c6-84be-5a774e1af027}, !- Handle
>>>>>>> 49f5e9b9
  2007,                                   !- Calendar Year
  ,                                       !- Day of Week for Start Day
  ;                                       !- Is Leap Year

OS:WeatherFile,
  {1c3c66ef-79b6-48cc-bf2b-d971bebbcb1e}, !- Handle
  Denver Intl Ap,                         !- City
  CO,                                     !- State Province Region
  USA,                                    !- Country
  TMY3,                                   !- Data Source
  725650,                                 !- WMO Number
  39.83,                                  !- Latitude {deg}
  -104.65,                                !- Longitude {deg}
  -7,                                     !- Time Zone {hr}
  1650,                                   !- Elevation {m}
  file:../weather/USA_CO_Denver.Intl.AP.725650_TMY3.epw, !- Url
  E23378AA;                               !- Checksum

OS:AdditionalProperties,
  {11576bbe-f806-47ac-9fc3-2bff48c67988}, !- Handle
  {1c3c66ef-79b6-48cc-bf2b-d971bebbcb1e}, !- Object Name
  EPWHeaderCity,                          !- Feature Name 1
  String,                                 !- Feature Data Type 1
  Denver Intl Ap,                         !- Feature Value 1
  EPWHeaderState,                         !- Feature Name 2
  String,                                 !- Feature Data Type 2
  CO,                                     !- Feature Value 2
  EPWHeaderCountry,                       !- Feature Name 3
  String,                                 !- Feature Data Type 3
  USA,                                    !- Feature Value 3
  EPWHeaderDataSource,                    !- Feature Name 4
  String,                                 !- Feature Data Type 4
  TMY3,                                   !- Feature Value 4
  EPWHeaderStation,                       !- Feature Name 5
  String,                                 !- Feature Data Type 5
  725650,                                 !- Feature Value 5
  EPWHeaderLatitude,                      !- Feature Name 6
  Double,                                 !- Feature Data Type 6
  39.829999999999998,                     !- Feature Value 6
  EPWHeaderLongitude,                     !- Feature Name 7
  Double,                                 !- Feature Data Type 7
  -104.65000000000001,                    !- Feature Value 7
  EPWHeaderTimezone,                      !- Feature Name 8
  Double,                                 !- Feature Data Type 8
  -7,                                     !- Feature Value 8
  EPWHeaderAltitude,                      !- Feature Name 9
  Double,                                 !- Feature Data Type 9
  5413.3858267716532,                     !- Feature Value 9
  EPWHeaderLocalPressure,                 !- Feature Name 10
  Double,                                 !- Feature Data Type 10
  0.81937567683596546,                    !- Feature Value 10
  EPWHeaderRecordsPerHour,                !- Feature Name 11
  Double,                                 !- Feature Data Type 11
  0,                                      !- Feature Value 11
  EPWDataAnnualAvgDrybulb,                !- Feature Name 12
  Double,                                 !- Feature Data Type 12
  51.575616438356228,                     !- Feature Value 12
  EPWDataAnnualMinDrybulb,                !- Feature Name 13
  Double,                                 !- Feature Data Type 13
  -2.9200000000000017,                    !- Feature Value 13
  EPWDataAnnualMaxDrybulb,                !- Feature Name 14
  Double,                                 !- Feature Data Type 14
  104,                                    !- Feature Value 14
  EPWDataCDD50F,                          !- Feature Name 15
  Double,                                 !- Feature Data Type 15
  3072.2925000000005,                     !- Feature Value 15
  EPWDataCDD65F,                          !- Feature Name 16
  Double,                                 !- Feature Data Type 16
  883.62000000000035,                     !- Feature Value 16
  EPWDataHDD50F,                          !- Feature Name 17
  Double,                                 !- Feature Data Type 17
  2497.1925000000001,                     !- Feature Value 17
  EPWDataHDD65F,                          !- Feature Name 18
  Double,                                 !- Feature Data Type 18
  5783.5200000000013,                     !- Feature Value 18
  EPWDataAnnualAvgWindspeed,              !- Feature Name 19
  Double,                                 !- Feature Data Type 19
  3.9165296803649667,                     !- Feature Value 19
  EPWDataMonthlyAvgDrybulbs,              !- Feature Name 20
  String,                                 !- Feature Data Type 20
  33.4191935483871&#4431.90142857142857&#4443.02620967741937&#4442.48624999999999&#4459.877741935483854&#4473.57574999999997&#4472.07975806451608&#4472.70008064516134&#4466.49200000000006&#4450.079112903225806&#4437.218250000000005&#4434.582177419354835, !- Feature Value 20
  EPWDataGroundMonthlyTemps,              !- Feature Name 21
  String,                                 !- Feature Data Type 21
  44.08306285945173&#4440.89570904991865&#4440.64045432632048&#4442.153016571250646&#4448.225111118704206&#4454.268919273837525&#4459.508577937551024&#4462.82777283423508&#4463.10975667174995&#4460.41014950381947&#4455.304105212311526&#4449.445696474514364, !- Feature Value 21
  EPWDataWSF,                             !- Feature Name 22
  Double,                                 !- Feature Data Type 22
  0.58999999999999997,                    !- Feature Value 22
  EPWDataMonthlyAvgDailyHighDrybulbs,     !- Feature Name 23
  String,                                 !- Feature Data Type 23
  47.41032258064516&#4446.58642857142857&#4455.15032258064517&#4453.708&#4472.80193548387098&#4488.67600000000002&#4486.1858064516129&#4485.87225806451613&#4482.082&#4463.18064516129033&#4448.73400000000001&#4448.87935483870968, !- Feature Value 23
  EPWDataMonthlyAvgDailyLowDrybulbs,      !- Feature Name 24
  String,                                 !- Feature Data Type 24
  19.347741935483874&#4419.856428571428573&#4430.316129032258065&#4431.112&#4447.41612903225806&#4457.901999999999994&#4459.063870967741934&#4460.956774193548384&#4452.352000000000004&#4438.41612903225806&#4427.002000000000002&#4423.02903225806451, !- Feature Value 24
  EPWDesignHeatingDrybulb,                !- Feature Name 25
  Double,                                 !- Feature Data Type 25
  12.02,                                  !- Feature Value 25
  EPWDesignHeatingWindspeed,              !- Feature Name 26
  Double,                                 !- Feature Data Type 26
  2.8062500000000004,                     !- Feature Value 26
  EPWDesignCoolingDrybulb,                !- Feature Name 27
  Double,                                 !- Feature Data Type 27
  91.939999999999998,                     !- Feature Value 27
  EPWDesignCoolingWetbulb,                !- Feature Name 28
  Double,                                 !- Feature Data Type 28
  59.95131430195849,                      !- Feature Value 28
  EPWDesignCoolingHumidityRatio,          !- Feature Name 29
  Double,                                 !- Feature Data Type 29
  0.0059161086834698092,                  !- Feature Value 29
  EPWDesignCoolingWindspeed,              !- Feature Name 30
  Double,                                 !- Feature Data Type 30
  3.7999999999999989,                     !- Feature Value 30
  EPWDesignDailyTemperatureRange,         !- Feature Name 31
  Double,                                 !- Feature Data Type 31
  24.915483870967748,                     !- Feature Value 31
  EPWDesignDehumidDrybulb,                !- Feature Name 32
  Double,                                 !- Feature Data Type 32
  67.996785714285721,                     !- Feature Value 32
  EPWDesignDehumidHumidityRatio,          !- Feature Name 33
  Double,                                 !- Feature Data Type 33
  0.012133744170488724,                   !- Feature Value 33
  EPWDesignCoolingDirectNormal,           !- Feature Name 34
  Double,                                 !- Feature Data Type 34
  985,                                    !- Feature Value 34
  EPWDesignCoolingDiffuseHorizontal,      !- Feature Name 35
  Double,                                 !- Feature Data Type 35
  84;                                     !- Feature Value 35

OS:Site,
  {3bf8914f-2c85-4595-b0c1-1376252f1885}, !- Handle
  Denver Intl Ap_CO_USA,                  !- Name
  39.83,                                  !- Latitude {deg}
  -104.65,                                !- Longitude {deg}
  -7,                                     !- Time Zone {hr}
  1650,                                   !- Elevation {m}
  ;                                       !- Terrain

OS:ClimateZones,
  {5b2c22d6-2762-4ed5-ab11-712671421cf0}, !- Handle
  ,                                       !- Active Institution
  ,                                       !- Active Year
  ,                                       !- Climate Zone Institution Name 1
  ,                                       !- Climate Zone Document Name 1
  ,                                       !- Climate Zone Document Year 1
  ,                                       !- Climate Zone Value 1
  Building America,                       !- Climate Zone Institution Name 2
  ,                                       !- Climate Zone Document Name 2
  0,                                      !- Climate Zone Document Year 2
  Cold;                                   !- Climate Zone Value 2

OS:Site:WaterMainsTemperature,
  {029c8d0e-7703-498d-bd4d-da4d23ca6b88}, !- Handle
  Correlation,                            !- Calculation Method
  ,                                       !- Temperature Schedule Name
  10.8753424657535,                       !- Annual Average Outdoor Air Temperature {C}
  23.1524007936508;                       !- Maximum Difference In Monthly Average Outdoor Air Temperatures {deltaC}

OS:RunPeriodControl:DaylightSavingTime,
  {e173d624-65ca-441c-8948-9a6c564e180b}, !- Handle
  4/7,                                    !- Start Date
  10/26;                                  !- End Date

OS:Site:GroundTemperature:Deep,
  {cbdf8baa-2a7e-4c9e-8c22-14567f0a5caf}, !- Handle
  10.8753424657535,                       !- January Deep Ground Temperature {C}
  10.8753424657535,                       !- February Deep Ground Temperature {C}
  10.8753424657535,                       !- March Deep Ground Temperature {C}
  10.8753424657535,                       !- April Deep Ground Temperature {C}
  10.8753424657535,                       !- May Deep Ground Temperature {C}
  10.8753424657535,                       !- June Deep Ground Temperature {C}
  10.8753424657535,                       !- July Deep Ground Temperature {C}
  10.8753424657535,                       !- August Deep Ground Temperature {C}
  10.8753424657535,                       !- September Deep Ground Temperature {C}
  10.8753424657535,                       !- October Deep Ground Temperature {C}
  10.8753424657535,                       !- November Deep Ground Temperature {C}
  10.8753424657535;                       !- December Deep Ground Temperature {C}

OS:Building,
  {a00350b8-30f5-40c7-a06d-d5481a85de21}, !- Handle
  Building 1,                             !- Name
  ,                                       !- Building Sector Type
  0,                                      !- North Axis {deg}
  ,                                       !- Nominal Floor to Floor Height {m}
  ,                                       !- Space Type Name
  ,                                       !- Default Construction Set Name
  ,                                       !- Default Schedule Set Name
  1,                                      !- Standards Number of Stories
  1,                                      !- Standards Number of Above Ground Stories
  ,                                       !- Standards Template
  multifamily,                            !- Standards Building Type
  8;                                      !- Standards Number of Living Units

OS:AdditionalProperties,
  {c2c625d3-117c-4e07-83f4-08f9064475d2}, !- Handle
  {a00350b8-30f5-40c7-a06d-d5481a85de21}, !- Object Name
  num_units,                              !- Feature Name 1
  Integer,                                !- Feature Data Type 1
  8,                                      !- Feature Value 1
  has_rear_units,                         !- Feature Name 2
  Boolean,                                !- Feature Data Type 2
  false,                                  !- Feature Value 2
  num_floors,                             !- Feature Name 3
  Integer,                                !- Feature Data Type 3
  1,                                      !- Feature Value 3
  horz_location,                          !- Feature Name 4
  String,                                 !- Feature Data Type 4
  Left,                                   !- Feature Value 4
  level,                                  !- Feature Name 5
  String,                                 !- Feature Data Type 5
  Bottom,                                 !- Feature Value 5
  found_type,                             !- Feature Name 6
  String,                                 !- Feature Data Type 6
  slab,                                   !- Feature Value 6
  corridor_width,                         !- Feature Name 7
  Double,                                 !- Feature Data Type 7
  3.048,                                  !- Feature Value 7
  corridor_position,                      !- Feature Name 8
  String,                                 !- Feature Data Type 8
  Single Exterior (Front);                !- Feature Value 8

OS:ThermalZone,
<<<<<<< HEAD
  {b46894ae-63a6-4bd2-b5d3-e5d0da213273}, !- Handle
=======
  {7637c65f-376e-45de-825c-cee5d47fba37}, !- Handle
>>>>>>> 49f5e9b9
  living zone,                            !- Name
  ,                                       !- Multiplier
  ,                                       !- Ceiling Height {m}
  ,                                       !- Volume {m3}
  ,                                       !- Floor Area {m2}
  ,                                       !- Zone Inside Convection Algorithm
  ,                                       !- Zone Outside Convection Algorithm
  ,                                       !- Zone Conditioning Equipment List Name
<<<<<<< HEAD
  {1dbc7232-13a2-4662-ac04-5de6fb0fa276}, !- Zone Air Inlet Port List
  {dc718114-cac9-4320-a690-89a3596a8808}, !- Zone Air Exhaust Port List
  {4f34f1f7-3f34-4144-88e6-ce282c705228}, !- Zone Air Node Name
  {6bc0b398-8b61-479f-83ef-11d10aa9a247}, !- Zone Return Air Port List
=======
  {392b0284-7f6a-4745-ac63-ffcd6bbe62ee}, !- Zone Air Inlet Port List
  {06e8d485-04db-45fe-b026-7e29374e58ec}, !- Zone Air Exhaust Port List
  {e9b21510-22fc-43b0-9fe8-3abbdc03db12}, !- Zone Air Node Name
  {acedb5bb-5bb9-45ad-89b5-02386e14c444}, !- Zone Return Air Port List
>>>>>>> 49f5e9b9
  ,                                       !- Primary Daylighting Control Name
  ,                                       !- Fraction of Zone Controlled by Primary Daylighting Control
  ,                                       !- Secondary Daylighting Control Name
  ,                                       !- Fraction of Zone Controlled by Secondary Daylighting Control
  ,                                       !- Illuminance Map Name
  ,                                       !- Group Rendering Name
  ,                                       !- Thermostat Name
  No;                                     !- Use Ideal Air Loads

OS:Node,
<<<<<<< HEAD
  {17d9d5ce-057e-4ba9-8878-94957fc341c0}, !- Handle
  Node 1,                                 !- Name
  {4f34f1f7-3f34-4144-88e6-ce282c705228}, !- Inlet Port
  ;                                       !- Outlet Port

OS:Connection,
  {4f34f1f7-3f34-4144-88e6-ce282c705228}, !- Handle
  {fd9a77f3-9122-4471-81e1-8933abfd9ee9}, !- Name
  {b46894ae-63a6-4bd2-b5d3-e5d0da213273}, !- Source Object
  11,                                     !- Outlet Port
  {17d9d5ce-057e-4ba9-8878-94957fc341c0}, !- Target Object
  2;                                      !- Inlet Port

OS:PortList,
  {1dbc7232-13a2-4662-ac04-5de6fb0fa276}, !- Handle
  {dce26cbf-2210-4501-94ab-7c9c503c300b}, !- Name
  {b46894ae-63a6-4bd2-b5d3-e5d0da213273}; !- HVAC Component

OS:PortList,
  {dc718114-cac9-4320-a690-89a3596a8808}, !- Handle
  {7c962e50-dc79-4079-b3ed-ea59a503044a}, !- Name
  {b46894ae-63a6-4bd2-b5d3-e5d0da213273}; !- HVAC Component

OS:PortList,
  {6bc0b398-8b61-479f-83ef-11d10aa9a247}, !- Handle
  {4dd0a40e-2b34-4b4a-b794-fa41503409c8}, !- Name
  {b46894ae-63a6-4bd2-b5d3-e5d0da213273}; !- HVAC Component

OS:Sizing:Zone,
  {4c4b3ea2-e673-4fc6-9bd8-dc19838017c8}, !- Handle
  {b46894ae-63a6-4bd2-b5d3-e5d0da213273}, !- Zone or ZoneList Name
=======
  {89b60ff8-8380-4da4-bcf6-3693db5cef69}, !- Handle
  Node 1,                                 !- Name
  {e9b21510-22fc-43b0-9fe8-3abbdc03db12}, !- Inlet Port
  ;                                       !- Outlet Port

OS:Connection,
  {e9b21510-22fc-43b0-9fe8-3abbdc03db12}, !- Handle
  {41d9ac55-5695-4a14-a1c8-91da507a36c5}, !- Name
  {7637c65f-376e-45de-825c-cee5d47fba37}, !- Source Object
  11,                                     !- Outlet Port
  {89b60ff8-8380-4da4-bcf6-3693db5cef69}, !- Target Object
  2;                                      !- Inlet Port

OS:PortList,
  {392b0284-7f6a-4745-ac63-ffcd6bbe62ee}, !- Handle
  {125b5a42-cf55-4675-96cc-5ddaa1024e91}, !- Name
  {7637c65f-376e-45de-825c-cee5d47fba37}; !- HVAC Component

OS:PortList,
  {06e8d485-04db-45fe-b026-7e29374e58ec}, !- Handle
  {223ce8ed-ff30-4215-bdf8-05b093b06dd7}, !- Name
  {7637c65f-376e-45de-825c-cee5d47fba37}; !- HVAC Component

OS:PortList,
  {acedb5bb-5bb9-45ad-89b5-02386e14c444}, !- Handle
  {dcf4ea64-371a-4f3b-85eb-164aefb2ae75}, !- Name
  {7637c65f-376e-45de-825c-cee5d47fba37}; !- HVAC Component

OS:Sizing:Zone,
  {8359fca5-f197-4811-aa9c-a3c958a0fc86}, !- Handle
  {7637c65f-376e-45de-825c-cee5d47fba37}, !- Zone or ZoneList Name
>>>>>>> 49f5e9b9
  SupplyAirTemperature,                   !- Zone Cooling Design Supply Air Temperature Input Method
  14,                                     !- Zone Cooling Design Supply Air Temperature {C}
  11.11,                                  !- Zone Cooling Design Supply Air Temperature Difference {deltaC}
  SupplyAirTemperature,                   !- Zone Heating Design Supply Air Temperature Input Method
  40,                                     !- Zone Heating Design Supply Air Temperature {C}
  11.11,                                  !- Zone Heating Design Supply Air Temperature Difference {deltaC}
  0.0085,                                 !- Zone Cooling Design Supply Air Humidity Ratio {kg-H2O/kg-air}
  0.008,                                  !- Zone Heating Design Supply Air Humidity Ratio {kg-H2O/kg-air}
  ,                                       !- Zone Heating Sizing Factor
  ,                                       !- Zone Cooling Sizing Factor
  DesignDay,                              !- Cooling Design Air Flow Method
  ,                                       !- Cooling Design Air Flow Rate {m3/s}
  ,                                       !- Cooling Minimum Air Flow per Zone Floor Area {m3/s-m2}
  ,                                       !- Cooling Minimum Air Flow {m3/s}
  ,                                       !- Cooling Minimum Air Flow Fraction
  DesignDay,                              !- Heating Design Air Flow Method
  ,                                       !- Heating Design Air Flow Rate {m3/s}
  ,                                       !- Heating Maximum Air Flow per Zone Floor Area {m3/s-m2}
  ,                                       !- Heating Maximum Air Flow {m3/s}
  ,                                       !- Heating Maximum Air Flow Fraction
  ,                                       !- Design Zone Air Distribution Effectiveness in Cooling Mode
  ,                                       !- Design Zone Air Distribution Effectiveness in Heating Mode
  No,                                     !- Account for Dedicated Outdoor Air System
  NeutralSupplyAir,                       !- Dedicated Outdoor Air System Control Strategy
  autosize,                               !- Dedicated Outdoor Air Low Setpoint Temperature for Design {C}
  autosize;                               !- Dedicated Outdoor Air High Setpoint Temperature for Design {C}

OS:ZoneHVAC:EquipmentList,
<<<<<<< HEAD
  {8a65f79e-2948-483f-9d66-a174b2ba7c95}, !- Handle
  Zone HVAC Equipment List 1,             !- Name
  {b46894ae-63a6-4bd2-b5d3-e5d0da213273}; !- Thermal Zone

OS:Space,
  {15fac9f1-26e0-40e7-b760-05087a8481e9}, !- Handle
  living space,                           !- Name
  {361c827a-634b-4e68-b3dc-e8fdc7df0e87}, !- Space Type Name
=======
  {94bacb8e-6ef1-485c-89b3-3d4dc873a8f7}, !- Handle
  Zone HVAC Equipment List 1,             !- Name
  {7637c65f-376e-45de-825c-cee5d47fba37}; !- Thermal Zone

OS:Space,
  {d879503a-5240-4964-a096-421019eee411}, !- Handle
  living space,                           !- Name
  {76918769-c438-45ec-8b81-dc42974de62f}, !- Space Type Name
>>>>>>> 49f5e9b9
  ,                                       !- Default Construction Set Name
  ,                                       !- Default Schedule Set Name
  ,                                       !- Direction of Relative North {deg}
  ,                                       !- X Origin {m}
  ,                                       !- Y Origin {m}
  ,                                       !- Z Origin {m}
  ,                                       !- Building Story Name
<<<<<<< HEAD
  {b46894ae-63a6-4bd2-b5d3-e5d0da213273}, !- Thermal Zone Name
  ,                                       !- Part of Total Floor Area
  ,                                       !- Design Specification Outdoor Air Object Name
  {7eabedfd-3027-49a9-be84-a2e62df288cb}; !- Building Unit Name

OS:Surface,
  {d9e00223-77a5-41ac-80ce-25d7bc1ff896}, !- Handle
  Surface 1,                              !- Name
  Floor,                                  !- Surface Type
  ,                                       !- Construction Name
  {15fac9f1-26e0-40e7-b760-05087a8481e9}, !- Space Name
=======
  {7637c65f-376e-45de-825c-cee5d47fba37}, !- Thermal Zone Name
  ,                                       !- Part of Total Floor Area
  ,                                       !- Design Specification Outdoor Air Object Name
  {d0fb96bf-3562-4929-9b9d-120f4e7b8d71}; !- Building Unit Name

OS:Surface,
  {4b74a020-ce18-450c-80b5-f43fdeac68b2}, !- Handle
  Surface 1,                              !- Name
  Floor,                                  !- Surface Type
  ,                                       !- Construction Name
  {d879503a-5240-4964-a096-421019eee411}, !- Space Name
>>>>>>> 49f5e9b9
  Foundation,                             !- Outside Boundary Condition
  ,                                       !- Outside Boundary Condition Object
  NoSun,                                  !- Sun Exposure
  NoWind,                                 !- Wind Exposure
  ,                                       !- View Factor to Ground
  ,                                       !- Number of Vertices
  0, -12.9315688143396, 0,                !- X,Y,Z Vertex 1 {m}
  0, 0, 0,                                !- X,Y,Z Vertex 2 {m}
  6.46578440716979, 0, 0,                 !- X,Y,Z Vertex 3 {m}
  6.46578440716979, -12.9315688143396, 0; !- X,Y,Z Vertex 4 {m}

OS:Surface,
<<<<<<< HEAD
  {53436b90-5e1f-4957-acb6-4ff6449af6c2}, !- Handle
  Surface 2,                              !- Name
  Wall,                                   !- Surface Type
  ,                                       !- Construction Name
  {15fac9f1-26e0-40e7-b760-05087a8481e9}, !- Space Name
=======
  {4369d224-9a6f-49ee-b5d9-a59ed98d6bd0}, !- Handle
  Surface 2,                              !- Name
  Wall,                                   !- Surface Type
  ,                                       !- Construction Name
  {d879503a-5240-4964-a096-421019eee411}, !- Space Name
>>>>>>> 49f5e9b9
  Outdoors,                               !- Outside Boundary Condition
  ,                                       !- Outside Boundary Condition Object
  SunExposed,                             !- Sun Exposure
  WindExposed,                            !- Wind Exposure
  ,                                       !- View Factor to Ground
  ,                                       !- Number of Vertices
  0, 0, 2.4384,                           !- X,Y,Z Vertex 1 {m}
  0, 0, 0,                                !- X,Y,Z Vertex 2 {m}
  0, -12.9315688143396, 0,                !- X,Y,Z Vertex 3 {m}
  0, -12.9315688143396, 2.4384;           !- X,Y,Z Vertex 4 {m}

OS:Surface,
<<<<<<< HEAD
  {b1e1f899-3eff-4aab-8879-1e174f0323e9}, !- Handle
  Surface 3,                              !- Name
  Wall,                                   !- Surface Type
  ,                                       !- Construction Name
  {15fac9f1-26e0-40e7-b760-05087a8481e9}, !- Space Name
=======
  {e3a296cb-4f86-4e92-b30a-04a72206c7bf}, !- Handle
  Surface 3,                              !- Name
  Wall,                                   !- Surface Type
  ,                                       !- Construction Name
  {d879503a-5240-4964-a096-421019eee411}, !- Space Name
>>>>>>> 49f5e9b9
  Outdoors,                               !- Outside Boundary Condition
  ,                                       !- Outside Boundary Condition Object
  SunExposed,                             !- Sun Exposure
  WindExposed,                            !- Wind Exposure
  ,                                       !- View Factor to Ground
  ,                                       !- Number of Vertices
  6.46578440716979, 0, 2.4384,            !- X,Y,Z Vertex 1 {m}
  6.46578440716979, 0, 0,                 !- X,Y,Z Vertex 2 {m}
  0, 0, 0,                                !- X,Y,Z Vertex 3 {m}
  0, 0, 2.4384;                           !- X,Y,Z Vertex 4 {m}

OS:Surface,
<<<<<<< HEAD
  {0b6340a0-a6a7-4b68-8f90-ef953ef2d2f8}, !- Handle
  Surface 4,                              !- Name
  Wall,                                   !- Surface Type
  ,                                       !- Construction Name
  {15fac9f1-26e0-40e7-b760-05087a8481e9}, !- Space Name
  Surface,                                !- Outside Boundary Condition
  {3a3e063f-a13a-4059-8cb8-8f8792823a7c}, !- Outside Boundary Condition Object
=======
  {8a5540b4-e694-401a-9249-e46cb7c97352}, !- Handle
  Surface 4,                              !- Name
  Wall,                                   !- Surface Type
  ,                                       !- Construction Name
  {d879503a-5240-4964-a096-421019eee411}, !- Space Name
  Adiabatic,                              !- Outside Boundary Condition
  ,                                       !- Outside Boundary Condition Object
>>>>>>> 49f5e9b9
  NoSun,                                  !- Sun Exposure
  NoWind,                                 !- Wind Exposure
  ,                                       !- View Factor to Ground
  ,                                       !- Number of Vertices
  6.46578440716979, -12.9315688143396, 2.4384, !- X,Y,Z Vertex 1 {m}
  6.46578440716979, -12.9315688143396, 0, !- X,Y,Z Vertex 2 {m}
  6.46578440716979, 0, 0,                 !- X,Y,Z Vertex 3 {m}
  6.46578440716979, 0, 2.4384;            !- X,Y,Z Vertex 4 {m}

OS:Surface,
<<<<<<< HEAD
  {c72b86b0-a3be-4128-8171-6df6a605e5d3}, !- Handle
  Surface 5,                              !- Name
  Wall,                                   !- Surface Type
  ,                                       !- Construction Name
  {15fac9f1-26e0-40e7-b760-05087a8481e9}, !- Space Name
=======
  {2c6cbb90-ffa1-46c1-84b8-3007aea728d5}, !- Handle
  Surface 5,                              !- Name
  Wall,                                   !- Surface Type
  ,                                       !- Construction Name
  {d879503a-5240-4964-a096-421019eee411}, !- Space Name
>>>>>>> 49f5e9b9
  Outdoors,                               !- Outside Boundary Condition
  ,                                       !- Outside Boundary Condition Object
  SunExposed,                             !- Sun Exposure
  WindExposed,                            !- Wind Exposure
  ,                                       !- View Factor to Ground
  ,                                       !- Number of Vertices
  0, -12.9315688143396, 2.4384,           !- X,Y,Z Vertex 1 {m}
  0, -12.9315688143396, 0,                !- X,Y,Z Vertex 2 {m}
  6.46578440716979, -12.9315688143396, 0, !- X,Y,Z Vertex 3 {m}
  6.46578440716979, -12.9315688143396, 2.4384; !- X,Y,Z Vertex 4 {m}

OS:Surface,
<<<<<<< HEAD
  {678561c6-3a3a-46a9-9844-94ada1eeaeb1}, !- Handle
  Surface 6,                              !- Name
  RoofCeiling,                            !- Surface Type
  ,                                       !- Construction Name
  {15fac9f1-26e0-40e7-b760-05087a8481e9}, !- Space Name
=======
  {b144b353-b9bf-4f7e-b43e-fd4bcdf9d889}, !- Handle
  Surface 6,                              !- Name
  RoofCeiling,                            !- Surface Type
  ,                                       !- Construction Name
  {d879503a-5240-4964-a096-421019eee411}, !- Space Name
>>>>>>> 49f5e9b9
  Outdoors,                               !- Outside Boundary Condition
  ,                                       !- Outside Boundary Condition Object
  SunExposed,                             !- Sun Exposure
  WindExposed,                            !- Wind Exposure
  ,                                       !- View Factor to Ground
  ,                                       !- Number of Vertices
  6.46578440716979, -12.9315688143396, 2.4384, !- X,Y,Z Vertex 1 {m}
  6.46578440716979, 0, 2.4384,            !- X,Y,Z Vertex 2 {m}
  0, 0, 2.4384,                           !- X,Y,Z Vertex 3 {m}
  0, -12.9315688143396, 2.4384;           !- X,Y,Z Vertex 4 {m}

OS:SpaceType,
<<<<<<< HEAD
  {361c827a-634b-4e68-b3dc-e8fdc7df0e87}, !- Handle
=======
  {76918769-c438-45ec-8b81-dc42974de62f}, !- Handle
>>>>>>> 49f5e9b9
  Space Type 1,                           !- Name
  ,                                       !- Default Construction Set Name
  ,                                       !- Default Schedule Set Name
  ,                                       !- Group Rendering Name
  ,                                       !- Design Specification Outdoor Air Object Name
  ,                                       !- Standards Template
  ,                                       !- Standards Building Type
  living;                                 !- Standards Space Type

<<<<<<< HEAD
OS:ThermalZone,
  {085bd06e-3635-4929-9c64-2627bcc54218}, !- Handle
  living zone|unit 2,                     !- Name
  ,                                       !- Multiplier
  ,                                       !- Ceiling Height {m}
  ,                                       !- Volume {m3}
  ,                                       !- Floor Area {m2}
  ,                                       !- Zone Inside Convection Algorithm
  ,                                       !- Zone Outside Convection Algorithm
  ,                                       !- Zone Conditioning Equipment List Name
  {fba99d61-4431-4902-a146-4087398dcb6d}, !- Zone Air Inlet Port List
  {724fe1f3-38e0-4363-8622-b1f8ccf973ce}, !- Zone Air Exhaust Port List
  {0509e8a4-08c9-40a9-9d95-cbe760baaf1c}, !- Zone Air Node Name
  {8939aa8a-0bff-4c46-9081-e0c512551ee7}, !- Zone Return Air Port List
  ,                                       !- Primary Daylighting Control Name
  ,                                       !- Fraction of Zone Controlled by Primary Daylighting Control
  ,                                       !- Secondary Daylighting Control Name
  ,                                       !- Fraction of Zone Controlled by Secondary Daylighting Control
  ,                                       !- Illuminance Map Name
  ,                                       !- Group Rendering Name
  ,                                       !- Thermostat Name
  No;                                     !- Use Ideal Air Loads

OS:Node,
  {d706824d-9e8d-4edc-80bf-225bb6ca19c2}, !- Handle
  Node 2,                                 !- Name
  {0509e8a4-08c9-40a9-9d95-cbe760baaf1c}, !- Inlet Port
  ;                                       !- Outlet Port

OS:Connection,
  {0509e8a4-08c9-40a9-9d95-cbe760baaf1c}, !- Handle
  {7fe144bb-81ea-448b-a900-309d94421106}, !- Name
  {085bd06e-3635-4929-9c64-2627bcc54218}, !- Source Object
  11,                                     !- Outlet Port
  {d706824d-9e8d-4edc-80bf-225bb6ca19c2}, !- Target Object
  2;                                      !- Inlet Port

OS:PortList,
  {fba99d61-4431-4902-a146-4087398dcb6d}, !- Handle
  {9f699b23-2657-42b7-b743-9df07d12ad35}, !- Name
  {085bd06e-3635-4929-9c64-2627bcc54218}; !- HVAC Component

OS:PortList,
  {724fe1f3-38e0-4363-8622-b1f8ccf973ce}, !- Handle
  {a5ec1c3c-14b8-467f-a1c5-feb7159b4805}, !- Name
  {085bd06e-3635-4929-9c64-2627bcc54218}; !- HVAC Component

OS:PortList,
  {8939aa8a-0bff-4c46-9081-e0c512551ee7}, !- Handle
  {a9a70f46-4074-4b96-9d19-a15b84cb53ec}, !- Name
  {085bd06e-3635-4929-9c64-2627bcc54218}; !- HVAC Component

OS:Sizing:Zone,
  {23518f00-1f36-4926-8250-8de36a53f90c}, !- Handle
  {085bd06e-3635-4929-9c64-2627bcc54218}, !- Zone or ZoneList Name
  SupplyAirTemperature,                   !- Zone Cooling Design Supply Air Temperature Input Method
  14,                                     !- Zone Cooling Design Supply Air Temperature {C}
  11.11,                                  !- Zone Cooling Design Supply Air Temperature Difference {deltaC}
  SupplyAirTemperature,                   !- Zone Heating Design Supply Air Temperature Input Method
  40,                                     !- Zone Heating Design Supply Air Temperature {C}
  11.11,                                  !- Zone Heating Design Supply Air Temperature Difference {deltaC}
  0.0085,                                 !- Zone Cooling Design Supply Air Humidity Ratio {kg-H2O/kg-air}
  0.008,                                  !- Zone Heating Design Supply Air Humidity Ratio {kg-H2O/kg-air}
  ,                                       !- Zone Heating Sizing Factor
  ,                                       !- Zone Cooling Sizing Factor
  DesignDay,                              !- Cooling Design Air Flow Method
  ,                                       !- Cooling Design Air Flow Rate {m3/s}
  ,                                       !- Cooling Minimum Air Flow per Zone Floor Area {m3/s-m2}
  ,                                       !- Cooling Minimum Air Flow {m3/s}
  ,                                       !- Cooling Minimum Air Flow Fraction
  DesignDay,                              !- Heating Design Air Flow Method
  ,                                       !- Heating Design Air Flow Rate {m3/s}
  ,                                       !- Heating Maximum Air Flow per Zone Floor Area {m3/s-m2}
  ,                                       !- Heating Maximum Air Flow {m3/s}
  ,                                       !- Heating Maximum Air Flow Fraction
  ,                                       !- Design Zone Air Distribution Effectiveness in Cooling Mode
  ,                                       !- Design Zone Air Distribution Effectiveness in Heating Mode
  No,                                     !- Account for Dedicated Outdoor Air System
  NeutralSupplyAir,                       !- Dedicated Outdoor Air System Control Strategy
  autosize,                               !- Dedicated Outdoor Air Low Setpoint Temperature for Design {C}
  autosize;                               !- Dedicated Outdoor Air High Setpoint Temperature for Design {C}

OS:ZoneHVAC:EquipmentList,
  {4dfcad08-c5f3-4705-9e0c-836cdd53fc2d}, !- Handle
  Zone HVAC Equipment List 2,             !- Name
  {085bd06e-3635-4929-9c64-2627bcc54218}; !- Thermal Zone

OS:Space,
  {7813da67-14be-4af1-b4df-ce39e9469283}, !- Handle
  living space|unit 2|story 1,            !- Name
  {361c827a-634b-4e68-b3dc-e8fdc7df0e87}, !- Space Type Name
  ,                                       !- Default Construction Set Name
  ,                                       !- Default Schedule Set Name
  -0,                                     !- Direction of Relative North {deg}
  0,                                      !- X Origin {m}
  0,                                      !- Y Origin {m}
  0,                                      !- Z Origin {m}
  ,                                       !- Building Story Name
  {085bd06e-3635-4929-9c64-2627bcc54218}, !- Thermal Zone Name
  ,                                       !- Part of Total Floor Area
  ,                                       !- Design Specification Outdoor Air Object Name
  {603e1585-8af9-4d30-902e-b8774b5807c8}; !- Building Unit Name

OS:Surface,
  {dc16cfb5-1548-4782-9d30-0a857d8debd1}, !- Handle
  Surface 7,                              !- Name
  Wall,                                   !- Surface Type
  ,                                       !- Construction Name
  {7813da67-14be-4af1-b4df-ce39e9469283}, !- Space Name
  Outdoors,                               !- Outside Boundary Condition
  ,                                       !- Outside Boundary Condition Object
  SunExposed,                             !- Sun Exposure
  WindExposed,                            !- Wind Exposure
  ,                                       !- View Factor to Ground
  ,                                       !- Number of Vertices
  6.46578440716979, -12.9315688143396, 2.4384, !- X,Y,Z Vertex 1 {m}
  6.46578440716979, -12.9315688143396, 0, !- X,Y,Z Vertex 2 {m}
  12.9315688143396, -12.9315688143396, 0, !- X,Y,Z Vertex 3 {m}
  12.9315688143396, -12.9315688143396, 2.4384; !- X,Y,Z Vertex 4 {m}

OS:Surface,
  {3a3e063f-a13a-4059-8cb8-8f8792823a7c}, !- Handle
  Surface 8,                              !- Name
  Wall,                                   !- Surface Type
  ,                                       !- Construction Name
  {7813da67-14be-4af1-b4df-ce39e9469283}, !- Space Name
  Surface,                                !- Outside Boundary Condition
  {0b6340a0-a6a7-4b68-8f90-ef953ef2d2f8}, !- Outside Boundary Condition Object
  NoSun,                                  !- Sun Exposure
  NoWind,                                 !- Wind Exposure
  ,                                       !- View Factor to Ground
  ,                                       !- Number of Vertices
  6.46578440716979, 0, 2.4384,            !- X,Y,Z Vertex 1 {m}
  6.46578440716979, 0, 0,                 !- X,Y,Z Vertex 2 {m}
  6.46578440716979, -12.9315688143396, 0, !- X,Y,Z Vertex 3 {m}
  6.46578440716979, -12.9315688143396, 2.4384; !- X,Y,Z Vertex 4 {m}

OS:Surface,
  {15a556b0-ebcb-490f-9355-4ec3053e9759}, !- Handle
  Surface 9,                              !- Name
  Wall,                                   !- Surface Type
  ,                                       !- Construction Name
  {7813da67-14be-4af1-b4df-ce39e9469283}, !- Space Name
  Outdoors,                               !- Outside Boundary Condition
  ,                                       !- Outside Boundary Condition Object
  SunExposed,                             !- Sun Exposure
  WindExposed,                            !- Wind Exposure
  ,                                       !- View Factor to Ground
  ,                                       !- Number of Vertices
  12.9315688143396, 0, 2.4384,            !- X,Y,Z Vertex 1 {m}
  12.9315688143396, 0, 0,                 !- X,Y,Z Vertex 2 {m}
  6.46578440716979, 0, 0,                 !- X,Y,Z Vertex 3 {m}
  6.46578440716979, 0, 2.4384;            !- X,Y,Z Vertex 4 {m}

OS:Surface,
  {02786667-c360-49a7-be61-f2e2fdef3b37}, !- Handle
  Surface 10,                             !- Name
  Floor,                                  !- Surface Type
  ,                                       !- Construction Name
  {7813da67-14be-4af1-b4df-ce39e9469283}, !- Space Name
  Foundation,                             !- Outside Boundary Condition
  ,                                       !- Outside Boundary Condition Object
  NoSun,                                  !- Sun Exposure
  NoWind,                                 !- Wind Exposure
  ,                                       !- View Factor to Ground
  ,                                       !- Number of Vertices
  6.46578440716979, -12.9315688143396, 0, !- X,Y,Z Vertex 1 {m}
  6.46578440716979, 0, 0,                 !- X,Y,Z Vertex 2 {m}
  12.9315688143396, 0, 0,                 !- X,Y,Z Vertex 3 {m}
  12.9315688143396, -12.9315688143396, 0; !- X,Y,Z Vertex 4 {m}

OS:Surface,
  {734aa67c-c85c-494c-93aa-6cdaeae5986f}, !- Handle
  Surface 11,                             !- Name
  Wall,                                   !- Surface Type
  ,                                       !- Construction Name
  {7813da67-14be-4af1-b4df-ce39e9469283}, !- Space Name
  Surface,                                !- Outside Boundary Condition
  {02a8dd68-1e0a-445f-b6f9-21bc1621f1f6}, !- Outside Boundary Condition Object
  NoSun,                                  !- Sun Exposure
  NoWind,                                 !- Wind Exposure
  ,                                       !- View Factor to Ground
  ,                                       !- Number of Vertices
  12.9315688143396, -12.9315688143396, 2.4384, !- X,Y,Z Vertex 1 {m}
  12.9315688143396, -12.9315688143396, 0, !- X,Y,Z Vertex 2 {m}
  12.9315688143396, 0, 0,                 !- X,Y,Z Vertex 3 {m}
  12.9315688143396, 0, 2.4384;            !- X,Y,Z Vertex 4 {m}

OS:Surface,
  {014014e5-588d-48ef-adcb-ef6df47d7629}, !- Handle
  Surface 12,                             !- Name
  RoofCeiling,                            !- Surface Type
  ,                                       !- Construction Name
  {7813da67-14be-4af1-b4df-ce39e9469283}, !- Space Name
  Outdoors,                               !- Outside Boundary Condition
  ,                                       !- Outside Boundary Condition Object
  SunExposed,                             !- Sun Exposure
  WindExposed,                            !- Wind Exposure
  ,                                       !- View Factor to Ground
  ,                                       !- Number of Vertices
  12.9315688143396, -12.9315688143396, 2.4384, !- X,Y,Z Vertex 1 {m}
  12.9315688143396, 0, 2.4384,            !- X,Y,Z Vertex 2 {m}
  6.46578440716979, 0, 2.4384,            !- X,Y,Z Vertex 3 {m}
  6.46578440716979, -12.9315688143396, 2.4384; !- X,Y,Z Vertex 4 {m}

OS:ThermalZone,
  {d406a557-0657-4d13-8ffa-c0d29ca88b3e}, !- Handle
  living zone|unit 3,                     !- Name
  ,                                       !- Multiplier
  ,                                       !- Ceiling Height {m}
  ,                                       !- Volume {m3}
  ,                                       !- Floor Area {m2}
  ,                                       !- Zone Inside Convection Algorithm
  ,                                       !- Zone Outside Convection Algorithm
  ,                                       !- Zone Conditioning Equipment List Name
  {64c0f41c-f4a3-469c-bec9-8c19d8df73f3}, !- Zone Air Inlet Port List
  {b886bbf3-f220-4da3-8f0a-5d25c7bb7796}, !- Zone Air Exhaust Port List
  {f77c5334-47ab-450a-a271-67dae5ef0357}, !- Zone Air Node Name
  {3f70fdef-f16d-470b-b29b-29529329a697}, !- Zone Return Air Port List
  ,                                       !- Primary Daylighting Control Name
  ,                                       !- Fraction of Zone Controlled by Primary Daylighting Control
  ,                                       !- Secondary Daylighting Control Name
  ,                                       !- Fraction of Zone Controlled by Secondary Daylighting Control
  ,                                       !- Illuminance Map Name
  ,                                       !- Group Rendering Name
  ,                                       !- Thermostat Name
  No;                                     !- Use Ideal Air Loads

OS:Node,
  {00b5587a-79aa-4033-937a-bba06389fb68}, !- Handle
  Node 3,                                 !- Name
  {f77c5334-47ab-450a-a271-67dae5ef0357}, !- Inlet Port
  ;                                       !- Outlet Port

OS:Connection,
  {f77c5334-47ab-450a-a271-67dae5ef0357}, !- Handle
  {c3f3bce4-cc62-4f6b-a6c6-f0158c087027}, !- Name
  {d406a557-0657-4d13-8ffa-c0d29ca88b3e}, !- Source Object
  11,                                     !- Outlet Port
  {00b5587a-79aa-4033-937a-bba06389fb68}, !- Target Object
  2;                                      !- Inlet Port

OS:PortList,
  {64c0f41c-f4a3-469c-bec9-8c19d8df73f3}, !- Handle
  {9a9713a9-b67c-4737-903e-619d5d698b1a}, !- Name
  {d406a557-0657-4d13-8ffa-c0d29ca88b3e}; !- HVAC Component

OS:PortList,
  {b886bbf3-f220-4da3-8f0a-5d25c7bb7796}, !- Handle
  {dbeb26e5-7450-45fe-8d4b-3b3a8b897e6e}, !- Name
  {d406a557-0657-4d13-8ffa-c0d29ca88b3e}; !- HVAC Component

OS:PortList,
  {3f70fdef-f16d-470b-b29b-29529329a697}, !- Handle
  {c99780ce-3d40-49c8-ac5e-cb447ef64925}, !- Name
  {d406a557-0657-4d13-8ffa-c0d29ca88b3e}; !- HVAC Component

OS:Sizing:Zone,
  {a8ef0a26-caaa-45a2-b69f-c6cee83b57b6}, !- Handle
  {d406a557-0657-4d13-8ffa-c0d29ca88b3e}, !- Zone or ZoneList Name
  SupplyAirTemperature,                   !- Zone Cooling Design Supply Air Temperature Input Method
  14,                                     !- Zone Cooling Design Supply Air Temperature {C}
  11.11,                                  !- Zone Cooling Design Supply Air Temperature Difference {deltaC}
  SupplyAirTemperature,                   !- Zone Heating Design Supply Air Temperature Input Method
  40,                                     !- Zone Heating Design Supply Air Temperature {C}
  11.11,                                  !- Zone Heating Design Supply Air Temperature Difference {deltaC}
  0.0085,                                 !- Zone Cooling Design Supply Air Humidity Ratio {kg-H2O/kg-air}
  0.008,                                  !- Zone Heating Design Supply Air Humidity Ratio {kg-H2O/kg-air}
  ,                                       !- Zone Heating Sizing Factor
  ,                                       !- Zone Cooling Sizing Factor
  DesignDay,                              !- Cooling Design Air Flow Method
  ,                                       !- Cooling Design Air Flow Rate {m3/s}
  ,                                       !- Cooling Minimum Air Flow per Zone Floor Area {m3/s-m2}
  ,                                       !- Cooling Minimum Air Flow {m3/s}
  ,                                       !- Cooling Minimum Air Flow Fraction
  DesignDay,                              !- Heating Design Air Flow Method
  ,                                       !- Heating Design Air Flow Rate {m3/s}
  ,                                       !- Heating Maximum Air Flow per Zone Floor Area {m3/s-m2}
  ,                                       !- Heating Maximum Air Flow {m3/s}
  ,                                       !- Heating Maximum Air Flow Fraction
  ,                                       !- Design Zone Air Distribution Effectiveness in Cooling Mode
  ,                                       !- Design Zone Air Distribution Effectiveness in Heating Mode
  No,                                     !- Account for Dedicated Outdoor Air System
  NeutralSupplyAir,                       !- Dedicated Outdoor Air System Control Strategy
  autosize,                               !- Dedicated Outdoor Air Low Setpoint Temperature for Design {C}
  autosize;                               !- Dedicated Outdoor Air High Setpoint Temperature for Design {C}

OS:ZoneHVAC:EquipmentList,
  {0b8ad4ae-7aca-4792-8e12-30f599e1d8a9}, !- Handle
  Zone HVAC Equipment List 3,             !- Name
  {d406a557-0657-4d13-8ffa-c0d29ca88b3e}; !- Thermal Zone

OS:Space,
  {ce547e46-312d-4e49-83ce-97d6db12af89}, !- Handle
  living space|unit 3|story 1,            !- Name
  {361c827a-634b-4e68-b3dc-e8fdc7df0e87}, !- Space Type Name
  ,                                       !- Default Construction Set Name
  ,                                       !- Default Schedule Set Name
  -0,                                     !- Direction of Relative North {deg}
  0,                                      !- X Origin {m}
  0,                                      !- Y Origin {m}
  0,                                      !- Z Origin {m}
  ,                                       !- Building Story Name
  {d406a557-0657-4d13-8ffa-c0d29ca88b3e}, !- Thermal Zone Name
  ,                                       !- Part of Total Floor Area
  ,                                       !- Design Specification Outdoor Air Object Name
  {fc7e57f5-b5a0-4ec8-b5a4-4a3659061ef9}; !- Building Unit Name

OS:Surface,
  {2ce86b1d-fad1-4df3-a548-940e8128fc09}, !- Handle
  Surface 13,                             !- Name
  Wall,                                   !- Surface Type
  ,                                       !- Construction Name
  {ce547e46-312d-4e49-83ce-97d6db12af89}, !- Space Name
  Outdoors,                               !- Outside Boundary Condition
  ,                                       !- Outside Boundary Condition Object
  SunExposed,                             !- Sun Exposure
  WindExposed,                            !- Wind Exposure
  ,                                       !- View Factor to Ground
  ,                                       !- Number of Vertices
  12.9315688143396, -12.9315688143396, 2.4384, !- X,Y,Z Vertex 1 {m}
  12.9315688143396, -12.9315688143396, 0, !- X,Y,Z Vertex 2 {m}
  19.3973532215094, -12.9315688143396, 0, !- X,Y,Z Vertex 3 {m}
  19.3973532215094, -12.9315688143396, 2.4384; !- X,Y,Z Vertex 4 {m}

OS:Surface,
  {02a8dd68-1e0a-445f-b6f9-21bc1621f1f6}, !- Handle
  Surface 14,                             !- Name
  Wall,                                   !- Surface Type
  ,                                       !- Construction Name
  {ce547e46-312d-4e49-83ce-97d6db12af89}, !- Space Name
  Surface,                                !- Outside Boundary Condition
  {734aa67c-c85c-494c-93aa-6cdaeae5986f}, !- Outside Boundary Condition Object
  NoSun,                                  !- Sun Exposure
  NoWind,                                 !- Wind Exposure
  ,                                       !- View Factor to Ground
  ,                                       !- Number of Vertices
  12.9315688143396, 0, 2.4384,            !- X,Y,Z Vertex 1 {m}
  12.9315688143396, 0, 0,                 !- X,Y,Z Vertex 2 {m}
  12.9315688143396, -12.9315688143396, 0, !- X,Y,Z Vertex 3 {m}
  12.9315688143396, -12.9315688143396, 2.4384; !- X,Y,Z Vertex 4 {m}

OS:Surface,
  {befe5ddd-9e40-4d82-af6d-395481e14d4f}, !- Handle
  Surface 15,                             !- Name
  Wall,                                   !- Surface Type
  ,                                       !- Construction Name
  {ce547e46-312d-4e49-83ce-97d6db12af89}, !- Space Name
  Outdoors,                               !- Outside Boundary Condition
  ,                                       !- Outside Boundary Condition Object
  SunExposed,                             !- Sun Exposure
  WindExposed,                            !- Wind Exposure
  ,                                       !- View Factor to Ground
  ,                                       !- Number of Vertices
  19.3973532215094, 0, 2.4384,            !- X,Y,Z Vertex 1 {m}
  19.3973532215094, 0, 0,                 !- X,Y,Z Vertex 2 {m}
  12.9315688143396, 0, 0,                 !- X,Y,Z Vertex 3 {m}
  12.9315688143396, 0, 2.4384;            !- X,Y,Z Vertex 4 {m}

OS:Surface,
  {9870f74e-e104-4d7d-bd6a-4f6aa64631ad}, !- Handle
  Surface 16,                             !- Name
  Floor,                                  !- Surface Type
  ,                                       !- Construction Name
  {ce547e46-312d-4e49-83ce-97d6db12af89}, !- Space Name
  Foundation,                             !- Outside Boundary Condition
  ,                                       !- Outside Boundary Condition Object
  NoSun,                                  !- Sun Exposure
  NoWind,                                 !- Wind Exposure
  ,                                       !- View Factor to Ground
  ,                                       !- Number of Vertices
  12.9315688143396, -12.9315688143396, 0, !- X,Y,Z Vertex 1 {m}
  12.9315688143396, 0, 0,                 !- X,Y,Z Vertex 2 {m}
  19.3973532215094, 0, 0,                 !- X,Y,Z Vertex 3 {m}
  19.3973532215094, -12.9315688143396, 0; !- X,Y,Z Vertex 4 {m}

OS:Surface,
  {d703d243-be13-4dd1-a98a-de6157a80c5d}, !- Handle
  Surface 17,                             !- Name
  Wall,                                   !- Surface Type
  ,                                       !- Construction Name
  {ce547e46-312d-4e49-83ce-97d6db12af89}, !- Space Name
  Surface,                                !- Outside Boundary Condition
  {3fc43820-8c80-47fa-a2b1-a2ef53c24077}, !- Outside Boundary Condition Object
  NoSun,                                  !- Sun Exposure
  NoWind,                                 !- Wind Exposure
  ,                                       !- View Factor to Ground
  ,                                       !- Number of Vertices
  19.3973532215094, -12.9315688143396, 2.4384, !- X,Y,Z Vertex 1 {m}
  19.3973532215094, -12.9315688143396, 0, !- X,Y,Z Vertex 2 {m}
  19.3973532215094, 0, 0,                 !- X,Y,Z Vertex 3 {m}
  19.3973532215094, 0, 2.4384;            !- X,Y,Z Vertex 4 {m}

OS:Surface,
  {d31276c3-acbb-4456-80e4-a8d6e36bb76a}, !- Handle
  Surface 18,                             !- Name
  RoofCeiling,                            !- Surface Type
  ,                                       !- Construction Name
  {ce547e46-312d-4e49-83ce-97d6db12af89}, !- Space Name
  Outdoors,                               !- Outside Boundary Condition
  ,                                       !- Outside Boundary Condition Object
  SunExposed,                             !- Sun Exposure
  WindExposed,                            !- Wind Exposure
  ,                                       !- View Factor to Ground
  ,                                       !- Number of Vertices
  19.3973532215094, -12.9315688143396, 2.4384, !- X,Y,Z Vertex 1 {m}
  19.3973532215094, 0, 2.4384,            !- X,Y,Z Vertex 2 {m}
  12.9315688143396, 0, 2.4384,            !- X,Y,Z Vertex 3 {m}
  12.9315688143396, -12.9315688143396, 2.4384; !- X,Y,Z Vertex 4 {m}

OS:ThermalZone,
  {26c8f156-0b64-4afb-94c1-5306723eebc2}, !- Handle
  living zone|unit 4,                     !- Name
  ,                                       !- Multiplier
  ,                                       !- Ceiling Height {m}
  ,                                       !- Volume {m3}
  ,                                       !- Floor Area {m2}
  ,                                       !- Zone Inside Convection Algorithm
  ,                                       !- Zone Outside Convection Algorithm
  ,                                       !- Zone Conditioning Equipment List Name
  {e2b68370-9013-4e1d-a041-02c5c81519f3}, !- Zone Air Inlet Port List
  {cb84d486-01a5-4730-9c46-180b5ccd9b2d}, !- Zone Air Exhaust Port List
  {0f34a34c-b7a4-498f-a68c-3af3aaea8039}, !- Zone Air Node Name
  {3887acd0-61f5-4479-818b-a2cdcea3bdf4}, !- Zone Return Air Port List
  ,                                       !- Primary Daylighting Control Name
  ,                                       !- Fraction of Zone Controlled by Primary Daylighting Control
  ,                                       !- Secondary Daylighting Control Name
  ,                                       !- Fraction of Zone Controlled by Secondary Daylighting Control
  ,                                       !- Illuminance Map Name
  ,                                       !- Group Rendering Name
  ,                                       !- Thermostat Name
  No;                                     !- Use Ideal Air Loads

OS:Node,
  {c1da9455-cf21-4299-a807-b28805e49a97}, !- Handle
  Node 4,                                 !- Name
  {0f34a34c-b7a4-498f-a68c-3af3aaea8039}, !- Inlet Port
  ;                                       !- Outlet Port

OS:Connection,
  {0f34a34c-b7a4-498f-a68c-3af3aaea8039}, !- Handle
  {94306450-04eb-4816-bd1d-6ef535e62e60}, !- Name
  {26c8f156-0b64-4afb-94c1-5306723eebc2}, !- Source Object
  11,                                     !- Outlet Port
  {c1da9455-cf21-4299-a807-b28805e49a97}, !- Target Object
  2;                                      !- Inlet Port

OS:PortList,
  {e2b68370-9013-4e1d-a041-02c5c81519f3}, !- Handle
  {9e5a77cb-5f1b-4f43-a99d-6555d013de7d}, !- Name
  {26c8f156-0b64-4afb-94c1-5306723eebc2}; !- HVAC Component

OS:PortList,
  {cb84d486-01a5-4730-9c46-180b5ccd9b2d}, !- Handle
  {48630cb0-97cc-44b6-8cb7-5b3d76935a19}, !- Name
  {26c8f156-0b64-4afb-94c1-5306723eebc2}; !- HVAC Component

OS:PortList,
  {3887acd0-61f5-4479-818b-a2cdcea3bdf4}, !- Handle
  {f01b9c4f-dc46-456f-b221-26ae592a0a00}, !- Name
  {26c8f156-0b64-4afb-94c1-5306723eebc2}; !- HVAC Component

OS:Sizing:Zone,
  {c01de45c-76f6-42e4-ae3b-162545efee81}, !- Handle
  {26c8f156-0b64-4afb-94c1-5306723eebc2}, !- Zone or ZoneList Name
  SupplyAirTemperature,                   !- Zone Cooling Design Supply Air Temperature Input Method
  14,                                     !- Zone Cooling Design Supply Air Temperature {C}
  11.11,                                  !- Zone Cooling Design Supply Air Temperature Difference {deltaC}
  SupplyAirTemperature,                   !- Zone Heating Design Supply Air Temperature Input Method
  40,                                     !- Zone Heating Design Supply Air Temperature {C}
  11.11,                                  !- Zone Heating Design Supply Air Temperature Difference {deltaC}
  0.0085,                                 !- Zone Cooling Design Supply Air Humidity Ratio {kg-H2O/kg-air}
  0.008,                                  !- Zone Heating Design Supply Air Humidity Ratio {kg-H2O/kg-air}
  ,                                       !- Zone Heating Sizing Factor
  ,                                       !- Zone Cooling Sizing Factor
  DesignDay,                              !- Cooling Design Air Flow Method
  ,                                       !- Cooling Design Air Flow Rate {m3/s}
  ,                                       !- Cooling Minimum Air Flow per Zone Floor Area {m3/s-m2}
  ,                                       !- Cooling Minimum Air Flow {m3/s}
  ,                                       !- Cooling Minimum Air Flow Fraction
  DesignDay,                              !- Heating Design Air Flow Method
  ,                                       !- Heating Design Air Flow Rate {m3/s}
  ,                                       !- Heating Maximum Air Flow per Zone Floor Area {m3/s-m2}
  ,                                       !- Heating Maximum Air Flow {m3/s}
  ,                                       !- Heating Maximum Air Flow Fraction
  ,                                       !- Design Zone Air Distribution Effectiveness in Cooling Mode
  ,                                       !- Design Zone Air Distribution Effectiveness in Heating Mode
  No,                                     !- Account for Dedicated Outdoor Air System
  NeutralSupplyAir,                       !- Dedicated Outdoor Air System Control Strategy
  autosize,                               !- Dedicated Outdoor Air Low Setpoint Temperature for Design {C}
  autosize;                               !- Dedicated Outdoor Air High Setpoint Temperature for Design {C}

OS:ZoneHVAC:EquipmentList,
  {db16467a-f391-4bf3-b0f4-c91832ae0ee0}, !- Handle
  Zone HVAC Equipment List 4,             !- Name
  {26c8f156-0b64-4afb-94c1-5306723eebc2}; !- Thermal Zone

OS:Space,
  {d507231a-670b-45ce-8e3a-5ec6967fe570}, !- Handle
  living space|unit 4|story 1,            !- Name
  {361c827a-634b-4e68-b3dc-e8fdc7df0e87}, !- Space Type Name
  ,                                       !- Default Construction Set Name
  ,                                       !- Default Schedule Set Name
  -0,                                     !- Direction of Relative North {deg}
  0,                                      !- X Origin {m}
  0,                                      !- Y Origin {m}
  0,                                      !- Z Origin {m}
  ,                                       !- Building Story Name
  {26c8f156-0b64-4afb-94c1-5306723eebc2}, !- Thermal Zone Name
  ,                                       !- Part of Total Floor Area
  ,                                       !- Design Specification Outdoor Air Object Name
  {5b1a57d5-b333-4406-9b2b-fc740cdec350}; !- Building Unit Name

OS:Surface,
  {e5c457d2-f212-43aa-8979-9740a5b818bf}, !- Handle
  Surface 19,                             !- Name
  Wall,                                   !- Surface Type
  ,                                       !- Construction Name
  {d507231a-670b-45ce-8e3a-5ec6967fe570}, !- Space Name
  Outdoors,                               !- Outside Boundary Condition
  ,                                       !- Outside Boundary Condition Object
  SunExposed,                             !- Sun Exposure
  WindExposed,                            !- Wind Exposure
  ,                                       !- View Factor to Ground
  ,                                       !- Number of Vertices
  19.3973532215094, -12.9315688143396, 2.4384, !- X,Y,Z Vertex 1 {m}
  19.3973532215094, -12.9315688143396, 0, !- X,Y,Z Vertex 2 {m}
  25.8631376286792, -12.9315688143396, 0, !- X,Y,Z Vertex 3 {m}
  25.8631376286792, -12.9315688143396, 2.4384; !- X,Y,Z Vertex 4 {m}

OS:Surface,
  {3fc43820-8c80-47fa-a2b1-a2ef53c24077}, !- Handle
  Surface 20,                             !- Name
  Wall,                                   !- Surface Type
  ,                                       !- Construction Name
  {d507231a-670b-45ce-8e3a-5ec6967fe570}, !- Space Name
  Surface,                                !- Outside Boundary Condition
  {d703d243-be13-4dd1-a98a-de6157a80c5d}, !- Outside Boundary Condition Object
  NoSun,                                  !- Sun Exposure
  NoWind,                                 !- Wind Exposure
  ,                                       !- View Factor to Ground
  ,                                       !- Number of Vertices
  19.3973532215094, 0, 2.4384,            !- X,Y,Z Vertex 1 {m}
  19.3973532215094, 0, 0,                 !- X,Y,Z Vertex 2 {m}
  19.3973532215094, -12.9315688143396, 0, !- X,Y,Z Vertex 3 {m}
  19.3973532215094, -12.9315688143396, 2.4384; !- X,Y,Z Vertex 4 {m}

OS:Surface,
  {b2a5ea44-e2dd-4075-b73f-57abd233b673}, !- Handle
  Surface 21,                             !- Name
  Wall,                                   !- Surface Type
  ,                                       !- Construction Name
  {d507231a-670b-45ce-8e3a-5ec6967fe570}, !- Space Name
  Outdoors,                               !- Outside Boundary Condition
  ,                                       !- Outside Boundary Condition Object
  SunExposed,                             !- Sun Exposure
  WindExposed,                            !- Wind Exposure
  ,                                       !- View Factor to Ground
  ,                                       !- Number of Vertices
  25.8631376286792, 0, 2.4384,            !- X,Y,Z Vertex 1 {m}
  25.8631376286792, 0, 0,                 !- X,Y,Z Vertex 2 {m}
  19.3973532215094, 0, 0,                 !- X,Y,Z Vertex 3 {m}
  19.3973532215094, 0, 2.4384;            !- X,Y,Z Vertex 4 {m}

OS:Surface,
  {18f8e1ee-ef30-4f36-a625-a2d99326219e}, !- Handle
  Surface 22,                             !- Name
  Floor,                                  !- Surface Type
  ,                                       !- Construction Name
  {d507231a-670b-45ce-8e3a-5ec6967fe570}, !- Space Name
  Foundation,                             !- Outside Boundary Condition
  ,                                       !- Outside Boundary Condition Object
  NoSun,                                  !- Sun Exposure
  NoWind,                                 !- Wind Exposure
  ,                                       !- View Factor to Ground
  ,                                       !- Number of Vertices
  19.3973532215094, -12.9315688143396, 0, !- X,Y,Z Vertex 1 {m}
  19.3973532215094, 0, 0,                 !- X,Y,Z Vertex 2 {m}
  25.8631376286792, 0, 0,                 !- X,Y,Z Vertex 3 {m}
  25.8631376286792, -12.9315688143396, 0; !- X,Y,Z Vertex 4 {m}

OS:Surface,
  {a6d43a87-e096-4651-9700-dcff96e3c161}, !- Handle
  Surface 23,                             !- Name
  Wall,                                   !- Surface Type
  ,                                       !- Construction Name
  {d507231a-670b-45ce-8e3a-5ec6967fe570}, !- Space Name
  Surface,                                !- Outside Boundary Condition
  {490de2a3-0125-4afb-b8a8-a1a59ba2a9ab}, !- Outside Boundary Condition Object
  NoSun,                                  !- Sun Exposure
  NoWind,                                 !- Wind Exposure
  ,                                       !- View Factor to Ground
  ,                                       !- Number of Vertices
  25.8631376286792, -12.9315688143396, 2.4384, !- X,Y,Z Vertex 1 {m}
  25.8631376286792, -12.9315688143396, 0, !- X,Y,Z Vertex 2 {m}
  25.8631376286792, 0, 0,                 !- X,Y,Z Vertex 3 {m}
  25.8631376286792, 0, 2.4384;            !- X,Y,Z Vertex 4 {m}

OS:Surface,
  {12225af4-bf01-4d84-9af6-2d6dd1672039}, !- Handle
  Surface 24,                             !- Name
  RoofCeiling,                            !- Surface Type
  ,                                       !- Construction Name
  {d507231a-670b-45ce-8e3a-5ec6967fe570}, !- Space Name
  Outdoors,                               !- Outside Boundary Condition
  ,                                       !- Outside Boundary Condition Object
  SunExposed,                             !- Sun Exposure
  WindExposed,                            !- Wind Exposure
  ,                                       !- View Factor to Ground
  ,                                       !- Number of Vertices
  25.8631376286792, -12.9315688143396, 2.4384, !- X,Y,Z Vertex 1 {m}
  25.8631376286792, 0, 2.4384,            !- X,Y,Z Vertex 2 {m}
  19.3973532215094, 0, 2.4384,            !- X,Y,Z Vertex 3 {m}
  19.3973532215094, -12.9315688143396, 2.4384; !- X,Y,Z Vertex 4 {m}

OS:ThermalZone,
  {2b19defe-d01c-45b1-bb1a-10cbda6b972f}, !- Handle
  living zone|unit 5,                     !- Name
  ,                                       !- Multiplier
  ,                                       !- Ceiling Height {m}
  ,                                       !- Volume {m3}
  ,                                       !- Floor Area {m2}
  ,                                       !- Zone Inside Convection Algorithm
  ,                                       !- Zone Outside Convection Algorithm
  ,                                       !- Zone Conditioning Equipment List Name
  {8638b848-78ae-4b7b-b828-bcd79b1c9487}, !- Zone Air Inlet Port List
  {6c8e76f5-26c2-406e-8b36-e8844c56eb48}, !- Zone Air Exhaust Port List
  {fcfce0f2-aa5d-4e71-8a42-f428e120dd62}, !- Zone Air Node Name
  {8996530f-91e7-4a26-9f04-935f62b996d9}, !- Zone Return Air Port List
  ,                                       !- Primary Daylighting Control Name
  ,                                       !- Fraction of Zone Controlled by Primary Daylighting Control
  ,                                       !- Secondary Daylighting Control Name
  ,                                       !- Fraction of Zone Controlled by Secondary Daylighting Control
  ,                                       !- Illuminance Map Name
  ,                                       !- Group Rendering Name
  ,                                       !- Thermostat Name
  No;                                     !- Use Ideal Air Loads

OS:Node,
  {fe015ddb-95a2-419d-8dfd-f0e634418758}, !- Handle
  Node 5,                                 !- Name
  {fcfce0f2-aa5d-4e71-8a42-f428e120dd62}, !- Inlet Port
  ;                                       !- Outlet Port

OS:Connection,
  {fcfce0f2-aa5d-4e71-8a42-f428e120dd62}, !- Handle
  {d7e0e72d-5077-4688-93b0-4e0f8a3da271}, !- Name
  {2b19defe-d01c-45b1-bb1a-10cbda6b972f}, !- Source Object
  11,                                     !- Outlet Port
  {fe015ddb-95a2-419d-8dfd-f0e634418758}, !- Target Object
  2;                                      !- Inlet Port

OS:PortList,
  {8638b848-78ae-4b7b-b828-bcd79b1c9487}, !- Handle
  {9ca04880-a8c9-4dfb-9deb-79454fea7b12}, !- Name
  {2b19defe-d01c-45b1-bb1a-10cbda6b972f}; !- HVAC Component

OS:PortList,
  {6c8e76f5-26c2-406e-8b36-e8844c56eb48}, !- Handle
  {03671d13-aafd-4b66-8cb5-499cd785103c}, !- Name
  {2b19defe-d01c-45b1-bb1a-10cbda6b972f}; !- HVAC Component

OS:PortList,
  {8996530f-91e7-4a26-9f04-935f62b996d9}, !- Handle
  {8a162190-a02f-40f5-ae0b-b61834d11484}, !- Name
  {2b19defe-d01c-45b1-bb1a-10cbda6b972f}; !- HVAC Component

OS:Sizing:Zone,
  {99d4954a-e377-4a4c-a463-091c29c3dae5}, !- Handle
  {2b19defe-d01c-45b1-bb1a-10cbda6b972f}, !- Zone or ZoneList Name
  SupplyAirTemperature,                   !- Zone Cooling Design Supply Air Temperature Input Method
  14,                                     !- Zone Cooling Design Supply Air Temperature {C}
  11.11,                                  !- Zone Cooling Design Supply Air Temperature Difference {deltaC}
  SupplyAirTemperature,                   !- Zone Heating Design Supply Air Temperature Input Method
  40,                                     !- Zone Heating Design Supply Air Temperature {C}
  11.11,                                  !- Zone Heating Design Supply Air Temperature Difference {deltaC}
  0.0085,                                 !- Zone Cooling Design Supply Air Humidity Ratio {kg-H2O/kg-air}
  0.008,                                  !- Zone Heating Design Supply Air Humidity Ratio {kg-H2O/kg-air}
  ,                                       !- Zone Heating Sizing Factor
  ,                                       !- Zone Cooling Sizing Factor
  DesignDay,                              !- Cooling Design Air Flow Method
  ,                                       !- Cooling Design Air Flow Rate {m3/s}
  ,                                       !- Cooling Minimum Air Flow per Zone Floor Area {m3/s-m2}
  ,                                       !- Cooling Minimum Air Flow {m3/s}
  ,                                       !- Cooling Minimum Air Flow Fraction
  DesignDay,                              !- Heating Design Air Flow Method
  ,                                       !- Heating Design Air Flow Rate {m3/s}
  ,                                       !- Heating Maximum Air Flow per Zone Floor Area {m3/s-m2}
  ,                                       !- Heating Maximum Air Flow {m3/s}
  ,                                       !- Heating Maximum Air Flow Fraction
  ,                                       !- Design Zone Air Distribution Effectiveness in Cooling Mode
  ,                                       !- Design Zone Air Distribution Effectiveness in Heating Mode
  No,                                     !- Account for Dedicated Outdoor Air System
  NeutralSupplyAir,                       !- Dedicated Outdoor Air System Control Strategy
  autosize,                               !- Dedicated Outdoor Air Low Setpoint Temperature for Design {C}
  autosize;                               !- Dedicated Outdoor Air High Setpoint Temperature for Design {C}

OS:ZoneHVAC:EquipmentList,
  {93d71f0a-cc59-4e57-8244-90f0b9ef1b40}, !- Handle
  Zone HVAC Equipment List 5,             !- Name
  {2b19defe-d01c-45b1-bb1a-10cbda6b972f}; !- Thermal Zone

OS:Space,
  {45756a61-69df-4814-b16b-4d05813c0abb}, !- Handle
  living space|unit 5|story 1,            !- Name
  {361c827a-634b-4e68-b3dc-e8fdc7df0e87}, !- Space Type Name
  ,                                       !- Default Construction Set Name
  ,                                       !- Default Schedule Set Name
  -0,                                     !- Direction of Relative North {deg}
  0,                                      !- X Origin {m}
  0,                                      !- Y Origin {m}
  0,                                      !- Z Origin {m}
  ,                                       !- Building Story Name
  {2b19defe-d01c-45b1-bb1a-10cbda6b972f}, !- Thermal Zone Name
  ,                                       !- Part of Total Floor Area
  ,                                       !- Design Specification Outdoor Air Object Name
  {e4b6921d-34ef-442d-b042-8d08969f6654}; !- Building Unit Name

OS:Surface,
  {e69167e5-b0c9-4e22-9487-cfe787803edc}, !- Handle
  Surface 25,                             !- Name
  Wall,                                   !- Surface Type
  ,                                       !- Construction Name
  {45756a61-69df-4814-b16b-4d05813c0abb}, !- Space Name
  Outdoors,                               !- Outside Boundary Condition
  ,                                       !- Outside Boundary Condition Object
  SunExposed,                             !- Sun Exposure
  WindExposed,                            !- Wind Exposure
  ,                                       !- View Factor to Ground
  ,                                       !- Number of Vertices
  25.8631376286792, -12.9315688143396, 2.4384, !- X,Y,Z Vertex 1 {m}
  25.8631376286792, -12.9315688143396, 0, !- X,Y,Z Vertex 2 {m}
  32.328922035849, -12.9315688143396, 0,  !- X,Y,Z Vertex 3 {m}
  32.328922035849, -12.9315688143396, 2.4384; !- X,Y,Z Vertex 4 {m}

OS:Surface,
  {490de2a3-0125-4afb-b8a8-a1a59ba2a9ab}, !- Handle
  Surface 26,                             !- Name
  Wall,                                   !- Surface Type
  ,                                       !- Construction Name
  {45756a61-69df-4814-b16b-4d05813c0abb}, !- Space Name
  Surface,                                !- Outside Boundary Condition
  {a6d43a87-e096-4651-9700-dcff96e3c161}, !- Outside Boundary Condition Object
  NoSun,                                  !- Sun Exposure
  NoWind,                                 !- Wind Exposure
  ,                                       !- View Factor to Ground
  ,                                       !- Number of Vertices
  25.8631376286792, 0, 2.4384,            !- X,Y,Z Vertex 1 {m}
  25.8631376286792, 0, 0,                 !- X,Y,Z Vertex 2 {m}
  25.8631376286792, -12.9315688143396, 0, !- X,Y,Z Vertex 3 {m}
  25.8631376286792, -12.9315688143396, 2.4384; !- X,Y,Z Vertex 4 {m}

OS:Surface,
  {fa9eb118-a277-436c-b5e4-4a97f16c5e11}, !- Handle
  Surface 27,                             !- Name
  Wall,                                   !- Surface Type
  ,                                       !- Construction Name
  {45756a61-69df-4814-b16b-4d05813c0abb}, !- Space Name
  Outdoors,                               !- Outside Boundary Condition
  ,                                       !- Outside Boundary Condition Object
  SunExposed,                             !- Sun Exposure
  WindExposed,                            !- Wind Exposure
  ,                                       !- View Factor to Ground
  ,                                       !- Number of Vertices
  32.328922035849, 0, 2.4384,             !- X,Y,Z Vertex 1 {m}
  32.328922035849, 0, 0,                  !- X,Y,Z Vertex 2 {m}
  25.8631376286792, 0, 0,                 !- X,Y,Z Vertex 3 {m}
  25.8631376286792, 0, 2.4384;            !- X,Y,Z Vertex 4 {m}

OS:Surface,
  {63c432f0-4376-4cbb-a424-d81458e864ed}, !- Handle
  Surface 28,                             !- Name
  Floor,                                  !- Surface Type
  ,                                       !- Construction Name
  {45756a61-69df-4814-b16b-4d05813c0abb}, !- Space Name
  Foundation,                             !- Outside Boundary Condition
  ,                                       !- Outside Boundary Condition Object
  NoSun,                                  !- Sun Exposure
  NoWind,                                 !- Wind Exposure
  ,                                       !- View Factor to Ground
  ,                                       !- Number of Vertices
  25.8631376286792, -12.9315688143396, 0, !- X,Y,Z Vertex 1 {m}
  25.8631376286792, 0, 0,                 !- X,Y,Z Vertex 2 {m}
  32.328922035849, 0, 0,                  !- X,Y,Z Vertex 3 {m}
  32.328922035849, -12.9315688143396, 0;  !- X,Y,Z Vertex 4 {m}

OS:Surface,
  {8e31ef16-5e19-49b2-9750-ebb234ebd89d}, !- Handle
  Surface 29,                             !- Name
  Wall,                                   !- Surface Type
  ,                                       !- Construction Name
  {45756a61-69df-4814-b16b-4d05813c0abb}, !- Space Name
  Surface,                                !- Outside Boundary Condition
  {18629d08-2903-439b-8e43-8856dfab43f2}, !- Outside Boundary Condition Object
  NoSun,                                  !- Sun Exposure
  NoWind,                                 !- Wind Exposure
  ,                                       !- View Factor to Ground
  ,                                       !- Number of Vertices
  32.328922035849, -12.9315688143396, 2.4384, !- X,Y,Z Vertex 1 {m}
  32.328922035849, -12.9315688143396, 0,  !- X,Y,Z Vertex 2 {m}
  32.328922035849, 0, 0,                  !- X,Y,Z Vertex 3 {m}
  32.328922035849, 0, 2.4384;             !- X,Y,Z Vertex 4 {m}

OS:Surface,
  {f6c5d78d-a42f-4f9e-9d09-50de148fc069}, !- Handle
  Surface 30,                             !- Name
  RoofCeiling,                            !- Surface Type
  ,                                       !- Construction Name
  {45756a61-69df-4814-b16b-4d05813c0abb}, !- Space Name
  Outdoors,                               !- Outside Boundary Condition
  ,                                       !- Outside Boundary Condition Object
  SunExposed,                             !- Sun Exposure
  WindExposed,                            !- Wind Exposure
  ,                                       !- View Factor to Ground
  ,                                       !- Number of Vertices
  32.328922035849, -12.9315688143396, 2.4384, !- X,Y,Z Vertex 1 {m}
  32.328922035849, 0, 2.4384,             !- X,Y,Z Vertex 2 {m}
  25.8631376286792, 0, 2.4384,            !- X,Y,Z Vertex 3 {m}
  25.8631376286792, -12.9315688143396, 2.4384; !- X,Y,Z Vertex 4 {m}

OS:ThermalZone,
  {c19fa8fb-4792-42a0-83df-259ad32ddfc9}, !- Handle
  living zone|unit 6,                     !- Name
  ,                                       !- Multiplier
  ,                                       !- Ceiling Height {m}
  ,                                       !- Volume {m3}
  ,                                       !- Floor Area {m2}
  ,                                       !- Zone Inside Convection Algorithm
  ,                                       !- Zone Outside Convection Algorithm
  ,                                       !- Zone Conditioning Equipment List Name
  {0eb5b99b-cc59-472d-937f-28a74203dc2a}, !- Zone Air Inlet Port List
  {9e0464d0-4c73-4905-bad0-3981732d8cdf}, !- Zone Air Exhaust Port List
  {915be4ec-e7ec-4df0-9ad4-378259c5b9d5}, !- Zone Air Node Name
  {b5f56045-9996-4cbb-bb09-d6be819e4b3d}, !- Zone Return Air Port List
  ,                                       !- Primary Daylighting Control Name
  ,                                       !- Fraction of Zone Controlled by Primary Daylighting Control
  ,                                       !- Secondary Daylighting Control Name
  ,                                       !- Fraction of Zone Controlled by Secondary Daylighting Control
  ,                                       !- Illuminance Map Name
  ,                                       !- Group Rendering Name
  ,                                       !- Thermostat Name
  No;                                     !- Use Ideal Air Loads

OS:Node,
  {97ab6774-0e77-4a40-abc5-1f15c2ad9e78}, !- Handle
  Node 6,                                 !- Name
  {915be4ec-e7ec-4df0-9ad4-378259c5b9d5}, !- Inlet Port
  ;                                       !- Outlet Port

OS:Connection,
  {915be4ec-e7ec-4df0-9ad4-378259c5b9d5}, !- Handle
  {c8d6e466-5488-4b06-8c46-400526953cee}, !- Name
  {c19fa8fb-4792-42a0-83df-259ad32ddfc9}, !- Source Object
  11,                                     !- Outlet Port
  {97ab6774-0e77-4a40-abc5-1f15c2ad9e78}, !- Target Object
  2;                                      !- Inlet Port

OS:PortList,
  {0eb5b99b-cc59-472d-937f-28a74203dc2a}, !- Handle
  {c9f32836-880e-4518-a947-efd5cd069be4}, !- Name
  {c19fa8fb-4792-42a0-83df-259ad32ddfc9}; !- HVAC Component

OS:PortList,
  {9e0464d0-4c73-4905-bad0-3981732d8cdf}, !- Handle
  {53efefe1-37c9-4528-ac0d-16c72b086a54}, !- Name
  {c19fa8fb-4792-42a0-83df-259ad32ddfc9}; !- HVAC Component

OS:PortList,
  {b5f56045-9996-4cbb-bb09-d6be819e4b3d}, !- Handle
  {334892a2-4db7-4d5c-bf25-b1925aef9408}, !- Name
  {c19fa8fb-4792-42a0-83df-259ad32ddfc9}; !- HVAC Component

OS:Sizing:Zone,
  {f78dca59-49a3-4ac3-99c3-ce9fb0bccfa8}, !- Handle
  {c19fa8fb-4792-42a0-83df-259ad32ddfc9}, !- Zone or ZoneList Name
  SupplyAirTemperature,                   !- Zone Cooling Design Supply Air Temperature Input Method
  14,                                     !- Zone Cooling Design Supply Air Temperature {C}
  11.11,                                  !- Zone Cooling Design Supply Air Temperature Difference {deltaC}
  SupplyAirTemperature,                   !- Zone Heating Design Supply Air Temperature Input Method
  40,                                     !- Zone Heating Design Supply Air Temperature {C}
  11.11,                                  !- Zone Heating Design Supply Air Temperature Difference {deltaC}
  0.0085,                                 !- Zone Cooling Design Supply Air Humidity Ratio {kg-H2O/kg-air}
  0.008,                                  !- Zone Heating Design Supply Air Humidity Ratio {kg-H2O/kg-air}
  ,                                       !- Zone Heating Sizing Factor
  ,                                       !- Zone Cooling Sizing Factor
  DesignDay,                              !- Cooling Design Air Flow Method
  ,                                       !- Cooling Design Air Flow Rate {m3/s}
  ,                                       !- Cooling Minimum Air Flow per Zone Floor Area {m3/s-m2}
  ,                                       !- Cooling Minimum Air Flow {m3/s}
  ,                                       !- Cooling Minimum Air Flow Fraction
  DesignDay,                              !- Heating Design Air Flow Method
  ,                                       !- Heating Design Air Flow Rate {m3/s}
  ,                                       !- Heating Maximum Air Flow per Zone Floor Area {m3/s-m2}
  ,                                       !- Heating Maximum Air Flow {m3/s}
  ,                                       !- Heating Maximum Air Flow Fraction
  ,                                       !- Design Zone Air Distribution Effectiveness in Cooling Mode
  ,                                       !- Design Zone Air Distribution Effectiveness in Heating Mode
  No,                                     !- Account for Dedicated Outdoor Air System
  NeutralSupplyAir,                       !- Dedicated Outdoor Air System Control Strategy
  autosize,                               !- Dedicated Outdoor Air Low Setpoint Temperature for Design {C}
  autosize;                               !- Dedicated Outdoor Air High Setpoint Temperature for Design {C}

OS:ZoneHVAC:EquipmentList,
  {c9ce0877-1068-4fbd-a26c-afbe75ce6e85}, !- Handle
  Zone HVAC Equipment List 6,             !- Name
  {c19fa8fb-4792-42a0-83df-259ad32ddfc9}; !- Thermal Zone

OS:Space,
  {e6d7c0f4-344e-4df5-a6cc-9da93a4159f8}, !- Handle
  living space|unit 6|story 1,            !- Name
  {361c827a-634b-4e68-b3dc-e8fdc7df0e87}, !- Space Type Name
  ,                                       !- Default Construction Set Name
  ,                                       !- Default Schedule Set Name
  -0,                                     !- Direction of Relative North {deg}
  0,                                      !- X Origin {m}
  0,                                      !- Y Origin {m}
  0,                                      !- Z Origin {m}
  ,                                       !- Building Story Name
  {c19fa8fb-4792-42a0-83df-259ad32ddfc9}, !- Thermal Zone Name
  ,                                       !- Part of Total Floor Area
  ,                                       !- Design Specification Outdoor Air Object Name
  {e5db695f-f6b3-484f-87b9-f8ee5b8f305c}; !- Building Unit Name

OS:Surface,
  {39eb9604-8ff5-45a4-802a-702dd1524ef9}, !- Handle
  Surface 31,                             !- Name
  Wall,                                   !- Surface Type
  ,                                       !- Construction Name
  {e6d7c0f4-344e-4df5-a6cc-9da93a4159f8}, !- Space Name
  Outdoors,                               !- Outside Boundary Condition
  ,                                       !- Outside Boundary Condition Object
  SunExposed,                             !- Sun Exposure
  WindExposed,                            !- Wind Exposure
  ,                                       !- View Factor to Ground
  ,                                       !- Number of Vertices
  32.328922035849, -12.9315688143396, 2.4384, !- X,Y,Z Vertex 1 {m}
  32.328922035849, -12.9315688143396, 0,  !- X,Y,Z Vertex 2 {m}
  38.7947064430187, -12.9315688143396, 0, !- X,Y,Z Vertex 3 {m}
  38.7947064430187, -12.9315688143396, 2.4384; !- X,Y,Z Vertex 4 {m}

OS:Surface,
  {18629d08-2903-439b-8e43-8856dfab43f2}, !- Handle
  Surface 32,                             !- Name
  Wall,                                   !- Surface Type
  ,                                       !- Construction Name
  {e6d7c0f4-344e-4df5-a6cc-9da93a4159f8}, !- Space Name
  Surface,                                !- Outside Boundary Condition
  {8e31ef16-5e19-49b2-9750-ebb234ebd89d}, !- Outside Boundary Condition Object
  NoSun,                                  !- Sun Exposure
  NoWind,                                 !- Wind Exposure
  ,                                       !- View Factor to Ground
  ,                                       !- Number of Vertices
  32.328922035849, 0, 2.4384,             !- X,Y,Z Vertex 1 {m}
  32.328922035849, 0, 0,                  !- X,Y,Z Vertex 2 {m}
  32.328922035849, -12.9315688143396, 0,  !- X,Y,Z Vertex 3 {m}
  32.328922035849, -12.9315688143396, 2.4384; !- X,Y,Z Vertex 4 {m}

OS:Surface,
  {67a2293f-8b5a-4cff-bdb2-b1d0b31062be}, !- Handle
  Surface 33,                             !- Name
  Wall,                                   !- Surface Type
  ,                                       !- Construction Name
  {e6d7c0f4-344e-4df5-a6cc-9da93a4159f8}, !- Space Name
  Outdoors,                               !- Outside Boundary Condition
  ,                                       !- Outside Boundary Condition Object
  SunExposed,                             !- Sun Exposure
  WindExposed,                            !- Wind Exposure
  ,                                       !- View Factor to Ground
  ,                                       !- Number of Vertices
  38.7947064430187, 0, 2.4384,            !- X,Y,Z Vertex 1 {m}
  38.7947064430187, 0, 0,                 !- X,Y,Z Vertex 2 {m}
  32.328922035849, 0, 0,                  !- X,Y,Z Vertex 3 {m}
  32.328922035849, 0, 2.4384;             !- X,Y,Z Vertex 4 {m}

OS:Surface,
  {d3bca85c-2a59-4a1a-8465-b292e1bd2274}, !- Handle
  Surface 34,                             !- Name
  Floor,                                  !- Surface Type
  ,                                       !- Construction Name
  {e6d7c0f4-344e-4df5-a6cc-9da93a4159f8}, !- Space Name
  Foundation,                             !- Outside Boundary Condition
  ,                                       !- Outside Boundary Condition Object
  NoSun,                                  !- Sun Exposure
  NoWind,                                 !- Wind Exposure
  ,                                       !- View Factor to Ground
  ,                                       !- Number of Vertices
  32.328922035849, -12.9315688143396, 0,  !- X,Y,Z Vertex 1 {m}
  32.328922035849, 0, 0,                  !- X,Y,Z Vertex 2 {m}
  38.7947064430187, 0, 0,                 !- X,Y,Z Vertex 3 {m}
  38.7947064430187, -12.9315688143396, 0; !- X,Y,Z Vertex 4 {m}

OS:Surface,
  {6df338c0-7966-48d7-be37-2f6a44714f31}, !- Handle
  Surface 35,                             !- Name
  Wall,                                   !- Surface Type
  ,                                       !- Construction Name
  {e6d7c0f4-344e-4df5-a6cc-9da93a4159f8}, !- Space Name
  Surface,                                !- Outside Boundary Condition
  {f8328ed2-a3ee-42a8-9d27-168f195a566c}, !- Outside Boundary Condition Object
  NoSun,                                  !- Sun Exposure
  NoWind,                                 !- Wind Exposure
  ,                                       !- View Factor to Ground
  ,                                       !- Number of Vertices
  38.7947064430187, -12.9315688143396, 2.4384, !- X,Y,Z Vertex 1 {m}
  38.7947064430187, -12.9315688143396, 0, !- X,Y,Z Vertex 2 {m}
  38.7947064430187, 0, 0,                 !- X,Y,Z Vertex 3 {m}
  38.7947064430187, 0, 2.4384;            !- X,Y,Z Vertex 4 {m}

OS:Surface,
  {2bdf7583-8c85-4db2-850e-3b8221aa29b8}, !- Handle
  Surface 36,                             !- Name
  RoofCeiling,                            !- Surface Type
  ,                                       !- Construction Name
  {e6d7c0f4-344e-4df5-a6cc-9da93a4159f8}, !- Space Name
  Outdoors,                               !- Outside Boundary Condition
  ,                                       !- Outside Boundary Condition Object
  SunExposed,                             !- Sun Exposure
  WindExposed,                            !- Wind Exposure
  ,                                       !- View Factor to Ground
  ,                                       !- Number of Vertices
  38.7947064430187, -12.9315688143396, 2.4384, !- X,Y,Z Vertex 1 {m}
  38.7947064430187, 0, 2.4384,            !- X,Y,Z Vertex 2 {m}
  32.328922035849, 0, 2.4384,             !- X,Y,Z Vertex 3 {m}
  32.328922035849, -12.9315688143396, 2.4384; !- X,Y,Z Vertex 4 {m}

OS:ThermalZone,
  {b39f5b84-825f-4b3e-911f-d37dcd840579}, !- Handle
  living zone|unit 7,                     !- Name
  ,                                       !- Multiplier
  ,                                       !- Ceiling Height {m}
  ,                                       !- Volume {m3}
  ,                                       !- Floor Area {m2}
  ,                                       !- Zone Inside Convection Algorithm
  ,                                       !- Zone Outside Convection Algorithm
  ,                                       !- Zone Conditioning Equipment List Name
  {28e232da-8d67-4b23-8b2a-0f648e060ba5}, !- Zone Air Inlet Port List
  {ac27c359-56b0-4786-813a-d3420356168e}, !- Zone Air Exhaust Port List
  {c8570f7e-6a67-4ba7-94a2-03c733ee1360}, !- Zone Air Node Name
  {55245cf4-cae4-452c-9e34-218b04da52ec}, !- Zone Return Air Port List
  ,                                       !- Primary Daylighting Control Name
  ,                                       !- Fraction of Zone Controlled by Primary Daylighting Control
  ,                                       !- Secondary Daylighting Control Name
  ,                                       !- Fraction of Zone Controlled by Secondary Daylighting Control
  ,                                       !- Illuminance Map Name
  ,                                       !- Group Rendering Name
  ,                                       !- Thermostat Name
  No;                                     !- Use Ideal Air Loads

OS:Node,
  {c1586686-203b-47ca-8893-8c953e8dbc11}, !- Handle
  Node 7,                                 !- Name
  {c8570f7e-6a67-4ba7-94a2-03c733ee1360}, !- Inlet Port
  ;                                       !- Outlet Port

OS:Connection,
  {c8570f7e-6a67-4ba7-94a2-03c733ee1360}, !- Handle
  {75526e49-7cba-42f0-a0db-e014380af8d8}, !- Name
  {b39f5b84-825f-4b3e-911f-d37dcd840579}, !- Source Object
  11,                                     !- Outlet Port
  {c1586686-203b-47ca-8893-8c953e8dbc11}, !- Target Object
  2;                                      !- Inlet Port

OS:PortList,
  {28e232da-8d67-4b23-8b2a-0f648e060ba5}, !- Handle
  {e8ebd4e0-0e06-4262-8167-fdcb34776826}, !- Name
  {b39f5b84-825f-4b3e-911f-d37dcd840579}; !- HVAC Component

OS:PortList,
  {ac27c359-56b0-4786-813a-d3420356168e}, !- Handle
  {7663b562-463a-449f-9892-2cfebe4b2fbc}, !- Name
  {b39f5b84-825f-4b3e-911f-d37dcd840579}; !- HVAC Component

OS:PortList,
  {55245cf4-cae4-452c-9e34-218b04da52ec}, !- Handle
  {d2b43798-6767-4831-a77d-d65479c30cca}, !- Name
  {b39f5b84-825f-4b3e-911f-d37dcd840579}; !- HVAC Component

OS:Sizing:Zone,
  {f101b12d-74c1-4090-b35c-07246c51742a}, !- Handle
  {b39f5b84-825f-4b3e-911f-d37dcd840579}, !- Zone or ZoneList Name
  SupplyAirTemperature,                   !- Zone Cooling Design Supply Air Temperature Input Method
  14,                                     !- Zone Cooling Design Supply Air Temperature {C}
  11.11,                                  !- Zone Cooling Design Supply Air Temperature Difference {deltaC}
  SupplyAirTemperature,                   !- Zone Heating Design Supply Air Temperature Input Method
  40,                                     !- Zone Heating Design Supply Air Temperature {C}
  11.11,                                  !- Zone Heating Design Supply Air Temperature Difference {deltaC}
  0.0085,                                 !- Zone Cooling Design Supply Air Humidity Ratio {kg-H2O/kg-air}
  0.008,                                  !- Zone Heating Design Supply Air Humidity Ratio {kg-H2O/kg-air}
  ,                                       !- Zone Heating Sizing Factor
  ,                                       !- Zone Cooling Sizing Factor
  DesignDay,                              !- Cooling Design Air Flow Method
  ,                                       !- Cooling Design Air Flow Rate {m3/s}
  ,                                       !- Cooling Minimum Air Flow per Zone Floor Area {m3/s-m2}
  ,                                       !- Cooling Minimum Air Flow {m3/s}
  ,                                       !- Cooling Minimum Air Flow Fraction
  DesignDay,                              !- Heating Design Air Flow Method
  ,                                       !- Heating Design Air Flow Rate {m3/s}
  ,                                       !- Heating Maximum Air Flow per Zone Floor Area {m3/s-m2}
  ,                                       !- Heating Maximum Air Flow {m3/s}
  ,                                       !- Heating Maximum Air Flow Fraction
  ,                                       !- Design Zone Air Distribution Effectiveness in Cooling Mode
  ,                                       !- Design Zone Air Distribution Effectiveness in Heating Mode
  No,                                     !- Account for Dedicated Outdoor Air System
  NeutralSupplyAir,                       !- Dedicated Outdoor Air System Control Strategy
  autosize,                               !- Dedicated Outdoor Air Low Setpoint Temperature for Design {C}
  autosize;                               !- Dedicated Outdoor Air High Setpoint Temperature for Design {C}

OS:ZoneHVAC:EquipmentList,
  {1fbb690b-3357-468b-8c13-bbb1917f5031}, !- Handle
  Zone HVAC Equipment List 7,             !- Name
  {b39f5b84-825f-4b3e-911f-d37dcd840579}; !- Thermal Zone

OS:Space,
  {493b4b3b-af23-4ed4-84e4-6954cd49663c}, !- Handle
  living space|unit 7|story 1,            !- Name
  {361c827a-634b-4e68-b3dc-e8fdc7df0e87}, !- Space Type Name
  ,                                       !- Default Construction Set Name
  ,                                       !- Default Schedule Set Name
  -0,                                     !- Direction of Relative North {deg}
  0,                                      !- X Origin {m}
  0,                                      !- Y Origin {m}
  0,                                      !- Z Origin {m}
  ,                                       !- Building Story Name
  {b39f5b84-825f-4b3e-911f-d37dcd840579}, !- Thermal Zone Name
  ,                                       !- Part of Total Floor Area
  ,                                       !- Design Specification Outdoor Air Object Name
  {cf664ec4-a57a-485e-98af-2ac0c829362c}; !- Building Unit Name

OS:Surface,
  {4eea6dda-cfb2-435f-a5f8-5caa2434e299}, !- Handle
  Surface 37,                             !- Name
  Wall,                                   !- Surface Type
  ,                                       !- Construction Name
  {493b4b3b-af23-4ed4-84e4-6954cd49663c}, !- Space Name
  Outdoors,                               !- Outside Boundary Condition
  ,                                       !- Outside Boundary Condition Object
  SunExposed,                             !- Sun Exposure
  WindExposed,                            !- Wind Exposure
  ,                                       !- View Factor to Ground
  ,                                       !- Number of Vertices
  38.7947064430187, -12.9315688143396, 2.4384, !- X,Y,Z Vertex 1 {m}
  38.7947064430187, -12.9315688143396, 0, !- X,Y,Z Vertex 2 {m}
  45.2604908501885, -12.9315688143396, 0, !- X,Y,Z Vertex 3 {m}
  45.2604908501885, -12.9315688143396, 2.4384; !- X,Y,Z Vertex 4 {m}

OS:Surface,
  {f8328ed2-a3ee-42a8-9d27-168f195a566c}, !- Handle
  Surface 38,                             !- Name
  Wall,                                   !- Surface Type
  ,                                       !- Construction Name
  {493b4b3b-af23-4ed4-84e4-6954cd49663c}, !- Space Name
  Surface,                                !- Outside Boundary Condition
  {6df338c0-7966-48d7-be37-2f6a44714f31}, !- Outside Boundary Condition Object
  NoSun,                                  !- Sun Exposure
  NoWind,                                 !- Wind Exposure
  ,                                       !- View Factor to Ground
  ,                                       !- Number of Vertices
  38.7947064430187, 0, 2.4384,            !- X,Y,Z Vertex 1 {m}
  38.7947064430187, 0, 0,                 !- X,Y,Z Vertex 2 {m}
  38.7947064430187, -12.9315688143396, 0, !- X,Y,Z Vertex 3 {m}
  38.7947064430187, -12.9315688143396, 2.4384; !- X,Y,Z Vertex 4 {m}

OS:Surface,
  {1dfa30ae-4e5a-42f0-949a-b4f37f2b3f2c}, !- Handle
  Surface 39,                             !- Name
  Wall,                                   !- Surface Type
  ,                                       !- Construction Name
  {493b4b3b-af23-4ed4-84e4-6954cd49663c}, !- Space Name
  Outdoors,                               !- Outside Boundary Condition
  ,                                       !- Outside Boundary Condition Object
  SunExposed,                             !- Sun Exposure
  WindExposed,                            !- Wind Exposure
  ,                                       !- View Factor to Ground
  ,                                       !- Number of Vertices
  45.2604908501885, 0, 2.4384,            !- X,Y,Z Vertex 1 {m}
  45.2604908501885, 0, 0,                 !- X,Y,Z Vertex 2 {m}
  38.7947064430187, 0, 0,                 !- X,Y,Z Vertex 3 {m}
  38.7947064430187, 0, 2.4384;            !- X,Y,Z Vertex 4 {m}

OS:Surface,
  {c2b31610-4699-4df4-a05c-69d37fd6e538}, !- Handle
  Surface 40,                             !- Name
  Floor,                                  !- Surface Type
  ,                                       !- Construction Name
  {493b4b3b-af23-4ed4-84e4-6954cd49663c}, !- Space Name
  Foundation,                             !- Outside Boundary Condition
  ,                                       !- Outside Boundary Condition Object
  NoSun,                                  !- Sun Exposure
  NoWind,                                 !- Wind Exposure
  ,                                       !- View Factor to Ground
  ,                                       !- Number of Vertices
  38.7947064430187, -12.9315688143396, 0, !- X,Y,Z Vertex 1 {m}
  38.7947064430187, 0, 0,                 !- X,Y,Z Vertex 2 {m}
  45.2604908501885, 0, 0,                 !- X,Y,Z Vertex 3 {m}
  45.2604908501885, -12.9315688143396, 0; !- X,Y,Z Vertex 4 {m}

OS:Surface,
  {9b51f749-3bd5-4e39-a861-5d46dee4be28}, !- Handle
  Surface 41,                             !- Name
  Wall,                                   !- Surface Type
  ,                                       !- Construction Name
  {493b4b3b-af23-4ed4-84e4-6954cd49663c}, !- Space Name
  Surface,                                !- Outside Boundary Condition
  {5b2fdd95-a1ce-4e92-b055-3d068a622915}, !- Outside Boundary Condition Object
  NoSun,                                  !- Sun Exposure
  NoWind,                                 !- Wind Exposure
  ,                                       !- View Factor to Ground
  ,                                       !- Number of Vertices
  45.2604908501885, -12.9315688143396, 2.4384, !- X,Y,Z Vertex 1 {m}
  45.2604908501885, -12.9315688143396, 0, !- X,Y,Z Vertex 2 {m}
  45.2604908501885, 0, 0,                 !- X,Y,Z Vertex 3 {m}
  45.2604908501885, 0, 2.4384;            !- X,Y,Z Vertex 4 {m}

OS:Surface,
  {1bc16a82-ff0c-4c03-aca5-dc794b6cc33d}, !- Handle
  Surface 42,                             !- Name
  RoofCeiling,                            !- Surface Type
  ,                                       !- Construction Name
  {493b4b3b-af23-4ed4-84e4-6954cd49663c}, !- Space Name
  Outdoors,                               !- Outside Boundary Condition
  ,                                       !- Outside Boundary Condition Object
  SunExposed,                             !- Sun Exposure
  WindExposed,                            !- Wind Exposure
  ,                                       !- View Factor to Ground
  ,                                       !- Number of Vertices
  45.2604908501885, -12.9315688143396, 2.4384, !- X,Y,Z Vertex 1 {m}
  45.2604908501885, 0, 2.4384,            !- X,Y,Z Vertex 2 {m}
  38.7947064430187, 0, 2.4384,            !- X,Y,Z Vertex 3 {m}
  38.7947064430187, -12.9315688143396, 2.4384; !- X,Y,Z Vertex 4 {m}

OS:ThermalZone,
  {6180050f-7aa4-4901-98b8-f0d0375b0c6b}, !- Handle
  living zone|unit 8,                     !- Name
  ,                                       !- Multiplier
  ,                                       !- Ceiling Height {m}
  ,                                       !- Volume {m3}
  ,                                       !- Floor Area {m2}
  ,                                       !- Zone Inside Convection Algorithm
  ,                                       !- Zone Outside Convection Algorithm
  ,                                       !- Zone Conditioning Equipment List Name
  {0bcb24eb-4e64-412e-a7c8-607e96273310}, !- Zone Air Inlet Port List
  {2e1f4661-687d-405a-aedb-94c5685804a8}, !- Zone Air Exhaust Port List
  {0e201e1f-27af-4cf4-8232-b40913461009}, !- Zone Air Node Name
  {ff330c9f-6af6-4a60-88f1-cd0b7bd5cae5}, !- Zone Return Air Port List
  ,                                       !- Primary Daylighting Control Name
  ,                                       !- Fraction of Zone Controlled by Primary Daylighting Control
  ,                                       !- Secondary Daylighting Control Name
  ,                                       !- Fraction of Zone Controlled by Secondary Daylighting Control
  ,                                       !- Illuminance Map Name
  ,                                       !- Group Rendering Name
  ,                                       !- Thermostat Name
  No;                                     !- Use Ideal Air Loads

OS:Node,
  {e59c01a5-345f-4a1e-96c8-7eabd1c2116c}, !- Handle
  Node 8,                                 !- Name
  {0e201e1f-27af-4cf4-8232-b40913461009}, !- Inlet Port
  ;                                       !- Outlet Port

OS:Connection,
  {0e201e1f-27af-4cf4-8232-b40913461009}, !- Handle
  {4c7bd7a4-704c-45f8-ac03-62594034ba1b}, !- Name
  {6180050f-7aa4-4901-98b8-f0d0375b0c6b}, !- Source Object
  11,                                     !- Outlet Port
  {e59c01a5-345f-4a1e-96c8-7eabd1c2116c}, !- Target Object
  2;                                      !- Inlet Port

OS:PortList,
  {0bcb24eb-4e64-412e-a7c8-607e96273310}, !- Handle
  {b0e8f30f-fae8-45b7-a70c-2b7e9cfb372b}, !- Name
  {6180050f-7aa4-4901-98b8-f0d0375b0c6b}; !- HVAC Component

OS:PortList,
  {2e1f4661-687d-405a-aedb-94c5685804a8}, !- Handle
  {b92cd20e-30a8-41c6-bd42-d34995f60416}, !- Name
  {6180050f-7aa4-4901-98b8-f0d0375b0c6b}; !- HVAC Component

OS:PortList,
  {ff330c9f-6af6-4a60-88f1-cd0b7bd5cae5}, !- Handle
  {28cbc4db-69c1-43c9-836f-4237f6547c36}, !- Name
  {6180050f-7aa4-4901-98b8-f0d0375b0c6b}; !- HVAC Component

OS:Sizing:Zone,
  {d183f31a-8db8-4a5a-bed8-9546a2a495c7}, !- Handle
  {6180050f-7aa4-4901-98b8-f0d0375b0c6b}, !- Zone or ZoneList Name
  SupplyAirTemperature,                   !- Zone Cooling Design Supply Air Temperature Input Method
  14,                                     !- Zone Cooling Design Supply Air Temperature {C}
  11.11,                                  !- Zone Cooling Design Supply Air Temperature Difference {deltaC}
  SupplyAirTemperature,                   !- Zone Heating Design Supply Air Temperature Input Method
  40,                                     !- Zone Heating Design Supply Air Temperature {C}
  11.11,                                  !- Zone Heating Design Supply Air Temperature Difference {deltaC}
  0.0085,                                 !- Zone Cooling Design Supply Air Humidity Ratio {kg-H2O/kg-air}
  0.008,                                  !- Zone Heating Design Supply Air Humidity Ratio {kg-H2O/kg-air}
  ,                                       !- Zone Heating Sizing Factor
  ,                                       !- Zone Cooling Sizing Factor
  DesignDay,                              !- Cooling Design Air Flow Method
  ,                                       !- Cooling Design Air Flow Rate {m3/s}
  ,                                       !- Cooling Minimum Air Flow per Zone Floor Area {m3/s-m2}
  ,                                       !- Cooling Minimum Air Flow {m3/s}
  ,                                       !- Cooling Minimum Air Flow Fraction
  DesignDay,                              !- Heating Design Air Flow Method
  ,                                       !- Heating Design Air Flow Rate {m3/s}
  ,                                       !- Heating Maximum Air Flow per Zone Floor Area {m3/s-m2}
  ,                                       !- Heating Maximum Air Flow {m3/s}
  ,                                       !- Heating Maximum Air Flow Fraction
  ,                                       !- Design Zone Air Distribution Effectiveness in Cooling Mode
  ,                                       !- Design Zone Air Distribution Effectiveness in Heating Mode
  No,                                     !- Account for Dedicated Outdoor Air System
  NeutralSupplyAir,                       !- Dedicated Outdoor Air System Control Strategy
  autosize,                               !- Dedicated Outdoor Air Low Setpoint Temperature for Design {C}
  autosize;                               !- Dedicated Outdoor Air High Setpoint Temperature for Design {C}

OS:ZoneHVAC:EquipmentList,
  {af296fdd-8b7e-484e-b847-5df4c8238b66}, !- Handle
  Zone HVAC Equipment List 8,             !- Name
  {6180050f-7aa4-4901-98b8-f0d0375b0c6b}; !- Thermal Zone

OS:Space,
  {1ace4a4c-222e-4d8c-8653-b370a79c43d1}, !- Handle
  living space|unit 8|story 1,            !- Name
  {361c827a-634b-4e68-b3dc-e8fdc7df0e87}, !- Space Type Name
  ,                                       !- Default Construction Set Name
  ,                                       !- Default Schedule Set Name
  -0,                                     !- Direction of Relative North {deg}
  0,                                      !- X Origin {m}
  0,                                      !- Y Origin {m}
  0,                                      !- Z Origin {m}
  ,                                       !- Building Story Name
  {6180050f-7aa4-4901-98b8-f0d0375b0c6b}, !- Thermal Zone Name
  ,                                       !- Part of Total Floor Area
  ,                                       !- Design Specification Outdoor Air Object Name
  {a640fa3a-efb9-4898-af2a-58f77a367f2e}; !- Building Unit Name

OS:Surface,
  {16458766-11c7-48b7-8905-1bc3e7112656}, !- Handle
  Surface 43,                             !- Name
  Wall,                                   !- Surface Type
  ,                                       !- Construction Name
  {1ace4a4c-222e-4d8c-8653-b370a79c43d1}, !- Space Name
  Outdoors,                               !- Outside Boundary Condition
  ,                                       !- Outside Boundary Condition Object
  SunExposed,                             !- Sun Exposure
  WindExposed,                            !- Wind Exposure
  ,                                       !- View Factor to Ground
  ,                                       !- Number of Vertices
  45.2604908501885, -12.9315688143396, 2.4384, !- X,Y,Z Vertex 1 {m}
  45.2604908501885, -12.9315688143396, 0, !- X,Y,Z Vertex 2 {m}
  51.7262752573583, -12.9315688143396, 0, !- X,Y,Z Vertex 3 {m}
  51.7262752573583, -12.9315688143396, 2.4384; !- X,Y,Z Vertex 4 {m}

OS:Surface,
  {5b2fdd95-a1ce-4e92-b055-3d068a622915}, !- Handle
  Surface 44,                             !- Name
  Wall,                                   !- Surface Type
  ,                                       !- Construction Name
  {1ace4a4c-222e-4d8c-8653-b370a79c43d1}, !- Space Name
  Surface,                                !- Outside Boundary Condition
  {9b51f749-3bd5-4e39-a861-5d46dee4be28}, !- Outside Boundary Condition Object
  NoSun,                                  !- Sun Exposure
  NoWind,                                 !- Wind Exposure
  ,                                       !- View Factor to Ground
  ,                                       !- Number of Vertices
  45.2604908501885, 0, 2.4384,            !- X,Y,Z Vertex 1 {m}
  45.2604908501885, 0, 0,                 !- X,Y,Z Vertex 2 {m}
  45.2604908501885, -12.9315688143396, 0, !- X,Y,Z Vertex 3 {m}
  45.2604908501885, -12.9315688143396, 2.4384; !- X,Y,Z Vertex 4 {m}

OS:Surface,
  {3ff0fd12-8572-4536-b993-4e4f7d034415}, !- Handle
  Surface 45,                             !- Name
  Wall,                                   !- Surface Type
  ,                                       !- Construction Name
  {1ace4a4c-222e-4d8c-8653-b370a79c43d1}, !- Space Name
  Outdoors,                               !- Outside Boundary Condition
  ,                                       !- Outside Boundary Condition Object
  SunExposed,                             !- Sun Exposure
  WindExposed,                            !- Wind Exposure
  ,                                       !- View Factor to Ground
  ,                                       !- Number of Vertices
  51.7262752573583, 0, 2.4384,            !- X,Y,Z Vertex 1 {m}
  51.7262752573583, 0, 0,                 !- X,Y,Z Vertex 2 {m}
  45.2604908501885, 0, 0,                 !- X,Y,Z Vertex 3 {m}
  45.2604908501885, 0, 2.4384;            !- X,Y,Z Vertex 4 {m}

OS:Surface,
  {9372537d-3a8b-4ed2-8771-d05553e9292f}, !- Handle
  Surface 46,                             !- Name
  Floor,                                  !- Surface Type
  ,                                       !- Construction Name
  {1ace4a4c-222e-4d8c-8653-b370a79c43d1}, !- Space Name
  Foundation,                             !- Outside Boundary Condition
  ,                                       !- Outside Boundary Condition Object
  NoSun,                                  !- Sun Exposure
  NoWind,                                 !- Wind Exposure
  ,                                       !- View Factor to Ground
  ,                                       !- Number of Vertices
  45.2604908501885, -12.9315688143396, 0, !- X,Y,Z Vertex 1 {m}
  45.2604908501885, 0, 0,                 !- X,Y,Z Vertex 2 {m}
  51.7262752573583, 0, 0,                 !- X,Y,Z Vertex 3 {m}
  51.7262752573583, -12.9315688143396, 0; !- X,Y,Z Vertex 4 {m}

OS:Surface,
  {0d51a766-7eda-40cd-8d8c-c5a4484b8e46}, !- Handle
  Surface 47,                             !- Name
  Wall,                                   !- Surface Type
  ,                                       !- Construction Name
  {1ace4a4c-222e-4d8c-8653-b370a79c43d1}, !- Space Name
  Outdoors,                               !- Outside Boundary Condition
  ,                                       !- Outside Boundary Condition Object
  SunExposed,                             !- Sun Exposure
  WindExposed,                            !- Wind Exposure
  ,                                       !- View Factor to Ground
  ,                                       !- Number of Vertices
  51.7262752573583, -12.9315688143396, 2.4384, !- X,Y,Z Vertex 1 {m}
  51.7262752573583, -12.9315688143396, 0, !- X,Y,Z Vertex 2 {m}
  51.7262752573583, 0, 0,                 !- X,Y,Z Vertex 3 {m}
  51.7262752573583, 0, 2.4384;            !- X,Y,Z Vertex 4 {m}

OS:Surface,
  {74733eb1-f627-4d67-b08f-33664d3a9971}, !- Handle
  Surface 48,                             !- Name
  RoofCeiling,                            !- Surface Type
  ,                                       !- Construction Name
  {1ace4a4c-222e-4d8c-8653-b370a79c43d1}, !- Space Name
  Outdoors,                               !- Outside Boundary Condition
  ,                                       !- Outside Boundary Condition Object
  SunExposed,                             !- Sun Exposure
  WindExposed,                            !- Wind Exposure
  ,                                       !- View Factor to Ground
  ,                                       !- Number of Vertices
  51.7262752573583, -12.9315688143396, 2.4384, !- X,Y,Z Vertex 1 {m}
  51.7262752573583, 0, 2.4384,            !- X,Y,Z Vertex 2 {m}
  45.2604908501885, 0, 2.4384,            !- X,Y,Z Vertex 3 {m}
  45.2604908501885, -12.9315688143396, 2.4384; !- X,Y,Z Vertex 4 {m}

OS:ShadingSurface,
  {14591d40-9abe-4e18-9b3f-cc184d74797a}, !- Handle
  Shading Surface 1,                      !- Name
  ,                                       !- Construction Name
  {6891db8a-6906-4087-8bae-a6c7b06fa9e1}, !- Shading Surface Group Name
  ,                                       !- Transmittance Schedule Name
  ,                                       !- Number of Vertices
  0, -15.9795688143396, 2.4384,           !- X,Y,Z Vertex 1 {m}
  51.7262752573583, -15.9795688143396, 2.4384, !- X,Y,Z Vertex 2 {m}
  51.7262752573583, -12.9315688143396, 2.4384, !- X,Y,Z Vertex 3 {m}
  0, -12.9315688143396, 2.4384;           !- X,Y,Z Vertex 4 {m}

OS:ShadingSurfaceGroup,
  {6891db8a-6906-4087-8bae-a6c7b06fa9e1}, !- Handle
  Shading Surface Group 1,                !- Name
  Building;                               !- Shading Surface Type

OS:BuildingUnit,
  {7eabedfd-3027-49a9-be84-a2e62df288cb}, !- Handle
  unit 1,                                 !- Name
  ,                                       !- Rendering Color
  Residential;                            !- Building Unit Type

OS:AdditionalProperties,
  {169353af-3203-4b16-8634-2036db9deeae}, !- Handle
  {7eabedfd-3027-49a9-be84-a2e62df288cb}, !- Object Name
  Units Represented,                      !- Feature Name 1
  Integer,                                !- Feature Data Type 1
  1,                                      !- Feature Value 1
  NumberOfBedrooms,                       !- Feature Name 2
  Integer,                                !- Feature Data Type 2
  3,                                      !- Feature Value 2
  NumberOfBathrooms,                      !- Feature Name 3
  Double,                                 !- Feature Data Type 3
  2;                                      !- Feature Value 3

OS:BuildingUnit,
  {603e1585-8af9-4d30-902e-b8774b5807c8}, !- Handle
  unit 2,                                 !- Name
  ,                                       !- Rendering Color
  Residential;                            !- Building Unit Type

OS:AdditionalProperties,
  {179c986a-06df-4148-8423-7487d1c7385d}, !- Handle
  {603e1585-8af9-4d30-902e-b8774b5807c8}, !- Object Name
  Units Represented,                      !- Feature Name 1
  Integer,                                !- Feature Data Type 1
  1,                                      !- Feature Value 1
  NumberOfBedrooms,                       !- Feature Name 2
  Integer,                                !- Feature Data Type 2
  3,                                      !- Feature Value 2
  NumberOfBathrooms,                      !- Feature Name 3
  Double,                                 !- Feature Data Type 3
  2;                                      !- Feature Value 3

OS:BuildingUnit,
  {fc7e57f5-b5a0-4ec8-b5a4-4a3659061ef9}, !- Handle
  unit 3,                                 !- Name
  ,                                       !- Rendering Color
  Residential;                            !- Building Unit Type

OS:AdditionalProperties,
  {65acbf17-959d-4e85-b396-f4046613eacf}, !- Handle
  {fc7e57f5-b5a0-4ec8-b5a4-4a3659061ef9}, !- Object Name
  Units Represented,                      !- Feature Name 1
  Integer,                                !- Feature Data Type 1
  1,                                      !- Feature Value 1
  NumberOfBedrooms,                       !- Feature Name 2
  Integer,                                !- Feature Data Type 2
  3,                                      !- Feature Value 2
  NumberOfBathrooms,                      !- Feature Name 3
  Double,                                 !- Feature Data Type 3
  2;                                      !- Feature Value 3

OS:BuildingUnit,
  {5b1a57d5-b333-4406-9b2b-fc740cdec350}, !- Handle
  unit 4,                                 !- Name
  ,                                       !- Rendering Color
  Residential;                            !- Building Unit Type

OS:AdditionalProperties,
  {46c9944f-ae0a-4abd-8e6b-2661e6a6d035}, !- Handle
  {5b1a57d5-b333-4406-9b2b-fc740cdec350}, !- Object Name
  Units Represented,                      !- Feature Name 1
  Integer,                                !- Feature Data Type 1
  1,                                      !- Feature Value 1
  NumberOfBedrooms,                       !- Feature Name 2
  Integer,                                !- Feature Data Type 2
  3,                                      !- Feature Value 2
  NumberOfBathrooms,                      !- Feature Name 3
  Double,                                 !- Feature Data Type 3
  2;                                      !- Feature Value 3

OS:BuildingUnit,
  {e4b6921d-34ef-442d-b042-8d08969f6654}, !- Handle
  unit 5,                                 !- Name
  ,                                       !- Rendering Color
  Residential;                            !- Building Unit Type

OS:AdditionalProperties,
  {93f288eb-6861-4318-baf6-ad3a3ff8433f}, !- Handle
  {e4b6921d-34ef-442d-b042-8d08969f6654}, !- Object Name
  Units Represented,                      !- Feature Name 1
  Integer,                                !- Feature Data Type 1
  1,                                      !- Feature Value 1
  NumberOfBedrooms,                       !- Feature Name 2
  Integer,                                !- Feature Data Type 2
  3,                                      !- Feature Value 2
  NumberOfBathrooms,                      !- Feature Name 3
  Double,                                 !- Feature Data Type 3
  2;                                      !- Feature Value 3

OS:BuildingUnit,
  {e5db695f-f6b3-484f-87b9-f8ee5b8f305c}, !- Handle
  unit 6,                                 !- Name
  ,                                       !- Rendering Color
  Residential;                            !- Building Unit Type

OS:AdditionalProperties,
  {198fd567-309a-46dd-a827-3615f3196709}, !- Handle
  {e5db695f-f6b3-484f-87b9-f8ee5b8f305c}, !- Object Name
  Units Represented,                      !- Feature Name 1
  Integer,                                !- Feature Data Type 1
  1,                                      !- Feature Value 1
  NumberOfBedrooms,                       !- Feature Name 2
  Integer,                                !- Feature Data Type 2
  3,                                      !- Feature Value 2
  NumberOfBathrooms,                      !- Feature Name 3
  Double,                                 !- Feature Data Type 3
  2;                                      !- Feature Value 3

OS:BuildingUnit,
  {cf664ec4-a57a-485e-98af-2ac0c829362c}, !- Handle
  unit 7,                                 !- Name
  ,                                       !- Rendering Color
  Residential;                            !- Building Unit Type

OS:AdditionalProperties,
  {01481a0d-bdc2-492b-9f32-c5464300a9f3}, !- Handle
  {cf664ec4-a57a-485e-98af-2ac0c829362c}, !- Object Name
  Units Represented,                      !- Feature Name 1
  Integer,                                !- Feature Data Type 1
  1,                                      !- Feature Value 1
  NumberOfBedrooms,                       !- Feature Name 2
  Integer,                                !- Feature Data Type 2
  3,                                      !- Feature Value 2
  NumberOfBathrooms,                      !- Feature Name 3
  Double,                                 !- Feature Data Type 3
  2;                                      !- Feature Value 3

OS:BuildingUnit,
  {a640fa3a-efb9-4898-af2a-58f77a367f2e}, !- Handle
  unit 8,                                 !- Name
  ,                                       !- Rendering Color
  Residential;                            !- Building Unit Type

OS:AdditionalProperties,
  {fab328dc-4be2-461f-82e5-5474fc588ec8}, !- Handle
  {a640fa3a-efb9-4898-af2a-58f77a367f2e}, !- Object Name
  Units Represented,                      !- Feature Name 1
  Integer,                                !- Feature Data Type 1
  1,                                      !- Feature Value 1
  NumberOfBedrooms,                       !- Feature Name 2
  Integer,                                !- Feature Data Type 2
  3,                                      !- Feature Value 2
  NumberOfBathrooms,                      !- Feature Name 3
  Double,                                 !- Feature Data Type 3
  2;                                      !- Feature Value 3

OS:Building,
  {a59f6ad4-5e46-4ad0-8221-1b7666823c42}, !- Handle
  Building 1,                             !- Name
  ,                                       !- Building Sector Type
  0,                                      !- North Axis {deg}
  ,                                       !- Nominal Floor to Floor Height {m}
  ,                                       !- Space Type Name
  ,                                       !- Default Construction Set Name
  ,                                       !- Default Schedule Set Name
  1,                                      !- Standards Number of Stories
  1,                                      !- Standards Number of Above Ground Stories
  ,                                       !- Standards Template
  multifamily,                            !- Standards Building Type
  8;                                      !- Standards Number of Living Units

OS:AdditionalProperties,
  {29e6e504-7776-46a0-a2af-6b82782abd0c}, !- Handle
  {a59f6ad4-5e46-4ad0-8221-1b7666823c42}, !- Object Name
  Total Units Represented,                !- Feature Name 1
  Integer,                                !- Feature Data Type 1
  8,                                      !- Feature Value 1
  Total Floors Represented,               !- Feature Name 2
  Integer,                                !- Feature Data Type 2
  1,                                      !- Feature Value 2
  Total Units Modeled,                    !- Feature Name 3
  Integer,                                !- Feature Data Type 3
  8,                                      !- Feature Value 3
  Total Floors Modeled,                   !- Feature Name 4
  Integer,                                !- Feature Data Type 4
  1;                                      !- Feature Value 4

OS:Schedule:Day,
  {78891d7f-1bc5-458f-bb8e-12f724575c92}, !- Handle
=======
OS:ShadingSurface,
  {a1e86b8b-d665-4ffd-8815-dc1a6107c9d8}, !- Handle
  Corridor shading,                       !- Name
  ,                                       !- Construction Name
  {c8ed5e9f-8e67-467f-a599-e76b51c4040f}, !- Shading Surface Group Name
  ,                                       !- Transmittance Schedule Name
  ,                                       !- Number of Vertices
  0, -15.9795688143396, 2.4384,           !- X,Y,Z Vertex 1 {m}
  6.46578440716979, -15.9795688143396, 2.4384, !- X,Y,Z Vertex 2 {m}
  6.46578440716979, -12.9315688143396, 2.4384, !- X,Y,Z Vertex 3 {m}
  0, -12.9315688143396, 2.4384;           !- X,Y,Z Vertex 4 {m}

OS:ShadingSurfaceGroup,
  {c8ed5e9f-8e67-467f-a599-e76b51c4040f}, !- Handle
  Shading Surface Group 1,                !- Name
  Building;                               !- Shading Surface Type

OS:BuildingUnit,
  {d0fb96bf-3562-4929-9b9d-120f4e7b8d71}, !- Handle
  unit 1,                                 !- Name
  ,                                       !- Rendering Color
  Residential;                            !- Building Unit Type

OS:AdditionalProperties,
  {2c42c5b0-c6d1-4e76-ab49-ade9920553bb}, !- Handle
  {d0fb96bf-3562-4929-9b9d-120f4e7b8d71}, !- Object Name
  NumberOfBedrooms,                       !- Feature Name 1
  Integer,                                !- Feature Data Type 1
  3,                                      !- Feature Value 1
  NumberOfBathrooms,                      !- Feature Name 2
  Double,                                 !- Feature Data Type 2
  2,                                      !- Feature Value 2
  NumberOfOccupants,                      !- Feature Name 3
  Double,                                 !- Feature Data Type 3
  3.3900000000000001;                     !- Feature Value 3

OS:External:File,
  {60050372-671b-47db-a10f-af21b685bde9}, !- Handle
  8760.csv,                               !- Name
  8760.csv;                               !- File Name

OS:Schedule:Day,
  {cf1f6dc1-6081-4d68-b779-da8e99b1abd9}, !- Handle
>>>>>>> 49f5e9b9
  Schedule Day 1,                         !- Name
  ,                                       !- Schedule Type Limits Name
  ,                                       !- Interpolate to Timestep
  24,                                     !- Hour 1
  0,                                      !- Minute 1
  0;                                      !- Value Until Time 1

OS:Schedule:Day,
<<<<<<< HEAD
  {b256ee06-43c8-4fbb-8f0a-4b0b3f3d610a}, !- Handle
=======
  {095a2a01-ea73-4e4d-9c61-508a713f978f}, !- Handle
>>>>>>> 49f5e9b9
  Schedule Day 2,                         !- Name
  ,                                       !- Schedule Type Limits Name
  ,                                       !- Interpolate to Timestep
  24,                                     !- Hour 1
  0,                                      !- Minute 1
  1;                                      !- Value Until Time 1

<<<<<<< HEAD
OS:Schedule:Day,
  {8133c000-d796-4336-a3aa-d4c38685a60d}, !- Handle
  Schedule Day 3,                         !- Name
  ,                                       !- Schedule Type Limits Name
  ,                                       !- Interpolate to Timestep
  24,                                     !- Hour 1
  0,                                      !- Minute 1
  0;                                      !- Value Until Time 1

OS:Schedule:Day,
  {bc95f3cb-2530-4e3e-bb26-7cfafb4904bf}, !- Handle
  Schedule Day 4,                         !- Name
  ,                                       !- Schedule Type Limits Name
  ,                                       !- Interpolate to Timestep
  24,                                     !- Hour 1
  0,                                      !- Minute 1
  1;                                      !- Value Until Time 1

OS:Schedule:Day,
  {0c1b1166-9868-44ed-87a1-a55b357ec3bd}, !- Handle
  Schedule Day 5,                         !- Name
  ,                                       !- Schedule Type Limits Name
  ,                                       !- Interpolate to Timestep
  24,                                     !- Hour 1
  0,                                      !- Minute 1
  0;                                      !- Value Until Time 1

OS:Schedule:Day,
  {ddc63744-3e52-47d1-99bf-9ee4df74df22}, !- Handle
  Schedule Day 6,                         !- Name
  ,                                       !- Schedule Type Limits Name
  ,                                       !- Interpolate to Timestep
  24,                                     !- Hour 1
  0,                                      !- Minute 1
  1;                                      !- Value Until Time 1

OS:Schedule:Day,
  {341dded5-b894-449d-93a9-b9140836d760}, !- Handle
  Schedule Day 7,                         !- Name
  ,                                       !- Schedule Type Limits Name
  ,                                       !- Interpolate to Timestep
  24,                                     !- Hour 1
  0,                                      !- Minute 1
  0;                                      !- Value Until Time 1

OS:Schedule:Day,
  {1c01f59c-4489-46eb-aa63-a5a4e9ee5552}, !- Handle
  Schedule Day 8,                         !- Name
  ,                                       !- Schedule Type Limits Name
  ,                                       !- Interpolate to Timestep
  24,                                     !- Hour 1
  0,                                      !- Minute 1
  1;                                      !- Value Until Time 1

OS:Schedule:Day,
  {6070b8d1-c082-42a6-9231-80c5ffad9a27}, !- Handle
  Schedule Day 9,                         !- Name
  ,                                       !- Schedule Type Limits Name
  ,                                       !- Interpolate to Timestep
  24,                                     !- Hour 1
  0,                                      !- Minute 1
  0;                                      !- Value Until Time 1

OS:Schedule:Day,
  {82bfae5c-6722-4595-8dba-780a71db206e}, !- Handle
  Schedule Day 10,                        !- Name
  ,                                       !- Schedule Type Limits Name
  ,                                       !- Interpolate to Timestep
  24,                                     !- Hour 1
  0,                                      !- Minute 1
  1;                                      !- Value Until Time 1

OS:Schedule:Day,
  {d215d49d-d157-403a-bf98-b506e3f6e5a0}, !- Handle
  Schedule Day 11,                        !- Name
  ,                                       !- Schedule Type Limits Name
  ,                                       !- Interpolate to Timestep
  24,                                     !- Hour 1
  0,                                      !- Minute 1
  0;                                      !- Value Until Time 1

OS:Schedule:Day,
  {312099f7-a3c5-4d95-829c-6034ca0cc783}, !- Handle
  Schedule Day 12,                        !- Name
  ,                                       !- Schedule Type Limits Name
  ,                                       !- Interpolate to Timestep
  24,                                     !- Hour 1
  0,                                      !- Minute 1
  1;                                      !- Value Until Time 1

OS:Schedule:Day,
  {0e935948-0b4b-442f-8d54-a7ed3a38b773}, !- Handle
  Schedule Day 13,                        !- Name
  ,                                       !- Schedule Type Limits Name
  ,                                       !- Interpolate to Timestep
  24,                                     !- Hour 1
  0,                                      !- Minute 1
  0;                                      !- Value Until Time 1

OS:Schedule:Day,
  {9990438b-cb30-4141-b787-bcf697797bcc}, !- Handle
  Schedule Day 14,                        !- Name
  ,                                       !- Schedule Type Limits Name
=======
OS:Schedule:File,
  {7cd03175-f2cc-4447-b41d-c4533f282ec6}, !- Handle
  occupants,                              !- Name
  {fb52aafa-3de2-47d8-9f7f-7c9d35b6c967}, !- Schedule Type Limits Name
  {60050372-671b-47db-a10f-af21b685bde9}, !- External File Name
  1,                                      !- Column Number
  1,                                      !- Rows to Skip at Top
  8760,                                   !- Number of Hours of Data
  ,                                       !- Column Separator
>>>>>>> 49f5e9b9
  ,                                       !- Interpolate to Timestep
  60;                                     !- Minutes per Item

<<<<<<< HEAD
OS:Schedule:Day,
  {543c6291-2be2-4f35-94f0-466238e6da74}, !- Handle
  Schedule Day 15,                        !- Name
  ,                                       !- Schedule Type Limits Name
  ,                                       !- Interpolate to Timestep
  24,                                     !- Hour 1
  0,                                      !- Minute 1
  0;                                      !- Value Until Time 1

OS:Schedule:Day,
  {0c126ade-76f1-43b8-80f2-cd2db38a20ad}, !- Handle
  Schedule Day 16,                        !- Name
  ,                                       !- Schedule Type Limits Name
  ,                                       !- Interpolate to Timestep
  24,                                     !- Hour 1
  0,                                      !- Minute 1
  1;                                      !- Value Until Time 1

OS:WeatherFile,
  {958d0df2-f290-471e-ae80-e9887cc1b1e4}, !- Handle
  Denver Intl Ap,                         !- City
  CO,                                     !- State Province Region
  USA,                                    !- Country
  TMY3,                                   !- Data Source
  725650,                                 !- WMO Number
  39.83,                                  !- Latitude {deg}
  -104.65,                                !- Longitude {deg}
  -7,                                     !- Time Zone {hr}
  1650,                                   !- Elevation {m}
  file:../weather/USA_CO_Denver.Intl.AP.725650_TMY3.epw, !- Url
  E23378AA;                               !- Checksum

OS:AdditionalProperties,
  {418e8ed3-5ecf-4a35-92e0-b7a78b6e5bf9}, !- Handle
  {958d0df2-f290-471e-ae80-e9887cc1b1e4}, !- Object Name
  EPWHeaderCity,                          !- Feature Name 1
  String,                                 !- Feature Data Type 1
  Denver Intl Ap,                         !- Feature Value 1
  EPWHeaderState,                         !- Feature Name 2
  String,                                 !- Feature Data Type 2
  CO,                                     !- Feature Value 2
  EPWHeaderCountry,                       !- Feature Name 3
  String,                                 !- Feature Data Type 3
  USA,                                    !- Feature Value 3
  EPWHeaderDataSource,                    !- Feature Name 4
  String,                                 !- Feature Data Type 4
  TMY3,                                   !- Feature Value 4
  EPWHeaderStation,                       !- Feature Name 5
  String,                                 !- Feature Data Type 5
  725650,                                 !- Feature Value 5
  EPWHeaderLatitude,                      !- Feature Name 6
  Double,                                 !- Feature Data Type 6
  39.829999999999998,                     !- Feature Value 6
  EPWHeaderLongitude,                     !- Feature Name 7
  Double,                                 !- Feature Data Type 7
  -104.65000000000001,                    !- Feature Value 7
  EPWHeaderTimezone,                      !- Feature Name 8
  Double,                                 !- Feature Data Type 8
  -7,                                     !- Feature Value 8
  EPWHeaderAltitude,                      !- Feature Name 9
  Double,                                 !- Feature Data Type 9
  5413.3858267716532,                     !- Feature Value 9
  EPWHeaderLocalPressure,                 !- Feature Name 10
  Double,                                 !- Feature Data Type 10
  0.81937567683596546,                    !- Feature Value 10
  EPWHeaderRecordsPerHour,                !- Feature Name 11
  Double,                                 !- Feature Data Type 11
  0,                                      !- Feature Value 11
  EPWDataAnnualAvgDrybulb,                !- Feature Name 12
  Double,                                 !- Feature Data Type 12
  51.575616438356228,                     !- Feature Value 12
  EPWDataAnnualMinDrybulb,                !- Feature Name 13
  Double,                                 !- Feature Data Type 13
  -2.9200000000000017,                    !- Feature Value 13
  EPWDataAnnualMaxDrybulb,                !- Feature Name 14
  Double,                                 !- Feature Data Type 14
  104,                                    !- Feature Value 14
  EPWDataCDD50F,                          !- Feature Name 15
  Double,                                 !- Feature Data Type 15
  3072.2925000000005,                     !- Feature Value 15
  EPWDataCDD65F,                          !- Feature Name 16
  Double,                                 !- Feature Data Type 16
  883.62000000000035,                     !- Feature Value 16
  EPWDataHDD50F,                          !- Feature Name 17
  Double,                                 !- Feature Data Type 17
  2497.1925000000001,                     !- Feature Value 17
  EPWDataHDD65F,                          !- Feature Name 18
  Double,                                 !- Feature Data Type 18
  5783.5200000000013,                     !- Feature Value 18
  EPWDataAnnualAvgWindspeed,              !- Feature Name 19
  Double,                                 !- Feature Data Type 19
  3.9165296803649667,                     !- Feature Value 19
  EPWDataMonthlyAvgDrybulbs,              !- Feature Name 20
  String,                                 !- Feature Data Type 20
  33.4191935483871&#4431.90142857142857&#4443.02620967741937&#4442.48624999999999&#4459.877741935483854&#4473.57574999999997&#4472.07975806451608&#4472.70008064516134&#4466.49200000000006&#4450.079112903225806&#4437.218250000000005&#4434.582177419354835, !- Feature Value 20
  EPWDataGroundMonthlyTemps,              !- Feature Name 21
  String,                                 !- Feature Data Type 21
  44.08306285945173&#4440.89570904991865&#4440.64045432632048&#4442.153016571250646&#4448.225111118704206&#4454.268919273837525&#4459.508577937551024&#4462.82777283423508&#4463.10975667174995&#4460.41014950381947&#4455.304105212311526&#4449.445696474514364, !- Feature Value 21
  EPWDataWSF,                             !- Feature Name 22
  Double,                                 !- Feature Data Type 22
  0.58999999999999997,                    !- Feature Value 22
  EPWDataMonthlyAvgDailyHighDrybulbs,     !- Feature Name 23
  String,                                 !- Feature Data Type 23
  47.41032258064516&#4446.58642857142857&#4455.15032258064517&#4453.708&#4472.80193548387098&#4488.67600000000002&#4486.1858064516129&#4485.87225806451613&#4482.082&#4463.18064516129033&#4448.73400000000001&#4448.87935483870968, !- Feature Value 23
  EPWDataMonthlyAvgDailyLowDrybulbs,      !- Feature Name 24
  String,                                 !- Feature Data Type 24
  19.347741935483874&#4419.856428571428573&#4430.316129032258065&#4431.112&#4447.41612903225806&#4457.901999999999994&#4459.063870967741934&#4460.956774193548384&#4452.352000000000004&#4438.41612903225806&#4427.002000000000002&#4423.02903225806451, !- Feature Value 24
  EPWDesignHeatingDrybulb,                !- Feature Name 25
  Double,                                 !- Feature Data Type 25
  12.02,                                  !- Feature Value 25
  EPWDesignHeatingWindspeed,              !- Feature Name 26
  Double,                                 !- Feature Data Type 26
  2.8062500000000004,                     !- Feature Value 26
  EPWDesignCoolingDrybulb,                !- Feature Name 27
  Double,                                 !- Feature Data Type 27
  91.939999999999998,                     !- Feature Value 27
  EPWDesignCoolingWetbulb,                !- Feature Name 28
  Double,                                 !- Feature Data Type 28
  59.95131430195849,                      !- Feature Value 28
  EPWDesignCoolingHumidityRatio,          !- Feature Name 29
  Double,                                 !- Feature Data Type 29
  0.0059161086834698092,                  !- Feature Value 29
  EPWDesignCoolingWindspeed,              !- Feature Name 30
  Double,                                 !- Feature Data Type 30
  3.7999999999999989,                     !- Feature Value 30
  EPWDesignDailyTemperatureRange,         !- Feature Name 31
  Double,                                 !- Feature Data Type 31
  24.915483870967748,                     !- Feature Value 31
  EPWDesignDehumidDrybulb,                !- Feature Name 32
  Double,                                 !- Feature Data Type 32
  67.996785714285721,                     !- Feature Value 32
  EPWDesignDehumidHumidityRatio,          !- Feature Name 33
  Double,                                 !- Feature Data Type 33
  0.012133744170488724,                   !- Feature Value 33
  EPWDesignCoolingDirectNormal,           !- Feature Name 34
  Double,                                 !- Feature Data Type 34
  985,                                    !- Feature Value 34
  EPWDesignCoolingDiffuseHorizontal,      !- Feature Name 35
  Double,                                 !- Feature Data Type 35
  84;                                     !- Feature Value 35

OS:Site,
  {bf725c42-1f37-40f0-b56b-8f601ebfee3a}, !- Handle
  Denver Intl Ap_CO_USA,                  !- Name
  39.83,                                  !- Latitude {deg}
  -104.65,                                !- Longitude {deg}
  -7,                                     !- Time Zone {hr}
  1650,                                   !- Elevation {m}
  ;                                       !- Terrain

OS:ClimateZones,
  {9c1b6de0-4b25-4c59-92ed-169bfac47b64}, !- Handle
  ,                                       !- Active Institution
  ,                                       !- Active Year
  ,                                       !- Climate Zone Institution Name 1
  ,                                       !- Climate Zone Document Name 1
  ,                                       !- Climate Zone Document Year 1
  ,                                       !- Climate Zone Value 1
  Building America,                       !- Climate Zone Institution Name 2
  ,                                       !- Climate Zone Document Name 2
  0,                                      !- Climate Zone Document Year 2
  Cold;                                   !- Climate Zone Value 2

OS:Site:WaterMainsTemperature,
  {5e32450d-624b-459c-9c2c-3f4de0cb42f7}, !- Handle
  Correlation,                            !- Calculation Method
  ,                                       !- Temperature Schedule Name
  10.8753424657535,                       !- Annual Average Outdoor Air Temperature {C}
  23.1524007936508;                       !- Maximum Difference In Monthly Average Outdoor Air Temperatures {deltaC}

OS:RunPeriodControl:DaylightSavingTime,
  {5095e2f2-62cb-4579-a856-bdb2c510a2dc}, !- Handle
  4/7,                                    !- Start Date
  10/26;                                  !- End Date

OS:Site:GroundTemperature:Deep,
  {fa5098bf-3253-44d2-ace5-ab29de427a24}, !- Handle
  10.8753424657535,                       !- January Deep Ground Temperature {C}
  10.8753424657535,                       !- February Deep Ground Temperature {C}
  10.8753424657535,                       !- March Deep Ground Temperature {C}
  10.8753424657535,                       !- April Deep Ground Temperature {C}
  10.8753424657535,                       !- May Deep Ground Temperature {C}
  10.8753424657535,                       !- June Deep Ground Temperature {C}
  10.8753424657535,                       !- July Deep Ground Temperature {C}
  10.8753424657535,                       !- August Deep Ground Temperature {C}
  10.8753424657535,                       !- September Deep Ground Temperature {C}
  10.8753424657535,                       !- October Deep Ground Temperature {C}
  10.8753424657535,                       !- November Deep Ground Temperature {C}
  10.8753424657535;                       !- December Deep Ground Temperature {C}
=======
OS:Schedule:Ruleset,
  {d3a71648-1bde-430d-8458-44992c58bb0f}, !- Handle
  Schedule Ruleset 1,                     !- Name
  {459029d3-d4f4-41bb-b304-30ca40fdf4ba}, !- Schedule Type Limits Name
  {5fefdc42-c34a-4b72-83f8-32b2b65103d7}; !- Default Day Schedule Name

OS:Schedule:Day,
  {5fefdc42-c34a-4b72-83f8-32b2b65103d7}, !- Handle
  Schedule Day 3,                         !- Name
  {459029d3-d4f4-41bb-b304-30ca40fdf4ba}, !- Schedule Type Limits Name
  ,                                       !- Interpolate to Timestep
  24,                                     !- Hour 1
  0,                                      !- Minute 1
  112.539290946133;                       !- Value Until Time 1

OS:People:Definition,
  {7c6fdb9b-8550-44d4-8cd8-60c2ed11f7fa}, !- Handle
  res occupants|living space,             !- Name
  People,                                 !- Number of People Calculation Method
  3.39,                                   !- Number of People {people}
  ,                                       !- People per Space Floor Area {person/m2}
  ,                                       !- Space Floor Area per Person {m2/person}
  0.319734,                               !- Fraction Radiant
  0.573,                                  !- Sensible Heat Fraction
  0,                                      !- Carbon Dioxide Generation Rate {m3/s-W}
  No,                                     !- Enable ASHRAE 55 Comfort Warnings
  ZoneAveraged;                           !- Mean Radiant Temperature Calculation Type

OS:People,
  {cdb9306e-55a6-4f14-a75f-8fce9737808f}, !- Handle
  res occupants|living space,             !- Name
  {7c6fdb9b-8550-44d4-8cd8-60c2ed11f7fa}, !- People Definition Name
  {d879503a-5240-4964-a096-421019eee411}, !- Space or SpaceType Name
  {7cd03175-f2cc-4447-b41d-c4533f282ec6}, !- Number of People Schedule Name
  {d3a71648-1bde-430d-8458-44992c58bb0f}, !- Activity Level Schedule Name
  ,                                       !- Surface Name/Angle Factor List Name
  ,                                       !- Work Efficiency Schedule Name
  ,                                       !- Clothing Insulation Schedule Name
  ,                                       !- Air Velocity Schedule Name
  1;                                      !- Multiplier

OS:ScheduleTypeLimits,
  {459029d3-d4f4-41bb-b304-30ca40fdf4ba}, !- Handle
  ActivityLevel,                          !- Name
  0,                                      !- Lower Limit Value
  ,                                       !- Upper Limit Value
  Continuous,                             !- Numeric Type
  ActivityLevel;                          !- Unit Type

OS:ScheduleTypeLimits,
  {fb52aafa-3de2-47d8-9f7f-7c9d35b6c967}, !- Handle
  Fractional,                             !- Name
  0,                                      !- Lower Limit Value
  1,                                      !- Upper Limit Value
  Continuous;                             !- Numeric Type
>>>>>>> 49f5e9b9
<|MERGE_RESOLUTION|>--- conflicted
+++ resolved
@@ -1,53 +1,26 @@
 !- NOTE: Auto-generated from /test/osw_files/MF_8units_1story_SL_Denver_ExteriorCorridor.osw
 
 OS:Version,
-<<<<<<< HEAD
-  {135e45c5-05b4-4469-aeab-50343372c82e}, !- Handle
-  2.9.0;                                  !- Version Identifier
-
-OS:SimulationControl,
-  {66c07879-2d67-4979-acdb-e65dbc8d57fc}, !- Handle
-=======
   {7cc7343f-d46e-468f-af62-64db6aec1734}, !- Handle
   2.9.0;                                  !- Version Identifier
 
 OS:SimulationControl,
   {dc84be84-2646-4346-aafd-16e029a715e4}, !- Handle
->>>>>>> 49f5e9b9
   ,                                       !- Do Zone Sizing Calculation
   ,                                       !- Do System Sizing Calculation
   ,                                       !- Do Plant Sizing Calculation
   No;                                     !- Run Simulation for Sizing Periods
 
 OS:Timestep,
-<<<<<<< HEAD
-  {8631d4a7-316d-470d-b213-77abd44dc536}, !- Handle
-  6;                                      !- Number of Timesteps per Hour
-
-OS:ShadowCalculation,
-  {97079893-f238-48ce-ac65-dfd27b5ca020}, !- Handle
-=======
   {749d46be-d791-4c25-856f-f865b6e2bca5}, !- Handle
   6;                                      !- Number of Timesteps per Hour
 
 OS:ShadowCalculation,
   {8eb22918-b344-4aa2-ab1e-b80f2fe8394a}, !- Handle
->>>>>>> 49f5e9b9
   20,                                     !- Calculation Frequency
   200;                                    !- Maximum Figures in Shadow Overlap Calculations
 
 OS:SurfaceConvectionAlgorithm:Outside,
-<<<<<<< HEAD
-  {9b6a2e9c-2681-44f2-a690-f977d54b127b}, !- Handle
-  DOE-2;                                  !- Algorithm
-
-OS:SurfaceConvectionAlgorithm:Inside,
-  {1dd7caf6-7d6f-49f1-90f8-58f83b7155c5}, !- Handle
-  TARP;                                   !- Algorithm
-
-OS:ZoneCapacitanceMultiplier:ResearchSpecial,
-  {6441c445-ce69-4692-b9c2-a0b3f6349461}, !- Handle
-=======
   {1b209169-b80f-4ff6-ae8d-59050eabd236}, !- Handle
   DOE-2;                                  !- Algorithm
 
@@ -57,17 +30,12 @@
 
 OS:ZoneCapacitanceMultiplier:ResearchSpecial,
   {d2d0410f-be00-462d-bdd9-6767d09825c1}, !- Handle
->>>>>>> 49f5e9b9
   ,                                       !- Temperature Capacity Multiplier
   15,                                     !- Humidity Capacity Multiplier
   ;                                       !- Carbon Dioxide Capacity Multiplier
 
 OS:RunPeriod,
-<<<<<<< HEAD
-  {0d3e8b3f-8056-41a0-920d-87d0350cea71}, !- Handle
-=======
   {41bc57e4-f619-4e49-a739-37bd4109dc3a}, !- Handle
->>>>>>> 49f5e9b9
   Run Period 1,                           !- Name
   1,                                      !- Begin Month
   1,                                      !- Begin Day of Month
@@ -81,11 +49,7 @@
   ;                                       !- Number of Times Runperiod to be Repeated
 
 OS:YearDescription,
-<<<<<<< HEAD
-  {8b2c10b1-b648-4fd4-a1df-8d737ea663e2}, !- Handle
-=======
   {f52e3001-efb0-42c6-84be-5a774e1af027}, !- Handle
->>>>>>> 49f5e9b9
   2007,                                   !- Calendar Year
   ,                                       !- Day of Week for Start Day
   ;                                       !- Is Leap Year
@@ -306,11 +270,7 @@
   Single Exterior (Front);                !- Feature Value 8
 
 OS:ThermalZone,
-<<<<<<< HEAD
-  {b46894ae-63a6-4bd2-b5d3-e5d0da213273}, !- Handle
-=======
   {7637c65f-376e-45de-825c-cee5d47fba37}, !- Handle
->>>>>>> 49f5e9b9
   living zone,                            !- Name
   ,                                       !- Multiplier
   ,                                       !- Ceiling Height {m}
@@ -319,17 +279,10 @@
   ,                                       !- Zone Inside Convection Algorithm
   ,                                       !- Zone Outside Convection Algorithm
   ,                                       !- Zone Conditioning Equipment List Name
-<<<<<<< HEAD
-  {1dbc7232-13a2-4662-ac04-5de6fb0fa276}, !- Zone Air Inlet Port List
-  {dc718114-cac9-4320-a690-89a3596a8808}, !- Zone Air Exhaust Port List
-  {4f34f1f7-3f34-4144-88e6-ce282c705228}, !- Zone Air Node Name
-  {6bc0b398-8b61-479f-83ef-11d10aa9a247}, !- Zone Return Air Port List
-=======
   {392b0284-7f6a-4745-ac63-ffcd6bbe62ee}, !- Zone Air Inlet Port List
   {06e8d485-04db-45fe-b026-7e29374e58ec}, !- Zone Air Exhaust Port List
   {e9b21510-22fc-43b0-9fe8-3abbdc03db12}, !- Zone Air Node Name
   {acedb5bb-5bb9-45ad-89b5-02386e14c444}, !- Zone Return Air Port List
->>>>>>> 49f5e9b9
   ,                                       !- Primary Daylighting Control Name
   ,                                       !- Fraction of Zone Controlled by Primary Daylighting Control
   ,                                       !- Secondary Daylighting Control Name
@@ -340,39 +293,6 @@
   No;                                     !- Use Ideal Air Loads
 
 OS:Node,
-<<<<<<< HEAD
-  {17d9d5ce-057e-4ba9-8878-94957fc341c0}, !- Handle
-  Node 1,                                 !- Name
-  {4f34f1f7-3f34-4144-88e6-ce282c705228}, !- Inlet Port
-  ;                                       !- Outlet Port
-
-OS:Connection,
-  {4f34f1f7-3f34-4144-88e6-ce282c705228}, !- Handle
-  {fd9a77f3-9122-4471-81e1-8933abfd9ee9}, !- Name
-  {b46894ae-63a6-4bd2-b5d3-e5d0da213273}, !- Source Object
-  11,                                     !- Outlet Port
-  {17d9d5ce-057e-4ba9-8878-94957fc341c0}, !- Target Object
-  2;                                      !- Inlet Port
-
-OS:PortList,
-  {1dbc7232-13a2-4662-ac04-5de6fb0fa276}, !- Handle
-  {dce26cbf-2210-4501-94ab-7c9c503c300b}, !- Name
-  {b46894ae-63a6-4bd2-b5d3-e5d0da213273}; !- HVAC Component
-
-OS:PortList,
-  {dc718114-cac9-4320-a690-89a3596a8808}, !- Handle
-  {7c962e50-dc79-4079-b3ed-ea59a503044a}, !- Name
-  {b46894ae-63a6-4bd2-b5d3-e5d0da213273}; !- HVAC Component
-
-OS:PortList,
-  {6bc0b398-8b61-479f-83ef-11d10aa9a247}, !- Handle
-  {4dd0a40e-2b34-4b4a-b794-fa41503409c8}, !- Name
-  {b46894ae-63a6-4bd2-b5d3-e5d0da213273}; !- HVAC Component
-
-OS:Sizing:Zone,
-  {4c4b3ea2-e673-4fc6-9bd8-dc19838017c8}, !- Handle
-  {b46894ae-63a6-4bd2-b5d3-e5d0da213273}, !- Zone or ZoneList Name
-=======
   {89b60ff8-8380-4da4-bcf6-3693db5cef69}, !- Handle
   Node 1,                                 !- Name
   {e9b21510-22fc-43b0-9fe8-3abbdc03db12}, !- Inlet Port
@@ -404,7 +324,6 @@
 OS:Sizing:Zone,
   {8359fca5-f197-4811-aa9c-a3c958a0fc86}, !- Handle
   {7637c65f-376e-45de-825c-cee5d47fba37}, !- Zone or ZoneList Name
->>>>>>> 49f5e9b9
   SupplyAirTemperature,                   !- Zone Cooling Design Supply Air Temperature Input Method
   14,                                     !- Zone Cooling Design Supply Air Temperature {C}
   11.11,                                  !- Zone Cooling Design Supply Air Temperature Difference {deltaC}
@@ -433,16 +352,6 @@
   autosize;                               !- Dedicated Outdoor Air High Setpoint Temperature for Design {C}
 
 OS:ZoneHVAC:EquipmentList,
-<<<<<<< HEAD
-  {8a65f79e-2948-483f-9d66-a174b2ba7c95}, !- Handle
-  Zone HVAC Equipment List 1,             !- Name
-  {b46894ae-63a6-4bd2-b5d3-e5d0da213273}; !- Thermal Zone
-
-OS:Space,
-  {15fac9f1-26e0-40e7-b760-05087a8481e9}, !- Handle
-  living space,                           !- Name
-  {361c827a-634b-4e68-b3dc-e8fdc7df0e87}, !- Space Type Name
-=======
   {94bacb8e-6ef1-485c-89b3-3d4dc873a8f7}, !- Handle
   Zone HVAC Equipment List 1,             !- Name
   {7637c65f-376e-45de-825c-cee5d47fba37}; !- Thermal Zone
@@ -451,7 +360,6 @@
   {d879503a-5240-4964-a096-421019eee411}, !- Handle
   living space,                           !- Name
   {76918769-c438-45ec-8b81-dc42974de62f}, !- Space Type Name
->>>>>>> 49f5e9b9
   ,                                       !- Default Construction Set Name
   ,                                       !- Default Schedule Set Name
   ,                                       !- Direction of Relative North {deg}
@@ -459,19 +367,6 @@
   ,                                       !- Y Origin {m}
   ,                                       !- Z Origin {m}
   ,                                       !- Building Story Name
-<<<<<<< HEAD
-  {b46894ae-63a6-4bd2-b5d3-e5d0da213273}, !- Thermal Zone Name
-  ,                                       !- Part of Total Floor Area
-  ,                                       !- Design Specification Outdoor Air Object Name
-  {7eabedfd-3027-49a9-be84-a2e62df288cb}; !- Building Unit Name
-
-OS:Surface,
-  {d9e00223-77a5-41ac-80ce-25d7bc1ff896}, !- Handle
-  Surface 1,                              !- Name
-  Floor,                                  !- Surface Type
-  ,                                       !- Construction Name
-  {15fac9f1-26e0-40e7-b760-05087a8481e9}, !- Space Name
-=======
   {7637c65f-376e-45de-825c-cee5d47fba37}, !- Thermal Zone Name
   ,                                       !- Part of Total Floor Area
   ,                                       !- Design Specification Outdoor Air Object Name
@@ -483,7 +378,6 @@
   Floor,                                  !- Surface Type
   ,                                       !- Construction Name
   {d879503a-5240-4964-a096-421019eee411}, !- Space Name
->>>>>>> 49f5e9b9
   Foundation,                             !- Outside Boundary Condition
   ,                                       !- Outside Boundary Condition Object
   NoSun,                                  !- Sun Exposure
@@ -496,19 +390,11 @@
   6.46578440716979, -12.9315688143396, 0; !- X,Y,Z Vertex 4 {m}
 
 OS:Surface,
-<<<<<<< HEAD
-  {53436b90-5e1f-4957-acb6-4ff6449af6c2}, !- Handle
-  Surface 2,                              !- Name
-  Wall,                                   !- Surface Type
-  ,                                       !- Construction Name
-  {15fac9f1-26e0-40e7-b760-05087a8481e9}, !- Space Name
-=======
   {4369d224-9a6f-49ee-b5d9-a59ed98d6bd0}, !- Handle
   Surface 2,                              !- Name
   Wall,                                   !- Surface Type
   ,                                       !- Construction Name
   {d879503a-5240-4964-a096-421019eee411}, !- Space Name
->>>>>>> 49f5e9b9
   Outdoors,                               !- Outside Boundary Condition
   ,                                       !- Outside Boundary Condition Object
   SunExposed,                             !- Sun Exposure
@@ -521,19 +407,11 @@
   0, -12.9315688143396, 2.4384;           !- X,Y,Z Vertex 4 {m}
 
 OS:Surface,
-<<<<<<< HEAD
-  {b1e1f899-3eff-4aab-8879-1e174f0323e9}, !- Handle
-  Surface 3,                              !- Name
-  Wall,                                   !- Surface Type
-  ,                                       !- Construction Name
-  {15fac9f1-26e0-40e7-b760-05087a8481e9}, !- Space Name
-=======
   {e3a296cb-4f86-4e92-b30a-04a72206c7bf}, !- Handle
   Surface 3,                              !- Name
   Wall,                                   !- Surface Type
   ,                                       !- Construction Name
   {d879503a-5240-4964-a096-421019eee411}, !- Space Name
->>>>>>> 49f5e9b9
   Outdoors,                               !- Outside Boundary Condition
   ,                                       !- Outside Boundary Condition Object
   SunExposed,                             !- Sun Exposure
@@ -546,15 +424,6 @@
   0, 0, 2.4384;                           !- X,Y,Z Vertex 4 {m}
 
 OS:Surface,
-<<<<<<< HEAD
-  {0b6340a0-a6a7-4b68-8f90-ef953ef2d2f8}, !- Handle
-  Surface 4,                              !- Name
-  Wall,                                   !- Surface Type
-  ,                                       !- Construction Name
-  {15fac9f1-26e0-40e7-b760-05087a8481e9}, !- Space Name
-  Surface,                                !- Outside Boundary Condition
-  {3a3e063f-a13a-4059-8cb8-8f8792823a7c}, !- Outside Boundary Condition Object
-=======
   {8a5540b4-e694-401a-9249-e46cb7c97352}, !- Handle
   Surface 4,                              !- Name
   Wall,                                   !- Surface Type
@@ -562,7 +431,6 @@
   {d879503a-5240-4964-a096-421019eee411}, !- Space Name
   Adiabatic,                              !- Outside Boundary Condition
   ,                                       !- Outside Boundary Condition Object
->>>>>>> 49f5e9b9
   NoSun,                                  !- Sun Exposure
   NoWind,                                 !- Wind Exposure
   ,                                       !- View Factor to Ground
@@ -573,19 +441,11 @@
   6.46578440716979, 0, 2.4384;            !- X,Y,Z Vertex 4 {m}
 
 OS:Surface,
-<<<<<<< HEAD
-  {c72b86b0-a3be-4128-8171-6df6a605e5d3}, !- Handle
-  Surface 5,                              !- Name
-  Wall,                                   !- Surface Type
-  ,                                       !- Construction Name
-  {15fac9f1-26e0-40e7-b760-05087a8481e9}, !- Space Name
-=======
   {2c6cbb90-ffa1-46c1-84b8-3007aea728d5}, !- Handle
   Surface 5,                              !- Name
   Wall,                                   !- Surface Type
   ,                                       !- Construction Name
   {d879503a-5240-4964-a096-421019eee411}, !- Space Name
->>>>>>> 49f5e9b9
   Outdoors,                               !- Outside Boundary Condition
   ,                                       !- Outside Boundary Condition Object
   SunExposed,                             !- Sun Exposure
@@ -598,19 +458,11 @@
   6.46578440716979, -12.9315688143396, 2.4384; !- X,Y,Z Vertex 4 {m}
 
 OS:Surface,
-<<<<<<< HEAD
-  {678561c6-3a3a-46a9-9844-94ada1eeaeb1}, !- Handle
-  Surface 6,                              !- Name
-  RoofCeiling,                            !- Surface Type
-  ,                                       !- Construction Name
-  {15fac9f1-26e0-40e7-b760-05087a8481e9}, !- Space Name
-=======
   {b144b353-b9bf-4f7e-b43e-fd4bcdf9d889}, !- Handle
   Surface 6,                              !- Name
   RoofCeiling,                            !- Surface Type
   ,                                       !- Construction Name
   {d879503a-5240-4964-a096-421019eee411}, !- Space Name
->>>>>>> 49f5e9b9
   Outdoors,                               !- Outside Boundary Condition
   ,                                       !- Outside Boundary Condition Object
   SunExposed,                             !- Sun Exposure
@@ -623,11 +475,7 @@
   0, -12.9315688143396, 2.4384;           !- X,Y,Z Vertex 4 {m}
 
 OS:SpaceType,
-<<<<<<< HEAD
-  {361c827a-634b-4e68-b3dc-e8fdc7df0e87}, !- Handle
-=======
   {76918769-c438-45ec-8b81-dc42974de62f}, !- Handle
->>>>>>> 49f5e9b9
   Space Type 1,                           !- Name
   ,                                       !- Default Construction Set Name
   ,                                       !- Default Schedule Set Name
@@ -637,1645 +485,6 @@
   ,                                       !- Standards Building Type
   living;                                 !- Standards Space Type
 
-<<<<<<< HEAD
-OS:ThermalZone,
-  {085bd06e-3635-4929-9c64-2627bcc54218}, !- Handle
-  living zone|unit 2,                     !- Name
-  ,                                       !- Multiplier
-  ,                                       !- Ceiling Height {m}
-  ,                                       !- Volume {m3}
-  ,                                       !- Floor Area {m2}
-  ,                                       !- Zone Inside Convection Algorithm
-  ,                                       !- Zone Outside Convection Algorithm
-  ,                                       !- Zone Conditioning Equipment List Name
-  {fba99d61-4431-4902-a146-4087398dcb6d}, !- Zone Air Inlet Port List
-  {724fe1f3-38e0-4363-8622-b1f8ccf973ce}, !- Zone Air Exhaust Port List
-  {0509e8a4-08c9-40a9-9d95-cbe760baaf1c}, !- Zone Air Node Name
-  {8939aa8a-0bff-4c46-9081-e0c512551ee7}, !- Zone Return Air Port List
-  ,                                       !- Primary Daylighting Control Name
-  ,                                       !- Fraction of Zone Controlled by Primary Daylighting Control
-  ,                                       !- Secondary Daylighting Control Name
-  ,                                       !- Fraction of Zone Controlled by Secondary Daylighting Control
-  ,                                       !- Illuminance Map Name
-  ,                                       !- Group Rendering Name
-  ,                                       !- Thermostat Name
-  No;                                     !- Use Ideal Air Loads
-
-OS:Node,
-  {d706824d-9e8d-4edc-80bf-225bb6ca19c2}, !- Handle
-  Node 2,                                 !- Name
-  {0509e8a4-08c9-40a9-9d95-cbe760baaf1c}, !- Inlet Port
-  ;                                       !- Outlet Port
-
-OS:Connection,
-  {0509e8a4-08c9-40a9-9d95-cbe760baaf1c}, !- Handle
-  {7fe144bb-81ea-448b-a900-309d94421106}, !- Name
-  {085bd06e-3635-4929-9c64-2627bcc54218}, !- Source Object
-  11,                                     !- Outlet Port
-  {d706824d-9e8d-4edc-80bf-225bb6ca19c2}, !- Target Object
-  2;                                      !- Inlet Port
-
-OS:PortList,
-  {fba99d61-4431-4902-a146-4087398dcb6d}, !- Handle
-  {9f699b23-2657-42b7-b743-9df07d12ad35}, !- Name
-  {085bd06e-3635-4929-9c64-2627bcc54218}; !- HVAC Component
-
-OS:PortList,
-  {724fe1f3-38e0-4363-8622-b1f8ccf973ce}, !- Handle
-  {a5ec1c3c-14b8-467f-a1c5-feb7159b4805}, !- Name
-  {085bd06e-3635-4929-9c64-2627bcc54218}; !- HVAC Component
-
-OS:PortList,
-  {8939aa8a-0bff-4c46-9081-e0c512551ee7}, !- Handle
-  {a9a70f46-4074-4b96-9d19-a15b84cb53ec}, !- Name
-  {085bd06e-3635-4929-9c64-2627bcc54218}; !- HVAC Component
-
-OS:Sizing:Zone,
-  {23518f00-1f36-4926-8250-8de36a53f90c}, !- Handle
-  {085bd06e-3635-4929-9c64-2627bcc54218}, !- Zone or ZoneList Name
-  SupplyAirTemperature,                   !- Zone Cooling Design Supply Air Temperature Input Method
-  14,                                     !- Zone Cooling Design Supply Air Temperature {C}
-  11.11,                                  !- Zone Cooling Design Supply Air Temperature Difference {deltaC}
-  SupplyAirTemperature,                   !- Zone Heating Design Supply Air Temperature Input Method
-  40,                                     !- Zone Heating Design Supply Air Temperature {C}
-  11.11,                                  !- Zone Heating Design Supply Air Temperature Difference {deltaC}
-  0.0085,                                 !- Zone Cooling Design Supply Air Humidity Ratio {kg-H2O/kg-air}
-  0.008,                                  !- Zone Heating Design Supply Air Humidity Ratio {kg-H2O/kg-air}
-  ,                                       !- Zone Heating Sizing Factor
-  ,                                       !- Zone Cooling Sizing Factor
-  DesignDay,                              !- Cooling Design Air Flow Method
-  ,                                       !- Cooling Design Air Flow Rate {m3/s}
-  ,                                       !- Cooling Minimum Air Flow per Zone Floor Area {m3/s-m2}
-  ,                                       !- Cooling Minimum Air Flow {m3/s}
-  ,                                       !- Cooling Minimum Air Flow Fraction
-  DesignDay,                              !- Heating Design Air Flow Method
-  ,                                       !- Heating Design Air Flow Rate {m3/s}
-  ,                                       !- Heating Maximum Air Flow per Zone Floor Area {m3/s-m2}
-  ,                                       !- Heating Maximum Air Flow {m3/s}
-  ,                                       !- Heating Maximum Air Flow Fraction
-  ,                                       !- Design Zone Air Distribution Effectiveness in Cooling Mode
-  ,                                       !- Design Zone Air Distribution Effectiveness in Heating Mode
-  No,                                     !- Account for Dedicated Outdoor Air System
-  NeutralSupplyAir,                       !- Dedicated Outdoor Air System Control Strategy
-  autosize,                               !- Dedicated Outdoor Air Low Setpoint Temperature for Design {C}
-  autosize;                               !- Dedicated Outdoor Air High Setpoint Temperature for Design {C}
-
-OS:ZoneHVAC:EquipmentList,
-  {4dfcad08-c5f3-4705-9e0c-836cdd53fc2d}, !- Handle
-  Zone HVAC Equipment List 2,             !- Name
-  {085bd06e-3635-4929-9c64-2627bcc54218}; !- Thermal Zone
-
-OS:Space,
-  {7813da67-14be-4af1-b4df-ce39e9469283}, !- Handle
-  living space|unit 2|story 1,            !- Name
-  {361c827a-634b-4e68-b3dc-e8fdc7df0e87}, !- Space Type Name
-  ,                                       !- Default Construction Set Name
-  ,                                       !- Default Schedule Set Name
-  -0,                                     !- Direction of Relative North {deg}
-  0,                                      !- X Origin {m}
-  0,                                      !- Y Origin {m}
-  0,                                      !- Z Origin {m}
-  ,                                       !- Building Story Name
-  {085bd06e-3635-4929-9c64-2627bcc54218}, !- Thermal Zone Name
-  ,                                       !- Part of Total Floor Area
-  ,                                       !- Design Specification Outdoor Air Object Name
-  {603e1585-8af9-4d30-902e-b8774b5807c8}; !- Building Unit Name
-
-OS:Surface,
-  {dc16cfb5-1548-4782-9d30-0a857d8debd1}, !- Handle
-  Surface 7,                              !- Name
-  Wall,                                   !- Surface Type
-  ,                                       !- Construction Name
-  {7813da67-14be-4af1-b4df-ce39e9469283}, !- Space Name
-  Outdoors,                               !- Outside Boundary Condition
-  ,                                       !- Outside Boundary Condition Object
-  SunExposed,                             !- Sun Exposure
-  WindExposed,                            !- Wind Exposure
-  ,                                       !- View Factor to Ground
-  ,                                       !- Number of Vertices
-  6.46578440716979, -12.9315688143396, 2.4384, !- X,Y,Z Vertex 1 {m}
-  6.46578440716979, -12.9315688143396, 0, !- X,Y,Z Vertex 2 {m}
-  12.9315688143396, -12.9315688143396, 0, !- X,Y,Z Vertex 3 {m}
-  12.9315688143396, -12.9315688143396, 2.4384; !- X,Y,Z Vertex 4 {m}
-
-OS:Surface,
-  {3a3e063f-a13a-4059-8cb8-8f8792823a7c}, !- Handle
-  Surface 8,                              !- Name
-  Wall,                                   !- Surface Type
-  ,                                       !- Construction Name
-  {7813da67-14be-4af1-b4df-ce39e9469283}, !- Space Name
-  Surface,                                !- Outside Boundary Condition
-  {0b6340a0-a6a7-4b68-8f90-ef953ef2d2f8}, !- Outside Boundary Condition Object
-  NoSun,                                  !- Sun Exposure
-  NoWind,                                 !- Wind Exposure
-  ,                                       !- View Factor to Ground
-  ,                                       !- Number of Vertices
-  6.46578440716979, 0, 2.4384,            !- X,Y,Z Vertex 1 {m}
-  6.46578440716979, 0, 0,                 !- X,Y,Z Vertex 2 {m}
-  6.46578440716979, -12.9315688143396, 0, !- X,Y,Z Vertex 3 {m}
-  6.46578440716979, -12.9315688143396, 2.4384; !- X,Y,Z Vertex 4 {m}
-
-OS:Surface,
-  {15a556b0-ebcb-490f-9355-4ec3053e9759}, !- Handle
-  Surface 9,                              !- Name
-  Wall,                                   !- Surface Type
-  ,                                       !- Construction Name
-  {7813da67-14be-4af1-b4df-ce39e9469283}, !- Space Name
-  Outdoors,                               !- Outside Boundary Condition
-  ,                                       !- Outside Boundary Condition Object
-  SunExposed,                             !- Sun Exposure
-  WindExposed,                            !- Wind Exposure
-  ,                                       !- View Factor to Ground
-  ,                                       !- Number of Vertices
-  12.9315688143396, 0, 2.4384,            !- X,Y,Z Vertex 1 {m}
-  12.9315688143396, 0, 0,                 !- X,Y,Z Vertex 2 {m}
-  6.46578440716979, 0, 0,                 !- X,Y,Z Vertex 3 {m}
-  6.46578440716979, 0, 2.4384;            !- X,Y,Z Vertex 4 {m}
-
-OS:Surface,
-  {02786667-c360-49a7-be61-f2e2fdef3b37}, !- Handle
-  Surface 10,                             !- Name
-  Floor,                                  !- Surface Type
-  ,                                       !- Construction Name
-  {7813da67-14be-4af1-b4df-ce39e9469283}, !- Space Name
-  Foundation,                             !- Outside Boundary Condition
-  ,                                       !- Outside Boundary Condition Object
-  NoSun,                                  !- Sun Exposure
-  NoWind,                                 !- Wind Exposure
-  ,                                       !- View Factor to Ground
-  ,                                       !- Number of Vertices
-  6.46578440716979, -12.9315688143396, 0, !- X,Y,Z Vertex 1 {m}
-  6.46578440716979, 0, 0,                 !- X,Y,Z Vertex 2 {m}
-  12.9315688143396, 0, 0,                 !- X,Y,Z Vertex 3 {m}
-  12.9315688143396, -12.9315688143396, 0; !- X,Y,Z Vertex 4 {m}
-
-OS:Surface,
-  {734aa67c-c85c-494c-93aa-6cdaeae5986f}, !- Handle
-  Surface 11,                             !- Name
-  Wall,                                   !- Surface Type
-  ,                                       !- Construction Name
-  {7813da67-14be-4af1-b4df-ce39e9469283}, !- Space Name
-  Surface,                                !- Outside Boundary Condition
-  {02a8dd68-1e0a-445f-b6f9-21bc1621f1f6}, !- Outside Boundary Condition Object
-  NoSun,                                  !- Sun Exposure
-  NoWind,                                 !- Wind Exposure
-  ,                                       !- View Factor to Ground
-  ,                                       !- Number of Vertices
-  12.9315688143396, -12.9315688143396, 2.4384, !- X,Y,Z Vertex 1 {m}
-  12.9315688143396, -12.9315688143396, 0, !- X,Y,Z Vertex 2 {m}
-  12.9315688143396, 0, 0,                 !- X,Y,Z Vertex 3 {m}
-  12.9315688143396, 0, 2.4384;            !- X,Y,Z Vertex 4 {m}
-
-OS:Surface,
-  {014014e5-588d-48ef-adcb-ef6df47d7629}, !- Handle
-  Surface 12,                             !- Name
-  RoofCeiling,                            !- Surface Type
-  ,                                       !- Construction Name
-  {7813da67-14be-4af1-b4df-ce39e9469283}, !- Space Name
-  Outdoors,                               !- Outside Boundary Condition
-  ,                                       !- Outside Boundary Condition Object
-  SunExposed,                             !- Sun Exposure
-  WindExposed,                            !- Wind Exposure
-  ,                                       !- View Factor to Ground
-  ,                                       !- Number of Vertices
-  12.9315688143396, -12.9315688143396, 2.4384, !- X,Y,Z Vertex 1 {m}
-  12.9315688143396, 0, 2.4384,            !- X,Y,Z Vertex 2 {m}
-  6.46578440716979, 0, 2.4384,            !- X,Y,Z Vertex 3 {m}
-  6.46578440716979, -12.9315688143396, 2.4384; !- X,Y,Z Vertex 4 {m}
-
-OS:ThermalZone,
-  {d406a557-0657-4d13-8ffa-c0d29ca88b3e}, !- Handle
-  living zone|unit 3,                     !- Name
-  ,                                       !- Multiplier
-  ,                                       !- Ceiling Height {m}
-  ,                                       !- Volume {m3}
-  ,                                       !- Floor Area {m2}
-  ,                                       !- Zone Inside Convection Algorithm
-  ,                                       !- Zone Outside Convection Algorithm
-  ,                                       !- Zone Conditioning Equipment List Name
-  {64c0f41c-f4a3-469c-bec9-8c19d8df73f3}, !- Zone Air Inlet Port List
-  {b886bbf3-f220-4da3-8f0a-5d25c7bb7796}, !- Zone Air Exhaust Port List
-  {f77c5334-47ab-450a-a271-67dae5ef0357}, !- Zone Air Node Name
-  {3f70fdef-f16d-470b-b29b-29529329a697}, !- Zone Return Air Port List
-  ,                                       !- Primary Daylighting Control Name
-  ,                                       !- Fraction of Zone Controlled by Primary Daylighting Control
-  ,                                       !- Secondary Daylighting Control Name
-  ,                                       !- Fraction of Zone Controlled by Secondary Daylighting Control
-  ,                                       !- Illuminance Map Name
-  ,                                       !- Group Rendering Name
-  ,                                       !- Thermostat Name
-  No;                                     !- Use Ideal Air Loads
-
-OS:Node,
-  {00b5587a-79aa-4033-937a-bba06389fb68}, !- Handle
-  Node 3,                                 !- Name
-  {f77c5334-47ab-450a-a271-67dae5ef0357}, !- Inlet Port
-  ;                                       !- Outlet Port
-
-OS:Connection,
-  {f77c5334-47ab-450a-a271-67dae5ef0357}, !- Handle
-  {c3f3bce4-cc62-4f6b-a6c6-f0158c087027}, !- Name
-  {d406a557-0657-4d13-8ffa-c0d29ca88b3e}, !- Source Object
-  11,                                     !- Outlet Port
-  {00b5587a-79aa-4033-937a-bba06389fb68}, !- Target Object
-  2;                                      !- Inlet Port
-
-OS:PortList,
-  {64c0f41c-f4a3-469c-bec9-8c19d8df73f3}, !- Handle
-  {9a9713a9-b67c-4737-903e-619d5d698b1a}, !- Name
-  {d406a557-0657-4d13-8ffa-c0d29ca88b3e}; !- HVAC Component
-
-OS:PortList,
-  {b886bbf3-f220-4da3-8f0a-5d25c7bb7796}, !- Handle
-  {dbeb26e5-7450-45fe-8d4b-3b3a8b897e6e}, !- Name
-  {d406a557-0657-4d13-8ffa-c0d29ca88b3e}; !- HVAC Component
-
-OS:PortList,
-  {3f70fdef-f16d-470b-b29b-29529329a697}, !- Handle
-  {c99780ce-3d40-49c8-ac5e-cb447ef64925}, !- Name
-  {d406a557-0657-4d13-8ffa-c0d29ca88b3e}; !- HVAC Component
-
-OS:Sizing:Zone,
-  {a8ef0a26-caaa-45a2-b69f-c6cee83b57b6}, !- Handle
-  {d406a557-0657-4d13-8ffa-c0d29ca88b3e}, !- Zone or ZoneList Name
-  SupplyAirTemperature,                   !- Zone Cooling Design Supply Air Temperature Input Method
-  14,                                     !- Zone Cooling Design Supply Air Temperature {C}
-  11.11,                                  !- Zone Cooling Design Supply Air Temperature Difference {deltaC}
-  SupplyAirTemperature,                   !- Zone Heating Design Supply Air Temperature Input Method
-  40,                                     !- Zone Heating Design Supply Air Temperature {C}
-  11.11,                                  !- Zone Heating Design Supply Air Temperature Difference {deltaC}
-  0.0085,                                 !- Zone Cooling Design Supply Air Humidity Ratio {kg-H2O/kg-air}
-  0.008,                                  !- Zone Heating Design Supply Air Humidity Ratio {kg-H2O/kg-air}
-  ,                                       !- Zone Heating Sizing Factor
-  ,                                       !- Zone Cooling Sizing Factor
-  DesignDay,                              !- Cooling Design Air Flow Method
-  ,                                       !- Cooling Design Air Flow Rate {m3/s}
-  ,                                       !- Cooling Minimum Air Flow per Zone Floor Area {m3/s-m2}
-  ,                                       !- Cooling Minimum Air Flow {m3/s}
-  ,                                       !- Cooling Minimum Air Flow Fraction
-  DesignDay,                              !- Heating Design Air Flow Method
-  ,                                       !- Heating Design Air Flow Rate {m3/s}
-  ,                                       !- Heating Maximum Air Flow per Zone Floor Area {m3/s-m2}
-  ,                                       !- Heating Maximum Air Flow {m3/s}
-  ,                                       !- Heating Maximum Air Flow Fraction
-  ,                                       !- Design Zone Air Distribution Effectiveness in Cooling Mode
-  ,                                       !- Design Zone Air Distribution Effectiveness in Heating Mode
-  No,                                     !- Account for Dedicated Outdoor Air System
-  NeutralSupplyAir,                       !- Dedicated Outdoor Air System Control Strategy
-  autosize,                               !- Dedicated Outdoor Air Low Setpoint Temperature for Design {C}
-  autosize;                               !- Dedicated Outdoor Air High Setpoint Temperature for Design {C}
-
-OS:ZoneHVAC:EquipmentList,
-  {0b8ad4ae-7aca-4792-8e12-30f599e1d8a9}, !- Handle
-  Zone HVAC Equipment List 3,             !- Name
-  {d406a557-0657-4d13-8ffa-c0d29ca88b3e}; !- Thermal Zone
-
-OS:Space,
-  {ce547e46-312d-4e49-83ce-97d6db12af89}, !- Handle
-  living space|unit 3|story 1,            !- Name
-  {361c827a-634b-4e68-b3dc-e8fdc7df0e87}, !- Space Type Name
-  ,                                       !- Default Construction Set Name
-  ,                                       !- Default Schedule Set Name
-  -0,                                     !- Direction of Relative North {deg}
-  0,                                      !- X Origin {m}
-  0,                                      !- Y Origin {m}
-  0,                                      !- Z Origin {m}
-  ,                                       !- Building Story Name
-  {d406a557-0657-4d13-8ffa-c0d29ca88b3e}, !- Thermal Zone Name
-  ,                                       !- Part of Total Floor Area
-  ,                                       !- Design Specification Outdoor Air Object Name
-  {fc7e57f5-b5a0-4ec8-b5a4-4a3659061ef9}; !- Building Unit Name
-
-OS:Surface,
-  {2ce86b1d-fad1-4df3-a548-940e8128fc09}, !- Handle
-  Surface 13,                             !- Name
-  Wall,                                   !- Surface Type
-  ,                                       !- Construction Name
-  {ce547e46-312d-4e49-83ce-97d6db12af89}, !- Space Name
-  Outdoors,                               !- Outside Boundary Condition
-  ,                                       !- Outside Boundary Condition Object
-  SunExposed,                             !- Sun Exposure
-  WindExposed,                            !- Wind Exposure
-  ,                                       !- View Factor to Ground
-  ,                                       !- Number of Vertices
-  12.9315688143396, -12.9315688143396, 2.4384, !- X,Y,Z Vertex 1 {m}
-  12.9315688143396, -12.9315688143396, 0, !- X,Y,Z Vertex 2 {m}
-  19.3973532215094, -12.9315688143396, 0, !- X,Y,Z Vertex 3 {m}
-  19.3973532215094, -12.9315688143396, 2.4384; !- X,Y,Z Vertex 4 {m}
-
-OS:Surface,
-  {02a8dd68-1e0a-445f-b6f9-21bc1621f1f6}, !- Handle
-  Surface 14,                             !- Name
-  Wall,                                   !- Surface Type
-  ,                                       !- Construction Name
-  {ce547e46-312d-4e49-83ce-97d6db12af89}, !- Space Name
-  Surface,                                !- Outside Boundary Condition
-  {734aa67c-c85c-494c-93aa-6cdaeae5986f}, !- Outside Boundary Condition Object
-  NoSun,                                  !- Sun Exposure
-  NoWind,                                 !- Wind Exposure
-  ,                                       !- View Factor to Ground
-  ,                                       !- Number of Vertices
-  12.9315688143396, 0, 2.4384,            !- X,Y,Z Vertex 1 {m}
-  12.9315688143396, 0, 0,                 !- X,Y,Z Vertex 2 {m}
-  12.9315688143396, -12.9315688143396, 0, !- X,Y,Z Vertex 3 {m}
-  12.9315688143396, -12.9315688143396, 2.4384; !- X,Y,Z Vertex 4 {m}
-
-OS:Surface,
-  {befe5ddd-9e40-4d82-af6d-395481e14d4f}, !- Handle
-  Surface 15,                             !- Name
-  Wall,                                   !- Surface Type
-  ,                                       !- Construction Name
-  {ce547e46-312d-4e49-83ce-97d6db12af89}, !- Space Name
-  Outdoors,                               !- Outside Boundary Condition
-  ,                                       !- Outside Boundary Condition Object
-  SunExposed,                             !- Sun Exposure
-  WindExposed,                            !- Wind Exposure
-  ,                                       !- View Factor to Ground
-  ,                                       !- Number of Vertices
-  19.3973532215094, 0, 2.4384,            !- X,Y,Z Vertex 1 {m}
-  19.3973532215094, 0, 0,                 !- X,Y,Z Vertex 2 {m}
-  12.9315688143396, 0, 0,                 !- X,Y,Z Vertex 3 {m}
-  12.9315688143396, 0, 2.4384;            !- X,Y,Z Vertex 4 {m}
-
-OS:Surface,
-  {9870f74e-e104-4d7d-bd6a-4f6aa64631ad}, !- Handle
-  Surface 16,                             !- Name
-  Floor,                                  !- Surface Type
-  ,                                       !- Construction Name
-  {ce547e46-312d-4e49-83ce-97d6db12af89}, !- Space Name
-  Foundation,                             !- Outside Boundary Condition
-  ,                                       !- Outside Boundary Condition Object
-  NoSun,                                  !- Sun Exposure
-  NoWind,                                 !- Wind Exposure
-  ,                                       !- View Factor to Ground
-  ,                                       !- Number of Vertices
-  12.9315688143396, -12.9315688143396, 0, !- X,Y,Z Vertex 1 {m}
-  12.9315688143396, 0, 0,                 !- X,Y,Z Vertex 2 {m}
-  19.3973532215094, 0, 0,                 !- X,Y,Z Vertex 3 {m}
-  19.3973532215094, -12.9315688143396, 0; !- X,Y,Z Vertex 4 {m}
-
-OS:Surface,
-  {d703d243-be13-4dd1-a98a-de6157a80c5d}, !- Handle
-  Surface 17,                             !- Name
-  Wall,                                   !- Surface Type
-  ,                                       !- Construction Name
-  {ce547e46-312d-4e49-83ce-97d6db12af89}, !- Space Name
-  Surface,                                !- Outside Boundary Condition
-  {3fc43820-8c80-47fa-a2b1-a2ef53c24077}, !- Outside Boundary Condition Object
-  NoSun,                                  !- Sun Exposure
-  NoWind,                                 !- Wind Exposure
-  ,                                       !- View Factor to Ground
-  ,                                       !- Number of Vertices
-  19.3973532215094, -12.9315688143396, 2.4384, !- X,Y,Z Vertex 1 {m}
-  19.3973532215094, -12.9315688143396, 0, !- X,Y,Z Vertex 2 {m}
-  19.3973532215094, 0, 0,                 !- X,Y,Z Vertex 3 {m}
-  19.3973532215094, 0, 2.4384;            !- X,Y,Z Vertex 4 {m}
-
-OS:Surface,
-  {d31276c3-acbb-4456-80e4-a8d6e36bb76a}, !- Handle
-  Surface 18,                             !- Name
-  RoofCeiling,                            !- Surface Type
-  ,                                       !- Construction Name
-  {ce547e46-312d-4e49-83ce-97d6db12af89}, !- Space Name
-  Outdoors,                               !- Outside Boundary Condition
-  ,                                       !- Outside Boundary Condition Object
-  SunExposed,                             !- Sun Exposure
-  WindExposed,                            !- Wind Exposure
-  ,                                       !- View Factor to Ground
-  ,                                       !- Number of Vertices
-  19.3973532215094, -12.9315688143396, 2.4384, !- X,Y,Z Vertex 1 {m}
-  19.3973532215094, 0, 2.4384,            !- X,Y,Z Vertex 2 {m}
-  12.9315688143396, 0, 2.4384,            !- X,Y,Z Vertex 3 {m}
-  12.9315688143396, -12.9315688143396, 2.4384; !- X,Y,Z Vertex 4 {m}
-
-OS:ThermalZone,
-  {26c8f156-0b64-4afb-94c1-5306723eebc2}, !- Handle
-  living zone|unit 4,                     !- Name
-  ,                                       !- Multiplier
-  ,                                       !- Ceiling Height {m}
-  ,                                       !- Volume {m3}
-  ,                                       !- Floor Area {m2}
-  ,                                       !- Zone Inside Convection Algorithm
-  ,                                       !- Zone Outside Convection Algorithm
-  ,                                       !- Zone Conditioning Equipment List Name
-  {e2b68370-9013-4e1d-a041-02c5c81519f3}, !- Zone Air Inlet Port List
-  {cb84d486-01a5-4730-9c46-180b5ccd9b2d}, !- Zone Air Exhaust Port List
-  {0f34a34c-b7a4-498f-a68c-3af3aaea8039}, !- Zone Air Node Name
-  {3887acd0-61f5-4479-818b-a2cdcea3bdf4}, !- Zone Return Air Port List
-  ,                                       !- Primary Daylighting Control Name
-  ,                                       !- Fraction of Zone Controlled by Primary Daylighting Control
-  ,                                       !- Secondary Daylighting Control Name
-  ,                                       !- Fraction of Zone Controlled by Secondary Daylighting Control
-  ,                                       !- Illuminance Map Name
-  ,                                       !- Group Rendering Name
-  ,                                       !- Thermostat Name
-  No;                                     !- Use Ideal Air Loads
-
-OS:Node,
-  {c1da9455-cf21-4299-a807-b28805e49a97}, !- Handle
-  Node 4,                                 !- Name
-  {0f34a34c-b7a4-498f-a68c-3af3aaea8039}, !- Inlet Port
-  ;                                       !- Outlet Port
-
-OS:Connection,
-  {0f34a34c-b7a4-498f-a68c-3af3aaea8039}, !- Handle
-  {94306450-04eb-4816-bd1d-6ef535e62e60}, !- Name
-  {26c8f156-0b64-4afb-94c1-5306723eebc2}, !- Source Object
-  11,                                     !- Outlet Port
-  {c1da9455-cf21-4299-a807-b28805e49a97}, !- Target Object
-  2;                                      !- Inlet Port
-
-OS:PortList,
-  {e2b68370-9013-4e1d-a041-02c5c81519f3}, !- Handle
-  {9e5a77cb-5f1b-4f43-a99d-6555d013de7d}, !- Name
-  {26c8f156-0b64-4afb-94c1-5306723eebc2}; !- HVAC Component
-
-OS:PortList,
-  {cb84d486-01a5-4730-9c46-180b5ccd9b2d}, !- Handle
-  {48630cb0-97cc-44b6-8cb7-5b3d76935a19}, !- Name
-  {26c8f156-0b64-4afb-94c1-5306723eebc2}; !- HVAC Component
-
-OS:PortList,
-  {3887acd0-61f5-4479-818b-a2cdcea3bdf4}, !- Handle
-  {f01b9c4f-dc46-456f-b221-26ae592a0a00}, !- Name
-  {26c8f156-0b64-4afb-94c1-5306723eebc2}; !- HVAC Component
-
-OS:Sizing:Zone,
-  {c01de45c-76f6-42e4-ae3b-162545efee81}, !- Handle
-  {26c8f156-0b64-4afb-94c1-5306723eebc2}, !- Zone or ZoneList Name
-  SupplyAirTemperature,                   !- Zone Cooling Design Supply Air Temperature Input Method
-  14,                                     !- Zone Cooling Design Supply Air Temperature {C}
-  11.11,                                  !- Zone Cooling Design Supply Air Temperature Difference {deltaC}
-  SupplyAirTemperature,                   !- Zone Heating Design Supply Air Temperature Input Method
-  40,                                     !- Zone Heating Design Supply Air Temperature {C}
-  11.11,                                  !- Zone Heating Design Supply Air Temperature Difference {deltaC}
-  0.0085,                                 !- Zone Cooling Design Supply Air Humidity Ratio {kg-H2O/kg-air}
-  0.008,                                  !- Zone Heating Design Supply Air Humidity Ratio {kg-H2O/kg-air}
-  ,                                       !- Zone Heating Sizing Factor
-  ,                                       !- Zone Cooling Sizing Factor
-  DesignDay,                              !- Cooling Design Air Flow Method
-  ,                                       !- Cooling Design Air Flow Rate {m3/s}
-  ,                                       !- Cooling Minimum Air Flow per Zone Floor Area {m3/s-m2}
-  ,                                       !- Cooling Minimum Air Flow {m3/s}
-  ,                                       !- Cooling Minimum Air Flow Fraction
-  DesignDay,                              !- Heating Design Air Flow Method
-  ,                                       !- Heating Design Air Flow Rate {m3/s}
-  ,                                       !- Heating Maximum Air Flow per Zone Floor Area {m3/s-m2}
-  ,                                       !- Heating Maximum Air Flow {m3/s}
-  ,                                       !- Heating Maximum Air Flow Fraction
-  ,                                       !- Design Zone Air Distribution Effectiveness in Cooling Mode
-  ,                                       !- Design Zone Air Distribution Effectiveness in Heating Mode
-  No,                                     !- Account for Dedicated Outdoor Air System
-  NeutralSupplyAir,                       !- Dedicated Outdoor Air System Control Strategy
-  autosize,                               !- Dedicated Outdoor Air Low Setpoint Temperature for Design {C}
-  autosize;                               !- Dedicated Outdoor Air High Setpoint Temperature for Design {C}
-
-OS:ZoneHVAC:EquipmentList,
-  {db16467a-f391-4bf3-b0f4-c91832ae0ee0}, !- Handle
-  Zone HVAC Equipment List 4,             !- Name
-  {26c8f156-0b64-4afb-94c1-5306723eebc2}; !- Thermal Zone
-
-OS:Space,
-  {d507231a-670b-45ce-8e3a-5ec6967fe570}, !- Handle
-  living space|unit 4|story 1,            !- Name
-  {361c827a-634b-4e68-b3dc-e8fdc7df0e87}, !- Space Type Name
-  ,                                       !- Default Construction Set Name
-  ,                                       !- Default Schedule Set Name
-  -0,                                     !- Direction of Relative North {deg}
-  0,                                      !- X Origin {m}
-  0,                                      !- Y Origin {m}
-  0,                                      !- Z Origin {m}
-  ,                                       !- Building Story Name
-  {26c8f156-0b64-4afb-94c1-5306723eebc2}, !- Thermal Zone Name
-  ,                                       !- Part of Total Floor Area
-  ,                                       !- Design Specification Outdoor Air Object Name
-  {5b1a57d5-b333-4406-9b2b-fc740cdec350}; !- Building Unit Name
-
-OS:Surface,
-  {e5c457d2-f212-43aa-8979-9740a5b818bf}, !- Handle
-  Surface 19,                             !- Name
-  Wall,                                   !- Surface Type
-  ,                                       !- Construction Name
-  {d507231a-670b-45ce-8e3a-5ec6967fe570}, !- Space Name
-  Outdoors,                               !- Outside Boundary Condition
-  ,                                       !- Outside Boundary Condition Object
-  SunExposed,                             !- Sun Exposure
-  WindExposed,                            !- Wind Exposure
-  ,                                       !- View Factor to Ground
-  ,                                       !- Number of Vertices
-  19.3973532215094, -12.9315688143396, 2.4384, !- X,Y,Z Vertex 1 {m}
-  19.3973532215094, -12.9315688143396, 0, !- X,Y,Z Vertex 2 {m}
-  25.8631376286792, -12.9315688143396, 0, !- X,Y,Z Vertex 3 {m}
-  25.8631376286792, -12.9315688143396, 2.4384; !- X,Y,Z Vertex 4 {m}
-
-OS:Surface,
-  {3fc43820-8c80-47fa-a2b1-a2ef53c24077}, !- Handle
-  Surface 20,                             !- Name
-  Wall,                                   !- Surface Type
-  ,                                       !- Construction Name
-  {d507231a-670b-45ce-8e3a-5ec6967fe570}, !- Space Name
-  Surface,                                !- Outside Boundary Condition
-  {d703d243-be13-4dd1-a98a-de6157a80c5d}, !- Outside Boundary Condition Object
-  NoSun,                                  !- Sun Exposure
-  NoWind,                                 !- Wind Exposure
-  ,                                       !- View Factor to Ground
-  ,                                       !- Number of Vertices
-  19.3973532215094, 0, 2.4384,            !- X,Y,Z Vertex 1 {m}
-  19.3973532215094, 0, 0,                 !- X,Y,Z Vertex 2 {m}
-  19.3973532215094, -12.9315688143396, 0, !- X,Y,Z Vertex 3 {m}
-  19.3973532215094, -12.9315688143396, 2.4384; !- X,Y,Z Vertex 4 {m}
-
-OS:Surface,
-  {b2a5ea44-e2dd-4075-b73f-57abd233b673}, !- Handle
-  Surface 21,                             !- Name
-  Wall,                                   !- Surface Type
-  ,                                       !- Construction Name
-  {d507231a-670b-45ce-8e3a-5ec6967fe570}, !- Space Name
-  Outdoors,                               !- Outside Boundary Condition
-  ,                                       !- Outside Boundary Condition Object
-  SunExposed,                             !- Sun Exposure
-  WindExposed,                            !- Wind Exposure
-  ,                                       !- View Factor to Ground
-  ,                                       !- Number of Vertices
-  25.8631376286792, 0, 2.4384,            !- X,Y,Z Vertex 1 {m}
-  25.8631376286792, 0, 0,                 !- X,Y,Z Vertex 2 {m}
-  19.3973532215094, 0, 0,                 !- X,Y,Z Vertex 3 {m}
-  19.3973532215094, 0, 2.4384;            !- X,Y,Z Vertex 4 {m}
-
-OS:Surface,
-  {18f8e1ee-ef30-4f36-a625-a2d99326219e}, !- Handle
-  Surface 22,                             !- Name
-  Floor,                                  !- Surface Type
-  ,                                       !- Construction Name
-  {d507231a-670b-45ce-8e3a-5ec6967fe570}, !- Space Name
-  Foundation,                             !- Outside Boundary Condition
-  ,                                       !- Outside Boundary Condition Object
-  NoSun,                                  !- Sun Exposure
-  NoWind,                                 !- Wind Exposure
-  ,                                       !- View Factor to Ground
-  ,                                       !- Number of Vertices
-  19.3973532215094, -12.9315688143396, 0, !- X,Y,Z Vertex 1 {m}
-  19.3973532215094, 0, 0,                 !- X,Y,Z Vertex 2 {m}
-  25.8631376286792, 0, 0,                 !- X,Y,Z Vertex 3 {m}
-  25.8631376286792, -12.9315688143396, 0; !- X,Y,Z Vertex 4 {m}
-
-OS:Surface,
-  {a6d43a87-e096-4651-9700-dcff96e3c161}, !- Handle
-  Surface 23,                             !- Name
-  Wall,                                   !- Surface Type
-  ,                                       !- Construction Name
-  {d507231a-670b-45ce-8e3a-5ec6967fe570}, !- Space Name
-  Surface,                                !- Outside Boundary Condition
-  {490de2a3-0125-4afb-b8a8-a1a59ba2a9ab}, !- Outside Boundary Condition Object
-  NoSun,                                  !- Sun Exposure
-  NoWind,                                 !- Wind Exposure
-  ,                                       !- View Factor to Ground
-  ,                                       !- Number of Vertices
-  25.8631376286792, -12.9315688143396, 2.4384, !- X,Y,Z Vertex 1 {m}
-  25.8631376286792, -12.9315688143396, 0, !- X,Y,Z Vertex 2 {m}
-  25.8631376286792, 0, 0,                 !- X,Y,Z Vertex 3 {m}
-  25.8631376286792, 0, 2.4384;            !- X,Y,Z Vertex 4 {m}
-
-OS:Surface,
-  {12225af4-bf01-4d84-9af6-2d6dd1672039}, !- Handle
-  Surface 24,                             !- Name
-  RoofCeiling,                            !- Surface Type
-  ,                                       !- Construction Name
-  {d507231a-670b-45ce-8e3a-5ec6967fe570}, !- Space Name
-  Outdoors,                               !- Outside Boundary Condition
-  ,                                       !- Outside Boundary Condition Object
-  SunExposed,                             !- Sun Exposure
-  WindExposed,                            !- Wind Exposure
-  ,                                       !- View Factor to Ground
-  ,                                       !- Number of Vertices
-  25.8631376286792, -12.9315688143396, 2.4384, !- X,Y,Z Vertex 1 {m}
-  25.8631376286792, 0, 2.4384,            !- X,Y,Z Vertex 2 {m}
-  19.3973532215094, 0, 2.4384,            !- X,Y,Z Vertex 3 {m}
-  19.3973532215094, -12.9315688143396, 2.4384; !- X,Y,Z Vertex 4 {m}
-
-OS:ThermalZone,
-  {2b19defe-d01c-45b1-bb1a-10cbda6b972f}, !- Handle
-  living zone|unit 5,                     !- Name
-  ,                                       !- Multiplier
-  ,                                       !- Ceiling Height {m}
-  ,                                       !- Volume {m3}
-  ,                                       !- Floor Area {m2}
-  ,                                       !- Zone Inside Convection Algorithm
-  ,                                       !- Zone Outside Convection Algorithm
-  ,                                       !- Zone Conditioning Equipment List Name
-  {8638b848-78ae-4b7b-b828-bcd79b1c9487}, !- Zone Air Inlet Port List
-  {6c8e76f5-26c2-406e-8b36-e8844c56eb48}, !- Zone Air Exhaust Port List
-  {fcfce0f2-aa5d-4e71-8a42-f428e120dd62}, !- Zone Air Node Name
-  {8996530f-91e7-4a26-9f04-935f62b996d9}, !- Zone Return Air Port List
-  ,                                       !- Primary Daylighting Control Name
-  ,                                       !- Fraction of Zone Controlled by Primary Daylighting Control
-  ,                                       !- Secondary Daylighting Control Name
-  ,                                       !- Fraction of Zone Controlled by Secondary Daylighting Control
-  ,                                       !- Illuminance Map Name
-  ,                                       !- Group Rendering Name
-  ,                                       !- Thermostat Name
-  No;                                     !- Use Ideal Air Loads
-
-OS:Node,
-  {fe015ddb-95a2-419d-8dfd-f0e634418758}, !- Handle
-  Node 5,                                 !- Name
-  {fcfce0f2-aa5d-4e71-8a42-f428e120dd62}, !- Inlet Port
-  ;                                       !- Outlet Port
-
-OS:Connection,
-  {fcfce0f2-aa5d-4e71-8a42-f428e120dd62}, !- Handle
-  {d7e0e72d-5077-4688-93b0-4e0f8a3da271}, !- Name
-  {2b19defe-d01c-45b1-bb1a-10cbda6b972f}, !- Source Object
-  11,                                     !- Outlet Port
-  {fe015ddb-95a2-419d-8dfd-f0e634418758}, !- Target Object
-  2;                                      !- Inlet Port
-
-OS:PortList,
-  {8638b848-78ae-4b7b-b828-bcd79b1c9487}, !- Handle
-  {9ca04880-a8c9-4dfb-9deb-79454fea7b12}, !- Name
-  {2b19defe-d01c-45b1-bb1a-10cbda6b972f}; !- HVAC Component
-
-OS:PortList,
-  {6c8e76f5-26c2-406e-8b36-e8844c56eb48}, !- Handle
-  {03671d13-aafd-4b66-8cb5-499cd785103c}, !- Name
-  {2b19defe-d01c-45b1-bb1a-10cbda6b972f}; !- HVAC Component
-
-OS:PortList,
-  {8996530f-91e7-4a26-9f04-935f62b996d9}, !- Handle
-  {8a162190-a02f-40f5-ae0b-b61834d11484}, !- Name
-  {2b19defe-d01c-45b1-bb1a-10cbda6b972f}; !- HVAC Component
-
-OS:Sizing:Zone,
-  {99d4954a-e377-4a4c-a463-091c29c3dae5}, !- Handle
-  {2b19defe-d01c-45b1-bb1a-10cbda6b972f}, !- Zone or ZoneList Name
-  SupplyAirTemperature,                   !- Zone Cooling Design Supply Air Temperature Input Method
-  14,                                     !- Zone Cooling Design Supply Air Temperature {C}
-  11.11,                                  !- Zone Cooling Design Supply Air Temperature Difference {deltaC}
-  SupplyAirTemperature,                   !- Zone Heating Design Supply Air Temperature Input Method
-  40,                                     !- Zone Heating Design Supply Air Temperature {C}
-  11.11,                                  !- Zone Heating Design Supply Air Temperature Difference {deltaC}
-  0.0085,                                 !- Zone Cooling Design Supply Air Humidity Ratio {kg-H2O/kg-air}
-  0.008,                                  !- Zone Heating Design Supply Air Humidity Ratio {kg-H2O/kg-air}
-  ,                                       !- Zone Heating Sizing Factor
-  ,                                       !- Zone Cooling Sizing Factor
-  DesignDay,                              !- Cooling Design Air Flow Method
-  ,                                       !- Cooling Design Air Flow Rate {m3/s}
-  ,                                       !- Cooling Minimum Air Flow per Zone Floor Area {m3/s-m2}
-  ,                                       !- Cooling Minimum Air Flow {m3/s}
-  ,                                       !- Cooling Minimum Air Flow Fraction
-  DesignDay,                              !- Heating Design Air Flow Method
-  ,                                       !- Heating Design Air Flow Rate {m3/s}
-  ,                                       !- Heating Maximum Air Flow per Zone Floor Area {m3/s-m2}
-  ,                                       !- Heating Maximum Air Flow {m3/s}
-  ,                                       !- Heating Maximum Air Flow Fraction
-  ,                                       !- Design Zone Air Distribution Effectiveness in Cooling Mode
-  ,                                       !- Design Zone Air Distribution Effectiveness in Heating Mode
-  No,                                     !- Account for Dedicated Outdoor Air System
-  NeutralSupplyAir,                       !- Dedicated Outdoor Air System Control Strategy
-  autosize,                               !- Dedicated Outdoor Air Low Setpoint Temperature for Design {C}
-  autosize;                               !- Dedicated Outdoor Air High Setpoint Temperature for Design {C}
-
-OS:ZoneHVAC:EquipmentList,
-  {93d71f0a-cc59-4e57-8244-90f0b9ef1b40}, !- Handle
-  Zone HVAC Equipment List 5,             !- Name
-  {2b19defe-d01c-45b1-bb1a-10cbda6b972f}; !- Thermal Zone
-
-OS:Space,
-  {45756a61-69df-4814-b16b-4d05813c0abb}, !- Handle
-  living space|unit 5|story 1,            !- Name
-  {361c827a-634b-4e68-b3dc-e8fdc7df0e87}, !- Space Type Name
-  ,                                       !- Default Construction Set Name
-  ,                                       !- Default Schedule Set Name
-  -0,                                     !- Direction of Relative North {deg}
-  0,                                      !- X Origin {m}
-  0,                                      !- Y Origin {m}
-  0,                                      !- Z Origin {m}
-  ,                                       !- Building Story Name
-  {2b19defe-d01c-45b1-bb1a-10cbda6b972f}, !- Thermal Zone Name
-  ,                                       !- Part of Total Floor Area
-  ,                                       !- Design Specification Outdoor Air Object Name
-  {e4b6921d-34ef-442d-b042-8d08969f6654}; !- Building Unit Name
-
-OS:Surface,
-  {e69167e5-b0c9-4e22-9487-cfe787803edc}, !- Handle
-  Surface 25,                             !- Name
-  Wall,                                   !- Surface Type
-  ,                                       !- Construction Name
-  {45756a61-69df-4814-b16b-4d05813c0abb}, !- Space Name
-  Outdoors,                               !- Outside Boundary Condition
-  ,                                       !- Outside Boundary Condition Object
-  SunExposed,                             !- Sun Exposure
-  WindExposed,                            !- Wind Exposure
-  ,                                       !- View Factor to Ground
-  ,                                       !- Number of Vertices
-  25.8631376286792, -12.9315688143396, 2.4384, !- X,Y,Z Vertex 1 {m}
-  25.8631376286792, -12.9315688143396, 0, !- X,Y,Z Vertex 2 {m}
-  32.328922035849, -12.9315688143396, 0,  !- X,Y,Z Vertex 3 {m}
-  32.328922035849, -12.9315688143396, 2.4384; !- X,Y,Z Vertex 4 {m}
-
-OS:Surface,
-  {490de2a3-0125-4afb-b8a8-a1a59ba2a9ab}, !- Handle
-  Surface 26,                             !- Name
-  Wall,                                   !- Surface Type
-  ,                                       !- Construction Name
-  {45756a61-69df-4814-b16b-4d05813c0abb}, !- Space Name
-  Surface,                                !- Outside Boundary Condition
-  {a6d43a87-e096-4651-9700-dcff96e3c161}, !- Outside Boundary Condition Object
-  NoSun,                                  !- Sun Exposure
-  NoWind,                                 !- Wind Exposure
-  ,                                       !- View Factor to Ground
-  ,                                       !- Number of Vertices
-  25.8631376286792, 0, 2.4384,            !- X,Y,Z Vertex 1 {m}
-  25.8631376286792, 0, 0,                 !- X,Y,Z Vertex 2 {m}
-  25.8631376286792, -12.9315688143396, 0, !- X,Y,Z Vertex 3 {m}
-  25.8631376286792, -12.9315688143396, 2.4384; !- X,Y,Z Vertex 4 {m}
-
-OS:Surface,
-  {fa9eb118-a277-436c-b5e4-4a97f16c5e11}, !- Handle
-  Surface 27,                             !- Name
-  Wall,                                   !- Surface Type
-  ,                                       !- Construction Name
-  {45756a61-69df-4814-b16b-4d05813c0abb}, !- Space Name
-  Outdoors,                               !- Outside Boundary Condition
-  ,                                       !- Outside Boundary Condition Object
-  SunExposed,                             !- Sun Exposure
-  WindExposed,                            !- Wind Exposure
-  ,                                       !- View Factor to Ground
-  ,                                       !- Number of Vertices
-  32.328922035849, 0, 2.4384,             !- X,Y,Z Vertex 1 {m}
-  32.328922035849, 0, 0,                  !- X,Y,Z Vertex 2 {m}
-  25.8631376286792, 0, 0,                 !- X,Y,Z Vertex 3 {m}
-  25.8631376286792, 0, 2.4384;            !- X,Y,Z Vertex 4 {m}
-
-OS:Surface,
-  {63c432f0-4376-4cbb-a424-d81458e864ed}, !- Handle
-  Surface 28,                             !- Name
-  Floor,                                  !- Surface Type
-  ,                                       !- Construction Name
-  {45756a61-69df-4814-b16b-4d05813c0abb}, !- Space Name
-  Foundation,                             !- Outside Boundary Condition
-  ,                                       !- Outside Boundary Condition Object
-  NoSun,                                  !- Sun Exposure
-  NoWind,                                 !- Wind Exposure
-  ,                                       !- View Factor to Ground
-  ,                                       !- Number of Vertices
-  25.8631376286792, -12.9315688143396, 0, !- X,Y,Z Vertex 1 {m}
-  25.8631376286792, 0, 0,                 !- X,Y,Z Vertex 2 {m}
-  32.328922035849, 0, 0,                  !- X,Y,Z Vertex 3 {m}
-  32.328922035849, -12.9315688143396, 0;  !- X,Y,Z Vertex 4 {m}
-
-OS:Surface,
-  {8e31ef16-5e19-49b2-9750-ebb234ebd89d}, !- Handle
-  Surface 29,                             !- Name
-  Wall,                                   !- Surface Type
-  ,                                       !- Construction Name
-  {45756a61-69df-4814-b16b-4d05813c0abb}, !- Space Name
-  Surface,                                !- Outside Boundary Condition
-  {18629d08-2903-439b-8e43-8856dfab43f2}, !- Outside Boundary Condition Object
-  NoSun,                                  !- Sun Exposure
-  NoWind,                                 !- Wind Exposure
-  ,                                       !- View Factor to Ground
-  ,                                       !- Number of Vertices
-  32.328922035849, -12.9315688143396, 2.4384, !- X,Y,Z Vertex 1 {m}
-  32.328922035849, -12.9315688143396, 0,  !- X,Y,Z Vertex 2 {m}
-  32.328922035849, 0, 0,                  !- X,Y,Z Vertex 3 {m}
-  32.328922035849, 0, 2.4384;             !- X,Y,Z Vertex 4 {m}
-
-OS:Surface,
-  {f6c5d78d-a42f-4f9e-9d09-50de148fc069}, !- Handle
-  Surface 30,                             !- Name
-  RoofCeiling,                            !- Surface Type
-  ,                                       !- Construction Name
-  {45756a61-69df-4814-b16b-4d05813c0abb}, !- Space Name
-  Outdoors,                               !- Outside Boundary Condition
-  ,                                       !- Outside Boundary Condition Object
-  SunExposed,                             !- Sun Exposure
-  WindExposed,                            !- Wind Exposure
-  ,                                       !- View Factor to Ground
-  ,                                       !- Number of Vertices
-  32.328922035849, -12.9315688143396, 2.4384, !- X,Y,Z Vertex 1 {m}
-  32.328922035849, 0, 2.4384,             !- X,Y,Z Vertex 2 {m}
-  25.8631376286792, 0, 2.4384,            !- X,Y,Z Vertex 3 {m}
-  25.8631376286792, -12.9315688143396, 2.4384; !- X,Y,Z Vertex 4 {m}
-
-OS:ThermalZone,
-  {c19fa8fb-4792-42a0-83df-259ad32ddfc9}, !- Handle
-  living zone|unit 6,                     !- Name
-  ,                                       !- Multiplier
-  ,                                       !- Ceiling Height {m}
-  ,                                       !- Volume {m3}
-  ,                                       !- Floor Area {m2}
-  ,                                       !- Zone Inside Convection Algorithm
-  ,                                       !- Zone Outside Convection Algorithm
-  ,                                       !- Zone Conditioning Equipment List Name
-  {0eb5b99b-cc59-472d-937f-28a74203dc2a}, !- Zone Air Inlet Port List
-  {9e0464d0-4c73-4905-bad0-3981732d8cdf}, !- Zone Air Exhaust Port List
-  {915be4ec-e7ec-4df0-9ad4-378259c5b9d5}, !- Zone Air Node Name
-  {b5f56045-9996-4cbb-bb09-d6be819e4b3d}, !- Zone Return Air Port List
-  ,                                       !- Primary Daylighting Control Name
-  ,                                       !- Fraction of Zone Controlled by Primary Daylighting Control
-  ,                                       !- Secondary Daylighting Control Name
-  ,                                       !- Fraction of Zone Controlled by Secondary Daylighting Control
-  ,                                       !- Illuminance Map Name
-  ,                                       !- Group Rendering Name
-  ,                                       !- Thermostat Name
-  No;                                     !- Use Ideal Air Loads
-
-OS:Node,
-  {97ab6774-0e77-4a40-abc5-1f15c2ad9e78}, !- Handle
-  Node 6,                                 !- Name
-  {915be4ec-e7ec-4df0-9ad4-378259c5b9d5}, !- Inlet Port
-  ;                                       !- Outlet Port
-
-OS:Connection,
-  {915be4ec-e7ec-4df0-9ad4-378259c5b9d5}, !- Handle
-  {c8d6e466-5488-4b06-8c46-400526953cee}, !- Name
-  {c19fa8fb-4792-42a0-83df-259ad32ddfc9}, !- Source Object
-  11,                                     !- Outlet Port
-  {97ab6774-0e77-4a40-abc5-1f15c2ad9e78}, !- Target Object
-  2;                                      !- Inlet Port
-
-OS:PortList,
-  {0eb5b99b-cc59-472d-937f-28a74203dc2a}, !- Handle
-  {c9f32836-880e-4518-a947-efd5cd069be4}, !- Name
-  {c19fa8fb-4792-42a0-83df-259ad32ddfc9}; !- HVAC Component
-
-OS:PortList,
-  {9e0464d0-4c73-4905-bad0-3981732d8cdf}, !- Handle
-  {53efefe1-37c9-4528-ac0d-16c72b086a54}, !- Name
-  {c19fa8fb-4792-42a0-83df-259ad32ddfc9}; !- HVAC Component
-
-OS:PortList,
-  {b5f56045-9996-4cbb-bb09-d6be819e4b3d}, !- Handle
-  {334892a2-4db7-4d5c-bf25-b1925aef9408}, !- Name
-  {c19fa8fb-4792-42a0-83df-259ad32ddfc9}; !- HVAC Component
-
-OS:Sizing:Zone,
-  {f78dca59-49a3-4ac3-99c3-ce9fb0bccfa8}, !- Handle
-  {c19fa8fb-4792-42a0-83df-259ad32ddfc9}, !- Zone or ZoneList Name
-  SupplyAirTemperature,                   !- Zone Cooling Design Supply Air Temperature Input Method
-  14,                                     !- Zone Cooling Design Supply Air Temperature {C}
-  11.11,                                  !- Zone Cooling Design Supply Air Temperature Difference {deltaC}
-  SupplyAirTemperature,                   !- Zone Heating Design Supply Air Temperature Input Method
-  40,                                     !- Zone Heating Design Supply Air Temperature {C}
-  11.11,                                  !- Zone Heating Design Supply Air Temperature Difference {deltaC}
-  0.0085,                                 !- Zone Cooling Design Supply Air Humidity Ratio {kg-H2O/kg-air}
-  0.008,                                  !- Zone Heating Design Supply Air Humidity Ratio {kg-H2O/kg-air}
-  ,                                       !- Zone Heating Sizing Factor
-  ,                                       !- Zone Cooling Sizing Factor
-  DesignDay,                              !- Cooling Design Air Flow Method
-  ,                                       !- Cooling Design Air Flow Rate {m3/s}
-  ,                                       !- Cooling Minimum Air Flow per Zone Floor Area {m3/s-m2}
-  ,                                       !- Cooling Minimum Air Flow {m3/s}
-  ,                                       !- Cooling Minimum Air Flow Fraction
-  DesignDay,                              !- Heating Design Air Flow Method
-  ,                                       !- Heating Design Air Flow Rate {m3/s}
-  ,                                       !- Heating Maximum Air Flow per Zone Floor Area {m3/s-m2}
-  ,                                       !- Heating Maximum Air Flow {m3/s}
-  ,                                       !- Heating Maximum Air Flow Fraction
-  ,                                       !- Design Zone Air Distribution Effectiveness in Cooling Mode
-  ,                                       !- Design Zone Air Distribution Effectiveness in Heating Mode
-  No,                                     !- Account for Dedicated Outdoor Air System
-  NeutralSupplyAir,                       !- Dedicated Outdoor Air System Control Strategy
-  autosize,                               !- Dedicated Outdoor Air Low Setpoint Temperature for Design {C}
-  autosize;                               !- Dedicated Outdoor Air High Setpoint Temperature for Design {C}
-
-OS:ZoneHVAC:EquipmentList,
-  {c9ce0877-1068-4fbd-a26c-afbe75ce6e85}, !- Handle
-  Zone HVAC Equipment List 6,             !- Name
-  {c19fa8fb-4792-42a0-83df-259ad32ddfc9}; !- Thermal Zone
-
-OS:Space,
-  {e6d7c0f4-344e-4df5-a6cc-9da93a4159f8}, !- Handle
-  living space|unit 6|story 1,            !- Name
-  {361c827a-634b-4e68-b3dc-e8fdc7df0e87}, !- Space Type Name
-  ,                                       !- Default Construction Set Name
-  ,                                       !- Default Schedule Set Name
-  -0,                                     !- Direction of Relative North {deg}
-  0,                                      !- X Origin {m}
-  0,                                      !- Y Origin {m}
-  0,                                      !- Z Origin {m}
-  ,                                       !- Building Story Name
-  {c19fa8fb-4792-42a0-83df-259ad32ddfc9}, !- Thermal Zone Name
-  ,                                       !- Part of Total Floor Area
-  ,                                       !- Design Specification Outdoor Air Object Name
-  {e5db695f-f6b3-484f-87b9-f8ee5b8f305c}; !- Building Unit Name
-
-OS:Surface,
-  {39eb9604-8ff5-45a4-802a-702dd1524ef9}, !- Handle
-  Surface 31,                             !- Name
-  Wall,                                   !- Surface Type
-  ,                                       !- Construction Name
-  {e6d7c0f4-344e-4df5-a6cc-9da93a4159f8}, !- Space Name
-  Outdoors,                               !- Outside Boundary Condition
-  ,                                       !- Outside Boundary Condition Object
-  SunExposed,                             !- Sun Exposure
-  WindExposed,                            !- Wind Exposure
-  ,                                       !- View Factor to Ground
-  ,                                       !- Number of Vertices
-  32.328922035849, -12.9315688143396, 2.4384, !- X,Y,Z Vertex 1 {m}
-  32.328922035849, -12.9315688143396, 0,  !- X,Y,Z Vertex 2 {m}
-  38.7947064430187, -12.9315688143396, 0, !- X,Y,Z Vertex 3 {m}
-  38.7947064430187, -12.9315688143396, 2.4384; !- X,Y,Z Vertex 4 {m}
-
-OS:Surface,
-  {18629d08-2903-439b-8e43-8856dfab43f2}, !- Handle
-  Surface 32,                             !- Name
-  Wall,                                   !- Surface Type
-  ,                                       !- Construction Name
-  {e6d7c0f4-344e-4df5-a6cc-9da93a4159f8}, !- Space Name
-  Surface,                                !- Outside Boundary Condition
-  {8e31ef16-5e19-49b2-9750-ebb234ebd89d}, !- Outside Boundary Condition Object
-  NoSun,                                  !- Sun Exposure
-  NoWind,                                 !- Wind Exposure
-  ,                                       !- View Factor to Ground
-  ,                                       !- Number of Vertices
-  32.328922035849, 0, 2.4384,             !- X,Y,Z Vertex 1 {m}
-  32.328922035849, 0, 0,                  !- X,Y,Z Vertex 2 {m}
-  32.328922035849, -12.9315688143396, 0,  !- X,Y,Z Vertex 3 {m}
-  32.328922035849, -12.9315688143396, 2.4384; !- X,Y,Z Vertex 4 {m}
-
-OS:Surface,
-  {67a2293f-8b5a-4cff-bdb2-b1d0b31062be}, !- Handle
-  Surface 33,                             !- Name
-  Wall,                                   !- Surface Type
-  ,                                       !- Construction Name
-  {e6d7c0f4-344e-4df5-a6cc-9da93a4159f8}, !- Space Name
-  Outdoors,                               !- Outside Boundary Condition
-  ,                                       !- Outside Boundary Condition Object
-  SunExposed,                             !- Sun Exposure
-  WindExposed,                            !- Wind Exposure
-  ,                                       !- View Factor to Ground
-  ,                                       !- Number of Vertices
-  38.7947064430187, 0, 2.4384,            !- X,Y,Z Vertex 1 {m}
-  38.7947064430187, 0, 0,                 !- X,Y,Z Vertex 2 {m}
-  32.328922035849, 0, 0,                  !- X,Y,Z Vertex 3 {m}
-  32.328922035849, 0, 2.4384;             !- X,Y,Z Vertex 4 {m}
-
-OS:Surface,
-  {d3bca85c-2a59-4a1a-8465-b292e1bd2274}, !- Handle
-  Surface 34,                             !- Name
-  Floor,                                  !- Surface Type
-  ,                                       !- Construction Name
-  {e6d7c0f4-344e-4df5-a6cc-9da93a4159f8}, !- Space Name
-  Foundation,                             !- Outside Boundary Condition
-  ,                                       !- Outside Boundary Condition Object
-  NoSun,                                  !- Sun Exposure
-  NoWind,                                 !- Wind Exposure
-  ,                                       !- View Factor to Ground
-  ,                                       !- Number of Vertices
-  32.328922035849, -12.9315688143396, 0,  !- X,Y,Z Vertex 1 {m}
-  32.328922035849, 0, 0,                  !- X,Y,Z Vertex 2 {m}
-  38.7947064430187, 0, 0,                 !- X,Y,Z Vertex 3 {m}
-  38.7947064430187, -12.9315688143396, 0; !- X,Y,Z Vertex 4 {m}
-
-OS:Surface,
-  {6df338c0-7966-48d7-be37-2f6a44714f31}, !- Handle
-  Surface 35,                             !- Name
-  Wall,                                   !- Surface Type
-  ,                                       !- Construction Name
-  {e6d7c0f4-344e-4df5-a6cc-9da93a4159f8}, !- Space Name
-  Surface,                                !- Outside Boundary Condition
-  {f8328ed2-a3ee-42a8-9d27-168f195a566c}, !- Outside Boundary Condition Object
-  NoSun,                                  !- Sun Exposure
-  NoWind,                                 !- Wind Exposure
-  ,                                       !- View Factor to Ground
-  ,                                       !- Number of Vertices
-  38.7947064430187, -12.9315688143396, 2.4384, !- X,Y,Z Vertex 1 {m}
-  38.7947064430187, -12.9315688143396, 0, !- X,Y,Z Vertex 2 {m}
-  38.7947064430187, 0, 0,                 !- X,Y,Z Vertex 3 {m}
-  38.7947064430187, 0, 2.4384;            !- X,Y,Z Vertex 4 {m}
-
-OS:Surface,
-  {2bdf7583-8c85-4db2-850e-3b8221aa29b8}, !- Handle
-  Surface 36,                             !- Name
-  RoofCeiling,                            !- Surface Type
-  ,                                       !- Construction Name
-  {e6d7c0f4-344e-4df5-a6cc-9da93a4159f8}, !- Space Name
-  Outdoors,                               !- Outside Boundary Condition
-  ,                                       !- Outside Boundary Condition Object
-  SunExposed,                             !- Sun Exposure
-  WindExposed,                            !- Wind Exposure
-  ,                                       !- View Factor to Ground
-  ,                                       !- Number of Vertices
-  38.7947064430187, -12.9315688143396, 2.4384, !- X,Y,Z Vertex 1 {m}
-  38.7947064430187, 0, 2.4384,            !- X,Y,Z Vertex 2 {m}
-  32.328922035849, 0, 2.4384,             !- X,Y,Z Vertex 3 {m}
-  32.328922035849, -12.9315688143396, 2.4384; !- X,Y,Z Vertex 4 {m}
-
-OS:ThermalZone,
-  {b39f5b84-825f-4b3e-911f-d37dcd840579}, !- Handle
-  living zone|unit 7,                     !- Name
-  ,                                       !- Multiplier
-  ,                                       !- Ceiling Height {m}
-  ,                                       !- Volume {m3}
-  ,                                       !- Floor Area {m2}
-  ,                                       !- Zone Inside Convection Algorithm
-  ,                                       !- Zone Outside Convection Algorithm
-  ,                                       !- Zone Conditioning Equipment List Name
-  {28e232da-8d67-4b23-8b2a-0f648e060ba5}, !- Zone Air Inlet Port List
-  {ac27c359-56b0-4786-813a-d3420356168e}, !- Zone Air Exhaust Port List
-  {c8570f7e-6a67-4ba7-94a2-03c733ee1360}, !- Zone Air Node Name
-  {55245cf4-cae4-452c-9e34-218b04da52ec}, !- Zone Return Air Port List
-  ,                                       !- Primary Daylighting Control Name
-  ,                                       !- Fraction of Zone Controlled by Primary Daylighting Control
-  ,                                       !- Secondary Daylighting Control Name
-  ,                                       !- Fraction of Zone Controlled by Secondary Daylighting Control
-  ,                                       !- Illuminance Map Name
-  ,                                       !- Group Rendering Name
-  ,                                       !- Thermostat Name
-  No;                                     !- Use Ideal Air Loads
-
-OS:Node,
-  {c1586686-203b-47ca-8893-8c953e8dbc11}, !- Handle
-  Node 7,                                 !- Name
-  {c8570f7e-6a67-4ba7-94a2-03c733ee1360}, !- Inlet Port
-  ;                                       !- Outlet Port
-
-OS:Connection,
-  {c8570f7e-6a67-4ba7-94a2-03c733ee1360}, !- Handle
-  {75526e49-7cba-42f0-a0db-e014380af8d8}, !- Name
-  {b39f5b84-825f-4b3e-911f-d37dcd840579}, !- Source Object
-  11,                                     !- Outlet Port
-  {c1586686-203b-47ca-8893-8c953e8dbc11}, !- Target Object
-  2;                                      !- Inlet Port
-
-OS:PortList,
-  {28e232da-8d67-4b23-8b2a-0f648e060ba5}, !- Handle
-  {e8ebd4e0-0e06-4262-8167-fdcb34776826}, !- Name
-  {b39f5b84-825f-4b3e-911f-d37dcd840579}; !- HVAC Component
-
-OS:PortList,
-  {ac27c359-56b0-4786-813a-d3420356168e}, !- Handle
-  {7663b562-463a-449f-9892-2cfebe4b2fbc}, !- Name
-  {b39f5b84-825f-4b3e-911f-d37dcd840579}; !- HVAC Component
-
-OS:PortList,
-  {55245cf4-cae4-452c-9e34-218b04da52ec}, !- Handle
-  {d2b43798-6767-4831-a77d-d65479c30cca}, !- Name
-  {b39f5b84-825f-4b3e-911f-d37dcd840579}; !- HVAC Component
-
-OS:Sizing:Zone,
-  {f101b12d-74c1-4090-b35c-07246c51742a}, !- Handle
-  {b39f5b84-825f-4b3e-911f-d37dcd840579}, !- Zone or ZoneList Name
-  SupplyAirTemperature,                   !- Zone Cooling Design Supply Air Temperature Input Method
-  14,                                     !- Zone Cooling Design Supply Air Temperature {C}
-  11.11,                                  !- Zone Cooling Design Supply Air Temperature Difference {deltaC}
-  SupplyAirTemperature,                   !- Zone Heating Design Supply Air Temperature Input Method
-  40,                                     !- Zone Heating Design Supply Air Temperature {C}
-  11.11,                                  !- Zone Heating Design Supply Air Temperature Difference {deltaC}
-  0.0085,                                 !- Zone Cooling Design Supply Air Humidity Ratio {kg-H2O/kg-air}
-  0.008,                                  !- Zone Heating Design Supply Air Humidity Ratio {kg-H2O/kg-air}
-  ,                                       !- Zone Heating Sizing Factor
-  ,                                       !- Zone Cooling Sizing Factor
-  DesignDay,                              !- Cooling Design Air Flow Method
-  ,                                       !- Cooling Design Air Flow Rate {m3/s}
-  ,                                       !- Cooling Minimum Air Flow per Zone Floor Area {m3/s-m2}
-  ,                                       !- Cooling Minimum Air Flow {m3/s}
-  ,                                       !- Cooling Minimum Air Flow Fraction
-  DesignDay,                              !- Heating Design Air Flow Method
-  ,                                       !- Heating Design Air Flow Rate {m3/s}
-  ,                                       !- Heating Maximum Air Flow per Zone Floor Area {m3/s-m2}
-  ,                                       !- Heating Maximum Air Flow {m3/s}
-  ,                                       !- Heating Maximum Air Flow Fraction
-  ,                                       !- Design Zone Air Distribution Effectiveness in Cooling Mode
-  ,                                       !- Design Zone Air Distribution Effectiveness in Heating Mode
-  No,                                     !- Account for Dedicated Outdoor Air System
-  NeutralSupplyAir,                       !- Dedicated Outdoor Air System Control Strategy
-  autosize,                               !- Dedicated Outdoor Air Low Setpoint Temperature for Design {C}
-  autosize;                               !- Dedicated Outdoor Air High Setpoint Temperature for Design {C}
-
-OS:ZoneHVAC:EquipmentList,
-  {1fbb690b-3357-468b-8c13-bbb1917f5031}, !- Handle
-  Zone HVAC Equipment List 7,             !- Name
-  {b39f5b84-825f-4b3e-911f-d37dcd840579}; !- Thermal Zone
-
-OS:Space,
-  {493b4b3b-af23-4ed4-84e4-6954cd49663c}, !- Handle
-  living space|unit 7|story 1,            !- Name
-  {361c827a-634b-4e68-b3dc-e8fdc7df0e87}, !- Space Type Name
-  ,                                       !- Default Construction Set Name
-  ,                                       !- Default Schedule Set Name
-  -0,                                     !- Direction of Relative North {deg}
-  0,                                      !- X Origin {m}
-  0,                                      !- Y Origin {m}
-  0,                                      !- Z Origin {m}
-  ,                                       !- Building Story Name
-  {b39f5b84-825f-4b3e-911f-d37dcd840579}, !- Thermal Zone Name
-  ,                                       !- Part of Total Floor Area
-  ,                                       !- Design Specification Outdoor Air Object Name
-  {cf664ec4-a57a-485e-98af-2ac0c829362c}; !- Building Unit Name
-
-OS:Surface,
-  {4eea6dda-cfb2-435f-a5f8-5caa2434e299}, !- Handle
-  Surface 37,                             !- Name
-  Wall,                                   !- Surface Type
-  ,                                       !- Construction Name
-  {493b4b3b-af23-4ed4-84e4-6954cd49663c}, !- Space Name
-  Outdoors,                               !- Outside Boundary Condition
-  ,                                       !- Outside Boundary Condition Object
-  SunExposed,                             !- Sun Exposure
-  WindExposed,                            !- Wind Exposure
-  ,                                       !- View Factor to Ground
-  ,                                       !- Number of Vertices
-  38.7947064430187, -12.9315688143396, 2.4384, !- X,Y,Z Vertex 1 {m}
-  38.7947064430187, -12.9315688143396, 0, !- X,Y,Z Vertex 2 {m}
-  45.2604908501885, -12.9315688143396, 0, !- X,Y,Z Vertex 3 {m}
-  45.2604908501885, -12.9315688143396, 2.4384; !- X,Y,Z Vertex 4 {m}
-
-OS:Surface,
-  {f8328ed2-a3ee-42a8-9d27-168f195a566c}, !- Handle
-  Surface 38,                             !- Name
-  Wall,                                   !- Surface Type
-  ,                                       !- Construction Name
-  {493b4b3b-af23-4ed4-84e4-6954cd49663c}, !- Space Name
-  Surface,                                !- Outside Boundary Condition
-  {6df338c0-7966-48d7-be37-2f6a44714f31}, !- Outside Boundary Condition Object
-  NoSun,                                  !- Sun Exposure
-  NoWind,                                 !- Wind Exposure
-  ,                                       !- View Factor to Ground
-  ,                                       !- Number of Vertices
-  38.7947064430187, 0, 2.4384,            !- X,Y,Z Vertex 1 {m}
-  38.7947064430187, 0, 0,                 !- X,Y,Z Vertex 2 {m}
-  38.7947064430187, -12.9315688143396, 0, !- X,Y,Z Vertex 3 {m}
-  38.7947064430187, -12.9315688143396, 2.4384; !- X,Y,Z Vertex 4 {m}
-
-OS:Surface,
-  {1dfa30ae-4e5a-42f0-949a-b4f37f2b3f2c}, !- Handle
-  Surface 39,                             !- Name
-  Wall,                                   !- Surface Type
-  ,                                       !- Construction Name
-  {493b4b3b-af23-4ed4-84e4-6954cd49663c}, !- Space Name
-  Outdoors,                               !- Outside Boundary Condition
-  ,                                       !- Outside Boundary Condition Object
-  SunExposed,                             !- Sun Exposure
-  WindExposed,                            !- Wind Exposure
-  ,                                       !- View Factor to Ground
-  ,                                       !- Number of Vertices
-  45.2604908501885, 0, 2.4384,            !- X,Y,Z Vertex 1 {m}
-  45.2604908501885, 0, 0,                 !- X,Y,Z Vertex 2 {m}
-  38.7947064430187, 0, 0,                 !- X,Y,Z Vertex 3 {m}
-  38.7947064430187, 0, 2.4384;            !- X,Y,Z Vertex 4 {m}
-
-OS:Surface,
-  {c2b31610-4699-4df4-a05c-69d37fd6e538}, !- Handle
-  Surface 40,                             !- Name
-  Floor,                                  !- Surface Type
-  ,                                       !- Construction Name
-  {493b4b3b-af23-4ed4-84e4-6954cd49663c}, !- Space Name
-  Foundation,                             !- Outside Boundary Condition
-  ,                                       !- Outside Boundary Condition Object
-  NoSun,                                  !- Sun Exposure
-  NoWind,                                 !- Wind Exposure
-  ,                                       !- View Factor to Ground
-  ,                                       !- Number of Vertices
-  38.7947064430187, -12.9315688143396, 0, !- X,Y,Z Vertex 1 {m}
-  38.7947064430187, 0, 0,                 !- X,Y,Z Vertex 2 {m}
-  45.2604908501885, 0, 0,                 !- X,Y,Z Vertex 3 {m}
-  45.2604908501885, -12.9315688143396, 0; !- X,Y,Z Vertex 4 {m}
-
-OS:Surface,
-  {9b51f749-3bd5-4e39-a861-5d46dee4be28}, !- Handle
-  Surface 41,                             !- Name
-  Wall,                                   !- Surface Type
-  ,                                       !- Construction Name
-  {493b4b3b-af23-4ed4-84e4-6954cd49663c}, !- Space Name
-  Surface,                                !- Outside Boundary Condition
-  {5b2fdd95-a1ce-4e92-b055-3d068a622915}, !- Outside Boundary Condition Object
-  NoSun,                                  !- Sun Exposure
-  NoWind,                                 !- Wind Exposure
-  ,                                       !- View Factor to Ground
-  ,                                       !- Number of Vertices
-  45.2604908501885, -12.9315688143396, 2.4384, !- X,Y,Z Vertex 1 {m}
-  45.2604908501885, -12.9315688143396, 0, !- X,Y,Z Vertex 2 {m}
-  45.2604908501885, 0, 0,                 !- X,Y,Z Vertex 3 {m}
-  45.2604908501885, 0, 2.4384;            !- X,Y,Z Vertex 4 {m}
-
-OS:Surface,
-  {1bc16a82-ff0c-4c03-aca5-dc794b6cc33d}, !- Handle
-  Surface 42,                             !- Name
-  RoofCeiling,                            !- Surface Type
-  ,                                       !- Construction Name
-  {493b4b3b-af23-4ed4-84e4-6954cd49663c}, !- Space Name
-  Outdoors,                               !- Outside Boundary Condition
-  ,                                       !- Outside Boundary Condition Object
-  SunExposed,                             !- Sun Exposure
-  WindExposed,                            !- Wind Exposure
-  ,                                       !- View Factor to Ground
-  ,                                       !- Number of Vertices
-  45.2604908501885, -12.9315688143396, 2.4384, !- X,Y,Z Vertex 1 {m}
-  45.2604908501885, 0, 2.4384,            !- X,Y,Z Vertex 2 {m}
-  38.7947064430187, 0, 2.4384,            !- X,Y,Z Vertex 3 {m}
-  38.7947064430187, -12.9315688143396, 2.4384; !- X,Y,Z Vertex 4 {m}
-
-OS:ThermalZone,
-  {6180050f-7aa4-4901-98b8-f0d0375b0c6b}, !- Handle
-  living zone|unit 8,                     !- Name
-  ,                                       !- Multiplier
-  ,                                       !- Ceiling Height {m}
-  ,                                       !- Volume {m3}
-  ,                                       !- Floor Area {m2}
-  ,                                       !- Zone Inside Convection Algorithm
-  ,                                       !- Zone Outside Convection Algorithm
-  ,                                       !- Zone Conditioning Equipment List Name
-  {0bcb24eb-4e64-412e-a7c8-607e96273310}, !- Zone Air Inlet Port List
-  {2e1f4661-687d-405a-aedb-94c5685804a8}, !- Zone Air Exhaust Port List
-  {0e201e1f-27af-4cf4-8232-b40913461009}, !- Zone Air Node Name
-  {ff330c9f-6af6-4a60-88f1-cd0b7bd5cae5}, !- Zone Return Air Port List
-  ,                                       !- Primary Daylighting Control Name
-  ,                                       !- Fraction of Zone Controlled by Primary Daylighting Control
-  ,                                       !- Secondary Daylighting Control Name
-  ,                                       !- Fraction of Zone Controlled by Secondary Daylighting Control
-  ,                                       !- Illuminance Map Name
-  ,                                       !- Group Rendering Name
-  ,                                       !- Thermostat Name
-  No;                                     !- Use Ideal Air Loads
-
-OS:Node,
-  {e59c01a5-345f-4a1e-96c8-7eabd1c2116c}, !- Handle
-  Node 8,                                 !- Name
-  {0e201e1f-27af-4cf4-8232-b40913461009}, !- Inlet Port
-  ;                                       !- Outlet Port
-
-OS:Connection,
-  {0e201e1f-27af-4cf4-8232-b40913461009}, !- Handle
-  {4c7bd7a4-704c-45f8-ac03-62594034ba1b}, !- Name
-  {6180050f-7aa4-4901-98b8-f0d0375b0c6b}, !- Source Object
-  11,                                     !- Outlet Port
-  {e59c01a5-345f-4a1e-96c8-7eabd1c2116c}, !- Target Object
-  2;                                      !- Inlet Port
-
-OS:PortList,
-  {0bcb24eb-4e64-412e-a7c8-607e96273310}, !- Handle
-  {b0e8f30f-fae8-45b7-a70c-2b7e9cfb372b}, !- Name
-  {6180050f-7aa4-4901-98b8-f0d0375b0c6b}; !- HVAC Component
-
-OS:PortList,
-  {2e1f4661-687d-405a-aedb-94c5685804a8}, !- Handle
-  {b92cd20e-30a8-41c6-bd42-d34995f60416}, !- Name
-  {6180050f-7aa4-4901-98b8-f0d0375b0c6b}; !- HVAC Component
-
-OS:PortList,
-  {ff330c9f-6af6-4a60-88f1-cd0b7bd5cae5}, !- Handle
-  {28cbc4db-69c1-43c9-836f-4237f6547c36}, !- Name
-  {6180050f-7aa4-4901-98b8-f0d0375b0c6b}; !- HVAC Component
-
-OS:Sizing:Zone,
-  {d183f31a-8db8-4a5a-bed8-9546a2a495c7}, !- Handle
-  {6180050f-7aa4-4901-98b8-f0d0375b0c6b}, !- Zone or ZoneList Name
-  SupplyAirTemperature,                   !- Zone Cooling Design Supply Air Temperature Input Method
-  14,                                     !- Zone Cooling Design Supply Air Temperature {C}
-  11.11,                                  !- Zone Cooling Design Supply Air Temperature Difference {deltaC}
-  SupplyAirTemperature,                   !- Zone Heating Design Supply Air Temperature Input Method
-  40,                                     !- Zone Heating Design Supply Air Temperature {C}
-  11.11,                                  !- Zone Heating Design Supply Air Temperature Difference {deltaC}
-  0.0085,                                 !- Zone Cooling Design Supply Air Humidity Ratio {kg-H2O/kg-air}
-  0.008,                                  !- Zone Heating Design Supply Air Humidity Ratio {kg-H2O/kg-air}
-  ,                                       !- Zone Heating Sizing Factor
-  ,                                       !- Zone Cooling Sizing Factor
-  DesignDay,                              !- Cooling Design Air Flow Method
-  ,                                       !- Cooling Design Air Flow Rate {m3/s}
-  ,                                       !- Cooling Minimum Air Flow per Zone Floor Area {m3/s-m2}
-  ,                                       !- Cooling Minimum Air Flow {m3/s}
-  ,                                       !- Cooling Minimum Air Flow Fraction
-  DesignDay,                              !- Heating Design Air Flow Method
-  ,                                       !- Heating Design Air Flow Rate {m3/s}
-  ,                                       !- Heating Maximum Air Flow per Zone Floor Area {m3/s-m2}
-  ,                                       !- Heating Maximum Air Flow {m3/s}
-  ,                                       !- Heating Maximum Air Flow Fraction
-  ,                                       !- Design Zone Air Distribution Effectiveness in Cooling Mode
-  ,                                       !- Design Zone Air Distribution Effectiveness in Heating Mode
-  No,                                     !- Account for Dedicated Outdoor Air System
-  NeutralSupplyAir,                       !- Dedicated Outdoor Air System Control Strategy
-  autosize,                               !- Dedicated Outdoor Air Low Setpoint Temperature for Design {C}
-  autosize;                               !- Dedicated Outdoor Air High Setpoint Temperature for Design {C}
-
-OS:ZoneHVAC:EquipmentList,
-  {af296fdd-8b7e-484e-b847-5df4c8238b66}, !- Handle
-  Zone HVAC Equipment List 8,             !- Name
-  {6180050f-7aa4-4901-98b8-f0d0375b0c6b}; !- Thermal Zone
-
-OS:Space,
-  {1ace4a4c-222e-4d8c-8653-b370a79c43d1}, !- Handle
-  living space|unit 8|story 1,            !- Name
-  {361c827a-634b-4e68-b3dc-e8fdc7df0e87}, !- Space Type Name
-  ,                                       !- Default Construction Set Name
-  ,                                       !- Default Schedule Set Name
-  -0,                                     !- Direction of Relative North {deg}
-  0,                                      !- X Origin {m}
-  0,                                      !- Y Origin {m}
-  0,                                      !- Z Origin {m}
-  ,                                       !- Building Story Name
-  {6180050f-7aa4-4901-98b8-f0d0375b0c6b}, !- Thermal Zone Name
-  ,                                       !- Part of Total Floor Area
-  ,                                       !- Design Specification Outdoor Air Object Name
-  {a640fa3a-efb9-4898-af2a-58f77a367f2e}; !- Building Unit Name
-
-OS:Surface,
-  {16458766-11c7-48b7-8905-1bc3e7112656}, !- Handle
-  Surface 43,                             !- Name
-  Wall,                                   !- Surface Type
-  ,                                       !- Construction Name
-  {1ace4a4c-222e-4d8c-8653-b370a79c43d1}, !- Space Name
-  Outdoors,                               !- Outside Boundary Condition
-  ,                                       !- Outside Boundary Condition Object
-  SunExposed,                             !- Sun Exposure
-  WindExposed,                            !- Wind Exposure
-  ,                                       !- View Factor to Ground
-  ,                                       !- Number of Vertices
-  45.2604908501885, -12.9315688143396, 2.4384, !- X,Y,Z Vertex 1 {m}
-  45.2604908501885, -12.9315688143396, 0, !- X,Y,Z Vertex 2 {m}
-  51.7262752573583, -12.9315688143396, 0, !- X,Y,Z Vertex 3 {m}
-  51.7262752573583, -12.9315688143396, 2.4384; !- X,Y,Z Vertex 4 {m}
-
-OS:Surface,
-  {5b2fdd95-a1ce-4e92-b055-3d068a622915}, !- Handle
-  Surface 44,                             !- Name
-  Wall,                                   !- Surface Type
-  ,                                       !- Construction Name
-  {1ace4a4c-222e-4d8c-8653-b370a79c43d1}, !- Space Name
-  Surface,                                !- Outside Boundary Condition
-  {9b51f749-3bd5-4e39-a861-5d46dee4be28}, !- Outside Boundary Condition Object
-  NoSun,                                  !- Sun Exposure
-  NoWind,                                 !- Wind Exposure
-  ,                                       !- View Factor to Ground
-  ,                                       !- Number of Vertices
-  45.2604908501885, 0, 2.4384,            !- X,Y,Z Vertex 1 {m}
-  45.2604908501885, 0, 0,                 !- X,Y,Z Vertex 2 {m}
-  45.2604908501885, -12.9315688143396, 0, !- X,Y,Z Vertex 3 {m}
-  45.2604908501885, -12.9315688143396, 2.4384; !- X,Y,Z Vertex 4 {m}
-
-OS:Surface,
-  {3ff0fd12-8572-4536-b993-4e4f7d034415}, !- Handle
-  Surface 45,                             !- Name
-  Wall,                                   !- Surface Type
-  ,                                       !- Construction Name
-  {1ace4a4c-222e-4d8c-8653-b370a79c43d1}, !- Space Name
-  Outdoors,                               !- Outside Boundary Condition
-  ,                                       !- Outside Boundary Condition Object
-  SunExposed,                             !- Sun Exposure
-  WindExposed,                            !- Wind Exposure
-  ,                                       !- View Factor to Ground
-  ,                                       !- Number of Vertices
-  51.7262752573583, 0, 2.4384,            !- X,Y,Z Vertex 1 {m}
-  51.7262752573583, 0, 0,                 !- X,Y,Z Vertex 2 {m}
-  45.2604908501885, 0, 0,                 !- X,Y,Z Vertex 3 {m}
-  45.2604908501885, 0, 2.4384;            !- X,Y,Z Vertex 4 {m}
-
-OS:Surface,
-  {9372537d-3a8b-4ed2-8771-d05553e9292f}, !- Handle
-  Surface 46,                             !- Name
-  Floor,                                  !- Surface Type
-  ,                                       !- Construction Name
-  {1ace4a4c-222e-4d8c-8653-b370a79c43d1}, !- Space Name
-  Foundation,                             !- Outside Boundary Condition
-  ,                                       !- Outside Boundary Condition Object
-  NoSun,                                  !- Sun Exposure
-  NoWind,                                 !- Wind Exposure
-  ,                                       !- View Factor to Ground
-  ,                                       !- Number of Vertices
-  45.2604908501885, -12.9315688143396, 0, !- X,Y,Z Vertex 1 {m}
-  45.2604908501885, 0, 0,                 !- X,Y,Z Vertex 2 {m}
-  51.7262752573583, 0, 0,                 !- X,Y,Z Vertex 3 {m}
-  51.7262752573583, -12.9315688143396, 0; !- X,Y,Z Vertex 4 {m}
-
-OS:Surface,
-  {0d51a766-7eda-40cd-8d8c-c5a4484b8e46}, !- Handle
-  Surface 47,                             !- Name
-  Wall,                                   !- Surface Type
-  ,                                       !- Construction Name
-  {1ace4a4c-222e-4d8c-8653-b370a79c43d1}, !- Space Name
-  Outdoors,                               !- Outside Boundary Condition
-  ,                                       !- Outside Boundary Condition Object
-  SunExposed,                             !- Sun Exposure
-  WindExposed,                            !- Wind Exposure
-  ,                                       !- View Factor to Ground
-  ,                                       !- Number of Vertices
-  51.7262752573583, -12.9315688143396, 2.4384, !- X,Y,Z Vertex 1 {m}
-  51.7262752573583, -12.9315688143396, 0, !- X,Y,Z Vertex 2 {m}
-  51.7262752573583, 0, 0,                 !- X,Y,Z Vertex 3 {m}
-  51.7262752573583, 0, 2.4384;            !- X,Y,Z Vertex 4 {m}
-
-OS:Surface,
-  {74733eb1-f627-4d67-b08f-33664d3a9971}, !- Handle
-  Surface 48,                             !- Name
-  RoofCeiling,                            !- Surface Type
-  ,                                       !- Construction Name
-  {1ace4a4c-222e-4d8c-8653-b370a79c43d1}, !- Space Name
-  Outdoors,                               !- Outside Boundary Condition
-  ,                                       !- Outside Boundary Condition Object
-  SunExposed,                             !- Sun Exposure
-  WindExposed,                            !- Wind Exposure
-  ,                                       !- View Factor to Ground
-  ,                                       !- Number of Vertices
-  51.7262752573583, -12.9315688143396, 2.4384, !- X,Y,Z Vertex 1 {m}
-  51.7262752573583, 0, 2.4384,            !- X,Y,Z Vertex 2 {m}
-  45.2604908501885, 0, 2.4384,            !- X,Y,Z Vertex 3 {m}
-  45.2604908501885, -12.9315688143396, 2.4384; !- X,Y,Z Vertex 4 {m}
-
-OS:ShadingSurface,
-  {14591d40-9abe-4e18-9b3f-cc184d74797a}, !- Handle
-  Shading Surface 1,                      !- Name
-  ,                                       !- Construction Name
-  {6891db8a-6906-4087-8bae-a6c7b06fa9e1}, !- Shading Surface Group Name
-  ,                                       !- Transmittance Schedule Name
-  ,                                       !- Number of Vertices
-  0, -15.9795688143396, 2.4384,           !- X,Y,Z Vertex 1 {m}
-  51.7262752573583, -15.9795688143396, 2.4384, !- X,Y,Z Vertex 2 {m}
-  51.7262752573583, -12.9315688143396, 2.4384, !- X,Y,Z Vertex 3 {m}
-  0, -12.9315688143396, 2.4384;           !- X,Y,Z Vertex 4 {m}
-
-OS:ShadingSurfaceGroup,
-  {6891db8a-6906-4087-8bae-a6c7b06fa9e1}, !- Handle
-  Shading Surface Group 1,                !- Name
-  Building;                               !- Shading Surface Type
-
-OS:BuildingUnit,
-  {7eabedfd-3027-49a9-be84-a2e62df288cb}, !- Handle
-  unit 1,                                 !- Name
-  ,                                       !- Rendering Color
-  Residential;                            !- Building Unit Type
-
-OS:AdditionalProperties,
-  {169353af-3203-4b16-8634-2036db9deeae}, !- Handle
-  {7eabedfd-3027-49a9-be84-a2e62df288cb}, !- Object Name
-  Units Represented,                      !- Feature Name 1
-  Integer,                                !- Feature Data Type 1
-  1,                                      !- Feature Value 1
-  NumberOfBedrooms,                       !- Feature Name 2
-  Integer,                                !- Feature Data Type 2
-  3,                                      !- Feature Value 2
-  NumberOfBathrooms,                      !- Feature Name 3
-  Double,                                 !- Feature Data Type 3
-  2;                                      !- Feature Value 3
-
-OS:BuildingUnit,
-  {603e1585-8af9-4d30-902e-b8774b5807c8}, !- Handle
-  unit 2,                                 !- Name
-  ,                                       !- Rendering Color
-  Residential;                            !- Building Unit Type
-
-OS:AdditionalProperties,
-  {179c986a-06df-4148-8423-7487d1c7385d}, !- Handle
-  {603e1585-8af9-4d30-902e-b8774b5807c8}, !- Object Name
-  Units Represented,                      !- Feature Name 1
-  Integer,                                !- Feature Data Type 1
-  1,                                      !- Feature Value 1
-  NumberOfBedrooms,                       !- Feature Name 2
-  Integer,                                !- Feature Data Type 2
-  3,                                      !- Feature Value 2
-  NumberOfBathrooms,                      !- Feature Name 3
-  Double,                                 !- Feature Data Type 3
-  2;                                      !- Feature Value 3
-
-OS:BuildingUnit,
-  {fc7e57f5-b5a0-4ec8-b5a4-4a3659061ef9}, !- Handle
-  unit 3,                                 !- Name
-  ,                                       !- Rendering Color
-  Residential;                            !- Building Unit Type
-
-OS:AdditionalProperties,
-  {65acbf17-959d-4e85-b396-f4046613eacf}, !- Handle
-  {fc7e57f5-b5a0-4ec8-b5a4-4a3659061ef9}, !- Object Name
-  Units Represented,                      !- Feature Name 1
-  Integer,                                !- Feature Data Type 1
-  1,                                      !- Feature Value 1
-  NumberOfBedrooms,                       !- Feature Name 2
-  Integer,                                !- Feature Data Type 2
-  3,                                      !- Feature Value 2
-  NumberOfBathrooms,                      !- Feature Name 3
-  Double,                                 !- Feature Data Type 3
-  2;                                      !- Feature Value 3
-
-OS:BuildingUnit,
-  {5b1a57d5-b333-4406-9b2b-fc740cdec350}, !- Handle
-  unit 4,                                 !- Name
-  ,                                       !- Rendering Color
-  Residential;                            !- Building Unit Type
-
-OS:AdditionalProperties,
-  {46c9944f-ae0a-4abd-8e6b-2661e6a6d035}, !- Handle
-  {5b1a57d5-b333-4406-9b2b-fc740cdec350}, !- Object Name
-  Units Represented,                      !- Feature Name 1
-  Integer,                                !- Feature Data Type 1
-  1,                                      !- Feature Value 1
-  NumberOfBedrooms,                       !- Feature Name 2
-  Integer,                                !- Feature Data Type 2
-  3,                                      !- Feature Value 2
-  NumberOfBathrooms,                      !- Feature Name 3
-  Double,                                 !- Feature Data Type 3
-  2;                                      !- Feature Value 3
-
-OS:BuildingUnit,
-  {e4b6921d-34ef-442d-b042-8d08969f6654}, !- Handle
-  unit 5,                                 !- Name
-  ,                                       !- Rendering Color
-  Residential;                            !- Building Unit Type
-
-OS:AdditionalProperties,
-  {93f288eb-6861-4318-baf6-ad3a3ff8433f}, !- Handle
-  {e4b6921d-34ef-442d-b042-8d08969f6654}, !- Object Name
-  Units Represented,                      !- Feature Name 1
-  Integer,                                !- Feature Data Type 1
-  1,                                      !- Feature Value 1
-  NumberOfBedrooms,                       !- Feature Name 2
-  Integer,                                !- Feature Data Type 2
-  3,                                      !- Feature Value 2
-  NumberOfBathrooms,                      !- Feature Name 3
-  Double,                                 !- Feature Data Type 3
-  2;                                      !- Feature Value 3
-
-OS:BuildingUnit,
-  {e5db695f-f6b3-484f-87b9-f8ee5b8f305c}, !- Handle
-  unit 6,                                 !- Name
-  ,                                       !- Rendering Color
-  Residential;                            !- Building Unit Type
-
-OS:AdditionalProperties,
-  {198fd567-309a-46dd-a827-3615f3196709}, !- Handle
-  {e5db695f-f6b3-484f-87b9-f8ee5b8f305c}, !- Object Name
-  Units Represented,                      !- Feature Name 1
-  Integer,                                !- Feature Data Type 1
-  1,                                      !- Feature Value 1
-  NumberOfBedrooms,                       !- Feature Name 2
-  Integer,                                !- Feature Data Type 2
-  3,                                      !- Feature Value 2
-  NumberOfBathrooms,                      !- Feature Name 3
-  Double,                                 !- Feature Data Type 3
-  2;                                      !- Feature Value 3
-
-OS:BuildingUnit,
-  {cf664ec4-a57a-485e-98af-2ac0c829362c}, !- Handle
-  unit 7,                                 !- Name
-  ,                                       !- Rendering Color
-  Residential;                            !- Building Unit Type
-
-OS:AdditionalProperties,
-  {01481a0d-bdc2-492b-9f32-c5464300a9f3}, !- Handle
-  {cf664ec4-a57a-485e-98af-2ac0c829362c}, !- Object Name
-  Units Represented,                      !- Feature Name 1
-  Integer,                                !- Feature Data Type 1
-  1,                                      !- Feature Value 1
-  NumberOfBedrooms,                       !- Feature Name 2
-  Integer,                                !- Feature Data Type 2
-  3,                                      !- Feature Value 2
-  NumberOfBathrooms,                      !- Feature Name 3
-  Double,                                 !- Feature Data Type 3
-  2;                                      !- Feature Value 3
-
-OS:BuildingUnit,
-  {a640fa3a-efb9-4898-af2a-58f77a367f2e}, !- Handle
-  unit 8,                                 !- Name
-  ,                                       !- Rendering Color
-  Residential;                            !- Building Unit Type
-
-OS:AdditionalProperties,
-  {fab328dc-4be2-461f-82e5-5474fc588ec8}, !- Handle
-  {a640fa3a-efb9-4898-af2a-58f77a367f2e}, !- Object Name
-  Units Represented,                      !- Feature Name 1
-  Integer,                                !- Feature Data Type 1
-  1,                                      !- Feature Value 1
-  NumberOfBedrooms,                       !- Feature Name 2
-  Integer,                                !- Feature Data Type 2
-  3,                                      !- Feature Value 2
-  NumberOfBathrooms,                      !- Feature Name 3
-  Double,                                 !- Feature Data Type 3
-  2;                                      !- Feature Value 3
-
-OS:Building,
-  {a59f6ad4-5e46-4ad0-8221-1b7666823c42}, !- Handle
-  Building 1,                             !- Name
-  ,                                       !- Building Sector Type
-  0,                                      !- North Axis {deg}
-  ,                                       !- Nominal Floor to Floor Height {m}
-  ,                                       !- Space Type Name
-  ,                                       !- Default Construction Set Name
-  ,                                       !- Default Schedule Set Name
-  1,                                      !- Standards Number of Stories
-  1,                                      !- Standards Number of Above Ground Stories
-  ,                                       !- Standards Template
-  multifamily,                            !- Standards Building Type
-  8;                                      !- Standards Number of Living Units
-
-OS:AdditionalProperties,
-  {29e6e504-7776-46a0-a2af-6b82782abd0c}, !- Handle
-  {a59f6ad4-5e46-4ad0-8221-1b7666823c42}, !- Object Name
-  Total Units Represented,                !- Feature Name 1
-  Integer,                                !- Feature Data Type 1
-  8,                                      !- Feature Value 1
-  Total Floors Represented,               !- Feature Name 2
-  Integer,                                !- Feature Data Type 2
-  1,                                      !- Feature Value 2
-  Total Units Modeled,                    !- Feature Name 3
-  Integer,                                !- Feature Data Type 3
-  8,                                      !- Feature Value 3
-  Total Floors Modeled,                   !- Feature Name 4
-  Integer,                                !- Feature Data Type 4
-  1;                                      !- Feature Value 4
-
-OS:Schedule:Day,
-  {78891d7f-1bc5-458f-bb8e-12f724575c92}, !- Handle
-=======
 OS:ShadingSurface,
   {a1e86b8b-d665-4ffd-8815-dc1a6107c9d8}, !- Handle
   Corridor shading,                       !- Name
@@ -2319,7 +528,6 @@
 
 OS:Schedule:Day,
   {cf1f6dc1-6081-4d68-b779-da8e99b1abd9}, !- Handle
->>>>>>> 49f5e9b9
   Schedule Day 1,                         !- Name
   ,                                       !- Schedule Type Limits Name
   ,                                       !- Interpolate to Timestep
@@ -2328,11 +536,7 @@
   0;                                      !- Value Until Time 1
 
 OS:Schedule:Day,
-<<<<<<< HEAD
-  {b256ee06-43c8-4fbb-8f0a-4b0b3f3d610a}, !- Handle
-=======
   {095a2a01-ea73-4e4d-9c61-508a713f978f}, !- Handle
->>>>>>> 49f5e9b9
   Schedule Day 2,                         !- Name
   ,                                       !- Schedule Type Limits Name
   ,                                       !- Interpolate to Timestep
@@ -2340,111 +544,6 @@
   0,                                      !- Minute 1
   1;                                      !- Value Until Time 1
 
-<<<<<<< HEAD
-OS:Schedule:Day,
-  {8133c000-d796-4336-a3aa-d4c38685a60d}, !- Handle
-  Schedule Day 3,                         !- Name
-  ,                                       !- Schedule Type Limits Name
-  ,                                       !- Interpolate to Timestep
-  24,                                     !- Hour 1
-  0,                                      !- Minute 1
-  0;                                      !- Value Until Time 1
-
-OS:Schedule:Day,
-  {bc95f3cb-2530-4e3e-bb26-7cfafb4904bf}, !- Handle
-  Schedule Day 4,                         !- Name
-  ,                                       !- Schedule Type Limits Name
-  ,                                       !- Interpolate to Timestep
-  24,                                     !- Hour 1
-  0,                                      !- Minute 1
-  1;                                      !- Value Until Time 1
-
-OS:Schedule:Day,
-  {0c1b1166-9868-44ed-87a1-a55b357ec3bd}, !- Handle
-  Schedule Day 5,                         !- Name
-  ,                                       !- Schedule Type Limits Name
-  ,                                       !- Interpolate to Timestep
-  24,                                     !- Hour 1
-  0,                                      !- Minute 1
-  0;                                      !- Value Until Time 1
-
-OS:Schedule:Day,
-  {ddc63744-3e52-47d1-99bf-9ee4df74df22}, !- Handle
-  Schedule Day 6,                         !- Name
-  ,                                       !- Schedule Type Limits Name
-  ,                                       !- Interpolate to Timestep
-  24,                                     !- Hour 1
-  0,                                      !- Minute 1
-  1;                                      !- Value Until Time 1
-
-OS:Schedule:Day,
-  {341dded5-b894-449d-93a9-b9140836d760}, !- Handle
-  Schedule Day 7,                         !- Name
-  ,                                       !- Schedule Type Limits Name
-  ,                                       !- Interpolate to Timestep
-  24,                                     !- Hour 1
-  0,                                      !- Minute 1
-  0;                                      !- Value Until Time 1
-
-OS:Schedule:Day,
-  {1c01f59c-4489-46eb-aa63-a5a4e9ee5552}, !- Handle
-  Schedule Day 8,                         !- Name
-  ,                                       !- Schedule Type Limits Name
-  ,                                       !- Interpolate to Timestep
-  24,                                     !- Hour 1
-  0,                                      !- Minute 1
-  1;                                      !- Value Until Time 1
-
-OS:Schedule:Day,
-  {6070b8d1-c082-42a6-9231-80c5ffad9a27}, !- Handle
-  Schedule Day 9,                         !- Name
-  ,                                       !- Schedule Type Limits Name
-  ,                                       !- Interpolate to Timestep
-  24,                                     !- Hour 1
-  0,                                      !- Minute 1
-  0;                                      !- Value Until Time 1
-
-OS:Schedule:Day,
-  {82bfae5c-6722-4595-8dba-780a71db206e}, !- Handle
-  Schedule Day 10,                        !- Name
-  ,                                       !- Schedule Type Limits Name
-  ,                                       !- Interpolate to Timestep
-  24,                                     !- Hour 1
-  0,                                      !- Minute 1
-  1;                                      !- Value Until Time 1
-
-OS:Schedule:Day,
-  {d215d49d-d157-403a-bf98-b506e3f6e5a0}, !- Handle
-  Schedule Day 11,                        !- Name
-  ,                                       !- Schedule Type Limits Name
-  ,                                       !- Interpolate to Timestep
-  24,                                     !- Hour 1
-  0,                                      !- Minute 1
-  0;                                      !- Value Until Time 1
-
-OS:Schedule:Day,
-  {312099f7-a3c5-4d95-829c-6034ca0cc783}, !- Handle
-  Schedule Day 12,                        !- Name
-  ,                                       !- Schedule Type Limits Name
-  ,                                       !- Interpolate to Timestep
-  24,                                     !- Hour 1
-  0,                                      !- Minute 1
-  1;                                      !- Value Until Time 1
-
-OS:Schedule:Day,
-  {0e935948-0b4b-442f-8d54-a7ed3a38b773}, !- Handle
-  Schedule Day 13,                        !- Name
-  ,                                       !- Schedule Type Limits Name
-  ,                                       !- Interpolate to Timestep
-  24,                                     !- Hour 1
-  0,                                      !- Minute 1
-  0;                                      !- Value Until Time 1
-
-OS:Schedule:Day,
-  {9990438b-cb30-4141-b787-bcf697797bcc}, !- Handle
-  Schedule Day 14,                        !- Name
-  ,                                       !- Schedule Type Limits Name
-=======
 OS:Schedule:File,
   {7cd03175-f2cc-4447-b41d-c4533f282ec6}, !- Handle
   occupants,                              !- Name
@@ -2454,201 +553,9 @@
   1,                                      !- Rows to Skip at Top
   8760,                                   !- Number of Hours of Data
   ,                                       !- Column Separator
->>>>>>> 49f5e9b9
   ,                                       !- Interpolate to Timestep
   60;                                     !- Minutes per Item
 
-<<<<<<< HEAD
-OS:Schedule:Day,
-  {543c6291-2be2-4f35-94f0-466238e6da74}, !- Handle
-  Schedule Day 15,                        !- Name
-  ,                                       !- Schedule Type Limits Name
-  ,                                       !- Interpolate to Timestep
-  24,                                     !- Hour 1
-  0,                                      !- Minute 1
-  0;                                      !- Value Until Time 1
-
-OS:Schedule:Day,
-  {0c126ade-76f1-43b8-80f2-cd2db38a20ad}, !- Handle
-  Schedule Day 16,                        !- Name
-  ,                                       !- Schedule Type Limits Name
-  ,                                       !- Interpolate to Timestep
-  24,                                     !- Hour 1
-  0,                                      !- Minute 1
-  1;                                      !- Value Until Time 1
-
-OS:WeatherFile,
-  {958d0df2-f290-471e-ae80-e9887cc1b1e4}, !- Handle
-  Denver Intl Ap,                         !- City
-  CO,                                     !- State Province Region
-  USA,                                    !- Country
-  TMY3,                                   !- Data Source
-  725650,                                 !- WMO Number
-  39.83,                                  !- Latitude {deg}
-  -104.65,                                !- Longitude {deg}
-  -7,                                     !- Time Zone {hr}
-  1650,                                   !- Elevation {m}
-  file:../weather/USA_CO_Denver.Intl.AP.725650_TMY3.epw, !- Url
-  E23378AA;                               !- Checksum
-
-OS:AdditionalProperties,
-  {418e8ed3-5ecf-4a35-92e0-b7a78b6e5bf9}, !- Handle
-  {958d0df2-f290-471e-ae80-e9887cc1b1e4}, !- Object Name
-  EPWHeaderCity,                          !- Feature Name 1
-  String,                                 !- Feature Data Type 1
-  Denver Intl Ap,                         !- Feature Value 1
-  EPWHeaderState,                         !- Feature Name 2
-  String,                                 !- Feature Data Type 2
-  CO,                                     !- Feature Value 2
-  EPWHeaderCountry,                       !- Feature Name 3
-  String,                                 !- Feature Data Type 3
-  USA,                                    !- Feature Value 3
-  EPWHeaderDataSource,                    !- Feature Name 4
-  String,                                 !- Feature Data Type 4
-  TMY3,                                   !- Feature Value 4
-  EPWHeaderStation,                       !- Feature Name 5
-  String,                                 !- Feature Data Type 5
-  725650,                                 !- Feature Value 5
-  EPWHeaderLatitude,                      !- Feature Name 6
-  Double,                                 !- Feature Data Type 6
-  39.829999999999998,                     !- Feature Value 6
-  EPWHeaderLongitude,                     !- Feature Name 7
-  Double,                                 !- Feature Data Type 7
-  -104.65000000000001,                    !- Feature Value 7
-  EPWHeaderTimezone,                      !- Feature Name 8
-  Double,                                 !- Feature Data Type 8
-  -7,                                     !- Feature Value 8
-  EPWHeaderAltitude,                      !- Feature Name 9
-  Double,                                 !- Feature Data Type 9
-  5413.3858267716532,                     !- Feature Value 9
-  EPWHeaderLocalPressure,                 !- Feature Name 10
-  Double,                                 !- Feature Data Type 10
-  0.81937567683596546,                    !- Feature Value 10
-  EPWHeaderRecordsPerHour,                !- Feature Name 11
-  Double,                                 !- Feature Data Type 11
-  0,                                      !- Feature Value 11
-  EPWDataAnnualAvgDrybulb,                !- Feature Name 12
-  Double,                                 !- Feature Data Type 12
-  51.575616438356228,                     !- Feature Value 12
-  EPWDataAnnualMinDrybulb,                !- Feature Name 13
-  Double,                                 !- Feature Data Type 13
-  -2.9200000000000017,                    !- Feature Value 13
-  EPWDataAnnualMaxDrybulb,                !- Feature Name 14
-  Double,                                 !- Feature Data Type 14
-  104,                                    !- Feature Value 14
-  EPWDataCDD50F,                          !- Feature Name 15
-  Double,                                 !- Feature Data Type 15
-  3072.2925000000005,                     !- Feature Value 15
-  EPWDataCDD65F,                          !- Feature Name 16
-  Double,                                 !- Feature Data Type 16
-  883.62000000000035,                     !- Feature Value 16
-  EPWDataHDD50F,                          !- Feature Name 17
-  Double,                                 !- Feature Data Type 17
-  2497.1925000000001,                     !- Feature Value 17
-  EPWDataHDD65F,                          !- Feature Name 18
-  Double,                                 !- Feature Data Type 18
-  5783.5200000000013,                     !- Feature Value 18
-  EPWDataAnnualAvgWindspeed,              !- Feature Name 19
-  Double,                                 !- Feature Data Type 19
-  3.9165296803649667,                     !- Feature Value 19
-  EPWDataMonthlyAvgDrybulbs,              !- Feature Name 20
-  String,                                 !- Feature Data Type 20
-  33.4191935483871&#4431.90142857142857&#4443.02620967741937&#4442.48624999999999&#4459.877741935483854&#4473.57574999999997&#4472.07975806451608&#4472.70008064516134&#4466.49200000000006&#4450.079112903225806&#4437.218250000000005&#4434.582177419354835, !- Feature Value 20
-  EPWDataGroundMonthlyTemps,              !- Feature Name 21
-  String,                                 !- Feature Data Type 21
-  44.08306285945173&#4440.89570904991865&#4440.64045432632048&#4442.153016571250646&#4448.225111118704206&#4454.268919273837525&#4459.508577937551024&#4462.82777283423508&#4463.10975667174995&#4460.41014950381947&#4455.304105212311526&#4449.445696474514364, !- Feature Value 21
-  EPWDataWSF,                             !- Feature Name 22
-  Double,                                 !- Feature Data Type 22
-  0.58999999999999997,                    !- Feature Value 22
-  EPWDataMonthlyAvgDailyHighDrybulbs,     !- Feature Name 23
-  String,                                 !- Feature Data Type 23
-  47.41032258064516&#4446.58642857142857&#4455.15032258064517&#4453.708&#4472.80193548387098&#4488.67600000000002&#4486.1858064516129&#4485.87225806451613&#4482.082&#4463.18064516129033&#4448.73400000000001&#4448.87935483870968, !- Feature Value 23
-  EPWDataMonthlyAvgDailyLowDrybulbs,      !- Feature Name 24
-  String,                                 !- Feature Data Type 24
-  19.347741935483874&#4419.856428571428573&#4430.316129032258065&#4431.112&#4447.41612903225806&#4457.901999999999994&#4459.063870967741934&#4460.956774193548384&#4452.352000000000004&#4438.41612903225806&#4427.002000000000002&#4423.02903225806451, !- Feature Value 24
-  EPWDesignHeatingDrybulb,                !- Feature Name 25
-  Double,                                 !- Feature Data Type 25
-  12.02,                                  !- Feature Value 25
-  EPWDesignHeatingWindspeed,              !- Feature Name 26
-  Double,                                 !- Feature Data Type 26
-  2.8062500000000004,                     !- Feature Value 26
-  EPWDesignCoolingDrybulb,                !- Feature Name 27
-  Double,                                 !- Feature Data Type 27
-  91.939999999999998,                     !- Feature Value 27
-  EPWDesignCoolingWetbulb,                !- Feature Name 28
-  Double,                                 !- Feature Data Type 28
-  59.95131430195849,                      !- Feature Value 28
-  EPWDesignCoolingHumidityRatio,          !- Feature Name 29
-  Double,                                 !- Feature Data Type 29
-  0.0059161086834698092,                  !- Feature Value 29
-  EPWDesignCoolingWindspeed,              !- Feature Name 30
-  Double,                                 !- Feature Data Type 30
-  3.7999999999999989,                     !- Feature Value 30
-  EPWDesignDailyTemperatureRange,         !- Feature Name 31
-  Double,                                 !- Feature Data Type 31
-  24.915483870967748,                     !- Feature Value 31
-  EPWDesignDehumidDrybulb,                !- Feature Name 32
-  Double,                                 !- Feature Data Type 32
-  67.996785714285721,                     !- Feature Value 32
-  EPWDesignDehumidHumidityRatio,          !- Feature Name 33
-  Double,                                 !- Feature Data Type 33
-  0.012133744170488724,                   !- Feature Value 33
-  EPWDesignCoolingDirectNormal,           !- Feature Name 34
-  Double,                                 !- Feature Data Type 34
-  985,                                    !- Feature Value 34
-  EPWDesignCoolingDiffuseHorizontal,      !- Feature Name 35
-  Double,                                 !- Feature Data Type 35
-  84;                                     !- Feature Value 35
-
-OS:Site,
-  {bf725c42-1f37-40f0-b56b-8f601ebfee3a}, !- Handle
-  Denver Intl Ap_CO_USA,                  !- Name
-  39.83,                                  !- Latitude {deg}
-  -104.65,                                !- Longitude {deg}
-  -7,                                     !- Time Zone {hr}
-  1650,                                   !- Elevation {m}
-  ;                                       !- Terrain
-
-OS:ClimateZones,
-  {9c1b6de0-4b25-4c59-92ed-169bfac47b64}, !- Handle
-  ,                                       !- Active Institution
-  ,                                       !- Active Year
-  ,                                       !- Climate Zone Institution Name 1
-  ,                                       !- Climate Zone Document Name 1
-  ,                                       !- Climate Zone Document Year 1
-  ,                                       !- Climate Zone Value 1
-  Building America,                       !- Climate Zone Institution Name 2
-  ,                                       !- Climate Zone Document Name 2
-  0,                                      !- Climate Zone Document Year 2
-  Cold;                                   !- Climate Zone Value 2
-
-OS:Site:WaterMainsTemperature,
-  {5e32450d-624b-459c-9c2c-3f4de0cb42f7}, !- Handle
-  Correlation,                            !- Calculation Method
-  ,                                       !- Temperature Schedule Name
-  10.8753424657535,                       !- Annual Average Outdoor Air Temperature {C}
-  23.1524007936508;                       !- Maximum Difference In Monthly Average Outdoor Air Temperatures {deltaC}
-
-OS:RunPeriodControl:DaylightSavingTime,
-  {5095e2f2-62cb-4579-a856-bdb2c510a2dc}, !- Handle
-  4/7,                                    !- Start Date
-  10/26;                                  !- End Date
-
-OS:Site:GroundTemperature:Deep,
-  {fa5098bf-3253-44d2-ace5-ab29de427a24}, !- Handle
-  10.8753424657535,                       !- January Deep Ground Temperature {C}
-  10.8753424657535,                       !- February Deep Ground Temperature {C}
-  10.8753424657535,                       !- March Deep Ground Temperature {C}
-  10.8753424657535,                       !- April Deep Ground Temperature {C}
-  10.8753424657535,                       !- May Deep Ground Temperature {C}
-  10.8753424657535,                       !- June Deep Ground Temperature {C}
-  10.8753424657535,                       !- July Deep Ground Temperature {C}
-  10.8753424657535,                       !- August Deep Ground Temperature {C}
-  10.8753424657535,                       !- September Deep Ground Temperature {C}
-  10.8753424657535,                       !- October Deep Ground Temperature {C}
-  10.8753424657535,                       !- November Deep Ground Temperature {C}
-  10.8753424657535;                       !- December Deep Ground Temperature {C}
-=======
 OS:Schedule:Ruleset,
   {d3a71648-1bde-430d-8458-44992c58bb0f}, !- Handle
   Schedule Ruleset 1,                     !- Name
@@ -2704,4 +611,3 @@
   0,                                      !- Lower Limit Value
   1,                                      !- Upper Limit Value
   Continuous;                             !- Numeric Type
->>>>>>> 49f5e9b9
