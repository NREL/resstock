!- NOTE: Auto-generated from /test/osw_files/SFA_10units_2story_FB_UA_3Beds_2Baths_Denver.osw

OS:Version,
<<<<<<< HEAD
  {b1dad1ee-aaed-4188-8771-c295c36c95c9}, !- Handle
  2.9.0;                                  !- Version Identifier

OS:SimulationControl,
  {a9dda6e5-4fee-4f53-b487-92fae64e87e2}, !- Handle
=======
  {2ed4e28e-e0e6-4e72-8a50-c79a21326716}, !- Handle
  2.9.0;                                  !- Version Identifier

OS:SimulationControl,
  {529807e9-fc4d-4fe0-92e9-18008d710af6}, !- Handle
>>>>>>> 7902c0f9
  ,                                       !- Do Zone Sizing Calculation
  ,                                       !- Do System Sizing Calculation
  ,                                       !- Do Plant Sizing Calculation
  No;                                     !- Run Simulation for Sizing Periods

OS:Timestep,
<<<<<<< HEAD
  {7a753224-234d-4ea6-9f10-a28eeff02a8e}, !- Handle
  6;                                      !- Number of Timesteps per Hour

OS:ShadowCalculation,
  {4d90fa83-ee92-4f33-9178-7477346dcc88}, !- Handle
=======
  {4fde1e6a-ff38-4b3a-aa1d-df9bf0fb36c4}, !- Handle
  6;                                      !- Number of Timesteps per Hour

OS:ShadowCalculation,
  {229456c8-c194-4ff4-a9c6-8b9edaa39f03}, !- Handle
>>>>>>> 7902c0f9
  20,                                     !- Calculation Frequency
  200;                                    !- Maximum Figures in Shadow Overlap Calculations

OS:SurfaceConvectionAlgorithm:Outside,
<<<<<<< HEAD
  {f902eeef-0c7d-4ebe-9a65-23703e168271}, !- Handle
  DOE-2;                                  !- Algorithm

OS:SurfaceConvectionAlgorithm:Inside,
  {3d4d13ef-c31b-4296-a2cd-03e33fd42251}, !- Handle
  TARP;                                   !- Algorithm

OS:ZoneCapacitanceMultiplier:ResearchSpecial,
  {b5811ef7-1168-497c-aa9a-c5a4122b7a71}, !- Handle
=======
  {3f807900-236e-44a7-b1ef-e094400ca21a}, !- Handle
  DOE-2;                                  !- Algorithm

OS:SurfaceConvectionAlgorithm:Inside,
  {7b93b57d-bb2d-4d9c-a9cd-924f027f8e70}, !- Handle
  TARP;                                   !- Algorithm

OS:ZoneCapacitanceMultiplier:ResearchSpecial,
  {7843370b-f2f8-4b4b-a92d-5a76c8e9b675}, !- Handle
>>>>>>> 7902c0f9
  ,                                       !- Temperature Capacity Multiplier
  15,                                     !- Humidity Capacity Multiplier
  ;                                       !- Carbon Dioxide Capacity Multiplier

OS:RunPeriod,
<<<<<<< HEAD
  {0b552ccd-d99d-4ae1-b42d-ee0de6c71f16}, !- Handle
=======
  {bec7fa61-c692-4216-b45e-f04121ede6b2}, !- Handle
>>>>>>> 7902c0f9
  Run Period 1,                           !- Name
  1,                                      !- Begin Month
  1,                                      !- Begin Day of Month
  12,                                     !- End Month
  31,                                     !- End Day of Month
  ,                                       !- Use Weather File Holidays and Special Days
  ,                                       !- Use Weather File Daylight Saving Period
  ,                                       !- Apply Weekend Holiday Rule
  ,                                       !- Use Weather File Rain Indicators
  ,                                       !- Use Weather File Snow Indicators
  ;                                       !- Number of Times Runperiod to be Repeated

OS:YearDescription,
<<<<<<< HEAD
  {0814368a-aab9-4743-adbf-c265f63af2cf}, !- Handle
=======
  {15633ebb-1105-4ee3-8e38-6dd4b08d25ad}, !- Handle
>>>>>>> 7902c0f9
  2007,                                   !- Calendar Year
  ,                                       !- Day of Week for Start Day
  ;                                       !- Is Leap Year

OS:WeatherFile,
<<<<<<< HEAD
  {b1263897-e51b-4c53-a498-20bb7c61794a}, !- Handle
=======
  {156ba7a3-f53b-492a-b3ff-69a261d9d47e}, !- Handle
>>>>>>> 7902c0f9
  Denver Intl Ap,                         !- City
  CO,                                     !- State Province Region
  USA,                                    !- Country
  TMY3,                                   !- Data Source
  725650,                                 !- WMO Number
  39.83,                                  !- Latitude {deg}
  -104.65,                                !- Longitude {deg}
  -7,                                     !- Time Zone {hr}
  1650,                                   !- Elevation {m}
  file:../weather/USA_CO_Denver.Intl.AP.725650_TMY3.epw, !- Url
  E23378AA;                               !- Checksum

OS:AdditionalProperties,
<<<<<<< HEAD
  {7748ecae-24c3-4821-9251-829ea8f42a35}, !- Handle
  {b1263897-e51b-4c53-a498-20bb7c61794a}, !- Object Name
=======
  {4ec56aa7-a4c6-4db5-9e2f-bbb5b66d3661}, !- Handle
  {156ba7a3-f53b-492a-b3ff-69a261d9d47e}, !- Object Name
>>>>>>> 7902c0f9
  EPWHeaderCity,                          !- Feature Name 1
  String,                                 !- Feature Data Type 1
  Denver Intl Ap,                         !- Feature Value 1
  EPWHeaderState,                         !- Feature Name 2
  String,                                 !- Feature Data Type 2
  CO,                                     !- Feature Value 2
  EPWHeaderCountry,                       !- Feature Name 3
  String,                                 !- Feature Data Type 3
  USA,                                    !- Feature Value 3
  EPWHeaderDataSource,                    !- Feature Name 4
  String,                                 !- Feature Data Type 4
  TMY3,                                   !- Feature Value 4
  EPWHeaderStation,                       !- Feature Name 5
  String,                                 !- Feature Data Type 5
  725650,                                 !- Feature Value 5
  EPWHeaderLatitude,                      !- Feature Name 6
  Double,                                 !- Feature Data Type 6
  39.829999999999998,                     !- Feature Value 6
  EPWHeaderLongitude,                     !- Feature Name 7
  Double,                                 !- Feature Data Type 7
  -104.65000000000001,                    !- Feature Value 7
  EPWHeaderTimezone,                      !- Feature Name 8
  Double,                                 !- Feature Data Type 8
  -7,                                     !- Feature Value 8
  EPWHeaderAltitude,                      !- Feature Name 9
  Double,                                 !- Feature Data Type 9
  5413.3858267716532,                     !- Feature Value 9
  EPWHeaderLocalPressure,                 !- Feature Name 10
  Double,                                 !- Feature Data Type 10
  0.81937567683596546,                    !- Feature Value 10
  EPWHeaderRecordsPerHour,                !- Feature Name 11
  Double,                                 !- Feature Data Type 11
  0,                                      !- Feature Value 11
  EPWDataAnnualAvgDrybulb,                !- Feature Name 12
  Double,                                 !- Feature Data Type 12
  51.575616438356228,                     !- Feature Value 12
  EPWDataAnnualMinDrybulb,                !- Feature Name 13
  Double,                                 !- Feature Data Type 13
  -2.9200000000000017,                    !- Feature Value 13
  EPWDataAnnualMaxDrybulb,                !- Feature Name 14
  Double,                                 !- Feature Data Type 14
  104,                                    !- Feature Value 14
  EPWDataCDD50F,                          !- Feature Name 15
  Double,                                 !- Feature Data Type 15
  3072.2925000000005,                     !- Feature Value 15
  EPWDataCDD65F,                          !- Feature Name 16
  Double,                                 !- Feature Data Type 16
  883.62000000000035,                     !- Feature Value 16
  EPWDataHDD50F,                          !- Feature Name 17
  Double,                                 !- Feature Data Type 17
  2497.1925000000001,                     !- Feature Value 17
  EPWDataHDD65F,                          !- Feature Name 18
  Double,                                 !- Feature Data Type 18
  5783.5200000000013,                     !- Feature Value 18
  EPWDataAnnualAvgWindspeed,              !- Feature Name 19
  Double,                                 !- Feature Data Type 19
  3.9165296803649667,                     !- Feature Value 19
  EPWDataMonthlyAvgDrybulbs,              !- Feature Name 20
  String,                                 !- Feature Data Type 20
  33.4191935483871&#4431.90142857142857&#4443.02620967741937&#4442.48624999999999&#4459.877741935483854&#4473.57574999999997&#4472.07975806451608&#4472.70008064516134&#4466.49200000000006&#4450.079112903225806&#4437.218250000000005&#4434.582177419354835, !- Feature Value 20
  EPWDataGroundMonthlyTemps,              !- Feature Name 21
  String,                                 !- Feature Data Type 21
  44.08306285945173&#4440.89570904991865&#4440.64045432632048&#4442.153016571250646&#4448.225111118704206&#4454.268919273837525&#4459.508577937551024&#4462.82777283423508&#4463.10975667174995&#4460.41014950381947&#4455.304105212311526&#4449.445696474514364, !- Feature Value 21
  EPWDataWSF,                             !- Feature Name 22
  Double,                                 !- Feature Data Type 22
  0.58999999999999997,                    !- Feature Value 22
  EPWDataMonthlyAvgDailyHighDrybulbs,     !- Feature Name 23
  String,                                 !- Feature Data Type 23
  47.41032258064516&#4446.58642857142857&#4455.15032258064517&#4453.708&#4472.80193548387098&#4488.67600000000002&#4486.1858064516129&#4485.87225806451613&#4482.082&#4463.18064516129033&#4448.73400000000001&#4448.87935483870968, !- Feature Value 23
  EPWDataMonthlyAvgDailyLowDrybulbs,      !- Feature Name 24
  String,                                 !- Feature Data Type 24
  19.347741935483874&#4419.856428571428573&#4430.316129032258065&#4431.112&#4447.41612903225806&#4457.901999999999994&#4459.063870967741934&#4460.956774193548384&#4452.352000000000004&#4438.41612903225806&#4427.002000000000002&#4423.02903225806451, !- Feature Value 24
  EPWDesignHeatingDrybulb,                !- Feature Name 25
  Double,                                 !- Feature Data Type 25
  12.02,                                  !- Feature Value 25
  EPWDesignHeatingWindspeed,              !- Feature Name 26
  Double,                                 !- Feature Data Type 26
  2.8062500000000004,                     !- Feature Value 26
  EPWDesignCoolingDrybulb,                !- Feature Name 27
  Double,                                 !- Feature Data Type 27
  91.939999999999998,                     !- Feature Value 27
  EPWDesignCoolingWetbulb,                !- Feature Name 28
  Double,                                 !- Feature Data Type 28
  59.95131430195849,                      !- Feature Value 28
  EPWDesignCoolingHumidityRatio,          !- Feature Name 29
  Double,                                 !- Feature Data Type 29
  0.0059161086834698092,                  !- Feature Value 29
  EPWDesignCoolingWindspeed,              !- Feature Name 30
  Double,                                 !- Feature Data Type 30
  3.7999999999999989,                     !- Feature Value 30
  EPWDesignDailyTemperatureRange,         !- Feature Name 31
  Double,                                 !- Feature Data Type 31
  24.915483870967748,                     !- Feature Value 31
  EPWDesignDehumidDrybulb,                !- Feature Name 32
  Double,                                 !- Feature Data Type 32
  67.996785714285721,                     !- Feature Value 32
  EPWDesignDehumidHumidityRatio,          !- Feature Name 33
  Double,                                 !- Feature Data Type 33
  0.012133744170488724,                   !- Feature Value 33
  EPWDesignCoolingDirectNormal,           !- Feature Name 34
  Double,                                 !- Feature Data Type 34
  985,                                    !- Feature Value 34
  EPWDesignCoolingDiffuseHorizontal,      !- Feature Name 35
  Double,                                 !- Feature Data Type 35
  84;                                     !- Feature Value 35

OS:Site,
<<<<<<< HEAD
  {8c16b357-92fb-4414-b593-facd83eff321}, !- Handle
=======
  {f9197d2e-50ee-4301-bb8d-f5bed2d10154}, !- Handle
>>>>>>> 7902c0f9
  Denver Intl Ap_CO_USA,                  !- Name
  39.83,                                  !- Latitude {deg}
  -104.65,                                !- Longitude {deg}
  -7,                                     !- Time Zone {hr}
  1650,                                   !- Elevation {m}
  ;                                       !- Terrain

OS:ClimateZones,
<<<<<<< HEAD
  {ee496ab0-45fd-459d-839c-232e81806014}, !- Handle
=======
  {705b8072-1a3f-40e6-b1bd-1b3dee912bbe}, !- Handle
>>>>>>> 7902c0f9
  ,                                       !- Active Institution
  ,                                       !- Active Year
  ,                                       !- Climate Zone Institution Name 1
  ,                                       !- Climate Zone Document Name 1
  ,                                       !- Climate Zone Document Year 1
  ,                                       !- Climate Zone Value 1
  Building America,                       !- Climate Zone Institution Name 2
  ,                                       !- Climate Zone Document Name 2
  0,                                      !- Climate Zone Document Year 2
  Cold;                                   !- Climate Zone Value 2

OS:Site:WaterMainsTemperature,
<<<<<<< HEAD
  {87e75fae-1dce-40ba-909e-fa7c91f85c98}, !- Handle
=======
  {31fe5b50-8d52-4346-a58a-6d388ad6650c}, !- Handle
>>>>>>> 7902c0f9
  Correlation,                            !- Calculation Method
  ,                                       !- Temperature Schedule Name
  10.8753424657535,                       !- Annual Average Outdoor Air Temperature {C}
  23.1524007936508;                       !- Maximum Difference In Monthly Average Outdoor Air Temperatures {deltaC}

OS:RunPeriodControl:DaylightSavingTime,
<<<<<<< HEAD
  {c4f6be96-b27f-4f3b-9d7e-8ece7ebbab06}, !- Handle
=======
  {f54d5d76-ee67-47d7-a4b0-2c8e6def70a2}, !- Handle
>>>>>>> 7902c0f9
  3/12,                                   !- Start Date
  11/5;                                   !- End Date

OS:Site:GroundTemperature:Deep,
<<<<<<< HEAD
  {84fe1a46-aa3a-403c-a375-cf86dbf493be}, !- Handle
=======
  {73dff963-857e-4c1d-bd9e-d192a75b5096}, !- Handle
>>>>>>> 7902c0f9
  10.8753424657535,                       !- January Deep Ground Temperature {C}
  10.8753424657535,                       !- February Deep Ground Temperature {C}
  10.8753424657535,                       !- March Deep Ground Temperature {C}
  10.8753424657535,                       !- April Deep Ground Temperature {C}
  10.8753424657535,                       !- May Deep Ground Temperature {C}
  10.8753424657535,                       !- June Deep Ground Temperature {C}
  10.8753424657535,                       !- July Deep Ground Temperature {C}
  10.8753424657535,                       !- August Deep Ground Temperature {C}
  10.8753424657535,                       !- September Deep Ground Temperature {C}
  10.8753424657535,                       !- October Deep Ground Temperature {C}
  10.8753424657535,                       !- November Deep Ground Temperature {C}
  10.8753424657535;                       !- December Deep Ground Temperature {C}

OS:Building,
<<<<<<< HEAD
  {b2a6d65d-98e5-4e10-bb52-e9e72524904b}, !- Handle
=======
  {41880996-53c5-4063-a14d-36b610248b84}, !- Handle
>>>>>>> 7902c0f9
  Building 1,                             !- Name
  ,                                       !- Building Sector Type
  0,                                      !- North Axis {deg}
  ,                                       !- Nominal Floor to Floor Height {m}
  ,                                       !- Space Type Name
  ,                                       !- Default Construction Set Name
  ,                                       !- Default Schedule Set Name
  3,                                      !- Standards Number of Stories
  2,                                      !- Standards Number of Above Ground Stories
  ,                                       !- Standards Template
  singlefamilyattached,                   !- Standards Building Type
  10;                                     !- Standards Number of Living Units

OS:AdditionalProperties,
<<<<<<< HEAD
  {218299d2-6ff5-4699-8ad5-d56f5daf3753}, !- Handle
  {b2a6d65d-98e5-4e10-bb52-e9e72524904b}, !- Object Name
=======
  {67a7463d-55ec-4136-8385-21292701b372}, !- Handle
  {41880996-53c5-4063-a14d-36b610248b84}, !- Object Name
>>>>>>> 7902c0f9
  num_units,                              !- Feature Name 1
  Integer,                                !- Feature Data Type 1
  10,                                     !- Feature Value 1
  has_rear_units,                         !- Feature Name 2
  Boolean,                                !- Feature Data Type 2
  false,                                  !- Feature Value 2
  horz_location,                          !- Feature Name 3
  String,                                 !- Feature Data Type 3
  Left,                                   !- Feature Value 3
  num_floors,                             !- Feature Name 4
  Integer,                                !- Feature Data Type 4
  2;                                      !- Feature Value 4

OS:ThermalZone,
<<<<<<< HEAD
  {4ad4e710-7708-4a87-8783-46bcc98a9a1c}, !- Handle
=======
  {1be6c094-9742-41cd-b042-31d4b07d8c4f}, !- Handle
>>>>>>> 7902c0f9
  living zone,                            !- Name
  ,                                       !- Multiplier
  ,                                       !- Ceiling Height {m}
  ,                                       !- Volume {m3}
  ,                                       !- Floor Area {m2}
  ,                                       !- Zone Inside Convection Algorithm
  ,                                       !- Zone Outside Convection Algorithm
  ,                                       !- Zone Conditioning Equipment List Name
<<<<<<< HEAD
  {2a6c4eef-06a5-46bc-b344-6c407a1ad410}, !- Zone Air Inlet Port List
  {75468d19-feb8-40c4-bf71-5a1aedb10cce}, !- Zone Air Exhaust Port List
  {91e16939-79eb-4c7c-855e-6b6e19d4b1a0}, !- Zone Air Node Name
  {fc153cb3-f525-4cbc-8080-ab7365508a47}, !- Zone Return Air Port List
=======
  {b02d350c-9664-4998-bb6f-cd91a48a6871}, !- Zone Air Inlet Port List
  {24d14d43-88d3-438e-8d71-74411dfbec99}, !- Zone Air Exhaust Port List
  {7f30cfc3-3f11-4888-b5f9-92449ad9eda8}, !- Zone Air Node Name
  {3f69b6c7-87ed-424e-ae84-2ed0d439cea5}, !- Zone Return Air Port List
>>>>>>> 7902c0f9
  ,                                       !- Primary Daylighting Control Name
  ,                                       !- Fraction of Zone Controlled by Primary Daylighting Control
  ,                                       !- Secondary Daylighting Control Name
  ,                                       !- Fraction of Zone Controlled by Secondary Daylighting Control
  ,                                       !- Illuminance Map Name
  ,                                       !- Group Rendering Name
  ,                                       !- Thermostat Name
  No;                                     !- Use Ideal Air Loads

OS:Node,
<<<<<<< HEAD
  {03297c62-2965-4e6b-b529-693433997195}, !- Handle
  Node 1,                                 !- Name
  {91e16939-79eb-4c7c-855e-6b6e19d4b1a0}, !- Inlet Port
  ;                                       !- Outlet Port

OS:Connection,
  {91e16939-79eb-4c7c-855e-6b6e19d4b1a0}, !- Handle
  {f1b091cc-2b63-4c55-a61a-8f07663634db}, !- Name
  {4ad4e710-7708-4a87-8783-46bcc98a9a1c}, !- Source Object
  11,                                     !- Outlet Port
  {03297c62-2965-4e6b-b529-693433997195}, !- Target Object
  2;                                      !- Inlet Port

OS:PortList,
  {2a6c4eef-06a5-46bc-b344-6c407a1ad410}, !- Handle
  {47218cd0-261b-4b31-87d6-28c716682ad0}, !- Name
  {4ad4e710-7708-4a87-8783-46bcc98a9a1c}; !- HVAC Component

OS:PortList,
  {75468d19-feb8-40c4-bf71-5a1aedb10cce}, !- Handle
  {c661932a-8579-4974-bffc-0db3c49fa3f3}, !- Name
  {4ad4e710-7708-4a87-8783-46bcc98a9a1c}; !- HVAC Component

OS:PortList,
  {fc153cb3-f525-4cbc-8080-ab7365508a47}, !- Handle
  {e1defa11-c539-4d89-8fd4-e9711db4af51}, !- Name
  {4ad4e710-7708-4a87-8783-46bcc98a9a1c}; !- HVAC Component

OS:Sizing:Zone,
  {0f3f457b-07b9-4610-9859-0d8241621740}, !- Handle
  {4ad4e710-7708-4a87-8783-46bcc98a9a1c}, !- Zone or ZoneList Name
=======
  {89d9e9f6-f1fa-4fde-a750-8eb042e3fdd5}, !- Handle
  Node 1,                                 !- Name
  {7f30cfc3-3f11-4888-b5f9-92449ad9eda8}, !- Inlet Port
  ;                                       !- Outlet Port

OS:Connection,
  {7f30cfc3-3f11-4888-b5f9-92449ad9eda8}, !- Handle
  {68bb2410-29e0-4780-b0e9-af7588ed7189}, !- Name
  {1be6c094-9742-41cd-b042-31d4b07d8c4f}, !- Source Object
  11,                                     !- Outlet Port
  {89d9e9f6-f1fa-4fde-a750-8eb042e3fdd5}, !- Target Object
  2;                                      !- Inlet Port

OS:PortList,
  {b02d350c-9664-4998-bb6f-cd91a48a6871}, !- Handle
  {2d590af6-0a6f-498c-ac8d-6a8e5d982e92}, !- Name
  {1be6c094-9742-41cd-b042-31d4b07d8c4f}; !- HVAC Component

OS:PortList,
  {24d14d43-88d3-438e-8d71-74411dfbec99}, !- Handle
  {9d099963-13dd-4d06-b660-e99bf21c2a2a}, !- Name
  {1be6c094-9742-41cd-b042-31d4b07d8c4f}; !- HVAC Component

OS:PortList,
  {3f69b6c7-87ed-424e-ae84-2ed0d439cea5}, !- Handle
  {85cec003-82fb-4eb1-8a83-f00a64267c1f}, !- Name
  {1be6c094-9742-41cd-b042-31d4b07d8c4f}; !- HVAC Component

OS:Sizing:Zone,
  {49030508-0ebc-469a-abf8-3e8755d11439}, !- Handle
  {1be6c094-9742-41cd-b042-31d4b07d8c4f}, !- Zone or ZoneList Name
>>>>>>> 7902c0f9
  SupplyAirTemperature,                   !- Zone Cooling Design Supply Air Temperature Input Method
  14,                                     !- Zone Cooling Design Supply Air Temperature {C}
  11.11,                                  !- Zone Cooling Design Supply Air Temperature Difference {deltaC}
  SupplyAirTemperature,                   !- Zone Heating Design Supply Air Temperature Input Method
  40,                                     !- Zone Heating Design Supply Air Temperature {C}
  11.11,                                  !- Zone Heating Design Supply Air Temperature Difference {deltaC}
  0.0085,                                 !- Zone Cooling Design Supply Air Humidity Ratio {kg-H2O/kg-air}
  0.008,                                  !- Zone Heating Design Supply Air Humidity Ratio {kg-H2O/kg-air}
  ,                                       !- Zone Heating Sizing Factor
  ,                                       !- Zone Cooling Sizing Factor
  DesignDay,                              !- Cooling Design Air Flow Method
  ,                                       !- Cooling Design Air Flow Rate {m3/s}
  ,                                       !- Cooling Minimum Air Flow per Zone Floor Area {m3/s-m2}
  ,                                       !- Cooling Minimum Air Flow {m3/s}
  ,                                       !- Cooling Minimum Air Flow Fraction
  DesignDay,                              !- Heating Design Air Flow Method
  ,                                       !- Heating Design Air Flow Rate {m3/s}
  ,                                       !- Heating Maximum Air Flow per Zone Floor Area {m3/s-m2}
  ,                                       !- Heating Maximum Air Flow {m3/s}
  ,                                       !- Heating Maximum Air Flow Fraction
  ,                                       !- Design Zone Air Distribution Effectiveness in Cooling Mode
  ,                                       !- Design Zone Air Distribution Effectiveness in Heating Mode
  No,                                     !- Account for Dedicated Outdoor Air System
  NeutralSupplyAir,                       !- Dedicated Outdoor Air System Control Strategy
  autosize,                               !- Dedicated Outdoor Air Low Setpoint Temperature for Design {C}
  autosize;                               !- Dedicated Outdoor Air High Setpoint Temperature for Design {C}

OS:ZoneHVAC:EquipmentList,
<<<<<<< HEAD
  {315643be-8914-4b7f-be70-354f25d34c69}, !- Handle
  Zone HVAC Equipment List 1,             !- Name
  {4ad4e710-7708-4a87-8783-46bcc98a9a1c}; !- Thermal Zone

OS:Space,
  {f6a31791-47fb-4346-bbb3-aca930127ce5}, !- Handle
  living space,                           !- Name
  {5aa4a39a-a0f9-4fa9-a1b5-74251406e038}, !- Space Type Name
=======
  {f88db352-f53e-48c9-babc-f3896133b11d}, !- Handle
  Zone HVAC Equipment List 1,             !- Name
  {1be6c094-9742-41cd-b042-31d4b07d8c4f}; !- Thermal Zone

OS:Space,
  {e48248a4-065b-411d-a1c8-14af35d68b16}, !- Handle
  living space,                           !- Name
  {43d0216d-14c9-4099-8adb-9b5af0a14953}, !- Space Type Name
>>>>>>> 7902c0f9
  ,                                       !- Default Construction Set Name
  ,                                       !- Default Schedule Set Name
  ,                                       !- Direction of Relative North {deg}
  ,                                       !- X Origin {m}
  ,                                       !- Y Origin {m}
  ,                                       !- Z Origin {m}
  ,                                       !- Building Story Name
<<<<<<< HEAD
  {4ad4e710-7708-4a87-8783-46bcc98a9a1c}, !- Thermal Zone Name
  ,                                       !- Part of Total Floor Area
  ,                                       !- Design Specification Outdoor Air Object Name
  {767a4c95-d3f7-4865-811f-38c5e077d054}; !- Building Unit Name

OS:Surface,
  {63f46e8a-cab8-4554-9148-cb22aa406da2}, !- Handle
  Surface 1,                              !- Name
  Floor,                                  !- Surface Type
  ,                                       !- Construction Name
  {f6a31791-47fb-4346-bbb3-aca930127ce5}, !- Space Name
  Surface,                                !- Outside Boundary Condition
  {55bd1a20-ec3d-4833-9946-47feb0d285ad}, !- Outside Boundary Condition Object
=======
  {1be6c094-9742-41cd-b042-31d4b07d8c4f}, !- Thermal Zone Name
  ,                                       !- Part of Total Floor Area
  ,                                       !- Design Specification Outdoor Air Object Name
  {476635df-f2b9-4aae-88e0-28c5d80bd6f6}; !- Building Unit Name

OS:Surface,
  {eee29353-1bbd-43d5-b287-b063969b8352}, !- Handle
  Surface 1,                              !- Name
  Floor,                                  !- Surface Type
  ,                                       !- Construction Name
  {e48248a4-065b-411d-a1c8-14af35d68b16}, !- Space Name
  Surface,                                !- Outside Boundary Condition
  {0c07ab89-7c8b-416c-aaae-752a5aa087cd}, !- Outside Boundary Condition Object
>>>>>>> 7902c0f9
  NoSun,                                  !- Sun Exposure
  NoWind,                                 !- Wind Exposure
  ,                                       !- View Factor to Ground
  ,                                       !- Number of Vertices
  0, -7.46604473600313, 0,                !- X,Y,Z Vertex 1 {m}
  0, 0, 0,                                !- X,Y,Z Vertex 2 {m}
  3.73302236800156, 0, 0,                 !- X,Y,Z Vertex 3 {m}
  3.73302236800156, -7.46604473600313, 0; !- X,Y,Z Vertex 4 {m}

OS:Surface,
<<<<<<< HEAD
  {4b7e3e15-115d-4f70-9c8e-4a0594195f43}, !- Handle
  Surface 2,                              !- Name
  Wall,                                   !- Surface Type
  ,                                       !- Construction Name
  {f6a31791-47fb-4346-bbb3-aca930127ce5}, !- Space Name
=======
  {5804f22c-92b3-417e-a094-82f45a8db4dc}, !- Handle
  Surface 2,                              !- Name
  Wall,                                   !- Surface Type
  ,                                       !- Construction Name
  {e48248a4-065b-411d-a1c8-14af35d68b16}, !- Space Name
>>>>>>> 7902c0f9
  Outdoors,                               !- Outside Boundary Condition
  ,                                       !- Outside Boundary Condition Object
  SunExposed,                             !- Sun Exposure
  WindExposed,                            !- Wind Exposure
  ,                                       !- View Factor to Ground
  ,                                       !- Number of Vertices
  0, 0, 2.4384,                           !- X,Y,Z Vertex 1 {m}
  0, 0, 0,                                !- X,Y,Z Vertex 2 {m}
  0, -7.46604473600313, 0,                !- X,Y,Z Vertex 3 {m}
  0, -7.46604473600313, 2.4384;           !- X,Y,Z Vertex 4 {m}

OS:Surface,
<<<<<<< HEAD
  {337b1971-1aef-4074-a7bb-6ab4013b9857}, !- Handle
  Surface 3,                              !- Name
  Wall,                                   !- Surface Type
  ,                                       !- Construction Name
  {f6a31791-47fb-4346-bbb3-aca930127ce5}, !- Space Name
=======
  {0a69c2e7-c770-42b6-ba5a-16b2ec70a7a6}, !- Handle
  Surface 3,                              !- Name
  Wall,                                   !- Surface Type
  ,                                       !- Construction Name
  {e48248a4-065b-411d-a1c8-14af35d68b16}, !- Space Name
>>>>>>> 7902c0f9
  Outdoors,                               !- Outside Boundary Condition
  ,                                       !- Outside Boundary Condition Object
  SunExposed,                             !- Sun Exposure
  WindExposed,                            !- Wind Exposure
  ,                                       !- View Factor to Ground
  ,                                       !- Number of Vertices
  3.73302236800156, 0, 2.4384,            !- X,Y,Z Vertex 1 {m}
  3.73302236800156, 0, 0,                 !- X,Y,Z Vertex 2 {m}
  0, 0, 0,                                !- X,Y,Z Vertex 3 {m}
  0, 0, 2.4384;                           !- X,Y,Z Vertex 4 {m}

OS:Surface,
<<<<<<< HEAD
  {77077e22-2dbc-4cc4-b5dc-832aaef49725}, !- Handle
  Surface 4,                              !- Name
  Wall,                                   !- Surface Type
  ,                                       !- Construction Name
  {f6a31791-47fb-4346-bbb3-aca930127ce5}, !- Space Name
=======
  {a102218a-5caa-44cd-8c4d-a29397e0259f}, !- Handle
  Surface 4,                              !- Name
  Wall,                                   !- Surface Type
  ,                                       !- Construction Name
  {e48248a4-065b-411d-a1c8-14af35d68b16}, !- Space Name
>>>>>>> 7902c0f9
  Adiabatic,                              !- Outside Boundary Condition
  ,                                       !- Outside Boundary Condition Object
  NoSun,                                  !- Sun Exposure
  NoWind,                                 !- Wind Exposure
  ,                                       !- View Factor to Ground
  ,                                       !- Number of Vertices
  3.73302236800156, -7.46604473600313, 2.4384, !- X,Y,Z Vertex 1 {m}
  3.73302236800156, -7.46604473600313, 0, !- X,Y,Z Vertex 2 {m}
  3.73302236800156, 0, 0,                 !- X,Y,Z Vertex 3 {m}
  3.73302236800156, 0, 2.4384;            !- X,Y,Z Vertex 4 {m}

OS:Surface,
<<<<<<< HEAD
  {71103d1f-99de-417d-a012-bea254004edd}, !- Handle
  Surface 5,                              !- Name
  Wall,                                   !- Surface Type
  ,                                       !- Construction Name
  {f6a31791-47fb-4346-bbb3-aca930127ce5}, !- Space Name
=======
  {eb071080-e77d-4387-91b4-f7d5a0f1a26a}, !- Handle
  Surface 5,                              !- Name
  Wall,                                   !- Surface Type
  ,                                       !- Construction Name
  {e48248a4-065b-411d-a1c8-14af35d68b16}, !- Space Name
>>>>>>> 7902c0f9
  Outdoors,                               !- Outside Boundary Condition
  ,                                       !- Outside Boundary Condition Object
  SunExposed,                             !- Sun Exposure
  WindExposed,                            !- Wind Exposure
  ,                                       !- View Factor to Ground
  ,                                       !- Number of Vertices
  0, -7.46604473600313, 2.4384,           !- X,Y,Z Vertex 1 {m}
  0, -7.46604473600313, 0,                !- X,Y,Z Vertex 2 {m}
  3.73302236800156, -7.46604473600313, 0, !- X,Y,Z Vertex 3 {m}
  3.73302236800156, -7.46604473600313, 2.4384; !- X,Y,Z Vertex 4 {m}

OS:Surface,
<<<<<<< HEAD
  {ede40431-187b-46a6-a681-65629740dac5}, !- Handle
  Surface 6,                              !- Name
  RoofCeiling,                            !- Surface Type
  ,                                       !- Construction Name
  {f6a31791-47fb-4346-bbb3-aca930127ce5}, !- Space Name
  Surface,                                !- Outside Boundary Condition
  {12e0a153-db93-45e0-be46-b3b5ab06a6a6}, !- Outside Boundary Condition Object
=======
  {67eb56cc-d4ea-49a0-954a-65409eb10235}, !- Handle
  Surface 6,                              !- Name
  RoofCeiling,                            !- Surface Type
  ,                                       !- Construction Name
  {e48248a4-065b-411d-a1c8-14af35d68b16}, !- Space Name
  Surface,                                !- Outside Boundary Condition
  {fcb053e0-f844-4a6c-a213-7b2cb14dac11}, !- Outside Boundary Condition Object
>>>>>>> 7902c0f9
  NoSun,                                  !- Sun Exposure
  NoWind,                                 !- Wind Exposure
  ,                                       !- View Factor to Ground
  ,                                       !- Number of Vertices
  3.73302236800156, -7.46604473600313, 2.4384, !- X,Y,Z Vertex 1 {m}
  3.73302236800156, 0, 2.4384,            !- X,Y,Z Vertex 2 {m}
  0, 0, 2.4384,                           !- X,Y,Z Vertex 3 {m}
  0, -7.46604473600313, 2.4384;           !- X,Y,Z Vertex 4 {m}

OS:SpaceType,
<<<<<<< HEAD
  {5aa4a39a-a0f9-4fa9-a1b5-74251406e038}, !- Handle
=======
  {43d0216d-14c9-4099-8adb-9b5af0a14953}, !- Handle
>>>>>>> 7902c0f9
  Space Type 1,                           !- Name
  ,                                       !- Default Construction Set Name
  ,                                       !- Default Schedule Set Name
  ,                                       !- Group Rendering Name
  ,                                       !- Design Specification Outdoor Air Object Name
  ,                                       !- Standards Template
  ,                                       !- Standards Building Type
  living;                                 !- Standards Space Type

OS:Space,
<<<<<<< HEAD
  {b7169918-be97-4710-b174-c31de9f6f0bf}, !- Handle
  living space|story 2,                   !- Name
  {5aa4a39a-a0f9-4fa9-a1b5-74251406e038}, !- Space Type Name
=======
  {41197402-8a41-4bea-8401-1c46455795ac}, !- Handle
  living space|story 2,                   !- Name
  {43d0216d-14c9-4099-8adb-9b5af0a14953}, !- Space Type Name
>>>>>>> 7902c0f9
  ,                                       !- Default Construction Set Name
  ,                                       !- Default Schedule Set Name
  -0,                                     !- Direction of Relative North {deg}
  0,                                      !- X Origin {m}
  0,                                      !- Y Origin {m}
  2.4384,                                 !- Z Origin {m}
  ,                                       !- Building Story Name
<<<<<<< HEAD
  {4ad4e710-7708-4a87-8783-46bcc98a9a1c}, !- Thermal Zone Name
  ,                                       !- Part of Total Floor Area
  ,                                       !- Design Specification Outdoor Air Object Name
  {767a4c95-d3f7-4865-811f-38c5e077d054}; !- Building Unit Name

OS:Surface,
  {ab41c4d3-a7f5-47f5-9204-0bbee218f6c4}, !- Handle
=======
  {1be6c094-9742-41cd-b042-31d4b07d8c4f}, !- Thermal Zone Name
  ,                                       !- Part of Total Floor Area
  ,                                       !- Design Specification Outdoor Air Object Name
  {476635df-f2b9-4aae-88e0-28c5d80bd6f6}; !- Building Unit Name

OS:Surface,
  {2eeeb187-acaf-48c4-bf63-a6f4f68e25a7}, !- Handle
>>>>>>> 7902c0f9
  Surface 7,                              !- Name
  RoofCeiling,                            !- Surface Type
  ,                                       !- Construction Name
<<<<<<< HEAD
  {b7169918-be97-4710-b174-c31de9f6f0bf}, !- Space Name
  Surface,                                !- Outside Boundary Condition
  {865a3cc1-c7c0-4897-b4e9-d1ef615f8722}, !- Outside Boundary Condition Object
  NoSun,                                  !- Sun Exposure
  NoWind,                                 !- Wind Exposure
  ,                                       !- View Factor to Ground
  ,                                       !- Number of Vertices
  3.73302236800156, -7.46604473600313, 2.4384, !- X,Y,Z Vertex 1 {m}
  3.73302236800156, 0, 2.4384,            !- X,Y,Z Vertex 2 {m}
  0, 0, 2.4384,                           !- X,Y,Z Vertex 3 {m}
  0, -7.46604473600313, 2.4384;           !- X,Y,Z Vertex 4 {m}

OS:Surface,
  {e0c1f0d7-1454-495a-8614-9b7b377c0c61}, !- Handle
  Surface 8,                              !- Name
  Wall,                                   !- Surface Type
  ,                                       !- Construction Name
  {b7169918-be97-4710-b174-c31de9f6f0bf}, !- Space Name
  Outdoors,                               !- Outside Boundary Condition
  ,                                       !- Outside Boundary Condition Object
  SunExposed,                             !- Sun Exposure
  WindExposed,                            !- Wind Exposure
  ,                                       !- View Factor to Ground
  ,                                       !- Number of Vertices
  3.73302236800156, 0, 2.4384,            !- X,Y,Z Vertex 1 {m}
  3.73302236800156, 0, 0,                 !- X,Y,Z Vertex 2 {m}
  0, 0, 0,                                !- X,Y,Z Vertex 3 {m}
  0, 0, 2.4384;                           !- X,Y,Z Vertex 4 {m}

OS:Surface,
  {12e0a153-db93-45e0-be46-b3b5ab06a6a6}, !- Handle
  Surface 9,                              !- Name
  Floor,                                  !- Surface Type
  ,                                       !- Construction Name
  {b7169918-be97-4710-b174-c31de9f6f0bf}, !- Space Name
  Surface,                                !- Outside Boundary Condition
  {ede40431-187b-46a6-a681-65629740dac5}, !- Outside Boundary Condition Object
  NoSun,                                  !- Sun Exposure
  NoWind,                                 !- Wind Exposure
  ,                                       !- View Factor to Ground
  ,                                       !- Number of Vertices
  0, -7.46604473600313, 0,                !- X,Y,Z Vertex 1 {m}
  0, 0, 0,                                !- X,Y,Z Vertex 2 {m}
  3.73302236800156, 0, 0,                 !- X,Y,Z Vertex 3 {m}
  3.73302236800156, -7.46604473600313, 0; !- X,Y,Z Vertex 4 {m}

OS:Surface,
  {4a13537f-9ddc-4614-9d13-9dd8e74772e3}, !- Handle
  Surface 10,                             !- Name
  Wall,                                   !- Surface Type
  ,                                       !- Construction Name
  {b7169918-be97-4710-b174-c31de9f6f0bf}, !- Space Name
  Adiabatic,                              !- Outside Boundary Condition
=======
  {41197402-8a41-4bea-8401-1c46455795ac}, !- Space Name
  Outdoors,                               !- Outside Boundary Condition
  ,                                       !- Outside Boundary Condition Object
  SunExposed,                             !- Sun Exposure
  WindExposed,                            !- Wind Exposure
  ,                                       !- View Factor to Ground
  ,                                       !- Number of Vertices
  0, -7.46604473600313, 2.4384,           !- X,Y,Z Vertex 1 {m}
  0, -7.46604473600313, 0,                !- X,Y,Z Vertex 2 {m}
  3.73302236800156, -7.46604473600313, 0, !- X,Y,Z Vertex 3 {m}
  3.73302236800156, -7.46604473600313, 2.4384; !- X,Y,Z Vertex 4 {m}

OS:Surface,
  {9feec550-876e-48fc-9720-e00000887c9d}, !- Handle
  Surface 8,                              !- Name
  Wall,                                   !- Surface Type
  ,                                       !- Construction Name
  {41197402-8a41-4bea-8401-1c46455795ac}, !- Space Name
  Outdoors,                               !- Outside Boundary Condition
>>>>>>> 7902c0f9
  ,                                       !- Outside Boundary Condition Object
  NoSun,                                  !- Sun Exposure
  NoWind,                                 !- Wind Exposure
  ,                                       !- View Factor to Ground
  ,                                       !- Number of Vertices
<<<<<<< HEAD
  3.73302236800156, -7.46604473600313, 2.4384, !- X,Y,Z Vertex 1 {m}
  3.73302236800156, -7.46604473600313, 0, !- X,Y,Z Vertex 2 {m}
  3.73302236800156, 0, 0,                 !- X,Y,Z Vertex 3 {m}
  3.73302236800156, 0, 2.4384;            !- X,Y,Z Vertex 4 {m}

OS:Surface,
  {acac9286-d259-4dde-8094-8b7a722c03cf}, !- Handle
  Surface 11,                             !- Name
  Wall,                                   !- Surface Type
  ,                                       !- Construction Name
  {b7169918-be97-4710-b174-c31de9f6f0bf}, !- Space Name
  Outdoors,                               !- Outside Boundary Condition
=======
  0, 0, 2.4384,                           !- X,Y,Z Vertex 1 {m}
  0, 0, 0,                                !- X,Y,Z Vertex 2 {m}
  0, -7.46604473600313, 0,                !- X,Y,Z Vertex 3 {m}
  0, -7.46604473600313, 2.4384;           !- X,Y,Z Vertex 4 {m}

OS:Surface,
  {ea7e2679-770f-4716-b746-c9058f69c890}, !- Handle
  Surface 9,                              !- Name
  Wall,                                   !- Surface Type
  ,                                       !- Construction Name
  {41197402-8a41-4bea-8401-1c46455795ac}, !- Space Name
  Adiabatic,                              !- Outside Boundary Condition
>>>>>>> 7902c0f9
  ,                                       !- Outside Boundary Condition Object
  NoSun,                                  !- Sun Exposure
  NoWind,                                 !- Wind Exposure
  ,                                       !- View Factor to Ground
  ,                                       !- Number of Vertices
<<<<<<< HEAD
  0, -7.46604473600313, 2.4384,           !- X,Y,Z Vertex 1 {m}
  0, -7.46604473600313, 0,                !- X,Y,Z Vertex 2 {m}
  3.73302236800156, -7.46604473600313, 0, !- X,Y,Z Vertex 3 {m}
  3.73302236800156, -7.46604473600313, 2.4384; !- X,Y,Z Vertex 4 {m}

OS:Surface,
  {1b8a316a-139f-40ed-85a9-f7709fef0294}, !- Handle
  Surface 12,                             !- Name
  Wall,                                   !- Surface Type
  ,                                       !- Construction Name
  {b7169918-be97-4710-b174-c31de9f6f0bf}, !- Space Name
=======
  3.73302236800156, -7.46604473600313, 2.4384, !- X,Y,Z Vertex 1 {m}
  3.73302236800156, -7.46604473600313, 0, !- X,Y,Z Vertex 2 {m}
  3.73302236800156, 0, 0,                 !- X,Y,Z Vertex 3 {m}
  3.73302236800156, 0, 2.4384;            !- X,Y,Z Vertex 4 {m}

OS:Surface,
  {29d2a6ea-318d-465d-82b2-058567d8b13f}, !- Handle
  Surface 10,                             !- Name
  RoofCeiling,                            !- Surface Type
  ,                                       !- Construction Name
  {41197402-8a41-4bea-8401-1c46455795ac}, !- Space Name
  Surface,                                !- Outside Boundary Condition
  {fae76706-43fd-4424-9ae6-47d9aa83a201}, !- Outside Boundary Condition Object
  NoSun,                                  !- Sun Exposure
  NoWind,                                 !- Wind Exposure
  ,                                       !- View Factor to Ground
  ,                                       !- Number of Vertices
  3.73302236800156, -7.46604473600313, 2.4384, !- X,Y,Z Vertex 1 {m}
  3.73302236800156, 0, 2.4384,            !- X,Y,Z Vertex 2 {m}
  0, 0, 2.4384,                           !- X,Y,Z Vertex 3 {m}
  0, -7.46604473600313, 2.4384;           !- X,Y,Z Vertex 4 {m}

OS:Surface,
  {fcb053e0-f844-4a6c-a213-7b2cb14dac11}, !- Handle
  Surface 11,                             !- Name
  Floor,                                  !- Surface Type
  ,                                       !- Construction Name
  {41197402-8a41-4bea-8401-1c46455795ac}, !- Space Name
  Surface,                                !- Outside Boundary Condition
  {67eb56cc-d4ea-49a0-954a-65409eb10235}, !- Outside Boundary Condition Object
  NoSun,                                  !- Sun Exposure
  NoWind,                                 !- Wind Exposure
  ,                                       !- View Factor to Ground
  ,                                       !- Number of Vertices
  0, -7.46604473600313, 0,                !- X,Y,Z Vertex 1 {m}
  0, 0, 0,                                !- X,Y,Z Vertex 2 {m}
  3.73302236800156, 0, 0,                 !- X,Y,Z Vertex 3 {m}
  3.73302236800156, -7.46604473600313, 0; !- X,Y,Z Vertex 4 {m}

OS:Surface,
  {307b742a-5aed-425d-a1b1-55fe19460a15}, !- Handle
  Surface 12,                             !- Name
  Wall,                                   !- Surface Type
  ,                                       !- Construction Name
  {41197402-8a41-4bea-8401-1c46455795ac}, !- Space Name
>>>>>>> 7902c0f9
  Outdoors,                               !- Outside Boundary Condition
  ,                                       !- Outside Boundary Condition Object
  SunExposed,                             !- Sun Exposure
  WindExposed,                            !- Wind Exposure
  ,                                       !- View Factor to Ground
  ,                                       !- Number of Vertices
  3.73302236800156, 0, 2.4384,            !- X,Y,Z Vertex 1 {m}
  3.73302236800156, 0, 0,                 !- X,Y,Z Vertex 2 {m}
  0, 0, 0,                                !- X,Y,Z Vertex 3 {m}
  0, 0, 2.4384;                           !- X,Y,Z Vertex 4 {m}

OS:Space,
<<<<<<< HEAD
  {c0deba48-dedb-4068-8706-68effaf28779}, !- Handle
  finished basement space,                !- Name
  {d2d652ea-6d4a-4c7b-af0d-92c273bced45}, !- Space Type Name
=======
  {9b7530e5-0ff1-48a3-8f82-0b3310d88ff5}, !- Handle
  finished basement space,                !- Name
  {28afe72d-7fbe-4387-8d43-cd1e12d7b840}, !- Space Type Name
>>>>>>> 7902c0f9
  ,                                       !- Default Construction Set Name
  ,                                       !- Default Schedule Set Name
  -0,                                     !- Direction of Relative North {deg}
  0,                                      !- X Origin {m}
  0,                                      !- Y Origin {m}
  0,                                      !- Z Origin {m}
  ,                                       !- Building Story Name
<<<<<<< HEAD
  {a232a2a1-e83a-4067-a541-76e11c8ef42a}, !- Thermal Zone Name
  ,                                       !- Part of Total Floor Area
  ,                                       !- Design Specification Outdoor Air Object Name
  {767a4c95-d3f7-4865-811f-38c5e077d054}; !- Building Unit Name

OS:Surface,
  {fe578e5a-ffc6-4ffe-8032-e7c50cc05d9f}, !- Handle
  Surface 18,                             !- Name
  Floor,                                  !- Surface Type
  ,                                       !- Construction Name
  {c0deba48-dedb-4068-8706-68effaf28779}, !- Space Name
=======
  {72f6ebce-b296-4782-ae0e-deced04bc63c}, !- Thermal Zone Name
  ,                                       !- Part of Total Floor Area
  ,                                       !- Design Specification Outdoor Air Object Name
  {476635df-f2b9-4aae-88e0-28c5d80bd6f6}; !- Building Unit Name

OS:Surface,
  {b5cf996b-90c4-42ac-96b2-ea543a2cea2f}, !- Handle
  Surface 18,                             !- Name
  Floor,                                  !- Surface Type
  ,                                       !- Construction Name
  {9b7530e5-0ff1-48a3-8f82-0b3310d88ff5}, !- Space Name
>>>>>>> 7902c0f9
  Foundation,                             !- Outside Boundary Condition
  ,                                       !- Outside Boundary Condition Object
  NoSun,                                  !- Sun Exposure
  NoWind,                                 !- Wind Exposure
  ,                                       !- View Factor to Ground
  ,                                       !- Number of Vertices
  0, -7.46604473600313, -2.4384,          !- X,Y,Z Vertex 1 {m}
  0, 0, -2.4384,                          !- X,Y,Z Vertex 2 {m}
  3.73302236800156, 0, -2.4384,           !- X,Y,Z Vertex 3 {m}
  3.73302236800156, -7.46604473600313, -2.4384; !- X,Y,Z Vertex 4 {m}

OS:Surface,
<<<<<<< HEAD
  {64b9fce5-eca0-4cb3-8b6a-aabedae8db1e}, !- Handle
  Surface 19,                             !- Name
  Wall,                                   !- Surface Type
  ,                                       !- Construction Name
  {c0deba48-dedb-4068-8706-68effaf28779}, !- Space Name
=======
  {67193626-babc-4499-97d2-18613ed0f399}, !- Handle
  Surface 19,                             !- Name
  Wall,                                   !- Surface Type
  ,                                       !- Construction Name
  {9b7530e5-0ff1-48a3-8f82-0b3310d88ff5}, !- Space Name
>>>>>>> 7902c0f9
  Foundation,                             !- Outside Boundary Condition
  ,                                       !- Outside Boundary Condition Object
  NoSun,                                  !- Sun Exposure
  NoWind,                                 !- Wind Exposure
  ,                                       !- View Factor to Ground
  ,                                       !- Number of Vertices
  0, 0, 0,                                !- X,Y,Z Vertex 1 {m}
  0, 0, -2.4384,                          !- X,Y,Z Vertex 2 {m}
  0, -7.46604473600313, -2.4384,          !- X,Y,Z Vertex 3 {m}
  0, -7.46604473600313, 0;                !- X,Y,Z Vertex 4 {m}

OS:Surface,
<<<<<<< HEAD
  {6d9cb948-02d2-4d6e-870f-fad2e8b91299}, !- Handle
  Surface 20,                             !- Name
  Wall,                                   !- Surface Type
  ,                                       !- Construction Name
  {c0deba48-dedb-4068-8706-68effaf28779}, !- Space Name
=======
  {3312f0e8-ac62-4c69-b4ea-781dcc77d7c8}, !- Handle
  Surface 20,                             !- Name
  Wall,                                   !- Surface Type
  ,                                       !- Construction Name
  {9b7530e5-0ff1-48a3-8f82-0b3310d88ff5}, !- Space Name
>>>>>>> 7902c0f9
  Foundation,                             !- Outside Boundary Condition
  ,                                       !- Outside Boundary Condition Object
  NoSun,                                  !- Sun Exposure
  NoWind,                                 !- Wind Exposure
  ,                                       !- View Factor to Ground
  ,                                       !- Number of Vertices
  3.73302236800156, 0, 0,                 !- X,Y,Z Vertex 1 {m}
  3.73302236800156, 0, -2.4384,           !- X,Y,Z Vertex 2 {m}
  0, 0, -2.4384,                          !- X,Y,Z Vertex 3 {m}
  0, 0, 0;                                !- X,Y,Z Vertex 4 {m}

OS:Surface,
<<<<<<< HEAD
  {9be662bf-f963-4867-8778-e820137d36b8}, !- Handle
  Surface 21,                             !- Name
  Wall,                                   !- Surface Type
  ,                                       !- Construction Name
  {c0deba48-dedb-4068-8706-68effaf28779}, !- Space Name
=======
  {b843b677-a4a1-40fd-b24b-5ca0aa32193c}, !- Handle
  Surface 21,                             !- Name
  Wall,                                   !- Surface Type
  ,                                       !- Construction Name
  {9b7530e5-0ff1-48a3-8f82-0b3310d88ff5}, !- Space Name
>>>>>>> 7902c0f9
  Adiabatic,                              !- Outside Boundary Condition
  ,                                       !- Outside Boundary Condition Object
  NoSun,                                  !- Sun Exposure
  NoWind,                                 !- Wind Exposure
  ,                                       !- View Factor to Ground
  ,                                       !- Number of Vertices
  3.73302236800156, -7.46604473600313, 0, !- X,Y,Z Vertex 1 {m}
  3.73302236800156, -7.46604473600313, -2.4384, !- X,Y,Z Vertex 2 {m}
  3.73302236800156, 0, -2.4384,           !- X,Y,Z Vertex 3 {m}
  3.73302236800156, 0, 0;                 !- X,Y,Z Vertex 4 {m}

OS:Surface,
<<<<<<< HEAD
  {b548c53c-dab3-425a-a72f-e2bb5249c031}, !- Handle
  Surface 22,                             !- Name
  Wall,                                   !- Surface Type
  ,                                       !- Construction Name
  {c0deba48-dedb-4068-8706-68effaf28779}, !- Space Name
=======
  {402d8a50-67bf-488c-9838-6a7d66e2b118}, !- Handle
  Surface 22,                             !- Name
  Wall,                                   !- Surface Type
  ,                                       !- Construction Name
  {9b7530e5-0ff1-48a3-8f82-0b3310d88ff5}, !- Space Name
>>>>>>> 7902c0f9
  Foundation,                             !- Outside Boundary Condition
  ,                                       !- Outside Boundary Condition Object
  NoSun,                                  !- Sun Exposure
  NoWind,                                 !- Wind Exposure
  ,                                       !- View Factor to Ground
  ,                                       !- Number of Vertices
  0, -7.46604473600313, 0,                !- X,Y,Z Vertex 1 {m}
  0, -7.46604473600313, -2.4384,          !- X,Y,Z Vertex 2 {m}
  3.73302236800156, -7.46604473600313, -2.4384, !- X,Y,Z Vertex 3 {m}
  3.73302236800156, -7.46604473600313, 0; !- X,Y,Z Vertex 4 {m}

OS:Surface,
<<<<<<< HEAD
  {55bd1a20-ec3d-4833-9946-47feb0d285ad}, !- Handle
  Surface 23,                             !- Name
  RoofCeiling,                            !- Surface Type
  ,                                       !- Construction Name
  {c0deba48-dedb-4068-8706-68effaf28779}, !- Space Name
  Surface,                                !- Outside Boundary Condition
  {63f46e8a-cab8-4554-9148-cb22aa406da2}, !- Outside Boundary Condition Object
=======
  {0c07ab89-7c8b-416c-aaae-752a5aa087cd}, !- Handle
  Surface 23,                             !- Name
  RoofCeiling,                            !- Surface Type
  ,                                       !- Construction Name
  {9b7530e5-0ff1-48a3-8f82-0b3310d88ff5}, !- Space Name
  Surface,                                !- Outside Boundary Condition
  {eee29353-1bbd-43d5-b287-b063969b8352}, !- Outside Boundary Condition Object
>>>>>>> 7902c0f9
  NoSun,                                  !- Sun Exposure
  NoWind,                                 !- Wind Exposure
  ,                                       !- View Factor to Ground
  ,                                       !- Number of Vertices
  3.73302236800156, -7.46604473600313, 0, !- X,Y,Z Vertex 1 {m}
  3.73302236800156, 0, 0,                 !- X,Y,Z Vertex 2 {m}
  0, 0, 0,                                !- X,Y,Z Vertex 3 {m}
  0, -7.46604473600313, 0;                !- X,Y,Z Vertex 4 {m}

OS:ThermalZone,
<<<<<<< HEAD
  {a232a2a1-e83a-4067-a541-76e11c8ef42a}, !- Handle
=======
  {72f6ebce-b296-4782-ae0e-deced04bc63c}, !- Handle
>>>>>>> 7902c0f9
  finished basement zone,                 !- Name
  ,                                       !- Multiplier
  ,                                       !- Ceiling Height {m}
  ,                                       !- Volume {m3}
  ,                                       !- Floor Area {m2}
  ,                                       !- Zone Inside Convection Algorithm
  ,                                       !- Zone Outside Convection Algorithm
  ,                                       !- Zone Conditioning Equipment List Name
<<<<<<< HEAD
  {ea52eca7-04cc-4c7c-87a2-1a0527b66176}, !- Zone Air Inlet Port List
  {38c9600a-d248-44f9-b922-d18fb543d96f}, !- Zone Air Exhaust Port List
  {c53bb5dc-83a0-4f8d-8d0f-5ccd630a4fbe}, !- Zone Air Node Name
  {68a64f09-23c6-4c75-9b48-96b3fdbdf4c5}, !- Zone Return Air Port List
=======
  {82e7538b-80ee-418c-9969-a4ab70310c89}, !- Zone Air Inlet Port List
  {8aec4dcb-c69e-42a9-a073-7c470e38660f}, !- Zone Air Exhaust Port List
  {3eac5115-e7b1-436d-95ab-ffb0d0e1d50d}, !- Zone Air Node Name
  {bc89e904-b353-4518-a888-b8b2539cf7b1}, !- Zone Return Air Port List
>>>>>>> 7902c0f9
  ,                                       !- Primary Daylighting Control Name
  ,                                       !- Fraction of Zone Controlled by Primary Daylighting Control
  ,                                       !- Secondary Daylighting Control Name
  ,                                       !- Fraction of Zone Controlled by Secondary Daylighting Control
  ,                                       !- Illuminance Map Name
  ,                                       !- Group Rendering Name
  ,                                       !- Thermostat Name
  No;                                     !- Use Ideal Air Loads

OS:Node,
<<<<<<< HEAD
  {6ff6075d-7d9e-4edc-87f8-b6a64d3b0069}, !- Handle
  Node 2,                                 !- Name
  {c53bb5dc-83a0-4f8d-8d0f-5ccd630a4fbe}, !- Inlet Port
  ;                                       !- Outlet Port

OS:Connection,
  {c53bb5dc-83a0-4f8d-8d0f-5ccd630a4fbe}, !- Handle
  {db228bf8-de92-4828-94c7-21d3495f46ca}, !- Name
  {a232a2a1-e83a-4067-a541-76e11c8ef42a}, !- Source Object
  11,                                     !- Outlet Port
  {6ff6075d-7d9e-4edc-87f8-b6a64d3b0069}, !- Target Object
  2;                                      !- Inlet Port

OS:PortList,
  {ea52eca7-04cc-4c7c-87a2-1a0527b66176}, !- Handle
  {da95143a-6a70-455b-ab8f-f9c8cf690993}, !- Name
  {a232a2a1-e83a-4067-a541-76e11c8ef42a}; !- HVAC Component

OS:PortList,
  {38c9600a-d248-44f9-b922-d18fb543d96f}, !- Handle
  {ffe6f0ca-9c88-4536-9520-f493ff95f7c7}, !- Name
  {a232a2a1-e83a-4067-a541-76e11c8ef42a}; !- HVAC Component

OS:PortList,
  {68a64f09-23c6-4c75-9b48-96b3fdbdf4c5}, !- Handle
  {7c97aa24-b4f5-4a4b-bcd9-67072b8a72e7}, !- Name
  {a232a2a1-e83a-4067-a541-76e11c8ef42a}; !- HVAC Component

OS:Sizing:Zone,
  {6d57c8ac-eb78-45e7-ae2f-a41010d08cb0}, !- Handle
  {a232a2a1-e83a-4067-a541-76e11c8ef42a}, !- Zone or ZoneList Name
=======
  {893d5976-d015-43cb-9797-9bc971362ea0}, !- Handle
  Node 2,                                 !- Name
  {3eac5115-e7b1-436d-95ab-ffb0d0e1d50d}, !- Inlet Port
  ;                                       !- Outlet Port

OS:Connection,
  {3eac5115-e7b1-436d-95ab-ffb0d0e1d50d}, !- Handle
  {b3eb1b28-4ace-4c1a-b5c2-aa70332b4978}, !- Name
  {72f6ebce-b296-4782-ae0e-deced04bc63c}, !- Source Object
  11,                                     !- Outlet Port
  {893d5976-d015-43cb-9797-9bc971362ea0}, !- Target Object
  2;                                      !- Inlet Port

OS:PortList,
  {82e7538b-80ee-418c-9969-a4ab70310c89}, !- Handle
  {43515214-5576-4816-b0e5-9ac3414a665f}, !- Name
  {72f6ebce-b296-4782-ae0e-deced04bc63c}; !- HVAC Component

OS:PortList,
  {8aec4dcb-c69e-42a9-a073-7c470e38660f}, !- Handle
  {3e16fc67-9a76-44a6-99ec-953417c43261}, !- Name
  {72f6ebce-b296-4782-ae0e-deced04bc63c}; !- HVAC Component

OS:PortList,
  {bc89e904-b353-4518-a888-b8b2539cf7b1}, !- Handle
  {c4f4285f-87ee-47aa-b278-6b0469637408}, !- Name
  {72f6ebce-b296-4782-ae0e-deced04bc63c}; !- HVAC Component

OS:Sizing:Zone,
  {d2b694b8-be8f-483e-a049-e25774ede7ed}, !- Handle
  {72f6ebce-b296-4782-ae0e-deced04bc63c}, !- Zone or ZoneList Name
>>>>>>> 7902c0f9
  SupplyAirTemperature,                   !- Zone Cooling Design Supply Air Temperature Input Method
  14,                                     !- Zone Cooling Design Supply Air Temperature {C}
  11.11,                                  !- Zone Cooling Design Supply Air Temperature Difference {deltaC}
  SupplyAirTemperature,                   !- Zone Heating Design Supply Air Temperature Input Method
  40,                                     !- Zone Heating Design Supply Air Temperature {C}
  11.11,                                  !- Zone Heating Design Supply Air Temperature Difference {deltaC}
  0.0085,                                 !- Zone Cooling Design Supply Air Humidity Ratio {kg-H2O/kg-air}
  0.008,                                  !- Zone Heating Design Supply Air Humidity Ratio {kg-H2O/kg-air}
  ,                                       !- Zone Heating Sizing Factor
  ,                                       !- Zone Cooling Sizing Factor
  DesignDay,                              !- Cooling Design Air Flow Method
  ,                                       !- Cooling Design Air Flow Rate {m3/s}
  ,                                       !- Cooling Minimum Air Flow per Zone Floor Area {m3/s-m2}
  ,                                       !- Cooling Minimum Air Flow {m3/s}
  ,                                       !- Cooling Minimum Air Flow Fraction
  DesignDay,                              !- Heating Design Air Flow Method
  ,                                       !- Heating Design Air Flow Rate {m3/s}
  ,                                       !- Heating Maximum Air Flow per Zone Floor Area {m3/s-m2}
  ,                                       !- Heating Maximum Air Flow {m3/s}
  ,                                       !- Heating Maximum Air Flow Fraction
  ,                                       !- Design Zone Air Distribution Effectiveness in Cooling Mode
  ,                                       !- Design Zone Air Distribution Effectiveness in Heating Mode
  No,                                     !- Account for Dedicated Outdoor Air System
  NeutralSupplyAir,                       !- Dedicated Outdoor Air System Control Strategy
  autosize,                               !- Dedicated Outdoor Air Low Setpoint Temperature for Design {C}
  autosize;                               !- Dedicated Outdoor Air High Setpoint Temperature for Design {C}

OS:ZoneHVAC:EquipmentList,
<<<<<<< HEAD
  {5daa8862-7701-470b-9849-24f4c7d25936}, !- Handle
  Zone HVAC Equipment List 2,             !- Name
  {a232a2a1-e83a-4067-a541-76e11c8ef42a}; !- Thermal Zone

OS:SpaceType,
  {d2d652ea-6d4a-4c7b-af0d-92c273bced45}, !- Handle
=======
  {39cf6caa-8330-478b-891d-2fbe7ea5cc0a}, !- Handle
  Zone HVAC Equipment List 2,             !- Name
  {72f6ebce-b296-4782-ae0e-deced04bc63c}; !- Thermal Zone

OS:SpaceType,
  {28afe72d-7fbe-4387-8d43-cd1e12d7b840}, !- Handle
>>>>>>> 7902c0f9
  Space Type 2,                           !- Name
  ,                                       !- Default Construction Set Name
  ,                                       !- Default Schedule Set Name
  ,                                       !- Group Rendering Name
  ,                                       !- Design Specification Outdoor Air Object Name
  ,                                       !- Standards Template
  ,                                       !- Standards Building Type
  finished basement;                      !- Standards Space Type

OS:Surface,
<<<<<<< HEAD
  {865a3cc1-c7c0-4897-b4e9-d1ef615f8722}, !- Handle
  Surface 13,                             !- Name
  Floor,                                  !- Surface Type
  ,                                       !- Construction Name
  {b0f114d2-dabe-4ef1-a18e-9dabb5d5c7d0}, !- Space Name
  Surface,                                !- Outside Boundary Condition
  {ab41c4d3-a7f5-47f5-9204-0bbee218f6c4}, !- Outside Boundary Condition Object
=======
  {fae76706-43fd-4424-9ae6-47d9aa83a201}, !- Handle
  Surface 13,                             !- Name
  Floor,                                  !- Surface Type
  ,                                       !- Construction Name
  {b680f3ca-8426-4e5a-9bd0-1e2baeead5d4}, !- Space Name
  Surface,                                !- Outside Boundary Condition
  {29d2a6ea-318d-465d-82b2-058567d8b13f}, !- Outside Boundary Condition Object
>>>>>>> 7902c0f9
  NoSun,                                  !- Sun Exposure
  NoWind,                                 !- Wind Exposure
  ,                                       !- View Factor to Ground
  ,                                       !- Number of Vertices
  0, -7.46604473600313, 4.8768,           !- X,Y,Z Vertex 1 {m}
  0, 0, 4.8768,                           !- X,Y,Z Vertex 2 {m}
  3.73302236800156, 0, 4.8768,            !- X,Y,Z Vertex 3 {m}
  3.73302236800156, -7.46604473600313, 4.8768; !- X,Y,Z Vertex 4 {m}

OS:Surface,
<<<<<<< HEAD
  {451eaf2a-2da8-4e22-8f61-fc56e75c5c84}, !- Handle
  Surface 14,                             !- Name
  RoofCeiling,                            !- Surface Type
  ,                                       !- Construction Name
  {b0f114d2-dabe-4ef1-a18e-9dabb5d5c7d0}, !- Space Name
=======
  {1ec7c3de-712d-4c39-a986-a286d4eaeebf}, !- Handle
  Surface 14,                             !- Name
  RoofCeiling,                            !- Surface Type
  ,                                       !- Construction Name
  {b680f3ca-8426-4e5a-9bd0-1e2baeead5d4}, !- Space Name
>>>>>>> 7902c0f9
  Outdoors,                               !- Outside Boundary Condition
  ,                                       !- Outside Boundary Condition Object
  SunExposed,                             !- Sun Exposure
  WindExposed,                            !- Wind Exposure
  ,                                       !- View Factor to Ground
  ,                                       !- Number of Vertices
  0, -3.73302236800156, 6.74331118400078, !- X,Y,Z Vertex 1 {m}
  3.73302236800156, -3.73302236800156, 6.74331118400078, !- X,Y,Z Vertex 2 {m}
  3.73302236800156, 0, 4.8768,            !- X,Y,Z Vertex 3 {m}
  0, 0, 4.8768;                           !- X,Y,Z Vertex 4 {m}

OS:Surface,
<<<<<<< HEAD
  {e340b93f-fb95-47d8-9592-ae73a50467bf}, !- Handle
  Surface 15,                             !- Name
  RoofCeiling,                            !- Surface Type
  ,                                       !- Construction Name
  {b0f114d2-dabe-4ef1-a18e-9dabb5d5c7d0}, !- Space Name
=======
  {22941a44-b384-4407-939c-dbaa1abbd61c}, !- Handle
  Surface 15,                             !- Name
  RoofCeiling,                            !- Surface Type
  ,                                       !- Construction Name
  {b680f3ca-8426-4e5a-9bd0-1e2baeead5d4}, !- Space Name
>>>>>>> 7902c0f9
  Outdoors,                               !- Outside Boundary Condition
  ,                                       !- Outside Boundary Condition Object
  SunExposed,                             !- Sun Exposure
  WindExposed,                            !- Wind Exposure
  ,                                       !- View Factor to Ground
  ,                                       !- Number of Vertices
  3.73302236800156, -3.73302236800156, 6.74331118400078, !- X,Y,Z Vertex 1 {m}
  0, -3.73302236800156, 6.74331118400078, !- X,Y,Z Vertex 2 {m}
  0, -7.46604473600313, 4.8768,           !- X,Y,Z Vertex 3 {m}
  3.73302236800156, -7.46604473600313, 4.8768; !- X,Y,Z Vertex 4 {m}

OS:Surface,
<<<<<<< HEAD
  {c9eb03c9-5a6e-4e9a-b998-32de7c12d83a}, !- Handle
  Surface 16,                             !- Name
  Wall,                                   !- Surface Type
  ,                                       !- Construction Name
  {b0f114d2-dabe-4ef1-a18e-9dabb5d5c7d0}, !- Space Name
=======
  {77e2fd55-091d-4b31-879d-695dd5972309}, !- Handle
  Surface 16,                             !- Name
  Wall,                                   !- Surface Type
  ,                                       !- Construction Name
  {b680f3ca-8426-4e5a-9bd0-1e2baeead5d4}, !- Space Name
>>>>>>> 7902c0f9
  Outdoors,                               !- Outside Boundary Condition
  ,                                       !- Outside Boundary Condition Object
  SunExposed,                             !- Sun Exposure
  WindExposed,                            !- Wind Exposure
  ,                                       !- View Factor to Ground
  ,                                       !- Number of Vertices
  0, -3.73302236800156, 6.74331118400078, !- X,Y,Z Vertex 1 {m}
  0, 0, 4.8768,                           !- X,Y,Z Vertex 2 {m}
  0, -7.46604473600313, 4.8768;           !- X,Y,Z Vertex 3 {m}

OS:Surface,
<<<<<<< HEAD
  {c82a4dfc-718f-4329-b833-35ecf47e45b7}, !- Handle
  Surface 17,                             !- Name
  Wall,                                   !- Surface Type
  ,                                       !- Construction Name
  {b0f114d2-dabe-4ef1-a18e-9dabb5d5c7d0}, !- Space Name
=======
  {25ae0026-7458-4b55-b5a1-e8d293979230}, !- Handle
  Surface 17,                             !- Name
  Wall,                                   !- Surface Type
  ,                                       !- Construction Name
  {b680f3ca-8426-4e5a-9bd0-1e2baeead5d4}, !- Space Name
>>>>>>> 7902c0f9
  Adiabatic,                              !- Outside Boundary Condition
  ,                                       !- Outside Boundary Condition Object
  NoSun,                                  !- Sun Exposure
  NoWind,                                 !- Wind Exposure
  ,                                       !- View Factor to Ground
  ,                                       !- Number of Vertices
  3.73302236800156, -3.73302236800156, 6.74331118400078, !- X,Y,Z Vertex 1 {m}
  3.73302236800156, -7.46604473600313, 4.8768, !- X,Y,Z Vertex 2 {m}
  3.73302236800156, 0, 4.8768;            !- X,Y,Z Vertex 3 {m}

OS:Space,
<<<<<<< HEAD
  {b0f114d2-dabe-4ef1-a18e-9dabb5d5c7d0}, !- Handle
  unfinished attic space,                 !- Name
  {60e0f20e-a88c-4fd8-a1e7-ea0bfd9f08a9}, !- Space Type Name
=======
  {b680f3ca-8426-4e5a-9bd0-1e2baeead5d4}, !- Handle
  unfinished attic space,                 !- Name
  {3a5b8e0b-03b1-4a06-8507-5c0327cc34ef}, !- Space Type Name
>>>>>>> 7902c0f9
  ,                                       !- Default Construction Set Name
  ,                                       !- Default Schedule Set Name
  ,                                       !- Direction of Relative North {deg}
  ,                                       !- X Origin {m}
  ,                                       !- Y Origin {m}
  ,                                       !- Z Origin {m}
  ,                                       !- Building Story Name
<<<<<<< HEAD
  {9a5b728b-8225-4c6c-a336-7ddcdcd4bbda}; !- Thermal Zone Name

OS:ThermalZone,
  {9a5b728b-8225-4c6c-a336-7ddcdcd4bbda}, !- Handle
=======
  {814acd14-868b-42f6-9924-bdd29a10e1f6}; !- Thermal Zone Name

OS:ThermalZone,
  {814acd14-868b-42f6-9924-bdd29a10e1f6}, !- Handle
>>>>>>> 7902c0f9
  unfinished attic zone,                  !- Name
  ,                                       !- Multiplier
  ,                                       !- Ceiling Height {m}
  ,                                       !- Volume {m3}
  ,                                       !- Floor Area {m2}
  ,                                       !- Zone Inside Convection Algorithm
  ,                                       !- Zone Outside Convection Algorithm
  ,                                       !- Zone Conditioning Equipment List Name
<<<<<<< HEAD
  {8ed955d5-c0ad-45e4-bb8f-a29635874072}, !- Zone Air Inlet Port List
  {632017bb-cd9f-4920-a3b0-d628a659468b}, !- Zone Air Exhaust Port List
  {6afbe7b1-af20-43b3-b658-cf32c9449857}, !- Zone Air Node Name
  {e5eae36a-4b86-4aa2-bb42-a2b7c8c91e2c}, !- Zone Return Air Port List
=======
  {cc146c6b-a81d-4ef4-aa0f-f7f935ff65ad}, !- Zone Air Inlet Port List
  {086e1915-e8fe-4574-82cb-74f741ce9fbc}, !- Zone Air Exhaust Port List
  {40f9b299-3d95-4bc2-86ce-ffba0985a05c}, !- Zone Air Node Name
  {a0bf7119-59e7-401c-833d-1dfb32c2c095}, !- Zone Return Air Port List
>>>>>>> 7902c0f9
  ,                                       !- Primary Daylighting Control Name
  ,                                       !- Fraction of Zone Controlled by Primary Daylighting Control
  ,                                       !- Secondary Daylighting Control Name
  ,                                       !- Fraction of Zone Controlled by Secondary Daylighting Control
  ,                                       !- Illuminance Map Name
  ,                                       !- Group Rendering Name
  ,                                       !- Thermostat Name
  No;                                     !- Use Ideal Air Loads

OS:Node,
<<<<<<< HEAD
  {bdd981d0-2458-4206-957d-a0c981c52039}, !- Handle
  Node 3,                                 !- Name
  {6afbe7b1-af20-43b3-b658-cf32c9449857}, !- Inlet Port
  ;                                       !- Outlet Port

OS:Connection,
  {6afbe7b1-af20-43b3-b658-cf32c9449857}, !- Handle
  {dde99078-4bf4-4e79-aa39-9f4386330194}, !- Name
  {9a5b728b-8225-4c6c-a336-7ddcdcd4bbda}, !- Source Object
  11,                                     !- Outlet Port
  {bdd981d0-2458-4206-957d-a0c981c52039}, !- Target Object
  2;                                      !- Inlet Port

OS:PortList,
  {8ed955d5-c0ad-45e4-bb8f-a29635874072}, !- Handle
  {33e3879d-af7e-4c05-babf-91f9f0bb0a62}, !- Name
  {9a5b728b-8225-4c6c-a336-7ddcdcd4bbda}; !- HVAC Component

OS:PortList,
  {632017bb-cd9f-4920-a3b0-d628a659468b}, !- Handle
  {11d2f8ef-eeb7-4315-b751-a076afda1ec7}, !- Name
  {9a5b728b-8225-4c6c-a336-7ddcdcd4bbda}; !- HVAC Component

OS:PortList,
  {e5eae36a-4b86-4aa2-bb42-a2b7c8c91e2c}, !- Handle
  {48395bfd-5ed4-4e8f-9ca4-2acfbc3bf27c}, !- Name
  {9a5b728b-8225-4c6c-a336-7ddcdcd4bbda}; !- HVAC Component

OS:Sizing:Zone,
  {7a419349-40db-47f8-b3a2-6bd3efa49bde}, !- Handle
  {9a5b728b-8225-4c6c-a336-7ddcdcd4bbda}, !- Zone or ZoneList Name
=======
  {53d86ce8-ed98-4018-b6a3-084ceeaa1053}, !- Handle
  Node 3,                                 !- Name
  {40f9b299-3d95-4bc2-86ce-ffba0985a05c}, !- Inlet Port
  ;                                       !- Outlet Port

OS:Connection,
  {40f9b299-3d95-4bc2-86ce-ffba0985a05c}, !- Handle
  {b7a3e91f-d086-40b9-af28-1ab621ed79f3}, !- Name
  {814acd14-868b-42f6-9924-bdd29a10e1f6}, !- Source Object
  11,                                     !- Outlet Port
  {53d86ce8-ed98-4018-b6a3-084ceeaa1053}, !- Target Object
  2;                                      !- Inlet Port

OS:PortList,
  {cc146c6b-a81d-4ef4-aa0f-f7f935ff65ad}, !- Handle
  {2e54d0af-568c-4d38-b36f-87e1a0375a54}, !- Name
  {814acd14-868b-42f6-9924-bdd29a10e1f6}; !- HVAC Component

OS:PortList,
  {086e1915-e8fe-4574-82cb-74f741ce9fbc}, !- Handle
  {5ebd4dfd-8e5d-4f8a-8a50-b61d90ad31a9}, !- Name
  {814acd14-868b-42f6-9924-bdd29a10e1f6}; !- HVAC Component

OS:PortList,
  {a0bf7119-59e7-401c-833d-1dfb32c2c095}, !- Handle
  {5174088f-d2ff-491a-9f1e-7abe050356e6}, !- Name
  {814acd14-868b-42f6-9924-bdd29a10e1f6}; !- HVAC Component

OS:Sizing:Zone,
  {81b9731a-50ce-4b68-a35f-5867faa439fa}, !- Handle
  {814acd14-868b-42f6-9924-bdd29a10e1f6}, !- Zone or ZoneList Name
>>>>>>> 7902c0f9
  SupplyAirTemperature,                   !- Zone Cooling Design Supply Air Temperature Input Method
  14,                                     !- Zone Cooling Design Supply Air Temperature {C}
  11.11,                                  !- Zone Cooling Design Supply Air Temperature Difference {deltaC}
  SupplyAirTemperature,                   !- Zone Heating Design Supply Air Temperature Input Method
  40,                                     !- Zone Heating Design Supply Air Temperature {C}
  11.11,                                  !- Zone Heating Design Supply Air Temperature Difference {deltaC}
  0.0085,                                 !- Zone Cooling Design Supply Air Humidity Ratio {kg-H2O/kg-air}
  0.008,                                  !- Zone Heating Design Supply Air Humidity Ratio {kg-H2O/kg-air}
  ,                                       !- Zone Heating Sizing Factor
  ,                                       !- Zone Cooling Sizing Factor
  DesignDay,                              !- Cooling Design Air Flow Method
  ,                                       !- Cooling Design Air Flow Rate {m3/s}
  ,                                       !- Cooling Minimum Air Flow per Zone Floor Area {m3/s-m2}
  ,                                       !- Cooling Minimum Air Flow {m3/s}
  ,                                       !- Cooling Minimum Air Flow Fraction
  DesignDay,                              !- Heating Design Air Flow Method
  ,                                       !- Heating Design Air Flow Rate {m3/s}
  ,                                       !- Heating Maximum Air Flow per Zone Floor Area {m3/s-m2}
  ,                                       !- Heating Maximum Air Flow {m3/s}
  ,                                       !- Heating Maximum Air Flow Fraction
  ,                                       !- Design Zone Air Distribution Effectiveness in Cooling Mode
  ,                                       !- Design Zone Air Distribution Effectiveness in Heating Mode
  No,                                     !- Account for Dedicated Outdoor Air System
  NeutralSupplyAir,                       !- Dedicated Outdoor Air System Control Strategy
  autosize,                               !- Dedicated Outdoor Air Low Setpoint Temperature for Design {C}
  autosize;                               !- Dedicated Outdoor Air High Setpoint Temperature for Design {C}

OS:ZoneHVAC:EquipmentList,
<<<<<<< HEAD
  {483a8b66-8126-4154-a111-deb003f4309a}, !- Handle
  Zone HVAC Equipment List 3,             !- Name
  {9a5b728b-8225-4c6c-a336-7ddcdcd4bbda}; !- Thermal Zone

OS:SpaceType,
  {60e0f20e-a88c-4fd8-a1e7-ea0bfd9f08a9}, !- Handle
=======
  {405a3aae-ad51-413f-aaa0-5cf66f9d0f43}, !- Handle
  Zone HVAC Equipment List 3,             !- Name
  {814acd14-868b-42f6-9924-bdd29a10e1f6}; !- Thermal Zone

OS:SpaceType,
  {3a5b8e0b-03b1-4a06-8507-5c0327cc34ef}, !- Handle
>>>>>>> 7902c0f9
  Space Type 3,                           !- Name
  ,                                       !- Default Construction Set Name
  ,                                       !- Default Schedule Set Name
  ,                                       !- Group Rendering Name
  ,                                       !- Design Specification Outdoor Air Object Name
  ,                                       !- Standards Template
  ,                                       !- Standards Building Type
  unfinished attic;                       !- Standards Space Type

OS:BuildingUnit,
<<<<<<< HEAD
  {767a4c95-d3f7-4865-811f-38c5e077d054}, !- Handle
=======
  {476635df-f2b9-4aae-88e0-28c5d80bd6f6}, !- Handle
>>>>>>> 7902c0f9
  unit 1,                                 !- Name
  ,                                       !- Rendering Color
  Residential;                            !- Building Unit Type

OS:AdditionalProperties,
<<<<<<< HEAD
  {c367a7cd-e5b5-4dd4-bad5-39afcfe5a25e}, !- Handle
  {767a4c95-d3f7-4865-811f-38c5e077d054}, !- Object Name
=======
  {3bee42a2-fa62-4863-bac1-ced0faf1778d}, !- Handle
  {476635df-f2b9-4aae-88e0-28c5d80bd6f6}, !- Object Name
>>>>>>> 7902c0f9
  NumberOfBedrooms,                       !- Feature Name 1
  Integer,                                !- Feature Data Type 1
  3,                                      !- Feature Value 1
  NumberOfBathrooms,                      !- Feature Name 2
  Double,                                 !- Feature Data Type 2
  2,                                      !- Feature Value 2
  NumberOfOccupants,                      !- Feature Name 3
  Double,                                 !- Feature Data Type 3
  3.3900000000000001;                     !- Feature Value 3

OS:External:File,
<<<<<<< HEAD
  {bd2d3079-1069-4668-aa17-23359458c529}, !- Handle
=======
  {86de1b32-458a-498b-bcfe-4cca177501e4}, !- Handle
>>>>>>> 7902c0f9
  8760.csv,                               !- Name
  8760.csv;                               !- File Name

OS:Schedule:Day,
<<<<<<< HEAD
  {b0e4881e-9040-4a90-be15-3eee2784ea6a}, !- Handle
=======
  {4c5d854d-daa6-4d54-bd79-4b5001f02c53}, !- Handle
>>>>>>> 7902c0f9
  Schedule Day 1,                         !- Name
  ,                                       !- Schedule Type Limits Name
  ,                                       !- Interpolate to Timestep
  24,                                     !- Hour 1
  0,                                      !- Minute 1
  0;                                      !- Value Until Time 1

OS:Schedule:Day,
<<<<<<< HEAD
  {c95e212e-10bb-4d7b-872a-a71a9b2cb3e4}, !- Handle
=======
  {dc39f252-1534-4c7b-9fea-fe6e4b8e109d}, !- Handle
>>>>>>> 7902c0f9
  Schedule Day 2,                         !- Name
  ,                                       !- Schedule Type Limits Name
  ,                                       !- Interpolate to Timestep
  24,                                     !- Hour 1
  0,                                      !- Minute 1
  1;                                      !- Value Until Time 1

OS:Schedule:File,
<<<<<<< HEAD
  {df936248-e9f1-437f-bf11-97b3ddb3df98}, !- Handle
  occupants,                              !- Name
  {5ae5392f-6ae4-49ec-834b-af8de5087bc6}, !- Schedule Type Limits Name
  {bd2d3079-1069-4668-aa17-23359458c529}, !- External File Name
=======
  {f62958bc-ef77-4d3b-91ec-032f1e4c662f}, !- Handle
  occupants,                              !- Name
  {778e2b39-5098-4f90-a94e-c504d2c19b70}, !- Schedule Type Limits Name
  {86de1b32-458a-498b-bcfe-4cca177501e4}, !- External File Name
>>>>>>> 7902c0f9
  1,                                      !- Column Number
  1,                                      !- Rows to Skip at Top
  8760,                                   !- Number of Hours of Data
  ,                                       !- Column Separator
  ,                                       !- Interpolate to Timestep
  60;                                     !- Minutes per Item

OS:Schedule:Ruleset,
<<<<<<< HEAD
  {46873d76-6af7-4f4f-ad45-39587b4a6c9b}, !- Handle
  Schedule Ruleset 1,                     !- Name
  {0be7c554-44ea-4b78-bbec-85ff4e4bb400}, !- Schedule Type Limits Name
  {5219f219-2cc5-4d0b-a227-77b64c6a64ca}; !- Default Day Schedule Name

OS:Schedule:Day,
  {5219f219-2cc5-4d0b-a227-77b64c6a64ca}, !- Handle
  Schedule Day 3,                         !- Name
  {0be7c554-44ea-4b78-bbec-85ff4e4bb400}, !- Schedule Type Limits Name
=======
  {b9b8b8a8-96a7-4964-b7ff-e72b6d24afe1}, !- Handle
  Schedule Ruleset 1,                     !- Name
  {2f2fd151-49cf-407a-872c-65bfbb26b18e}, !- Schedule Type Limits Name
  {078ed0ff-8ff2-49b0-ac64-50790bc02b08}; !- Default Day Schedule Name

OS:Schedule:Day,
  {078ed0ff-8ff2-49b0-ac64-50790bc02b08}, !- Handle
  Schedule Day 3,                         !- Name
  {2f2fd151-49cf-407a-872c-65bfbb26b18e}, !- Schedule Type Limits Name
>>>>>>> 7902c0f9
  ,                                       !- Interpolate to Timestep
  24,                                     !- Hour 1
  0,                                      !- Minute 1
  112.539290946133;                       !- Value Until Time 1

OS:People:Definition,
<<<<<<< HEAD
  {63651927-837e-4951-b3d9-40dbbf9005df}, !- Handle
=======
  {4707177f-e0ef-4ab8-82b2-deb0f6b1c930}, !- Handle
>>>>>>> 7902c0f9
  res occupants|living space,             !- Name
  People,                                 !- Number of People Calculation Method
  1.13,                                   !- Number of People {people}
  ,                                       !- People per Space Floor Area {person/m2}
  ,                                       !- Space Floor Area per Person {m2/person}
  0.319734,                               !- Fraction Radiant
  0.573,                                  !- Sensible Heat Fraction
  0,                                      !- Carbon Dioxide Generation Rate {m3/s-W}
  No,                                     !- Enable ASHRAE 55 Comfort Warnings
  ZoneAveraged;                           !- Mean Radiant Temperature Calculation Type

OS:People,
<<<<<<< HEAD
  {7e1a5700-be0d-4e6e-94eb-22f3caa441ff}, !- Handle
  res occupants|living space,             !- Name
  {63651927-837e-4951-b3d9-40dbbf9005df}, !- People Definition Name
  {f6a31791-47fb-4346-bbb3-aca930127ce5}, !- Space or SpaceType Name
  {df936248-e9f1-437f-bf11-97b3ddb3df98}, !- Number of People Schedule Name
  {46873d76-6af7-4f4f-ad45-39587b4a6c9b}, !- Activity Level Schedule Name
=======
  {851f0c74-b548-4ef7-a258-54de5ede58c7}, !- Handle
  res occupants|living space,             !- Name
  {4707177f-e0ef-4ab8-82b2-deb0f6b1c930}, !- People Definition Name
  {e48248a4-065b-411d-a1c8-14af35d68b16}, !- Space or SpaceType Name
  {f62958bc-ef77-4d3b-91ec-032f1e4c662f}, !- Number of People Schedule Name
  {b9b8b8a8-96a7-4964-b7ff-e72b6d24afe1}, !- Activity Level Schedule Name
>>>>>>> 7902c0f9
  ,                                       !- Surface Name/Angle Factor List Name
  ,                                       !- Work Efficiency Schedule Name
  ,                                       !- Clothing Insulation Schedule Name
  ,                                       !- Air Velocity Schedule Name
  1;                                      !- Multiplier

OS:ScheduleTypeLimits,
<<<<<<< HEAD
  {0be7c554-44ea-4b78-bbec-85ff4e4bb400}, !- Handle
=======
  {2f2fd151-49cf-407a-872c-65bfbb26b18e}, !- Handle
>>>>>>> 7902c0f9
  ActivityLevel,                          !- Name
  0,                                      !- Lower Limit Value
  ,                                       !- Upper Limit Value
  Continuous,                             !- Numeric Type
  ActivityLevel;                          !- Unit Type

OS:ScheduleTypeLimits,
<<<<<<< HEAD
  {5ae5392f-6ae4-49ec-834b-af8de5087bc6}, !- Handle
=======
  {778e2b39-5098-4f90-a94e-c504d2c19b70}, !- Handle
>>>>>>> 7902c0f9
  Fractional,                             !- Name
  0,                                      !- Lower Limit Value
  1,                                      !- Upper Limit Value
  Continuous;                             !- Numeric Type

OS:People:Definition,
<<<<<<< HEAD
  {4dd3f585-437b-432a-af4b-dc26e4076b9e}, !- Handle
  res occupants|finished basement space,  !- Name
=======
  {0e68051c-48de-44ee-8d54-bed78934b44d}, !- Handle
  res occupants|living space|story 2,     !- Name
>>>>>>> 7902c0f9
  People,                                 !- Number of People Calculation Method
  1.13,                                   !- Number of People {people}
  ,                                       !- People per Space Floor Area {person/m2}
  ,                                       !- Space Floor Area per Person {m2/person}
  0.319734,                               !- Fraction Radiant
  0.573,                                  !- Sensible Heat Fraction
  0,                                      !- Carbon Dioxide Generation Rate {m3/s-W}
  No,                                     !- Enable ASHRAE 55 Comfort Warnings
  ZoneAveraged;                           !- Mean Radiant Temperature Calculation Type

OS:People,
<<<<<<< HEAD
  {2668126f-06e4-455a-ad19-ebcf0ed322e6}, !- Handle
  res occupants|finished basement space,  !- Name
  {4dd3f585-437b-432a-af4b-dc26e4076b9e}, !- People Definition Name
  {c0deba48-dedb-4068-8706-68effaf28779}, !- Space or SpaceType Name
  {df936248-e9f1-437f-bf11-97b3ddb3df98}, !- Number of People Schedule Name
  {46873d76-6af7-4f4f-ad45-39587b4a6c9b}, !- Activity Level Schedule Name
=======
  {cc66b375-5fea-44eb-9c47-3d6d4bd576e0}, !- Handle
  res occupants|living space|story 2,     !- Name
  {0e68051c-48de-44ee-8d54-bed78934b44d}, !- People Definition Name
  {41197402-8a41-4bea-8401-1c46455795ac}, !- Space or SpaceType Name
  {f62958bc-ef77-4d3b-91ec-032f1e4c662f}, !- Number of People Schedule Name
  {b9b8b8a8-96a7-4964-b7ff-e72b6d24afe1}, !- Activity Level Schedule Name
>>>>>>> 7902c0f9
  ,                                       !- Surface Name/Angle Factor List Name
  ,                                       !- Work Efficiency Schedule Name
  ,                                       !- Clothing Insulation Schedule Name
  ,                                       !- Air Velocity Schedule Name
  1;                                      !- Multiplier

OS:People:Definition,
<<<<<<< HEAD
  {985fa6fa-4623-4c09-ae6c-6d74cc8529d3}, !- Handle
  res occupants|living space|story 2,     !- Name
=======
  {252496ba-2f63-46ef-9f32-dac1d270a523}, !- Handle
  res occupants|finished basement space,  !- Name
>>>>>>> 7902c0f9
  People,                                 !- Number of People Calculation Method
  1.13,                                   !- Number of People {people}
  ,                                       !- People per Space Floor Area {person/m2}
  ,                                       !- Space Floor Area per Person {m2/person}
  0.319734,                               !- Fraction Radiant
  0.573,                                  !- Sensible Heat Fraction
  0,                                      !- Carbon Dioxide Generation Rate {m3/s-W}
  No,                                     !- Enable ASHRAE 55 Comfort Warnings
  ZoneAveraged;                           !- Mean Radiant Temperature Calculation Type

OS:People,
<<<<<<< HEAD
  {fd39e8ef-1a72-4fb1-a1d4-6698380336a6}, !- Handle
  res occupants|living space|story 2,     !- Name
  {985fa6fa-4623-4c09-ae6c-6d74cc8529d3}, !- People Definition Name
  {b7169918-be97-4710-b174-c31de9f6f0bf}, !- Space or SpaceType Name
  {df936248-e9f1-437f-bf11-97b3ddb3df98}, !- Number of People Schedule Name
  {46873d76-6af7-4f4f-ad45-39587b4a6c9b}, !- Activity Level Schedule Name
=======
  {895a6aaa-ef6f-43fd-9fb0-a09eddda6cb2}, !- Handle
  res occupants|finished basement space,  !- Name
  {252496ba-2f63-46ef-9f32-dac1d270a523}, !- People Definition Name
  {9b7530e5-0ff1-48a3-8f82-0b3310d88ff5}, !- Space or SpaceType Name
  {f62958bc-ef77-4d3b-91ec-032f1e4c662f}, !- Number of People Schedule Name
  {b9b8b8a8-96a7-4964-b7ff-e72b6d24afe1}, !- Activity Level Schedule Name
>>>>>>> 7902c0f9
  ,                                       !- Surface Name/Angle Factor List Name
  ,                                       !- Work Efficiency Schedule Name
  ,                                       !- Clothing Insulation Schedule Name
  ,                                       !- Air Velocity Schedule Name
  1;                                      !- Multiplier
<|MERGE_RESOLUTION|>--- conflicted
+++ resolved
@@ -1,73 +1,41 @@
 !- NOTE: Auto-generated from /test/osw_files/SFA_10units_2story_FB_UA_3Beds_2Baths_Denver.osw
 
 OS:Version,
-<<<<<<< HEAD
-  {b1dad1ee-aaed-4188-8771-c295c36c95c9}, !- Handle
+  {0ae74104-db38-470a-be26-9580df99aa6d}, !- Handle
   2.9.0;                                  !- Version Identifier
 
 OS:SimulationControl,
-  {a9dda6e5-4fee-4f53-b487-92fae64e87e2}, !- Handle
-=======
-  {2ed4e28e-e0e6-4e72-8a50-c79a21326716}, !- Handle
-  2.9.0;                                  !- Version Identifier
-
-OS:SimulationControl,
-  {529807e9-fc4d-4fe0-92e9-18008d710af6}, !- Handle
->>>>>>> 7902c0f9
+  {491af914-ca1d-4f34-9196-c4f558fda650}, !- Handle
   ,                                       !- Do Zone Sizing Calculation
   ,                                       !- Do System Sizing Calculation
   ,                                       !- Do Plant Sizing Calculation
   No;                                     !- Run Simulation for Sizing Periods
 
 OS:Timestep,
-<<<<<<< HEAD
-  {7a753224-234d-4ea6-9f10-a28eeff02a8e}, !- Handle
+  {5eea237d-1e1b-4366-959e-ab39d96904d2}, !- Handle
   6;                                      !- Number of Timesteps per Hour
 
 OS:ShadowCalculation,
-  {4d90fa83-ee92-4f33-9178-7477346dcc88}, !- Handle
-=======
-  {4fde1e6a-ff38-4b3a-aa1d-df9bf0fb36c4}, !- Handle
-  6;                                      !- Number of Timesteps per Hour
-
-OS:ShadowCalculation,
-  {229456c8-c194-4ff4-a9c6-8b9edaa39f03}, !- Handle
->>>>>>> 7902c0f9
+  {7669ad1e-739a-4195-bb15-15696eb7951f}, !- Handle
   20,                                     !- Calculation Frequency
   200;                                    !- Maximum Figures in Shadow Overlap Calculations
 
 OS:SurfaceConvectionAlgorithm:Outside,
-<<<<<<< HEAD
-  {f902eeef-0c7d-4ebe-9a65-23703e168271}, !- Handle
+  {0bd9ec8f-2e31-4f37-91fe-5d1a1720c08a}, !- Handle
   DOE-2;                                  !- Algorithm
 
 OS:SurfaceConvectionAlgorithm:Inside,
-  {3d4d13ef-c31b-4296-a2cd-03e33fd42251}, !- Handle
+  {885de5f6-0d5c-4d8a-b926-97ba0ab54055}, !- Handle
   TARP;                                   !- Algorithm
 
 OS:ZoneCapacitanceMultiplier:ResearchSpecial,
-  {b5811ef7-1168-497c-aa9a-c5a4122b7a71}, !- Handle
-=======
-  {3f807900-236e-44a7-b1ef-e094400ca21a}, !- Handle
-  DOE-2;                                  !- Algorithm
-
-OS:SurfaceConvectionAlgorithm:Inside,
-  {7b93b57d-bb2d-4d9c-a9cd-924f027f8e70}, !- Handle
-  TARP;                                   !- Algorithm
-
-OS:ZoneCapacitanceMultiplier:ResearchSpecial,
-  {7843370b-f2f8-4b4b-a92d-5a76c8e9b675}, !- Handle
->>>>>>> 7902c0f9
+  {d71cd315-2103-427c-a975-3d6878f5e83d}, !- Handle
   ,                                       !- Temperature Capacity Multiplier
   15,                                     !- Humidity Capacity Multiplier
   ;                                       !- Carbon Dioxide Capacity Multiplier
 
 OS:RunPeriod,
-<<<<<<< HEAD
-  {0b552ccd-d99d-4ae1-b42d-ee0de6c71f16}, !- Handle
-=======
-  {bec7fa61-c692-4216-b45e-f04121ede6b2}, !- Handle
->>>>>>> 7902c0f9
+  {af974947-74a3-489c-8832-2910e9616c6d}, !- Handle
   Run Period 1,                           !- Name
   1,                                      !- Begin Month
   1,                                      !- Begin Day of Month
@@ -81,21 +49,13 @@
   ;                                       !- Number of Times Runperiod to be Repeated
 
 OS:YearDescription,
-<<<<<<< HEAD
-  {0814368a-aab9-4743-adbf-c265f63af2cf}, !- Handle
-=======
-  {15633ebb-1105-4ee3-8e38-6dd4b08d25ad}, !- Handle
->>>>>>> 7902c0f9
+  {6cc494eb-23b5-4034-8aba-041a1a7cc511}, !- Handle
   2007,                                   !- Calendar Year
   ,                                       !- Day of Week for Start Day
   ;                                       !- Is Leap Year
 
 OS:WeatherFile,
-<<<<<<< HEAD
-  {b1263897-e51b-4c53-a498-20bb7c61794a}, !- Handle
-=======
-  {156ba7a3-f53b-492a-b3ff-69a261d9d47e}, !- Handle
->>>>>>> 7902c0f9
+  {cb64680d-b0c1-4c81-977f-d2993d568f0b}, !- Handle
   Denver Intl Ap,                         !- City
   CO,                                     !- State Province Region
   USA,                                    !- Country
@@ -109,13 +69,8 @@
   E23378AA;                               !- Checksum
 
 OS:AdditionalProperties,
-<<<<<<< HEAD
-  {7748ecae-24c3-4821-9251-829ea8f42a35}, !- Handle
-  {b1263897-e51b-4c53-a498-20bb7c61794a}, !- Object Name
-=======
-  {4ec56aa7-a4c6-4db5-9e2f-bbb5b66d3661}, !- Handle
-  {156ba7a3-f53b-492a-b3ff-69a261d9d47e}, !- Object Name
->>>>>>> 7902c0f9
+  {537006d0-7c50-4da7-97b9-db6e86c43264}, !- Handle
+  {cb64680d-b0c1-4c81-977f-d2993d568f0b}, !- Object Name
   EPWHeaderCity,                          !- Feature Name 1
   String,                                 !- Feature Data Type 1
   Denver Intl Ap,                         !- Feature Value 1
@@ -223,11 +178,7 @@
   84;                                     !- Feature Value 35
 
 OS:Site,
-<<<<<<< HEAD
-  {8c16b357-92fb-4414-b593-facd83eff321}, !- Handle
-=======
-  {f9197d2e-50ee-4301-bb8d-f5bed2d10154}, !- Handle
->>>>>>> 7902c0f9
+  {34922490-e5de-40d6-8e7e-c3e004273e43}, !- Handle
   Denver Intl Ap_CO_USA,                  !- Name
   39.83,                                  !- Latitude {deg}
   -104.65,                                !- Longitude {deg}
@@ -236,11 +187,7 @@
   ;                                       !- Terrain
 
 OS:ClimateZones,
-<<<<<<< HEAD
-  {ee496ab0-45fd-459d-839c-232e81806014}, !- Handle
-=======
-  {705b8072-1a3f-40e6-b1bd-1b3dee912bbe}, !- Handle
->>>>>>> 7902c0f9
+  {82cd1497-bdee-4f03-a256-caa354b69b83}, !- Handle
   ,                                       !- Active Institution
   ,                                       !- Active Year
   ,                                       !- Climate Zone Institution Name 1
@@ -253,31 +200,19 @@
   Cold;                                   !- Climate Zone Value 2
 
 OS:Site:WaterMainsTemperature,
-<<<<<<< HEAD
-  {87e75fae-1dce-40ba-909e-fa7c91f85c98}, !- Handle
-=======
-  {31fe5b50-8d52-4346-a58a-6d388ad6650c}, !- Handle
->>>>>>> 7902c0f9
+  {2eda959a-6497-40fa-9ee8-a9c244500719}, !- Handle
   Correlation,                            !- Calculation Method
   ,                                       !- Temperature Schedule Name
   10.8753424657535,                       !- Annual Average Outdoor Air Temperature {C}
   23.1524007936508;                       !- Maximum Difference In Monthly Average Outdoor Air Temperatures {deltaC}
 
 OS:RunPeriodControl:DaylightSavingTime,
-<<<<<<< HEAD
-  {c4f6be96-b27f-4f3b-9d7e-8ece7ebbab06}, !- Handle
-=======
-  {f54d5d76-ee67-47d7-a4b0-2c8e6def70a2}, !- Handle
->>>>>>> 7902c0f9
+  {715da325-dbc3-4cfa-af92-0d093ea26f24}, !- Handle
   3/12,                                   !- Start Date
   11/5;                                   !- End Date
 
 OS:Site:GroundTemperature:Deep,
-<<<<<<< HEAD
-  {84fe1a46-aa3a-403c-a375-cf86dbf493be}, !- Handle
-=======
-  {73dff963-857e-4c1d-bd9e-d192a75b5096}, !- Handle
->>>>>>> 7902c0f9
+  {53fc6db5-52c6-47cb-92a0-01595fc4ba14}, !- Handle
   10.8753424657535,                       !- January Deep Ground Temperature {C}
   10.8753424657535,                       !- February Deep Ground Temperature {C}
   10.8753424657535,                       !- March Deep Ground Temperature {C}
@@ -292,11 +227,7 @@
   10.8753424657535;                       !- December Deep Ground Temperature {C}
 
 OS:Building,
-<<<<<<< HEAD
-  {b2a6d65d-98e5-4e10-bb52-e9e72524904b}, !- Handle
-=======
-  {41880996-53c5-4063-a14d-36b610248b84}, !- Handle
->>>>>>> 7902c0f9
+  {16ee9bbf-35bb-4e41-858c-f5b2de3102c3}, !- Handle
   Building 1,                             !- Name
   ,                                       !- Building Sector Type
   0,                                      !- North Axis {deg}
@@ -311,13 +242,8 @@
   10;                                     !- Standards Number of Living Units
 
 OS:AdditionalProperties,
-<<<<<<< HEAD
-  {218299d2-6ff5-4699-8ad5-d56f5daf3753}, !- Handle
-  {b2a6d65d-98e5-4e10-bb52-e9e72524904b}, !- Object Name
-=======
-  {67a7463d-55ec-4136-8385-21292701b372}, !- Handle
-  {41880996-53c5-4063-a14d-36b610248b84}, !- Object Name
->>>>>>> 7902c0f9
+  {f66aeae1-c883-4ac8-94ec-5b3d484d1878}, !- Handle
+  {16ee9bbf-35bb-4e41-858c-f5b2de3102c3}, !- Object Name
   num_units,                              !- Feature Name 1
   Integer,                                !- Feature Data Type 1
   10,                                     !- Feature Value 1
@@ -332,11 +258,7 @@
   2;                                      !- Feature Value 4
 
 OS:ThermalZone,
-<<<<<<< HEAD
-  {4ad4e710-7708-4a87-8783-46bcc98a9a1c}, !- Handle
-=======
-  {1be6c094-9742-41cd-b042-31d4b07d8c4f}, !- Handle
->>>>>>> 7902c0f9
+  {d2d951a6-04df-4aab-b4a2-9fb5d01e52cd}, !- Handle
   living zone,                            !- Name
   ,                                       !- Multiplier
   ,                                       !- Ceiling Height {m}
@@ -345,17 +267,10 @@
   ,                                       !- Zone Inside Convection Algorithm
   ,                                       !- Zone Outside Convection Algorithm
   ,                                       !- Zone Conditioning Equipment List Name
-<<<<<<< HEAD
-  {2a6c4eef-06a5-46bc-b344-6c407a1ad410}, !- Zone Air Inlet Port List
-  {75468d19-feb8-40c4-bf71-5a1aedb10cce}, !- Zone Air Exhaust Port List
-  {91e16939-79eb-4c7c-855e-6b6e19d4b1a0}, !- Zone Air Node Name
-  {fc153cb3-f525-4cbc-8080-ab7365508a47}, !- Zone Return Air Port List
-=======
-  {b02d350c-9664-4998-bb6f-cd91a48a6871}, !- Zone Air Inlet Port List
-  {24d14d43-88d3-438e-8d71-74411dfbec99}, !- Zone Air Exhaust Port List
-  {7f30cfc3-3f11-4888-b5f9-92449ad9eda8}, !- Zone Air Node Name
-  {3f69b6c7-87ed-424e-ae84-2ed0d439cea5}, !- Zone Return Air Port List
->>>>>>> 7902c0f9
+  {823b566a-49cc-469e-8b2d-763294312cea}, !- Zone Air Inlet Port List
+  {f8b186bb-d5b9-4eb4-8777-3eb027b09fc9}, !- Zone Air Exhaust Port List
+  {0bc98964-5715-4b37-af74-6ed1ad235c64}, !- Zone Air Node Name
+  {77c087b0-5ad3-4005-bc5c-6458c3987a79}, !- Zone Return Air Port List
   ,                                       !- Primary Daylighting Control Name
   ,                                       !- Fraction of Zone Controlled by Primary Daylighting Control
   ,                                       !- Secondary Daylighting Control Name
@@ -366,71 +281,37 @@
   No;                                     !- Use Ideal Air Loads
 
 OS:Node,
-<<<<<<< HEAD
-  {03297c62-2965-4e6b-b529-693433997195}, !- Handle
+  {57beb220-b462-44ae-9dfe-b67126aea2c9}, !- Handle
   Node 1,                                 !- Name
-  {91e16939-79eb-4c7c-855e-6b6e19d4b1a0}, !- Inlet Port
+  {0bc98964-5715-4b37-af74-6ed1ad235c64}, !- Inlet Port
   ;                                       !- Outlet Port
 
 OS:Connection,
-  {91e16939-79eb-4c7c-855e-6b6e19d4b1a0}, !- Handle
-  {f1b091cc-2b63-4c55-a61a-8f07663634db}, !- Name
-  {4ad4e710-7708-4a87-8783-46bcc98a9a1c}, !- Source Object
+  {0bc98964-5715-4b37-af74-6ed1ad235c64}, !- Handle
+  {48eab1b1-e924-4b53-b549-cf9e3f2f233c}, !- Name
+  {d2d951a6-04df-4aab-b4a2-9fb5d01e52cd}, !- Source Object
   11,                                     !- Outlet Port
-  {03297c62-2965-4e6b-b529-693433997195}, !- Target Object
+  {57beb220-b462-44ae-9dfe-b67126aea2c9}, !- Target Object
   2;                                      !- Inlet Port
 
 OS:PortList,
-  {2a6c4eef-06a5-46bc-b344-6c407a1ad410}, !- Handle
-  {47218cd0-261b-4b31-87d6-28c716682ad0}, !- Name
-  {4ad4e710-7708-4a87-8783-46bcc98a9a1c}; !- HVAC Component
+  {823b566a-49cc-469e-8b2d-763294312cea}, !- Handle
+  {176b1b3a-9ce4-451f-8d45-5a0d932c8891}, !- Name
+  {d2d951a6-04df-4aab-b4a2-9fb5d01e52cd}; !- HVAC Component
 
 OS:PortList,
-  {75468d19-feb8-40c4-bf71-5a1aedb10cce}, !- Handle
-  {c661932a-8579-4974-bffc-0db3c49fa3f3}, !- Name
-  {4ad4e710-7708-4a87-8783-46bcc98a9a1c}; !- HVAC Component
+  {f8b186bb-d5b9-4eb4-8777-3eb027b09fc9}, !- Handle
+  {aeab1e00-e573-457f-b504-4628d2ee0b39}, !- Name
+  {d2d951a6-04df-4aab-b4a2-9fb5d01e52cd}; !- HVAC Component
 
 OS:PortList,
-  {fc153cb3-f525-4cbc-8080-ab7365508a47}, !- Handle
-  {e1defa11-c539-4d89-8fd4-e9711db4af51}, !- Name
-  {4ad4e710-7708-4a87-8783-46bcc98a9a1c}; !- HVAC Component
+  {77c087b0-5ad3-4005-bc5c-6458c3987a79}, !- Handle
+  {c91fd4cd-80ae-4c48-a64e-928ba0314922}, !- Name
+  {d2d951a6-04df-4aab-b4a2-9fb5d01e52cd}; !- HVAC Component
 
 OS:Sizing:Zone,
-  {0f3f457b-07b9-4610-9859-0d8241621740}, !- Handle
-  {4ad4e710-7708-4a87-8783-46bcc98a9a1c}, !- Zone or ZoneList Name
-=======
-  {89d9e9f6-f1fa-4fde-a750-8eb042e3fdd5}, !- Handle
-  Node 1,                                 !- Name
-  {7f30cfc3-3f11-4888-b5f9-92449ad9eda8}, !- Inlet Port
-  ;                                       !- Outlet Port
-
-OS:Connection,
-  {7f30cfc3-3f11-4888-b5f9-92449ad9eda8}, !- Handle
-  {68bb2410-29e0-4780-b0e9-af7588ed7189}, !- Name
-  {1be6c094-9742-41cd-b042-31d4b07d8c4f}, !- Source Object
-  11,                                     !- Outlet Port
-  {89d9e9f6-f1fa-4fde-a750-8eb042e3fdd5}, !- Target Object
-  2;                                      !- Inlet Port
-
-OS:PortList,
-  {b02d350c-9664-4998-bb6f-cd91a48a6871}, !- Handle
-  {2d590af6-0a6f-498c-ac8d-6a8e5d982e92}, !- Name
-  {1be6c094-9742-41cd-b042-31d4b07d8c4f}; !- HVAC Component
-
-OS:PortList,
-  {24d14d43-88d3-438e-8d71-74411dfbec99}, !- Handle
-  {9d099963-13dd-4d06-b660-e99bf21c2a2a}, !- Name
-  {1be6c094-9742-41cd-b042-31d4b07d8c4f}; !- HVAC Component
-
-OS:PortList,
-  {3f69b6c7-87ed-424e-ae84-2ed0d439cea5}, !- Handle
-  {85cec003-82fb-4eb1-8a83-f00a64267c1f}, !- Name
-  {1be6c094-9742-41cd-b042-31d4b07d8c4f}; !- HVAC Component
-
-OS:Sizing:Zone,
-  {49030508-0ebc-469a-abf8-3e8755d11439}, !- Handle
-  {1be6c094-9742-41cd-b042-31d4b07d8c4f}, !- Zone or ZoneList Name
->>>>>>> 7902c0f9
+  {14288bf7-8596-4a01-9272-09f8e833a52c}, !- Handle
+  {d2d951a6-04df-4aab-b4a2-9fb5d01e52cd}, !- Zone or ZoneList Name
   SupplyAirTemperature,                   !- Zone Cooling Design Supply Air Temperature Input Method
   14,                                     !- Zone Cooling Design Supply Air Temperature {C}
   11.11,                                  !- Zone Cooling Design Supply Air Temperature Difference {deltaC}
@@ -459,25 +340,14 @@
   autosize;                               !- Dedicated Outdoor Air High Setpoint Temperature for Design {C}
 
 OS:ZoneHVAC:EquipmentList,
-<<<<<<< HEAD
-  {315643be-8914-4b7f-be70-354f25d34c69}, !- Handle
+  {3eb66d45-e291-44e9-b138-1be166ce72e0}, !- Handle
   Zone HVAC Equipment List 1,             !- Name
-  {4ad4e710-7708-4a87-8783-46bcc98a9a1c}; !- Thermal Zone
+  {d2d951a6-04df-4aab-b4a2-9fb5d01e52cd}; !- Thermal Zone
 
 OS:Space,
-  {f6a31791-47fb-4346-bbb3-aca930127ce5}, !- Handle
+  {9be9e99c-84f4-4aed-97c4-c3bcb2c52085}, !- Handle
   living space,                           !- Name
-  {5aa4a39a-a0f9-4fa9-a1b5-74251406e038}, !- Space Type Name
-=======
-  {f88db352-f53e-48c9-babc-f3896133b11d}, !- Handle
-  Zone HVAC Equipment List 1,             !- Name
-  {1be6c094-9742-41cd-b042-31d4b07d8c4f}; !- Thermal Zone
-
-OS:Space,
-  {e48248a4-065b-411d-a1c8-14af35d68b16}, !- Handle
-  living space,                           !- Name
-  {43d0216d-14c9-4099-8adb-9b5af0a14953}, !- Space Type Name
->>>>>>> 7902c0f9
+  {5f5d4394-47df-4a7d-9169-b7269c47e38c}, !- Space Type Name
   ,                                       !- Default Construction Set Name
   ,                                       !- Default Schedule Set Name
   ,                                       !- Direction of Relative North {deg}
@@ -485,35 +355,19 @@
   ,                                       !- Y Origin {m}
   ,                                       !- Z Origin {m}
   ,                                       !- Building Story Name
-<<<<<<< HEAD
-  {4ad4e710-7708-4a87-8783-46bcc98a9a1c}, !- Thermal Zone Name
+  {d2d951a6-04df-4aab-b4a2-9fb5d01e52cd}, !- Thermal Zone Name
   ,                                       !- Part of Total Floor Area
   ,                                       !- Design Specification Outdoor Air Object Name
-  {767a4c95-d3f7-4865-811f-38c5e077d054}; !- Building Unit Name
-
-OS:Surface,
-  {63f46e8a-cab8-4554-9148-cb22aa406da2}, !- Handle
+  {3dad41a4-7d71-4d75-8d36-a5105ce6e7c2}; !- Building Unit Name
+
+OS:Surface,
+  {a66e43a1-f920-47f2-bb09-76afd7b20fb8}, !- Handle
   Surface 1,                              !- Name
   Floor,                                  !- Surface Type
   ,                                       !- Construction Name
-  {f6a31791-47fb-4346-bbb3-aca930127ce5}, !- Space Name
+  {9be9e99c-84f4-4aed-97c4-c3bcb2c52085}, !- Space Name
   Surface,                                !- Outside Boundary Condition
-  {55bd1a20-ec3d-4833-9946-47feb0d285ad}, !- Outside Boundary Condition Object
-=======
-  {1be6c094-9742-41cd-b042-31d4b07d8c4f}, !- Thermal Zone Name
-  ,                                       !- Part of Total Floor Area
-  ,                                       !- Design Specification Outdoor Air Object Name
-  {476635df-f2b9-4aae-88e0-28c5d80bd6f6}; !- Building Unit Name
-
-OS:Surface,
-  {eee29353-1bbd-43d5-b287-b063969b8352}, !- Handle
-  Surface 1,                              !- Name
-  Floor,                                  !- Surface Type
-  ,                                       !- Construction Name
-  {e48248a4-065b-411d-a1c8-14af35d68b16}, !- Space Name
-  Surface,                                !- Outside Boundary Condition
-  {0c07ab89-7c8b-416c-aaae-752a5aa087cd}, !- Outside Boundary Condition Object
->>>>>>> 7902c0f9
+  {0e9be48f-9b8f-424c-96df-71754fea26fd}, !- Outside Boundary Condition Object
   NoSun,                                  !- Sun Exposure
   NoWind,                                 !- Wind Exposure
   ,                                       !- View Factor to Ground
@@ -524,19 +378,11 @@
   3.73302236800156, -7.46604473600313, 0; !- X,Y,Z Vertex 4 {m}
 
 OS:Surface,
-<<<<<<< HEAD
-  {4b7e3e15-115d-4f70-9c8e-4a0594195f43}, !- Handle
+  {e009d9cd-47b0-43d2-82d0-4ad46306612d}, !- Handle
   Surface 2,                              !- Name
   Wall,                                   !- Surface Type
   ,                                       !- Construction Name
-  {f6a31791-47fb-4346-bbb3-aca930127ce5}, !- Space Name
-=======
-  {5804f22c-92b3-417e-a094-82f45a8db4dc}, !- Handle
-  Surface 2,                              !- Name
-  Wall,                                   !- Surface Type
-  ,                                       !- Construction Name
-  {e48248a4-065b-411d-a1c8-14af35d68b16}, !- Space Name
->>>>>>> 7902c0f9
+  {9be9e99c-84f4-4aed-97c4-c3bcb2c52085}, !- Space Name
   Outdoors,                               !- Outside Boundary Condition
   ,                                       !- Outside Boundary Condition Object
   SunExposed,                             !- Sun Exposure
@@ -549,19 +395,11 @@
   0, -7.46604473600313, 2.4384;           !- X,Y,Z Vertex 4 {m}
 
 OS:Surface,
-<<<<<<< HEAD
-  {337b1971-1aef-4074-a7bb-6ab4013b9857}, !- Handle
+  {72fe129a-bf95-4516-a75a-4b3f7b9d1237}, !- Handle
   Surface 3,                              !- Name
   Wall,                                   !- Surface Type
   ,                                       !- Construction Name
-  {f6a31791-47fb-4346-bbb3-aca930127ce5}, !- Space Name
-=======
-  {0a69c2e7-c770-42b6-ba5a-16b2ec70a7a6}, !- Handle
-  Surface 3,                              !- Name
-  Wall,                                   !- Surface Type
-  ,                                       !- Construction Name
-  {e48248a4-065b-411d-a1c8-14af35d68b16}, !- Space Name
->>>>>>> 7902c0f9
+  {9be9e99c-84f4-4aed-97c4-c3bcb2c52085}, !- Space Name
   Outdoors,                               !- Outside Boundary Condition
   ,                                       !- Outside Boundary Condition Object
   SunExposed,                             !- Sun Exposure
@@ -574,19 +412,11 @@
   0, 0, 2.4384;                           !- X,Y,Z Vertex 4 {m}
 
 OS:Surface,
-<<<<<<< HEAD
-  {77077e22-2dbc-4cc4-b5dc-832aaef49725}, !- Handle
+  {6cfaeb4d-5075-4eb2-9022-91b881272746}, !- Handle
   Surface 4,                              !- Name
   Wall,                                   !- Surface Type
   ,                                       !- Construction Name
-  {f6a31791-47fb-4346-bbb3-aca930127ce5}, !- Space Name
-=======
-  {a102218a-5caa-44cd-8c4d-a29397e0259f}, !- Handle
-  Surface 4,                              !- Name
-  Wall,                                   !- Surface Type
-  ,                                       !- Construction Name
-  {e48248a4-065b-411d-a1c8-14af35d68b16}, !- Space Name
->>>>>>> 7902c0f9
+  {9be9e99c-84f4-4aed-97c4-c3bcb2c52085}, !- Space Name
   Adiabatic,                              !- Outside Boundary Condition
   ,                                       !- Outside Boundary Condition Object
   NoSun,                                  !- Sun Exposure
@@ -599,19 +429,11 @@
   3.73302236800156, 0, 2.4384;            !- X,Y,Z Vertex 4 {m}
 
 OS:Surface,
-<<<<<<< HEAD
-  {71103d1f-99de-417d-a012-bea254004edd}, !- Handle
+  {265711ef-37e3-4c0b-9062-d5ca776e0c16}, !- Handle
   Surface 5,                              !- Name
   Wall,                                   !- Surface Type
   ,                                       !- Construction Name
-  {f6a31791-47fb-4346-bbb3-aca930127ce5}, !- Space Name
-=======
-  {eb071080-e77d-4387-91b4-f7d5a0f1a26a}, !- Handle
-  Surface 5,                              !- Name
-  Wall,                                   !- Surface Type
-  ,                                       !- Construction Name
-  {e48248a4-065b-411d-a1c8-14af35d68b16}, !- Space Name
->>>>>>> 7902c0f9
+  {9be9e99c-84f4-4aed-97c4-c3bcb2c52085}, !- Space Name
   Outdoors,                               !- Outside Boundary Condition
   ,                                       !- Outside Boundary Condition Object
   SunExposed,                             !- Sun Exposure
@@ -624,23 +446,13 @@
   3.73302236800156, -7.46604473600313, 2.4384; !- X,Y,Z Vertex 4 {m}
 
 OS:Surface,
-<<<<<<< HEAD
-  {ede40431-187b-46a6-a681-65629740dac5}, !- Handle
+  {39a79f28-8f0f-43f4-ad0e-5e59b6a23ad9}, !- Handle
   Surface 6,                              !- Name
   RoofCeiling,                            !- Surface Type
   ,                                       !- Construction Name
-  {f6a31791-47fb-4346-bbb3-aca930127ce5}, !- Space Name
+  {9be9e99c-84f4-4aed-97c4-c3bcb2c52085}, !- Space Name
   Surface,                                !- Outside Boundary Condition
-  {12e0a153-db93-45e0-be46-b3b5ab06a6a6}, !- Outside Boundary Condition Object
-=======
-  {67eb56cc-d4ea-49a0-954a-65409eb10235}, !- Handle
-  Surface 6,                              !- Name
-  RoofCeiling,                            !- Surface Type
-  ,                                       !- Construction Name
-  {e48248a4-065b-411d-a1c8-14af35d68b16}, !- Space Name
-  Surface,                                !- Outside Boundary Condition
-  {fcb053e0-f844-4a6c-a213-7b2cb14dac11}, !- Outside Boundary Condition Object
->>>>>>> 7902c0f9
+  {b5c34abc-6514-4b0d-85c4-76276bed5173}, !- Outside Boundary Condition Object
   NoSun,                                  !- Sun Exposure
   NoWind,                                 !- Wind Exposure
   ,                                       !- View Factor to Ground
@@ -651,11 +463,7 @@
   0, -7.46604473600313, 2.4384;           !- X,Y,Z Vertex 4 {m}
 
 OS:SpaceType,
-<<<<<<< HEAD
-  {5aa4a39a-a0f9-4fa9-a1b5-74251406e038}, !- Handle
-=======
-  {43d0216d-14c9-4099-8adb-9b5af0a14953}, !- Handle
->>>>>>> 7902c0f9
+  {5f5d4394-47df-4a7d-9169-b7269c47e38c}, !- Handle
   Space Type 1,                           !- Name
   ,                                       !- Default Construction Set Name
   ,                                       !- Default Schedule Set Name
@@ -666,15 +474,9 @@
   living;                                 !- Standards Space Type
 
 OS:Space,
-<<<<<<< HEAD
-  {b7169918-be97-4710-b174-c31de9f6f0bf}, !- Handle
+  {af826012-40b7-4e9f-b14c-d986ae8141ac}, !- Handle
   living space|story 2,                   !- Name
-  {5aa4a39a-a0f9-4fa9-a1b5-74251406e038}, !- Space Type Name
-=======
-  {41197402-8a41-4bea-8401-1c46455795ac}, !- Handle
-  living space|story 2,                   !- Name
-  {43d0216d-14c9-4099-8adb-9b5af0a14953}, !- Space Type Name
->>>>>>> 7902c0f9
+  {5f5d4394-47df-4a7d-9169-b7269c47e38c}, !- Space Type Name
   ,                                       !- Default Construction Set Name
   ,                                       !- Default Schedule Set Name
   -0,                                     !- Direction of Relative North {deg}
@@ -682,30 +484,104 @@
   0,                                      !- Y Origin {m}
   2.4384,                                 !- Z Origin {m}
   ,                                       !- Building Story Name
-<<<<<<< HEAD
-  {4ad4e710-7708-4a87-8783-46bcc98a9a1c}, !- Thermal Zone Name
+  {d2d951a6-04df-4aab-b4a2-9fb5d01e52cd}, !- Thermal Zone Name
   ,                                       !- Part of Total Floor Area
   ,                                       !- Design Specification Outdoor Air Object Name
-  {767a4c95-d3f7-4865-811f-38c5e077d054}; !- Building Unit Name
-
-OS:Surface,
-  {ab41c4d3-a7f5-47f5-9204-0bbee218f6c4}, !- Handle
-=======
-  {1be6c094-9742-41cd-b042-31d4b07d8c4f}, !- Thermal Zone Name
-  ,                                       !- Part of Total Floor Area
-  ,                                       !- Design Specification Outdoor Air Object Name
-  {476635df-f2b9-4aae-88e0-28c5d80bd6f6}; !- Building Unit Name
-
-OS:Surface,
-  {2eeeb187-acaf-48c4-bf63-a6f4f68e25a7}, !- Handle
->>>>>>> 7902c0f9
+  {3dad41a4-7d71-4d75-8d36-a5105ce6e7c2}; !- Building Unit Name
+
+OS:Surface,
+  {0ab906bc-e95a-4690-b55c-70bfaa6c31f8}, !- Handle
   Surface 7,                              !- Name
+  Wall,                                   !- Surface Type
+  ,                                       !- Construction Name
+  {af826012-40b7-4e9f-b14c-d986ae8141ac}, !- Space Name
+  Adiabatic,                              !- Outside Boundary Condition
+  ,                                       !- Outside Boundary Condition Object
+  NoSun,                                  !- Sun Exposure
+  NoWind,                                 !- Wind Exposure
+  ,                                       !- View Factor to Ground
+  ,                                       !- Number of Vertices
+  3.73302236800156, -7.46604473600313, 2.4384, !- X,Y,Z Vertex 1 {m}
+  3.73302236800156, -7.46604473600313, 0, !- X,Y,Z Vertex 2 {m}
+  3.73302236800156, 0, 0,                 !- X,Y,Z Vertex 3 {m}
+  3.73302236800156, 0, 2.4384;            !- X,Y,Z Vertex 4 {m}
+
+OS:Surface,
+  {57ff2684-718e-4808-a9a0-c9cc015d5576}, !- Handle
+  Surface 8,                              !- Name
+  Wall,                                   !- Surface Type
+  ,                                       !- Construction Name
+  {af826012-40b7-4e9f-b14c-d986ae8141ac}, !- Space Name
+  Outdoors,                               !- Outside Boundary Condition
+  ,                                       !- Outside Boundary Condition Object
+  SunExposed,                             !- Sun Exposure
+  WindExposed,                            !- Wind Exposure
+  ,                                       !- View Factor to Ground
+  ,                                       !- Number of Vertices
+  0, 0, 2.4384,                           !- X,Y,Z Vertex 1 {m}
+  0, 0, 0,                                !- X,Y,Z Vertex 2 {m}
+  0, -7.46604473600313, 0,                !- X,Y,Z Vertex 3 {m}
+  0, -7.46604473600313, 2.4384;           !- X,Y,Z Vertex 4 {m}
+
+OS:Surface,
+  {0995b681-74cf-4b3a-bff5-b6a2d09fb835}, !- Handle
+  Surface 9,                              !- Name
+  Wall,                                   !- Surface Type
+  ,                                       !- Construction Name
+  {af826012-40b7-4e9f-b14c-d986ae8141ac}, !- Space Name
+  Outdoors,                               !- Outside Boundary Condition
+  ,                                       !- Outside Boundary Condition Object
+  SunExposed,                             !- Sun Exposure
+  WindExposed,                            !- Wind Exposure
+  ,                                       !- View Factor to Ground
+  ,                                       !- Number of Vertices
+  3.73302236800156, 0, 2.4384,            !- X,Y,Z Vertex 1 {m}
+  3.73302236800156, 0, 0,                 !- X,Y,Z Vertex 2 {m}
+  0, 0, 0,                                !- X,Y,Z Vertex 3 {m}
+  0, 0, 2.4384;                           !- X,Y,Z Vertex 4 {m}
+
+OS:Surface,
+  {b5c34abc-6514-4b0d-85c4-76276bed5173}, !- Handle
+  Surface 10,                             !- Name
+  Floor,                                  !- Surface Type
+  ,                                       !- Construction Name
+  {af826012-40b7-4e9f-b14c-d986ae8141ac}, !- Space Name
+  Surface,                                !- Outside Boundary Condition
+  {39a79f28-8f0f-43f4-ad0e-5e59b6a23ad9}, !- Outside Boundary Condition Object
+  NoSun,                                  !- Sun Exposure
+  NoWind,                                 !- Wind Exposure
+  ,                                       !- View Factor to Ground
+  ,                                       !- Number of Vertices
+  0, -7.46604473600313, 0,                !- X,Y,Z Vertex 1 {m}
+  0, 0, 0,                                !- X,Y,Z Vertex 2 {m}
+  3.73302236800156, 0, 0,                 !- X,Y,Z Vertex 3 {m}
+  3.73302236800156, -7.46604473600313, 0; !- X,Y,Z Vertex 4 {m}
+
+OS:Surface,
+  {057a6ffe-f66f-4b6b-83ba-0970102cef59}, !- Handle
+  Surface 11,                             !- Name
+  Wall,                                   !- Surface Type
+  ,                                       !- Construction Name
+  {af826012-40b7-4e9f-b14c-d986ae8141ac}, !- Space Name
+  Outdoors,                               !- Outside Boundary Condition
+  ,                                       !- Outside Boundary Condition Object
+  SunExposed,                             !- Sun Exposure
+  WindExposed,                            !- Wind Exposure
+  ,                                       !- View Factor to Ground
+  ,                                       !- Number of Vertices
+  0, -7.46604473600313, 2.4384,           !- X,Y,Z Vertex 1 {m}
+  0, -7.46604473600313, 0,                !- X,Y,Z Vertex 2 {m}
+  3.73302236800156, -7.46604473600313, 0, !- X,Y,Z Vertex 3 {m}
+  3.73302236800156, -7.46604473600313, 2.4384; !- X,Y,Z Vertex 4 {m}
+
+OS:Surface,
+  {3be82a36-e178-4668-892c-4a6f7a450a6f}, !- Handle
+  Surface 12,                             !- Name
   RoofCeiling,                            !- Surface Type
   ,                                       !- Construction Name
-<<<<<<< HEAD
-  {b7169918-be97-4710-b174-c31de9f6f0bf}, !- Space Name
+  {af826012-40b7-4e9f-b14c-d986ae8141ac}, !- Space Name
   Surface,                                !- Outside Boundary Condition
-  {865a3cc1-c7c0-4897-b4e9-d1ef615f8722}, !- Outside Boundary Condition Object
+  {561b669f-1346-4e78-aed4-7156080c2ed7}, !- Outside Boundary Condition Object
   NoSun,                                  !- Sun Exposure
   NoWind,                                 !- Wind Exposure
   ,                                       !- View Factor to Ground
@@ -715,185 +591,10 @@
   0, 0, 2.4384,                           !- X,Y,Z Vertex 3 {m}
   0, -7.46604473600313, 2.4384;           !- X,Y,Z Vertex 4 {m}
 
-OS:Surface,
-  {e0c1f0d7-1454-495a-8614-9b7b377c0c61}, !- Handle
-  Surface 8,                              !- Name
-  Wall,                                   !- Surface Type
-  ,                                       !- Construction Name
-  {b7169918-be97-4710-b174-c31de9f6f0bf}, !- Space Name
-  Outdoors,                               !- Outside Boundary Condition
-  ,                                       !- Outside Boundary Condition Object
-  SunExposed,                             !- Sun Exposure
-  WindExposed,                            !- Wind Exposure
-  ,                                       !- View Factor to Ground
-  ,                                       !- Number of Vertices
-  3.73302236800156, 0, 2.4384,            !- X,Y,Z Vertex 1 {m}
-  3.73302236800156, 0, 0,                 !- X,Y,Z Vertex 2 {m}
-  0, 0, 0,                                !- X,Y,Z Vertex 3 {m}
-  0, 0, 2.4384;                           !- X,Y,Z Vertex 4 {m}
-
-OS:Surface,
-  {12e0a153-db93-45e0-be46-b3b5ab06a6a6}, !- Handle
-  Surface 9,                              !- Name
-  Floor,                                  !- Surface Type
-  ,                                       !- Construction Name
-  {b7169918-be97-4710-b174-c31de9f6f0bf}, !- Space Name
-  Surface,                                !- Outside Boundary Condition
-  {ede40431-187b-46a6-a681-65629740dac5}, !- Outside Boundary Condition Object
-  NoSun,                                  !- Sun Exposure
-  NoWind,                                 !- Wind Exposure
-  ,                                       !- View Factor to Ground
-  ,                                       !- Number of Vertices
-  0, -7.46604473600313, 0,                !- X,Y,Z Vertex 1 {m}
-  0, 0, 0,                                !- X,Y,Z Vertex 2 {m}
-  3.73302236800156, 0, 0,                 !- X,Y,Z Vertex 3 {m}
-  3.73302236800156, -7.46604473600313, 0; !- X,Y,Z Vertex 4 {m}
-
-OS:Surface,
-  {4a13537f-9ddc-4614-9d13-9dd8e74772e3}, !- Handle
-  Surface 10,                             !- Name
-  Wall,                                   !- Surface Type
-  ,                                       !- Construction Name
-  {b7169918-be97-4710-b174-c31de9f6f0bf}, !- Space Name
-  Adiabatic,                              !- Outside Boundary Condition
-=======
-  {41197402-8a41-4bea-8401-1c46455795ac}, !- Space Name
-  Outdoors,                               !- Outside Boundary Condition
-  ,                                       !- Outside Boundary Condition Object
-  SunExposed,                             !- Sun Exposure
-  WindExposed,                            !- Wind Exposure
-  ,                                       !- View Factor to Ground
-  ,                                       !- Number of Vertices
-  0, -7.46604473600313, 2.4384,           !- X,Y,Z Vertex 1 {m}
-  0, -7.46604473600313, 0,                !- X,Y,Z Vertex 2 {m}
-  3.73302236800156, -7.46604473600313, 0, !- X,Y,Z Vertex 3 {m}
-  3.73302236800156, -7.46604473600313, 2.4384; !- X,Y,Z Vertex 4 {m}
-
-OS:Surface,
-  {9feec550-876e-48fc-9720-e00000887c9d}, !- Handle
-  Surface 8,                              !- Name
-  Wall,                                   !- Surface Type
-  ,                                       !- Construction Name
-  {41197402-8a41-4bea-8401-1c46455795ac}, !- Space Name
-  Outdoors,                               !- Outside Boundary Condition
->>>>>>> 7902c0f9
-  ,                                       !- Outside Boundary Condition Object
-  NoSun,                                  !- Sun Exposure
-  NoWind,                                 !- Wind Exposure
-  ,                                       !- View Factor to Ground
-  ,                                       !- Number of Vertices
-<<<<<<< HEAD
-  3.73302236800156, -7.46604473600313, 2.4384, !- X,Y,Z Vertex 1 {m}
-  3.73302236800156, -7.46604473600313, 0, !- X,Y,Z Vertex 2 {m}
-  3.73302236800156, 0, 0,                 !- X,Y,Z Vertex 3 {m}
-  3.73302236800156, 0, 2.4384;            !- X,Y,Z Vertex 4 {m}
-
-OS:Surface,
-  {acac9286-d259-4dde-8094-8b7a722c03cf}, !- Handle
-  Surface 11,                             !- Name
-  Wall,                                   !- Surface Type
-  ,                                       !- Construction Name
-  {b7169918-be97-4710-b174-c31de9f6f0bf}, !- Space Name
-  Outdoors,                               !- Outside Boundary Condition
-=======
-  0, 0, 2.4384,                           !- X,Y,Z Vertex 1 {m}
-  0, 0, 0,                                !- X,Y,Z Vertex 2 {m}
-  0, -7.46604473600313, 0,                !- X,Y,Z Vertex 3 {m}
-  0, -7.46604473600313, 2.4384;           !- X,Y,Z Vertex 4 {m}
-
-OS:Surface,
-  {ea7e2679-770f-4716-b746-c9058f69c890}, !- Handle
-  Surface 9,                              !- Name
-  Wall,                                   !- Surface Type
-  ,                                       !- Construction Name
-  {41197402-8a41-4bea-8401-1c46455795ac}, !- Space Name
-  Adiabatic,                              !- Outside Boundary Condition
->>>>>>> 7902c0f9
-  ,                                       !- Outside Boundary Condition Object
-  NoSun,                                  !- Sun Exposure
-  NoWind,                                 !- Wind Exposure
-  ,                                       !- View Factor to Ground
-  ,                                       !- Number of Vertices
-<<<<<<< HEAD
-  0, -7.46604473600313, 2.4384,           !- X,Y,Z Vertex 1 {m}
-  0, -7.46604473600313, 0,                !- X,Y,Z Vertex 2 {m}
-  3.73302236800156, -7.46604473600313, 0, !- X,Y,Z Vertex 3 {m}
-  3.73302236800156, -7.46604473600313, 2.4384; !- X,Y,Z Vertex 4 {m}
-
-OS:Surface,
-  {1b8a316a-139f-40ed-85a9-f7709fef0294}, !- Handle
-  Surface 12,                             !- Name
-  Wall,                                   !- Surface Type
-  ,                                       !- Construction Name
-  {b7169918-be97-4710-b174-c31de9f6f0bf}, !- Space Name
-=======
-  3.73302236800156, -7.46604473600313, 2.4384, !- X,Y,Z Vertex 1 {m}
-  3.73302236800156, -7.46604473600313, 0, !- X,Y,Z Vertex 2 {m}
-  3.73302236800156, 0, 0,                 !- X,Y,Z Vertex 3 {m}
-  3.73302236800156, 0, 2.4384;            !- X,Y,Z Vertex 4 {m}
-
-OS:Surface,
-  {29d2a6ea-318d-465d-82b2-058567d8b13f}, !- Handle
-  Surface 10,                             !- Name
-  RoofCeiling,                            !- Surface Type
-  ,                                       !- Construction Name
-  {41197402-8a41-4bea-8401-1c46455795ac}, !- Space Name
-  Surface,                                !- Outside Boundary Condition
-  {fae76706-43fd-4424-9ae6-47d9aa83a201}, !- Outside Boundary Condition Object
-  NoSun,                                  !- Sun Exposure
-  NoWind,                                 !- Wind Exposure
-  ,                                       !- View Factor to Ground
-  ,                                       !- Number of Vertices
-  3.73302236800156, -7.46604473600313, 2.4384, !- X,Y,Z Vertex 1 {m}
-  3.73302236800156, 0, 2.4384,            !- X,Y,Z Vertex 2 {m}
-  0, 0, 2.4384,                           !- X,Y,Z Vertex 3 {m}
-  0, -7.46604473600313, 2.4384;           !- X,Y,Z Vertex 4 {m}
-
-OS:Surface,
-  {fcb053e0-f844-4a6c-a213-7b2cb14dac11}, !- Handle
-  Surface 11,                             !- Name
-  Floor,                                  !- Surface Type
-  ,                                       !- Construction Name
-  {41197402-8a41-4bea-8401-1c46455795ac}, !- Space Name
-  Surface,                                !- Outside Boundary Condition
-  {67eb56cc-d4ea-49a0-954a-65409eb10235}, !- Outside Boundary Condition Object
-  NoSun,                                  !- Sun Exposure
-  NoWind,                                 !- Wind Exposure
-  ,                                       !- View Factor to Ground
-  ,                                       !- Number of Vertices
-  0, -7.46604473600313, 0,                !- X,Y,Z Vertex 1 {m}
-  0, 0, 0,                                !- X,Y,Z Vertex 2 {m}
-  3.73302236800156, 0, 0,                 !- X,Y,Z Vertex 3 {m}
-  3.73302236800156, -7.46604473600313, 0; !- X,Y,Z Vertex 4 {m}
-
-OS:Surface,
-  {307b742a-5aed-425d-a1b1-55fe19460a15}, !- Handle
-  Surface 12,                             !- Name
-  Wall,                                   !- Surface Type
-  ,                                       !- Construction Name
-  {41197402-8a41-4bea-8401-1c46455795ac}, !- Space Name
->>>>>>> 7902c0f9
-  Outdoors,                               !- Outside Boundary Condition
-  ,                                       !- Outside Boundary Condition Object
-  SunExposed,                             !- Sun Exposure
-  WindExposed,                            !- Wind Exposure
-  ,                                       !- View Factor to Ground
-  ,                                       !- Number of Vertices
-  3.73302236800156, 0, 2.4384,            !- X,Y,Z Vertex 1 {m}
-  3.73302236800156, 0, 0,                 !- X,Y,Z Vertex 2 {m}
-  0, 0, 0,                                !- X,Y,Z Vertex 3 {m}
-  0, 0, 2.4384;                           !- X,Y,Z Vertex 4 {m}
-
 OS:Space,
-<<<<<<< HEAD
-  {c0deba48-dedb-4068-8706-68effaf28779}, !- Handle
+  {9f7d25f3-745a-4cdf-bc44-42a734f1df07}, !- Handle
   finished basement space,                !- Name
-  {d2d652ea-6d4a-4c7b-af0d-92c273bced45}, !- Space Type Name
-=======
-  {9b7530e5-0ff1-48a3-8f82-0b3310d88ff5}, !- Handle
-  finished basement space,                !- Name
-  {28afe72d-7fbe-4387-8d43-cd1e12d7b840}, !- Space Type Name
->>>>>>> 7902c0f9
+  {973ec493-8d09-4fc0-9131-c328075c5e2f}, !- Space Type Name
   ,                                       !- Default Construction Set Name
   ,                                       !- Default Schedule Set Name
   -0,                                     !- Direction of Relative North {deg}
@@ -901,31 +602,17 @@
   0,                                      !- Y Origin {m}
   0,                                      !- Z Origin {m}
   ,                                       !- Building Story Name
-<<<<<<< HEAD
-  {a232a2a1-e83a-4067-a541-76e11c8ef42a}, !- Thermal Zone Name
+  {1ff7cf91-32ed-497f-b90e-1bd97d601c31}, !- Thermal Zone Name
   ,                                       !- Part of Total Floor Area
   ,                                       !- Design Specification Outdoor Air Object Name
-  {767a4c95-d3f7-4865-811f-38c5e077d054}; !- Building Unit Name
-
-OS:Surface,
-  {fe578e5a-ffc6-4ffe-8032-e7c50cc05d9f}, !- Handle
+  {3dad41a4-7d71-4d75-8d36-a5105ce6e7c2}; !- Building Unit Name
+
+OS:Surface,
+  {a17ed847-673d-431c-8bf7-b634a75f1e3e}, !- Handle
   Surface 18,                             !- Name
   Floor,                                  !- Surface Type
   ,                                       !- Construction Name
-  {c0deba48-dedb-4068-8706-68effaf28779}, !- Space Name
-=======
-  {72f6ebce-b296-4782-ae0e-deced04bc63c}, !- Thermal Zone Name
-  ,                                       !- Part of Total Floor Area
-  ,                                       !- Design Specification Outdoor Air Object Name
-  {476635df-f2b9-4aae-88e0-28c5d80bd6f6}; !- Building Unit Name
-
-OS:Surface,
-  {b5cf996b-90c4-42ac-96b2-ea543a2cea2f}, !- Handle
-  Surface 18,                             !- Name
-  Floor,                                  !- Surface Type
-  ,                                       !- Construction Name
-  {9b7530e5-0ff1-48a3-8f82-0b3310d88ff5}, !- Space Name
->>>>>>> 7902c0f9
+  {9f7d25f3-745a-4cdf-bc44-42a734f1df07}, !- Space Name
   Foundation,                             !- Outside Boundary Condition
   ,                                       !- Outside Boundary Condition Object
   NoSun,                                  !- Sun Exposure
@@ -938,19 +625,11 @@
   3.73302236800156, -7.46604473600313, -2.4384; !- X,Y,Z Vertex 4 {m}
 
 OS:Surface,
-<<<<<<< HEAD
-  {64b9fce5-eca0-4cb3-8b6a-aabedae8db1e}, !- Handle
+  {e2d2bbaf-fc08-4aca-b773-6d4d8e203814}, !- Handle
   Surface 19,                             !- Name
   Wall,                                   !- Surface Type
   ,                                       !- Construction Name
-  {c0deba48-dedb-4068-8706-68effaf28779}, !- Space Name
-=======
-  {67193626-babc-4499-97d2-18613ed0f399}, !- Handle
-  Surface 19,                             !- Name
-  Wall,                                   !- Surface Type
-  ,                                       !- Construction Name
-  {9b7530e5-0ff1-48a3-8f82-0b3310d88ff5}, !- Space Name
->>>>>>> 7902c0f9
+  {9f7d25f3-745a-4cdf-bc44-42a734f1df07}, !- Space Name
   Foundation,                             !- Outside Boundary Condition
   ,                                       !- Outside Boundary Condition Object
   NoSun,                                  !- Sun Exposure
@@ -963,19 +642,11 @@
   0, -7.46604473600313, 0;                !- X,Y,Z Vertex 4 {m}
 
 OS:Surface,
-<<<<<<< HEAD
-  {6d9cb948-02d2-4d6e-870f-fad2e8b91299}, !- Handle
+  {2624bb55-0b2d-4558-86ef-cd49e71a53c7}, !- Handle
   Surface 20,                             !- Name
   Wall,                                   !- Surface Type
   ,                                       !- Construction Name
-  {c0deba48-dedb-4068-8706-68effaf28779}, !- Space Name
-=======
-  {3312f0e8-ac62-4c69-b4ea-781dcc77d7c8}, !- Handle
-  Surface 20,                             !- Name
-  Wall,                                   !- Surface Type
-  ,                                       !- Construction Name
-  {9b7530e5-0ff1-48a3-8f82-0b3310d88ff5}, !- Space Name
->>>>>>> 7902c0f9
+  {9f7d25f3-745a-4cdf-bc44-42a734f1df07}, !- Space Name
   Foundation,                             !- Outside Boundary Condition
   ,                                       !- Outside Boundary Condition Object
   NoSun,                                  !- Sun Exposure
@@ -988,19 +659,11 @@
   0, 0, 0;                                !- X,Y,Z Vertex 4 {m}
 
 OS:Surface,
-<<<<<<< HEAD
-  {9be662bf-f963-4867-8778-e820137d36b8}, !- Handle
+  {858bfc57-00f7-44cd-8a3c-9d00c2c60aad}, !- Handle
   Surface 21,                             !- Name
   Wall,                                   !- Surface Type
   ,                                       !- Construction Name
-  {c0deba48-dedb-4068-8706-68effaf28779}, !- Space Name
-=======
-  {b843b677-a4a1-40fd-b24b-5ca0aa32193c}, !- Handle
-  Surface 21,                             !- Name
-  Wall,                                   !- Surface Type
-  ,                                       !- Construction Name
-  {9b7530e5-0ff1-48a3-8f82-0b3310d88ff5}, !- Space Name
->>>>>>> 7902c0f9
+  {9f7d25f3-745a-4cdf-bc44-42a734f1df07}, !- Space Name
   Adiabatic,                              !- Outside Boundary Condition
   ,                                       !- Outside Boundary Condition Object
   NoSun,                                  !- Sun Exposure
@@ -1013,19 +676,11 @@
   3.73302236800156, 0, 0;                 !- X,Y,Z Vertex 4 {m}
 
 OS:Surface,
-<<<<<<< HEAD
-  {b548c53c-dab3-425a-a72f-e2bb5249c031}, !- Handle
+  {d6cb7fb0-34d6-4e04-b0c4-927c9694d1b7}, !- Handle
   Surface 22,                             !- Name
   Wall,                                   !- Surface Type
   ,                                       !- Construction Name
-  {c0deba48-dedb-4068-8706-68effaf28779}, !- Space Name
-=======
-  {402d8a50-67bf-488c-9838-6a7d66e2b118}, !- Handle
-  Surface 22,                             !- Name
-  Wall,                                   !- Surface Type
-  ,                                       !- Construction Name
-  {9b7530e5-0ff1-48a3-8f82-0b3310d88ff5}, !- Space Name
->>>>>>> 7902c0f9
+  {9f7d25f3-745a-4cdf-bc44-42a734f1df07}, !- Space Name
   Foundation,                             !- Outside Boundary Condition
   ,                                       !- Outside Boundary Condition Object
   NoSun,                                  !- Sun Exposure
@@ -1038,23 +693,13 @@
   3.73302236800156, -7.46604473600313, 0; !- X,Y,Z Vertex 4 {m}
 
 OS:Surface,
-<<<<<<< HEAD
-  {55bd1a20-ec3d-4833-9946-47feb0d285ad}, !- Handle
+  {0e9be48f-9b8f-424c-96df-71754fea26fd}, !- Handle
   Surface 23,                             !- Name
   RoofCeiling,                            !- Surface Type
   ,                                       !- Construction Name
-  {c0deba48-dedb-4068-8706-68effaf28779}, !- Space Name
+  {9f7d25f3-745a-4cdf-bc44-42a734f1df07}, !- Space Name
   Surface,                                !- Outside Boundary Condition
-  {63f46e8a-cab8-4554-9148-cb22aa406da2}, !- Outside Boundary Condition Object
-=======
-  {0c07ab89-7c8b-416c-aaae-752a5aa087cd}, !- Handle
-  Surface 23,                             !- Name
-  RoofCeiling,                            !- Surface Type
-  ,                                       !- Construction Name
-  {9b7530e5-0ff1-48a3-8f82-0b3310d88ff5}, !- Space Name
-  Surface,                                !- Outside Boundary Condition
-  {eee29353-1bbd-43d5-b287-b063969b8352}, !- Outside Boundary Condition Object
->>>>>>> 7902c0f9
+  {a66e43a1-f920-47f2-bb09-76afd7b20fb8}, !- Outside Boundary Condition Object
   NoSun,                                  !- Sun Exposure
   NoWind,                                 !- Wind Exposure
   ,                                       !- View Factor to Ground
@@ -1065,11 +710,7 @@
   0, -7.46604473600313, 0;                !- X,Y,Z Vertex 4 {m}
 
 OS:ThermalZone,
-<<<<<<< HEAD
-  {a232a2a1-e83a-4067-a541-76e11c8ef42a}, !- Handle
-=======
-  {72f6ebce-b296-4782-ae0e-deced04bc63c}, !- Handle
->>>>>>> 7902c0f9
+  {1ff7cf91-32ed-497f-b90e-1bd97d601c31}, !- Handle
   finished basement zone,                 !- Name
   ,                                       !- Multiplier
   ,                                       !- Ceiling Height {m}
@@ -1078,17 +719,10 @@
   ,                                       !- Zone Inside Convection Algorithm
   ,                                       !- Zone Outside Convection Algorithm
   ,                                       !- Zone Conditioning Equipment List Name
-<<<<<<< HEAD
-  {ea52eca7-04cc-4c7c-87a2-1a0527b66176}, !- Zone Air Inlet Port List
-  {38c9600a-d248-44f9-b922-d18fb543d96f}, !- Zone Air Exhaust Port List
-  {c53bb5dc-83a0-4f8d-8d0f-5ccd630a4fbe}, !- Zone Air Node Name
-  {68a64f09-23c6-4c75-9b48-96b3fdbdf4c5}, !- Zone Return Air Port List
-=======
-  {82e7538b-80ee-418c-9969-a4ab70310c89}, !- Zone Air Inlet Port List
-  {8aec4dcb-c69e-42a9-a073-7c470e38660f}, !- Zone Air Exhaust Port List
-  {3eac5115-e7b1-436d-95ab-ffb0d0e1d50d}, !- Zone Air Node Name
-  {bc89e904-b353-4518-a888-b8b2539cf7b1}, !- Zone Return Air Port List
->>>>>>> 7902c0f9
+  {fd1bc6c6-6cc6-411f-9089-898b466444ea}, !- Zone Air Inlet Port List
+  {130d641d-c1a3-416f-8d3d-fe5d265e70b6}, !- Zone Air Exhaust Port List
+  {723431de-ca1b-4ec2-b425-9a439fc8490b}, !- Zone Air Node Name
+  {b9e7b6ea-1c48-44d2-8efe-5a593a4b07da}, !- Zone Return Air Port List
   ,                                       !- Primary Daylighting Control Name
   ,                                       !- Fraction of Zone Controlled by Primary Daylighting Control
   ,                                       !- Secondary Daylighting Control Name
@@ -1099,71 +733,37 @@
   No;                                     !- Use Ideal Air Loads
 
 OS:Node,
-<<<<<<< HEAD
-  {6ff6075d-7d9e-4edc-87f8-b6a64d3b0069}, !- Handle
+  {2f73a7d5-d5b0-4e80-8cd1-2c925a2e95cf}, !- Handle
   Node 2,                                 !- Name
-  {c53bb5dc-83a0-4f8d-8d0f-5ccd630a4fbe}, !- Inlet Port
+  {723431de-ca1b-4ec2-b425-9a439fc8490b}, !- Inlet Port
   ;                                       !- Outlet Port
 
 OS:Connection,
-  {c53bb5dc-83a0-4f8d-8d0f-5ccd630a4fbe}, !- Handle
-  {db228bf8-de92-4828-94c7-21d3495f46ca}, !- Name
-  {a232a2a1-e83a-4067-a541-76e11c8ef42a}, !- Source Object
+  {723431de-ca1b-4ec2-b425-9a439fc8490b}, !- Handle
+  {021d9b2d-4617-482e-91d0-313aaee8dd8d}, !- Name
+  {1ff7cf91-32ed-497f-b90e-1bd97d601c31}, !- Source Object
   11,                                     !- Outlet Port
-  {6ff6075d-7d9e-4edc-87f8-b6a64d3b0069}, !- Target Object
+  {2f73a7d5-d5b0-4e80-8cd1-2c925a2e95cf}, !- Target Object
   2;                                      !- Inlet Port
 
 OS:PortList,
-  {ea52eca7-04cc-4c7c-87a2-1a0527b66176}, !- Handle
-  {da95143a-6a70-455b-ab8f-f9c8cf690993}, !- Name
-  {a232a2a1-e83a-4067-a541-76e11c8ef42a}; !- HVAC Component
+  {fd1bc6c6-6cc6-411f-9089-898b466444ea}, !- Handle
+  {fc6408f9-709e-4866-89d6-52bae6874ab3}, !- Name
+  {1ff7cf91-32ed-497f-b90e-1bd97d601c31}; !- HVAC Component
 
 OS:PortList,
-  {38c9600a-d248-44f9-b922-d18fb543d96f}, !- Handle
-  {ffe6f0ca-9c88-4536-9520-f493ff95f7c7}, !- Name
-  {a232a2a1-e83a-4067-a541-76e11c8ef42a}; !- HVAC Component
+  {130d641d-c1a3-416f-8d3d-fe5d265e70b6}, !- Handle
+  {5399eeba-6896-4238-8e84-3e86428aae95}, !- Name
+  {1ff7cf91-32ed-497f-b90e-1bd97d601c31}; !- HVAC Component
 
 OS:PortList,
-  {68a64f09-23c6-4c75-9b48-96b3fdbdf4c5}, !- Handle
-  {7c97aa24-b4f5-4a4b-bcd9-67072b8a72e7}, !- Name
-  {a232a2a1-e83a-4067-a541-76e11c8ef42a}; !- HVAC Component
+  {b9e7b6ea-1c48-44d2-8efe-5a593a4b07da}, !- Handle
+  {2fd9de7e-2160-4d7a-ad9a-3427064582b2}, !- Name
+  {1ff7cf91-32ed-497f-b90e-1bd97d601c31}; !- HVAC Component
 
 OS:Sizing:Zone,
-  {6d57c8ac-eb78-45e7-ae2f-a41010d08cb0}, !- Handle
-  {a232a2a1-e83a-4067-a541-76e11c8ef42a}, !- Zone or ZoneList Name
-=======
-  {893d5976-d015-43cb-9797-9bc971362ea0}, !- Handle
-  Node 2,                                 !- Name
-  {3eac5115-e7b1-436d-95ab-ffb0d0e1d50d}, !- Inlet Port
-  ;                                       !- Outlet Port
-
-OS:Connection,
-  {3eac5115-e7b1-436d-95ab-ffb0d0e1d50d}, !- Handle
-  {b3eb1b28-4ace-4c1a-b5c2-aa70332b4978}, !- Name
-  {72f6ebce-b296-4782-ae0e-deced04bc63c}, !- Source Object
-  11,                                     !- Outlet Port
-  {893d5976-d015-43cb-9797-9bc971362ea0}, !- Target Object
-  2;                                      !- Inlet Port
-
-OS:PortList,
-  {82e7538b-80ee-418c-9969-a4ab70310c89}, !- Handle
-  {43515214-5576-4816-b0e5-9ac3414a665f}, !- Name
-  {72f6ebce-b296-4782-ae0e-deced04bc63c}; !- HVAC Component
-
-OS:PortList,
-  {8aec4dcb-c69e-42a9-a073-7c470e38660f}, !- Handle
-  {3e16fc67-9a76-44a6-99ec-953417c43261}, !- Name
-  {72f6ebce-b296-4782-ae0e-deced04bc63c}; !- HVAC Component
-
-OS:PortList,
-  {bc89e904-b353-4518-a888-b8b2539cf7b1}, !- Handle
-  {c4f4285f-87ee-47aa-b278-6b0469637408}, !- Name
-  {72f6ebce-b296-4782-ae0e-deced04bc63c}; !- HVAC Component
-
-OS:Sizing:Zone,
-  {d2b694b8-be8f-483e-a049-e25774ede7ed}, !- Handle
-  {72f6ebce-b296-4782-ae0e-deced04bc63c}, !- Zone or ZoneList Name
->>>>>>> 7902c0f9
+  {5e1d4603-71d0-4014-babd-5ca1b785fa24}, !- Handle
+  {1ff7cf91-32ed-497f-b90e-1bd97d601c31}, !- Zone or ZoneList Name
   SupplyAirTemperature,                   !- Zone Cooling Design Supply Air Temperature Input Method
   14,                                     !- Zone Cooling Design Supply Air Temperature {C}
   11.11,                                  !- Zone Cooling Design Supply Air Temperature Difference {deltaC}
@@ -1192,21 +792,12 @@
   autosize;                               !- Dedicated Outdoor Air High Setpoint Temperature for Design {C}
 
 OS:ZoneHVAC:EquipmentList,
-<<<<<<< HEAD
-  {5daa8862-7701-470b-9849-24f4c7d25936}, !- Handle
+  {7a324af4-0364-4576-bc5f-1472b0c75ec6}, !- Handle
   Zone HVAC Equipment List 2,             !- Name
-  {a232a2a1-e83a-4067-a541-76e11c8ef42a}; !- Thermal Zone
+  {1ff7cf91-32ed-497f-b90e-1bd97d601c31}; !- Thermal Zone
 
 OS:SpaceType,
-  {d2d652ea-6d4a-4c7b-af0d-92c273bced45}, !- Handle
-=======
-  {39cf6caa-8330-478b-891d-2fbe7ea5cc0a}, !- Handle
-  Zone HVAC Equipment List 2,             !- Name
-  {72f6ebce-b296-4782-ae0e-deced04bc63c}; !- Thermal Zone
-
-OS:SpaceType,
-  {28afe72d-7fbe-4387-8d43-cd1e12d7b840}, !- Handle
->>>>>>> 7902c0f9
+  {973ec493-8d09-4fc0-9131-c328075c5e2f}, !- Handle
   Space Type 2,                           !- Name
   ,                                       !- Default Construction Set Name
   ,                                       !- Default Schedule Set Name
@@ -1217,23 +808,13 @@
   finished basement;                      !- Standards Space Type
 
 OS:Surface,
-<<<<<<< HEAD
-  {865a3cc1-c7c0-4897-b4e9-d1ef615f8722}, !- Handle
+  {561b669f-1346-4e78-aed4-7156080c2ed7}, !- Handle
   Surface 13,                             !- Name
   Floor,                                  !- Surface Type
   ,                                       !- Construction Name
-  {b0f114d2-dabe-4ef1-a18e-9dabb5d5c7d0}, !- Space Name
+  {daa964db-c4da-46c2-893c-8d404126b864}, !- Space Name
   Surface,                                !- Outside Boundary Condition
-  {ab41c4d3-a7f5-47f5-9204-0bbee218f6c4}, !- Outside Boundary Condition Object
-=======
-  {fae76706-43fd-4424-9ae6-47d9aa83a201}, !- Handle
-  Surface 13,                             !- Name
-  Floor,                                  !- Surface Type
-  ,                                       !- Construction Name
-  {b680f3ca-8426-4e5a-9bd0-1e2baeead5d4}, !- Space Name
-  Surface,                                !- Outside Boundary Condition
-  {29d2a6ea-318d-465d-82b2-058567d8b13f}, !- Outside Boundary Condition Object
->>>>>>> 7902c0f9
+  {3be82a36-e178-4668-892c-4a6f7a450a6f}, !- Outside Boundary Condition Object
   NoSun,                                  !- Sun Exposure
   NoWind,                                 !- Wind Exposure
   ,                                       !- View Factor to Ground
@@ -1244,19 +825,11 @@
   3.73302236800156, -7.46604473600313, 4.8768; !- X,Y,Z Vertex 4 {m}
 
 OS:Surface,
-<<<<<<< HEAD
-  {451eaf2a-2da8-4e22-8f61-fc56e75c5c84}, !- Handle
+  {511ecfbe-dc55-4cc8-babe-d3e43460da43}, !- Handle
   Surface 14,                             !- Name
   RoofCeiling,                            !- Surface Type
   ,                                       !- Construction Name
-  {b0f114d2-dabe-4ef1-a18e-9dabb5d5c7d0}, !- Space Name
-=======
-  {1ec7c3de-712d-4c39-a986-a286d4eaeebf}, !- Handle
-  Surface 14,                             !- Name
-  RoofCeiling,                            !- Surface Type
-  ,                                       !- Construction Name
-  {b680f3ca-8426-4e5a-9bd0-1e2baeead5d4}, !- Space Name
->>>>>>> 7902c0f9
+  {daa964db-c4da-46c2-893c-8d404126b864}, !- Space Name
   Outdoors,                               !- Outside Boundary Condition
   ,                                       !- Outside Boundary Condition Object
   SunExposed,                             !- Sun Exposure
@@ -1269,19 +842,11 @@
   0, 0, 4.8768;                           !- X,Y,Z Vertex 4 {m}
 
 OS:Surface,
-<<<<<<< HEAD
-  {e340b93f-fb95-47d8-9592-ae73a50467bf}, !- Handle
+  {d4926ca7-4834-40b0-8d3e-8240fd894baf}, !- Handle
   Surface 15,                             !- Name
   RoofCeiling,                            !- Surface Type
   ,                                       !- Construction Name
-  {b0f114d2-dabe-4ef1-a18e-9dabb5d5c7d0}, !- Space Name
-=======
-  {22941a44-b384-4407-939c-dbaa1abbd61c}, !- Handle
-  Surface 15,                             !- Name
-  RoofCeiling,                            !- Surface Type
-  ,                                       !- Construction Name
-  {b680f3ca-8426-4e5a-9bd0-1e2baeead5d4}, !- Space Name
->>>>>>> 7902c0f9
+  {daa964db-c4da-46c2-893c-8d404126b864}, !- Space Name
   Outdoors,                               !- Outside Boundary Condition
   ,                                       !- Outside Boundary Condition Object
   SunExposed,                             !- Sun Exposure
@@ -1294,19 +859,11 @@
   3.73302236800156, -7.46604473600313, 4.8768; !- X,Y,Z Vertex 4 {m}
 
 OS:Surface,
-<<<<<<< HEAD
-  {c9eb03c9-5a6e-4e9a-b998-32de7c12d83a}, !- Handle
+  {f9e70247-5a42-49c5-a30c-c761df8ddc3d}, !- Handle
   Surface 16,                             !- Name
   Wall,                                   !- Surface Type
   ,                                       !- Construction Name
-  {b0f114d2-dabe-4ef1-a18e-9dabb5d5c7d0}, !- Space Name
-=======
-  {77e2fd55-091d-4b31-879d-695dd5972309}, !- Handle
-  Surface 16,                             !- Name
-  Wall,                                   !- Surface Type
-  ,                                       !- Construction Name
-  {b680f3ca-8426-4e5a-9bd0-1e2baeead5d4}, !- Space Name
->>>>>>> 7902c0f9
+  {daa964db-c4da-46c2-893c-8d404126b864}, !- Space Name
   Outdoors,                               !- Outside Boundary Condition
   ,                                       !- Outside Boundary Condition Object
   SunExposed,                             !- Sun Exposure
@@ -1318,19 +875,11 @@
   0, -7.46604473600313, 4.8768;           !- X,Y,Z Vertex 3 {m}
 
 OS:Surface,
-<<<<<<< HEAD
-  {c82a4dfc-718f-4329-b833-35ecf47e45b7}, !- Handle
+  {3f340377-7fb9-4d1d-961f-0f39d3a04aba}, !- Handle
   Surface 17,                             !- Name
   Wall,                                   !- Surface Type
   ,                                       !- Construction Name
-  {b0f114d2-dabe-4ef1-a18e-9dabb5d5c7d0}, !- Space Name
-=======
-  {25ae0026-7458-4b55-b5a1-e8d293979230}, !- Handle
-  Surface 17,                             !- Name
-  Wall,                                   !- Surface Type
-  ,                                       !- Construction Name
-  {b680f3ca-8426-4e5a-9bd0-1e2baeead5d4}, !- Space Name
->>>>>>> 7902c0f9
+  {daa964db-c4da-46c2-893c-8d404126b864}, !- Space Name
   Adiabatic,                              !- Outside Boundary Condition
   ,                                       !- Outside Boundary Condition Object
   NoSun,                                  !- Sun Exposure
@@ -1342,15 +891,9 @@
   3.73302236800156, 0, 4.8768;            !- X,Y,Z Vertex 3 {m}
 
 OS:Space,
-<<<<<<< HEAD
-  {b0f114d2-dabe-4ef1-a18e-9dabb5d5c7d0}, !- Handle
+  {daa964db-c4da-46c2-893c-8d404126b864}, !- Handle
   unfinished attic space,                 !- Name
-  {60e0f20e-a88c-4fd8-a1e7-ea0bfd9f08a9}, !- Space Type Name
-=======
-  {b680f3ca-8426-4e5a-9bd0-1e2baeead5d4}, !- Handle
-  unfinished attic space,                 !- Name
-  {3a5b8e0b-03b1-4a06-8507-5c0327cc34ef}, !- Space Type Name
->>>>>>> 7902c0f9
+  {54bf133b-7bd4-4709-90e8-9b9a5b8a531d}, !- Space Type Name
   ,                                       !- Default Construction Set Name
   ,                                       !- Default Schedule Set Name
   ,                                       !- Direction of Relative North {deg}
@@ -1358,17 +901,10 @@
   ,                                       !- Y Origin {m}
   ,                                       !- Z Origin {m}
   ,                                       !- Building Story Name
-<<<<<<< HEAD
-  {9a5b728b-8225-4c6c-a336-7ddcdcd4bbda}; !- Thermal Zone Name
+  {61b5a9d2-8e53-4212-b918-6bb95023671e}; !- Thermal Zone Name
 
 OS:ThermalZone,
-  {9a5b728b-8225-4c6c-a336-7ddcdcd4bbda}, !- Handle
-=======
-  {814acd14-868b-42f6-9924-bdd29a10e1f6}; !- Thermal Zone Name
-
-OS:ThermalZone,
-  {814acd14-868b-42f6-9924-bdd29a10e1f6}, !- Handle
->>>>>>> 7902c0f9
+  {61b5a9d2-8e53-4212-b918-6bb95023671e}, !- Handle
   unfinished attic zone,                  !- Name
   ,                                       !- Multiplier
   ,                                       !- Ceiling Height {m}
@@ -1377,17 +913,10 @@
   ,                                       !- Zone Inside Convection Algorithm
   ,                                       !- Zone Outside Convection Algorithm
   ,                                       !- Zone Conditioning Equipment List Name
-<<<<<<< HEAD
-  {8ed955d5-c0ad-45e4-bb8f-a29635874072}, !- Zone Air Inlet Port List
-  {632017bb-cd9f-4920-a3b0-d628a659468b}, !- Zone Air Exhaust Port List
-  {6afbe7b1-af20-43b3-b658-cf32c9449857}, !- Zone Air Node Name
-  {e5eae36a-4b86-4aa2-bb42-a2b7c8c91e2c}, !- Zone Return Air Port List
-=======
-  {cc146c6b-a81d-4ef4-aa0f-f7f935ff65ad}, !- Zone Air Inlet Port List
-  {086e1915-e8fe-4574-82cb-74f741ce9fbc}, !- Zone Air Exhaust Port List
-  {40f9b299-3d95-4bc2-86ce-ffba0985a05c}, !- Zone Air Node Name
-  {a0bf7119-59e7-401c-833d-1dfb32c2c095}, !- Zone Return Air Port List
->>>>>>> 7902c0f9
+  {92edc7b5-d416-4eea-a6fd-0815e6aeff64}, !- Zone Air Inlet Port List
+  {e160a708-8162-4bf2-a988-f9113fff0f4d}, !- Zone Air Exhaust Port List
+  {4ea645a4-9e81-48b1-9b93-c4e7401e3f18}, !- Zone Air Node Name
+  {cd368a74-5737-4053-a5b2-ce3b118e3954}, !- Zone Return Air Port List
   ,                                       !- Primary Daylighting Control Name
   ,                                       !- Fraction of Zone Controlled by Primary Daylighting Control
   ,                                       !- Secondary Daylighting Control Name
@@ -1398,71 +927,37 @@
   No;                                     !- Use Ideal Air Loads
 
 OS:Node,
-<<<<<<< HEAD
-  {bdd981d0-2458-4206-957d-a0c981c52039}, !- Handle
+  {60b6e3a9-a26f-42c2-bd88-d19cb4539040}, !- Handle
   Node 3,                                 !- Name
-  {6afbe7b1-af20-43b3-b658-cf32c9449857}, !- Inlet Port
+  {4ea645a4-9e81-48b1-9b93-c4e7401e3f18}, !- Inlet Port
   ;                                       !- Outlet Port
 
 OS:Connection,
-  {6afbe7b1-af20-43b3-b658-cf32c9449857}, !- Handle
-  {dde99078-4bf4-4e79-aa39-9f4386330194}, !- Name
-  {9a5b728b-8225-4c6c-a336-7ddcdcd4bbda}, !- Source Object
+  {4ea645a4-9e81-48b1-9b93-c4e7401e3f18}, !- Handle
+  {49eea1b8-4a22-456b-9e5f-76c8e312d449}, !- Name
+  {61b5a9d2-8e53-4212-b918-6bb95023671e}, !- Source Object
   11,                                     !- Outlet Port
-  {bdd981d0-2458-4206-957d-a0c981c52039}, !- Target Object
+  {60b6e3a9-a26f-42c2-bd88-d19cb4539040}, !- Target Object
   2;                                      !- Inlet Port
 
 OS:PortList,
-  {8ed955d5-c0ad-45e4-bb8f-a29635874072}, !- Handle
-  {33e3879d-af7e-4c05-babf-91f9f0bb0a62}, !- Name
-  {9a5b728b-8225-4c6c-a336-7ddcdcd4bbda}; !- HVAC Component
+  {92edc7b5-d416-4eea-a6fd-0815e6aeff64}, !- Handle
+  {a5114b05-61a1-42f1-8373-0c66a7f8043a}, !- Name
+  {61b5a9d2-8e53-4212-b918-6bb95023671e}; !- HVAC Component
 
 OS:PortList,
-  {632017bb-cd9f-4920-a3b0-d628a659468b}, !- Handle
-  {11d2f8ef-eeb7-4315-b751-a076afda1ec7}, !- Name
-  {9a5b728b-8225-4c6c-a336-7ddcdcd4bbda}; !- HVAC Component
+  {e160a708-8162-4bf2-a988-f9113fff0f4d}, !- Handle
+  {41b6a2fc-5dd8-4320-8bc5-68b18b086b33}, !- Name
+  {61b5a9d2-8e53-4212-b918-6bb95023671e}; !- HVAC Component
 
 OS:PortList,
-  {e5eae36a-4b86-4aa2-bb42-a2b7c8c91e2c}, !- Handle
-  {48395bfd-5ed4-4e8f-9ca4-2acfbc3bf27c}, !- Name
-  {9a5b728b-8225-4c6c-a336-7ddcdcd4bbda}; !- HVAC Component
+  {cd368a74-5737-4053-a5b2-ce3b118e3954}, !- Handle
+  {ab4ac86e-cbf4-435f-9c0c-8e1a66b0c23e}, !- Name
+  {61b5a9d2-8e53-4212-b918-6bb95023671e}; !- HVAC Component
 
 OS:Sizing:Zone,
-  {7a419349-40db-47f8-b3a2-6bd3efa49bde}, !- Handle
-  {9a5b728b-8225-4c6c-a336-7ddcdcd4bbda}, !- Zone or ZoneList Name
-=======
-  {53d86ce8-ed98-4018-b6a3-084ceeaa1053}, !- Handle
-  Node 3,                                 !- Name
-  {40f9b299-3d95-4bc2-86ce-ffba0985a05c}, !- Inlet Port
-  ;                                       !- Outlet Port
-
-OS:Connection,
-  {40f9b299-3d95-4bc2-86ce-ffba0985a05c}, !- Handle
-  {b7a3e91f-d086-40b9-af28-1ab621ed79f3}, !- Name
-  {814acd14-868b-42f6-9924-bdd29a10e1f6}, !- Source Object
-  11,                                     !- Outlet Port
-  {53d86ce8-ed98-4018-b6a3-084ceeaa1053}, !- Target Object
-  2;                                      !- Inlet Port
-
-OS:PortList,
-  {cc146c6b-a81d-4ef4-aa0f-f7f935ff65ad}, !- Handle
-  {2e54d0af-568c-4d38-b36f-87e1a0375a54}, !- Name
-  {814acd14-868b-42f6-9924-bdd29a10e1f6}; !- HVAC Component
-
-OS:PortList,
-  {086e1915-e8fe-4574-82cb-74f741ce9fbc}, !- Handle
-  {5ebd4dfd-8e5d-4f8a-8a50-b61d90ad31a9}, !- Name
-  {814acd14-868b-42f6-9924-bdd29a10e1f6}; !- HVAC Component
-
-OS:PortList,
-  {a0bf7119-59e7-401c-833d-1dfb32c2c095}, !- Handle
-  {5174088f-d2ff-491a-9f1e-7abe050356e6}, !- Name
-  {814acd14-868b-42f6-9924-bdd29a10e1f6}; !- HVAC Component
-
-OS:Sizing:Zone,
-  {81b9731a-50ce-4b68-a35f-5867faa439fa}, !- Handle
-  {814acd14-868b-42f6-9924-bdd29a10e1f6}, !- Zone or ZoneList Name
->>>>>>> 7902c0f9
+  {c94f5e58-6c27-4e4f-b0db-028cb2d03e3e}, !- Handle
+  {61b5a9d2-8e53-4212-b918-6bb95023671e}, !- Zone or ZoneList Name
   SupplyAirTemperature,                   !- Zone Cooling Design Supply Air Temperature Input Method
   14,                                     !- Zone Cooling Design Supply Air Temperature {C}
   11.11,                                  !- Zone Cooling Design Supply Air Temperature Difference {deltaC}
@@ -1491,21 +986,12 @@
   autosize;                               !- Dedicated Outdoor Air High Setpoint Temperature for Design {C}
 
 OS:ZoneHVAC:EquipmentList,
-<<<<<<< HEAD
-  {483a8b66-8126-4154-a111-deb003f4309a}, !- Handle
+  {bb1fe1a8-4f15-4ceb-88f9-f262b50518c5}, !- Handle
   Zone HVAC Equipment List 3,             !- Name
-  {9a5b728b-8225-4c6c-a336-7ddcdcd4bbda}; !- Thermal Zone
+  {61b5a9d2-8e53-4212-b918-6bb95023671e}; !- Thermal Zone
 
 OS:SpaceType,
-  {60e0f20e-a88c-4fd8-a1e7-ea0bfd9f08a9}, !- Handle
-=======
-  {405a3aae-ad51-413f-aaa0-5cf66f9d0f43}, !- Handle
-  Zone HVAC Equipment List 3,             !- Name
-  {814acd14-868b-42f6-9924-bdd29a10e1f6}; !- Thermal Zone
-
-OS:SpaceType,
-  {3a5b8e0b-03b1-4a06-8507-5c0327cc34ef}, !- Handle
->>>>>>> 7902c0f9
+  {54bf133b-7bd4-4709-90e8-9b9a5b8a531d}, !- Handle
   Space Type 3,                           !- Name
   ,                                       !- Default Construction Set Name
   ,                                       !- Default Schedule Set Name
@@ -1516,23 +1002,14 @@
   unfinished attic;                       !- Standards Space Type
 
 OS:BuildingUnit,
-<<<<<<< HEAD
-  {767a4c95-d3f7-4865-811f-38c5e077d054}, !- Handle
-=======
-  {476635df-f2b9-4aae-88e0-28c5d80bd6f6}, !- Handle
->>>>>>> 7902c0f9
+  {3dad41a4-7d71-4d75-8d36-a5105ce6e7c2}, !- Handle
   unit 1,                                 !- Name
   ,                                       !- Rendering Color
   Residential;                            !- Building Unit Type
 
 OS:AdditionalProperties,
-<<<<<<< HEAD
-  {c367a7cd-e5b5-4dd4-bad5-39afcfe5a25e}, !- Handle
-  {767a4c95-d3f7-4865-811f-38c5e077d054}, !- Object Name
-=======
-  {3bee42a2-fa62-4863-bac1-ced0faf1778d}, !- Handle
-  {476635df-f2b9-4aae-88e0-28c5d80bd6f6}, !- Object Name
->>>>>>> 7902c0f9
+  {ad096372-9552-4b39-9fdc-e664a6c75f9f}, !- Handle
+  {3dad41a4-7d71-4d75-8d36-a5105ce6e7c2}, !- Object Name
   NumberOfBedrooms,                       !- Feature Name 1
   Integer,                                !- Feature Data Type 1
   3,                                      !- Feature Value 1
@@ -1544,20 +1021,12 @@
   3.3900000000000001;                     !- Feature Value 3
 
 OS:External:File,
-<<<<<<< HEAD
-  {bd2d3079-1069-4668-aa17-23359458c529}, !- Handle
-=======
-  {86de1b32-458a-498b-bcfe-4cca177501e4}, !- Handle
->>>>>>> 7902c0f9
+  {bd4de444-418a-4286-902f-a6dd01c16cc5}, !- Handle
   8760.csv,                               !- Name
   8760.csv;                               !- File Name
 
 OS:Schedule:Day,
-<<<<<<< HEAD
-  {b0e4881e-9040-4a90-be15-3eee2784ea6a}, !- Handle
-=======
-  {4c5d854d-daa6-4d54-bd79-4b5001f02c53}, !- Handle
->>>>>>> 7902c0f9
+  {8c96bbea-26ce-4bdf-84f8-96bb9a01c32c}, !- Handle
   Schedule Day 1,                         !- Name
   ,                                       !- Schedule Type Limits Name
   ,                                       !- Interpolate to Timestep
@@ -1566,11 +1035,7 @@
   0;                                      !- Value Until Time 1
 
 OS:Schedule:Day,
-<<<<<<< HEAD
-  {c95e212e-10bb-4d7b-872a-a71a9b2cb3e4}, !- Handle
-=======
-  {dc39f252-1534-4c7b-9fea-fe6e4b8e109d}, !- Handle
->>>>>>> 7902c0f9
+  {a1889878-b5d1-40cf-8142-2072f20b3142}, !- Handle
   Schedule Day 2,                         !- Name
   ,                                       !- Schedule Type Limits Name
   ,                                       !- Interpolate to Timestep
@@ -1579,17 +1044,10 @@
   1;                                      !- Value Until Time 1
 
 OS:Schedule:File,
-<<<<<<< HEAD
-  {df936248-e9f1-437f-bf11-97b3ddb3df98}, !- Handle
+  {ae22f584-d47c-465f-a805-acf37f151532}, !- Handle
   occupants,                              !- Name
-  {5ae5392f-6ae4-49ec-834b-af8de5087bc6}, !- Schedule Type Limits Name
-  {bd2d3079-1069-4668-aa17-23359458c529}, !- External File Name
-=======
-  {f62958bc-ef77-4d3b-91ec-032f1e4c662f}, !- Handle
-  occupants,                              !- Name
-  {778e2b39-5098-4f90-a94e-c504d2c19b70}, !- Schedule Type Limits Name
-  {86de1b32-458a-498b-bcfe-4cca177501e4}, !- External File Name
->>>>>>> 7902c0f9
+  {5fa8a41f-d28e-45f6-badd-9259b2d0d76a}, !- Schedule Type Limits Name
+  {bd4de444-418a-4286-902f-a6dd01c16cc5}, !- External File Name
   1,                                      !- Column Number
   1,                                      !- Rows to Skip at Top
   8760,                                   !- Number of Hours of Data
@@ -1598,38 +1056,89 @@
   60;                                     !- Minutes per Item
 
 OS:Schedule:Ruleset,
-<<<<<<< HEAD
-  {46873d76-6af7-4f4f-ad45-39587b4a6c9b}, !- Handle
+  {e38a1cff-8ae5-40cc-b83b-343492bdc14e}, !- Handle
   Schedule Ruleset 1,                     !- Name
-  {0be7c554-44ea-4b78-bbec-85ff4e4bb400}, !- Schedule Type Limits Name
-  {5219f219-2cc5-4d0b-a227-77b64c6a64ca}; !- Default Day Schedule Name
+  {28068100-82e8-46e1-8463-a394761d3748}, !- Schedule Type Limits Name
+  {b25ccd3d-97ed-4e69-b61c-df3739dfb2fb}; !- Default Day Schedule Name
 
 OS:Schedule:Day,
-  {5219f219-2cc5-4d0b-a227-77b64c6a64ca}, !- Handle
+  {b25ccd3d-97ed-4e69-b61c-df3739dfb2fb}, !- Handle
   Schedule Day 3,                         !- Name
-  {0be7c554-44ea-4b78-bbec-85ff4e4bb400}, !- Schedule Type Limits Name
-=======
-  {b9b8b8a8-96a7-4964-b7ff-e72b6d24afe1}, !- Handle
-  Schedule Ruleset 1,                     !- Name
-  {2f2fd151-49cf-407a-872c-65bfbb26b18e}, !- Schedule Type Limits Name
-  {078ed0ff-8ff2-49b0-ac64-50790bc02b08}; !- Default Day Schedule Name
-
-OS:Schedule:Day,
-  {078ed0ff-8ff2-49b0-ac64-50790bc02b08}, !- Handle
-  Schedule Day 3,                         !- Name
-  {2f2fd151-49cf-407a-872c-65bfbb26b18e}, !- Schedule Type Limits Name
->>>>>>> 7902c0f9
+  {28068100-82e8-46e1-8463-a394761d3748}, !- Schedule Type Limits Name
   ,                                       !- Interpolate to Timestep
   24,                                     !- Hour 1
   0,                                      !- Minute 1
   112.539290946133;                       !- Value Until Time 1
 
 OS:People:Definition,
-<<<<<<< HEAD
-  {63651927-837e-4951-b3d9-40dbbf9005df}, !- Handle
-=======
-  {4707177f-e0ef-4ab8-82b2-deb0f6b1c930}, !- Handle
->>>>>>> 7902c0f9
+  {e5758063-2637-4507-8d57-6403a9e077e9}, !- Handle
+  res occupants|living space|story 2,     !- Name
+  People,                                 !- Number of People Calculation Method
+  1.13,                                   !- Number of People {people}
+  ,                                       !- People per Space Floor Area {person/m2}
+  ,                                       !- Space Floor Area per Person {m2/person}
+  0.319734,                               !- Fraction Radiant
+  0.573,                                  !- Sensible Heat Fraction
+  0,                                      !- Carbon Dioxide Generation Rate {m3/s-W}
+  No,                                     !- Enable ASHRAE 55 Comfort Warnings
+  ZoneAveraged;                           !- Mean Radiant Temperature Calculation Type
+
+OS:People,
+  {7ccee5a5-026f-4c99-8160-de4970c5aa8e}, !- Handle
+  res occupants|living space|story 2,     !- Name
+  {e5758063-2637-4507-8d57-6403a9e077e9}, !- People Definition Name
+  {af826012-40b7-4e9f-b14c-d986ae8141ac}, !- Space or SpaceType Name
+  {ae22f584-d47c-465f-a805-acf37f151532}, !- Number of People Schedule Name
+  {e38a1cff-8ae5-40cc-b83b-343492bdc14e}, !- Activity Level Schedule Name
+  ,                                       !- Surface Name/Angle Factor List Name
+  ,                                       !- Work Efficiency Schedule Name
+  ,                                       !- Clothing Insulation Schedule Name
+  ,                                       !- Air Velocity Schedule Name
+  1;                                      !- Multiplier
+
+OS:ScheduleTypeLimits,
+  {28068100-82e8-46e1-8463-a394761d3748}, !- Handle
+  ActivityLevel,                          !- Name
+  0,                                      !- Lower Limit Value
+  ,                                       !- Upper Limit Value
+  Continuous,                             !- Numeric Type
+  ActivityLevel;                          !- Unit Type
+
+OS:ScheduleTypeLimits,
+  {5fa8a41f-d28e-45f6-badd-9259b2d0d76a}, !- Handle
+  Fractional,                             !- Name
+  0,                                      !- Lower Limit Value
+  1,                                      !- Upper Limit Value
+  Continuous;                             !- Numeric Type
+
+OS:People:Definition,
+  {16472cf9-5be5-4927-bfae-d4938cacf789}, !- Handle
+  res occupants|finished basement space,  !- Name
+  People,                                 !- Number of People Calculation Method
+  1.13,                                   !- Number of People {people}
+  ,                                       !- People per Space Floor Area {person/m2}
+  ,                                       !- Space Floor Area per Person {m2/person}
+  0.319734,                               !- Fraction Radiant
+  0.573,                                  !- Sensible Heat Fraction
+  0,                                      !- Carbon Dioxide Generation Rate {m3/s-W}
+  No,                                     !- Enable ASHRAE 55 Comfort Warnings
+  ZoneAveraged;                           !- Mean Radiant Temperature Calculation Type
+
+OS:People,
+  {dcfd5b0c-7676-49c8-87db-2ba80787115f}, !- Handle
+  res occupants|finished basement space,  !- Name
+  {16472cf9-5be5-4927-bfae-d4938cacf789}, !- People Definition Name
+  {9f7d25f3-745a-4cdf-bc44-42a734f1df07}, !- Space or SpaceType Name
+  {ae22f584-d47c-465f-a805-acf37f151532}, !- Number of People Schedule Name
+  {e38a1cff-8ae5-40cc-b83b-343492bdc14e}, !- Activity Level Schedule Name
+  ,                                       !- Surface Name/Angle Factor List Name
+  ,                                       !- Work Efficiency Schedule Name
+  ,                                       !- Clothing Insulation Schedule Name
+  ,                                       !- Air Velocity Schedule Name
+  1;                                      !- Multiplier
+
+OS:People:Definition,
+  {e7511e22-fac8-4aba-9679-ba64bc3d4896}, !- Handle
   res occupants|living space,             !- Name
   People,                                 !- Number of People Calculation Method
   1.13,                                   !- Number of People {people}
@@ -1642,126 +1151,14 @@
   ZoneAveraged;                           !- Mean Radiant Temperature Calculation Type
 
 OS:People,
-<<<<<<< HEAD
-  {7e1a5700-be0d-4e6e-94eb-22f3caa441ff}, !- Handle
+  {ec29ab0c-5d09-48b1-9fbd-1a606c979706}, !- Handle
   res occupants|living space,             !- Name
-  {63651927-837e-4951-b3d9-40dbbf9005df}, !- People Definition Name
-  {f6a31791-47fb-4346-bbb3-aca930127ce5}, !- Space or SpaceType Name
-  {df936248-e9f1-437f-bf11-97b3ddb3df98}, !- Number of People Schedule Name
-  {46873d76-6af7-4f4f-ad45-39587b4a6c9b}, !- Activity Level Schedule Name
-=======
-  {851f0c74-b548-4ef7-a258-54de5ede58c7}, !- Handle
-  res occupants|living space,             !- Name
-  {4707177f-e0ef-4ab8-82b2-deb0f6b1c930}, !- People Definition Name
-  {e48248a4-065b-411d-a1c8-14af35d68b16}, !- Space or SpaceType Name
-  {f62958bc-ef77-4d3b-91ec-032f1e4c662f}, !- Number of People Schedule Name
-  {b9b8b8a8-96a7-4964-b7ff-e72b6d24afe1}, !- Activity Level Schedule Name
->>>>>>> 7902c0f9
+  {e7511e22-fac8-4aba-9679-ba64bc3d4896}, !- People Definition Name
+  {9be9e99c-84f4-4aed-97c4-c3bcb2c52085}, !- Space or SpaceType Name
+  {ae22f584-d47c-465f-a805-acf37f151532}, !- Number of People Schedule Name
+  {e38a1cff-8ae5-40cc-b83b-343492bdc14e}, !- Activity Level Schedule Name
   ,                                       !- Surface Name/Angle Factor List Name
   ,                                       !- Work Efficiency Schedule Name
   ,                                       !- Clothing Insulation Schedule Name
   ,                                       !- Air Velocity Schedule Name
   1;                                      !- Multiplier
-
-OS:ScheduleTypeLimits,
-<<<<<<< HEAD
-  {0be7c554-44ea-4b78-bbec-85ff4e4bb400}, !- Handle
-=======
-  {2f2fd151-49cf-407a-872c-65bfbb26b18e}, !- Handle
->>>>>>> 7902c0f9
-  ActivityLevel,                          !- Name
-  0,                                      !- Lower Limit Value
-  ,                                       !- Upper Limit Value
-  Continuous,                             !- Numeric Type
-  ActivityLevel;                          !- Unit Type
-
-OS:ScheduleTypeLimits,
-<<<<<<< HEAD
-  {5ae5392f-6ae4-49ec-834b-af8de5087bc6}, !- Handle
-=======
-  {778e2b39-5098-4f90-a94e-c504d2c19b70}, !- Handle
->>>>>>> 7902c0f9
-  Fractional,                             !- Name
-  0,                                      !- Lower Limit Value
-  1,                                      !- Upper Limit Value
-  Continuous;                             !- Numeric Type
-
-OS:People:Definition,
-<<<<<<< HEAD
-  {4dd3f585-437b-432a-af4b-dc26e4076b9e}, !- Handle
-  res occupants|finished basement space,  !- Name
-=======
-  {0e68051c-48de-44ee-8d54-bed78934b44d}, !- Handle
-  res occupants|living space|story 2,     !- Name
->>>>>>> 7902c0f9
-  People,                                 !- Number of People Calculation Method
-  1.13,                                   !- Number of People {people}
-  ,                                       !- People per Space Floor Area {person/m2}
-  ,                                       !- Space Floor Area per Person {m2/person}
-  0.319734,                               !- Fraction Radiant
-  0.573,                                  !- Sensible Heat Fraction
-  0,                                      !- Carbon Dioxide Generation Rate {m3/s-W}
-  No,                                     !- Enable ASHRAE 55 Comfort Warnings
-  ZoneAveraged;                           !- Mean Radiant Temperature Calculation Type
-
-OS:People,
-<<<<<<< HEAD
-  {2668126f-06e4-455a-ad19-ebcf0ed322e6}, !- Handle
-  res occupants|finished basement space,  !- Name
-  {4dd3f585-437b-432a-af4b-dc26e4076b9e}, !- People Definition Name
-  {c0deba48-dedb-4068-8706-68effaf28779}, !- Space or SpaceType Name
-  {df936248-e9f1-437f-bf11-97b3ddb3df98}, !- Number of People Schedule Name
-  {46873d76-6af7-4f4f-ad45-39587b4a6c9b}, !- Activity Level Schedule Name
-=======
-  {cc66b375-5fea-44eb-9c47-3d6d4bd576e0}, !- Handle
-  res occupants|living space|story 2,     !- Name
-  {0e68051c-48de-44ee-8d54-bed78934b44d}, !- People Definition Name
-  {41197402-8a41-4bea-8401-1c46455795ac}, !- Space or SpaceType Name
-  {f62958bc-ef77-4d3b-91ec-032f1e4c662f}, !- Number of People Schedule Name
-  {b9b8b8a8-96a7-4964-b7ff-e72b6d24afe1}, !- Activity Level Schedule Name
->>>>>>> 7902c0f9
-  ,                                       !- Surface Name/Angle Factor List Name
-  ,                                       !- Work Efficiency Schedule Name
-  ,                                       !- Clothing Insulation Schedule Name
-  ,                                       !- Air Velocity Schedule Name
-  1;                                      !- Multiplier
-
-OS:People:Definition,
-<<<<<<< HEAD
-  {985fa6fa-4623-4c09-ae6c-6d74cc8529d3}, !- Handle
-  res occupants|living space|story 2,     !- Name
-=======
-  {252496ba-2f63-46ef-9f32-dac1d270a523}, !- Handle
-  res occupants|finished basement space,  !- Name
->>>>>>> 7902c0f9
-  People,                                 !- Number of People Calculation Method
-  1.13,                                   !- Number of People {people}
-  ,                                       !- People per Space Floor Area {person/m2}
-  ,                                       !- Space Floor Area per Person {m2/person}
-  0.319734,                               !- Fraction Radiant
-  0.573,                                  !- Sensible Heat Fraction
-  0,                                      !- Carbon Dioxide Generation Rate {m3/s-W}
-  No,                                     !- Enable ASHRAE 55 Comfort Warnings
-  ZoneAveraged;                           !- Mean Radiant Temperature Calculation Type
-
-OS:People,
-<<<<<<< HEAD
-  {fd39e8ef-1a72-4fb1-a1d4-6698380336a6}, !- Handle
-  res occupants|living space|story 2,     !- Name
-  {985fa6fa-4623-4c09-ae6c-6d74cc8529d3}, !- People Definition Name
-  {b7169918-be97-4710-b174-c31de9f6f0bf}, !- Space or SpaceType Name
-  {df936248-e9f1-437f-bf11-97b3ddb3df98}, !- Number of People Schedule Name
-  {46873d76-6af7-4f4f-ad45-39587b4a6c9b}, !- Activity Level Schedule Name
-=======
-  {895a6aaa-ef6f-43fd-9fb0-a09eddda6cb2}, !- Handle
-  res occupants|finished basement space,  !- Name
-  {252496ba-2f63-46ef-9f32-dac1d270a523}, !- People Definition Name
-  {9b7530e5-0ff1-48a3-8f82-0b3310d88ff5}, !- Space or SpaceType Name
-  {f62958bc-ef77-4d3b-91ec-032f1e4c662f}, !- Number of People Schedule Name
-  {b9b8b8a8-96a7-4964-b7ff-e72b6d24afe1}, !- Activity Level Schedule Name
->>>>>>> 7902c0f9
-  ,                                       !- Surface Name/Angle Factor List Name
-  ,                                       !- Work Efficiency Schedule Name
-  ,                                       !- Clothing Insulation Schedule Name
-  ,                                       !- Air Velocity Schedule Name
-  1;                                      !- Multiplier
