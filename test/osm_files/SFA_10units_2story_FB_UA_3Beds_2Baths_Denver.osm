!- NOTE: Auto-generated from /test/osw_files/SFA_10units_2story_FB_UA_3Beds_2Baths_Denver.osw

OS:Version,
<<<<<<< HEAD
  {e9cbac8f-8ccd-4d78-a7cb-12fe0cb4b7ac}, !- Handle
  2.9.0;                                  !- Version Identifier

OS:SimulationControl,
  {9ec0ef38-29d4-4f6e-87ca-1058eb298ff6}, !- Handle
=======
  {54812a04-8e8c-495f-903c-1205038ecc33}, !- Handle
  2.9.0;                                  !- Version Identifier

OS:SimulationControl,
  {dbf3b142-f916-4587-a887-b1f3aa66407a}, !- Handle
>>>>>>> 039e157a
  ,                                       !- Do Zone Sizing Calculation
  ,                                       !- Do System Sizing Calculation
  ,                                       !- Do Plant Sizing Calculation
  No;                                     !- Run Simulation for Sizing Periods

OS:Timestep,
<<<<<<< HEAD
  {be80257c-3659-458f-a6c2-3fb9371699c6}, !- Handle
  6;                                      !- Number of Timesteps per Hour

OS:ShadowCalculation,
  {4834d0ca-c2e3-46bf-9a36-362315657fbd}, !- Handle
=======
  {e1e99168-0c09-4ba6-bb90-4f13dff22a1f}, !- Handle
  6;                                      !- Number of Timesteps per Hour

OS:ShadowCalculation,
  {aff9ad8a-eaf9-49d4-abfa-9c0570498e1a}, !- Handle
>>>>>>> 039e157a
  20,                                     !- Calculation Frequency
  200;                                    !- Maximum Figures in Shadow Overlap Calculations

OS:SurfaceConvectionAlgorithm:Outside,
<<<<<<< HEAD
  {3e1c22f5-55a4-49c4-845d-c67b414febd6}, !- Handle
  DOE-2;                                  !- Algorithm

OS:SurfaceConvectionAlgorithm:Inside,
  {9e961f7c-e014-4bac-b860-2cd41dedca5d}, !- Handle
  TARP;                                   !- Algorithm

OS:ZoneCapacitanceMultiplier:ResearchSpecial,
  {63e561ed-c538-4ba8-b1b5-3b869a7a8c8c}, !- Handle
=======
  {7c277cd9-6702-43e8-9890-847b89ee089d}, !- Handle
  DOE-2;                                  !- Algorithm

OS:SurfaceConvectionAlgorithm:Inside,
  {8fa610dd-647b-4220-bea7-cb40d6374734}, !- Handle
  TARP;                                   !- Algorithm

OS:ZoneCapacitanceMultiplier:ResearchSpecial,
  {19138093-f729-4d3e-b050-88e1447afb5e}, !- Handle
>>>>>>> 039e157a
  ,                                       !- Temperature Capacity Multiplier
  15,                                     !- Humidity Capacity Multiplier
  ;                                       !- Carbon Dioxide Capacity Multiplier

OS:RunPeriod,
<<<<<<< HEAD
  {a6ce076f-69ee-4ef3-908a-a6be192f0469}, !- Handle
=======
  {b9438eed-f366-4d3c-bc2c-dc97cc476490}, !- Handle
>>>>>>> 039e157a
  Run Period 1,                           !- Name
  1,                                      !- Begin Month
  1,                                      !- Begin Day of Month
  12,                                     !- End Month
  31,                                     !- End Day of Month
  ,                                       !- Use Weather File Holidays and Special Days
  ,                                       !- Use Weather File Daylight Saving Period
  ,                                       !- Apply Weekend Holiday Rule
  ,                                       !- Use Weather File Rain Indicators
  ,                                       !- Use Weather File Snow Indicators
  ;                                       !- Number of Times Runperiod to be Repeated

OS:YearDescription,
<<<<<<< HEAD
  {91a016a9-ccbc-42fe-9540-34f6d7ff0ec0}, !- Handle
=======
  {33ab2632-8fd8-41fb-8b4d-cf1747fbb86b}, !- Handle
>>>>>>> 039e157a
  2007,                                   !- Calendar Year
  ,                                       !- Day of Week for Start Day
  ;                                       !- Is Leap Year

OS:WeatherFile,
<<<<<<< HEAD
  {dc141bbc-5c89-4edf-8ea4-f4b0ebfbbf11}, !- Handle
=======
  {8f584ee3-2d37-4792-82b8-68cad9d64dec}, !- Handle
>>>>>>> 039e157a
  Denver Intl Ap,                         !- City
  CO,                                     !- State Province Region
  USA,                                    !- Country
  TMY3,                                   !- Data Source
  725650,                                 !- WMO Number
  39.83,                                  !- Latitude {deg}
  -104.65,                                !- Longitude {deg}
  -7,                                     !- Time Zone {hr}
  1650,                                   !- Elevation {m}
  file:../weather/USA_CO_Denver.Intl.AP.725650_TMY3.epw, !- Url
  E23378AA;                               !- Checksum

OS:AdditionalProperties,
<<<<<<< HEAD
  {88e86c51-b400-40e3-9d62-b3457eb42895}, !- Handle
  {dc141bbc-5c89-4edf-8ea4-f4b0ebfbbf11}, !- Object Name
=======
  {4ba50cbd-744f-43bf-b09e-4f50b5334834}, !- Handle
  {8f584ee3-2d37-4792-82b8-68cad9d64dec}, !- Object Name
>>>>>>> 039e157a
  EPWHeaderCity,                          !- Feature Name 1
  String,                                 !- Feature Data Type 1
  Denver Intl Ap,                         !- Feature Value 1
  EPWHeaderState,                         !- Feature Name 2
  String,                                 !- Feature Data Type 2
  CO,                                     !- Feature Value 2
  EPWHeaderCountry,                       !- Feature Name 3
  String,                                 !- Feature Data Type 3
  USA,                                    !- Feature Value 3
  EPWHeaderDataSource,                    !- Feature Name 4
  String,                                 !- Feature Data Type 4
  TMY3,                                   !- Feature Value 4
  EPWHeaderStation,                       !- Feature Name 5
  String,                                 !- Feature Data Type 5
  725650,                                 !- Feature Value 5
  EPWHeaderLatitude,                      !- Feature Name 6
  Double,                                 !- Feature Data Type 6
  39.829999999999998,                     !- Feature Value 6
  EPWHeaderLongitude,                     !- Feature Name 7
  Double,                                 !- Feature Data Type 7
  -104.65000000000001,                    !- Feature Value 7
  EPWHeaderTimezone,                      !- Feature Name 8
  Double,                                 !- Feature Data Type 8
  -7,                                     !- Feature Value 8
  EPWHeaderAltitude,                      !- Feature Name 9
  Double,                                 !- Feature Data Type 9
  5413.3858267716532,                     !- Feature Value 9
  EPWHeaderLocalPressure,                 !- Feature Name 10
  Double,                                 !- Feature Data Type 10
  0.81937567683596546,                    !- Feature Value 10
  EPWHeaderRecordsPerHour,                !- Feature Name 11
  Double,                                 !- Feature Data Type 11
  0,                                      !- Feature Value 11
  EPWDataAnnualAvgDrybulb,                !- Feature Name 12
  Double,                                 !- Feature Data Type 12
  51.575616438356228,                     !- Feature Value 12
  EPWDataAnnualMinDrybulb,                !- Feature Name 13
  Double,                                 !- Feature Data Type 13
  -2.9200000000000017,                    !- Feature Value 13
  EPWDataAnnualMaxDrybulb,                !- Feature Name 14
  Double,                                 !- Feature Data Type 14
  104,                                    !- Feature Value 14
  EPWDataCDD50F,                          !- Feature Name 15
  Double,                                 !- Feature Data Type 15
  3072.2925000000005,                     !- Feature Value 15
  EPWDataCDD65F,                          !- Feature Name 16
  Double,                                 !- Feature Data Type 16
  883.62000000000035,                     !- Feature Value 16
  EPWDataHDD50F,                          !- Feature Name 17
  Double,                                 !- Feature Data Type 17
  2497.1925000000001,                     !- Feature Value 17
  EPWDataHDD65F,                          !- Feature Name 18
  Double,                                 !- Feature Data Type 18
  5783.5200000000013,                     !- Feature Value 18
  EPWDataAnnualAvgWindspeed,              !- Feature Name 19
  Double,                                 !- Feature Data Type 19
  3.9165296803649667,                     !- Feature Value 19
  EPWDataMonthlyAvgDrybulbs,              !- Feature Name 20
  String,                                 !- Feature Data Type 20
  33.4191935483871&#4431.90142857142857&#4443.02620967741937&#4442.48624999999999&#4459.877741935483854&#4473.57574999999997&#4472.07975806451608&#4472.70008064516134&#4466.49200000000006&#4450.079112903225806&#4437.218250000000005&#4434.582177419354835, !- Feature Value 20
  EPWDataGroundMonthlyTemps,              !- Feature Name 21
  String,                                 !- Feature Data Type 21
  44.08306285945173&#4440.89570904991865&#4440.64045432632048&#4442.153016571250646&#4448.225111118704206&#4454.268919273837525&#4459.508577937551024&#4462.82777283423508&#4463.10975667174995&#4460.41014950381947&#4455.304105212311526&#4449.445696474514364, !- Feature Value 21
  EPWDataWSF,                             !- Feature Name 22
  Double,                                 !- Feature Data Type 22
  0.58999999999999997,                    !- Feature Value 22
  EPWDataMonthlyAvgDailyHighDrybulbs,     !- Feature Name 23
  String,                                 !- Feature Data Type 23
  47.41032258064516&#4446.58642857142857&#4455.15032258064517&#4453.708&#4472.80193548387098&#4488.67600000000002&#4486.1858064516129&#4485.87225806451613&#4482.082&#4463.18064516129033&#4448.73400000000001&#4448.87935483870968, !- Feature Value 23
  EPWDataMonthlyAvgDailyLowDrybulbs,      !- Feature Name 24
  String,                                 !- Feature Data Type 24
  19.347741935483874&#4419.856428571428573&#4430.316129032258065&#4431.112&#4447.41612903225806&#4457.901999999999994&#4459.063870967741934&#4460.956774193548384&#4452.352000000000004&#4438.41612903225806&#4427.002000000000002&#4423.02903225806451, !- Feature Value 24
  EPWDesignHeatingDrybulb,                !- Feature Name 25
  Double,                                 !- Feature Data Type 25
  12.02,                                  !- Feature Value 25
  EPWDesignHeatingWindspeed,              !- Feature Name 26
  Double,                                 !- Feature Data Type 26
  2.8062500000000004,                     !- Feature Value 26
  EPWDesignCoolingDrybulb,                !- Feature Name 27
  Double,                                 !- Feature Data Type 27
  91.939999999999998,                     !- Feature Value 27
  EPWDesignCoolingWetbulb,                !- Feature Name 28
  Double,                                 !- Feature Data Type 28
  59.95131430195849,                      !- Feature Value 28
  EPWDesignCoolingHumidityRatio,          !- Feature Name 29
  Double,                                 !- Feature Data Type 29
  0.0059161086834698092,                  !- Feature Value 29
  EPWDesignCoolingWindspeed,              !- Feature Name 30
  Double,                                 !- Feature Data Type 30
  3.7999999999999989,                     !- Feature Value 30
  EPWDesignDailyTemperatureRange,         !- Feature Name 31
  Double,                                 !- Feature Data Type 31
  24.915483870967748,                     !- Feature Value 31
  EPWDesignDehumidDrybulb,                !- Feature Name 32
  Double,                                 !- Feature Data Type 32
  67.996785714285721,                     !- Feature Value 32
  EPWDesignDehumidHumidityRatio,          !- Feature Name 33
  Double,                                 !- Feature Data Type 33
  0.012133744170488724,                   !- Feature Value 33
  EPWDesignCoolingDirectNormal,           !- Feature Name 34
  Double,                                 !- Feature Data Type 34
  985,                                    !- Feature Value 34
  EPWDesignCoolingDiffuseHorizontal,      !- Feature Name 35
  Double,                                 !- Feature Data Type 35
  84;                                     !- Feature Value 35

OS:Site,
<<<<<<< HEAD
  {561d5a86-b25a-4e3e-8f97-53ac1b7c9dbb}, !- Handle
=======
  {3be34efe-a892-48c2-9e46-ea6d8ef9e8a3}, !- Handle
>>>>>>> 039e157a
  Denver Intl Ap_CO_USA,                  !- Name
  39.83,                                  !- Latitude {deg}
  -104.65,                                !- Longitude {deg}
  -7,                                     !- Time Zone {hr}
  1650,                                   !- Elevation {m}
  ;                                       !- Terrain

OS:ClimateZones,
<<<<<<< HEAD
  {148e5227-4d88-4606-bea6-2870be733796}, !- Handle
=======
  {9e2feca1-c6c4-423a-841c-acd84ba49871}, !- Handle
>>>>>>> 039e157a
  ,                                       !- Active Institution
  ,                                       !- Active Year
  ,                                       !- Climate Zone Institution Name 1
  ,                                       !- Climate Zone Document Name 1
  ,                                       !- Climate Zone Document Year 1
  ,                                       !- Climate Zone Value 1
  Building America,                       !- Climate Zone Institution Name 2
  ,                                       !- Climate Zone Document Name 2
  0,                                      !- Climate Zone Document Year 2
  Cold;                                   !- Climate Zone Value 2

OS:Site:WaterMainsTemperature,
<<<<<<< HEAD
  {b02800e2-42cf-4a8c-982f-c823c52bcaf0}, !- Handle
=======
  {d8b3df94-f71f-468f-8d3e-a486fec65a72}, !- Handle
>>>>>>> 039e157a
  Correlation,                            !- Calculation Method
  ,                                       !- Temperature Schedule Name
  10.8753424657535,                       !- Annual Average Outdoor Air Temperature {C}
  23.1524007936508;                       !- Maximum Difference In Monthly Average Outdoor Air Temperatures {deltaC}

OS:RunPeriodControl:DaylightSavingTime,
<<<<<<< HEAD
  {dcafee40-cf33-4b52-bf68-cd2a4b326d95}, !- Handle
=======
  {dd46afa7-c2e3-47b8-8de0-d85c28bb3c7b}, !- Handle
>>>>>>> 039e157a
  4/7,                                    !- Start Date
  10/26;                                  !- End Date

OS:Site:GroundTemperature:Deep,
<<<<<<< HEAD
  {430c7fda-a370-4665-bb66-0b23a843680a}, !- Handle
=======
  {dc702ad6-9acd-4095-9908-3ea5c94944da}, !- Handle
>>>>>>> 039e157a
  10.8753424657535,                       !- January Deep Ground Temperature {C}
  10.8753424657535,                       !- February Deep Ground Temperature {C}
  10.8753424657535,                       !- March Deep Ground Temperature {C}
  10.8753424657535,                       !- April Deep Ground Temperature {C}
  10.8753424657535,                       !- May Deep Ground Temperature {C}
  10.8753424657535,                       !- June Deep Ground Temperature {C}
  10.8753424657535,                       !- July Deep Ground Temperature {C}
  10.8753424657535,                       !- August Deep Ground Temperature {C}
  10.8753424657535,                       !- September Deep Ground Temperature {C}
  10.8753424657535,                       !- October Deep Ground Temperature {C}
  10.8753424657535,                       !- November Deep Ground Temperature {C}
  10.8753424657535;                       !- December Deep Ground Temperature {C}

OS:Building,
<<<<<<< HEAD
  {2d9d3689-34ce-42f0-b50a-fef6134ec71d}, !- Handle
=======
  {e9209a7b-f639-4ff3-a4b0-2efc7eb87a0f}, !- Handle
>>>>>>> 039e157a
  Building 1,                             !- Name
  ,                                       !- Building Sector Type
  0,                                      !- North Axis {deg}
  ,                                       !- Nominal Floor to Floor Height {m}
  ,                                       !- Space Type Name
  ,                                       !- Default Construction Set Name
  ,                                       !- Default Schedule Set Name
  3,                                      !- Standards Number of Stories
  2,                                      !- Standards Number of Above Ground Stories
  ,                                       !- Standards Template
  singlefamilyattached,                   !- Standards Building Type
  10;                                     !- Standards Number of Living Units

OS:AdditionalProperties,
<<<<<<< HEAD
  {9bb9d5c0-e629-4aef-a209-a284476232ff}, !- Handle
  {2d9d3689-34ce-42f0-b50a-fef6134ec71d}, !- Object Name
  num_units,                              !- Feature Name 1
=======
  {55402883-ffae-46db-aaa1-dd77f4eb61b3}, !- Handle
  {e9209a7b-f639-4ff3-a4b0-2efc7eb87a0f}, !- Object Name
  Total Units Represented,                !- Feature Name 1
>>>>>>> 039e157a
  Integer,                                !- Feature Data Type 1
  10,                                     !- Feature Value 1
  has_rear_units,                         !- Feature Name 2
  Boolean,                                !- Feature Data Type 2
  false,                                  !- Feature Value 2
  horz_location,                          !- Feature Name 3
  String,                                 !- Feature Data Type 3
  Left,                                   !- Feature Value 3
  num_floors,                             !- Feature Name 4
  Integer,                                !- Feature Data Type 4
  2;                                      !- Feature Value 4

OS:ThermalZone,
<<<<<<< HEAD
  {6a168ba5-355d-444b-aff1-1beabf8e9857}, !- Handle
=======
  {ac74b8ed-dd6e-4e82-b50b-65c382e7a243}, !- Handle
>>>>>>> 039e157a
  living zone,                            !- Name
  ,                                       !- Multiplier
  ,                                       !- Ceiling Height {m}
  ,                                       !- Volume {m3}
  ,                                       !- Floor Area {m2}
  ,                                       !- Zone Inside Convection Algorithm
  ,                                       !- Zone Outside Convection Algorithm
  ,                                       !- Zone Conditioning Equipment List Name
<<<<<<< HEAD
  {cb920859-2978-429e-8a49-07291ac5b94c}, !- Zone Air Inlet Port List
  {8ebb3f02-c14c-4865-9788-ffe7125e2c3b}, !- Zone Air Exhaust Port List
  {e709ac23-7a5a-4994-aaf8-f42f9107602c}, !- Zone Air Node Name
  {d4e0d204-c88d-4b07-b071-52a640bbf003}, !- Zone Return Air Port List
=======
  {5df88620-820e-46bd-8bc4-4afcf91fe8ae}, !- Zone Air Inlet Port List
  {c72d463d-5170-4067-922f-a12988f41bf8}, !- Zone Air Exhaust Port List
  {331b2b22-6c55-4cfe-814c-51a1a6458517}, !- Zone Air Node Name
  {6302edcd-4cf5-4629-8fc9-46ab08994152}, !- Zone Return Air Port List
>>>>>>> 039e157a
  ,                                       !- Primary Daylighting Control Name
  ,                                       !- Fraction of Zone Controlled by Primary Daylighting Control
  ,                                       !- Secondary Daylighting Control Name
  ,                                       !- Fraction of Zone Controlled by Secondary Daylighting Control
  ,                                       !- Illuminance Map Name
  ,                                       !- Group Rendering Name
  ,                                       !- Thermostat Name
  No;                                     !- Use Ideal Air Loads

OS:Node,
<<<<<<< HEAD
  {95c731da-cf6b-419d-9daf-034d18f21f8c}, !- Handle
  Node 1,                                 !- Name
  {e709ac23-7a5a-4994-aaf8-f42f9107602c}, !- Inlet Port
  ;                                       !- Outlet Port

OS:Connection,
  {e709ac23-7a5a-4994-aaf8-f42f9107602c}, !- Handle
  {7eb68b47-4721-4a3e-9583-433b7f54a0d7}, !- Name
  {6a168ba5-355d-444b-aff1-1beabf8e9857}, !- Source Object
  11,                                     !- Outlet Port
  {95c731da-cf6b-419d-9daf-034d18f21f8c}, !- Target Object
  2;                                      !- Inlet Port

OS:PortList,
  {cb920859-2978-429e-8a49-07291ac5b94c}, !- Handle
  {1900f860-05f4-4f8c-88b7-e950ec1b3427}, !- Name
  {6a168ba5-355d-444b-aff1-1beabf8e9857}; !- HVAC Component

OS:PortList,
  {8ebb3f02-c14c-4865-9788-ffe7125e2c3b}, !- Handle
  {80614d04-a40e-4306-bc18-c29d2e278671}, !- Name
  {6a168ba5-355d-444b-aff1-1beabf8e9857}; !- HVAC Component

OS:PortList,
  {d4e0d204-c88d-4b07-b071-52a640bbf003}, !- Handle
  {4badbef8-557b-46f4-b769-79ff8aa5a4e6}, !- Name
  {6a168ba5-355d-444b-aff1-1beabf8e9857}; !- HVAC Component

OS:Sizing:Zone,
  {1d18f440-b0bc-48e0-8ba7-0c86b80b730f}, !- Handle
  {6a168ba5-355d-444b-aff1-1beabf8e9857}, !- Zone or ZoneList Name
=======
  {5abfb93c-6907-4aea-8157-1074fa240acb}, !- Handle
  Node 1,                                 !- Name
  {331b2b22-6c55-4cfe-814c-51a1a6458517}, !- Inlet Port
  ;                                       !- Outlet Port

OS:Connection,
  {331b2b22-6c55-4cfe-814c-51a1a6458517}, !- Handle
  {5d57f846-5850-484f-9af5-303e6ede4a4b}, !- Name
  {ac74b8ed-dd6e-4e82-b50b-65c382e7a243}, !- Source Object
  11,                                     !- Outlet Port
  {5abfb93c-6907-4aea-8157-1074fa240acb}, !- Target Object
  2;                                      !- Inlet Port

OS:PortList,
  {5df88620-820e-46bd-8bc4-4afcf91fe8ae}, !- Handle
  {654ef9e4-33c3-4a63-b401-a88049f710f6}, !- Name
  {ac74b8ed-dd6e-4e82-b50b-65c382e7a243}; !- HVAC Component

OS:PortList,
  {c72d463d-5170-4067-922f-a12988f41bf8}, !- Handle
  {c970d812-7ee4-42fe-b65f-06e30879cdfc}, !- Name
  {ac74b8ed-dd6e-4e82-b50b-65c382e7a243}; !- HVAC Component

OS:PortList,
  {6302edcd-4cf5-4629-8fc9-46ab08994152}, !- Handle
  {cf4335d1-3bb3-40e7-95dc-33c8617bc8f0}, !- Name
  {ac74b8ed-dd6e-4e82-b50b-65c382e7a243}; !- HVAC Component

OS:Sizing:Zone,
  {c623aea6-2019-4ab4-afbf-6120dbc8c3e1}, !- Handle
  {ac74b8ed-dd6e-4e82-b50b-65c382e7a243}, !- Zone or ZoneList Name
>>>>>>> 039e157a
  SupplyAirTemperature,                   !- Zone Cooling Design Supply Air Temperature Input Method
  14,                                     !- Zone Cooling Design Supply Air Temperature {C}
  11.11,                                  !- Zone Cooling Design Supply Air Temperature Difference {deltaC}
  SupplyAirTemperature,                   !- Zone Heating Design Supply Air Temperature Input Method
  40,                                     !- Zone Heating Design Supply Air Temperature {C}
  11.11,                                  !- Zone Heating Design Supply Air Temperature Difference {deltaC}
  0.0085,                                 !- Zone Cooling Design Supply Air Humidity Ratio {kg-H2O/kg-air}
  0.008,                                  !- Zone Heating Design Supply Air Humidity Ratio {kg-H2O/kg-air}
  ,                                       !- Zone Heating Sizing Factor
  ,                                       !- Zone Cooling Sizing Factor
  DesignDay,                              !- Cooling Design Air Flow Method
  ,                                       !- Cooling Design Air Flow Rate {m3/s}
  ,                                       !- Cooling Minimum Air Flow per Zone Floor Area {m3/s-m2}
  ,                                       !- Cooling Minimum Air Flow {m3/s}
  ,                                       !- Cooling Minimum Air Flow Fraction
  DesignDay,                              !- Heating Design Air Flow Method
  ,                                       !- Heating Design Air Flow Rate {m3/s}
  ,                                       !- Heating Maximum Air Flow per Zone Floor Area {m3/s-m2}
  ,                                       !- Heating Maximum Air Flow {m3/s}
  ,                                       !- Heating Maximum Air Flow Fraction
  ,                                       !- Design Zone Air Distribution Effectiveness in Cooling Mode
  ,                                       !- Design Zone Air Distribution Effectiveness in Heating Mode
  No,                                     !- Account for Dedicated Outdoor Air System
  NeutralSupplyAir,                       !- Dedicated Outdoor Air System Control Strategy
  autosize,                               !- Dedicated Outdoor Air Low Setpoint Temperature for Design {C}
  autosize;                               !- Dedicated Outdoor Air High Setpoint Temperature for Design {C}

OS:ZoneHVAC:EquipmentList,
<<<<<<< HEAD
  {6aae49f2-874e-4210-812e-63c51dd65a47}, !- Handle
  Zone HVAC Equipment List 1,             !- Name
  {6a168ba5-355d-444b-aff1-1beabf8e9857}; !- Thermal Zone

OS:Space,
  {46028416-de0c-4ba2-af07-618e9b03a7d9}, !- Handle
  living space,                           !- Name
  {4c5cc5b2-62ff-4936-aea5-19fc00e7348d}, !- Space Type Name
=======
  {ad35e4f8-3342-42c1-bff5-dfb3024a3e32}, !- Handle
  Zone HVAC Equipment List 1,             !- Name
  {ac74b8ed-dd6e-4e82-b50b-65c382e7a243}; !- Thermal Zone

OS:Space,
  {c8568dec-08b2-48a7-b89c-c66f881a3705}, !- Handle
  living space,                           !- Name
  {ded99f3d-0aad-40f5-bc42-6068457ea2ac}, !- Space Type Name
>>>>>>> 039e157a
  ,                                       !- Default Construction Set Name
  ,                                       !- Default Schedule Set Name
  ,                                       !- Direction of Relative North {deg}
  ,                                       !- X Origin {m}
  ,                                       !- Y Origin {m}
  ,                                       !- Z Origin {m}
  ,                                       !- Building Story Name
<<<<<<< HEAD
  {6a168ba5-355d-444b-aff1-1beabf8e9857}, !- Thermal Zone Name
  ,                                       !- Part of Total Floor Area
  ,                                       !- Design Specification Outdoor Air Object Name
  {c37f40af-b7bb-454d-b3a1-d111ec08d97f}; !- Building Unit Name

OS:Surface,
  {ccd26eac-4894-426e-b510-29db0e89f48a}, !- Handle
  Surface 1,                              !- Name
  Floor,                                  !- Surface Type
  ,                                       !- Construction Name
  {46028416-de0c-4ba2-af07-618e9b03a7d9}, !- Space Name
  Surface,                                !- Outside Boundary Condition
  {61d45abb-3633-4182-ae29-616162605fd6}, !- Outside Boundary Condition Object
=======
  {ac74b8ed-dd6e-4e82-b50b-65c382e7a243}, !- Thermal Zone Name
  ,                                       !- Part of Total Floor Area
  ,                                       !- Design Specification Outdoor Air Object Name
  {c6bddb03-288a-4242-8ee6-7ea2cf560d5f}; !- Building Unit Name

OS:Surface,
  {1c415909-63d9-4724-9a17-7b09cb34e404}, !- Handle
  Surface 1,                              !- Name
  Floor,                                  !- Surface Type
  ,                                       !- Construction Name
  {c8568dec-08b2-48a7-b89c-c66f881a3705}, !- Space Name
  Surface,                                !- Outside Boundary Condition
  {23b97b7e-f3f0-4b3b-9655-763d3606209c}, !- Outside Boundary Condition Object
>>>>>>> 039e157a
  NoSun,                                  !- Sun Exposure
  NoWind,                                 !- Wind Exposure
  ,                                       !- View Factor to Ground
  ,                                       !- Number of Vertices
  0, -7.46604473600313, 0,                !- X,Y,Z Vertex 1 {m}
  0, 0, 0,                                !- X,Y,Z Vertex 2 {m}
  3.73302236800156, 0, 0,                 !- X,Y,Z Vertex 3 {m}
  3.73302236800156, -7.46604473600313, 0; !- X,Y,Z Vertex 4 {m}

OS:Surface,
<<<<<<< HEAD
  {a7ead13e-fa18-4e92-8122-220dd0396142}, !- Handle
  Surface 2,                              !- Name
  Wall,                                   !- Surface Type
  ,                                       !- Construction Name
  {46028416-de0c-4ba2-af07-618e9b03a7d9}, !- Space Name
=======
  {05f5c831-1ea2-4e47-b815-626e8c6bd923}, !- Handle
  Surface 2,                              !- Name
  Wall,                                   !- Surface Type
  ,                                       !- Construction Name
  {c8568dec-08b2-48a7-b89c-c66f881a3705}, !- Space Name
>>>>>>> 039e157a
  Outdoors,                               !- Outside Boundary Condition
  ,                                       !- Outside Boundary Condition Object
  SunExposed,                             !- Sun Exposure
  WindExposed,                            !- Wind Exposure
  ,                                       !- View Factor to Ground
  ,                                       !- Number of Vertices
  0, 0, 2.4384,                           !- X,Y,Z Vertex 1 {m}
  0, 0, 0,                                !- X,Y,Z Vertex 2 {m}
  0, -7.46604473600313, 0,                !- X,Y,Z Vertex 3 {m}
  0, -7.46604473600313, 2.4384;           !- X,Y,Z Vertex 4 {m}

OS:Surface,
<<<<<<< HEAD
  {11b2b62a-b959-4fd0-92dd-87a4b34053a9}, !- Handle
  Surface 3,                              !- Name
  Wall,                                   !- Surface Type
  ,                                       !- Construction Name
  {46028416-de0c-4ba2-af07-618e9b03a7d9}, !- Space Name
=======
  {c7e95bba-75a1-4052-87b4-ff0870d8c3ff}, !- Handle
  Surface 3,                              !- Name
  Wall,                                   !- Surface Type
  ,                                       !- Construction Name
  {c8568dec-08b2-48a7-b89c-c66f881a3705}, !- Space Name
>>>>>>> 039e157a
  Outdoors,                               !- Outside Boundary Condition
  ,                                       !- Outside Boundary Condition Object
  SunExposed,                             !- Sun Exposure
  WindExposed,                            !- Wind Exposure
  ,                                       !- View Factor to Ground
  ,                                       !- Number of Vertices
  3.73302236800156, 0, 2.4384,            !- X,Y,Z Vertex 1 {m}
  3.73302236800156, 0, 0,                 !- X,Y,Z Vertex 2 {m}
  0, 0, 0,                                !- X,Y,Z Vertex 3 {m}
  0, 0, 2.4384;                           !- X,Y,Z Vertex 4 {m}

OS:Surface,
<<<<<<< HEAD
  {e2fd7613-ea59-4fc0-8721-4a4e4932d679}, !- Handle
  Surface 4,                              !- Name
  Wall,                                   !- Surface Type
  ,                                       !- Construction Name
  {46028416-de0c-4ba2-af07-618e9b03a7d9}, !- Space Name
  Adiabatic,                              !- Outside Boundary Condition
  ,                                       !- Outside Boundary Condition Object
=======
  {d43dddd9-1c92-439b-a150-2c960460ec3e}, !- Handle
  Surface 4,                              !- Name
  Wall,                                   !- Surface Type
  ,                                       !- Construction Name
  {c8568dec-08b2-48a7-b89c-c66f881a3705}, !- Space Name
  Surface,                                !- Outside Boundary Condition
  {ae28a602-c3c7-4f87-b0df-e42e356e48ca}, !- Outside Boundary Condition Object
>>>>>>> 039e157a
  NoSun,                                  !- Sun Exposure
  NoWind,                                 !- Wind Exposure
  ,                                       !- View Factor to Ground
  ,                                       !- Number of Vertices
  3.73302236800156, -7.46604473600313, 2.4384, !- X,Y,Z Vertex 1 {m}
  3.73302236800156, -7.46604473600313, 0, !- X,Y,Z Vertex 2 {m}
  3.73302236800156, 0, 0,                 !- X,Y,Z Vertex 3 {m}
  3.73302236800156, 0, 2.4384;            !- X,Y,Z Vertex 4 {m}

OS:Surface,
<<<<<<< HEAD
  {f4c3de1d-c95b-4d60-98cf-a1ccd62218e4}, !- Handle
  Surface 5,                              !- Name
  Wall,                                   !- Surface Type
  ,                                       !- Construction Name
  {46028416-de0c-4ba2-af07-618e9b03a7d9}, !- Space Name
=======
  {5a1620c9-bd2e-4bda-8bd4-d9f2e0992824}, !- Handle
  Surface 5,                              !- Name
  Wall,                                   !- Surface Type
  ,                                       !- Construction Name
  {c8568dec-08b2-48a7-b89c-c66f881a3705}, !- Space Name
>>>>>>> 039e157a
  Outdoors,                               !- Outside Boundary Condition
  ,                                       !- Outside Boundary Condition Object
  SunExposed,                             !- Sun Exposure
  WindExposed,                            !- Wind Exposure
  ,                                       !- View Factor to Ground
  ,                                       !- Number of Vertices
  0, -7.46604473600313, 2.4384,           !- X,Y,Z Vertex 1 {m}
  0, -7.46604473600313, 0,                !- X,Y,Z Vertex 2 {m}
  3.73302236800156, -7.46604473600313, 0, !- X,Y,Z Vertex 3 {m}
  3.73302236800156, -7.46604473600313, 2.4384; !- X,Y,Z Vertex 4 {m}

OS:Surface,
<<<<<<< HEAD
  {f29df4f1-839f-4097-a122-14178d15fcb0}, !- Handle
  Surface 6,                              !- Name
  RoofCeiling,                            !- Surface Type
  ,                                       !- Construction Name
  {46028416-de0c-4ba2-af07-618e9b03a7d9}, !- Space Name
  Surface,                                !- Outside Boundary Condition
  {03411e72-343d-4ac5-a635-21ea31304a3f}, !- Outside Boundary Condition Object
=======
  {73e6ce0a-26a7-4809-8301-afba4a54e3aa}, !- Handle
  Surface 6,                              !- Name
  RoofCeiling,                            !- Surface Type
  ,                                       !- Construction Name
  {c8568dec-08b2-48a7-b89c-c66f881a3705}, !- Space Name
  Surface,                                !- Outside Boundary Condition
  {533b6659-9a5e-470a-b0ff-bc01129367a2}, !- Outside Boundary Condition Object
>>>>>>> 039e157a
  NoSun,                                  !- Sun Exposure
  NoWind,                                 !- Wind Exposure
  ,                                       !- View Factor to Ground
  ,                                       !- Number of Vertices
  3.73302236800156, -7.46604473600313, 2.4384, !- X,Y,Z Vertex 1 {m}
  3.73302236800156, 0, 2.4384,            !- X,Y,Z Vertex 2 {m}
  0, 0, 2.4384,                           !- X,Y,Z Vertex 3 {m}
  0, -7.46604473600313, 2.4384;           !- X,Y,Z Vertex 4 {m}

OS:SpaceType,
<<<<<<< HEAD
  {4c5cc5b2-62ff-4936-aea5-19fc00e7348d}, !- Handle
=======
  {ded99f3d-0aad-40f5-bc42-6068457ea2ac}, !- Handle
>>>>>>> 039e157a
  Space Type 1,                           !- Name
  ,                                       !- Default Construction Set Name
  ,                                       !- Default Schedule Set Name
  ,                                       !- Group Rendering Name
  ,                                       !- Design Specification Outdoor Air Object Name
  ,                                       !- Standards Template
  ,                                       !- Standards Building Type
  living;                                 !- Standards Space Type

OS:Space,
<<<<<<< HEAD
  {49d11a10-5b40-4716-a2cf-d17d18989e78}, !- Handle
  living space|story 2,                   !- Name
  {4c5cc5b2-62ff-4936-aea5-19fc00e7348d}, !- Space Type Name
=======
  {986ce2ae-c607-4447-8a4b-0211f67f3b93}, !- Handle
  living space|story 2,                   !- Name
  {ded99f3d-0aad-40f5-bc42-6068457ea2ac}, !- Space Type Name
>>>>>>> 039e157a
  ,                                       !- Default Construction Set Name
  ,                                       !- Default Schedule Set Name
  -0,                                     !- Direction of Relative North {deg}
  0,                                      !- X Origin {m}
  0,                                      !- Y Origin {m}
  2.4384,                                 !- Z Origin {m}
  ,                                       !- Building Story Name
<<<<<<< HEAD
  {6a168ba5-355d-444b-aff1-1beabf8e9857}, !- Thermal Zone Name
  ,                                       !- Part of Total Floor Area
  ,                                       !- Design Specification Outdoor Air Object Name
  {c37f40af-b7bb-454d-b3a1-d111ec08d97f}; !- Building Unit Name

OS:Surface,
  {dc410426-30d2-4a5c-b565-6400e5d3ac42}, !- Handle
  Surface 7,                              !- Name
  Wall,                                   !- Surface Type
  ,                                       !- Construction Name
  {49d11a10-5b40-4716-a2cf-d17d18989e78}, !- Space Name
  Outdoors,                               !- Outside Boundary Condition
  ,                                       !- Outside Boundary Condition Object
  SunExposed,                             !- Sun Exposure
  WindExposed,                            !- Wind Exposure
  ,                                       !- View Factor to Ground
  ,                                       !- Number of Vertices
  0, -7.46604473600313, 2.4384,           !- X,Y,Z Vertex 1 {m}
  0, -7.46604473600313, 0,                !- X,Y,Z Vertex 2 {m}
  3.73302236800156, -7.46604473600313, 0, !- X,Y,Z Vertex 3 {m}
  3.73302236800156, -7.46604473600313, 2.4384; !- X,Y,Z Vertex 4 {m}

OS:Surface,
  {03411e72-343d-4ac5-a635-21ea31304a3f}, !- Handle
  Surface 8,                              !- Name
  Floor,                                  !- Surface Type
  ,                                       !- Construction Name
  {49d11a10-5b40-4716-a2cf-d17d18989e78}, !- Space Name
  Surface,                                !- Outside Boundary Condition
  {f29df4f1-839f-4097-a122-14178d15fcb0}, !- Outside Boundary Condition Object
=======
  {ac74b8ed-dd6e-4e82-b50b-65c382e7a243}, !- Thermal Zone Name
  ,                                       !- Part of Total Floor Area
  ,                                       !- Design Specification Outdoor Air Object Name
  {c6bddb03-288a-4242-8ee6-7ea2cf560d5f}; !- Building Unit Name

OS:Surface,
  {fbd94d48-e6fb-4063-b764-a14f2284b14c}, !- Handle
  Surface 7,                              !- Name
  Wall,                                   !- Surface Type
  ,                                       !- Construction Name
  {986ce2ae-c607-4447-8a4b-0211f67f3b93}, !- Space Name
  Surface,                                !- Outside Boundary Condition
  {741070c9-4412-477f-9a0e-f7ab76413ec8}, !- Outside Boundary Condition Object
  NoSun,                                  !- Sun Exposure
  NoWind,                                 !- Wind Exposure
  ,                                       !- View Factor to Ground
  ,                                       !- Number of Vertices
  3.73302236800156, -7.46604473600313, 2.4384, !- X,Y,Z Vertex 1 {m}
  3.73302236800156, -7.46604473600313, 0, !- X,Y,Z Vertex 2 {m}
  3.73302236800156, 0, 0,                 !- X,Y,Z Vertex 3 {m}
  3.73302236800156, 0, 2.4384;            !- X,Y,Z Vertex 4 {m}

OS:Surface,
  {533b6659-9a5e-470a-b0ff-bc01129367a2}, !- Handle
  Surface 8,                              !- Name
  Floor,                                  !- Surface Type
  ,                                       !- Construction Name
  {986ce2ae-c607-4447-8a4b-0211f67f3b93}, !- Space Name
  Surface,                                !- Outside Boundary Condition
  {73e6ce0a-26a7-4809-8301-afba4a54e3aa}, !- Outside Boundary Condition Object
>>>>>>> 039e157a
  NoSun,                                  !- Sun Exposure
  NoWind,                                 !- Wind Exposure
  ,                                       !- View Factor to Ground
  ,                                       !- Number of Vertices
  0, -7.46604473600313, 0,                !- X,Y,Z Vertex 1 {m}
  0, 0, 0,                                !- X,Y,Z Vertex 2 {m}
  3.73302236800156, 0, 0,                 !- X,Y,Z Vertex 3 {m}
  3.73302236800156, -7.46604473600313, 0; !- X,Y,Z Vertex 4 {m}

OS:Surface,
<<<<<<< HEAD
  {e8250bca-aac8-4cf5-87b9-901ee60aab90}, !- Handle
=======
  {eb646bf1-9041-40eb-85f8-4a17aaebe60e}, !- Handle
>>>>>>> 039e157a
  Surface 9,                              !- Name
  RoofCeiling,                            !- Surface Type
  ,                                       !- Construction Name
<<<<<<< HEAD
  {49d11a10-5b40-4716-a2cf-d17d18989e78}, !- Space Name
  Outdoors,                               !- Outside Boundary Condition
  ,                                       !- Outside Boundary Condition Object
  SunExposed,                             !- Sun Exposure
  WindExposed,                            !- Wind Exposure
  ,                                       !- View Factor to Ground
  ,                                       !- Number of Vertices
  0, 0, 2.4384,                           !- X,Y,Z Vertex 1 {m}
  0, 0, 0,                                !- X,Y,Z Vertex 2 {m}
  0, -7.46604473600313, 0,                !- X,Y,Z Vertex 3 {m}
  0, -7.46604473600313, 2.4384;           !- X,Y,Z Vertex 4 {m}

OS:Surface,
  {67af056f-a0ed-4b9c-8d12-9b798793b125}, !- Handle
  Surface 10,                             !- Name
  RoofCeiling,                            !- Surface Type
  ,                                       !- Construction Name
  {49d11a10-5b40-4716-a2cf-d17d18989e78}, !- Space Name
  Surface,                                !- Outside Boundary Condition
  {52296dbd-8ada-4e18-a3bf-41f33e3cf41d}, !- Outside Boundary Condition Object
=======
  {986ce2ae-c607-4447-8a4b-0211f67f3b93}, !- Space Name
  Surface,                                !- Outside Boundary Condition
  {4be32691-427d-4edc-80ba-831b73709f96}, !- Outside Boundary Condition Object
>>>>>>> 039e157a
  NoSun,                                  !- Sun Exposure
  NoWind,                                 !- Wind Exposure
  ,                                       !- View Factor to Ground
  ,                                       !- Number of Vertices
  3.73302236800156, -7.46604473600313, 2.4384, !- X,Y,Z Vertex 1 {m}
  3.73302236800156, 0, 2.4384,            !- X,Y,Z Vertex 2 {m}
  0, 0, 2.4384,                           !- X,Y,Z Vertex 3 {m}
  0, -7.46604473600313, 2.4384;           !- X,Y,Z Vertex 4 {m}

OS:Surface,
<<<<<<< HEAD
  {b605c736-69e4-4912-b01f-3880c4ea4183}, !- Handle
  Surface 11,                             !- Name
  Wall,                                   !- Surface Type
  ,                                       !- Construction Name
  {49d11a10-5b40-4716-a2cf-d17d18989e78}, !- Space Name
=======
  {35b65824-5803-485a-86b9-70a4bd1fd969}, !- Handle
  Surface 10,                             !- Name
  Wall,                                   !- Surface Type
  ,                                       !- Construction Name
  {986ce2ae-c607-4447-8a4b-0211f67f3b93}, !- Space Name
>>>>>>> 039e157a
  Outdoors,                               !- Outside Boundary Condition
  ,                                       !- Outside Boundary Condition Object
  SunExposed,                             !- Sun Exposure
  WindExposed,                            !- Wind Exposure
  ,                                       !- View Factor to Ground
  ,                                       !- Number of Vertices
  0, 0, 2.4384,                           !- X,Y,Z Vertex 1 {m}
  0, 0, 0,                                !- X,Y,Z Vertex 2 {m}
  0, -7.46604473600313, 0,                !- X,Y,Z Vertex 3 {m}
  0, -7.46604473600313, 2.4384;           !- X,Y,Z Vertex 4 {m}

OS:Surface,
<<<<<<< HEAD
  {97845bb5-0381-40ae-8a04-9d63b0855d08}, !- Handle
  Surface 12,                             !- Name
  Wall,                                   !- Surface Type
  ,                                       !- Construction Name
  {49d11a10-5b40-4716-a2cf-d17d18989e78}, !- Space Name
  Adiabatic,                              !- Outside Boundary Condition
=======
  {bf0b528d-46ad-4d0c-8226-95e228be39f2}, !- Handle
  Surface 11,                             !- Name
  Wall,                                   !- Surface Type
  ,                                       !- Construction Name
  {986ce2ae-c607-4447-8a4b-0211f67f3b93}, !- Space Name
  Outdoors,                               !- Outside Boundary Condition
>>>>>>> 039e157a
  ,                                       !- Outside Boundary Condition Object
  NoSun,                                  !- Sun Exposure
  NoWind,                                 !- Wind Exposure
  ,                                       !- View Factor to Ground
  ,                                       !- Number of Vertices
<<<<<<< HEAD
  3.73302236800156, -7.46604473600313, 2.4384, !- X,Y,Z Vertex 1 {m}
  3.73302236800156, -7.46604473600313, 0, !- X,Y,Z Vertex 2 {m}
  3.73302236800156, 0, 0,                 !- X,Y,Z Vertex 3 {m}
  3.73302236800156, 0, 2.4384;            !- X,Y,Z Vertex 4 {m}

OS:Space,
  {b2ce11a4-d452-4929-bdda-e012b98ea27a}, !- Handle
  finished basement space,                !- Name
  {e3d2d33e-982c-477b-b74c-98125cc18460}, !- Space Type Name
  ,                                       !- Default Construction Set Name
  ,                                       !- Default Schedule Set Name
  -0,                                     !- Direction of Relative North {deg}
  0,                                      !- X Origin {m}
  0,                                      !- Y Origin {m}
  0,                                      !- Z Origin {m}
  ,                                       !- Building Story Name
  {31245178-824b-44fa-bff3-c662985d4c65}, !- Thermal Zone Name
  ,                                       !- Part of Total Floor Area
  ,                                       !- Design Specification Outdoor Air Object Name
  {c37f40af-b7bb-454d-b3a1-d111ec08d97f}; !- Building Unit Name

OS:Surface,
  {c7dad8ab-2319-442a-886c-3d49cc65485f}, !- Handle
  Surface 18,                             !- Name
  Floor,                                  !- Surface Type
  ,                                       !- Construction Name
  {b2ce11a4-d452-4929-bdda-e012b98ea27a}, !- Space Name
  Foundation,                             !- Outside Boundary Condition
  ,                                       !- Outside Boundary Condition Object
  NoSun,                                  !- Sun Exposure
  NoWind,                                 !- Wind Exposure
  ,                                       !- View Factor to Ground
  ,                                       !- Number of Vertices
  0, -7.46604473600313, -2.4384,          !- X,Y,Z Vertex 1 {m}
  0, 0, -2.4384,                          !- X,Y,Z Vertex 2 {m}
  3.73302236800156, 0, -2.4384,           !- X,Y,Z Vertex 3 {m}
  3.73302236800156, -7.46604473600313, -2.4384; !- X,Y,Z Vertex 4 {m}

OS:Surface,
  {17f2c88d-a98d-44b6-83dc-2cd3abd54f59}, !- Handle
  Surface 19,                             !- Name
  Wall,                                   !- Surface Type
  ,                                       !- Construction Name
  {b2ce11a4-d452-4929-bdda-e012b98ea27a}, !- Space Name
  Foundation,                             !- Outside Boundary Condition
=======
  0, -7.46604473600313, 2.4384,           !- X,Y,Z Vertex 1 {m}
  0, -7.46604473600313, 0,                !- X,Y,Z Vertex 2 {m}
  3.73302236800156, -7.46604473600313, 0, !- X,Y,Z Vertex 3 {m}
  3.73302236800156, -7.46604473600313, 2.4384; !- X,Y,Z Vertex 4 {m}

OS:Surface,
  {86cafcd5-b7de-4de9-bbb3-e267fd054960}, !- Handle
  Surface 12,                             !- Name
  Wall,                                   !- Surface Type
  ,                                       !- Construction Name
  {986ce2ae-c607-4447-8a4b-0211f67f3b93}, !- Space Name
  Outdoors,                               !- Outside Boundary Condition
>>>>>>> 039e157a
  ,                                       !- Outside Boundary Condition Object
  NoSun,                                  !- Sun Exposure
  NoWind,                                 !- Wind Exposure
  ,                                       !- View Factor to Ground
  ,                                       !- Number of Vertices
<<<<<<< HEAD
  0, 0, 0,                                !- X,Y,Z Vertex 1 {m}
  0, 0, -2.4384,                          !- X,Y,Z Vertex 2 {m}
  0, -7.46604473600313, -2.4384,          !- X,Y,Z Vertex 3 {m}
  0, -7.46604473600313, 0;                !- X,Y,Z Vertex 4 {m}

OS:Surface,
  {22d05a82-c0e9-42eb-abc6-82d3a761ef05}, !- Handle
  Surface 20,                             !- Name
  Wall,                                   !- Surface Type
  ,                                       !- Construction Name
  {b2ce11a4-d452-4929-bdda-e012b98ea27a}, !- Space Name
  Foundation,                             !- Outside Boundary Condition
  ,                                       !- Outside Boundary Condition Object
  NoSun,                                  !- Sun Exposure
  NoWind,                                 !- Wind Exposure
  ,                                       !- View Factor to Ground
  ,                                       !- Number of Vertices
  3.73302236800156, 0, 0,                 !- X,Y,Z Vertex 1 {m}
  3.73302236800156, 0, -2.4384,           !- X,Y,Z Vertex 2 {m}
  0, 0, -2.4384,                          !- X,Y,Z Vertex 3 {m}
  0, 0, 0;                                !- X,Y,Z Vertex 4 {m}

OS:Surface,
  {68cffd5a-9b31-44a9-bbd3-2def62b96db9}, !- Handle
  Surface 21,                             !- Name
  Wall,                                   !- Surface Type
  ,                                       !- Construction Name
  {b2ce11a4-d452-4929-bdda-e012b98ea27a}, !- Space Name
  Adiabatic,                              !- Outside Boundary Condition
  ,                                       !- Outside Boundary Condition Object
  NoSun,                                  !- Sun Exposure
  NoWind,                                 !- Wind Exposure
  ,                                       !- View Factor to Ground
  ,                                       !- Number of Vertices
  3.73302236800156, -7.46604473600313, 0, !- X,Y,Z Vertex 1 {m}
  3.73302236800156, -7.46604473600313, -2.4384, !- X,Y,Z Vertex 2 {m}
  3.73302236800156, 0, -2.4384,           !- X,Y,Z Vertex 3 {m}
  3.73302236800156, 0, 0;                 !- X,Y,Z Vertex 4 {m}

OS:Surface,
  {e993658b-8b23-483f-8127-e92003c637b8}, !- Handle
  Surface 22,                             !- Name
  Wall,                                   !- Surface Type
  ,                                       !- Construction Name
  {b2ce11a4-d452-4929-bdda-e012b98ea27a}, !- Space Name
  Foundation,                             !- Outside Boundary Condition
  ,                                       !- Outside Boundary Condition Object
  NoSun,                                  !- Sun Exposure
  NoWind,                                 !- Wind Exposure
  ,                                       !- View Factor to Ground
  ,                                       !- Number of Vertices
  0, -7.46604473600313, 0,                !- X,Y,Z Vertex 1 {m}
  0, -7.46604473600313, -2.4384,          !- X,Y,Z Vertex 2 {m}
  3.73302236800156, -7.46604473600313, -2.4384, !- X,Y,Z Vertex 3 {m}
  3.73302236800156, -7.46604473600313, 0; !- X,Y,Z Vertex 4 {m}

OS:Surface,
  {61d45abb-3633-4182-ae29-616162605fd6}, !- Handle
  Surface 23,                             !- Name
  RoofCeiling,                            !- Surface Type
  ,                                       !- Construction Name
  {b2ce11a4-d452-4929-bdda-e012b98ea27a}, !- Space Name
  Surface,                                !- Outside Boundary Condition
  {ccd26eac-4894-426e-b510-29db0e89f48a}, !- Outside Boundary Condition Object
  NoSun,                                  !- Sun Exposure
  NoWind,                                 !- Wind Exposure
  ,                                       !- View Factor to Ground
  ,                                       !- Number of Vertices
  3.73302236800156, -7.46604473600313, 0, !- X,Y,Z Vertex 1 {m}
  3.73302236800156, 0, 0,                 !- X,Y,Z Vertex 2 {m}
  0, 0, 0,                                !- X,Y,Z Vertex 3 {m}
  0, -7.46604473600313, 0;                !- X,Y,Z Vertex 4 {m}

OS:ThermalZone,
  {31245178-824b-44fa-bff3-c662985d4c65}, !- Handle
  finished basement zone,                 !- Name
=======
  3.73302236800156, 0, 2.4384,            !- X,Y,Z Vertex 1 {m}
  3.73302236800156, 0, 0,                 !- X,Y,Z Vertex 2 {m}
  0, 0, 0,                                !- X,Y,Z Vertex 3 {m}
  0, 0, 2.4384;                           !- X,Y,Z Vertex 4 {m}

OS:ThermalZone,
  {e0c90c8e-8719-4dce-9ce2-3753b930a39c}, !- Handle
  living zone|unit 2,                     !- Name
>>>>>>> 039e157a
  ,                                       !- Multiplier
  ,                                       !- Ceiling Height {m}
  ,                                       !- Volume {m3}
  ,                                       !- Floor Area {m2}
  ,                                       !- Zone Inside Convection Algorithm
  ,                                       !- Zone Outside Convection Algorithm
  ,                                       !- Zone Conditioning Equipment List Name
<<<<<<< HEAD
  {1677916c-07f7-45c8-9c76-c49859f85a6e}, !- Zone Air Inlet Port List
  {8d778733-ad39-40f6-b417-d25e4a5a6525}, !- Zone Air Exhaust Port List
  {3ffcb452-0173-48d0-acb8-4f125a849feb}, !- Zone Air Node Name
  {b7a84127-9c9b-4cd0-98bb-f7fd8cb286dd}, !- Zone Return Air Port List
=======
  {9411faa0-c15b-4ffa-8497-112425cfd610}, !- Zone Air Inlet Port List
  {e3d51b5f-aabf-4b7e-9a43-b8900c7ac3c4}, !- Zone Air Exhaust Port List
  {fa856775-be2a-4784-b6f5-c09dc73bd003}, !- Zone Air Node Name
  {ec396522-0a4e-4154-8005-d6c1130a8cf8}, !- Zone Return Air Port List
>>>>>>> 039e157a
  ,                                       !- Primary Daylighting Control Name
  ,                                       !- Fraction of Zone Controlled by Primary Daylighting Control
  ,                                       !- Secondary Daylighting Control Name
  ,                                       !- Fraction of Zone Controlled by Secondary Daylighting Control
  ,                                       !- Illuminance Map Name
  ,                                       !- Group Rendering Name
  ,                                       !- Thermostat Name
  No;                                     !- Use Ideal Air Loads

OS:Node,
<<<<<<< HEAD
  {edccbeef-17d0-4454-9540-e2761bb6f937}, !- Handle
  Node 2,                                 !- Name
  {3ffcb452-0173-48d0-acb8-4f125a849feb}, !- Inlet Port
  ;                                       !- Outlet Port

OS:Connection,
  {3ffcb452-0173-48d0-acb8-4f125a849feb}, !- Handle
  {9f4e43f8-1171-4128-a8cb-33731735793d}, !- Name
  {31245178-824b-44fa-bff3-c662985d4c65}, !- Source Object
  11,                                     !- Outlet Port
  {edccbeef-17d0-4454-9540-e2761bb6f937}, !- Target Object
  2;                                      !- Inlet Port

OS:PortList,
  {1677916c-07f7-45c8-9c76-c49859f85a6e}, !- Handle
  {8280f369-7c22-41cb-bbbc-0459eed4a198}, !- Name
  {31245178-824b-44fa-bff3-c662985d4c65}; !- HVAC Component

OS:PortList,
  {8d778733-ad39-40f6-b417-d25e4a5a6525}, !- Handle
  {1c99f5da-a49e-4411-94b4-6b90507960f8}, !- Name
  {31245178-824b-44fa-bff3-c662985d4c65}; !- HVAC Component

OS:PortList,
  {b7a84127-9c9b-4cd0-98bb-f7fd8cb286dd}, !- Handle
  {1aa3768d-ee81-4f52-b6b7-0655f0bdddaa}, !- Name
  {31245178-824b-44fa-bff3-c662985d4c65}; !- HVAC Component

OS:Sizing:Zone,
  {726da0be-80ff-410d-b8af-be547d3867f6}, !- Handle
  {31245178-824b-44fa-bff3-c662985d4c65}, !- Zone or ZoneList Name
=======
  {59b183ee-1648-4098-b754-f76bfac14a4b}, !- Handle
  Node 2,                                 !- Name
  {fa856775-be2a-4784-b6f5-c09dc73bd003}, !- Inlet Port
  ;                                       !- Outlet Port

OS:Connection,
  {fa856775-be2a-4784-b6f5-c09dc73bd003}, !- Handle
  {58fb9133-9593-4386-9261-ddac0ca27ee3}, !- Name
  {e0c90c8e-8719-4dce-9ce2-3753b930a39c}, !- Source Object
  11,                                     !- Outlet Port
  {59b183ee-1648-4098-b754-f76bfac14a4b}, !- Target Object
  2;                                      !- Inlet Port

OS:PortList,
  {9411faa0-c15b-4ffa-8497-112425cfd610}, !- Handle
  {c4ace50d-c057-44e6-b566-db4b3f4296ee}, !- Name
  {e0c90c8e-8719-4dce-9ce2-3753b930a39c}; !- HVAC Component

OS:PortList,
  {e3d51b5f-aabf-4b7e-9a43-b8900c7ac3c4}, !- Handle
  {3fbe8f32-e6af-4cb9-be44-a2bf15e09b92}, !- Name
  {e0c90c8e-8719-4dce-9ce2-3753b930a39c}; !- HVAC Component

OS:PortList,
  {ec396522-0a4e-4154-8005-d6c1130a8cf8}, !- Handle
  {83c7c1f1-213e-48e0-94fb-1c72790ef2fc}, !- Name
  {e0c90c8e-8719-4dce-9ce2-3753b930a39c}; !- HVAC Component

OS:Sizing:Zone,
  {2f9d84d0-6d15-47a6-aa9b-20b6bd1457e3}, !- Handle
  {e0c90c8e-8719-4dce-9ce2-3753b930a39c}, !- Zone or ZoneList Name
>>>>>>> 039e157a
  SupplyAirTemperature,                   !- Zone Cooling Design Supply Air Temperature Input Method
  14,                                     !- Zone Cooling Design Supply Air Temperature {C}
  11.11,                                  !- Zone Cooling Design Supply Air Temperature Difference {deltaC}
  SupplyAirTemperature,                   !- Zone Heating Design Supply Air Temperature Input Method
  40,                                     !- Zone Heating Design Supply Air Temperature {C}
  11.11,                                  !- Zone Heating Design Supply Air Temperature Difference {deltaC}
  0.0085,                                 !- Zone Cooling Design Supply Air Humidity Ratio {kg-H2O/kg-air}
  0.008,                                  !- Zone Heating Design Supply Air Humidity Ratio {kg-H2O/kg-air}
  ,                                       !- Zone Heating Sizing Factor
  ,                                       !- Zone Cooling Sizing Factor
  DesignDay,                              !- Cooling Design Air Flow Method
  ,                                       !- Cooling Design Air Flow Rate {m3/s}
  ,                                       !- Cooling Minimum Air Flow per Zone Floor Area {m3/s-m2}
  ,                                       !- Cooling Minimum Air Flow {m3/s}
  ,                                       !- Cooling Minimum Air Flow Fraction
  DesignDay,                              !- Heating Design Air Flow Method
  ,                                       !- Heating Design Air Flow Rate {m3/s}
  ,                                       !- Heating Maximum Air Flow per Zone Floor Area {m3/s-m2}
  ,                                       !- Heating Maximum Air Flow {m3/s}
  ,                                       !- Heating Maximum Air Flow Fraction
  ,                                       !- Design Zone Air Distribution Effectiveness in Cooling Mode
  ,                                       !- Design Zone Air Distribution Effectiveness in Heating Mode
  No,                                     !- Account for Dedicated Outdoor Air System
  NeutralSupplyAir,                       !- Dedicated Outdoor Air System Control Strategy
  autosize,                               !- Dedicated Outdoor Air Low Setpoint Temperature for Design {C}
  autosize;                               !- Dedicated Outdoor Air High Setpoint Temperature for Design {C}

OS:ZoneHVAC:EquipmentList,
<<<<<<< HEAD
  {1dd114ef-6db6-4e17-a787-d05e71e51a9c}, !- Handle
  Zone HVAC Equipment List 2,             !- Name
  {31245178-824b-44fa-bff3-c662985d4c65}; !- Thermal Zone

OS:SpaceType,
  {e3d2d33e-982c-477b-b74c-98125cc18460}, !- Handle
  Space Type 2,                           !- Name
  ,                                       !- Default Construction Set Name
  ,                                       !- Default Schedule Set Name
  ,                                       !- Group Rendering Name
  ,                                       !- Design Specification Outdoor Air Object Name
  ,                                       !- Standards Template
  ,                                       !- Standards Building Type
  finished basement;                      !- Standards Space Type

OS:Surface,
  {52296dbd-8ada-4e18-a3bf-41f33e3cf41d}, !- Handle
  Surface 13,                             !- Name
  Floor,                                  !- Surface Type
  ,                                       !- Construction Name
  {c41bea4f-2952-4c8a-946b-f8689b9cdcd3}, !- Space Name
  Surface,                                !- Outside Boundary Condition
  {67af056f-a0ed-4b9c-8d12-9b798793b125}, !- Outside Boundary Condition Object
=======
  {aef10844-d67b-4b34-ac0b-2f072a28b027}, !- Handle
  Zone HVAC Equipment List 2,             !- Name
  {e0c90c8e-8719-4dce-9ce2-3753b930a39c}; !- Thermal Zone

OS:Space,
  {f3ba88aa-339a-4843-912b-e6c9db1593c7}, !- Handle
  living space|unit 2|story 1,            !- Name
  {ded99f3d-0aad-40f5-bc42-6068457ea2ac}, !- Space Type Name
  ,                                       !- Default Construction Set Name
  ,                                       !- Default Schedule Set Name
  -0,                                     !- Direction of Relative North {deg}
  0,                                      !- X Origin {m}
  0,                                      !- Y Origin {m}
  0,                                      !- Z Origin {m}
  ,                                       !- Building Story Name
  {e0c90c8e-8719-4dce-9ce2-3753b930a39c}, !- Thermal Zone Name
  ,                                       !- Part of Total Floor Area
  ,                                       !- Design Specification Outdoor Air Object Name
  {daecb0b2-c7cc-46c9-a488-3caed26c9ba3}; !- Building Unit Name

OS:Surface,
  {a32a8e43-050b-4065-8b0b-16c6ad13543d}, !- Handle
  Surface 18,                             !- Name
  Wall,                                   !- Surface Type
  ,                                       !- Construction Name
  {f3ba88aa-339a-4843-912b-e6c9db1593c7}, !- Space Name
  Surface,                                !- Outside Boundary Condition
  {759535bb-5ee6-4bea-a085-48bcec782d35}, !- Outside Boundary Condition Object
  NoSun,                                  !- Sun Exposure
  NoWind,                                 !- Wind Exposure
  ,                                       !- View Factor to Ground
  ,                                       !- Number of Vertices
  7.46604473600312, -7.46604473600313, 2.4384, !- X,Y,Z Vertex 1 {m}
  7.46604473600312, -7.46604473600313, 0, !- X,Y,Z Vertex 2 {m}
  7.46604473600312, 0, 0,                 !- X,Y,Z Vertex 3 {m}
  7.46604473600312, 0, 2.4384;            !- X,Y,Z Vertex 4 {m}

OS:Surface,
  {f42ffcbf-f6ab-4fca-895e-566fa5ca41d6}, !- Handle
  Surface 19,                             !- Name
  Floor,                                  !- Surface Type
  ,                                       !- Construction Name
  {f3ba88aa-339a-4843-912b-e6c9db1593c7}, !- Space Name
  Surface,                                !- Outside Boundary Condition
  {fc2230a2-da63-4003-a38d-422c639d8010}, !- Outside Boundary Condition Object
>>>>>>> 039e157a
  NoSun,                                  !- Sun Exposure
  NoWind,                                 !- Wind Exposure
  ,                                       !- View Factor to Ground
  ,                                       !- Number of Vertices
  0, -7.46604473600313, 4.8768,           !- X,Y,Z Vertex 1 {m}
  0, 0, 4.8768,                           !- X,Y,Z Vertex 2 {m}
  3.73302236800156, 0, 4.8768,            !- X,Y,Z Vertex 3 {m}
  3.73302236800156, -7.46604473600313, 4.8768; !- X,Y,Z Vertex 4 {m}

OS:Surface,
<<<<<<< HEAD
  {30fad292-16de-43ae-b2fe-8c408d3ac16f}, !- Handle
  Surface 14,                             !- Name
  RoofCeiling,                            !- Surface Type
  ,                                       !- Construction Name
  {c41bea4f-2952-4c8a-946b-f8689b9cdcd3}, !- Space Name
  Outdoors,                               !- Outside Boundary Condition
  ,                                       !- Outside Boundary Condition Object
  SunExposed,                             !- Sun Exposure
  WindExposed,                            !- Wind Exposure
  ,                                       !- View Factor to Ground
  ,                                       !- Number of Vertices
  0, -3.73302236800156, 6.74331118400078, !- X,Y,Z Vertex 1 {m}
  3.73302236800156, -3.73302236800156, 6.74331118400078, !- X,Y,Z Vertex 2 {m}
  3.73302236800156, 0, 4.8768,            !- X,Y,Z Vertex 3 {m}
  0, 0, 4.8768;                           !- X,Y,Z Vertex 4 {m}

OS:Surface,
  {8997e278-aa7b-40cd-8b01-8681b8c0033f}, !- Handle
  Surface 15,                             !- Name
  RoofCeiling,                            !- Surface Type
  ,                                       !- Construction Name
  {c41bea4f-2952-4c8a-946b-f8689b9cdcd3}, !- Space Name
  Outdoors,                               !- Outside Boundary Condition
  ,                                       !- Outside Boundary Condition Object
  SunExposed,                             !- Sun Exposure
  WindExposed,                            !- Wind Exposure
  ,                                       !- View Factor to Ground
  ,                                       !- Number of Vertices
  3.73302236800156, -3.73302236800156, 6.74331118400078, !- X,Y,Z Vertex 1 {m}
  0, -3.73302236800156, 6.74331118400078, !- X,Y,Z Vertex 2 {m}
  0, -7.46604473600313, 4.8768,           !- X,Y,Z Vertex 3 {m}
  3.73302236800156, -7.46604473600313, 4.8768; !- X,Y,Z Vertex 4 {m}

OS:Surface,
  {12af93ad-2d9d-425d-9320-2441e4d2033a}, !- Handle
  Surface 16,                             !- Name
  Wall,                                   !- Surface Type
  ,                                       !- Construction Name
  {c41bea4f-2952-4c8a-946b-f8689b9cdcd3}, !- Space Name
  Outdoors,                               !- Outside Boundary Condition
  ,                                       !- Outside Boundary Condition Object
  SunExposed,                             !- Sun Exposure
  WindExposed,                            !- Wind Exposure
=======
  {4fbe18b4-5afb-42f3-9d44-a569a6aff0f4}, !- Handle
  Surface 20,                             !- Name
  RoofCeiling,                            !- Surface Type
  ,                                       !- Construction Name
  {f3ba88aa-339a-4843-912b-e6c9db1593c7}, !- Space Name
  Surface,                                !- Outside Boundary Condition
  {00fed12a-3598-4f77-8f1d-2c0a742aa31a}, !- Outside Boundary Condition Object
  NoSun,                                  !- Sun Exposure
  NoWind,                                 !- Wind Exposure
  ,                                       !- View Factor to Ground
  ,                                       !- Number of Vertices
  7.46604473600312, -7.46604473600313, 2.4384, !- X,Y,Z Vertex 1 {m}
  7.46604473600312, 0, 2.4384,            !- X,Y,Z Vertex 2 {m}
  3.73302236800156, 0, 2.4384,            !- X,Y,Z Vertex 3 {m}
  3.73302236800156, -7.46604473600313, 2.4384; !- X,Y,Z Vertex 4 {m}

OS:Surface,
  {ae28a602-c3c7-4f87-b0df-e42e356e48ca}, !- Handle
  Surface 21,                             !- Name
  Wall,                                   !- Surface Type
  ,                                       !- Construction Name
  {f3ba88aa-339a-4843-912b-e6c9db1593c7}, !- Space Name
  Surface,                                !- Outside Boundary Condition
  {d43dddd9-1c92-439b-a150-2c960460ec3e}, !- Outside Boundary Condition Object
  NoSun,                                  !- Sun Exposure
  NoWind,                                 !- Wind Exposure
>>>>>>> 039e157a
  ,                                       !- View Factor to Ground
  ,                                       !- Number of Vertices
  0, -3.73302236800156, 6.74331118400078, !- X,Y,Z Vertex 1 {m}
  0, 0, 4.8768,                           !- X,Y,Z Vertex 2 {m}
  0, -7.46604473600313, 4.8768;           !- X,Y,Z Vertex 3 {m}

OS:Surface,
<<<<<<< HEAD
  {165cdadf-4c18-4a03-a363-9b03cbef5012}, !- Handle
  Surface 17,                             !- Name
  Wall,                                   !- Surface Type
  ,                                       !- Construction Name
  {c41bea4f-2952-4c8a-946b-f8689b9cdcd3}, !- Space Name
  Adiabatic,                              !- Outside Boundary Condition
=======
  {a6f5af1a-37c5-43fc-9033-f097695cbf83}, !- Handle
  Surface 22,                             !- Name
  Wall,                                   !- Surface Type
  ,                                       !- Construction Name
  {f3ba88aa-339a-4843-912b-e6c9db1593c7}, !- Space Name
  Outdoors,                               !- Outside Boundary Condition
>>>>>>> 039e157a
  ,                                       !- Outside Boundary Condition Object
  NoSun,                                  !- Sun Exposure
  NoWind,                                 !- Wind Exposure
  ,                                       !- View Factor to Ground
  ,                                       !- Number of Vertices
  3.73302236800156, -3.73302236800156, 6.74331118400078, !- X,Y,Z Vertex 1 {m}
  3.73302236800156, -7.46604473600313, 4.8768, !- X,Y,Z Vertex 2 {m}
  3.73302236800156, 0, 4.8768;            !- X,Y,Z Vertex 3 {m}

OS:Surface,
  {a8aa4d5c-0a19-4c63-bdd7-d8c7a854b61b}, !- Handle
  Surface 23,                             !- Name
  Wall,                                   !- Surface Type
  ,                                       !- Construction Name
  {f3ba88aa-339a-4843-912b-e6c9db1593c7}, !- Space Name
  Outdoors,                               !- Outside Boundary Condition
  ,                                       !- Outside Boundary Condition Object
  SunExposed,                             !- Sun Exposure
  WindExposed,                            !- Wind Exposure
  ,                                       !- View Factor to Ground
  ,                                       !- Number of Vertices
  7.46604473600312, 0, 2.4384,            !- X,Y,Z Vertex 1 {m}
  7.46604473600312, 0, 0,                 !- X,Y,Z Vertex 2 {m}
  3.73302236800156, 0, 0,                 !- X,Y,Z Vertex 3 {m}
  3.73302236800156, 0, 2.4384;            !- X,Y,Z Vertex 4 {m}

OS:Space,
<<<<<<< HEAD
  {c41bea4f-2952-4c8a-946b-f8689b9cdcd3}, !- Handle
  unfinished attic space,                 !- Name
  {f8d3a907-17af-40d3-a721-217f0511b98d}, !- Space Type Name
=======
  {cc49aec5-6090-41f1-86d9-46f0bde4cf93}, !- Handle
  living space|unit 2|story 2,            !- Name
  {ded99f3d-0aad-40f5-bc42-6068457ea2ac}, !- Space Type Name
>>>>>>> 039e157a
  ,                                       !- Default Construction Set Name
  ,                                       !- Default Schedule Set Name
  ,                                       !- Direction of Relative North {deg}
  ,                                       !- X Origin {m}
  ,                                       !- Y Origin {m}
  ,                                       !- Z Origin {m}
  ,                                       !- Building Story Name
<<<<<<< HEAD
  {b164fe47-8302-42b6-9569-d07d1e9c015f}; !- Thermal Zone Name

OS:ThermalZone,
  {b164fe47-8302-42b6-9569-d07d1e9c015f}, !- Handle
=======
  {e0c90c8e-8719-4dce-9ce2-3753b930a39c}, !- Thermal Zone Name
  ,                                       !- Part of Total Floor Area
  ,                                       !- Design Specification Outdoor Air Object Name
  {daecb0b2-c7cc-46c9-a488-3caed26c9ba3}; !- Building Unit Name

OS:Surface,
  {741070c9-4412-477f-9a0e-f7ab76413ec8}, !- Handle
  Surface 24,                             !- Name
  Wall,                                   !- Surface Type
  ,                                       !- Construction Name
  {cc49aec5-6090-41f1-86d9-46f0bde4cf93}, !- Space Name
  Surface,                                !- Outside Boundary Condition
  {fbd94d48-e6fb-4063-b764-a14f2284b14c}, !- Outside Boundary Condition Object
  NoSun,                                  !- Sun Exposure
  NoWind,                                 !- Wind Exposure
  ,                                       !- View Factor to Ground
  ,                                       !- Number of Vertices
  3.73302236800156, 0, 4.8768,            !- X,Y,Z Vertex 1 {m}
  3.73302236800156, 0, 2.4384,            !- X,Y,Z Vertex 2 {m}
  3.73302236800156, -7.46604473600313, 2.4384, !- X,Y,Z Vertex 3 {m}
  3.73302236800156, -7.46604473600313, 4.8768; !- X,Y,Z Vertex 4 {m}

OS:Surface,
  {6c9fb229-ffd8-41ee-ab2f-a598da0f9381}, !- Handle
  Surface 25,                             !- Name
  Wall,                                   !- Surface Type
  ,                                       !- Construction Name
  {cc49aec5-6090-41f1-86d9-46f0bde4cf93}, !- Space Name
  Outdoors,                               !- Outside Boundary Condition
  ,                                       !- Outside Boundary Condition Object
  SunExposed,                             !- Sun Exposure
  WindExposed,                            !- Wind Exposure
  ,                                       !- View Factor to Ground
  ,                                       !- Number of Vertices
  3.73302236800156, -7.46604473600313, 4.8768, !- X,Y,Z Vertex 1 {m}
  3.73302236800156, -7.46604473600313, 2.4384, !- X,Y,Z Vertex 2 {m}
  7.46604473600312, -7.46604473600313, 2.4384, !- X,Y,Z Vertex 3 {m}
  7.46604473600312, -7.46604473600313, 4.8768; !- X,Y,Z Vertex 4 {m}

OS:Surface,
  {e9ce666b-0fcf-4d1e-8248-50202a373908}, !- Handle
  Surface 26,                             !- Name
  Wall,                                   !- Surface Type
  ,                                       !- Construction Name
  {cc49aec5-6090-41f1-86d9-46f0bde4cf93}, !- Space Name
  Surface,                                !- Outside Boundary Condition
  {c27af31d-8d47-4fff-8146-072946dc2151}, !- Outside Boundary Condition Object
  NoSun,                                  !- Sun Exposure
  NoWind,                                 !- Wind Exposure
  ,                                       !- View Factor to Ground
  ,                                       !- Number of Vertices
  7.46604473600312, -7.46604473600313, 4.8768, !- X,Y,Z Vertex 1 {m}
  7.46604473600312, -7.46604473600313, 2.4384, !- X,Y,Z Vertex 2 {m}
  7.46604473600312, 0, 2.4384,            !- X,Y,Z Vertex 3 {m}
  7.46604473600312, 0, 4.8768;            !- X,Y,Z Vertex 4 {m}

OS:Surface,
  {00fed12a-3598-4f77-8f1d-2c0a742aa31a}, !- Handle
  Surface 27,                             !- Name
  Floor,                                  !- Surface Type
  ,                                       !- Construction Name
  {cc49aec5-6090-41f1-86d9-46f0bde4cf93}, !- Space Name
  Surface,                                !- Outside Boundary Condition
  {4fbe18b4-5afb-42f3-9d44-a569a6aff0f4}, !- Outside Boundary Condition Object
  NoSun,                                  !- Sun Exposure
  NoWind,                                 !- Wind Exposure
  ,                                       !- View Factor to Ground
  ,                                       !- Number of Vertices
  3.73302236800156, -7.46604473600313, 2.4384, !- X,Y,Z Vertex 1 {m}
  3.73302236800156, 0, 2.4384,            !- X,Y,Z Vertex 2 {m}
  7.46604473600312, 0, 2.4384,            !- X,Y,Z Vertex 3 {m}
  7.46604473600312, -7.46604473600313, 2.4384; !- X,Y,Z Vertex 4 {m}

OS:Surface,
  {70e6a376-de0e-4752-9edb-176f6a0d930b}, !- Handle
  Surface 28,                             !- Name
  RoofCeiling,                            !- Surface Type
  ,                                       !- Construction Name
  {cc49aec5-6090-41f1-86d9-46f0bde4cf93}, !- Space Name
  Surface,                                !- Outside Boundary Condition
  {9a85742e-f24b-4099-a8db-ba4c8f78e693}, !- Outside Boundary Condition Object
  NoSun,                                  !- Sun Exposure
  NoWind,                                 !- Wind Exposure
  ,                                       !- View Factor to Ground
  ,                                       !- Number of Vertices
  7.46604473600312, -7.46604473600313, 4.8768, !- X,Y,Z Vertex 1 {m}
  7.46604473600312, 0, 4.8768,            !- X,Y,Z Vertex 2 {m}
  3.73302236800156, 0, 4.8768,            !- X,Y,Z Vertex 3 {m}
  3.73302236800156, -7.46604473600313, 4.8768; !- X,Y,Z Vertex 4 {m}

OS:Surface,
  {26db6886-c06b-4385-a785-8ed7e6fccfaf}, !- Handle
  Surface 29,                             !- Name
  Wall,                                   !- Surface Type
  ,                                       !- Construction Name
  {cc49aec5-6090-41f1-86d9-46f0bde4cf93}, !- Space Name
  Outdoors,                               !- Outside Boundary Condition
  ,                                       !- Outside Boundary Condition Object
  SunExposed,                             !- Sun Exposure
  WindExposed,                            !- Wind Exposure
  ,                                       !- View Factor to Ground
  ,                                       !- Number of Vertices
  7.46604473600312, 0, 4.8768,            !- X,Y,Z Vertex 1 {m}
  7.46604473600312, 0, 2.4384,            !- X,Y,Z Vertex 2 {m}
  3.73302236800156, 0, 2.4384,            !- X,Y,Z Vertex 3 {m}
  3.73302236800156, 0, 4.8768;            !- X,Y,Z Vertex 4 {m}

OS:ThermalZone,
  {dad2cfa9-6503-425d-9ac7-ecefa5080723}, !- Handle
  living zone|unit 3,                     !- Name
  ,                                       !- Multiplier
  ,                                       !- Ceiling Height {m}
  ,                                       !- Volume {m3}
  ,                                       !- Floor Area {m2}
  ,                                       !- Zone Inside Convection Algorithm
  ,                                       !- Zone Outside Convection Algorithm
  ,                                       !- Zone Conditioning Equipment List Name
  {c1d50019-5c7b-4311-9143-d38f1ee41726}, !- Zone Air Inlet Port List
  {89ab3818-a49d-4bfd-8a54-7e6c25805958}, !- Zone Air Exhaust Port List
  {be5e3b86-5bd9-4786-b284-e895e94d696e}, !- Zone Air Node Name
  {0115b1d8-baf2-4f3b-9670-d2c9368a1b0d}, !- Zone Return Air Port List
  ,                                       !- Primary Daylighting Control Name
  ,                                       !- Fraction of Zone Controlled by Primary Daylighting Control
  ,                                       !- Secondary Daylighting Control Name
  ,                                       !- Fraction of Zone Controlled by Secondary Daylighting Control
  ,                                       !- Illuminance Map Name
  ,                                       !- Group Rendering Name
  ,                                       !- Thermostat Name
  No;                                     !- Use Ideal Air Loads

OS:Node,
  {28450d49-dc4e-47ea-b5e9-e2118065a651}, !- Handle
  Node 3,                                 !- Name
  {be5e3b86-5bd9-4786-b284-e895e94d696e}, !- Inlet Port
  ;                                       !- Outlet Port

OS:Connection,
  {be5e3b86-5bd9-4786-b284-e895e94d696e}, !- Handle
  {56d558ff-22bc-4fb9-9364-c6749cb3590f}, !- Name
  {dad2cfa9-6503-425d-9ac7-ecefa5080723}, !- Source Object
  11,                                     !- Outlet Port
  {28450d49-dc4e-47ea-b5e9-e2118065a651}, !- Target Object
  2;                                      !- Inlet Port

OS:PortList,
  {c1d50019-5c7b-4311-9143-d38f1ee41726}, !- Handle
  {2b37850d-4844-4a12-b1f7-17b2d811fff9}, !- Name
  {dad2cfa9-6503-425d-9ac7-ecefa5080723}; !- HVAC Component

OS:PortList,
  {89ab3818-a49d-4bfd-8a54-7e6c25805958}, !- Handle
  {635bd22a-2a3b-4271-aa80-6a5db5f36edb}, !- Name
  {dad2cfa9-6503-425d-9ac7-ecefa5080723}; !- HVAC Component

OS:PortList,
  {0115b1d8-baf2-4f3b-9670-d2c9368a1b0d}, !- Handle
  {1e95d0b1-c04c-4138-a8bb-e94ed68f2322}, !- Name
  {dad2cfa9-6503-425d-9ac7-ecefa5080723}; !- HVAC Component

OS:Sizing:Zone,
  {9cd6cc39-8b52-4dec-b92c-f932ed9c2cca}, !- Handle
  {dad2cfa9-6503-425d-9ac7-ecefa5080723}, !- Zone or ZoneList Name
  SupplyAirTemperature,                   !- Zone Cooling Design Supply Air Temperature Input Method
  14,                                     !- Zone Cooling Design Supply Air Temperature {C}
  11.11,                                  !- Zone Cooling Design Supply Air Temperature Difference {deltaC}
  SupplyAirTemperature,                   !- Zone Heating Design Supply Air Temperature Input Method
  40,                                     !- Zone Heating Design Supply Air Temperature {C}
  11.11,                                  !- Zone Heating Design Supply Air Temperature Difference {deltaC}
  0.0085,                                 !- Zone Cooling Design Supply Air Humidity Ratio {kg-H2O/kg-air}
  0.008,                                  !- Zone Heating Design Supply Air Humidity Ratio {kg-H2O/kg-air}
  ,                                       !- Zone Heating Sizing Factor
  ,                                       !- Zone Cooling Sizing Factor
  DesignDay,                              !- Cooling Design Air Flow Method
  ,                                       !- Cooling Design Air Flow Rate {m3/s}
  ,                                       !- Cooling Minimum Air Flow per Zone Floor Area {m3/s-m2}
  ,                                       !- Cooling Minimum Air Flow {m3/s}
  ,                                       !- Cooling Minimum Air Flow Fraction
  DesignDay,                              !- Heating Design Air Flow Method
  ,                                       !- Heating Design Air Flow Rate {m3/s}
  ,                                       !- Heating Maximum Air Flow per Zone Floor Area {m3/s-m2}
  ,                                       !- Heating Maximum Air Flow {m3/s}
  ,                                       !- Heating Maximum Air Flow Fraction
  ,                                       !- Design Zone Air Distribution Effectiveness in Cooling Mode
  ,                                       !- Design Zone Air Distribution Effectiveness in Heating Mode
  No,                                     !- Account for Dedicated Outdoor Air System
  NeutralSupplyAir,                       !- Dedicated Outdoor Air System Control Strategy
  autosize,                               !- Dedicated Outdoor Air Low Setpoint Temperature for Design {C}
  autosize;                               !- Dedicated Outdoor Air High Setpoint Temperature for Design {C}

OS:ZoneHVAC:EquipmentList,
  {e72e3d6f-289d-4014-82e8-719d6d15ea9a}, !- Handle
  Zone HVAC Equipment List 3,             !- Name
  {dad2cfa9-6503-425d-9ac7-ecefa5080723}; !- Thermal Zone

OS:Space,
  {c2e1a4f7-4b71-4571-9964-98d7ee2fa580}, !- Handle
  living space|unit 3|story 1,            !- Name
  {ded99f3d-0aad-40f5-bc42-6068457ea2ac}, !- Space Type Name
  ,                                       !- Default Construction Set Name
  ,                                       !- Default Schedule Set Name
  -0,                                     !- Direction of Relative North {deg}
  0,                                      !- X Origin {m}
  0,                                      !- Y Origin {m}
  0,                                      !- Z Origin {m}
  ,                                       !- Building Story Name
  {dad2cfa9-6503-425d-9ac7-ecefa5080723}, !- Thermal Zone Name
  ,                                       !- Part of Total Floor Area
  ,                                       !- Design Specification Outdoor Air Object Name
  {c7e3f297-e2f2-4c74-8eb3-4ddf03ad9455}; !- Building Unit Name

OS:Surface,
  {3bd47462-eeab-49d2-935f-c051838fce50}, !- Handle
  Surface 35,                             !- Name
  Wall,                                   !- Surface Type
  ,                                       !- Construction Name
  {c2e1a4f7-4b71-4571-9964-98d7ee2fa580}, !- Space Name
  Surface,                                !- Outside Boundary Condition
  {d2254a45-bce9-4251-8f60-7cd1d47ce8d4}, !- Outside Boundary Condition Object
  NoSun,                                  !- Sun Exposure
  NoWind,                                 !- Wind Exposure
  ,                                       !- View Factor to Ground
  ,                                       !- Number of Vertices
  11.1990671040047, -7.46604473600313, 2.4384, !- X,Y,Z Vertex 1 {m}
  11.1990671040047, -7.46604473600313, 0, !- X,Y,Z Vertex 2 {m}
  11.1990671040047, 0, 0,                 !- X,Y,Z Vertex 3 {m}
  11.1990671040047, 0, 2.4384;            !- X,Y,Z Vertex 4 {m}

OS:Surface,
  {e3e7078f-feb3-4466-950c-160478d40d31}, !- Handle
  Surface 36,                             !- Name
  Floor,                                  !- Surface Type
  ,                                       !- Construction Name
  {c2e1a4f7-4b71-4571-9964-98d7ee2fa580}, !- Space Name
  Surface,                                !- Outside Boundary Condition
  {b7595af2-c110-4437-8006-e558f4b185f6}, !- Outside Boundary Condition Object
  NoSun,                                  !- Sun Exposure
  NoWind,                                 !- Wind Exposure
  ,                                       !- View Factor to Ground
  ,                                       !- Number of Vertices
  7.46604473600313, -7.46604473600313, 0, !- X,Y,Z Vertex 1 {m}
  7.46604473600313, 0, 0,                 !- X,Y,Z Vertex 2 {m}
  11.1990671040047, 0, 0,                 !- X,Y,Z Vertex 3 {m}
  11.1990671040047, -7.46604473600313, 0; !- X,Y,Z Vertex 4 {m}

OS:Surface,
  {8cc19a06-6303-4840-8f2f-b3cfa1628460}, !- Handle
  Surface 37,                             !- Name
  RoofCeiling,                            !- Surface Type
  ,                                       !- Construction Name
  {c2e1a4f7-4b71-4571-9964-98d7ee2fa580}, !- Space Name
  Surface,                                !- Outside Boundary Condition
  {6c2d5cfc-97b4-4d8e-9c71-4fa67dff842d}, !- Outside Boundary Condition Object
  NoSun,                                  !- Sun Exposure
  NoWind,                                 !- Wind Exposure
  ,                                       !- View Factor to Ground
  ,                                       !- Number of Vertices
  11.1990671040047, -7.46604473600313, 2.4384, !- X,Y,Z Vertex 1 {m}
  11.1990671040047, 0, 2.4384,            !- X,Y,Z Vertex 2 {m}
  7.46604473600313, 0, 2.4384,            !- X,Y,Z Vertex 3 {m}
  7.46604473600313, -7.46604473600313, 2.4384; !- X,Y,Z Vertex 4 {m}

OS:Surface,
  {759535bb-5ee6-4bea-a085-48bcec782d35}, !- Handle
  Surface 38,                             !- Name
  Wall,                                   !- Surface Type
  ,                                       !- Construction Name
  {c2e1a4f7-4b71-4571-9964-98d7ee2fa580}, !- Space Name
  Surface,                                !- Outside Boundary Condition
  {a32a8e43-050b-4065-8b0b-16c6ad13543d}, !- Outside Boundary Condition Object
  NoSun,                                  !- Sun Exposure
  NoWind,                                 !- Wind Exposure
  ,                                       !- View Factor to Ground
  ,                                       !- Number of Vertices
  7.46604473600313, 0, 2.4384,            !- X,Y,Z Vertex 1 {m}
  7.46604473600313, 0, 0,                 !- X,Y,Z Vertex 2 {m}
  7.46604473600313, -7.46604473600313, 0, !- X,Y,Z Vertex 3 {m}
  7.46604473600313, -7.46604473600313, 2.4384; !- X,Y,Z Vertex 4 {m}

OS:Surface,
  {ffcbd069-c118-4eef-9d41-266fdde91386}, !- Handle
  Surface 39,                             !- Name
  Wall,                                   !- Surface Type
  ,                                       !- Construction Name
  {c2e1a4f7-4b71-4571-9964-98d7ee2fa580}, !- Space Name
  Outdoors,                               !- Outside Boundary Condition
  ,                                       !- Outside Boundary Condition Object
  SunExposed,                             !- Sun Exposure
  WindExposed,                            !- Wind Exposure
  ,                                       !- View Factor to Ground
  ,                                       !- Number of Vertices
  7.46604473600313, -7.46604473600313, 2.4384, !- X,Y,Z Vertex 1 {m}
  7.46604473600313, -7.46604473600313, 0, !- X,Y,Z Vertex 2 {m}
  11.1990671040047, -7.46604473600313, 0, !- X,Y,Z Vertex 3 {m}
  11.1990671040047, -7.46604473600313, 2.4384; !- X,Y,Z Vertex 4 {m}

OS:Surface,
  {8f6ea328-958c-49b8-b0c4-7ba7c54e8470}, !- Handle
  Surface 40,                             !- Name
  Wall,                                   !- Surface Type
  ,                                       !- Construction Name
  {c2e1a4f7-4b71-4571-9964-98d7ee2fa580}, !- Space Name
  Outdoors,                               !- Outside Boundary Condition
  ,                                       !- Outside Boundary Condition Object
  SunExposed,                             !- Sun Exposure
  WindExposed,                            !- Wind Exposure
  ,                                       !- View Factor to Ground
  ,                                       !- Number of Vertices
  11.1990671040047, 0, 2.4384,            !- X,Y,Z Vertex 1 {m}
  11.1990671040047, 0, 0,                 !- X,Y,Z Vertex 2 {m}
  7.46604473600313, 0, 0,                 !- X,Y,Z Vertex 3 {m}
  7.46604473600313, 0, 2.4384;            !- X,Y,Z Vertex 4 {m}

OS:Space,
  {d6a44081-519c-4db2-9479-de72339342e9}, !- Handle
  living space|unit 3|story 2,            !- Name
  {ded99f3d-0aad-40f5-bc42-6068457ea2ac}, !- Space Type Name
  ,                                       !- Default Construction Set Name
  ,                                       !- Default Schedule Set Name
  -0,                                     !- Direction of Relative North {deg}
  0,                                      !- X Origin {m}
  0,                                      !- Y Origin {m}
  0,                                      !- Z Origin {m}
  ,                                       !- Building Story Name
  {dad2cfa9-6503-425d-9ac7-ecefa5080723}, !- Thermal Zone Name
  ,                                       !- Part of Total Floor Area
  ,                                       !- Design Specification Outdoor Air Object Name
  {c7e3f297-e2f2-4c74-8eb3-4ddf03ad9455}; !- Building Unit Name

OS:Surface,
  {c27af31d-8d47-4fff-8146-072946dc2151}, !- Handle
  Surface 41,                             !- Name
  Wall,                                   !- Surface Type
  ,                                       !- Construction Name
  {d6a44081-519c-4db2-9479-de72339342e9}, !- Space Name
  Surface,                                !- Outside Boundary Condition
  {e9ce666b-0fcf-4d1e-8248-50202a373908}, !- Outside Boundary Condition Object
  NoSun,                                  !- Sun Exposure
  NoWind,                                 !- Wind Exposure
  ,                                       !- View Factor to Ground
  ,                                       !- Number of Vertices
  7.46604473600313, 0, 4.8768,            !- X,Y,Z Vertex 1 {m}
  7.46604473600313, 0, 2.4384,            !- X,Y,Z Vertex 2 {m}
  7.46604473600313, -7.46604473600313, 2.4384, !- X,Y,Z Vertex 3 {m}
  7.46604473600313, -7.46604473600313, 4.8768; !- X,Y,Z Vertex 4 {m}

OS:Surface,
  {aeec0020-58ca-451c-9fa8-2644930aa968}, !- Handle
  Surface 42,                             !- Name
  Wall,                                   !- Surface Type
  ,                                       !- Construction Name
  {d6a44081-519c-4db2-9479-de72339342e9}, !- Space Name
  Outdoors,                               !- Outside Boundary Condition
  ,                                       !- Outside Boundary Condition Object
  SunExposed,                             !- Sun Exposure
  WindExposed,                            !- Wind Exposure
  ,                                       !- View Factor to Ground
  ,                                       !- Number of Vertices
  7.46604473600313, -7.46604473600313, 4.8768, !- X,Y,Z Vertex 1 {m}
  7.46604473600313, -7.46604473600313, 2.4384, !- X,Y,Z Vertex 2 {m}
  11.1990671040047, -7.46604473600313, 2.4384, !- X,Y,Z Vertex 3 {m}
  11.1990671040047, -7.46604473600313, 4.8768; !- X,Y,Z Vertex 4 {m}

OS:Surface,
  {63548446-94e1-4714-9b95-5cd356eaa171}, !- Handle
  Surface 43,                             !- Name
  Wall,                                   !- Surface Type
  ,                                       !- Construction Name
  {d6a44081-519c-4db2-9479-de72339342e9}, !- Space Name
  Surface,                                !- Outside Boundary Condition
  {e48f1fe4-54cd-4970-b37f-a826d4c125f6}, !- Outside Boundary Condition Object
  NoSun,                                  !- Sun Exposure
  NoWind,                                 !- Wind Exposure
  ,                                       !- View Factor to Ground
  ,                                       !- Number of Vertices
  11.1990671040047, -7.46604473600313, 4.8768, !- X,Y,Z Vertex 1 {m}
  11.1990671040047, -7.46604473600313, 2.4384, !- X,Y,Z Vertex 2 {m}
  11.1990671040047, 0, 2.4384,            !- X,Y,Z Vertex 3 {m}
  11.1990671040047, 0, 4.8768;            !- X,Y,Z Vertex 4 {m}

OS:Surface,
  {6c2d5cfc-97b4-4d8e-9c71-4fa67dff842d}, !- Handle
  Surface 44,                             !- Name
  Floor,                                  !- Surface Type
  ,                                       !- Construction Name
  {d6a44081-519c-4db2-9479-de72339342e9}, !- Space Name
  Surface,                                !- Outside Boundary Condition
  {8cc19a06-6303-4840-8f2f-b3cfa1628460}, !- Outside Boundary Condition Object
  NoSun,                                  !- Sun Exposure
  NoWind,                                 !- Wind Exposure
  ,                                       !- View Factor to Ground
  ,                                       !- Number of Vertices
  7.46604473600313, -7.46604473600313, 2.4384, !- X,Y,Z Vertex 1 {m}
  7.46604473600313, 0, 2.4384,            !- X,Y,Z Vertex 2 {m}
  11.1990671040047, 0, 2.4384,            !- X,Y,Z Vertex 3 {m}
  11.1990671040047, -7.46604473600313, 2.4384; !- X,Y,Z Vertex 4 {m}

OS:Surface,
  {227eb5ff-82a4-46b1-a911-b7facbce1a62}, !- Handle
  Surface 45,                             !- Name
  RoofCeiling,                            !- Surface Type
  ,                                       !- Construction Name
  {d6a44081-519c-4db2-9479-de72339342e9}, !- Space Name
  Surface,                                !- Outside Boundary Condition
  {90f80e65-36d1-4003-af61-c1c4b8f3580d}, !- Outside Boundary Condition Object
  NoSun,                                  !- Sun Exposure
  NoWind,                                 !- Wind Exposure
  ,                                       !- View Factor to Ground
  ,                                       !- Number of Vertices
  11.1990671040047, -7.46604473600313, 4.8768, !- X,Y,Z Vertex 1 {m}
  11.1990671040047, 0, 4.8768,            !- X,Y,Z Vertex 2 {m}
  7.46604473600313, 0, 4.8768,            !- X,Y,Z Vertex 3 {m}
  7.46604473600313, -7.46604473600313, 4.8768; !- X,Y,Z Vertex 4 {m}

OS:Surface,
  {f43085a5-4e6c-472c-b412-7271b15ba3af}, !- Handle
  Surface 46,                             !- Name
  Wall,                                   !- Surface Type
  ,                                       !- Construction Name
  {d6a44081-519c-4db2-9479-de72339342e9}, !- Space Name
  Outdoors,                               !- Outside Boundary Condition
  ,                                       !- Outside Boundary Condition Object
  SunExposed,                             !- Sun Exposure
  WindExposed,                            !- Wind Exposure
  ,                                       !- View Factor to Ground
  ,                                       !- Number of Vertices
  11.1990671040047, 0, 4.8768,            !- X,Y,Z Vertex 1 {m}
  11.1990671040047, 0, 2.4384,            !- X,Y,Z Vertex 2 {m}
  7.46604473600313, 0, 2.4384,            !- X,Y,Z Vertex 3 {m}
  7.46604473600313, 0, 4.8768;            !- X,Y,Z Vertex 4 {m}

OS:ThermalZone,
  {55b10c71-d55c-4d76-bc84-13fa2c369cd2}, !- Handle
  living zone|unit 4,                     !- Name
  ,                                       !- Multiplier
  ,                                       !- Ceiling Height {m}
  ,                                       !- Volume {m3}
  ,                                       !- Floor Area {m2}
  ,                                       !- Zone Inside Convection Algorithm
  ,                                       !- Zone Outside Convection Algorithm
  ,                                       !- Zone Conditioning Equipment List Name
  {3d264651-6fdd-44ba-b26c-5e3e04075254}, !- Zone Air Inlet Port List
  {5621dc28-6911-494d-ae48-94b1e745ac63}, !- Zone Air Exhaust Port List
  {6f7de4c5-29f3-48ac-8bc1-91adff2cbd24}, !- Zone Air Node Name
  {5afd5905-579e-4111-96dd-e94d9fe2e52b}, !- Zone Return Air Port List
  ,                                       !- Primary Daylighting Control Name
  ,                                       !- Fraction of Zone Controlled by Primary Daylighting Control
  ,                                       !- Secondary Daylighting Control Name
  ,                                       !- Fraction of Zone Controlled by Secondary Daylighting Control
  ,                                       !- Illuminance Map Name
  ,                                       !- Group Rendering Name
  ,                                       !- Thermostat Name
  No;                                     !- Use Ideal Air Loads

OS:Node,
  {3a7ea62f-4f01-443c-a3c7-e3a796ebbcca}, !- Handle
  Node 4,                                 !- Name
  {6f7de4c5-29f3-48ac-8bc1-91adff2cbd24}, !- Inlet Port
  ;                                       !- Outlet Port

OS:Connection,
  {6f7de4c5-29f3-48ac-8bc1-91adff2cbd24}, !- Handle
  {942b773b-0c5b-4845-b631-2512bc7db7e3}, !- Name
  {55b10c71-d55c-4d76-bc84-13fa2c369cd2}, !- Source Object
  11,                                     !- Outlet Port
  {3a7ea62f-4f01-443c-a3c7-e3a796ebbcca}, !- Target Object
  2;                                      !- Inlet Port

OS:PortList,
  {3d264651-6fdd-44ba-b26c-5e3e04075254}, !- Handle
  {cc06df35-bcfe-4adc-a46f-16a70a272ea3}, !- Name
  {55b10c71-d55c-4d76-bc84-13fa2c369cd2}; !- HVAC Component

OS:PortList,
  {5621dc28-6911-494d-ae48-94b1e745ac63}, !- Handle
  {6b208c6d-87c1-431e-a4a9-a0d3897c5f6c}, !- Name
  {55b10c71-d55c-4d76-bc84-13fa2c369cd2}; !- HVAC Component

OS:PortList,
  {5afd5905-579e-4111-96dd-e94d9fe2e52b}, !- Handle
  {dce09f6c-11fb-4c48-8a29-be4a4a6866ec}, !- Name
  {55b10c71-d55c-4d76-bc84-13fa2c369cd2}; !- HVAC Component

OS:Sizing:Zone,
  {e327434b-6e97-4804-a6ad-131bf7012e71}, !- Handle
  {55b10c71-d55c-4d76-bc84-13fa2c369cd2}, !- Zone or ZoneList Name
  SupplyAirTemperature,                   !- Zone Cooling Design Supply Air Temperature Input Method
  14,                                     !- Zone Cooling Design Supply Air Temperature {C}
  11.11,                                  !- Zone Cooling Design Supply Air Temperature Difference {deltaC}
  SupplyAirTemperature,                   !- Zone Heating Design Supply Air Temperature Input Method
  40,                                     !- Zone Heating Design Supply Air Temperature {C}
  11.11,                                  !- Zone Heating Design Supply Air Temperature Difference {deltaC}
  0.0085,                                 !- Zone Cooling Design Supply Air Humidity Ratio {kg-H2O/kg-air}
  0.008,                                  !- Zone Heating Design Supply Air Humidity Ratio {kg-H2O/kg-air}
  ,                                       !- Zone Heating Sizing Factor
  ,                                       !- Zone Cooling Sizing Factor
  DesignDay,                              !- Cooling Design Air Flow Method
  ,                                       !- Cooling Design Air Flow Rate {m3/s}
  ,                                       !- Cooling Minimum Air Flow per Zone Floor Area {m3/s-m2}
  ,                                       !- Cooling Minimum Air Flow {m3/s}
  ,                                       !- Cooling Minimum Air Flow Fraction
  DesignDay,                              !- Heating Design Air Flow Method
  ,                                       !- Heating Design Air Flow Rate {m3/s}
  ,                                       !- Heating Maximum Air Flow per Zone Floor Area {m3/s-m2}
  ,                                       !- Heating Maximum Air Flow {m3/s}
  ,                                       !- Heating Maximum Air Flow Fraction
  ,                                       !- Design Zone Air Distribution Effectiveness in Cooling Mode
  ,                                       !- Design Zone Air Distribution Effectiveness in Heating Mode
  No,                                     !- Account for Dedicated Outdoor Air System
  NeutralSupplyAir,                       !- Dedicated Outdoor Air System Control Strategy
  autosize,                               !- Dedicated Outdoor Air Low Setpoint Temperature for Design {C}
  autosize;                               !- Dedicated Outdoor Air High Setpoint Temperature for Design {C}

OS:ZoneHVAC:EquipmentList,
  {90d3a320-38ad-44f0-a9d9-0b904317fe5b}, !- Handle
  Zone HVAC Equipment List 4,             !- Name
  {55b10c71-d55c-4d76-bc84-13fa2c369cd2}; !- Thermal Zone

OS:Space,
  {48c182e8-9c8e-4824-b776-f7a84eaf612f}, !- Handle
  living space|unit 4|story 1,            !- Name
  {ded99f3d-0aad-40f5-bc42-6068457ea2ac}, !- Space Type Name
  ,                                       !- Default Construction Set Name
  ,                                       !- Default Schedule Set Name
  -0,                                     !- Direction of Relative North {deg}
  0,                                      !- X Origin {m}
  0,                                      !- Y Origin {m}
  0,                                      !- Z Origin {m}
  ,                                       !- Building Story Name
  {55b10c71-d55c-4d76-bc84-13fa2c369cd2}, !- Thermal Zone Name
  ,                                       !- Part of Total Floor Area
  ,                                       !- Design Specification Outdoor Air Object Name
  {b620d747-43ad-42eb-97dd-b6c35ae52b29}; !- Building Unit Name

OS:Surface,
  {648df5e5-fb24-4e19-9a51-688b1138d4b8}, !- Handle
  Surface 52,                             !- Name
  Wall,                                   !- Surface Type
  ,                                       !- Construction Name
  {48c182e8-9c8e-4824-b776-f7a84eaf612f}, !- Space Name
  Surface,                                !- Outside Boundary Condition
  {fb713f08-04d8-4f38-8f1a-fc83f0cda9dc}, !- Outside Boundary Condition Object
  NoSun,                                  !- Sun Exposure
  NoWind,                                 !- Wind Exposure
  ,                                       !- View Factor to Ground
  ,                                       !- Number of Vertices
  14.9320894720063, -7.46604473600313, 2.4384, !- X,Y,Z Vertex 1 {m}
  14.9320894720063, -7.46604473600313, 0, !- X,Y,Z Vertex 2 {m}
  14.9320894720063, 0, 0,                 !- X,Y,Z Vertex 3 {m}
  14.9320894720063, 0, 2.4384;            !- X,Y,Z Vertex 4 {m}

OS:Surface,
  {3083d02b-4995-4c59-a949-0dc78ffda1b9}, !- Handle
  Surface 53,                             !- Name
  Floor,                                  !- Surface Type
  ,                                       !- Construction Name
  {48c182e8-9c8e-4824-b776-f7a84eaf612f}, !- Space Name
  Surface,                                !- Outside Boundary Condition
  {80ce615b-07d0-4235-928d-58b11d3b37a0}, !- Outside Boundary Condition Object
  NoSun,                                  !- Sun Exposure
  NoWind,                                 !- Wind Exposure
  ,                                       !- View Factor to Ground
  ,                                       !- Number of Vertices
  11.1990671040047, -7.46604473600313, 0, !- X,Y,Z Vertex 1 {m}
  11.1990671040047, 0, 0,                 !- X,Y,Z Vertex 2 {m}
  14.9320894720063, 0, 0,                 !- X,Y,Z Vertex 3 {m}
  14.9320894720063, -7.46604473600313, 0; !- X,Y,Z Vertex 4 {m}

OS:Surface,
  {1feb40a3-dde0-428d-8b1a-8483cf67ae1a}, !- Handle
  Surface 54,                             !- Name
  RoofCeiling,                            !- Surface Type
  ,                                       !- Construction Name
  {48c182e8-9c8e-4824-b776-f7a84eaf612f}, !- Space Name
  Surface,                                !- Outside Boundary Condition
  {78dba3b2-f649-4dd4-a2ac-eff3037ea0f1}, !- Outside Boundary Condition Object
  NoSun,                                  !- Sun Exposure
  NoWind,                                 !- Wind Exposure
  ,                                       !- View Factor to Ground
  ,                                       !- Number of Vertices
  14.9320894720063, -7.46604473600313, 2.4384, !- X,Y,Z Vertex 1 {m}
  14.9320894720063, 0, 2.4384,            !- X,Y,Z Vertex 2 {m}
  11.1990671040047, 0, 2.4384,            !- X,Y,Z Vertex 3 {m}
  11.1990671040047, -7.46604473600313, 2.4384; !- X,Y,Z Vertex 4 {m}

OS:Surface,
  {d2254a45-bce9-4251-8f60-7cd1d47ce8d4}, !- Handle
  Surface 55,                             !- Name
  Wall,                                   !- Surface Type
  ,                                       !- Construction Name
  {48c182e8-9c8e-4824-b776-f7a84eaf612f}, !- Space Name
  Surface,                                !- Outside Boundary Condition
  {3bd47462-eeab-49d2-935f-c051838fce50}, !- Outside Boundary Condition Object
  NoSun,                                  !- Sun Exposure
  NoWind,                                 !- Wind Exposure
  ,                                       !- View Factor to Ground
  ,                                       !- Number of Vertices
  11.1990671040047, 0, 2.4384,            !- X,Y,Z Vertex 1 {m}
  11.1990671040047, 0, 0,                 !- X,Y,Z Vertex 2 {m}
  11.1990671040047, -7.46604473600313, 0, !- X,Y,Z Vertex 3 {m}
  11.1990671040047, -7.46604473600313, 2.4384; !- X,Y,Z Vertex 4 {m}

OS:Surface,
  {0e243695-f4eb-47a1-a89a-2a1f66d03af6}, !- Handle
  Surface 56,                             !- Name
  Wall,                                   !- Surface Type
  ,                                       !- Construction Name
  {48c182e8-9c8e-4824-b776-f7a84eaf612f}, !- Space Name
  Outdoors,                               !- Outside Boundary Condition
  ,                                       !- Outside Boundary Condition Object
  SunExposed,                             !- Sun Exposure
  WindExposed,                            !- Wind Exposure
  ,                                       !- View Factor to Ground
  ,                                       !- Number of Vertices
  11.1990671040047, -7.46604473600313, 2.4384, !- X,Y,Z Vertex 1 {m}
  11.1990671040047, -7.46604473600313, 0, !- X,Y,Z Vertex 2 {m}
  14.9320894720063, -7.46604473600313, 0, !- X,Y,Z Vertex 3 {m}
  14.9320894720063, -7.46604473600313, 2.4384; !- X,Y,Z Vertex 4 {m}

OS:Surface,
  {02b18fc6-ead7-44bc-9f41-ac14e6a5a0af}, !- Handle
  Surface 57,                             !- Name
  Wall,                                   !- Surface Type
  ,                                       !- Construction Name
  {48c182e8-9c8e-4824-b776-f7a84eaf612f}, !- Space Name
  Outdoors,                               !- Outside Boundary Condition
  ,                                       !- Outside Boundary Condition Object
  SunExposed,                             !- Sun Exposure
  WindExposed,                            !- Wind Exposure
  ,                                       !- View Factor to Ground
  ,                                       !- Number of Vertices
  14.9320894720063, 0, 2.4384,            !- X,Y,Z Vertex 1 {m}
  14.9320894720063, 0, 0,                 !- X,Y,Z Vertex 2 {m}
  11.1990671040047, 0, 0,                 !- X,Y,Z Vertex 3 {m}
  11.1990671040047, 0, 2.4384;            !- X,Y,Z Vertex 4 {m}

OS:Space,
  {ead2cdb3-b633-4bb0-ab01-ef0ca8ecdb96}, !- Handle
  living space|unit 4|story 2,            !- Name
  {ded99f3d-0aad-40f5-bc42-6068457ea2ac}, !- Space Type Name
  ,                                       !- Default Construction Set Name
  ,                                       !- Default Schedule Set Name
  -0,                                     !- Direction of Relative North {deg}
  0,                                      !- X Origin {m}
  0,                                      !- Y Origin {m}
  0,                                      !- Z Origin {m}
  ,                                       !- Building Story Name
  {55b10c71-d55c-4d76-bc84-13fa2c369cd2}, !- Thermal Zone Name
  ,                                       !- Part of Total Floor Area
  ,                                       !- Design Specification Outdoor Air Object Name
  {b620d747-43ad-42eb-97dd-b6c35ae52b29}; !- Building Unit Name

OS:Surface,
  {e48f1fe4-54cd-4970-b37f-a826d4c125f6}, !- Handle
  Surface 58,                             !- Name
  Wall,                                   !- Surface Type
  ,                                       !- Construction Name
  {ead2cdb3-b633-4bb0-ab01-ef0ca8ecdb96}, !- Space Name
  Surface,                                !- Outside Boundary Condition
  {63548446-94e1-4714-9b95-5cd356eaa171}, !- Outside Boundary Condition Object
  NoSun,                                  !- Sun Exposure
  NoWind,                                 !- Wind Exposure
  ,                                       !- View Factor to Ground
  ,                                       !- Number of Vertices
  11.1990671040047, 0, 4.8768,            !- X,Y,Z Vertex 1 {m}
  11.1990671040047, 0, 2.4384,            !- X,Y,Z Vertex 2 {m}
  11.1990671040047, -7.46604473600313, 2.4384, !- X,Y,Z Vertex 3 {m}
  11.1990671040047, -7.46604473600313, 4.8768; !- X,Y,Z Vertex 4 {m}

OS:Surface,
  {89df4feb-fcb3-4794-96bd-8bc6c5e9f52f}, !- Handle
  Surface 59,                             !- Name
  Wall,                                   !- Surface Type
  ,                                       !- Construction Name
  {ead2cdb3-b633-4bb0-ab01-ef0ca8ecdb96}, !- Space Name
  Outdoors,                               !- Outside Boundary Condition
  ,                                       !- Outside Boundary Condition Object
  SunExposed,                             !- Sun Exposure
  WindExposed,                            !- Wind Exposure
  ,                                       !- View Factor to Ground
  ,                                       !- Number of Vertices
  11.1990671040047, -7.46604473600313, 4.8768, !- X,Y,Z Vertex 1 {m}
  11.1990671040047, -7.46604473600313, 2.4384, !- X,Y,Z Vertex 2 {m}
  14.9320894720063, -7.46604473600313, 2.4384, !- X,Y,Z Vertex 3 {m}
  14.9320894720063, -7.46604473600313, 4.8768; !- X,Y,Z Vertex 4 {m}

OS:Surface,
  {e4bd3b25-6f63-4139-8449-c18cd2302877}, !- Handle
  Surface 60,                             !- Name
  Wall,                                   !- Surface Type
  ,                                       !- Construction Name
  {ead2cdb3-b633-4bb0-ab01-ef0ca8ecdb96}, !- Space Name
  Surface,                                !- Outside Boundary Condition
  {1ee50aac-fd56-4b4c-b388-fcaac9fd845c}, !- Outside Boundary Condition Object
  NoSun,                                  !- Sun Exposure
  NoWind,                                 !- Wind Exposure
  ,                                       !- View Factor to Ground
  ,                                       !- Number of Vertices
  14.9320894720063, -7.46604473600313, 4.8768, !- X,Y,Z Vertex 1 {m}
  14.9320894720063, -7.46604473600313, 2.4384, !- X,Y,Z Vertex 2 {m}
  14.9320894720063, 0, 2.4384,            !- X,Y,Z Vertex 3 {m}
  14.9320894720063, 0, 4.8768;            !- X,Y,Z Vertex 4 {m}

OS:Surface,
  {78dba3b2-f649-4dd4-a2ac-eff3037ea0f1}, !- Handle
  Surface 61,                             !- Name
  Floor,                                  !- Surface Type
  ,                                       !- Construction Name
  {ead2cdb3-b633-4bb0-ab01-ef0ca8ecdb96}, !- Space Name
  Surface,                                !- Outside Boundary Condition
  {1feb40a3-dde0-428d-8b1a-8483cf67ae1a}, !- Outside Boundary Condition Object
  NoSun,                                  !- Sun Exposure
  NoWind,                                 !- Wind Exposure
  ,                                       !- View Factor to Ground
  ,                                       !- Number of Vertices
  11.1990671040047, -7.46604473600313, 2.4384, !- X,Y,Z Vertex 1 {m}
  11.1990671040047, 0, 2.4384,            !- X,Y,Z Vertex 2 {m}
  14.9320894720063, 0, 2.4384,            !- X,Y,Z Vertex 3 {m}
  14.9320894720063, -7.46604473600313, 2.4384; !- X,Y,Z Vertex 4 {m}

OS:Surface,
  {8012ecd4-6b53-4711-8258-64ca1a0ab34f}, !- Handle
  Surface 62,                             !- Name
  RoofCeiling,                            !- Surface Type
  ,                                       !- Construction Name
  {ead2cdb3-b633-4bb0-ab01-ef0ca8ecdb96}, !- Space Name
  Surface,                                !- Outside Boundary Condition
  {86b20514-9019-47b2-86a0-0085ff3e1d03}, !- Outside Boundary Condition Object
  NoSun,                                  !- Sun Exposure
  NoWind,                                 !- Wind Exposure
  ,                                       !- View Factor to Ground
  ,                                       !- Number of Vertices
  14.9320894720063, -7.46604473600313, 4.8768, !- X,Y,Z Vertex 1 {m}
  14.9320894720063, 0, 4.8768,            !- X,Y,Z Vertex 2 {m}
  11.1990671040047, 0, 4.8768,            !- X,Y,Z Vertex 3 {m}
  11.1990671040047, -7.46604473600313, 4.8768; !- X,Y,Z Vertex 4 {m}

OS:Surface,
  {4a405cfd-a4ff-4bbb-9d2b-1be723ee4f28}, !- Handle
  Surface 63,                             !- Name
  Wall,                                   !- Surface Type
  ,                                       !- Construction Name
  {ead2cdb3-b633-4bb0-ab01-ef0ca8ecdb96}, !- Space Name
  Outdoors,                               !- Outside Boundary Condition
  ,                                       !- Outside Boundary Condition Object
  SunExposed,                             !- Sun Exposure
  WindExposed,                            !- Wind Exposure
  ,                                       !- View Factor to Ground
  ,                                       !- Number of Vertices
  14.9320894720063, 0, 4.8768,            !- X,Y,Z Vertex 1 {m}
  14.9320894720063, 0, 2.4384,            !- X,Y,Z Vertex 2 {m}
  11.1990671040047, 0, 2.4384,            !- X,Y,Z Vertex 3 {m}
  11.1990671040047, 0, 4.8768;            !- X,Y,Z Vertex 4 {m}

OS:ThermalZone,
  {5c00ff14-f0f8-480a-874f-9efa97242b52}, !- Handle
  living zone|unit 5,                     !- Name
  ,                                       !- Multiplier
  ,                                       !- Ceiling Height {m}
  ,                                       !- Volume {m3}
  ,                                       !- Floor Area {m2}
  ,                                       !- Zone Inside Convection Algorithm
  ,                                       !- Zone Outside Convection Algorithm
  ,                                       !- Zone Conditioning Equipment List Name
  {351783e2-27ff-400b-8ada-0570eb64ea08}, !- Zone Air Inlet Port List
  {204dbd24-d078-41e7-8604-a0786bc162f9}, !- Zone Air Exhaust Port List
  {af827d6e-b50a-4bf4-8cf4-21e3f5c9969e}, !- Zone Air Node Name
  {c5f52a14-9dbb-49d8-9e7d-ad9e6c93fb54}, !- Zone Return Air Port List
  ,                                       !- Primary Daylighting Control Name
  ,                                       !- Fraction of Zone Controlled by Primary Daylighting Control
  ,                                       !- Secondary Daylighting Control Name
  ,                                       !- Fraction of Zone Controlled by Secondary Daylighting Control
  ,                                       !- Illuminance Map Name
  ,                                       !- Group Rendering Name
  ,                                       !- Thermostat Name
  No;                                     !- Use Ideal Air Loads

OS:Node,
  {53da0c76-6c32-4a4f-bb47-3f70087218e6}, !- Handle
  Node 5,                                 !- Name
  {af827d6e-b50a-4bf4-8cf4-21e3f5c9969e}, !- Inlet Port
  ;                                       !- Outlet Port

OS:Connection,
  {af827d6e-b50a-4bf4-8cf4-21e3f5c9969e}, !- Handle
  {b03e235d-74cf-4f04-ae54-f13213c5aef4}, !- Name
  {5c00ff14-f0f8-480a-874f-9efa97242b52}, !- Source Object
  11,                                     !- Outlet Port
  {53da0c76-6c32-4a4f-bb47-3f70087218e6}, !- Target Object
  2;                                      !- Inlet Port

OS:PortList,
  {351783e2-27ff-400b-8ada-0570eb64ea08}, !- Handle
  {281a5488-0845-4226-b50a-7449a5f05317}, !- Name
  {5c00ff14-f0f8-480a-874f-9efa97242b52}; !- HVAC Component

OS:PortList,
  {204dbd24-d078-41e7-8604-a0786bc162f9}, !- Handle
  {36ba4963-d464-461f-b0e7-c7b8b944f62c}, !- Name
  {5c00ff14-f0f8-480a-874f-9efa97242b52}; !- HVAC Component

OS:PortList,
  {c5f52a14-9dbb-49d8-9e7d-ad9e6c93fb54}, !- Handle
  {9f225910-bbaf-44ce-aac6-8376b77ec6fe}, !- Name
  {5c00ff14-f0f8-480a-874f-9efa97242b52}; !- HVAC Component

OS:Sizing:Zone,
  {2c70fbde-0581-4839-a54f-1c73769843c7}, !- Handle
  {5c00ff14-f0f8-480a-874f-9efa97242b52}, !- Zone or ZoneList Name
  SupplyAirTemperature,                   !- Zone Cooling Design Supply Air Temperature Input Method
  14,                                     !- Zone Cooling Design Supply Air Temperature {C}
  11.11,                                  !- Zone Cooling Design Supply Air Temperature Difference {deltaC}
  SupplyAirTemperature,                   !- Zone Heating Design Supply Air Temperature Input Method
  40,                                     !- Zone Heating Design Supply Air Temperature {C}
  11.11,                                  !- Zone Heating Design Supply Air Temperature Difference {deltaC}
  0.0085,                                 !- Zone Cooling Design Supply Air Humidity Ratio {kg-H2O/kg-air}
  0.008,                                  !- Zone Heating Design Supply Air Humidity Ratio {kg-H2O/kg-air}
  ,                                       !- Zone Heating Sizing Factor
  ,                                       !- Zone Cooling Sizing Factor
  DesignDay,                              !- Cooling Design Air Flow Method
  ,                                       !- Cooling Design Air Flow Rate {m3/s}
  ,                                       !- Cooling Minimum Air Flow per Zone Floor Area {m3/s-m2}
  ,                                       !- Cooling Minimum Air Flow {m3/s}
  ,                                       !- Cooling Minimum Air Flow Fraction
  DesignDay,                              !- Heating Design Air Flow Method
  ,                                       !- Heating Design Air Flow Rate {m3/s}
  ,                                       !- Heating Maximum Air Flow per Zone Floor Area {m3/s-m2}
  ,                                       !- Heating Maximum Air Flow {m3/s}
  ,                                       !- Heating Maximum Air Flow Fraction
  ,                                       !- Design Zone Air Distribution Effectiveness in Cooling Mode
  ,                                       !- Design Zone Air Distribution Effectiveness in Heating Mode
  No,                                     !- Account for Dedicated Outdoor Air System
  NeutralSupplyAir,                       !- Dedicated Outdoor Air System Control Strategy
  autosize,                               !- Dedicated Outdoor Air Low Setpoint Temperature for Design {C}
  autosize;                               !- Dedicated Outdoor Air High Setpoint Temperature for Design {C}

OS:ZoneHVAC:EquipmentList,
  {659cd3c3-ac31-4176-9edb-92ae06d41c2d}, !- Handle
  Zone HVAC Equipment List 5,             !- Name
  {5c00ff14-f0f8-480a-874f-9efa97242b52}; !- Thermal Zone

OS:Space,
  {8d544497-857d-4ef6-929e-03ddbb08c541}, !- Handle
  living space|unit 5|story 1,            !- Name
  {ded99f3d-0aad-40f5-bc42-6068457ea2ac}, !- Space Type Name
  ,                                       !- Default Construction Set Name
  ,                                       !- Default Schedule Set Name
  -0,                                     !- Direction of Relative North {deg}
  0,                                      !- X Origin {m}
  0,                                      !- Y Origin {m}
  0,                                      !- Z Origin {m}
  ,                                       !- Building Story Name
  {5c00ff14-f0f8-480a-874f-9efa97242b52}, !- Thermal Zone Name
  ,                                       !- Part of Total Floor Area
  ,                                       !- Design Specification Outdoor Air Object Name
  {94be77e9-b984-4c71-a277-518f62619c56}; !- Building Unit Name

OS:Surface,
  {d8d19c43-2502-4fcb-a582-f3ddf1b7217d}, !- Handle
  Surface 69,                             !- Name
  Wall,                                   !- Surface Type
  ,                                       !- Construction Name
  {8d544497-857d-4ef6-929e-03ddbb08c541}, !- Space Name
  Surface,                                !- Outside Boundary Condition
  {38cc9400-1a31-4cc9-b481-221ec7551b90}, !- Outside Boundary Condition Object
  NoSun,                                  !- Sun Exposure
  NoWind,                                 !- Wind Exposure
  ,                                       !- View Factor to Ground
  ,                                       !- Number of Vertices
  18.6651118400078, -7.46604473600313, 2.4384, !- X,Y,Z Vertex 1 {m}
  18.6651118400078, -7.46604473600313, 0, !- X,Y,Z Vertex 2 {m}
  18.6651118400078, 0, 0,                 !- X,Y,Z Vertex 3 {m}
  18.6651118400078, 0, 2.4384;            !- X,Y,Z Vertex 4 {m}

OS:Surface,
  {2e9b3d2a-f3d1-426d-a1c9-25baf2417930}, !- Handle
  Surface 70,                             !- Name
  Floor,                                  !- Surface Type
  ,                                       !- Construction Name
  {8d544497-857d-4ef6-929e-03ddbb08c541}, !- Space Name
  Surface,                                !- Outside Boundary Condition
  {15dead30-e832-4bb1-931a-9c8ff47b898f}, !- Outside Boundary Condition Object
  NoSun,                                  !- Sun Exposure
  NoWind,                                 !- Wind Exposure
  ,                                       !- View Factor to Ground
  ,                                       !- Number of Vertices
  14.9320894720063, -7.46604473600313, 0, !- X,Y,Z Vertex 1 {m}
  14.9320894720063, 0, 0,                 !- X,Y,Z Vertex 2 {m}
  18.6651118400078, 0, 0,                 !- X,Y,Z Vertex 3 {m}
  18.6651118400078, -7.46604473600313, 0; !- X,Y,Z Vertex 4 {m}

OS:Surface,
  {0268fd42-1724-430e-a402-c9b88453d8e8}, !- Handle
  Surface 71,                             !- Name
  RoofCeiling,                            !- Surface Type
  ,                                       !- Construction Name
  {8d544497-857d-4ef6-929e-03ddbb08c541}, !- Space Name
  Surface,                                !- Outside Boundary Condition
  {d3e328df-b0e8-4ea3-8ad4-505e5ace1632}, !- Outside Boundary Condition Object
  NoSun,                                  !- Sun Exposure
  NoWind,                                 !- Wind Exposure
  ,                                       !- View Factor to Ground
  ,                                       !- Number of Vertices
  18.6651118400078, -7.46604473600313, 2.4384, !- X,Y,Z Vertex 1 {m}
  18.6651118400078, 0, 2.4384,            !- X,Y,Z Vertex 2 {m}
  14.9320894720063, 0, 2.4384,            !- X,Y,Z Vertex 3 {m}
  14.9320894720063, -7.46604473600313, 2.4384; !- X,Y,Z Vertex 4 {m}

OS:Surface,
  {fb713f08-04d8-4f38-8f1a-fc83f0cda9dc}, !- Handle
  Surface 72,                             !- Name
  Wall,                                   !- Surface Type
  ,                                       !- Construction Name
  {8d544497-857d-4ef6-929e-03ddbb08c541}, !- Space Name
  Surface,                                !- Outside Boundary Condition
  {648df5e5-fb24-4e19-9a51-688b1138d4b8}, !- Outside Boundary Condition Object
  NoSun,                                  !- Sun Exposure
  NoWind,                                 !- Wind Exposure
  ,                                       !- View Factor to Ground
  ,                                       !- Number of Vertices
  14.9320894720063, 0, 2.4384,            !- X,Y,Z Vertex 1 {m}
  14.9320894720063, 0, 0,                 !- X,Y,Z Vertex 2 {m}
  14.9320894720063, -7.46604473600313, 0, !- X,Y,Z Vertex 3 {m}
  14.9320894720063, -7.46604473600313, 2.4384; !- X,Y,Z Vertex 4 {m}

OS:Surface,
  {5320ac53-46f0-46c5-8bf5-9923f7ee310d}, !- Handle
  Surface 73,                             !- Name
  Wall,                                   !- Surface Type
  ,                                       !- Construction Name
  {8d544497-857d-4ef6-929e-03ddbb08c541}, !- Space Name
  Outdoors,                               !- Outside Boundary Condition
  ,                                       !- Outside Boundary Condition Object
  SunExposed,                             !- Sun Exposure
  WindExposed,                            !- Wind Exposure
  ,                                       !- View Factor to Ground
  ,                                       !- Number of Vertices
  14.9320894720063, -7.46604473600313, 2.4384, !- X,Y,Z Vertex 1 {m}
  14.9320894720063, -7.46604473600313, 0, !- X,Y,Z Vertex 2 {m}
  18.6651118400078, -7.46604473600313, 0, !- X,Y,Z Vertex 3 {m}
  18.6651118400078, -7.46604473600313, 2.4384; !- X,Y,Z Vertex 4 {m}

OS:Surface,
  {a287b55e-3a68-4602-9afe-261ccb689903}, !- Handle
  Surface 74,                             !- Name
  Wall,                                   !- Surface Type
  ,                                       !- Construction Name
  {8d544497-857d-4ef6-929e-03ddbb08c541}, !- Space Name
  Outdoors,                               !- Outside Boundary Condition
  ,                                       !- Outside Boundary Condition Object
  SunExposed,                             !- Sun Exposure
  WindExposed,                            !- Wind Exposure
  ,                                       !- View Factor to Ground
  ,                                       !- Number of Vertices
  18.6651118400078, 0, 2.4384,            !- X,Y,Z Vertex 1 {m}
  18.6651118400078, 0, 0,                 !- X,Y,Z Vertex 2 {m}
  14.9320894720063, 0, 0,                 !- X,Y,Z Vertex 3 {m}
  14.9320894720063, 0, 2.4384;            !- X,Y,Z Vertex 4 {m}

OS:Space,
  {f3d0a16b-882b-4181-8851-8ddb3c2eee8f}, !- Handle
  living space|unit 5|story 2,            !- Name
  {ded99f3d-0aad-40f5-bc42-6068457ea2ac}, !- Space Type Name
  ,                                       !- Default Construction Set Name
  ,                                       !- Default Schedule Set Name
  -0,                                     !- Direction of Relative North {deg}
  0,                                      !- X Origin {m}
  0,                                      !- Y Origin {m}
  0,                                      !- Z Origin {m}
  ,                                       !- Building Story Name
  {5c00ff14-f0f8-480a-874f-9efa97242b52}, !- Thermal Zone Name
  ,                                       !- Part of Total Floor Area
  ,                                       !- Design Specification Outdoor Air Object Name
  {94be77e9-b984-4c71-a277-518f62619c56}; !- Building Unit Name

OS:Surface,
  {1ee50aac-fd56-4b4c-b388-fcaac9fd845c}, !- Handle
  Surface 75,                             !- Name
  Wall,                                   !- Surface Type
  ,                                       !- Construction Name
  {f3d0a16b-882b-4181-8851-8ddb3c2eee8f}, !- Space Name
  Surface,                                !- Outside Boundary Condition
  {e4bd3b25-6f63-4139-8449-c18cd2302877}, !- Outside Boundary Condition Object
  NoSun,                                  !- Sun Exposure
  NoWind,                                 !- Wind Exposure
  ,                                       !- View Factor to Ground
  ,                                       !- Number of Vertices
  14.9320894720063, 0, 4.8768,            !- X,Y,Z Vertex 1 {m}
  14.9320894720063, 0, 2.4384,            !- X,Y,Z Vertex 2 {m}
  14.9320894720063, -7.46604473600313, 2.4384, !- X,Y,Z Vertex 3 {m}
  14.9320894720063, -7.46604473600313, 4.8768; !- X,Y,Z Vertex 4 {m}

OS:Surface,
  {3fd51d69-520d-46df-aa8c-5cc9985c1aac}, !- Handle
  Surface 76,                             !- Name
  Wall,                                   !- Surface Type
  ,                                       !- Construction Name
  {f3d0a16b-882b-4181-8851-8ddb3c2eee8f}, !- Space Name
  Outdoors,                               !- Outside Boundary Condition
  ,                                       !- Outside Boundary Condition Object
  SunExposed,                             !- Sun Exposure
  WindExposed,                            !- Wind Exposure
  ,                                       !- View Factor to Ground
  ,                                       !- Number of Vertices
  14.9320894720063, -7.46604473600313, 4.8768, !- X,Y,Z Vertex 1 {m}
  14.9320894720063, -7.46604473600313, 2.4384, !- X,Y,Z Vertex 2 {m}
  18.6651118400078, -7.46604473600313, 2.4384, !- X,Y,Z Vertex 3 {m}
  18.6651118400078, -7.46604473600313, 4.8768; !- X,Y,Z Vertex 4 {m}

OS:Surface,
  {a7e6934e-6adb-41f1-9b10-827f1d6c7efa}, !- Handle
  Surface 77,                             !- Name
  Wall,                                   !- Surface Type
  ,                                       !- Construction Name
  {f3d0a16b-882b-4181-8851-8ddb3c2eee8f}, !- Space Name
  Surface,                                !- Outside Boundary Condition
  {f1b9d540-dd7c-4a8c-8f9b-6a5ff72c02f5}, !- Outside Boundary Condition Object
  NoSun,                                  !- Sun Exposure
  NoWind,                                 !- Wind Exposure
  ,                                       !- View Factor to Ground
  ,                                       !- Number of Vertices
  18.6651118400078, -7.46604473600313, 4.8768, !- X,Y,Z Vertex 1 {m}
  18.6651118400078, -7.46604473600313, 2.4384, !- X,Y,Z Vertex 2 {m}
  18.6651118400078, 0, 2.4384,            !- X,Y,Z Vertex 3 {m}
  18.6651118400078, 0, 4.8768;            !- X,Y,Z Vertex 4 {m}

OS:Surface,
  {d3e328df-b0e8-4ea3-8ad4-505e5ace1632}, !- Handle
  Surface 78,                             !- Name
  Floor,                                  !- Surface Type
  ,                                       !- Construction Name
  {f3d0a16b-882b-4181-8851-8ddb3c2eee8f}, !- Space Name
  Surface,                                !- Outside Boundary Condition
  {0268fd42-1724-430e-a402-c9b88453d8e8}, !- Outside Boundary Condition Object
  NoSun,                                  !- Sun Exposure
  NoWind,                                 !- Wind Exposure
  ,                                       !- View Factor to Ground
  ,                                       !- Number of Vertices
  14.9320894720063, -7.46604473600313, 2.4384, !- X,Y,Z Vertex 1 {m}
  14.9320894720063, 0, 2.4384,            !- X,Y,Z Vertex 2 {m}
  18.6651118400078, 0, 2.4384,            !- X,Y,Z Vertex 3 {m}
  18.6651118400078, -7.46604473600313, 2.4384; !- X,Y,Z Vertex 4 {m}

OS:Surface,
  {7724a3f7-b36a-41d8-9bfa-fc9af0ab4588}, !- Handle
  Surface 79,                             !- Name
  RoofCeiling,                            !- Surface Type
  ,                                       !- Construction Name
  {f3d0a16b-882b-4181-8851-8ddb3c2eee8f}, !- Space Name
  Surface,                                !- Outside Boundary Condition
  {a3764c23-44f6-4a0e-bdc2-5bad7e3c9f1d}, !- Outside Boundary Condition Object
  NoSun,                                  !- Sun Exposure
  NoWind,                                 !- Wind Exposure
  ,                                       !- View Factor to Ground
  ,                                       !- Number of Vertices
  18.6651118400078, -7.46604473600313, 4.8768, !- X,Y,Z Vertex 1 {m}
  18.6651118400078, 0, 4.8768,            !- X,Y,Z Vertex 2 {m}
  14.9320894720063, 0, 4.8768,            !- X,Y,Z Vertex 3 {m}
  14.9320894720063, -7.46604473600313, 4.8768; !- X,Y,Z Vertex 4 {m}

OS:Surface,
  {7edeb0d3-5e54-458f-9253-3d3979054dd4}, !- Handle
  Surface 80,                             !- Name
  Wall,                                   !- Surface Type
  ,                                       !- Construction Name
  {f3d0a16b-882b-4181-8851-8ddb3c2eee8f}, !- Space Name
  Outdoors,                               !- Outside Boundary Condition
  ,                                       !- Outside Boundary Condition Object
  SunExposed,                             !- Sun Exposure
  WindExposed,                            !- Wind Exposure
  ,                                       !- View Factor to Ground
  ,                                       !- Number of Vertices
  18.6651118400078, 0, 4.8768,            !- X,Y,Z Vertex 1 {m}
  18.6651118400078, 0, 2.4384,            !- X,Y,Z Vertex 2 {m}
  14.9320894720063, 0, 2.4384,            !- X,Y,Z Vertex 3 {m}
  14.9320894720063, 0, 4.8768;            !- X,Y,Z Vertex 4 {m}

OS:ThermalZone,
  {c30d98e5-bef4-4527-bc6f-137d63106cae}, !- Handle
  living zone|unit 6,                     !- Name
  ,                                       !- Multiplier
  ,                                       !- Ceiling Height {m}
  ,                                       !- Volume {m3}
  ,                                       !- Floor Area {m2}
  ,                                       !- Zone Inside Convection Algorithm
  ,                                       !- Zone Outside Convection Algorithm
  ,                                       !- Zone Conditioning Equipment List Name
  {2d664d45-5fad-44bb-89ad-3c2f84ef97a9}, !- Zone Air Inlet Port List
  {b83a0432-c83f-472b-b555-2aacf530d746}, !- Zone Air Exhaust Port List
  {a6491e21-f739-4b0c-94b7-75a6a1956a48}, !- Zone Air Node Name
  {e2c832c8-3ec1-41ca-a0c5-ce545660ae49}, !- Zone Return Air Port List
  ,                                       !- Primary Daylighting Control Name
  ,                                       !- Fraction of Zone Controlled by Primary Daylighting Control
  ,                                       !- Secondary Daylighting Control Name
  ,                                       !- Fraction of Zone Controlled by Secondary Daylighting Control
  ,                                       !- Illuminance Map Name
  ,                                       !- Group Rendering Name
  ,                                       !- Thermostat Name
  No;                                     !- Use Ideal Air Loads

OS:Node,
  {7eeadb8d-0eeb-416a-b52c-e92f2d15d6f0}, !- Handle
  Node 6,                                 !- Name
  {a6491e21-f739-4b0c-94b7-75a6a1956a48}, !- Inlet Port
  ;                                       !- Outlet Port

OS:Connection,
  {a6491e21-f739-4b0c-94b7-75a6a1956a48}, !- Handle
  {0b36481c-8086-4763-aaba-00cbc769923f}, !- Name
  {c30d98e5-bef4-4527-bc6f-137d63106cae}, !- Source Object
  11,                                     !- Outlet Port
  {7eeadb8d-0eeb-416a-b52c-e92f2d15d6f0}, !- Target Object
  2;                                      !- Inlet Port

OS:PortList,
  {2d664d45-5fad-44bb-89ad-3c2f84ef97a9}, !- Handle
  {c0d1e29d-8d2b-4f62-bf04-f4c0d58b7c4d}, !- Name
  {c30d98e5-bef4-4527-bc6f-137d63106cae}; !- HVAC Component

OS:PortList,
  {b83a0432-c83f-472b-b555-2aacf530d746}, !- Handle
  {acdc2ba3-0a06-46e7-9283-0cc21264e642}, !- Name
  {c30d98e5-bef4-4527-bc6f-137d63106cae}; !- HVAC Component

OS:PortList,
  {e2c832c8-3ec1-41ca-a0c5-ce545660ae49}, !- Handle
  {88532734-8e90-4b09-a657-dc2677aee600}, !- Name
  {c30d98e5-bef4-4527-bc6f-137d63106cae}; !- HVAC Component

OS:Sizing:Zone,
  {757e93b0-e5e1-4c0a-bcfa-5e7be45ad125}, !- Handle
  {c30d98e5-bef4-4527-bc6f-137d63106cae}, !- Zone or ZoneList Name
  SupplyAirTemperature,                   !- Zone Cooling Design Supply Air Temperature Input Method
  14,                                     !- Zone Cooling Design Supply Air Temperature {C}
  11.11,                                  !- Zone Cooling Design Supply Air Temperature Difference {deltaC}
  SupplyAirTemperature,                   !- Zone Heating Design Supply Air Temperature Input Method
  40,                                     !- Zone Heating Design Supply Air Temperature {C}
  11.11,                                  !- Zone Heating Design Supply Air Temperature Difference {deltaC}
  0.0085,                                 !- Zone Cooling Design Supply Air Humidity Ratio {kg-H2O/kg-air}
  0.008,                                  !- Zone Heating Design Supply Air Humidity Ratio {kg-H2O/kg-air}
  ,                                       !- Zone Heating Sizing Factor
  ,                                       !- Zone Cooling Sizing Factor
  DesignDay,                              !- Cooling Design Air Flow Method
  ,                                       !- Cooling Design Air Flow Rate {m3/s}
  ,                                       !- Cooling Minimum Air Flow per Zone Floor Area {m3/s-m2}
  ,                                       !- Cooling Minimum Air Flow {m3/s}
  ,                                       !- Cooling Minimum Air Flow Fraction
  DesignDay,                              !- Heating Design Air Flow Method
  ,                                       !- Heating Design Air Flow Rate {m3/s}
  ,                                       !- Heating Maximum Air Flow per Zone Floor Area {m3/s-m2}
  ,                                       !- Heating Maximum Air Flow {m3/s}
  ,                                       !- Heating Maximum Air Flow Fraction
  ,                                       !- Design Zone Air Distribution Effectiveness in Cooling Mode
  ,                                       !- Design Zone Air Distribution Effectiveness in Heating Mode
  No,                                     !- Account for Dedicated Outdoor Air System
  NeutralSupplyAir,                       !- Dedicated Outdoor Air System Control Strategy
  autosize,                               !- Dedicated Outdoor Air Low Setpoint Temperature for Design {C}
  autosize;                               !- Dedicated Outdoor Air High Setpoint Temperature for Design {C}

OS:ZoneHVAC:EquipmentList,
  {4aee5e8f-3ec8-4b56-80b3-f45c0487d495}, !- Handle
  Zone HVAC Equipment List 6,             !- Name
  {c30d98e5-bef4-4527-bc6f-137d63106cae}; !- Thermal Zone

OS:Space,
  {ddf66984-3231-4c90-bb9a-bfc3b81a90f8}, !- Handle
  living space|unit 6|story 1,            !- Name
  {ded99f3d-0aad-40f5-bc42-6068457ea2ac}, !- Space Type Name
  ,                                       !- Default Construction Set Name
  ,                                       !- Default Schedule Set Name
  -0,                                     !- Direction of Relative North {deg}
  0,                                      !- X Origin {m}
  0,                                      !- Y Origin {m}
  0,                                      !- Z Origin {m}
  ,                                       !- Building Story Name
  {c30d98e5-bef4-4527-bc6f-137d63106cae}, !- Thermal Zone Name
  ,                                       !- Part of Total Floor Area
  ,                                       !- Design Specification Outdoor Air Object Name
  {b27f05a2-55ad-45d1-8cd9-823e4516de2a}; !- Building Unit Name

OS:Surface,
  {641256b6-ea17-4c0c-b158-f8e19794aac4}, !- Handle
  Surface 86,                             !- Name
  Wall,                                   !- Surface Type
  ,                                       !- Construction Name
  {ddf66984-3231-4c90-bb9a-bfc3b81a90f8}, !- Space Name
  Surface,                                !- Outside Boundary Condition
  {e28d464d-29b0-482d-9e65-0460e372864f}, !- Outside Boundary Condition Object
  NoSun,                                  !- Sun Exposure
  NoWind,                                 !- Wind Exposure
  ,                                       !- View Factor to Ground
  ,                                       !- Number of Vertices
  22.3981342080094, -7.46604473600313, 2.4384, !- X,Y,Z Vertex 1 {m}
  22.3981342080094, -7.46604473600313, 0, !- X,Y,Z Vertex 2 {m}
  22.3981342080094, 0, 0,                 !- X,Y,Z Vertex 3 {m}
  22.3981342080094, 0, 2.4384;            !- X,Y,Z Vertex 4 {m}

OS:Surface,
  {ca5ef883-ebbd-407b-b5b9-577523e1d749}, !- Handle
  Surface 87,                             !- Name
  Floor,                                  !- Surface Type
  ,                                       !- Construction Name
  {ddf66984-3231-4c90-bb9a-bfc3b81a90f8}, !- Space Name
  Surface,                                !- Outside Boundary Condition
  {6f7d5678-0217-47aa-b61b-f71293accb37}, !- Outside Boundary Condition Object
  NoSun,                                  !- Sun Exposure
  NoWind,                                 !- Wind Exposure
  ,                                       !- View Factor to Ground
  ,                                       !- Number of Vertices
  18.6651118400078, -7.46604473600313, 0, !- X,Y,Z Vertex 1 {m}
  18.6651118400078, 0, 0,                 !- X,Y,Z Vertex 2 {m}
  22.3981342080094, 0, 0,                 !- X,Y,Z Vertex 3 {m}
  22.3981342080094, -7.46604473600313, 0; !- X,Y,Z Vertex 4 {m}

OS:Surface,
  {e5826bfb-5bfa-428b-a6cd-7f8e8ba3dcd2}, !- Handle
  Surface 88,                             !- Name
  RoofCeiling,                            !- Surface Type
  ,                                       !- Construction Name
  {ddf66984-3231-4c90-bb9a-bfc3b81a90f8}, !- Space Name
  Surface,                                !- Outside Boundary Condition
  {8506dfe9-c5c4-46a2-ace8-7202e606b32c}, !- Outside Boundary Condition Object
  NoSun,                                  !- Sun Exposure
  NoWind,                                 !- Wind Exposure
  ,                                       !- View Factor to Ground
  ,                                       !- Number of Vertices
  22.3981342080094, -7.46604473600313, 2.4384, !- X,Y,Z Vertex 1 {m}
  22.3981342080094, 0, 2.4384,            !- X,Y,Z Vertex 2 {m}
  18.6651118400078, 0, 2.4384,            !- X,Y,Z Vertex 3 {m}
  18.6651118400078, -7.46604473600313, 2.4384; !- X,Y,Z Vertex 4 {m}

OS:Surface,
  {38cc9400-1a31-4cc9-b481-221ec7551b90}, !- Handle
  Surface 89,                             !- Name
  Wall,                                   !- Surface Type
  ,                                       !- Construction Name
  {ddf66984-3231-4c90-bb9a-bfc3b81a90f8}, !- Space Name
  Surface,                                !- Outside Boundary Condition
  {d8d19c43-2502-4fcb-a582-f3ddf1b7217d}, !- Outside Boundary Condition Object
  NoSun,                                  !- Sun Exposure
  NoWind,                                 !- Wind Exposure
  ,                                       !- View Factor to Ground
  ,                                       !- Number of Vertices
  18.6651118400078, 0, 2.4384,            !- X,Y,Z Vertex 1 {m}
  18.6651118400078, 0, 0,                 !- X,Y,Z Vertex 2 {m}
  18.6651118400078, -7.46604473600313, 0, !- X,Y,Z Vertex 3 {m}
  18.6651118400078, -7.46604473600313, 2.4384; !- X,Y,Z Vertex 4 {m}

OS:Surface,
  {d1949041-4082-43d0-b7fe-f1a24c08fb0e}, !- Handle
  Surface 90,                             !- Name
  Wall,                                   !- Surface Type
  ,                                       !- Construction Name
  {ddf66984-3231-4c90-bb9a-bfc3b81a90f8}, !- Space Name
  Outdoors,                               !- Outside Boundary Condition
  ,                                       !- Outside Boundary Condition Object
  SunExposed,                             !- Sun Exposure
  WindExposed,                            !- Wind Exposure
  ,                                       !- View Factor to Ground
  ,                                       !- Number of Vertices
  18.6651118400078, -7.46604473600313, 2.4384, !- X,Y,Z Vertex 1 {m}
  18.6651118400078, -7.46604473600313, 0, !- X,Y,Z Vertex 2 {m}
  22.3981342080094, -7.46604473600313, 0, !- X,Y,Z Vertex 3 {m}
  22.3981342080094, -7.46604473600313, 2.4384; !- X,Y,Z Vertex 4 {m}

OS:Surface,
  {856bfdaa-f6a0-476d-baa5-074b42955839}, !- Handle
  Surface 91,                             !- Name
  Wall,                                   !- Surface Type
  ,                                       !- Construction Name
  {ddf66984-3231-4c90-bb9a-bfc3b81a90f8}, !- Space Name
  Outdoors,                               !- Outside Boundary Condition
  ,                                       !- Outside Boundary Condition Object
  SunExposed,                             !- Sun Exposure
  WindExposed,                            !- Wind Exposure
  ,                                       !- View Factor to Ground
  ,                                       !- Number of Vertices
  22.3981342080094, 0, 2.4384,            !- X,Y,Z Vertex 1 {m}
  22.3981342080094, 0, 0,                 !- X,Y,Z Vertex 2 {m}
  18.6651118400078, 0, 0,                 !- X,Y,Z Vertex 3 {m}
  18.6651118400078, 0, 2.4384;            !- X,Y,Z Vertex 4 {m}

OS:Space,
  {40b70ad1-707f-4b45-8e91-6e8baca87e83}, !- Handle
  living space|unit 6|story 2,            !- Name
  {ded99f3d-0aad-40f5-bc42-6068457ea2ac}, !- Space Type Name
  ,                                       !- Default Construction Set Name
  ,                                       !- Default Schedule Set Name
  -0,                                     !- Direction of Relative North {deg}
  0,                                      !- X Origin {m}
  0,                                      !- Y Origin {m}
  0,                                      !- Z Origin {m}
  ,                                       !- Building Story Name
  {c30d98e5-bef4-4527-bc6f-137d63106cae}, !- Thermal Zone Name
  ,                                       !- Part of Total Floor Area
  ,                                       !- Design Specification Outdoor Air Object Name
  {b27f05a2-55ad-45d1-8cd9-823e4516de2a}; !- Building Unit Name

OS:Surface,
  {f1b9d540-dd7c-4a8c-8f9b-6a5ff72c02f5}, !- Handle
  Surface 92,                             !- Name
  Wall,                                   !- Surface Type
  ,                                       !- Construction Name
  {40b70ad1-707f-4b45-8e91-6e8baca87e83}, !- Space Name
  Surface,                                !- Outside Boundary Condition
  {a7e6934e-6adb-41f1-9b10-827f1d6c7efa}, !- Outside Boundary Condition Object
  NoSun,                                  !- Sun Exposure
  NoWind,                                 !- Wind Exposure
  ,                                       !- View Factor to Ground
  ,                                       !- Number of Vertices
  18.6651118400078, 0, 4.8768,            !- X,Y,Z Vertex 1 {m}
  18.6651118400078, 0, 2.4384,            !- X,Y,Z Vertex 2 {m}
  18.6651118400078, -7.46604473600313, 2.4384, !- X,Y,Z Vertex 3 {m}
  18.6651118400078, -7.46604473600313, 4.8768; !- X,Y,Z Vertex 4 {m}

OS:Surface,
  {95fc407c-971f-4899-9afa-218b624f2a2a}, !- Handle
  Surface 93,                             !- Name
  Wall,                                   !- Surface Type
  ,                                       !- Construction Name
  {40b70ad1-707f-4b45-8e91-6e8baca87e83}, !- Space Name
  Outdoors,                               !- Outside Boundary Condition
  ,                                       !- Outside Boundary Condition Object
  SunExposed,                             !- Sun Exposure
  WindExposed,                            !- Wind Exposure
  ,                                       !- View Factor to Ground
  ,                                       !- Number of Vertices
  18.6651118400078, -7.46604473600313, 4.8768, !- X,Y,Z Vertex 1 {m}
  18.6651118400078, -7.46604473600313, 2.4384, !- X,Y,Z Vertex 2 {m}
  22.3981342080094, -7.46604473600313, 2.4384, !- X,Y,Z Vertex 3 {m}
  22.3981342080094, -7.46604473600313, 4.8768; !- X,Y,Z Vertex 4 {m}

OS:Surface,
  {10a7c842-13c4-4e05-8f09-b658c3a4279a}, !- Handle
  Surface 94,                             !- Name
  Wall,                                   !- Surface Type
  ,                                       !- Construction Name
  {40b70ad1-707f-4b45-8e91-6e8baca87e83}, !- Space Name
  Surface,                                !- Outside Boundary Condition
  {7ff854d3-60aa-4c34-bd85-e12237e479d4}, !- Outside Boundary Condition Object
  NoSun,                                  !- Sun Exposure
  NoWind,                                 !- Wind Exposure
  ,                                       !- View Factor to Ground
  ,                                       !- Number of Vertices
  22.3981342080094, -7.46604473600313, 4.8768, !- X,Y,Z Vertex 1 {m}
  22.3981342080094, -7.46604473600313, 2.4384, !- X,Y,Z Vertex 2 {m}
  22.3981342080094, 0, 2.4384,            !- X,Y,Z Vertex 3 {m}
  22.3981342080094, 0, 4.8768;            !- X,Y,Z Vertex 4 {m}

OS:Surface,
  {8506dfe9-c5c4-46a2-ace8-7202e606b32c}, !- Handle
  Surface 95,                             !- Name
  Floor,                                  !- Surface Type
  ,                                       !- Construction Name
  {40b70ad1-707f-4b45-8e91-6e8baca87e83}, !- Space Name
  Surface,                                !- Outside Boundary Condition
  {e5826bfb-5bfa-428b-a6cd-7f8e8ba3dcd2}, !- Outside Boundary Condition Object
  NoSun,                                  !- Sun Exposure
  NoWind,                                 !- Wind Exposure
  ,                                       !- View Factor to Ground
  ,                                       !- Number of Vertices
  18.6651118400078, -7.46604473600313, 2.4384, !- X,Y,Z Vertex 1 {m}
  18.6651118400078, 0, 2.4384,            !- X,Y,Z Vertex 2 {m}
  22.3981342080094, 0, 2.4384,            !- X,Y,Z Vertex 3 {m}
  22.3981342080094, -7.46604473600313, 2.4384; !- X,Y,Z Vertex 4 {m}

OS:Surface,
  {fcea8672-1e18-46ee-84c6-90b99a84f6f3}, !- Handle
  Surface 96,                             !- Name
  RoofCeiling,                            !- Surface Type
  ,                                       !- Construction Name
  {40b70ad1-707f-4b45-8e91-6e8baca87e83}, !- Space Name
  Surface,                                !- Outside Boundary Condition
  {47d78ad7-7f61-4e59-a4c5-48714eb5af65}, !- Outside Boundary Condition Object
  NoSun,                                  !- Sun Exposure
  NoWind,                                 !- Wind Exposure
  ,                                       !- View Factor to Ground
  ,                                       !- Number of Vertices
  22.3981342080094, -7.46604473600313, 4.8768, !- X,Y,Z Vertex 1 {m}
  22.3981342080094, 0, 4.8768,            !- X,Y,Z Vertex 2 {m}
  18.6651118400078, 0, 4.8768,            !- X,Y,Z Vertex 3 {m}
  18.6651118400078, -7.46604473600313, 4.8768; !- X,Y,Z Vertex 4 {m}

OS:Surface,
  {cccf9214-e12b-4b05-a013-c2d33371fcd1}, !- Handle
  Surface 97,                             !- Name
  Wall,                                   !- Surface Type
  ,                                       !- Construction Name
  {40b70ad1-707f-4b45-8e91-6e8baca87e83}, !- Space Name
  Outdoors,                               !- Outside Boundary Condition
  ,                                       !- Outside Boundary Condition Object
  SunExposed,                             !- Sun Exposure
  WindExposed,                            !- Wind Exposure
  ,                                       !- View Factor to Ground
  ,                                       !- Number of Vertices
  22.3981342080094, 0, 4.8768,            !- X,Y,Z Vertex 1 {m}
  22.3981342080094, 0, 2.4384,            !- X,Y,Z Vertex 2 {m}
  18.6651118400078, 0, 2.4384,            !- X,Y,Z Vertex 3 {m}
  18.6651118400078, 0, 4.8768;            !- X,Y,Z Vertex 4 {m}

OS:ThermalZone,
  {2e298a7f-c286-4255-a15c-f42e7a3b0318}, !- Handle
  living zone|unit 7,                     !- Name
  ,                                       !- Multiplier
  ,                                       !- Ceiling Height {m}
  ,                                       !- Volume {m3}
  ,                                       !- Floor Area {m2}
  ,                                       !- Zone Inside Convection Algorithm
  ,                                       !- Zone Outside Convection Algorithm
  ,                                       !- Zone Conditioning Equipment List Name
  {ac786ef8-59f8-47ba-9c85-1d82679b77dd}, !- Zone Air Inlet Port List
  {a462211a-56cc-4158-9c0a-1b44c1aed2f5}, !- Zone Air Exhaust Port List
  {d71fa368-6a35-4542-a2f2-4542b3f8afb4}, !- Zone Air Node Name
  {901b5000-99c5-45c0-8f7a-8a6db9c5914a}, !- Zone Return Air Port List
  ,                                       !- Primary Daylighting Control Name
  ,                                       !- Fraction of Zone Controlled by Primary Daylighting Control
  ,                                       !- Secondary Daylighting Control Name
  ,                                       !- Fraction of Zone Controlled by Secondary Daylighting Control
  ,                                       !- Illuminance Map Name
  ,                                       !- Group Rendering Name
  ,                                       !- Thermostat Name
  No;                                     !- Use Ideal Air Loads

OS:Node,
  {562e7f33-d8d8-4663-a61a-47e3e4367879}, !- Handle
  Node 7,                                 !- Name
  {d71fa368-6a35-4542-a2f2-4542b3f8afb4}, !- Inlet Port
  ;                                       !- Outlet Port

OS:Connection,
  {d71fa368-6a35-4542-a2f2-4542b3f8afb4}, !- Handle
  {911a97e4-d7a8-4db0-81f4-358f551f1804}, !- Name
  {2e298a7f-c286-4255-a15c-f42e7a3b0318}, !- Source Object
  11,                                     !- Outlet Port
  {562e7f33-d8d8-4663-a61a-47e3e4367879}, !- Target Object
  2;                                      !- Inlet Port

OS:PortList,
  {ac786ef8-59f8-47ba-9c85-1d82679b77dd}, !- Handle
  {f3d827b1-e30f-403c-805e-d8c0453fff55}, !- Name
  {2e298a7f-c286-4255-a15c-f42e7a3b0318}; !- HVAC Component

OS:PortList,
  {a462211a-56cc-4158-9c0a-1b44c1aed2f5}, !- Handle
  {fb9fd749-a97f-408b-90e9-61e25c4fd2e7}, !- Name
  {2e298a7f-c286-4255-a15c-f42e7a3b0318}; !- HVAC Component

OS:PortList,
  {901b5000-99c5-45c0-8f7a-8a6db9c5914a}, !- Handle
  {faa5a32c-a178-484b-8fea-35f7cb2d9f1f}, !- Name
  {2e298a7f-c286-4255-a15c-f42e7a3b0318}; !- HVAC Component

OS:Sizing:Zone,
  {31a64f64-c62a-4f32-ab7d-5175e3c494a7}, !- Handle
  {2e298a7f-c286-4255-a15c-f42e7a3b0318}, !- Zone or ZoneList Name
  SupplyAirTemperature,                   !- Zone Cooling Design Supply Air Temperature Input Method
  14,                                     !- Zone Cooling Design Supply Air Temperature {C}
  11.11,                                  !- Zone Cooling Design Supply Air Temperature Difference {deltaC}
  SupplyAirTemperature,                   !- Zone Heating Design Supply Air Temperature Input Method
  40,                                     !- Zone Heating Design Supply Air Temperature {C}
  11.11,                                  !- Zone Heating Design Supply Air Temperature Difference {deltaC}
  0.0085,                                 !- Zone Cooling Design Supply Air Humidity Ratio {kg-H2O/kg-air}
  0.008,                                  !- Zone Heating Design Supply Air Humidity Ratio {kg-H2O/kg-air}
  ,                                       !- Zone Heating Sizing Factor
  ,                                       !- Zone Cooling Sizing Factor
  DesignDay,                              !- Cooling Design Air Flow Method
  ,                                       !- Cooling Design Air Flow Rate {m3/s}
  ,                                       !- Cooling Minimum Air Flow per Zone Floor Area {m3/s-m2}
  ,                                       !- Cooling Minimum Air Flow {m3/s}
  ,                                       !- Cooling Minimum Air Flow Fraction
  DesignDay,                              !- Heating Design Air Flow Method
  ,                                       !- Heating Design Air Flow Rate {m3/s}
  ,                                       !- Heating Maximum Air Flow per Zone Floor Area {m3/s-m2}
  ,                                       !- Heating Maximum Air Flow {m3/s}
  ,                                       !- Heating Maximum Air Flow Fraction
  ,                                       !- Design Zone Air Distribution Effectiveness in Cooling Mode
  ,                                       !- Design Zone Air Distribution Effectiveness in Heating Mode
  No,                                     !- Account for Dedicated Outdoor Air System
  NeutralSupplyAir,                       !- Dedicated Outdoor Air System Control Strategy
  autosize,                               !- Dedicated Outdoor Air Low Setpoint Temperature for Design {C}
  autosize;                               !- Dedicated Outdoor Air High Setpoint Temperature for Design {C}

OS:ZoneHVAC:EquipmentList,
  {6bf332c1-a3f4-4bc4-a8b4-1b45a2080afd}, !- Handle
  Zone HVAC Equipment List 7,             !- Name
  {2e298a7f-c286-4255-a15c-f42e7a3b0318}; !- Thermal Zone

OS:Space,
  {7ee271fd-826e-4f99-b926-7b7bc6a34f6b}, !- Handle
  living space|unit 7|story 1,            !- Name
  {ded99f3d-0aad-40f5-bc42-6068457ea2ac}, !- Space Type Name
  ,                                       !- Default Construction Set Name
  ,                                       !- Default Schedule Set Name
  -0,                                     !- Direction of Relative North {deg}
  0,                                      !- X Origin {m}
  0,                                      !- Y Origin {m}
  0,                                      !- Z Origin {m}
  ,                                       !- Building Story Name
  {2e298a7f-c286-4255-a15c-f42e7a3b0318}, !- Thermal Zone Name
  ,                                       !- Part of Total Floor Area
  ,                                       !- Design Specification Outdoor Air Object Name
  {17af3134-3af4-4d40-8d95-28e8c29389e6}; !- Building Unit Name

OS:Surface,
  {8377d966-81a6-46a6-8372-1c076afe02ef}, !- Handle
  Surface 103,                            !- Name
  Wall,                                   !- Surface Type
  ,                                       !- Construction Name
  {7ee271fd-826e-4f99-b926-7b7bc6a34f6b}, !- Space Name
  Surface,                                !- Outside Boundary Condition
  {6a5fb44c-0e5d-4c06-b808-3d60a4405d7e}, !- Outside Boundary Condition Object
  NoSun,                                  !- Sun Exposure
  NoWind,                                 !- Wind Exposure
  ,                                       !- View Factor to Ground
  ,                                       !- Number of Vertices
  26.1311565760109, -7.46604473600313, 2.4384, !- X,Y,Z Vertex 1 {m}
  26.1311565760109, -7.46604473600313, 0, !- X,Y,Z Vertex 2 {m}
  26.1311565760109, 0, 0,                 !- X,Y,Z Vertex 3 {m}
  26.1311565760109, 0, 2.4384;            !- X,Y,Z Vertex 4 {m}

OS:Surface,
  {52e73285-4543-4984-8065-26f004c00a98}, !- Handle
  Surface 104,                            !- Name
  Floor,                                  !- Surface Type
  ,                                       !- Construction Name
  {7ee271fd-826e-4f99-b926-7b7bc6a34f6b}, !- Space Name
  Surface,                                !- Outside Boundary Condition
  {2efd258d-851a-479f-8283-62c978f90ba1}, !- Outside Boundary Condition Object
  NoSun,                                  !- Sun Exposure
  NoWind,                                 !- Wind Exposure
  ,                                       !- View Factor to Ground
  ,                                       !- Number of Vertices
  22.3981342080094, -7.46604473600313, 0, !- X,Y,Z Vertex 1 {m}
  22.3981342080094, 0, 0,                 !- X,Y,Z Vertex 2 {m}
  26.1311565760109, 0, 0,                 !- X,Y,Z Vertex 3 {m}
  26.1311565760109, -7.46604473600313, 0; !- X,Y,Z Vertex 4 {m}

OS:Surface,
  {9d3635fb-bf05-42e0-af1f-018145196e8b}, !- Handle
  Surface 105,                            !- Name
  RoofCeiling,                            !- Surface Type
  ,                                       !- Construction Name
  {7ee271fd-826e-4f99-b926-7b7bc6a34f6b}, !- Space Name
  Surface,                                !- Outside Boundary Condition
  {2edb3421-1512-401a-b8e4-177acb8366ad}, !- Outside Boundary Condition Object
  NoSun,                                  !- Sun Exposure
  NoWind,                                 !- Wind Exposure
  ,                                       !- View Factor to Ground
  ,                                       !- Number of Vertices
  26.1311565760109, -7.46604473600313, 2.4384, !- X,Y,Z Vertex 1 {m}
  26.1311565760109, 0, 2.4384,            !- X,Y,Z Vertex 2 {m}
  22.3981342080094, 0, 2.4384,            !- X,Y,Z Vertex 3 {m}
  22.3981342080094, -7.46604473600313, 2.4384; !- X,Y,Z Vertex 4 {m}

OS:Surface,
  {e28d464d-29b0-482d-9e65-0460e372864f}, !- Handle
  Surface 106,                            !- Name
  Wall,                                   !- Surface Type
  ,                                       !- Construction Name
  {7ee271fd-826e-4f99-b926-7b7bc6a34f6b}, !- Space Name
  Surface,                                !- Outside Boundary Condition
  {641256b6-ea17-4c0c-b158-f8e19794aac4}, !- Outside Boundary Condition Object
  NoSun,                                  !- Sun Exposure
  NoWind,                                 !- Wind Exposure
  ,                                       !- View Factor to Ground
  ,                                       !- Number of Vertices
  22.3981342080094, 0, 2.4384,            !- X,Y,Z Vertex 1 {m}
  22.3981342080094, 0, 0,                 !- X,Y,Z Vertex 2 {m}
  22.3981342080094, -7.46604473600313, 0, !- X,Y,Z Vertex 3 {m}
  22.3981342080094, -7.46604473600313, 2.4384; !- X,Y,Z Vertex 4 {m}

OS:Surface,
  {d380c08a-4d5d-4591-b7a9-df37e9ac6124}, !- Handle
  Surface 107,                            !- Name
  Wall,                                   !- Surface Type
  ,                                       !- Construction Name
  {7ee271fd-826e-4f99-b926-7b7bc6a34f6b}, !- Space Name
  Outdoors,                               !- Outside Boundary Condition
  ,                                       !- Outside Boundary Condition Object
  SunExposed,                             !- Sun Exposure
  WindExposed,                            !- Wind Exposure
  ,                                       !- View Factor to Ground
  ,                                       !- Number of Vertices
  22.3981342080094, -7.46604473600313, 2.4384, !- X,Y,Z Vertex 1 {m}
  22.3981342080094, -7.46604473600313, 0, !- X,Y,Z Vertex 2 {m}
  26.1311565760109, -7.46604473600313, 0, !- X,Y,Z Vertex 3 {m}
  26.1311565760109, -7.46604473600313, 2.4384; !- X,Y,Z Vertex 4 {m}

OS:Surface,
  {008915e2-2a0a-43c7-bbf7-8388d90df612}, !- Handle
  Surface 108,                            !- Name
  Wall,                                   !- Surface Type
  ,                                       !- Construction Name
  {7ee271fd-826e-4f99-b926-7b7bc6a34f6b}, !- Space Name
  Outdoors,                               !- Outside Boundary Condition
  ,                                       !- Outside Boundary Condition Object
  SunExposed,                             !- Sun Exposure
  WindExposed,                            !- Wind Exposure
  ,                                       !- View Factor to Ground
  ,                                       !- Number of Vertices
  26.1311565760109, 0, 2.4384,            !- X,Y,Z Vertex 1 {m}
  26.1311565760109, 0, 0,                 !- X,Y,Z Vertex 2 {m}
  22.3981342080094, 0, 0,                 !- X,Y,Z Vertex 3 {m}
  22.3981342080094, 0, 2.4384;            !- X,Y,Z Vertex 4 {m}

OS:Space,
  {04586e8d-44c2-45ad-bfdf-768740475594}, !- Handle
  living space|unit 7|story 2,            !- Name
  {ded99f3d-0aad-40f5-bc42-6068457ea2ac}, !- Space Type Name
  ,                                       !- Default Construction Set Name
  ,                                       !- Default Schedule Set Name
  -0,                                     !- Direction of Relative North {deg}
  0,                                      !- X Origin {m}
  0,                                      !- Y Origin {m}
  0,                                      !- Z Origin {m}
  ,                                       !- Building Story Name
  {2e298a7f-c286-4255-a15c-f42e7a3b0318}, !- Thermal Zone Name
  ,                                       !- Part of Total Floor Area
  ,                                       !- Design Specification Outdoor Air Object Name
  {17af3134-3af4-4d40-8d95-28e8c29389e6}; !- Building Unit Name

OS:Surface,
  {7ff854d3-60aa-4c34-bd85-e12237e479d4}, !- Handle
  Surface 109,                            !- Name
  Wall,                                   !- Surface Type
  ,                                       !- Construction Name
  {04586e8d-44c2-45ad-bfdf-768740475594}, !- Space Name
  Surface,                                !- Outside Boundary Condition
  {10a7c842-13c4-4e05-8f09-b658c3a4279a}, !- Outside Boundary Condition Object
  NoSun,                                  !- Sun Exposure
  NoWind,                                 !- Wind Exposure
  ,                                       !- View Factor to Ground
  ,                                       !- Number of Vertices
  22.3981342080094, 0, 4.8768,            !- X,Y,Z Vertex 1 {m}
  22.3981342080094, 0, 2.4384,            !- X,Y,Z Vertex 2 {m}
  22.3981342080094, -7.46604473600313, 2.4384, !- X,Y,Z Vertex 3 {m}
  22.3981342080094, -7.46604473600313, 4.8768; !- X,Y,Z Vertex 4 {m}

OS:Surface,
  {48b1249b-ead1-457a-9b68-7ccd6d489706}, !- Handle
  Surface 110,                            !- Name
  Wall,                                   !- Surface Type
  ,                                       !- Construction Name
  {04586e8d-44c2-45ad-bfdf-768740475594}, !- Space Name
  Outdoors,                               !- Outside Boundary Condition
  ,                                       !- Outside Boundary Condition Object
  SunExposed,                             !- Sun Exposure
  WindExposed,                            !- Wind Exposure
  ,                                       !- View Factor to Ground
  ,                                       !- Number of Vertices
  22.3981342080094, -7.46604473600313, 4.8768, !- X,Y,Z Vertex 1 {m}
  22.3981342080094, -7.46604473600313, 2.4384, !- X,Y,Z Vertex 2 {m}
  26.1311565760109, -7.46604473600313, 2.4384, !- X,Y,Z Vertex 3 {m}
  26.1311565760109, -7.46604473600313, 4.8768; !- X,Y,Z Vertex 4 {m}

OS:Surface,
  {3031157e-556e-450f-93cb-2b307f97fb32}, !- Handle
  Surface 111,                            !- Name
  Wall,                                   !- Surface Type
  ,                                       !- Construction Name
  {04586e8d-44c2-45ad-bfdf-768740475594}, !- Space Name
  Surface,                                !- Outside Boundary Condition
  {55f680af-e196-4af0-8db8-00cdac9d7ac4}, !- Outside Boundary Condition Object
  NoSun,                                  !- Sun Exposure
  NoWind,                                 !- Wind Exposure
  ,                                       !- View Factor to Ground
  ,                                       !- Number of Vertices
  26.1311565760109, -7.46604473600313, 4.8768, !- X,Y,Z Vertex 1 {m}
  26.1311565760109, -7.46604473600313, 2.4384, !- X,Y,Z Vertex 2 {m}
  26.1311565760109, 0, 2.4384,            !- X,Y,Z Vertex 3 {m}
  26.1311565760109, 0, 4.8768;            !- X,Y,Z Vertex 4 {m}

OS:Surface,
  {2edb3421-1512-401a-b8e4-177acb8366ad}, !- Handle
  Surface 112,                            !- Name
  Floor,                                  !- Surface Type
  ,                                       !- Construction Name
  {04586e8d-44c2-45ad-bfdf-768740475594}, !- Space Name
  Surface,                                !- Outside Boundary Condition
  {9d3635fb-bf05-42e0-af1f-018145196e8b}, !- Outside Boundary Condition Object
  NoSun,                                  !- Sun Exposure
  NoWind,                                 !- Wind Exposure
  ,                                       !- View Factor to Ground
  ,                                       !- Number of Vertices
  22.3981342080094, -7.46604473600313, 2.4384, !- X,Y,Z Vertex 1 {m}
  22.3981342080094, 0, 2.4384,            !- X,Y,Z Vertex 2 {m}
  26.1311565760109, 0, 2.4384,            !- X,Y,Z Vertex 3 {m}
  26.1311565760109, -7.46604473600313, 2.4384; !- X,Y,Z Vertex 4 {m}

OS:Surface,
  {06081fc4-1b03-4af9-9dac-547ccc6ce320}, !- Handle
  Surface 113,                            !- Name
  RoofCeiling,                            !- Surface Type
  ,                                       !- Construction Name
  {04586e8d-44c2-45ad-bfdf-768740475594}, !- Space Name
  Surface,                                !- Outside Boundary Condition
  {b1206c4c-8598-4a58-917d-07d1cb5fc952}, !- Outside Boundary Condition Object
  NoSun,                                  !- Sun Exposure
  NoWind,                                 !- Wind Exposure
  ,                                       !- View Factor to Ground
  ,                                       !- Number of Vertices
  26.1311565760109, -7.46604473600313, 4.8768, !- X,Y,Z Vertex 1 {m}
  26.1311565760109, 0, 4.8768,            !- X,Y,Z Vertex 2 {m}
  22.3981342080094, 0, 4.8768,            !- X,Y,Z Vertex 3 {m}
  22.3981342080094, -7.46604473600313, 4.8768; !- X,Y,Z Vertex 4 {m}

OS:Surface,
  {79235de1-8f47-456d-9d44-064ebbca6092}, !- Handle
  Surface 114,                            !- Name
  Wall,                                   !- Surface Type
  ,                                       !- Construction Name
  {04586e8d-44c2-45ad-bfdf-768740475594}, !- Space Name
  Outdoors,                               !- Outside Boundary Condition
  ,                                       !- Outside Boundary Condition Object
  SunExposed,                             !- Sun Exposure
  WindExposed,                            !- Wind Exposure
  ,                                       !- View Factor to Ground
  ,                                       !- Number of Vertices
  26.1311565760109, 0, 4.8768,            !- X,Y,Z Vertex 1 {m}
  26.1311565760109, 0, 2.4384,            !- X,Y,Z Vertex 2 {m}
  22.3981342080094, 0, 2.4384,            !- X,Y,Z Vertex 3 {m}
  22.3981342080094, 0, 4.8768;            !- X,Y,Z Vertex 4 {m}

OS:ThermalZone,
  {3a80259d-9fc8-4471-8e4b-51d0b3c1d806}, !- Handle
  living zone|unit 8,                     !- Name
  ,                                       !- Multiplier
  ,                                       !- Ceiling Height {m}
  ,                                       !- Volume {m3}
  ,                                       !- Floor Area {m2}
  ,                                       !- Zone Inside Convection Algorithm
  ,                                       !- Zone Outside Convection Algorithm
  ,                                       !- Zone Conditioning Equipment List Name
  {8221e38a-35ff-4cb9-ae90-5620e84a3ee4}, !- Zone Air Inlet Port List
  {26b1304b-ee66-4e61-af6a-6f3739ca3133}, !- Zone Air Exhaust Port List
  {37b67bfe-aaaa-4ec1-9d9b-635c5c6bef9f}, !- Zone Air Node Name
  {b2d81f50-c0dc-49b0-85e7-0ab6b4d2acc1}, !- Zone Return Air Port List
  ,                                       !- Primary Daylighting Control Name
  ,                                       !- Fraction of Zone Controlled by Primary Daylighting Control
  ,                                       !- Secondary Daylighting Control Name
  ,                                       !- Fraction of Zone Controlled by Secondary Daylighting Control
  ,                                       !- Illuminance Map Name
  ,                                       !- Group Rendering Name
  ,                                       !- Thermostat Name
  No;                                     !- Use Ideal Air Loads

OS:Node,
  {d21101db-547a-422e-b6a0-edf4252fbb2c}, !- Handle
  Node 8,                                 !- Name
  {37b67bfe-aaaa-4ec1-9d9b-635c5c6bef9f}, !- Inlet Port
  ;                                       !- Outlet Port

OS:Connection,
  {37b67bfe-aaaa-4ec1-9d9b-635c5c6bef9f}, !- Handle
  {42da533d-2654-4679-aeb2-01d6a53ec56f}, !- Name
  {3a80259d-9fc8-4471-8e4b-51d0b3c1d806}, !- Source Object
  11,                                     !- Outlet Port
  {d21101db-547a-422e-b6a0-edf4252fbb2c}, !- Target Object
  2;                                      !- Inlet Port

OS:PortList,
  {8221e38a-35ff-4cb9-ae90-5620e84a3ee4}, !- Handle
  {f4634943-6ebb-4fc9-8704-1f7aced5ee90}, !- Name
  {3a80259d-9fc8-4471-8e4b-51d0b3c1d806}; !- HVAC Component

OS:PortList,
  {26b1304b-ee66-4e61-af6a-6f3739ca3133}, !- Handle
  {dc47a01f-2826-4277-9c39-6a45ebf9223d}, !- Name
  {3a80259d-9fc8-4471-8e4b-51d0b3c1d806}; !- HVAC Component

OS:PortList,
  {b2d81f50-c0dc-49b0-85e7-0ab6b4d2acc1}, !- Handle
  {6d513907-efa9-4706-ba4d-e3ca43813501}, !- Name
  {3a80259d-9fc8-4471-8e4b-51d0b3c1d806}; !- HVAC Component

OS:Sizing:Zone,
  {bead11da-3a2c-453a-bd79-e3254097410d}, !- Handle
  {3a80259d-9fc8-4471-8e4b-51d0b3c1d806}, !- Zone or ZoneList Name
  SupplyAirTemperature,                   !- Zone Cooling Design Supply Air Temperature Input Method
  14,                                     !- Zone Cooling Design Supply Air Temperature {C}
  11.11,                                  !- Zone Cooling Design Supply Air Temperature Difference {deltaC}
  SupplyAirTemperature,                   !- Zone Heating Design Supply Air Temperature Input Method
  40,                                     !- Zone Heating Design Supply Air Temperature {C}
  11.11,                                  !- Zone Heating Design Supply Air Temperature Difference {deltaC}
  0.0085,                                 !- Zone Cooling Design Supply Air Humidity Ratio {kg-H2O/kg-air}
  0.008,                                  !- Zone Heating Design Supply Air Humidity Ratio {kg-H2O/kg-air}
  ,                                       !- Zone Heating Sizing Factor
  ,                                       !- Zone Cooling Sizing Factor
  DesignDay,                              !- Cooling Design Air Flow Method
  ,                                       !- Cooling Design Air Flow Rate {m3/s}
  ,                                       !- Cooling Minimum Air Flow per Zone Floor Area {m3/s-m2}
  ,                                       !- Cooling Minimum Air Flow {m3/s}
  ,                                       !- Cooling Minimum Air Flow Fraction
  DesignDay,                              !- Heating Design Air Flow Method
  ,                                       !- Heating Design Air Flow Rate {m3/s}
  ,                                       !- Heating Maximum Air Flow per Zone Floor Area {m3/s-m2}
  ,                                       !- Heating Maximum Air Flow {m3/s}
  ,                                       !- Heating Maximum Air Flow Fraction
  ,                                       !- Design Zone Air Distribution Effectiveness in Cooling Mode
  ,                                       !- Design Zone Air Distribution Effectiveness in Heating Mode
  No,                                     !- Account for Dedicated Outdoor Air System
  NeutralSupplyAir,                       !- Dedicated Outdoor Air System Control Strategy
  autosize,                               !- Dedicated Outdoor Air Low Setpoint Temperature for Design {C}
  autosize;                               !- Dedicated Outdoor Air High Setpoint Temperature for Design {C}

OS:ZoneHVAC:EquipmentList,
  {614e621f-72a5-4c4a-aaf3-51a85cfe50ef}, !- Handle
  Zone HVAC Equipment List 8,             !- Name
  {3a80259d-9fc8-4471-8e4b-51d0b3c1d806}; !- Thermal Zone

OS:Space,
  {22e890ba-6ed5-4194-86ec-4daa604f3ccf}, !- Handle
  living space|unit 8|story 1,            !- Name
  {ded99f3d-0aad-40f5-bc42-6068457ea2ac}, !- Space Type Name
  ,                                       !- Default Construction Set Name
  ,                                       !- Default Schedule Set Name
  -0,                                     !- Direction of Relative North {deg}
  0,                                      !- X Origin {m}
  0,                                      !- Y Origin {m}
  0,                                      !- Z Origin {m}
  ,                                       !- Building Story Name
  {3a80259d-9fc8-4471-8e4b-51d0b3c1d806}, !- Thermal Zone Name
  ,                                       !- Part of Total Floor Area
  ,                                       !- Design Specification Outdoor Air Object Name
  {d1762242-d929-428b-9fe8-c8bf8304c22d}; !- Building Unit Name

OS:Surface,
  {84775783-27dd-4c24-948b-5645750d533b}, !- Handle
  Surface 120,                            !- Name
  Wall,                                   !- Surface Type
  ,                                       !- Construction Name
  {22e890ba-6ed5-4194-86ec-4daa604f3ccf}, !- Space Name
  Surface,                                !- Outside Boundary Condition
  {ca2c6075-729e-4bf9-a48f-47e363aee8a4}, !- Outside Boundary Condition Object
  NoSun,                                  !- Sun Exposure
  NoWind,                                 !- Wind Exposure
  ,                                       !- View Factor to Ground
  ,                                       !- Number of Vertices
  29.8641789440125, -7.46604473600313, 2.4384, !- X,Y,Z Vertex 1 {m}
  29.8641789440125, -7.46604473600313, 0, !- X,Y,Z Vertex 2 {m}
  29.8641789440125, 0, 0,                 !- X,Y,Z Vertex 3 {m}
  29.8641789440125, 0, 2.4384;            !- X,Y,Z Vertex 4 {m}

OS:Surface,
  {921af7db-a4a2-4647-9ef5-1f012be95b21}, !- Handle
  Surface 121,                            !- Name
  Floor,                                  !- Surface Type
  ,                                       !- Construction Name
  {22e890ba-6ed5-4194-86ec-4daa604f3ccf}, !- Space Name
  Surface,                                !- Outside Boundary Condition
  {86683114-c676-4749-b73f-2f350c762ef4}, !- Outside Boundary Condition Object
  NoSun,                                  !- Sun Exposure
  NoWind,                                 !- Wind Exposure
  ,                                       !- View Factor to Ground
  ,                                       !- Number of Vertices
  26.1311565760109, -7.46604473600313, 0, !- X,Y,Z Vertex 1 {m}
  26.1311565760109, 0, 0,                 !- X,Y,Z Vertex 2 {m}
  29.8641789440125, 0, 0,                 !- X,Y,Z Vertex 3 {m}
  29.8641789440125, -7.46604473600313, 0; !- X,Y,Z Vertex 4 {m}

OS:Surface,
  {5000e1a4-7b75-4d90-9ee4-953539c63c75}, !- Handle
  Surface 122,                            !- Name
  RoofCeiling,                            !- Surface Type
  ,                                       !- Construction Name
  {22e890ba-6ed5-4194-86ec-4daa604f3ccf}, !- Space Name
  Surface,                                !- Outside Boundary Condition
  {ea1390d1-c6e5-4a50-9efc-aaf6cbffb56f}, !- Outside Boundary Condition Object
  NoSun,                                  !- Sun Exposure
  NoWind,                                 !- Wind Exposure
  ,                                       !- View Factor to Ground
  ,                                       !- Number of Vertices
  29.8641789440125, -7.46604473600313, 2.4384, !- X,Y,Z Vertex 1 {m}
  29.8641789440125, 0, 2.4384,            !- X,Y,Z Vertex 2 {m}
  26.1311565760109, 0, 2.4384,            !- X,Y,Z Vertex 3 {m}
  26.1311565760109, -7.46604473600313, 2.4384; !- X,Y,Z Vertex 4 {m}

OS:Surface,
  {6a5fb44c-0e5d-4c06-b808-3d60a4405d7e}, !- Handle
  Surface 123,                            !- Name
  Wall,                                   !- Surface Type
  ,                                       !- Construction Name
  {22e890ba-6ed5-4194-86ec-4daa604f3ccf}, !- Space Name
  Surface,                                !- Outside Boundary Condition
  {8377d966-81a6-46a6-8372-1c076afe02ef}, !- Outside Boundary Condition Object
  NoSun,                                  !- Sun Exposure
  NoWind,                                 !- Wind Exposure
  ,                                       !- View Factor to Ground
  ,                                       !- Number of Vertices
  26.1311565760109, 0, 2.4384,            !- X,Y,Z Vertex 1 {m}
  26.1311565760109, 0, 0,                 !- X,Y,Z Vertex 2 {m}
  26.1311565760109, -7.46604473600313, 0, !- X,Y,Z Vertex 3 {m}
  26.1311565760109, -7.46604473600313, 2.4384; !- X,Y,Z Vertex 4 {m}

OS:Surface,
  {ee7f742b-7169-4cb9-8101-b18c4df55d6e}, !- Handle
  Surface 124,                            !- Name
  Wall,                                   !- Surface Type
  ,                                       !- Construction Name
  {22e890ba-6ed5-4194-86ec-4daa604f3ccf}, !- Space Name
  Outdoors,                               !- Outside Boundary Condition
  ,                                       !- Outside Boundary Condition Object
  SunExposed,                             !- Sun Exposure
  WindExposed,                            !- Wind Exposure
  ,                                       !- View Factor to Ground
  ,                                       !- Number of Vertices
  26.1311565760109, -7.46604473600313, 2.4384, !- X,Y,Z Vertex 1 {m}
  26.1311565760109, -7.46604473600313, 0, !- X,Y,Z Vertex 2 {m}
  29.8641789440125, -7.46604473600313, 0, !- X,Y,Z Vertex 3 {m}
  29.8641789440125, -7.46604473600313, 2.4384; !- X,Y,Z Vertex 4 {m}

OS:Surface,
  {ec7f07f7-7b6b-4f30-9bab-4b7b13740315}, !- Handle
  Surface 125,                            !- Name
  Wall,                                   !- Surface Type
  ,                                       !- Construction Name
  {22e890ba-6ed5-4194-86ec-4daa604f3ccf}, !- Space Name
  Outdoors,                               !- Outside Boundary Condition
  ,                                       !- Outside Boundary Condition Object
  SunExposed,                             !- Sun Exposure
  WindExposed,                            !- Wind Exposure
  ,                                       !- View Factor to Ground
  ,                                       !- Number of Vertices
  29.8641789440125, 0, 2.4384,            !- X,Y,Z Vertex 1 {m}
  29.8641789440125, 0, 0,                 !- X,Y,Z Vertex 2 {m}
  26.1311565760109, 0, 0,                 !- X,Y,Z Vertex 3 {m}
  26.1311565760109, 0, 2.4384;            !- X,Y,Z Vertex 4 {m}

OS:Space,
  {183e6541-445c-4ab8-8d15-a13c363bd22b}, !- Handle
  living space|unit 8|story 2,            !- Name
  {ded99f3d-0aad-40f5-bc42-6068457ea2ac}, !- Space Type Name
  ,                                       !- Default Construction Set Name
  ,                                       !- Default Schedule Set Name
  -0,                                     !- Direction of Relative North {deg}
  0,                                      !- X Origin {m}
  0,                                      !- Y Origin {m}
  0,                                      !- Z Origin {m}
  ,                                       !- Building Story Name
  {3a80259d-9fc8-4471-8e4b-51d0b3c1d806}, !- Thermal Zone Name
  ,                                       !- Part of Total Floor Area
  ,                                       !- Design Specification Outdoor Air Object Name
  {d1762242-d929-428b-9fe8-c8bf8304c22d}; !- Building Unit Name

OS:Surface,
  {55f680af-e196-4af0-8db8-00cdac9d7ac4}, !- Handle
  Surface 126,                            !- Name
  Wall,                                   !- Surface Type
  ,                                       !- Construction Name
  {183e6541-445c-4ab8-8d15-a13c363bd22b}, !- Space Name
  Surface,                                !- Outside Boundary Condition
  {3031157e-556e-450f-93cb-2b307f97fb32}, !- Outside Boundary Condition Object
  NoSun,                                  !- Sun Exposure
  NoWind,                                 !- Wind Exposure
  ,                                       !- View Factor to Ground
  ,                                       !- Number of Vertices
  26.1311565760109, 0, 4.8768,            !- X,Y,Z Vertex 1 {m}
  26.1311565760109, 0, 2.4384,            !- X,Y,Z Vertex 2 {m}
  26.1311565760109, -7.46604473600313, 2.4384, !- X,Y,Z Vertex 3 {m}
  26.1311565760109, -7.46604473600313, 4.8768; !- X,Y,Z Vertex 4 {m}

OS:Surface,
  {9380dba7-b10b-4801-883e-21387e309aae}, !- Handle
  Surface 127,                            !- Name
  Wall,                                   !- Surface Type
  ,                                       !- Construction Name
  {183e6541-445c-4ab8-8d15-a13c363bd22b}, !- Space Name
  Outdoors,                               !- Outside Boundary Condition
  ,                                       !- Outside Boundary Condition Object
  SunExposed,                             !- Sun Exposure
  WindExposed,                            !- Wind Exposure
  ,                                       !- View Factor to Ground
  ,                                       !- Number of Vertices
  26.1311565760109, -7.46604473600313, 4.8768, !- X,Y,Z Vertex 1 {m}
  26.1311565760109, -7.46604473600313, 2.4384, !- X,Y,Z Vertex 2 {m}
  29.8641789440125, -7.46604473600313, 2.4384, !- X,Y,Z Vertex 3 {m}
  29.8641789440125, -7.46604473600313, 4.8768; !- X,Y,Z Vertex 4 {m}

OS:Surface,
  {37567de6-10e7-462b-bcaa-155197a64bd8}, !- Handle
  Surface 128,                            !- Name
  Wall,                                   !- Surface Type
  ,                                       !- Construction Name
  {183e6541-445c-4ab8-8d15-a13c363bd22b}, !- Space Name
  Surface,                                !- Outside Boundary Condition
  {eebdb5f0-8767-4ac3-9fc5-615daf128185}, !- Outside Boundary Condition Object
  NoSun,                                  !- Sun Exposure
  NoWind,                                 !- Wind Exposure
  ,                                       !- View Factor to Ground
  ,                                       !- Number of Vertices
  29.8641789440125, -7.46604473600313, 4.8768, !- X,Y,Z Vertex 1 {m}
  29.8641789440125, -7.46604473600313, 2.4384, !- X,Y,Z Vertex 2 {m}
  29.8641789440125, 0, 2.4384,            !- X,Y,Z Vertex 3 {m}
  29.8641789440125, 0, 4.8768;            !- X,Y,Z Vertex 4 {m}

OS:Surface,
  {ea1390d1-c6e5-4a50-9efc-aaf6cbffb56f}, !- Handle
  Surface 129,                            !- Name
  Floor,                                  !- Surface Type
  ,                                       !- Construction Name
  {183e6541-445c-4ab8-8d15-a13c363bd22b}, !- Space Name
  Surface,                                !- Outside Boundary Condition
  {5000e1a4-7b75-4d90-9ee4-953539c63c75}, !- Outside Boundary Condition Object
  NoSun,                                  !- Sun Exposure
  NoWind,                                 !- Wind Exposure
  ,                                       !- View Factor to Ground
  ,                                       !- Number of Vertices
  26.1311565760109, -7.46604473600313, 2.4384, !- X,Y,Z Vertex 1 {m}
  26.1311565760109, 0, 2.4384,            !- X,Y,Z Vertex 2 {m}
  29.8641789440125, 0, 2.4384,            !- X,Y,Z Vertex 3 {m}
  29.8641789440125, -7.46604473600313, 2.4384; !- X,Y,Z Vertex 4 {m}

OS:Surface,
  {e9e5eb57-a41c-4652-8bcc-6da102313030}, !- Handle
  Surface 130,                            !- Name
  RoofCeiling,                            !- Surface Type
  ,                                       !- Construction Name
  {183e6541-445c-4ab8-8d15-a13c363bd22b}, !- Space Name
  Surface,                                !- Outside Boundary Condition
  {a478487d-61db-4d3a-ad87-d9660efe4e12}, !- Outside Boundary Condition Object
  NoSun,                                  !- Sun Exposure
  NoWind,                                 !- Wind Exposure
  ,                                       !- View Factor to Ground
  ,                                       !- Number of Vertices
  29.8641789440125, -7.46604473600313, 4.8768, !- X,Y,Z Vertex 1 {m}
  29.8641789440125, 0, 4.8768,            !- X,Y,Z Vertex 2 {m}
  26.1311565760109, 0, 4.8768,            !- X,Y,Z Vertex 3 {m}
  26.1311565760109, -7.46604473600313, 4.8768; !- X,Y,Z Vertex 4 {m}

OS:Surface,
  {9859e5e4-160d-4cf3-8f5a-bf063df9ee8b}, !- Handle
  Surface 131,                            !- Name
  Wall,                                   !- Surface Type
  ,                                       !- Construction Name
  {183e6541-445c-4ab8-8d15-a13c363bd22b}, !- Space Name
  Outdoors,                               !- Outside Boundary Condition
  ,                                       !- Outside Boundary Condition Object
  SunExposed,                             !- Sun Exposure
  WindExposed,                            !- Wind Exposure
  ,                                       !- View Factor to Ground
  ,                                       !- Number of Vertices
  29.8641789440125, 0, 4.8768,            !- X,Y,Z Vertex 1 {m}
  29.8641789440125, 0, 2.4384,            !- X,Y,Z Vertex 2 {m}
  26.1311565760109, 0, 2.4384,            !- X,Y,Z Vertex 3 {m}
  26.1311565760109, 0, 4.8768;            !- X,Y,Z Vertex 4 {m}

OS:ThermalZone,
  {ab379fe3-e9cd-43d2-bdcb-06485ec9eb78}, !- Handle
  living zone|unit 9,                     !- Name
  ,                                       !- Multiplier
  ,                                       !- Ceiling Height {m}
  ,                                       !- Volume {m3}
  ,                                       !- Floor Area {m2}
  ,                                       !- Zone Inside Convection Algorithm
  ,                                       !- Zone Outside Convection Algorithm
  ,                                       !- Zone Conditioning Equipment List Name
  {27c8d2b0-10dc-41ce-9aba-65fc10f6ff44}, !- Zone Air Inlet Port List
  {f9c8f748-0f44-4fa5-b8b4-5d7be6865ba6}, !- Zone Air Exhaust Port List
  {1d4d73ae-32ba-42e7-874b-7822babf65bd}, !- Zone Air Node Name
  {5bb73b4d-1d3e-40f4-8bff-496c67a00fa2}, !- Zone Return Air Port List
  ,                                       !- Primary Daylighting Control Name
  ,                                       !- Fraction of Zone Controlled by Primary Daylighting Control
  ,                                       !- Secondary Daylighting Control Name
  ,                                       !- Fraction of Zone Controlled by Secondary Daylighting Control
  ,                                       !- Illuminance Map Name
  ,                                       !- Group Rendering Name
  ,                                       !- Thermostat Name
  No;                                     !- Use Ideal Air Loads

OS:Node,
  {66f4ce46-2c2c-4e46-b10b-7c790695fe09}, !- Handle
  Node 9,                                 !- Name
  {1d4d73ae-32ba-42e7-874b-7822babf65bd}, !- Inlet Port
  ;                                       !- Outlet Port

OS:Connection,
  {1d4d73ae-32ba-42e7-874b-7822babf65bd}, !- Handle
  {597c2d75-a228-4acf-8a3b-5c4af3f55531}, !- Name
  {ab379fe3-e9cd-43d2-bdcb-06485ec9eb78}, !- Source Object
  11,                                     !- Outlet Port
  {66f4ce46-2c2c-4e46-b10b-7c790695fe09}, !- Target Object
  2;                                      !- Inlet Port

OS:PortList,
  {27c8d2b0-10dc-41ce-9aba-65fc10f6ff44}, !- Handle
  {0889ff90-4778-4488-a8c3-abe90aef4a06}, !- Name
  {ab379fe3-e9cd-43d2-bdcb-06485ec9eb78}; !- HVAC Component

OS:PortList,
  {f9c8f748-0f44-4fa5-b8b4-5d7be6865ba6}, !- Handle
  {67304f85-696f-47f1-b973-545f9cfb6286}, !- Name
  {ab379fe3-e9cd-43d2-bdcb-06485ec9eb78}; !- HVAC Component

OS:PortList,
  {5bb73b4d-1d3e-40f4-8bff-496c67a00fa2}, !- Handle
  {8d0ee4e2-51c4-4fd0-878b-f598181783bd}, !- Name
  {ab379fe3-e9cd-43d2-bdcb-06485ec9eb78}; !- HVAC Component

OS:Sizing:Zone,
  {919492b0-1d69-4908-8b00-08ac55c49b30}, !- Handle
  {ab379fe3-e9cd-43d2-bdcb-06485ec9eb78}, !- Zone or ZoneList Name
  SupplyAirTemperature,                   !- Zone Cooling Design Supply Air Temperature Input Method
  14,                                     !- Zone Cooling Design Supply Air Temperature {C}
  11.11,                                  !- Zone Cooling Design Supply Air Temperature Difference {deltaC}
  SupplyAirTemperature,                   !- Zone Heating Design Supply Air Temperature Input Method
  40,                                     !- Zone Heating Design Supply Air Temperature {C}
  11.11,                                  !- Zone Heating Design Supply Air Temperature Difference {deltaC}
  0.0085,                                 !- Zone Cooling Design Supply Air Humidity Ratio {kg-H2O/kg-air}
  0.008,                                  !- Zone Heating Design Supply Air Humidity Ratio {kg-H2O/kg-air}
  ,                                       !- Zone Heating Sizing Factor
  ,                                       !- Zone Cooling Sizing Factor
  DesignDay,                              !- Cooling Design Air Flow Method
  ,                                       !- Cooling Design Air Flow Rate {m3/s}
  ,                                       !- Cooling Minimum Air Flow per Zone Floor Area {m3/s-m2}
  ,                                       !- Cooling Minimum Air Flow {m3/s}
  ,                                       !- Cooling Minimum Air Flow Fraction
  DesignDay,                              !- Heating Design Air Flow Method
  ,                                       !- Heating Design Air Flow Rate {m3/s}
  ,                                       !- Heating Maximum Air Flow per Zone Floor Area {m3/s-m2}
  ,                                       !- Heating Maximum Air Flow {m3/s}
  ,                                       !- Heating Maximum Air Flow Fraction
  ,                                       !- Design Zone Air Distribution Effectiveness in Cooling Mode
  ,                                       !- Design Zone Air Distribution Effectiveness in Heating Mode
  No,                                     !- Account for Dedicated Outdoor Air System
  NeutralSupplyAir,                       !- Dedicated Outdoor Air System Control Strategy
  autosize,                               !- Dedicated Outdoor Air Low Setpoint Temperature for Design {C}
  autosize;                               !- Dedicated Outdoor Air High Setpoint Temperature for Design {C}

OS:ZoneHVAC:EquipmentList,
  {439a045c-f90f-4577-8dfb-c9b19269c663}, !- Handle
  Zone HVAC Equipment List 9,             !- Name
  {ab379fe3-e9cd-43d2-bdcb-06485ec9eb78}; !- Thermal Zone

OS:Space,
  {9a3c0f96-4599-435a-bc41-7d03f4a5c9c1}, !- Handle
  living space|unit 9|story 1,            !- Name
  {ded99f3d-0aad-40f5-bc42-6068457ea2ac}, !- Space Type Name
  ,                                       !- Default Construction Set Name
  ,                                       !- Default Schedule Set Name
  -0,                                     !- Direction of Relative North {deg}
  0,                                      !- X Origin {m}
  0,                                      !- Y Origin {m}
  0,                                      !- Z Origin {m}
  ,                                       !- Building Story Name
  {ab379fe3-e9cd-43d2-bdcb-06485ec9eb78}, !- Thermal Zone Name
  ,                                       !- Part of Total Floor Area
  ,                                       !- Design Specification Outdoor Air Object Name
  {b2d58c72-6820-4b3e-b2ac-a5ba30ff4add}; !- Building Unit Name

OS:Surface,
  {f1167591-f6f0-432c-8867-276b712f8acc}, !- Handle
  Surface 137,                            !- Name
  Wall,                                   !- Surface Type
  ,                                       !- Construction Name
  {9a3c0f96-4599-435a-bc41-7d03f4a5c9c1}, !- Space Name
  Surface,                                !- Outside Boundary Condition
  {b8408986-9379-47c4-bddf-6a9212e728f4}, !- Outside Boundary Condition Object
  NoSun,                                  !- Sun Exposure
  NoWind,                                 !- Wind Exposure
  ,                                       !- View Factor to Ground
  ,                                       !- Number of Vertices
  33.5972013120141, -7.46604473600313, 2.4384, !- X,Y,Z Vertex 1 {m}
  33.5972013120141, -7.46604473600313, 0, !- X,Y,Z Vertex 2 {m}
  33.5972013120141, 0, 0,                 !- X,Y,Z Vertex 3 {m}
  33.5972013120141, 0, 2.4384;            !- X,Y,Z Vertex 4 {m}

OS:Surface,
  {8efadf8c-ce34-431d-87dd-d1d20feefe15}, !- Handle
  Surface 138,                            !- Name
  Floor,                                  !- Surface Type
  ,                                       !- Construction Name
  {9a3c0f96-4599-435a-bc41-7d03f4a5c9c1}, !- Space Name
  Surface,                                !- Outside Boundary Condition
  {5d66e121-16e7-49d2-9c01-23ea13cd9389}, !- Outside Boundary Condition Object
  NoSun,                                  !- Sun Exposure
  NoWind,                                 !- Wind Exposure
  ,                                       !- View Factor to Ground
  ,                                       !- Number of Vertices
  29.8641789440125, -7.46604473600313, 0, !- X,Y,Z Vertex 1 {m}
  29.8641789440125, 0, 0,                 !- X,Y,Z Vertex 2 {m}
  33.5972013120141, 0, 0,                 !- X,Y,Z Vertex 3 {m}
  33.5972013120141, -7.46604473600313, 0; !- X,Y,Z Vertex 4 {m}

OS:Surface,
  {1d124f36-b817-46c5-b40c-ec65287f2210}, !- Handle
  Surface 139,                            !- Name
  RoofCeiling,                            !- Surface Type
  ,                                       !- Construction Name
  {9a3c0f96-4599-435a-bc41-7d03f4a5c9c1}, !- Space Name
  Surface,                                !- Outside Boundary Condition
  {8f65dd5d-0d0b-4b12-bfcf-ae2229f8ab12}, !- Outside Boundary Condition Object
  NoSun,                                  !- Sun Exposure
  NoWind,                                 !- Wind Exposure
  ,                                       !- View Factor to Ground
  ,                                       !- Number of Vertices
  33.5972013120141, -7.46604473600313, 2.4384, !- X,Y,Z Vertex 1 {m}
  33.5972013120141, 0, 2.4384,            !- X,Y,Z Vertex 2 {m}
  29.8641789440125, 0, 2.4384,            !- X,Y,Z Vertex 3 {m}
  29.8641789440125, -7.46604473600313, 2.4384; !- X,Y,Z Vertex 4 {m}

OS:Surface,
  {ca2c6075-729e-4bf9-a48f-47e363aee8a4}, !- Handle
  Surface 140,                            !- Name
  Wall,                                   !- Surface Type
  ,                                       !- Construction Name
  {9a3c0f96-4599-435a-bc41-7d03f4a5c9c1}, !- Space Name
  Surface,                                !- Outside Boundary Condition
  {84775783-27dd-4c24-948b-5645750d533b}, !- Outside Boundary Condition Object
  NoSun,                                  !- Sun Exposure
  NoWind,                                 !- Wind Exposure
  ,                                       !- View Factor to Ground
  ,                                       !- Number of Vertices
  29.8641789440125, 0, 2.4384,            !- X,Y,Z Vertex 1 {m}
  29.8641789440125, 0, 0,                 !- X,Y,Z Vertex 2 {m}
  29.8641789440125, -7.46604473600313, 0, !- X,Y,Z Vertex 3 {m}
  29.8641789440125, -7.46604473600313, 2.4384; !- X,Y,Z Vertex 4 {m}

OS:Surface,
  {f26c6782-cf88-4243-ab37-6e400e195ddf}, !- Handle
  Surface 141,                            !- Name
  Wall,                                   !- Surface Type
  ,                                       !- Construction Name
  {9a3c0f96-4599-435a-bc41-7d03f4a5c9c1}, !- Space Name
  Outdoors,                               !- Outside Boundary Condition
  ,                                       !- Outside Boundary Condition Object
  SunExposed,                             !- Sun Exposure
  WindExposed,                            !- Wind Exposure
  ,                                       !- View Factor to Ground
  ,                                       !- Number of Vertices
  29.8641789440125, -7.46604473600313, 2.4384, !- X,Y,Z Vertex 1 {m}
  29.8641789440125, -7.46604473600313, 0, !- X,Y,Z Vertex 2 {m}
  33.5972013120141, -7.46604473600313, 0, !- X,Y,Z Vertex 3 {m}
  33.5972013120141, -7.46604473600313, 2.4384; !- X,Y,Z Vertex 4 {m}

OS:Surface,
  {d6655d07-5587-4349-be12-7196ad9163e7}, !- Handle
  Surface 142,                            !- Name
  Wall,                                   !- Surface Type
  ,                                       !- Construction Name
  {9a3c0f96-4599-435a-bc41-7d03f4a5c9c1}, !- Space Name
  Outdoors,                               !- Outside Boundary Condition
  ,                                       !- Outside Boundary Condition Object
  SunExposed,                             !- Sun Exposure
  WindExposed,                            !- Wind Exposure
  ,                                       !- View Factor to Ground
  ,                                       !- Number of Vertices
  33.5972013120141, 0, 2.4384,            !- X,Y,Z Vertex 1 {m}
  33.5972013120141, 0, 0,                 !- X,Y,Z Vertex 2 {m}
  29.8641789440125, 0, 0,                 !- X,Y,Z Vertex 3 {m}
  29.8641789440125, 0, 2.4384;            !- X,Y,Z Vertex 4 {m}

OS:Space,
  {486719d6-fbe3-4ae7-8939-8460105e194b}, !- Handle
  living space|unit 9|story 2,            !- Name
  {ded99f3d-0aad-40f5-bc42-6068457ea2ac}, !- Space Type Name
  ,                                       !- Default Construction Set Name
  ,                                       !- Default Schedule Set Name
  -0,                                     !- Direction of Relative North {deg}
  0,                                      !- X Origin {m}
  0,                                      !- Y Origin {m}
  0,                                      !- Z Origin {m}
  ,                                       !- Building Story Name
  {ab379fe3-e9cd-43d2-bdcb-06485ec9eb78}, !- Thermal Zone Name
  ,                                       !- Part of Total Floor Area
  ,                                       !- Design Specification Outdoor Air Object Name
  {b2d58c72-6820-4b3e-b2ac-a5ba30ff4add}; !- Building Unit Name

OS:Surface,
  {eebdb5f0-8767-4ac3-9fc5-615daf128185}, !- Handle
  Surface 143,                            !- Name
  Wall,                                   !- Surface Type
  ,                                       !- Construction Name
  {486719d6-fbe3-4ae7-8939-8460105e194b}, !- Space Name
  Surface,                                !- Outside Boundary Condition
  {37567de6-10e7-462b-bcaa-155197a64bd8}, !- Outside Boundary Condition Object
  NoSun,                                  !- Sun Exposure
  NoWind,                                 !- Wind Exposure
  ,                                       !- View Factor to Ground
  ,                                       !- Number of Vertices
  29.8641789440125, 0, 4.8768,            !- X,Y,Z Vertex 1 {m}
  29.8641789440125, 0, 2.4384,            !- X,Y,Z Vertex 2 {m}
  29.8641789440125, -7.46604473600313, 2.4384, !- X,Y,Z Vertex 3 {m}
  29.8641789440125, -7.46604473600313, 4.8768; !- X,Y,Z Vertex 4 {m}

OS:Surface,
  {0e730cd1-fd3e-4763-aeef-41471686e7e4}, !- Handle
  Surface 144,                            !- Name
  Wall,                                   !- Surface Type
  ,                                       !- Construction Name
  {486719d6-fbe3-4ae7-8939-8460105e194b}, !- Space Name
  Outdoors,                               !- Outside Boundary Condition
  ,                                       !- Outside Boundary Condition Object
  SunExposed,                             !- Sun Exposure
  WindExposed,                            !- Wind Exposure
  ,                                       !- View Factor to Ground
  ,                                       !- Number of Vertices
  29.8641789440125, -7.46604473600313, 4.8768, !- X,Y,Z Vertex 1 {m}
  29.8641789440125, -7.46604473600313, 2.4384, !- X,Y,Z Vertex 2 {m}
  33.5972013120141, -7.46604473600313, 2.4384, !- X,Y,Z Vertex 3 {m}
  33.5972013120141, -7.46604473600313, 4.8768; !- X,Y,Z Vertex 4 {m}

OS:Surface,
  {bb0ef790-16e3-46ac-bc0f-33b06fee7e40}, !- Handle
  Surface 145,                            !- Name
  Wall,                                   !- Surface Type
  ,                                       !- Construction Name
  {486719d6-fbe3-4ae7-8939-8460105e194b}, !- Space Name
  Surface,                                !- Outside Boundary Condition
  {945364a5-e414-411a-a738-0705333c6991}, !- Outside Boundary Condition Object
  NoSun,                                  !- Sun Exposure
  NoWind,                                 !- Wind Exposure
  ,                                       !- View Factor to Ground
  ,                                       !- Number of Vertices
  33.5972013120141, -7.46604473600313, 4.8768, !- X,Y,Z Vertex 1 {m}
  33.5972013120141, -7.46604473600313, 2.4384, !- X,Y,Z Vertex 2 {m}
  33.5972013120141, 0, 2.4384,            !- X,Y,Z Vertex 3 {m}
  33.5972013120141, 0, 4.8768;            !- X,Y,Z Vertex 4 {m}

OS:Surface,
  {8f65dd5d-0d0b-4b12-bfcf-ae2229f8ab12}, !- Handle
  Surface 146,                            !- Name
  Floor,                                  !- Surface Type
  ,                                       !- Construction Name
  {486719d6-fbe3-4ae7-8939-8460105e194b}, !- Space Name
  Surface,                                !- Outside Boundary Condition
  {1d124f36-b817-46c5-b40c-ec65287f2210}, !- Outside Boundary Condition Object
  NoSun,                                  !- Sun Exposure
  NoWind,                                 !- Wind Exposure
  ,                                       !- View Factor to Ground
  ,                                       !- Number of Vertices
  29.8641789440125, -7.46604473600313, 2.4384, !- X,Y,Z Vertex 1 {m}
  29.8641789440125, 0, 2.4384,            !- X,Y,Z Vertex 2 {m}
  33.5972013120141, 0, 2.4384,            !- X,Y,Z Vertex 3 {m}
  33.5972013120141, -7.46604473600313, 2.4384; !- X,Y,Z Vertex 4 {m}

OS:Surface,
  {2f27a15e-a947-4cd6-bdb6-d3fd3faf44c7}, !- Handle
  Surface 147,                            !- Name
  RoofCeiling,                            !- Surface Type
  ,                                       !- Construction Name
  {486719d6-fbe3-4ae7-8939-8460105e194b}, !- Space Name
  Surface,                                !- Outside Boundary Condition
  {1289010e-86e7-41f3-a7d8-7ab67284c540}, !- Outside Boundary Condition Object
  NoSun,                                  !- Sun Exposure
  NoWind,                                 !- Wind Exposure
  ,                                       !- View Factor to Ground
  ,                                       !- Number of Vertices
  33.5972013120141, -7.46604473600313, 4.8768, !- X,Y,Z Vertex 1 {m}
  33.5972013120141, 0, 4.8768,            !- X,Y,Z Vertex 2 {m}
  29.8641789440125, 0, 4.8768,            !- X,Y,Z Vertex 3 {m}
  29.8641789440125, -7.46604473600313, 4.8768; !- X,Y,Z Vertex 4 {m}

OS:Surface,
  {479fb2dc-0567-4a86-b804-9cd61f073a57}, !- Handle
  Surface 148,                            !- Name
  Wall,                                   !- Surface Type
  ,                                       !- Construction Name
  {486719d6-fbe3-4ae7-8939-8460105e194b}, !- Space Name
  Outdoors,                               !- Outside Boundary Condition
  ,                                       !- Outside Boundary Condition Object
  SunExposed,                             !- Sun Exposure
  WindExposed,                            !- Wind Exposure
  ,                                       !- View Factor to Ground
  ,                                       !- Number of Vertices
  33.5972013120141, 0, 4.8768,            !- X,Y,Z Vertex 1 {m}
  33.5972013120141, 0, 2.4384,            !- X,Y,Z Vertex 2 {m}
  29.8641789440125, 0, 2.4384,            !- X,Y,Z Vertex 3 {m}
  29.8641789440125, 0, 4.8768;            !- X,Y,Z Vertex 4 {m}

OS:ThermalZone,
  {31c5590b-ecdf-451e-b95b-649d405a26e6}, !- Handle
  living zone|unit 10,                    !- Name
  ,                                       !- Multiplier
  ,                                       !- Ceiling Height {m}
  ,                                       !- Volume {m3}
  ,                                       !- Floor Area {m2}
  ,                                       !- Zone Inside Convection Algorithm
  ,                                       !- Zone Outside Convection Algorithm
  ,                                       !- Zone Conditioning Equipment List Name
  {f4f8eaac-50e0-4e85-a2c5-92b74a73bbcf}, !- Zone Air Inlet Port List
  {bb85af10-06bf-48e8-9711-cbe5481d337a}, !- Zone Air Exhaust Port List
  {a75c6f74-33ef-4127-b574-3bf14d384066}, !- Zone Air Node Name
  {893e18ca-c05d-4891-8a04-592b218e5027}, !- Zone Return Air Port List
  ,                                       !- Primary Daylighting Control Name
  ,                                       !- Fraction of Zone Controlled by Primary Daylighting Control
  ,                                       !- Secondary Daylighting Control Name
  ,                                       !- Fraction of Zone Controlled by Secondary Daylighting Control
  ,                                       !- Illuminance Map Name
  ,                                       !- Group Rendering Name
  ,                                       !- Thermostat Name
  No;                                     !- Use Ideal Air Loads

OS:Node,
  {39c79e50-9081-44ca-96ad-b5a2a50c80a4}, !- Handle
  Node 10,                                !- Name
  {a75c6f74-33ef-4127-b574-3bf14d384066}, !- Inlet Port
  ;                                       !- Outlet Port

OS:Connection,
  {a75c6f74-33ef-4127-b574-3bf14d384066}, !- Handle
  {435be7ad-dc7f-433c-8e95-fddc3a900573}, !- Name
  {31c5590b-ecdf-451e-b95b-649d405a26e6}, !- Source Object
  11,                                     !- Outlet Port
  {39c79e50-9081-44ca-96ad-b5a2a50c80a4}, !- Target Object
  2;                                      !- Inlet Port

OS:PortList,
  {f4f8eaac-50e0-4e85-a2c5-92b74a73bbcf}, !- Handle
  {d65cda00-f452-4d26-b9a5-77829767669f}, !- Name
  {31c5590b-ecdf-451e-b95b-649d405a26e6}; !- HVAC Component

OS:PortList,
  {bb85af10-06bf-48e8-9711-cbe5481d337a}, !- Handle
  {2842808a-816b-4bfd-953c-2157030fa2b8}, !- Name
  {31c5590b-ecdf-451e-b95b-649d405a26e6}; !- HVAC Component

OS:PortList,
  {893e18ca-c05d-4891-8a04-592b218e5027}, !- Handle
  {8b5ef22d-f5d0-4682-a7cd-8d891fdadfcf}, !- Name
  {31c5590b-ecdf-451e-b95b-649d405a26e6}; !- HVAC Component

OS:Sizing:Zone,
  {aacded48-9f9e-489d-acb0-a218dffbe59a}, !- Handle
  {31c5590b-ecdf-451e-b95b-649d405a26e6}, !- Zone or ZoneList Name
  SupplyAirTemperature,                   !- Zone Cooling Design Supply Air Temperature Input Method
  14,                                     !- Zone Cooling Design Supply Air Temperature {C}
  11.11,                                  !- Zone Cooling Design Supply Air Temperature Difference {deltaC}
  SupplyAirTemperature,                   !- Zone Heating Design Supply Air Temperature Input Method
  40,                                     !- Zone Heating Design Supply Air Temperature {C}
  11.11,                                  !- Zone Heating Design Supply Air Temperature Difference {deltaC}
  0.0085,                                 !- Zone Cooling Design Supply Air Humidity Ratio {kg-H2O/kg-air}
  0.008,                                  !- Zone Heating Design Supply Air Humidity Ratio {kg-H2O/kg-air}
  ,                                       !- Zone Heating Sizing Factor
  ,                                       !- Zone Cooling Sizing Factor
  DesignDay,                              !- Cooling Design Air Flow Method
  ,                                       !- Cooling Design Air Flow Rate {m3/s}
  ,                                       !- Cooling Minimum Air Flow per Zone Floor Area {m3/s-m2}
  ,                                       !- Cooling Minimum Air Flow {m3/s}
  ,                                       !- Cooling Minimum Air Flow Fraction
  DesignDay,                              !- Heating Design Air Flow Method
  ,                                       !- Heating Design Air Flow Rate {m3/s}
  ,                                       !- Heating Maximum Air Flow per Zone Floor Area {m3/s-m2}
  ,                                       !- Heating Maximum Air Flow {m3/s}
  ,                                       !- Heating Maximum Air Flow Fraction
  ,                                       !- Design Zone Air Distribution Effectiveness in Cooling Mode
  ,                                       !- Design Zone Air Distribution Effectiveness in Heating Mode
  No,                                     !- Account for Dedicated Outdoor Air System
  NeutralSupplyAir,                       !- Dedicated Outdoor Air System Control Strategy
  autosize,                               !- Dedicated Outdoor Air Low Setpoint Temperature for Design {C}
  autosize;                               !- Dedicated Outdoor Air High Setpoint Temperature for Design {C}

OS:ZoneHVAC:EquipmentList,
  {e373bd73-041b-4298-bf38-5628b4167e0f}, !- Handle
  Zone HVAC Equipment List 10,            !- Name
  {31c5590b-ecdf-451e-b95b-649d405a26e6}; !- Thermal Zone

OS:Space,
  {01fa0e74-41d0-462c-a682-2b15c97351f3}, !- Handle
  living space|unit 10|story 1,           !- Name
  {ded99f3d-0aad-40f5-bc42-6068457ea2ac}, !- Space Type Name
  ,                                       !- Default Construction Set Name
  ,                                       !- Default Schedule Set Name
  -0,                                     !- Direction of Relative North {deg}
  0,                                      !- X Origin {m}
  0,                                      !- Y Origin {m}
  0,                                      !- Z Origin {m}
  ,                                       !- Building Story Name
  {31c5590b-ecdf-451e-b95b-649d405a26e6}, !- Thermal Zone Name
  ,                                       !- Part of Total Floor Area
  ,                                       !- Design Specification Outdoor Air Object Name
  {81470756-848f-46bb-9422-9ed891025e01}; !- Building Unit Name

OS:Surface,
  {7c672546-cd58-48c6-b89c-6917df7a37e7}, !- Handle
  Surface 154,                            !- Name
  Wall,                                   !- Surface Type
  ,                                       !- Construction Name
  {01fa0e74-41d0-462c-a682-2b15c97351f3}, !- Space Name
  Outdoors,                               !- Outside Boundary Condition
  ,                                       !- Outside Boundary Condition Object
  SunExposed,                             !- Sun Exposure
  WindExposed,                            !- Wind Exposure
  ,                                       !- View Factor to Ground
  ,                                       !- Number of Vertices
  37.3302236800156, -7.46604473600313, 2.4384, !- X,Y,Z Vertex 1 {m}
  37.3302236800156, -7.46604473600313, 0, !- X,Y,Z Vertex 2 {m}
  37.3302236800156, 0, 0,                 !- X,Y,Z Vertex 3 {m}
  37.3302236800156, 0, 2.4384;            !- X,Y,Z Vertex 4 {m}

OS:Surface,
  {78ee1412-d8da-42b3-8832-44f19811e66f}, !- Handle
  Surface 155,                            !- Name
  Floor,                                  !- Surface Type
  ,                                       !- Construction Name
  {01fa0e74-41d0-462c-a682-2b15c97351f3}, !- Space Name
  Surface,                                !- Outside Boundary Condition
  {d5100a32-290d-4822-b619-fe06627d1f28}, !- Outside Boundary Condition Object
  NoSun,                                  !- Sun Exposure
  NoWind,                                 !- Wind Exposure
  ,                                       !- View Factor to Ground
  ,                                       !- Number of Vertices
  33.5972013120141, -7.46604473600313, 0, !- X,Y,Z Vertex 1 {m}
  33.5972013120141, 0, 0,                 !- X,Y,Z Vertex 2 {m}
  37.3302236800156, 0, 0,                 !- X,Y,Z Vertex 3 {m}
  37.3302236800156, -7.46604473600313, 0; !- X,Y,Z Vertex 4 {m}

OS:Surface,
  {ceac9e73-52fe-4052-a54b-09498219503e}, !- Handle
  Surface 156,                            !- Name
  RoofCeiling,                            !- Surface Type
  ,                                       !- Construction Name
  {01fa0e74-41d0-462c-a682-2b15c97351f3}, !- Space Name
  Surface,                                !- Outside Boundary Condition
  {c46b04d4-e20c-4273-93cc-f7e0d185772e}, !- Outside Boundary Condition Object
  NoSun,                                  !- Sun Exposure
  NoWind,                                 !- Wind Exposure
  ,                                       !- View Factor to Ground
  ,                                       !- Number of Vertices
  37.3302236800156, -7.46604473600313, 2.4384, !- X,Y,Z Vertex 1 {m}
  37.3302236800156, 0, 2.4384,            !- X,Y,Z Vertex 2 {m}
  33.5972013120141, 0, 2.4384,            !- X,Y,Z Vertex 3 {m}
  33.5972013120141, -7.46604473600313, 2.4384; !- X,Y,Z Vertex 4 {m}

OS:Surface,
  {b8408986-9379-47c4-bddf-6a9212e728f4}, !- Handle
  Surface 157,                            !- Name
  Wall,                                   !- Surface Type
  ,                                       !- Construction Name
  {01fa0e74-41d0-462c-a682-2b15c97351f3}, !- Space Name
  Surface,                                !- Outside Boundary Condition
  {f1167591-f6f0-432c-8867-276b712f8acc}, !- Outside Boundary Condition Object
  NoSun,                                  !- Sun Exposure
  NoWind,                                 !- Wind Exposure
  ,                                       !- View Factor to Ground
  ,                                       !- Number of Vertices
  33.5972013120141, 0, 2.4384,            !- X,Y,Z Vertex 1 {m}
  33.5972013120141, 0, 0,                 !- X,Y,Z Vertex 2 {m}
  33.5972013120141, -7.46604473600313, 0, !- X,Y,Z Vertex 3 {m}
  33.5972013120141, -7.46604473600313, 2.4384; !- X,Y,Z Vertex 4 {m}

OS:Surface,
  {5202df73-5cf0-4251-9ac6-9f5f3c9d2617}, !- Handle
  Surface 158,                            !- Name
  Wall,                                   !- Surface Type
  ,                                       !- Construction Name
  {01fa0e74-41d0-462c-a682-2b15c97351f3}, !- Space Name
  Outdoors,                               !- Outside Boundary Condition
  ,                                       !- Outside Boundary Condition Object
  SunExposed,                             !- Sun Exposure
  WindExposed,                            !- Wind Exposure
  ,                                       !- View Factor to Ground
  ,                                       !- Number of Vertices
  33.5972013120141, -7.46604473600313, 2.4384, !- X,Y,Z Vertex 1 {m}
  33.5972013120141, -7.46604473600313, 0, !- X,Y,Z Vertex 2 {m}
  37.3302236800156, -7.46604473600313, 0, !- X,Y,Z Vertex 3 {m}
  37.3302236800156, -7.46604473600313, 2.4384; !- X,Y,Z Vertex 4 {m}

OS:Surface,
  {cfc627b9-f0ce-40fb-8d44-3a3ef6b2435a}, !- Handle
  Surface 159,                            !- Name
  Wall,                                   !- Surface Type
  ,                                       !- Construction Name
  {01fa0e74-41d0-462c-a682-2b15c97351f3}, !- Space Name
  Outdoors,                               !- Outside Boundary Condition
  ,                                       !- Outside Boundary Condition Object
  SunExposed,                             !- Sun Exposure
  WindExposed,                            !- Wind Exposure
  ,                                       !- View Factor to Ground
  ,                                       !- Number of Vertices
  37.3302236800156, 0, 2.4384,            !- X,Y,Z Vertex 1 {m}
  37.3302236800156, 0, 0,                 !- X,Y,Z Vertex 2 {m}
  33.5972013120141, 0, 0,                 !- X,Y,Z Vertex 3 {m}
  33.5972013120141, 0, 2.4384;            !- X,Y,Z Vertex 4 {m}

OS:Space,
  {23d55db4-2a55-4be7-83cf-98567a51c76a}, !- Handle
  living space|unit 10|story 2,           !- Name
  {ded99f3d-0aad-40f5-bc42-6068457ea2ac}, !- Space Type Name
  ,                                       !- Default Construction Set Name
  ,                                       !- Default Schedule Set Name
  -0,                                     !- Direction of Relative North {deg}
  0,                                      !- X Origin {m}
  0,                                      !- Y Origin {m}
  0,                                      !- Z Origin {m}
  ,                                       !- Building Story Name
  {31c5590b-ecdf-451e-b95b-649d405a26e6}, !- Thermal Zone Name
  ,                                       !- Part of Total Floor Area
  ,                                       !- Design Specification Outdoor Air Object Name
  {81470756-848f-46bb-9422-9ed891025e01}; !- Building Unit Name

OS:Surface,
  {945364a5-e414-411a-a738-0705333c6991}, !- Handle
  Surface 160,                            !- Name
  Wall,                                   !- Surface Type
  ,                                       !- Construction Name
  {23d55db4-2a55-4be7-83cf-98567a51c76a}, !- Space Name
  Surface,                                !- Outside Boundary Condition
  {bb0ef790-16e3-46ac-bc0f-33b06fee7e40}, !- Outside Boundary Condition Object
  NoSun,                                  !- Sun Exposure
  NoWind,                                 !- Wind Exposure
  ,                                       !- View Factor to Ground
  ,                                       !- Number of Vertices
  33.5972013120141, 0, 4.8768,            !- X,Y,Z Vertex 1 {m}
  33.5972013120141, 0, 2.4384,            !- X,Y,Z Vertex 2 {m}
  33.5972013120141, -7.46604473600313, 2.4384, !- X,Y,Z Vertex 3 {m}
  33.5972013120141, -7.46604473600313, 4.8768; !- X,Y,Z Vertex 4 {m}

OS:Surface,
  {f4ed6367-8bc4-44a3-b0d7-55e82cdb67f3}, !- Handle
  Surface 161,                            !- Name
  Wall,                                   !- Surface Type
  ,                                       !- Construction Name
  {23d55db4-2a55-4be7-83cf-98567a51c76a}, !- Space Name
  Outdoors,                               !- Outside Boundary Condition
  ,                                       !- Outside Boundary Condition Object
  SunExposed,                             !- Sun Exposure
  WindExposed,                            !- Wind Exposure
  ,                                       !- View Factor to Ground
  ,                                       !- Number of Vertices
  33.5972013120141, -7.46604473600313, 4.8768, !- X,Y,Z Vertex 1 {m}
  33.5972013120141, -7.46604473600313, 2.4384, !- X,Y,Z Vertex 2 {m}
  37.3302236800156, -7.46604473600313, 2.4384, !- X,Y,Z Vertex 3 {m}
  37.3302236800156, -7.46604473600313, 4.8768; !- X,Y,Z Vertex 4 {m}

OS:Surface,
  {de30834c-7222-4770-a58b-be039dbb7720}, !- Handle
  Surface 162,                            !- Name
  Wall,                                   !- Surface Type
  ,                                       !- Construction Name
  {23d55db4-2a55-4be7-83cf-98567a51c76a}, !- Space Name
  Outdoors,                               !- Outside Boundary Condition
  ,                                       !- Outside Boundary Condition Object
  SunExposed,                             !- Sun Exposure
  WindExposed,                            !- Wind Exposure
  ,                                       !- View Factor to Ground
  ,                                       !- Number of Vertices
  37.3302236800156, -7.46604473600313, 4.8768, !- X,Y,Z Vertex 1 {m}
  37.3302236800156, -7.46604473600313, 2.4384, !- X,Y,Z Vertex 2 {m}
  37.3302236800156, 0, 2.4384,            !- X,Y,Z Vertex 3 {m}
  37.3302236800156, 0, 4.8768;            !- X,Y,Z Vertex 4 {m}

OS:Surface,
  {c46b04d4-e20c-4273-93cc-f7e0d185772e}, !- Handle
  Surface 163,                            !- Name
  Floor,                                  !- Surface Type
  ,                                       !- Construction Name
  {23d55db4-2a55-4be7-83cf-98567a51c76a}, !- Space Name
  Surface,                                !- Outside Boundary Condition
  {ceac9e73-52fe-4052-a54b-09498219503e}, !- Outside Boundary Condition Object
  NoSun,                                  !- Sun Exposure
  NoWind,                                 !- Wind Exposure
  ,                                       !- View Factor to Ground
  ,                                       !- Number of Vertices
  33.5972013120141, -7.46604473600313, 2.4384, !- X,Y,Z Vertex 1 {m}
  33.5972013120141, 0, 2.4384,            !- X,Y,Z Vertex 2 {m}
  37.3302236800156, 0, 2.4384,            !- X,Y,Z Vertex 3 {m}
  37.3302236800156, -7.46604473600313, 2.4384; !- X,Y,Z Vertex 4 {m}

OS:Surface,
  {7509efc6-fa38-4f51-ad38-4cbe8471f7dd}, !- Handle
  Surface 164,                            !- Name
  RoofCeiling,                            !- Surface Type
  ,                                       !- Construction Name
  {23d55db4-2a55-4be7-83cf-98567a51c76a}, !- Space Name
  Surface,                                !- Outside Boundary Condition
  {e3073f22-5759-4dd1-b28e-2dca902e1565}, !- Outside Boundary Condition Object
  NoSun,                                  !- Sun Exposure
  NoWind,                                 !- Wind Exposure
  ,                                       !- View Factor to Ground
  ,                                       !- Number of Vertices
  37.3302236800156, -7.46604473600313, 4.8768, !- X,Y,Z Vertex 1 {m}
  37.3302236800156, 0, 4.8768,            !- X,Y,Z Vertex 2 {m}
  33.5972013120141, 0, 4.8768,            !- X,Y,Z Vertex 3 {m}
  33.5972013120141, -7.46604473600313, 4.8768; !- X,Y,Z Vertex 4 {m}

OS:Surface,
  {8690bf15-13c2-4420-b006-f2ab4ad1570f}, !- Handle
  Surface 165,                            !- Name
  Wall,                                   !- Surface Type
  ,                                       !- Construction Name
  {23d55db4-2a55-4be7-83cf-98567a51c76a}, !- Space Name
  Outdoors,                               !- Outside Boundary Condition
  ,                                       !- Outside Boundary Condition Object
  SunExposed,                             !- Sun Exposure
  WindExposed,                            !- Wind Exposure
  ,                                       !- View Factor to Ground
  ,                                       !- Number of Vertices
  37.3302236800156, 0, 4.8768,            !- X,Y,Z Vertex 1 {m}
  37.3302236800156, 0, 2.4384,            !- X,Y,Z Vertex 2 {m}
  33.5972013120141, 0, 2.4384,            !- X,Y,Z Vertex 3 {m}
  33.5972013120141, 0, 4.8768;            !- X,Y,Z Vertex 4 {m}

OS:Space,
  {6b139ce6-29d1-4c3e-add3-a12979d73398}, !- Handle
  finished basement space,                !- Name
  {0e7ae598-08f4-4d0b-84ba-21e8bb5687d2}, !- Space Type Name
  ,                                       !- Default Construction Set Name
  ,                                       !- Default Schedule Set Name
  -0,                                     !- Direction of Relative North {deg}
  0,                                      !- X Origin {m}
  0,                                      !- Y Origin {m}
  0,                                      !- Z Origin {m}
  ,                                       !- Building Story Name
  {7ab1e3f4-46be-4442-9d43-91c97d9693bb}, !- Thermal Zone Name
  ,                                       !- Part of Total Floor Area
  ,                                       !- Design Specification Outdoor Air Object Name
  {c6bddb03-288a-4242-8ee6-7ea2cf560d5f}; !- Building Unit Name

OS:Surface,
  {d55f1bf0-bcfa-4450-8820-ced948c77b92}, !- Handle
  Surface 171,                            !- Name
  Floor,                                  !- Surface Type
  ,                                       !- Construction Name
  {6b139ce6-29d1-4c3e-add3-a12979d73398}, !- Space Name
  Foundation,                             !- Outside Boundary Condition
  ,                                       !- Outside Boundary Condition Object
  NoSun,                                  !- Sun Exposure
  NoWind,                                 !- Wind Exposure
  ,                                       !- View Factor to Ground
  ,                                       !- Number of Vertices
  0, -7.46604473600313, -2.4384,          !- X,Y,Z Vertex 1 {m}
  0, 0, -2.4384,                          !- X,Y,Z Vertex 2 {m}
  3.73302236800156, 0, -2.4384,           !- X,Y,Z Vertex 3 {m}
  3.73302236800156, -7.46604473600313, -2.4384; !- X,Y,Z Vertex 4 {m}

OS:Surface,
  {b44ce521-3fbc-4a1e-bd2f-786f966c814e}, !- Handle
  Surface 172,                            !- Name
  Wall,                                   !- Surface Type
  ,                                       !- Construction Name
  {6b139ce6-29d1-4c3e-add3-a12979d73398}, !- Space Name
  Foundation,                             !- Outside Boundary Condition
  ,                                       !- Outside Boundary Condition Object
  NoSun,                                  !- Sun Exposure
  NoWind,                                 !- Wind Exposure
  ,                                       !- View Factor to Ground
  ,                                       !- Number of Vertices
  0, 0, 0,                                !- X,Y,Z Vertex 1 {m}
  0, 0, -2.4384,                          !- X,Y,Z Vertex 2 {m}
  0, -7.46604473600313, -2.4384,          !- X,Y,Z Vertex 3 {m}
  0, -7.46604473600313, 0;                !- X,Y,Z Vertex 4 {m}

OS:Surface,
  {b75eba37-cba0-41fe-97c6-ccb765fdbc36}, !- Handle
  Surface 173,                            !- Name
  Wall,                                   !- Surface Type
  ,                                       !- Construction Name
  {6b139ce6-29d1-4c3e-add3-a12979d73398}, !- Space Name
  Foundation,                             !- Outside Boundary Condition
  ,                                       !- Outside Boundary Condition Object
  NoSun,                                  !- Sun Exposure
  NoWind,                                 !- Wind Exposure
  ,                                       !- View Factor to Ground
  ,                                       !- Number of Vertices
  3.73302236800156, 0, 0,                 !- X,Y,Z Vertex 1 {m}
  3.73302236800156, 0, -2.4384,           !- X,Y,Z Vertex 2 {m}
  0, 0, -2.4384,                          !- X,Y,Z Vertex 3 {m}
  0, 0, 0;                                !- X,Y,Z Vertex 4 {m}

OS:Surface,
  {e613e3ea-a367-48c2-859e-0ae31ff1c1e8}, !- Handle
  Surface 174,                            !- Name
  Wall,                                   !- Surface Type
  ,                                       !- Construction Name
  {6b139ce6-29d1-4c3e-add3-a12979d73398}, !- Space Name
  Surface,                                !- Outside Boundary Condition
  {a4a2a543-e5eb-4bc2-bcc1-29980e4da85d}, !- Outside Boundary Condition Object
  NoSun,                                  !- Sun Exposure
  NoWind,                                 !- Wind Exposure
  ,                                       !- View Factor to Ground
  ,                                       !- Number of Vertices
  3.73302236800156, -7.46604473600313, 0, !- X,Y,Z Vertex 1 {m}
  3.73302236800156, -7.46604473600313, -2.4384, !- X,Y,Z Vertex 2 {m}
  3.73302236800156, 0, -2.4384,           !- X,Y,Z Vertex 3 {m}
  3.73302236800156, 0, 0;                 !- X,Y,Z Vertex 4 {m}

OS:Surface,
  {e8d97dc6-59d4-4e52-b7d8-058cacc41f50}, !- Handle
  Surface 175,                            !- Name
  Wall,                                   !- Surface Type
  ,                                       !- Construction Name
  {6b139ce6-29d1-4c3e-add3-a12979d73398}, !- Space Name
  Foundation,                             !- Outside Boundary Condition
  ,                                       !- Outside Boundary Condition Object
  NoSun,                                  !- Sun Exposure
  NoWind,                                 !- Wind Exposure
  ,                                       !- View Factor to Ground
  ,                                       !- Number of Vertices
  0, -7.46604473600313, 0,                !- X,Y,Z Vertex 1 {m}
  0, -7.46604473600313, -2.4384,          !- X,Y,Z Vertex 2 {m}
  3.73302236800156, -7.46604473600313, -2.4384, !- X,Y,Z Vertex 3 {m}
  3.73302236800156, -7.46604473600313, 0; !- X,Y,Z Vertex 4 {m}

OS:Surface,
  {23b97b7e-f3f0-4b3b-9655-763d3606209c}, !- Handle
  Surface 176,                            !- Name
  RoofCeiling,                            !- Surface Type
  ,                                       !- Construction Name
  {6b139ce6-29d1-4c3e-add3-a12979d73398}, !- Space Name
  Surface,                                !- Outside Boundary Condition
  {1c415909-63d9-4724-9a17-7b09cb34e404}, !- Outside Boundary Condition Object
  NoSun,                                  !- Sun Exposure
  NoWind,                                 !- Wind Exposure
  ,                                       !- View Factor to Ground
  ,                                       !- Number of Vertices
  3.73302236800156, -7.46604473600313, 0, !- X,Y,Z Vertex 1 {m}
  3.73302236800156, 0, 0,                 !- X,Y,Z Vertex 2 {m}
  0, 0, 0,                                !- X,Y,Z Vertex 3 {m}
  0, -7.46604473600313, 0;                !- X,Y,Z Vertex 4 {m}

OS:ThermalZone,
  {7ab1e3f4-46be-4442-9d43-91c97d9693bb}, !- Handle
  finished basement zone,                 !- Name
  ,                                       !- Multiplier
  ,                                       !- Ceiling Height {m}
  ,                                       !- Volume {m3}
  ,                                       !- Floor Area {m2}
  ,                                       !- Zone Inside Convection Algorithm
  ,                                       !- Zone Outside Convection Algorithm
  ,                                       !- Zone Conditioning Equipment List Name
  {1e8461f8-3880-4b43-bbe1-1597f039e48b}, !- Zone Air Inlet Port List
  {f038d319-55e6-407e-a978-fedef67b6547}, !- Zone Air Exhaust Port List
  {439b5a04-d5c7-4194-8028-f9807bd42b06}, !- Zone Air Node Name
  {94f8120a-c876-43e7-b790-2a13d86fb0fe}, !- Zone Return Air Port List
  ,                                       !- Primary Daylighting Control Name
  ,                                       !- Fraction of Zone Controlled by Primary Daylighting Control
  ,                                       !- Secondary Daylighting Control Name
  ,                                       !- Fraction of Zone Controlled by Secondary Daylighting Control
  ,                                       !- Illuminance Map Name
  ,                                       !- Group Rendering Name
  ,                                       !- Thermostat Name
  No;                                     !- Use Ideal Air Loads

OS:Node,
  {4676320e-227b-4d0e-8215-645bfeaacc24}, !- Handle
  Node 11,                                !- Name
  {439b5a04-d5c7-4194-8028-f9807bd42b06}, !- Inlet Port
  ;                                       !- Outlet Port

OS:Connection,
  {439b5a04-d5c7-4194-8028-f9807bd42b06}, !- Handle
  {738e99a6-0e77-41bf-887d-61f5b82d50ac}, !- Name
  {7ab1e3f4-46be-4442-9d43-91c97d9693bb}, !- Source Object
  11,                                     !- Outlet Port
  {4676320e-227b-4d0e-8215-645bfeaacc24}, !- Target Object
  2;                                      !- Inlet Port

OS:PortList,
  {1e8461f8-3880-4b43-bbe1-1597f039e48b}, !- Handle
  {d462b738-f9e8-4641-b961-d295ecdf52ae}, !- Name
  {7ab1e3f4-46be-4442-9d43-91c97d9693bb}; !- HVAC Component

OS:PortList,
  {f038d319-55e6-407e-a978-fedef67b6547}, !- Handle
  {70ca4ed2-2422-45b2-b5ca-e4d89b4ee8d0}, !- Name
  {7ab1e3f4-46be-4442-9d43-91c97d9693bb}; !- HVAC Component

OS:PortList,
  {94f8120a-c876-43e7-b790-2a13d86fb0fe}, !- Handle
  {d67d6edb-d0cc-457d-896e-ee3f68944eca}, !- Name
  {7ab1e3f4-46be-4442-9d43-91c97d9693bb}; !- HVAC Component

OS:Sizing:Zone,
  {a9ee4edb-67e2-468d-a5f8-e87da9f17623}, !- Handle
  {7ab1e3f4-46be-4442-9d43-91c97d9693bb}, !- Zone or ZoneList Name
  SupplyAirTemperature,                   !- Zone Cooling Design Supply Air Temperature Input Method
  14,                                     !- Zone Cooling Design Supply Air Temperature {C}
  11.11,                                  !- Zone Cooling Design Supply Air Temperature Difference {deltaC}
  SupplyAirTemperature,                   !- Zone Heating Design Supply Air Temperature Input Method
  40,                                     !- Zone Heating Design Supply Air Temperature {C}
  11.11,                                  !- Zone Heating Design Supply Air Temperature Difference {deltaC}
  0.0085,                                 !- Zone Cooling Design Supply Air Humidity Ratio {kg-H2O/kg-air}
  0.008,                                  !- Zone Heating Design Supply Air Humidity Ratio {kg-H2O/kg-air}
  ,                                       !- Zone Heating Sizing Factor
  ,                                       !- Zone Cooling Sizing Factor
  DesignDay,                              !- Cooling Design Air Flow Method
  ,                                       !- Cooling Design Air Flow Rate {m3/s}
  ,                                       !- Cooling Minimum Air Flow per Zone Floor Area {m3/s-m2}
  ,                                       !- Cooling Minimum Air Flow {m3/s}
  ,                                       !- Cooling Minimum Air Flow Fraction
  DesignDay,                              !- Heating Design Air Flow Method
  ,                                       !- Heating Design Air Flow Rate {m3/s}
  ,                                       !- Heating Maximum Air Flow per Zone Floor Area {m3/s-m2}
  ,                                       !- Heating Maximum Air Flow {m3/s}
  ,                                       !- Heating Maximum Air Flow Fraction
  ,                                       !- Design Zone Air Distribution Effectiveness in Cooling Mode
  ,                                       !- Design Zone Air Distribution Effectiveness in Heating Mode
  No,                                     !- Account for Dedicated Outdoor Air System
  NeutralSupplyAir,                       !- Dedicated Outdoor Air System Control Strategy
  autosize,                               !- Dedicated Outdoor Air Low Setpoint Temperature for Design {C}
  autosize;                               !- Dedicated Outdoor Air High Setpoint Temperature for Design {C}

OS:ZoneHVAC:EquipmentList,
  {6239ee73-55f1-4a9a-9dcb-45824f97277c}, !- Handle
  Zone HVAC Equipment List 11,            !- Name
  {7ab1e3f4-46be-4442-9d43-91c97d9693bb}; !- Thermal Zone

OS:SpaceType,
  {0e7ae598-08f4-4d0b-84ba-21e8bb5687d2}, !- Handle
  Space Type 2,                           !- Name
  ,                                       !- Default Construction Set Name
  ,                                       !- Default Schedule Set Name
  ,                                       !- Group Rendering Name
  ,                                       !- Design Specification Outdoor Air Object Name
  ,                                       !- Standards Template
  ,                                       !- Standards Building Type
  finished basement;                      !- Standards Space Type

OS:ThermalZone,
  {022a071f-a41b-4974-8812-74018d6e8e11}, !- Handle
  finished basement zone|unit 2,          !- Name
  ,                                       !- Multiplier
  ,                                       !- Ceiling Height {m}
  ,                                       !- Volume {m3}
  ,                                       !- Floor Area {m2}
  ,                                       !- Zone Inside Convection Algorithm
  ,                                       !- Zone Outside Convection Algorithm
  ,                                       !- Zone Conditioning Equipment List Name
  {0394fe0c-310e-464a-9acc-87e8f24ee2f5}, !- Zone Air Inlet Port List
  {3d914095-53c0-4eb5-a2fe-02671aaf0304}, !- Zone Air Exhaust Port List
  {2c01802e-4967-4627-9f5b-25fa0674c93d}, !- Zone Air Node Name
  {5b698178-fd4a-4bd7-acf7-3685618cd63a}, !- Zone Return Air Port List
  ,                                       !- Primary Daylighting Control Name
  ,                                       !- Fraction of Zone Controlled by Primary Daylighting Control
  ,                                       !- Secondary Daylighting Control Name
  ,                                       !- Fraction of Zone Controlled by Secondary Daylighting Control
  ,                                       !- Illuminance Map Name
  ,                                       !- Group Rendering Name
  ,                                       !- Thermostat Name
  No;                                     !- Use Ideal Air Loads

OS:Node,
  {6ea9e87f-bc70-4407-b1ea-24feafebf614}, !- Handle
  Node 12,                                !- Name
  {2c01802e-4967-4627-9f5b-25fa0674c93d}, !- Inlet Port
  ;                                       !- Outlet Port

OS:Connection,
  {2c01802e-4967-4627-9f5b-25fa0674c93d}, !- Handle
  {d2e1d9ed-7277-4a14-a2f0-438316999f45}, !- Name
  {022a071f-a41b-4974-8812-74018d6e8e11}, !- Source Object
  11,                                     !- Outlet Port
  {6ea9e87f-bc70-4407-b1ea-24feafebf614}, !- Target Object
  2;                                      !- Inlet Port

OS:PortList,
  {0394fe0c-310e-464a-9acc-87e8f24ee2f5}, !- Handle
  {9d7a69fc-3729-4bc7-aecd-d10603a6cb16}, !- Name
  {022a071f-a41b-4974-8812-74018d6e8e11}; !- HVAC Component

OS:PortList,
  {3d914095-53c0-4eb5-a2fe-02671aaf0304}, !- Handle
  {8603756d-de93-4b80-b5c3-d822b4e74cc4}, !- Name
  {022a071f-a41b-4974-8812-74018d6e8e11}; !- HVAC Component

OS:PortList,
  {5b698178-fd4a-4bd7-acf7-3685618cd63a}, !- Handle
  {6bae115f-1040-440f-aa1a-96d6ec08c5d9}, !- Name
  {022a071f-a41b-4974-8812-74018d6e8e11}; !- HVAC Component

OS:Sizing:Zone,
  {1cea0874-4a7d-4eca-8f69-404bc6fca778}, !- Handle
  {022a071f-a41b-4974-8812-74018d6e8e11}, !- Zone or ZoneList Name
  SupplyAirTemperature,                   !- Zone Cooling Design Supply Air Temperature Input Method
  14,                                     !- Zone Cooling Design Supply Air Temperature {C}
  11.11,                                  !- Zone Cooling Design Supply Air Temperature Difference {deltaC}
  SupplyAirTemperature,                   !- Zone Heating Design Supply Air Temperature Input Method
  40,                                     !- Zone Heating Design Supply Air Temperature {C}
  11.11,                                  !- Zone Heating Design Supply Air Temperature Difference {deltaC}
  0.0085,                                 !- Zone Cooling Design Supply Air Humidity Ratio {kg-H2O/kg-air}
  0.008,                                  !- Zone Heating Design Supply Air Humidity Ratio {kg-H2O/kg-air}
  ,                                       !- Zone Heating Sizing Factor
  ,                                       !- Zone Cooling Sizing Factor
  DesignDay,                              !- Cooling Design Air Flow Method
  ,                                       !- Cooling Design Air Flow Rate {m3/s}
  ,                                       !- Cooling Minimum Air Flow per Zone Floor Area {m3/s-m2}
  ,                                       !- Cooling Minimum Air Flow {m3/s}
  ,                                       !- Cooling Minimum Air Flow Fraction
  DesignDay,                              !- Heating Design Air Flow Method
  ,                                       !- Heating Design Air Flow Rate {m3/s}
  ,                                       !- Heating Maximum Air Flow per Zone Floor Area {m3/s-m2}
  ,                                       !- Heating Maximum Air Flow {m3/s}
  ,                                       !- Heating Maximum Air Flow Fraction
  ,                                       !- Design Zone Air Distribution Effectiveness in Cooling Mode
  ,                                       !- Design Zone Air Distribution Effectiveness in Heating Mode
  No,                                     !- Account for Dedicated Outdoor Air System
  NeutralSupplyAir,                       !- Dedicated Outdoor Air System Control Strategy
  autosize,                               !- Dedicated Outdoor Air Low Setpoint Temperature for Design {C}
  autosize;                               !- Dedicated Outdoor Air High Setpoint Temperature for Design {C}

OS:ZoneHVAC:EquipmentList,
  {17f4b3e0-0f06-4707-82f5-fbb50321eb0d}, !- Handle
  Zone HVAC Equipment List 12,            !- Name
  {022a071f-a41b-4974-8812-74018d6e8e11}; !- Thermal Zone

OS:Space,
  {958a0197-6b8f-48f7-8494-f871f6cb5833}, !- Handle
  finished basement space|unit 2,         !- Name
  {0e7ae598-08f4-4d0b-84ba-21e8bb5687d2}, !- Space Type Name
  ,                                       !- Default Construction Set Name
  ,                                       !- Default Schedule Set Name
  -0,                                     !- Direction of Relative North {deg}
  0,                                      !- X Origin {m}
  0,                                      !- Y Origin {m}
  0,                                      !- Z Origin {m}
  ,                                       !- Building Story Name
  {022a071f-a41b-4974-8812-74018d6e8e11}, !- Thermal Zone Name
  ,                                       !- Part of Total Floor Area
  ,                                       !- Design Specification Outdoor Air Object Name
  {daecb0b2-c7cc-46c9-a488-3caed26c9ba3}; !- Building Unit Name

OS:Surface,
  {3919a0b6-0afb-4d41-a895-1ce583e17c10}, !- Handle
  Surface 177,                            !- Name
  Floor,                                  !- Surface Type
  ,                                       !- Construction Name
  {958a0197-6b8f-48f7-8494-f871f6cb5833}, !- Space Name
  Foundation,                             !- Outside Boundary Condition
  ,                                       !- Outside Boundary Condition Object
  NoSun,                                  !- Sun Exposure
  NoWind,                                 !- Wind Exposure
  ,                                       !- View Factor to Ground
  ,                                       !- Number of Vertices
  3.73302236800156, -7.46604473600313, -2.4384, !- X,Y,Z Vertex 1 {m}
  3.73302236800156, 0, -2.4384,           !- X,Y,Z Vertex 2 {m}
  7.46604473600312, 0, -2.4384,           !- X,Y,Z Vertex 3 {m}
  7.46604473600312, -7.46604473600313, -2.4384; !- X,Y,Z Vertex 4 {m}

OS:Surface,
  {a4a2a543-e5eb-4bc2-bcc1-29980e4da85d}, !- Handle
  Surface 178,                            !- Name
  Wall,                                   !- Surface Type
  ,                                       !- Construction Name
  {958a0197-6b8f-48f7-8494-f871f6cb5833}, !- Space Name
  Surface,                                !- Outside Boundary Condition
  {e613e3ea-a367-48c2-859e-0ae31ff1c1e8}, !- Outside Boundary Condition Object
  NoSun,                                  !- Sun Exposure
  NoWind,                                 !- Wind Exposure
  ,                                       !- View Factor to Ground
  ,                                       !- Number of Vertices
  3.73302236800156, 0, 0,                 !- X,Y,Z Vertex 1 {m}
  3.73302236800156, 0, -2.4384,           !- X,Y,Z Vertex 2 {m}
  3.73302236800156, -7.46604473600313, -2.4384, !- X,Y,Z Vertex 3 {m}
  3.73302236800156, -7.46604473600313, 0; !- X,Y,Z Vertex 4 {m}

OS:Surface,
  {7df275a9-3975-4872-8fae-18f06e40b04f}, !- Handle
  Surface 179,                            !- Name
  Wall,                                   !- Surface Type
  ,                                       !- Construction Name
  {958a0197-6b8f-48f7-8494-f871f6cb5833}, !- Space Name
  Foundation,                             !- Outside Boundary Condition
  ,                                       !- Outside Boundary Condition Object
  NoSun,                                  !- Sun Exposure
  NoWind,                                 !- Wind Exposure
  ,                                       !- View Factor to Ground
  ,                                       !- Number of Vertices
  7.46604473600312, 0, 0,                 !- X,Y,Z Vertex 1 {m}
  7.46604473600312, 0, -2.4384,           !- X,Y,Z Vertex 2 {m}
  3.73302236800156, 0, -2.4384,           !- X,Y,Z Vertex 3 {m}
  3.73302236800156, 0, 0;                 !- X,Y,Z Vertex 4 {m}

OS:Surface,
  {d6d7cba3-ef5a-4e36-888d-27bc68153fdd}, !- Handle
  Surface 180,                            !- Name
  Wall,                                   !- Surface Type
  ,                                       !- Construction Name
  {958a0197-6b8f-48f7-8494-f871f6cb5833}, !- Space Name
  Surface,                                !- Outside Boundary Condition
  {48a2bcb9-a62a-4a5d-b033-207eb0564f93}, !- Outside Boundary Condition Object
  NoSun,                                  !- Sun Exposure
  NoWind,                                 !- Wind Exposure
  ,                                       !- View Factor to Ground
  ,                                       !- Number of Vertices
  7.46604473600312, -7.46604473600313, 0, !- X,Y,Z Vertex 1 {m}
  7.46604473600312, -7.46604473600313, -2.4384, !- X,Y,Z Vertex 2 {m}
  7.46604473600312, 0, -2.4384,           !- X,Y,Z Vertex 3 {m}
  7.46604473600312, 0, 0;                 !- X,Y,Z Vertex 4 {m}

OS:Surface,
  {99c9765f-8b6f-4d72-aaf3-4ab02771f213}, !- Handle
  Surface 181,                            !- Name
  Wall,                                   !- Surface Type
  ,                                       !- Construction Name
  {958a0197-6b8f-48f7-8494-f871f6cb5833}, !- Space Name
  Foundation,                             !- Outside Boundary Condition
  ,                                       !- Outside Boundary Condition Object
  NoSun,                                  !- Sun Exposure
  NoWind,                                 !- Wind Exposure
  ,                                       !- View Factor to Ground
  ,                                       !- Number of Vertices
  3.73302236800156, -7.46604473600313, 0, !- X,Y,Z Vertex 1 {m}
  3.73302236800156, -7.46604473600313, -2.4384, !- X,Y,Z Vertex 2 {m}
  7.46604473600312, -7.46604473600313, -2.4384, !- X,Y,Z Vertex 3 {m}
  7.46604473600312, -7.46604473600313, 0; !- X,Y,Z Vertex 4 {m}

OS:Surface,
  {fc2230a2-da63-4003-a38d-422c639d8010}, !- Handle
  Surface 182,                            !- Name
  RoofCeiling,                            !- Surface Type
  ,                                       !- Construction Name
  {958a0197-6b8f-48f7-8494-f871f6cb5833}, !- Space Name
  Surface,                                !- Outside Boundary Condition
  {f42ffcbf-f6ab-4fca-895e-566fa5ca41d6}, !- Outside Boundary Condition Object
  NoSun,                                  !- Sun Exposure
  NoWind,                                 !- Wind Exposure
  ,                                       !- View Factor to Ground
  ,                                       !- Number of Vertices
  7.46604473600312, -7.46604473600313, 0, !- X,Y,Z Vertex 1 {m}
  7.46604473600312, 0, 0,                 !- X,Y,Z Vertex 2 {m}
  3.73302236800156, 0, 0,                 !- X,Y,Z Vertex 3 {m}
  3.73302236800156, -7.46604473600313, 0; !- X,Y,Z Vertex 4 {m}

OS:ThermalZone,
  {10b0d466-934f-4f0e-8ee7-0970e65bfbb0}, !- Handle
  finished basement zone|unit 3,          !- Name
  ,                                       !- Multiplier
  ,                                       !- Ceiling Height {m}
  ,                                       !- Volume {m3}
  ,                                       !- Floor Area {m2}
  ,                                       !- Zone Inside Convection Algorithm
  ,                                       !- Zone Outside Convection Algorithm
  ,                                       !- Zone Conditioning Equipment List Name
  {734a03df-c496-4126-811e-4bb77f58dd89}, !- Zone Air Inlet Port List
  {c6759b70-2a2d-42c6-9b89-d856326d9ce0}, !- Zone Air Exhaust Port List
  {5f95d808-39cb-42d5-a81b-524164b491e9}, !- Zone Air Node Name
  {de4ff0f2-50bc-40d6-993f-fbfecd76d28a}, !- Zone Return Air Port List
  ,                                       !- Primary Daylighting Control Name
  ,                                       !- Fraction of Zone Controlled by Primary Daylighting Control
  ,                                       !- Secondary Daylighting Control Name
  ,                                       !- Fraction of Zone Controlled by Secondary Daylighting Control
  ,                                       !- Illuminance Map Name
  ,                                       !- Group Rendering Name
  ,                                       !- Thermostat Name
  No;                                     !- Use Ideal Air Loads

OS:Node,
  {dde383bf-70f5-4441-a7cf-b5751d301e37}, !- Handle
  Node 13,                                !- Name
  {5f95d808-39cb-42d5-a81b-524164b491e9}, !- Inlet Port
  ;                                       !- Outlet Port

OS:Connection,
  {5f95d808-39cb-42d5-a81b-524164b491e9}, !- Handle
  {c7c60fdd-2818-4408-9521-865ee978d3cc}, !- Name
  {10b0d466-934f-4f0e-8ee7-0970e65bfbb0}, !- Source Object
  11,                                     !- Outlet Port
  {dde383bf-70f5-4441-a7cf-b5751d301e37}, !- Target Object
  2;                                      !- Inlet Port

OS:PortList,
  {734a03df-c496-4126-811e-4bb77f58dd89}, !- Handle
  {ecba4498-76de-43ca-be55-87815a1ce82d}, !- Name
  {10b0d466-934f-4f0e-8ee7-0970e65bfbb0}; !- HVAC Component

OS:PortList,
  {c6759b70-2a2d-42c6-9b89-d856326d9ce0}, !- Handle
  {18320ed7-00ee-4f92-bda1-22c3304d9b97}, !- Name
  {10b0d466-934f-4f0e-8ee7-0970e65bfbb0}; !- HVAC Component

OS:PortList,
  {de4ff0f2-50bc-40d6-993f-fbfecd76d28a}, !- Handle
  {454ebd94-1f9f-4d5a-a524-81a36b12760c}, !- Name
  {10b0d466-934f-4f0e-8ee7-0970e65bfbb0}; !- HVAC Component

OS:Sizing:Zone,
  {52eb60e4-c1c3-44a8-8ab6-05967ec35318}, !- Handle
  {10b0d466-934f-4f0e-8ee7-0970e65bfbb0}, !- Zone or ZoneList Name
  SupplyAirTemperature,                   !- Zone Cooling Design Supply Air Temperature Input Method
  14,                                     !- Zone Cooling Design Supply Air Temperature {C}
  11.11,                                  !- Zone Cooling Design Supply Air Temperature Difference {deltaC}
  SupplyAirTemperature,                   !- Zone Heating Design Supply Air Temperature Input Method
  40,                                     !- Zone Heating Design Supply Air Temperature {C}
  11.11,                                  !- Zone Heating Design Supply Air Temperature Difference {deltaC}
  0.0085,                                 !- Zone Cooling Design Supply Air Humidity Ratio {kg-H2O/kg-air}
  0.008,                                  !- Zone Heating Design Supply Air Humidity Ratio {kg-H2O/kg-air}
  ,                                       !- Zone Heating Sizing Factor
  ,                                       !- Zone Cooling Sizing Factor
  DesignDay,                              !- Cooling Design Air Flow Method
  ,                                       !- Cooling Design Air Flow Rate {m3/s}
  ,                                       !- Cooling Minimum Air Flow per Zone Floor Area {m3/s-m2}
  ,                                       !- Cooling Minimum Air Flow {m3/s}
  ,                                       !- Cooling Minimum Air Flow Fraction
  DesignDay,                              !- Heating Design Air Flow Method
  ,                                       !- Heating Design Air Flow Rate {m3/s}
  ,                                       !- Heating Maximum Air Flow per Zone Floor Area {m3/s-m2}
  ,                                       !- Heating Maximum Air Flow {m3/s}
  ,                                       !- Heating Maximum Air Flow Fraction
  ,                                       !- Design Zone Air Distribution Effectiveness in Cooling Mode
  ,                                       !- Design Zone Air Distribution Effectiveness in Heating Mode
  No,                                     !- Account for Dedicated Outdoor Air System
  NeutralSupplyAir,                       !- Dedicated Outdoor Air System Control Strategy
  autosize,                               !- Dedicated Outdoor Air Low Setpoint Temperature for Design {C}
  autosize;                               !- Dedicated Outdoor Air High Setpoint Temperature for Design {C}

OS:ZoneHVAC:EquipmentList,
  {7127ffbd-bd47-4396-8774-34f1bf8b9d84}, !- Handle
  Zone HVAC Equipment List 13,            !- Name
  {10b0d466-934f-4f0e-8ee7-0970e65bfbb0}; !- Thermal Zone

OS:Space,
  {64cc72b4-7f3f-4cd8-a8e7-dd7418d054a5}, !- Handle
  finished basement space|unit 3,         !- Name
  {0e7ae598-08f4-4d0b-84ba-21e8bb5687d2}, !- Space Type Name
  ,                                       !- Default Construction Set Name
  ,                                       !- Default Schedule Set Name
  -0,                                     !- Direction of Relative North {deg}
  0,                                      !- X Origin {m}
  0,                                      !- Y Origin {m}
  0,                                      !- Z Origin {m}
  ,                                       !- Building Story Name
  {10b0d466-934f-4f0e-8ee7-0970e65bfbb0}, !- Thermal Zone Name
  ,                                       !- Part of Total Floor Area
  ,                                       !- Design Specification Outdoor Air Object Name
  {c7e3f297-e2f2-4c74-8eb3-4ddf03ad9455}; !- Building Unit Name

OS:Surface,
  {6a2b17fe-bfcb-4e39-ade9-de18a2b3d0d7}, !- Handle
  Surface 183,                            !- Name
  Floor,                                  !- Surface Type
  ,                                       !- Construction Name
  {64cc72b4-7f3f-4cd8-a8e7-dd7418d054a5}, !- Space Name
  Foundation,                             !- Outside Boundary Condition
  ,                                       !- Outside Boundary Condition Object
  NoSun,                                  !- Sun Exposure
  NoWind,                                 !- Wind Exposure
  ,                                       !- View Factor to Ground
  ,                                       !- Number of Vertices
  7.46604473600313, -7.46604473600313, -2.4384, !- X,Y,Z Vertex 1 {m}
  7.46604473600313, 0, -2.4384,           !- X,Y,Z Vertex 2 {m}
  11.1990671040047, 0, -2.4384,           !- X,Y,Z Vertex 3 {m}
  11.1990671040047, -7.46604473600313, -2.4384; !- X,Y,Z Vertex 4 {m}

OS:Surface,
  {48a2bcb9-a62a-4a5d-b033-207eb0564f93}, !- Handle
  Surface 184,                            !- Name
  Wall,                                   !- Surface Type
  ,                                       !- Construction Name
  {64cc72b4-7f3f-4cd8-a8e7-dd7418d054a5}, !- Space Name
  Surface,                                !- Outside Boundary Condition
  {d6d7cba3-ef5a-4e36-888d-27bc68153fdd}, !- Outside Boundary Condition Object
  NoSun,                                  !- Sun Exposure
  NoWind,                                 !- Wind Exposure
  ,                                       !- View Factor to Ground
  ,                                       !- Number of Vertices
  7.46604473600313, 0, 0,                 !- X,Y,Z Vertex 1 {m}
  7.46604473600313, 0, -2.4384,           !- X,Y,Z Vertex 2 {m}
  7.46604473600313, -7.46604473600313, -2.4384, !- X,Y,Z Vertex 3 {m}
  7.46604473600313, -7.46604473600313, 0; !- X,Y,Z Vertex 4 {m}

OS:Surface,
  {0d9a343b-97a5-47ea-bd0c-e0de3c009de9}, !- Handle
  Surface 185,                            !- Name
  Wall,                                   !- Surface Type
  ,                                       !- Construction Name
  {64cc72b4-7f3f-4cd8-a8e7-dd7418d054a5}, !- Space Name
  Foundation,                             !- Outside Boundary Condition
  ,                                       !- Outside Boundary Condition Object
  NoSun,                                  !- Sun Exposure
  NoWind,                                 !- Wind Exposure
  ,                                       !- View Factor to Ground
  ,                                       !- Number of Vertices
  11.1990671040047, 0, 0,                 !- X,Y,Z Vertex 1 {m}
  11.1990671040047, 0, -2.4384,           !- X,Y,Z Vertex 2 {m}
  7.46604473600313, 0, -2.4384,           !- X,Y,Z Vertex 3 {m}
  7.46604473600313, 0, 0;                 !- X,Y,Z Vertex 4 {m}

OS:Surface,
  {2227d755-3373-43d0-a49c-9aa46d9f8850}, !- Handle
  Surface 186,                            !- Name
  Wall,                                   !- Surface Type
  ,                                       !- Construction Name
  {64cc72b4-7f3f-4cd8-a8e7-dd7418d054a5}, !- Space Name
  Surface,                                !- Outside Boundary Condition
  {fe69651a-9f5b-450f-a630-fc65c502e690}, !- Outside Boundary Condition Object
  NoSun,                                  !- Sun Exposure
  NoWind,                                 !- Wind Exposure
  ,                                       !- View Factor to Ground
  ,                                       !- Number of Vertices
  11.1990671040047, -7.46604473600313, 0, !- X,Y,Z Vertex 1 {m}
  11.1990671040047, -7.46604473600313, -2.4384, !- X,Y,Z Vertex 2 {m}
  11.1990671040047, 0, -2.4384,           !- X,Y,Z Vertex 3 {m}
  11.1990671040047, 0, 0;                 !- X,Y,Z Vertex 4 {m}

OS:Surface,
  {96e7351a-95f6-4081-8fe3-05c2b34235ea}, !- Handle
  Surface 187,                            !- Name
  Wall,                                   !- Surface Type
  ,                                       !- Construction Name
  {64cc72b4-7f3f-4cd8-a8e7-dd7418d054a5}, !- Space Name
  Foundation,                             !- Outside Boundary Condition
  ,                                       !- Outside Boundary Condition Object
  NoSun,                                  !- Sun Exposure
  NoWind,                                 !- Wind Exposure
  ,                                       !- View Factor to Ground
  ,                                       !- Number of Vertices
  7.46604473600313, -7.46604473600313, 0, !- X,Y,Z Vertex 1 {m}
  7.46604473600313, -7.46604473600313, -2.4384, !- X,Y,Z Vertex 2 {m}
  11.1990671040047, -7.46604473600313, -2.4384, !- X,Y,Z Vertex 3 {m}
  11.1990671040047, -7.46604473600313, 0; !- X,Y,Z Vertex 4 {m}

OS:Surface,
  {b7595af2-c110-4437-8006-e558f4b185f6}, !- Handle
  Surface 188,                            !- Name
  RoofCeiling,                            !- Surface Type
  ,                                       !- Construction Name
  {64cc72b4-7f3f-4cd8-a8e7-dd7418d054a5}, !- Space Name
  Surface,                                !- Outside Boundary Condition
  {e3e7078f-feb3-4466-950c-160478d40d31}, !- Outside Boundary Condition Object
  NoSun,                                  !- Sun Exposure
  NoWind,                                 !- Wind Exposure
  ,                                       !- View Factor to Ground
  ,                                       !- Number of Vertices
  11.1990671040047, -7.46604473600313, 0, !- X,Y,Z Vertex 1 {m}
  11.1990671040047, 0, 0,                 !- X,Y,Z Vertex 2 {m}
  7.46604473600313, 0, 0,                 !- X,Y,Z Vertex 3 {m}
  7.46604473600313, -7.46604473600313, 0; !- X,Y,Z Vertex 4 {m}

OS:ThermalZone,
  {aaac0f02-2458-4a74-8b40-be50e0ae2cc2}, !- Handle
  finished basement zone|unit 4,          !- Name
  ,                                       !- Multiplier
  ,                                       !- Ceiling Height {m}
  ,                                       !- Volume {m3}
  ,                                       !- Floor Area {m2}
  ,                                       !- Zone Inside Convection Algorithm
  ,                                       !- Zone Outside Convection Algorithm
  ,                                       !- Zone Conditioning Equipment List Name
  {18f66746-4ecc-4f36-8787-56c57852330c}, !- Zone Air Inlet Port List
  {232019f7-e8bb-46e0-b376-39f3627ce30d}, !- Zone Air Exhaust Port List
  {e2268f49-a48f-4b7b-9880-c19ab72cb1ef}, !- Zone Air Node Name
  {1dbbbff8-b653-4d7e-89a6-8518a3fde05a}, !- Zone Return Air Port List
  ,                                       !- Primary Daylighting Control Name
  ,                                       !- Fraction of Zone Controlled by Primary Daylighting Control
  ,                                       !- Secondary Daylighting Control Name
  ,                                       !- Fraction of Zone Controlled by Secondary Daylighting Control
  ,                                       !- Illuminance Map Name
  ,                                       !- Group Rendering Name
  ,                                       !- Thermostat Name
  No;                                     !- Use Ideal Air Loads

OS:Node,
  {c62d17b1-999d-49eb-b078-b46b12dc1285}, !- Handle
  Node 14,                                !- Name
  {e2268f49-a48f-4b7b-9880-c19ab72cb1ef}, !- Inlet Port
  ;                                       !- Outlet Port

OS:Connection,
  {e2268f49-a48f-4b7b-9880-c19ab72cb1ef}, !- Handle
  {8cd0060f-d113-49fa-b106-01b92d44e5d0}, !- Name
  {aaac0f02-2458-4a74-8b40-be50e0ae2cc2}, !- Source Object
  11,                                     !- Outlet Port
  {c62d17b1-999d-49eb-b078-b46b12dc1285}, !- Target Object
  2;                                      !- Inlet Port

OS:PortList,
  {18f66746-4ecc-4f36-8787-56c57852330c}, !- Handle
  {8e0d68a1-ceb4-4ace-8082-9c66dcc1c9b3}, !- Name
  {aaac0f02-2458-4a74-8b40-be50e0ae2cc2}; !- HVAC Component

OS:PortList,
  {232019f7-e8bb-46e0-b376-39f3627ce30d}, !- Handle
  {8878840c-91c7-4fba-a7b4-6a5d06e607df}, !- Name
  {aaac0f02-2458-4a74-8b40-be50e0ae2cc2}; !- HVAC Component

OS:PortList,
  {1dbbbff8-b653-4d7e-89a6-8518a3fde05a}, !- Handle
  {a20fe68f-481b-4639-a0c4-58dc98fb246c}, !- Name
  {aaac0f02-2458-4a74-8b40-be50e0ae2cc2}; !- HVAC Component

OS:Sizing:Zone,
  {47fcb183-eb96-4c28-8216-6d9ac2be17ef}, !- Handle
  {aaac0f02-2458-4a74-8b40-be50e0ae2cc2}, !- Zone or ZoneList Name
  SupplyAirTemperature,                   !- Zone Cooling Design Supply Air Temperature Input Method
  14,                                     !- Zone Cooling Design Supply Air Temperature {C}
  11.11,                                  !- Zone Cooling Design Supply Air Temperature Difference {deltaC}
  SupplyAirTemperature,                   !- Zone Heating Design Supply Air Temperature Input Method
  40,                                     !- Zone Heating Design Supply Air Temperature {C}
  11.11,                                  !- Zone Heating Design Supply Air Temperature Difference {deltaC}
  0.0085,                                 !- Zone Cooling Design Supply Air Humidity Ratio {kg-H2O/kg-air}
  0.008,                                  !- Zone Heating Design Supply Air Humidity Ratio {kg-H2O/kg-air}
  ,                                       !- Zone Heating Sizing Factor
  ,                                       !- Zone Cooling Sizing Factor
  DesignDay,                              !- Cooling Design Air Flow Method
  ,                                       !- Cooling Design Air Flow Rate {m3/s}
  ,                                       !- Cooling Minimum Air Flow per Zone Floor Area {m3/s-m2}
  ,                                       !- Cooling Minimum Air Flow {m3/s}
  ,                                       !- Cooling Minimum Air Flow Fraction
  DesignDay,                              !- Heating Design Air Flow Method
  ,                                       !- Heating Design Air Flow Rate {m3/s}
  ,                                       !- Heating Maximum Air Flow per Zone Floor Area {m3/s-m2}
  ,                                       !- Heating Maximum Air Flow {m3/s}
  ,                                       !- Heating Maximum Air Flow Fraction
  ,                                       !- Design Zone Air Distribution Effectiveness in Cooling Mode
  ,                                       !- Design Zone Air Distribution Effectiveness in Heating Mode
  No,                                     !- Account for Dedicated Outdoor Air System
  NeutralSupplyAir,                       !- Dedicated Outdoor Air System Control Strategy
  autosize,                               !- Dedicated Outdoor Air Low Setpoint Temperature for Design {C}
  autosize;                               !- Dedicated Outdoor Air High Setpoint Temperature for Design {C}

OS:ZoneHVAC:EquipmentList,
  {596c32b7-8256-400e-8215-fd38cdf0b02d}, !- Handle
  Zone HVAC Equipment List 14,            !- Name
  {aaac0f02-2458-4a74-8b40-be50e0ae2cc2}; !- Thermal Zone

OS:Space,
  {77ea3509-9a20-4c05-ba6d-08fc5453cd65}, !- Handle
  finished basement space|unit 4,         !- Name
  {0e7ae598-08f4-4d0b-84ba-21e8bb5687d2}, !- Space Type Name
  ,                                       !- Default Construction Set Name
  ,                                       !- Default Schedule Set Name
  -0,                                     !- Direction of Relative North {deg}
  0,                                      !- X Origin {m}
  0,                                      !- Y Origin {m}
  0,                                      !- Z Origin {m}
  ,                                       !- Building Story Name
  {aaac0f02-2458-4a74-8b40-be50e0ae2cc2}, !- Thermal Zone Name
  ,                                       !- Part of Total Floor Area
  ,                                       !- Design Specification Outdoor Air Object Name
  {b620d747-43ad-42eb-97dd-b6c35ae52b29}; !- Building Unit Name

OS:Surface,
  {4d94383b-31ac-4b3a-a43e-dd17b18f7c04}, !- Handle
  Surface 189,                            !- Name
  Floor,                                  !- Surface Type
  ,                                       !- Construction Name
  {77ea3509-9a20-4c05-ba6d-08fc5453cd65}, !- Space Name
  Foundation,                             !- Outside Boundary Condition
  ,                                       !- Outside Boundary Condition Object
  NoSun,                                  !- Sun Exposure
  NoWind,                                 !- Wind Exposure
  ,                                       !- View Factor to Ground
  ,                                       !- Number of Vertices
  11.1990671040047, -7.46604473600313, -2.4384, !- X,Y,Z Vertex 1 {m}
  11.1990671040047, 0, -2.4384,           !- X,Y,Z Vertex 2 {m}
  14.9320894720063, 0, -2.4384,           !- X,Y,Z Vertex 3 {m}
  14.9320894720063, -7.46604473600313, -2.4384; !- X,Y,Z Vertex 4 {m}

OS:Surface,
  {fe69651a-9f5b-450f-a630-fc65c502e690}, !- Handle
  Surface 190,                            !- Name
  Wall,                                   !- Surface Type
  ,                                       !- Construction Name
  {77ea3509-9a20-4c05-ba6d-08fc5453cd65}, !- Space Name
  Surface,                                !- Outside Boundary Condition
  {2227d755-3373-43d0-a49c-9aa46d9f8850}, !- Outside Boundary Condition Object
  NoSun,                                  !- Sun Exposure
  NoWind,                                 !- Wind Exposure
  ,                                       !- View Factor to Ground
  ,                                       !- Number of Vertices
  11.1990671040047, 0, 0,                 !- X,Y,Z Vertex 1 {m}
  11.1990671040047, 0, -2.4384,           !- X,Y,Z Vertex 2 {m}
  11.1990671040047, -7.46604473600313, -2.4384, !- X,Y,Z Vertex 3 {m}
  11.1990671040047, -7.46604473600313, 0; !- X,Y,Z Vertex 4 {m}

OS:Surface,
  {be7935da-56b2-45ed-bbc8-ad932144f693}, !- Handle
  Surface 191,                            !- Name
  Wall,                                   !- Surface Type
  ,                                       !- Construction Name
  {77ea3509-9a20-4c05-ba6d-08fc5453cd65}, !- Space Name
  Foundation,                             !- Outside Boundary Condition
  ,                                       !- Outside Boundary Condition Object
  NoSun,                                  !- Sun Exposure
  NoWind,                                 !- Wind Exposure
  ,                                       !- View Factor to Ground
  ,                                       !- Number of Vertices
  14.9320894720063, 0, 0,                 !- X,Y,Z Vertex 1 {m}
  14.9320894720063, 0, -2.4384,           !- X,Y,Z Vertex 2 {m}
  11.1990671040047, 0, -2.4384,           !- X,Y,Z Vertex 3 {m}
  11.1990671040047, 0, 0;                 !- X,Y,Z Vertex 4 {m}

OS:Surface,
  {643a9e1e-0b50-4f6e-bc5f-c2ceaa685c7c}, !- Handle
  Surface 192,                            !- Name
  Wall,                                   !- Surface Type
  ,                                       !- Construction Name
  {77ea3509-9a20-4c05-ba6d-08fc5453cd65}, !- Space Name
  Surface,                                !- Outside Boundary Condition
  {35328a53-e8e5-46cb-b043-b35b8cae89fa}, !- Outside Boundary Condition Object
  NoSun,                                  !- Sun Exposure
  NoWind,                                 !- Wind Exposure
  ,                                       !- View Factor to Ground
  ,                                       !- Number of Vertices
  14.9320894720063, -7.46604473600313, 0, !- X,Y,Z Vertex 1 {m}
  14.9320894720063, -7.46604473600313, -2.4384, !- X,Y,Z Vertex 2 {m}
  14.9320894720063, 0, -2.4384,           !- X,Y,Z Vertex 3 {m}
  14.9320894720063, 0, 0;                 !- X,Y,Z Vertex 4 {m}

OS:Surface,
  {7142072b-866b-4be5-8716-4875b4e644d8}, !- Handle
  Surface 193,                            !- Name
  Wall,                                   !- Surface Type
  ,                                       !- Construction Name
  {77ea3509-9a20-4c05-ba6d-08fc5453cd65}, !- Space Name
  Foundation,                             !- Outside Boundary Condition
  ,                                       !- Outside Boundary Condition Object
  NoSun,                                  !- Sun Exposure
  NoWind,                                 !- Wind Exposure
  ,                                       !- View Factor to Ground
  ,                                       !- Number of Vertices
  11.1990671040047, -7.46604473600313, 0, !- X,Y,Z Vertex 1 {m}
  11.1990671040047, -7.46604473600313, -2.4384, !- X,Y,Z Vertex 2 {m}
  14.9320894720063, -7.46604473600313, -2.4384, !- X,Y,Z Vertex 3 {m}
  14.9320894720063, -7.46604473600313, 0; !- X,Y,Z Vertex 4 {m}

OS:Surface,
  {80ce615b-07d0-4235-928d-58b11d3b37a0}, !- Handle
  Surface 194,                            !- Name
  RoofCeiling,                            !- Surface Type
  ,                                       !- Construction Name
  {77ea3509-9a20-4c05-ba6d-08fc5453cd65}, !- Space Name
  Surface,                                !- Outside Boundary Condition
  {3083d02b-4995-4c59-a949-0dc78ffda1b9}, !- Outside Boundary Condition Object
  NoSun,                                  !- Sun Exposure
  NoWind,                                 !- Wind Exposure
  ,                                       !- View Factor to Ground
  ,                                       !- Number of Vertices
  14.9320894720063, -7.46604473600313, 0, !- X,Y,Z Vertex 1 {m}
  14.9320894720063, 0, 0,                 !- X,Y,Z Vertex 2 {m}
  11.1990671040047, 0, 0,                 !- X,Y,Z Vertex 3 {m}
  11.1990671040047, -7.46604473600313, 0; !- X,Y,Z Vertex 4 {m}

OS:ThermalZone,
  {b47cf6be-f305-44bb-b275-3caf12f346bb}, !- Handle
  finished basement zone|unit 5,          !- Name
  ,                                       !- Multiplier
  ,                                       !- Ceiling Height {m}
  ,                                       !- Volume {m3}
  ,                                       !- Floor Area {m2}
  ,                                       !- Zone Inside Convection Algorithm
  ,                                       !- Zone Outside Convection Algorithm
  ,                                       !- Zone Conditioning Equipment List Name
  {abb6ffce-6914-4352-9ef0-ceb28e0fd514}, !- Zone Air Inlet Port List
  {8dfbd8e1-069b-482f-b81b-65d343dafae6}, !- Zone Air Exhaust Port List
  {cfba5e8a-3c31-4017-9051-2685924c4df8}, !- Zone Air Node Name
  {693fa54c-0513-402c-855a-e00a03fa7da5}, !- Zone Return Air Port List
  ,                                       !- Primary Daylighting Control Name
  ,                                       !- Fraction of Zone Controlled by Primary Daylighting Control
  ,                                       !- Secondary Daylighting Control Name
  ,                                       !- Fraction of Zone Controlled by Secondary Daylighting Control
  ,                                       !- Illuminance Map Name
  ,                                       !- Group Rendering Name
  ,                                       !- Thermostat Name
  No;                                     !- Use Ideal Air Loads

OS:Node,
  {4c226f97-639c-4aef-afef-21fa1115c646}, !- Handle
  Node 15,                                !- Name
  {cfba5e8a-3c31-4017-9051-2685924c4df8}, !- Inlet Port
  ;                                       !- Outlet Port

OS:Connection,
  {cfba5e8a-3c31-4017-9051-2685924c4df8}, !- Handle
  {642a02f7-75a6-4d36-9edb-42076768b95d}, !- Name
  {b47cf6be-f305-44bb-b275-3caf12f346bb}, !- Source Object
  11,                                     !- Outlet Port
  {4c226f97-639c-4aef-afef-21fa1115c646}, !- Target Object
  2;                                      !- Inlet Port

OS:PortList,
  {abb6ffce-6914-4352-9ef0-ceb28e0fd514}, !- Handle
  {b35d2de4-7376-414e-a389-bc5e2062faaa}, !- Name
  {b47cf6be-f305-44bb-b275-3caf12f346bb}; !- HVAC Component

OS:PortList,
  {8dfbd8e1-069b-482f-b81b-65d343dafae6}, !- Handle
  {668a5bf7-59a2-4b11-a284-cda45b45826a}, !- Name
  {b47cf6be-f305-44bb-b275-3caf12f346bb}; !- HVAC Component

OS:PortList,
  {693fa54c-0513-402c-855a-e00a03fa7da5}, !- Handle
  {6cfe8039-91aa-4ece-ae2d-0c5d35c84b92}, !- Name
  {b47cf6be-f305-44bb-b275-3caf12f346bb}; !- HVAC Component

OS:Sizing:Zone,
  {39cb64c6-df12-418c-8e8b-8f6b59270246}, !- Handle
  {b47cf6be-f305-44bb-b275-3caf12f346bb}, !- Zone or ZoneList Name
  SupplyAirTemperature,                   !- Zone Cooling Design Supply Air Temperature Input Method
  14,                                     !- Zone Cooling Design Supply Air Temperature {C}
  11.11,                                  !- Zone Cooling Design Supply Air Temperature Difference {deltaC}
  SupplyAirTemperature,                   !- Zone Heating Design Supply Air Temperature Input Method
  40,                                     !- Zone Heating Design Supply Air Temperature {C}
  11.11,                                  !- Zone Heating Design Supply Air Temperature Difference {deltaC}
  0.0085,                                 !- Zone Cooling Design Supply Air Humidity Ratio {kg-H2O/kg-air}
  0.008,                                  !- Zone Heating Design Supply Air Humidity Ratio {kg-H2O/kg-air}
  ,                                       !- Zone Heating Sizing Factor
  ,                                       !- Zone Cooling Sizing Factor
  DesignDay,                              !- Cooling Design Air Flow Method
  ,                                       !- Cooling Design Air Flow Rate {m3/s}
  ,                                       !- Cooling Minimum Air Flow per Zone Floor Area {m3/s-m2}
  ,                                       !- Cooling Minimum Air Flow {m3/s}
  ,                                       !- Cooling Minimum Air Flow Fraction
  DesignDay,                              !- Heating Design Air Flow Method
  ,                                       !- Heating Design Air Flow Rate {m3/s}
  ,                                       !- Heating Maximum Air Flow per Zone Floor Area {m3/s-m2}
  ,                                       !- Heating Maximum Air Flow {m3/s}
  ,                                       !- Heating Maximum Air Flow Fraction
  ,                                       !- Design Zone Air Distribution Effectiveness in Cooling Mode
  ,                                       !- Design Zone Air Distribution Effectiveness in Heating Mode
  No,                                     !- Account for Dedicated Outdoor Air System
  NeutralSupplyAir,                       !- Dedicated Outdoor Air System Control Strategy
  autosize,                               !- Dedicated Outdoor Air Low Setpoint Temperature for Design {C}
  autosize;                               !- Dedicated Outdoor Air High Setpoint Temperature for Design {C}

OS:ZoneHVAC:EquipmentList,
  {4f47211a-76ff-4f2e-86cc-a41ef4b4cb32}, !- Handle
  Zone HVAC Equipment List 15,            !- Name
  {b47cf6be-f305-44bb-b275-3caf12f346bb}; !- Thermal Zone

OS:Space,
  {8d6b551d-7ac0-4c32-b7ed-8cd6745bbc84}, !- Handle
  finished basement space|unit 5,         !- Name
  {0e7ae598-08f4-4d0b-84ba-21e8bb5687d2}, !- Space Type Name
  ,                                       !- Default Construction Set Name
  ,                                       !- Default Schedule Set Name
  -0,                                     !- Direction of Relative North {deg}
  0,                                      !- X Origin {m}
  0,                                      !- Y Origin {m}
  0,                                      !- Z Origin {m}
  ,                                       !- Building Story Name
  {b47cf6be-f305-44bb-b275-3caf12f346bb}, !- Thermal Zone Name
  ,                                       !- Part of Total Floor Area
  ,                                       !- Design Specification Outdoor Air Object Name
  {94be77e9-b984-4c71-a277-518f62619c56}; !- Building Unit Name

OS:Surface,
  {c506b8f9-7769-44cb-bdf9-64d317a9dddc}, !- Handle
  Surface 195,                            !- Name
  Floor,                                  !- Surface Type
  ,                                       !- Construction Name
  {8d6b551d-7ac0-4c32-b7ed-8cd6745bbc84}, !- Space Name
  Foundation,                             !- Outside Boundary Condition
  ,                                       !- Outside Boundary Condition Object
  NoSun,                                  !- Sun Exposure
  NoWind,                                 !- Wind Exposure
  ,                                       !- View Factor to Ground
  ,                                       !- Number of Vertices
  14.9320894720063, -7.46604473600313, -2.4384, !- X,Y,Z Vertex 1 {m}
  14.9320894720063, 0, -2.4384,           !- X,Y,Z Vertex 2 {m}
  18.6651118400078, 0, -2.4384,           !- X,Y,Z Vertex 3 {m}
  18.6651118400078, -7.46604473600313, -2.4384; !- X,Y,Z Vertex 4 {m}

OS:Surface,
  {35328a53-e8e5-46cb-b043-b35b8cae89fa}, !- Handle
  Surface 196,                            !- Name
  Wall,                                   !- Surface Type
  ,                                       !- Construction Name
  {8d6b551d-7ac0-4c32-b7ed-8cd6745bbc84}, !- Space Name
  Surface,                                !- Outside Boundary Condition
  {643a9e1e-0b50-4f6e-bc5f-c2ceaa685c7c}, !- Outside Boundary Condition Object
  NoSun,                                  !- Sun Exposure
  NoWind,                                 !- Wind Exposure
  ,                                       !- View Factor to Ground
  ,                                       !- Number of Vertices
  14.9320894720063, 0, 0,                 !- X,Y,Z Vertex 1 {m}
  14.9320894720063, 0, -2.4384,           !- X,Y,Z Vertex 2 {m}
  14.9320894720063, -7.46604473600313, -2.4384, !- X,Y,Z Vertex 3 {m}
  14.9320894720063, -7.46604473600313, 0; !- X,Y,Z Vertex 4 {m}

OS:Surface,
  {289588c7-333f-4291-8a44-7135469eacd8}, !- Handle
  Surface 197,                            !- Name
  Wall,                                   !- Surface Type
  ,                                       !- Construction Name
  {8d6b551d-7ac0-4c32-b7ed-8cd6745bbc84}, !- Space Name
  Foundation,                             !- Outside Boundary Condition
  ,                                       !- Outside Boundary Condition Object
  NoSun,                                  !- Sun Exposure
  NoWind,                                 !- Wind Exposure
  ,                                       !- View Factor to Ground
  ,                                       !- Number of Vertices
  18.6651118400078, 0, 0,                 !- X,Y,Z Vertex 1 {m}
  18.6651118400078, 0, -2.4384,           !- X,Y,Z Vertex 2 {m}
  14.9320894720063, 0, -2.4384,           !- X,Y,Z Vertex 3 {m}
  14.9320894720063, 0, 0;                 !- X,Y,Z Vertex 4 {m}

OS:Surface,
  {c5463077-eb3e-41be-98d4-969143c976e6}, !- Handle
  Surface 198,                            !- Name
  Wall,                                   !- Surface Type
  ,                                       !- Construction Name
  {8d6b551d-7ac0-4c32-b7ed-8cd6745bbc84}, !- Space Name
  Surface,                                !- Outside Boundary Condition
  {461bb198-e250-4957-98fc-79b131a37ca8}, !- Outside Boundary Condition Object
  NoSun,                                  !- Sun Exposure
  NoWind,                                 !- Wind Exposure
  ,                                       !- View Factor to Ground
  ,                                       !- Number of Vertices
  18.6651118400078, -7.46604473600313, 0, !- X,Y,Z Vertex 1 {m}
  18.6651118400078, -7.46604473600313, -2.4384, !- X,Y,Z Vertex 2 {m}
  18.6651118400078, 0, -2.4384,           !- X,Y,Z Vertex 3 {m}
  18.6651118400078, 0, 0;                 !- X,Y,Z Vertex 4 {m}

OS:Surface,
  {8654c8c0-9250-4957-9a2d-b3be2a539e47}, !- Handle
  Surface 199,                            !- Name
  Wall,                                   !- Surface Type
  ,                                       !- Construction Name
  {8d6b551d-7ac0-4c32-b7ed-8cd6745bbc84}, !- Space Name
  Foundation,                             !- Outside Boundary Condition
  ,                                       !- Outside Boundary Condition Object
  NoSun,                                  !- Sun Exposure
  NoWind,                                 !- Wind Exposure
  ,                                       !- View Factor to Ground
  ,                                       !- Number of Vertices
  14.9320894720063, -7.46604473600313, 0, !- X,Y,Z Vertex 1 {m}
  14.9320894720063, -7.46604473600313, -2.4384, !- X,Y,Z Vertex 2 {m}
  18.6651118400078, -7.46604473600313, -2.4384, !- X,Y,Z Vertex 3 {m}
  18.6651118400078, -7.46604473600313, 0; !- X,Y,Z Vertex 4 {m}

OS:Surface,
  {15dead30-e832-4bb1-931a-9c8ff47b898f}, !- Handle
  Surface 200,                            !- Name
  RoofCeiling,                            !- Surface Type
  ,                                       !- Construction Name
  {8d6b551d-7ac0-4c32-b7ed-8cd6745bbc84}, !- Space Name
  Surface,                                !- Outside Boundary Condition
  {2e9b3d2a-f3d1-426d-a1c9-25baf2417930}, !- Outside Boundary Condition Object
  NoSun,                                  !- Sun Exposure
  NoWind,                                 !- Wind Exposure
  ,                                       !- View Factor to Ground
  ,                                       !- Number of Vertices
  18.6651118400078, -7.46604473600313, 0, !- X,Y,Z Vertex 1 {m}
  18.6651118400078, 0, 0,                 !- X,Y,Z Vertex 2 {m}
  14.9320894720063, 0, 0,                 !- X,Y,Z Vertex 3 {m}
  14.9320894720063, -7.46604473600313, 0; !- X,Y,Z Vertex 4 {m}

OS:ThermalZone,
  {97ff97b3-bb54-43a7-a82c-346cf51231f7}, !- Handle
  finished basement zone|unit 6,          !- Name
  ,                                       !- Multiplier
  ,                                       !- Ceiling Height {m}
  ,                                       !- Volume {m3}
  ,                                       !- Floor Area {m2}
  ,                                       !- Zone Inside Convection Algorithm
  ,                                       !- Zone Outside Convection Algorithm
  ,                                       !- Zone Conditioning Equipment List Name
  {d7d2e43a-b4e8-45ce-90e2-0c842150e56f}, !- Zone Air Inlet Port List
  {2ccdf38f-5671-431a-96ef-091dbd7566a9}, !- Zone Air Exhaust Port List
  {496bbd9d-e7d5-4498-9d5a-82b285da86c7}, !- Zone Air Node Name
  {a786787e-ad14-45e7-8741-d49fb7b2b8d6}, !- Zone Return Air Port List
  ,                                       !- Primary Daylighting Control Name
  ,                                       !- Fraction of Zone Controlled by Primary Daylighting Control
  ,                                       !- Secondary Daylighting Control Name
  ,                                       !- Fraction of Zone Controlled by Secondary Daylighting Control
  ,                                       !- Illuminance Map Name
  ,                                       !- Group Rendering Name
  ,                                       !- Thermostat Name
  No;                                     !- Use Ideal Air Loads

OS:Node,
  {55f17afa-d64b-45c7-a75a-0fa0592ac380}, !- Handle
  Node 16,                                !- Name
  {496bbd9d-e7d5-4498-9d5a-82b285da86c7}, !- Inlet Port
  ;                                       !- Outlet Port

OS:Connection,
  {496bbd9d-e7d5-4498-9d5a-82b285da86c7}, !- Handle
  {1ececdf6-41b6-4a8a-b6a3-74ad7080f075}, !- Name
  {97ff97b3-bb54-43a7-a82c-346cf51231f7}, !- Source Object
  11,                                     !- Outlet Port
  {55f17afa-d64b-45c7-a75a-0fa0592ac380}, !- Target Object
  2;                                      !- Inlet Port

OS:PortList,
  {d7d2e43a-b4e8-45ce-90e2-0c842150e56f}, !- Handle
  {6408eb1d-1b12-4377-b188-8058991edfbc}, !- Name
  {97ff97b3-bb54-43a7-a82c-346cf51231f7}; !- HVAC Component

OS:PortList,
  {2ccdf38f-5671-431a-96ef-091dbd7566a9}, !- Handle
  {732ac682-fe54-4a5f-ad39-475f1488e52b}, !- Name
  {97ff97b3-bb54-43a7-a82c-346cf51231f7}; !- HVAC Component

OS:PortList,
  {a786787e-ad14-45e7-8741-d49fb7b2b8d6}, !- Handle
  {279b3c4f-5aee-4582-9f30-04d0ba371d5d}, !- Name
  {97ff97b3-bb54-43a7-a82c-346cf51231f7}; !- HVAC Component

OS:Sizing:Zone,
  {293ea27c-8705-48e8-b500-2f296312207b}, !- Handle
  {97ff97b3-bb54-43a7-a82c-346cf51231f7}, !- Zone or ZoneList Name
  SupplyAirTemperature,                   !- Zone Cooling Design Supply Air Temperature Input Method
  14,                                     !- Zone Cooling Design Supply Air Temperature {C}
  11.11,                                  !- Zone Cooling Design Supply Air Temperature Difference {deltaC}
  SupplyAirTemperature,                   !- Zone Heating Design Supply Air Temperature Input Method
  40,                                     !- Zone Heating Design Supply Air Temperature {C}
  11.11,                                  !- Zone Heating Design Supply Air Temperature Difference {deltaC}
  0.0085,                                 !- Zone Cooling Design Supply Air Humidity Ratio {kg-H2O/kg-air}
  0.008,                                  !- Zone Heating Design Supply Air Humidity Ratio {kg-H2O/kg-air}
  ,                                       !- Zone Heating Sizing Factor
  ,                                       !- Zone Cooling Sizing Factor
  DesignDay,                              !- Cooling Design Air Flow Method
  ,                                       !- Cooling Design Air Flow Rate {m3/s}
  ,                                       !- Cooling Minimum Air Flow per Zone Floor Area {m3/s-m2}
  ,                                       !- Cooling Minimum Air Flow {m3/s}
  ,                                       !- Cooling Minimum Air Flow Fraction
  DesignDay,                              !- Heating Design Air Flow Method
  ,                                       !- Heating Design Air Flow Rate {m3/s}
  ,                                       !- Heating Maximum Air Flow per Zone Floor Area {m3/s-m2}
  ,                                       !- Heating Maximum Air Flow {m3/s}
  ,                                       !- Heating Maximum Air Flow Fraction
  ,                                       !- Design Zone Air Distribution Effectiveness in Cooling Mode
  ,                                       !- Design Zone Air Distribution Effectiveness in Heating Mode
  No,                                     !- Account for Dedicated Outdoor Air System
  NeutralSupplyAir,                       !- Dedicated Outdoor Air System Control Strategy
  autosize,                               !- Dedicated Outdoor Air Low Setpoint Temperature for Design {C}
  autosize;                               !- Dedicated Outdoor Air High Setpoint Temperature for Design {C}

OS:ZoneHVAC:EquipmentList,
  {ab26b8dc-ec7a-4a7c-b1d5-7af156ca8ae7}, !- Handle
  Zone HVAC Equipment List 16,            !- Name
  {97ff97b3-bb54-43a7-a82c-346cf51231f7}; !- Thermal Zone

OS:Space,
  {a02cfeeb-a5a7-4077-8e28-2b37e449c4bb}, !- Handle
  finished basement space|unit 6,         !- Name
  {0e7ae598-08f4-4d0b-84ba-21e8bb5687d2}, !- Space Type Name
  ,                                       !- Default Construction Set Name
  ,                                       !- Default Schedule Set Name
  -0,                                     !- Direction of Relative North {deg}
  0,                                      !- X Origin {m}
  0,                                      !- Y Origin {m}
  0,                                      !- Z Origin {m}
  ,                                       !- Building Story Name
  {97ff97b3-bb54-43a7-a82c-346cf51231f7}, !- Thermal Zone Name
  ,                                       !- Part of Total Floor Area
  ,                                       !- Design Specification Outdoor Air Object Name
  {b27f05a2-55ad-45d1-8cd9-823e4516de2a}; !- Building Unit Name

OS:Surface,
  {1842b452-da64-493e-99fe-1868b70a3809}, !- Handle
  Surface 201,                            !- Name
  Floor,                                  !- Surface Type
  ,                                       !- Construction Name
  {a02cfeeb-a5a7-4077-8e28-2b37e449c4bb}, !- Space Name
  Foundation,                             !- Outside Boundary Condition
  ,                                       !- Outside Boundary Condition Object
  NoSun,                                  !- Sun Exposure
  NoWind,                                 !- Wind Exposure
  ,                                       !- View Factor to Ground
  ,                                       !- Number of Vertices
  18.6651118400078, -7.46604473600313, -2.4384, !- X,Y,Z Vertex 1 {m}
  18.6651118400078, 0, -2.4384,           !- X,Y,Z Vertex 2 {m}
  22.3981342080094, 0, -2.4384,           !- X,Y,Z Vertex 3 {m}
  22.3981342080094, -7.46604473600313, -2.4384; !- X,Y,Z Vertex 4 {m}

OS:Surface,
  {461bb198-e250-4957-98fc-79b131a37ca8}, !- Handle
  Surface 202,                            !- Name
  Wall,                                   !- Surface Type
  ,                                       !- Construction Name
  {a02cfeeb-a5a7-4077-8e28-2b37e449c4bb}, !- Space Name
  Surface,                                !- Outside Boundary Condition
  {c5463077-eb3e-41be-98d4-969143c976e6}, !- Outside Boundary Condition Object
  NoSun,                                  !- Sun Exposure
  NoWind,                                 !- Wind Exposure
  ,                                       !- View Factor to Ground
  ,                                       !- Number of Vertices
  18.6651118400078, 0, 0,                 !- X,Y,Z Vertex 1 {m}
  18.6651118400078, 0, -2.4384,           !- X,Y,Z Vertex 2 {m}
  18.6651118400078, -7.46604473600313, -2.4384, !- X,Y,Z Vertex 3 {m}
  18.6651118400078, -7.46604473600313, 0; !- X,Y,Z Vertex 4 {m}

OS:Surface,
  {aeb2535d-4d4b-48ce-b049-9b78c8d0dd3f}, !- Handle
  Surface 203,                            !- Name
  Wall,                                   !- Surface Type
  ,                                       !- Construction Name
  {a02cfeeb-a5a7-4077-8e28-2b37e449c4bb}, !- Space Name
  Foundation,                             !- Outside Boundary Condition
  ,                                       !- Outside Boundary Condition Object
  NoSun,                                  !- Sun Exposure
  NoWind,                                 !- Wind Exposure
  ,                                       !- View Factor to Ground
  ,                                       !- Number of Vertices
  22.3981342080094, 0, 0,                 !- X,Y,Z Vertex 1 {m}
  22.3981342080094, 0, -2.4384,           !- X,Y,Z Vertex 2 {m}
  18.6651118400078, 0, -2.4384,           !- X,Y,Z Vertex 3 {m}
  18.6651118400078, 0, 0;                 !- X,Y,Z Vertex 4 {m}

OS:Surface,
  {ed5cf43a-0336-4d66-a169-9514a4ce81f9}, !- Handle
  Surface 204,                            !- Name
  Wall,                                   !- Surface Type
  ,                                       !- Construction Name
  {a02cfeeb-a5a7-4077-8e28-2b37e449c4bb}, !- Space Name
  Surface,                                !- Outside Boundary Condition
  {bb86482f-b845-4d40-8de8-68ec133d8d4e}, !- Outside Boundary Condition Object
  NoSun,                                  !- Sun Exposure
  NoWind,                                 !- Wind Exposure
  ,                                       !- View Factor to Ground
  ,                                       !- Number of Vertices
  22.3981342080094, -7.46604473600313, 0, !- X,Y,Z Vertex 1 {m}
  22.3981342080094, -7.46604473600313, -2.4384, !- X,Y,Z Vertex 2 {m}
  22.3981342080094, 0, -2.4384,           !- X,Y,Z Vertex 3 {m}
  22.3981342080094, 0, 0;                 !- X,Y,Z Vertex 4 {m}

OS:Surface,
  {5ff0b1b8-953b-4a32-b7cb-d79ece39006d}, !- Handle
  Surface 205,                            !- Name
  Wall,                                   !- Surface Type
  ,                                       !- Construction Name
  {a02cfeeb-a5a7-4077-8e28-2b37e449c4bb}, !- Space Name
  Foundation,                             !- Outside Boundary Condition
  ,                                       !- Outside Boundary Condition Object
  NoSun,                                  !- Sun Exposure
  NoWind,                                 !- Wind Exposure
  ,                                       !- View Factor to Ground
  ,                                       !- Number of Vertices
  18.6651118400078, -7.46604473600313, 0, !- X,Y,Z Vertex 1 {m}
  18.6651118400078, -7.46604473600313, -2.4384, !- X,Y,Z Vertex 2 {m}
  22.3981342080094, -7.46604473600313, -2.4384, !- X,Y,Z Vertex 3 {m}
  22.3981342080094, -7.46604473600313, 0; !- X,Y,Z Vertex 4 {m}

OS:Surface,
  {6f7d5678-0217-47aa-b61b-f71293accb37}, !- Handle
  Surface 206,                            !- Name
  RoofCeiling,                            !- Surface Type
  ,                                       !- Construction Name
  {a02cfeeb-a5a7-4077-8e28-2b37e449c4bb}, !- Space Name
  Surface,                                !- Outside Boundary Condition
  {ca5ef883-ebbd-407b-b5b9-577523e1d749}, !- Outside Boundary Condition Object
  NoSun,                                  !- Sun Exposure
  NoWind,                                 !- Wind Exposure
  ,                                       !- View Factor to Ground
  ,                                       !- Number of Vertices
  22.3981342080094, -7.46604473600313, 0, !- X,Y,Z Vertex 1 {m}
  22.3981342080094, 0, 0,                 !- X,Y,Z Vertex 2 {m}
  18.6651118400078, 0, 0,                 !- X,Y,Z Vertex 3 {m}
  18.6651118400078, -7.46604473600313, 0; !- X,Y,Z Vertex 4 {m}

OS:ThermalZone,
  {2dafe991-5e3f-40be-a426-e5262d3a1992}, !- Handle
  finished basement zone|unit 7,          !- Name
  ,                                       !- Multiplier
  ,                                       !- Ceiling Height {m}
  ,                                       !- Volume {m3}
  ,                                       !- Floor Area {m2}
  ,                                       !- Zone Inside Convection Algorithm
  ,                                       !- Zone Outside Convection Algorithm
  ,                                       !- Zone Conditioning Equipment List Name
  {673ea06f-fd17-4421-9801-4780c82130fe}, !- Zone Air Inlet Port List
  {be266625-e076-4b09-aedf-9bdb3e3d38f6}, !- Zone Air Exhaust Port List
  {e2269605-1ad7-47e4-81a3-516eeb9f7ffc}, !- Zone Air Node Name
  {e688a25b-b6b1-49cc-9a26-95224205e237}, !- Zone Return Air Port List
  ,                                       !- Primary Daylighting Control Name
  ,                                       !- Fraction of Zone Controlled by Primary Daylighting Control
  ,                                       !- Secondary Daylighting Control Name
  ,                                       !- Fraction of Zone Controlled by Secondary Daylighting Control
  ,                                       !- Illuminance Map Name
  ,                                       !- Group Rendering Name
  ,                                       !- Thermostat Name
  No;                                     !- Use Ideal Air Loads

OS:Node,
  {e8c9baf9-957e-4247-a87d-9e4aa12a5438}, !- Handle
  Node 17,                                !- Name
  {e2269605-1ad7-47e4-81a3-516eeb9f7ffc}, !- Inlet Port
  ;                                       !- Outlet Port

OS:Connection,
  {e2269605-1ad7-47e4-81a3-516eeb9f7ffc}, !- Handle
  {533e82a7-5fe3-438c-abc7-ea01563a618d}, !- Name
  {2dafe991-5e3f-40be-a426-e5262d3a1992}, !- Source Object
  11,                                     !- Outlet Port
  {e8c9baf9-957e-4247-a87d-9e4aa12a5438}, !- Target Object
  2;                                      !- Inlet Port

OS:PortList,
  {673ea06f-fd17-4421-9801-4780c82130fe}, !- Handle
  {b6588f4c-3013-482b-83a5-157cd4f95cee}, !- Name
  {2dafe991-5e3f-40be-a426-e5262d3a1992}; !- HVAC Component

OS:PortList,
  {be266625-e076-4b09-aedf-9bdb3e3d38f6}, !- Handle
  {42e33eaf-3933-45f1-8088-884813d749eb}, !- Name
  {2dafe991-5e3f-40be-a426-e5262d3a1992}; !- HVAC Component

OS:PortList,
  {e688a25b-b6b1-49cc-9a26-95224205e237}, !- Handle
  {fac3377b-5aee-4a44-90eb-93c0e66c9256}, !- Name
  {2dafe991-5e3f-40be-a426-e5262d3a1992}; !- HVAC Component

OS:Sizing:Zone,
  {952816b3-0fb1-459e-87ec-0851497cdcf8}, !- Handle
  {2dafe991-5e3f-40be-a426-e5262d3a1992}, !- Zone or ZoneList Name
  SupplyAirTemperature,                   !- Zone Cooling Design Supply Air Temperature Input Method
  14,                                     !- Zone Cooling Design Supply Air Temperature {C}
  11.11,                                  !- Zone Cooling Design Supply Air Temperature Difference {deltaC}
  SupplyAirTemperature,                   !- Zone Heating Design Supply Air Temperature Input Method
  40,                                     !- Zone Heating Design Supply Air Temperature {C}
  11.11,                                  !- Zone Heating Design Supply Air Temperature Difference {deltaC}
  0.0085,                                 !- Zone Cooling Design Supply Air Humidity Ratio {kg-H2O/kg-air}
  0.008,                                  !- Zone Heating Design Supply Air Humidity Ratio {kg-H2O/kg-air}
  ,                                       !- Zone Heating Sizing Factor
  ,                                       !- Zone Cooling Sizing Factor
  DesignDay,                              !- Cooling Design Air Flow Method
  ,                                       !- Cooling Design Air Flow Rate {m3/s}
  ,                                       !- Cooling Minimum Air Flow per Zone Floor Area {m3/s-m2}
  ,                                       !- Cooling Minimum Air Flow {m3/s}
  ,                                       !- Cooling Minimum Air Flow Fraction
  DesignDay,                              !- Heating Design Air Flow Method
  ,                                       !- Heating Design Air Flow Rate {m3/s}
  ,                                       !- Heating Maximum Air Flow per Zone Floor Area {m3/s-m2}
  ,                                       !- Heating Maximum Air Flow {m3/s}
  ,                                       !- Heating Maximum Air Flow Fraction
  ,                                       !- Design Zone Air Distribution Effectiveness in Cooling Mode
  ,                                       !- Design Zone Air Distribution Effectiveness in Heating Mode
  No,                                     !- Account for Dedicated Outdoor Air System
  NeutralSupplyAir,                       !- Dedicated Outdoor Air System Control Strategy
  autosize,                               !- Dedicated Outdoor Air Low Setpoint Temperature for Design {C}
  autosize;                               !- Dedicated Outdoor Air High Setpoint Temperature for Design {C}

OS:ZoneHVAC:EquipmentList,
  {fabb9e6a-bc23-4950-b899-cd72325ed80a}, !- Handle
  Zone HVAC Equipment List 17,            !- Name
  {2dafe991-5e3f-40be-a426-e5262d3a1992}; !- Thermal Zone

OS:Space,
  {1f18f813-9b8d-4d26-b30a-e83ed7c7bcb0}, !- Handle
  finished basement space|unit 7,         !- Name
  {0e7ae598-08f4-4d0b-84ba-21e8bb5687d2}, !- Space Type Name
  ,                                       !- Default Construction Set Name
  ,                                       !- Default Schedule Set Name
  -0,                                     !- Direction of Relative North {deg}
  0,                                      !- X Origin {m}
  0,                                      !- Y Origin {m}
  0,                                      !- Z Origin {m}
  ,                                       !- Building Story Name
  {2dafe991-5e3f-40be-a426-e5262d3a1992}, !- Thermal Zone Name
  ,                                       !- Part of Total Floor Area
  ,                                       !- Design Specification Outdoor Air Object Name
  {17af3134-3af4-4d40-8d95-28e8c29389e6}; !- Building Unit Name

OS:Surface,
  {5edaa4f8-5697-4404-b4c8-3fbbcb800f50}, !- Handle
  Surface 207,                            !- Name
  Floor,                                  !- Surface Type
  ,                                       !- Construction Name
  {1f18f813-9b8d-4d26-b30a-e83ed7c7bcb0}, !- Space Name
  Foundation,                             !- Outside Boundary Condition
  ,                                       !- Outside Boundary Condition Object
  NoSun,                                  !- Sun Exposure
  NoWind,                                 !- Wind Exposure
  ,                                       !- View Factor to Ground
  ,                                       !- Number of Vertices
  22.3981342080094, -7.46604473600313, -2.4384, !- X,Y,Z Vertex 1 {m}
  22.3981342080094, 0, -2.4384,           !- X,Y,Z Vertex 2 {m}
  26.1311565760109, 0, -2.4384,           !- X,Y,Z Vertex 3 {m}
  26.1311565760109, -7.46604473600313, -2.4384; !- X,Y,Z Vertex 4 {m}

OS:Surface,
  {bb86482f-b845-4d40-8de8-68ec133d8d4e}, !- Handle
  Surface 208,                            !- Name
  Wall,                                   !- Surface Type
  ,                                       !- Construction Name
  {1f18f813-9b8d-4d26-b30a-e83ed7c7bcb0}, !- Space Name
  Surface,                                !- Outside Boundary Condition
  {ed5cf43a-0336-4d66-a169-9514a4ce81f9}, !- Outside Boundary Condition Object
  NoSun,                                  !- Sun Exposure
  NoWind,                                 !- Wind Exposure
  ,                                       !- View Factor to Ground
  ,                                       !- Number of Vertices
  22.3981342080094, 0, 0,                 !- X,Y,Z Vertex 1 {m}
  22.3981342080094, 0, -2.4384,           !- X,Y,Z Vertex 2 {m}
  22.3981342080094, -7.46604473600313, -2.4384, !- X,Y,Z Vertex 3 {m}
  22.3981342080094, -7.46604473600313, 0; !- X,Y,Z Vertex 4 {m}

OS:Surface,
  {2aa605a7-acff-4971-ad76-dadb0073bb53}, !- Handle
  Surface 209,                            !- Name
  Wall,                                   !- Surface Type
  ,                                       !- Construction Name
  {1f18f813-9b8d-4d26-b30a-e83ed7c7bcb0}, !- Space Name
  Foundation,                             !- Outside Boundary Condition
  ,                                       !- Outside Boundary Condition Object
  NoSun,                                  !- Sun Exposure
  NoWind,                                 !- Wind Exposure
  ,                                       !- View Factor to Ground
  ,                                       !- Number of Vertices
  26.1311565760109, 0, 0,                 !- X,Y,Z Vertex 1 {m}
  26.1311565760109, 0, -2.4384,           !- X,Y,Z Vertex 2 {m}
  22.3981342080094, 0, -2.4384,           !- X,Y,Z Vertex 3 {m}
  22.3981342080094, 0, 0;                 !- X,Y,Z Vertex 4 {m}

OS:Surface,
  {446e0c3f-b955-407b-9773-58bbc728a503}, !- Handle
  Surface 210,                            !- Name
  Wall,                                   !- Surface Type
  ,                                       !- Construction Name
  {1f18f813-9b8d-4d26-b30a-e83ed7c7bcb0}, !- Space Name
  Surface,                                !- Outside Boundary Condition
  {21f8d164-1d39-4998-8b8c-05e3e127641c}, !- Outside Boundary Condition Object
  NoSun,                                  !- Sun Exposure
  NoWind,                                 !- Wind Exposure
  ,                                       !- View Factor to Ground
  ,                                       !- Number of Vertices
  26.1311565760109, -7.46604473600313, 0, !- X,Y,Z Vertex 1 {m}
  26.1311565760109, -7.46604473600313, -2.4384, !- X,Y,Z Vertex 2 {m}
  26.1311565760109, 0, -2.4384,           !- X,Y,Z Vertex 3 {m}
  26.1311565760109, 0, 0;                 !- X,Y,Z Vertex 4 {m}

OS:Surface,
  {68a73c3e-52d5-41c4-94cb-5b4e6ce6564b}, !- Handle
  Surface 211,                            !- Name
  Wall,                                   !- Surface Type
  ,                                       !- Construction Name
  {1f18f813-9b8d-4d26-b30a-e83ed7c7bcb0}, !- Space Name
  Foundation,                             !- Outside Boundary Condition
  ,                                       !- Outside Boundary Condition Object
  NoSun,                                  !- Sun Exposure
  NoWind,                                 !- Wind Exposure
  ,                                       !- View Factor to Ground
  ,                                       !- Number of Vertices
  22.3981342080094, -7.46604473600313, 0, !- X,Y,Z Vertex 1 {m}
  22.3981342080094, -7.46604473600313, -2.4384, !- X,Y,Z Vertex 2 {m}
  26.1311565760109, -7.46604473600313, -2.4384, !- X,Y,Z Vertex 3 {m}
  26.1311565760109, -7.46604473600313, 0; !- X,Y,Z Vertex 4 {m}

OS:Surface,
  {2efd258d-851a-479f-8283-62c978f90ba1}, !- Handle
  Surface 212,                            !- Name
  RoofCeiling,                            !- Surface Type
  ,                                       !- Construction Name
  {1f18f813-9b8d-4d26-b30a-e83ed7c7bcb0}, !- Space Name
  Surface,                                !- Outside Boundary Condition
  {52e73285-4543-4984-8065-26f004c00a98}, !- Outside Boundary Condition Object
  NoSun,                                  !- Sun Exposure
  NoWind,                                 !- Wind Exposure
  ,                                       !- View Factor to Ground
  ,                                       !- Number of Vertices
  26.1311565760109, -7.46604473600313, 0, !- X,Y,Z Vertex 1 {m}
  26.1311565760109, 0, 0,                 !- X,Y,Z Vertex 2 {m}
  22.3981342080094, 0, 0,                 !- X,Y,Z Vertex 3 {m}
  22.3981342080094, -7.46604473600313, 0; !- X,Y,Z Vertex 4 {m}

OS:ThermalZone,
  {417dc9f7-d3db-4325-8363-62194ce60bb2}, !- Handle
  finished basement zone|unit 8,          !- Name
  ,                                       !- Multiplier
  ,                                       !- Ceiling Height {m}
  ,                                       !- Volume {m3}
  ,                                       !- Floor Area {m2}
  ,                                       !- Zone Inside Convection Algorithm
  ,                                       !- Zone Outside Convection Algorithm
  ,                                       !- Zone Conditioning Equipment List Name
  {7cb87691-84c7-4c1d-81a3-77227d1d3363}, !- Zone Air Inlet Port List
  {7411e97c-90f5-4bb4-bdd3-ac1a03cb14ac}, !- Zone Air Exhaust Port List
  {2b141882-878d-4879-983e-4f8bb8e3d1b2}, !- Zone Air Node Name
  {18e4e20c-5c51-43ad-a272-3946d725c42c}, !- Zone Return Air Port List
  ,                                       !- Primary Daylighting Control Name
  ,                                       !- Fraction of Zone Controlled by Primary Daylighting Control
  ,                                       !- Secondary Daylighting Control Name
  ,                                       !- Fraction of Zone Controlled by Secondary Daylighting Control
  ,                                       !- Illuminance Map Name
  ,                                       !- Group Rendering Name
  ,                                       !- Thermostat Name
  No;                                     !- Use Ideal Air Loads

OS:Node,
  {b2fc2d32-7c0a-4c2f-97ea-9fb8db7deae0}, !- Handle
  Node 18,                                !- Name
  {2b141882-878d-4879-983e-4f8bb8e3d1b2}, !- Inlet Port
  ;                                       !- Outlet Port

OS:Connection,
  {2b141882-878d-4879-983e-4f8bb8e3d1b2}, !- Handle
  {fe0e6401-b61c-4649-bb8d-38935c00f3a7}, !- Name
  {417dc9f7-d3db-4325-8363-62194ce60bb2}, !- Source Object
  11,                                     !- Outlet Port
  {b2fc2d32-7c0a-4c2f-97ea-9fb8db7deae0}, !- Target Object
  2;                                      !- Inlet Port

OS:PortList,
  {7cb87691-84c7-4c1d-81a3-77227d1d3363}, !- Handle
  {8f1ebdbf-0034-4a41-9246-d18dcf10ea70}, !- Name
  {417dc9f7-d3db-4325-8363-62194ce60bb2}; !- HVAC Component

OS:PortList,
  {7411e97c-90f5-4bb4-bdd3-ac1a03cb14ac}, !- Handle
  {bc98bbe9-6d29-4817-9862-3265c4b2d71e}, !- Name
  {417dc9f7-d3db-4325-8363-62194ce60bb2}; !- HVAC Component

OS:PortList,
  {18e4e20c-5c51-43ad-a272-3946d725c42c}, !- Handle
  {c418f482-1dfb-4ff7-b138-398a0692e8f9}, !- Name
  {417dc9f7-d3db-4325-8363-62194ce60bb2}; !- HVAC Component

OS:Sizing:Zone,
  {bd75d189-5c59-4066-93a5-341d9388d66a}, !- Handle
  {417dc9f7-d3db-4325-8363-62194ce60bb2}, !- Zone or ZoneList Name
  SupplyAirTemperature,                   !- Zone Cooling Design Supply Air Temperature Input Method
  14,                                     !- Zone Cooling Design Supply Air Temperature {C}
  11.11,                                  !- Zone Cooling Design Supply Air Temperature Difference {deltaC}
  SupplyAirTemperature,                   !- Zone Heating Design Supply Air Temperature Input Method
  40,                                     !- Zone Heating Design Supply Air Temperature {C}
  11.11,                                  !- Zone Heating Design Supply Air Temperature Difference {deltaC}
  0.0085,                                 !- Zone Cooling Design Supply Air Humidity Ratio {kg-H2O/kg-air}
  0.008,                                  !- Zone Heating Design Supply Air Humidity Ratio {kg-H2O/kg-air}
  ,                                       !- Zone Heating Sizing Factor
  ,                                       !- Zone Cooling Sizing Factor
  DesignDay,                              !- Cooling Design Air Flow Method
  ,                                       !- Cooling Design Air Flow Rate {m3/s}
  ,                                       !- Cooling Minimum Air Flow per Zone Floor Area {m3/s-m2}
  ,                                       !- Cooling Minimum Air Flow {m3/s}
  ,                                       !- Cooling Minimum Air Flow Fraction
  DesignDay,                              !- Heating Design Air Flow Method
  ,                                       !- Heating Design Air Flow Rate {m3/s}
  ,                                       !- Heating Maximum Air Flow per Zone Floor Area {m3/s-m2}
  ,                                       !- Heating Maximum Air Flow {m3/s}
  ,                                       !- Heating Maximum Air Flow Fraction
  ,                                       !- Design Zone Air Distribution Effectiveness in Cooling Mode
  ,                                       !- Design Zone Air Distribution Effectiveness in Heating Mode
  No,                                     !- Account for Dedicated Outdoor Air System
  NeutralSupplyAir,                       !- Dedicated Outdoor Air System Control Strategy
  autosize,                               !- Dedicated Outdoor Air Low Setpoint Temperature for Design {C}
  autosize;                               !- Dedicated Outdoor Air High Setpoint Temperature for Design {C}

OS:ZoneHVAC:EquipmentList,
  {224875a0-7104-49b9-9f82-7b185df3debe}, !- Handle
  Zone HVAC Equipment List 18,            !- Name
  {417dc9f7-d3db-4325-8363-62194ce60bb2}; !- Thermal Zone

OS:Space,
  {1ddaed38-5b9b-4f1b-a074-d0566dbad9b0}, !- Handle
  finished basement space|unit 8,         !- Name
  {0e7ae598-08f4-4d0b-84ba-21e8bb5687d2}, !- Space Type Name
  ,                                       !- Default Construction Set Name
  ,                                       !- Default Schedule Set Name
  -0,                                     !- Direction of Relative North {deg}
  0,                                      !- X Origin {m}
  0,                                      !- Y Origin {m}
  0,                                      !- Z Origin {m}
  ,                                       !- Building Story Name
  {417dc9f7-d3db-4325-8363-62194ce60bb2}, !- Thermal Zone Name
  ,                                       !- Part of Total Floor Area
  ,                                       !- Design Specification Outdoor Air Object Name
  {d1762242-d929-428b-9fe8-c8bf8304c22d}; !- Building Unit Name

OS:Surface,
  {3e6e9fb5-2afe-4b93-a363-e5e8f8344f0b}, !- Handle
  Surface 213,                            !- Name
  Floor,                                  !- Surface Type
  ,                                       !- Construction Name
  {1ddaed38-5b9b-4f1b-a074-d0566dbad9b0}, !- Space Name
  Foundation,                             !- Outside Boundary Condition
  ,                                       !- Outside Boundary Condition Object
  NoSun,                                  !- Sun Exposure
  NoWind,                                 !- Wind Exposure
  ,                                       !- View Factor to Ground
  ,                                       !- Number of Vertices
  26.1311565760109, -7.46604473600313, -2.4384, !- X,Y,Z Vertex 1 {m}
  26.1311565760109, 0, -2.4384,           !- X,Y,Z Vertex 2 {m}
  29.8641789440125, 0, -2.4384,           !- X,Y,Z Vertex 3 {m}
  29.8641789440125, -7.46604473600313, -2.4384; !- X,Y,Z Vertex 4 {m}

OS:Surface,
  {21f8d164-1d39-4998-8b8c-05e3e127641c}, !- Handle
  Surface 214,                            !- Name
  Wall,                                   !- Surface Type
  ,                                       !- Construction Name
  {1ddaed38-5b9b-4f1b-a074-d0566dbad9b0}, !- Space Name
  Surface,                                !- Outside Boundary Condition
  {446e0c3f-b955-407b-9773-58bbc728a503}, !- Outside Boundary Condition Object
  NoSun,                                  !- Sun Exposure
  NoWind,                                 !- Wind Exposure
  ,                                       !- View Factor to Ground
  ,                                       !- Number of Vertices
  26.1311565760109, 0, 0,                 !- X,Y,Z Vertex 1 {m}
  26.1311565760109, 0, -2.4384,           !- X,Y,Z Vertex 2 {m}
  26.1311565760109, -7.46604473600313, -2.4384, !- X,Y,Z Vertex 3 {m}
  26.1311565760109, -7.46604473600313, 0; !- X,Y,Z Vertex 4 {m}

OS:Surface,
  {f8993774-5362-4cfa-a326-dbd70b0139e2}, !- Handle
  Surface 215,                            !- Name
  Wall,                                   !- Surface Type
  ,                                       !- Construction Name
  {1ddaed38-5b9b-4f1b-a074-d0566dbad9b0}, !- Space Name
  Foundation,                             !- Outside Boundary Condition
  ,                                       !- Outside Boundary Condition Object
  NoSun,                                  !- Sun Exposure
  NoWind,                                 !- Wind Exposure
  ,                                       !- View Factor to Ground
  ,                                       !- Number of Vertices
  29.8641789440125, 0, 0,                 !- X,Y,Z Vertex 1 {m}
  29.8641789440125, 0, -2.4384,           !- X,Y,Z Vertex 2 {m}
  26.1311565760109, 0, -2.4384,           !- X,Y,Z Vertex 3 {m}
  26.1311565760109, 0, 0;                 !- X,Y,Z Vertex 4 {m}

OS:Surface,
  {4d552e87-2aa4-4565-aa37-0bb5f1e50891}, !- Handle
  Surface 216,                            !- Name
  Wall,                                   !- Surface Type
  ,                                       !- Construction Name
  {1ddaed38-5b9b-4f1b-a074-d0566dbad9b0}, !- Space Name
  Surface,                                !- Outside Boundary Condition
  {f8bceb12-d78b-4f17-87d5-e4172e7d2c7f}, !- Outside Boundary Condition Object
  NoSun,                                  !- Sun Exposure
  NoWind,                                 !- Wind Exposure
  ,                                       !- View Factor to Ground
  ,                                       !- Number of Vertices
  29.8641789440125, -7.46604473600313, 0, !- X,Y,Z Vertex 1 {m}
  29.8641789440125, -7.46604473600313, -2.4384, !- X,Y,Z Vertex 2 {m}
  29.8641789440125, 0, -2.4384,           !- X,Y,Z Vertex 3 {m}
  29.8641789440125, 0, 0;                 !- X,Y,Z Vertex 4 {m}

OS:Surface,
  {5298fa8c-2486-4a22-900c-b9cf2c4a70b7}, !- Handle
  Surface 217,                            !- Name
  Wall,                                   !- Surface Type
  ,                                       !- Construction Name
  {1ddaed38-5b9b-4f1b-a074-d0566dbad9b0}, !- Space Name
  Foundation,                             !- Outside Boundary Condition
  ,                                       !- Outside Boundary Condition Object
  NoSun,                                  !- Sun Exposure
  NoWind,                                 !- Wind Exposure
  ,                                       !- View Factor to Ground
  ,                                       !- Number of Vertices
  26.1311565760109, -7.46604473600313, 0, !- X,Y,Z Vertex 1 {m}
  26.1311565760109, -7.46604473600313, -2.4384, !- X,Y,Z Vertex 2 {m}
  29.8641789440125, -7.46604473600313, -2.4384, !- X,Y,Z Vertex 3 {m}
  29.8641789440125, -7.46604473600313, 0; !- X,Y,Z Vertex 4 {m}

OS:Surface,
  {86683114-c676-4749-b73f-2f350c762ef4}, !- Handle
  Surface 218,                            !- Name
  RoofCeiling,                            !- Surface Type
  ,                                       !- Construction Name
  {1ddaed38-5b9b-4f1b-a074-d0566dbad9b0}, !- Space Name
  Surface,                                !- Outside Boundary Condition
  {921af7db-a4a2-4647-9ef5-1f012be95b21}, !- Outside Boundary Condition Object
  NoSun,                                  !- Sun Exposure
  NoWind,                                 !- Wind Exposure
  ,                                       !- View Factor to Ground
  ,                                       !- Number of Vertices
  29.8641789440125, -7.46604473600313, 0, !- X,Y,Z Vertex 1 {m}
  29.8641789440125, 0, 0,                 !- X,Y,Z Vertex 2 {m}
  26.1311565760109, 0, 0,                 !- X,Y,Z Vertex 3 {m}
  26.1311565760109, -7.46604473600313, 0; !- X,Y,Z Vertex 4 {m}

OS:ThermalZone,
  {66959c9a-6090-490f-8b3b-c83441cfb9ec}, !- Handle
  finished basement zone|unit 9,          !- Name
  ,                                       !- Multiplier
  ,                                       !- Ceiling Height {m}
  ,                                       !- Volume {m3}
  ,                                       !- Floor Area {m2}
  ,                                       !- Zone Inside Convection Algorithm
  ,                                       !- Zone Outside Convection Algorithm
  ,                                       !- Zone Conditioning Equipment List Name
  {64312850-d5d9-4b71-901d-e52962b94bae}, !- Zone Air Inlet Port List
  {6d0b762a-69c8-4ed5-bf32-5c1b1987a73a}, !- Zone Air Exhaust Port List
  {05f8d25a-d1f1-4604-ac3a-e106c426bd69}, !- Zone Air Node Name
  {15f1cfca-d750-49c4-b339-79cf219305fc}, !- Zone Return Air Port List
  ,                                       !- Primary Daylighting Control Name
  ,                                       !- Fraction of Zone Controlled by Primary Daylighting Control
  ,                                       !- Secondary Daylighting Control Name
  ,                                       !- Fraction of Zone Controlled by Secondary Daylighting Control
  ,                                       !- Illuminance Map Name
  ,                                       !- Group Rendering Name
  ,                                       !- Thermostat Name
  No;                                     !- Use Ideal Air Loads

OS:Node,
  {c2f0e46f-627b-4391-ba3b-03c24d7a91a0}, !- Handle
  Node 19,                                !- Name
  {05f8d25a-d1f1-4604-ac3a-e106c426bd69}, !- Inlet Port
  ;                                       !- Outlet Port

OS:Connection,
  {05f8d25a-d1f1-4604-ac3a-e106c426bd69}, !- Handle
  {b7ed6f68-88c4-4454-8750-16e14bfc8f20}, !- Name
  {66959c9a-6090-490f-8b3b-c83441cfb9ec}, !- Source Object
  11,                                     !- Outlet Port
  {c2f0e46f-627b-4391-ba3b-03c24d7a91a0}, !- Target Object
  2;                                      !- Inlet Port

OS:PortList,
  {64312850-d5d9-4b71-901d-e52962b94bae}, !- Handle
  {ed6df517-3d99-47e2-a3fa-6251c638a54b}, !- Name
  {66959c9a-6090-490f-8b3b-c83441cfb9ec}; !- HVAC Component

OS:PortList,
  {6d0b762a-69c8-4ed5-bf32-5c1b1987a73a}, !- Handle
  {8649762a-2e46-4d89-85eb-465a6e41620d}, !- Name
  {66959c9a-6090-490f-8b3b-c83441cfb9ec}; !- HVAC Component

OS:PortList,
  {15f1cfca-d750-49c4-b339-79cf219305fc}, !- Handle
  {4890e0f4-f09f-4306-bb10-47198b84a471}, !- Name
  {66959c9a-6090-490f-8b3b-c83441cfb9ec}; !- HVAC Component

OS:Sizing:Zone,
  {663cf808-e531-468d-8226-1e79978bae5a}, !- Handle
  {66959c9a-6090-490f-8b3b-c83441cfb9ec}, !- Zone or ZoneList Name
  SupplyAirTemperature,                   !- Zone Cooling Design Supply Air Temperature Input Method
  14,                                     !- Zone Cooling Design Supply Air Temperature {C}
  11.11,                                  !- Zone Cooling Design Supply Air Temperature Difference {deltaC}
  SupplyAirTemperature,                   !- Zone Heating Design Supply Air Temperature Input Method
  40,                                     !- Zone Heating Design Supply Air Temperature {C}
  11.11,                                  !- Zone Heating Design Supply Air Temperature Difference {deltaC}
  0.0085,                                 !- Zone Cooling Design Supply Air Humidity Ratio {kg-H2O/kg-air}
  0.008,                                  !- Zone Heating Design Supply Air Humidity Ratio {kg-H2O/kg-air}
  ,                                       !- Zone Heating Sizing Factor
  ,                                       !- Zone Cooling Sizing Factor
  DesignDay,                              !- Cooling Design Air Flow Method
  ,                                       !- Cooling Design Air Flow Rate {m3/s}
  ,                                       !- Cooling Minimum Air Flow per Zone Floor Area {m3/s-m2}
  ,                                       !- Cooling Minimum Air Flow {m3/s}
  ,                                       !- Cooling Minimum Air Flow Fraction
  DesignDay,                              !- Heating Design Air Flow Method
  ,                                       !- Heating Design Air Flow Rate {m3/s}
  ,                                       !- Heating Maximum Air Flow per Zone Floor Area {m3/s-m2}
  ,                                       !- Heating Maximum Air Flow {m3/s}
  ,                                       !- Heating Maximum Air Flow Fraction
  ,                                       !- Design Zone Air Distribution Effectiveness in Cooling Mode
  ,                                       !- Design Zone Air Distribution Effectiveness in Heating Mode
  No,                                     !- Account for Dedicated Outdoor Air System
  NeutralSupplyAir,                       !- Dedicated Outdoor Air System Control Strategy
  autosize,                               !- Dedicated Outdoor Air Low Setpoint Temperature for Design {C}
  autosize;                               !- Dedicated Outdoor Air High Setpoint Temperature for Design {C}

OS:ZoneHVAC:EquipmentList,
  {5366c288-0ab5-4a3a-9142-88b1d29b678b}, !- Handle
  Zone HVAC Equipment List 19,            !- Name
  {66959c9a-6090-490f-8b3b-c83441cfb9ec}; !- Thermal Zone

OS:Space,
  {4f32ccc8-1b23-4fcf-9f74-14d718a5d3c0}, !- Handle
  finished basement space|unit 9,         !- Name
  {0e7ae598-08f4-4d0b-84ba-21e8bb5687d2}, !- Space Type Name
  ,                                       !- Default Construction Set Name
  ,                                       !- Default Schedule Set Name
  -0,                                     !- Direction of Relative North {deg}
  0,                                      !- X Origin {m}
  0,                                      !- Y Origin {m}
  0,                                      !- Z Origin {m}
  ,                                       !- Building Story Name
  {66959c9a-6090-490f-8b3b-c83441cfb9ec}, !- Thermal Zone Name
  ,                                       !- Part of Total Floor Area
  ,                                       !- Design Specification Outdoor Air Object Name
  {b2d58c72-6820-4b3e-b2ac-a5ba30ff4add}; !- Building Unit Name

OS:Surface,
  {e3e2a9c7-a414-4918-bfb9-a1f379be4000}, !- Handle
  Surface 219,                            !- Name
  Floor,                                  !- Surface Type
  ,                                       !- Construction Name
  {4f32ccc8-1b23-4fcf-9f74-14d718a5d3c0}, !- Space Name
  Foundation,                             !- Outside Boundary Condition
  ,                                       !- Outside Boundary Condition Object
  NoSun,                                  !- Sun Exposure
  NoWind,                                 !- Wind Exposure
  ,                                       !- View Factor to Ground
  ,                                       !- Number of Vertices
  29.8641789440125, -7.46604473600313, -2.4384, !- X,Y,Z Vertex 1 {m}
  29.8641789440125, 0, -2.4384,           !- X,Y,Z Vertex 2 {m}
  33.5972013120141, 0, -2.4384,           !- X,Y,Z Vertex 3 {m}
  33.5972013120141, -7.46604473600313, -2.4384; !- X,Y,Z Vertex 4 {m}

OS:Surface,
  {f8bceb12-d78b-4f17-87d5-e4172e7d2c7f}, !- Handle
  Surface 220,                            !- Name
  Wall,                                   !- Surface Type
  ,                                       !- Construction Name
  {4f32ccc8-1b23-4fcf-9f74-14d718a5d3c0}, !- Space Name
  Surface,                                !- Outside Boundary Condition
  {4d552e87-2aa4-4565-aa37-0bb5f1e50891}, !- Outside Boundary Condition Object
  NoSun,                                  !- Sun Exposure
  NoWind,                                 !- Wind Exposure
  ,                                       !- View Factor to Ground
  ,                                       !- Number of Vertices
  29.8641789440125, 0, 0,                 !- X,Y,Z Vertex 1 {m}
  29.8641789440125, 0, -2.4384,           !- X,Y,Z Vertex 2 {m}
  29.8641789440125, -7.46604473600313, -2.4384, !- X,Y,Z Vertex 3 {m}
  29.8641789440125, -7.46604473600313, 0; !- X,Y,Z Vertex 4 {m}

OS:Surface,
  {af991267-f95c-4b72-a353-fe83e88613e7}, !- Handle
  Surface 221,                            !- Name
  Wall,                                   !- Surface Type
  ,                                       !- Construction Name
  {4f32ccc8-1b23-4fcf-9f74-14d718a5d3c0}, !- Space Name
  Foundation,                             !- Outside Boundary Condition
  ,                                       !- Outside Boundary Condition Object
  NoSun,                                  !- Sun Exposure
  NoWind,                                 !- Wind Exposure
  ,                                       !- View Factor to Ground
  ,                                       !- Number of Vertices
  33.5972013120141, 0, 0,                 !- X,Y,Z Vertex 1 {m}
  33.5972013120141, 0, -2.4384,           !- X,Y,Z Vertex 2 {m}
  29.8641789440125, 0, -2.4384,           !- X,Y,Z Vertex 3 {m}
  29.8641789440125, 0, 0;                 !- X,Y,Z Vertex 4 {m}

OS:Surface,
  {88a15db8-868d-48e1-a711-55110217d632}, !- Handle
  Surface 222,                            !- Name
  Wall,                                   !- Surface Type
  ,                                       !- Construction Name
  {4f32ccc8-1b23-4fcf-9f74-14d718a5d3c0}, !- Space Name
  Surface,                                !- Outside Boundary Condition
  {0a52677d-faf6-46ff-ac27-f95e504cd243}, !- Outside Boundary Condition Object
  NoSun,                                  !- Sun Exposure
  NoWind,                                 !- Wind Exposure
  ,                                       !- View Factor to Ground
  ,                                       !- Number of Vertices
  33.5972013120141, -7.46604473600313, 0, !- X,Y,Z Vertex 1 {m}
  33.5972013120141, -7.46604473600313, -2.4384, !- X,Y,Z Vertex 2 {m}
  33.5972013120141, 0, -2.4384,           !- X,Y,Z Vertex 3 {m}
  33.5972013120141, 0, 0;                 !- X,Y,Z Vertex 4 {m}

OS:Surface,
  {6c60f48b-3735-4eff-9d46-47841e40fd9a}, !- Handle
  Surface 223,                            !- Name
  Wall,                                   !- Surface Type
  ,                                       !- Construction Name
  {4f32ccc8-1b23-4fcf-9f74-14d718a5d3c0}, !- Space Name
  Foundation,                             !- Outside Boundary Condition
  ,                                       !- Outside Boundary Condition Object
  NoSun,                                  !- Sun Exposure
  NoWind,                                 !- Wind Exposure
  ,                                       !- View Factor to Ground
  ,                                       !- Number of Vertices
  29.8641789440125, -7.46604473600313, 0, !- X,Y,Z Vertex 1 {m}
  29.8641789440125, -7.46604473600313, -2.4384, !- X,Y,Z Vertex 2 {m}
  33.5972013120141, -7.46604473600313, -2.4384, !- X,Y,Z Vertex 3 {m}
  33.5972013120141, -7.46604473600313, 0; !- X,Y,Z Vertex 4 {m}

OS:Surface,
  {5d66e121-16e7-49d2-9c01-23ea13cd9389}, !- Handle
  Surface 224,                            !- Name
  RoofCeiling,                            !- Surface Type
  ,                                       !- Construction Name
  {4f32ccc8-1b23-4fcf-9f74-14d718a5d3c0}, !- Space Name
  Surface,                                !- Outside Boundary Condition
  {8efadf8c-ce34-431d-87dd-d1d20feefe15}, !- Outside Boundary Condition Object
  NoSun,                                  !- Sun Exposure
  NoWind,                                 !- Wind Exposure
  ,                                       !- View Factor to Ground
  ,                                       !- Number of Vertices
  33.5972013120141, -7.46604473600313, 0, !- X,Y,Z Vertex 1 {m}
  33.5972013120141, 0, 0,                 !- X,Y,Z Vertex 2 {m}
  29.8641789440125, 0, 0,                 !- X,Y,Z Vertex 3 {m}
  29.8641789440125, -7.46604473600313, 0; !- X,Y,Z Vertex 4 {m}

OS:ThermalZone,
  {fbf5204b-b944-4418-90c8-8f6bf4ab55da}, !- Handle
  finished basement zone|unit 10,         !- Name
  ,                                       !- Multiplier
  ,                                       !- Ceiling Height {m}
  ,                                       !- Volume {m3}
  ,                                       !- Floor Area {m2}
  ,                                       !- Zone Inside Convection Algorithm
  ,                                       !- Zone Outside Convection Algorithm
  ,                                       !- Zone Conditioning Equipment List Name
  {069f7683-ecac-4535-ae03-956a283d0353}, !- Zone Air Inlet Port List
  {feede43d-25fc-41e5-96b8-e796496262f9}, !- Zone Air Exhaust Port List
  {76ca2aa5-926b-4e5c-9b91-f1f7d8dbcf13}, !- Zone Air Node Name
  {6208ef6a-9f08-417b-bbbf-520c48f8f220}, !- Zone Return Air Port List
  ,                                       !- Primary Daylighting Control Name
  ,                                       !- Fraction of Zone Controlled by Primary Daylighting Control
  ,                                       !- Secondary Daylighting Control Name
  ,                                       !- Fraction of Zone Controlled by Secondary Daylighting Control
  ,                                       !- Illuminance Map Name
  ,                                       !- Group Rendering Name
  ,                                       !- Thermostat Name
  No;                                     !- Use Ideal Air Loads

OS:Node,
  {567eb750-2688-4d66-9f78-f912870ed8e1}, !- Handle
  Node 20,                                !- Name
  {76ca2aa5-926b-4e5c-9b91-f1f7d8dbcf13}, !- Inlet Port
  ;                                       !- Outlet Port

OS:Connection,
  {76ca2aa5-926b-4e5c-9b91-f1f7d8dbcf13}, !- Handle
  {34e5d5cc-8651-447e-8eff-5c772d66fcde}, !- Name
  {fbf5204b-b944-4418-90c8-8f6bf4ab55da}, !- Source Object
  11,                                     !- Outlet Port
  {567eb750-2688-4d66-9f78-f912870ed8e1}, !- Target Object
  2;                                      !- Inlet Port

OS:PortList,
  {069f7683-ecac-4535-ae03-956a283d0353}, !- Handle
  {a39a667a-7ec6-4f61-9456-bfe3a1130a9a}, !- Name
  {fbf5204b-b944-4418-90c8-8f6bf4ab55da}; !- HVAC Component

OS:PortList,
  {feede43d-25fc-41e5-96b8-e796496262f9}, !- Handle
  {78f4f15a-57d2-4dfa-9d31-9f01746c15ff}, !- Name
  {fbf5204b-b944-4418-90c8-8f6bf4ab55da}; !- HVAC Component

OS:PortList,
  {6208ef6a-9f08-417b-bbbf-520c48f8f220}, !- Handle
  {ef853837-2c57-4e48-b292-035035f25795}, !- Name
  {fbf5204b-b944-4418-90c8-8f6bf4ab55da}; !- HVAC Component

OS:Sizing:Zone,
  {a60634da-633e-4eda-b64b-ffff0babd4ec}, !- Handle
  {fbf5204b-b944-4418-90c8-8f6bf4ab55da}, !- Zone or ZoneList Name
  SupplyAirTemperature,                   !- Zone Cooling Design Supply Air Temperature Input Method
  14,                                     !- Zone Cooling Design Supply Air Temperature {C}
  11.11,                                  !- Zone Cooling Design Supply Air Temperature Difference {deltaC}
  SupplyAirTemperature,                   !- Zone Heating Design Supply Air Temperature Input Method
  40,                                     !- Zone Heating Design Supply Air Temperature {C}
  11.11,                                  !- Zone Heating Design Supply Air Temperature Difference {deltaC}
  0.0085,                                 !- Zone Cooling Design Supply Air Humidity Ratio {kg-H2O/kg-air}
  0.008,                                  !- Zone Heating Design Supply Air Humidity Ratio {kg-H2O/kg-air}
  ,                                       !- Zone Heating Sizing Factor
  ,                                       !- Zone Cooling Sizing Factor
  DesignDay,                              !- Cooling Design Air Flow Method
  ,                                       !- Cooling Design Air Flow Rate {m3/s}
  ,                                       !- Cooling Minimum Air Flow per Zone Floor Area {m3/s-m2}
  ,                                       !- Cooling Minimum Air Flow {m3/s}
  ,                                       !- Cooling Minimum Air Flow Fraction
  DesignDay,                              !- Heating Design Air Flow Method
  ,                                       !- Heating Design Air Flow Rate {m3/s}
  ,                                       !- Heating Maximum Air Flow per Zone Floor Area {m3/s-m2}
  ,                                       !- Heating Maximum Air Flow {m3/s}
  ,                                       !- Heating Maximum Air Flow Fraction
  ,                                       !- Design Zone Air Distribution Effectiveness in Cooling Mode
  ,                                       !- Design Zone Air Distribution Effectiveness in Heating Mode
  No,                                     !- Account for Dedicated Outdoor Air System
  NeutralSupplyAir,                       !- Dedicated Outdoor Air System Control Strategy
  autosize,                               !- Dedicated Outdoor Air Low Setpoint Temperature for Design {C}
  autosize;                               !- Dedicated Outdoor Air High Setpoint Temperature for Design {C}

OS:ZoneHVAC:EquipmentList,
  {bd3acfd8-c307-4cd6-9095-59a717411a63}, !- Handle
  Zone HVAC Equipment List 20,            !- Name
  {fbf5204b-b944-4418-90c8-8f6bf4ab55da}; !- Thermal Zone

OS:Space,
  {dd876003-397d-4313-ba24-fb4b2df7ef96}, !- Handle
  finished basement space|unit 10,        !- Name
  {0e7ae598-08f4-4d0b-84ba-21e8bb5687d2}, !- Space Type Name
  ,                                       !- Default Construction Set Name
  ,                                       !- Default Schedule Set Name
  -0,                                     !- Direction of Relative North {deg}
  0,                                      !- X Origin {m}
  0,                                      !- Y Origin {m}
  0,                                      !- Z Origin {m}
  ,                                       !- Building Story Name
  {fbf5204b-b944-4418-90c8-8f6bf4ab55da}, !- Thermal Zone Name
  ,                                       !- Part of Total Floor Area
  ,                                       !- Design Specification Outdoor Air Object Name
  {81470756-848f-46bb-9422-9ed891025e01}; !- Building Unit Name

OS:Surface,
  {bde7a387-02e3-4877-bba0-0c1cd83fecc0}, !- Handle
  Surface 225,                            !- Name
  Floor,                                  !- Surface Type
  ,                                       !- Construction Name
  {dd876003-397d-4313-ba24-fb4b2df7ef96}, !- Space Name
  Foundation,                             !- Outside Boundary Condition
  ,                                       !- Outside Boundary Condition Object
  NoSun,                                  !- Sun Exposure
  NoWind,                                 !- Wind Exposure
  ,                                       !- View Factor to Ground
  ,                                       !- Number of Vertices
  33.5972013120141, -7.46604473600313, -2.4384, !- X,Y,Z Vertex 1 {m}
  33.5972013120141, 0, -2.4384,           !- X,Y,Z Vertex 2 {m}
  37.3302236800156, 0, -2.4384,           !- X,Y,Z Vertex 3 {m}
  37.3302236800156, -7.46604473600313, -2.4384; !- X,Y,Z Vertex 4 {m}

OS:Surface,
  {0a52677d-faf6-46ff-ac27-f95e504cd243}, !- Handle
  Surface 226,                            !- Name
  Wall,                                   !- Surface Type
  ,                                       !- Construction Name
  {dd876003-397d-4313-ba24-fb4b2df7ef96}, !- Space Name
  Surface,                                !- Outside Boundary Condition
  {88a15db8-868d-48e1-a711-55110217d632}, !- Outside Boundary Condition Object
  NoSun,                                  !- Sun Exposure
  NoWind,                                 !- Wind Exposure
  ,                                       !- View Factor to Ground
  ,                                       !- Number of Vertices
  33.5972013120141, 0, 0,                 !- X,Y,Z Vertex 1 {m}
  33.5972013120141, 0, -2.4384,           !- X,Y,Z Vertex 2 {m}
  33.5972013120141, -7.46604473600313, -2.4384, !- X,Y,Z Vertex 3 {m}
  33.5972013120141, -7.46604473600313, 0; !- X,Y,Z Vertex 4 {m}

OS:Surface,
  {85b66c77-7df0-4c00-9317-5a854a4fabdd}, !- Handle
  Surface 227,                            !- Name
  Wall,                                   !- Surface Type
  ,                                       !- Construction Name
  {dd876003-397d-4313-ba24-fb4b2df7ef96}, !- Space Name
  Foundation,                             !- Outside Boundary Condition
  ,                                       !- Outside Boundary Condition Object
  NoSun,                                  !- Sun Exposure
  NoWind,                                 !- Wind Exposure
  ,                                       !- View Factor to Ground
  ,                                       !- Number of Vertices
  37.3302236800156, 0, 0,                 !- X,Y,Z Vertex 1 {m}
  37.3302236800156, 0, -2.4384,           !- X,Y,Z Vertex 2 {m}
  33.5972013120141, 0, -2.4384,           !- X,Y,Z Vertex 3 {m}
  33.5972013120141, 0, 0;                 !- X,Y,Z Vertex 4 {m}

OS:Surface,
  {9149bd40-af49-472a-90f2-0aad3fdb227e}, !- Handle
  Surface 228,                            !- Name
  Wall,                                   !- Surface Type
  ,                                       !- Construction Name
  {dd876003-397d-4313-ba24-fb4b2df7ef96}, !- Space Name
  Foundation,                             !- Outside Boundary Condition
  ,                                       !- Outside Boundary Condition Object
  NoSun,                                  !- Sun Exposure
  NoWind,                                 !- Wind Exposure
  ,                                       !- View Factor to Ground
  ,                                       !- Number of Vertices
  37.3302236800156, -7.46604473600313, 0, !- X,Y,Z Vertex 1 {m}
  37.3302236800156, -7.46604473600313, -2.4384, !- X,Y,Z Vertex 2 {m}
  37.3302236800156, 0, -2.4384,           !- X,Y,Z Vertex 3 {m}
  37.3302236800156, 0, 0;                 !- X,Y,Z Vertex 4 {m}

OS:Surface,
  {5e5874e7-0ab0-4d37-a8ca-953816892c5a}, !- Handle
  Surface 229,                            !- Name
  Wall,                                   !- Surface Type
  ,                                       !- Construction Name
  {dd876003-397d-4313-ba24-fb4b2df7ef96}, !- Space Name
  Foundation,                             !- Outside Boundary Condition
  ,                                       !- Outside Boundary Condition Object
  NoSun,                                  !- Sun Exposure
  NoWind,                                 !- Wind Exposure
  ,                                       !- View Factor to Ground
  ,                                       !- Number of Vertices
  33.5972013120141, -7.46604473600313, 0, !- X,Y,Z Vertex 1 {m}
  33.5972013120141, -7.46604473600313, -2.4384, !- X,Y,Z Vertex 2 {m}
  37.3302236800156, -7.46604473600313, -2.4384, !- X,Y,Z Vertex 3 {m}
  37.3302236800156, -7.46604473600313, 0; !- X,Y,Z Vertex 4 {m}

OS:Surface,
  {d5100a32-290d-4822-b619-fe06627d1f28}, !- Handle
  Surface 230,                            !- Name
  RoofCeiling,                            !- Surface Type
  ,                                       !- Construction Name
  {dd876003-397d-4313-ba24-fb4b2df7ef96}, !- Space Name
  Surface,                                !- Outside Boundary Condition
  {78ee1412-d8da-42b3-8832-44f19811e66f}, !- Outside Boundary Condition Object
  NoSun,                                  !- Sun Exposure
  NoWind,                                 !- Wind Exposure
  ,                                       !- View Factor to Ground
  ,                                       !- Number of Vertices
  37.3302236800156, -7.46604473600313, 0, !- X,Y,Z Vertex 1 {m}
  37.3302236800156, 0, 0,                 !- X,Y,Z Vertex 2 {m}
  33.5972013120141, 0, 0,                 !- X,Y,Z Vertex 3 {m}
  33.5972013120141, -7.46604473600313, 0; !- X,Y,Z Vertex 4 {m}

OS:Surface,
  {a3764c23-44f6-4a0e-bdc2-5bad7e3c9f1d}, !- Handle
  Surface 13,                             !- Name
  Floor,                                  !- Surface Type
  ,                                       !- Construction Name
  {b3f79ced-42e2-4c0a-b646-ada533f7a8e3}, !- Space Name
  Surface,                                !- Outside Boundary Condition
  {7724a3f7-b36a-41d8-9bfa-fc9af0ab4588}, !- Outside Boundary Condition Object
  NoSun,                                  !- Sun Exposure
  NoWind,                                 !- Wind Exposure
  ,                                       !- View Factor to Ground
  ,                                       !- Number of Vertices
  18.6651118400078, 0, 4.8768,            !- X,Y,Z Vertex 1 {m}
  18.6651118400078, -7.46604473600313, 4.8768, !- X,Y,Z Vertex 2 {m}
  14.9320894720063, -7.46604473600313, 4.8768, !- X,Y,Z Vertex 3 {m}
  14.9320894720063, 0, 4.8768;            !- X,Y,Z Vertex 4 {m}

OS:Surface,
  {fcae0440-5b20-4af0-aead-ece3bfcfc137}, !- Handle
  Surface 14,                             !- Name
  RoofCeiling,                            !- Surface Type
  ,                                       !- Construction Name
  {b3f79ced-42e2-4c0a-b646-ada533f7a8e3}, !- Space Name
  Outdoors,                               !- Outside Boundary Condition
  ,                                       !- Outside Boundary Condition Object
  SunExposed,                             !- Sun Exposure
  WindExposed,                            !- Wind Exposure
  ,                                       !- View Factor to Ground
  ,                                       !- Number of Vertices
  0, -3.73302236800156, 6.74331118400078, !- X,Y,Z Vertex 1 {m}
  37.3302236800156, -3.73302236800156, 6.74331118400078, !- X,Y,Z Vertex 2 {m}
  37.3302236800156, 0, 4.8768,            !- X,Y,Z Vertex 3 {m}
  0, 0, 4.8768;                           !- X,Y,Z Vertex 4 {m}

OS:Surface,
  {847ab715-eaec-46dc-b77d-b7afc1949628}, !- Handle
  Surface 15,                             !- Name
  RoofCeiling,                            !- Surface Type
  ,                                       !- Construction Name
  {b3f79ced-42e2-4c0a-b646-ada533f7a8e3}, !- Space Name
  Outdoors,                               !- Outside Boundary Condition
  ,                                       !- Outside Boundary Condition Object
  SunExposed,                             !- Sun Exposure
  WindExposed,                            !- Wind Exposure
  ,                                       !- View Factor to Ground
  ,                                       !- Number of Vertices
  37.3302236800156, -3.73302236800156, 6.74331118400078, !- X,Y,Z Vertex 1 {m}
  0, -3.73302236800156, 6.74331118400078, !- X,Y,Z Vertex 2 {m}
  0, -7.46604473600313, 4.8768,           !- X,Y,Z Vertex 3 {m}
  37.3302236800156, -7.46604473600313, 4.8768; !- X,Y,Z Vertex 4 {m}

OS:Surface,
  {4352937a-e2d7-4866-b1ec-f6c95d1611b0}, !- Handle
  Surface 16,                             !- Name
  Wall,                                   !- Surface Type
  ,                                       !- Construction Name
  {b3f79ced-42e2-4c0a-b646-ada533f7a8e3}, !- Space Name
  Outdoors,                               !- Outside Boundary Condition
  ,                                       !- Outside Boundary Condition Object
  SunExposed,                             !- Sun Exposure
  WindExposed,                            !- Wind Exposure
  ,                                       !- View Factor to Ground
  ,                                       !- Number of Vertices
  0, -3.73302236800156, 6.74331118400078, !- X,Y,Z Vertex 1 {m}
  0, 0, 4.8768,                           !- X,Y,Z Vertex 2 {m}
  0, -7.46604473600313, 4.8768;           !- X,Y,Z Vertex 3 {m}

OS:Surface,
  {3fc390c7-957a-4105-b8b2-6bb102516f0b}, !- Handle
  Surface 17,                             !- Name
  Wall,                                   !- Surface Type
  ,                                       !- Construction Name
  {b3f79ced-42e2-4c0a-b646-ada533f7a8e3}, !- Space Name
  Outdoors,                               !- Outside Boundary Condition
  ,                                       !- Outside Boundary Condition Object
  SunExposed,                             !- Sun Exposure
  WindExposed,                            !- Wind Exposure
  ,                                       !- View Factor to Ground
  ,                                       !- Number of Vertices
  37.3302236800156, -3.73302236800156, 6.74331118400078, !- X,Y,Z Vertex 1 {m}
  37.3302236800156, -7.46604473600313, 4.8768, !- X,Y,Z Vertex 2 {m}
  37.3302236800156, 0, 4.8768;            !- X,Y,Z Vertex 3 {m}

OS:Space,
  {b3f79ced-42e2-4c0a-b646-ada533f7a8e3}, !- Handle
  unfinished attic space,                 !- Name
  {d729e913-f29a-44ae-8cb9-9222a35929c3}, !- Space Type Name
  ,                                       !- Default Construction Set Name
  ,                                       !- Default Schedule Set Name
  ,                                       !- Direction of Relative North {deg}
  ,                                       !- X Origin {m}
  ,                                       !- Y Origin {m}
  ,                                       !- Z Origin {m}
  ,                                       !- Building Story Name
  {421ff86d-8cf3-421a-a844-e9cf05c949f6}; !- Thermal Zone Name

OS:ThermalZone,
  {421ff86d-8cf3-421a-a844-e9cf05c949f6}, !- Handle
>>>>>>> 039e157a
  unfinished attic zone,                  !- Name
  ,                                       !- Multiplier
  ,                                       !- Ceiling Height {m}
  ,                                       !- Volume {m3}
  ,                                       !- Floor Area {m2}
  ,                                       !- Zone Inside Convection Algorithm
  ,                                       !- Zone Outside Convection Algorithm
  ,                                       !- Zone Conditioning Equipment List Name
<<<<<<< HEAD
  {557b44f4-2fcf-454a-9ceb-971c8a7dc7c2}, !- Zone Air Inlet Port List
  {06e7943a-d85d-413a-8457-2877f07670c8}, !- Zone Air Exhaust Port List
  {4cf7d54d-e079-41d5-8bdd-20bf97095544}, !- Zone Air Node Name
  {ca6e3002-8126-4a3e-a224-84a35d6655e0}, !- Zone Return Air Port List
=======
  {56276826-b6ef-49f6-8ec7-466442ca6d7e}, !- Zone Air Inlet Port List
  {a134c193-987e-43c8-b364-2b177237f16e}, !- Zone Air Exhaust Port List
  {3e37e3d5-f5f0-42a5-a564-cd0d5914d066}, !- Zone Air Node Name
  {abf7427c-2bf8-4487-a983-626af83d3a22}, !- Zone Return Air Port List
>>>>>>> 039e157a
  ,                                       !- Primary Daylighting Control Name
  ,                                       !- Fraction of Zone Controlled by Primary Daylighting Control
  ,                                       !- Secondary Daylighting Control Name
  ,                                       !- Fraction of Zone Controlled by Secondary Daylighting Control
  ,                                       !- Illuminance Map Name
  ,                                       !- Group Rendering Name
  ,                                       !- Thermostat Name
  No;                                     !- Use Ideal Air Loads
<<<<<<< HEAD

OS:Node,
  {2282c5c0-aeb6-4f6b-a487-9d36d6116978}, !- Handle
  Node 3,                                 !- Name
  {4cf7d54d-e079-41d5-8bdd-20bf97095544}, !- Inlet Port
  ;                                       !- Outlet Port

OS:Connection,
  {4cf7d54d-e079-41d5-8bdd-20bf97095544}, !- Handle
  {b27ebc22-cc0b-4c06-ad55-d2b7b69e359a}, !- Name
  {b164fe47-8302-42b6-9569-d07d1e9c015f}, !- Source Object
  11,                                     !- Outlet Port
  {2282c5c0-aeb6-4f6b-a487-9d36d6116978}, !- Target Object
  2;                                      !- Inlet Port

OS:PortList,
  {557b44f4-2fcf-454a-9ceb-971c8a7dc7c2}, !- Handle
  {4ff8a99d-1672-44d5-93ce-69170e9d85c4}, !- Name
  {b164fe47-8302-42b6-9569-d07d1e9c015f}; !- HVAC Component

OS:PortList,
  {06e7943a-d85d-413a-8457-2877f07670c8}, !- Handle
  {24f46ed6-0aee-4def-800d-88e395bf7b8e}, !- Name
  {b164fe47-8302-42b6-9569-d07d1e9c015f}; !- HVAC Component

OS:PortList,
  {ca6e3002-8126-4a3e-a224-84a35d6655e0}, !- Handle
  {685afeba-6f59-463c-80af-bfab82fee13b}, !- Name
  {b164fe47-8302-42b6-9569-d07d1e9c015f}; !- HVAC Component

OS:Sizing:Zone,
  {c97dbdc3-d00f-4413-8c9b-a2e520b51165}, !- Handle
  {b164fe47-8302-42b6-9569-d07d1e9c015f}, !- Zone or ZoneList Name
  SupplyAirTemperature,                   !- Zone Cooling Design Supply Air Temperature Input Method
  14,                                     !- Zone Cooling Design Supply Air Temperature {C}
  11.11,                                  !- Zone Cooling Design Supply Air Temperature Difference {deltaC}
  SupplyAirTemperature,                   !- Zone Heating Design Supply Air Temperature Input Method
  40,                                     !- Zone Heating Design Supply Air Temperature {C}
  11.11,                                  !- Zone Heating Design Supply Air Temperature Difference {deltaC}
  0.0085,                                 !- Zone Cooling Design Supply Air Humidity Ratio {kg-H2O/kg-air}
  0.008,                                  !- Zone Heating Design Supply Air Humidity Ratio {kg-H2O/kg-air}
  ,                                       !- Zone Heating Sizing Factor
  ,                                       !- Zone Cooling Sizing Factor
  DesignDay,                              !- Cooling Design Air Flow Method
  ,                                       !- Cooling Design Air Flow Rate {m3/s}
  ,                                       !- Cooling Minimum Air Flow per Zone Floor Area {m3/s-m2}
  ,                                       !- Cooling Minimum Air Flow {m3/s}
  ,                                       !- Cooling Minimum Air Flow Fraction
  DesignDay,                              !- Heating Design Air Flow Method
  ,                                       !- Heating Design Air Flow Rate {m3/s}
  ,                                       !- Heating Maximum Air Flow per Zone Floor Area {m3/s-m2}
  ,                                       !- Heating Maximum Air Flow {m3/s}
  ,                                       !- Heating Maximum Air Flow Fraction
  ,                                       !- Design Zone Air Distribution Effectiveness in Cooling Mode
  ,                                       !- Design Zone Air Distribution Effectiveness in Heating Mode
  No,                                     !- Account for Dedicated Outdoor Air System
  NeutralSupplyAir,                       !- Dedicated Outdoor Air System Control Strategy
  autosize,                               !- Dedicated Outdoor Air Low Setpoint Temperature for Design {C}
  autosize;                               !- Dedicated Outdoor Air High Setpoint Temperature for Design {C}

OS:ZoneHVAC:EquipmentList,
  {7ae90e6c-ebe5-4928-8b2b-1d6da788e9d3}, !- Handle
  Zone HVAC Equipment List 3,             !- Name
  {b164fe47-8302-42b6-9569-d07d1e9c015f}; !- Thermal Zone

OS:SpaceType,
  {f8d3a907-17af-40d3-a721-217f0511b98d}, !- Handle
  Space Type 3,                           !- Name
  ,                                       !- Default Construction Set Name
  ,                                       !- Default Schedule Set Name
  ,                                       !- Group Rendering Name
  ,                                       !- Design Specification Outdoor Air Object Name
  ,                                       !- Standards Template
  ,                                       !- Standards Building Type
  unfinished attic;                       !- Standards Space Type

OS:BuildingUnit,
  {c37f40af-b7bb-454d-b3a1-d111ec08d97f}, !- Handle
  unit 1,                                 !- Name
  ,                                       !- Rendering Color
  Residential;                            !- Building Unit Type

OS:AdditionalProperties,
  {70897aae-a936-40c8-aaf4-68c1c877cdca}, !- Handle
  {c37f40af-b7bb-454d-b3a1-d111ec08d97f}, !- Object Name
  NumberOfBedrooms,                       !- Feature Name 1
  Integer,                                !- Feature Data Type 1
  3,                                      !- Feature Value 1
  NumberOfBathrooms,                      !- Feature Name 2
  Double,                                 !- Feature Data Type 2
  2,                                      !- Feature Value 2
  NumberOfOccupants,                      !- Feature Name 3
  Double,                                 !- Feature Data Type 3
  3.3900000000000001;                     !- Feature Value 3

OS:External:File,
  {fc128dd3-1310-4c54-a5d5-177abfdf24f9}, !- Handle
  8760.csv,                               !- Name
  8760.csv;                               !- File Name

OS:Schedule:Day,
  {0cc03ea0-0d88-452f-b789-a2a3785d17c8}, !- Handle
  Schedule Day 1,                         !- Name
=======

OS:Node,
  {bec84661-7156-45ce-bf07-928ffbe94b5b}, !- Handle
  Node 21,                                !- Name
  {3e37e3d5-f5f0-42a5-a564-cd0d5914d066}, !- Inlet Port
  ;                                       !- Outlet Port

OS:Connection,
  {3e37e3d5-f5f0-42a5-a564-cd0d5914d066}, !- Handle
  {7b686c05-0a62-49da-9008-d054b8eee231}, !- Name
  {421ff86d-8cf3-421a-a844-e9cf05c949f6}, !- Source Object
  11,                                     !- Outlet Port
  {bec84661-7156-45ce-bf07-928ffbe94b5b}, !- Target Object
  2;                                      !- Inlet Port

OS:PortList,
  {56276826-b6ef-49f6-8ec7-466442ca6d7e}, !- Handle
  {c1c7ac32-49e0-451b-bb45-5f2c89587419}, !- Name
  {421ff86d-8cf3-421a-a844-e9cf05c949f6}; !- HVAC Component

OS:PortList,
  {a134c193-987e-43c8-b364-2b177237f16e}, !- Handle
  {e3bff9e0-d321-41c7-be76-0c2ecd96a7f7}, !- Name
  {421ff86d-8cf3-421a-a844-e9cf05c949f6}; !- HVAC Component

OS:PortList,
  {abf7427c-2bf8-4487-a983-626af83d3a22}, !- Handle
  {213088cd-69d5-4823-89de-b5bac91e894a}, !- Name
  {421ff86d-8cf3-421a-a844-e9cf05c949f6}; !- HVAC Component

OS:Sizing:Zone,
  {e250b018-469e-46d1-b67e-2e34c6ca3abd}, !- Handle
  {421ff86d-8cf3-421a-a844-e9cf05c949f6}, !- Zone or ZoneList Name
  SupplyAirTemperature,                   !- Zone Cooling Design Supply Air Temperature Input Method
  14,                                     !- Zone Cooling Design Supply Air Temperature {C}
  11.11,                                  !- Zone Cooling Design Supply Air Temperature Difference {deltaC}
  SupplyAirTemperature,                   !- Zone Heating Design Supply Air Temperature Input Method
  40,                                     !- Zone Heating Design Supply Air Temperature {C}
  11.11,                                  !- Zone Heating Design Supply Air Temperature Difference {deltaC}
  0.0085,                                 !- Zone Cooling Design Supply Air Humidity Ratio {kg-H2O/kg-air}
  0.008,                                  !- Zone Heating Design Supply Air Humidity Ratio {kg-H2O/kg-air}
  ,                                       !- Zone Heating Sizing Factor
  ,                                       !- Zone Cooling Sizing Factor
  DesignDay,                              !- Cooling Design Air Flow Method
  ,                                       !- Cooling Design Air Flow Rate {m3/s}
  ,                                       !- Cooling Minimum Air Flow per Zone Floor Area {m3/s-m2}
  ,                                       !- Cooling Minimum Air Flow {m3/s}
  ,                                       !- Cooling Minimum Air Flow Fraction
  DesignDay,                              !- Heating Design Air Flow Method
  ,                                       !- Heating Design Air Flow Rate {m3/s}
  ,                                       !- Heating Maximum Air Flow per Zone Floor Area {m3/s-m2}
  ,                                       !- Heating Maximum Air Flow {m3/s}
  ,                                       !- Heating Maximum Air Flow Fraction
  ,                                       !- Design Zone Air Distribution Effectiveness in Cooling Mode
  ,                                       !- Design Zone Air Distribution Effectiveness in Heating Mode
  No,                                     !- Account for Dedicated Outdoor Air System
  NeutralSupplyAir,                       !- Dedicated Outdoor Air System Control Strategy
  autosize,                               !- Dedicated Outdoor Air Low Setpoint Temperature for Design {C}
  autosize;                               !- Dedicated Outdoor Air High Setpoint Temperature for Design {C}

OS:ZoneHVAC:EquipmentList,
  {6820bbeb-48dc-44e0-8183-0a50350f671c}, !- Handle
  Zone HVAC Equipment List 21,            !- Name
  {421ff86d-8cf3-421a-a844-e9cf05c949f6}; !- Thermal Zone

OS:SpaceType,
  {d729e913-f29a-44ae-8cb9-9222a35929c3}, !- Handle
  Space Type 3,                           !- Name
  ,                                       !- Default Construction Set Name
  ,                                       !- Default Schedule Set Name
  ,                                       !- Group Rendering Name
  ,                                       !- Design Specification Outdoor Air Object Name
  ,                                       !- Standards Template
  ,                                       !- Standards Building Type
  unfinished attic;                       !- Standards Space Type

OS:BuildingUnit,
  {c6bddb03-288a-4242-8ee6-7ea2cf560d5f}, !- Handle
  unit 1,                                 !- Name
  ,                                       !- Rendering Color
  Residential;                            !- Building Unit Type

OS:AdditionalProperties,
  {6efd87fc-0f39-42e1-902e-89ea5869b6bb}, !- Handle
  {c6bddb03-288a-4242-8ee6-7ea2cf560d5f}, !- Object Name
  Units Represented,                      !- Feature Name 1
  Integer,                                !- Feature Data Type 1
  1,                                      !- Feature Value 1
  NumberOfBedrooms,                       !- Feature Name 2
  Integer,                                !- Feature Data Type 2
  3,                                      !- Feature Value 2
  NumberOfBathrooms,                      !- Feature Name 3
  Double,                                 !- Feature Data Type 3
  2,                                      !- Feature Value 3
  NumberOfOccupants,                      !- Feature Name 4
  Double,                                 !- Feature Data Type 4
  3.3900000000000001;                     !- Feature Value 4

OS:BuildingUnit,
  {daecb0b2-c7cc-46c9-a488-3caed26c9ba3}, !- Handle
  unit 2,                                 !- Name
  ,                                       !- Rendering Color
  Residential;                            !- Building Unit Type

OS:AdditionalProperties,
  {adc8abb7-1c30-4de9-95a7-3b38601fdfdb}, !- Handle
  {daecb0b2-c7cc-46c9-a488-3caed26c9ba3}, !- Object Name
  Units Represented,                      !- Feature Name 1
  Integer,                                !- Feature Data Type 1
  1,                                      !- Feature Value 1
  NumberOfBedrooms,                       !- Feature Name 2
  Integer,                                !- Feature Data Type 2
  3,                                      !- Feature Value 2
  NumberOfBathrooms,                      !- Feature Name 3
  Double,                                 !- Feature Data Type 3
  2,                                      !- Feature Value 3
  NumberOfOccupants,                      !- Feature Name 4
  Double,                                 !- Feature Data Type 4
  3.3900000000000001;                     !- Feature Value 4

OS:BuildingUnit,
  {c7e3f297-e2f2-4c74-8eb3-4ddf03ad9455}, !- Handle
  unit 3,                                 !- Name
  ,                                       !- Rendering Color
  Residential;                            !- Building Unit Type

OS:AdditionalProperties,
  {3010b0cd-d905-406b-8309-29af15e7d537}, !- Handle
  {c7e3f297-e2f2-4c74-8eb3-4ddf03ad9455}, !- Object Name
  Units Represented,                      !- Feature Name 1
  Integer,                                !- Feature Data Type 1
  1,                                      !- Feature Value 1
  NumberOfBedrooms,                       !- Feature Name 2
  Integer,                                !- Feature Data Type 2
  3,                                      !- Feature Value 2
  NumberOfBathrooms,                      !- Feature Name 3
  Double,                                 !- Feature Data Type 3
  2,                                      !- Feature Value 3
  NumberOfOccupants,                      !- Feature Name 4
  Double,                                 !- Feature Data Type 4
  3.3900000000000001;                     !- Feature Value 4

OS:BuildingUnit,
  {b620d747-43ad-42eb-97dd-b6c35ae52b29}, !- Handle
  unit 4,                                 !- Name
  ,                                       !- Rendering Color
  Residential;                            !- Building Unit Type

OS:AdditionalProperties,
  {a1e3e6b7-9bf7-4e85-9744-a59b4dffd91c}, !- Handle
  {b620d747-43ad-42eb-97dd-b6c35ae52b29}, !- Object Name
  Units Represented,                      !- Feature Name 1
  Integer,                                !- Feature Data Type 1
  1,                                      !- Feature Value 1
  NumberOfBedrooms,                       !- Feature Name 2
  Integer,                                !- Feature Data Type 2
  3,                                      !- Feature Value 2
  NumberOfBathrooms,                      !- Feature Name 3
  Double,                                 !- Feature Data Type 3
  2,                                      !- Feature Value 3
  NumberOfOccupants,                      !- Feature Name 4
  Double,                                 !- Feature Data Type 4
  3.3900000000000001;                     !- Feature Value 4

OS:BuildingUnit,
  {94be77e9-b984-4c71-a277-518f62619c56}, !- Handle
  unit 5,                                 !- Name
  ,                                       !- Rendering Color
  Residential;                            !- Building Unit Type

OS:AdditionalProperties,
  {edc7b726-738b-4069-bd56-34d95eb56ec4}, !- Handle
  {94be77e9-b984-4c71-a277-518f62619c56}, !- Object Name
  Units Represented,                      !- Feature Name 1
  Integer,                                !- Feature Data Type 1
  1,                                      !- Feature Value 1
  NumberOfBedrooms,                       !- Feature Name 2
  Integer,                                !- Feature Data Type 2
  3,                                      !- Feature Value 2
  NumberOfBathrooms,                      !- Feature Name 3
  Double,                                 !- Feature Data Type 3
  2,                                      !- Feature Value 3
  NumberOfOccupants,                      !- Feature Name 4
  Double,                                 !- Feature Data Type 4
  3.3900000000000001;                     !- Feature Value 4

OS:BuildingUnit,
  {b27f05a2-55ad-45d1-8cd9-823e4516de2a}, !- Handle
  unit 6,                                 !- Name
  ,                                       !- Rendering Color
  Residential;                            !- Building Unit Type

OS:AdditionalProperties,
  {bd983164-3e15-43c7-a446-0b64fc2082a6}, !- Handle
  {b27f05a2-55ad-45d1-8cd9-823e4516de2a}, !- Object Name
  Units Represented,                      !- Feature Name 1
  Integer,                                !- Feature Data Type 1
  1,                                      !- Feature Value 1
  NumberOfBedrooms,                       !- Feature Name 2
  Integer,                                !- Feature Data Type 2
  3,                                      !- Feature Value 2
  NumberOfBathrooms,                      !- Feature Name 3
  Double,                                 !- Feature Data Type 3
  2,                                      !- Feature Value 3
  NumberOfOccupants,                      !- Feature Name 4
  Double,                                 !- Feature Data Type 4
  3.3900000000000001;                     !- Feature Value 4

OS:BuildingUnit,
  {17af3134-3af4-4d40-8d95-28e8c29389e6}, !- Handle
  unit 7,                                 !- Name
  ,                                       !- Rendering Color
  Residential;                            !- Building Unit Type

OS:AdditionalProperties,
  {f335b6dd-1402-4013-a6f9-b76a5b9d21f6}, !- Handle
  {17af3134-3af4-4d40-8d95-28e8c29389e6}, !- Object Name
  Units Represented,                      !- Feature Name 1
  Integer,                                !- Feature Data Type 1
  1,                                      !- Feature Value 1
  NumberOfBedrooms,                       !- Feature Name 2
  Integer,                                !- Feature Data Type 2
  3,                                      !- Feature Value 2
  NumberOfBathrooms,                      !- Feature Name 3
  Double,                                 !- Feature Data Type 3
  2,                                      !- Feature Value 3
  NumberOfOccupants,                      !- Feature Name 4
  Double,                                 !- Feature Data Type 4
  3.3900000000000001;                     !- Feature Value 4

OS:BuildingUnit,
  {d1762242-d929-428b-9fe8-c8bf8304c22d}, !- Handle
  unit 8,                                 !- Name
  ,                                       !- Rendering Color
  Residential;                            !- Building Unit Type

OS:AdditionalProperties,
  {f54a679f-75f6-4599-8f6f-bdf242369d06}, !- Handle
  {d1762242-d929-428b-9fe8-c8bf8304c22d}, !- Object Name
  Units Represented,                      !- Feature Name 1
  Integer,                                !- Feature Data Type 1
  1,                                      !- Feature Value 1
  NumberOfBedrooms,                       !- Feature Name 2
  Integer,                                !- Feature Data Type 2
  3,                                      !- Feature Value 2
  NumberOfBathrooms,                      !- Feature Name 3
  Double,                                 !- Feature Data Type 3
  2,                                      !- Feature Value 3
  NumberOfOccupants,                      !- Feature Name 4
  Double,                                 !- Feature Data Type 4
  3.3900000000000001;                     !- Feature Value 4

OS:BuildingUnit,
  {b2d58c72-6820-4b3e-b2ac-a5ba30ff4add}, !- Handle
  unit 9,                                 !- Name
  ,                                       !- Rendering Color
  Residential;                            !- Building Unit Type

OS:AdditionalProperties,
  {836e4554-38ae-4d13-ae15-ec0ccb816433}, !- Handle
  {b2d58c72-6820-4b3e-b2ac-a5ba30ff4add}, !- Object Name
  Units Represented,                      !- Feature Name 1
  Integer,                                !- Feature Data Type 1
  1,                                      !- Feature Value 1
  NumberOfBedrooms,                       !- Feature Name 2
  Integer,                                !- Feature Data Type 2
  3,                                      !- Feature Value 2
  NumberOfBathrooms,                      !- Feature Name 3
  Double,                                 !- Feature Data Type 3
  2,                                      !- Feature Value 3
  NumberOfOccupants,                      !- Feature Name 4
  Double,                                 !- Feature Data Type 4
  3.3900000000000001;                     !- Feature Value 4

OS:BuildingUnit,
  {81470756-848f-46bb-9422-9ed891025e01}, !- Handle
  unit 10,                                !- Name
  ,                                       !- Rendering Color
  Residential;                            !- Building Unit Type

OS:AdditionalProperties,
  {53356940-d7b1-4e2f-a2c4-b92157eaec3c}, !- Handle
  {81470756-848f-46bb-9422-9ed891025e01}, !- Object Name
  Units Represented,                      !- Feature Name 1
  Integer,                                !- Feature Data Type 1
  1,                                      !- Feature Value 1
  NumberOfBedrooms,                       !- Feature Name 2
  Integer,                                !- Feature Data Type 2
  3,                                      !- Feature Value 2
  NumberOfBathrooms,                      !- Feature Name 3
  Double,                                 !- Feature Data Type 3
  2,                                      !- Feature Value 3
  NumberOfOccupants,                      !- Feature Name 4
  Double,                                 !- Feature Data Type 4
  3.3900000000000001;                     !- Feature Value 4

OS:Surface,
  {b1206c4c-8598-4a58-917d-07d1cb5fc952}, !- Handle
  Surface 30,                             !- Name
  Floor,                                  !- Surface Type
  ,                                       !- Construction Name
  {b3f79ced-42e2-4c0a-b646-ada533f7a8e3}, !- Space Name
  Surface,                                !- Outside Boundary Condition
  {06081fc4-1b03-4af9-9dac-547ccc6ce320}, !- Outside Boundary Condition Object
  NoSun,                                  !- Sun Exposure
  NoWind,                                 !- Wind Exposure
  ,                                       !- View Factor to Ground
  ,                                       !- Number of Vertices
  26.1311565760109, 0, 4.8768,            !- X,Y,Z Vertex 1 {m}
  26.1311565760109, -7.46604473600313, 4.8768, !- X,Y,Z Vertex 2 {m}
  22.3981342080094, -7.46604473600313, 4.8768, !- X,Y,Z Vertex 3 {m}
  22.3981342080094, 0, 4.8768;            !- X,Y,Z Vertex 4 {m}

OS:Surface,
  {4be32691-427d-4edc-80ba-831b73709f96}, !- Handle
  Surface 31,                             !- Name
  Floor,                                  !- Surface Type
  ,                                       !- Construction Name
  {b3f79ced-42e2-4c0a-b646-ada533f7a8e3}, !- Space Name
  Surface,                                !- Outside Boundary Condition
  {eb646bf1-9041-40eb-85f8-4a17aaebe60e}, !- Outside Boundary Condition Object
  NoSun,                                  !- Sun Exposure
  NoWind,                                 !- Wind Exposure
  ,                                       !- View Factor to Ground
  ,                                       !- Number of Vertices
  3.73302236800156, 0, 4.8768,            !- X,Y,Z Vertex 1 {m}
  3.73302236800156, -7.46604473600313, 4.8768, !- X,Y,Z Vertex 2 {m}
  0, -7.46604473600313, 4.8768,           !- X,Y,Z Vertex 3 {m}
  0, 0, 4.8768;                           !- X,Y,Z Vertex 4 {m}

OS:Surface,
  {e3073f22-5759-4dd1-b28e-2dca902e1565}, !- Handle
  Surface 32,                             !- Name
  Floor,                                  !- Surface Type
  ,                                       !- Construction Name
  {b3f79ced-42e2-4c0a-b646-ada533f7a8e3}, !- Space Name
  Surface,                                !- Outside Boundary Condition
  {7509efc6-fa38-4f51-ad38-4cbe8471f7dd}, !- Outside Boundary Condition Object
  NoSun,                                  !- Sun Exposure
  NoWind,                                 !- Wind Exposure
  ,                                       !- View Factor to Ground
  ,                                       !- Number of Vertices
  37.3302236800156, 0, 4.8768,            !- X,Y,Z Vertex 1 {m}
  37.3302236800156, -7.46604473600313, 4.8768, !- X,Y,Z Vertex 2 {m}
  33.5972013120141, -7.46604473600313, 4.8768, !- X,Y,Z Vertex 3 {m}
  33.5972013120141, 0, 4.8768;            !- X,Y,Z Vertex 4 {m}

OS:Surface,
  {47d78ad7-7f61-4e59-a4c5-48714eb5af65}, !- Handle
  Surface 33,                             !- Name
  Floor,                                  !- Surface Type
  ,                                       !- Construction Name
  {b3f79ced-42e2-4c0a-b646-ada533f7a8e3}, !- Space Name
  Surface,                                !- Outside Boundary Condition
  {fcea8672-1e18-46ee-84c6-90b99a84f6f3}, !- Outside Boundary Condition Object
  NoSun,                                  !- Sun Exposure
  NoWind,                                 !- Wind Exposure
  ,                                       !- View Factor to Ground
  ,                                       !- Number of Vertices
  22.3981342080094, 0, 4.8768,            !- X,Y,Z Vertex 1 {m}
  22.3981342080094, -7.46604473600313, 4.8768, !- X,Y,Z Vertex 2 {m}
  18.6651118400078, -7.46604473600313, 4.8768, !- X,Y,Z Vertex 3 {m}
  18.6651118400078, 0, 4.8768;            !- X,Y,Z Vertex 4 {m}

OS:Surface,
  {1289010e-86e7-41f3-a7d8-7ab67284c540}, !- Handle
  Surface 34,                             !- Name
  Floor,                                  !- Surface Type
  ,                                       !- Construction Name
  {b3f79ced-42e2-4c0a-b646-ada533f7a8e3}, !- Space Name
  Surface,                                !- Outside Boundary Condition
  {2f27a15e-a947-4cd6-bdb6-d3fd3faf44c7}, !- Outside Boundary Condition Object
  NoSun,                                  !- Sun Exposure
  NoWind,                                 !- Wind Exposure
  ,                                       !- View Factor to Ground
  ,                                       !- Number of Vertices
  33.5972013120141, 0, 4.8768,            !- X,Y,Z Vertex 1 {m}
  33.5972013120141, -7.46604473600313, 4.8768, !- X,Y,Z Vertex 2 {m}
  29.8641789440125, -7.46604473600313, 4.8768, !- X,Y,Z Vertex 3 {m}
  29.8641789440125, 0, 4.8768;            !- X,Y,Z Vertex 4 {m}

OS:Surface,
  {9a85742e-f24b-4099-a8db-ba4c8f78e693}, !- Handle
  Surface 47,                             !- Name
  Floor,                                  !- Surface Type
  ,                                       !- Construction Name
  {b3f79ced-42e2-4c0a-b646-ada533f7a8e3}, !- Space Name
  Surface,                                !- Outside Boundary Condition
  {70e6a376-de0e-4752-9edb-176f6a0d930b}, !- Outside Boundary Condition Object
  NoSun,                                  !- Sun Exposure
  NoWind,                                 !- Wind Exposure
  ,                                       !- View Factor to Ground
  ,                                       !- Number of Vertices
  7.46604473600312, 0, 4.8768,            !- X,Y,Z Vertex 1 {m}
  7.46604473600312, -7.46604473600313, 4.8768, !- X,Y,Z Vertex 2 {m}
  3.73302236800156, -7.46604473600313, 4.8768, !- X,Y,Z Vertex 3 {m}
  3.73302236800156, 0, 4.8768;            !- X,Y,Z Vertex 4 {m}

OS:Surface,
  {90f80e65-36d1-4003-af61-c1c4b8f3580d}, !- Handle
  Surface 48,                             !- Name
  Floor,                                  !- Surface Type
  ,                                       !- Construction Name
  {b3f79ced-42e2-4c0a-b646-ada533f7a8e3}, !- Space Name
  Surface,                                !- Outside Boundary Condition
  {227eb5ff-82a4-46b1-a911-b7facbce1a62}, !- Outside Boundary Condition Object
  NoSun,                                  !- Sun Exposure
  NoWind,                                 !- Wind Exposure
  ,                                       !- View Factor to Ground
  ,                                       !- Number of Vertices
  11.1990671040047, 0, 4.8768,            !- X,Y,Z Vertex 1 {m}
  11.1990671040047, -7.46604473600313, 4.8768, !- X,Y,Z Vertex 2 {m}
  7.46604473600313, -7.46604473600313, 4.8768, !- X,Y,Z Vertex 3 {m}
  7.46604473600313, 0, 4.8768;            !- X,Y,Z Vertex 4 {m}

OS:Surface,
  {86b20514-9019-47b2-86a0-0085ff3e1d03}, !- Handle
  Surface 49,                             !- Name
  Floor,                                  !- Surface Type
  ,                                       !- Construction Name
  {b3f79ced-42e2-4c0a-b646-ada533f7a8e3}, !- Space Name
  Surface,                                !- Outside Boundary Condition
  {8012ecd4-6b53-4711-8258-64ca1a0ab34f}, !- Outside Boundary Condition Object
  NoSun,                                  !- Sun Exposure
  NoWind,                                 !- Wind Exposure
  ,                                       !- View Factor to Ground
  ,                                       !- Number of Vertices
  14.9320894720063, 0, 4.8768,            !- X,Y,Z Vertex 1 {m}
  14.9320894720063, -7.46604473600313, 4.8768, !- X,Y,Z Vertex 2 {m}
  11.1990671040047, -7.46604473600313, 4.8768, !- X,Y,Z Vertex 3 {m}
  11.1990671040047, 0, 4.8768;            !- X,Y,Z Vertex 4 {m}

OS:Surface,
  {a478487d-61db-4d3a-ad87-d9660efe4e12}, !- Handle
  Surface 50,                             !- Name
  Floor,                                  !- Surface Type
  ,                                       !- Construction Name
  {b3f79ced-42e2-4c0a-b646-ada533f7a8e3}, !- Space Name
  Surface,                                !- Outside Boundary Condition
  {e9e5eb57-a41c-4652-8bcc-6da102313030}, !- Outside Boundary Condition Object
  NoSun,                                  !- Sun Exposure
  NoWind,                                 !- Wind Exposure
  ,                                       !- View Factor to Ground
  ,                                       !- Number of Vertices
  29.8641789440125, 0, 4.8768,            !- X,Y,Z Vertex 1 {m}
  29.8641789440125, -7.46604473600313, 4.8768, !- X,Y,Z Vertex 2 {m}
  26.1311565760109, -7.46604473600313, 4.8768, !- X,Y,Z Vertex 3 {m}
  26.1311565760109, 0, 4.8768;            !- X,Y,Z Vertex 4 {m}

OS:External:File,
  {b5c9fdc2-4f1a-4818-8eb6-29aade9236cd}, !- Handle
  8760.csv,                               !- Name
  8760.csv;                               !- File Name

OS:Schedule:Day,
  {e7a296fa-9983-43b8-8842-ebc65414bc5b}, !- Handle
  Schedule Day 1,                         !- Name
  ,                                       !- Schedule Type Limits Name
  ,                                       !- Interpolate to Timestep
  24,                                     !- Hour 1
  0,                                      !- Minute 1
  0;                                      !- Value Until Time 1

OS:Schedule:Day,
  {ee7b38d7-24c1-4dc4-892d-c5c23a8ec0df}, !- Handle
  Schedule Day 2,                         !- Name
  ,                                       !- Schedule Type Limits Name
  ,                                       !- Interpolate to Timestep
  24,                                     !- Hour 1
  0,                                      !- Minute 1
  1;                                      !- Value Until Time 1

OS:Schedule:File,
  {c9c22a1c-7f73-48cb-9c31-2689e2590271}, !- Handle
  occupants,                              !- Name
  {7eb42cc2-569f-401e-95c0-59661576aeba}, !- Schedule Type Limits Name
  {b5c9fdc2-4f1a-4818-8eb6-29aade9236cd}, !- External File Name
  1,                                      !- Column Number
  1,                                      !- Rows to Skip at Top
  8760,                                   !- Number of Hours of Data
  ,                                       !- Column Separator
  ,                                       !- Interpolate to Timestep
  60;                                     !- Minutes per Item

OS:Schedule:Ruleset,
  {a28b01e1-6a5f-4e34-abad-59d6dd85ee5f}, !- Handle
  Schedule Ruleset 1,                     !- Name
  {e0bc8ad8-2fbe-437e-8ad9-1fb7b82ce64a}, !- Schedule Type Limits Name
  {e2b95f24-d84c-4106-b726-d325b3ac31c1}; !- Default Day Schedule Name

OS:Schedule:Day,
  {e2b95f24-d84c-4106-b726-d325b3ac31c1}, !- Handle
  Schedule Day 3,                         !- Name
  {e0bc8ad8-2fbe-437e-8ad9-1fb7b82ce64a}, !- Schedule Type Limits Name
  ,                                       !- Interpolate to Timestep
  24,                                     !- Hour 1
  0,                                      !- Minute 1
  112.539290946133;                       !- Value Until Time 1

OS:People:Definition,
  {5aae51c9-34a1-4cb0-a5ba-0a2d7367189e}, !- Handle
  res occupants|finished basement space,  !- Name
  People,                                 !- Number of People Calculation Method
  1.13,                                   !- Number of People {people}
  ,                                       !- People per Space Floor Area {person/m2}
  ,                                       !- Space Floor Area per Person {m2/person}
  0.319734,                               !- Fraction Radiant
  0.573,                                  !- Sensible Heat Fraction
  0,                                      !- Carbon Dioxide Generation Rate {m3/s-W}
  No,                                     !- Enable ASHRAE 55 Comfort Warnings
  ZoneAveraged;                           !- Mean Radiant Temperature Calculation Type

OS:People,
  {2f8ca9e7-75ff-4323-94c1-bdd931be398e}, !- Handle
  res occupants|finished basement space,  !- Name
  {5aae51c9-34a1-4cb0-a5ba-0a2d7367189e}, !- People Definition Name
  {6b139ce6-29d1-4c3e-add3-a12979d73398}, !- Space or SpaceType Name
  {c9c22a1c-7f73-48cb-9c31-2689e2590271}, !- Number of People Schedule Name
  {a28b01e1-6a5f-4e34-abad-59d6dd85ee5f}, !- Activity Level Schedule Name
  ,                                       !- Surface Name/Angle Factor List Name
  ,                                       !- Work Efficiency Schedule Name
  ,                                       !- Clothing Insulation Schedule Name
  ,                                       !- Air Velocity Schedule Name
  1;                                      !- Multiplier

OS:ScheduleTypeLimits,
  {e0bc8ad8-2fbe-437e-8ad9-1fb7b82ce64a}, !- Handle
  ActivityLevel,                          !- Name
  0,                                      !- Lower Limit Value
  ,                                       !- Upper Limit Value
  Continuous,                             !- Numeric Type
  ActivityLevel;                          !- Unit Type

OS:ScheduleTypeLimits,
  {7eb42cc2-569f-401e-95c0-59661576aeba}, !- Handle
  Fractional,                             !- Name
  0,                                      !- Lower Limit Value
  1,                                      !- Upper Limit Value
  Continuous;                             !- Numeric Type

OS:People:Definition,
  {9bac10a6-0bee-41dd-b401-5bd155f4b6d2}, !- Handle
  res occupants|living space|story 2,     !- Name
  People,                                 !- Number of People Calculation Method
  1.13,                                   !- Number of People {people}
  ,                                       !- People per Space Floor Area {person/m2}
  ,                                       !- Space Floor Area per Person {m2/person}
  0.319734,                               !- Fraction Radiant
  0.573,                                  !- Sensible Heat Fraction
  0,                                      !- Carbon Dioxide Generation Rate {m3/s-W}
  No,                                     !- Enable ASHRAE 55 Comfort Warnings
  ZoneAveraged;                           !- Mean Radiant Temperature Calculation Type

OS:People,
  {3c498014-e017-447d-b8ac-d9892bc65db4}, !- Handle
  res occupants|living space|story 2,     !- Name
  {9bac10a6-0bee-41dd-b401-5bd155f4b6d2}, !- People Definition Name
  {986ce2ae-c607-4447-8a4b-0211f67f3b93}, !- Space or SpaceType Name
  {c9c22a1c-7f73-48cb-9c31-2689e2590271}, !- Number of People Schedule Name
  {a28b01e1-6a5f-4e34-abad-59d6dd85ee5f}, !- Activity Level Schedule Name
  ,                                       !- Surface Name/Angle Factor List Name
  ,                                       !- Work Efficiency Schedule Name
  ,                                       !- Clothing Insulation Schedule Name
  ,                                       !- Air Velocity Schedule Name
  1;                                      !- Multiplier

OS:People:Definition,
  {47389e8d-abcc-4c8e-88bb-1e74377e923b}, !- Handle
  res occupants|living space,             !- Name
  People,                                 !- Number of People Calculation Method
  1.13,                                   !- Number of People {people}
  ,                                       !- People per Space Floor Area {person/m2}
  ,                                       !- Space Floor Area per Person {m2/person}
  0.319734,                               !- Fraction Radiant
  0.573,                                  !- Sensible Heat Fraction
  0,                                      !- Carbon Dioxide Generation Rate {m3/s-W}
  No,                                     !- Enable ASHRAE 55 Comfort Warnings
  ZoneAveraged;                           !- Mean Radiant Temperature Calculation Type

OS:People,
  {306720ff-2eca-4465-bb6e-ca6005510a2f}, !- Handle
  res occupants|living space,             !- Name
  {47389e8d-abcc-4c8e-88bb-1e74377e923b}, !- People Definition Name
  {c8568dec-08b2-48a7-b89c-c66f881a3705}, !- Space or SpaceType Name
  {c9c22a1c-7f73-48cb-9c31-2689e2590271}, !- Number of People Schedule Name
  {a28b01e1-6a5f-4e34-abad-59d6dd85ee5f}, !- Activity Level Schedule Name
  ,                                       !- Surface Name/Angle Factor List Name
  ,                                       !- Work Efficiency Schedule Name
  ,                                       !- Clothing Insulation Schedule Name
  ,                                       !- Air Velocity Schedule Name
  1;                                      !- Multiplier

OS:Schedule:Day,
  {fb00e1fe-f778-49cf-af67-b7d4f3c52fcc}, !- Handle
  Schedule Day 4,                         !- Name
  ,                                       !- Schedule Type Limits Name
  ,                                       !- Interpolate to Timestep
  24,                                     !- Hour 1
  0,                                      !- Minute 1
  0;                                      !- Value Until Time 1

OS:Schedule:Day,
  {bb9f879f-5afe-4c2f-a8aa-cb875089ff2b}, !- Handle
  Schedule Day 5,                         !- Name
  ,                                       !- Schedule Type Limits Name
  ,                                       !- Interpolate to Timestep
  24,                                     !- Hour 1
  0,                                      !- Minute 1
  1;                                      !- Value Until Time 1

OS:People:Definition,
  {e9abf062-335c-4f20-bea7-dce904d47129}, !- Handle
  res occupants|unit 2|finished basement space|unit 2, !- Name
  People,                                 !- Number of People Calculation Method
  1.13,                                   !- Number of People {people}
  ,                                       !- People per Space Floor Area {person/m2}
  ,                                       !- Space Floor Area per Person {m2/person}
  0.319734,                               !- Fraction Radiant
  0.573,                                  !- Sensible Heat Fraction
  0,                                      !- Carbon Dioxide Generation Rate {m3/s-W}
  No,                                     !- Enable ASHRAE 55 Comfort Warnings
  ZoneAveraged;                           !- Mean Radiant Temperature Calculation Type

OS:People,
  {9aa7ac63-a279-40cb-9206-58f77a1ca988}, !- Handle
  res occupants|unit 2|finished basement space|unit 2, !- Name
  {e9abf062-335c-4f20-bea7-dce904d47129}, !- People Definition Name
  {958a0197-6b8f-48f7-8494-f871f6cb5833}, !- Space or SpaceType Name
  {c9c22a1c-7f73-48cb-9c31-2689e2590271}, !- Number of People Schedule Name
  {a28b01e1-6a5f-4e34-abad-59d6dd85ee5f}, !- Activity Level Schedule Name
  ,                                       !- Surface Name/Angle Factor List Name
  ,                                       !- Work Efficiency Schedule Name
  ,                                       !- Clothing Insulation Schedule Name
  ,                                       !- Air Velocity Schedule Name
  1;                                      !- Multiplier

OS:People:Definition,
  {579b903d-e4c8-4530-a37b-34062a6d0766}, !- Handle
  res occupants|unit 2|living space|unit 2|story 2, !- Name
  People,                                 !- Number of People Calculation Method
  1.13,                                   !- Number of People {people}
  ,                                       !- People per Space Floor Area {person/m2}
  ,                                       !- Space Floor Area per Person {m2/person}
  0.319734,                               !- Fraction Radiant
  0.573,                                  !- Sensible Heat Fraction
  0,                                      !- Carbon Dioxide Generation Rate {m3/s-W}
  No,                                     !- Enable ASHRAE 55 Comfort Warnings
  ZoneAveraged;                           !- Mean Radiant Temperature Calculation Type

OS:People,
  {69b2f06e-21ff-4caf-9865-70efe114a4f4}, !- Handle
  res occupants|unit 2|living space|unit 2|story 2, !- Name
  {579b903d-e4c8-4530-a37b-34062a6d0766}, !- People Definition Name
  {cc49aec5-6090-41f1-86d9-46f0bde4cf93}, !- Space or SpaceType Name
  {c9c22a1c-7f73-48cb-9c31-2689e2590271}, !- Number of People Schedule Name
  {a28b01e1-6a5f-4e34-abad-59d6dd85ee5f}, !- Activity Level Schedule Name
  ,                                       !- Surface Name/Angle Factor List Name
  ,                                       !- Work Efficiency Schedule Name
  ,                                       !- Clothing Insulation Schedule Name
  ,                                       !- Air Velocity Schedule Name
  1;                                      !- Multiplier

OS:People:Definition,
  {3d0b5d43-1cf1-49f2-b0e2-b6587fd1feaf}, !- Handle
  res occupants|unit 2|living space|unit 2|story 1, !- Name
  People,                                 !- Number of People Calculation Method
  1.13,                                   !- Number of People {people}
  ,                                       !- People per Space Floor Area {person/m2}
  ,                                       !- Space Floor Area per Person {m2/person}
  0.319734,                               !- Fraction Radiant
  0.573,                                  !- Sensible Heat Fraction
  0,                                      !- Carbon Dioxide Generation Rate {m3/s-W}
  No,                                     !- Enable ASHRAE 55 Comfort Warnings
  ZoneAveraged;                           !- Mean Radiant Temperature Calculation Type

OS:People,
  {b66aa3f1-ceed-4dc8-9779-c1b2ac7060cb}, !- Handle
  res occupants|unit 2|living space|unit 2|story 1, !- Name
  {3d0b5d43-1cf1-49f2-b0e2-b6587fd1feaf}, !- People Definition Name
  {f3ba88aa-339a-4843-912b-e6c9db1593c7}, !- Space or SpaceType Name
  {c9c22a1c-7f73-48cb-9c31-2689e2590271}, !- Number of People Schedule Name
  {a28b01e1-6a5f-4e34-abad-59d6dd85ee5f}, !- Activity Level Schedule Name
  ,                                       !- Surface Name/Angle Factor List Name
  ,                                       !- Work Efficiency Schedule Name
  ,                                       !- Clothing Insulation Schedule Name
  ,                                       !- Air Velocity Schedule Name
  1;                                      !- Multiplier

OS:Schedule:Day,
  {6500c3cf-095e-451a-a497-2602324e117e}, !- Handle
  Schedule Day 6,                         !- Name
  ,                                       !- Schedule Type Limits Name
  ,                                       !- Interpolate to Timestep
  24,                                     !- Hour 1
  0,                                      !- Minute 1
  0;                                      !- Value Until Time 1

OS:Schedule:Day,
  {d97b0cc0-42af-4054-9c17-8f84c9a3e2a9}, !- Handle
  Schedule Day 7,                         !- Name
  ,                                       !- Schedule Type Limits Name
  ,                                       !- Interpolate to Timestep
  24,                                     !- Hour 1
  0,                                      !- Minute 1
  1;                                      !- Value Until Time 1

OS:People:Definition,
  {d2aed87e-2a41-4de2-b86d-4317e0f085b5}, !- Handle
  res occupants|unit 3|finished basement space|unit 3, !- Name
  People,                                 !- Number of People Calculation Method
  1.13,                                   !- Number of People {people}
  ,                                       !- People per Space Floor Area {person/m2}
  ,                                       !- Space Floor Area per Person {m2/person}
  0.319734,                               !- Fraction Radiant
  0.573,                                  !- Sensible Heat Fraction
  0,                                      !- Carbon Dioxide Generation Rate {m3/s-W}
  No,                                     !- Enable ASHRAE 55 Comfort Warnings
  ZoneAveraged;                           !- Mean Radiant Temperature Calculation Type

OS:People,
  {3ec945f2-3efc-4d92-9c16-4665f5de3597}, !- Handle
  res occupants|unit 3|finished basement space|unit 3, !- Name
  {d2aed87e-2a41-4de2-b86d-4317e0f085b5}, !- People Definition Name
  {64cc72b4-7f3f-4cd8-a8e7-dd7418d054a5}, !- Space or SpaceType Name
  {c9c22a1c-7f73-48cb-9c31-2689e2590271}, !- Number of People Schedule Name
  {a28b01e1-6a5f-4e34-abad-59d6dd85ee5f}, !- Activity Level Schedule Name
  ,                                       !- Surface Name/Angle Factor List Name
  ,                                       !- Work Efficiency Schedule Name
  ,                                       !- Clothing Insulation Schedule Name
  ,                                       !- Air Velocity Schedule Name
  1;                                      !- Multiplier

OS:People:Definition,
  {8832058b-adb9-4eb7-a5f3-5f5b1db1d41a}, !- Handle
  res occupants|unit 3|living space|unit 3|story 2, !- Name
  People,                                 !- Number of People Calculation Method
  1.13,                                   !- Number of People {people}
  ,                                       !- People per Space Floor Area {person/m2}
  ,                                       !- Space Floor Area per Person {m2/person}
  0.319734,                               !- Fraction Radiant
  0.573,                                  !- Sensible Heat Fraction
  0,                                      !- Carbon Dioxide Generation Rate {m3/s-W}
  No,                                     !- Enable ASHRAE 55 Comfort Warnings
  ZoneAveraged;                           !- Mean Radiant Temperature Calculation Type

OS:People,
  {45376a1b-317b-4330-ad76-17e54ff43e7c}, !- Handle
  res occupants|unit 3|living space|unit 3|story 2, !- Name
  {8832058b-adb9-4eb7-a5f3-5f5b1db1d41a}, !- People Definition Name
  {d6a44081-519c-4db2-9479-de72339342e9}, !- Space or SpaceType Name
  {c9c22a1c-7f73-48cb-9c31-2689e2590271}, !- Number of People Schedule Name
  {a28b01e1-6a5f-4e34-abad-59d6dd85ee5f}, !- Activity Level Schedule Name
  ,                                       !- Surface Name/Angle Factor List Name
  ,                                       !- Work Efficiency Schedule Name
  ,                                       !- Clothing Insulation Schedule Name
  ,                                       !- Air Velocity Schedule Name
  1;                                      !- Multiplier

OS:People:Definition,
  {6e326e3f-8705-445a-81e0-b4f78b8aa964}, !- Handle
  res occupants|unit 3|living space|unit 3|story 1, !- Name
  People,                                 !- Number of People Calculation Method
  1.13,                                   !- Number of People {people}
  ,                                       !- People per Space Floor Area {person/m2}
  ,                                       !- Space Floor Area per Person {m2/person}
  0.319734,                               !- Fraction Radiant
  0.573,                                  !- Sensible Heat Fraction
  0,                                      !- Carbon Dioxide Generation Rate {m3/s-W}
  No,                                     !- Enable ASHRAE 55 Comfort Warnings
  ZoneAveraged;                           !- Mean Radiant Temperature Calculation Type

OS:People,
  {143154e7-ca29-4fcb-b069-0b30b80bcbca}, !- Handle
  res occupants|unit 3|living space|unit 3|story 1, !- Name
  {6e326e3f-8705-445a-81e0-b4f78b8aa964}, !- People Definition Name
  {c2e1a4f7-4b71-4571-9964-98d7ee2fa580}, !- Space or SpaceType Name
  {c9c22a1c-7f73-48cb-9c31-2689e2590271}, !- Number of People Schedule Name
  {a28b01e1-6a5f-4e34-abad-59d6dd85ee5f}, !- Activity Level Schedule Name
  ,                                       !- Surface Name/Angle Factor List Name
  ,                                       !- Work Efficiency Schedule Name
  ,                                       !- Clothing Insulation Schedule Name
  ,                                       !- Air Velocity Schedule Name
  1;                                      !- Multiplier

OS:Schedule:Day,
  {8ca57368-ac5e-471f-8325-1149afcfc56d}, !- Handle
  Schedule Day 8,                         !- Name
  ,                                       !- Schedule Type Limits Name
  ,                                       !- Interpolate to Timestep
  24,                                     !- Hour 1
  0,                                      !- Minute 1
  0;                                      !- Value Until Time 1

OS:Schedule:Day,
  {77bc64f1-6fb8-47ff-9ff2-41270644f159}, !- Handle
  Schedule Day 9,                         !- Name
  ,                                       !- Schedule Type Limits Name
  ,                                       !- Interpolate to Timestep
  24,                                     !- Hour 1
  0,                                      !- Minute 1
  1;                                      !- Value Until Time 1

OS:People:Definition,
  {b3fdd8b7-ddc7-47d0-9806-6fa61dfe20e6}, !- Handle
  res occupants|unit 4|finished basement space|unit 4, !- Name
  People,                                 !- Number of People Calculation Method
  1.13,                                   !- Number of People {people}
  ,                                       !- People per Space Floor Area {person/m2}
  ,                                       !- Space Floor Area per Person {m2/person}
  0.319734,                               !- Fraction Radiant
  0.573,                                  !- Sensible Heat Fraction
  0,                                      !- Carbon Dioxide Generation Rate {m3/s-W}
  No,                                     !- Enable ASHRAE 55 Comfort Warnings
  ZoneAveraged;                           !- Mean Radiant Temperature Calculation Type

OS:People,
  {c74f97fd-afe2-464e-9e29-8c968da83b84}, !- Handle
  res occupants|unit 4|finished basement space|unit 4, !- Name
  {b3fdd8b7-ddc7-47d0-9806-6fa61dfe20e6}, !- People Definition Name
  {77ea3509-9a20-4c05-ba6d-08fc5453cd65}, !- Space or SpaceType Name
  {c9c22a1c-7f73-48cb-9c31-2689e2590271}, !- Number of People Schedule Name
  {a28b01e1-6a5f-4e34-abad-59d6dd85ee5f}, !- Activity Level Schedule Name
  ,                                       !- Surface Name/Angle Factor List Name
  ,                                       !- Work Efficiency Schedule Name
  ,                                       !- Clothing Insulation Schedule Name
  ,                                       !- Air Velocity Schedule Name
  1;                                      !- Multiplier

OS:People:Definition,
  {8d82482e-26dc-46e9-9f16-f3db06e67aa9}, !- Handle
  res occupants|unit 4|living space|unit 4|story 2, !- Name
  People,                                 !- Number of People Calculation Method
  1.13,                                   !- Number of People {people}
  ,                                       !- People per Space Floor Area {person/m2}
  ,                                       !- Space Floor Area per Person {m2/person}
  0.319734,                               !- Fraction Radiant
  0.573,                                  !- Sensible Heat Fraction
  0,                                      !- Carbon Dioxide Generation Rate {m3/s-W}
  No,                                     !- Enable ASHRAE 55 Comfort Warnings
  ZoneAveraged;                           !- Mean Radiant Temperature Calculation Type

OS:People,
  {07fe08a5-257c-4873-a1fd-a6f8de7fbc47}, !- Handle
  res occupants|unit 4|living space|unit 4|story 2, !- Name
  {8d82482e-26dc-46e9-9f16-f3db06e67aa9}, !- People Definition Name
  {ead2cdb3-b633-4bb0-ab01-ef0ca8ecdb96}, !- Space or SpaceType Name
  {c9c22a1c-7f73-48cb-9c31-2689e2590271}, !- Number of People Schedule Name
  {a28b01e1-6a5f-4e34-abad-59d6dd85ee5f}, !- Activity Level Schedule Name
  ,                                       !- Surface Name/Angle Factor List Name
  ,                                       !- Work Efficiency Schedule Name
  ,                                       !- Clothing Insulation Schedule Name
  ,                                       !- Air Velocity Schedule Name
  1;                                      !- Multiplier

OS:People:Definition,
  {6fd0baf8-3f0f-44f8-b947-78814a682e25}, !- Handle
  res occupants|unit 4|living space|unit 4|story 1, !- Name
  People,                                 !- Number of People Calculation Method
  1.13,                                   !- Number of People {people}
  ,                                       !- People per Space Floor Area {person/m2}
  ,                                       !- Space Floor Area per Person {m2/person}
  0.319734,                               !- Fraction Radiant
  0.573,                                  !- Sensible Heat Fraction
  0,                                      !- Carbon Dioxide Generation Rate {m3/s-W}
  No,                                     !- Enable ASHRAE 55 Comfort Warnings
  ZoneAveraged;                           !- Mean Radiant Temperature Calculation Type

OS:People,
  {dc3d4f49-a93b-4e4d-b4bd-b92427b73997}, !- Handle
  res occupants|unit 4|living space|unit 4|story 1, !- Name
  {6fd0baf8-3f0f-44f8-b947-78814a682e25}, !- People Definition Name
  {48c182e8-9c8e-4824-b776-f7a84eaf612f}, !- Space or SpaceType Name
  {c9c22a1c-7f73-48cb-9c31-2689e2590271}, !- Number of People Schedule Name
  {a28b01e1-6a5f-4e34-abad-59d6dd85ee5f}, !- Activity Level Schedule Name
  ,                                       !- Surface Name/Angle Factor List Name
  ,                                       !- Work Efficiency Schedule Name
  ,                                       !- Clothing Insulation Schedule Name
  ,                                       !- Air Velocity Schedule Name
  1;                                      !- Multiplier

OS:Schedule:Day,
  {1c628537-026e-4680-a796-959ff60081b0}, !- Handle
  Schedule Day 10,                        !- Name
  ,                                       !- Schedule Type Limits Name
  ,                                       !- Interpolate to Timestep
  24,                                     !- Hour 1
  0,                                      !- Minute 1
  0;                                      !- Value Until Time 1

OS:Schedule:Day,
  {fc0bb07a-e099-48a1-a6e0-11ea20232e9a}, !- Handle
  Schedule Day 11,                        !- Name
  ,                                       !- Schedule Type Limits Name
  ,                                       !- Interpolate to Timestep
  24,                                     !- Hour 1
  0,                                      !- Minute 1
  1;                                      !- Value Until Time 1

OS:People:Definition,
  {0ca6a997-c980-478c-8c06-254a864f3145}, !- Handle
  res occupants|unit 5|finished basement space|unit 5, !- Name
  People,                                 !- Number of People Calculation Method
  1.13,                                   !- Number of People {people}
  ,                                       !- People per Space Floor Area {person/m2}
  ,                                       !- Space Floor Area per Person {m2/person}
  0.319734,                               !- Fraction Radiant
  0.573,                                  !- Sensible Heat Fraction
  0,                                      !- Carbon Dioxide Generation Rate {m3/s-W}
  No,                                     !- Enable ASHRAE 55 Comfort Warnings
  ZoneAveraged;                           !- Mean Radiant Temperature Calculation Type

OS:People,
  {212bd5be-cc48-42d5-b7a1-c422e2989ba1}, !- Handle
  res occupants|unit 5|finished basement space|unit 5, !- Name
  {0ca6a997-c980-478c-8c06-254a864f3145}, !- People Definition Name
  {8d6b551d-7ac0-4c32-b7ed-8cd6745bbc84}, !- Space or SpaceType Name
  {c9c22a1c-7f73-48cb-9c31-2689e2590271}, !- Number of People Schedule Name
  {a28b01e1-6a5f-4e34-abad-59d6dd85ee5f}, !- Activity Level Schedule Name
  ,                                       !- Surface Name/Angle Factor List Name
  ,                                       !- Work Efficiency Schedule Name
  ,                                       !- Clothing Insulation Schedule Name
  ,                                       !- Air Velocity Schedule Name
  1;                                      !- Multiplier

OS:People:Definition,
  {fb35b006-e912-44d6-a05c-29effcf5abe8}, !- Handle
  res occupants|unit 5|living space|unit 5|story 2, !- Name
  People,                                 !- Number of People Calculation Method
  1.13,                                   !- Number of People {people}
  ,                                       !- People per Space Floor Area {person/m2}
  ,                                       !- Space Floor Area per Person {m2/person}
  0.319734,                               !- Fraction Radiant
  0.573,                                  !- Sensible Heat Fraction
  0,                                      !- Carbon Dioxide Generation Rate {m3/s-W}
  No,                                     !- Enable ASHRAE 55 Comfort Warnings
  ZoneAveraged;                           !- Mean Radiant Temperature Calculation Type

OS:People,
  {667f58ee-d622-4113-967e-faa1ac167b4a}, !- Handle
  res occupants|unit 5|living space|unit 5|story 2, !- Name
  {fb35b006-e912-44d6-a05c-29effcf5abe8}, !- People Definition Name
  {f3d0a16b-882b-4181-8851-8ddb3c2eee8f}, !- Space or SpaceType Name
  {c9c22a1c-7f73-48cb-9c31-2689e2590271}, !- Number of People Schedule Name
  {a28b01e1-6a5f-4e34-abad-59d6dd85ee5f}, !- Activity Level Schedule Name
  ,                                       !- Surface Name/Angle Factor List Name
  ,                                       !- Work Efficiency Schedule Name
  ,                                       !- Clothing Insulation Schedule Name
  ,                                       !- Air Velocity Schedule Name
  1;                                      !- Multiplier

OS:People:Definition,
  {5c45d32d-9267-46ad-ba23-f2204332fb94}, !- Handle
  res occupants|unit 5|living space|unit 5|story 1, !- Name
  People,                                 !- Number of People Calculation Method
  1.13,                                   !- Number of People {people}
  ,                                       !- People per Space Floor Area {person/m2}
  ,                                       !- Space Floor Area per Person {m2/person}
  0.319734,                               !- Fraction Radiant
  0.573,                                  !- Sensible Heat Fraction
  0,                                      !- Carbon Dioxide Generation Rate {m3/s-W}
  No,                                     !- Enable ASHRAE 55 Comfort Warnings
  ZoneAveraged;                           !- Mean Radiant Temperature Calculation Type

OS:People,
  {b04932e2-157b-4ba6-b9c3-0bc564538038}, !- Handle
  res occupants|unit 5|living space|unit 5|story 1, !- Name
  {5c45d32d-9267-46ad-ba23-f2204332fb94}, !- People Definition Name
  {8d544497-857d-4ef6-929e-03ddbb08c541}, !- Space or SpaceType Name
  {c9c22a1c-7f73-48cb-9c31-2689e2590271}, !- Number of People Schedule Name
  {a28b01e1-6a5f-4e34-abad-59d6dd85ee5f}, !- Activity Level Schedule Name
  ,                                       !- Surface Name/Angle Factor List Name
  ,                                       !- Work Efficiency Schedule Name
  ,                                       !- Clothing Insulation Schedule Name
  ,                                       !- Air Velocity Schedule Name
  1;                                      !- Multiplier

OS:Schedule:Day,
  {2663a835-bfe7-4f48-b228-79bdfe8b9845}, !- Handle
  Schedule Day 12,                        !- Name
  ,                                       !- Schedule Type Limits Name
  ,                                       !- Interpolate to Timestep
  24,                                     !- Hour 1
  0,                                      !- Minute 1
  0;                                      !- Value Until Time 1

OS:Schedule:Day,
  {6d3b6a89-076f-45b2-a92d-4da2103d91d0}, !- Handle
  Schedule Day 13,                        !- Name
  ,                                       !- Schedule Type Limits Name
  ,                                       !- Interpolate to Timestep
  24,                                     !- Hour 1
  0,                                      !- Minute 1
  1;                                      !- Value Until Time 1

OS:People:Definition,
  {88f7240b-1f6b-4aaf-9731-24b99d796d11}, !- Handle
  res occupants|unit 6|finished basement space|unit 6, !- Name
  People,                                 !- Number of People Calculation Method
  1.13,                                   !- Number of People {people}
  ,                                       !- People per Space Floor Area {person/m2}
  ,                                       !- Space Floor Area per Person {m2/person}
  0.319734,                               !- Fraction Radiant
  0.573,                                  !- Sensible Heat Fraction
  0,                                      !- Carbon Dioxide Generation Rate {m3/s-W}
  No,                                     !- Enable ASHRAE 55 Comfort Warnings
  ZoneAveraged;                           !- Mean Radiant Temperature Calculation Type

OS:People,
  {8453241c-6d03-4718-a06d-64cb043b2310}, !- Handle
  res occupants|unit 6|finished basement space|unit 6, !- Name
  {88f7240b-1f6b-4aaf-9731-24b99d796d11}, !- People Definition Name
  {a02cfeeb-a5a7-4077-8e28-2b37e449c4bb}, !- Space or SpaceType Name
  {c9c22a1c-7f73-48cb-9c31-2689e2590271}, !- Number of People Schedule Name
  {a28b01e1-6a5f-4e34-abad-59d6dd85ee5f}, !- Activity Level Schedule Name
  ,                                       !- Surface Name/Angle Factor List Name
  ,                                       !- Work Efficiency Schedule Name
  ,                                       !- Clothing Insulation Schedule Name
  ,                                       !- Air Velocity Schedule Name
  1;                                      !- Multiplier

OS:People:Definition,
  {798e5c8d-b03e-449b-8ad9-2cd29787be76}, !- Handle
  res occupants|unit 6|living space|unit 6|story 1, !- Name
  People,                                 !- Number of People Calculation Method
  1.13,                                   !- Number of People {people}
  ,                                       !- People per Space Floor Area {person/m2}
  ,                                       !- Space Floor Area per Person {m2/person}
  0.319734,                               !- Fraction Radiant
  0.573,                                  !- Sensible Heat Fraction
  0,                                      !- Carbon Dioxide Generation Rate {m3/s-W}
  No,                                     !- Enable ASHRAE 55 Comfort Warnings
  ZoneAveraged;                           !- Mean Radiant Temperature Calculation Type

OS:People,
  {5c05a4bf-e75f-4bc2-aa87-553858621796}, !- Handle
  res occupants|unit 6|living space|unit 6|story 1, !- Name
  {798e5c8d-b03e-449b-8ad9-2cd29787be76}, !- People Definition Name
  {ddf66984-3231-4c90-bb9a-bfc3b81a90f8}, !- Space or SpaceType Name
  {c9c22a1c-7f73-48cb-9c31-2689e2590271}, !- Number of People Schedule Name
  {a28b01e1-6a5f-4e34-abad-59d6dd85ee5f}, !- Activity Level Schedule Name
  ,                                       !- Surface Name/Angle Factor List Name
  ,                                       !- Work Efficiency Schedule Name
  ,                                       !- Clothing Insulation Schedule Name
  ,                                       !- Air Velocity Schedule Name
  1;                                      !- Multiplier

OS:People:Definition,
  {08876787-3164-4a7c-a9c3-70cc31f9e93d}, !- Handle
  res occupants|unit 6|living space|unit 6|story 2, !- Name
  People,                                 !- Number of People Calculation Method
  1.13,                                   !- Number of People {people}
  ,                                       !- People per Space Floor Area {person/m2}
  ,                                       !- Space Floor Area per Person {m2/person}
  0.319734,                               !- Fraction Radiant
  0.573,                                  !- Sensible Heat Fraction
  0,                                      !- Carbon Dioxide Generation Rate {m3/s-W}
  No,                                     !- Enable ASHRAE 55 Comfort Warnings
  ZoneAveraged;                           !- Mean Radiant Temperature Calculation Type

OS:People,
  {43a2b85c-55c2-4c8b-bbcf-69b6a061e283}, !- Handle
  res occupants|unit 6|living space|unit 6|story 2, !- Name
  {08876787-3164-4a7c-a9c3-70cc31f9e93d}, !- People Definition Name
  {40b70ad1-707f-4b45-8e91-6e8baca87e83}, !- Space or SpaceType Name
  {c9c22a1c-7f73-48cb-9c31-2689e2590271}, !- Number of People Schedule Name
  {a28b01e1-6a5f-4e34-abad-59d6dd85ee5f}, !- Activity Level Schedule Name
  ,                                       !- Surface Name/Angle Factor List Name
  ,                                       !- Work Efficiency Schedule Name
  ,                                       !- Clothing Insulation Schedule Name
  ,                                       !- Air Velocity Schedule Name
  1;                                      !- Multiplier

OS:Schedule:Day,
  {b3ebe8b4-46fc-4577-8e2e-c45cb22b4ff1}, !- Handle
  Schedule Day 14,                        !- Name
  ,                                       !- Schedule Type Limits Name
  ,                                       !- Interpolate to Timestep
  24,                                     !- Hour 1
  0,                                      !- Minute 1
  0;                                      !- Value Until Time 1

OS:Schedule:Day,
  {588675d8-2867-40c8-9dbe-aca3890b999b}, !- Handle
  Schedule Day 15,                        !- Name
  ,                                       !- Schedule Type Limits Name
  ,                                       !- Interpolate to Timestep
  24,                                     !- Hour 1
  0,                                      !- Minute 1
  1;                                      !- Value Until Time 1

OS:People:Definition,
  {1048afde-1c1b-4960-8bc6-2e8756cad82d}, !- Handle
  res occupants|unit 7|living space|unit 7|story 2, !- Name
  People,                                 !- Number of People Calculation Method
  1.13,                                   !- Number of People {people}
  ,                                       !- People per Space Floor Area {person/m2}
  ,                                       !- Space Floor Area per Person {m2/person}
  0.319734,                               !- Fraction Radiant
  0.573,                                  !- Sensible Heat Fraction
  0,                                      !- Carbon Dioxide Generation Rate {m3/s-W}
  No,                                     !- Enable ASHRAE 55 Comfort Warnings
  ZoneAveraged;                           !- Mean Radiant Temperature Calculation Type

OS:People,
  {61c976bf-4194-444a-a967-50853dd77c53}, !- Handle
  res occupants|unit 7|living space|unit 7|story 2, !- Name
  {1048afde-1c1b-4960-8bc6-2e8756cad82d}, !- People Definition Name
  {04586e8d-44c2-45ad-bfdf-768740475594}, !- Space or SpaceType Name
  {c9c22a1c-7f73-48cb-9c31-2689e2590271}, !- Number of People Schedule Name
  {a28b01e1-6a5f-4e34-abad-59d6dd85ee5f}, !- Activity Level Schedule Name
  ,                                       !- Surface Name/Angle Factor List Name
  ,                                       !- Work Efficiency Schedule Name
  ,                                       !- Clothing Insulation Schedule Name
  ,                                       !- Air Velocity Schedule Name
  1;                                      !- Multiplier

OS:People:Definition,
  {1fbd2150-ebf1-4c02-a853-430fb017114e}, !- Handle
  res occupants|unit 7|living space|unit 7|story 1, !- Name
  People,                                 !- Number of People Calculation Method
  1.13,                                   !- Number of People {people}
  ,                                       !- People per Space Floor Area {person/m2}
  ,                                       !- Space Floor Area per Person {m2/person}
  0.319734,                               !- Fraction Radiant
  0.573,                                  !- Sensible Heat Fraction
  0,                                      !- Carbon Dioxide Generation Rate {m3/s-W}
  No,                                     !- Enable ASHRAE 55 Comfort Warnings
  ZoneAveraged;                           !- Mean Radiant Temperature Calculation Type

OS:People,
  {704c150e-008c-4c9f-928d-a3b8cc663f69}, !- Handle
  res occupants|unit 7|living space|unit 7|story 1, !- Name
  {1fbd2150-ebf1-4c02-a853-430fb017114e}, !- People Definition Name
  {7ee271fd-826e-4f99-b926-7b7bc6a34f6b}, !- Space or SpaceType Name
  {c9c22a1c-7f73-48cb-9c31-2689e2590271}, !- Number of People Schedule Name
  {a28b01e1-6a5f-4e34-abad-59d6dd85ee5f}, !- Activity Level Schedule Name
  ,                                       !- Surface Name/Angle Factor List Name
  ,                                       !- Work Efficiency Schedule Name
  ,                                       !- Clothing Insulation Schedule Name
  ,                                       !- Air Velocity Schedule Name
  1;                                      !- Multiplier

OS:People:Definition,
  {7ca0dfe0-ecb3-4eb2-9abb-3a3a8836cf0c}, !- Handle
  res occupants|unit 7|finished basement space|unit 7, !- Name
  People,                                 !- Number of People Calculation Method
  1.13,                                   !- Number of People {people}
  ,                                       !- People per Space Floor Area {person/m2}
  ,                                       !- Space Floor Area per Person {m2/person}
  0.319734,                               !- Fraction Radiant
  0.573,                                  !- Sensible Heat Fraction
  0,                                      !- Carbon Dioxide Generation Rate {m3/s-W}
  No,                                     !- Enable ASHRAE 55 Comfort Warnings
  ZoneAveraged;                           !- Mean Radiant Temperature Calculation Type

OS:People,
  {f5a85f4d-ae7d-4dc7-a090-02be3d7fea02}, !- Handle
  res occupants|unit 7|finished basement space|unit 7, !- Name
  {7ca0dfe0-ecb3-4eb2-9abb-3a3a8836cf0c}, !- People Definition Name
  {1f18f813-9b8d-4d26-b30a-e83ed7c7bcb0}, !- Space or SpaceType Name
  {c9c22a1c-7f73-48cb-9c31-2689e2590271}, !- Number of People Schedule Name
  {a28b01e1-6a5f-4e34-abad-59d6dd85ee5f}, !- Activity Level Schedule Name
  ,                                       !- Surface Name/Angle Factor List Name
  ,                                       !- Work Efficiency Schedule Name
  ,                                       !- Clothing Insulation Schedule Name
  ,                                       !- Air Velocity Schedule Name
  1;                                      !- Multiplier

OS:Schedule:Day,
  {656d3814-243f-4bf1-b1f1-5426b0d44ea5}, !- Handle
  Schedule Day 16,                        !- Name
  ,                                       !- Schedule Type Limits Name
  ,                                       !- Interpolate to Timestep
  24,                                     !- Hour 1
  0,                                      !- Minute 1
  0;                                      !- Value Until Time 1

OS:Schedule:Day,
  {e4e99122-2109-4071-8926-a8a8e7db4362}, !- Handle
  Schedule Day 17,                        !- Name
  ,                                       !- Schedule Type Limits Name
  ,                                       !- Interpolate to Timestep
  24,                                     !- Hour 1
  0,                                      !- Minute 1
  1;                                      !- Value Until Time 1

OS:People:Definition,
  {137f0b3c-cd6d-4c5d-b77d-b50a301e5cea}, !- Handle
  res occupants|unit 8|living space|unit 8|story 2, !- Name
  People,                                 !- Number of People Calculation Method
  1.13,                                   !- Number of People {people}
  ,                                       !- People per Space Floor Area {person/m2}
  ,                                       !- Space Floor Area per Person {m2/person}
  0.319734,                               !- Fraction Radiant
  0.573,                                  !- Sensible Heat Fraction
  0,                                      !- Carbon Dioxide Generation Rate {m3/s-W}
  No,                                     !- Enable ASHRAE 55 Comfort Warnings
  ZoneAveraged;                           !- Mean Radiant Temperature Calculation Type

OS:People,
  {bc26b0ff-692c-4243-b98a-2e127443889d}, !- Handle
  res occupants|unit 8|living space|unit 8|story 2, !- Name
  {137f0b3c-cd6d-4c5d-b77d-b50a301e5cea}, !- People Definition Name
  {183e6541-445c-4ab8-8d15-a13c363bd22b}, !- Space or SpaceType Name
  {c9c22a1c-7f73-48cb-9c31-2689e2590271}, !- Number of People Schedule Name
  {a28b01e1-6a5f-4e34-abad-59d6dd85ee5f}, !- Activity Level Schedule Name
  ,                                       !- Surface Name/Angle Factor List Name
  ,                                       !- Work Efficiency Schedule Name
  ,                                       !- Clothing Insulation Schedule Name
  ,                                       !- Air Velocity Schedule Name
  1;                                      !- Multiplier

OS:People:Definition,
  {f78f4f51-5f5b-4f19-bc8d-42a46fdc3b38}, !- Handle
  res occupants|unit 8|living space|unit 8|story 1, !- Name
  People,                                 !- Number of People Calculation Method
  1.13,                                   !- Number of People {people}
  ,                                       !- People per Space Floor Area {person/m2}
  ,                                       !- Space Floor Area per Person {m2/person}
  0.319734,                               !- Fraction Radiant
  0.573,                                  !- Sensible Heat Fraction
  0,                                      !- Carbon Dioxide Generation Rate {m3/s-W}
  No,                                     !- Enable ASHRAE 55 Comfort Warnings
  ZoneAveraged;                           !- Mean Radiant Temperature Calculation Type

OS:People,
  {971fdfaa-fddc-403b-a52b-5cbdcfc7f49f}, !- Handle
  res occupants|unit 8|living space|unit 8|story 1, !- Name
  {f78f4f51-5f5b-4f19-bc8d-42a46fdc3b38}, !- People Definition Name
  {22e890ba-6ed5-4194-86ec-4daa604f3ccf}, !- Space or SpaceType Name
  {c9c22a1c-7f73-48cb-9c31-2689e2590271}, !- Number of People Schedule Name
  {a28b01e1-6a5f-4e34-abad-59d6dd85ee5f}, !- Activity Level Schedule Name
  ,                                       !- Surface Name/Angle Factor List Name
  ,                                       !- Work Efficiency Schedule Name
  ,                                       !- Clothing Insulation Schedule Name
  ,                                       !- Air Velocity Schedule Name
  1;                                      !- Multiplier

OS:People:Definition,
  {c26e9bd0-1114-4e32-ab2a-69afbad19362}, !- Handle
  res occupants|unit 8|finished basement space|unit 8, !- Name
  People,                                 !- Number of People Calculation Method
  1.13,                                   !- Number of People {people}
  ,                                       !- People per Space Floor Area {person/m2}
  ,                                       !- Space Floor Area per Person {m2/person}
  0.319734,                               !- Fraction Radiant
  0.573,                                  !- Sensible Heat Fraction
  0,                                      !- Carbon Dioxide Generation Rate {m3/s-W}
  No,                                     !- Enable ASHRAE 55 Comfort Warnings
  ZoneAveraged;                           !- Mean Radiant Temperature Calculation Type

OS:People,
  {1fc2ddc3-b0e7-4460-9c40-3c67ac418fa6}, !- Handle
  res occupants|unit 8|finished basement space|unit 8, !- Name
  {c26e9bd0-1114-4e32-ab2a-69afbad19362}, !- People Definition Name
  {1ddaed38-5b9b-4f1b-a074-d0566dbad9b0}, !- Space or SpaceType Name
  {c9c22a1c-7f73-48cb-9c31-2689e2590271}, !- Number of People Schedule Name
  {a28b01e1-6a5f-4e34-abad-59d6dd85ee5f}, !- Activity Level Schedule Name
  ,                                       !- Surface Name/Angle Factor List Name
  ,                                       !- Work Efficiency Schedule Name
  ,                                       !- Clothing Insulation Schedule Name
  ,                                       !- Air Velocity Schedule Name
  1;                                      !- Multiplier

OS:Schedule:Day,
  {a3234d68-c274-4b1d-a625-39e0de96c1de}, !- Handle
  Schedule Day 18,                        !- Name
>>>>>>> 039e157a
  ,                                       !- Schedule Type Limits Name
  ,                                       !- Interpolate to Timestep
  24,                                     !- Hour 1
  0,                                      !- Minute 1
  0;                                      !- Value Until Time 1

OS:Schedule:Day,
<<<<<<< HEAD
  {3f25743d-6d55-4b49-8a1f-369d27c222d0}, !- Handle
  Schedule Day 2,                         !- Name
=======
  {68710ede-8e92-4bc2-9172-66f5be0bae7a}, !- Handle
  Schedule Day 19,                        !- Name
>>>>>>> 039e157a
  ,                                       !- Schedule Type Limits Name
  ,                                       !- Interpolate to Timestep
  24,                                     !- Hour 1
  0,                                      !- Minute 1
  1;                                      !- Value Until Time 1

<<<<<<< HEAD
OS:Schedule:File,
  {33e5565d-af74-4cf1-ba07-a72e4063e5f6}, !- Handle
  occupants,                              !- Name
  {a8a3bddf-0fc5-40a4-8db0-672ca6dfd5a4}, !- Schedule Type Limits Name
  {fc128dd3-1310-4c54-a5d5-177abfdf24f9}, !- External File Name
  1,                                      !- Column Number
  1,                                      !- Rows to Skip at Top
  8760,                                   !- Number of Hours of Data
  ,                                       !- Column Separator
=======
OS:People:Definition,
  {29e45392-5620-4715-92bd-cd364343a999}, !- Handle
  res occupants|unit 9|living space|unit 9|story 1, !- Name
  People,                                 !- Number of People Calculation Method
  1.13,                                   !- Number of People {people}
  ,                                       !- People per Space Floor Area {person/m2}
  ,                                       !- Space Floor Area per Person {m2/person}
  0.319734,                               !- Fraction Radiant
  0.573,                                  !- Sensible Heat Fraction
  0,                                      !- Carbon Dioxide Generation Rate {m3/s-W}
  No,                                     !- Enable ASHRAE 55 Comfort Warnings
  ZoneAveraged;                           !- Mean Radiant Temperature Calculation Type

OS:People,
  {c5cd64b6-6e84-491c-8958-a6f906a083d2}, !- Handle
  res occupants|unit 9|living space|unit 9|story 1, !- Name
  {29e45392-5620-4715-92bd-cd364343a999}, !- People Definition Name
  {9a3c0f96-4599-435a-bc41-7d03f4a5c9c1}, !- Space or SpaceType Name
  {c9c22a1c-7f73-48cb-9c31-2689e2590271}, !- Number of People Schedule Name
  {a28b01e1-6a5f-4e34-abad-59d6dd85ee5f}, !- Activity Level Schedule Name
  ,                                       !- Surface Name/Angle Factor List Name
  ,                                       !- Work Efficiency Schedule Name
  ,                                       !- Clothing Insulation Schedule Name
  ,                                       !- Air Velocity Schedule Name
  1;                                      !- Multiplier

OS:People:Definition,
  {500bef35-b913-4a9a-9603-5f4210682115}, !- Handle
  res occupants|unit 9|living space|unit 9|story 2, !- Name
  People,                                 !- Number of People Calculation Method
  1.13,                                   !- Number of People {people}
  ,                                       !- People per Space Floor Area {person/m2}
  ,                                       !- Space Floor Area per Person {m2/person}
  0.319734,                               !- Fraction Radiant
  0.573,                                  !- Sensible Heat Fraction
  0,                                      !- Carbon Dioxide Generation Rate {m3/s-W}
  No,                                     !- Enable ASHRAE 55 Comfort Warnings
  ZoneAveraged;                           !- Mean Radiant Temperature Calculation Type

OS:People,
  {1d5f87cd-778e-422c-801f-c078a476b9bb}, !- Handle
  res occupants|unit 9|living space|unit 9|story 2, !- Name
  {500bef35-b913-4a9a-9603-5f4210682115}, !- People Definition Name
  {486719d6-fbe3-4ae7-8939-8460105e194b}, !- Space or SpaceType Name
  {c9c22a1c-7f73-48cb-9c31-2689e2590271}, !- Number of People Schedule Name
  {a28b01e1-6a5f-4e34-abad-59d6dd85ee5f}, !- Activity Level Schedule Name
  ,                                       !- Surface Name/Angle Factor List Name
  ,                                       !- Work Efficiency Schedule Name
  ,                                       !- Clothing Insulation Schedule Name
  ,                                       !- Air Velocity Schedule Name
  1;                                      !- Multiplier

OS:People:Definition,
  {86feabed-1c11-494c-98cf-09422ea25d73}, !- Handle
  res occupants|unit 9|finished basement space|unit 9, !- Name
  People,                                 !- Number of People Calculation Method
  1.13,                                   !- Number of People {people}
  ,                                       !- People per Space Floor Area {person/m2}
  ,                                       !- Space Floor Area per Person {m2/person}
  0.319734,                               !- Fraction Radiant
  0.573,                                  !- Sensible Heat Fraction
  0,                                      !- Carbon Dioxide Generation Rate {m3/s-W}
  No,                                     !- Enable ASHRAE 55 Comfort Warnings
  ZoneAveraged;                           !- Mean Radiant Temperature Calculation Type

OS:People,
  {695f469f-07a7-46a0-88b7-ea2c9bd52a94}, !- Handle
  res occupants|unit 9|finished basement space|unit 9, !- Name
  {86feabed-1c11-494c-98cf-09422ea25d73}, !- People Definition Name
  {4f32ccc8-1b23-4fcf-9f74-14d718a5d3c0}, !- Space or SpaceType Name
  {c9c22a1c-7f73-48cb-9c31-2689e2590271}, !- Number of People Schedule Name
  {a28b01e1-6a5f-4e34-abad-59d6dd85ee5f}, !- Activity Level Schedule Name
  ,                                       !- Surface Name/Angle Factor List Name
  ,                                       !- Work Efficiency Schedule Name
  ,                                       !- Clothing Insulation Schedule Name
  ,                                       !- Air Velocity Schedule Name
  1;                                      !- Multiplier

OS:Schedule:Day,
  {7eec904b-b475-4133-bcdf-218204e919ce}, !- Handle
  Schedule Day 20,                        !- Name
  ,                                       !- Schedule Type Limits Name
>>>>>>> 039e157a
  ,                                       !- Interpolate to Timestep
  60;                                     !- Minutes per Item

OS:Schedule:Ruleset,
  {d84d5cd7-325b-4dc1-b78e-5485ca69093c}, !- Handle
  Schedule Ruleset 1,                     !- Name
  {610bd22a-acd7-4ca7-ab60-a092928e0c49}, !- Schedule Type Limits Name
  {505e3849-1b68-426d-811f-29cdc2898e69}; !- Default Day Schedule Name

OS:Schedule:Day,
<<<<<<< HEAD
  {505e3849-1b68-426d-811f-29cdc2898e69}, !- Handle
  Schedule Day 3,                         !- Name
  {610bd22a-acd7-4ca7-ab60-a092928e0c49}, !- Schedule Type Limits Name
=======
  {f9b448c0-a508-44cb-a682-3a75240a6720}, !- Handle
  Schedule Day 21,                        !- Name
  ,                                       !- Schedule Type Limits Name
>>>>>>> 039e157a
  ,                                       !- Interpolate to Timestep
  24,                                     !- Hour 1
  0,                                      !- Minute 1
  112.539290946133;                       !- Value Until Time 1

OS:People:Definition,
<<<<<<< HEAD
  {f2e2637e-3da3-4c59-ab7b-2452f0dcc0f1}, !- Handle
  res occupants|living space,             !- Name
=======
  {3e3c1b27-b493-4dba-8dea-8b04ba756ed3}, !- Handle
  res occupants|unit 10|living space|unit 10|story 1, !- Name
>>>>>>> 039e157a
  People,                                 !- Number of People Calculation Method
  1.13,                                   !- Number of People {people}
  ,                                       !- People per Space Floor Area {person/m2}
  ,                                       !- Space Floor Area per Person {m2/person}
  0.319734,                               !- Fraction Radiant
  0.573,                                  !- Sensible Heat Fraction
  0,                                      !- Carbon Dioxide Generation Rate {m3/s-W}
  No,                                     !- Enable ASHRAE 55 Comfort Warnings
  ZoneAveraged;                           !- Mean Radiant Temperature Calculation Type

OS:People,
<<<<<<< HEAD
  {50632c69-d6a0-46d7-bff2-4b76e4d2e3fb}, !- Handle
  res occupants|living space,             !- Name
  {f2e2637e-3da3-4c59-ab7b-2452f0dcc0f1}, !- People Definition Name
  {46028416-de0c-4ba2-af07-618e9b03a7d9}, !- Space or SpaceType Name
  {33e5565d-af74-4cf1-ba07-a72e4063e5f6}, !- Number of People Schedule Name
  {d84d5cd7-325b-4dc1-b78e-5485ca69093c}, !- Activity Level Schedule Name
=======
  {8452a65d-9b3a-412a-b01a-06e74a290997}, !- Handle
  res occupants|unit 10|living space|unit 10|story 1, !- Name
  {3e3c1b27-b493-4dba-8dea-8b04ba756ed3}, !- People Definition Name
  {01fa0e74-41d0-462c-a682-2b15c97351f3}, !- Space or SpaceType Name
  {c9c22a1c-7f73-48cb-9c31-2689e2590271}, !- Number of People Schedule Name
  {a28b01e1-6a5f-4e34-abad-59d6dd85ee5f}, !- Activity Level Schedule Name
>>>>>>> 039e157a
  ,                                       !- Surface Name/Angle Factor List Name
  ,                                       !- Work Efficiency Schedule Name
  ,                                       !- Clothing Insulation Schedule Name
  ,                                       !- Air Velocity Schedule Name
  1;                                      !- Multiplier

OS:ScheduleTypeLimits,
  {610bd22a-acd7-4ca7-ab60-a092928e0c49}, !- Handle
  ActivityLevel,                          !- Name
  0,                                      !- Lower Limit Value
  ,                                       !- Upper Limit Value
  Continuous,                             !- Numeric Type
  ActivityLevel;                          !- Unit Type

OS:ScheduleTypeLimits,
  {a8a3bddf-0fc5-40a4-8db0-672ca6dfd5a4}, !- Handle
  Fractional,                             !- Name
  0,                                      !- Lower Limit Value
  1,                                      !- Upper Limit Value
  Continuous;                             !- Numeric Type

OS:People:Definition,
<<<<<<< HEAD
  {107da15d-0aca-4693-9745-50987b38021e}, !- Handle
  res occupants|finished basement space,  !- Name
=======
  {79d06ca1-67b8-4f3a-8f11-c07e75898a2c}, !- Handle
  res occupants|unit 10|living space|unit 10|story 2, !- Name
>>>>>>> 039e157a
  People,                                 !- Number of People Calculation Method
  1.13,                                   !- Number of People {people}
  ,                                       !- People per Space Floor Area {person/m2}
  ,                                       !- Space Floor Area per Person {m2/person}
  0.319734,                               !- Fraction Radiant
  0.573,                                  !- Sensible Heat Fraction
  0,                                      !- Carbon Dioxide Generation Rate {m3/s-W}
  No,                                     !- Enable ASHRAE 55 Comfort Warnings
  ZoneAveraged;                           !- Mean Radiant Temperature Calculation Type

OS:People,
<<<<<<< HEAD
  {4d2fc307-6caf-4549-9b47-332022314f15}, !- Handle
  res occupants|finished basement space,  !- Name
  {107da15d-0aca-4693-9745-50987b38021e}, !- People Definition Name
  {b2ce11a4-d452-4929-bdda-e012b98ea27a}, !- Space or SpaceType Name
  {33e5565d-af74-4cf1-ba07-a72e4063e5f6}, !- Number of People Schedule Name
  {d84d5cd7-325b-4dc1-b78e-5485ca69093c}, !- Activity Level Schedule Name
=======
  {14dabb09-33dc-4eca-9558-3ddb1fb98849}, !- Handle
  res occupants|unit 10|living space|unit 10|story 2, !- Name
  {79d06ca1-67b8-4f3a-8f11-c07e75898a2c}, !- People Definition Name
  {23d55db4-2a55-4be7-83cf-98567a51c76a}, !- Space or SpaceType Name
  {c9c22a1c-7f73-48cb-9c31-2689e2590271}, !- Number of People Schedule Name
  {a28b01e1-6a5f-4e34-abad-59d6dd85ee5f}, !- Activity Level Schedule Name
>>>>>>> 039e157a
  ,                                       !- Surface Name/Angle Factor List Name
  ,                                       !- Work Efficiency Schedule Name
  ,                                       !- Clothing Insulation Schedule Name
  ,                                       !- Air Velocity Schedule Name
  1;                                      !- Multiplier

OS:People:Definition,
<<<<<<< HEAD
  {1a7d4cc4-e9cf-4134-8565-9a395daa65fa}, !- Handle
  res occupants|living space|story 2,     !- Name
=======
  {44ea1570-f61c-4750-b294-74e2dfc677aa}, !- Handle
  res occupants|unit 10|finished basement space|unit 10, !- Name
>>>>>>> 039e157a
  People,                                 !- Number of People Calculation Method
  1.13,                                   !- Number of People {people}
  ,                                       !- People per Space Floor Area {person/m2}
  ,                                       !- Space Floor Area per Person {m2/person}
  0.319734,                               !- Fraction Radiant
  0.573,                                  !- Sensible Heat Fraction
  0,                                      !- Carbon Dioxide Generation Rate {m3/s-W}
  No,                                     !- Enable ASHRAE 55 Comfort Warnings
  ZoneAveraged;                           !- Mean Radiant Temperature Calculation Type

OS:People,
<<<<<<< HEAD
  {3defde9c-acb1-4d1c-93f3-9e0a3d9a53c9}, !- Handle
  res occupants|living space|story 2,     !- Name
  {1a7d4cc4-e9cf-4134-8565-9a395daa65fa}, !- People Definition Name
  {49d11a10-5b40-4716-a2cf-d17d18989e78}, !- Space or SpaceType Name
  {33e5565d-af74-4cf1-ba07-a72e4063e5f6}, !- Number of People Schedule Name
  {d84d5cd7-325b-4dc1-b78e-5485ca69093c}, !- Activity Level Schedule Name
=======
  {28c09757-4956-4051-afe4-964dc1465b30}, !- Handle
  res occupants|unit 10|finished basement space|unit 10, !- Name
  {44ea1570-f61c-4750-b294-74e2dfc677aa}, !- People Definition Name
  {dd876003-397d-4313-ba24-fb4b2df7ef96}, !- Space or SpaceType Name
  {c9c22a1c-7f73-48cb-9c31-2689e2590271}, !- Number of People Schedule Name
  {a28b01e1-6a5f-4e34-abad-59d6dd85ee5f}, !- Activity Level Schedule Name
>>>>>>> 039e157a
  ,                                       !- Surface Name/Angle Factor List Name
  ,                                       !- Work Efficiency Schedule Name
  ,                                       !- Clothing Insulation Schedule Name
  ,                                       !- Air Velocity Schedule Name
  1;                                      !- Multiplier
<|MERGE_RESOLUTION|>--- conflicted
+++ resolved
@@ -1,73 +1,41 @@
 !- NOTE: Auto-generated from /test/osw_files/SFA_10units_2story_FB_UA_3Beds_2Baths_Denver.osw
 
 OS:Version,
-<<<<<<< HEAD
-  {e9cbac8f-8ccd-4d78-a7cb-12fe0cb4b7ac}, !- Handle
+  {64b7e00c-ec40-4340-a565-4c396f4a2328}, !- Handle
   2.9.0;                                  !- Version Identifier
 
 OS:SimulationControl,
-  {9ec0ef38-29d4-4f6e-87ca-1058eb298ff6}, !- Handle
-=======
-  {54812a04-8e8c-495f-903c-1205038ecc33}, !- Handle
-  2.9.0;                                  !- Version Identifier
-
-OS:SimulationControl,
-  {dbf3b142-f916-4587-a887-b1f3aa66407a}, !- Handle
->>>>>>> 039e157a
+  {867ad35f-8975-476a-8e16-f03904b603aa}, !- Handle
   ,                                       !- Do Zone Sizing Calculation
   ,                                       !- Do System Sizing Calculation
   ,                                       !- Do Plant Sizing Calculation
   No;                                     !- Run Simulation for Sizing Periods
 
 OS:Timestep,
-<<<<<<< HEAD
-  {be80257c-3659-458f-a6c2-3fb9371699c6}, !- Handle
+  {d775cf11-e7e1-4c1f-bd40-7aadfcc85e54}, !- Handle
   6;                                      !- Number of Timesteps per Hour
 
 OS:ShadowCalculation,
-  {4834d0ca-c2e3-46bf-9a36-362315657fbd}, !- Handle
-=======
-  {e1e99168-0c09-4ba6-bb90-4f13dff22a1f}, !- Handle
-  6;                                      !- Number of Timesteps per Hour
-
-OS:ShadowCalculation,
-  {aff9ad8a-eaf9-49d4-abfa-9c0570498e1a}, !- Handle
->>>>>>> 039e157a
+  {bb7495c1-2c3e-4e90-a6ae-850c7de38db7}, !- Handle
   20,                                     !- Calculation Frequency
   200;                                    !- Maximum Figures in Shadow Overlap Calculations
 
 OS:SurfaceConvectionAlgorithm:Outside,
-<<<<<<< HEAD
-  {3e1c22f5-55a4-49c4-845d-c67b414febd6}, !- Handle
+  {237b3952-bbea-4497-9699-405480daed5b}, !- Handle
   DOE-2;                                  !- Algorithm
 
 OS:SurfaceConvectionAlgorithm:Inside,
-  {9e961f7c-e014-4bac-b860-2cd41dedca5d}, !- Handle
+  {dcf900cf-544b-436f-aebc-73c068588a56}, !- Handle
   TARP;                                   !- Algorithm
 
 OS:ZoneCapacitanceMultiplier:ResearchSpecial,
-  {63e561ed-c538-4ba8-b1b5-3b869a7a8c8c}, !- Handle
-=======
-  {7c277cd9-6702-43e8-9890-847b89ee089d}, !- Handle
-  DOE-2;                                  !- Algorithm
-
-OS:SurfaceConvectionAlgorithm:Inside,
-  {8fa610dd-647b-4220-bea7-cb40d6374734}, !- Handle
-  TARP;                                   !- Algorithm
-
-OS:ZoneCapacitanceMultiplier:ResearchSpecial,
-  {19138093-f729-4d3e-b050-88e1447afb5e}, !- Handle
->>>>>>> 039e157a
+  {aad810f8-20bb-4e4d-825b-847e7f1af8d3}, !- Handle
   ,                                       !- Temperature Capacity Multiplier
   15,                                     !- Humidity Capacity Multiplier
   ;                                       !- Carbon Dioxide Capacity Multiplier
 
 OS:RunPeriod,
-<<<<<<< HEAD
-  {a6ce076f-69ee-4ef3-908a-a6be192f0469}, !- Handle
-=======
-  {b9438eed-f366-4d3c-bc2c-dc97cc476490}, !- Handle
->>>>>>> 039e157a
+  {775f230a-7941-48e4-8c2b-db8816e4e259}, !- Handle
   Run Period 1,                           !- Name
   1,                                      !- Begin Month
   1,                                      !- Begin Day of Month
@@ -81,21 +49,13 @@
   ;                                       !- Number of Times Runperiod to be Repeated
 
 OS:YearDescription,
-<<<<<<< HEAD
-  {91a016a9-ccbc-42fe-9540-34f6d7ff0ec0}, !- Handle
-=======
-  {33ab2632-8fd8-41fb-8b4d-cf1747fbb86b}, !- Handle
->>>>>>> 039e157a
+  {c31faa71-89f9-47ce-8a20-5bbc96802ae0}, !- Handle
   2007,                                   !- Calendar Year
   ,                                       !- Day of Week for Start Day
   ;                                       !- Is Leap Year
 
 OS:WeatherFile,
-<<<<<<< HEAD
-  {dc141bbc-5c89-4edf-8ea4-f4b0ebfbbf11}, !- Handle
-=======
-  {8f584ee3-2d37-4792-82b8-68cad9d64dec}, !- Handle
->>>>>>> 039e157a
+  {f643bea2-63f3-4615-9814-cc6d1e806a4b}, !- Handle
   Denver Intl Ap,                         !- City
   CO,                                     !- State Province Region
   USA,                                    !- Country
@@ -109,13 +69,8 @@
   E23378AA;                               !- Checksum
 
 OS:AdditionalProperties,
-<<<<<<< HEAD
-  {88e86c51-b400-40e3-9d62-b3457eb42895}, !- Handle
-  {dc141bbc-5c89-4edf-8ea4-f4b0ebfbbf11}, !- Object Name
-=======
-  {4ba50cbd-744f-43bf-b09e-4f50b5334834}, !- Handle
-  {8f584ee3-2d37-4792-82b8-68cad9d64dec}, !- Object Name
->>>>>>> 039e157a
+  {a6d0b373-5857-44e2-8979-607bcc95ee11}, !- Handle
+  {f643bea2-63f3-4615-9814-cc6d1e806a4b}, !- Object Name
   EPWHeaderCity,                          !- Feature Name 1
   String,                                 !- Feature Data Type 1
   Denver Intl Ap,                         !- Feature Value 1
@@ -223,11 +178,7 @@
   84;                                     !- Feature Value 35
 
 OS:Site,
-<<<<<<< HEAD
-  {561d5a86-b25a-4e3e-8f97-53ac1b7c9dbb}, !- Handle
-=======
-  {3be34efe-a892-48c2-9e46-ea6d8ef9e8a3}, !- Handle
->>>>>>> 039e157a
+  {0200ee6a-ffe6-4032-bdf3-59b9e3d13108}, !- Handle
   Denver Intl Ap_CO_USA,                  !- Name
   39.83,                                  !- Latitude {deg}
   -104.65,                                !- Longitude {deg}
@@ -236,11 +187,7 @@
   ;                                       !- Terrain
 
 OS:ClimateZones,
-<<<<<<< HEAD
-  {148e5227-4d88-4606-bea6-2870be733796}, !- Handle
-=======
-  {9e2feca1-c6c4-423a-841c-acd84ba49871}, !- Handle
->>>>>>> 039e157a
+  {12befebc-c040-433d-aa49-8cb73eca1551}, !- Handle
   ,                                       !- Active Institution
   ,                                       !- Active Year
   ,                                       !- Climate Zone Institution Name 1
@@ -253,31 +200,19 @@
   Cold;                                   !- Climate Zone Value 2
 
 OS:Site:WaterMainsTemperature,
-<<<<<<< HEAD
-  {b02800e2-42cf-4a8c-982f-c823c52bcaf0}, !- Handle
-=======
-  {d8b3df94-f71f-468f-8d3e-a486fec65a72}, !- Handle
->>>>>>> 039e157a
+  {bcc26173-61e3-4d82-8d72-7bc35a9b7843}, !- Handle
   Correlation,                            !- Calculation Method
   ,                                       !- Temperature Schedule Name
   10.8753424657535,                       !- Annual Average Outdoor Air Temperature {C}
   23.1524007936508;                       !- Maximum Difference In Monthly Average Outdoor Air Temperatures {deltaC}
 
 OS:RunPeriodControl:DaylightSavingTime,
-<<<<<<< HEAD
-  {dcafee40-cf33-4b52-bf68-cd2a4b326d95}, !- Handle
-=======
-  {dd46afa7-c2e3-47b8-8de0-d85c28bb3c7b}, !- Handle
->>>>>>> 039e157a
+  {472c6722-3531-4b2d-b5dc-f77b01301e8e}, !- Handle
   4/7,                                    !- Start Date
   10/26;                                  !- End Date
 
 OS:Site:GroundTemperature:Deep,
-<<<<<<< HEAD
-  {430c7fda-a370-4665-bb66-0b23a843680a}, !- Handle
-=======
-  {dc702ad6-9acd-4095-9908-3ea5c94944da}, !- Handle
->>>>>>> 039e157a
+  {674d08d6-82ea-421e-a8c9-453a5eb1e19b}, !- Handle
   10.8753424657535,                       !- January Deep Ground Temperature {C}
   10.8753424657535,                       !- February Deep Ground Temperature {C}
   10.8753424657535,                       !- March Deep Ground Temperature {C}
@@ -292,11 +227,7 @@
   10.8753424657535;                       !- December Deep Ground Temperature {C}
 
 OS:Building,
-<<<<<<< HEAD
-  {2d9d3689-34ce-42f0-b50a-fef6134ec71d}, !- Handle
-=======
-  {e9209a7b-f639-4ff3-a4b0-2efc7eb87a0f}, !- Handle
->>>>>>> 039e157a
+  {8034d864-a083-4546-a868-ae6435781478}, !- Handle
   Building 1,                             !- Name
   ,                                       !- Building Sector Type
   0,                                      !- North Axis {deg}
@@ -311,15 +242,9 @@
   10;                                     !- Standards Number of Living Units
 
 OS:AdditionalProperties,
-<<<<<<< HEAD
-  {9bb9d5c0-e629-4aef-a209-a284476232ff}, !- Handle
-  {2d9d3689-34ce-42f0-b50a-fef6134ec71d}, !- Object Name
+  {9ccd2671-053d-4645-9866-1a89e5d50da2}, !- Handle
+  {8034d864-a083-4546-a868-ae6435781478}, !- Object Name
   num_units,                              !- Feature Name 1
-=======
-  {55402883-ffae-46db-aaa1-dd77f4eb61b3}, !- Handle
-  {e9209a7b-f639-4ff3-a4b0-2efc7eb87a0f}, !- Object Name
-  Total Units Represented,                !- Feature Name 1
->>>>>>> 039e157a
   Integer,                                !- Feature Data Type 1
   10,                                     !- Feature Value 1
   has_rear_units,                         !- Feature Name 2
@@ -333,11 +258,7 @@
   2;                                      !- Feature Value 4
 
 OS:ThermalZone,
-<<<<<<< HEAD
-  {6a168ba5-355d-444b-aff1-1beabf8e9857}, !- Handle
-=======
-  {ac74b8ed-dd6e-4e82-b50b-65c382e7a243}, !- Handle
->>>>>>> 039e157a
+  {d3f1ae1f-e874-453a-a5a3-9b5e11bad09c}, !- Handle
   living zone,                            !- Name
   ,                                       !- Multiplier
   ,                                       !- Ceiling Height {m}
@@ -346,17 +267,10 @@
   ,                                       !- Zone Inside Convection Algorithm
   ,                                       !- Zone Outside Convection Algorithm
   ,                                       !- Zone Conditioning Equipment List Name
-<<<<<<< HEAD
-  {cb920859-2978-429e-8a49-07291ac5b94c}, !- Zone Air Inlet Port List
-  {8ebb3f02-c14c-4865-9788-ffe7125e2c3b}, !- Zone Air Exhaust Port List
-  {e709ac23-7a5a-4994-aaf8-f42f9107602c}, !- Zone Air Node Name
-  {d4e0d204-c88d-4b07-b071-52a640bbf003}, !- Zone Return Air Port List
-=======
-  {5df88620-820e-46bd-8bc4-4afcf91fe8ae}, !- Zone Air Inlet Port List
-  {c72d463d-5170-4067-922f-a12988f41bf8}, !- Zone Air Exhaust Port List
-  {331b2b22-6c55-4cfe-814c-51a1a6458517}, !- Zone Air Node Name
-  {6302edcd-4cf5-4629-8fc9-46ab08994152}, !- Zone Return Air Port List
->>>>>>> 039e157a
+  {9b490c02-8de6-48a5-abe0-879afd7c0302}, !- Zone Air Inlet Port List
+  {b7e88810-d4fe-4234-b384-d81a45fd5e6b}, !- Zone Air Exhaust Port List
+  {df3992b6-f0f6-453f-832d-f2b9b4cbf9dc}, !- Zone Air Node Name
+  {5786b77c-e6f8-4b04-a52d-1324396c56f1}, !- Zone Return Air Port List
   ,                                       !- Primary Daylighting Control Name
   ,                                       !- Fraction of Zone Controlled by Primary Daylighting Control
   ,                                       !- Secondary Daylighting Control Name
@@ -367,71 +281,37 @@
   No;                                     !- Use Ideal Air Loads
 
 OS:Node,
-<<<<<<< HEAD
-  {95c731da-cf6b-419d-9daf-034d18f21f8c}, !- Handle
+  {89259cd9-6728-4e09-84e0-a8ad5848c486}, !- Handle
   Node 1,                                 !- Name
-  {e709ac23-7a5a-4994-aaf8-f42f9107602c}, !- Inlet Port
+  {df3992b6-f0f6-453f-832d-f2b9b4cbf9dc}, !- Inlet Port
   ;                                       !- Outlet Port
 
 OS:Connection,
-  {e709ac23-7a5a-4994-aaf8-f42f9107602c}, !- Handle
-  {7eb68b47-4721-4a3e-9583-433b7f54a0d7}, !- Name
-  {6a168ba5-355d-444b-aff1-1beabf8e9857}, !- Source Object
+  {df3992b6-f0f6-453f-832d-f2b9b4cbf9dc}, !- Handle
+  {0a367a22-dbfd-4531-a22b-bcfeada907f8}, !- Name
+  {d3f1ae1f-e874-453a-a5a3-9b5e11bad09c}, !- Source Object
   11,                                     !- Outlet Port
-  {95c731da-cf6b-419d-9daf-034d18f21f8c}, !- Target Object
+  {89259cd9-6728-4e09-84e0-a8ad5848c486}, !- Target Object
   2;                                      !- Inlet Port
 
 OS:PortList,
-  {cb920859-2978-429e-8a49-07291ac5b94c}, !- Handle
-  {1900f860-05f4-4f8c-88b7-e950ec1b3427}, !- Name
-  {6a168ba5-355d-444b-aff1-1beabf8e9857}; !- HVAC Component
+  {9b490c02-8de6-48a5-abe0-879afd7c0302}, !- Handle
+  {935225c8-c0c6-4504-b52d-8c8aebe63f4d}, !- Name
+  {d3f1ae1f-e874-453a-a5a3-9b5e11bad09c}; !- HVAC Component
 
 OS:PortList,
-  {8ebb3f02-c14c-4865-9788-ffe7125e2c3b}, !- Handle
-  {80614d04-a40e-4306-bc18-c29d2e278671}, !- Name
-  {6a168ba5-355d-444b-aff1-1beabf8e9857}; !- HVAC Component
+  {b7e88810-d4fe-4234-b384-d81a45fd5e6b}, !- Handle
+  {5bbd3bd2-5416-46d8-8be3-cc592e09cc43}, !- Name
+  {d3f1ae1f-e874-453a-a5a3-9b5e11bad09c}; !- HVAC Component
 
 OS:PortList,
-  {d4e0d204-c88d-4b07-b071-52a640bbf003}, !- Handle
-  {4badbef8-557b-46f4-b769-79ff8aa5a4e6}, !- Name
-  {6a168ba5-355d-444b-aff1-1beabf8e9857}; !- HVAC Component
+  {5786b77c-e6f8-4b04-a52d-1324396c56f1}, !- Handle
+  {15b4b59c-60d8-4499-9c10-04fd7cada3d3}, !- Name
+  {d3f1ae1f-e874-453a-a5a3-9b5e11bad09c}; !- HVAC Component
 
 OS:Sizing:Zone,
-  {1d18f440-b0bc-48e0-8ba7-0c86b80b730f}, !- Handle
-  {6a168ba5-355d-444b-aff1-1beabf8e9857}, !- Zone or ZoneList Name
-=======
-  {5abfb93c-6907-4aea-8157-1074fa240acb}, !- Handle
-  Node 1,                                 !- Name
-  {331b2b22-6c55-4cfe-814c-51a1a6458517}, !- Inlet Port
-  ;                                       !- Outlet Port
-
-OS:Connection,
-  {331b2b22-6c55-4cfe-814c-51a1a6458517}, !- Handle
-  {5d57f846-5850-484f-9af5-303e6ede4a4b}, !- Name
-  {ac74b8ed-dd6e-4e82-b50b-65c382e7a243}, !- Source Object
-  11,                                     !- Outlet Port
-  {5abfb93c-6907-4aea-8157-1074fa240acb}, !- Target Object
-  2;                                      !- Inlet Port
-
-OS:PortList,
-  {5df88620-820e-46bd-8bc4-4afcf91fe8ae}, !- Handle
-  {654ef9e4-33c3-4a63-b401-a88049f710f6}, !- Name
-  {ac74b8ed-dd6e-4e82-b50b-65c382e7a243}; !- HVAC Component
-
-OS:PortList,
-  {c72d463d-5170-4067-922f-a12988f41bf8}, !- Handle
-  {c970d812-7ee4-42fe-b65f-06e30879cdfc}, !- Name
-  {ac74b8ed-dd6e-4e82-b50b-65c382e7a243}; !- HVAC Component
-
-OS:PortList,
-  {6302edcd-4cf5-4629-8fc9-46ab08994152}, !- Handle
-  {cf4335d1-3bb3-40e7-95dc-33c8617bc8f0}, !- Name
-  {ac74b8ed-dd6e-4e82-b50b-65c382e7a243}; !- HVAC Component
-
-OS:Sizing:Zone,
-  {c623aea6-2019-4ab4-afbf-6120dbc8c3e1}, !- Handle
-  {ac74b8ed-dd6e-4e82-b50b-65c382e7a243}, !- Zone or ZoneList Name
->>>>>>> 039e157a
+  {708a9bf3-db19-4861-99de-9083fdcf636d}, !- Handle
+  {d3f1ae1f-e874-453a-a5a3-9b5e11bad09c}, !- Zone or ZoneList Name
   SupplyAirTemperature,                   !- Zone Cooling Design Supply Air Temperature Input Method
   14,                                     !- Zone Cooling Design Supply Air Temperature {C}
   11.11,                                  !- Zone Cooling Design Supply Air Temperature Difference {deltaC}
@@ -460,25 +340,14 @@
   autosize;                               !- Dedicated Outdoor Air High Setpoint Temperature for Design {C}
 
 OS:ZoneHVAC:EquipmentList,
-<<<<<<< HEAD
-  {6aae49f2-874e-4210-812e-63c51dd65a47}, !- Handle
+  {9873c9f9-0e7e-46cc-b7ca-d51d91290246}, !- Handle
   Zone HVAC Equipment List 1,             !- Name
-  {6a168ba5-355d-444b-aff1-1beabf8e9857}; !- Thermal Zone
+  {d3f1ae1f-e874-453a-a5a3-9b5e11bad09c}; !- Thermal Zone
 
 OS:Space,
-  {46028416-de0c-4ba2-af07-618e9b03a7d9}, !- Handle
+  {1c86cfbd-7d2c-433f-ac22-2c1a3733981c}, !- Handle
   living space,                           !- Name
-  {4c5cc5b2-62ff-4936-aea5-19fc00e7348d}, !- Space Type Name
-=======
-  {ad35e4f8-3342-42c1-bff5-dfb3024a3e32}, !- Handle
-  Zone HVAC Equipment List 1,             !- Name
-  {ac74b8ed-dd6e-4e82-b50b-65c382e7a243}; !- Thermal Zone
-
-OS:Space,
-  {c8568dec-08b2-48a7-b89c-c66f881a3705}, !- Handle
-  living space,                           !- Name
-  {ded99f3d-0aad-40f5-bc42-6068457ea2ac}, !- Space Type Name
->>>>>>> 039e157a
+  {59ae7dce-a889-4587-bf07-db651eb2e975}, !- Space Type Name
   ,                                       !- Default Construction Set Name
   ,                                       !- Default Schedule Set Name
   ,                                       !- Direction of Relative North {deg}
@@ -486,35 +355,19 @@
   ,                                       !- Y Origin {m}
   ,                                       !- Z Origin {m}
   ,                                       !- Building Story Name
-<<<<<<< HEAD
-  {6a168ba5-355d-444b-aff1-1beabf8e9857}, !- Thermal Zone Name
+  {d3f1ae1f-e874-453a-a5a3-9b5e11bad09c}, !- Thermal Zone Name
   ,                                       !- Part of Total Floor Area
   ,                                       !- Design Specification Outdoor Air Object Name
-  {c37f40af-b7bb-454d-b3a1-d111ec08d97f}; !- Building Unit Name
-
-OS:Surface,
-  {ccd26eac-4894-426e-b510-29db0e89f48a}, !- Handle
+  {5f81c6b2-9130-4122-96ee-b7841466b98c}; !- Building Unit Name
+
+OS:Surface,
+  {b0a3aa92-3b73-40a6-9eb3-e11ad4f8dc8e}, !- Handle
   Surface 1,                              !- Name
   Floor,                                  !- Surface Type
   ,                                       !- Construction Name
-  {46028416-de0c-4ba2-af07-618e9b03a7d9}, !- Space Name
+  {1c86cfbd-7d2c-433f-ac22-2c1a3733981c}, !- Space Name
   Surface,                                !- Outside Boundary Condition
-  {61d45abb-3633-4182-ae29-616162605fd6}, !- Outside Boundary Condition Object
-=======
-  {ac74b8ed-dd6e-4e82-b50b-65c382e7a243}, !- Thermal Zone Name
-  ,                                       !- Part of Total Floor Area
-  ,                                       !- Design Specification Outdoor Air Object Name
-  {c6bddb03-288a-4242-8ee6-7ea2cf560d5f}; !- Building Unit Name
-
-OS:Surface,
-  {1c415909-63d9-4724-9a17-7b09cb34e404}, !- Handle
-  Surface 1,                              !- Name
-  Floor,                                  !- Surface Type
-  ,                                       !- Construction Name
-  {c8568dec-08b2-48a7-b89c-c66f881a3705}, !- Space Name
-  Surface,                                !- Outside Boundary Condition
-  {23b97b7e-f3f0-4b3b-9655-763d3606209c}, !- Outside Boundary Condition Object
->>>>>>> 039e157a
+  {22442eb6-56c3-4a32-9ea3-2d8736f09c3a}, !- Outside Boundary Condition Object
   NoSun,                                  !- Sun Exposure
   NoWind,                                 !- Wind Exposure
   ,                                       !- View Factor to Ground
@@ -525,19 +378,11 @@
   3.73302236800156, -7.46604473600313, 0; !- X,Y,Z Vertex 4 {m}
 
 OS:Surface,
-<<<<<<< HEAD
-  {a7ead13e-fa18-4e92-8122-220dd0396142}, !- Handle
+  {af3c2656-2448-4a6b-8a8e-49434e891f98}, !- Handle
   Surface 2,                              !- Name
   Wall,                                   !- Surface Type
   ,                                       !- Construction Name
-  {46028416-de0c-4ba2-af07-618e9b03a7d9}, !- Space Name
-=======
-  {05f5c831-1ea2-4e47-b815-626e8c6bd923}, !- Handle
-  Surface 2,                              !- Name
-  Wall,                                   !- Surface Type
-  ,                                       !- Construction Name
-  {c8568dec-08b2-48a7-b89c-c66f881a3705}, !- Space Name
->>>>>>> 039e157a
+  {1c86cfbd-7d2c-433f-ac22-2c1a3733981c}, !- Space Name
   Outdoors,                               !- Outside Boundary Condition
   ,                                       !- Outside Boundary Condition Object
   SunExposed,                             !- Sun Exposure
@@ -550,19 +395,11 @@
   0, -7.46604473600313, 2.4384;           !- X,Y,Z Vertex 4 {m}
 
 OS:Surface,
-<<<<<<< HEAD
-  {11b2b62a-b959-4fd0-92dd-87a4b34053a9}, !- Handle
+  {49efad0e-7167-420c-af93-194a5649f329}, !- Handle
   Surface 3,                              !- Name
   Wall,                                   !- Surface Type
   ,                                       !- Construction Name
-  {46028416-de0c-4ba2-af07-618e9b03a7d9}, !- Space Name
-=======
-  {c7e95bba-75a1-4052-87b4-ff0870d8c3ff}, !- Handle
-  Surface 3,                              !- Name
-  Wall,                                   !- Surface Type
-  ,                                       !- Construction Name
-  {c8568dec-08b2-48a7-b89c-c66f881a3705}, !- Space Name
->>>>>>> 039e157a
+  {1c86cfbd-7d2c-433f-ac22-2c1a3733981c}, !- Space Name
   Outdoors,                               !- Outside Boundary Condition
   ,                                       !- Outside Boundary Condition Object
   SunExposed,                             !- Sun Exposure
@@ -575,23 +412,13 @@
   0, 0, 2.4384;                           !- X,Y,Z Vertex 4 {m}
 
 OS:Surface,
-<<<<<<< HEAD
-  {e2fd7613-ea59-4fc0-8721-4a4e4932d679}, !- Handle
+  {19ba58ed-6de9-4e79-ad6a-02e52ed4de21}, !- Handle
   Surface 4,                              !- Name
   Wall,                                   !- Surface Type
   ,                                       !- Construction Name
-  {46028416-de0c-4ba2-af07-618e9b03a7d9}, !- Space Name
+  {1c86cfbd-7d2c-433f-ac22-2c1a3733981c}, !- Space Name
   Adiabatic,                              !- Outside Boundary Condition
   ,                                       !- Outside Boundary Condition Object
-=======
-  {d43dddd9-1c92-439b-a150-2c960460ec3e}, !- Handle
-  Surface 4,                              !- Name
-  Wall,                                   !- Surface Type
-  ,                                       !- Construction Name
-  {c8568dec-08b2-48a7-b89c-c66f881a3705}, !- Space Name
-  Surface,                                !- Outside Boundary Condition
-  {ae28a602-c3c7-4f87-b0df-e42e356e48ca}, !- Outside Boundary Condition Object
->>>>>>> 039e157a
   NoSun,                                  !- Sun Exposure
   NoWind,                                 !- Wind Exposure
   ,                                       !- View Factor to Ground
@@ -602,19 +429,11 @@
   3.73302236800156, 0, 2.4384;            !- X,Y,Z Vertex 4 {m}
 
 OS:Surface,
-<<<<<<< HEAD
-  {f4c3de1d-c95b-4d60-98cf-a1ccd62218e4}, !- Handle
+  {eb5ac2a0-4442-481c-995b-91192f044039}, !- Handle
   Surface 5,                              !- Name
   Wall,                                   !- Surface Type
   ,                                       !- Construction Name
-  {46028416-de0c-4ba2-af07-618e9b03a7d9}, !- Space Name
-=======
-  {5a1620c9-bd2e-4bda-8bd4-d9f2e0992824}, !- Handle
-  Surface 5,                              !- Name
-  Wall,                                   !- Surface Type
-  ,                                       !- Construction Name
-  {c8568dec-08b2-48a7-b89c-c66f881a3705}, !- Space Name
->>>>>>> 039e157a
+  {1c86cfbd-7d2c-433f-ac22-2c1a3733981c}, !- Space Name
   Outdoors,                               !- Outside Boundary Condition
   ,                                       !- Outside Boundary Condition Object
   SunExposed,                             !- Sun Exposure
@@ -627,23 +446,13 @@
   3.73302236800156, -7.46604473600313, 2.4384; !- X,Y,Z Vertex 4 {m}
 
 OS:Surface,
-<<<<<<< HEAD
-  {f29df4f1-839f-4097-a122-14178d15fcb0}, !- Handle
+  {2a55235d-f935-4933-9ad2-c1fc5d219a77}, !- Handle
   Surface 6,                              !- Name
   RoofCeiling,                            !- Surface Type
   ,                                       !- Construction Name
-  {46028416-de0c-4ba2-af07-618e9b03a7d9}, !- Space Name
+  {1c86cfbd-7d2c-433f-ac22-2c1a3733981c}, !- Space Name
   Surface,                                !- Outside Boundary Condition
-  {03411e72-343d-4ac5-a635-21ea31304a3f}, !- Outside Boundary Condition Object
-=======
-  {73e6ce0a-26a7-4809-8301-afba4a54e3aa}, !- Handle
-  Surface 6,                              !- Name
-  RoofCeiling,                            !- Surface Type
-  ,                                       !- Construction Name
-  {c8568dec-08b2-48a7-b89c-c66f881a3705}, !- Space Name
-  Surface,                                !- Outside Boundary Condition
-  {533b6659-9a5e-470a-b0ff-bc01129367a2}, !- Outside Boundary Condition Object
->>>>>>> 039e157a
+  {e1b81c38-8b80-45d0-9195-b9edf6d87f28}, !- Outside Boundary Condition Object
   NoSun,                                  !- Sun Exposure
   NoWind,                                 !- Wind Exposure
   ,                                       !- View Factor to Ground
@@ -654,11 +463,7 @@
   0, -7.46604473600313, 2.4384;           !- X,Y,Z Vertex 4 {m}
 
 OS:SpaceType,
-<<<<<<< HEAD
-  {4c5cc5b2-62ff-4936-aea5-19fc00e7348d}, !- Handle
-=======
-  {ded99f3d-0aad-40f5-bc42-6068457ea2ac}, !- Handle
->>>>>>> 039e157a
+  {59ae7dce-a889-4587-bf07-db651eb2e975}, !- Handle
   Space Type 1,                           !- Name
   ,                                       !- Default Construction Set Name
   ,                                       !- Default Schedule Set Name
@@ -669,15 +474,9 @@
   living;                                 !- Standards Space Type
 
 OS:Space,
-<<<<<<< HEAD
-  {49d11a10-5b40-4716-a2cf-d17d18989e78}, !- Handle
+  {604c0d42-8600-4bc0-81d9-d1d0309f248e}, !- Handle
   living space|story 2,                   !- Name
-  {4c5cc5b2-62ff-4936-aea5-19fc00e7348d}, !- Space Type Name
-=======
-  {986ce2ae-c607-4447-8a4b-0211f67f3b93}, !- Handle
-  living space|story 2,                   !- Name
-  {ded99f3d-0aad-40f5-bc42-6068457ea2ac}, !- Space Type Name
->>>>>>> 039e157a
+  {59ae7dce-a889-4587-bf07-db651eb2e975}, !- Space Type Name
   ,                                       !- Default Construction Set Name
   ,                                       !- Default Schedule Set Name
   -0,                                     !- Direction of Relative North {deg}
@@ -685,18 +484,51 @@
   0,                                      !- Y Origin {m}
   2.4384,                                 !- Z Origin {m}
   ,                                       !- Building Story Name
-<<<<<<< HEAD
-  {6a168ba5-355d-444b-aff1-1beabf8e9857}, !- Thermal Zone Name
+  {d3f1ae1f-e874-453a-a5a3-9b5e11bad09c}, !- Thermal Zone Name
   ,                                       !- Part of Total Floor Area
   ,                                       !- Design Specification Outdoor Air Object Name
-  {c37f40af-b7bb-454d-b3a1-d111ec08d97f}; !- Building Unit Name
-
-OS:Surface,
-  {dc410426-30d2-4a5c-b565-6400e5d3ac42}, !- Handle
+  {5f81c6b2-9130-4122-96ee-b7841466b98c}; !- Building Unit Name
+
+OS:Surface,
+  {e1b81c38-8b80-45d0-9195-b9edf6d87f28}, !- Handle
   Surface 7,                              !- Name
-  Wall,                                   !- Surface Type
-  ,                                       !- Construction Name
-  {49d11a10-5b40-4716-a2cf-d17d18989e78}, !- Space Name
+  Floor,                                  !- Surface Type
+  ,                                       !- Construction Name
+  {604c0d42-8600-4bc0-81d9-d1d0309f248e}, !- Space Name
+  Surface,                                !- Outside Boundary Condition
+  {2a55235d-f935-4933-9ad2-c1fc5d219a77}, !- Outside Boundary Condition Object
+  NoSun,                                  !- Sun Exposure
+  NoWind,                                 !- Wind Exposure
+  ,                                       !- View Factor to Ground
+  ,                                       !- Number of Vertices
+  0, -7.46604473600313, 0,                !- X,Y,Z Vertex 1 {m}
+  0, 0, 0,                                !- X,Y,Z Vertex 2 {m}
+  3.73302236800156, 0, 0,                 !- X,Y,Z Vertex 3 {m}
+  3.73302236800156, -7.46604473600313, 0; !- X,Y,Z Vertex 4 {m}
+
+OS:Surface,
+  {0095835a-cf90-4d38-82b3-a91b67d91852}, !- Handle
+  Surface 8,                              !- Name
+  Wall,                                   !- Surface Type
+  ,                                       !- Construction Name
+  {604c0d42-8600-4bc0-81d9-d1d0309f248e}, !- Space Name
+  Adiabatic,                              !- Outside Boundary Condition
+  ,                                       !- Outside Boundary Condition Object
+  NoSun,                                  !- Sun Exposure
+  NoWind,                                 !- Wind Exposure
+  ,                                       !- View Factor to Ground
+  ,                                       !- Number of Vertices
+  3.73302236800156, -7.46604473600313, 2.4384, !- X,Y,Z Vertex 1 {m}
+  3.73302236800156, -7.46604473600313, 0, !- X,Y,Z Vertex 2 {m}
+  3.73302236800156, 0, 0,                 !- X,Y,Z Vertex 3 {m}
+  3.73302236800156, 0, 2.4384;            !- X,Y,Z Vertex 4 {m}
+
+OS:Surface,
+  {0dfc99b2-47b5-412e-986b-4c54e04f83b4}, !- Handle
+  Surface 9,                              !- Name
+  Wall,                                   !- Surface Type
+  ,                                       !- Construction Name
+  {604c0d42-8600-4bc0-81d9-d1d0309f248e}, !- Space Name
   Outdoors,                               !- Outside Boundary Condition
   ,                                       !- Outside Boundary Condition Object
   SunExposed,                             !- Sun Exposure
@@ -709,65 +541,45 @@
   3.73302236800156, -7.46604473600313, 2.4384; !- X,Y,Z Vertex 4 {m}
 
 OS:Surface,
-  {03411e72-343d-4ac5-a635-21ea31304a3f}, !- Handle
-  Surface 8,                              !- Name
-  Floor,                                  !- Surface Type
-  ,                                       !- Construction Name
-  {49d11a10-5b40-4716-a2cf-d17d18989e78}, !- Space Name
+  {7bb4767d-9dbc-4f25-bb8d-4b438f0d7810}, !- Handle
+  Surface 10,                             !- Name
+  Wall,                                   !- Surface Type
+  ,                                       !- Construction Name
+  {604c0d42-8600-4bc0-81d9-d1d0309f248e}, !- Space Name
+  Outdoors,                               !- Outside Boundary Condition
+  ,                                       !- Outside Boundary Condition Object
+  SunExposed,                             !- Sun Exposure
+  WindExposed,                            !- Wind Exposure
+  ,                                       !- View Factor to Ground
+  ,                                       !- Number of Vertices
+  3.73302236800156, 0, 2.4384,            !- X,Y,Z Vertex 1 {m}
+  3.73302236800156, 0, 0,                 !- X,Y,Z Vertex 2 {m}
+  0, 0, 0,                                !- X,Y,Z Vertex 3 {m}
+  0, 0, 2.4384;                           !- X,Y,Z Vertex 4 {m}
+
+OS:Surface,
+  {e8576bed-e0ef-43a0-acfa-0cd7f8293f50}, !- Handle
+  Surface 11,                             !- Name
+  RoofCeiling,                            !- Surface Type
+  ,                                       !- Construction Name
+  {604c0d42-8600-4bc0-81d9-d1d0309f248e}, !- Space Name
   Surface,                                !- Outside Boundary Condition
-  {f29df4f1-839f-4097-a122-14178d15fcb0}, !- Outside Boundary Condition Object
-=======
-  {ac74b8ed-dd6e-4e82-b50b-65c382e7a243}, !- Thermal Zone Name
-  ,                                       !- Part of Total Floor Area
-  ,                                       !- Design Specification Outdoor Air Object Name
-  {c6bddb03-288a-4242-8ee6-7ea2cf560d5f}; !- Building Unit Name
-
-OS:Surface,
-  {fbd94d48-e6fb-4063-b764-a14f2284b14c}, !- Handle
-  Surface 7,                              !- Name
-  Wall,                                   !- Surface Type
-  ,                                       !- Construction Name
-  {986ce2ae-c607-4447-8a4b-0211f67f3b93}, !- Space Name
-  Surface,                                !- Outside Boundary Condition
-  {741070c9-4412-477f-9a0e-f7ab76413ec8}, !- Outside Boundary Condition Object
+  {59e5410a-1a54-4c3f-b88e-a2db6223cc75}, !- Outside Boundary Condition Object
   NoSun,                                  !- Sun Exposure
   NoWind,                                 !- Wind Exposure
   ,                                       !- View Factor to Ground
   ,                                       !- Number of Vertices
   3.73302236800156, -7.46604473600313, 2.4384, !- X,Y,Z Vertex 1 {m}
-  3.73302236800156, -7.46604473600313, 0, !- X,Y,Z Vertex 2 {m}
-  3.73302236800156, 0, 0,                 !- X,Y,Z Vertex 3 {m}
-  3.73302236800156, 0, 2.4384;            !- X,Y,Z Vertex 4 {m}
-
-OS:Surface,
-  {533b6659-9a5e-470a-b0ff-bc01129367a2}, !- Handle
-  Surface 8,                              !- Name
-  Floor,                                  !- Surface Type
-  ,                                       !- Construction Name
-  {986ce2ae-c607-4447-8a4b-0211f67f3b93}, !- Space Name
-  Surface,                                !- Outside Boundary Condition
-  {73e6ce0a-26a7-4809-8301-afba4a54e3aa}, !- Outside Boundary Condition Object
->>>>>>> 039e157a
-  NoSun,                                  !- Sun Exposure
-  NoWind,                                 !- Wind Exposure
-  ,                                       !- View Factor to Ground
-  ,                                       !- Number of Vertices
-  0, -7.46604473600313, 0,                !- X,Y,Z Vertex 1 {m}
-  0, 0, 0,                                !- X,Y,Z Vertex 2 {m}
-  3.73302236800156, 0, 0,                 !- X,Y,Z Vertex 3 {m}
-  3.73302236800156, -7.46604473600313, 0; !- X,Y,Z Vertex 4 {m}
-
-OS:Surface,
-<<<<<<< HEAD
-  {e8250bca-aac8-4cf5-87b9-901ee60aab90}, !- Handle
-=======
-  {eb646bf1-9041-40eb-85f8-4a17aaebe60e}, !- Handle
->>>>>>> 039e157a
-  Surface 9,                              !- Name
-  RoofCeiling,                            !- Surface Type
-  ,                                       !- Construction Name
-<<<<<<< HEAD
-  {49d11a10-5b40-4716-a2cf-d17d18989e78}, !- Space Name
+  3.73302236800156, 0, 2.4384,            !- X,Y,Z Vertex 2 {m}
+  0, 0, 2.4384,                           !- X,Y,Z Vertex 3 {m}
+  0, -7.46604473600313, 2.4384;           !- X,Y,Z Vertex 4 {m}
+
+OS:Surface,
+  {9027eb26-ede2-4f7c-ac19-19532e015da8}, !- Handle
+  Surface 12,                             !- Name
+  Wall,                                   !- Surface Type
+  ,                                       !- Construction Name
+  {604c0d42-8600-4bc0-81d9-d1d0309f248e}, !- Space Name
   Outdoors,                               !- Outside Boundary Condition
   ,                                       !- Outside Boundary Condition Object
   SunExposed,                             !- Sun Exposure
@@ -779,84 +591,10 @@
   0, -7.46604473600313, 0,                !- X,Y,Z Vertex 3 {m}
   0, -7.46604473600313, 2.4384;           !- X,Y,Z Vertex 4 {m}
 
-OS:Surface,
-  {67af056f-a0ed-4b9c-8d12-9b798793b125}, !- Handle
-  Surface 10,                             !- Name
-  RoofCeiling,                            !- Surface Type
-  ,                                       !- Construction Name
-  {49d11a10-5b40-4716-a2cf-d17d18989e78}, !- Space Name
-  Surface,                                !- Outside Boundary Condition
-  {52296dbd-8ada-4e18-a3bf-41f33e3cf41d}, !- Outside Boundary Condition Object
-=======
-  {986ce2ae-c607-4447-8a4b-0211f67f3b93}, !- Space Name
-  Surface,                                !- Outside Boundary Condition
-  {4be32691-427d-4edc-80ba-831b73709f96}, !- Outside Boundary Condition Object
->>>>>>> 039e157a
-  NoSun,                                  !- Sun Exposure
-  NoWind,                                 !- Wind Exposure
-  ,                                       !- View Factor to Ground
-  ,                                       !- Number of Vertices
-  3.73302236800156, -7.46604473600313, 2.4384, !- X,Y,Z Vertex 1 {m}
-  3.73302236800156, 0, 2.4384,            !- X,Y,Z Vertex 2 {m}
-  0, 0, 2.4384,                           !- X,Y,Z Vertex 3 {m}
-  0, -7.46604473600313, 2.4384;           !- X,Y,Z Vertex 4 {m}
-
-OS:Surface,
-<<<<<<< HEAD
-  {b605c736-69e4-4912-b01f-3880c4ea4183}, !- Handle
-  Surface 11,                             !- Name
-  Wall,                                   !- Surface Type
-  ,                                       !- Construction Name
-  {49d11a10-5b40-4716-a2cf-d17d18989e78}, !- Space Name
-=======
-  {35b65824-5803-485a-86b9-70a4bd1fd969}, !- Handle
-  Surface 10,                             !- Name
-  Wall,                                   !- Surface Type
-  ,                                       !- Construction Name
-  {986ce2ae-c607-4447-8a4b-0211f67f3b93}, !- Space Name
->>>>>>> 039e157a
-  Outdoors,                               !- Outside Boundary Condition
-  ,                                       !- Outside Boundary Condition Object
-  SunExposed,                             !- Sun Exposure
-  WindExposed,                            !- Wind Exposure
-  ,                                       !- View Factor to Ground
-  ,                                       !- Number of Vertices
-  0, 0, 2.4384,                           !- X,Y,Z Vertex 1 {m}
-  0, 0, 0,                                !- X,Y,Z Vertex 2 {m}
-  0, -7.46604473600313, 0,                !- X,Y,Z Vertex 3 {m}
-  0, -7.46604473600313, 2.4384;           !- X,Y,Z Vertex 4 {m}
-
-OS:Surface,
-<<<<<<< HEAD
-  {97845bb5-0381-40ae-8a04-9d63b0855d08}, !- Handle
-  Surface 12,                             !- Name
-  Wall,                                   !- Surface Type
-  ,                                       !- Construction Name
-  {49d11a10-5b40-4716-a2cf-d17d18989e78}, !- Space Name
-  Adiabatic,                              !- Outside Boundary Condition
-=======
-  {bf0b528d-46ad-4d0c-8226-95e228be39f2}, !- Handle
-  Surface 11,                             !- Name
-  Wall,                                   !- Surface Type
-  ,                                       !- Construction Name
-  {986ce2ae-c607-4447-8a4b-0211f67f3b93}, !- Space Name
-  Outdoors,                               !- Outside Boundary Condition
->>>>>>> 039e157a
-  ,                                       !- Outside Boundary Condition Object
-  NoSun,                                  !- Sun Exposure
-  NoWind,                                 !- Wind Exposure
-  ,                                       !- View Factor to Ground
-  ,                                       !- Number of Vertices
-<<<<<<< HEAD
-  3.73302236800156, -7.46604473600313, 2.4384, !- X,Y,Z Vertex 1 {m}
-  3.73302236800156, -7.46604473600313, 0, !- X,Y,Z Vertex 2 {m}
-  3.73302236800156, 0, 0,                 !- X,Y,Z Vertex 3 {m}
-  3.73302236800156, 0, 2.4384;            !- X,Y,Z Vertex 4 {m}
-
 OS:Space,
-  {b2ce11a4-d452-4929-bdda-e012b98ea27a}, !- Handle
+  {281f45ee-ca06-4fdc-b7dd-339558502a56}, !- Handle
   finished basement space,                !- Name
-  {e3d2d33e-982c-477b-b74c-98125cc18460}, !- Space Type Name
+  {c53eb076-90e4-4c98-a192-1da773542570}, !- Space Type Name
   ,                                       !- Default Construction Set Name
   ,                                       !- Default Schedule Set Name
   -0,                                     !- Direction of Relative North {deg}
@@ -864,17 +602,17 @@
   0,                                      !- Y Origin {m}
   0,                                      !- Z Origin {m}
   ,                                       !- Building Story Name
-  {31245178-824b-44fa-bff3-c662985d4c65}, !- Thermal Zone Name
+  {d726975c-5942-4895-bb68-5b34c1bcffbe}, !- Thermal Zone Name
   ,                                       !- Part of Total Floor Area
   ,                                       !- Design Specification Outdoor Air Object Name
-  {c37f40af-b7bb-454d-b3a1-d111ec08d97f}; !- Building Unit Name
-
-OS:Surface,
-  {c7dad8ab-2319-442a-886c-3d49cc65485f}, !- Handle
+  {5f81c6b2-9130-4122-96ee-b7841466b98c}; !- Building Unit Name
+
+OS:Surface,
+  {7ae43384-ffe7-4508-8110-345400108209}, !- Handle
   Surface 18,                             !- Name
   Floor,                                  !- Surface Type
   ,                                       !- Construction Name
-  {b2ce11a4-d452-4929-bdda-e012b98ea27a}, !- Space Name
+  {281f45ee-ca06-4fdc-b7dd-339558502a56}, !- Space Name
   Foundation,                             !- Outside Boundary Condition
   ,                                       !- Outside Boundary Condition Object
   NoSun,                                  !- Sun Exposure
@@ -887,43 +625,28 @@
   3.73302236800156, -7.46604473600313, -2.4384; !- X,Y,Z Vertex 4 {m}
 
 OS:Surface,
-  {17f2c88d-a98d-44b6-83dc-2cd3abd54f59}, !- Handle
+  {32539dde-4be8-4481-ab2c-e6f5d14b077d}, !- Handle
   Surface 19,                             !- Name
   Wall,                                   !- Surface Type
   ,                                       !- Construction Name
-  {b2ce11a4-d452-4929-bdda-e012b98ea27a}, !- Space Name
+  {281f45ee-ca06-4fdc-b7dd-339558502a56}, !- Space Name
   Foundation,                             !- Outside Boundary Condition
-=======
-  0, -7.46604473600313, 2.4384,           !- X,Y,Z Vertex 1 {m}
-  0, -7.46604473600313, 0,                !- X,Y,Z Vertex 2 {m}
-  3.73302236800156, -7.46604473600313, 0, !- X,Y,Z Vertex 3 {m}
-  3.73302236800156, -7.46604473600313, 2.4384; !- X,Y,Z Vertex 4 {m}
-
-OS:Surface,
-  {86cafcd5-b7de-4de9-bbb3-e267fd054960}, !- Handle
-  Surface 12,                             !- Name
-  Wall,                                   !- Surface Type
-  ,                                       !- Construction Name
-  {986ce2ae-c607-4447-8a4b-0211f67f3b93}, !- Space Name
-  Outdoors,                               !- Outside Boundary Condition
->>>>>>> 039e157a
-  ,                                       !- Outside Boundary Condition Object
-  NoSun,                                  !- Sun Exposure
-  NoWind,                                 !- Wind Exposure
-  ,                                       !- View Factor to Ground
-  ,                                       !- Number of Vertices
-<<<<<<< HEAD
+  ,                                       !- Outside Boundary Condition Object
+  NoSun,                                  !- Sun Exposure
+  NoWind,                                 !- Wind Exposure
+  ,                                       !- View Factor to Ground
+  ,                                       !- Number of Vertices
   0, 0, 0,                                !- X,Y,Z Vertex 1 {m}
   0, 0, -2.4384,                          !- X,Y,Z Vertex 2 {m}
   0, -7.46604473600313, -2.4384,          !- X,Y,Z Vertex 3 {m}
   0, -7.46604473600313, 0;                !- X,Y,Z Vertex 4 {m}
 
 OS:Surface,
-  {22d05a82-c0e9-42eb-abc6-82d3a761ef05}, !- Handle
+  {2a45d997-e61f-4a44-8dcb-704f87990221}, !- Handle
   Surface 20,                             !- Name
   Wall,                                   !- Surface Type
   ,                                       !- Construction Name
-  {b2ce11a4-d452-4929-bdda-e012b98ea27a}, !- Space Name
+  {281f45ee-ca06-4fdc-b7dd-339558502a56}, !- Space Name
   Foundation,                             !- Outside Boundary Condition
   ,                                       !- Outside Boundary Condition Object
   NoSun,                                  !- Sun Exposure
@@ -936,11 +659,11 @@
   0, 0, 0;                                !- X,Y,Z Vertex 4 {m}
 
 OS:Surface,
-  {68cffd5a-9b31-44a9-bbd3-2def62b96db9}, !- Handle
+  {23333e51-31be-4bc9-9ffc-a8ebee17c1e6}, !- Handle
   Surface 21,                             !- Name
   Wall,                                   !- Surface Type
   ,                                       !- Construction Name
-  {b2ce11a4-d452-4929-bdda-e012b98ea27a}, !- Space Name
+  {281f45ee-ca06-4fdc-b7dd-339558502a56}, !- Space Name
   Adiabatic,                              !- Outside Boundary Condition
   ,                                       !- Outside Boundary Condition Object
   NoSun,                                  !- Sun Exposure
@@ -953,11 +676,11 @@
   3.73302236800156, 0, 0;                 !- X,Y,Z Vertex 4 {m}
 
 OS:Surface,
-  {e993658b-8b23-483f-8127-e92003c637b8}, !- Handle
+  {4bc31ad7-1a0f-4c01-9120-3ecaf35f1cf1}, !- Handle
   Surface 22,                             !- Name
   Wall,                                   !- Surface Type
   ,                                       !- Construction Name
-  {b2ce11a4-d452-4929-bdda-e012b98ea27a}, !- Space Name
+  {281f45ee-ca06-4fdc-b7dd-339558502a56}, !- Space Name
   Foundation,                             !- Outside Boundary Condition
   ,                                       !- Outside Boundary Condition Object
   NoSun,                                  !- Sun Exposure
@@ -970,13 +693,13 @@
   3.73302236800156, -7.46604473600313, 0; !- X,Y,Z Vertex 4 {m}
 
 OS:Surface,
-  {61d45abb-3633-4182-ae29-616162605fd6}, !- Handle
+  {22442eb6-56c3-4a32-9ea3-2d8736f09c3a}, !- Handle
   Surface 23,                             !- Name
   RoofCeiling,                            !- Surface Type
   ,                                       !- Construction Name
-  {b2ce11a4-d452-4929-bdda-e012b98ea27a}, !- Space Name
+  {281f45ee-ca06-4fdc-b7dd-339558502a56}, !- Space Name
   Surface,                                !- Outside Boundary Condition
-  {ccd26eac-4894-426e-b510-29db0e89f48a}, !- Outside Boundary Condition Object
+  {b0a3aa92-3b73-40a6-9eb3-e11ad4f8dc8e}, !- Outside Boundary Condition Object
   NoSun,                                  !- Sun Exposure
   NoWind,                                 !- Wind Exposure
   ,                                       !- View Factor to Ground
@@ -987,18 +710,8 @@
   0, -7.46604473600313, 0;                !- X,Y,Z Vertex 4 {m}
 
 OS:ThermalZone,
-  {31245178-824b-44fa-bff3-c662985d4c65}, !- Handle
+  {d726975c-5942-4895-bb68-5b34c1bcffbe}, !- Handle
   finished basement zone,                 !- Name
-=======
-  3.73302236800156, 0, 2.4384,            !- X,Y,Z Vertex 1 {m}
-  3.73302236800156, 0, 0,                 !- X,Y,Z Vertex 2 {m}
-  0, 0, 0,                                !- X,Y,Z Vertex 3 {m}
-  0, 0, 2.4384;                           !- X,Y,Z Vertex 4 {m}
-
-OS:ThermalZone,
-  {e0c90c8e-8719-4dce-9ce2-3753b930a39c}, !- Handle
-  living zone|unit 2,                     !- Name
->>>>>>> 039e157a
   ,                                       !- Multiplier
   ,                                       !- Ceiling Height {m}
   ,                                       !- Volume {m3}
@@ -1006,17 +719,10 @@
   ,                                       !- Zone Inside Convection Algorithm
   ,                                       !- Zone Outside Convection Algorithm
   ,                                       !- Zone Conditioning Equipment List Name
-<<<<<<< HEAD
-  {1677916c-07f7-45c8-9c76-c49859f85a6e}, !- Zone Air Inlet Port List
-  {8d778733-ad39-40f6-b417-d25e4a5a6525}, !- Zone Air Exhaust Port List
-  {3ffcb452-0173-48d0-acb8-4f125a849feb}, !- Zone Air Node Name
-  {b7a84127-9c9b-4cd0-98bb-f7fd8cb286dd}, !- Zone Return Air Port List
-=======
-  {9411faa0-c15b-4ffa-8497-112425cfd610}, !- Zone Air Inlet Port List
-  {e3d51b5f-aabf-4b7e-9a43-b8900c7ac3c4}, !- Zone Air Exhaust Port List
-  {fa856775-be2a-4784-b6f5-c09dc73bd003}, !- Zone Air Node Name
-  {ec396522-0a4e-4154-8005-d6c1130a8cf8}, !- Zone Return Air Port List
->>>>>>> 039e157a
+  {9789349c-fe14-484a-a6a3-6c0fcada993d}, !- Zone Air Inlet Port List
+  {4601a3d4-54e2-44fe-a93a-5a46734f7e68}, !- Zone Air Exhaust Port List
+  {894d8585-b663-4d78-a8be-d88e44288984}, !- Zone Air Node Name
+  {97454297-ad90-4862-b337-6b3e09177d70}, !- Zone Return Air Port List
   ,                                       !- Primary Daylighting Control Name
   ,                                       !- Fraction of Zone Controlled by Primary Daylighting Control
   ,                                       !- Secondary Daylighting Control Name
@@ -1027,71 +733,37 @@
   No;                                     !- Use Ideal Air Loads
 
 OS:Node,
-<<<<<<< HEAD
-  {edccbeef-17d0-4454-9540-e2761bb6f937}, !- Handle
+  {7057d889-8b29-4d59-9c42-05d9ce791481}, !- Handle
   Node 2,                                 !- Name
-  {3ffcb452-0173-48d0-acb8-4f125a849feb}, !- Inlet Port
+  {894d8585-b663-4d78-a8be-d88e44288984}, !- Inlet Port
   ;                                       !- Outlet Port
 
 OS:Connection,
-  {3ffcb452-0173-48d0-acb8-4f125a849feb}, !- Handle
-  {9f4e43f8-1171-4128-a8cb-33731735793d}, !- Name
-  {31245178-824b-44fa-bff3-c662985d4c65}, !- Source Object
+  {894d8585-b663-4d78-a8be-d88e44288984}, !- Handle
+  {c3eccd03-be5a-4088-ba40-c2047d8ac003}, !- Name
+  {d726975c-5942-4895-bb68-5b34c1bcffbe}, !- Source Object
   11,                                     !- Outlet Port
-  {edccbeef-17d0-4454-9540-e2761bb6f937}, !- Target Object
+  {7057d889-8b29-4d59-9c42-05d9ce791481}, !- Target Object
   2;                                      !- Inlet Port
 
 OS:PortList,
-  {1677916c-07f7-45c8-9c76-c49859f85a6e}, !- Handle
-  {8280f369-7c22-41cb-bbbc-0459eed4a198}, !- Name
-  {31245178-824b-44fa-bff3-c662985d4c65}; !- HVAC Component
+  {9789349c-fe14-484a-a6a3-6c0fcada993d}, !- Handle
+  {9e565b3f-e84c-46dd-be67-01febdf78fd9}, !- Name
+  {d726975c-5942-4895-bb68-5b34c1bcffbe}; !- HVAC Component
 
 OS:PortList,
-  {8d778733-ad39-40f6-b417-d25e4a5a6525}, !- Handle
-  {1c99f5da-a49e-4411-94b4-6b90507960f8}, !- Name
-  {31245178-824b-44fa-bff3-c662985d4c65}; !- HVAC Component
+  {4601a3d4-54e2-44fe-a93a-5a46734f7e68}, !- Handle
+  {980fe6af-6890-41cb-8511-6e06864ba64c}, !- Name
+  {d726975c-5942-4895-bb68-5b34c1bcffbe}; !- HVAC Component
 
 OS:PortList,
-  {b7a84127-9c9b-4cd0-98bb-f7fd8cb286dd}, !- Handle
-  {1aa3768d-ee81-4f52-b6b7-0655f0bdddaa}, !- Name
-  {31245178-824b-44fa-bff3-c662985d4c65}; !- HVAC Component
+  {97454297-ad90-4862-b337-6b3e09177d70}, !- Handle
+  {c7c8968f-32a7-4d02-a22d-b8b340bffa77}, !- Name
+  {d726975c-5942-4895-bb68-5b34c1bcffbe}; !- HVAC Component
 
 OS:Sizing:Zone,
-  {726da0be-80ff-410d-b8af-be547d3867f6}, !- Handle
-  {31245178-824b-44fa-bff3-c662985d4c65}, !- Zone or ZoneList Name
-=======
-  {59b183ee-1648-4098-b754-f76bfac14a4b}, !- Handle
-  Node 2,                                 !- Name
-  {fa856775-be2a-4784-b6f5-c09dc73bd003}, !- Inlet Port
-  ;                                       !- Outlet Port
-
-OS:Connection,
-  {fa856775-be2a-4784-b6f5-c09dc73bd003}, !- Handle
-  {58fb9133-9593-4386-9261-ddac0ca27ee3}, !- Name
-  {e0c90c8e-8719-4dce-9ce2-3753b930a39c}, !- Source Object
-  11,                                     !- Outlet Port
-  {59b183ee-1648-4098-b754-f76bfac14a4b}, !- Target Object
-  2;                                      !- Inlet Port
-
-OS:PortList,
-  {9411faa0-c15b-4ffa-8497-112425cfd610}, !- Handle
-  {c4ace50d-c057-44e6-b566-db4b3f4296ee}, !- Name
-  {e0c90c8e-8719-4dce-9ce2-3753b930a39c}; !- HVAC Component
-
-OS:PortList,
-  {e3d51b5f-aabf-4b7e-9a43-b8900c7ac3c4}, !- Handle
-  {3fbe8f32-e6af-4cb9-be44-a2bf15e09b92}, !- Name
-  {e0c90c8e-8719-4dce-9ce2-3753b930a39c}; !- HVAC Component
-
-OS:PortList,
-  {ec396522-0a4e-4154-8005-d6c1130a8cf8}, !- Handle
-  {83c7c1f1-213e-48e0-94fb-1c72790ef2fc}, !- Name
-  {e0c90c8e-8719-4dce-9ce2-3753b930a39c}; !- HVAC Component
-
-OS:Sizing:Zone,
-  {2f9d84d0-6d15-47a6-aa9b-20b6bd1457e3}, !- Handle
-  {e0c90c8e-8719-4dce-9ce2-3753b930a39c}, !- Zone or ZoneList Name
->>>>>>> 039e157a
+  {ea63ee11-bb3a-42d3-8032-57cf17b91f09}, !- Handle
+  {d726975c-5942-4895-bb68-5b34c1bcffbe}, !- Zone or ZoneList Name
   SupplyAirTemperature,                   !- Zone Cooling Design Supply Air Temperature Input Method
   14,                                     !- Zone Cooling Design Supply Air Temperature {C}
   11.11,                                  !- Zone Cooling Design Supply Air Temperature Difference {deltaC}
@@ -1120,13 +792,12 @@
   autosize;                               !- Dedicated Outdoor Air High Setpoint Temperature for Design {C}
 
 OS:ZoneHVAC:EquipmentList,
-<<<<<<< HEAD
-  {1dd114ef-6db6-4e17-a787-d05e71e51a9c}, !- Handle
+  {725444b7-4151-48c1-ad31-1bc18cb05ddd}, !- Handle
   Zone HVAC Equipment List 2,             !- Name
-  {31245178-824b-44fa-bff3-c662985d4c65}; !- Thermal Zone
+  {d726975c-5942-4895-bb68-5b34c1bcffbe}; !- Thermal Zone
 
 OS:SpaceType,
-  {e3d2d33e-982c-477b-b74c-98125cc18460}, !- Handle
+  {c53eb076-90e4-4c98-a192-1da773542570}, !- Handle
   Space Type 2,                           !- Name
   ,                                       !- Default Construction Set Name
   ,                                       !- Default Schedule Set Name
@@ -1137,60 +808,13 @@
   finished basement;                      !- Standards Space Type
 
 OS:Surface,
-  {52296dbd-8ada-4e18-a3bf-41f33e3cf41d}, !- Handle
+  {59e5410a-1a54-4c3f-b88e-a2db6223cc75}, !- Handle
   Surface 13,                             !- Name
   Floor,                                  !- Surface Type
   ,                                       !- Construction Name
-  {c41bea4f-2952-4c8a-946b-f8689b9cdcd3}, !- Space Name
+  {724b9a91-c96d-48c8-8748-8b41606fd94a}, !- Space Name
   Surface,                                !- Outside Boundary Condition
-  {67af056f-a0ed-4b9c-8d12-9b798793b125}, !- Outside Boundary Condition Object
-=======
-  {aef10844-d67b-4b34-ac0b-2f072a28b027}, !- Handle
-  Zone HVAC Equipment List 2,             !- Name
-  {e0c90c8e-8719-4dce-9ce2-3753b930a39c}; !- Thermal Zone
-
-OS:Space,
-  {f3ba88aa-339a-4843-912b-e6c9db1593c7}, !- Handle
-  living space|unit 2|story 1,            !- Name
-  {ded99f3d-0aad-40f5-bc42-6068457ea2ac}, !- Space Type Name
-  ,                                       !- Default Construction Set Name
-  ,                                       !- Default Schedule Set Name
-  -0,                                     !- Direction of Relative North {deg}
-  0,                                      !- X Origin {m}
-  0,                                      !- Y Origin {m}
-  0,                                      !- Z Origin {m}
-  ,                                       !- Building Story Name
-  {e0c90c8e-8719-4dce-9ce2-3753b930a39c}, !- Thermal Zone Name
-  ,                                       !- Part of Total Floor Area
-  ,                                       !- Design Specification Outdoor Air Object Name
-  {daecb0b2-c7cc-46c9-a488-3caed26c9ba3}; !- Building Unit Name
-
-OS:Surface,
-  {a32a8e43-050b-4065-8b0b-16c6ad13543d}, !- Handle
-  Surface 18,                             !- Name
-  Wall,                                   !- Surface Type
-  ,                                       !- Construction Name
-  {f3ba88aa-339a-4843-912b-e6c9db1593c7}, !- Space Name
-  Surface,                                !- Outside Boundary Condition
-  {759535bb-5ee6-4bea-a085-48bcec782d35}, !- Outside Boundary Condition Object
-  NoSun,                                  !- Sun Exposure
-  NoWind,                                 !- Wind Exposure
-  ,                                       !- View Factor to Ground
-  ,                                       !- Number of Vertices
-  7.46604473600312, -7.46604473600313, 2.4384, !- X,Y,Z Vertex 1 {m}
-  7.46604473600312, -7.46604473600313, 0, !- X,Y,Z Vertex 2 {m}
-  7.46604473600312, 0, 0,                 !- X,Y,Z Vertex 3 {m}
-  7.46604473600312, 0, 2.4384;            !- X,Y,Z Vertex 4 {m}
-
-OS:Surface,
-  {f42ffcbf-f6ab-4fca-895e-566fa5ca41d6}, !- Handle
-  Surface 19,                             !- Name
-  Floor,                                  !- Surface Type
-  ,                                       !- Construction Name
-  {f3ba88aa-339a-4843-912b-e6c9db1593c7}, !- Space Name
-  Surface,                                !- Outside Boundary Condition
-  {fc2230a2-da63-4003-a38d-422c639d8010}, !- Outside Boundary Condition Object
->>>>>>> 039e157a
+  {e8576bed-e0ef-43a0-acfa-0cd7f8293f50}, !- Outside Boundary Condition Object
   NoSun,                                  !- Sun Exposure
   NoWind,                                 !- Wind Exposure
   ,                                       !- View Factor to Ground
@@ -1201,12 +825,11 @@
   3.73302236800156, -7.46604473600313, 4.8768; !- X,Y,Z Vertex 4 {m}
 
 OS:Surface,
-<<<<<<< HEAD
-  {30fad292-16de-43ae-b2fe-8c408d3ac16f}, !- Handle
+  {804b8500-50fe-40e1-ba44-02c1444c3d45}, !- Handle
   Surface 14,                             !- Name
   RoofCeiling,                            !- Surface Type
   ,                                       !- Construction Name
-  {c41bea4f-2952-4c8a-946b-f8689b9cdcd3}, !- Space Name
+  {724b9a91-c96d-48c8-8748-8b41606fd94a}, !- Space Name
   Outdoors,                               !- Outside Boundary Condition
   ,                                       !- Outside Boundary Condition Object
   SunExposed,                             !- Sun Exposure
@@ -1219,11 +842,11 @@
   0, 0, 4.8768;                           !- X,Y,Z Vertex 4 {m}
 
 OS:Surface,
-  {8997e278-aa7b-40cd-8b01-8681b8c0033f}, !- Handle
+  {1ff0f815-808f-4e2e-be07-39d8676f67ee}, !- Handle
   Surface 15,                             !- Name
   RoofCeiling,                            !- Surface Type
   ,                                       !- Construction Name
-  {c41bea4f-2952-4c8a-946b-f8689b9cdcd3}, !- Space Name
+  {724b9a91-c96d-48c8-8748-8b41606fd94a}, !- Space Name
   Outdoors,                               !- Outside Boundary Condition
   ,                                       !- Outside Boundary Condition Object
   SunExposed,                             !- Sun Exposure
@@ -1236,43 +859,15 @@
   3.73302236800156, -7.46604473600313, 4.8768; !- X,Y,Z Vertex 4 {m}
 
 OS:Surface,
-  {12af93ad-2d9d-425d-9320-2441e4d2033a}, !- Handle
+  {782f5c60-43e9-4ec6-ba31-43d36a5a9020}, !- Handle
   Surface 16,                             !- Name
   Wall,                                   !- Surface Type
   ,                                       !- Construction Name
-  {c41bea4f-2952-4c8a-946b-f8689b9cdcd3}, !- Space Name
+  {724b9a91-c96d-48c8-8748-8b41606fd94a}, !- Space Name
   Outdoors,                               !- Outside Boundary Condition
   ,                                       !- Outside Boundary Condition Object
   SunExposed,                             !- Sun Exposure
   WindExposed,                            !- Wind Exposure
-=======
-  {4fbe18b4-5afb-42f3-9d44-a569a6aff0f4}, !- Handle
-  Surface 20,                             !- Name
-  RoofCeiling,                            !- Surface Type
-  ,                                       !- Construction Name
-  {f3ba88aa-339a-4843-912b-e6c9db1593c7}, !- Space Name
-  Surface,                                !- Outside Boundary Condition
-  {00fed12a-3598-4f77-8f1d-2c0a742aa31a}, !- Outside Boundary Condition Object
-  NoSun,                                  !- Sun Exposure
-  NoWind,                                 !- Wind Exposure
-  ,                                       !- View Factor to Ground
-  ,                                       !- Number of Vertices
-  7.46604473600312, -7.46604473600313, 2.4384, !- X,Y,Z Vertex 1 {m}
-  7.46604473600312, 0, 2.4384,            !- X,Y,Z Vertex 2 {m}
-  3.73302236800156, 0, 2.4384,            !- X,Y,Z Vertex 3 {m}
-  3.73302236800156, -7.46604473600313, 2.4384; !- X,Y,Z Vertex 4 {m}
-
-OS:Surface,
-  {ae28a602-c3c7-4f87-b0df-e42e356e48ca}, !- Handle
-  Surface 21,                             !- Name
-  Wall,                                   !- Surface Type
-  ,                                       !- Construction Name
-  {f3ba88aa-339a-4843-912b-e6c9db1593c7}, !- Space Name
-  Surface,                                !- Outside Boundary Condition
-  {d43dddd9-1c92-439b-a150-2c960460ec3e}, !- Outside Boundary Condition Object
-  NoSun,                                  !- Sun Exposure
-  NoWind,                                 !- Wind Exposure
->>>>>>> 039e157a
   ,                                       !- View Factor to Ground
   ,                                       !- Number of Vertices
   0, -3.73302236800156, 6.74331118400078, !- X,Y,Z Vertex 1 {m}
@@ -1280,21 +875,12 @@
   0, -7.46604473600313, 4.8768;           !- X,Y,Z Vertex 3 {m}
 
 OS:Surface,
-<<<<<<< HEAD
-  {165cdadf-4c18-4a03-a363-9b03cbef5012}, !- Handle
+  {88d28a61-e5a1-455a-8ad1-87a9c036aa34}, !- Handle
   Surface 17,                             !- Name
   Wall,                                   !- Surface Type
   ,                                       !- Construction Name
-  {c41bea4f-2952-4c8a-946b-f8689b9cdcd3}, !- Space Name
+  {724b9a91-c96d-48c8-8748-8b41606fd94a}, !- Space Name
   Adiabatic,                              !- Outside Boundary Condition
-=======
-  {a6f5af1a-37c5-43fc-9033-f097695cbf83}, !- Handle
-  Surface 22,                             !- Name
-  Wall,                                   !- Surface Type
-  ,                                       !- Construction Name
-  {f3ba88aa-339a-4843-912b-e6c9db1593c7}, !- Space Name
-  Outdoors,                               !- Outside Boundary Condition
->>>>>>> 039e157a
   ,                                       !- Outside Boundary Condition Object
   NoSun,                                  !- Sun Exposure
   NoWind,                                 !- Wind Exposure
@@ -1304,33 +890,10 @@
   3.73302236800156, -7.46604473600313, 4.8768, !- X,Y,Z Vertex 2 {m}
   3.73302236800156, 0, 4.8768;            !- X,Y,Z Vertex 3 {m}
 
-OS:Surface,
-  {a8aa4d5c-0a19-4c63-bdd7-d8c7a854b61b}, !- Handle
-  Surface 23,                             !- Name
-  Wall,                                   !- Surface Type
-  ,                                       !- Construction Name
-  {f3ba88aa-339a-4843-912b-e6c9db1593c7}, !- Space Name
-  Outdoors,                               !- Outside Boundary Condition
-  ,                                       !- Outside Boundary Condition Object
-  SunExposed,                             !- Sun Exposure
-  WindExposed,                            !- Wind Exposure
-  ,                                       !- View Factor to Ground
-  ,                                       !- Number of Vertices
-  7.46604473600312, 0, 2.4384,            !- X,Y,Z Vertex 1 {m}
-  7.46604473600312, 0, 0,                 !- X,Y,Z Vertex 2 {m}
-  3.73302236800156, 0, 0,                 !- X,Y,Z Vertex 3 {m}
-  3.73302236800156, 0, 2.4384;            !- X,Y,Z Vertex 4 {m}
-
 OS:Space,
-<<<<<<< HEAD
-  {c41bea4f-2952-4c8a-946b-f8689b9cdcd3}, !- Handle
+  {724b9a91-c96d-48c8-8748-8b41606fd94a}, !- Handle
   unfinished attic space,                 !- Name
-  {f8d3a907-17af-40d3-a721-217f0511b98d}, !- Space Type Name
-=======
-  {cc49aec5-6090-41f1-86d9-46f0bde4cf93}, !- Handle
-  living space|unit 2|story 2,            !- Name
-  {ded99f3d-0aad-40f5-bc42-6068457ea2ac}, !- Space Type Name
->>>>>>> 039e157a
+  {497f554f-3f82-4390-be0c-4458cb3f7eda}, !- Space Type Name
   ,                                       !- Default Construction Set Name
   ,                                       !- Default Schedule Set Name
   ,                                       !- Direction of Relative North {deg}
@@ -1338,122 +901,11 @@
   ,                                       !- Y Origin {m}
   ,                                       !- Z Origin {m}
   ,                                       !- Building Story Name
-<<<<<<< HEAD
-  {b164fe47-8302-42b6-9569-d07d1e9c015f}; !- Thermal Zone Name
+  {dcaacf76-c855-4597-b1d6-0df212fecf6e}; !- Thermal Zone Name
 
 OS:ThermalZone,
-  {b164fe47-8302-42b6-9569-d07d1e9c015f}, !- Handle
-=======
-  {e0c90c8e-8719-4dce-9ce2-3753b930a39c}, !- Thermal Zone Name
-  ,                                       !- Part of Total Floor Area
-  ,                                       !- Design Specification Outdoor Air Object Name
-  {daecb0b2-c7cc-46c9-a488-3caed26c9ba3}; !- Building Unit Name
-
-OS:Surface,
-  {741070c9-4412-477f-9a0e-f7ab76413ec8}, !- Handle
-  Surface 24,                             !- Name
-  Wall,                                   !- Surface Type
-  ,                                       !- Construction Name
-  {cc49aec5-6090-41f1-86d9-46f0bde4cf93}, !- Space Name
-  Surface,                                !- Outside Boundary Condition
-  {fbd94d48-e6fb-4063-b764-a14f2284b14c}, !- Outside Boundary Condition Object
-  NoSun,                                  !- Sun Exposure
-  NoWind,                                 !- Wind Exposure
-  ,                                       !- View Factor to Ground
-  ,                                       !- Number of Vertices
-  3.73302236800156, 0, 4.8768,            !- X,Y,Z Vertex 1 {m}
-  3.73302236800156, 0, 2.4384,            !- X,Y,Z Vertex 2 {m}
-  3.73302236800156, -7.46604473600313, 2.4384, !- X,Y,Z Vertex 3 {m}
-  3.73302236800156, -7.46604473600313, 4.8768; !- X,Y,Z Vertex 4 {m}
-
-OS:Surface,
-  {6c9fb229-ffd8-41ee-ab2f-a598da0f9381}, !- Handle
-  Surface 25,                             !- Name
-  Wall,                                   !- Surface Type
-  ,                                       !- Construction Name
-  {cc49aec5-6090-41f1-86d9-46f0bde4cf93}, !- Space Name
-  Outdoors,                               !- Outside Boundary Condition
-  ,                                       !- Outside Boundary Condition Object
-  SunExposed,                             !- Sun Exposure
-  WindExposed,                            !- Wind Exposure
-  ,                                       !- View Factor to Ground
-  ,                                       !- Number of Vertices
-  3.73302236800156, -7.46604473600313, 4.8768, !- X,Y,Z Vertex 1 {m}
-  3.73302236800156, -7.46604473600313, 2.4384, !- X,Y,Z Vertex 2 {m}
-  7.46604473600312, -7.46604473600313, 2.4384, !- X,Y,Z Vertex 3 {m}
-  7.46604473600312, -7.46604473600313, 4.8768; !- X,Y,Z Vertex 4 {m}
-
-OS:Surface,
-  {e9ce666b-0fcf-4d1e-8248-50202a373908}, !- Handle
-  Surface 26,                             !- Name
-  Wall,                                   !- Surface Type
-  ,                                       !- Construction Name
-  {cc49aec5-6090-41f1-86d9-46f0bde4cf93}, !- Space Name
-  Surface,                                !- Outside Boundary Condition
-  {c27af31d-8d47-4fff-8146-072946dc2151}, !- Outside Boundary Condition Object
-  NoSun,                                  !- Sun Exposure
-  NoWind,                                 !- Wind Exposure
-  ,                                       !- View Factor to Ground
-  ,                                       !- Number of Vertices
-  7.46604473600312, -7.46604473600313, 4.8768, !- X,Y,Z Vertex 1 {m}
-  7.46604473600312, -7.46604473600313, 2.4384, !- X,Y,Z Vertex 2 {m}
-  7.46604473600312, 0, 2.4384,            !- X,Y,Z Vertex 3 {m}
-  7.46604473600312, 0, 4.8768;            !- X,Y,Z Vertex 4 {m}
-
-OS:Surface,
-  {00fed12a-3598-4f77-8f1d-2c0a742aa31a}, !- Handle
-  Surface 27,                             !- Name
-  Floor,                                  !- Surface Type
-  ,                                       !- Construction Name
-  {cc49aec5-6090-41f1-86d9-46f0bde4cf93}, !- Space Name
-  Surface,                                !- Outside Boundary Condition
-  {4fbe18b4-5afb-42f3-9d44-a569a6aff0f4}, !- Outside Boundary Condition Object
-  NoSun,                                  !- Sun Exposure
-  NoWind,                                 !- Wind Exposure
-  ,                                       !- View Factor to Ground
-  ,                                       !- Number of Vertices
-  3.73302236800156, -7.46604473600313, 2.4384, !- X,Y,Z Vertex 1 {m}
-  3.73302236800156, 0, 2.4384,            !- X,Y,Z Vertex 2 {m}
-  7.46604473600312, 0, 2.4384,            !- X,Y,Z Vertex 3 {m}
-  7.46604473600312, -7.46604473600313, 2.4384; !- X,Y,Z Vertex 4 {m}
-
-OS:Surface,
-  {70e6a376-de0e-4752-9edb-176f6a0d930b}, !- Handle
-  Surface 28,                             !- Name
-  RoofCeiling,                            !- Surface Type
-  ,                                       !- Construction Name
-  {cc49aec5-6090-41f1-86d9-46f0bde4cf93}, !- Space Name
-  Surface,                                !- Outside Boundary Condition
-  {9a85742e-f24b-4099-a8db-ba4c8f78e693}, !- Outside Boundary Condition Object
-  NoSun,                                  !- Sun Exposure
-  NoWind,                                 !- Wind Exposure
-  ,                                       !- View Factor to Ground
-  ,                                       !- Number of Vertices
-  7.46604473600312, -7.46604473600313, 4.8768, !- X,Y,Z Vertex 1 {m}
-  7.46604473600312, 0, 4.8768,            !- X,Y,Z Vertex 2 {m}
-  3.73302236800156, 0, 4.8768,            !- X,Y,Z Vertex 3 {m}
-  3.73302236800156, -7.46604473600313, 4.8768; !- X,Y,Z Vertex 4 {m}
-
-OS:Surface,
-  {26db6886-c06b-4385-a785-8ed7e6fccfaf}, !- Handle
-  Surface 29,                             !- Name
-  Wall,                                   !- Surface Type
-  ,                                       !- Construction Name
-  {cc49aec5-6090-41f1-86d9-46f0bde4cf93}, !- Space Name
-  Outdoors,                               !- Outside Boundary Condition
-  ,                                       !- Outside Boundary Condition Object
-  SunExposed,                             !- Sun Exposure
-  WindExposed,                            !- Wind Exposure
-  ,                                       !- View Factor to Ground
-  ,                                       !- Number of Vertices
-  7.46604473600312, 0, 4.8768,            !- X,Y,Z Vertex 1 {m}
-  7.46604473600312, 0, 2.4384,            !- X,Y,Z Vertex 2 {m}
-  3.73302236800156, 0, 2.4384,            !- X,Y,Z Vertex 3 {m}
-  3.73302236800156, 0, 4.8768;            !- X,Y,Z Vertex 4 {m}
-
-OS:ThermalZone,
-  {dad2cfa9-6503-425d-9ac7-ecefa5080723}, !- Handle
-  living zone|unit 3,                     !- Name
+  {dcaacf76-c855-4597-b1d6-0df212fecf6e}, !- Handle
+  unfinished attic zone,                  !- Name
   ,                                       !- Multiplier
   ,                                       !- Ceiling Height {m}
   ,                                       !- Volume {m3}
@@ -1461,10 +913,10 @@
   ,                                       !- Zone Inside Convection Algorithm
   ,                                       !- Zone Outside Convection Algorithm
   ,                                       !- Zone Conditioning Equipment List Name
-  {c1d50019-5c7b-4311-9143-d38f1ee41726}, !- Zone Air Inlet Port List
-  {89ab3818-a49d-4bfd-8a54-7e6c25805958}, !- Zone Air Exhaust Port List
-  {be5e3b86-5bd9-4786-b284-e895e94d696e}, !- Zone Air Node Name
-  {0115b1d8-baf2-4f3b-9670-d2c9368a1b0d}, !- Zone Return Air Port List
+  {f5349b43-0792-4139-835f-a81ba5d1b0a4}, !- Zone Air Inlet Port List
+  {4d018803-9667-4a14-8e1c-e82fa045070c}, !- Zone Air Exhaust Port List
+  {744599b2-be0a-4705-bbbb-02e5a3358f12}, !- Zone Air Node Name
+  {b71dd88e-7420-461d-9ad5-2cc2efecbcca}, !- Zone Return Air Port List
   ,                                       !- Primary Daylighting Control Name
   ,                                       !- Fraction of Zone Controlled by Primary Daylighting Control
   ,                                       !- Secondary Daylighting Control Name
@@ -1475,37 +927,37 @@
   No;                                     !- Use Ideal Air Loads
 
 OS:Node,
-  {28450d49-dc4e-47ea-b5e9-e2118065a651}, !- Handle
+  {7feab147-d4f6-4cec-9350-d2461fb4af1c}, !- Handle
   Node 3,                                 !- Name
-  {be5e3b86-5bd9-4786-b284-e895e94d696e}, !- Inlet Port
+  {744599b2-be0a-4705-bbbb-02e5a3358f12}, !- Inlet Port
   ;                                       !- Outlet Port
 
 OS:Connection,
-  {be5e3b86-5bd9-4786-b284-e895e94d696e}, !- Handle
-  {56d558ff-22bc-4fb9-9364-c6749cb3590f}, !- Name
-  {dad2cfa9-6503-425d-9ac7-ecefa5080723}, !- Source Object
+  {744599b2-be0a-4705-bbbb-02e5a3358f12}, !- Handle
+  {ae57f3e0-493b-40f7-82de-75b453878c1a}, !- Name
+  {dcaacf76-c855-4597-b1d6-0df212fecf6e}, !- Source Object
   11,                                     !- Outlet Port
-  {28450d49-dc4e-47ea-b5e9-e2118065a651}, !- Target Object
+  {7feab147-d4f6-4cec-9350-d2461fb4af1c}, !- Target Object
   2;                                      !- Inlet Port
 
 OS:PortList,
-  {c1d50019-5c7b-4311-9143-d38f1ee41726}, !- Handle
-  {2b37850d-4844-4a12-b1f7-17b2d811fff9}, !- Name
-  {dad2cfa9-6503-425d-9ac7-ecefa5080723}; !- HVAC Component
+  {f5349b43-0792-4139-835f-a81ba5d1b0a4}, !- Handle
+  {b11c9c4e-9c87-4824-a1fc-005eea2d4708}, !- Name
+  {dcaacf76-c855-4597-b1d6-0df212fecf6e}; !- HVAC Component
 
 OS:PortList,
-  {89ab3818-a49d-4bfd-8a54-7e6c25805958}, !- Handle
-  {635bd22a-2a3b-4271-aa80-6a5db5f36edb}, !- Name
-  {dad2cfa9-6503-425d-9ac7-ecefa5080723}; !- HVAC Component
+  {4d018803-9667-4a14-8e1c-e82fa045070c}, !- Handle
+  {dea9063f-0aa3-4ebe-b701-9e62fc617407}, !- Name
+  {dcaacf76-c855-4597-b1d6-0df212fecf6e}; !- HVAC Component
 
 OS:PortList,
-  {0115b1d8-baf2-4f3b-9670-d2c9368a1b0d}, !- Handle
-  {1e95d0b1-c04c-4138-a8bb-e94ed68f2322}, !- Name
-  {dad2cfa9-6503-425d-9ac7-ecefa5080723}; !- HVAC Component
+  {b71dd88e-7420-461d-9ad5-2cc2efecbcca}, !- Handle
+  {5f097968-e68b-4730-84d5-17ec33b150a6}, !- Name
+  {dcaacf76-c855-4597-b1d6-0df212fecf6e}; !- HVAC Component
 
 OS:Sizing:Zone,
-  {9cd6cc39-8b52-4dec-b92c-f932ed9c2cca}, !- Handle
-  {dad2cfa9-6503-425d-9ac7-ecefa5080723}, !- Zone or ZoneList Name
+  {08c1c84e-d497-45c7-bc46-2f15594482fa}, !- Handle
+  {dcaacf76-c855-4597-b1d6-0df212fecf6e}, !- Zone or ZoneList Name
   SupplyAirTemperature,                   !- Zone Cooling Design Supply Air Temperature Input Method
   14,                                     !- Zone Cooling Design Supply Air Temperature {C}
   11.11,                                  !- Zone Cooling Design Supply Air Temperature Difference {deltaC}
@@ -1534,4762 +986,12 @@
   autosize;                               !- Dedicated Outdoor Air High Setpoint Temperature for Design {C}
 
 OS:ZoneHVAC:EquipmentList,
-  {e72e3d6f-289d-4014-82e8-719d6d15ea9a}, !- Handle
+  {05bf18d6-01b1-4a1a-a27e-5da76583b7c0}, !- Handle
   Zone HVAC Equipment List 3,             !- Name
-  {dad2cfa9-6503-425d-9ac7-ecefa5080723}; !- Thermal Zone
-
-OS:Space,
-  {c2e1a4f7-4b71-4571-9964-98d7ee2fa580}, !- Handle
-  living space|unit 3|story 1,            !- Name
-  {ded99f3d-0aad-40f5-bc42-6068457ea2ac}, !- Space Type Name
-  ,                                       !- Default Construction Set Name
-  ,                                       !- Default Schedule Set Name
-  -0,                                     !- Direction of Relative North {deg}
-  0,                                      !- X Origin {m}
-  0,                                      !- Y Origin {m}
-  0,                                      !- Z Origin {m}
-  ,                                       !- Building Story Name
-  {dad2cfa9-6503-425d-9ac7-ecefa5080723}, !- Thermal Zone Name
-  ,                                       !- Part of Total Floor Area
-  ,                                       !- Design Specification Outdoor Air Object Name
-  {c7e3f297-e2f2-4c74-8eb3-4ddf03ad9455}; !- Building Unit Name
-
-OS:Surface,
-  {3bd47462-eeab-49d2-935f-c051838fce50}, !- Handle
-  Surface 35,                             !- Name
-  Wall,                                   !- Surface Type
-  ,                                       !- Construction Name
-  {c2e1a4f7-4b71-4571-9964-98d7ee2fa580}, !- Space Name
-  Surface,                                !- Outside Boundary Condition
-  {d2254a45-bce9-4251-8f60-7cd1d47ce8d4}, !- Outside Boundary Condition Object
-  NoSun,                                  !- Sun Exposure
-  NoWind,                                 !- Wind Exposure
-  ,                                       !- View Factor to Ground
-  ,                                       !- Number of Vertices
-  11.1990671040047, -7.46604473600313, 2.4384, !- X,Y,Z Vertex 1 {m}
-  11.1990671040047, -7.46604473600313, 0, !- X,Y,Z Vertex 2 {m}
-  11.1990671040047, 0, 0,                 !- X,Y,Z Vertex 3 {m}
-  11.1990671040047, 0, 2.4384;            !- X,Y,Z Vertex 4 {m}
-
-OS:Surface,
-  {e3e7078f-feb3-4466-950c-160478d40d31}, !- Handle
-  Surface 36,                             !- Name
-  Floor,                                  !- Surface Type
-  ,                                       !- Construction Name
-  {c2e1a4f7-4b71-4571-9964-98d7ee2fa580}, !- Space Name
-  Surface,                                !- Outside Boundary Condition
-  {b7595af2-c110-4437-8006-e558f4b185f6}, !- Outside Boundary Condition Object
-  NoSun,                                  !- Sun Exposure
-  NoWind,                                 !- Wind Exposure
-  ,                                       !- View Factor to Ground
-  ,                                       !- Number of Vertices
-  7.46604473600313, -7.46604473600313, 0, !- X,Y,Z Vertex 1 {m}
-  7.46604473600313, 0, 0,                 !- X,Y,Z Vertex 2 {m}
-  11.1990671040047, 0, 0,                 !- X,Y,Z Vertex 3 {m}
-  11.1990671040047, -7.46604473600313, 0; !- X,Y,Z Vertex 4 {m}
-
-OS:Surface,
-  {8cc19a06-6303-4840-8f2f-b3cfa1628460}, !- Handle
-  Surface 37,                             !- Name
-  RoofCeiling,                            !- Surface Type
-  ,                                       !- Construction Name
-  {c2e1a4f7-4b71-4571-9964-98d7ee2fa580}, !- Space Name
-  Surface,                                !- Outside Boundary Condition
-  {6c2d5cfc-97b4-4d8e-9c71-4fa67dff842d}, !- Outside Boundary Condition Object
-  NoSun,                                  !- Sun Exposure
-  NoWind,                                 !- Wind Exposure
-  ,                                       !- View Factor to Ground
-  ,                                       !- Number of Vertices
-  11.1990671040047, -7.46604473600313, 2.4384, !- X,Y,Z Vertex 1 {m}
-  11.1990671040047, 0, 2.4384,            !- X,Y,Z Vertex 2 {m}
-  7.46604473600313, 0, 2.4384,            !- X,Y,Z Vertex 3 {m}
-  7.46604473600313, -7.46604473600313, 2.4384; !- X,Y,Z Vertex 4 {m}
-
-OS:Surface,
-  {759535bb-5ee6-4bea-a085-48bcec782d35}, !- Handle
-  Surface 38,                             !- Name
-  Wall,                                   !- Surface Type
-  ,                                       !- Construction Name
-  {c2e1a4f7-4b71-4571-9964-98d7ee2fa580}, !- Space Name
-  Surface,                                !- Outside Boundary Condition
-  {a32a8e43-050b-4065-8b0b-16c6ad13543d}, !- Outside Boundary Condition Object
-  NoSun,                                  !- Sun Exposure
-  NoWind,                                 !- Wind Exposure
-  ,                                       !- View Factor to Ground
-  ,                                       !- Number of Vertices
-  7.46604473600313, 0, 2.4384,            !- X,Y,Z Vertex 1 {m}
-  7.46604473600313, 0, 0,                 !- X,Y,Z Vertex 2 {m}
-  7.46604473600313, -7.46604473600313, 0, !- X,Y,Z Vertex 3 {m}
-  7.46604473600313, -7.46604473600313, 2.4384; !- X,Y,Z Vertex 4 {m}
-
-OS:Surface,
-  {ffcbd069-c118-4eef-9d41-266fdde91386}, !- Handle
-  Surface 39,                             !- Name
-  Wall,                                   !- Surface Type
-  ,                                       !- Construction Name
-  {c2e1a4f7-4b71-4571-9964-98d7ee2fa580}, !- Space Name
-  Outdoors,                               !- Outside Boundary Condition
-  ,                                       !- Outside Boundary Condition Object
-  SunExposed,                             !- Sun Exposure
-  WindExposed,                            !- Wind Exposure
-  ,                                       !- View Factor to Ground
-  ,                                       !- Number of Vertices
-  7.46604473600313, -7.46604473600313, 2.4384, !- X,Y,Z Vertex 1 {m}
-  7.46604473600313, -7.46604473600313, 0, !- X,Y,Z Vertex 2 {m}
-  11.1990671040047, -7.46604473600313, 0, !- X,Y,Z Vertex 3 {m}
-  11.1990671040047, -7.46604473600313, 2.4384; !- X,Y,Z Vertex 4 {m}
-
-OS:Surface,
-  {8f6ea328-958c-49b8-b0c4-7ba7c54e8470}, !- Handle
-  Surface 40,                             !- Name
-  Wall,                                   !- Surface Type
-  ,                                       !- Construction Name
-  {c2e1a4f7-4b71-4571-9964-98d7ee2fa580}, !- Space Name
-  Outdoors,                               !- Outside Boundary Condition
-  ,                                       !- Outside Boundary Condition Object
-  SunExposed,                             !- Sun Exposure
-  WindExposed,                            !- Wind Exposure
-  ,                                       !- View Factor to Ground
-  ,                                       !- Number of Vertices
-  11.1990671040047, 0, 2.4384,            !- X,Y,Z Vertex 1 {m}
-  11.1990671040047, 0, 0,                 !- X,Y,Z Vertex 2 {m}
-  7.46604473600313, 0, 0,                 !- X,Y,Z Vertex 3 {m}
-  7.46604473600313, 0, 2.4384;            !- X,Y,Z Vertex 4 {m}
-
-OS:Space,
-  {d6a44081-519c-4db2-9479-de72339342e9}, !- Handle
-  living space|unit 3|story 2,            !- Name
-  {ded99f3d-0aad-40f5-bc42-6068457ea2ac}, !- Space Type Name
-  ,                                       !- Default Construction Set Name
-  ,                                       !- Default Schedule Set Name
-  -0,                                     !- Direction of Relative North {deg}
-  0,                                      !- X Origin {m}
-  0,                                      !- Y Origin {m}
-  0,                                      !- Z Origin {m}
-  ,                                       !- Building Story Name
-  {dad2cfa9-6503-425d-9ac7-ecefa5080723}, !- Thermal Zone Name
-  ,                                       !- Part of Total Floor Area
-  ,                                       !- Design Specification Outdoor Air Object Name
-  {c7e3f297-e2f2-4c74-8eb3-4ddf03ad9455}; !- Building Unit Name
-
-OS:Surface,
-  {c27af31d-8d47-4fff-8146-072946dc2151}, !- Handle
-  Surface 41,                             !- Name
-  Wall,                                   !- Surface Type
-  ,                                       !- Construction Name
-  {d6a44081-519c-4db2-9479-de72339342e9}, !- Space Name
-  Surface,                                !- Outside Boundary Condition
-  {e9ce666b-0fcf-4d1e-8248-50202a373908}, !- Outside Boundary Condition Object
-  NoSun,                                  !- Sun Exposure
-  NoWind,                                 !- Wind Exposure
-  ,                                       !- View Factor to Ground
-  ,                                       !- Number of Vertices
-  7.46604473600313, 0, 4.8768,            !- X,Y,Z Vertex 1 {m}
-  7.46604473600313, 0, 2.4384,            !- X,Y,Z Vertex 2 {m}
-  7.46604473600313, -7.46604473600313, 2.4384, !- X,Y,Z Vertex 3 {m}
-  7.46604473600313, -7.46604473600313, 4.8768; !- X,Y,Z Vertex 4 {m}
-
-OS:Surface,
-  {aeec0020-58ca-451c-9fa8-2644930aa968}, !- Handle
-  Surface 42,                             !- Name
-  Wall,                                   !- Surface Type
-  ,                                       !- Construction Name
-  {d6a44081-519c-4db2-9479-de72339342e9}, !- Space Name
-  Outdoors,                               !- Outside Boundary Condition
-  ,                                       !- Outside Boundary Condition Object
-  SunExposed,                             !- Sun Exposure
-  WindExposed,                            !- Wind Exposure
-  ,                                       !- View Factor to Ground
-  ,                                       !- Number of Vertices
-  7.46604473600313, -7.46604473600313, 4.8768, !- X,Y,Z Vertex 1 {m}
-  7.46604473600313, -7.46604473600313, 2.4384, !- X,Y,Z Vertex 2 {m}
-  11.1990671040047, -7.46604473600313, 2.4384, !- X,Y,Z Vertex 3 {m}
-  11.1990671040047, -7.46604473600313, 4.8768; !- X,Y,Z Vertex 4 {m}
-
-OS:Surface,
-  {63548446-94e1-4714-9b95-5cd356eaa171}, !- Handle
-  Surface 43,                             !- Name
-  Wall,                                   !- Surface Type
-  ,                                       !- Construction Name
-  {d6a44081-519c-4db2-9479-de72339342e9}, !- Space Name
-  Surface,                                !- Outside Boundary Condition
-  {e48f1fe4-54cd-4970-b37f-a826d4c125f6}, !- Outside Boundary Condition Object
-  NoSun,                                  !- Sun Exposure
-  NoWind,                                 !- Wind Exposure
-  ,                                       !- View Factor to Ground
-  ,                                       !- Number of Vertices
-  11.1990671040047, -7.46604473600313, 4.8768, !- X,Y,Z Vertex 1 {m}
-  11.1990671040047, -7.46604473600313, 2.4384, !- X,Y,Z Vertex 2 {m}
-  11.1990671040047, 0, 2.4384,            !- X,Y,Z Vertex 3 {m}
-  11.1990671040047, 0, 4.8768;            !- X,Y,Z Vertex 4 {m}
-
-OS:Surface,
-  {6c2d5cfc-97b4-4d8e-9c71-4fa67dff842d}, !- Handle
-  Surface 44,                             !- Name
-  Floor,                                  !- Surface Type
-  ,                                       !- Construction Name
-  {d6a44081-519c-4db2-9479-de72339342e9}, !- Space Name
-  Surface,                                !- Outside Boundary Condition
-  {8cc19a06-6303-4840-8f2f-b3cfa1628460}, !- Outside Boundary Condition Object
-  NoSun,                                  !- Sun Exposure
-  NoWind,                                 !- Wind Exposure
-  ,                                       !- View Factor to Ground
-  ,                                       !- Number of Vertices
-  7.46604473600313, -7.46604473600313, 2.4384, !- X,Y,Z Vertex 1 {m}
-  7.46604473600313, 0, 2.4384,            !- X,Y,Z Vertex 2 {m}
-  11.1990671040047, 0, 2.4384,            !- X,Y,Z Vertex 3 {m}
-  11.1990671040047, -7.46604473600313, 2.4384; !- X,Y,Z Vertex 4 {m}
-
-OS:Surface,
-  {227eb5ff-82a4-46b1-a911-b7facbce1a62}, !- Handle
-  Surface 45,                             !- Name
-  RoofCeiling,                            !- Surface Type
-  ,                                       !- Construction Name
-  {d6a44081-519c-4db2-9479-de72339342e9}, !- Space Name
-  Surface,                                !- Outside Boundary Condition
-  {90f80e65-36d1-4003-af61-c1c4b8f3580d}, !- Outside Boundary Condition Object
-  NoSun,                                  !- Sun Exposure
-  NoWind,                                 !- Wind Exposure
-  ,                                       !- View Factor to Ground
-  ,                                       !- Number of Vertices
-  11.1990671040047, -7.46604473600313, 4.8768, !- X,Y,Z Vertex 1 {m}
-  11.1990671040047, 0, 4.8768,            !- X,Y,Z Vertex 2 {m}
-  7.46604473600313, 0, 4.8768,            !- X,Y,Z Vertex 3 {m}
-  7.46604473600313, -7.46604473600313, 4.8768; !- X,Y,Z Vertex 4 {m}
-
-OS:Surface,
-  {f43085a5-4e6c-472c-b412-7271b15ba3af}, !- Handle
-  Surface 46,                             !- Name
-  Wall,                                   !- Surface Type
-  ,                                       !- Construction Name
-  {d6a44081-519c-4db2-9479-de72339342e9}, !- Space Name
-  Outdoors,                               !- Outside Boundary Condition
-  ,                                       !- Outside Boundary Condition Object
-  SunExposed,                             !- Sun Exposure
-  WindExposed,                            !- Wind Exposure
-  ,                                       !- View Factor to Ground
-  ,                                       !- Number of Vertices
-  11.1990671040047, 0, 4.8768,            !- X,Y,Z Vertex 1 {m}
-  11.1990671040047, 0, 2.4384,            !- X,Y,Z Vertex 2 {m}
-  7.46604473600313, 0, 2.4384,            !- X,Y,Z Vertex 3 {m}
-  7.46604473600313, 0, 4.8768;            !- X,Y,Z Vertex 4 {m}
-
-OS:ThermalZone,
-  {55b10c71-d55c-4d76-bc84-13fa2c369cd2}, !- Handle
-  living zone|unit 4,                     !- Name
-  ,                                       !- Multiplier
-  ,                                       !- Ceiling Height {m}
-  ,                                       !- Volume {m3}
-  ,                                       !- Floor Area {m2}
-  ,                                       !- Zone Inside Convection Algorithm
-  ,                                       !- Zone Outside Convection Algorithm
-  ,                                       !- Zone Conditioning Equipment List Name
-  {3d264651-6fdd-44ba-b26c-5e3e04075254}, !- Zone Air Inlet Port List
-  {5621dc28-6911-494d-ae48-94b1e745ac63}, !- Zone Air Exhaust Port List
-  {6f7de4c5-29f3-48ac-8bc1-91adff2cbd24}, !- Zone Air Node Name
-  {5afd5905-579e-4111-96dd-e94d9fe2e52b}, !- Zone Return Air Port List
-  ,                                       !- Primary Daylighting Control Name
-  ,                                       !- Fraction of Zone Controlled by Primary Daylighting Control
-  ,                                       !- Secondary Daylighting Control Name
-  ,                                       !- Fraction of Zone Controlled by Secondary Daylighting Control
-  ,                                       !- Illuminance Map Name
-  ,                                       !- Group Rendering Name
-  ,                                       !- Thermostat Name
-  No;                                     !- Use Ideal Air Loads
-
-OS:Node,
-  {3a7ea62f-4f01-443c-a3c7-e3a796ebbcca}, !- Handle
-  Node 4,                                 !- Name
-  {6f7de4c5-29f3-48ac-8bc1-91adff2cbd24}, !- Inlet Port
-  ;                                       !- Outlet Port
-
-OS:Connection,
-  {6f7de4c5-29f3-48ac-8bc1-91adff2cbd24}, !- Handle
-  {942b773b-0c5b-4845-b631-2512bc7db7e3}, !- Name
-  {55b10c71-d55c-4d76-bc84-13fa2c369cd2}, !- Source Object
-  11,                                     !- Outlet Port
-  {3a7ea62f-4f01-443c-a3c7-e3a796ebbcca}, !- Target Object
-  2;                                      !- Inlet Port
-
-OS:PortList,
-  {3d264651-6fdd-44ba-b26c-5e3e04075254}, !- Handle
-  {cc06df35-bcfe-4adc-a46f-16a70a272ea3}, !- Name
-  {55b10c71-d55c-4d76-bc84-13fa2c369cd2}; !- HVAC Component
-
-OS:PortList,
-  {5621dc28-6911-494d-ae48-94b1e745ac63}, !- Handle
-  {6b208c6d-87c1-431e-a4a9-a0d3897c5f6c}, !- Name
-  {55b10c71-d55c-4d76-bc84-13fa2c369cd2}; !- HVAC Component
-
-OS:PortList,
-  {5afd5905-579e-4111-96dd-e94d9fe2e52b}, !- Handle
-  {dce09f6c-11fb-4c48-8a29-be4a4a6866ec}, !- Name
-  {55b10c71-d55c-4d76-bc84-13fa2c369cd2}; !- HVAC Component
-
-OS:Sizing:Zone,
-  {e327434b-6e97-4804-a6ad-131bf7012e71}, !- Handle
-  {55b10c71-d55c-4d76-bc84-13fa2c369cd2}, !- Zone or ZoneList Name
-  SupplyAirTemperature,                   !- Zone Cooling Design Supply Air Temperature Input Method
-  14,                                     !- Zone Cooling Design Supply Air Temperature {C}
-  11.11,                                  !- Zone Cooling Design Supply Air Temperature Difference {deltaC}
-  SupplyAirTemperature,                   !- Zone Heating Design Supply Air Temperature Input Method
-  40,                                     !- Zone Heating Design Supply Air Temperature {C}
-  11.11,                                  !- Zone Heating Design Supply Air Temperature Difference {deltaC}
-  0.0085,                                 !- Zone Cooling Design Supply Air Humidity Ratio {kg-H2O/kg-air}
-  0.008,                                  !- Zone Heating Design Supply Air Humidity Ratio {kg-H2O/kg-air}
-  ,                                       !- Zone Heating Sizing Factor
-  ,                                       !- Zone Cooling Sizing Factor
-  DesignDay,                              !- Cooling Design Air Flow Method
-  ,                                       !- Cooling Design Air Flow Rate {m3/s}
-  ,                                       !- Cooling Minimum Air Flow per Zone Floor Area {m3/s-m2}
-  ,                                       !- Cooling Minimum Air Flow {m3/s}
-  ,                                       !- Cooling Minimum Air Flow Fraction
-  DesignDay,                              !- Heating Design Air Flow Method
-  ,                                       !- Heating Design Air Flow Rate {m3/s}
-  ,                                       !- Heating Maximum Air Flow per Zone Floor Area {m3/s-m2}
-  ,                                       !- Heating Maximum Air Flow {m3/s}
-  ,                                       !- Heating Maximum Air Flow Fraction
-  ,                                       !- Design Zone Air Distribution Effectiveness in Cooling Mode
-  ,                                       !- Design Zone Air Distribution Effectiveness in Heating Mode
-  No,                                     !- Account for Dedicated Outdoor Air System
-  NeutralSupplyAir,                       !- Dedicated Outdoor Air System Control Strategy
-  autosize,                               !- Dedicated Outdoor Air Low Setpoint Temperature for Design {C}
-  autosize;                               !- Dedicated Outdoor Air High Setpoint Temperature for Design {C}
-
-OS:ZoneHVAC:EquipmentList,
-  {90d3a320-38ad-44f0-a9d9-0b904317fe5b}, !- Handle
-  Zone HVAC Equipment List 4,             !- Name
-  {55b10c71-d55c-4d76-bc84-13fa2c369cd2}; !- Thermal Zone
-
-OS:Space,
-  {48c182e8-9c8e-4824-b776-f7a84eaf612f}, !- Handle
-  living space|unit 4|story 1,            !- Name
-  {ded99f3d-0aad-40f5-bc42-6068457ea2ac}, !- Space Type Name
-  ,                                       !- Default Construction Set Name
-  ,                                       !- Default Schedule Set Name
-  -0,                                     !- Direction of Relative North {deg}
-  0,                                      !- X Origin {m}
-  0,                                      !- Y Origin {m}
-  0,                                      !- Z Origin {m}
-  ,                                       !- Building Story Name
-  {55b10c71-d55c-4d76-bc84-13fa2c369cd2}, !- Thermal Zone Name
-  ,                                       !- Part of Total Floor Area
-  ,                                       !- Design Specification Outdoor Air Object Name
-  {b620d747-43ad-42eb-97dd-b6c35ae52b29}; !- Building Unit Name
-
-OS:Surface,
-  {648df5e5-fb24-4e19-9a51-688b1138d4b8}, !- Handle
-  Surface 52,                             !- Name
-  Wall,                                   !- Surface Type
-  ,                                       !- Construction Name
-  {48c182e8-9c8e-4824-b776-f7a84eaf612f}, !- Space Name
-  Surface,                                !- Outside Boundary Condition
-  {fb713f08-04d8-4f38-8f1a-fc83f0cda9dc}, !- Outside Boundary Condition Object
-  NoSun,                                  !- Sun Exposure
-  NoWind,                                 !- Wind Exposure
-  ,                                       !- View Factor to Ground
-  ,                                       !- Number of Vertices
-  14.9320894720063, -7.46604473600313, 2.4384, !- X,Y,Z Vertex 1 {m}
-  14.9320894720063, -7.46604473600313, 0, !- X,Y,Z Vertex 2 {m}
-  14.9320894720063, 0, 0,                 !- X,Y,Z Vertex 3 {m}
-  14.9320894720063, 0, 2.4384;            !- X,Y,Z Vertex 4 {m}
-
-OS:Surface,
-  {3083d02b-4995-4c59-a949-0dc78ffda1b9}, !- Handle
-  Surface 53,                             !- Name
-  Floor,                                  !- Surface Type
-  ,                                       !- Construction Name
-  {48c182e8-9c8e-4824-b776-f7a84eaf612f}, !- Space Name
-  Surface,                                !- Outside Boundary Condition
-  {80ce615b-07d0-4235-928d-58b11d3b37a0}, !- Outside Boundary Condition Object
-  NoSun,                                  !- Sun Exposure
-  NoWind,                                 !- Wind Exposure
-  ,                                       !- View Factor to Ground
-  ,                                       !- Number of Vertices
-  11.1990671040047, -7.46604473600313, 0, !- X,Y,Z Vertex 1 {m}
-  11.1990671040047, 0, 0,                 !- X,Y,Z Vertex 2 {m}
-  14.9320894720063, 0, 0,                 !- X,Y,Z Vertex 3 {m}
-  14.9320894720063, -7.46604473600313, 0; !- X,Y,Z Vertex 4 {m}
-
-OS:Surface,
-  {1feb40a3-dde0-428d-8b1a-8483cf67ae1a}, !- Handle
-  Surface 54,                             !- Name
-  RoofCeiling,                            !- Surface Type
-  ,                                       !- Construction Name
-  {48c182e8-9c8e-4824-b776-f7a84eaf612f}, !- Space Name
-  Surface,                                !- Outside Boundary Condition
-  {78dba3b2-f649-4dd4-a2ac-eff3037ea0f1}, !- Outside Boundary Condition Object
-  NoSun,                                  !- Sun Exposure
-  NoWind,                                 !- Wind Exposure
-  ,                                       !- View Factor to Ground
-  ,                                       !- Number of Vertices
-  14.9320894720063, -7.46604473600313, 2.4384, !- X,Y,Z Vertex 1 {m}
-  14.9320894720063, 0, 2.4384,            !- X,Y,Z Vertex 2 {m}
-  11.1990671040047, 0, 2.4384,            !- X,Y,Z Vertex 3 {m}
-  11.1990671040047, -7.46604473600313, 2.4384; !- X,Y,Z Vertex 4 {m}
-
-OS:Surface,
-  {d2254a45-bce9-4251-8f60-7cd1d47ce8d4}, !- Handle
-  Surface 55,                             !- Name
-  Wall,                                   !- Surface Type
-  ,                                       !- Construction Name
-  {48c182e8-9c8e-4824-b776-f7a84eaf612f}, !- Space Name
-  Surface,                                !- Outside Boundary Condition
-  {3bd47462-eeab-49d2-935f-c051838fce50}, !- Outside Boundary Condition Object
-  NoSun,                                  !- Sun Exposure
-  NoWind,                                 !- Wind Exposure
-  ,                                       !- View Factor to Ground
-  ,                                       !- Number of Vertices
-  11.1990671040047, 0, 2.4384,            !- X,Y,Z Vertex 1 {m}
-  11.1990671040047, 0, 0,                 !- X,Y,Z Vertex 2 {m}
-  11.1990671040047, -7.46604473600313, 0, !- X,Y,Z Vertex 3 {m}
-  11.1990671040047, -7.46604473600313, 2.4384; !- X,Y,Z Vertex 4 {m}
-
-OS:Surface,
-  {0e243695-f4eb-47a1-a89a-2a1f66d03af6}, !- Handle
-  Surface 56,                             !- Name
-  Wall,                                   !- Surface Type
-  ,                                       !- Construction Name
-  {48c182e8-9c8e-4824-b776-f7a84eaf612f}, !- Space Name
-  Outdoors,                               !- Outside Boundary Condition
-  ,                                       !- Outside Boundary Condition Object
-  SunExposed,                             !- Sun Exposure
-  WindExposed,                            !- Wind Exposure
-  ,                                       !- View Factor to Ground
-  ,                                       !- Number of Vertices
-  11.1990671040047, -7.46604473600313, 2.4384, !- X,Y,Z Vertex 1 {m}
-  11.1990671040047, -7.46604473600313, 0, !- X,Y,Z Vertex 2 {m}
-  14.9320894720063, -7.46604473600313, 0, !- X,Y,Z Vertex 3 {m}
-  14.9320894720063, -7.46604473600313, 2.4384; !- X,Y,Z Vertex 4 {m}
-
-OS:Surface,
-  {02b18fc6-ead7-44bc-9f41-ac14e6a5a0af}, !- Handle
-  Surface 57,                             !- Name
-  Wall,                                   !- Surface Type
-  ,                                       !- Construction Name
-  {48c182e8-9c8e-4824-b776-f7a84eaf612f}, !- Space Name
-  Outdoors,                               !- Outside Boundary Condition
-  ,                                       !- Outside Boundary Condition Object
-  SunExposed,                             !- Sun Exposure
-  WindExposed,                            !- Wind Exposure
-  ,                                       !- View Factor to Ground
-  ,                                       !- Number of Vertices
-  14.9320894720063, 0, 2.4384,            !- X,Y,Z Vertex 1 {m}
-  14.9320894720063, 0, 0,                 !- X,Y,Z Vertex 2 {m}
-  11.1990671040047, 0, 0,                 !- X,Y,Z Vertex 3 {m}
-  11.1990671040047, 0, 2.4384;            !- X,Y,Z Vertex 4 {m}
-
-OS:Space,
-  {ead2cdb3-b633-4bb0-ab01-ef0ca8ecdb96}, !- Handle
-  living space|unit 4|story 2,            !- Name
-  {ded99f3d-0aad-40f5-bc42-6068457ea2ac}, !- Space Type Name
-  ,                                       !- Default Construction Set Name
-  ,                                       !- Default Schedule Set Name
-  -0,                                     !- Direction of Relative North {deg}
-  0,                                      !- X Origin {m}
-  0,                                      !- Y Origin {m}
-  0,                                      !- Z Origin {m}
-  ,                                       !- Building Story Name
-  {55b10c71-d55c-4d76-bc84-13fa2c369cd2}, !- Thermal Zone Name
-  ,                                       !- Part of Total Floor Area
-  ,                                       !- Design Specification Outdoor Air Object Name
-  {b620d747-43ad-42eb-97dd-b6c35ae52b29}; !- Building Unit Name
-
-OS:Surface,
-  {e48f1fe4-54cd-4970-b37f-a826d4c125f6}, !- Handle
-  Surface 58,                             !- Name
-  Wall,                                   !- Surface Type
-  ,                                       !- Construction Name
-  {ead2cdb3-b633-4bb0-ab01-ef0ca8ecdb96}, !- Space Name
-  Surface,                                !- Outside Boundary Condition
-  {63548446-94e1-4714-9b95-5cd356eaa171}, !- Outside Boundary Condition Object
-  NoSun,                                  !- Sun Exposure
-  NoWind,                                 !- Wind Exposure
-  ,                                       !- View Factor to Ground
-  ,                                       !- Number of Vertices
-  11.1990671040047, 0, 4.8768,            !- X,Y,Z Vertex 1 {m}
-  11.1990671040047, 0, 2.4384,            !- X,Y,Z Vertex 2 {m}
-  11.1990671040047, -7.46604473600313, 2.4384, !- X,Y,Z Vertex 3 {m}
-  11.1990671040047, -7.46604473600313, 4.8768; !- X,Y,Z Vertex 4 {m}
-
-OS:Surface,
-  {89df4feb-fcb3-4794-96bd-8bc6c5e9f52f}, !- Handle
-  Surface 59,                             !- Name
-  Wall,                                   !- Surface Type
-  ,                                       !- Construction Name
-  {ead2cdb3-b633-4bb0-ab01-ef0ca8ecdb96}, !- Space Name
-  Outdoors,                               !- Outside Boundary Condition
-  ,                                       !- Outside Boundary Condition Object
-  SunExposed,                             !- Sun Exposure
-  WindExposed,                            !- Wind Exposure
-  ,                                       !- View Factor to Ground
-  ,                                       !- Number of Vertices
-  11.1990671040047, -7.46604473600313, 4.8768, !- X,Y,Z Vertex 1 {m}
-  11.1990671040047, -7.46604473600313, 2.4384, !- X,Y,Z Vertex 2 {m}
-  14.9320894720063, -7.46604473600313, 2.4384, !- X,Y,Z Vertex 3 {m}
-  14.9320894720063, -7.46604473600313, 4.8768; !- X,Y,Z Vertex 4 {m}
-
-OS:Surface,
-  {e4bd3b25-6f63-4139-8449-c18cd2302877}, !- Handle
-  Surface 60,                             !- Name
-  Wall,                                   !- Surface Type
-  ,                                       !- Construction Name
-  {ead2cdb3-b633-4bb0-ab01-ef0ca8ecdb96}, !- Space Name
-  Surface,                                !- Outside Boundary Condition
-  {1ee50aac-fd56-4b4c-b388-fcaac9fd845c}, !- Outside Boundary Condition Object
-  NoSun,                                  !- Sun Exposure
-  NoWind,                                 !- Wind Exposure
-  ,                                       !- View Factor to Ground
-  ,                                       !- Number of Vertices
-  14.9320894720063, -7.46604473600313, 4.8768, !- X,Y,Z Vertex 1 {m}
-  14.9320894720063, -7.46604473600313, 2.4384, !- X,Y,Z Vertex 2 {m}
-  14.9320894720063, 0, 2.4384,            !- X,Y,Z Vertex 3 {m}
-  14.9320894720063, 0, 4.8768;            !- X,Y,Z Vertex 4 {m}
-
-OS:Surface,
-  {78dba3b2-f649-4dd4-a2ac-eff3037ea0f1}, !- Handle
-  Surface 61,                             !- Name
-  Floor,                                  !- Surface Type
-  ,                                       !- Construction Name
-  {ead2cdb3-b633-4bb0-ab01-ef0ca8ecdb96}, !- Space Name
-  Surface,                                !- Outside Boundary Condition
-  {1feb40a3-dde0-428d-8b1a-8483cf67ae1a}, !- Outside Boundary Condition Object
-  NoSun,                                  !- Sun Exposure
-  NoWind,                                 !- Wind Exposure
-  ,                                       !- View Factor to Ground
-  ,                                       !- Number of Vertices
-  11.1990671040047, -7.46604473600313, 2.4384, !- X,Y,Z Vertex 1 {m}
-  11.1990671040047, 0, 2.4384,            !- X,Y,Z Vertex 2 {m}
-  14.9320894720063, 0, 2.4384,            !- X,Y,Z Vertex 3 {m}
-  14.9320894720063, -7.46604473600313, 2.4384; !- X,Y,Z Vertex 4 {m}
-
-OS:Surface,
-  {8012ecd4-6b53-4711-8258-64ca1a0ab34f}, !- Handle
-  Surface 62,                             !- Name
-  RoofCeiling,                            !- Surface Type
-  ,                                       !- Construction Name
-  {ead2cdb3-b633-4bb0-ab01-ef0ca8ecdb96}, !- Space Name
-  Surface,                                !- Outside Boundary Condition
-  {86b20514-9019-47b2-86a0-0085ff3e1d03}, !- Outside Boundary Condition Object
-  NoSun,                                  !- Sun Exposure
-  NoWind,                                 !- Wind Exposure
-  ,                                       !- View Factor to Ground
-  ,                                       !- Number of Vertices
-  14.9320894720063, -7.46604473600313, 4.8768, !- X,Y,Z Vertex 1 {m}
-  14.9320894720063, 0, 4.8768,            !- X,Y,Z Vertex 2 {m}
-  11.1990671040047, 0, 4.8768,            !- X,Y,Z Vertex 3 {m}
-  11.1990671040047, -7.46604473600313, 4.8768; !- X,Y,Z Vertex 4 {m}
-
-OS:Surface,
-  {4a405cfd-a4ff-4bbb-9d2b-1be723ee4f28}, !- Handle
-  Surface 63,                             !- Name
-  Wall,                                   !- Surface Type
-  ,                                       !- Construction Name
-  {ead2cdb3-b633-4bb0-ab01-ef0ca8ecdb96}, !- Space Name
-  Outdoors,                               !- Outside Boundary Condition
-  ,                                       !- Outside Boundary Condition Object
-  SunExposed,                             !- Sun Exposure
-  WindExposed,                            !- Wind Exposure
-  ,                                       !- View Factor to Ground
-  ,                                       !- Number of Vertices
-  14.9320894720063, 0, 4.8768,            !- X,Y,Z Vertex 1 {m}
-  14.9320894720063, 0, 2.4384,            !- X,Y,Z Vertex 2 {m}
-  11.1990671040047, 0, 2.4384,            !- X,Y,Z Vertex 3 {m}
-  11.1990671040047, 0, 4.8768;            !- X,Y,Z Vertex 4 {m}
-
-OS:ThermalZone,
-  {5c00ff14-f0f8-480a-874f-9efa97242b52}, !- Handle
-  living zone|unit 5,                     !- Name
-  ,                                       !- Multiplier
-  ,                                       !- Ceiling Height {m}
-  ,                                       !- Volume {m3}
-  ,                                       !- Floor Area {m2}
-  ,                                       !- Zone Inside Convection Algorithm
-  ,                                       !- Zone Outside Convection Algorithm
-  ,                                       !- Zone Conditioning Equipment List Name
-  {351783e2-27ff-400b-8ada-0570eb64ea08}, !- Zone Air Inlet Port List
-  {204dbd24-d078-41e7-8604-a0786bc162f9}, !- Zone Air Exhaust Port List
-  {af827d6e-b50a-4bf4-8cf4-21e3f5c9969e}, !- Zone Air Node Name
-  {c5f52a14-9dbb-49d8-9e7d-ad9e6c93fb54}, !- Zone Return Air Port List
-  ,                                       !- Primary Daylighting Control Name
-  ,                                       !- Fraction of Zone Controlled by Primary Daylighting Control
-  ,                                       !- Secondary Daylighting Control Name
-  ,                                       !- Fraction of Zone Controlled by Secondary Daylighting Control
-  ,                                       !- Illuminance Map Name
-  ,                                       !- Group Rendering Name
-  ,                                       !- Thermostat Name
-  No;                                     !- Use Ideal Air Loads
-
-OS:Node,
-  {53da0c76-6c32-4a4f-bb47-3f70087218e6}, !- Handle
-  Node 5,                                 !- Name
-  {af827d6e-b50a-4bf4-8cf4-21e3f5c9969e}, !- Inlet Port
-  ;                                       !- Outlet Port
-
-OS:Connection,
-  {af827d6e-b50a-4bf4-8cf4-21e3f5c9969e}, !- Handle
-  {b03e235d-74cf-4f04-ae54-f13213c5aef4}, !- Name
-  {5c00ff14-f0f8-480a-874f-9efa97242b52}, !- Source Object
-  11,                                     !- Outlet Port
-  {53da0c76-6c32-4a4f-bb47-3f70087218e6}, !- Target Object
-  2;                                      !- Inlet Port
-
-OS:PortList,
-  {351783e2-27ff-400b-8ada-0570eb64ea08}, !- Handle
-  {281a5488-0845-4226-b50a-7449a5f05317}, !- Name
-  {5c00ff14-f0f8-480a-874f-9efa97242b52}; !- HVAC Component
-
-OS:PortList,
-  {204dbd24-d078-41e7-8604-a0786bc162f9}, !- Handle
-  {36ba4963-d464-461f-b0e7-c7b8b944f62c}, !- Name
-  {5c00ff14-f0f8-480a-874f-9efa97242b52}; !- HVAC Component
-
-OS:PortList,
-  {c5f52a14-9dbb-49d8-9e7d-ad9e6c93fb54}, !- Handle
-  {9f225910-bbaf-44ce-aac6-8376b77ec6fe}, !- Name
-  {5c00ff14-f0f8-480a-874f-9efa97242b52}; !- HVAC Component
-
-OS:Sizing:Zone,
-  {2c70fbde-0581-4839-a54f-1c73769843c7}, !- Handle
-  {5c00ff14-f0f8-480a-874f-9efa97242b52}, !- Zone or ZoneList Name
-  SupplyAirTemperature,                   !- Zone Cooling Design Supply Air Temperature Input Method
-  14,                                     !- Zone Cooling Design Supply Air Temperature {C}
-  11.11,                                  !- Zone Cooling Design Supply Air Temperature Difference {deltaC}
-  SupplyAirTemperature,                   !- Zone Heating Design Supply Air Temperature Input Method
-  40,                                     !- Zone Heating Design Supply Air Temperature {C}
-  11.11,                                  !- Zone Heating Design Supply Air Temperature Difference {deltaC}
-  0.0085,                                 !- Zone Cooling Design Supply Air Humidity Ratio {kg-H2O/kg-air}
-  0.008,                                  !- Zone Heating Design Supply Air Humidity Ratio {kg-H2O/kg-air}
-  ,                                       !- Zone Heating Sizing Factor
-  ,                                       !- Zone Cooling Sizing Factor
-  DesignDay,                              !- Cooling Design Air Flow Method
-  ,                                       !- Cooling Design Air Flow Rate {m3/s}
-  ,                                       !- Cooling Minimum Air Flow per Zone Floor Area {m3/s-m2}
-  ,                                       !- Cooling Minimum Air Flow {m3/s}
-  ,                                       !- Cooling Minimum Air Flow Fraction
-  DesignDay,                              !- Heating Design Air Flow Method
-  ,                                       !- Heating Design Air Flow Rate {m3/s}
-  ,                                       !- Heating Maximum Air Flow per Zone Floor Area {m3/s-m2}
-  ,                                       !- Heating Maximum Air Flow {m3/s}
-  ,                                       !- Heating Maximum Air Flow Fraction
-  ,                                       !- Design Zone Air Distribution Effectiveness in Cooling Mode
-  ,                                       !- Design Zone Air Distribution Effectiveness in Heating Mode
-  No,                                     !- Account for Dedicated Outdoor Air System
-  NeutralSupplyAir,                       !- Dedicated Outdoor Air System Control Strategy
-  autosize,                               !- Dedicated Outdoor Air Low Setpoint Temperature for Design {C}
-  autosize;                               !- Dedicated Outdoor Air High Setpoint Temperature for Design {C}
-
-OS:ZoneHVAC:EquipmentList,
-  {659cd3c3-ac31-4176-9edb-92ae06d41c2d}, !- Handle
-  Zone HVAC Equipment List 5,             !- Name
-  {5c00ff14-f0f8-480a-874f-9efa97242b52}; !- Thermal Zone
-
-OS:Space,
-  {8d544497-857d-4ef6-929e-03ddbb08c541}, !- Handle
-  living space|unit 5|story 1,            !- Name
-  {ded99f3d-0aad-40f5-bc42-6068457ea2ac}, !- Space Type Name
-  ,                                       !- Default Construction Set Name
-  ,                                       !- Default Schedule Set Name
-  -0,                                     !- Direction of Relative North {deg}
-  0,                                      !- X Origin {m}
-  0,                                      !- Y Origin {m}
-  0,                                      !- Z Origin {m}
-  ,                                       !- Building Story Name
-  {5c00ff14-f0f8-480a-874f-9efa97242b52}, !- Thermal Zone Name
-  ,                                       !- Part of Total Floor Area
-  ,                                       !- Design Specification Outdoor Air Object Name
-  {94be77e9-b984-4c71-a277-518f62619c56}; !- Building Unit Name
-
-OS:Surface,
-  {d8d19c43-2502-4fcb-a582-f3ddf1b7217d}, !- Handle
-  Surface 69,                             !- Name
-  Wall,                                   !- Surface Type
-  ,                                       !- Construction Name
-  {8d544497-857d-4ef6-929e-03ddbb08c541}, !- Space Name
-  Surface,                                !- Outside Boundary Condition
-  {38cc9400-1a31-4cc9-b481-221ec7551b90}, !- Outside Boundary Condition Object
-  NoSun,                                  !- Sun Exposure
-  NoWind,                                 !- Wind Exposure
-  ,                                       !- View Factor to Ground
-  ,                                       !- Number of Vertices
-  18.6651118400078, -7.46604473600313, 2.4384, !- X,Y,Z Vertex 1 {m}
-  18.6651118400078, -7.46604473600313, 0, !- X,Y,Z Vertex 2 {m}
-  18.6651118400078, 0, 0,                 !- X,Y,Z Vertex 3 {m}
-  18.6651118400078, 0, 2.4384;            !- X,Y,Z Vertex 4 {m}
-
-OS:Surface,
-  {2e9b3d2a-f3d1-426d-a1c9-25baf2417930}, !- Handle
-  Surface 70,                             !- Name
-  Floor,                                  !- Surface Type
-  ,                                       !- Construction Name
-  {8d544497-857d-4ef6-929e-03ddbb08c541}, !- Space Name
-  Surface,                                !- Outside Boundary Condition
-  {15dead30-e832-4bb1-931a-9c8ff47b898f}, !- Outside Boundary Condition Object
-  NoSun,                                  !- Sun Exposure
-  NoWind,                                 !- Wind Exposure
-  ,                                       !- View Factor to Ground
-  ,                                       !- Number of Vertices
-  14.9320894720063, -7.46604473600313, 0, !- X,Y,Z Vertex 1 {m}
-  14.9320894720063, 0, 0,                 !- X,Y,Z Vertex 2 {m}
-  18.6651118400078, 0, 0,                 !- X,Y,Z Vertex 3 {m}
-  18.6651118400078, -7.46604473600313, 0; !- X,Y,Z Vertex 4 {m}
-
-OS:Surface,
-  {0268fd42-1724-430e-a402-c9b88453d8e8}, !- Handle
-  Surface 71,                             !- Name
-  RoofCeiling,                            !- Surface Type
-  ,                                       !- Construction Name
-  {8d544497-857d-4ef6-929e-03ddbb08c541}, !- Space Name
-  Surface,                                !- Outside Boundary Condition
-  {d3e328df-b0e8-4ea3-8ad4-505e5ace1632}, !- Outside Boundary Condition Object
-  NoSun,                                  !- Sun Exposure
-  NoWind,                                 !- Wind Exposure
-  ,                                       !- View Factor to Ground
-  ,                                       !- Number of Vertices
-  18.6651118400078, -7.46604473600313, 2.4384, !- X,Y,Z Vertex 1 {m}
-  18.6651118400078, 0, 2.4384,            !- X,Y,Z Vertex 2 {m}
-  14.9320894720063, 0, 2.4384,            !- X,Y,Z Vertex 3 {m}
-  14.9320894720063, -7.46604473600313, 2.4384; !- X,Y,Z Vertex 4 {m}
-
-OS:Surface,
-  {fb713f08-04d8-4f38-8f1a-fc83f0cda9dc}, !- Handle
-  Surface 72,                             !- Name
-  Wall,                                   !- Surface Type
-  ,                                       !- Construction Name
-  {8d544497-857d-4ef6-929e-03ddbb08c541}, !- Space Name
-  Surface,                                !- Outside Boundary Condition
-  {648df5e5-fb24-4e19-9a51-688b1138d4b8}, !- Outside Boundary Condition Object
-  NoSun,                                  !- Sun Exposure
-  NoWind,                                 !- Wind Exposure
-  ,                                       !- View Factor to Ground
-  ,                                       !- Number of Vertices
-  14.9320894720063, 0, 2.4384,            !- X,Y,Z Vertex 1 {m}
-  14.9320894720063, 0, 0,                 !- X,Y,Z Vertex 2 {m}
-  14.9320894720063, -7.46604473600313, 0, !- X,Y,Z Vertex 3 {m}
-  14.9320894720063, -7.46604473600313, 2.4384; !- X,Y,Z Vertex 4 {m}
-
-OS:Surface,
-  {5320ac53-46f0-46c5-8bf5-9923f7ee310d}, !- Handle
-  Surface 73,                             !- Name
-  Wall,                                   !- Surface Type
-  ,                                       !- Construction Name
-  {8d544497-857d-4ef6-929e-03ddbb08c541}, !- Space Name
-  Outdoors,                               !- Outside Boundary Condition
-  ,                                       !- Outside Boundary Condition Object
-  SunExposed,                             !- Sun Exposure
-  WindExposed,                            !- Wind Exposure
-  ,                                       !- View Factor to Ground
-  ,                                       !- Number of Vertices
-  14.9320894720063, -7.46604473600313, 2.4384, !- X,Y,Z Vertex 1 {m}
-  14.9320894720063, -7.46604473600313, 0, !- X,Y,Z Vertex 2 {m}
-  18.6651118400078, -7.46604473600313, 0, !- X,Y,Z Vertex 3 {m}
-  18.6651118400078, -7.46604473600313, 2.4384; !- X,Y,Z Vertex 4 {m}
-
-OS:Surface,
-  {a287b55e-3a68-4602-9afe-261ccb689903}, !- Handle
-  Surface 74,                             !- Name
-  Wall,                                   !- Surface Type
-  ,                                       !- Construction Name
-  {8d544497-857d-4ef6-929e-03ddbb08c541}, !- Space Name
-  Outdoors,                               !- Outside Boundary Condition
-  ,                                       !- Outside Boundary Condition Object
-  SunExposed,                             !- Sun Exposure
-  WindExposed,                            !- Wind Exposure
-  ,                                       !- View Factor to Ground
-  ,                                       !- Number of Vertices
-  18.6651118400078, 0, 2.4384,            !- X,Y,Z Vertex 1 {m}
-  18.6651118400078, 0, 0,                 !- X,Y,Z Vertex 2 {m}
-  14.9320894720063, 0, 0,                 !- X,Y,Z Vertex 3 {m}
-  14.9320894720063, 0, 2.4384;            !- X,Y,Z Vertex 4 {m}
-
-OS:Space,
-  {f3d0a16b-882b-4181-8851-8ddb3c2eee8f}, !- Handle
-  living space|unit 5|story 2,            !- Name
-  {ded99f3d-0aad-40f5-bc42-6068457ea2ac}, !- Space Type Name
-  ,                                       !- Default Construction Set Name
-  ,                                       !- Default Schedule Set Name
-  -0,                                     !- Direction of Relative North {deg}
-  0,                                      !- X Origin {m}
-  0,                                      !- Y Origin {m}
-  0,                                      !- Z Origin {m}
-  ,                                       !- Building Story Name
-  {5c00ff14-f0f8-480a-874f-9efa97242b52}, !- Thermal Zone Name
-  ,                                       !- Part of Total Floor Area
-  ,                                       !- Design Specification Outdoor Air Object Name
-  {94be77e9-b984-4c71-a277-518f62619c56}; !- Building Unit Name
-
-OS:Surface,
-  {1ee50aac-fd56-4b4c-b388-fcaac9fd845c}, !- Handle
-  Surface 75,                             !- Name
-  Wall,                                   !- Surface Type
-  ,                                       !- Construction Name
-  {f3d0a16b-882b-4181-8851-8ddb3c2eee8f}, !- Space Name
-  Surface,                                !- Outside Boundary Condition
-  {e4bd3b25-6f63-4139-8449-c18cd2302877}, !- Outside Boundary Condition Object
-  NoSun,                                  !- Sun Exposure
-  NoWind,                                 !- Wind Exposure
-  ,                                       !- View Factor to Ground
-  ,                                       !- Number of Vertices
-  14.9320894720063, 0, 4.8768,            !- X,Y,Z Vertex 1 {m}
-  14.9320894720063, 0, 2.4384,            !- X,Y,Z Vertex 2 {m}
-  14.9320894720063, -7.46604473600313, 2.4384, !- X,Y,Z Vertex 3 {m}
-  14.9320894720063, -7.46604473600313, 4.8768; !- X,Y,Z Vertex 4 {m}
-
-OS:Surface,
-  {3fd51d69-520d-46df-aa8c-5cc9985c1aac}, !- Handle
-  Surface 76,                             !- Name
-  Wall,                                   !- Surface Type
-  ,                                       !- Construction Name
-  {f3d0a16b-882b-4181-8851-8ddb3c2eee8f}, !- Space Name
-  Outdoors,                               !- Outside Boundary Condition
-  ,                                       !- Outside Boundary Condition Object
-  SunExposed,                             !- Sun Exposure
-  WindExposed,                            !- Wind Exposure
-  ,                                       !- View Factor to Ground
-  ,                                       !- Number of Vertices
-  14.9320894720063, -7.46604473600313, 4.8768, !- X,Y,Z Vertex 1 {m}
-  14.9320894720063, -7.46604473600313, 2.4384, !- X,Y,Z Vertex 2 {m}
-  18.6651118400078, -7.46604473600313, 2.4384, !- X,Y,Z Vertex 3 {m}
-  18.6651118400078, -7.46604473600313, 4.8768; !- X,Y,Z Vertex 4 {m}
-
-OS:Surface,
-  {a7e6934e-6adb-41f1-9b10-827f1d6c7efa}, !- Handle
-  Surface 77,                             !- Name
-  Wall,                                   !- Surface Type
-  ,                                       !- Construction Name
-  {f3d0a16b-882b-4181-8851-8ddb3c2eee8f}, !- Space Name
-  Surface,                                !- Outside Boundary Condition
-  {f1b9d540-dd7c-4a8c-8f9b-6a5ff72c02f5}, !- Outside Boundary Condition Object
-  NoSun,                                  !- Sun Exposure
-  NoWind,                                 !- Wind Exposure
-  ,                                       !- View Factor to Ground
-  ,                                       !- Number of Vertices
-  18.6651118400078, -7.46604473600313, 4.8768, !- X,Y,Z Vertex 1 {m}
-  18.6651118400078, -7.46604473600313, 2.4384, !- X,Y,Z Vertex 2 {m}
-  18.6651118400078, 0, 2.4384,            !- X,Y,Z Vertex 3 {m}
-  18.6651118400078, 0, 4.8768;            !- X,Y,Z Vertex 4 {m}
-
-OS:Surface,
-  {d3e328df-b0e8-4ea3-8ad4-505e5ace1632}, !- Handle
-  Surface 78,                             !- Name
-  Floor,                                  !- Surface Type
-  ,                                       !- Construction Name
-  {f3d0a16b-882b-4181-8851-8ddb3c2eee8f}, !- Space Name
-  Surface,                                !- Outside Boundary Condition
-  {0268fd42-1724-430e-a402-c9b88453d8e8}, !- Outside Boundary Condition Object
-  NoSun,                                  !- Sun Exposure
-  NoWind,                                 !- Wind Exposure
-  ,                                       !- View Factor to Ground
-  ,                                       !- Number of Vertices
-  14.9320894720063, -7.46604473600313, 2.4384, !- X,Y,Z Vertex 1 {m}
-  14.9320894720063, 0, 2.4384,            !- X,Y,Z Vertex 2 {m}
-  18.6651118400078, 0, 2.4384,            !- X,Y,Z Vertex 3 {m}
-  18.6651118400078, -7.46604473600313, 2.4384; !- X,Y,Z Vertex 4 {m}
-
-OS:Surface,
-  {7724a3f7-b36a-41d8-9bfa-fc9af0ab4588}, !- Handle
-  Surface 79,                             !- Name
-  RoofCeiling,                            !- Surface Type
-  ,                                       !- Construction Name
-  {f3d0a16b-882b-4181-8851-8ddb3c2eee8f}, !- Space Name
-  Surface,                                !- Outside Boundary Condition
-  {a3764c23-44f6-4a0e-bdc2-5bad7e3c9f1d}, !- Outside Boundary Condition Object
-  NoSun,                                  !- Sun Exposure
-  NoWind,                                 !- Wind Exposure
-  ,                                       !- View Factor to Ground
-  ,                                       !- Number of Vertices
-  18.6651118400078, -7.46604473600313, 4.8768, !- X,Y,Z Vertex 1 {m}
-  18.6651118400078, 0, 4.8768,            !- X,Y,Z Vertex 2 {m}
-  14.9320894720063, 0, 4.8768,            !- X,Y,Z Vertex 3 {m}
-  14.9320894720063, -7.46604473600313, 4.8768; !- X,Y,Z Vertex 4 {m}
-
-OS:Surface,
-  {7edeb0d3-5e54-458f-9253-3d3979054dd4}, !- Handle
-  Surface 80,                             !- Name
-  Wall,                                   !- Surface Type
-  ,                                       !- Construction Name
-  {f3d0a16b-882b-4181-8851-8ddb3c2eee8f}, !- Space Name
-  Outdoors,                               !- Outside Boundary Condition
-  ,                                       !- Outside Boundary Condition Object
-  SunExposed,                             !- Sun Exposure
-  WindExposed,                            !- Wind Exposure
-  ,                                       !- View Factor to Ground
-  ,                                       !- Number of Vertices
-  18.6651118400078, 0, 4.8768,            !- X,Y,Z Vertex 1 {m}
-  18.6651118400078, 0, 2.4384,            !- X,Y,Z Vertex 2 {m}
-  14.9320894720063, 0, 2.4384,            !- X,Y,Z Vertex 3 {m}
-  14.9320894720063, 0, 4.8768;            !- X,Y,Z Vertex 4 {m}
-
-OS:ThermalZone,
-  {c30d98e5-bef4-4527-bc6f-137d63106cae}, !- Handle
-  living zone|unit 6,                     !- Name
-  ,                                       !- Multiplier
-  ,                                       !- Ceiling Height {m}
-  ,                                       !- Volume {m3}
-  ,                                       !- Floor Area {m2}
-  ,                                       !- Zone Inside Convection Algorithm
-  ,                                       !- Zone Outside Convection Algorithm
-  ,                                       !- Zone Conditioning Equipment List Name
-  {2d664d45-5fad-44bb-89ad-3c2f84ef97a9}, !- Zone Air Inlet Port List
-  {b83a0432-c83f-472b-b555-2aacf530d746}, !- Zone Air Exhaust Port List
-  {a6491e21-f739-4b0c-94b7-75a6a1956a48}, !- Zone Air Node Name
-  {e2c832c8-3ec1-41ca-a0c5-ce545660ae49}, !- Zone Return Air Port List
-  ,                                       !- Primary Daylighting Control Name
-  ,                                       !- Fraction of Zone Controlled by Primary Daylighting Control
-  ,                                       !- Secondary Daylighting Control Name
-  ,                                       !- Fraction of Zone Controlled by Secondary Daylighting Control
-  ,                                       !- Illuminance Map Name
-  ,                                       !- Group Rendering Name
-  ,                                       !- Thermostat Name
-  No;                                     !- Use Ideal Air Loads
-
-OS:Node,
-  {7eeadb8d-0eeb-416a-b52c-e92f2d15d6f0}, !- Handle
-  Node 6,                                 !- Name
-  {a6491e21-f739-4b0c-94b7-75a6a1956a48}, !- Inlet Port
-  ;                                       !- Outlet Port
-
-OS:Connection,
-  {a6491e21-f739-4b0c-94b7-75a6a1956a48}, !- Handle
-  {0b36481c-8086-4763-aaba-00cbc769923f}, !- Name
-  {c30d98e5-bef4-4527-bc6f-137d63106cae}, !- Source Object
-  11,                                     !- Outlet Port
-  {7eeadb8d-0eeb-416a-b52c-e92f2d15d6f0}, !- Target Object
-  2;                                      !- Inlet Port
-
-OS:PortList,
-  {2d664d45-5fad-44bb-89ad-3c2f84ef97a9}, !- Handle
-  {c0d1e29d-8d2b-4f62-bf04-f4c0d58b7c4d}, !- Name
-  {c30d98e5-bef4-4527-bc6f-137d63106cae}; !- HVAC Component
-
-OS:PortList,
-  {b83a0432-c83f-472b-b555-2aacf530d746}, !- Handle
-  {acdc2ba3-0a06-46e7-9283-0cc21264e642}, !- Name
-  {c30d98e5-bef4-4527-bc6f-137d63106cae}; !- HVAC Component
-
-OS:PortList,
-  {e2c832c8-3ec1-41ca-a0c5-ce545660ae49}, !- Handle
-  {88532734-8e90-4b09-a657-dc2677aee600}, !- Name
-  {c30d98e5-bef4-4527-bc6f-137d63106cae}; !- HVAC Component
-
-OS:Sizing:Zone,
-  {757e93b0-e5e1-4c0a-bcfa-5e7be45ad125}, !- Handle
-  {c30d98e5-bef4-4527-bc6f-137d63106cae}, !- Zone or ZoneList Name
-  SupplyAirTemperature,                   !- Zone Cooling Design Supply Air Temperature Input Method
-  14,                                     !- Zone Cooling Design Supply Air Temperature {C}
-  11.11,                                  !- Zone Cooling Design Supply Air Temperature Difference {deltaC}
-  SupplyAirTemperature,                   !- Zone Heating Design Supply Air Temperature Input Method
-  40,                                     !- Zone Heating Design Supply Air Temperature {C}
-  11.11,                                  !- Zone Heating Design Supply Air Temperature Difference {deltaC}
-  0.0085,                                 !- Zone Cooling Design Supply Air Humidity Ratio {kg-H2O/kg-air}
-  0.008,                                  !- Zone Heating Design Supply Air Humidity Ratio {kg-H2O/kg-air}
-  ,                                       !- Zone Heating Sizing Factor
-  ,                                       !- Zone Cooling Sizing Factor
-  DesignDay,                              !- Cooling Design Air Flow Method
-  ,                                       !- Cooling Design Air Flow Rate {m3/s}
-  ,                                       !- Cooling Minimum Air Flow per Zone Floor Area {m3/s-m2}
-  ,                                       !- Cooling Minimum Air Flow {m3/s}
-  ,                                       !- Cooling Minimum Air Flow Fraction
-  DesignDay,                              !- Heating Design Air Flow Method
-  ,                                       !- Heating Design Air Flow Rate {m3/s}
-  ,                                       !- Heating Maximum Air Flow per Zone Floor Area {m3/s-m2}
-  ,                                       !- Heating Maximum Air Flow {m3/s}
-  ,                                       !- Heating Maximum Air Flow Fraction
-  ,                                       !- Design Zone Air Distribution Effectiveness in Cooling Mode
-  ,                                       !- Design Zone Air Distribution Effectiveness in Heating Mode
-  No,                                     !- Account for Dedicated Outdoor Air System
-  NeutralSupplyAir,                       !- Dedicated Outdoor Air System Control Strategy
-  autosize,                               !- Dedicated Outdoor Air Low Setpoint Temperature for Design {C}
-  autosize;                               !- Dedicated Outdoor Air High Setpoint Temperature for Design {C}
-
-OS:ZoneHVAC:EquipmentList,
-  {4aee5e8f-3ec8-4b56-80b3-f45c0487d495}, !- Handle
-  Zone HVAC Equipment List 6,             !- Name
-  {c30d98e5-bef4-4527-bc6f-137d63106cae}; !- Thermal Zone
-
-OS:Space,
-  {ddf66984-3231-4c90-bb9a-bfc3b81a90f8}, !- Handle
-  living space|unit 6|story 1,            !- Name
-  {ded99f3d-0aad-40f5-bc42-6068457ea2ac}, !- Space Type Name
-  ,                                       !- Default Construction Set Name
-  ,                                       !- Default Schedule Set Name
-  -0,                                     !- Direction of Relative North {deg}
-  0,                                      !- X Origin {m}
-  0,                                      !- Y Origin {m}
-  0,                                      !- Z Origin {m}
-  ,                                       !- Building Story Name
-  {c30d98e5-bef4-4527-bc6f-137d63106cae}, !- Thermal Zone Name
-  ,                                       !- Part of Total Floor Area
-  ,                                       !- Design Specification Outdoor Air Object Name
-  {b27f05a2-55ad-45d1-8cd9-823e4516de2a}; !- Building Unit Name
-
-OS:Surface,
-  {641256b6-ea17-4c0c-b158-f8e19794aac4}, !- Handle
-  Surface 86,                             !- Name
-  Wall,                                   !- Surface Type
-  ,                                       !- Construction Name
-  {ddf66984-3231-4c90-bb9a-bfc3b81a90f8}, !- Space Name
-  Surface,                                !- Outside Boundary Condition
-  {e28d464d-29b0-482d-9e65-0460e372864f}, !- Outside Boundary Condition Object
-  NoSun,                                  !- Sun Exposure
-  NoWind,                                 !- Wind Exposure
-  ,                                       !- View Factor to Ground
-  ,                                       !- Number of Vertices
-  22.3981342080094, -7.46604473600313, 2.4384, !- X,Y,Z Vertex 1 {m}
-  22.3981342080094, -7.46604473600313, 0, !- X,Y,Z Vertex 2 {m}
-  22.3981342080094, 0, 0,                 !- X,Y,Z Vertex 3 {m}
-  22.3981342080094, 0, 2.4384;            !- X,Y,Z Vertex 4 {m}
-
-OS:Surface,
-  {ca5ef883-ebbd-407b-b5b9-577523e1d749}, !- Handle
-  Surface 87,                             !- Name
-  Floor,                                  !- Surface Type
-  ,                                       !- Construction Name
-  {ddf66984-3231-4c90-bb9a-bfc3b81a90f8}, !- Space Name
-  Surface,                                !- Outside Boundary Condition
-  {6f7d5678-0217-47aa-b61b-f71293accb37}, !- Outside Boundary Condition Object
-  NoSun,                                  !- Sun Exposure
-  NoWind,                                 !- Wind Exposure
-  ,                                       !- View Factor to Ground
-  ,                                       !- Number of Vertices
-  18.6651118400078, -7.46604473600313, 0, !- X,Y,Z Vertex 1 {m}
-  18.6651118400078, 0, 0,                 !- X,Y,Z Vertex 2 {m}
-  22.3981342080094, 0, 0,                 !- X,Y,Z Vertex 3 {m}
-  22.3981342080094, -7.46604473600313, 0; !- X,Y,Z Vertex 4 {m}
-
-OS:Surface,
-  {e5826bfb-5bfa-428b-a6cd-7f8e8ba3dcd2}, !- Handle
-  Surface 88,                             !- Name
-  RoofCeiling,                            !- Surface Type
-  ,                                       !- Construction Name
-  {ddf66984-3231-4c90-bb9a-bfc3b81a90f8}, !- Space Name
-  Surface,                                !- Outside Boundary Condition
-  {8506dfe9-c5c4-46a2-ace8-7202e606b32c}, !- Outside Boundary Condition Object
-  NoSun,                                  !- Sun Exposure
-  NoWind,                                 !- Wind Exposure
-  ,                                       !- View Factor to Ground
-  ,                                       !- Number of Vertices
-  22.3981342080094, -7.46604473600313, 2.4384, !- X,Y,Z Vertex 1 {m}
-  22.3981342080094, 0, 2.4384,            !- X,Y,Z Vertex 2 {m}
-  18.6651118400078, 0, 2.4384,            !- X,Y,Z Vertex 3 {m}
-  18.6651118400078, -7.46604473600313, 2.4384; !- X,Y,Z Vertex 4 {m}
-
-OS:Surface,
-  {38cc9400-1a31-4cc9-b481-221ec7551b90}, !- Handle
-  Surface 89,                             !- Name
-  Wall,                                   !- Surface Type
-  ,                                       !- Construction Name
-  {ddf66984-3231-4c90-bb9a-bfc3b81a90f8}, !- Space Name
-  Surface,                                !- Outside Boundary Condition
-  {d8d19c43-2502-4fcb-a582-f3ddf1b7217d}, !- Outside Boundary Condition Object
-  NoSun,                                  !- Sun Exposure
-  NoWind,                                 !- Wind Exposure
-  ,                                       !- View Factor to Ground
-  ,                                       !- Number of Vertices
-  18.6651118400078, 0, 2.4384,            !- X,Y,Z Vertex 1 {m}
-  18.6651118400078, 0, 0,                 !- X,Y,Z Vertex 2 {m}
-  18.6651118400078, -7.46604473600313, 0, !- X,Y,Z Vertex 3 {m}
-  18.6651118400078, -7.46604473600313, 2.4384; !- X,Y,Z Vertex 4 {m}
-
-OS:Surface,
-  {d1949041-4082-43d0-b7fe-f1a24c08fb0e}, !- Handle
-  Surface 90,                             !- Name
-  Wall,                                   !- Surface Type
-  ,                                       !- Construction Name
-  {ddf66984-3231-4c90-bb9a-bfc3b81a90f8}, !- Space Name
-  Outdoors,                               !- Outside Boundary Condition
-  ,                                       !- Outside Boundary Condition Object
-  SunExposed,                             !- Sun Exposure
-  WindExposed,                            !- Wind Exposure
-  ,                                       !- View Factor to Ground
-  ,                                       !- Number of Vertices
-  18.6651118400078, -7.46604473600313, 2.4384, !- X,Y,Z Vertex 1 {m}
-  18.6651118400078, -7.46604473600313, 0, !- X,Y,Z Vertex 2 {m}
-  22.3981342080094, -7.46604473600313, 0, !- X,Y,Z Vertex 3 {m}
-  22.3981342080094, -7.46604473600313, 2.4384; !- X,Y,Z Vertex 4 {m}
-
-OS:Surface,
-  {856bfdaa-f6a0-476d-baa5-074b42955839}, !- Handle
-  Surface 91,                             !- Name
-  Wall,                                   !- Surface Type
-  ,                                       !- Construction Name
-  {ddf66984-3231-4c90-bb9a-bfc3b81a90f8}, !- Space Name
-  Outdoors,                               !- Outside Boundary Condition
-  ,                                       !- Outside Boundary Condition Object
-  SunExposed,                             !- Sun Exposure
-  WindExposed,                            !- Wind Exposure
-  ,                                       !- View Factor to Ground
-  ,                                       !- Number of Vertices
-  22.3981342080094, 0, 2.4384,            !- X,Y,Z Vertex 1 {m}
-  22.3981342080094, 0, 0,                 !- X,Y,Z Vertex 2 {m}
-  18.6651118400078, 0, 0,                 !- X,Y,Z Vertex 3 {m}
-  18.6651118400078, 0, 2.4384;            !- X,Y,Z Vertex 4 {m}
-
-OS:Space,
-  {40b70ad1-707f-4b45-8e91-6e8baca87e83}, !- Handle
-  living space|unit 6|story 2,            !- Name
-  {ded99f3d-0aad-40f5-bc42-6068457ea2ac}, !- Space Type Name
-  ,                                       !- Default Construction Set Name
-  ,                                       !- Default Schedule Set Name
-  -0,                                     !- Direction of Relative North {deg}
-  0,                                      !- X Origin {m}
-  0,                                      !- Y Origin {m}
-  0,                                      !- Z Origin {m}
-  ,                                       !- Building Story Name
-  {c30d98e5-bef4-4527-bc6f-137d63106cae}, !- Thermal Zone Name
-  ,                                       !- Part of Total Floor Area
-  ,                                       !- Design Specification Outdoor Air Object Name
-  {b27f05a2-55ad-45d1-8cd9-823e4516de2a}; !- Building Unit Name
-
-OS:Surface,
-  {f1b9d540-dd7c-4a8c-8f9b-6a5ff72c02f5}, !- Handle
-  Surface 92,                             !- Name
-  Wall,                                   !- Surface Type
-  ,                                       !- Construction Name
-  {40b70ad1-707f-4b45-8e91-6e8baca87e83}, !- Space Name
-  Surface,                                !- Outside Boundary Condition
-  {a7e6934e-6adb-41f1-9b10-827f1d6c7efa}, !- Outside Boundary Condition Object
-  NoSun,                                  !- Sun Exposure
-  NoWind,                                 !- Wind Exposure
-  ,                                       !- View Factor to Ground
-  ,                                       !- Number of Vertices
-  18.6651118400078, 0, 4.8768,            !- X,Y,Z Vertex 1 {m}
-  18.6651118400078, 0, 2.4384,            !- X,Y,Z Vertex 2 {m}
-  18.6651118400078, -7.46604473600313, 2.4384, !- X,Y,Z Vertex 3 {m}
-  18.6651118400078, -7.46604473600313, 4.8768; !- X,Y,Z Vertex 4 {m}
-
-OS:Surface,
-  {95fc407c-971f-4899-9afa-218b624f2a2a}, !- Handle
-  Surface 93,                             !- Name
-  Wall,                                   !- Surface Type
-  ,                                       !- Construction Name
-  {40b70ad1-707f-4b45-8e91-6e8baca87e83}, !- Space Name
-  Outdoors,                               !- Outside Boundary Condition
-  ,                                       !- Outside Boundary Condition Object
-  SunExposed,                             !- Sun Exposure
-  WindExposed,                            !- Wind Exposure
-  ,                                       !- View Factor to Ground
-  ,                                       !- Number of Vertices
-  18.6651118400078, -7.46604473600313, 4.8768, !- X,Y,Z Vertex 1 {m}
-  18.6651118400078, -7.46604473600313, 2.4384, !- X,Y,Z Vertex 2 {m}
-  22.3981342080094, -7.46604473600313, 2.4384, !- X,Y,Z Vertex 3 {m}
-  22.3981342080094, -7.46604473600313, 4.8768; !- X,Y,Z Vertex 4 {m}
-
-OS:Surface,
-  {10a7c842-13c4-4e05-8f09-b658c3a4279a}, !- Handle
-  Surface 94,                             !- Name
-  Wall,                                   !- Surface Type
-  ,                                       !- Construction Name
-  {40b70ad1-707f-4b45-8e91-6e8baca87e83}, !- Space Name
-  Surface,                                !- Outside Boundary Condition
-  {7ff854d3-60aa-4c34-bd85-e12237e479d4}, !- Outside Boundary Condition Object
-  NoSun,                                  !- Sun Exposure
-  NoWind,                                 !- Wind Exposure
-  ,                                       !- View Factor to Ground
-  ,                                       !- Number of Vertices
-  22.3981342080094, -7.46604473600313, 4.8768, !- X,Y,Z Vertex 1 {m}
-  22.3981342080094, -7.46604473600313, 2.4384, !- X,Y,Z Vertex 2 {m}
-  22.3981342080094, 0, 2.4384,            !- X,Y,Z Vertex 3 {m}
-  22.3981342080094, 0, 4.8768;            !- X,Y,Z Vertex 4 {m}
-
-OS:Surface,
-  {8506dfe9-c5c4-46a2-ace8-7202e606b32c}, !- Handle
-  Surface 95,                             !- Name
-  Floor,                                  !- Surface Type
-  ,                                       !- Construction Name
-  {40b70ad1-707f-4b45-8e91-6e8baca87e83}, !- Space Name
-  Surface,                                !- Outside Boundary Condition
-  {e5826bfb-5bfa-428b-a6cd-7f8e8ba3dcd2}, !- Outside Boundary Condition Object
-  NoSun,                                  !- Sun Exposure
-  NoWind,                                 !- Wind Exposure
-  ,                                       !- View Factor to Ground
-  ,                                       !- Number of Vertices
-  18.6651118400078, -7.46604473600313, 2.4384, !- X,Y,Z Vertex 1 {m}
-  18.6651118400078, 0, 2.4384,            !- X,Y,Z Vertex 2 {m}
-  22.3981342080094, 0, 2.4384,            !- X,Y,Z Vertex 3 {m}
-  22.3981342080094, -7.46604473600313, 2.4384; !- X,Y,Z Vertex 4 {m}
-
-OS:Surface,
-  {fcea8672-1e18-46ee-84c6-90b99a84f6f3}, !- Handle
-  Surface 96,                             !- Name
-  RoofCeiling,                            !- Surface Type
-  ,                                       !- Construction Name
-  {40b70ad1-707f-4b45-8e91-6e8baca87e83}, !- Space Name
-  Surface,                                !- Outside Boundary Condition
-  {47d78ad7-7f61-4e59-a4c5-48714eb5af65}, !- Outside Boundary Condition Object
-  NoSun,                                  !- Sun Exposure
-  NoWind,                                 !- Wind Exposure
-  ,                                       !- View Factor to Ground
-  ,                                       !- Number of Vertices
-  22.3981342080094, -7.46604473600313, 4.8768, !- X,Y,Z Vertex 1 {m}
-  22.3981342080094, 0, 4.8768,            !- X,Y,Z Vertex 2 {m}
-  18.6651118400078, 0, 4.8768,            !- X,Y,Z Vertex 3 {m}
-  18.6651118400078, -7.46604473600313, 4.8768; !- X,Y,Z Vertex 4 {m}
-
-OS:Surface,
-  {cccf9214-e12b-4b05-a013-c2d33371fcd1}, !- Handle
-  Surface 97,                             !- Name
-  Wall,                                   !- Surface Type
-  ,                                       !- Construction Name
-  {40b70ad1-707f-4b45-8e91-6e8baca87e83}, !- Space Name
-  Outdoors,                               !- Outside Boundary Condition
-  ,                                       !- Outside Boundary Condition Object
-  SunExposed,                             !- Sun Exposure
-  WindExposed,                            !- Wind Exposure
-  ,                                       !- View Factor to Ground
-  ,                                       !- Number of Vertices
-  22.3981342080094, 0, 4.8768,            !- X,Y,Z Vertex 1 {m}
-  22.3981342080094, 0, 2.4384,            !- X,Y,Z Vertex 2 {m}
-  18.6651118400078, 0, 2.4384,            !- X,Y,Z Vertex 3 {m}
-  18.6651118400078, 0, 4.8768;            !- X,Y,Z Vertex 4 {m}
-
-OS:ThermalZone,
-  {2e298a7f-c286-4255-a15c-f42e7a3b0318}, !- Handle
-  living zone|unit 7,                     !- Name
-  ,                                       !- Multiplier
-  ,                                       !- Ceiling Height {m}
-  ,                                       !- Volume {m3}
-  ,                                       !- Floor Area {m2}
-  ,                                       !- Zone Inside Convection Algorithm
-  ,                                       !- Zone Outside Convection Algorithm
-  ,                                       !- Zone Conditioning Equipment List Name
-  {ac786ef8-59f8-47ba-9c85-1d82679b77dd}, !- Zone Air Inlet Port List
-  {a462211a-56cc-4158-9c0a-1b44c1aed2f5}, !- Zone Air Exhaust Port List
-  {d71fa368-6a35-4542-a2f2-4542b3f8afb4}, !- Zone Air Node Name
-  {901b5000-99c5-45c0-8f7a-8a6db9c5914a}, !- Zone Return Air Port List
-  ,                                       !- Primary Daylighting Control Name
-  ,                                       !- Fraction of Zone Controlled by Primary Daylighting Control
-  ,                                       !- Secondary Daylighting Control Name
-  ,                                       !- Fraction of Zone Controlled by Secondary Daylighting Control
-  ,                                       !- Illuminance Map Name
-  ,                                       !- Group Rendering Name
-  ,                                       !- Thermostat Name
-  No;                                     !- Use Ideal Air Loads
-
-OS:Node,
-  {562e7f33-d8d8-4663-a61a-47e3e4367879}, !- Handle
-  Node 7,                                 !- Name
-  {d71fa368-6a35-4542-a2f2-4542b3f8afb4}, !- Inlet Port
-  ;                                       !- Outlet Port
-
-OS:Connection,
-  {d71fa368-6a35-4542-a2f2-4542b3f8afb4}, !- Handle
-  {911a97e4-d7a8-4db0-81f4-358f551f1804}, !- Name
-  {2e298a7f-c286-4255-a15c-f42e7a3b0318}, !- Source Object
-  11,                                     !- Outlet Port
-  {562e7f33-d8d8-4663-a61a-47e3e4367879}, !- Target Object
-  2;                                      !- Inlet Port
-
-OS:PortList,
-  {ac786ef8-59f8-47ba-9c85-1d82679b77dd}, !- Handle
-  {f3d827b1-e30f-403c-805e-d8c0453fff55}, !- Name
-  {2e298a7f-c286-4255-a15c-f42e7a3b0318}; !- HVAC Component
-
-OS:PortList,
-  {a462211a-56cc-4158-9c0a-1b44c1aed2f5}, !- Handle
-  {fb9fd749-a97f-408b-90e9-61e25c4fd2e7}, !- Name
-  {2e298a7f-c286-4255-a15c-f42e7a3b0318}; !- HVAC Component
-
-OS:PortList,
-  {901b5000-99c5-45c0-8f7a-8a6db9c5914a}, !- Handle
-  {faa5a32c-a178-484b-8fea-35f7cb2d9f1f}, !- Name
-  {2e298a7f-c286-4255-a15c-f42e7a3b0318}; !- HVAC Component
-
-OS:Sizing:Zone,
-  {31a64f64-c62a-4f32-ab7d-5175e3c494a7}, !- Handle
-  {2e298a7f-c286-4255-a15c-f42e7a3b0318}, !- Zone or ZoneList Name
-  SupplyAirTemperature,                   !- Zone Cooling Design Supply Air Temperature Input Method
-  14,                                     !- Zone Cooling Design Supply Air Temperature {C}
-  11.11,                                  !- Zone Cooling Design Supply Air Temperature Difference {deltaC}
-  SupplyAirTemperature,                   !- Zone Heating Design Supply Air Temperature Input Method
-  40,                                     !- Zone Heating Design Supply Air Temperature {C}
-  11.11,                                  !- Zone Heating Design Supply Air Temperature Difference {deltaC}
-  0.0085,                                 !- Zone Cooling Design Supply Air Humidity Ratio {kg-H2O/kg-air}
-  0.008,                                  !- Zone Heating Design Supply Air Humidity Ratio {kg-H2O/kg-air}
-  ,                                       !- Zone Heating Sizing Factor
-  ,                                       !- Zone Cooling Sizing Factor
-  DesignDay,                              !- Cooling Design Air Flow Method
-  ,                                       !- Cooling Design Air Flow Rate {m3/s}
-  ,                                       !- Cooling Minimum Air Flow per Zone Floor Area {m3/s-m2}
-  ,                                       !- Cooling Minimum Air Flow {m3/s}
-  ,                                       !- Cooling Minimum Air Flow Fraction
-  DesignDay,                              !- Heating Design Air Flow Method
-  ,                                       !- Heating Design Air Flow Rate {m3/s}
-  ,                                       !- Heating Maximum Air Flow per Zone Floor Area {m3/s-m2}
-  ,                                       !- Heating Maximum Air Flow {m3/s}
-  ,                                       !- Heating Maximum Air Flow Fraction
-  ,                                       !- Design Zone Air Distribution Effectiveness in Cooling Mode
-  ,                                       !- Design Zone Air Distribution Effectiveness in Heating Mode
-  No,                                     !- Account for Dedicated Outdoor Air System
-  NeutralSupplyAir,                       !- Dedicated Outdoor Air System Control Strategy
-  autosize,                               !- Dedicated Outdoor Air Low Setpoint Temperature for Design {C}
-  autosize;                               !- Dedicated Outdoor Air High Setpoint Temperature for Design {C}
-
-OS:ZoneHVAC:EquipmentList,
-  {6bf332c1-a3f4-4bc4-a8b4-1b45a2080afd}, !- Handle
-  Zone HVAC Equipment List 7,             !- Name
-  {2e298a7f-c286-4255-a15c-f42e7a3b0318}; !- Thermal Zone
-
-OS:Space,
-  {7ee271fd-826e-4f99-b926-7b7bc6a34f6b}, !- Handle
-  living space|unit 7|story 1,            !- Name
-  {ded99f3d-0aad-40f5-bc42-6068457ea2ac}, !- Space Type Name
-  ,                                       !- Default Construction Set Name
-  ,                                       !- Default Schedule Set Name
-  -0,                                     !- Direction of Relative North {deg}
-  0,                                      !- X Origin {m}
-  0,                                      !- Y Origin {m}
-  0,                                      !- Z Origin {m}
-  ,                                       !- Building Story Name
-  {2e298a7f-c286-4255-a15c-f42e7a3b0318}, !- Thermal Zone Name
-  ,                                       !- Part of Total Floor Area
-  ,                                       !- Design Specification Outdoor Air Object Name
-  {17af3134-3af4-4d40-8d95-28e8c29389e6}; !- Building Unit Name
-
-OS:Surface,
-  {8377d966-81a6-46a6-8372-1c076afe02ef}, !- Handle
-  Surface 103,                            !- Name
-  Wall,                                   !- Surface Type
-  ,                                       !- Construction Name
-  {7ee271fd-826e-4f99-b926-7b7bc6a34f6b}, !- Space Name
-  Surface,                                !- Outside Boundary Condition
-  {6a5fb44c-0e5d-4c06-b808-3d60a4405d7e}, !- Outside Boundary Condition Object
-  NoSun,                                  !- Sun Exposure
-  NoWind,                                 !- Wind Exposure
-  ,                                       !- View Factor to Ground
-  ,                                       !- Number of Vertices
-  26.1311565760109, -7.46604473600313, 2.4384, !- X,Y,Z Vertex 1 {m}
-  26.1311565760109, -7.46604473600313, 0, !- X,Y,Z Vertex 2 {m}
-  26.1311565760109, 0, 0,                 !- X,Y,Z Vertex 3 {m}
-  26.1311565760109, 0, 2.4384;            !- X,Y,Z Vertex 4 {m}
-
-OS:Surface,
-  {52e73285-4543-4984-8065-26f004c00a98}, !- Handle
-  Surface 104,                            !- Name
-  Floor,                                  !- Surface Type
-  ,                                       !- Construction Name
-  {7ee271fd-826e-4f99-b926-7b7bc6a34f6b}, !- Space Name
-  Surface,                                !- Outside Boundary Condition
-  {2efd258d-851a-479f-8283-62c978f90ba1}, !- Outside Boundary Condition Object
-  NoSun,                                  !- Sun Exposure
-  NoWind,                                 !- Wind Exposure
-  ,                                       !- View Factor to Ground
-  ,                                       !- Number of Vertices
-  22.3981342080094, -7.46604473600313, 0, !- X,Y,Z Vertex 1 {m}
-  22.3981342080094, 0, 0,                 !- X,Y,Z Vertex 2 {m}
-  26.1311565760109, 0, 0,                 !- X,Y,Z Vertex 3 {m}
-  26.1311565760109, -7.46604473600313, 0; !- X,Y,Z Vertex 4 {m}
-
-OS:Surface,
-  {9d3635fb-bf05-42e0-af1f-018145196e8b}, !- Handle
-  Surface 105,                            !- Name
-  RoofCeiling,                            !- Surface Type
-  ,                                       !- Construction Name
-  {7ee271fd-826e-4f99-b926-7b7bc6a34f6b}, !- Space Name
-  Surface,                                !- Outside Boundary Condition
-  {2edb3421-1512-401a-b8e4-177acb8366ad}, !- Outside Boundary Condition Object
-  NoSun,                                  !- Sun Exposure
-  NoWind,                                 !- Wind Exposure
-  ,                                       !- View Factor to Ground
-  ,                                       !- Number of Vertices
-  26.1311565760109, -7.46604473600313, 2.4384, !- X,Y,Z Vertex 1 {m}
-  26.1311565760109, 0, 2.4384,            !- X,Y,Z Vertex 2 {m}
-  22.3981342080094, 0, 2.4384,            !- X,Y,Z Vertex 3 {m}
-  22.3981342080094, -7.46604473600313, 2.4384; !- X,Y,Z Vertex 4 {m}
-
-OS:Surface,
-  {e28d464d-29b0-482d-9e65-0460e372864f}, !- Handle
-  Surface 106,                            !- Name
-  Wall,                                   !- Surface Type
-  ,                                       !- Construction Name
-  {7ee271fd-826e-4f99-b926-7b7bc6a34f6b}, !- Space Name
-  Surface,                                !- Outside Boundary Condition
-  {641256b6-ea17-4c0c-b158-f8e19794aac4}, !- Outside Boundary Condition Object
-  NoSun,                                  !- Sun Exposure
-  NoWind,                                 !- Wind Exposure
-  ,                                       !- View Factor to Ground
-  ,                                       !- Number of Vertices
-  22.3981342080094, 0, 2.4384,            !- X,Y,Z Vertex 1 {m}
-  22.3981342080094, 0, 0,                 !- X,Y,Z Vertex 2 {m}
-  22.3981342080094, -7.46604473600313, 0, !- X,Y,Z Vertex 3 {m}
-  22.3981342080094, -7.46604473600313, 2.4384; !- X,Y,Z Vertex 4 {m}
-
-OS:Surface,
-  {d380c08a-4d5d-4591-b7a9-df37e9ac6124}, !- Handle
-  Surface 107,                            !- Name
-  Wall,                                   !- Surface Type
-  ,                                       !- Construction Name
-  {7ee271fd-826e-4f99-b926-7b7bc6a34f6b}, !- Space Name
-  Outdoors,                               !- Outside Boundary Condition
-  ,                                       !- Outside Boundary Condition Object
-  SunExposed,                             !- Sun Exposure
-  WindExposed,                            !- Wind Exposure
-  ,                                       !- View Factor to Ground
-  ,                                       !- Number of Vertices
-  22.3981342080094, -7.46604473600313, 2.4384, !- X,Y,Z Vertex 1 {m}
-  22.3981342080094, -7.46604473600313, 0, !- X,Y,Z Vertex 2 {m}
-  26.1311565760109, -7.46604473600313, 0, !- X,Y,Z Vertex 3 {m}
-  26.1311565760109, -7.46604473600313, 2.4384; !- X,Y,Z Vertex 4 {m}
-
-OS:Surface,
-  {008915e2-2a0a-43c7-bbf7-8388d90df612}, !- Handle
-  Surface 108,                            !- Name
-  Wall,                                   !- Surface Type
-  ,                                       !- Construction Name
-  {7ee271fd-826e-4f99-b926-7b7bc6a34f6b}, !- Space Name
-  Outdoors,                               !- Outside Boundary Condition
-  ,                                       !- Outside Boundary Condition Object
-  SunExposed,                             !- Sun Exposure
-  WindExposed,                            !- Wind Exposure
-  ,                                       !- View Factor to Ground
-  ,                                       !- Number of Vertices
-  26.1311565760109, 0, 2.4384,            !- X,Y,Z Vertex 1 {m}
-  26.1311565760109, 0, 0,                 !- X,Y,Z Vertex 2 {m}
-  22.3981342080094, 0, 0,                 !- X,Y,Z Vertex 3 {m}
-  22.3981342080094, 0, 2.4384;            !- X,Y,Z Vertex 4 {m}
-
-OS:Space,
-  {04586e8d-44c2-45ad-bfdf-768740475594}, !- Handle
-  living space|unit 7|story 2,            !- Name
-  {ded99f3d-0aad-40f5-bc42-6068457ea2ac}, !- Space Type Name
-  ,                                       !- Default Construction Set Name
-  ,                                       !- Default Schedule Set Name
-  -0,                                     !- Direction of Relative North {deg}
-  0,                                      !- X Origin {m}
-  0,                                      !- Y Origin {m}
-  0,                                      !- Z Origin {m}
-  ,                                       !- Building Story Name
-  {2e298a7f-c286-4255-a15c-f42e7a3b0318}, !- Thermal Zone Name
-  ,                                       !- Part of Total Floor Area
-  ,                                       !- Design Specification Outdoor Air Object Name
-  {17af3134-3af4-4d40-8d95-28e8c29389e6}; !- Building Unit Name
-
-OS:Surface,
-  {7ff854d3-60aa-4c34-bd85-e12237e479d4}, !- Handle
-  Surface 109,                            !- Name
-  Wall,                                   !- Surface Type
-  ,                                       !- Construction Name
-  {04586e8d-44c2-45ad-bfdf-768740475594}, !- Space Name
-  Surface,                                !- Outside Boundary Condition
-  {10a7c842-13c4-4e05-8f09-b658c3a4279a}, !- Outside Boundary Condition Object
-  NoSun,                                  !- Sun Exposure
-  NoWind,                                 !- Wind Exposure
-  ,                                       !- View Factor to Ground
-  ,                                       !- Number of Vertices
-  22.3981342080094, 0, 4.8768,            !- X,Y,Z Vertex 1 {m}
-  22.3981342080094, 0, 2.4384,            !- X,Y,Z Vertex 2 {m}
-  22.3981342080094, -7.46604473600313, 2.4384, !- X,Y,Z Vertex 3 {m}
-  22.3981342080094, -7.46604473600313, 4.8768; !- X,Y,Z Vertex 4 {m}
-
-OS:Surface,
-  {48b1249b-ead1-457a-9b68-7ccd6d489706}, !- Handle
-  Surface 110,                            !- Name
-  Wall,                                   !- Surface Type
-  ,                                       !- Construction Name
-  {04586e8d-44c2-45ad-bfdf-768740475594}, !- Space Name
-  Outdoors,                               !- Outside Boundary Condition
-  ,                                       !- Outside Boundary Condition Object
-  SunExposed,                             !- Sun Exposure
-  WindExposed,                            !- Wind Exposure
-  ,                                       !- View Factor to Ground
-  ,                                       !- Number of Vertices
-  22.3981342080094, -7.46604473600313, 4.8768, !- X,Y,Z Vertex 1 {m}
-  22.3981342080094, -7.46604473600313, 2.4384, !- X,Y,Z Vertex 2 {m}
-  26.1311565760109, -7.46604473600313, 2.4384, !- X,Y,Z Vertex 3 {m}
-  26.1311565760109, -7.46604473600313, 4.8768; !- X,Y,Z Vertex 4 {m}
-
-OS:Surface,
-  {3031157e-556e-450f-93cb-2b307f97fb32}, !- Handle
-  Surface 111,                            !- Name
-  Wall,                                   !- Surface Type
-  ,                                       !- Construction Name
-  {04586e8d-44c2-45ad-bfdf-768740475594}, !- Space Name
-  Surface,                                !- Outside Boundary Condition
-  {55f680af-e196-4af0-8db8-00cdac9d7ac4}, !- Outside Boundary Condition Object
-  NoSun,                                  !- Sun Exposure
-  NoWind,                                 !- Wind Exposure
-  ,                                       !- View Factor to Ground
-  ,                                       !- Number of Vertices
-  26.1311565760109, -7.46604473600313, 4.8768, !- X,Y,Z Vertex 1 {m}
-  26.1311565760109, -7.46604473600313, 2.4384, !- X,Y,Z Vertex 2 {m}
-  26.1311565760109, 0, 2.4384,            !- X,Y,Z Vertex 3 {m}
-  26.1311565760109, 0, 4.8768;            !- X,Y,Z Vertex 4 {m}
-
-OS:Surface,
-  {2edb3421-1512-401a-b8e4-177acb8366ad}, !- Handle
-  Surface 112,                            !- Name
-  Floor,                                  !- Surface Type
-  ,                                       !- Construction Name
-  {04586e8d-44c2-45ad-bfdf-768740475594}, !- Space Name
-  Surface,                                !- Outside Boundary Condition
-  {9d3635fb-bf05-42e0-af1f-018145196e8b}, !- Outside Boundary Condition Object
-  NoSun,                                  !- Sun Exposure
-  NoWind,                                 !- Wind Exposure
-  ,                                       !- View Factor to Ground
-  ,                                       !- Number of Vertices
-  22.3981342080094, -7.46604473600313, 2.4384, !- X,Y,Z Vertex 1 {m}
-  22.3981342080094, 0, 2.4384,            !- X,Y,Z Vertex 2 {m}
-  26.1311565760109, 0, 2.4384,            !- X,Y,Z Vertex 3 {m}
-  26.1311565760109, -7.46604473600313, 2.4384; !- X,Y,Z Vertex 4 {m}
-
-OS:Surface,
-  {06081fc4-1b03-4af9-9dac-547ccc6ce320}, !- Handle
-  Surface 113,                            !- Name
-  RoofCeiling,                            !- Surface Type
-  ,                                       !- Construction Name
-  {04586e8d-44c2-45ad-bfdf-768740475594}, !- Space Name
-  Surface,                                !- Outside Boundary Condition
-  {b1206c4c-8598-4a58-917d-07d1cb5fc952}, !- Outside Boundary Condition Object
-  NoSun,                                  !- Sun Exposure
-  NoWind,                                 !- Wind Exposure
-  ,                                       !- View Factor to Ground
-  ,                                       !- Number of Vertices
-  26.1311565760109, -7.46604473600313, 4.8768, !- X,Y,Z Vertex 1 {m}
-  26.1311565760109, 0, 4.8768,            !- X,Y,Z Vertex 2 {m}
-  22.3981342080094, 0, 4.8768,            !- X,Y,Z Vertex 3 {m}
-  22.3981342080094, -7.46604473600313, 4.8768; !- X,Y,Z Vertex 4 {m}
-
-OS:Surface,
-  {79235de1-8f47-456d-9d44-064ebbca6092}, !- Handle
-  Surface 114,                            !- Name
-  Wall,                                   !- Surface Type
-  ,                                       !- Construction Name
-  {04586e8d-44c2-45ad-bfdf-768740475594}, !- Space Name
-  Outdoors,                               !- Outside Boundary Condition
-  ,                                       !- Outside Boundary Condition Object
-  SunExposed,                             !- Sun Exposure
-  WindExposed,                            !- Wind Exposure
-  ,                                       !- View Factor to Ground
-  ,                                       !- Number of Vertices
-  26.1311565760109, 0, 4.8768,            !- X,Y,Z Vertex 1 {m}
-  26.1311565760109, 0, 2.4384,            !- X,Y,Z Vertex 2 {m}
-  22.3981342080094, 0, 2.4384,            !- X,Y,Z Vertex 3 {m}
-  22.3981342080094, 0, 4.8768;            !- X,Y,Z Vertex 4 {m}
-
-OS:ThermalZone,
-  {3a80259d-9fc8-4471-8e4b-51d0b3c1d806}, !- Handle
-  living zone|unit 8,                     !- Name
-  ,                                       !- Multiplier
-  ,                                       !- Ceiling Height {m}
-  ,                                       !- Volume {m3}
-  ,                                       !- Floor Area {m2}
-  ,                                       !- Zone Inside Convection Algorithm
-  ,                                       !- Zone Outside Convection Algorithm
-  ,                                       !- Zone Conditioning Equipment List Name
-  {8221e38a-35ff-4cb9-ae90-5620e84a3ee4}, !- Zone Air Inlet Port List
-  {26b1304b-ee66-4e61-af6a-6f3739ca3133}, !- Zone Air Exhaust Port List
-  {37b67bfe-aaaa-4ec1-9d9b-635c5c6bef9f}, !- Zone Air Node Name
-  {b2d81f50-c0dc-49b0-85e7-0ab6b4d2acc1}, !- Zone Return Air Port List
-  ,                                       !- Primary Daylighting Control Name
-  ,                                       !- Fraction of Zone Controlled by Primary Daylighting Control
-  ,                                       !- Secondary Daylighting Control Name
-  ,                                       !- Fraction of Zone Controlled by Secondary Daylighting Control
-  ,                                       !- Illuminance Map Name
-  ,                                       !- Group Rendering Name
-  ,                                       !- Thermostat Name
-  No;                                     !- Use Ideal Air Loads
-
-OS:Node,
-  {d21101db-547a-422e-b6a0-edf4252fbb2c}, !- Handle
-  Node 8,                                 !- Name
-  {37b67bfe-aaaa-4ec1-9d9b-635c5c6bef9f}, !- Inlet Port
-  ;                                       !- Outlet Port
-
-OS:Connection,
-  {37b67bfe-aaaa-4ec1-9d9b-635c5c6bef9f}, !- Handle
-  {42da533d-2654-4679-aeb2-01d6a53ec56f}, !- Name
-  {3a80259d-9fc8-4471-8e4b-51d0b3c1d806}, !- Source Object
-  11,                                     !- Outlet Port
-  {d21101db-547a-422e-b6a0-edf4252fbb2c}, !- Target Object
-  2;                                      !- Inlet Port
-
-OS:PortList,
-  {8221e38a-35ff-4cb9-ae90-5620e84a3ee4}, !- Handle
-  {f4634943-6ebb-4fc9-8704-1f7aced5ee90}, !- Name
-  {3a80259d-9fc8-4471-8e4b-51d0b3c1d806}; !- HVAC Component
-
-OS:PortList,
-  {26b1304b-ee66-4e61-af6a-6f3739ca3133}, !- Handle
-  {dc47a01f-2826-4277-9c39-6a45ebf9223d}, !- Name
-  {3a80259d-9fc8-4471-8e4b-51d0b3c1d806}; !- HVAC Component
-
-OS:PortList,
-  {b2d81f50-c0dc-49b0-85e7-0ab6b4d2acc1}, !- Handle
-  {6d513907-efa9-4706-ba4d-e3ca43813501}, !- Name
-  {3a80259d-9fc8-4471-8e4b-51d0b3c1d806}; !- HVAC Component
-
-OS:Sizing:Zone,
-  {bead11da-3a2c-453a-bd79-e3254097410d}, !- Handle
-  {3a80259d-9fc8-4471-8e4b-51d0b3c1d806}, !- Zone or ZoneList Name
-  SupplyAirTemperature,                   !- Zone Cooling Design Supply Air Temperature Input Method
-  14,                                     !- Zone Cooling Design Supply Air Temperature {C}
-  11.11,                                  !- Zone Cooling Design Supply Air Temperature Difference {deltaC}
-  SupplyAirTemperature,                   !- Zone Heating Design Supply Air Temperature Input Method
-  40,                                     !- Zone Heating Design Supply Air Temperature {C}
-  11.11,                                  !- Zone Heating Design Supply Air Temperature Difference {deltaC}
-  0.0085,                                 !- Zone Cooling Design Supply Air Humidity Ratio {kg-H2O/kg-air}
-  0.008,                                  !- Zone Heating Design Supply Air Humidity Ratio {kg-H2O/kg-air}
-  ,                                       !- Zone Heating Sizing Factor
-  ,                                       !- Zone Cooling Sizing Factor
-  DesignDay,                              !- Cooling Design Air Flow Method
-  ,                                       !- Cooling Design Air Flow Rate {m3/s}
-  ,                                       !- Cooling Minimum Air Flow per Zone Floor Area {m3/s-m2}
-  ,                                       !- Cooling Minimum Air Flow {m3/s}
-  ,                                       !- Cooling Minimum Air Flow Fraction
-  DesignDay,                              !- Heating Design Air Flow Method
-  ,                                       !- Heating Design Air Flow Rate {m3/s}
-  ,                                       !- Heating Maximum Air Flow per Zone Floor Area {m3/s-m2}
-  ,                                       !- Heating Maximum Air Flow {m3/s}
-  ,                                       !- Heating Maximum Air Flow Fraction
-  ,                                       !- Design Zone Air Distribution Effectiveness in Cooling Mode
-  ,                                       !- Design Zone Air Distribution Effectiveness in Heating Mode
-  No,                                     !- Account for Dedicated Outdoor Air System
-  NeutralSupplyAir,                       !- Dedicated Outdoor Air System Control Strategy
-  autosize,                               !- Dedicated Outdoor Air Low Setpoint Temperature for Design {C}
-  autosize;                               !- Dedicated Outdoor Air High Setpoint Temperature for Design {C}
-
-OS:ZoneHVAC:EquipmentList,
-  {614e621f-72a5-4c4a-aaf3-51a85cfe50ef}, !- Handle
-  Zone HVAC Equipment List 8,             !- Name
-  {3a80259d-9fc8-4471-8e4b-51d0b3c1d806}; !- Thermal Zone
-
-OS:Space,
-  {22e890ba-6ed5-4194-86ec-4daa604f3ccf}, !- Handle
-  living space|unit 8|story 1,            !- Name
-  {ded99f3d-0aad-40f5-bc42-6068457ea2ac}, !- Space Type Name
-  ,                                       !- Default Construction Set Name
-  ,                                       !- Default Schedule Set Name
-  -0,                                     !- Direction of Relative North {deg}
-  0,                                      !- X Origin {m}
-  0,                                      !- Y Origin {m}
-  0,                                      !- Z Origin {m}
-  ,                                       !- Building Story Name
-  {3a80259d-9fc8-4471-8e4b-51d0b3c1d806}, !- Thermal Zone Name
-  ,                                       !- Part of Total Floor Area
-  ,                                       !- Design Specification Outdoor Air Object Name
-  {d1762242-d929-428b-9fe8-c8bf8304c22d}; !- Building Unit Name
-
-OS:Surface,
-  {84775783-27dd-4c24-948b-5645750d533b}, !- Handle
-  Surface 120,                            !- Name
-  Wall,                                   !- Surface Type
-  ,                                       !- Construction Name
-  {22e890ba-6ed5-4194-86ec-4daa604f3ccf}, !- Space Name
-  Surface,                                !- Outside Boundary Condition
-  {ca2c6075-729e-4bf9-a48f-47e363aee8a4}, !- Outside Boundary Condition Object
-  NoSun,                                  !- Sun Exposure
-  NoWind,                                 !- Wind Exposure
-  ,                                       !- View Factor to Ground
-  ,                                       !- Number of Vertices
-  29.8641789440125, -7.46604473600313, 2.4384, !- X,Y,Z Vertex 1 {m}
-  29.8641789440125, -7.46604473600313, 0, !- X,Y,Z Vertex 2 {m}
-  29.8641789440125, 0, 0,                 !- X,Y,Z Vertex 3 {m}
-  29.8641789440125, 0, 2.4384;            !- X,Y,Z Vertex 4 {m}
-
-OS:Surface,
-  {921af7db-a4a2-4647-9ef5-1f012be95b21}, !- Handle
-  Surface 121,                            !- Name
-  Floor,                                  !- Surface Type
-  ,                                       !- Construction Name
-  {22e890ba-6ed5-4194-86ec-4daa604f3ccf}, !- Space Name
-  Surface,                                !- Outside Boundary Condition
-  {86683114-c676-4749-b73f-2f350c762ef4}, !- Outside Boundary Condition Object
-  NoSun,                                  !- Sun Exposure
-  NoWind,                                 !- Wind Exposure
-  ,                                       !- View Factor to Ground
-  ,                                       !- Number of Vertices
-  26.1311565760109, -7.46604473600313, 0, !- X,Y,Z Vertex 1 {m}
-  26.1311565760109, 0, 0,                 !- X,Y,Z Vertex 2 {m}
-  29.8641789440125, 0, 0,                 !- X,Y,Z Vertex 3 {m}
-  29.8641789440125, -7.46604473600313, 0; !- X,Y,Z Vertex 4 {m}
-
-OS:Surface,
-  {5000e1a4-7b75-4d90-9ee4-953539c63c75}, !- Handle
-  Surface 122,                            !- Name
-  RoofCeiling,                            !- Surface Type
-  ,                                       !- Construction Name
-  {22e890ba-6ed5-4194-86ec-4daa604f3ccf}, !- Space Name
-  Surface,                                !- Outside Boundary Condition
-  {ea1390d1-c6e5-4a50-9efc-aaf6cbffb56f}, !- Outside Boundary Condition Object
-  NoSun,                                  !- Sun Exposure
-  NoWind,                                 !- Wind Exposure
-  ,                                       !- View Factor to Ground
-  ,                                       !- Number of Vertices
-  29.8641789440125, -7.46604473600313, 2.4384, !- X,Y,Z Vertex 1 {m}
-  29.8641789440125, 0, 2.4384,            !- X,Y,Z Vertex 2 {m}
-  26.1311565760109, 0, 2.4384,            !- X,Y,Z Vertex 3 {m}
-  26.1311565760109, -7.46604473600313, 2.4384; !- X,Y,Z Vertex 4 {m}
-
-OS:Surface,
-  {6a5fb44c-0e5d-4c06-b808-3d60a4405d7e}, !- Handle
-  Surface 123,                            !- Name
-  Wall,                                   !- Surface Type
-  ,                                       !- Construction Name
-  {22e890ba-6ed5-4194-86ec-4daa604f3ccf}, !- Space Name
-  Surface,                                !- Outside Boundary Condition
-  {8377d966-81a6-46a6-8372-1c076afe02ef}, !- Outside Boundary Condition Object
-  NoSun,                                  !- Sun Exposure
-  NoWind,                                 !- Wind Exposure
-  ,                                       !- View Factor to Ground
-  ,                                       !- Number of Vertices
-  26.1311565760109, 0, 2.4384,            !- X,Y,Z Vertex 1 {m}
-  26.1311565760109, 0, 0,                 !- X,Y,Z Vertex 2 {m}
-  26.1311565760109, -7.46604473600313, 0, !- X,Y,Z Vertex 3 {m}
-  26.1311565760109, -7.46604473600313, 2.4384; !- X,Y,Z Vertex 4 {m}
-
-OS:Surface,
-  {ee7f742b-7169-4cb9-8101-b18c4df55d6e}, !- Handle
-  Surface 124,                            !- Name
-  Wall,                                   !- Surface Type
-  ,                                       !- Construction Name
-  {22e890ba-6ed5-4194-86ec-4daa604f3ccf}, !- Space Name
-  Outdoors,                               !- Outside Boundary Condition
-  ,                                       !- Outside Boundary Condition Object
-  SunExposed,                             !- Sun Exposure
-  WindExposed,                            !- Wind Exposure
-  ,                                       !- View Factor to Ground
-  ,                                       !- Number of Vertices
-  26.1311565760109, -7.46604473600313, 2.4384, !- X,Y,Z Vertex 1 {m}
-  26.1311565760109, -7.46604473600313, 0, !- X,Y,Z Vertex 2 {m}
-  29.8641789440125, -7.46604473600313, 0, !- X,Y,Z Vertex 3 {m}
-  29.8641789440125, -7.46604473600313, 2.4384; !- X,Y,Z Vertex 4 {m}
-
-OS:Surface,
-  {ec7f07f7-7b6b-4f30-9bab-4b7b13740315}, !- Handle
-  Surface 125,                            !- Name
-  Wall,                                   !- Surface Type
-  ,                                       !- Construction Name
-  {22e890ba-6ed5-4194-86ec-4daa604f3ccf}, !- Space Name
-  Outdoors,                               !- Outside Boundary Condition
-  ,                                       !- Outside Boundary Condition Object
-  SunExposed,                             !- Sun Exposure
-  WindExposed,                            !- Wind Exposure
-  ,                                       !- View Factor to Ground
-  ,                                       !- Number of Vertices
-  29.8641789440125, 0, 2.4384,            !- X,Y,Z Vertex 1 {m}
-  29.8641789440125, 0, 0,                 !- X,Y,Z Vertex 2 {m}
-  26.1311565760109, 0, 0,                 !- X,Y,Z Vertex 3 {m}
-  26.1311565760109, 0, 2.4384;            !- X,Y,Z Vertex 4 {m}
-
-OS:Space,
-  {183e6541-445c-4ab8-8d15-a13c363bd22b}, !- Handle
-  living space|unit 8|story 2,            !- Name
-  {ded99f3d-0aad-40f5-bc42-6068457ea2ac}, !- Space Type Name
-  ,                                       !- Default Construction Set Name
-  ,                                       !- Default Schedule Set Name
-  -0,                                     !- Direction of Relative North {deg}
-  0,                                      !- X Origin {m}
-  0,                                      !- Y Origin {m}
-  0,                                      !- Z Origin {m}
-  ,                                       !- Building Story Name
-  {3a80259d-9fc8-4471-8e4b-51d0b3c1d806}, !- Thermal Zone Name
-  ,                                       !- Part of Total Floor Area
-  ,                                       !- Design Specification Outdoor Air Object Name
-  {d1762242-d929-428b-9fe8-c8bf8304c22d}; !- Building Unit Name
-
-OS:Surface,
-  {55f680af-e196-4af0-8db8-00cdac9d7ac4}, !- Handle
-  Surface 126,                            !- Name
-  Wall,                                   !- Surface Type
-  ,                                       !- Construction Name
-  {183e6541-445c-4ab8-8d15-a13c363bd22b}, !- Space Name
-  Surface,                                !- Outside Boundary Condition
-  {3031157e-556e-450f-93cb-2b307f97fb32}, !- Outside Boundary Condition Object
-  NoSun,                                  !- Sun Exposure
-  NoWind,                                 !- Wind Exposure
-  ,                                       !- View Factor to Ground
-  ,                                       !- Number of Vertices
-  26.1311565760109, 0, 4.8768,            !- X,Y,Z Vertex 1 {m}
-  26.1311565760109, 0, 2.4384,            !- X,Y,Z Vertex 2 {m}
-  26.1311565760109, -7.46604473600313, 2.4384, !- X,Y,Z Vertex 3 {m}
-  26.1311565760109, -7.46604473600313, 4.8768; !- X,Y,Z Vertex 4 {m}
-
-OS:Surface,
-  {9380dba7-b10b-4801-883e-21387e309aae}, !- Handle
-  Surface 127,                            !- Name
-  Wall,                                   !- Surface Type
-  ,                                       !- Construction Name
-  {183e6541-445c-4ab8-8d15-a13c363bd22b}, !- Space Name
-  Outdoors,                               !- Outside Boundary Condition
-  ,                                       !- Outside Boundary Condition Object
-  SunExposed,                             !- Sun Exposure
-  WindExposed,                            !- Wind Exposure
-  ,                                       !- View Factor to Ground
-  ,                                       !- Number of Vertices
-  26.1311565760109, -7.46604473600313, 4.8768, !- X,Y,Z Vertex 1 {m}
-  26.1311565760109, -7.46604473600313, 2.4384, !- X,Y,Z Vertex 2 {m}
-  29.8641789440125, -7.46604473600313, 2.4384, !- X,Y,Z Vertex 3 {m}
-  29.8641789440125, -7.46604473600313, 4.8768; !- X,Y,Z Vertex 4 {m}
-
-OS:Surface,
-  {37567de6-10e7-462b-bcaa-155197a64bd8}, !- Handle
-  Surface 128,                            !- Name
-  Wall,                                   !- Surface Type
-  ,                                       !- Construction Name
-  {183e6541-445c-4ab8-8d15-a13c363bd22b}, !- Space Name
-  Surface,                                !- Outside Boundary Condition
-  {eebdb5f0-8767-4ac3-9fc5-615daf128185}, !- Outside Boundary Condition Object
-  NoSun,                                  !- Sun Exposure
-  NoWind,                                 !- Wind Exposure
-  ,                                       !- View Factor to Ground
-  ,                                       !- Number of Vertices
-  29.8641789440125, -7.46604473600313, 4.8768, !- X,Y,Z Vertex 1 {m}
-  29.8641789440125, -7.46604473600313, 2.4384, !- X,Y,Z Vertex 2 {m}
-  29.8641789440125, 0, 2.4384,            !- X,Y,Z Vertex 3 {m}
-  29.8641789440125, 0, 4.8768;            !- X,Y,Z Vertex 4 {m}
-
-OS:Surface,
-  {ea1390d1-c6e5-4a50-9efc-aaf6cbffb56f}, !- Handle
-  Surface 129,                            !- Name
-  Floor,                                  !- Surface Type
-  ,                                       !- Construction Name
-  {183e6541-445c-4ab8-8d15-a13c363bd22b}, !- Space Name
-  Surface,                                !- Outside Boundary Condition
-  {5000e1a4-7b75-4d90-9ee4-953539c63c75}, !- Outside Boundary Condition Object
-  NoSun,                                  !- Sun Exposure
-  NoWind,                                 !- Wind Exposure
-  ,                                       !- View Factor to Ground
-  ,                                       !- Number of Vertices
-  26.1311565760109, -7.46604473600313, 2.4384, !- X,Y,Z Vertex 1 {m}
-  26.1311565760109, 0, 2.4384,            !- X,Y,Z Vertex 2 {m}
-  29.8641789440125, 0, 2.4384,            !- X,Y,Z Vertex 3 {m}
-  29.8641789440125, -7.46604473600313, 2.4384; !- X,Y,Z Vertex 4 {m}
-
-OS:Surface,
-  {e9e5eb57-a41c-4652-8bcc-6da102313030}, !- Handle
-  Surface 130,                            !- Name
-  RoofCeiling,                            !- Surface Type
-  ,                                       !- Construction Name
-  {183e6541-445c-4ab8-8d15-a13c363bd22b}, !- Space Name
-  Surface,                                !- Outside Boundary Condition
-  {a478487d-61db-4d3a-ad87-d9660efe4e12}, !- Outside Boundary Condition Object
-  NoSun,                                  !- Sun Exposure
-  NoWind,                                 !- Wind Exposure
-  ,                                       !- View Factor to Ground
-  ,                                       !- Number of Vertices
-  29.8641789440125, -7.46604473600313, 4.8768, !- X,Y,Z Vertex 1 {m}
-  29.8641789440125, 0, 4.8768,            !- X,Y,Z Vertex 2 {m}
-  26.1311565760109, 0, 4.8768,            !- X,Y,Z Vertex 3 {m}
-  26.1311565760109, -7.46604473600313, 4.8768; !- X,Y,Z Vertex 4 {m}
-
-OS:Surface,
-  {9859e5e4-160d-4cf3-8f5a-bf063df9ee8b}, !- Handle
-  Surface 131,                            !- Name
-  Wall,                                   !- Surface Type
-  ,                                       !- Construction Name
-  {183e6541-445c-4ab8-8d15-a13c363bd22b}, !- Space Name
-  Outdoors,                               !- Outside Boundary Condition
-  ,                                       !- Outside Boundary Condition Object
-  SunExposed,                             !- Sun Exposure
-  WindExposed,                            !- Wind Exposure
-  ,                                       !- View Factor to Ground
-  ,                                       !- Number of Vertices
-  29.8641789440125, 0, 4.8768,            !- X,Y,Z Vertex 1 {m}
-  29.8641789440125, 0, 2.4384,            !- X,Y,Z Vertex 2 {m}
-  26.1311565760109, 0, 2.4384,            !- X,Y,Z Vertex 3 {m}
-  26.1311565760109, 0, 4.8768;            !- X,Y,Z Vertex 4 {m}
-
-OS:ThermalZone,
-  {ab379fe3-e9cd-43d2-bdcb-06485ec9eb78}, !- Handle
-  living zone|unit 9,                     !- Name
-  ,                                       !- Multiplier
-  ,                                       !- Ceiling Height {m}
-  ,                                       !- Volume {m3}
-  ,                                       !- Floor Area {m2}
-  ,                                       !- Zone Inside Convection Algorithm
-  ,                                       !- Zone Outside Convection Algorithm
-  ,                                       !- Zone Conditioning Equipment List Name
-  {27c8d2b0-10dc-41ce-9aba-65fc10f6ff44}, !- Zone Air Inlet Port List
-  {f9c8f748-0f44-4fa5-b8b4-5d7be6865ba6}, !- Zone Air Exhaust Port List
-  {1d4d73ae-32ba-42e7-874b-7822babf65bd}, !- Zone Air Node Name
-  {5bb73b4d-1d3e-40f4-8bff-496c67a00fa2}, !- Zone Return Air Port List
-  ,                                       !- Primary Daylighting Control Name
-  ,                                       !- Fraction of Zone Controlled by Primary Daylighting Control
-  ,                                       !- Secondary Daylighting Control Name
-  ,                                       !- Fraction of Zone Controlled by Secondary Daylighting Control
-  ,                                       !- Illuminance Map Name
-  ,                                       !- Group Rendering Name
-  ,                                       !- Thermostat Name
-  No;                                     !- Use Ideal Air Loads
-
-OS:Node,
-  {66f4ce46-2c2c-4e46-b10b-7c790695fe09}, !- Handle
-  Node 9,                                 !- Name
-  {1d4d73ae-32ba-42e7-874b-7822babf65bd}, !- Inlet Port
-  ;                                       !- Outlet Port
-
-OS:Connection,
-  {1d4d73ae-32ba-42e7-874b-7822babf65bd}, !- Handle
-  {597c2d75-a228-4acf-8a3b-5c4af3f55531}, !- Name
-  {ab379fe3-e9cd-43d2-bdcb-06485ec9eb78}, !- Source Object
-  11,                                     !- Outlet Port
-  {66f4ce46-2c2c-4e46-b10b-7c790695fe09}, !- Target Object
-  2;                                      !- Inlet Port
-
-OS:PortList,
-  {27c8d2b0-10dc-41ce-9aba-65fc10f6ff44}, !- Handle
-  {0889ff90-4778-4488-a8c3-abe90aef4a06}, !- Name
-  {ab379fe3-e9cd-43d2-bdcb-06485ec9eb78}; !- HVAC Component
-
-OS:PortList,
-  {f9c8f748-0f44-4fa5-b8b4-5d7be6865ba6}, !- Handle
-  {67304f85-696f-47f1-b973-545f9cfb6286}, !- Name
-  {ab379fe3-e9cd-43d2-bdcb-06485ec9eb78}; !- HVAC Component
-
-OS:PortList,
-  {5bb73b4d-1d3e-40f4-8bff-496c67a00fa2}, !- Handle
-  {8d0ee4e2-51c4-4fd0-878b-f598181783bd}, !- Name
-  {ab379fe3-e9cd-43d2-bdcb-06485ec9eb78}; !- HVAC Component
-
-OS:Sizing:Zone,
-  {919492b0-1d69-4908-8b00-08ac55c49b30}, !- Handle
-  {ab379fe3-e9cd-43d2-bdcb-06485ec9eb78}, !- Zone or ZoneList Name
-  SupplyAirTemperature,                   !- Zone Cooling Design Supply Air Temperature Input Method
-  14,                                     !- Zone Cooling Design Supply Air Temperature {C}
-  11.11,                                  !- Zone Cooling Design Supply Air Temperature Difference {deltaC}
-  SupplyAirTemperature,                   !- Zone Heating Design Supply Air Temperature Input Method
-  40,                                     !- Zone Heating Design Supply Air Temperature {C}
-  11.11,                                  !- Zone Heating Design Supply Air Temperature Difference {deltaC}
-  0.0085,                                 !- Zone Cooling Design Supply Air Humidity Ratio {kg-H2O/kg-air}
-  0.008,                                  !- Zone Heating Design Supply Air Humidity Ratio {kg-H2O/kg-air}
-  ,                                       !- Zone Heating Sizing Factor
-  ,                                       !- Zone Cooling Sizing Factor
-  DesignDay,                              !- Cooling Design Air Flow Method
-  ,                                       !- Cooling Design Air Flow Rate {m3/s}
-  ,                                       !- Cooling Minimum Air Flow per Zone Floor Area {m3/s-m2}
-  ,                                       !- Cooling Minimum Air Flow {m3/s}
-  ,                                       !- Cooling Minimum Air Flow Fraction
-  DesignDay,                              !- Heating Design Air Flow Method
-  ,                                       !- Heating Design Air Flow Rate {m3/s}
-  ,                                       !- Heating Maximum Air Flow per Zone Floor Area {m3/s-m2}
-  ,                                       !- Heating Maximum Air Flow {m3/s}
-  ,                                       !- Heating Maximum Air Flow Fraction
-  ,                                       !- Design Zone Air Distribution Effectiveness in Cooling Mode
-  ,                                       !- Design Zone Air Distribution Effectiveness in Heating Mode
-  No,                                     !- Account for Dedicated Outdoor Air System
-  NeutralSupplyAir,                       !- Dedicated Outdoor Air System Control Strategy
-  autosize,                               !- Dedicated Outdoor Air Low Setpoint Temperature for Design {C}
-  autosize;                               !- Dedicated Outdoor Air High Setpoint Temperature for Design {C}
-
-OS:ZoneHVAC:EquipmentList,
-  {439a045c-f90f-4577-8dfb-c9b19269c663}, !- Handle
-  Zone HVAC Equipment List 9,             !- Name
-  {ab379fe3-e9cd-43d2-bdcb-06485ec9eb78}; !- Thermal Zone
-
-OS:Space,
-  {9a3c0f96-4599-435a-bc41-7d03f4a5c9c1}, !- Handle
-  living space|unit 9|story 1,            !- Name
-  {ded99f3d-0aad-40f5-bc42-6068457ea2ac}, !- Space Type Name
-  ,                                       !- Default Construction Set Name
-  ,                                       !- Default Schedule Set Name
-  -0,                                     !- Direction of Relative North {deg}
-  0,                                      !- X Origin {m}
-  0,                                      !- Y Origin {m}
-  0,                                      !- Z Origin {m}
-  ,                                       !- Building Story Name
-  {ab379fe3-e9cd-43d2-bdcb-06485ec9eb78}, !- Thermal Zone Name
-  ,                                       !- Part of Total Floor Area
-  ,                                       !- Design Specification Outdoor Air Object Name
-  {b2d58c72-6820-4b3e-b2ac-a5ba30ff4add}; !- Building Unit Name
-
-OS:Surface,
-  {f1167591-f6f0-432c-8867-276b712f8acc}, !- Handle
-  Surface 137,                            !- Name
-  Wall,                                   !- Surface Type
-  ,                                       !- Construction Name
-  {9a3c0f96-4599-435a-bc41-7d03f4a5c9c1}, !- Space Name
-  Surface,                                !- Outside Boundary Condition
-  {b8408986-9379-47c4-bddf-6a9212e728f4}, !- Outside Boundary Condition Object
-  NoSun,                                  !- Sun Exposure
-  NoWind,                                 !- Wind Exposure
-  ,                                       !- View Factor to Ground
-  ,                                       !- Number of Vertices
-  33.5972013120141, -7.46604473600313, 2.4384, !- X,Y,Z Vertex 1 {m}
-  33.5972013120141, -7.46604473600313, 0, !- X,Y,Z Vertex 2 {m}
-  33.5972013120141, 0, 0,                 !- X,Y,Z Vertex 3 {m}
-  33.5972013120141, 0, 2.4384;            !- X,Y,Z Vertex 4 {m}
-
-OS:Surface,
-  {8efadf8c-ce34-431d-87dd-d1d20feefe15}, !- Handle
-  Surface 138,                            !- Name
-  Floor,                                  !- Surface Type
-  ,                                       !- Construction Name
-  {9a3c0f96-4599-435a-bc41-7d03f4a5c9c1}, !- Space Name
-  Surface,                                !- Outside Boundary Condition
-  {5d66e121-16e7-49d2-9c01-23ea13cd9389}, !- Outside Boundary Condition Object
-  NoSun,                                  !- Sun Exposure
-  NoWind,                                 !- Wind Exposure
-  ,                                       !- View Factor to Ground
-  ,                                       !- Number of Vertices
-  29.8641789440125, -7.46604473600313, 0, !- X,Y,Z Vertex 1 {m}
-  29.8641789440125, 0, 0,                 !- X,Y,Z Vertex 2 {m}
-  33.5972013120141, 0, 0,                 !- X,Y,Z Vertex 3 {m}
-  33.5972013120141, -7.46604473600313, 0; !- X,Y,Z Vertex 4 {m}
-
-OS:Surface,
-  {1d124f36-b817-46c5-b40c-ec65287f2210}, !- Handle
-  Surface 139,                            !- Name
-  RoofCeiling,                            !- Surface Type
-  ,                                       !- Construction Name
-  {9a3c0f96-4599-435a-bc41-7d03f4a5c9c1}, !- Space Name
-  Surface,                                !- Outside Boundary Condition
-  {8f65dd5d-0d0b-4b12-bfcf-ae2229f8ab12}, !- Outside Boundary Condition Object
-  NoSun,                                  !- Sun Exposure
-  NoWind,                                 !- Wind Exposure
-  ,                                       !- View Factor to Ground
-  ,                                       !- Number of Vertices
-  33.5972013120141, -7.46604473600313, 2.4384, !- X,Y,Z Vertex 1 {m}
-  33.5972013120141, 0, 2.4384,            !- X,Y,Z Vertex 2 {m}
-  29.8641789440125, 0, 2.4384,            !- X,Y,Z Vertex 3 {m}
-  29.8641789440125, -7.46604473600313, 2.4384; !- X,Y,Z Vertex 4 {m}
-
-OS:Surface,
-  {ca2c6075-729e-4bf9-a48f-47e363aee8a4}, !- Handle
-  Surface 140,                            !- Name
-  Wall,                                   !- Surface Type
-  ,                                       !- Construction Name
-  {9a3c0f96-4599-435a-bc41-7d03f4a5c9c1}, !- Space Name
-  Surface,                                !- Outside Boundary Condition
-  {84775783-27dd-4c24-948b-5645750d533b}, !- Outside Boundary Condition Object
-  NoSun,                                  !- Sun Exposure
-  NoWind,                                 !- Wind Exposure
-  ,                                       !- View Factor to Ground
-  ,                                       !- Number of Vertices
-  29.8641789440125, 0, 2.4384,            !- X,Y,Z Vertex 1 {m}
-  29.8641789440125, 0, 0,                 !- X,Y,Z Vertex 2 {m}
-  29.8641789440125, -7.46604473600313, 0, !- X,Y,Z Vertex 3 {m}
-  29.8641789440125, -7.46604473600313, 2.4384; !- X,Y,Z Vertex 4 {m}
-
-OS:Surface,
-  {f26c6782-cf88-4243-ab37-6e400e195ddf}, !- Handle
-  Surface 141,                            !- Name
-  Wall,                                   !- Surface Type
-  ,                                       !- Construction Name
-  {9a3c0f96-4599-435a-bc41-7d03f4a5c9c1}, !- Space Name
-  Outdoors,                               !- Outside Boundary Condition
-  ,                                       !- Outside Boundary Condition Object
-  SunExposed,                             !- Sun Exposure
-  WindExposed,                            !- Wind Exposure
-  ,                                       !- View Factor to Ground
-  ,                                       !- Number of Vertices
-  29.8641789440125, -7.46604473600313, 2.4384, !- X,Y,Z Vertex 1 {m}
-  29.8641789440125, -7.46604473600313, 0, !- X,Y,Z Vertex 2 {m}
-  33.5972013120141, -7.46604473600313, 0, !- X,Y,Z Vertex 3 {m}
-  33.5972013120141, -7.46604473600313, 2.4384; !- X,Y,Z Vertex 4 {m}
-
-OS:Surface,
-  {d6655d07-5587-4349-be12-7196ad9163e7}, !- Handle
-  Surface 142,                            !- Name
-  Wall,                                   !- Surface Type
-  ,                                       !- Construction Name
-  {9a3c0f96-4599-435a-bc41-7d03f4a5c9c1}, !- Space Name
-  Outdoors,                               !- Outside Boundary Condition
-  ,                                       !- Outside Boundary Condition Object
-  SunExposed,                             !- Sun Exposure
-  WindExposed,                            !- Wind Exposure
-  ,                                       !- View Factor to Ground
-  ,                                       !- Number of Vertices
-  33.5972013120141, 0, 2.4384,            !- X,Y,Z Vertex 1 {m}
-  33.5972013120141, 0, 0,                 !- X,Y,Z Vertex 2 {m}
-  29.8641789440125, 0, 0,                 !- X,Y,Z Vertex 3 {m}
-  29.8641789440125, 0, 2.4384;            !- X,Y,Z Vertex 4 {m}
-
-OS:Space,
-  {486719d6-fbe3-4ae7-8939-8460105e194b}, !- Handle
-  living space|unit 9|story 2,            !- Name
-  {ded99f3d-0aad-40f5-bc42-6068457ea2ac}, !- Space Type Name
-  ,                                       !- Default Construction Set Name
-  ,                                       !- Default Schedule Set Name
-  -0,                                     !- Direction of Relative North {deg}
-  0,                                      !- X Origin {m}
-  0,                                      !- Y Origin {m}
-  0,                                      !- Z Origin {m}
-  ,                                       !- Building Story Name
-  {ab379fe3-e9cd-43d2-bdcb-06485ec9eb78}, !- Thermal Zone Name
-  ,                                       !- Part of Total Floor Area
-  ,                                       !- Design Specification Outdoor Air Object Name
-  {b2d58c72-6820-4b3e-b2ac-a5ba30ff4add}; !- Building Unit Name
-
-OS:Surface,
-  {eebdb5f0-8767-4ac3-9fc5-615daf128185}, !- Handle
-  Surface 143,                            !- Name
-  Wall,                                   !- Surface Type
-  ,                                       !- Construction Name
-  {486719d6-fbe3-4ae7-8939-8460105e194b}, !- Space Name
-  Surface,                                !- Outside Boundary Condition
-  {37567de6-10e7-462b-bcaa-155197a64bd8}, !- Outside Boundary Condition Object
-  NoSun,                                  !- Sun Exposure
-  NoWind,                                 !- Wind Exposure
-  ,                                       !- View Factor to Ground
-  ,                                       !- Number of Vertices
-  29.8641789440125, 0, 4.8768,            !- X,Y,Z Vertex 1 {m}
-  29.8641789440125, 0, 2.4384,            !- X,Y,Z Vertex 2 {m}
-  29.8641789440125, -7.46604473600313, 2.4384, !- X,Y,Z Vertex 3 {m}
-  29.8641789440125, -7.46604473600313, 4.8768; !- X,Y,Z Vertex 4 {m}
-
-OS:Surface,
-  {0e730cd1-fd3e-4763-aeef-41471686e7e4}, !- Handle
-  Surface 144,                            !- Name
-  Wall,                                   !- Surface Type
-  ,                                       !- Construction Name
-  {486719d6-fbe3-4ae7-8939-8460105e194b}, !- Space Name
-  Outdoors,                               !- Outside Boundary Condition
-  ,                                       !- Outside Boundary Condition Object
-  SunExposed,                             !- Sun Exposure
-  WindExposed,                            !- Wind Exposure
-  ,                                       !- View Factor to Ground
-  ,                                       !- Number of Vertices
-  29.8641789440125, -7.46604473600313, 4.8768, !- X,Y,Z Vertex 1 {m}
-  29.8641789440125, -7.46604473600313, 2.4384, !- X,Y,Z Vertex 2 {m}
-  33.5972013120141, -7.46604473600313, 2.4384, !- X,Y,Z Vertex 3 {m}
-  33.5972013120141, -7.46604473600313, 4.8768; !- X,Y,Z Vertex 4 {m}
-
-OS:Surface,
-  {bb0ef790-16e3-46ac-bc0f-33b06fee7e40}, !- Handle
-  Surface 145,                            !- Name
-  Wall,                                   !- Surface Type
-  ,                                       !- Construction Name
-  {486719d6-fbe3-4ae7-8939-8460105e194b}, !- Space Name
-  Surface,                                !- Outside Boundary Condition
-  {945364a5-e414-411a-a738-0705333c6991}, !- Outside Boundary Condition Object
-  NoSun,                                  !- Sun Exposure
-  NoWind,                                 !- Wind Exposure
-  ,                                       !- View Factor to Ground
-  ,                                       !- Number of Vertices
-  33.5972013120141, -7.46604473600313, 4.8768, !- X,Y,Z Vertex 1 {m}
-  33.5972013120141, -7.46604473600313, 2.4384, !- X,Y,Z Vertex 2 {m}
-  33.5972013120141, 0, 2.4384,            !- X,Y,Z Vertex 3 {m}
-  33.5972013120141, 0, 4.8768;            !- X,Y,Z Vertex 4 {m}
-
-OS:Surface,
-  {8f65dd5d-0d0b-4b12-bfcf-ae2229f8ab12}, !- Handle
-  Surface 146,                            !- Name
-  Floor,                                  !- Surface Type
-  ,                                       !- Construction Name
-  {486719d6-fbe3-4ae7-8939-8460105e194b}, !- Space Name
-  Surface,                                !- Outside Boundary Condition
-  {1d124f36-b817-46c5-b40c-ec65287f2210}, !- Outside Boundary Condition Object
-  NoSun,                                  !- Sun Exposure
-  NoWind,                                 !- Wind Exposure
-  ,                                       !- View Factor to Ground
-  ,                                       !- Number of Vertices
-  29.8641789440125, -7.46604473600313, 2.4384, !- X,Y,Z Vertex 1 {m}
-  29.8641789440125, 0, 2.4384,            !- X,Y,Z Vertex 2 {m}
-  33.5972013120141, 0, 2.4384,            !- X,Y,Z Vertex 3 {m}
-  33.5972013120141, -7.46604473600313, 2.4384; !- X,Y,Z Vertex 4 {m}
-
-OS:Surface,
-  {2f27a15e-a947-4cd6-bdb6-d3fd3faf44c7}, !- Handle
-  Surface 147,                            !- Name
-  RoofCeiling,                            !- Surface Type
-  ,                                       !- Construction Name
-  {486719d6-fbe3-4ae7-8939-8460105e194b}, !- Space Name
-  Surface,                                !- Outside Boundary Condition
-  {1289010e-86e7-41f3-a7d8-7ab67284c540}, !- Outside Boundary Condition Object
-  NoSun,                                  !- Sun Exposure
-  NoWind,                                 !- Wind Exposure
-  ,                                       !- View Factor to Ground
-  ,                                       !- Number of Vertices
-  33.5972013120141, -7.46604473600313, 4.8768, !- X,Y,Z Vertex 1 {m}
-  33.5972013120141, 0, 4.8768,            !- X,Y,Z Vertex 2 {m}
-  29.8641789440125, 0, 4.8768,            !- X,Y,Z Vertex 3 {m}
-  29.8641789440125, -7.46604473600313, 4.8768; !- X,Y,Z Vertex 4 {m}
-
-OS:Surface,
-  {479fb2dc-0567-4a86-b804-9cd61f073a57}, !- Handle
-  Surface 148,                            !- Name
-  Wall,                                   !- Surface Type
-  ,                                       !- Construction Name
-  {486719d6-fbe3-4ae7-8939-8460105e194b}, !- Space Name
-  Outdoors,                               !- Outside Boundary Condition
-  ,                                       !- Outside Boundary Condition Object
-  SunExposed,                             !- Sun Exposure
-  WindExposed,                            !- Wind Exposure
-  ,                                       !- View Factor to Ground
-  ,                                       !- Number of Vertices
-  33.5972013120141, 0, 4.8768,            !- X,Y,Z Vertex 1 {m}
-  33.5972013120141, 0, 2.4384,            !- X,Y,Z Vertex 2 {m}
-  29.8641789440125, 0, 2.4384,            !- X,Y,Z Vertex 3 {m}
-  29.8641789440125, 0, 4.8768;            !- X,Y,Z Vertex 4 {m}
-
-OS:ThermalZone,
-  {31c5590b-ecdf-451e-b95b-649d405a26e6}, !- Handle
-  living zone|unit 10,                    !- Name
-  ,                                       !- Multiplier
-  ,                                       !- Ceiling Height {m}
-  ,                                       !- Volume {m3}
-  ,                                       !- Floor Area {m2}
-  ,                                       !- Zone Inside Convection Algorithm
-  ,                                       !- Zone Outside Convection Algorithm
-  ,                                       !- Zone Conditioning Equipment List Name
-  {f4f8eaac-50e0-4e85-a2c5-92b74a73bbcf}, !- Zone Air Inlet Port List
-  {bb85af10-06bf-48e8-9711-cbe5481d337a}, !- Zone Air Exhaust Port List
-  {a75c6f74-33ef-4127-b574-3bf14d384066}, !- Zone Air Node Name
-  {893e18ca-c05d-4891-8a04-592b218e5027}, !- Zone Return Air Port List
-  ,                                       !- Primary Daylighting Control Name
-  ,                                       !- Fraction of Zone Controlled by Primary Daylighting Control
-  ,                                       !- Secondary Daylighting Control Name
-  ,                                       !- Fraction of Zone Controlled by Secondary Daylighting Control
-  ,                                       !- Illuminance Map Name
-  ,                                       !- Group Rendering Name
-  ,                                       !- Thermostat Name
-  No;                                     !- Use Ideal Air Loads
-
-OS:Node,
-  {39c79e50-9081-44ca-96ad-b5a2a50c80a4}, !- Handle
-  Node 10,                                !- Name
-  {a75c6f74-33ef-4127-b574-3bf14d384066}, !- Inlet Port
-  ;                                       !- Outlet Port
-
-OS:Connection,
-  {a75c6f74-33ef-4127-b574-3bf14d384066}, !- Handle
-  {435be7ad-dc7f-433c-8e95-fddc3a900573}, !- Name
-  {31c5590b-ecdf-451e-b95b-649d405a26e6}, !- Source Object
-  11,                                     !- Outlet Port
-  {39c79e50-9081-44ca-96ad-b5a2a50c80a4}, !- Target Object
-  2;                                      !- Inlet Port
-
-OS:PortList,
-  {f4f8eaac-50e0-4e85-a2c5-92b74a73bbcf}, !- Handle
-  {d65cda00-f452-4d26-b9a5-77829767669f}, !- Name
-  {31c5590b-ecdf-451e-b95b-649d405a26e6}; !- HVAC Component
-
-OS:PortList,
-  {bb85af10-06bf-48e8-9711-cbe5481d337a}, !- Handle
-  {2842808a-816b-4bfd-953c-2157030fa2b8}, !- Name
-  {31c5590b-ecdf-451e-b95b-649d405a26e6}; !- HVAC Component
-
-OS:PortList,
-  {893e18ca-c05d-4891-8a04-592b218e5027}, !- Handle
-  {8b5ef22d-f5d0-4682-a7cd-8d891fdadfcf}, !- Name
-  {31c5590b-ecdf-451e-b95b-649d405a26e6}; !- HVAC Component
-
-OS:Sizing:Zone,
-  {aacded48-9f9e-489d-acb0-a218dffbe59a}, !- Handle
-  {31c5590b-ecdf-451e-b95b-649d405a26e6}, !- Zone or ZoneList Name
-  SupplyAirTemperature,                   !- Zone Cooling Design Supply Air Temperature Input Method
-  14,                                     !- Zone Cooling Design Supply Air Temperature {C}
-  11.11,                                  !- Zone Cooling Design Supply Air Temperature Difference {deltaC}
-  SupplyAirTemperature,                   !- Zone Heating Design Supply Air Temperature Input Method
-  40,                                     !- Zone Heating Design Supply Air Temperature {C}
-  11.11,                                  !- Zone Heating Design Supply Air Temperature Difference {deltaC}
-  0.0085,                                 !- Zone Cooling Design Supply Air Humidity Ratio {kg-H2O/kg-air}
-  0.008,                                  !- Zone Heating Design Supply Air Humidity Ratio {kg-H2O/kg-air}
-  ,                                       !- Zone Heating Sizing Factor
-  ,                                       !- Zone Cooling Sizing Factor
-  DesignDay,                              !- Cooling Design Air Flow Method
-  ,                                       !- Cooling Design Air Flow Rate {m3/s}
-  ,                                       !- Cooling Minimum Air Flow per Zone Floor Area {m3/s-m2}
-  ,                                       !- Cooling Minimum Air Flow {m3/s}
-  ,                                       !- Cooling Minimum Air Flow Fraction
-  DesignDay,                              !- Heating Design Air Flow Method
-  ,                                       !- Heating Design Air Flow Rate {m3/s}
-  ,                                       !- Heating Maximum Air Flow per Zone Floor Area {m3/s-m2}
-  ,                                       !- Heating Maximum Air Flow {m3/s}
-  ,                                       !- Heating Maximum Air Flow Fraction
-  ,                                       !- Design Zone Air Distribution Effectiveness in Cooling Mode
-  ,                                       !- Design Zone Air Distribution Effectiveness in Heating Mode
-  No,                                     !- Account for Dedicated Outdoor Air System
-  NeutralSupplyAir,                       !- Dedicated Outdoor Air System Control Strategy
-  autosize,                               !- Dedicated Outdoor Air Low Setpoint Temperature for Design {C}
-  autosize;                               !- Dedicated Outdoor Air High Setpoint Temperature for Design {C}
-
-OS:ZoneHVAC:EquipmentList,
-  {e373bd73-041b-4298-bf38-5628b4167e0f}, !- Handle
-  Zone HVAC Equipment List 10,            !- Name
-  {31c5590b-ecdf-451e-b95b-649d405a26e6}; !- Thermal Zone
-
-OS:Space,
-  {01fa0e74-41d0-462c-a682-2b15c97351f3}, !- Handle
-  living space|unit 10|story 1,           !- Name
-  {ded99f3d-0aad-40f5-bc42-6068457ea2ac}, !- Space Type Name
-  ,                                       !- Default Construction Set Name
-  ,                                       !- Default Schedule Set Name
-  -0,                                     !- Direction of Relative North {deg}
-  0,                                      !- X Origin {m}
-  0,                                      !- Y Origin {m}
-  0,                                      !- Z Origin {m}
-  ,                                       !- Building Story Name
-  {31c5590b-ecdf-451e-b95b-649d405a26e6}, !- Thermal Zone Name
-  ,                                       !- Part of Total Floor Area
-  ,                                       !- Design Specification Outdoor Air Object Name
-  {81470756-848f-46bb-9422-9ed891025e01}; !- Building Unit Name
-
-OS:Surface,
-  {7c672546-cd58-48c6-b89c-6917df7a37e7}, !- Handle
-  Surface 154,                            !- Name
-  Wall,                                   !- Surface Type
-  ,                                       !- Construction Name
-  {01fa0e74-41d0-462c-a682-2b15c97351f3}, !- Space Name
-  Outdoors,                               !- Outside Boundary Condition
-  ,                                       !- Outside Boundary Condition Object
-  SunExposed,                             !- Sun Exposure
-  WindExposed,                            !- Wind Exposure
-  ,                                       !- View Factor to Ground
-  ,                                       !- Number of Vertices
-  37.3302236800156, -7.46604473600313, 2.4384, !- X,Y,Z Vertex 1 {m}
-  37.3302236800156, -7.46604473600313, 0, !- X,Y,Z Vertex 2 {m}
-  37.3302236800156, 0, 0,                 !- X,Y,Z Vertex 3 {m}
-  37.3302236800156, 0, 2.4384;            !- X,Y,Z Vertex 4 {m}
-
-OS:Surface,
-  {78ee1412-d8da-42b3-8832-44f19811e66f}, !- Handle
-  Surface 155,                            !- Name
-  Floor,                                  !- Surface Type
-  ,                                       !- Construction Name
-  {01fa0e74-41d0-462c-a682-2b15c97351f3}, !- Space Name
-  Surface,                                !- Outside Boundary Condition
-  {d5100a32-290d-4822-b619-fe06627d1f28}, !- Outside Boundary Condition Object
-  NoSun,                                  !- Sun Exposure
-  NoWind,                                 !- Wind Exposure
-  ,                                       !- View Factor to Ground
-  ,                                       !- Number of Vertices
-  33.5972013120141, -7.46604473600313, 0, !- X,Y,Z Vertex 1 {m}
-  33.5972013120141, 0, 0,                 !- X,Y,Z Vertex 2 {m}
-  37.3302236800156, 0, 0,                 !- X,Y,Z Vertex 3 {m}
-  37.3302236800156, -7.46604473600313, 0; !- X,Y,Z Vertex 4 {m}
-
-OS:Surface,
-  {ceac9e73-52fe-4052-a54b-09498219503e}, !- Handle
-  Surface 156,                            !- Name
-  RoofCeiling,                            !- Surface Type
-  ,                                       !- Construction Name
-  {01fa0e74-41d0-462c-a682-2b15c97351f3}, !- Space Name
-  Surface,                                !- Outside Boundary Condition
-  {c46b04d4-e20c-4273-93cc-f7e0d185772e}, !- Outside Boundary Condition Object
-  NoSun,                                  !- Sun Exposure
-  NoWind,                                 !- Wind Exposure
-  ,                                       !- View Factor to Ground
-  ,                                       !- Number of Vertices
-  37.3302236800156, -7.46604473600313, 2.4384, !- X,Y,Z Vertex 1 {m}
-  37.3302236800156, 0, 2.4384,            !- X,Y,Z Vertex 2 {m}
-  33.5972013120141, 0, 2.4384,            !- X,Y,Z Vertex 3 {m}
-  33.5972013120141, -7.46604473600313, 2.4384; !- X,Y,Z Vertex 4 {m}
-
-OS:Surface,
-  {b8408986-9379-47c4-bddf-6a9212e728f4}, !- Handle
-  Surface 157,                            !- Name
-  Wall,                                   !- Surface Type
-  ,                                       !- Construction Name
-  {01fa0e74-41d0-462c-a682-2b15c97351f3}, !- Space Name
-  Surface,                                !- Outside Boundary Condition
-  {f1167591-f6f0-432c-8867-276b712f8acc}, !- Outside Boundary Condition Object
-  NoSun,                                  !- Sun Exposure
-  NoWind,                                 !- Wind Exposure
-  ,                                       !- View Factor to Ground
-  ,                                       !- Number of Vertices
-  33.5972013120141, 0, 2.4384,            !- X,Y,Z Vertex 1 {m}
-  33.5972013120141, 0, 0,                 !- X,Y,Z Vertex 2 {m}
-  33.5972013120141, -7.46604473600313, 0, !- X,Y,Z Vertex 3 {m}
-  33.5972013120141, -7.46604473600313, 2.4384; !- X,Y,Z Vertex 4 {m}
-
-OS:Surface,
-  {5202df73-5cf0-4251-9ac6-9f5f3c9d2617}, !- Handle
-  Surface 158,                            !- Name
-  Wall,                                   !- Surface Type
-  ,                                       !- Construction Name
-  {01fa0e74-41d0-462c-a682-2b15c97351f3}, !- Space Name
-  Outdoors,                               !- Outside Boundary Condition
-  ,                                       !- Outside Boundary Condition Object
-  SunExposed,                             !- Sun Exposure
-  WindExposed,                            !- Wind Exposure
-  ,                                       !- View Factor to Ground
-  ,                                       !- Number of Vertices
-  33.5972013120141, -7.46604473600313, 2.4384, !- X,Y,Z Vertex 1 {m}
-  33.5972013120141, -7.46604473600313, 0, !- X,Y,Z Vertex 2 {m}
-  37.3302236800156, -7.46604473600313, 0, !- X,Y,Z Vertex 3 {m}
-  37.3302236800156, -7.46604473600313, 2.4384; !- X,Y,Z Vertex 4 {m}
-
-OS:Surface,
-  {cfc627b9-f0ce-40fb-8d44-3a3ef6b2435a}, !- Handle
-  Surface 159,                            !- Name
-  Wall,                                   !- Surface Type
-  ,                                       !- Construction Name
-  {01fa0e74-41d0-462c-a682-2b15c97351f3}, !- Space Name
-  Outdoors,                               !- Outside Boundary Condition
-  ,                                       !- Outside Boundary Condition Object
-  SunExposed,                             !- Sun Exposure
-  WindExposed,                            !- Wind Exposure
-  ,                                       !- View Factor to Ground
-  ,                                       !- Number of Vertices
-  37.3302236800156, 0, 2.4384,            !- X,Y,Z Vertex 1 {m}
-  37.3302236800156, 0, 0,                 !- X,Y,Z Vertex 2 {m}
-  33.5972013120141, 0, 0,                 !- X,Y,Z Vertex 3 {m}
-  33.5972013120141, 0, 2.4384;            !- X,Y,Z Vertex 4 {m}
-
-OS:Space,
-  {23d55db4-2a55-4be7-83cf-98567a51c76a}, !- Handle
-  living space|unit 10|story 2,           !- Name
-  {ded99f3d-0aad-40f5-bc42-6068457ea2ac}, !- Space Type Name
-  ,                                       !- Default Construction Set Name
-  ,                                       !- Default Schedule Set Name
-  -0,                                     !- Direction of Relative North {deg}
-  0,                                      !- X Origin {m}
-  0,                                      !- Y Origin {m}
-  0,                                      !- Z Origin {m}
-  ,                                       !- Building Story Name
-  {31c5590b-ecdf-451e-b95b-649d405a26e6}, !- Thermal Zone Name
-  ,                                       !- Part of Total Floor Area
-  ,                                       !- Design Specification Outdoor Air Object Name
-  {81470756-848f-46bb-9422-9ed891025e01}; !- Building Unit Name
-
-OS:Surface,
-  {945364a5-e414-411a-a738-0705333c6991}, !- Handle
-  Surface 160,                            !- Name
-  Wall,                                   !- Surface Type
-  ,                                       !- Construction Name
-  {23d55db4-2a55-4be7-83cf-98567a51c76a}, !- Space Name
-  Surface,                                !- Outside Boundary Condition
-  {bb0ef790-16e3-46ac-bc0f-33b06fee7e40}, !- Outside Boundary Condition Object
-  NoSun,                                  !- Sun Exposure
-  NoWind,                                 !- Wind Exposure
-  ,                                       !- View Factor to Ground
-  ,                                       !- Number of Vertices
-  33.5972013120141, 0, 4.8768,            !- X,Y,Z Vertex 1 {m}
-  33.5972013120141, 0, 2.4384,            !- X,Y,Z Vertex 2 {m}
-  33.5972013120141, -7.46604473600313, 2.4384, !- X,Y,Z Vertex 3 {m}
-  33.5972013120141, -7.46604473600313, 4.8768; !- X,Y,Z Vertex 4 {m}
-
-OS:Surface,
-  {f4ed6367-8bc4-44a3-b0d7-55e82cdb67f3}, !- Handle
-  Surface 161,                            !- Name
-  Wall,                                   !- Surface Type
-  ,                                       !- Construction Name
-  {23d55db4-2a55-4be7-83cf-98567a51c76a}, !- Space Name
-  Outdoors,                               !- Outside Boundary Condition
-  ,                                       !- Outside Boundary Condition Object
-  SunExposed,                             !- Sun Exposure
-  WindExposed,                            !- Wind Exposure
-  ,                                       !- View Factor to Ground
-  ,                                       !- Number of Vertices
-  33.5972013120141, -7.46604473600313, 4.8768, !- X,Y,Z Vertex 1 {m}
-  33.5972013120141, -7.46604473600313, 2.4384, !- X,Y,Z Vertex 2 {m}
-  37.3302236800156, -7.46604473600313, 2.4384, !- X,Y,Z Vertex 3 {m}
-  37.3302236800156, -7.46604473600313, 4.8768; !- X,Y,Z Vertex 4 {m}
-
-OS:Surface,
-  {de30834c-7222-4770-a58b-be039dbb7720}, !- Handle
-  Surface 162,                            !- Name
-  Wall,                                   !- Surface Type
-  ,                                       !- Construction Name
-  {23d55db4-2a55-4be7-83cf-98567a51c76a}, !- Space Name
-  Outdoors,                               !- Outside Boundary Condition
-  ,                                       !- Outside Boundary Condition Object
-  SunExposed,                             !- Sun Exposure
-  WindExposed,                            !- Wind Exposure
-  ,                                       !- View Factor to Ground
-  ,                                       !- Number of Vertices
-  37.3302236800156, -7.46604473600313, 4.8768, !- X,Y,Z Vertex 1 {m}
-  37.3302236800156, -7.46604473600313, 2.4384, !- X,Y,Z Vertex 2 {m}
-  37.3302236800156, 0, 2.4384,            !- X,Y,Z Vertex 3 {m}
-  37.3302236800156, 0, 4.8768;            !- X,Y,Z Vertex 4 {m}
-
-OS:Surface,
-  {c46b04d4-e20c-4273-93cc-f7e0d185772e}, !- Handle
-  Surface 163,                            !- Name
-  Floor,                                  !- Surface Type
-  ,                                       !- Construction Name
-  {23d55db4-2a55-4be7-83cf-98567a51c76a}, !- Space Name
-  Surface,                                !- Outside Boundary Condition
-  {ceac9e73-52fe-4052-a54b-09498219503e}, !- Outside Boundary Condition Object
-  NoSun,                                  !- Sun Exposure
-  NoWind,                                 !- Wind Exposure
-  ,                                       !- View Factor to Ground
-  ,                                       !- Number of Vertices
-  33.5972013120141, -7.46604473600313, 2.4384, !- X,Y,Z Vertex 1 {m}
-  33.5972013120141, 0, 2.4384,            !- X,Y,Z Vertex 2 {m}
-  37.3302236800156, 0, 2.4384,            !- X,Y,Z Vertex 3 {m}
-  37.3302236800156, -7.46604473600313, 2.4384; !- X,Y,Z Vertex 4 {m}
-
-OS:Surface,
-  {7509efc6-fa38-4f51-ad38-4cbe8471f7dd}, !- Handle
-  Surface 164,                            !- Name
-  RoofCeiling,                            !- Surface Type
-  ,                                       !- Construction Name
-  {23d55db4-2a55-4be7-83cf-98567a51c76a}, !- Space Name
-  Surface,                                !- Outside Boundary Condition
-  {e3073f22-5759-4dd1-b28e-2dca902e1565}, !- Outside Boundary Condition Object
-  NoSun,                                  !- Sun Exposure
-  NoWind,                                 !- Wind Exposure
-  ,                                       !- View Factor to Ground
-  ,                                       !- Number of Vertices
-  37.3302236800156, -7.46604473600313, 4.8768, !- X,Y,Z Vertex 1 {m}
-  37.3302236800156, 0, 4.8768,            !- X,Y,Z Vertex 2 {m}
-  33.5972013120141, 0, 4.8768,            !- X,Y,Z Vertex 3 {m}
-  33.5972013120141, -7.46604473600313, 4.8768; !- X,Y,Z Vertex 4 {m}
-
-OS:Surface,
-  {8690bf15-13c2-4420-b006-f2ab4ad1570f}, !- Handle
-  Surface 165,                            !- Name
-  Wall,                                   !- Surface Type
-  ,                                       !- Construction Name
-  {23d55db4-2a55-4be7-83cf-98567a51c76a}, !- Space Name
-  Outdoors,                               !- Outside Boundary Condition
-  ,                                       !- Outside Boundary Condition Object
-  SunExposed,                             !- Sun Exposure
-  WindExposed,                            !- Wind Exposure
-  ,                                       !- View Factor to Ground
-  ,                                       !- Number of Vertices
-  37.3302236800156, 0, 4.8768,            !- X,Y,Z Vertex 1 {m}
-  37.3302236800156, 0, 2.4384,            !- X,Y,Z Vertex 2 {m}
-  33.5972013120141, 0, 2.4384,            !- X,Y,Z Vertex 3 {m}
-  33.5972013120141, 0, 4.8768;            !- X,Y,Z Vertex 4 {m}
-
-OS:Space,
-  {6b139ce6-29d1-4c3e-add3-a12979d73398}, !- Handle
-  finished basement space,                !- Name
-  {0e7ae598-08f4-4d0b-84ba-21e8bb5687d2}, !- Space Type Name
-  ,                                       !- Default Construction Set Name
-  ,                                       !- Default Schedule Set Name
-  -0,                                     !- Direction of Relative North {deg}
-  0,                                      !- X Origin {m}
-  0,                                      !- Y Origin {m}
-  0,                                      !- Z Origin {m}
-  ,                                       !- Building Story Name
-  {7ab1e3f4-46be-4442-9d43-91c97d9693bb}, !- Thermal Zone Name
-  ,                                       !- Part of Total Floor Area
-  ,                                       !- Design Specification Outdoor Air Object Name
-  {c6bddb03-288a-4242-8ee6-7ea2cf560d5f}; !- Building Unit Name
-
-OS:Surface,
-  {d55f1bf0-bcfa-4450-8820-ced948c77b92}, !- Handle
-  Surface 171,                            !- Name
-  Floor,                                  !- Surface Type
-  ,                                       !- Construction Name
-  {6b139ce6-29d1-4c3e-add3-a12979d73398}, !- Space Name
-  Foundation,                             !- Outside Boundary Condition
-  ,                                       !- Outside Boundary Condition Object
-  NoSun,                                  !- Sun Exposure
-  NoWind,                                 !- Wind Exposure
-  ,                                       !- View Factor to Ground
-  ,                                       !- Number of Vertices
-  0, -7.46604473600313, -2.4384,          !- X,Y,Z Vertex 1 {m}
-  0, 0, -2.4384,                          !- X,Y,Z Vertex 2 {m}
-  3.73302236800156, 0, -2.4384,           !- X,Y,Z Vertex 3 {m}
-  3.73302236800156, -7.46604473600313, -2.4384; !- X,Y,Z Vertex 4 {m}
-
-OS:Surface,
-  {b44ce521-3fbc-4a1e-bd2f-786f966c814e}, !- Handle
-  Surface 172,                            !- Name
-  Wall,                                   !- Surface Type
-  ,                                       !- Construction Name
-  {6b139ce6-29d1-4c3e-add3-a12979d73398}, !- Space Name
-  Foundation,                             !- Outside Boundary Condition
-  ,                                       !- Outside Boundary Condition Object
-  NoSun,                                  !- Sun Exposure
-  NoWind,                                 !- Wind Exposure
-  ,                                       !- View Factor to Ground
-  ,                                       !- Number of Vertices
-  0, 0, 0,                                !- X,Y,Z Vertex 1 {m}
-  0, 0, -2.4384,                          !- X,Y,Z Vertex 2 {m}
-  0, -7.46604473600313, -2.4384,          !- X,Y,Z Vertex 3 {m}
-  0, -7.46604473600313, 0;                !- X,Y,Z Vertex 4 {m}
-
-OS:Surface,
-  {b75eba37-cba0-41fe-97c6-ccb765fdbc36}, !- Handle
-  Surface 173,                            !- Name
-  Wall,                                   !- Surface Type
-  ,                                       !- Construction Name
-  {6b139ce6-29d1-4c3e-add3-a12979d73398}, !- Space Name
-  Foundation,                             !- Outside Boundary Condition
-  ,                                       !- Outside Boundary Condition Object
-  NoSun,                                  !- Sun Exposure
-  NoWind,                                 !- Wind Exposure
-  ,                                       !- View Factor to Ground
-  ,                                       !- Number of Vertices
-  3.73302236800156, 0, 0,                 !- X,Y,Z Vertex 1 {m}
-  3.73302236800156, 0, -2.4384,           !- X,Y,Z Vertex 2 {m}
-  0, 0, -2.4384,                          !- X,Y,Z Vertex 3 {m}
-  0, 0, 0;                                !- X,Y,Z Vertex 4 {m}
-
-OS:Surface,
-  {e613e3ea-a367-48c2-859e-0ae31ff1c1e8}, !- Handle
-  Surface 174,                            !- Name
-  Wall,                                   !- Surface Type
-  ,                                       !- Construction Name
-  {6b139ce6-29d1-4c3e-add3-a12979d73398}, !- Space Name
-  Surface,                                !- Outside Boundary Condition
-  {a4a2a543-e5eb-4bc2-bcc1-29980e4da85d}, !- Outside Boundary Condition Object
-  NoSun,                                  !- Sun Exposure
-  NoWind,                                 !- Wind Exposure
-  ,                                       !- View Factor to Ground
-  ,                                       !- Number of Vertices
-  3.73302236800156, -7.46604473600313, 0, !- X,Y,Z Vertex 1 {m}
-  3.73302236800156, -7.46604473600313, -2.4384, !- X,Y,Z Vertex 2 {m}
-  3.73302236800156, 0, -2.4384,           !- X,Y,Z Vertex 3 {m}
-  3.73302236800156, 0, 0;                 !- X,Y,Z Vertex 4 {m}
-
-OS:Surface,
-  {e8d97dc6-59d4-4e52-b7d8-058cacc41f50}, !- Handle
-  Surface 175,                            !- Name
-  Wall,                                   !- Surface Type
-  ,                                       !- Construction Name
-  {6b139ce6-29d1-4c3e-add3-a12979d73398}, !- Space Name
-  Foundation,                             !- Outside Boundary Condition
-  ,                                       !- Outside Boundary Condition Object
-  NoSun,                                  !- Sun Exposure
-  NoWind,                                 !- Wind Exposure
-  ,                                       !- View Factor to Ground
-  ,                                       !- Number of Vertices
-  0, -7.46604473600313, 0,                !- X,Y,Z Vertex 1 {m}
-  0, -7.46604473600313, -2.4384,          !- X,Y,Z Vertex 2 {m}
-  3.73302236800156, -7.46604473600313, -2.4384, !- X,Y,Z Vertex 3 {m}
-  3.73302236800156, -7.46604473600313, 0; !- X,Y,Z Vertex 4 {m}
-
-OS:Surface,
-  {23b97b7e-f3f0-4b3b-9655-763d3606209c}, !- Handle
-  Surface 176,                            !- Name
-  RoofCeiling,                            !- Surface Type
-  ,                                       !- Construction Name
-  {6b139ce6-29d1-4c3e-add3-a12979d73398}, !- Space Name
-  Surface,                                !- Outside Boundary Condition
-  {1c415909-63d9-4724-9a17-7b09cb34e404}, !- Outside Boundary Condition Object
-  NoSun,                                  !- Sun Exposure
-  NoWind,                                 !- Wind Exposure
-  ,                                       !- View Factor to Ground
-  ,                                       !- Number of Vertices
-  3.73302236800156, -7.46604473600313, 0, !- X,Y,Z Vertex 1 {m}
-  3.73302236800156, 0, 0,                 !- X,Y,Z Vertex 2 {m}
-  0, 0, 0,                                !- X,Y,Z Vertex 3 {m}
-  0, -7.46604473600313, 0;                !- X,Y,Z Vertex 4 {m}
-
-OS:ThermalZone,
-  {7ab1e3f4-46be-4442-9d43-91c97d9693bb}, !- Handle
-  finished basement zone,                 !- Name
-  ,                                       !- Multiplier
-  ,                                       !- Ceiling Height {m}
-  ,                                       !- Volume {m3}
-  ,                                       !- Floor Area {m2}
-  ,                                       !- Zone Inside Convection Algorithm
-  ,                                       !- Zone Outside Convection Algorithm
-  ,                                       !- Zone Conditioning Equipment List Name
-  {1e8461f8-3880-4b43-bbe1-1597f039e48b}, !- Zone Air Inlet Port List
-  {f038d319-55e6-407e-a978-fedef67b6547}, !- Zone Air Exhaust Port List
-  {439b5a04-d5c7-4194-8028-f9807bd42b06}, !- Zone Air Node Name
-  {94f8120a-c876-43e7-b790-2a13d86fb0fe}, !- Zone Return Air Port List
-  ,                                       !- Primary Daylighting Control Name
-  ,                                       !- Fraction of Zone Controlled by Primary Daylighting Control
-  ,                                       !- Secondary Daylighting Control Name
-  ,                                       !- Fraction of Zone Controlled by Secondary Daylighting Control
-  ,                                       !- Illuminance Map Name
-  ,                                       !- Group Rendering Name
-  ,                                       !- Thermostat Name
-  No;                                     !- Use Ideal Air Loads
-
-OS:Node,
-  {4676320e-227b-4d0e-8215-645bfeaacc24}, !- Handle
-  Node 11,                                !- Name
-  {439b5a04-d5c7-4194-8028-f9807bd42b06}, !- Inlet Port
-  ;                                       !- Outlet Port
-
-OS:Connection,
-  {439b5a04-d5c7-4194-8028-f9807bd42b06}, !- Handle
-  {738e99a6-0e77-41bf-887d-61f5b82d50ac}, !- Name
-  {7ab1e3f4-46be-4442-9d43-91c97d9693bb}, !- Source Object
-  11,                                     !- Outlet Port
-  {4676320e-227b-4d0e-8215-645bfeaacc24}, !- Target Object
-  2;                                      !- Inlet Port
-
-OS:PortList,
-  {1e8461f8-3880-4b43-bbe1-1597f039e48b}, !- Handle
-  {d462b738-f9e8-4641-b961-d295ecdf52ae}, !- Name
-  {7ab1e3f4-46be-4442-9d43-91c97d9693bb}; !- HVAC Component
-
-OS:PortList,
-  {f038d319-55e6-407e-a978-fedef67b6547}, !- Handle
-  {70ca4ed2-2422-45b2-b5ca-e4d89b4ee8d0}, !- Name
-  {7ab1e3f4-46be-4442-9d43-91c97d9693bb}; !- HVAC Component
-
-OS:PortList,
-  {94f8120a-c876-43e7-b790-2a13d86fb0fe}, !- Handle
-  {d67d6edb-d0cc-457d-896e-ee3f68944eca}, !- Name
-  {7ab1e3f4-46be-4442-9d43-91c97d9693bb}; !- HVAC Component
-
-OS:Sizing:Zone,
-  {a9ee4edb-67e2-468d-a5f8-e87da9f17623}, !- Handle
-  {7ab1e3f4-46be-4442-9d43-91c97d9693bb}, !- Zone or ZoneList Name
-  SupplyAirTemperature,                   !- Zone Cooling Design Supply Air Temperature Input Method
-  14,                                     !- Zone Cooling Design Supply Air Temperature {C}
-  11.11,                                  !- Zone Cooling Design Supply Air Temperature Difference {deltaC}
-  SupplyAirTemperature,                   !- Zone Heating Design Supply Air Temperature Input Method
-  40,                                     !- Zone Heating Design Supply Air Temperature {C}
-  11.11,                                  !- Zone Heating Design Supply Air Temperature Difference {deltaC}
-  0.0085,                                 !- Zone Cooling Design Supply Air Humidity Ratio {kg-H2O/kg-air}
-  0.008,                                  !- Zone Heating Design Supply Air Humidity Ratio {kg-H2O/kg-air}
-  ,                                       !- Zone Heating Sizing Factor
-  ,                                       !- Zone Cooling Sizing Factor
-  DesignDay,                              !- Cooling Design Air Flow Method
-  ,                                       !- Cooling Design Air Flow Rate {m3/s}
-  ,                                       !- Cooling Minimum Air Flow per Zone Floor Area {m3/s-m2}
-  ,                                       !- Cooling Minimum Air Flow {m3/s}
-  ,                                       !- Cooling Minimum Air Flow Fraction
-  DesignDay,                              !- Heating Design Air Flow Method
-  ,                                       !- Heating Design Air Flow Rate {m3/s}
-  ,                                       !- Heating Maximum Air Flow per Zone Floor Area {m3/s-m2}
-  ,                                       !- Heating Maximum Air Flow {m3/s}
-  ,                                       !- Heating Maximum Air Flow Fraction
-  ,                                       !- Design Zone Air Distribution Effectiveness in Cooling Mode
-  ,                                       !- Design Zone Air Distribution Effectiveness in Heating Mode
-  No,                                     !- Account for Dedicated Outdoor Air System
-  NeutralSupplyAir,                       !- Dedicated Outdoor Air System Control Strategy
-  autosize,                               !- Dedicated Outdoor Air Low Setpoint Temperature for Design {C}
-  autosize;                               !- Dedicated Outdoor Air High Setpoint Temperature for Design {C}
-
-OS:ZoneHVAC:EquipmentList,
-  {6239ee73-55f1-4a9a-9dcb-45824f97277c}, !- Handle
-  Zone HVAC Equipment List 11,            !- Name
-  {7ab1e3f4-46be-4442-9d43-91c97d9693bb}; !- Thermal Zone
+  {dcaacf76-c855-4597-b1d6-0df212fecf6e}; !- Thermal Zone
 
 OS:SpaceType,
-  {0e7ae598-08f4-4d0b-84ba-21e8bb5687d2}, !- Handle
-  Space Type 2,                           !- Name
-  ,                                       !- Default Construction Set Name
-  ,                                       !- Default Schedule Set Name
-  ,                                       !- Group Rendering Name
-  ,                                       !- Design Specification Outdoor Air Object Name
-  ,                                       !- Standards Template
-  ,                                       !- Standards Building Type
-  finished basement;                      !- Standards Space Type
-
-OS:ThermalZone,
-  {022a071f-a41b-4974-8812-74018d6e8e11}, !- Handle
-  finished basement zone|unit 2,          !- Name
-  ,                                       !- Multiplier
-  ,                                       !- Ceiling Height {m}
-  ,                                       !- Volume {m3}
-  ,                                       !- Floor Area {m2}
-  ,                                       !- Zone Inside Convection Algorithm
-  ,                                       !- Zone Outside Convection Algorithm
-  ,                                       !- Zone Conditioning Equipment List Name
-  {0394fe0c-310e-464a-9acc-87e8f24ee2f5}, !- Zone Air Inlet Port List
-  {3d914095-53c0-4eb5-a2fe-02671aaf0304}, !- Zone Air Exhaust Port List
-  {2c01802e-4967-4627-9f5b-25fa0674c93d}, !- Zone Air Node Name
-  {5b698178-fd4a-4bd7-acf7-3685618cd63a}, !- Zone Return Air Port List
-  ,                                       !- Primary Daylighting Control Name
-  ,                                       !- Fraction of Zone Controlled by Primary Daylighting Control
-  ,                                       !- Secondary Daylighting Control Name
-  ,                                       !- Fraction of Zone Controlled by Secondary Daylighting Control
-  ,                                       !- Illuminance Map Name
-  ,                                       !- Group Rendering Name
-  ,                                       !- Thermostat Name
-  No;                                     !- Use Ideal Air Loads
-
-OS:Node,
-  {6ea9e87f-bc70-4407-b1ea-24feafebf614}, !- Handle
-  Node 12,                                !- Name
-  {2c01802e-4967-4627-9f5b-25fa0674c93d}, !- Inlet Port
-  ;                                       !- Outlet Port
-
-OS:Connection,
-  {2c01802e-4967-4627-9f5b-25fa0674c93d}, !- Handle
-  {d2e1d9ed-7277-4a14-a2f0-438316999f45}, !- Name
-  {022a071f-a41b-4974-8812-74018d6e8e11}, !- Source Object
-  11,                                     !- Outlet Port
-  {6ea9e87f-bc70-4407-b1ea-24feafebf614}, !- Target Object
-  2;                                      !- Inlet Port
-
-OS:PortList,
-  {0394fe0c-310e-464a-9acc-87e8f24ee2f5}, !- Handle
-  {9d7a69fc-3729-4bc7-aecd-d10603a6cb16}, !- Name
-  {022a071f-a41b-4974-8812-74018d6e8e11}; !- HVAC Component
-
-OS:PortList,
-  {3d914095-53c0-4eb5-a2fe-02671aaf0304}, !- Handle
-  {8603756d-de93-4b80-b5c3-d822b4e74cc4}, !- Name
-  {022a071f-a41b-4974-8812-74018d6e8e11}; !- HVAC Component
-
-OS:PortList,
-  {5b698178-fd4a-4bd7-acf7-3685618cd63a}, !- Handle
-  {6bae115f-1040-440f-aa1a-96d6ec08c5d9}, !- Name
-  {022a071f-a41b-4974-8812-74018d6e8e11}; !- HVAC Component
-
-OS:Sizing:Zone,
-  {1cea0874-4a7d-4eca-8f69-404bc6fca778}, !- Handle
-  {022a071f-a41b-4974-8812-74018d6e8e11}, !- Zone or ZoneList Name
-  SupplyAirTemperature,                   !- Zone Cooling Design Supply Air Temperature Input Method
-  14,                                     !- Zone Cooling Design Supply Air Temperature {C}
-  11.11,                                  !- Zone Cooling Design Supply Air Temperature Difference {deltaC}
-  SupplyAirTemperature,                   !- Zone Heating Design Supply Air Temperature Input Method
-  40,                                     !- Zone Heating Design Supply Air Temperature {C}
-  11.11,                                  !- Zone Heating Design Supply Air Temperature Difference {deltaC}
-  0.0085,                                 !- Zone Cooling Design Supply Air Humidity Ratio {kg-H2O/kg-air}
-  0.008,                                  !- Zone Heating Design Supply Air Humidity Ratio {kg-H2O/kg-air}
-  ,                                       !- Zone Heating Sizing Factor
-  ,                                       !- Zone Cooling Sizing Factor
-  DesignDay,                              !- Cooling Design Air Flow Method
-  ,                                       !- Cooling Design Air Flow Rate {m3/s}
-  ,                                       !- Cooling Minimum Air Flow per Zone Floor Area {m3/s-m2}
-  ,                                       !- Cooling Minimum Air Flow {m3/s}
-  ,                                       !- Cooling Minimum Air Flow Fraction
-  DesignDay,                              !- Heating Design Air Flow Method
-  ,                                       !- Heating Design Air Flow Rate {m3/s}
-  ,                                       !- Heating Maximum Air Flow per Zone Floor Area {m3/s-m2}
-  ,                                       !- Heating Maximum Air Flow {m3/s}
-  ,                                       !- Heating Maximum Air Flow Fraction
-  ,                                       !- Design Zone Air Distribution Effectiveness in Cooling Mode
-  ,                                       !- Design Zone Air Distribution Effectiveness in Heating Mode
-  No,                                     !- Account for Dedicated Outdoor Air System
-  NeutralSupplyAir,                       !- Dedicated Outdoor Air System Control Strategy
-  autosize,                               !- Dedicated Outdoor Air Low Setpoint Temperature for Design {C}
-  autosize;                               !- Dedicated Outdoor Air High Setpoint Temperature for Design {C}
-
-OS:ZoneHVAC:EquipmentList,
-  {17f4b3e0-0f06-4707-82f5-fbb50321eb0d}, !- Handle
-  Zone HVAC Equipment List 12,            !- Name
-  {022a071f-a41b-4974-8812-74018d6e8e11}; !- Thermal Zone
-
-OS:Space,
-  {958a0197-6b8f-48f7-8494-f871f6cb5833}, !- Handle
-  finished basement space|unit 2,         !- Name
-  {0e7ae598-08f4-4d0b-84ba-21e8bb5687d2}, !- Space Type Name
-  ,                                       !- Default Construction Set Name
-  ,                                       !- Default Schedule Set Name
-  -0,                                     !- Direction of Relative North {deg}
-  0,                                      !- X Origin {m}
-  0,                                      !- Y Origin {m}
-  0,                                      !- Z Origin {m}
-  ,                                       !- Building Story Name
-  {022a071f-a41b-4974-8812-74018d6e8e11}, !- Thermal Zone Name
-  ,                                       !- Part of Total Floor Area
-  ,                                       !- Design Specification Outdoor Air Object Name
-  {daecb0b2-c7cc-46c9-a488-3caed26c9ba3}; !- Building Unit Name
-
-OS:Surface,
-  {3919a0b6-0afb-4d41-a895-1ce583e17c10}, !- Handle
-  Surface 177,                            !- Name
-  Floor,                                  !- Surface Type
-  ,                                       !- Construction Name
-  {958a0197-6b8f-48f7-8494-f871f6cb5833}, !- Space Name
-  Foundation,                             !- Outside Boundary Condition
-  ,                                       !- Outside Boundary Condition Object
-  NoSun,                                  !- Sun Exposure
-  NoWind,                                 !- Wind Exposure
-  ,                                       !- View Factor to Ground
-  ,                                       !- Number of Vertices
-  3.73302236800156, -7.46604473600313, -2.4384, !- X,Y,Z Vertex 1 {m}
-  3.73302236800156, 0, -2.4384,           !- X,Y,Z Vertex 2 {m}
-  7.46604473600312, 0, -2.4384,           !- X,Y,Z Vertex 3 {m}
-  7.46604473600312, -7.46604473600313, -2.4384; !- X,Y,Z Vertex 4 {m}
-
-OS:Surface,
-  {a4a2a543-e5eb-4bc2-bcc1-29980e4da85d}, !- Handle
-  Surface 178,                            !- Name
-  Wall,                                   !- Surface Type
-  ,                                       !- Construction Name
-  {958a0197-6b8f-48f7-8494-f871f6cb5833}, !- Space Name
-  Surface,                                !- Outside Boundary Condition
-  {e613e3ea-a367-48c2-859e-0ae31ff1c1e8}, !- Outside Boundary Condition Object
-  NoSun,                                  !- Sun Exposure
-  NoWind,                                 !- Wind Exposure
-  ,                                       !- View Factor to Ground
-  ,                                       !- Number of Vertices
-  3.73302236800156, 0, 0,                 !- X,Y,Z Vertex 1 {m}
-  3.73302236800156, 0, -2.4384,           !- X,Y,Z Vertex 2 {m}
-  3.73302236800156, -7.46604473600313, -2.4384, !- X,Y,Z Vertex 3 {m}
-  3.73302236800156, -7.46604473600313, 0; !- X,Y,Z Vertex 4 {m}
-
-OS:Surface,
-  {7df275a9-3975-4872-8fae-18f06e40b04f}, !- Handle
-  Surface 179,                            !- Name
-  Wall,                                   !- Surface Type
-  ,                                       !- Construction Name
-  {958a0197-6b8f-48f7-8494-f871f6cb5833}, !- Space Name
-  Foundation,                             !- Outside Boundary Condition
-  ,                                       !- Outside Boundary Condition Object
-  NoSun,                                  !- Sun Exposure
-  NoWind,                                 !- Wind Exposure
-  ,                                       !- View Factor to Ground
-  ,                                       !- Number of Vertices
-  7.46604473600312, 0, 0,                 !- X,Y,Z Vertex 1 {m}
-  7.46604473600312, 0, -2.4384,           !- X,Y,Z Vertex 2 {m}
-  3.73302236800156, 0, -2.4384,           !- X,Y,Z Vertex 3 {m}
-  3.73302236800156, 0, 0;                 !- X,Y,Z Vertex 4 {m}
-
-OS:Surface,
-  {d6d7cba3-ef5a-4e36-888d-27bc68153fdd}, !- Handle
-  Surface 180,                            !- Name
-  Wall,                                   !- Surface Type
-  ,                                       !- Construction Name
-  {958a0197-6b8f-48f7-8494-f871f6cb5833}, !- Space Name
-  Surface,                                !- Outside Boundary Condition
-  {48a2bcb9-a62a-4a5d-b033-207eb0564f93}, !- Outside Boundary Condition Object
-  NoSun,                                  !- Sun Exposure
-  NoWind,                                 !- Wind Exposure
-  ,                                       !- View Factor to Ground
-  ,                                       !- Number of Vertices
-  7.46604473600312, -7.46604473600313, 0, !- X,Y,Z Vertex 1 {m}
-  7.46604473600312, -7.46604473600313, -2.4384, !- X,Y,Z Vertex 2 {m}
-  7.46604473600312, 0, -2.4384,           !- X,Y,Z Vertex 3 {m}
-  7.46604473600312, 0, 0;                 !- X,Y,Z Vertex 4 {m}
-
-OS:Surface,
-  {99c9765f-8b6f-4d72-aaf3-4ab02771f213}, !- Handle
-  Surface 181,                            !- Name
-  Wall,                                   !- Surface Type
-  ,                                       !- Construction Name
-  {958a0197-6b8f-48f7-8494-f871f6cb5833}, !- Space Name
-  Foundation,                             !- Outside Boundary Condition
-  ,                                       !- Outside Boundary Condition Object
-  NoSun,                                  !- Sun Exposure
-  NoWind,                                 !- Wind Exposure
-  ,                                       !- View Factor to Ground
-  ,                                       !- Number of Vertices
-  3.73302236800156, -7.46604473600313, 0, !- X,Y,Z Vertex 1 {m}
-  3.73302236800156, -7.46604473600313, -2.4384, !- X,Y,Z Vertex 2 {m}
-  7.46604473600312, -7.46604473600313, -2.4384, !- X,Y,Z Vertex 3 {m}
-  7.46604473600312, -7.46604473600313, 0; !- X,Y,Z Vertex 4 {m}
-
-OS:Surface,
-  {fc2230a2-da63-4003-a38d-422c639d8010}, !- Handle
-  Surface 182,                            !- Name
-  RoofCeiling,                            !- Surface Type
-  ,                                       !- Construction Name
-  {958a0197-6b8f-48f7-8494-f871f6cb5833}, !- Space Name
-  Surface,                                !- Outside Boundary Condition
-  {f42ffcbf-f6ab-4fca-895e-566fa5ca41d6}, !- Outside Boundary Condition Object
-  NoSun,                                  !- Sun Exposure
-  NoWind,                                 !- Wind Exposure
-  ,                                       !- View Factor to Ground
-  ,                                       !- Number of Vertices
-  7.46604473600312, -7.46604473600313, 0, !- X,Y,Z Vertex 1 {m}
-  7.46604473600312, 0, 0,                 !- X,Y,Z Vertex 2 {m}
-  3.73302236800156, 0, 0,                 !- X,Y,Z Vertex 3 {m}
-  3.73302236800156, -7.46604473600313, 0; !- X,Y,Z Vertex 4 {m}
-
-OS:ThermalZone,
-  {10b0d466-934f-4f0e-8ee7-0970e65bfbb0}, !- Handle
-  finished basement zone|unit 3,          !- Name
-  ,                                       !- Multiplier
-  ,                                       !- Ceiling Height {m}
-  ,                                       !- Volume {m3}
-  ,                                       !- Floor Area {m2}
-  ,                                       !- Zone Inside Convection Algorithm
-  ,                                       !- Zone Outside Convection Algorithm
-  ,                                       !- Zone Conditioning Equipment List Name
-  {734a03df-c496-4126-811e-4bb77f58dd89}, !- Zone Air Inlet Port List
-  {c6759b70-2a2d-42c6-9b89-d856326d9ce0}, !- Zone Air Exhaust Port List
-  {5f95d808-39cb-42d5-a81b-524164b491e9}, !- Zone Air Node Name
-  {de4ff0f2-50bc-40d6-993f-fbfecd76d28a}, !- Zone Return Air Port List
-  ,                                       !- Primary Daylighting Control Name
-  ,                                       !- Fraction of Zone Controlled by Primary Daylighting Control
-  ,                                       !- Secondary Daylighting Control Name
-  ,                                       !- Fraction of Zone Controlled by Secondary Daylighting Control
-  ,                                       !- Illuminance Map Name
-  ,                                       !- Group Rendering Name
-  ,                                       !- Thermostat Name
-  No;                                     !- Use Ideal Air Loads
-
-OS:Node,
-  {dde383bf-70f5-4441-a7cf-b5751d301e37}, !- Handle
-  Node 13,                                !- Name
-  {5f95d808-39cb-42d5-a81b-524164b491e9}, !- Inlet Port
-  ;                                       !- Outlet Port
-
-OS:Connection,
-  {5f95d808-39cb-42d5-a81b-524164b491e9}, !- Handle
-  {c7c60fdd-2818-4408-9521-865ee978d3cc}, !- Name
-  {10b0d466-934f-4f0e-8ee7-0970e65bfbb0}, !- Source Object
-  11,                                     !- Outlet Port
-  {dde383bf-70f5-4441-a7cf-b5751d301e37}, !- Target Object
-  2;                                      !- Inlet Port
-
-OS:PortList,
-  {734a03df-c496-4126-811e-4bb77f58dd89}, !- Handle
-  {ecba4498-76de-43ca-be55-87815a1ce82d}, !- Name
-  {10b0d466-934f-4f0e-8ee7-0970e65bfbb0}; !- HVAC Component
-
-OS:PortList,
-  {c6759b70-2a2d-42c6-9b89-d856326d9ce0}, !- Handle
-  {18320ed7-00ee-4f92-bda1-22c3304d9b97}, !- Name
-  {10b0d466-934f-4f0e-8ee7-0970e65bfbb0}; !- HVAC Component
-
-OS:PortList,
-  {de4ff0f2-50bc-40d6-993f-fbfecd76d28a}, !- Handle
-  {454ebd94-1f9f-4d5a-a524-81a36b12760c}, !- Name
-  {10b0d466-934f-4f0e-8ee7-0970e65bfbb0}; !- HVAC Component
-
-OS:Sizing:Zone,
-  {52eb60e4-c1c3-44a8-8ab6-05967ec35318}, !- Handle
-  {10b0d466-934f-4f0e-8ee7-0970e65bfbb0}, !- Zone or ZoneList Name
-  SupplyAirTemperature,                   !- Zone Cooling Design Supply Air Temperature Input Method
-  14,                                     !- Zone Cooling Design Supply Air Temperature {C}
-  11.11,                                  !- Zone Cooling Design Supply Air Temperature Difference {deltaC}
-  SupplyAirTemperature,                   !- Zone Heating Design Supply Air Temperature Input Method
-  40,                                     !- Zone Heating Design Supply Air Temperature {C}
-  11.11,                                  !- Zone Heating Design Supply Air Temperature Difference {deltaC}
-  0.0085,                                 !- Zone Cooling Design Supply Air Humidity Ratio {kg-H2O/kg-air}
-  0.008,                                  !- Zone Heating Design Supply Air Humidity Ratio {kg-H2O/kg-air}
-  ,                                       !- Zone Heating Sizing Factor
-  ,                                       !- Zone Cooling Sizing Factor
-  DesignDay,                              !- Cooling Design Air Flow Method
-  ,                                       !- Cooling Design Air Flow Rate {m3/s}
-  ,                                       !- Cooling Minimum Air Flow per Zone Floor Area {m3/s-m2}
-  ,                                       !- Cooling Minimum Air Flow {m3/s}
-  ,                                       !- Cooling Minimum Air Flow Fraction
-  DesignDay,                              !- Heating Design Air Flow Method
-  ,                                       !- Heating Design Air Flow Rate {m3/s}
-  ,                                       !- Heating Maximum Air Flow per Zone Floor Area {m3/s-m2}
-  ,                                       !- Heating Maximum Air Flow {m3/s}
-  ,                                       !- Heating Maximum Air Flow Fraction
-  ,                                       !- Design Zone Air Distribution Effectiveness in Cooling Mode
-  ,                                       !- Design Zone Air Distribution Effectiveness in Heating Mode
-  No,                                     !- Account for Dedicated Outdoor Air System
-  NeutralSupplyAir,                       !- Dedicated Outdoor Air System Control Strategy
-  autosize,                               !- Dedicated Outdoor Air Low Setpoint Temperature for Design {C}
-  autosize;                               !- Dedicated Outdoor Air High Setpoint Temperature for Design {C}
-
-OS:ZoneHVAC:EquipmentList,
-  {7127ffbd-bd47-4396-8774-34f1bf8b9d84}, !- Handle
-  Zone HVAC Equipment List 13,            !- Name
-  {10b0d466-934f-4f0e-8ee7-0970e65bfbb0}; !- Thermal Zone
-
-OS:Space,
-  {64cc72b4-7f3f-4cd8-a8e7-dd7418d054a5}, !- Handle
-  finished basement space|unit 3,         !- Name
-  {0e7ae598-08f4-4d0b-84ba-21e8bb5687d2}, !- Space Type Name
-  ,                                       !- Default Construction Set Name
-  ,                                       !- Default Schedule Set Name
-  -0,                                     !- Direction of Relative North {deg}
-  0,                                      !- X Origin {m}
-  0,                                      !- Y Origin {m}
-  0,                                      !- Z Origin {m}
-  ,                                       !- Building Story Name
-  {10b0d466-934f-4f0e-8ee7-0970e65bfbb0}, !- Thermal Zone Name
-  ,                                       !- Part of Total Floor Area
-  ,                                       !- Design Specification Outdoor Air Object Name
-  {c7e3f297-e2f2-4c74-8eb3-4ddf03ad9455}; !- Building Unit Name
-
-OS:Surface,
-  {6a2b17fe-bfcb-4e39-ade9-de18a2b3d0d7}, !- Handle
-  Surface 183,                            !- Name
-  Floor,                                  !- Surface Type
-  ,                                       !- Construction Name
-  {64cc72b4-7f3f-4cd8-a8e7-dd7418d054a5}, !- Space Name
-  Foundation,                             !- Outside Boundary Condition
-  ,                                       !- Outside Boundary Condition Object
-  NoSun,                                  !- Sun Exposure
-  NoWind,                                 !- Wind Exposure
-  ,                                       !- View Factor to Ground
-  ,                                       !- Number of Vertices
-  7.46604473600313, -7.46604473600313, -2.4384, !- X,Y,Z Vertex 1 {m}
-  7.46604473600313, 0, -2.4384,           !- X,Y,Z Vertex 2 {m}
-  11.1990671040047, 0, -2.4384,           !- X,Y,Z Vertex 3 {m}
-  11.1990671040047, -7.46604473600313, -2.4384; !- X,Y,Z Vertex 4 {m}
-
-OS:Surface,
-  {48a2bcb9-a62a-4a5d-b033-207eb0564f93}, !- Handle
-  Surface 184,                            !- Name
-  Wall,                                   !- Surface Type
-  ,                                       !- Construction Name
-  {64cc72b4-7f3f-4cd8-a8e7-dd7418d054a5}, !- Space Name
-  Surface,                                !- Outside Boundary Condition
-  {d6d7cba3-ef5a-4e36-888d-27bc68153fdd}, !- Outside Boundary Condition Object
-  NoSun,                                  !- Sun Exposure
-  NoWind,                                 !- Wind Exposure
-  ,                                       !- View Factor to Ground
-  ,                                       !- Number of Vertices
-  7.46604473600313, 0, 0,                 !- X,Y,Z Vertex 1 {m}
-  7.46604473600313, 0, -2.4384,           !- X,Y,Z Vertex 2 {m}
-  7.46604473600313, -7.46604473600313, -2.4384, !- X,Y,Z Vertex 3 {m}
-  7.46604473600313, -7.46604473600313, 0; !- X,Y,Z Vertex 4 {m}
-
-OS:Surface,
-  {0d9a343b-97a5-47ea-bd0c-e0de3c009de9}, !- Handle
-  Surface 185,                            !- Name
-  Wall,                                   !- Surface Type
-  ,                                       !- Construction Name
-  {64cc72b4-7f3f-4cd8-a8e7-dd7418d054a5}, !- Space Name
-  Foundation,                             !- Outside Boundary Condition
-  ,                                       !- Outside Boundary Condition Object
-  NoSun,                                  !- Sun Exposure
-  NoWind,                                 !- Wind Exposure
-  ,                                       !- View Factor to Ground
-  ,                                       !- Number of Vertices
-  11.1990671040047, 0, 0,                 !- X,Y,Z Vertex 1 {m}
-  11.1990671040047, 0, -2.4384,           !- X,Y,Z Vertex 2 {m}
-  7.46604473600313, 0, -2.4384,           !- X,Y,Z Vertex 3 {m}
-  7.46604473600313, 0, 0;                 !- X,Y,Z Vertex 4 {m}
-
-OS:Surface,
-  {2227d755-3373-43d0-a49c-9aa46d9f8850}, !- Handle
-  Surface 186,                            !- Name
-  Wall,                                   !- Surface Type
-  ,                                       !- Construction Name
-  {64cc72b4-7f3f-4cd8-a8e7-dd7418d054a5}, !- Space Name
-  Surface,                                !- Outside Boundary Condition
-  {fe69651a-9f5b-450f-a630-fc65c502e690}, !- Outside Boundary Condition Object
-  NoSun,                                  !- Sun Exposure
-  NoWind,                                 !- Wind Exposure
-  ,                                       !- View Factor to Ground
-  ,                                       !- Number of Vertices
-  11.1990671040047, -7.46604473600313, 0, !- X,Y,Z Vertex 1 {m}
-  11.1990671040047, -7.46604473600313, -2.4384, !- X,Y,Z Vertex 2 {m}
-  11.1990671040047, 0, -2.4384,           !- X,Y,Z Vertex 3 {m}
-  11.1990671040047, 0, 0;                 !- X,Y,Z Vertex 4 {m}
-
-OS:Surface,
-  {96e7351a-95f6-4081-8fe3-05c2b34235ea}, !- Handle
-  Surface 187,                            !- Name
-  Wall,                                   !- Surface Type
-  ,                                       !- Construction Name
-  {64cc72b4-7f3f-4cd8-a8e7-dd7418d054a5}, !- Space Name
-  Foundation,                             !- Outside Boundary Condition
-  ,                                       !- Outside Boundary Condition Object
-  NoSun,                                  !- Sun Exposure
-  NoWind,                                 !- Wind Exposure
-  ,                                       !- View Factor to Ground
-  ,                                       !- Number of Vertices
-  7.46604473600313, -7.46604473600313, 0, !- X,Y,Z Vertex 1 {m}
-  7.46604473600313, -7.46604473600313, -2.4384, !- X,Y,Z Vertex 2 {m}
-  11.1990671040047, -7.46604473600313, -2.4384, !- X,Y,Z Vertex 3 {m}
-  11.1990671040047, -7.46604473600313, 0; !- X,Y,Z Vertex 4 {m}
-
-OS:Surface,
-  {b7595af2-c110-4437-8006-e558f4b185f6}, !- Handle
-  Surface 188,                            !- Name
-  RoofCeiling,                            !- Surface Type
-  ,                                       !- Construction Name
-  {64cc72b4-7f3f-4cd8-a8e7-dd7418d054a5}, !- Space Name
-  Surface,                                !- Outside Boundary Condition
-  {e3e7078f-feb3-4466-950c-160478d40d31}, !- Outside Boundary Condition Object
-  NoSun,                                  !- Sun Exposure
-  NoWind,                                 !- Wind Exposure
-  ,                                       !- View Factor to Ground
-  ,                                       !- Number of Vertices
-  11.1990671040047, -7.46604473600313, 0, !- X,Y,Z Vertex 1 {m}
-  11.1990671040047, 0, 0,                 !- X,Y,Z Vertex 2 {m}
-  7.46604473600313, 0, 0,                 !- X,Y,Z Vertex 3 {m}
-  7.46604473600313, -7.46604473600313, 0; !- X,Y,Z Vertex 4 {m}
-
-OS:ThermalZone,
-  {aaac0f02-2458-4a74-8b40-be50e0ae2cc2}, !- Handle
-  finished basement zone|unit 4,          !- Name
-  ,                                       !- Multiplier
-  ,                                       !- Ceiling Height {m}
-  ,                                       !- Volume {m3}
-  ,                                       !- Floor Area {m2}
-  ,                                       !- Zone Inside Convection Algorithm
-  ,                                       !- Zone Outside Convection Algorithm
-  ,                                       !- Zone Conditioning Equipment List Name
-  {18f66746-4ecc-4f36-8787-56c57852330c}, !- Zone Air Inlet Port List
-  {232019f7-e8bb-46e0-b376-39f3627ce30d}, !- Zone Air Exhaust Port List
-  {e2268f49-a48f-4b7b-9880-c19ab72cb1ef}, !- Zone Air Node Name
-  {1dbbbff8-b653-4d7e-89a6-8518a3fde05a}, !- Zone Return Air Port List
-  ,                                       !- Primary Daylighting Control Name
-  ,                                       !- Fraction of Zone Controlled by Primary Daylighting Control
-  ,                                       !- Secondary Daylighting Control Name
-  ,                                       !- Fraction of Zone Controlled by Secondary Daylighting Control
-  ,                                       !- Illuminance Map Name
-  ,                                       !- Group Rendering Name
-  ,                                       !- Thermostat Name
-  No;                                     !- Use Ideal Air Loads
-
-OS:Node,
-  {c62d17b1-999d-49eb-b078-b46b12dc1285}, !- Handle
-  Node 14,                                !- Name
-  {e2268f49-a48f-4b7b-9880-c19ab72cb1ef}, !- Inlet Port
-  ;                                       !- Outlet Port
-
-OS:Connection,
-  {e2268f49-a48f-4b7b-9880-c19ab72cb1ef}, !- Handle
-  {8cd0060f-d113-49fa-b106-01b92d44e5d0}, !- Name
-  {aaac0f02-2458-4a74-8b40-be50e0ae2cc2}, !- Source Object
-  11,                                     !- Outlet Port
-  {c62d17b1-999d-49eb-b078-b46b12dc1285}, !- Target Object
-  2;                                      !- Inlet Port
-
-OS:PortList,
-  {18f66746-4ecc-4f36-8787-56c57852330c}, !- Handle
-  {8e0d68a1-ceb4-4ace-8082-9c66dcc1c9b3}, !- Name
-  {aaac0f02-2458-4a74-8b40-be50e0ae2cc2}; !- HVAC Component
-
-OS:PortList,
-  {232019f7-e8bb-46e0-b376-39f3627ce30d}, !- Handle
-  {8878840c-91c7-4fba-a7b4-6a5d06e607df}, !- Name
-  {aaac0f02-2458-4a74-8b40-be50e0ae2cc2}; !- HVAC Component
-
-OS:PortList,
-  {1dbbbff8-b653-4d7e-89a6-8518a3fde05a}, !- Handle
-  {a20fe68f-481b-4639-a0c4-58dc98fb246c}, !- Name
-  {aaac0f02-2458-4a74-8b40-be50e0ae2cc2}; !- HVAC Component
-
-OS:Sizing:Zone,
-  {47fcb183-eb96-4c28-8216-6d9ac2be17ef}, !- Handle
-  {aaac0f02-2458-4a74-8b40-be50e0ae2cc2}, !- Zone or ZoneList Name
-  SupplyAirTemperature,                   !- Zone Cooling Design Supply Air Temperature Input Method
-  14,                                     !- Zone Cooling Design Supply Air Temperature {C}
-  11.11,                                  !- Zone Cooling Design Supply Air Temperature Difference {deltaC}
-  SupplyAirTemperature,                   !- Zone Heating Design Supply Air Temperature Input Method
-  40,                                     !- Zone Heating Design Supply Air Temperature {C}
-  11.11,                                  !- Zone Heating Design Supply Air Temperature Difference {deltaC}
-  0.0085,                                 !- Zone Cooling Design Supply Air Humidity Ratio {kg-H2O/kg-air}
-  0.008,                                  !- Zone Heating Design Supply Air Humidity Ratio {kg-H2O/kg-air}
-  ,                                       !- Zone Heating Sizing Factor
-  ,                                       !- Zone Cooling Sizing Factor
-  DesignDay,                              !- Cooling Design Air Flow Method
-  ,                                       !- Cooling Design Air Flow Rate {m3/s}
-  ,                                       !- Cooling Minimum Air Flow per Zone Floor Area {m3/s-m2}
-  ,                                       !- Cooling Minimum Air Flow {m3/s}
-  ,                                       !- Cooling Minimum Air Flow Fraction
-  DesignDay,                              !- Heating Design Air Flow Method
-  ,                                       !- Heating Design Air Flow Rate {m3/s}
-  ,                                       !- Heating Maximum Air Flow per Zone Floor Area {m3/s-m2}
-  ,                                       !- Heating Maximum Air Flow {m3/s}
-  ,                                       !- Heating Maximum Air Flow Fraction
-  ,                                       !- Design Zone Air Distribution Effectiveness in Cooling Mode
-  ,                                       !- Design Zone Air Distribution Effectiveness in Heating Mode
-  No,                                     !- Account for Dedicated Outdoor Air System
-  NeutralSupplyAir,                       !- Dedicated Outdoor Air System Control Strategy
-  autosize,                               !- Dedicated Outdoor Air Low Setpoint Temperature for Design {C}
-  autosize;                               !- Dedicated Outdoor Air High Setpoint Temperature for Design {C}
-
-OS:ZoneHVAC:EquipmentList,
-  {596c32b7-8256-400e-8215-fd38cdf0b02d}, !- Handle
-  Zone HVAC Equipment List 14,            !- Name
-  {aaac0f02-2458-4a74-8b40-be50e0ae2cc2}; !- Thermal Zone
-
-OS:Space,
-  {77ea3509-9a20-4c05-ba6d-08fc5453cd65}, !- Handle
-  finished basement space|unit 4,         !- Name
-  {0e7ae598-08f4-4d0b-84ba-21e8bb5687d2}, !- Space Type Name
-  ,                                       !- Default Construction Set Name
-  ,                                       !- Default Schedule Set Name
-  -0,                                     !- Direction of Relative North {deg}
-  0,                                      !- X Origin {m}
-  0,                                      !- Y Origin {m}
-  0,                                      !- Z Origin {m}
-  ,                                       !- Building Story Name
-  {aaac0f02-2458-4a74-8b40-be50e0ae2cc2}, !- Thermal Zone Name
-  ,                                       !- Part of Total Floor Area
-  ,                                       !- Design Specification Outdoor Air Object Name
-  {b620d747-43ad-42eb-97dd-b6c35ae52b29}; !- Building Unit Name
-
-OS:Surface,
-  {4d94383b-31ac-4b3a-a43e-dd17b18f7c04}, !- Handle
-  Surface 189,                            !- Name
-  Floor,                                  !- Surface Type
-  ,                                       !- Construction Name
-  {77ea3509-9a20-4c05-ba6d-08fc5453cd65}, !- Space Name
-  Foundation,                             !- Outside Boundary Condition
-  ,                                       !- Outside Boundary Condition Object
-  NoSun,                                  !- Sun Exposure
-  NoWind,                                 !- Wind Exposure
-  ,                                       !- View Factor to Ground
-  ,                                       !- Number of Vertices
-  11.1990671040047, -7.46604473600313, -2.4384, !- X,Y,Z Vertex 1 {m}
-  11.1990671040047, 0, -2.4384,           !- X,Y,Z Vertex 2 {m}
-  14.9320894720063, 0, -2.4384,           !- X,Y,Z Vertex 3 {m}
-  14.9320894720063, -7.46604473600313, -2.4384; !- X,Y,Z Vertex 4 {m}
-
-OS:Surface,
-  {fe69651a-9f5b-450f-a630-fc65c502e690}, !- Handle
-  Surface 190,                            !- Name
-  Wall,                                   !- Surface Type
-  ,                                       !- Construction Name
-  {77ea3509-9a20-4c05-ba6d-08fc5453cd65}, !- Space Name
-  Surface,                                !- Outside Boundary Condition
-  {2227d755-3373-43d0-a49c-9aa46d9f8850}, !- Outside Boundary Condition Object
-  NoSun,                                  !- Sun Exposure
-  NoWind,                                 !- Wind Exposure
-  ,                                       !- View Factor to Ground
-  ,                                       !- Number of Vertices
-  11.1990671040047, 0, 0,                 !- X,Y,Z Vertex 1 {m}
-  11.1990671040047, 0, -2.4384,           !- X,Y,Z Vertex 2 {m}
-  11.1990671040047, -7.46604473600313, -2.4384, !- X,Y,Z Vertex 3 {m}
-  11.1990671040047, -7.46604473600313, 0; !- X,Y,Z Vertex 4 {m}
-
-OS:Surface,
-  {be7935da-56b2-45ed-bbc8-ad932144f693}, !- Handle
-  Surface 191,                            !- Name
-  Wall,                                   !- Surface Type
-  ,                                       !- Construction Name
-  {77ea3509-9a20-4c05-ba6d-08fc5453cd65}, !- Space Name
-  Foundation,                             !- Outside Boundary Condition
-  ,                                       !- Outside Boundary Condition Object
-  NoSun,                                  !- Sun Exposure
-  NoWind,                                 !- Wind Exposure
-  ,                                       !- View Factor to Ground
-  ,                                       !- Number of Vertices
-  14.9320894720063, 0, 0,                 !- X,Y,Z Vertex 1 {m}
-  14.9320894720063, 0, -2.4384,           !- X,Y,Z Vertex 2 {m}
-  11.1990671040047, 0, -2.4384,           !- X,Y,Z Vertex 3 {m}
-  11.1990671040047, 0, 0;                 !- X,Y,Z Vertex 4 {m}
-
-OS:Surface,
-  {643a9e1e-0b50-4f6e-bc5f-c2ceaa685c7c}, !- Handle
-  Surface 192,                            !- Name
-  Wall,                                   !- Surface Type
-  ,                                       !- Construction Name
-  {77ea3509-9a20-4c05-ba6d-08fc5453cd65}, !- Space Name
-  Surface,                                !- Outside Boundary Condition
-  {35328a53-e8e5-46cb-b043-b35b8cae89fa}, !- Outside Boundary Condition Object
-  NoSun,                                  !- Sun Exposure
-  NoWind,                                 !- Wind Exposure
-  ,                                       !- View Factor to Ground
-  ,                                       !- Number of Vertices
-  14.9320894720063, -7.46604473600313, 0, !- X,Y,Z Vertex 1 {m}
-  14.9320894720063, -7.46604473600313, -2.4384, !- X,Y,Z Vertex 2 {m}
-  14.9320894720063, 0, -2.4384,           !- X,Y,Z Vertex 3 {m}
-  14.9320894720063, 0, 0;                 !- X,Y,Z Vertex 4 {m}
-
-OS:Surface,
-  {7142072b-866b-4be5-8716-4875b4e644d8}, !- Handle
-  Surface 193,                            !- Name
-  Wall,                                   !- Surface Type
-  ,                                       !- Construction Name
-  {77ea3509-9a20-4c05-ba6d-08fc5453cd65}, !- Space Name
-  Foundation,                             !- Outside Boundary Condition
-  ,                                       !- Outside Boundary Condition Object
-  NoSun,                                  !- Sun Exposure
-  NoWind,                                 !- Wind Exposure
-  ,                                       !- View Factor to Ground
-  ,                                       !- Number of Vertices
-  11.1990671040047, -7.46604473600313, 0, !- X,Y,Z Vertex 1 {m}
-  11.1990671040047, -7.46604473600313, -2.4384, !- X,Y,Z Vertex 2 {m}
-  14.9320894720063, -7.46604473600313, -2.4384, !- X,Y,Z Vertex 3 {m}
-  14.9320894720063, -7.46604473600313, 0; !- X,Y,Z Vertex 4 {m}
-
-OS:Surface,
-  {80ce615b-07d0-4235-928d-58b11d3b37a0}, !- Handle
-  Surface 194,                            !- Name
-  RoofCeiling,                            !- Surface Type
-  ,                                       !- Construction Name
-  {77ea3509-9a20-4c05-ba6d-08fc5453cd65}, !- Space Name
-  Surface,                                !- Outside Boundary Condition
-  {3083d02b-4995-4c59-a949-0dc78ffda1b9}, !- Outside Boundary Condition Object
-  NoSun,                                  !- Sun Exposure
-  NoWind,                                 !- Wind Exposure
-  ,                                       !- View Factor to Ground
-  ,                                       !- Number of Vertices
-  14.9320894720063, -7.46604473600313, 0, !- X,Y,Z Vertex 1 {m}
-  14.9320894720063, 0, 0,                 !- X,Y,Z Vertex 2 {m}
-  11.1990671040047, 0, 0,                 !- X,Y,Z Vertex 3 {m}
-  11.1990671040047, -7.46604473600313, 0; !- X,Y,Z Vertex 4 {m}
-
-OS:ThermalZone,
-  {b47cf6be-f305-44bb-b275-3caf12f346bb}, !- Handle
-  finished basement zone|unit 5,          !- Name
-  ,                                       !- Multiplier
-  ,                                       !- Ceiling Height {m}
-  ,                                       !- Volume {m3}
-  ,                                       !- Floor Area {m2}
-  ,                                       !- Zone Inside Convection Algorithm
-  ,                                       !- Zone Outside Convection Algorithm
-  ,                                       !- Zone Conditioning Equipment List Name
-  {abb6ffce-6914-4352-9ef0-ceb28e0fd514}, !- Zone Air Inlet Port List
-  {8dfbd8e1-069b-482f-b81b-65d343dafae6}, !- Zone Air Exhaust Port List
-  {cfba5e8a-3c31-4017-9051-2685924c4df8}, !- Zone Air Node Name
-  {693fa54c-0513-402c-855a-e00a03fa7da5}, !- Zone Return Air Port List
-  ,                                       !- Primary Daylighting Control Name
-  ,                                       !- Fraction of Zone Controlled by Primary Daylighting Control
-  ,                                       !- Secondary Daylighting Control Name
-  ,                                       !- Fraction of Zone Controlled by Secondary Daylighting Control
-  ,                                       !- Illuminance Map Name
-  ,                                       !- Group Rendering Name
-  ,                                       !- Thermostat Name
-  No;                                     !- Use Ideal Air Loads
-
-OS:Node,
-  {4c226f97-639c-4aef-afef-21fa1115c646}, !- Handle
-  Node 15,                                !- Name
-  {cfba5e8a-3c31-4017-9051-2685924c4df8}, !- Inlet Port
-  ;                                       !- Outlet Port
-
-OS:Connection,
-  {cfba5e8a-3c31-4017-9051-2685924c4df8}, !- Handle
-  {642a02f7-75a6-4d36-9edb-42076768b95d}, !- Name
-  {b47cf6be-f305-44bb-b275-3caf12f346bb}, !- Source Object
-  11,                                     !- Outlet Port
-  {4c226f97-639c-4aef-afef-21fa1115c646}, !- Target Object
-  2;                                      !- Inlet Port
-
-OS:PortList,
-  {abb6ffce-6914-4352-9ef0-ceb28e0fd514}, !- Handle
-  {b35d2de4-7376-414e-a389-bc5e2062faaa}, !- Name
-  {b47cf6be-f305-44bb-b275-3caf12f346bb}; !- HVAC Component
-
-OS:PortList,
-  {8dfbd8e1-069b-482f-b81b-65d343dafae6}, !- Handle
-  {668a5bf7-59a2-4b11-a284-cda45b45826a}, !- Name
-  {b47cf6be-f305-44bb-b275-3caf12f346bb}; !- HVAC Component
-
-OS:PortList,
-  {693fa54c-0513-402c-855a-e00a03fa7da5}, !- Handle
-  {6cfe8039-91aa-4ece-ae2d-0c5d35c84b92}, !- Name
-  {b47cf6be-f305-44bb-b275-3caf12f346bb}; !- HVAC Component
-
-OS:Sizing:Zone,
-  {39cb64c6-df12-418c-8e8b-8f6b59270246}, !- Handle
-  {b47cf6be-f305-44bb-b275-3caf12f346bb}, !- Zone or ZoneList Name
-  SupplyAirTemperature,                   !- Zone Cooling Design Supply Air Temperature Input Method
-  14,                                     !- Zone Cooling Design Supply Air Temperature {C}
-  11.11,                                  !- Zone Cooling Design Supply Air Temperature Difference {deltaC}
-  SupplyAirTemperature,                   !- Zone Heating Design Supply Air Temperature Input Method
-  40,                                     !- Zone Heating Design Supply Air Temperature {C}
-  11.11,                                  !- Zone Heating Design Supply Air Temperature Difference {deltaC}
-  0.0085,                                 !- Zone Cooling Design Supply Air Humidity Ratio {kg-H2O/kg-air}
-  0.008,                                  !- Zone Heating Design Supply Air Humidity Ratio {kg-H2O/kg-air}
-  ,                                       !- Zone Heating Sizing Factor
-  ,                                       !- Zone Cooling Sizing Factor
-  DesignDay,                              !- Cooling Design Air Flow Method
-  ,                                       !- Cooling Design Air Flow Rate {m3/s}
-  ,                                       !- Cooling Minimum Air Flow per Zone Floor Area {m3/s-m2}
-  ,                                       !- Cooling Minimum Air Flow {m3/s}
-  ,                                       !- Cooling Minimum Air Flow Fraction
-  DesignDay,                              !- Heating Design Air Flow Method
-  ,                                       !- Heating Design Air Flow Rate {m3/s}
-  ,                                       !- Heating Maximum Air Flow per Zone Floor Area {m3/s-m2}
-  ,                                       !- Heating Maximum Air Flow {m3/s}
-  ,                                       !- Heating Maximum Air Flow Fraction
-  ,                                       !- Design Zone Air Distribution Effectiveness in Cooling Mode
-  ,                                       !- Design Zone Air Distribution Effectiveness in Heating Mode
-  No,                                     !- Account for Dedicated Outdoor Air System
-  NeutralSupplyAir,                       !- Dedicated Outdoor Air System Control Strategy
-  autosize,                               !- Dedicated Outdoor Air Low Setpoint Temperature for Design {C}
-  autosize;                               !- Dedicated Outdoor Air High Setpoint Temperature for Design {C}
-
-OS:ZoneHVAC:EquipmentList,
-  {4f47211a-76ff-4f2e-86cc-a41ef4b4cb32}, !- Handle
-  Zone HVAC Equipment List 15,            !- Name
-  {b47cf6be-f305-44bb-b275-3caf12f346bb}; !- Thermal Zone
-
-OS:Space,
-  {8d6b551d-7ac0-4c32-b7ed-8cd6745bbc84}, !- Handle
-  finished basement space|unit 5,         !- Name
-  {0e7ae598-08f4-4d0b-84ba-21e8bb5687d2}, !- Space Type Name
-  ,                                       !- Default Construction Set Name
-  ,                                       !- Default Schedule Set Name
-  -0,                                     !- Direction of Relative North {deg}
-  0,                                      !- X Origin {m}
-  0,                                      !- Y Origin {m}
-  0,                                      !- Z Origin {m}
-  ,                                       !- Building Story Name
-  {b47cf6be-f305-44bb-b275-3caf12f346bb}, !- Thermal Zone Name
-  ,                                       !- Part of Total Floor Area
-  ,                                       !- Design Specification Outdoor Air Object Name
-  {94be77e9-b984-4c71-a277-518f62619c56}; !- Building Unit Name
-
-OS:Surface,
-  {c506b8f9-7769-44cb-bdf9-64d317a9dddc}, !- Handle
-  Surface 195,                            !- Name
-  Floor,                                  !- Surface Type
-  ,                                       !- Construction Name
-  {8d6b551d-7ac0-4c32-b7ed-8cd6745bbc84}, !- Space Name
-  Foundation,                             !- Outside Boundary Condition
-  ,                                       !- Outside Boundary Condition Object
-  NoSun,                                  !- Sun Exposure
-  NoWind,                                 !- Wind Exposure
-  ,                                       !- View Factor to Ground
-  ,                                       !- Number of Vertices
-  14.9320894720063, -7.46604473600313, -2.4384, !- X,Y,Z Vertex 1 {m}
-  14.9320894720063, 0, -2.4384,           !- X,Y,Z Vertex 2 {m}
-  18.6651118400078, 0, -2.4384,           !- X,Y,Z Vertex 3 {m}
-  18.6651118400078, -7.46604473600313, -2.4384; !- X,Y,Z Vertex 4 {m}
-
-OS:Surface,
-  {35328a53-e8e5-46cb-b043-b35b8cae89fa}, !- Handle
-  Surface 196,                            !- Name
-  Wall,                                   !- Surface Type
-  ,                                       !- Construction Name
-  {8d6b551d-7ac0-4c32-b7ed-8cd6745bbc84}, !- Space Name
-  Surface,                                !- Outside Boundary Condition
-  {643a9e1e-0b50-4f6e-bc5f-c2ceaa685c7c}, !- Outside Boundary Condition Object
-  NoSun,                                  !- Sun Exposure
-  NoWind,                                 !- Wind Exposure
-  ,                                       !- View Factor to Ground
-  ,                                       !- Number of Vertices
-  14.9320894720063, 0, 0,                 !- X,Y,Z Vertex 1 {m}
-  14.9320894720063, 0, -2.4384,           !- X,Y,Z Vertex 2 {m}
-  14.9320894720063, -7.46604473600313, -2.4384, !- X,Y,Z Vertex 3 {m}
-  14.9320894720063, -7.46604473600313, 0; !- X,Y,Z Vertex 4 {m}
-
-OS:Surface,
-  {289588c7-333f-4291-8a44-7135469eacd8}, !- Handle
-  Surface 197,                            !- Name
-  Wall,                                   !- Surface Type
-  ,                                       !- Construction Name
-  {8d6b551d-7ac0-4c32-b7ed-8cd6745bbc84}, !- Space Name
-  Foundation,                             !- Outside Boundary Condition
-  ,                                       !- Outside Boundary Condition Object
-  NoSun,                                  !- Sun Exposure
-  NoWind,                                 !- Wind Exposure
-  ,                                       !- View Factor to Ground
-  ,                                       !- Number of Vertices
-  18.6651118400078, 0, 0,                 !- X,Y,Z Vertex 1 {m}
-  18.6651118400078, 0, -2.4384,           !- X,Y,Z Vertex 2 {m}
-  14.9320894720063, 0, -2.4384,           !- X,Y,Z Vertex 3 {m}
-  14.9320894720063, 0, 0;                 !- X,Y,Z Vertex 4 {m}
-
-OS:Surface,
-  {c5463077-eb3e-41be-98d4-969143c976e6}, !- Handle
-  Surface 198,                            !- Name
-  Wall,                                   !- Surface Type
-  ,                                       !- Construction Name
-  {8d6b551d-7ac0-4c32-b7ed-8cd6745bbc84}, !- Space Name
-  Surface,                                !- Outside Boundary Condition
-  {461bb198-e250-4957-98fc-79b131a37ca8}, !- Outside Boundary Condition Object
-  NoSun,                                  !- Sun Exposure
-  NoWind,                                 !- Wind Exposure
-  ,                                       !- View Factor to Ground
-  ,                                       !- Number of Vertices
-  18.6651118400078, -7.46604473600313, 0, !- X,Y,Z Vertex 1 {m}
-  18.6651118400078, -7.46604473600313, -2.4384, !- X,Y,Z Vertex 2 {m}
-  18.6651118400078, 0, -2.4384,           !- X,Y,Z Vertex 3 {m}
-  18.6651118400078, 0, 0;                 !- X,Y,Z Vertex 4 {m}
-
-OS:Surface,
-  {8654c8c0-9250-4957-9a2d-b3be2a539e47}, !- Handle
-  Surface 199,                            !- Name
-  Wall,                                   !- Surface Type
-  ,                                       !- Construction Name
-  {8d6b551d-7ac0-4c32-b7ed-8cd6745bbc84}, !- Space Name
-  Foundation,                             !- Outside Boundary Condition
-  ,                                       !- Outside Boundary Condition Object
-  NoSun,                                  !- Sun Exposure
-  NoWind,                                 !- Wind Exposure
-  ,                                       !- View Factor to Ground
-  ,                                       !- Number of Vertices
-  14.9320894720063, -7.46604473600313, 0, !- X,Y,Z Vertex 1 {m}
-  14.9320894720063, -7.46604473600313, -2.4384, !- X,Y,Z Vertex 2 {m}
-  18.6651118400078, -7.46604473600313, -2.4384, !- X,Y,Z Vertex 3 {m}
-  18.6651118400078, -7.46604473600313, 0; !- X,Y,Z Vertex 4 {m}
-
-OS:Surface,
-  {15dead30-e832-4bb1-931a-9c8ff47b898f}, !- Handle
-  Surface 200,                            !- Name
-  RoofCeiling,                            !- Surface Type
-  ,                                       !- Construction Name
-  {8d6b551d-7ac0-4c32-b7ed-8cd6745bbc84}, !- Space Name
-  Surface,                                !- Outside Boundary Condition
-  {2e9b3d2a-f3d1-426d-a1c9-25baf2417930}, !- Outside Boundary Condition Object
-  NoSun,                                  !- Sun Exposure
-  NoWind,                                 !- Wind Exposure
-  ,                                       !- View Factor to Ground
-  ,                                       !- Number of Vertices
-  18.6651118400078, -7.46604473600313, 0, !- X,Y,Z Vertex 1 {m}
-  18.6651118400078, 0, 0,                 !- X,Y,Z Vertex 2 {m}
-  14.9320894720063, 0, 0,                 !- X,Y,Z Vertex 3 {m}
-  14.9320894720063, -7.46604473600313, 0; !- X,Y,Z Vertex 4 {m}
-
-OS:ThermalZone,
-  {97ff97b3-bb54-43a7-a82c-346cf51231f7}, !- Handle
-  finished basement zone|unit 6,          !- Name
-  ,                                       !- Multiplier
-  ,                                       !- Ceiling Height {m}
-  ,                                       !- Volume {m3}
-  ,                                       !- Floor Area {m2}
-  ,                                       !- Zone Inside Convection Algorithm
-  ,                                       !- Zone Outside Convection Algorithm
-  ,                                       !- Zone Conditioning Equipment List Name
-  {d7d2e43a-b4e8-45ce-90e2-0c842150e56f}, !- Zone Air Inlet Port List
-  {2ccdf38f-5671-431a-96ef-091dbd7566a9}, !- Zone Air Exhaust Port List
-  {496bbd9d-e7d5-4498-9d5a-82b285da86c7}, !- Zone Air Node Name
-  {a786787e-ad14-45e7-8741-d49fb7b2b8d6}, !- Zone Return Air Port List
-  ,                                       !- Primary Daylighting Control Name
-  ,                                       !- Fraction of Zone Controlled by Primary Daylighting Control
-  ,                                       !- Secondary Daylighting Control Name
-  ,                                       !- Fraction of Zone Controlled by Secondary Daylighting Control
-  ,                                       !- Illuminance Map Name
-  ,                                       !- Group Rendering Name
-  ,                                       !- Thermostat Name
-  No;                                     !- Use Ideal Air Loads
-
-OS:Node,
-  {55f17afa-d64b-45c7-a75a-0fa0592ac380}, !- Handle
-  Node 16,                                !- Name
-  {496bbd9d-e7d5-4498-9d5a-82b285da86c7}, !- Inlet Port
-  ;                                       !- Outlet Port
-
-OS:Connection,
-  {496bbd9d-e7d5-4498-9d5a-82b285da86c7}, !- Handle
-  {1ececdf6-41b6-4a8a-b6a3-74ad7080f075}, !- Name
-  {97ff97b3-bb54-43a7-a82c-346cf51231f7}, !- Source Object
-  11,                                     !- Outlet Port
-  {55f17afa-d64b-45c7-a75a-0fa0592ac380}, !- Target Object
-  2;                                      !- Inlet Port
-
-OS:PortList,
-  {d7d2e43a-b4e8-45ce-90e2-0c842150e56f}, !- Handle
-  {6408eb1d-1b12-4377-b188-8058991edfbc}, !- Name
-  {97ff97b3-bb54-43a7-a82c-346cf51231f7}; !- HVAC Component
-
-OS:PortList,
-  {2ccdf38f-5671-431a-96ef-091dbd7566a9}, !- Handle
-  {732ac682-fe54-4a5f-ad39-475f1488e52b}, !- Name
-  {97ff97b3-bb54-43a7-a82c-346cf51231f7}; !- HVAC Component
-
-OS:PortList,
-  {a786787e-ad14-45e7-8741-d49fb7b2b8d6}, !- Handle
-  {279b3c4f-5aee-4582-9f30-04d0ba371d5d}, !- Name
-  {97ff97b3-bb54-43a7-a82c-346cf51231f7}; !- HVAC Component
-
-OS:Sizing:Zone,
-  {293ea27c-8705-48e8-b500-2f296312207b}, !- Handle
-  {97ff97b3-bb54-43a7-a82c-346cf51231f7}, !- Zone or ZoneList Name
-  SupplyAirTemperature,                   !- Zone Cooling Design Supply Air Temperature Input Method
-  14,                                     !- Zone Cooling Design Supply Air Temperature {C}
-  11.11,                                  !- Zone Cooling Design Supply Air Temperature Difference {deltaC}
-  SupplyAirTemperature,                   !- Zone Heating Design Supply Air Temperature Input Method
-  40,                                     !- Zone Heating Design Supply Air Temperature {C}
-  11.11,                                  !- Zone Heating Design Supply Air Temperature Difference {deltaC}
-  0.0085,                                 !- Zone Cooling Design Supply Air Humidity Ratio {kg-H2O/kg-air}
-  0.008,                                  !- Zone Heating Design Supply Air Humidity Ratio {kg-H2O/kg-air}
-  ,                                       !- Zone Heating Sizing Factor
-  ,                                       !- Zone Cooling Sizing Factor
-  DesignDay,                              !- Cooling Design Air Flow Method
-  ,                                       !- Cooling Design Air Flow Rate {m3/s}
-  ,                                       !- Cooling Minimum Air Flow per Zone Floor Area {m3/s-m2}
-  ,                                       !- Cooling Minimum Air Flow {m3/s}
-  ,                                       !- Cooling Minimum Air Flow Fraction
-  DesignDay,                              !- Heating Design Air Flow Method
-  ,                                       !- Heating Design Air Flow Rate {m3/s}
-  ,                                       !- Heating Maximum Air Flow per Zone Floor Area {m3/s-m2}
-  ,                                       !- Heating Maximum Air Flow {m3/s}
-  ,                                       !- Heating Maximum Air Flow Fraction
-  ,                                       !- Design Zone Air Distribution Effectiveness in Cooling Mode
-  ,                                       !- Design Zone Air Distribution Effectiveness in Heating Mode
-  No,                                     !- Account for Dedicated Outdoor Air System
-  NeutralSupplyAir,                       !- Dedicated Outdoor Air System Control Strategy
-  autosize,                               !- Dedicated Outdoor Air Low Setpoint Temperature for Design {C}
-  autosize;                               !- Dedicated Outdoor Air High Setpoint Temperature for Design {C}
-
-OS:ZoneHVAC:EquipmentList,
-  {ab26b8dc-ec7a-4a7c-b1d5-7af156ca8ae7}, !- Handle
-  Zone HVAC Equipment List 16,            !- Name
-  {97ff97b3-bb54-43a7-a82c-346cf51231f7}; !- Thermal Zone
-
-OS:Space,
-  {a02cfeeb-a5a7-4077-8e28-2b37e449c4bb}, !- Handle
-  finished basement space|unit 6,         !- Name
-  {0e7ae598-08f4-4d0b-84ba-21e8bb5687d2}, !- Space Type Name
-  ,                                       !- Default Construction Set Name
-  ,                                       !- Default Schedule Set Name
-  -0,                                     !- Direction of Relative North {deg}
-  0,                                      !- X Origin {m}
-  0,                                      !- Y Origin {m}
-  0,                                      !- Z Origin {m}
-  ,                                       !- Building Story Name
-  {97ff97b3-bb54-43a7-a82c-346cf51231f7}, !- Thermal Zone Name
-  ,                                       !- Part of Total Floor Area
-  ,                                       !- Design Specification Outdoor Air Object Name
-  {b27f05a2-55ad-45d1-8cd9-823e4516de2a}; !- Building Unit Name
-
-OS:Surface,
-  {1842b452-da64-493e-99fe-1868b70a3809}, !- Handle
-  Surface 201,                            !- Name
-  Floor,                                  !- Surface Type
-  ,                                       !- Construction Name
-  {a02cfeeb-a5a7-4077-8e28-2b37e449c4bb}, !- Space Name
-  Foundation,                             !- Outside Boundary Condition
-  ,                                       !- Outside Boundary Condition Object
-  NoSun,                                  !- Sun Exposure
-  NoWind,                                 !- Wind Exposure
-  ,                                       !- View Factor to Ground
-  ,                                       !- Number of Vertices
-  18.6651118400078, -7.46604473600313, -2.4384, !- X,Y,Z Vertex 1 {m}
-  18.6651118400078, 0, -2.4384,           !- X,Y,Z Vertex 2 {m}
-  22.3981342080094, 0, -2.4384,           !- X,Y,Z Vertex 3 {m}
-  22.3981342080094, -7.46604473600313, -2.4384; !- X,Y,Z Vertex 4 {m}
-
-OS:Surface,
-  {461bb198-e250-4957-98fc-79b131a37ca8}, !- Handle
-  Surface 202,                            !- Name
-  Wall,                                   !- Surface Type
-  ,                                       !- Construction Name
-  {a02cfeeb-a5a7-4077-8e28-2b37e449c4bb}, !- Space Name
-  Surface,                                !- Outside Boundary Condition
-  {c5463077-eb3e-41be-98d4-969143c976e6}, !- Outside Boundary Condition Object
-  NoSun,                                  !- Sun Exposure
-  NoWind,                                 !- Wind Exposure
-  ,                                       !- View Factor to Ground
-  ,                                       !- Number of Vertices
-  18.6651118400078, 0, 0,                 !- X,Y,Z Vertex 1 {m}
-  18.6651118400078, 0, -2.4384,           !- X,Y,Z Vertex 2 {m}
-  18.6651118400078, -7.46604473600313, -2.4384, !- X,Y,Z Vertex 3 {m}
-  18.6651118400078, -7.46604473600313, 0; !- X,Y,Z Vertex 4 {m}
-
-OS:Surface,
-  {aeb2535d-4d4b-48ce-b049-9b78c8d0dd3f}, !- Handle
-  Surface 203,                            !- Name
-  Wall,                                   !- Surface Type
-  ,                                       !- Construction Name
-  {a02cfeeb-a5a7-4077-8e28-2b37e449c4bb}, !- Space Name
-  Foundation,                             !- Outside Boundary Condition
-  ,                                       !- Outside Boundary Condition Object
-  NoSun,                                  !- Sun Exposure
-  NoWind,                                 !- Wind Exposure
-  ,                                       !- View Factor to Ground
-  ,                                       !- Number of Vertices
-  22.3981342080094, 0, 0,                 !- X,Y,Z Vertex 1 {m}
-  22.3981342080094, 0, -2.4384,           !- X,Y,Z Vertex 2 {m}
-  18.6651118400078, 0, -2.4384,           !- X,Y,Z Vertex 3 {m}
-  18.6651118400078, 0, 0;                 !- X,Y,Z Vertex 4 {m}
-
-OS:Surface,
-  {ed5cf43a-0336-4d66-a169-9514a4ce81f9}, !- Handle
-  Surface 204,                            !- Name
-  Wall,                                   !- Surface Type
-  ,                                       !- Construction Name
-  {a02cfeeb-a5a7-4077-8e28-2b37e449c4bb}, !- Space Name
-  Surface,                                !- Outside Boundary Condition
-  {bb86482f-b845-4d40-8de8-68ec133d8d4e}, !- Outside Boundary Condition Object
-  NoSun,                                  !- Sun Exposure
-  NoWind,                                 !- Wind Exposure
-  ,                                       !- View Factor to Ground
-  ,                                       !- Number of Vertices
-  22.3981342080094, -7.46604473600313, 0, !- X,Y,Z Vertex 1 {m}
-  22.3981342080094, -7.46604473600313, -2.4384, !- X,Y,Z Vertex 2 {m}
-  22.3981342080094, 0, -2.4384,           !- X,Y,Z Vertex 3 {m}
-  22.3981342080094, 0, 0;                 !- X,Y,Z Vertex 4 {m}
-
-OS:Surface,
-  {5ff0b1b8-953b-4a32-b7cb-d79ece39006d}, !- Handle
-  Surface 205,                            !- Name
-  Wall,                                   !- Surface Type
-  ,                                       !- Construction Name
-  {a02cfeeb-a5a7-4077-8e28-2b37e449c4bb}, !- Space Name
-  Foundation,                             !- Outside Boundary Condition
-  ,                                       !- Outside Boundary Condition Object
-  NoSun,                                  !- Sun Exposure
-  NoWind,                                 !- Wind Exposure
-  ,                                       !- View Factor to Ground
-  ,                                       !- Number of Vertices
-  18.6651118400078, -7.46604473600313, 0, !- X,Y,Z Vertex 1 {m}
-  18.6651118400078, -7.46604473600313, -2.4384, !- X,Y,Z Vertex 2 {m}
-  22.3981342080094, -7.46604473600313, -2.4384, !- X,Y,Z Vertex 3 {m}
-  22.3981342080094, -7.46604473600313, 0; !- X,Y,Z Vertex 4 {m}
-
-OS:Surface,
-  {6f7d5678-0217-47aa-b61b-f71293accb37}, !- Handle
-  Surface 206,                            !- Name
-  RoofCeiling,                            !- Surface Type
-  ,                                       !- Construction Name
-  {a02cfeeb-a5a7-4077-8e28-2b37e449c4bb}, !- Space Name
-  Surface,                                !- Outside Boundary Condition
-  {ca5ef883-ebbd-407b-b5b9-577523e1d749}, !- Outside Boundary Condition Object
-  NoSun,                                  !- Sun Exposure
-  NoWind,                                 !- Wind Exposure
-  ,                                       !- View Factor to Ground
-  ,                                       !- Number of Vertices
-  22.3981342080094, -7.46604473600313, 0, !- X,Y,Z Vertex 1 {m}
-  22.3981342080094, 0, 0,                 !- X,Y,Z Vertex 2 {m}
-  18.6651118400078, 0, 0,                 !- X,Y,Z Vertex 3 {m}
-  18.6651118400078, -7.46604473600313, 0; !- X,Y,Z Vertex 4 {m}
-
-OS:ThermalZone,
-  {2dafe991-5e3f-40be-a426-e5262d3a1992}, !- Handle
-  finished basement zone|unit 7,          !- Name
-  ,                                       !- Multiplier
-  ,                                       !- Ceiling Height {m}
-  ,                                       !- Volume {m3}
-  ,                                       !- Floor Area {m2}
-  ,                                       !- Zone Inside Convection Algorithm
-  ,                                       !- Zone Outside Convection Algorithm
-  ,                                       !- Zone Conditioning Equipment List Name
-  {673ea06f-fd17-4421-9801-4780c82130fe}, !- Zone Air Inlet Port List
-  {be266625-e076-4b09-aedf-9bdb3e3d38f6}, !- Zone Air Exhaust Port List
-  {e2269605-1ad7-47e4-81a3-516eeb9f7ffc}, !- Zone Air Node Name
-  {e688a25b-b6b1-49cc-9a26-95224205e237}, !- Zone Return Air Port List
-  ,                                       !- Primary Daylighting Control Name
-  ,                                       !- Fraction of Zone Controlled by Primary Daylighting Control
-  ,                                       !- Secondary Daylighting Control Name
-  ,                                       !- Fraction of Zone Controlled by Secondary Daylighting Control
-  ,                                       !- Illuminance Map Name
-  ,                                       !- Group Rendering Name
-  ,                                       !- Thermostat Name
-  No;                                     !- Use Ideal Air Loads
-
-OS:Node,
-  {e8c9baf9-957e-4247-a87d-9e4aa12a5438}, !- Handle
-  Node 17,                                !- Name
-  {e2269605-1ad7-47e4-81a3-516eeb9f7ffc}, !- Inlet Port
-  ;                                       !- Outlet Port
-
-OS:Connection,
-  {e2269605-1ad7-47e4-81a3-516eeb9f7ffc}, !- Handle
-  {533e82a7-5fe3-438c-abc7-ea01563a618d}, !- Name
-  {2dafe991-5e3f-40be-a426-e5262d3a1992}, !- Source Object
-  11,                                     !- Outlet Port
-  {e8c9baf9-957e-4247-a87d-9e4aa12a5438}, !- Target Object
-  2;                                      !- Inlet Port
-
-OS:PortList,
-  {673ea06f-fd17-4421-9801-4780c82130fe}, !- Handle
-  {b6588f4c-3013-482b-83a5-157cd4f95cee}, !- Name
-  {2dafe991-5e3f-40be-a426-e5262d3a1992}; !- HVAC Component
-
-OS:PortList,
-  {be266625-e076-4b09-aedf-9bdb3e3d38f6}, !- Handle
-  {42e33eaf-3933-45f1-8088-884813d749eb}, !- Name
-  {2dafe991-5e3f-40be-a426-e5262d3a1992}; !- HVAC Component
-
-OS:PortList,
-  {e688a25b-b6b1-49cc-9a26-95224205e237}, !- Handle
-  {fac3377b-5aee-4a44-90eb-93c0e66c9256}, !- Name
-  {2dafe991-5e3f-40be-a426-e5262d3a1992}; !- HVAC Component
-
-OS:Sizing:Zone,
-  {952816b3-0fb1-459e-87ec-0851497cdcf8}, !- Handle
-  {2dafe991-5e3f-40be-a426-e5262d3a1992}, !- Zone or ZoneList Name
-  SupplyAirTemperature,                   !- Zone Cooling Design Supply Air Temperature Input Method
-  14,                                     !- Zone Cooling Design Supply Air Temperature {C}
-  11.11,                                  !- Zone Cooling Design Supply Air Temperature Difference {deltaC}
-  SupplyAirTemperature,                   !- Zone Heating Design Supply Air Temperature Input Method
-  40,                                     !- Zone Heating Design Supply Air Temperature {C}
-  11.11,                                  !- Zone Heating Design Supply Air Temperature Difference {deltaC}
-  0.0085,                                 !- Zone Cooling Design Supply Air Humidity Ratio {kg-H2O/kg-air}
-  0.008,                                  !- Zone Heating Design Supply Air Humidity Ratio {kg-H2O/kg-air}
-  ,                                       !- Zone Heating Sizing Factor
-  ,                                       !- Zone Cooling Sizing Factor
-  DesignDay,                              !- Cooling Design Air Flow Method
-  ,                                       !- Cooling Design Air Flow Rate {m3/s}
-  ,                                       !- Cooling Minimum Air Flow per Zone Floor Area {m3/s-m2}
-  ,                                       !- Cooling Minimum Air Flow {m3/s}
-  ,                                       !- Cooling Minimum Air Flow Fraction
-  DesignDay,                              !- Heating Design Air Flow Method
-  ,                                       !- Heating Design Air Flow Rate {m3/s}
-  ,                                       !- Heating Maximum Air Flow per Zone Floor Area {m3/s-m2}
-  ,                                       !- Heating Maximum Air Flow {m3/s}
-  ,                                       !- Heating Maximum Air Flow Fraction
-  ,                                       !- Design Zone Air Distribution Effectiveness in Cooling Mode
-  ,                                       !- Design Zone Air Distribution Effectiveness in Heating Mode
-  No,                                     !- Account for Dedicated Outdoor Air System
-  NeutralSupplyAir,                       !- Dedicated Outdoor Air System Control Strategy
-  autosize,                               !- Dedicated Outdoor Air Low Setpoint Temperature for Design {C}
-  autosize;                               !- Dedicated Outdoor Air High Setpoint Temperature for Design {C}
-
-OS:ZoneHVAC:EquipmentList,
-  {fabb9e6a-bc23-4950-b899-cd72325ed80a}, !- Handle
-  Zone HVAC Equipment List 17,            !- Name
-  {2dafe991-5e3f-40be-a426-e5262d3a1992}; !- Thermal Zone
-
-OS:Space,
-  {1f18f813-9b8d-4d26-b30a-e83ed7c7bcb0}, !- Handle
-  finished basement space|unit 7,         !- Name
-  {0e7ae598-08f4-4d0b-84ba-21e8bb5687d2}, !- Space Type Name
-  ,                                       !- Default Construction Set Name
-  ,                                       !- Default Schedule Set Name
-  -0,                                     !- Direction of Relative North {deg}
-  0,                                      !- X Origin {m}
-  0,                                      !- Y Origin {m}
-  0,                                      !- Z Origin {m}
-  ,                                       !- Building Story Name
-  {2dafe991-5e3f-40be-a426-e5262d3a1992}, !- Thermal Zone Name
-  ,                                       !- Part of Total Floor Area
-  ,                                       !- Design Specification Outdoor Air Object Name
-  {17af3134-3af4-4d40-8d95-28e8c29389e6}; !- Building Unit Name
-
-OS:Surface,
-  {5edaa4f8-5697-4404-b4c8-3fbbcb800f50}, !- Handle
-  Surface 207,                            !- Name
-  Floor,                                  !- Surface Type
-  ,                                       !- Construction Name
-  {1f18f813-9b8d-4d26-b30a-e83ed7c7bcb0}, !- Space Name
-  Foundation,                             !- Outside Boundary Condition
-  ,                                       !- Outside Boundary Condition Object
-  NoSun,                                  !- Sun Exposure
-  NoWind,                                 !- Wind Exposure
-  ,                                       !- View Factor to Ground
-  ,                                       !- Number of Vertices
-  22.3981342080094, -7.46604473600313, -2.4384, !- X,Y,Z Vertex 1 {m}
-  22.3981342080094, 0, -2.4384,           !- X,Y,Z Vertex 2 {m}
-  26.1311565760109, 0, -2.4384,           !- X,Y,Z Vertex 3 {m}
-  26.1311565760109, -7.46604473600313, -2.4384; !- X,Y,Z Vertex 4 {m}
-
-OS:Surface,
-  {bb86482f-b845-4d40-8de8-68ec133d8d4e}, !- Handle
-  Surface 208,                            !- Name
-  Wall,                                   !- Surface Type
-  ,                                       !- Construction Name
-  {1f18f813-9b8d-4d26-b30a-e83ed7c7bcb0}, !- Space Name
-  Surface,                                !- Outside Boundary Condition
-  {ed5cf43a-0336-4d66-a169-9514a4ce81f9}, !- Outside Boundary Condition Object
-  NoSun,                                  !- Sun Exposure
-  NoWind,                                 !- Wind Exposure
-  ,                                       !- View Factor to Ground
-  ,                                       !- Number of Vertices
-  22.3981342080094, 0, 0,                 !- X,Y,Z Vertex 1 {m}
-  22.3981342080094, 0, -2.4384,           !- X,Y,Z Vertex 2 {m}
-  22.3981342080094, -7.46604473600313, -2.4384, !- X,Y,Z Vertex 3 {m}
-  22.3981342080094, -7.46604473600313, 0; !- X,Y,Z Vertex 4 {m}
-
-OS:Surface,
-  {2aa605a7-acff-4971-ad76-dadb0073bb53}, !- Handle
-  Surface 209,                            !- Name
-  Wall,                                   !- Surface Type
-  ,                                       !- Construction Name
-  {1f18f813-9b8d-4d26-b30a-e83ed7c7bcb0}, !- Space Name
-  Foundation,                             !- Outside Boundary Condition
-  ,                                       !- Outside Boundary Condition Object
-  NoSun,                                  !- Sun Exposure
-  NoWind,                                 !- Wind Exposure
-  ,                                       !- View Factor to Ground
-  ,                                       !- Number of Vertices
-  26.1311565760109, 0, 0,                 !- X,Y,Z Vertex 1 {m}
-  26.1311565760109, 0, -2.4384,           !- X,Y,Z Vertex 2 {m}
-  22.3981342080094, 0, -2.4384,           !- X,Y,Z Vertex 3 {m}
-  22.3981342080094, 0, 0;                 !- X,Y,Z Vertex 4 {m}
-
-OS:Surface,
-  {446e0c3f-b955-407b-9773-58bbc728a503}, !- Handle
-  Surface 210,                            !- Name
-  Wall,                                   !- Surface Type
-  ,                                       !- Construction Name
-  {1f18f813-9b8d-4d26-b30a-e83ed7c7bcb0}, !- Space Name
-  Surface,                                !- Outside Boundary Condition
-  {21f8d164-1d39-4998-8b8c-05e3e127641c}, !- Outside Boundary Condition Object
-  NoSun,                                  !- Sun Exposure
-  NoWind,                                 !- Wind Exposure
-  ,                                       !- View Factor to Ground
-  ,                                       !- Number of Vertices
-  26.1311565760109, -7.46604473600313, 0, !- X,Y,Z Vertex 1 {m}
-  26.1311565760109, -7.46604473600313, -2.4384, !- X,Y,Z Vertex 2 {m}
-  26.1311565760109, 0, -2.4384,           !- X,Y,Z Vertex 3 {m}
-  26.1311565760109, 0, 0;                 !- X,Y,Z Vertex 4 {m}
-
-OS:Surface,
-  {68a73c3e-52d5-41c4-94cb-5b4e6ce6564b}, !- Handle
-  Surface 211,                            !- Name
-  Wall,                                   !- Surface Type
-  ,                                       !- Construction Name
-  {1f18f813-9b8d-4d26-b30a-e83ed7c7bcb0}, !- Space Name
-  Foundation,                             !- Outside Boundary Condition
-  ,                                       !- Outside Boundary Condition Object
-  NoSun,                                  !- Sun Exposure
-  NoWind,                                 !- Wind Exposure
-  ,                                       !- View Factor to Ground
-  ,                                       !- Number of Vertices
-  22.3981342080094, -7.46604473600313, 0, !- X,Y,Z Vertex 1 {m}
-  22.3981342080094, -7.46604473600313, -2.4384, !- X,Y,Z Vertex 2 {m}
-  26.1311565760109, -7.46604473600313, -2.4384, !- X,Y,Z Vertex 3 {m}
-  26.1311565760109, -7.46604473600313, 0; !- X,Y,Z Vertex 4 {m}
-
-OS:Surface,
-  {2efd258d-851a-479f-8283-62c978f90ba1}, !- Handle
-  Surface 212,                            !- Name
-  RoofCeiling,                            !- Surface Type
-  ,                                       !- Construction Name
-  {1f18f813-9b8d-4d26-b30a-e83ed7c7bcb0}, !- Space Name
-  Surface,                                !- Outside Boundary Condition
-  {52e73285-4543-4984-8065-26f004c00a98}, !- Outside Boundary Condition Object
-  NoSun,                                  !- Sun Exposure
-  NoWind,                                 !- Wind Exposure
-  ,                                       !- View Factor to Ground
-  ,                                       !- Number of Vertices
-  26.1311565760109, -7.46604473600313, 0, !- X,Y,Z Vertex 1 {m}
-  26.1311565760109, 0, 0,                 !- X,Y,Z Vertex 2 {m}
-  22.3981342080094, 0, 0,                 !- X,Y,Z Vertex 3 {m}
-  22.3981342080094, -7.46604473600313, 0; !- X,Y,Z Vertex 4 {m}
-
-OS:ThermalZone,
-  {417dc9f7-d3db-4325-8363-62194ce60bb2}, !- Handle
-  finished basement zone|unit 8,          !- Name
-  ,                                       !- Multiplier
-  ,                                       !- Ceiling Height {m}
-  ,                                       !- Volume {m3}
-  ,                                       !- Floor Area {m2}
-  ,                                       !- Zone Inside Convection Algorithm
-  ,                                       !- Zone Outside Convection Algorithm
-  ,                                       !- Zone Conditioning Equipment List Name
-  {7cb87691-84c7-4c1d-81a3-77227d1d3363}, !- Zone Air Inlet Port List
-  {7411e97c-90f5-4bb4-bdd3-ac1a03cb14ac}, !- Zone Air Exhaust Port List
-  {2b141882-878d-4879-983e-4f8bb8e3d1b2}, !- Zone Air Node Name
-  {18e4e20c-5c51-43ad-a272-3946d725c42c}, !- Zone Return Air Port List
-  ,                                       !- Primary Daylighting Control Name
-  ,                                       !- Fraction of Zone Controlled by Primary Daylighting Control
-  ,                                       !- Secondary Daylighting Control Name
-  ,                                       !- Fraction of Zone Controlled by Secondary Daylighting Control
-  ,                                       !- Illuminance Map Name
-  ,                                       !- Group Rendering Name
-  ,                                       !- Thermostat Name
-  No;                                     !- Use Ideal Air Loads
-
-OS:Node,
-  {b2fc2d32-7c0a-4c2f-97ea-9fb8db7deae0}, !- Handle
-  Node 18,                                !- Name
-  {2b141882-878d-4879-983e-4f8bb8e3d1b2}, !- Inlet Port
-  ;                                       !- Outlet Port
-
-OS:Connection,
-  {2b141882-878d-4879-983e-4f8bb8e3d1b2}, !- Handle
-  {fe0e6401-b61c-4649-bb8d-38935c00f3a7}, !- Name
-  {417dc9f7-d3db-4325-8363-62194ce60bb2}, !- Source Object
-  11,                                     !- Outlet Port
-  {b2fc2d32-7c0a-4c2f-97ea-9fb8db7deae0}, !- Target Object
-  2;                                      !- Inlet Port
-
-OS:PortList,
-  {7cb87691-84c7-4c1d-81a3-77227d1d3363}, !- Handle
-  {8f1ebdbf-0034-4a41-9246-d18dcf10ea70}, !- Name
-  {417dc9f7-d3db-4325-8363-62194ce60bb2}; !- HVAC Component
-
-OS:PortList,
-  {7411e97c-90f5-4bb4-bdd3-ac1a03cb14ac}, !- Handle
-  {bc98bbe9-6d29-4817-9862-3265c4b2d71e}, !- Name
-  {417dc9f7-d3db-4325-8363-62194ce60bb2}; !- HVAC Component
-
-OS:PortList,
-  {18e4e20c-5c51-43ad-a272-3946d725c42c}, !- Handle
-  {c418f482-1dfb-4ff7-b138-398a0692e8f9}, !- Name
-  {417dc9f7-d3db-4325-8363-62194ce60bb2}; !- HVAC Component
-
-OS:Sizing:Zone,
-  {bd75d189-5c59-4066-93a5-341d9388d66a}, !- Handle
-  {417dc9f7-d3db-4325-8363-62194ce60bb2}, !- Zone or ZoneList Name
-  SupplyAirTemperature,                   !- Zone Cooling Design Supply Air Temperature Input Method
-  14,                                     !- Zone Cooling Design Supply Air Temperature {C}
-  11.11,                                  !- Zone Cooling Design Supply Air Temperature Difference {deltaC}
-  SupplyAirTemperature,                   !- Zone Heating Design Supply Air Temperature Input Method
-  40,                                     !- Zone Heating Design Supply Air Temperature {C}
-  11.11,                                  !- Zone Heating Design Supply Air Temperature Difference {deltaC}
-  0.0085,                                 !- Zone Cooling Design Supply Air Humidity Ratio {kg-H2O/kg-air}
-  0.008,                                  !- Zone Heating Design Supply Air Humidity Ratio {kg-H2O/kg-air}
-  ,                                       !- Zone Heating Sizing Factor
-  ,                                       !- Zone Cooling Sizing Factor
-  DesignDay,                              !- Cooling Design Air Flow Method
-  ,                                       !- Cooling Design Air Flow Rate {m3/s}
-  ,                                       !- Cooling Minimum Air Flow per Zone Floor Area {m3/s-m2}
-  ,                                       !- Cooling Minimum Air Flow {m3/s}
-  ,                                       !- Cooling Minimum Air Flow Fraction
-  DesignDay,                              !- Heating Design Air Flow Method
-  ,                                       !- Heating Design Air Flow Rate {m3/s}
-  ,                                       !- Heating Maximum Air Flow per Zone Floor Area {m3/s-m2}
-  ,                                       !- Heating Maximum Air Flow {m3/s}
-  ,                                       !- Heating Maximum Air Flow Fraction
-  ,                                       !- Design Zone Air Distribution Effectiveness in Cooling Mode
-  ,                                       !- Design Zone Air Distribution Effectiveness in Heating Mode
-  No,                                     !- Account for Dedicated Outdoor Air System
-  NeutralSupplyAir,                       !- Dedicated Outdoor Air System Control Strategy
-  autosize,                               !- Dedicated Outdoor Air Low Setpoint Temperature for Design {C}
-  autosize;                               !- Dedicated Outdoor Air High Setpoint Temperature for Design {C}
-
-OS:ZoneHVAC:EquipmentList,
-  {224875a0-7104-49b9-9f82-7b185df3debe}, !- Handle
-  Zone HVAC Equipment List 18,            !- Name
-  {417dc9f7-d3db-4325-8363-62194ce60bb2}; !- Thermal Zone
-
-OS:Space,
-  {1ddaed38-5b9b-4f1b-a074-d0566dbad9b0}, !- Handle
-  finished basement space|unit 8,         !- Name
-  {0e7ae598-08f4-4d0b-84ba-21e8bb5687d2}, !- Space Type Name
-  ,                                       !- Default Construction Set Name
-  ,                                       !- Default Schedule Set Name
-  -0,                                     !- Direction of Relative North {deg}
-  0,                                      !- X Origin {m}
-  0,                                      !- Y Origin {m}
-  0,                                      !- Z Origin {m}
-  ,                                       !- Building Story Name
-  {417dc9f7-d3db-4325-8363-62194ce60bb2}, !- Thermal Zone Name
-  ,                                       !- Part of Total Floor Area
-  ,                                       !- Design Specification Outdoor Air Object Name
-  {d1762242-d929-428b-9fe8-c8bf8304c22d}; !- Building Unit Name
-
-OS:Surface,
-  {3e6e9fb5-2afe-4b93-a363-e5e8f8344f0b}, !- Handle
-  Surface 213,                            !- Name
-  Floor,                                  !- Surface Type
-  ,                                       !- Construction Name
-  {1ddaed38-5b9b-4f1b-a074-d0566dbad9b0}, !- Space Name
-  Foundation,                             !- Outside Boundary Condition
-  ,                                       !- Outside Boundary Condition Object
-  NoSun,                                  !- Sun Exposure
-  NoWind,                                 !- Wind Exposure
-  ,                                       !- View Factor to Ground
-  ,                                       !- Number of Vertices
-  26.1311565760109, -7.46604473600313, -2.4384, !- X,Y,Z Vertex 1 {m}
-  26.1311565760109, 0, -2.4384,           !- X,Y,Z Vertex 2 {m}
-  29.8641789440125, 0, -2.4384,           !- X,Y,Z Vertex 3 {m}
-  29.8641789440125, -7.46604473600313, -2.4384; !- X,Y,Z Vertex 4 {m}
-
-OS:Surface,
-  {21f8d164-1d39-4998-8b8c-05e3e127641c}, !- Handle
-  Surface 214,                            !- Name
-  Wall,                                   !- Surface Type
-  ,                                       !- Construction Name
-  {1ddaed38-5b9b-4f1b-a074-d0566dbad9b0}, !- Space Name
-  Surface,                                !- Outside Boundary Condition
-  {446e0c3f-b955-407b-9773-58bbc728a503}, !- Outside Boundary Condition Object
-  NoSun,                                  !- Sun Exposure
-  NoWind,                                 !- Wind Exposure
-  ,                                       !- View Factor to Ground
-  ,                                       !- Number of Vertices
-  26.1311565760109, 0, 0,                 !- X,Y,Z Vertex 1 {m}
-  26.1311565760109, 0, -2.4384,           !- X,Y,Z Vertex 2 {m}
-  26.1311565760109, -7.46604473600313, -2.4384, !- X,Y,Z Vertex 3 {m}
-  26.1311565760109, -7.46604473600313, 0; !- X,Y,Z Vertex 4 {m}
-
-OS:Surface,
-  {f8993774-5362-4cfa-a326-dbd70b0139e2}, !- Handle
-  Surface 215,                            !- Name
-  Wall,                                   !- Surface Type
-  ,                                       !- Construction Name
-  {1ddaed38-5b9b-4f1b-a074-d0566dbad9b0}, !- Space Name
-  Foundation,                             !- Outside Boundary Condition
-  ,                                       !- Outside Boundary Condition Object
-  NoSun,                                  !- Sun Exposure
-  NoWind,                                 !- Wind Exposure
-  ,                                       !- View Factor to Ground
-  ,                                       !- Number of Vertices
-  29.8641789440125, 0, 0,                 !- X,Y,Z Vertex 1 {m}
-  29.8641789440125, 0, -2.4384,           !- X,Y,Z Vertex 2 {m}
-  26.1311565760109, 0, -2.4384,           !- X,Y,Z Vertex 3 {m}
-  26.1311565760109, 0, 0;                 !- X,Y,Z Vertex 4 {m}
-
-OS:Surface,
-  {4d552e87-2aa4-4565-aa37-0bb5f1e50891}, !- Handle
-  Surface 216,                            !- Name
-  Wall,                                   !- Surface Type
-  ,                                       !- Construction Name
-  {1ddaed38-5b9b-4f1b-a074-d0566dbad9b0}, !- Space Name
-  Surface,                                !- Outside Boundary Condition
-  {f8bceb12-d78b-4f17-87d5-e4172e7d2c7f}, !- Outside Boundary Condition Object
-  NoSun,                                  !- Sun Exposure
-  NoWind,                                 !- Wind Exposure
-  ,                                       !- View Factor to Ground
-  ,                                       !- Number of Vertices
-  29.8641789440125, -7.46604473600313, 0, !- X,Y,Z Vertex 1 {m}
-  29.8641789440125, -7.46604473600313, -2.4384, !- X,Y,Z Vertex 2 {m}
-  29.8641789440125, 0, -2.4384,           !- X,Y,Z Vertex 3 {m}
-  29.8641789440125, 0, 0;                 !- X,Y,Z Vertex 4 {m}
-
-OS:Surface,
-  {5298fa8c-2486-4a22-900c-b9cf2c4a70b7}, !- Handle
-  Surface 217,                            !- Name
-  Wall,                                   !- Surface Type
-  ,                                       !- Construction Name
-  {1ddaed38-5b9b-4f1b-a074-d0566dbad9b0}, !- Space Name
-  Foundation,                             !- Outside Boundary Condition
-  ,                                       !- Outside Boundary Condition Object
-  NoSun,                                  !- Sun Exposure
-  NoWind,                                 !- Wind Exposure
-  ,                                       !- View Factor to Ground
-  ,                                       !- Number of Vertices
-  26.1311565760109, -7.46604473600313, 0, !- X,Y,Z Vertex 1 {m}
-  26.1311565760109, -7.46604473600313, -2.4384, !- X,Y,Z Vertex 2 {m}
-  29.8641789440125, -7.46604473600313, -2.4384, !- X,Y,Z Vertex 3 {m}
-  29.8641789440125, -7.46604473600313, 0; !- X,Y,Z Vertex 4 {m}
-
-OS:Surface,
-  {86683114-c676-4749-b73f-2f350c762ef4}, !- Handle
-  Surface 218,                            !- Name
-  RoofCeiling,                            !- Surface Type
-  ,                                       !- Construction Name
-  {1ddaed38-5b9b-4f1b-a074-d0566dbad9b0}, !- Space Name
-  Surface,                                !- Outside Boundary Condition
-  {921af7db-a4a2-4647-9ef5-1f012be95b21}, !- Outside Boundary Condition Object
-  NoSun,                                  !- Sun Exposure
-  NoWind,                                 !- Wind Exposure
-  ,                                       !- View Factor to Ground
-  ,                                       !- Number of Vertices
-  29.8641789440125, -7.46604473600313, 0, !- X,Y,Z Vertex 1 {m}
-  29.8641789440125, 0, 0,                 !- X,Y,Z Vertex 2 {m}
-  26.1311565760109, 0, 0,                 !- X,Y,Z Vertex 3 {m}
-  26.1311565760109, -7.46604473600313, 0; !- X,Y,Z Vertex 4 {m}
-
-OS:ThermalZone,
-  {66959c9a-6090-490f-8b3b-c83441cfb9ec}, !- Handle
-  finished basement zone|unit 9,          !- Name
-  ,                                       !- Multiplier
-  ,                                       !- Ceiling Height {m}
-  ,                                       !- Volume {m3}
-  ,                                       !- Floor Area {m2}
-  ,                                       !- Zone Inside Convection Algorithm
-  ,                                       !- Zone Outside Convection Algorithm
-  ,                                       !- Zone Conditioning Equipment List Name
-  {64312850-d5d9-4b71-901d-e52962b94bae}, !- Zone Air Inlet Port List
-  {6d0b762a-69c8-4ed5-bf32-5c1b1987a73a}, !- Zone Air Exhaust Port List
-  {05f8d25a-d1f1-4604-ac3a-e106c426bd69}, !- Zone Air Node Name
-  {15f1cfca-d750-49c4-b339-79cf219305fc}, !- Zone Return Air Port List
-  ,                                       !- Primary Daylighting Control Name
-  ,                                       !- Fraction of Zone Controlled by Primary Daylighting Control
-  ,                                       !- Secondary Daylighting Control Name
-  ,                                       !- Fraction of Zone Controlled by Secondary Daylighting Control
-  ,                                       !- Illuminance Map Name
-  ,                                       !- Group Rendering Name
-  ,                                       !- Thermostat Name
-  No;                                     !- Use Ideal Air Loads
-
-OS:Node,
-  {c2f0e46f-627b-4391-ba3b-03c24d7a91a0}, !- Handle
-  Node 19,                                !- Name
-  {05f8d25a-d1f1-4604-ac3a-e106c426bd69}, !- Inlet Port
-  ;                                       !- Outlet Port
-
-OS:Connection,
-  {05f8d25a-d1f1-4604-ac3a-e106c426bd69}, !- Handle
-  {b7ed6f68-88c4-4454-8750-16e14bfc8f20}, !- Name
-  {66959c9a-6090-490f-8b3b-c83441cfb9ec}, !- Source Object
-  11,                                     !- Outlet Port
-  {c2f0e46f-627b-4391-ba3b-03c24d7a91a0}, !- Target Object
-  2;                                      !- Inlet Port
-
-OS:PortList,
-  {64312850-d5d9-4b71-901d-e52962b94bae}, !- Handle
-  {ed6df517-3d99-47e2-a3fa-6251c638a54b}, !- Name
-  {66959c9a-6090-490f-8b3b-c83441cfb9ec}; !- HVAC Component
-
-OS:PortList,
-  {6d0b762a-69c8-4ed5-bf32-5c1b1987a73a}, !- Handle
-  {8649762a-2e46-4d89-85eb-465a6e41620d}, !- Name
-  {66959c9a-6090-490f-8b3b-c83441cfb9ec}; !- HVAC Component
-
-OS:PortList,
-  {15f1cfca-d750-49c4-b339-79cf219305fc}, !- Handle
-  {4890e0f4-f09f-4306-bb10-47198b84a471}, !- Name
-  {66959c9a-6090-490f-8b3b-c83441cfb9ec}; !- HVAC Component
-
-OS:Sizing:Zone,
-  {663cf808-e531-468d-8226-1e79978bae5a}, !- Handle
-  {66959c9a-6090-490f-8b3b-c83441cfb9ec}, !- Zone or ZoneList Name
-  SupplyAirTemperature,                   !- Zone Cooling Design Supply Air Temperature Input Method
-  14,                                     !- Zone Cooling Design Supply Air Temperature {C}
-  11.11,                                  !- Zone Cooling Design Supply Air Temperature Difference {deltaC}
-  SupplyAirTemperature,                   !- Zone Heating Design Supply Air Temperature Input Method
-  40,                                     !- Zone Heating Design Supply Air Temperature {C}
-  11.11,                                  !- Zone Heating Design Supply Air Temperature Difference {deltaC}
-  0.0085,                                 !- Zone Cooling Design Supply Air Humidity Ratio {kg-H2O/kg-air}
-  0.008,                                  !- Zone Heating Design Supply Air Humidity Ratio {kg-H2O/kg-air}
-  ,                                       !- Zone Heating Sizing Factor
-  ,                                       !- Zone Cooling Sizing Factor
-  DesignDay,                              !- Cooling Design Air Flow Method
-  ,                                       !- Cooling Design Air Flow Rate {m3/s}
-  ,                                       !- Cooling Minimum Air Flow per Zone Floor Area {m3/s-m2}
-  ,                                       !- Cooling Minimum Air Flow {m3/s}
-  ,                                       !- Cooling Minimum Air Flow Fraction
-  DesignDay,                              !- Heating Design Air Flow Method
-  ,                                       !- Heating Design Air Flow Rate {m3/s}
-  ,                                       !- Heating Maximum Air Flow per Zone Floor Area {m3/s-m2}
-  ,                                       !- Heating Maximum Air Flow {m3/s}
-  ,                                       !- Heating Maximum Air Flow Fraction
-  ,                                       !- Design Zone Air Distribution Effectiveness in Cooling Mode
-  ,                                       !- Design Zone Air Distribution Effectiveness in Heating Mode
-  No,                                     !- Account for Dedicated Outdoor Air System
-  NeutralSupplyAir,                       !- Dedicated Outdoor Air System Control Strategy
-  autosize,                               !- Dedicated Outdoor Air Low Setpoint Temperature for Design {C}
-  autosize;                               !- Dedicated Outdoor Air High Setpoint Temperature for Design {C}
-
-OS:ZoneHVAC:EquipmentList,
-  {5366c288-0ab5-4a3a-9142-88b1d29b678b}, !- Handle
-  Zone HVAC Equipment List 19,            !- Name
-  {66959c9a-6090-490f-8b3b-c83441cfb9ec}; !- Thermal Zone
-
-OS:Space,
-  {4f32ccc8-1b23-4fcf-9f74-14d718a5d3c0}, !- Handle
-  finished basement space|unit 9,         !- Name
-  {0e7ae598-08f4-4d0b-84ba-21e8bb5687d2}, !- Space Type Name
-  ,                                       !- Default Construction Set Name
-  ,                                       !- Default Schedule Set Name
-  -0,                                     !- Direction of Relative North {deg}
-  0,                                      !- X Origin {m}
-  0,                                      !- Y Origin {m}
-  0,                                      !- Z Origin {m}
-  ,                                       !- Building Story Name
-  {66959c9a-6090-490f-8b3b-c83441cfb9ec}, !- Thermal Zone Name
-  ,                                       !- Part of Total Floor Area
-  ,                                       !- Design Specification Outdoor Air Object Name
-  {b2d58c72-6820-4b3e-b2ac-a5ba30ff4add}; !- Building Unit Name
-
-OS:Surface,
-  {e3e2a9c7-a414-4918-bfb9-a1f379be4000}, !- Handle
-  Surface 219,                            !- Name
-  Floor,                                  !- Surface Type
-  ,                                       !- Construction Name
-  {4f32ccc8-1b23-4fcf-9f74-14d718a5d3c0}, !- Space Name
-  Foundation,                             !- Outside Boundary Condition
-  ,                                       !- Outside Boundary Condition Object
-  NoSun,                                  !- Sun Exposure
-  NoWind,                                 !- Wind Exposure
-  ,                                       !- View Factor to Ground
-  ,                                       !- Number of Vertices
-  29.8641789440125, -7.46604473600313, -2.4384, !- X,Y,Z Vertex 1 {m}
-  29.8641789440125, 0, -2.4384,           !- X,Y,Z Vertex 2 {m}
-  33.5972013120141, 0, -2.4384,           !- X,Y,Z Vertex 3 {m}
-  33.5972013120141, -7.46604473600313, -2.4384; !- X,Y,Z Vertex 4 {m}
-
-OS:Surface,
-  {f8bceb12-d78b-4f17-87d5-e4172e7d2c7f}, !- Handle
-  Surface 220,                            !- Name
-  Wall,                                   !- Surface Type
-  ,                                       !- Construction Name
-  {4f32ccc8-1b23-4fcf-9f74-14d718a5d3c0}, !- Space Name
-  Surface,                                !- Outside Boundary Condition
-  {4d552e87-2aa4-4565-aa37-0bb5f1e50891}, !- Outside Boundary Condition Object
-  NoSun,                                  !- Sun Exposure
-  NoWind,                                 !- Wind Exposure
-  ,                                       !- View Factor to Ground
-  ,                                       !- Number of Vertices
-  29.8641789440125, 0, 0,                 !- X,Y,Z Vertex 1 {m}
-  29.8641789440125, 0, -2.4384,           !- X,Y,Z Vertex 2 {m}
-  29.8641789440125, -7.46604473600313, -2.4384, !- X,Y,Z Vertex 3 {m}
-  29.8641789440125, -7.46604473600313, 0; !- X,Y,Z Vertex 4 {m}
-
-OS:Surface,
-  {af991267-f95c-4b72-a353-fe83e88613e7}, !- Handle
-  Surface 221,                            !- Name
-  Wall,                                   !- Surface Type
-  ,                                       !- Construction Name
-  {4f32ccc8-1b23-4fcf-9f74-14d718a5d3c0}, !- Space Name
-  Foundation,                             !- Outside Boundary Condition
-  ,                                       !- Outside Boundary Condition Object
-  NoSun,                                  !- Sun Exposure
-  NoWind,                                 !- Wind Exposure
-  ,                                       !- View Factor to Ground
-  ,                                       !- Number of Vertices
-  33.5972013120141, 0, 0,                 !- X,Y,Z Vertex 1 {m}
-  33.5972013120141, 0, -2.4384,           !- X,Y,Z Vertex 2 {m}
-  29.8641789440125, 0, -2.4384,           !- X,Y,Z Vertex 3 {m}
-  29.8641789440125, 0, 0;                 !- X,Y,Z Vertex 4 {m}
-
-OS:Surface,
-  {88a15db8-868d-48e1-a711-55110217d632}, !- Handle
-  Surface 222,                            !- Name
-  Wall,                                   !- Surface Type
-  ,                                       !- Construction Name
-  {4f32ccc8-1b23-4fcf-9f74-14d718a5d3c0}, !- Space Name
-  Surface,                                !- Outside Boundary Condition
-  {0a52677d-faf6-46ff-ac27-f95e504cd243}, !- Outside Boundary Condition Object
-  NoSun,                                  !- Sun Exposure
-  NoWind,                                 !- Wind Exposure
-  ,                                       !- View Factor to Ground
-  ,                                       !- Number of Vertices
-  33.5972013120141, -7.46604473600313, 0, !- X,Y,Z Vertex 1 {m}
-  33.5972013120141, -7.46604473600313, -2.4384, !- X,Y,Z Vertex 2 {m}
-  33.5972013120141, 0, -2.4384,           !- X,Y,Z Vertex 3 {m}
-  33.5972013120141, 0, 0;                 !- X,Y,Z Vertex 4 {m}
-
-OS:Surface,
-  {6c60f48b-3735-4eff-9d46-47841e40fd9a}, !- Handle
-  Surface 223,                            !- Name
-  Wall,                                   !- Surface Type
-  ,                                       !- Construction Name
-  {4f32ccc8-1b23-4fcf-9f74-14d718a5d3c0}, !- Space Name
-  Foundation,                             !- Outside Boundary Condition
-  ,                                       !- Outside Boundary Condition Object
-  NoSun,                                  !- Sun Exposure
-  NoWind,                                 !- Wind Exposure
-  ,                                       !- View Factor to Ground
-  ,                                       !- Number of Vertices
-  29.8641789440125, -7.46604473600313, 0, !- X,Y,Z Vertex 1 {m}
-  29.8641789440125, -7.46604473600313, -2.4384, !- X,Y,Z Vertex 2 {m}
-  33.5972013120141, -7.46604473600313, -2.4384, !- X,Y,Z Vertex 3 {m}
-  33.5972013120141, -7.46604473600313, 0; !- X,Y,Z Vertex 4 {m}
-
-OS:Surface,
-  {5d66e121-16e7-49d2-9c01-23ea13cd9389}, !- Handle
-  Surface 224,                            !- Name
-  RoofCeiling,                            !- Surface Type
-  ,                                       !- Construction Name
-  {4f32ccc8-1b23-4fcf-9f74-14d718a5d3c0}, !- Space Name
-  Surface,                                !- Outside Boundary Condition
-  {8efadf8c-ce34-431d-87dd-d1d20feefe15}, !- Outside Boundary Condition Object
-  NoSun,                                  !- Sun Exposure
-  NoWind,                                 !- Wind Exposure
-  ,                                       !- View Factor to Ground
-  ,                                       !- Number of Vertices
-  33.5972013120141, -7.46604473600313, 0, !- X,Y,Z Vertex 1 {m}
-  33.5972013120141, 0, 0,                 !- X,Y,Z Vertex 2 {m}
-  29.8641789440125, 0, 0,                 !- X,Y,Z Vertex 3 {m}
-  29.8641789440125, -7.46604473600313, 0; !- X,Y,Z Vertex 4 {m}
-
-OS:ThermalZone,
-  {fbf5204b-b944-4418-90c8-8f6bf4ab55da}, !- Handle
-  finished basement zone|unit 10,         !- Name
-  ,                                       !- Multiplier
-  ,                                       !- Ceiling Height {m}
-  ,                                       !- Volume {m3}
-  ,                                       !- Floor Area {m2}
-  ,                                       !- Zone Inside Convection Algorithm
-  ,                                       !- Zone Outside Convection Algorithm
-  ,                                       !- Zone Conditioning Equipment List Name
-  {069f7683-ecac-4535-ae03-956a283d0353}, !- Zone Air Inlet Port List
-  {feede43d-25fc-41e5-96b8-e796496262f9}, !- Zone Air Exhaust Port List
-  {76ca2aa5-926b-4e5c-9b91-f1f7d8dbcf13}, !- Zone Air Node Name
-  {6208ef6a-9f08-417b-bbbf-520c48f8f220}, !- Zone Return Air Port List
-  ,                                       !- Primary Daylighting Control Name
-  ,                                       !- Fraction of Zone Controlled by Primary Daylighting Control
-  ,                                       !- Secondary Daylighting Control Name
-  ,                                       !- Fraction of Zone Controlled by Secondary Daylighting Control
-  ,                                       !- Illuminance Map Name
-  ,                                       !- Group Rendering Name
-  ,                                       !- Thermostat Name
-  No;                                     !- Use Ideal Air Loads
-
-OS:Node,
-  {567eb750-2688-4d66-9f78-f912870ed8e1}, !- Handle
-  Node 20,                                !- Name
-  {76ca2aa5-926b-4e5c-9b91-f1f7d8dbcf13}, !- Inlet Port
-  ;                                       !- Outlet Port
-
-OS:Connection,
-  {76ca2aa5-926b-4e5c-9b91-f1f7d8dbcf13}, !- Handle
-  {34e5d5cc-8651-447e-8eff-5c772d66fcde}, !- Name
-  {fbf5204b-b944-4418-90c8-8f6bf4ab55da}, !- Source Object
-  11,                                     !- Outlet Port
-  {567eb750-2688-4d66-9f78-f912870ed8e1}, !- Target Object
-  2;                                      !- Inlet Port
-
-OS:PortList,
-  {069f7683-ecac-4535-ae03-956a283d0353}, !- Handle
-  {a39a667a-7ec6-4f61-9456-bfe3a1130a9a}, !- Name
-  {fbf5204b-b944-4418-90c8-8f6bf4ab55da}; !- HVAC Component
-
-OS:PortList,
-  {feede43d-25fc-41e5-96b8-e796496262f9}, !- Handle
-  {78f4f15a-57d2-4dfa-9d31-9f01746c15ff}, !- Name
-  {fbf5204b-b944-4418-90c8-8f6bf4ab55da}; !- HVAC Component
-
-OS:PortList,
-  {6208ef6a-9f08-417b-bbbf-520c48f8f220}, !- Handle
-  {ef853837-2c57-4e48-b292-035035f25795}, !- Name
-  {fbf5204b-b944-4418-90c8-8f6bf4ab55da}; !- HVAC Component
-
-OS:Sizing:Zone,
-  {a60634da-633e-4eda-b64b-ffff0babd4ec}, !- Handle
-  {fbf5204b-b944-4418-90c8-8f6bf4ab55da}, !- Zone or ZoneList Name
-  SupplyAirTemperature,                   !- Zone Cooling Design Supply Air Temperature Input Method
-  14,                                     !- Zone Cooling Design Supply Air Temperature {C}
-  11.11,                                  !- Zone Cooling Design Supply Air Temperature Difference {deltaC}
-  SupplyAirTemperature,                   !- Zone Heating Design Supply Air Temperature Input Method
-  40,                                     !- Zone Heating Design Supply Air Temperature {C}
-  11.11,                                  !- Zone Heating Design Supply Air Temperature Difference {deltaC}
-  0.0085,                                 !- Zone Cooling Design Supply Air Humidity Ratio {kg-H2O/kg-air}
-  0.008,                                  !- Zone Heating Design Supply Air Humidity Ratio {kg-H2O/kg-air}
-  ,                                       !- Zone Heating Sizing Factor
-  ,                                       !- Zone Cooling Sizing Factor
-  DesignDay,                              !- Cooling Design Air Flow Method
-  ,                                       !- Cooling Design Air Flow Rate {m3/s}
-  ,                                       !- Cooling Minimum Air Flow per Zone Floor Area {m3/s-m2}
-  ,                                       !- Cooling Minimum Air Flow {m3/s}
-  ,                                       !- Cooling Minimum Air Flow Fraction
-  DesignDay,                              !- Heating Design Air Flow Method
-  ,                                       !- Heating Design Air Flow Rate {m3/s}
-  ,                                       !- Heating Maximum Air Flow per Zone Floor Area {m3/s-m2}
-  ,                                       !- Heating Maximum Air Flow {m3/s}
-  ,                                       !- Heating Maximum Air Flow Fraction
-  ,                                       !- Design Zone Air Distribution Effectiveness in Cooling Mode
-  ,                                       !- Design Zone Air Distribution Effectiveness in Heating Mode
-  No,                                     !- Account for Dedicated Outdoor Air System
-  NeutralSupplyAir,                       !- Dedicated Outdoor Air System Control Strategy
-  autosize,                               !- Dedicated Outdoor Air Low Setpoint Temperature for Design {C}
-  autosize;                               !- Dedicated Outdoor Air High Setpoint Temperature for Design {C}
-
-OS:ZoneHVAC:EquipmentList,
-  {bd3acfd8-c307-4cd6-9095-59a717411a63}, !- Handle
-  Zone HVAC Equipment List 20,            !- Name
-  {fbf5204b-b944-4418-90c8-8f6bf4ab55da}; !- Thermal Zone
-
-OS:Space,
-  {dd876003-397d-4313-ba24-fb4b2df7ef96}, !- Handle
-  finished basement space|unit 10,        !- Name
-  {0e7ae598-08f4-4d0b-84ba-21e8bb5687d2}, !- Space Type Name
-  ,                                       !- Default Construction Set Name
-  ,                                       !- Default Schedule Set Name
-  -0,                                     !- Direction of Relative North {deg}
-  0,                                      !- X Origin {m}
-  0,                                      !- Y Origin {m}
-  0,                                      !- Z Origin {m}
-  ,                                       !- Building Story Name
-  {fbf5204b-b944-4418-90c8-8f6bf4ab55da}, !- Thermal Zone Name
-  ,                                       !- Part of Total Floor Area
-  ,                                       !- Design Specification Outdoor Air Object Name
-  {81470756-848f-46bb-9422-9ed891025e01}; !- Building Unit Name
-
-OS:Surface,
-  {bde7a387-02e3-4877-bba0-0c1cd83fecc0}, !- Handle
-  Surface 225,                            !- Name
-  Floor,                                  !- Surface Type
-  ,                                       !- Construction Name
-  {dd876003-397d-4313-ba24-fb4b2df7ef96}, !- Space Name
-  Foundation,                             !- Outside Boundary Condition
-  ,                                       !- Outside Boundary Condition Object
-  NoSun,                                  !- Sun Exposure
-  NoWind,                                 !- Wind Exposure
-  ,                                       !- View Factor to Ground
-  ,                                       !- Number of Vertices
-  33.5972013120141, -7.46604473600313, -2.4384, !- X,Y,Z Vertex 1 {m}
-  33.5972013120141, 0, -2.4384,           !- X,Y,Z Vertex 2 {m}
-  37.3302236800156, 0, -2.4384,           !- X,Y,Z Vertex 3 {m}
-  37.3302236800156, -7.46604473600313, -2.4384; !- X,Y,Z Vertex 4 {m}
-
-OS:Surface,
-  {0a52677d-faf6-46ff-ac27-f95e504cd243}, !- Handle
-  Surface 226,                            !- Name
-  Wall,                                   !- Surface Type
-  ,                                       !- Construction Name
-  {dd876003-397d-4313-ba24-fb4b2df7ef96}, !- Space Name
-  Surface,                                !- Outside Boundary Condition
-  {88a15db8-868d-48e1-a711-55110217d632}, !- Outside Boundary Condition Object
-  NoSun,                                  !- Sun Exposure
-  NoWind,                                 !- Wind Exposure
-  ,                                       !- View Factor to Ground
-  ,                                       !- Number of Vertices
-  33.5972013120141, 0, 0,                 !- X,Y,Z Vertex 1 {m}
-  33.5972013120141, 0, -2.4384,           !- X,Y,Z Vertex 2 {m}
-  33.5972013120141, -7.46604473600313, -2.4384, !- X,Y,Z Vertex 3 {m}
-  33.5972013120141, -7.46604473600313, 0; !- X,Y,Z Vertex 4 {m}
-
-OS:Surface,
-  {85b66c77-7df0-4c00-9317-5a854a4fabdd}, !- Handle
-  Surface 227,                            !- Name
-  Wall,                                   !- Surface Type
-  ,                                       !- Construction Name
-  {dd876003-397d-4313-ba24-fb4b2df7ef96}, !- Space Name
-  Foundation,                             !- Outside Boundary Condition
-  ,                                       !- Outside Boundary Condition Object
-  NoSun,                                  !- Sun Exposure
-  NoWind,                                 !- Wind Exposure
-  ,                                       !- View Factor to Ground
-  ,                                       !- Number of Vertices
-  37.3302236800156, 0, 0,                 !- X,Y,Z Vertex 1 {m}
-  37.3302236800156, 0, -2.4384,           !- X,Y,Z Vertex 2 {m}
-  33.5972013120141, 0, -2.4384,           !- X,Y,Z Vertex 3 {m}
-  33.5972013120141, 0, 0;                 !- X,Y,Z Vertex 4 {m}
-
-OS:Surface,
-  {9149bd40-af49-472a-90f2-0aad3fdb227e}, !- Handle
-  Surface 228,                            !- Name
-  Wall,                                   !- Surface Type
-  ,                                       !- Construction Name
-  {dd876003-397d-4313-ba24-fb4b2df7ef96}, !- Space Name
-  Foundation,                             !- Outside Boundary Condition
-  ,                                       !- Outside Boundary Condition Object
-  NoSun,                                  !- Sun Exposure
-  NoWind,                                 !- Wind Exposure
-  ,                                       !- View Factor to Ground
-  ,                                       !- Number of Vertices
-  37.3302236800156, -7.46604473600313, 0, !- X,Y,Z Vertex 1 {m}
-  37.3302236800156, -7.46604473600313, -2.4384, !- X,Y,Z Vertex 2 {m}
-  37.3302236800156, 0, -2.4384,           !- X,Y,Z Vertex 3 {m}
-  37.3302236800156, 0, 0;                 !- X,Y,Z Vertex 4 {m}
-
-OS:Surface,
-  {5e5874e7-0ab0-4d37-a8ca-953816892c5a}, !- Handle
-  Surface 229,                            !- Name
-  Wall,                                   !- Surface Type
-  ,                                       !- Construction Name
-  {dd876003-397d-4313-ba24-fb4b2df7ef96}, !- Space Name
-  Foundation,                             !- Outside Boundary Condition
-  ,                                       !- Outside Boundary Condition Object
-  NoSun,                                  !- Sun Exposure
-  NoWind,                                 !- Wind Exposure
-  ,                                       !- View Factor to Ground
-  ,                                       !- Number of Vertices
-  33.5972013120141, -7.46604473600313, 0, !- X,Y,Z Vertex 1 {m}
-  33.5972013120141, -7.46604473600313, -2.4384, !- X,Y,Z Vertex 2 {m}
-  37.3302236800156, -7.46604473600313, -2.4384, !- X,Y,Z Vertex 3 {m}
-  37.3302236800156, -7.46604473600313, 0; !- X,Y,Z Vertex 4 {m}
-
-OS:Surface,
-  {d5100a32-290d-4822-b619-fe06627d1f28}, !- Handle
-  Surface 230,                            !- Name
-  RoofCeiling,                            !- Surface Type
-  ,                                       !- Construction Name
-  {dd876003-397d-4313-ba24-fb4b2df7ef96}, !- Space Name
-  Surface,                                !- Outside Boundary Condition
-  {78ee1412-d8da-42b3-8832-44f19811e66f}, !- Outside Boundary Condition Object
-  NoSun,                                  !- Sun Exposure
-  NoWind,                                 !- Wind Exposure
-  ,                                       !- View Factor to Ground
-  ,                                       !- Number of Vertices
-  37.3302236800156, -7.46604473600313, 0, !- X,Y,Z Vertex 1 {m}
-  37.3302236800156, 0, 0,                 !- X,Y,Z Vertex 2 {m}
-  33.5972013120141, 0, 0,                 !- X,Y,Z Vertex 3 {m}
-  33.5972013120141, -7.46604473600313, 0; !- X,Y,Z Vertex 4 {m}
-
-OS:Surface,
-  {a3764c23-44f6-4a0e-bdc2-5bad7e3c9f1d}, !- Handle
-  Surface 13,                             !- Name
-  Floor,                                  !- Surface Type
-  ,                                       !- Construction Name
-  {b3f79ced-42e2-4c0a-b646-ada533f7a8e3}, !- Space Name
-  Surface,                                !- Outside Boundary Condition
-  {7724a3f7-b36a-41d8-9bfa-fc9af0ab4588}, !- Outside Boundary Condition Object
-  NoSun,                                  !- Sun Exposure
-  NoWind,                                 !- Wind Exposure
-  ,                                       !- View Factor to Ground
-  ,                                       !- Number of Vertices
-  18.6651118400078, 0, 4.8768,            !- X,Y,Z Vertex 1 {m}
-  18.6651118400078, -7.46604473600313, 4.8768, !- X,Y,Z Vertex 2 {m}
-  14.9320894720063, -7.46604473600313, 4.8768, !- X,Y,Z Vertex 3 {m}
-  14.9320894720063, 0, 4.8768;            !- X,Y,Z Vertex 4 {m}
-
-OS:Surface,
-  {fcae0440-5b20-4af0-aead-ece3bfcfc137}, !- Handle
-  Surface 14,                             !- Name
-  RoofCeiling,                            !- Surface Type
-  ,                                       !- Construction Name
-  {b3f79ced-42e2-4c0a-b646-ada533f7a8e3}, !- Space Name
-  Outdoors,                               !- Outside Boundary Condition
-  ,                                       !- Outside Boundary Condition Object
-  SunExposed,                             !- Sun Exposure
-  WindExposed,                            !- Wind Exposure
-  ,                                       !- View Factor to Ground
-  ,                                       !- Number of Vertices
-  0, -3.73302236800156, 6.74331118400078, !- X,Y,Z Vertex 1 {m}
-  37.3302236800156, -3.73302236800156, 6.74331118400078, !- X,Y,Z Vertex 2 {m}
-  37.3302236800156, 0, 4.8768,            !- X,Y,Z Vertex 3 {m}
-  0, 0, 4.8768;                           !- X,Y,Z Vertex 4 {m}
-
-OS:Surface,
-  {847ab715-eaec-46dc-b77d-b7afc1949628}, !- Handle
-  Surface 15,                             !- Name
-  RoofCeiling,                            !- Surface Type
-  ,                                       !- Construction Name
-  {b3f79ced-42e2-4c0a-b646-ada533f7a8e3}, !- Space Name
-  Outdoors,                               !- Outside Boundary Condition
-  ,                                       !- Outside Boundary Condition Object
-  SunExposed,                             !- Sun Exposure
-  WindExposed,                            !- Wind Exposure
-  ,                                       !- View Factor to Ground
-  ,                                       !- Number of Vertices
-  37.3302236800156, -3.73302236800156, 6.74331118400078, !- X,Y,Z Vertex 1 {m}
-  0, -3.73302236800156, 6.74331118400078, !- X,Y,Z Vertex 2 {m}
-  0, -7.46604473600313, 4.8768,           !- X,Y,Z Vertex 3 {m}
-  37.3302236800156, -7.46604473600313, 4.8768; !- X,Y,Z Vertex 4 {m}
-
-OS:Surface,
-  {4352937a-e2d7-4866-b1ec-f6c95d1611b0}, !- Handle
-  Surface 16,                             !- Name
-  Wall,                                   !- Surface Type
-  ,                                       !- Construction Name
-  {b3f79ced-42e2-4c0a-b646-ada533f7a8e3}, !- Space Name
-  Outdoors,                               !- Outside Boundary Condition
-  ,                                       !- Outside Boundary Condition Object
-  SunExposed,                             !- Sun Exposure
-  WindExposed,                            !- Wind Exposure
-  ,                                       !- View Factor to Ground
-  ,                                       !- Number of Vertices
-  0, -3.73302236800156, 6.74331118400078, !- X,Y,Z Vertex 1 {m}
-  0, 0, 4.8768,                           !- X,Y,Z Vertex 2 {m}
-  0, -7.46604473600313, 4.8768;           !- X,Y,Z Vertex 3 {m}
-
-OS:Surface,
-  {3fc390c7-957a-4105-b8b2-6bb102516f0b}, !- Handle
-  Surface 17,                             !- Name
-  Wall,                                   !- Surface Type
-  ,                                       !- Construction Name
-  {b3f79ced-42e2-4c0a-b646-ada533f7a8e3}, !- Space Name
-  Outdoors,                               !- Outside Boundary Condition
-  ,                                       !- Outside Boundary Condition Object
-  SunExposed,                             !- Sun Exposure
-  WindExposed,                            !- Wind Exposure
-  ,                                       !- View Factor to Ground
-  ,                                       !- Number of Vertices
-  37.3302236800156, -3.73302236800156, 6.74331118400078, !- X,Y,Z Vertex 1 {m}
-  37.3302236800156, -7.46604473600313, 4.8768, !- X,Y,Z Vertex 2 {m}
-  37.3302236800156, 0, 4.8768;            !- X,Y,Z Vertex 3 {m}
-
-OS:Space,
-  {b3f79ced-42e2-4c0a-b646-ada533f7a8e3}, !- Handle
-  unfinished attic space,                 !- Name
-  {d729e913-f29a-44ae-8cb9-9222a35929c3}, !- Space Type Name
-  ,                                       !- Default Construction Set Name
-  ,                                       !- Default Schedule Set Name
-  ,                                       !- Direction of Relative North {deg}
-  ,                                       !- X Origin {m}
-  ,                                       !- Y Origin {m}
-  ,                                       !- Z Origin {m}
-  ,                                       !- Building Story Name
-  {421ff86d-8cf3-421a-a844-e9cf05c949f6}; !- Thermal Zone Name
-
-OS:ThermalZone,
-  {421ff86d-8cf3-421a-a844-e9cf05c949f6}, !- Handle
->>>>>>> 039e157a
-  unfinished attic zone,                  !- Name
-  ,                                       !- Multiplier
-  ,                                       !- Ceiling Height {m}
-  ,                                       !- Volume {m3}
-  ,                                       !- Floor Area {m2}
-  ,                                       !- Zone Inside Convection Algorithm
-  ,                                       !- Zone Outside Convection Algorithm
-  ,                                       !- Zone Conditioning Equipment List Name
-<<<<<<< HEAD
-  {557b44f4-2fcf-454a-9ceb-971c8a7dc7c2}, !- Zone Air Inlet Port List
-  {06e7943a-d85d-413a-8457-2877f07670c8}, !- Zone Air Exhaust Port List
-  {4cf7d54d-e079-41d5-8bdd-20bf97095544}, !- Zone Air Node Name
-  {ca6e3002-8126-4a3e-a224-84a35d6655e0}, !- Zone Return Air Port List
-=======
-  {56276826-b6ef-49f6-8ec7-466442ca6d7e}, !- Zone Air Inlet Port List
-  {a134c193-987e-43c8-b364-2b177237f16e}, !- Zone Air Exhaust Port List
-  {3e37e3d5-f5f0-42a5-a564-cd0d5914d066}, !- Zone Air Node Name
-  {abf7427c-2bf8-4487-a983-626af83d3a22}, !- Zone Return Air Port List
->>>>>>> 039e157a
-  ,                                       !- Primary Daylighting Control Name
-  ,                                       !- Fraction of Zone Controlled by Primary Daylighting Control
-  ,                                       !- Secondary Daylighting Control Name
-  ,                                       !- Fraction of Zone Controlled by Secondary Daylighting Control
-  ,                                       !- Illuminance Map Name
-  ,                                       !- Group Rendering Name
-  ,                                       !- Thermostat Name
-  No;                                     !- Use Ideal Air Loads
-<<<<<<< HEAD
-
-OS:Node,
-  {2282c5c0-aeb6-4f6b-a487-9d36d6116978}, !- Handle
-  Node 3,                                 !- Name
-  {4cf7d54d-e079-41d5-8bdd-20bf97095544}, !- Inlet Port
-  ;                                       !- Outlet Port
-
-OS:Connection,
-  {4cf7d54d-e079-41d5-8bdd-20bf97095544}, !- Handle
-  {b27ebc22-cc0b-4c06-ad55-d2b7b69e359a}, !- Name
-  {b164fe47-8302-42b6-9569-d07d1e9c015f}, !- Source Object
-  11,                                     !- Outlet Port
-  {2282c5c0-aeb6-4f6b-a487-9d36d6116978}, !- Target Object
-  2;                                      !- Inlet Port
-
-OS:PortList,
-  {557b44f4-2fcf-454a-9ceb-971c8a7dc7c2}, !- Handle
-  {4ff8a99d-1672-44d5-93ce-69170e9d85c4}, !- Name
-  {b164fe47-8302-42b6-9569-d07d1e9c015f}; !- HVAC Component
-
-OS:PortList,
-  {06e7943a-d85d-413a-8457-2877f07670c8}, !- Handle
-  {24f46ed6-0aee-4def-800d-88e395bf7b8e}, !- Name
-  {b164fe47-8302-42b6-9569-d07d1e9c015f}; !- HVAC Component
-
-OS:PortList,
-  {ca6e3002-8126-4a3e-a224-84a35d6655e0}, !- Handle
-  {685afeba-6f59-463c-80af-bfab82fee13b}, !- Name
-  {b164fe47-8302-42b6-9569-d07d1e9c015f}; !- HVAC Component
-
-OS:Sizing:Zone,
-  {c97dbdc3-d00f-4413-8c9b-a2e520b51165}, !- Handle
-  {b164fe47-8302-42b6-9569-d07d1e9c015f}, !- Zone or ZoneList Name
-  SupplyAirTemperature,                   !- Zone Cooling Design Supply Air Temperature Input Method
-  14,                                     !- Zone Cooling Design Supply Air Temperature {C}
-  11.11,                                  !- Zone Cooling Design Supply Air Temperature Difference {deltaC}
-  SupplyAirTemperature,                   !- Zone Heating Design Supply Air Temperature Input Method
-  40,                                     !- Zone Heating Design Supply Air Temperature {C}
-  11.11,                                  !- Zone Heating Design Supply Air Temperature Difference {deltaC}
-  0.0085,                                 !- Zone Cooling Design Supply Air Humidity Ratio {kg-H2O/kg-air}
-  0.008,                                  !- Zone Heating Design Supply Air Humidity Ratio {kg-H2O/kg-air}
-  ,                                       !- Zone Heating Sizing Factor
-  ,                                       !- Zone Cooling Sizing Factor
-  DesignDay,                              !- Cooling Design Air Flow Method
-  ,                                       !- Cooling Design Air Flow Rate {m3/s}
-  ,                                       !- Cooling Minimum Air Flow per Zone Floor Area {m3/s-m2}
-  ,                                       !- Cooling Minimum Air Flow {m3/s}
-  ,                                       !- Cooling Minimum Air Flow Fraction
-  DesignDay,                              !- Heating Design Air Flow Method
-  ,                                       !- Heating Design Air Flow Rate {m3/s}
-  ,                                       !- Heating Maximum Air Flow per Zone Floor Area {m3/s-m2}
-  ,                                       !- Heating Maximum Air Flow {m3/s}
-  ,                                       !- Heating Maximum Air Flow Fraction
-  ,                                       !- Design Zone Air Distribution Effectiveness in Cooling Mode
-  ,                                       !- Design Zone Air Distribution Effectiveness in Heating Mode
-  No,                                     !- Account for Dedicated Outdoor Air System
-  NeutralSupplyAir,                       !- Dedicated Outdoor Air System Control Strategy
-  autosize,                               !- Dedicated Outdoor Air Low Setpoint Temperature for Design {C}
-  autosize;                               !- Dedicated Outdoor Air High Setpoint Temperature for Design {C}
-
-OS:ZoneHVAC:EquipmentList,
-  {7ae90e6c-ebe5-4928-8b2b-1d6da788e9d3}, !- Handle
-  Zone HVAC Equipment List 3,             !- Name
-  {b164fe47-8302-42b6-9569-d07d1e9c015f}; !- Thermal Zone
-
-OS:SpaceType,
-  {f8d3a907-17af-40d3-a721-217f0511b98d}, !- Handle
+  {497f554f-3f82-4390-be0c-4458cb3f7eda}, !- Handle
   Space Type 3,                           !- Name
   ,                                       !- Default Construction Set Name
   ,                                       !- Default Schedule Set Name
@@ -6300,14 +1002,14 @@
   unfinished attic;                       !- Standards Space Type
 
 OS:BuildingUnit,
-  {c37f40af-b7bb-454d-b3a1-d111ec08d97f}, !- Handle
+  {5f81c6b2-9130-4122-96ee-b7841466b98c}, !- Handle
   unit 1,                                 !- Name
   ,                                       !- Rendering Color
   Residential;                            !- Building Unit Type
 
 OS:AdditionalProperties,
-  {70897aae-a936-40c8-aaf4-68c1c877cdca}, !- Handle
-  {c37f40af-b7bb-454d-b3a1-d111ec08d97f}, !- Object Name
+  {7a166596-08dd-4a53-a467-46262fd4bdff}, !- Handle
+  {5f81c6b2-9130-4122-96ee-b7841466b98c}, !- Object Name
   NumberOfBedrooms,                       !- Feature Name 1
   Integer,                                !- Feature Data Type 1
   3,                                      !- Feature Value 1
@@ -6319,470 +1021,12 @@
   3.3900000000000001;                     !- Feature Value 3
 
 OS:External:File,
-  {fc128dd3-1310-4c54-a5d5-177abfdf24f9}, !- Handle
+  {50bbb924-1e5d-44ab-87ad-f56649d20dd8}, !- Handle
   8760.csv,                               !- Name
   8760.csv;                               !- File Name
 
 OS:Schedule:Day,
-  {0cc03ea0-0d88-452f-b789-a2a3785d17c8}, !- Handle
-  Schedule Day 1,                         !- Name
-=======
-
-OS:Node,
-  {bec84661-7156-45ce-bf07-928ffbe94b5b}, !- Handle
-  Node 21,                                !- Name
-  {3e37e3d5-f5f0-42a5-a564-cd0d5914d066}, !- Inlet Port
-  ;                                       !- Outlet Port
-
-OS:Connection,
-  {3e37e3d5-f5f0-42a5-a564-cd0d5914d066}, !- Handle
-  {7b686c05-0a62-49da-9008-d054b8eee231}, !- Name
-  {421ff86d-8cf3-421a-a844-e9cf05c949f6}, !- Source Object
-  11,                                     !- Outlet Port
-  {bec84661-7156-45ce-bf07-928ffbe94b5b}, !- Target Object
-  2;                                      !- Inlet Port
-
-OS:PortList,
-  {56276826-b6ef-49f6-8ec7-466442ca6d7e}, !- Handle
-  {c1c7ac32-49e0-451b-bb45-5f2c89587419}, !- Name
-  {421ff86d-8cf3-421a-a844-e9cf05c949f6}; !- HVAC Component
-
-OS:PortList,
-  {a134c193-987e-43c8-b364-2b177237f16e}, !- Handle
-  {e3bff9e0-d321-41c7-be76-0c2ecd96a7f7}, !- Name
-  {421ff86d-8cf3-421a-a844-e9cf05c949f6}; !- HVAC Component
-
-OS:PortList,
-  {abf7427c-2bf8-4487-a983-626af83d3a22}, !- Handle
-  {213088cd-69d5-4823-89de-b5bac91e894a}, !- Name
-  {421ff86d-8cf3-421a-a844-e9cf05c949f6}; !- HVAC Component
-
-OS:Sizing:Zone,
-  {e250b018-469e-46d1-b67e-2e34c6ca3abd}, !- Handle
-  {421ff86d-8cf3-421a-a844-e9cf05c949f6}, !- Zone or ZoneList Name
-  SupplyAirTemperature,                   !- Zone Cooling Design Supply Air Temperature Input Method
-  14,                                     !- Zone Cooling Design Supply Air Temperature {C}
-  11.11,                                  !- Zone Cooling Design Supply Air Temperature Difference {deltaC}
-  SupplyAirTemperature,                   !- Zone Heating Design Supply Air Temperature Input Method
-  40,                                     !- Zone Heating Design Supply Air Temperature {C}
-  11.11,                                  !- Zone Heating Design Supply Air Temperature Difference {deltaC}
-  0.0085,                                 !- Zone Cooling Design Supply Air Humidity Ratio {kg-H2O/kg-air}
-  0.008,                                  !- Zone Heating Design Supply Air Humidity Ratio {kg-H2O/kg-air}
-  ,                                       !- Zone Heating Sizing Factor
-  ,                                       !- Zone Cooling Sizing Factor
-  DesignDay,                              !- Cooling Design Air Flow Method
-  ,                                       !- Cooling Design Air Flow Rate {m3/s}
-  ,                                       !- Cooling Minimum Air Flow per Zone Floor Area {m3/s-m2}
-  ,                                       !- Cooling Minimum Air Flow {m3/s}
-  ,                                       !- Cooling Minimum Air Flow Fraction
-  DesignDay,                              !- Heating Design Air Flow Method
-  ,                                       !- Heating Design Air Flow Rate {m3/s}
-  ,                                       !- Heating Maximum Air Flow per Zone Floor Area {m3/s-m2}
-  ,                                       !- Heating Maximum Air Flow {m3/s}
-  ,                                       !- Heating Maximum Air Flow Fraction
-  ,                                       !- Design Zone Air Distribution Effectiveness in Cooling Mode
-  ,                                       !- Design Zone Air Distribution Effectiveness in Heating Mode
-  No,                                     !- Account for Dedicated Outdoor Air System
-  NeutralSupplyAir,                       !- Dedicated Outdoor Air System Control Strategy
-  autosize,                               !- Dedicated Outdoor Air Low Setpoint Temperature for Design {C}
-  autosize;                               !- Dedicated Outdoor Air High Setpoint Temperature for Design {C}
-
-OS:ZoneHVAC:EquipmentList,
-  {6820bbeb-48dc-44e0-8183-0a50350f671c}, !- Handle
-  Zone HVAC Equipment List 21,            !- Name
-  {421ff86d-8cf3-421a-a844-e9cf05c949f6}; !- Thermal Zone
-
-OS:SpaceType,
-  {d729e913-f29a-44ae-8cb9-9222a35929c3}, !- Handle
-  Space Type 3,                           !- Name
-  ,                                       !- Default Construction Set Name
-  ,                                       !- Default Schedule Set Name
-  ,                                       !- Group Rendering Name
-  ,                                       !- Design Specification Outdoor Air Object Name
-  ,                                       !- Standards Template
-  ,                                       !- Standards Building Type
-  unfinished attic;                       !- Standards Space Type
-
-OS:BuildingUnit,
-  {c6bddb03-288a-4242-8ee6-7ea2cf560d5f}, !- Handle
-  unit 1,                                 !- Name
-  ,                                       !- Rendering Color
-  Residential;                            !- Building Unit Type
-
-OS:AdditionalProperties,
-  {6efd87fc-0f39-42e1-902e-89ea5869b6bb}, !- Handle
-  {c6bddb03-288a-4242-8ee6-7ea2cf560d5f}, !- Object Name
-  Units Represented,                      !- Feature Name 1
-  Integer,                                !- Feature Data Type 1
-  1,                                      !- Feature Value 1
-  NumberOfBedrooms,                       !- Feature Name 2
-  Integer,                                !- Feature Data Type 2
-  3,                                      !- Feature Value 2
-  NumberOfBathrooms,                      !- Feature Name 3
-  Double,                                 !- Feature Data Type 3
-  2,                                      !- Feature Value 3
-  NumberOfOccupants,                      !- Feature Name 4
-  Double,                                 !- Feature Data Type 4
-  3.3900000000000001;                     !- Feature Value 4
-
-OS:BuildingUnit,
-  {daecb0b2-c7cc-46c9-a488-3caed26c9ba3}, !- Handle
-  unit 2,                                 !- Name
-  ,                                       !- Rendering Color
-  Residential;                            !- Building Unit Type
-
-OS:AdditionalProperties,
-  {adc8abb7-1c30-4de9-95a7-3b38601fdfdb}, !- Handle
-  {daecb0b2-c7cc-46c9-a488-3caed26c9ba3}, !- Object Name
-  Units Represented,                      !- Feature Name 1
-  Integer,                                !- Feature Data Type 1
-  1,                                      !- Feature Value 1
-  NumberOfBedrooms,                       !- Feature Name 2
-  Integer,                                !- Feature Data Type 2
-  3,                                      !- Feature Value 2
-  NumberOfBathrooms,                      !- Feature Name 3
-  Double,                                 !- Feature Data Type 3
-  2,                                      !- Feature Value 3
-  NumberOfOccupants,                      !- Feature Name 4
-  Double,                                 !- Feature Data Type 4
-  3.3900000000000001;                     !- Feature Value 4
-
-OS:BuildingUnit,
-  {c7e3f297-e2f2-4c74-8eb3-4ddf03ad9455}, !- Handle
-  unit 3,                                 !- Name
-  ,                                       !- Rendering Color
-  Residential;                            !- Building Unit Type
-
-OS:AdditionalProperties,
-  {3010b0cd-d905-406b-8309-29af15e7d537}, !- Handle
-  {c7e3f297-e2f2-4c74-8eb3-4ddf03ad9455}, !- Object Name
-  Units Represented,                      !- Feature Name 1
-  Integer,                                !- Feature Data Type 1
-  1,                                      !- Feature Value 1
-  NumberOfBedrooms,                       !- Feature Name 2
-  Integer,                                !- Feature Data Type 2
-  3,                                      !- Feature Value 2
-  NumberOfBathrooms,                      !- Feature Name 3
-  Double,                                 !- Feature Data Type 3
-  2,                                      !- Feature Value 3
-  NumberOfOccupants,                      !- Feature Name 4
-  Double,                                 !- Feature Data Type 4
-  3.3900000000000001;                     !- Feature Value 4
-
-OS:BuildingUnit,
-  {b620d747-43ad-42eb-97dd-b6c35ae52b29}, !- Handle
-  unit 4,                                 !- Name
-  ,                                       !- Rendering Color
-  Residential;                            !- Building Unit Type
-
-OS:AdditionalProperties,
-  {a1e3e6b7-9bf7-4e85-9744-a59b4dffd91c}, !- Handle
-  {b620d747-43ad-42eb-97dd-b6c35ae52b29}, !- Object Name
-  Units Represented,                      !- Feature Name 1
-  Integer,                                !- Feature Data Type 1
-  1,                                      !- Feature Value 1
-  NumberOfBedrooms,                       !- Feature Name 2
-  Integer,                                !- Feature Data Type 2
-  3,                                      !- Feature Value 2
-  NumberOfBathrooms,                      !- Feature Name 3
-  Double,                                 !- Feature Data Type 3
-  2,                                      !- Feature Value 3
-  NumberOfOccupants,                      !- Feature Name 4
-  Double,                                 !- Feature Data Type 4
-  3.3900000000000001;                     !- Feature Value 4
-
-OS:BuildingUnit,
-  {94be77e9-b984-4c71-a277-518f62619c56}, !- Handle
-  unit 5,                                 !- Name
-  ,                                       !- Rendering Color
-  Residential;                            !- Building Unit Type
-
-OS:AdditionalProperties,
-  {edc7b726-738b-4069-bd56-34d95eb56ec4}, !- Handle
-  {94be77e9-b984-4c71-a277-518f62619c56}, !- Object Name
-  Units Represented,                      !- Feature Name 1
-  Integer,                                !- Feature Data Type 1
-  1,                                      !- Feature Value 1
-  NumberOfBedrooms,                       !- Feature Name 2
-  Integer,                                !- Feature Data Type 2
-  3,                                      !- Feature Value 2
-  NumberOfBathrooms,                      !- Feature Name 3
-  Double,                                 !- Feature Data Type 3
-  2,                                      !- Feature Value 3
-  NumberOfOccupants,                      !- Feature Name 4
-  Double,                                 !- Feature Data Type 4
-  3.3900000000000001;                     !- Feature Value 4
-
-OS:BuildingUnit,
-  {b27f05a2-55ad-45d1-8cd9-823e4516de2a}, !- Handle
-  unit 6,                                 !- Name
-  ,                                       !- Rendering Color
-  Residential;                            !- Building Unit Type
-
-OS:AdditionalProperties,
-  {bd983164-3e15-43c7-a446-0b64fc2082a6}, !- Handle
-  {b27f05a2-55ad-45d1-8cd9-823e4516de2a}, !- Object Name
-  Units Represented,                      !- Feature Name 1
-  Integer,                                !- Feature Data Type 1
-  1,                                      !- Feature Value 1
-  NumberOfBedrooms,                       !- Feature Name 2
-  Integer,                                !- Feature Data Type 2
-  3,                                      !- Feature Value 2
-  NumberOfBathrooms,                      !- Feature Name 3
-  Double,                                 !- Feature Data Type 3
-  2,                                      !- Feature Value 3
-  NumberOfOccupants,                      !- Feature Name 4
-  Double,                                 !- Feature Data Type 4
-  3.3900000000000001;                     !- Feature Value 4
-
-OS:BuildingUnit,
-  {17af3134-3af4-4d40-8d95-28e8c29389e6}, !- Handle
-  unit 7,                                 !- Name
-  ,                                       !- Rendering Color
-  Residential;                            !- Building Unit Type
-
-OS:AdditionalProperties,
-  {f335b6dd-1402-4013-a6f9-b76a5b9d21f6}, !- Handle
-  {17af3134-3af4-4d40-8d95-28e8c29389e6}, !- Object Name
-  Units Represented,                      !- Feature Name 1
-  Integer,                                !- Feature Data Type 1
-  1,                                      !- Feature Value 1
-  NumberOfBedrooms,                       !- Feature Name 2
-  Integer,                                !- Feature Data Type 2
-  3,                                      !- Feature Value 2
-  NumberOfBathrooms,                      !- Feature Name 3
-  Double,                                 !- Feature Data Type 3
-  2,                                      !- Feature Value 3
-  NumberOfOccupants,                      !- Feature Name 4
-  Double,                                 !- Feature Data Type 4
-  3.3900000000000001;                     !- Feature Value 4
-
-OS:BuildingUnit,
-  {d1762242-d929-428b-9fe8-c8bf8304c22d}, !- Handle
-  unit 8,                                 !- Name
-  ,                                       !- Rendering Color
-  Residential;                            !- Building Unit Type
-
-OS:AdditionalProperties,
-  {f54a679f-75f6-4599-8f6f-bdf242369d06}, !- Handle
-  {d1762242-d929-428b-9fe8-c8bf8304c22d}, !- Object Name
-  Units Represented,                      !- Feature Name 1
-  Integer,                                !- Feature Data Type 1
-  1,                                      !- Feature Value 1
-  NumberOfBedrooms,                       !- Feature Name 2
-  Integer,                                !- Feature Data Type 2
-  3,                                      !- Feature Value 2
-  NumberOfBathrooms,                      !- Feature Name 3
-  Double,                                 !- Feature Data Type 3
-  2,                                      !- Feature Value 3
-  NumberOfOccupants,                      !- Feature Name 4
-  Double,                                 !- Feature Data Type 4
-  3.3900000000000001;                     !- Feature Value 4
-
-OS:BuildingUnit,
-  {b2d58c72-6820-4b3e-b2ac-a5ba30ff4add}, !- Handle
-  unit 9,                                 !- Name
-  ,                                       !- Rendering Color
-  Residential;                            !- Building Unit Type
-
-OS:AdditionalProperties,
-  {836e4554-38ae-4d13-ae15-ec0ccb816433}, !- Handle
-  {b2d58c72-6820-4b3e-b2ac-a5ba30ff4add}, !- Object Name
-  Units Represented,                      !- Feature Name 1
-  Integer,                                !- Feature Data Type 1
-  1,                                      !- Feature Value 1
-  NumberOfBedrooms,                       !- Feature Name 2
-  Integer,                                !- Feature Data Type 2
-  3,                                      !- Feature Value 2
-  NumberOfBathrooms,                      !- Feature Name 3
-  Double,                                 !- Feature Data Type 3
-  2,                                      !- Feature Value 3
-  NumberOfOccupants,                      !- Feature Name 4
-  Double,                                 !- Feature Data Type 4
-  3.3900000000000001;                     !- Feature Value 4
-
-OS:BuildingUnit,
-  {81470756-848f-46bb-9422-9ed891025e01}, !- Handle
-  unit 10,                                !- Name
-  ,                                       !- Rendering Color
-  Residential;                            !- Building Unit Type
-
-OS:AdditionalProperties,
-  {53356940-d7b1-4e2f-a2c4-b92157eaec3c}, !- Handle
-  {81470756-848f-46bb-9422-9ed891025e01}, !- Object Name
-  Units Represented,                      !- Feature Name 1
-  Integer,                                !- Feature Data Type 1
-  1,                                      !- Feature Value 1
-  NumberOfBedrooms,                       !- Feature Name 2
-  Integer,                                !- Feature Data Type 2
-  3,                                      !- Feature Value 2
-  NumberOfBathrooms,                      !- Feature Name 3
-  Double,                                 !- Feature Data Type 3
-  2,                                      !- Feature Value 3
-  NumberOfOccupants,                      !- Feature Name 4
-  Double,                                 !- Feature Data Type 4
-  3.3900000000000001;                     !- Feature Value 4
-
-OS:Surface,
-  {b1206c4c-8598-4a58-917d-07d1cb5fc952}, !- Handle
-  Surface 30,                             !- Name
-  Floor,                                  !- Surface Type
-  ,                                       !- Construction Name
-  {b3f79ced-42e2-4c0a-b646-ada533f7a8e3}, !- Space Name
-  Surface,                                !- Outside Boundary Condition
-  {06081fc4-1b03-4af9-9dac-547ccc6ce320}, !- Outside Boundary Condition Object
-  NoSun,                                  !- Sun Exposure
-  NoWind,                                 !- Wind Exposure
-  ,                                       !- View Factor to Ground
-  ,                                       !- Number of Vertices
-  26.1311565760109, 0, 4.8768,            !- X,Y,Z Vertex 1 {m}
-  26.1311565760109, -7.46604473600313, 4.8768, !- X,Y,Z Vertex 2 {m}
-  22.3981342080094, -7.46604473600313, 4.8768, !- X,Y,Z Vertex 3 {m}
-  22.3981342080094, 0, 4.8768;            !- X,Y,Z Vertex 4 {m}
-
-OS:Surface,
-  {4be32691-427d-4edc-80ba-831b73709f96}, !- Handle
-  Surface 31,                             !- Name
-  Floor,                                  !- Surface Type
-  ,                                       !- Construction Name
-  {b3f79ced-42e2-4c0a-b646-ada533f7a8e3}, !- Space Name
-  Surface,                                !- Outside Boundary Condition
-  {eb646bf1-9041-40eb-85f8-4a17aaebe60e}, !- Outside Boundary Condition Object
-  NoSun,                                  !- Sun Exposure
-  NoWind,                                 !- Wind Exposure
-  ,                                       !- View Factor to Ground
-  ,                                       !- Number of Vertices
-  3.73302236800156, 0, 4.8768,            !- X,Y,Z Vertex 1 {m}
-  3.73302236800156, -7.46604473600313, 4.8768, !- X,Y,Z Vertex 2 {m}
-  0, -7.46604473600313, 4.8768,           !- X,Y,Z Vertex 3 {m}
-  0, 0, 4.8768;                           !- X,Y,Z Vertex 4 {m}
-
-OS:Surface,
-  {e3073f22-5759-4dd1-b28e-2dca902e1565}, !- Handle
-  Surface 32,                             !- Name
-  Floor,                                  !- Surface Type
-  ,                                       !- Construction Name
-  {b3f79ced-42e2-4c0a-b646-ada533f7a8e3}, !- Space Name
-  Surface,                                !- Outside Boundary Condition
-  {7509efc6-fa38-4f51-ad38-4cbe8471f7dd}, !- Outside Boundary Condition Object
-  NoSun,                                  !- Sun Exposure
-  NoWind,                                 !- Wind Exposure
-  ,                                       !- View Factor to Ground
-  ,                                       !- Number of Vertices
-  37.3302236800156, 0, 4.8768,            !- X,Y,Z Vertex 1 {m}
-  37.3302236800156, -7.46604473600313, 4.8768, !- X,Y,Z Vertex 2 {m}
-  33.5972013120141, -7.46604473600313, 4.8768, !- X,Y,Z Vertex 3 {m}
-  33.5972013120141, 0, 4.8768;            !- X,Y,Z Vertex 4 {m}
-
-OS:Surface,
-  {47d78ad7-7f61-4e59-a4c5-48714eb5af65}, !- Handle
-  Surface 33,                             !- Name
-  Floor,                                  !- Surface Type
-  ,                                       !- Construction Name
-  {b3f79ced-42e2-4c0a-b646-ada533f7a8e3}, !- Space Name
-  Surface,                                !- Outside Boundary Condition
-  {fcea8672-1e18-46ee-84c6-90b99a84f6f3}, !- Outside Boundary Condition Object
-  NoSun,                                  !- Sun Exposure
-  NoWind,                                 !- Wind Exposure
-  ,                                       !- View Factor to Ground
-  ,                                       !- Number of Vertices
-  22.3981342080094, 0, 4.8768,            !- X,Y,Z Vertex 1 {m}
-  22.3981342080094, -7.46604473600313, 4.8768, !- X,Y,Z Vertex 2 {m}
-  18.6651118400078, -7.46604473600313, 4.8768, !- X,Y,Z Vertex 3 {m}
-  18.6651118400078, 0, 4.8768;            !- X,Y,Z Vertex 4 {m}
-
-OS:Surface,
-  {1289010e-86e7-41f3-a7d8-7ab67284c540}, !- Handle
-  Surface 34,                             !- Name
-  Floor,                                  !- Surface Type
-  ,                                       !- Construction Name
-  {b3f79ced-42e2-4c0a-b646-ada533f7a8e3}, !- Space Name
-  Surface,                                !- Outside Boundary Condition
-  {2f27a15e-a947-4cd6-bdb6-d3fd3faf44c7}, !- Outside Boundary Condition Object
-  NoSun,                                  !- Sun Exposure
-  NoWind,                                 !- Wind Exposure
-  ,                                       !- View Factor to Ground
-  ,                                       !- Number of Vertices
-  33.5972013120141, 0, 4.8768,            !- X,Y,Z Vertex 1 {m}
-  33.5972013120141, -7.46604473600313, 4.8768, !- X,Y,Z Vertex 2 {m}
-  29.8641789440125, -7.46604473600313, 4.8768, !- X,Y,Z Vertex 3 {m}
-  29.8641789440125, 0, 4.8768;            !- X,Y,Z Vertex 4 {m}
-
-OS:Surface,
-  {9a85742e-f24b-4099-a8db-ba4c8f78e693}, !- Handle
-  Surface 47,                             !- Name
-  Floor,                                  !- Surface Type
-  ,                                       !- Construction Name
-  {b3f79ced-42e2-4c0a-b646-ada533f7a8e3}, !- Space Name
-  Surface,                                !- Outside Boundary Condition
-  {70e6a376-de0e-4752-9edb-176f6a0d930b}, !- Outside Boundary Condition Object
-  NoSun,                                  !- Sun Exposure
-  NoWind,                                 !- Wind Exposure
-  ,                                       !- View Factor to Ground
-  ,                                       !- Number of Vertices
-  7.46604473600312, 0, 4.8768,            !- X,Y,Z Vertex 1 {m}
-  7.46604473600312, -7.46604473600313, 4.8768, !- X,Y,Z Vertex 2 {m}
-  3.73302236800156, -7.46604473600313, 4.8768, !- X,Y,Z Vertex 3 {m}
-  3.73302236800156, 0, 4.8768;            !- X,Y,Z Vertex 4 {m}
-
-OS:Surface,
-  {90f80e65-36d1-4003-af61-c1c4b8f3580d}, !- Handle
-  Surface 48,                             !- Name
-  Floor,                                  !- Surface Type
-  ,                                       !- Construction Name
-  {b3f79ced-42e2-4c0a-b646-ada533f7a8e3}, !- Space Name
-  Surface,                                !- Outside Boundary Condition
-  {227eb5ff-82a4-46b1-a911-b7facbce1a62}, !- Outside Boundary Condition Object
-  NoSun,                                  !- Sun Exposure
-  NoWind,                                 !- Wind Exposure
-  ,                                       !- View Factor to Ground
-  ,                                       !- Number of Vertices
-  11.1990671040047, 0, 4.8768,            !- X,Y,Z Vertex 1 {m}
-  11.1990671040047, -7.46604473600313, 4.8768, !- X,Y,Z Vertex 2 {m}
-  7.46604473600313, -7.46604473600313, 4.8768, !- X,Y,Z Vertex 3 {m}
-  7.46604473600313, 0, 4.8768;            !- X,Y,Z Vertex 4 {m}
-
-OS:Surface,
-  {86b20514-9019-47b2-86a0-0085ff3e1d03}, !- Handle
-  Surface 49,                             !- Name
-  Floor,                                  !- Surface Type
-  ,                                       !- Construction Name
-  {b3f79ced-42e2-4c0a-b646-ada533f7a8e3}, !- Space Name
-  Surface,                                !- Outside Boundary Condition
-  {8012ecd4-6b53-4711-8258-64ca1a0ab34f}, !- Outside Boundary Condition Object
-  NoSun,                                  !- Sun Exposure
-  NoWind,                                 !- Wind Exposure
-  ,                                       !- View Factor to Ground
-  ,                                       !- Number of Vertices
-  14.9320894720063, 0, 4.8768,            !- X,Y,Z Vertex 1 {m}
-  14.9320894720063, -7.46604473600313, 4.8768, !- X,Y,Z Vertex 2 {m}
-  11.1990671040047, -7.46604473600313, 4.8768, !- X,Y,Z Vertex 3 {m}
-  11.1990671040047, 0, 4.8768;            !- X,Y,Z Vertex 4 {m}
-
-OS:Surface,
-  {a478487d-61db-4d3a-ad87-d9660efe4e12}, !- Handle
-  Surface 50,                             !- Name
-  Floor,                                  !- Surface Type
-  ,                                       !- Construction Name
-  {b3f79ced-42e2-4c0a-b646-ada533f7a8e3}, !- Space Name
-  Surface,                                !- Outside Boundary Condition
-  {e9e5eb57-a41c-4652-8bcc-6da102313030}, !- Outside Boundary Condition Object
-  NoSun,                                  !- Sun Exposure
-  NoWind,                                 !- Wind Exposure
-  ,                                       !- View Factor to Ground
-  ,                                       !- Number of Vertices
-  29.8641789440125, 0, 4.8768,            !- X,Y,Z Vertex 1 {m}
-  29.8641789440125, -7.46604473600313, 4.8768, !- X,Y,Z Vertex 2 {m}
-  26.1311565760109, -7.46604473600313, 4.8768, !- X,Y,Z Vertex 3 {m}
-  26.1311565760109, 0, 4.8768;            !- X,Y,Z Vertex 4 {m}
-
-OS:External:File,
-  {b5c9fdc2-4f1a-4818-8eb6-29aade9236cd}, !- Handle
-  8760.csv,                               !- Name
-  8760.csv;                               !- File Name
-
-OS:Schedule:Day,
-  {e7a296fa-9983-43b8-8842-ebc65414bc5b}, !- Handle
+  {407df3e2-a9f4-481f-9448-ac6387794d5e}, !- Handle
   Schedule Day 1,                         !- Name
   ,                                       !- Schedule Type Limits Name
   ,                                       !- Interpolate to Timestep
@@ -6791,7 +1035,7 @@
   0;                                      !- Value Until Time 1
 
 OS:Schedule:Day,
-  {ee7b38d7-24c1-4dc4-892d-c5c23a8ec0df}, !- Handle
+  {323cec32-0652-485f-a02d-62b309f20550}, !- Handle
   Schedule Day 2,                         !- Name
   ,                                       !- Schedule Type Limits Name
   ,                                       !- Interpolate to Timestep
@@ -6800,10 +1044,10 @@
   1;                                      !- Value Until Time 1
 
 OS:Schedule:File,
-  {c9c22a1c-7f73-48cb-9c31-2689e2590271}, !- Handle
+  {48b03dca-064e-4966-8ecd-6d570ebf7bbe}, !- Handle
   occupants,                              !- Name
-  {7eb42cc2-569f-401e-95c0-59661576aeba}, !- Schedule Type Limits Name
-  {b5c9fdc2-4f1a-4818-8eb6-29aade9236cd}, !- External File Name
+  {1046d440-f17f-46e1-ae77-3920e591a0de}, !- Schedule Type Limits Name
+  {50bbb924-1e5d-44ab-87ad-f56649d20dd8}, !- External File Name
   1,                                      !- Column Number
   1,                                      !- Rows to Skip at Top
   8760,                                   !- Number of Hours of Data
@@ -6812,22 +1056,89 @@
   60;                                     !- Minutes per Item
 
 OS:Schedule:Ruleset,
-  {a28b01e1-6a5f-4e34-abad-59d6dd85ee5f}, !- Handle
+  {26c1d9a3-8165-4dd9-ae48-68891f7081fd}, !- Handle
   Schedule Ruleset 1,                     !- Name
-  {e0bc8ad8-2fbe-437e-8ad9-1fb7b82ce64a}, !- Schedule Type Limits Name
-  {e2b95f24-d84c-4106-b726-d325b3ac31c1}; !- Default Day Schedule Name
+  {ffcb9610-ea96-4b95-af16-ec8ef1d6b258}, !- Schedule Type Limits Name
+  {d1b1d071-3bf3-47c0-82ca-186af48f2b13}; !- Default Day Schedule Name
 
 OS:Schedule:Day,
-  {e2b95f24-d84c-4106-b726-d325b3ac31c1}, !- Handle
+  {d1b1d071-3bf3-47c0-82ca-186af48f2b13}, !- Handle
   Schedule Day 3,                         !- Name
-  {e0bc8ad8-2fbe-437e-8ad9-1fb7b82ce64a}, !- Schedule Type Limits Name
+  {ffcb9610-ea96-4b95-af16-ec8ef1d6b258}, !- Schedule Type Limits Name
   ,                                       !- Interpolate to Timestep
   24,                                     !- Hour 1
   0,                                      !- Minute 1
   112.539290946133;                       !- Value Until Time 1
 
 OS:People:Definition,
-  {5aae51c9-34a1-4cb0-a5ba-0a2d7367189e}, !- Handle
+  {c1098f7a-9a6b-428b-bb77-35b250b30fff}, !- Handle
+  res occupants|living space|story 2,     !- Name
+  People,                                 !- Number of People Calculation Method
+  1.13,                                   !- Number of People {people}
+  ,                                       !- People per Space Floor Area {person/m2}
+  ,                                       !- Space Floor Area per Person {m2/person}
+  0.319734,                               !- Fraction Radiant
+  0.573,                                  !- Sensible Heat Fraction
+  0,                                      !- Carbon Dioxide Generation Rate {m3/s-W}
+  No,                                     !- Enable ASHRAE 55 Comfort Warnings
+  ZoneAveraged;                           !- Mean Radiant Temperature Calculation Type
+
+OS:People,
+  {2ee75629-2355-4637-9578-04512e6514c3}, !- Handle
+  res occupants|living space|story 2,     !- Name
+  {c1098f7a-9a6b-428b-bb77-35b250b30fff}, !- People Definition Name
+  {604c0d42-8600-4bc0-81d9-d1d0309f248e}, !- Space or SpaceType Name
+  {48b03dca-064e-4966-8ecd-6d570ebf7bbe}, !- Number of People Schedule Name
+  {26c1d9a3-8165-4dd9-ae48-68891f7081fd}, !- Activity Level Schedule Name
+  ,                                       !- Surface Name/Angle Factor List Name
+  ,                                       !- Work Efficiency Schedule Name
+  ,                                       !- Clothing Insulation Schedule Name
+  ,                                       !- Air Velocity Schedule Name
+  1;                                      !- Multiplier
+
+OS:ScheduleTypeLimits,
+  {ffcb9610-ea96-4b95-af16-ec8ef1d6b258}, !- Handle
+  ActivityLevel,                          !- Name
+  0,                                      !- Lower Limit Value
+  ,                                       !- Upper Limit Value
+  Continuous,                             !- Numeric Type
+  ActivityLevel;                          !- Unit Type
+
+OS:ScheduleTypeLimits,
+  {1046d440-f17f-46e1-ae77-3920e591a0de}, !- Handle
+  Fractional,                             !- Name
+  0,                                      !- Lower Limit Value
+  1,                                      !- Upper Limit Value
+  Continuous;                             !- Numeric Type
+
+OS:People:Definition,
+  {383c2154-56a5-45c9-81e5-9fcc943dff55}, !- Handle
+  res occupants|living space,             !- Name
+  People,                                 !- Number of People Calculation Method
+  1.13,                                   !- Number of People {people}
+  ,                                       !- People per Space Floor Area {person/m2}
+  ,                                       !- Space Floor Area per Person {m2/person}
+  0.319734,                               !- Fraction Radiant
+  0.573,                                  !- Sensible Heat Fraction
+  0,                                      !- Carbon Dioxide Generation Rate {m3/s-W}
+  No,                                     !- Enable ASHRAE 55 Comfort Warnings
+  ZoneAveraged;                           !- Mean Radiant Temperature Calculation Type
+
+OS:People,
+  {8b3318c1-19c6-4201-b67a-23a4ad683cee}, !- Handle
+  res occupants|living space,             !- Name
+  {383c2154-56a5-45c9-81e5-9fcc943dff55}, !- People Definition Name
+  {1c86cfbd-7d2c-433f-ac22-2c1a3733981c}, !- Space or SpaceType Name
+  {48b03dca-064e-4966-8ecd-6d570ebf7bbe}, !- Number of People Schedule Name
+  {26c1d9a3-8165-4dd9-ae48-68891f7081fd}, !- Activity Level Schedule Name
+  ,                                       !- Surface Name/Angle Factor List Name
+  ,                                       !- Work Efficiency Schedule Name
+  ,                                       !- Clothing Insulation Schedule Name
+  ,                                       !- Air Velocity Schedule Name
+  1;                                      !- Multiplier
+
+OS:People:Definition,
+  {4df442d2-738f-47e2-9db2-4cd3f9b12a0c}, !- Handle
   res occupants|finished basement space,  !- Name
   People,                                 !- Number of People Calculation Method
   1.13,                                   !- Number of People {people}
@@ -6840,1030 +1151,14 @@
   ZoneAveraged;                           !- Mean Radiant Temperature Calculation Type
 
 OS:People,
-  {2f8ca9e7-75ff-4323-94c1-bdd931be398e}, !- Handle
+  {2c3cb5df-1f4e-4dab-9603-974f9a42792f}, !- Handle
   res occupants|finished basement space,  !- Name
-  {5aae51c9-34a1-4cb0-a5ba-0a2d7367189e}, !- People Definition Name
-  {6b139ce6-29d1-4c3e-add3-a12979d73398}, !- Space or SpaceType Name
-  {c9c22a1c-7f73-48cb-9c31-2689e2590271}, !- Number of People Schedule Name
-  {a28b01e1-6a5f-4e34-abad-59d6dd85ee5f}, !- Activity Level Schedule Name
+  {4df442d2-738f-47e2-9db2-4cd3f9b12a0c}, !- People Definition Name
+  {281f45ee-ca06-4fdc-b7dd-339558502a56}, !- Space or SpaceType Name
+  {48b03dca-064e-4966-8ecd-6d570ebf7bbe}, !- Number of People Schedule Name
+  {26c1d9a3-8165-4dd9-ae48-68891f7081fd}, !- Activity Level Schedule Name
   ,                                       !- Surface Name/Angle Factor List Name
   ,                                       !- Work Efficiency Schedule Name
   ,                                       !- Clothing Insulation Schedule Name
   ,                                       !- Air Velocity Schedule Name
   1;                                      !- Multiplier
-
-OS:ScheduleTypeLimits,
-  {e0bc8ad8-2fbe-437e-8ad9-1fb7b82ce64a}, !- Handle
-  ActivityLevel,                          !- Name
-  0,                                      !- Lower Limit Value
-  ,                                       !- Upper Limit Value
-  Continuous,                             !- Numeric Type
-  ActivityLevel;                          !- Unit Type
-
-OS:ScheduleTypeLimits,
-  {7eb42cc2-569f-401e-95c0-59661576aeba}, !- Handle
-  Fractional,                             !- Name
-  0,                                      !- Lower Limit Value
-  1,                                      !- Upper Limit Value
-  Continuous;                             !- Numeric Type
-
-OS:People:Definition,
-  {9bac10a6-0bee-41dd-b401-5bd155f4b6d2}, !- Handle
-  res occupants|living space|story 2,     !- Name
-  People,                                 !- Number of People Calculation Method
-  1.13,                                   !- Number of People {people}
-  ,                                       !- People per Space Floor Area {person/m2}
-  ,                                       !- Space Floor Area per Person {m2/person}
-  0.319734,                               !- Fraction Radiant
-  0.573,                                  !- Sensible Heat Fraction
-  0,                                      !- Carbon Dioxide Generation Rate {m3/s-W}
-  No,                                     !- Enable ASHRAE 55 Comfort Warnings
-  ZoneAveraged;                           !- Mean Radiant Temperature Calculation Type
-
-OS:People,
-  {3c498014-e017-447d-b8ac-d9892bc65db4}, !- Handle
-  res occupants|living space|story 2,     !- Name
-  {9bac10a6-0bee-41dd-b401-5bd155f4b6d2}, !- People Definition Name
-  {986ce2ae-c607-4447-8a4b-0211f67f3b93}, !- Space or SpaceType Name
-  {c9c22a1c-7f73-48cb-9c31-2689e2590271}, !- Number of People Schedule Name
-  {a28b01e1-6a5f-4e34-abad-59d6dd85ee5f}, !- Activity Level Schedule Name
-  ,                                       !- Surface Name/Angle Factor List Name
-  ,                                       !- Work Efficiency Schedule Name
-  ,                                       !- Clothing Insulation Schedule Name
-  ,                                       !- Air Velocity Schedule Name
-  1;                                      !- Multiplier
-
-OS:People:Definition,
-  {47389e8d-abcc-4c8e-88bb-1e74377e923b}, !- Handle
-  res occupants|living space,             !- Name
-  People,                                 !- Number of People Calculation Method
-  1.13,                                   !- Number of People {people}
-  ,                                       !- People per Space Floor Area {person/m2}
-  ,                                       !- Space Floor Area per Person {m2/person}
-  0.319734,                               !- Fraction Radiant
-  0.573,                                  !- Sensible Heat Fraction
-  0,                                      !- Carbon Dioxide Generation Rate {m3/s-W}
-  No,                                     !- Enable ASHRAE 55 Comfort Warnings
-  ZoneAveraged;                           !- Mean Radiant Temperature Calculation Type
-
-OS:People,
-  {306720ff-2eca-4465-bb6e-ca6005510a2f}, !- Handle
-  res occupants|living space,             !- Name
-  {47389e8d-abcc-4c8e-88bb-1e74377e923b}, !- People Definition Name
-  {c8568dec-08b2-48a7-b89c-c66f881a3705}, !- Space or SpaceType Name
-  {c9c22a1c-7f73-48cb-9c31-2689e2590271}, !- Number of People Schedule Name
-  {a28b01e1-6a5f-4e34-abad-59d6dd85ee5f}, !- Activity Level Schedule Name
-  ,                                       !- Surface Name/Angle Factor List Name
-  ,                                       !- Work Efficiency Schedule Name
-  ,                                       !- Clothing Insulation Schedule Name
-  ,                                       !- Air Velocity Schedule Name
-  1;                                      !- Multiplier
-
-OS:Schedule:Day,
-  {fb00e1fe-f778-49cf-af67-b7d4f3c52fcc}, !- Handle
-  Schedule Day 4,                         !- Name
-  ,                                       !- Schedule Type Limits Name
-  ,                                       !- Interpolate to Timestep
-  24,                                     !- Hour 1
-  0,                                      !- Minute 1
-  0;                                      !- Value Until Time 1
-
-OS:Schedule:Day,
-  {bb9f879f-5afe-4c2f-a8aa-cb875089ff2b}, !- Handle
-  Schedule Day 5,                         !- Name
-  ,                                       !- Schedule Type Limits Name
-  ,                                       !- Interpolate to Timestep
-  24,                                     !- Hour 1
-  0,                                      !- Minute 1
-  1;                                      !- Value Until Time 1
-
-OS:People:Definition,
-  {e9abf062-335c-4f20-bea7-dce904d47129}, !- Handle
-  res occupants|unit 2|finished basement space|unit 2, !- Name
-  People,                                 !- Number of People Calculation Method
-  1.13,                                   !- Number of People {people}
-  ,                                       !- People per Space Floor Area {person/m2}
-  ,                                       !- Space Floor Area per Person {m2/person}
-  0.319734,                               !- Fraction Radiant
-  0.573,                                  !- Sensible Heat Fraction
-  0,                                      !- Carbon Dioxide Generation Rate {m3/s-W}
-  No,                                     !- Enable ASHRAE 55 Comfort Warnings
-  ZoneAveraged;                           !- Mean Radiant Temperature Calculation Type
-
-OS:People,
-  {9aa7ac63-a279-40cb-9206-58f77a1ca988}, !- Handle
-  res occupants|unit 2|finished basement space|unit 2, !- Name
-  {e9abf062-335c-4f20-bea7-dce904d47129}, !- People Definition Name
-  {958a0197-6b8f-48f7-8494-f871f6cb5833}, !- Space or SpaceType Name
-  {c9c22a1c-7f73-48cb-9c31-2689e2590271}, !- Number of People Schedule Name
-  {a28b01e1-6a5f-4e34-abad-59d6dd85ee5f}, !- Activity Level Schedule Name
-  ,                                       !- Surface Name/Angle Factor List Name
-  ,                                       !- Work Efficiency Schedule Name
-  ,                                       !- Clothing Insulation Schedule Name
-  ,                                       !- Air Velocity Schedule Name
-  1;                                      !- Multiplier
-
-OS:People:Definition,
-  {579b903d-e4c8-4530-a37b-34062a6d0766}, !- Handle
-  res occupants|unit 2|living space|unit 2|story 2, !- Name
-  People,                                 !- Number of People Calculation Method
-  1.13,                                   !- Number of People {people}
-  ,                                       !- People per Space Floor Area {person/m2}
-  ,                                       !- Space Floor Area per Person {m2/person}
-  0.319734,                               !- Fraction Radiant
-  0.573,                                  !- Sensible Heat Fraction
-  0,                                      !- Carbon Dioxide Generation Rate {m3/s-W}
-  No,                                     !- Enable ASHRAE 55 Comfort Warnings
-  ZoneAveraged;                           !- Mean Radiant Temperature Calculation Type
-
-OS:People,
-  {69b2f06e-21ff-4caf-9865-70efe114a4f4}, !- Handle
-  res occupants|unit 2|living space|unit 2|story 2, !- Name
-  {579b903d-e4c8-4530-a37b-34062a6d0766}, !- People Definition Name
-  {cc49aec5-6090-41f1-86d9-46f0bde4cf93}, !- Space or SpaceType Name
-  {c9c22a1c-7f73-48cb-9c31-2689e2590271}, !- Number of People Schedule Name
-  {a28b01e1-6a5f-4e34-abad-59d6dd85ee5f}, !- Activity Level Schedule Name
-  ,                                       !- Surface Name/Angle Factor List Name
-  ,                                       !- Work Efficiency Schedule Name
-  ,                                       !- Clothing Insulation Schedule Name
-  ,                                       !- Air Velocity Schedule Name
-  1;                                      !- Multiplier
-
-OS:People:Definition,
-  {3d0b5d43-1cf1-49f2-b0e2-b6587fd1feaf}, !- Handle
-  res occupants|unit 2|living space|unit 2|story 1, !- Name
-  People,                                 !- Number of People Calculation Method
-  1.13,                                   !- Number of People {people}
-  ,                                       !- People per Space Floor Area {person/m2}
-  ,                                       !- Space Floor Area per Person {m2/person}
-  0.319734,                               !- Fraction Radiant
-  0.573,                                  !- Sensible Heat Fraction
-  0,                                      !- Carbon Dioxide Generation Rate {m3/s-W}
-  No,                                     !- Enable ASHRAE 55 Comfort Warnings
-  ZoneAveraged;                           !- Mean Radiant Temperature Calculation Type
-
-OS:People,
-  {b66aa3f1-ceed-4dc8-9779-c1b2ac7060cb}, !- Handle
-  res occupants|unit 2|living space|unit 2|story 1, !- Name
-  {3d0b5d43-1cf1-49f2-b0e2-b6587fd1feaf}, !- People Definition Name
-  {f3ba88aa-339a-4843-912b-e6c9db1593c7}, !- Space or SpaceType Name
-  {c9c22a1c-7f73-48cb-9c31-2689e2590271}, !- Number of People Schedule Name
-  {a28b01e1-6a5f-4e34-abad-59d6dd85ee5f}, !- Activity Level Schedule Name
-  ,                                       !- Surface Name/Angle Factor List Name
-  ,                                       !- Work Efficiency Schedule Name
-  ,                                       !- Clothing Insulation Schedule Name
-  ,                                       !- Air Velocity Schedule Name
-  1;                                      !- Multiplier
-
-OS:Schedule:Day,
-  {6500c3cf-095e-451a-a497-2602324e117e}, !- Handle
-  Schedule Day 6,                         !- Name
-  ,                                       !- Schedule Type Limits Name
-  ,                                       !- Interpolate to Timestep
-  24,                                     !- Hour 1
-  0,                                      !- Minute 1
-  0;                                      !- Value Until Time 1
-
-OS:Schedule:Day,
-  {d97b0cc0-42af-4054-9c17-8f84c9a3e2a9}, !- Handle
-  Schedule Day 7,                         !- Name
-  ,                                       !- Schedule Type Limits Name
-  ,                                       !- Interpolate to Timestep
-  24,                                     !- Hour 1
-  0,                                      !- Minute 1
-  1;                                      !- Value Until Time 1
-
-OS:People:Definition,
-  {d2aed87e-2a41-4de2-b86d-4317e0f085b5}, !- Handle
-  res occupants|unit 3|finished basement space|unit 3, !- Name
-  People,                                 !- Number of People Calculation Method
-  1.13,                                   !- Number of People {people}
-  ,                                       !- People per Space Floor Area {person/m2}
-  ,                                       !- Space Floor Area per Person {m2/person}
-  0.319734,                               !- Fraction Radiant
-  0.573,                                  !- Sensible Heat Fraction
-  0,                                      !- Carbon Dioxide Generation Rate {m3/s-W}
-  No,                                     !- Enable ASHRAE 55 Comfort Warnings
-  ZoneAveraged;                           !- Mean Radiant Temperature Calculation Type
-
-OS:People,
-  {3ec945f2-3efc-4d92-9c16-4665f5de3597}, !- Handle
-  res occupants|unit 3|finished basement space|unit 3, !- Name
-  {d2aed87e-2a41-4de2-b86d-4317e0f085b5}, !- People Definition Name
-  {64cc72b4-7f3f-4cd8-a8e7-dd7418d054a5}, !- Space or SpaceType Name
-  {c9c22a1c-7f73-48cb-9c31-2689e2590271}, !- Number of People Schedule Name
-  {a28b01e1-6a5f-4e34-abad-59d6dd85ee5f}, !- Activity Level Schedule Name
-  ,                                       !- Surface Name/Angle Factor List Name
-  ,                                       !- Work Efficiency Schedule Name
-  ,                                       !- Clothing Insulation Schedule Name
-  ,                                       !- Air Velocity Schedule Name
-  1;                                      !- Multiplier
-
-OS:People:Definition,
-  {8832058b-adb9-4eb7-a5f3-5f5b1db1d41a}, !- Handle
-  res occupants|unit 3|living space|unit 3|story 2, !- Name
-  People,                                 !- Number of People Calculation Method
-  1.13,                                   !- Number of People {people}
-  ,                                       !- People per Space Floor Area {person/m2}
-  ,                                       !- Space Floor Area per Person {m2/person}
-  0.319734,                               !- Fraction Radiant
-  0.573,                                  !- Sensible Heat Fraction
-  0,                                      !- Carbon Dioxide Generation Rate {m3/s-W}
-  No,                                     !- Enable ASHRAE 55 Comfort Warnings
-  ZoneAveraged;                           !- Mean Radiant Temperature Calculation Type
-
-OS:People,
-  {45376a1b-317b-4330-ad76-17e54ff43e7c}, !- Handle
-  res occupants|unit 3|living space|unit 3|story 2, !- Name
-  {8832058b-adb9-4eb7-a5f3-5f5b1db1d41a}, !- People Definition Name
-  {d6a44081-519c-4db2-9479-de72339342e9}, !- Space or SpaceType Name
-  {c9c22a1c-7f73-48cb-9c31-2689e2590271}, !- Number of People Schedule Name
-  {a28b01e1-6a5f-4e34-abad-59d6dd85ee5f}, !- Activity Level Schedule Name
-  ,                                       !- Surface Name/Angle Factor List Name
-  ,                                       !- Work Efficiency Schedule Name
-  ,                                       !- Clothing Insulation Schedule Name
-  ,                                       !- Air Velocity Schedule Name
-  1;                                      !- Multiplier
-
-OS:People:Definition,
-  {6e326e3f-8705-445a-81e0-b4f78b8aa964}, !- Handle
-  res occupants|unit 3|living space|unit 3|story 1, !- Name
-  People,                                 !- Number of People Calculation Method
-  1.13,                                   !- Number of People {people}
-  ,                                       !- People per Space Floor Area {person/m2}
-  ,                                       !- Space Floor Area per Person {m2/person}
-  0.319734,                               !- Fraction Radiant
-  0.573,                                  !- Sensible Heat Fraction
-  0,                                      !- Carbon Dioxide Generation Rate {m3/s-W}
-  No,                                     !- Enable ASHRAE 55 Comfort Warnings
-  ZoneAveraged;                           !- Mean Radiant Temperature Calculation Type
-
-OS:People,
-  {143154e7-ca29-4fcb-b069-0b30b80bcbca}, !- Handle
-  res occupants|unit 3|living space|unit 3|story 1, !- Name
-  {6e326e3f-8705-445a-81e0-b4f78b8aa964}, !- People Definition Name
-  {c2e1a4f7-4b71-4571-9964-98d7ee2fa580}, !- Space or SpaceType Name
-  {c9c22a1c-7f73-48cb-9c31-2689e2590271}, !- Number of People Schedule Name
-  {a28b01e1-6a5f-4e34-abad-59d6dd85ee5f}, !- Activity Level Schedule Name
-  ,                                       !- Surface Name/Angle Factor List Name
-  ,                                       !- Work Efficiency Schedule Name
-  ,                                       !- Clothing Insulation Schedule Name
-  ,                                       !- Air Velocity Schedule Name
-  1;                                      !- Multiplier
-
-OS:Schedule:Day,
-  {8ca57368-ac5e-471f-8325-1149afcfc56d}, !- Handle
-  Schedule Day 8,                         !- Name
-  ,                                       !- Schedule Type Limits Name
-  ,                                       !- Interpolate to Timestep
-  24,                                     !- Hour 1
-  0,                                      !- Minute 1
-  0;                                      !- Value Until Time 1
-
-OS:Schedule:Day,
-  {77bc64f1-6fb8-47ff-9ff2-41270644f159}, !- Handle
-  Schedule Day 9,                         !- Name
-  ,                                       !- Schedule Type Limits Name
-  ,                                       !- Interpolate to Timestep
-  24,                                     !- Hour 1
-  0,                                      !- Minute 1
-  1;                                      !- Value Until Time 1
-
-OS:People:Definition,
-  {b3fdd8b7-ddc7-47d0-9806-6fa61dfe20e6}, !- Handle
-  res occupants|unit 4|finished basement space|unit 4, !- Name
-  People,                                 !- Number of People Calculation Method
-  1.13,                                   !- Number of People {people}
-  ,                                       !- People per Space Floor Area {person/m2}
-  ,                                       !- Space Floor Area per Person {m2/person}
-  0.319734,                               !- Fraction Radiant
-  0.573,                                  !- Sensible Heat Fraction
-  0,                                      !- Carbon Dioxide Generation Rate {m3/s-W}
-  No,                                     !- Enable ASHRAE 55 Comfort Warnings
-  ZoneAveraged;                           !- Mean Radiant Temperature Calculation Type
-
-OS:People,
-  {c74f97fd-afe2-464e-9e29-8c968da83b84}, !- Handle
-  res occupants|unit 4|finished basement space|unit 4, !- Name
-  {b3fdd8b7-ddc7-47d0-9806-6fa61dfe20e6}, !- People Definition Name
-  {77ea3509-9a20-4c05-ba6d-08fc5453cd65}, !- Space or SpaceType Name
-  {c9c22a1c-7f73-48cb-9c31-2689e2590271}, !- Number of People Schedule Name
-  {a28b01e1-6a5f-4e34-abad-59d6dd85ee5f}, !- Activity Level Schedule Name
-  ,                                       !- Surface Name/Angle Factor List Name
-  ,                                       !- Work Efficiency Schedule Name
-  ,                                       !- Clothing Insulation Schedule Name
-  ,                                       !- Air Velocity Schedule Name
-  1;                                      !- Multiplier
-
-OS:People:Definition,
-  {8d82482e-26dc-46e9-9f16-f3db06e67aa9}, !- Handle
-  res occupants|unit 4|living space|unit 4|story 2, !- Name
-  People,                                 !- Number of People Calculation Method
-  1.13,                                   !- Number of People {people}
-  ,                                       !- People per Space Floor Area {person/m2}
-  ,                                       !- Space Floor Area per Person {m2/person}
-  0.319734,                               !- Fraction Radiant
-  0.573,                                  !- Sensible Heat Fraction
-  0,                                      !- Carbon Dioxide Generation Rate {m3/s-W}
-  No,                                     !- Enable ASHRAE 55 Comfort Warnings
-  ZoneAveraged;                           !- Mean Radiant Temperature Calculation Type
-
-OS:People,
-  {07fe08a5-257c-4873-a1fd-a6f8de7fbc47}, !- Handle
-  res occupants|unit 4|living space|unit 4|story 2, !- Name
-  {8d82482e-26dc-46e9-9f16-f3db06e67aa9}, !- People Definition Name
-  {ead2cdb3-b633-4bb0-ab01-ef0ca8ecdb96}, !- Space or SpaceType Name
-  {c9c22a1c-7f73-48cb-9c31-2689e2590271}, !- Number of People Schedule Name
-  {a28b01e1-6a5f-4e34-abad-59d6dd85ee5f}, !- Activity Level Schedule Name
-  ,                                       !- Surface Name/Angle Factor List Name
-  ,                                       !- Work Efficiency Schedule Name
-  ,                                       !- Clothing Insulation Schedule Name
-  ,                                       !- Air Velocity Schedule Name
-  1;                                      !- Multiplier
-
-OS:People:Definition,
-  {6fd0baf8-3f0f-44f8-b947-78814a682e25}, !- Handle
-  res occupants|unit 4|living space|unit 4|story 1, !- Name
-  People,                                 !- Number of People Calculation Method
-  1.13,                                   !- Number of People {people}
-  ,                                       !- People per Space Floor Area {person/m2}
-  ,                                       !- Space Floor Area per Person {m2/person}
-  0.319734,                               !- Fraction Radiant
-  0.573,                                  !- Sensible Heat Fraction
-  0,                                      !- Carbon Dioxide Generation Rate {m3/s-W}
-  No,                                     !- Enable ASHRAE 55 Comfort Warnings
-  ZoneAveraged;                           !- Mean Radiant Temperature Calculation Type
-
-OS:People,
-  {dc3d4f49-a93b-4e4d-b4bd-b92427b73997}, !- Handle
-  res occupants|unit 4|living space|unit 4|story 1, !- Name
-  {6fd0baf8-3f0f-44f8-b947-78814a682e25}, !- People Definition Name
-  {48c182e8-9c8e-4824-b776-f7a84eaf612f}, !- Space or SpaceType Name
-  {c9c22a1c-7f73-48cb-9c31-2689e2590271}, !- Number of People Schedule Name
-  {a28b01e1-6a5f-4e34-abad-59d6dd85ee5f}, !- Activity Level Schedule Name
-  ,                                       !- Surface Name/Angle Factor List Name
-  ,                                       !- Work Efficiency Schedule Name
-  ,                                       !- Clothing Insulation Schedule Name
-  ,                                       !- Air Velocity Schedule Name
-  1;                                      !- Multiplier
-
-OS:Schedule:Day,
-  {1c628537-026e-4680-a796-959ff60081b0}, !- Handle
-  Schedule Day 10,                        !- Name
-  ,                                       !- Schedule Type Limits Name
-  ,                                       !- Interpolate to Timestep
-  24,                                     !- Hour 1
-  0,                                      !- Minute 1
-  0;                                      !- Value Until Time 1
-
-OS:Schedule:Day,
-  {fc0bb07a-e099-48a1-a6e0-11ea20232e9a}, !- Handle
-  Schedule Day 11,                        !- Name
-  ,                                       !- Schedule Type Limits Name
-  ,                                       !- Interpolate to Timestep
-  24,                                     !- Hour 1
-  0,                                      !- Minute 1
-  1;                                      !- Value Until Time 1
-
-OS:People:Definition,
-  {0ca6a997-c980-478c-8c06-254a864f3145}, !- Handle
-  res occupants|unit 5|finished basement space|unit 5, !- Name
-  People,                                 !- Number of People Calculation Method
-  1.13,                                   !- Number of People {people}
-  ,                                       !- People per Space Floor Area {person/m2}
-  ,                                       !- Space Floor Area per Person {m2/person}
-  0.319734,                               !- Fraction Radiant
-  0.573,                                  !- Sensible Heat Fraction
-  0,                                      !- Carbon Dioxide Generation Rate {m3/s-W}
-  No,                                     !- Enable ASHRAE 55 Comfort Warnings
-  ZoneAveraged;                           !- Mean Radiant Temperature Calculation Type
-
-OS:People,
-  {212bd5be-cc48-42d5-b7a1-c422e2989ba1}, !- Handle
-  res occupants|unit 5|finished basement space|unit 5, !- Name
-  {0ca6a997-c980-478c-8c06-254a864f3145}, !- People Definition Name
-  {8d6b551d-7ac0-4c32-b7ed-8cd6745bbc84}, !- Space or SpaceType Name
-  {c9c22a1c-7f73-48cb-9c31-2689e2590271}, !- Number of People Schedule Name
-  {a28b01e1-6a5f-4e34-abad-59d6dd85ee5f}, !- Activity Level Schedule Name
-  ,                                       !- Surface Name/Angle Factor List Name
-  ,                                       !- Work Efficiency Schedule Name
-  ,                                       !- Clothing Insulation Schedule Name
-  ,                                       !- Air Velocity Schedule Name
-  1;                                      !- Multiplier
-
-OS:People:Definition,
-  {fb35b006-e912-44d6-a05c-29effcf5abe8}, !- Handle
-  res occupants|unit 5|living space|unit 5|story 2, !- Name
-  People,                                 !- Number of People Calculation Method
-  1.13,                                   !- Number of People {people}
-  ,                                       !- People per Space Floor Area {person/m2}
-  ,                                       !- Space Floor Area per Person {m2/person}
-  0.319734,                               !- Fraction Radiant
-  0.573,                                  !- Sensible Heat Fraction
-  0,                                      !- Carbon Dioxide Generation Rate {m3/s-W}
-  No,                                     !- Enable ASHRAE 55 Comfort Warnings
-  ZoneAveraged;                           !- Mean Radiant Temperature Calculation Type
-
-OS:People,
-  {667f58ee-d622-4113-967e-faa1ac167b4a}, !- Handle
-  res occupants|unit 5|living space|unit 5|story 2, !- Name
-  {fb35b006-e912-44d6-a05c-29effcf5abe8}, !- People Definition Name
-  {f3d0a16b-882b-4181-8851-8ddb3c2eee8f}, !- Space or SpaceType Name
-  {c9c22a1c-7f73-48cb-9c31-2689e2590271}, !- Number of People Schedule Name
-  {a28b01e1-6a5f-4e34-abad-59d6dd85ee5f}, !- Activity Level Schedule Name
-  ,                                       !- Surface Name/Angle Factor List Name
-  ,                                       !- Work Efficiency Schedule Name
-  ,                                       !- Clothing Insulation Schedule Name
-  ,                                       !- Air Velocity Schedule Name
-  1;                                      !- Multiplier
-
-OS:People:Definition,
-  {5c45d32d-9267-46ad-ba23-f2204332fb94}, !- Handle
-  res occupants|unit 5|living space|unit 5|story 1, !- Name
-  People,                                 !- Number of People Calculation Method
-  1.13,                                   !- Number of People {people}
-  ,                                       !- People per Space Floor Area {person/m2}
-  ,                                       !- Space Floor Area per Person {m2/person}
-  0.319734,                               !- Fraction Radiant
-  0.573,                                  !- Sensible Heat Fraction
-  0,                                      !- Carbon Dioxide Generation Rate {m3/s-W}
-  No,                                     !- Enable ASHRAE 55 Comfort Warnings
-  ZoneAveraged;                           !- Mean Radiant Temperature Calculation Type
-
-OS:People,
-  {b04932e2-157b-4ba6-b9c3-0bc564538038}, !- Handle
-  res occupants|unit 5|living space|unit 5|story 1, !- Name
-  {5c45d32d-9267-46ad-ba23-f2204332fb94}, !- People Definition Name
-  {8d544497-857d-4ef6-929e-03ddbb08c541}, !- Space or SpaceType Name
-  {c9c22a1c-7f73-48cb-9c31-2689e2590271}, !- Number of People Schedule Name
-  {a28b01e1-6a5f-4e34-abad-59d6dd85ee5f}, !- Activity Level Schedule Name
-  ,                                       !- Surface Name/Angle Factor List Name
-  ,                                       !- Work Efficiency Schedule Name
-  ,                                       !- Clothing Insulation Schedule Name
-  ,                                       !- Air Velocity Schedule Name
-  1;                                      !- Multiplier
-
-OS:Schedule:Day,
-  {2663a835-bfe7-4f48-b228-79bdfe8b9845}, !- Handle
-  Schedule Day 12,                        !- Name
-  ,                                       !- Schedule Type Limits Name
-  ,                                       !- Interpolate to Timestep
-  24,                                     !- Hour 1
-  0,                                      !- Minute 1
-  0;                                      !- Value Until Time 1
-
-OS:Schedule:Day,
-  {6d3b6a89-076f-45b2-a92d-4da2103d91d0}, !- Handle
-  Schedule Day 13,                        !- Name
-  ,                                       !- Schedule Type Limits Name
-  ,                                       !- Interpolate to Timestep
-  24,                                     !- Hour 1
-  0,                                      !- Minute 1
-  1;                                      !- Value Until Time 1
-
-OS:People:Definition,
-  {88f7240b-1f6b-4aaf-9731-24b99d796d11}, !- Handle
-  res occupants|unit 6|finished basement space|unit 6, !- Name
-  People,                                 !- Number of People Calculation Method
-  1.13,                                   !- Number of People {people}
-  ,                                       !- People per Space Floor Area {person/m2}
-  ,                                       !- Space Floor Area per Person {m2/person}
-  0.319734,                               !- Fraction Radiant
-  0.573,                                  !- Sensible Heat Fraction
-  0,                                      !- Carbon Dioxide Generation Rate {m3/s-W}
-  No,                                     !- Enable ASHRAE 55 Comfort Warnings
-  ZoneAveraged;                           !- Mean Radiant Temperature Calculation Type
-
-OS:People,
-  {8453241c-6d03-4718-a06d-64cb043b2310}, !- Handle
-  res occupants|unit 6|finished basement space|unit 6, !- Name
-  {88f7240b-1f6b-4aaf-9731-24b99d796d11}, !- People Definition Name
-  {a02cfeeb-a5a7-4077-8e28-2b37e449c4bb}, !- Space or SpaceType Name
-  {c9c22a1c-7f73-48cb-9c31-2689e2590271}, !- Number of People Schedule Name
-  {a28b01e1-6a5f-4e34-abad-59d6dd85ee5f}, !- Activity Level Schedule Name
-  ,                                       !- Surface Name/Angle Factor List Name
-  ,                                       !- Work Efficiency Schedule Name
-  ,                                       !- Clothing Insulation Schedule Name
-  ,                                       !- Air Velocity Schedule Name
-  1;                                      !- Multiplier
-
-OS:People:Definition,
-  {798e5c8d-b03e-449b-8ad9-2cd29787be76}, !- Handle
-  res occupants|unit 6|living space|unit 6|story 1, !- Name
-  People,                                 !- Number of People Calculation Method
-  1.13,                                   !- Number of People {people}
-  ,                                       !- People per Space Floor Area {person/m2}
-  ,                                       !- Space Floor Area per Person {m2/person}
-  0.319734,                               !- Fraction Radiant
-  0.573,                                  !- Sensible Heat Fraction
-  0,                                      !- Carbon Dioxide Generation Rate {m3/s-W}
-  No,                                     !- Enable ASHRAE 55 Comfort Warnings
-  ZoneAveraged;                           !- Mean Radiant Temperature Calculation Type
-
-OS:People,
-  {5c05a4bf-e75f-4bc2-aa87-553858621796}, !- Handle
-  res occupants|unit 6|living space|unit 6|story 1, !- Name
-  {798e5c8d-b03e-449b-8ad9-2cd29787be76}, !- People Definition Name
-  {ddf66984-3231-4c90-bb9a-bfc3b81a90f8}, !- Space or SpaceType Name
-  {c9c22a1c-7f73-48cb-9c31-2689e2590271}, !- Number of People Schedule Name
-  {a28b01e1-6a5f-4e34-abad-59d6dd85ee5f}, !- Activity Level Schedule Name
-  ,                                       !- Surface Name/Angle Factor List Name
-  ,                                       !- Work Efficiency Schedule Name
-  ,                                       !- Clothing Insulation Schedule Name
-  ,                                       !- Air Velocity Schedule Name
-  1;                                      !- Multiplier
-
-OS:People:Definition,
-  {08876787-3164-4a7c-a9c3-70cc31f9e93d}, !- Handle
-  res occupants|unit 6|living space|unit 6|story 2, !- Name
-  People,                                 !- Number of People Calculation Method
-  1.13,                                   !- Number of People {people}
-  ,                                       !- People per Space Floor Area {person/m2}
-  ,                                       !- Space Floor Area per Person {m2/person}
-  0.319734,                               !- Fraction Radiant
-  0.573,                                  !- Sensible Heat Fraction
-  0,                                      !- Carbon Dioxide Generation Rate {m3/s-W}
-  No,                                     !- Enable ASHRAE 55 Comfort Warnings
-  ZoneAveraged;                           !- Mean Radiant Temperature Calculation Type
-
-OS:People,
-  {43a2b85c-55c2-4c8b-bbcf-69b6a061e283}, !- Handle
-  res occupants|unit 6|living space|unit 6|story 2, !- Name
-  {08876787-3164-4a7c-a9c3-70cc31f9e93d}, !- People Definition Name
-  {40b70ad1-707f-4b45-8e91-6e8baca87e83}, !- Space or SpaceType Name
-  {c9c22a1c-7f73-48cb-9c31-2689e2590271}, !- Number of People Schedule Name
-  {a28b01e1-6a5f-4e34-abad-59d6dd85ee5f}, !- Activity Level Schedule Name
-  ,                                       !- Surface Name/Angle Factor List Name
-  ,                                       !- Work Efficiency Schedule Name
-  ,                                       !- Clothing Insulation Schedule Name
-  ,                                       !- Air Velocity Schedule Name
-  1;                                      !- Multiplier
-
-OS:Schedule:Day,
-  {b3ebe8b4-46fc-4577-8e2e-c45cb22b4ff1}, !- Handle
-  Schedule Day 14,                        !- Name
-  ,                                       !- Schedule Type Limits Name
-  ,                                       !- Interpolate to Timestep
-  24,                                     !- Hour 1
-  0,                                      !- Minute 1
-  0;                                      !- Value Until Time 1
-
-OS:Schedule:Day,
-  {588675d8-2867-40c8-9dbe-aca3890b999b}, !- Handle
-  Schedule Day 15,                        !- Name
-  ,                                       !- Schedule Type Limits Name
-  ,                                       !- Interpolate to Timestep
-  24,                                     !- Hour 1
-  0,                                      !- Minute 1
-  1;                                      !- Value Until Time 1
-
-OS:People:Definition,
-  {1048afde-1c1b-4960-8bc6-2e8756cad82d}, !- Handle
-  res occupants|unit 7|living space|unit 7|story 2, !- Name
-  People,                                 !- Number of People Calculation Method
-  1.13,                                   !- Number of People {people}
-  ,                                       !- People per Space Floor Area {person/m2}
-  ,                                       !- Space Floor Area per Person {m2/person}
-  0.319734,                               !- Fraction Radiant
-  0.573,                                  !- Sensible Heat Fraction
-  0,                                      !- Carbon Dioxide Generation Rate {m3/s-W}
-  No,                                     !- Enable ASHRAE 55 Comfort Warnings
-  ZoneAveraged;                           !- Mean Radiant Temperature Calculation Type
-
-OS:People,
-  {61c976bf-4194-444a-a967-50853dd77c53}, !- Handle
-  res occupants|unit 7|living space|unit 7|story 2, !- Name
-  {1048afde-1c1b-4960-8bc6-2e8756cad82d}, !- People Definition Name
-  {04586e8d-44c2-45ad-bfdf-768740475594}, !- Space or SpaceType Name
-  {c9c22a1c-7f73-48cb-9c31-2689e2590271}, !- Number of People Schedule Name
-  {a28b01e1-6a5f-4e34-abad-59d6dd85ee5f}, !- Activity Level Schedule Name
-  ,                                       !- Surface Name/Angle Factor List Name
-  ,                                       !- Work Efficiency Schedule Name
-  ,                                       !- Clothing Insulation Schedule Name
-  ,                                       !- Air Velocity Schedule Name
-  1;                                      !- Multiplier
-
-OS:People:Definition,
-  {1fbd2150-ebf1-4c02-a853-430fb017114e}, !- Handle
-  res occupants|unit 7|living space|unit 7|story 1, !- Name
-  People,                                 !- Number of People Calculation Method
-  1.13,                                   !- Number of People {people}
-  ,                                       !- People per Space Floor Area {person/m2}
-  ,                                       !- Space Floor Area per Person {m2/person}
-  0.319734,                               !- Fraction Radiant
-  0.573,                                  !- Sensible Heat Fraction
-  0,                                      !- Carbon Dioxide Generation Rate {m3/s-W}
-  No,                                     !- Enable ASHRAE 55 Comfort Warnings
-  ZoneAveraged;                           !- Mean Radiant Temperature Calculation Type
-
-OS:People,
-  {704c150e-008c-4c9f-928d-a3b8cc663f69}, !- Handle
-  res occupants|unit 7|living space|unit 7|story 1, !- Name
-  {1fbd2150-ebf1-4c02-a853-430fb017114e}, !- People Definition Name
-  {7ee271fd-826e-4f99-b926-7b7bc6a34f6b}, !- Space or SpaceType Name
-  {c9c22a1c-7f73-48cb-9c31-2689e2590271}, !- Number of People Schedule Name
-  {a28b01e1-6a5f-4e34-abad-59d6dd85ee5f}, !- Activity Level Schedule Name
-  ,                                       !- Surface Name/Angle Factor List Name
-  ,                                       !- Work Efficiency Schedule Name
-  ,                                       !- Clothing Insulation Schedule Name
-  ,                                       !- Air Velocity Schedule Name
-  1;                                      !- Multiplier
-
-OS:People:Definition,
-  {7ca0dfe0-ecb3-4eb2-9abb-3a3a8836cf0c}, !- Handle
-  res occupants|unit 7|finished basement space|unit 7, !- Name
-  People,                                 !- Number of People Calculation Method
-  1.13,                                   !- Number of People {people}
-  ,                                       !- People per Space Floor Area {person/m2}
-  ,                                       !- Space Floor Area per Person {m2/person}
-  0.319734,                               !- Fraction Radiant
-  0.573,                                  !- Sensible Heat Fraction
-  0,                                      !- Carbon Dioxide Generation Rate {m3/s-W}
-  No,                                     !- Enable ASHRAE 55 Comfort Warnings
-  ZoneAveraged;                           !- Mean Radiant Temperature Calculation Type
-
-OS:People,
-  {f5a85f4d-ae7d-4dc7-a090-02be3d7fea02}, !- Handle
-  res occupants|unit 7|finished basement space|unit 7, !- Name
-  {7ca0dfe0-ecb3-4eb2-9abb-3a3a8836cf0c}, !- People Definition Name
-  {1f18f813-9b8d-4d26-b30a-e83ed7c7bcb0}, !- Space or SpaceType Name
-  {c9c22a1c-7f73-48cb-9c31-2689e2590271}, !- Number of People Schedule Name
-  {a28b01e1-6a5f-4e34-abad-59d6dd85ee5f}, !- Activity Level Schedule Name
-  ,                                       !- Surface Name/Angle Factor List Name
-  ,                                       !- Work Efficiency Schedule Name
-  ,                                       !- Clothing Insulation Schedule Name
-  ,                                       !- Air Velocity Schedule Name
-  1;                                      !- Multiplier
-
-OS:Schedule:Day,
-  {656d3814-243f-4bf1-b1f1-5426b0d44ea5}, !- Handle
-  Schedule Day 16,                        !- Name
-  ,                                       !- Schedule Type Limits Name
-  ,                                       !- Interpolate to Timestep
-  24,                                     !- Hour 1
-  0,                                      !- Minute 1
-  0;                                      !- Value Until Time 1
-
-OS:Schedule:Day,
-  {e4e99122-2109-4071-8926-a8a8e7db4362}, !- Handle
-  Schedule Day 17,                        !- Name
-  ,                                       !- Schedule Type Limits Name
-  ,                                       !- Interpolate to Timestep
-  24,                                     !- Hour 1
-  0,                                      !- Minute 1
-  1;                                      !- Value Until Time 1
-
-OS:People:Definition,
-  {137f0b3c-cd6d-4c5d-b77d-b50a301e5cea}, !- Handle
-  res occupants|unit 8|living space|unit 8|story 2, !- Name
-  People,                                 !- Number of People Calculation Method
-  1.13,                                   !- Number of People {people}
-  ,                                       !- People per Space Floor Area {person/m2}
-  ,                                       !- Space Floor Area per Person {m2/person}
-  0.319734,                               !- Fraction Radiant
-  0.573,                                  !- Sensible Heat Fraction
-  0,                                      !- Carbon Dioxide Generation Rate {m3/s-W}
-  No,                                     !- Enable ASHRAE 55 Comfort Warnings
-  ZoneAveraged;                           !- Mean Radiant Temperature Calculation Type
-
-OS:People,
-  {bc26b0ff-692c-4243-b98a-2e127443889d}, !- Handle
-  res occupants|unit 8|living space|unit 8|story 2, !- Name
-  {137f0b3c-cd6d-4c5d-b77d-b50a301e5cea}, !- People Definition Name
-  {183e6541-445c-4ab8-8d15-a13c363bd22b}, !- Space or SpaceType Name
-  {c9c22a1c-7f73-48cb-9c31-2689e2590271}, !- Number of People Schedule Name
-  {a28b01e1-6a5f-4e34-abad-59d6dd85ee5f}, !- Activity Level Schedule Name
-  ,                                       !- Surface Name/Angle Factor List Name
-  ,                                       !- Work Efficiency Schedule Name
-  ,                                       !- Clothing Insulation Schedule Name
-  ,                                       !- Air Velocity Schedule Name
-  1;                                      !- Multiplier
-
-OS:People:Definition,
-  {f78f4f51-5f5b-4f19-bc8d-42a46fdc3b38}, !- Handle
-  res occupants|unit 8|living space|unit 8|story 1, !- Name
-  People,                                 !- Number of People Calculation Method
-  1.13,                                   !- Number of People {people}
-  ,                                       !- People per Space Floor Area {person/m2}
-  ,                                       !- Space Floor Area per Person {m2/person}
-  0.319734,                               !- Fraction Radiant
-  0.573,                                  !- Sensible Heat Fraction
-  0,                                      !- Carbon Dioxide Generation Rate {m3/s-W}
-  No,                                     !- Enable ASHRAE 55 Comfort Warnings
-  ZoneAveraged;                           !- Mean Radiant Temperature Calculation Type
-
-OS:People,
-  {971fdfaa-fddc-403b-a52b-5cbdcfc7f49f}, !- Handle
-  res occupants|unit 8|living space|unit 8|story 1, !- Name
-  {f78f4f51-5f5b-4f19-bc8d-42a46fdc3b38}, !- People Definition Name
-  {22e890ba-6ed5-4194-86ec-4daa604f3ccf}, !- Space or SpaceType Name
-  {c9c22a1c-7f73-48cb-9c31-2689e2590271}, !- Number of People Schedule Name
-  {a28b01e1-6a5f-4e34-abad-59d6dd85ee5f}, !- Activity Level Schedule Name
-  ,                                       !- Surface Name/Angle Factor List Name
-  ,                                       !- Work Efficiency Schedule Name
-  ,                                       !- Clothing Insulation Schedule Name
-  ,                                       !- Air Velocity Schedule Name
-  1;                                      !- Multiplier
-
-OS:People:Definition,
-  {c26e9bd0-1114-4e32-ab2a-69afbad19362}, !- Handle
-  res occupants|unit 8|finished basement space|unit 8, !- Name
-  People,                                 !- Number of People Calculation Method
-  1.13,                                   !- Number of People {people}
-  ,                                       !- People per Space Floor Area {person/m2}
-  ,                                       !- Space Floor Area per Person {m2/person}
-  0.319734,                               !- Fraction Radiant
-  0.573,                                  !- Sensible Heat Fraction
-  0,                                      !- Carbon Dioxide Generation Rate {m3/s-W}
-  No,                                     !- Enable ASHRAE 55 Comfort Warnings
-  ZoneAveraged;                           !- Mean Radiant Temperature Calculation Type
-
-OS:People,
-  {1fc2ddc3-b0e7-4460-9c40-3c67ac418fa6}, !- Handle
-  res occupants|unit 8|finished basement space|unit 8, !- Name
-  {c26e9bd0-1114-4e32-ab2a-69afbad19362}, !- People Definition Name
-  {1ddaed38-5b9b-4f1b-a074-d0566dbad9b0}, !- Space or SpaceType Name
-  {c9c22a1c-7f73-48cb-9c31-2689e2590271}, !- Number of People Schedule Name
-  {a28b01e1-6a5f-4e34-abad-59d6dd85ee5f}, !- Activity Level Schedule Name
-  ,                                       !- Surface Name/Angle Factor List Name
-  ,                                       !- Work Efficiency Schedule Name
-  ,                                       !- Clothing Insulation Schedule Name
-  ,                                       !- Air Velocity Schedule Name
-  1;                                      !- Multiplier
-
-OS:Schedule:Day,
-  {a3234d68-c274-4b1d-a625-39e0de96c1de}, !- Handle
-  Schedule Day 18,                        !- Name
->>>>>>> 039e157a
-  ,                                       !- Schedule Type Limits Name
-  ,                                       !- Interpolate to Timestep
-  24,                                     !- Hour 1
-  0,                                      !- Minute 1
-  0;                                      !- Value Until Time 1
-
-OS:Schedule:Day,
-<<<<<<< HEAD
-  {3f25743d-6d55-4b49-8a1f-369d27c222d0}, !- Handle
-  Schedule Day 2,                         !- Name
-=======
-  {68710ede-8e92-4bc2-9172-66f5be0bae7a}, !- Handle
-  Schedule Day 19,                        !- Name
->>>>>>> 039e157a
-  ,                                       !- Schedule Type Limits Name
-  ,                                       !- Interpolate to Timestep
-  24,                                     !- Hour 1
-  0,                                      !- Minute 1
-  1;                                      !- Value Until Time 1
-
-<<<<<<< HEAD
-OS:Schedule:File,
-  {33e5565d-af74-4cf1-ba07-a72e4063e5f6}, !- Handle
-  occupants,                              !- Name
-  {a8a3bddf-0fc5-40a4-8db0-672ca6dfd5a4}, !- Schedule Type Limits Name
-  {fc128dd3-1310-4c54-a5d5-177abfdf24f9}, !- External File Name
-  1,                                      !- Column Number
-  1,                                      !- Rows to Skip at Top
-  8760,                                   !- Number of Hours of Data
-  ,                                       !- Column Separator
-=======
-OS:People:Definition,
-  {29e45392-5620-4715-92bd-cd364343a999}, !- Handle
-  res occupants|unit 9|living space|unit 9|story 1, !- Name
-  People,                                 !- Number of People Calculation Method
-  1.13,                                   !- Number of People {people}
-  ,                                       !- People per Space Floor Area {person/m2}
-  ,                                       !- Space Floor Area per Person {m2/person}
-  0.319734,                               !- Fraction Radiant
-  0.573,                                  !- Sensible Heat Fraction
-  0,                                      !- Carbon Dioxide Generation Rate {m3/s-W}
-  No,                                     !- Enable ASHRAE 55 Comfort Warnings
-  ZoneAveraged;                           !- Mean Radiant Temperature Calculation Type
-
-OS:People,
-  {c5cd64b6-6e84-491c-8958-a6f906a083d2}, !- Handle
-  res occupants|unit 9|living space|unit 9|story 1, !- Name
-  {29e45392-5620-4715-92bd-cd364343a999}, !- People Definition Name
-  {9a3c0f96-4599-435a-bc41-7d03f4a5c9c1}, !- Space or SpaceType Name
-  {c9c22a1c-7f73-48cb-9c31-2689e2590271}, !- Number of People Schedule Name
-  {a28b01e1-6a5f-4e34-abad-59d6dd85ee5f}, !- Activity Level Schedule Name
-  ,                                       !- Surface Name/Angle Factor List Name
-  ,                                       !- Work Efficiency Schedule Name
-  ,                                       !- Clothing Insulation Schedule Name
-  ,                                       !- Air Velocity Schedule Name
-  1;                                      !- Multiplier
-
-OS:People:Definition,
-  {500bef35-b913-4a9a-9603-5f4210682115}, !- Handle
-  res occupants|unit 9|living space|unit 9|story 2, !- Name
-  People,                                 !- Number of People Calculation Method
-  1.13,                                   !- Number of People {people}
-  ,                                       !- People per Space Floor Area {person/m2}
-  ,                                       !- Space Floor Area per Person {m2/person}
-  0.319734,                               !- Fraction Radiant
-  0.573,                                  !- Sensible Heat Fraction
-  0,                                      !- Carbon Dioxide Generation Rate {m3/s-W}
-  No,                                     !- Enable ASHRAE 55 Comfort Warnings
-  ZoneAveraged;                           !- Mean Radiant Temperature Calculation Type
-
-OS:People,
-  {1d5f87cd-778e-422c-801f-c078a476b9bb}, !- Handle
-  res occupants|unit 9|living space|unit 9|story 2, !- Name
-  {500bef35-b913-4a9a-9603-5f4210682115}, !- People Definition Name
-  {486719d6-fbe3-4ae7-8939-8460105e194b}, !- Space or SpaceType Name
-  {c9c22a1c-7f73-48cb-9c31-2689e2590271}, !- Number of People Schedule Name
-  {a28b01e1-6a5f-4e34-abad-59d6dd85ee5f}, !- Activity Level Schedule Name
-  ,                                       !- Surface Name/Angle Factor List Name
-  ,                                       !- Work Efficiency Schedule Name
-  ,                                       !- Clothing Insulation Schedule Name
-  ,                                       !- Air Velocity Schedule Name
-  1;                                      !- Multiplier
-
-OS:People:Definition,
-  {86feabed-1c11-494c-98cf-09422ea25d73}, !- Handle
-  res occupants|unit 9|finished basement space|unit 9, !- Name
-  People,                                 !- Number of People Calculation Method
-  1.13,                                   !- Number of People {people}
-  ,                                       !- People per Space Floor Area {person/m2}
-  ,                                       !- Space Floor Area per Person {m2/person}
-  0.319734,                               !- Fraction Radiant
-  0.573,                                  !- Sensible Heat Fraction
-  0,                                      !- Carbon Dioxide Generation Rate {m3/s-W}
-  No,                                     !- Enable ASHRAE 55 Comfort Warnings
-  ZoneAveraged;                           !- Mean Radiant Temperature Calculation Type
-
-OS:People,
-  {695f469f-07a7-46a0-88b7-ea2c9bd52a94}, !- Handle
-  res occupants|unit 9|finished basement space|unit 9, !- Name
-  {86feabed-1c11-494c-98cf-09422ea25d73}, !- People Definition Name
-  {4f32ccc8-1b23-4fcf-9f74-14d718a5d3c0}, !- Space or SpaceType Name
-  {c9c22a1c-7f73-48cb-9c31-2689e2590271}, !- Number of People Schedule Name
-  {a28b01e1-6a5f-4e34-abad-59d6dd85ee5f}, !- Activity Level Schedule Name
-  ,                                       !- Surface Name/Angle Factor List Name
-  ,                                       !- Work Efficiency Schedule Name
-  ,                                       !- Clothing Insulation Schedule Name
-  ,                                       !- Air Velocity Schedule Name
-  1;                                      !- Multiplier
-
-OS:Schedule:Day,
-  {7eec904b-b475-4133-bcdf-218204e919ce}, !- Handle
-  Schedule Day 20,                        !- Name
-  ,                                       !- Schedule Type Limits Name
->>>>>>> 039e157a
-  ,                                       !- Interpolate to Timestep
-  60;                                     !- Minutes per Item
-
-OS:Schedule:Ruleset,
-  {d84d5cd7-325b-4dc1-b78e-5485ca69093c}, !- Handle
-  Schedule Ruleset 1,                     !- Name
-  {610bd22a-acd7-4ca7-ab60-a092928e0c49}, !- Schedule Type Limits Name
-  {505e3849-1b68-426d-811f-29cdc2898e69}; !- Default Day Schedule Name
-
-OS:Schedule:Day,
-<<<<<<< HEAD
-  {505e3849-1b68-426d-811f-29cdc2898e69}, !- Handle
-  Schedule Day 3,                         !- Name
-  {610bd22a-acd7-4ca7-ab60-a092928e0c49}, !- Schedule Type Limits Name
-=======
-  {f9b448c0-a508-44cb-a682-3a75240a6720}, !- Handle
-  Schedule Day 21,                        !- Name
-  ,                                       !- Schedule Type Limits Name
->>>>>>> 039e157a
-  ,                                       !- Interpolate to Timestep
-  24,                                     !- Hour 1
-  0,                                      !- Minute 1
-  112.539290946133;                       !- Value Until Time 1
-
-OS:People:Definition,
-<<<<<<< HEAD
-  {f2e2637e-3da3-4c59-ab7b-2452f0dcc0f1}, !- Handle
-  res occupants|living space,             !- Name
-=======
-  {3e3c1b27-b493-4dba-8dea-8b04ba756ed3}, !- Handle
-  res occupants|unit 10|living space|unit 10|story 1, !- Name
->>>>>>> 039e157a
-  People,                                 !- Number of People Calculation Method
-  1.13,                                   !- Number of People {people}
-  ,                                       !- People per Space Floor Area {person/m2}
-  ,                                       !- Space Floor Area per Person {m2/person}
-  0.319734,                               !- Fraction Radiant
-  0.573,                                  !- Sensible Heat Fraction
-  0,                                      !- Carbon Dioxide Generation Rate {m3/s-W}
-  No,                                     !- Enable ASHRAE 55 Comfort Warnings
-  ZoneAveraged;                           !- Mean Radiant Temperature Calculation Type
-
-OS:People,
-<<<<<<< HEAD
-  {50632c69-d6a0-46d7-bff2-4b76e4d2e3fb}, !- Handle
-  res occupants|living space,             !- Name
-  {f2e2637e-3da3-4c59-ab7b-2452f0dcc0f1}, !- People Definition Name
-  {46028416-de0c-4ba2-af07-618e9b03a7d9}, !- Space or SpaceType Name
-  {33e5565d-af74-4cf1-ba07-a72e4063e5f6}, !- Number of People Schedule Name
-  {d84d5cd7-325b-4dc1-b78e-5485ca69093c}, !- Activity Level Schedule Name
-=======
-  {8452a65d-9b3a-412a-b01a-06e74a290997}, !- Handle
-  res occupants|unit 10|living space|unit 10|story 1, !- Name
-  {3e3c1b27-b493-4dba-8dea-8b04ba756ed3}, !- People Definition Name
-  {01fa0e74-41d0-462c-a682-2b15c97351f3}, !- Space or SpaceType Name
-  {c9c22a1c-7f73-48cb-9c31-2689e2590271}, !- Number of People Schedule Name
-  {a28b01e1-6a5f-4e34-abad-59d6dd85ee5f}, !- Activity Level Schedule Name
->>>>>>> 039e157a
-  ,                                       !- Surface Name/Angle Factor List Name
-  ,                                       !- Work Efficiency Schedule Name
-  ,                                       !- Clothing Insulation Schedule Name
-  ,                                       !- Air Velocity Schedule Name
-  1;                                      !- Multiplier
-
-OS:ScheduleTypeLimits,
-  {610bd22a-acd7-4ca7-ab60-a092928e0c49}, !- Handle
-  ActivityLevel,                          !- Name
-  0,                                      !- Lower Limit Value
-  ,                                       !- Upper Limit Value
-  Continuous,                             !- Numeric Type
-  ActivityLevel;                          !- Unit Type
-
-OS:ScheduleTypeLimits,
-  {a8a3bddf-0fc5-40a4-8db0-672ca6dfd5a4}, !- Handle
-  Fractional,                             !- Name
-  0,                                      !- Lower Limit Value
-  1,                                      !- Upper Limit Value
-  Continuous;                             !- Numeric Type
-
-OS:People:Definition,
-<<<<<<< HEAD
-  {107da15d-0aca-4693-9745-50987b38021e}, !- Handle
-  res occupants|finished basement space,  !- Name
-=======
-  {79d06ca1-67b8-4f3a-8f11-c07e75898a2c}, !- Handle
-  res occupants|unit 10|living space|unit 10|story 2, !- Name
->>>>>>> 039e157a
-  People,                                 !- Number of People Calculation Method
-  1.13,                                   !- Number of People {people}
-  ,                                       !- People per Space Floor Area {person/m2}
-  ,                                       !- Space Floor Area per Person {m2/person}
-  0.319734,                               !- Fraction Radiant
-  0.573,                                  !- Sensible Heat Fraction
-  0,                                      !- Carbon Dioxide Generation Rate {m3/s-W}
-  No,                                     !- Enable ASHRAE 55 Comfort Warnings
-  ZoneAveraged;                           !- Mean Radiant Temperature Calculation Type
-
-OS:People,
-<<<<<<< HEAD
-  {4d2fc307-6caf-4549-9b47-332022314f15}, !- Handle
-  res occupants|finished basement space,  !- Name
-  {107da15d-0aca-4693-9745-50987b38021e}, !- People Definition Name
-  {b2ce11a4-d452-4929-bdda-e012b98ea27a}, !- Space or SpaceType Name
-  {33e5565d-af74-4cf1-ba07-a72e4063e5f6}, !- Number of People Schedule Name
-  {d84d5cd7-325b-4dc1-b78e-5485ca69093c}, !- Activity Level Schedule Name
-=======
-  {14dabb09-33dc-4eca-9558-3ddb1fb98849}, !- Handle
-  res occupants|unit 10|living space|unit 10|story 2, !- Name
-  {79d06ca1-67b8-4f3a-8f11-c07e75898a2c}, !- People Definition Name
-  {23d55db4-2a55-4be7-83cf-98567a51c76a}, !- Space or SpaceType Name
-  {c9c22a1c-7f73-48cb-9c31-2689e2590271}, !- Number of People Schedule Name
-  {a28b01e1-6a5f-4e34-abad-59d6dd85ee5f}, !- Activity Level Schedule Name
->>>>>>> 039e157a
-  ,                                       !- Surface Name/Angle Factor List Name
-  ,                                       !- Work Efficiency Schedule Name
-  ,                                       !- Clothing Insulation Schedule Name
-  ,                                       !- Air Velocity Schedule Name
-  1;                                      !- Multiplier
-
-OS:People:Definition,
-<<<<<<< HEAD
-  {1a7d4cc4-e9cf-4134-8565-9a395daa65fa}, !- Handle
-  res occupants|living space|story 2,     !- Name
-=======
-  {44ea1570-f61c-4750-b294-74e2dfc677aa}, !- Handle
-  res occupants|unit 10|finished basement space|unit 10, !- Name
->>>>>>> 039e157a
-  People,                                 !- Number of People Calculation Method
-  1.13,                                   !- Number of People {people}
-  ,                                       !- People per Space Floor Area {person/m2}
-  ,                                       !- Space Floor Area per Person {m2/person}
-  0.319734,                               !- Fraction Radiant
-  0.573,                                  !- Sensible Heat Fraction
-  0,                                      !- Carbon Dioxide Generation Rate {m3/s-W}
-  No,                                     !- Enable ASHRAE 55 Comfort Warnings
-  ZoneAveraged;                           !- Mean Radiant Temperature Calculation Type
-
-OS:People,
-<<<<<<< HEAD
-  {3defde9c-acb1-4d1c-93f3-9e0a3d9a53c9}, !- Handle
-  res occupants|living space|story 2,     !- Name
-  {1a7d4cc4-e9cf-4134-8565-9a395daa65fa}, !- People Definition Name
-  {49d11a10-5b40-4716-a2cf-d17d18989e78}, !- Space or SpaceType Name
-  {33e5565d-af74-4cf1-ba07-a72e4063e5f6}, !- Number of People Schedule Name
-  {d84d5cd7-325b-4dc1-b78e-5485ca69093c}, !- Activity Level Schedule Name
-=======
-  {28c09757-4956-4051-afe4-964dc1465b30}, !- Handle
-  res occupants|unit 10|finished basement space|unit 10, !- Name
-  {44ea1570-f61c-4750-b294-74e2dfc677aa}, !- People Definition Name
-  {dd876003-397d-4313-ba24-fb4b2df7ef96}, !- Space or SpaceType Name
-  {c9c22a1c-7f73-48cb-9c31-2689e2590271}, !- Number of People Schedule Name
-  {a28b01e1-6a5f-4e34-abad-59d6dd85ee5f}, !- Activity Level Schedule Name
->>>>>>> 039e157a
-  ,                                       !- Surface Name/Angle Factor List Name
-  ,                                       !- Work Efficiency Schedule Name
-  ,                                       !- Clothing Insulation Schedule Name
-  ,                                       !- Air Velocity Schedule Name
-  1;                                      !- Multiplier
