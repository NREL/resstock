--- conflicted
+++ resolved
@@ -1,53 +1,26 @@
 !- NOTE: Auto-generated from /test/osw_files/SFA_10units_2story_FB_UA_3Beds_2Baths_Denver.osw
 
 OS:Version,
-<<<<<<< HEAD
-  {2bf3a16f-447a-4e97-acbd-02e50f7b9481}, !- Handle
-  2.9.0;                                  !- Version Identifier
-
-OS:SimulationControl,
-  {a8a384f8-08a8-403b-9f6c-648ae3f2457c}, !- Handle
-=======
   {91d1f32b-4b7f-4a72-ae49-9a338425a1de}, !- Handle
   2.9.0;                                  !- Version Identifier
 
 OS:SimulationControl,
   {c4dddcfc-f86f-4087-b090-7b81ba8e5a25}, !- Handle
->>>>>>> 49f5e9b9
   ,                                       !- Do Zone Sizing Calculation
   ,                                       !- Do System Sizing Calculation
   ,                                       !- Do Plant Sizing Calculation
   No;                                     !- Run Simulation for Sizing Periods
 
 OS:Timestep,
-<<<<<<< HEAD
-  {c5db6b69-4e5f-4f22-99d2-e52479fdde6d}, !- Handle
-  6;                                      !- Number of Timesteps per Hour
-
-OS:ShadowCalculation,
-  {f2a1c8be-2af9-4220-ae00-20638ec77e81}, !- Handle
-=======
   {f51ac2d3-bfc6-41a9-8de7-ece8696f6af6}, !- Handle
   6;                                      !- Number of Timesteps per Hour
 
 OS:ShadowCalculation,
   {53053be3-b653-4cc5-b6e7-310d9ab26980}, !- Handle
->>>>>>> 49f5e9b9
   20,                                     !- Calculation Frequency
   200;                                    !- Maximum Figures in Shadow Overlap Calculations
 
 OS:SurfaceConvectionAlgorithm:Outside,
-<<<<<<< HEAD
-  {c13451d8-df56-4604-9150-ef6f5c0e7e47}, !- Handle
-  DOE-2;                                  !- Algorithm
-
-OS:SurfaceConvectionAlgorithm:Inside,
-  {a8d4eadf-c9e2-49d5-9151-f6a8d5389435}, !- Handle
-  TARP;                                   !- Algorithm
-
-OS:ZoneCapacitanceMultiplier:ResearchSpecial,
-  {1e269c76-d0ff-4476-9025-ab1e9dbc145f}, !- Handle
-=======
   {d4d084b3-cc02-44d4-833c-a4177164d626}, !- Handle
   DOE-2;                                  !- Algorithm
 
@@ -57,17 +30,12 @@
 
 OS:ZoneCapacitanceMultiplier:ResearchSpecial,
   {aaa17ba9-324a-4c0c-b67a-caf66ee7ebbb}, !- Handle
->>>>>>> 49f5e9b9
   ,                                       !- Temperature Capacity Multiplier
   15,                                     !- Humidity Capacity Multiplier
   ;                                       !- Carbon Dioxide Capacity Multiplier
 
 OS:RunPeriod,
-<<<<<<< HEAD
-  {9a58ebc4-ca17-4710-a9b9-136fb77f71a7}, !- Handle
-=======
   {e276ffce-65a1-4bf6-adbd-59d823a05e74}, !- Handle
->>>>>>> 49f5e9b9
   Run Period 1,                           !- Name
   1,                                      !- Begin Month
   1,                                      !- Begin Day of Month
@@ -81,11 +49,7 @@
   ;                                       !- Number of Times Runperiod to be Repeated
 
 OS:YearDescription,
-<<<<<<< HEAD
-  {72075dce-a3cc-4801-8e87-8e5eea862e29}, !- Handle
-=======
   {5de005c0-8b49-4ee9-aa5c-cef517c0cc3d}, !- Handle
->>>>>>> 49f5e9b9
   2007,                                   !- Calendar Year
   ,                                       !- Day of Week for Start Day
   ;                                       !- Is Leap Year
@@ -294,11 +258,7 @@
   2;                                      !- Feature Value 4
 
 OS:ThermalZone,
-<<<<<<< HEAD
-  {341c28a2-0060-4688-85bc-bfca6bd6260f}, !- Handle
-=======
   {5a92e2e5-bd53-4ef5-8c53-71b418aa04ee}, !- Handle
->>>>>>> 49f5e9b9
   living zone,                            !- Name
   ,                                       !- Multiplier
   ,                                       !- Ceiling Height {m}
@@ -307,17 +267,10 @@
   ,                                       !- Zone Inside Convection Algorithm
   ,                                       !- Zone Outside Convection Algorithm
   ,                                       !- Zone Conditioning Equipment List Name
-<<<<<<< HEAD
-  {967c69a9-d21d-4d75-b9d5-cadd91f84250}, !- Zone Air Inlet Port List
-  {57e4766a-d2b6-4b91-a0b8-08038cfc982b}, !- Zone Air Exhaust Port List
-  {01d30812-ad7c-4d45-adfc-c4515763765d}, !- Zone Air Node Name
-  {f92724bf-02c3-4d6f-875e-00afb9cfac64}, !- Zone Return Air Port List
-=======
   {2e66ea0f-3442-437e-aeb2-6df886df36ae}, !- Zone Air Inlet Port List
   {32ea3b52-62f7-401e-822f-89b6e1df335d}, !- Zone Air Exhaust Port List
   {ed5f487a-5f08-4212-b5fa-b70004f7dcde}, !- Zone Air Node Name
   {713bfd60-7e85-48ec-bdec-32b3b303b136}, !- Zone Return Air Port List
->>>>>>> 49f5e9b9
   ,                                       !- Primary Daylighting Control Name
   ,                                       !- Fraction of Zone Controlled by Primary Daylighting Control
   ,                                       !- Secondary Daylighting Control Name
@@ -328,39 +281,6 @@
   No;                                     !- Use Ideal Air Loads
 
 OS:Node,
-<<<<<<< HEAD
-  {dc3be01b-e2ee-46a7-932d-6b6828136ca2}, !- Handle
-  Node 1,                                 !- Name
-  {01d30812-ad7c-4d45-adfc-c4515763765d}, !- Inlet Port
-  ;                                       !- Outlet Port
-
-OS:Connection,
-  {01d30812-ad7c-4d45-adfc-c4515763765d}, !- Handle
-  {9db66c4a-374c-4e7a-b405-25f8da311b68}, !- Name
-  {341c28a2-0060-4688-85bc-bfca6bd6260f}, !- Source Object
-  11,                                     !- Outlet Port
-  {dc3be01b-e2ee-46a7-932d-6b6828136ca2}, !- Target Object
-  2;                                      !- Inlet Port
-
-OS:PortList,
-  {967c69a9-d21d-4d75-b9d5-cadd91f84250}, !- Handle
-  {b0a50519-7398-4a18-8a66-ed154717b7e9}, !- Name
-  {341c28a2-0060-4688-85bc-bfca6bd6260f}; !- HVAC Component
-
-OS:PortList,
-  {57e4766a-d2b6-4b91-a0b8-08038cfc982b}, !- Handle
-  {ad1065db-06eb-439b-b889-4e87ee1fab9d}, !- Name
-  {341c28a2-0060-4688-85bc-bfca6bd6260f}; !- HVAC Component
-
-OS:PortList,
-  {f92724bf-02c3-4d6f-875e-00afb9cfac64}, !- Handle
-  {edfb8c49-a2ad-402d-a3ba-09397543461d}, !- Name
-  {341c28a2-0060-4688-85bc-bfca6bd6260f}; !- HVAC Component
-
-OS:Sizing:Zone,
-  {dfb1769a-dfd7-4ef1-b800-d35f2a05ced4}, !- Handle
-  {341c28a2-0060-4688-85bc-bfca6bd6260f}, !- Zone or ZoneList Name
-=======
   {6c74c0df-675d-4106-b0ea-30793934ea35}, !- Handle
   Node 1,                                 !- Name
   {ed5f487a-5f08-4212-b5fa-b70004f7dcde}, !- Inlet Port
@@ -392,7 +312,6 @@
 OS:Sizing:Zone,
   {4104dd6e-0189-44aa-9909-f6abb184c6bc}, !- Handle
   {5a92e2e5-bd53-4ef5-8c53-71b418aa04ee}, !- Zone or ZoneList Name
->>>>>>> 49f5e9b9
   SupplyAirTemperature,                   !- Zone Cooling Design Supply Air Temperature Input Method
   14,                                     !- Zone Cooling Design Supply Air Temperature {C}
   11.11,                                  !- Zone Cooling Design Supply Air Temperature Difference {deltaC}
@@ -421,16 +340,6 @@
   autosize;                               !- Dedicated Outdoor Air High Setpoint Temperature for Design {C}
 
 OS:ZoneHVAC:EquipmentList,
-<<<<<<< HEAD
-  {574a7b0e-84b4-4c38-a59e-c04f6e277f0c}, !- Handle
-  Zone HVAC Equipment List 1,             !- Name
-  {341c28a2-0060-4688-85bc-bfca6bd6260f}; !- Thermal Zone
-
-OS:Space,
-  {9094adc9-9dfd-454b-a6ff-3af32570a853}, !- Handle
-  living space,                           !- Name
-  {c811856b-c478-473a-8745-11649ffceecd}, !- Space Type Name
-=======
   {969b16ab-cdd7-4c6f-bdb1-d89c3139333e}, !- Handle
   Zone HVAC Equipment List 1,             !- Name
   {5a92e2e5-bd53-4ef5-8c53-71b418aa04ee}; !- Thermal Zone
@@ -439,7 +348,6 @@
   {ab47ce24-bb46-44bc-8a0c-0e6e3bb5fc69}, !- Handle
   living space,                           !- Name
   {d3b867b5-731c-4101-8853-ecfe81dd71cf}, !- Space Type Name
->>>>>>> 49f5e9b9
   ,                                       !- Default Construction Set Name
   ,                                       !- Default Schedule Set Name
   ,                                       !- Direction of Relative North {deg}
@@ -447,21 +355,6 @@
   ,                                       !- Y Origin {m}
   ,                                       !- Z Origin {m}
   ,                                       !- Building Story Name
-<<<<<<< HEAD
-  {341c28a2-0060-4688-85bc-bfca6bd6260f}, !- Thermal Zone Name
-  ,                                       !- Part of Total Floor Area
-  ,                                       !- Design Specification Outdoor Air Object Name
-  {562439b2-c7b5-4dd7-95f2-5010be9ddf9c}; !- Building Unit Name
-
-OS:Surface,
-  {b135e290-5793-49db-a2e5-6e8a07cd4c2f}, !- Handle
-  Surface 1,                              !- Name
-  Floor,                                  !- Surface Type
-  ,                                       !- Construction Name
-  {9094adc9-9dfd-454b-a6ff-3af32570a853}, !- Space Name
-  Surface,                                !- Outside Boundary Condition
-  {510d0d90-2d87-4188-a03e-8964b1da46f8}, !- Outside Boundary Condition Object
-=======
   {5a92e2e5-bd53-4ef5-8c53-71b418aa04ee}, !- Thermal Zone Name
   ,                                       !- Part of Total Floor Area
   ,                                       !- Design Specification Outdoor Air Object Name
@@ -475,7 +368,6 @@
   {ab47ce24-bb46-44bc-8a0c-0e6e3bb5fc69}, !- Space Name
   Surface,                                !- Outside Boundary Condition
   {27df478c-efbd-40d2-afff-3d305c8d4879}, !- Outside Boundary Condition Object
->>>>>>> 49f5e9b9
   NoSun,                                  !- Sun Exposure
   NoWind,                                 !- Wind Exposure
   ,                                       !- View Factor to Ground
@@ -486,19 +378,11 @@
   3.73302236800156, -7.46604473600313, 0; !- X,Y,Z Vertex 4 {m}
 
 OS:Surface,
-<<<<<<< HEAD
-  {d9e37b71-686b-4055-9f22-cc9423522d4d}, !- Handle
-  Surface 2,                              !- Name
-  Wall,                                   !- Surface Type
-  ,                                       !- Construction Name
-  {9094adc9-9dfd-454b-a6ff-3af32570a853}, !- Space Name
-=======
   {12ed01be-dcaf-4d8f-86b4-0f50388baadb}, !- Handle
   Surface 2,                              !- Name
   Wall,                                   !- Surface Type
   ,                                       !- Construction Name
   {ab47ce24-bb46-44bc-8a0c-0e6e3bb5fc69}, !- Space Name
->>>>>>> 49f5e9b9
   Outdoors,                               !- Outside Boundary Condition
   ,                                       !- Outside Boundary Condition Object
   SunExposed,                             !- Sun Exposure
@@ -511,19 +395,11 @@
   0, -7.46604473600313, 2.4384;           !- X,Y,Z Vertex 4 {m}
 
 OS:Surface,
-<<<<<<< HEAD
-  {0dc235dd-a737-4d73-8020-f60a051c319f}, !- Handle
-  Surface 3,                              !- Name
-  Wall,                                   !- Surface Type
-  ,                                       !- Construction Name
-  {9094adc9-9dfd-454b-a6ff-3af32570a853}, !- Space Name
-=======
   {45c00f64-929e-4470-957c-f19586d0f662}, !- Handle
   Surface 3,                              !- Name
   Wall,                                   !- Surface Type
   ,                                       !- Construction Name
   {ab47ce24-bb46-44bc-8a0c-0e6e3bb5fc69}, !- Space Name
->>>>>>> 49f5e9b9
   Outdoors,                               !- Outside Boundary Condition
   ,                                       !- Outside Boundary Condition Object
   SunExposed,                             !- Sun Exposure
@@ -536,15 +412,6 @@
   0, 0, 2.4384;                           !- X,Y,Z Vertex 4 {m}
 
 OS:Surface,
-<<<<<<< HEAD
-  {b649af38-e1c7-437a-bbb5-ca0a3c3b5a1d}, !- Handle
-  Surface 4,                              !- Name
-  Wall,                                   !- Surface Type
-  ,                                       !- Construction Name
-  {9094adc9-9dfd-454b-a6ff-3af32570a853}, !- Space Name
-  Surface,                                !- Outside Boundary Condition
-  {9e87bc31-02dd-4253-ae55-76ab1fedf367}, !- Outside Boundary Condition Object
-=======
   {38ac4b68-33b7-4a1f-8acf-f60f60120101}, !- Handle
   Surface 4,                              !- Name
   Wall,                                   !- Surface Type
@@ -552,7 +419,6 @@
   {ab47ce24-bb46-44bc-8a0c-0e6e3bb5fc69}, !- Space Name
   Adiabatic,                              !- Outside Boundary Condition
   ,                                       !- Outside Boundary Condition Object
->>>>>>> 49f5e9b9
   NoSun,                                  !- Sun Exposure
   NoWind,                                 !- Wind Exposure
   ,                                       !- View Factor to Ground
@@ -563,19 +429,11 @@
   3.73302236800156, 0, 2.4384;            !- X,Y,Z Vertex 4 {m}
 
 OS:Surface,
-<<<<<<< HEAD
-  {598de523-7ca0-4575-84a0-0eb56dce587f}, !- Handle
-  Surface 5,                              !- Name
-  Wall,                                   !- Surface Type
-  ,                                       !- Construction Name
-  {9094adc9-9dfd-454b-a6ff-3af32570a853}, !- Space Name
-=======
   {68582e50-7ee2-4543-b3e6-1130b65dd7c0}, !- Handle
   Surface 5,                              !- Name
   Wall,                                   !- Surface Type
   ,                                       !- Construction Name
   {ab47ce24-bb46-44bc-8a0c-0e6e3bb5fc69}, !- Space Name
->>>>>>> 49f5e9b9
   Outdoors,                               !- Outside Boundary Condition
   ,                                       !- Outside Boundary Condition Object
   SunExposed,                             !- Sun Exposure
@@ -588,15 +446,6 @@
   3.73302236800156, -7.46604473600313, 2.4384; !- X,Y,Z Vertex 4 {m}
 
 OS:Surface,
-<<<<<<< HEAD
-  {34f64bd9-ee54-4ca5-b8fb-2e352a91c22e}, !- Handle
-  Surface 6,                              !- Name
-  RoofCeiling,                            !- Surface Type
-  ,                                       !- Construction Name
-  {9094adc9-9dfd-454b-a6ff-3af32570a853}, !- Space Name
-  Surface,                                !- Outside Boundary Condition
-  {c838b0b8-0e83-4833-aff1-6d6d86e5d6ea}, !- Outside Boundary Condition Object
-=======
   {637de28c-1edf-4e7b-8b11-058dcecd2cf9}, !- Handle
   Surface 6,                              !- Name
   RoofCeiling,                            !- Surface Type
@@ -604,7 +453,6 @@
   {ab47ce24-bb46-44bc-8a0c-0e6e3bb5fc69}, !- Space Name
   Surface,                                !- Outside Boundary Condition
   {ad3d9e62-2c45-4567-9fda-8297654ad7f5}, !- Outside Boundary Condition Object
->>>>>>> 49f5e9b9
   NoSun,                                  !- Sun Exposure
   NoWind,                                 !- Wind Exposure
   ,                                       !- View Factor to Ground
@@ -615,11 +463,7 @@
   0, -7.46604473600313, 2.4384;           !- X,Y,Z Vertex 4 {m}
 
 OS:SpaceType,
-<<<<<<< HEAD
-  {c811856b-c478-473a-8745-11649ffceecd}, !- Handle
-=======
   {d3b867b5-731c-4101-8853-ecfe81dd71cf}, !- Handle
->>>>>>> 49f5e9b9
   Space Type 1,                           !- Name
   ,                                       !- Default Construction Set Name
   ,                                       !- Default Schedule Set Name
@@ -630,15 +474,9 @@
   living;                                 !- Standards Space Type
 
 OS:Space,
-<<<<<<< HEAD
-  {c13e176f-677f-4855-b2e8-9c0d719a810e}, !- Handle
-  living space|story 2,                   !- Name
-  {c811856b-c478-473a-8745-11649ffceecd}, !- Space Type Name
-=======
   {9800d347-58dd-486f-aa14-bcd1e5265b0a}, !- Handle
   living space|story 2,                   !- Name
   {d3b867b5-731c-4101-8853-ecfe81dd71cf}, !- Space Type Name
->>>>>>> 49f5e9b9
   ,                                       !- Default Construction Set Name
   ,                                       !- Default Schedule Set Name
   -0,                                     !- Direction of Relative North {deg}
@@ -646,21 +484,6 @@
   0,                                      !- Y Origin {m}
   2.4384,                                 !- Z Origin {m}
   ,                                       !- Building Story Name
-<<<<<<< HEAD
-  {341c28a2-0060-4688-85bc-bfca6bd6260f}, !- Thermal Zone Name
-  ,                                       !- Part of Total Floor Area
-  ,                                       !- Design Specification Outdoor Air Object Name
-  {562439b2-c7b5-4dd7-95f2-5010be9ddf9c}; !- Building Unit Name
-
-OS:Surface,
-  {c838b0b8-0e83-4833-aff1-6d6d86e5d6ea}, !- Handle
-  Surface 7,                              !- Name
-  Floor,                                  !- Surface Type
-  ,                                       !- Construction Name
-  {c13e176f-677f-4855-b2e8-9c0d719a810e}, !- Space Name
-  Surface,                                !- Outside Boundary Condition
-  {34f64bd9-ee54-4ca5-b8fb-2e352a91c22e}, !- Outside Boundary Condition Object
-=======
   {5a92e2e5-bd53-4ef5-8c53-71b418aa04ee}, !- Thermal Zone Name
   ,                                       !- Part of Total Floor Area
   ,                                       !- Design Specification Outdoor Air Object Name
@@ -674,69 +497,89 @@
   {9800d347-58dd-486f-aa14-bcd1e5265b0a}, !- Space Name
   Surface,                                !- Outside Boundary Condition
   {7c608ea1-6333-486b-a149-0b70274123b5}, !- Outside Boundary Condition Object
->>>>>>> 49f5e9b9
-  NoSun,                                  !- Sun Exposure
-  NoWind,                                 !- Wind Exposure
-  ,                                       !- View Factor to Ground
-  ,                                       !- Number of Vertices
-<<<<<<< HEAD
+  NoSun,                                  !- Sun Exposure
+  NoWind,                                 !- Wind Exposure
+  ,                                       !- View Factor to Ground
+  ,                                       !- Number of Vertices
+  3.73302236800156, -7.46604473600313, 2.4384, !- X,Y,Z Vertex 1 {m}
+  3.73302236800156, 0, 2.4384,            !- X,Y,Z Vertex 2 {m}
+  0, 0, 2.4384,                           !- X,Y,Z Vertex 3 {m}
+  0, -7.46604473600313, 2.4384;           !- X,Y,Z Vertex 4 {m}
+
+OS:Surface,
+  {ad3d9e62-2c45-4567-9fda-8297654ad7f5}, !- Handle
+  Surface 8,                              !- Name
+  Floor,                                  !- Surface Type
+  ,                                       !- Construction Name
+  {9800d347-58dd-486f-aa14-bcd1e5265b0a}, !- Space Name
+  Surface,                                !- Outside Boundary Condition
+  {637de28c-1edf-4e7b-8b11-058dcecd2cf9}, !- Outside Boundary Condition Object
+  NoSun,                                  !- Sun Exposure
+  NoWind,                                 !- Wind Exposure
+  ,                                       !- View Factor to Ground
+  ,                                       !- Number of Vertices
   0, -7.46604473600313, 0,                !- X,Y,Z Vertex 1 {m}
   0, 0, 0,                                !- X,Y,Z Vertex 2 {m}
   3.73302236800156, 0, 0,                 !- X,Y,Z Vertex 3 {m}
   3.73302236800156, -7.46604473600313, 0; !- X,Y,Z Vertex 4 {m}
 
 OS:Surface,
-  {98718c86-a55a-4839-a693-1e7b3595321e}, !- Handle
-  Surface 8,                              !- Name
-  Wall,                                   !- Surface Type
-  ,                                       !- Construction Name
-  {c13e176f-677f-4855-b2e8-9c0d719a810e}, !- Space Name
-  Surface,                                !- Outside Boundary Condition
-  {c1d17a01-1436-4ac3-b64a-705fa28e1917}, !- Outside Boundary Condition Object
-=======
-  3.73302236800156, -7.46604473600313, 2.4384, !- X,Y,Z Vertex 1 {m}
-  3.73302236800156, 0, 2.4384,            !- X,Y,Z Vertex 2 {m}
-  0, 0, 2.4384,                           !- X,Y,Z Vertex 3 {m}
+  {fe1ab360-8ebd-4277-b080-4f0dc528e6fa}, !- Handle
+  Surface 9,                              !- Name
+  Wall,                                   !- Surface Type
+  ,                                       !- Construction Name
+  {9800d347-58dd-486f-aa14-bcd1e5265b0a}, !- Space Name
+  Outdoors,                               !- Outside Boundary Condition
+  ,                                       !- Outside Boundary Condition Object
+  SunExposed,                             !- Sun Exposure
+  WindExposed,                            !- Wind Exposure
+  ,                                       !- View Factor to Ground
+  ,                                       !- Number of Vertices
+  0, 0, 2.4384,                           !- X,Y,Z Vertex 1 {m}
+  0, 0, 0,                                !- X,Y,Z Vertex 2 {m}
+  0, -7.46604473600313, 0,                !- X,Y,Z Vertex 3 {m}
   0, -7.46604473600313, 2.4384;           !- X,Y,Z Vertex 4 {m}
 
 OS:Surface,
-  {ad3d9e62-2c45-4567-9fda-8297654ad7f5}, !- Handle
-  Surface 8,                              !- Name
-  Floor,                                  !- Surface Type
+  {bd2d10c7-4028-419d-98fb-fe882ab62550}, !- Handle
+  Surface 10,                             !- Name
+  Wall,                                   !- Surface Type
   ,                                       !- Construction Name
   {9800d347-58dd-486f-aa14-bcd1e5265b0a}, !- Space Name
-  Surface,                                !- Outside Boundary Condition
-  {637de28c-1edf-4e7b-8b11-058dcecd2cf9}, !- Outside Boundary Condition Object
->>>>>>> 49f5e9b9
-  NoSun,                                  !- Sun Exposure
-  NoWind,                                 !- Wind Exposure
-  ,                                       !- View Factor to Ground
-  ,                                       !- Number of Vertices
-<<<<<<< HEAD
+  Outdoors,                               !- Outside Boundary Condition
+  ,                                       !- Outside Boundary Condition Object
+  SunExposed,                             !- Sun Exposure
+  WindExposed,                            !- Wind Exposure
+  ,                                       !- View Factor to Ground
+  ,                                       !- Number of Vertices
+  3.73302236800156, 0, 2.4384,            !- X,Y,Z Vertex 1 {m}
+  3.73302236800156, 0, 0,                 !- X,Y,Z Vertex 2 {m}
+  0, 0, 0,                                !- X,Y,Z Vertex 3 {m}
+  0, 0, 2.4384;                           !- X,Y,Z Vertex 4 {m}
+
+OS:Surface,
+  {e976b012-6941-4136-8422-ec6bc5a708b0}, !- Handle
+  Surface 11,                             !- Name
+  Wall,                                   !- Surface Type
+  ,                                       !- Construction Name
+  {9800d347-58dd-486f-aa14-bcd1e5265b0a}, !- Space Name
+  Adiabatic,                              !- Outside Boundary Condition
+  ,                                       !- Outside Boundary Condition Object
+  NoSun,                                  !- Sun Exposure
+  NoWind,                                 !- Wind Exposure
+  ,                                       !- View Factor to Ground
+  ,                                       !- Number of Vertices
   3.73302236800156, -7.46604473600313, 2.4384, !- X,Y,Z Vertex 1 {m}
   3.73302236800156, -7.46604473600313, 0, !- X,Y,Z Vertex 2 {m}
   3.73302236800156, 0, 0,                 !- X,Y,Z Vertex 3 {m}
   3.73302236800156, 0, 2.4384;            !- X,Y,Z Vertex 4 {m}
 
 OS:Surface,
-  {211c6278-c353-4e51-b4fe-d152128bb862}, !- Handle
-  Surface 9,                              !- Name
-  Wall,                                   !- Surface Type
-  ,                                       !- Construction Name
-  {c13e176f-677f-4855-b2e8-9c0d719a810e}, !- Space Name
-=======
-  0, -7.46604473600313, 0,                !- X,Y,Z Vertex 1 {m}
-  0, 0, 0,                                !- X,Y,Z Vertex 2 {m}
-  3.73302236800156, 0, 0,                 !- X,Y,Z Vertex 3 {m}
-  3.73302236800156, -7.46604473600313, 0; !- X,Y,Z Vertex 4 {m}
-
-OS:Surface,
-  {fe1ab360-8ebd-4277-b080-4f0dc528e6fa}, !- Handle
-  Surface 9,                              !- Name
+  {bf4fbcb6-eee1-407c-896f-02a114860f0a}, !- Handle
+  Surface 12,                             !- Name
   Wall,                                   !- Surface Type
   ,                                       !- Construction Name
   {9800d347-58dd-486f-aa14-bcd1e5265b0a}, !- Space Name
->>>>>>> 49f5e9b9
   Outdoors,                               !- Outside Boundary Condition
   ,                                       !- Outside Boundary Condition Object
   SunExposed,                             !- Sun Exposure
@@ -747,76 +590,6 @@
   0, -7.46604473600313, 0,                !- X,Y,Z Vertex 2 {m}
   3.73302236800156, -7.46604473600313, 0, !- X,Y,Z Vertex 3 {m}
   3.73302236800156, -7.46604473600313, 2.4384; !- X,Y,Z Vertex 4 {m}
-
-OS:Surface,
-<<<<<<< HEAD
-  {149110b5-ef96-4fe6-b846-16a195c0f1aa}, !- Handle
-  Surface 10,                             !- Name
-  Wall,                                   !- Surface Type
-  ,                                       !- Construction Name
-  {c13e176f-677f-4855-b2e8-9c0d719a810e}, !- Space Name
-=======
-  {bd2d10c7-4028-419d-98fb-fe882ab62550}, !- Handle
-  Surface 10,                             !- Name
-  Wall,                                   !- Surface Type
-  ,                                       !- Construction Name
-  {9800d347-58dd-486f-aa14-bcd1e5265b0a}, !- Space Name
->>>>>>> 49f5e9b9
-  Outdoors,                               !- Outside Boundary Condition
-  ,                                       !- Outside Boundary Condition Object
-  SunExposed,                             !- Sun Exposure
-  WindExposed,                            !- Wind Exposure
-<<<<<<< HEAD
-=======
-  ,                                       !- View Factor to Ground
-  ,                                       !- Number of Vertices
-  3.73302236800156, 0, 2.4384,            !- X,Y,Z Vertex 1 {m}
-  3.73302236800156, 0, 0,                 !- X,Y,Z Vertex 2 {m}
-  0, 0, 0,                                !- X,Y,Z Vertex 3 {m}
-  0, 0, 2.4384;                           !- X,Y,Z Vertex 4 {m}
-
-OS:Surface,
-  {e976b012-6941-4136-8422-ec6bc5a708b0}, !- Handle
-  Surface 11,                             !- Name
-  Wall,                                   !- Surface Type
-  ,                                       !- Construction Name
-  {9800d347-58dd-486f-aa14-bcd1e5265b0a}, !- Space Name
-  Adiabatic,                              !- Outside Boundary Condition
-  ,                                       !- Outside Boundary Condition Object
-  NoSun,                                  !- Sun Exposure
-  NoWind,                                 !- Wind Exposure
->>>>>>> 49f5e9b9
-  ,                                       !- View Factor to Ground
-  ,                                       !- Number of Vertices
-  0, 0, 2.4384,                           !- X,Y,Z Vertex 1 {m}
-  0, 0, 0,                                !- X,Y,Z Vertex 2 {m}
-  0, -7.46604473600313, 0,                !- X,Y,Z Vertex 3 {m}
-  0, -7.46604473600313, 2.4384;           !- X,Y,Z Vertex 4 {m}
-
-OS:Surface,
-<<<<<<< HEAD
-  {eb821908-97b8-4353-a966-7a274300ad54}, !- Handle
-  Surface 11,                             !- Name
-  Wall,                                   !- Surface Type
-  ,                                       !- Construction Name
-  {c13e176f-677f-4855-b2e8-9c0d719a810e}, !- Space Name
-=======
-  {bf4fbcb6-eee1-407c-896f-02a114860f0a}, !- Handle
-  Surface 12,                             !- Name
-  Wall,                                   !- Surface Type
-  ,                                       !- Construction Name
-  {9800d347-58dd-486f-aa14-bcd1e5265b0a}, !- Space Name
->>>>>>> 49f5e9b9
-  Outdoors,                               !- Outside Boundary Condition
-  ,                                       !- Outside Boundary Condition Object
-  SunExposed,                             !- Sun Exposure
-  WindExposed,                            !- Wind Exposure
-  ,                                       !- View Factor to Ground
-  ,                                       !- Number of Vertices
-  3.73302236800156, 0, 2.4384,            !- X,Y,Z Vertex 1 {m}
-  3.73302236800156, 0, 0,                 !- X,Y,Z Vertex 2 {m}
-  0, 0, 0,                                !- X,Y,Z Vertex 3 {m}
-  0, 0, 2.4384;                           !- X,Y,Z Vertex 4 {m}
 
 OS:Space,
   {2845d8b5-6c31-4680-8416-ae208f3084ea}, !- Handle
@@ -835,15 +608,6 @@
   {94522924-045f-43f8-a981-1ef47912c9d9}; !- Building Unit Name
 
 OS:Surface,
-<<<<<<< HEAD
-  {263948c3-0b70-4e3a-b563-e27444ee4a88}, !- Handle
-  Surface 12,                             !- Name
-  RoofCeiling,                            !- Surface Type
-  ,                                       !- Construction Name
-  {c13e176f-677f-4855-b2e8-9c0d719a810e}, !- Space Name
-  Surface,                                !- Outside Boundary Condition
-  {99186495-1b1a-43e7-8f91-ffc397098be3}, !- Outside Boundary Condition Object
-=======
   {85efa827-d593-4800-beeb-1cb512aaf473}, !- Handle
   Surface 18,                             !- Name
   Floor,                                  !- Surface Type
@@ -851,21 +615,10 @@
   {2845d8b5-6c31-4680-8416-ae208f3084ea}, !- Space Name
   Foundation,                             !- Outside Boundary Condition
   ,                                       !- Outside Boundary Condition Object
->>>>>>> 49f5e9b9
-  NoSun,                                  !- Sun Exposure
-  NoWind,                                 !- Wind Exposure
-  ,                                       !- View Factor to Ground
-  ,                                       !- Number of Vertices
-<<<<<<< HEAD
-  3.73302236800156, -7.46604473600313, 2.4384, !- X,Y,Z Vertex 1 {m}
-  3.73302236800156, 0, 2.4384,            !- X,Y,Z Vertex 2 {m}
-  0, 0, 2.4384,                           !- X,Y,Z Vertex 3 {m}
-  0, -7.46604473600313, 2.4384;           !- X,Y,Z Vertex 4 {m}
-
-OS:ThermalZone,
-  {c55cf6c4-aec7-4ba7-a25e-23566347fe64}, !- Handle
-  living zone|unit 2,                     !- Name
-=======
+  NoSun,                                  !- Sun Exposure
+  NoWind,                                 !- Wind Exposure
+  ,                                       !- View Factor to Ground
+  ,                                       !- Number of Vertices
   0, -7.46604473600313, -2.4384,          !- X,Y,Z Vertex 1 {m}
   0, 0, -2.4384,                          !- X,Y,Z Vertex 2 {m}
   3.73302236800156, 0, -2.4384,           !- X,Y,Z Vertex 3 {m}
@@ -959,7 +712,6 @@
 OS:ThermalZone,
   {3f262ef9-7d9a-4356-8fbe-8f10026e5f9c}, !- Handle
   finished basement zone,                 !- Name
->>>>>>> 49f5e9b9
   ,                                       !- Multiplier
   ,                                       !- Ceiling Height {m}
   ,                                       !- Volume {m3}
@@ -967,17 +719,10 @@
   ,                                       !- Zone Inside Convection Algorithm
   ,                                       !- Zone Outside Convection Algorithm
   ,                                       !- Zone Conditioning Equipment List Name
-<<<<<<< HEAD
-  {dd1f0946-bd3a-49e1-8eb4-004e1e080607}, !- Zone Air Inlet Port List
-  {408c33ec-c0f7-4aef-ad17-4f42c56eae25}, !- Zone Air Exhaust Port List
-  {a5565d1a-bfa7-4bc3-bd21-7f9c0d9bf9aa}, !- Zone Air Node Name
-  {7ebc84e1-8622-4631-bde2-fb9b013ba3b8}, !- Zone Return Air Port List
-=======
   {b6358e1d-1cb0-4ca8-bf46-86f16844f8d6}, !- Zone Air Inlet Port List
   {d3fa69ce-d491-468a-8045-a0c2e3958774}, !- Zone Air Exhaust Port List
   {10c68b62-bcab-4cbc-a39c-aa4a79eec334}, !- Zone Air Node Name
   {c397ba3f-eb77-4296-93db-08f2708e331e}, !- Zone Return Air Port List
->>>>>>> 49f5e9b9
   ,                                       !- Primary Daylighting Control Name
   ,                                       !- Fraction of Zone Controlled by Primary Daylighting Control
   ,                                       !- Secondary Daylighting Control Name
@@ -988,39 +733,6 @@
   No;                                     !- Use Ideal Air Loads
 
 OS:Node,
-<<<<<<< HEAD
-  {5e7eeea7-b39b-4c49-bf1d-3c84f737abbc}, !- Handle
-  Node 2,                                 !- Name
-  {a5565d1a-bfa7-4bc3-bd21-7f9c0d9bf9aa}, !- Inlet Port
-  ;                                       !- Outlet Port
-
-OS:Connection,
-  {a5565d1a-bfa7-4bc3-bd21-7f9c0d9bf9aa}, !- Handle
-  {61ffa292-4f0f-46f9-b53e-52499562a09f}, !- Name
-  {c55cf6c4-aec7-4ba7-a25e-23566347fe64}, !- Source Object
-  11,                                     !- Outlet Port
-  {5e7eeea7-b39b-4c49-bf1d-3c84f737abbc}, !- Target Object
-  2;                                      !- Inlet Port
-
-OS:PortList,
-  {dd1f0946-bd3a-49e1-8eb4-004e1e080607}, !- Handle
-  {fd816634-0b28-4db2-89dd-12065fabfe06}, !- Name
-  {c55cf6c4-aec7-4ba7-a25e-23566347fe64}; !- HVAC Component
-
-OS:PortList,
-  {408c33ec-c0f7-4aef-ad17-4f42c56eae25}, !- Handle
-  {ea07e76d-2bf8-42bc-af18-ab764ee7b929}, !- Name
-  {c55cf6c4-aec7-4ba7-a25e-23566347fe64}; !- HVAC Component
-
-OS:PortList,
-  {7ebc84e1-8622-4631-bde2-fb9b013ba3b8}, !- Handle
-  {d677d287-baf7-4858-bc30-d1841de2e898}, !- Name
-  {c55cf6c4-aec7-4ba7-a25e-23566347fe64}; !- HVAC Component
-
-OS:Sizing:Zone,
-  {9e57a41e-10c2-47b1-866b-eca2be7ee728}, !- Handle
-  {c55cf6c4-aec7-4ba7-a25e-23566347fe64}, !- Zone or ZoneList Name
-=======
   {162fddb8-ffec-4ba0-9953-fc66b1d0447b}, !- Handle
   Node 2,                                 !- Name
   {10c68b62-bcab-4cbc-a39c-aa4a79eec334}, !- Inlet Port
@@ -1052,7 +764,6 @@
 OS:Sizing:Zone,
   {4c5d3be0-0233-45e9-a22e-c2505f564a14}, !- Handle
   {3f262ef9-7d9a-4356-8fbe-8f10026e5f9c}, !- Zone or ZoneList Name
->>>>>>> 49f5e9b9
   SupplyAirTemperature,                   !- Zone Cooling Design Supply Air Temperature Input Method
   14,                                     !- Zone Cooling Design Supply Air Temperature {C}
   11.11,                                  !- Zone Cooling Design Supply Air Temperature Difference {deltaC}
@@ -1081,87 +792,6 @@
   autosize;                               !- Dedicated Outdoor Air High Setpoint Temperature for Design {C}
 
 OS:ZoneHVAC:EquipmentList,
-<<<<<<< HEAD
-  {56d7d0b2-cdc9-4805-8965-2ba71ee26e06}, !- Handle
-  Zone HVAC Equipment List 2,             !- Name
-  {c55cf6c4-aec7-4ba7-a25e-23566347fe64}; !- Thermal Zone
-
-OS:Space,
-  {2e2a4929-2009-464b-a353-fd3c17ac95b9}, !- Handle
-  living space|unit 2|story 1,            !- Name
-  {c811856b-c478-473a-8745-11649ffceecd}, !- Space Type Name
-  ,                                       !- Default Construction Set Name
-  ,                                       !- Default Schedule Set Name
-  -0,                                     !- Direction of Relative North {deg}
-  0,                                      !- X Origin {m}
-  0,                                      !- Y Origin {m}
-  0,                                      !- Z Origin {m}
-  ,                                       !- Building Story Name
-  {c55cf6c4-aec7-4ba7-a25e-23566347fe64}, !- Thermal Zone Name
-  ,                                       !- Part of Total Floor Area
-  ,                                       !- Design Specification Outdoor Air Object Name
-  {5ed32eb9-e6c0-47b2-80e7-d3521a81ba40}; !- Building Unit Name
-
-OS:Surface,
-  {40516313-298e-49ea-93ae-8cb082dad93a}, !- Handle
-  Surface 18,                             !- Name
-  Floor,                                  !- Surface Type
-  ,                                       !- Construction Name
-  {2e2a4929-2009-464b-a353-fd3c17ac95b9}, !- Space Name
-  Surface,                                !- Outside Boundary Condition
-  {14121636-1404-44d8-8b5d-6f58fda0fdb5}, !- Outside Boundary Condition Object
-  NoSun,                                  !- Sun Exposure
-  NoWind,                                 !- Wind Exposure
-  ,                                       !- View Factor to Ground
-  ,                                       !- Number of Vertices
-  3.73302236800156, -7.46604473600313, 0, !- X,Y,Z Vertex 1 {m}
-  3.73302236800156, 0, 0,                 !- X,Y,Z Vertex 2 {m}
-  7.46604473600312, 0, 0,                 !- X,Y,Z Vertex 3 {m}
-  7.46604473600312, -7.46604473600313, 0; !- X,Y,Z Vertex 4 {m}
-
-OS:Surface,
-  {3cb9ba7d-428d-4164-88c4-abe8a72408cd}, !- Handle
-  Surface 19,                             !- Name
-  Wall,                                   !- Surface Type
-  ,                                       !- Construction Name
-  {2e2a4929-2009-464b-a353-fd3c17ac95b9}, !- Space Name
-  Surface,                                !- Outside Boundary Condition
-  {d777abef-1720-482a-ac4a-4bf7a49bd487}, !- Outside Boundary Condition Object
-  NoSun,                                  !- Sun Exposure
-  NoWind,                                 !- Wind Exposure
-  ,                                       !- View Factor to Ground
-  ,                                       !- Number of Vertices
-  7.46604473600312, -7.46604473600313, 2.4384, !- X,Y,Z Vertex 1 {m}
-  7.46604473600312, -7.46604473600313, 0, !- X,Y,Z Vertex 2 {m}
-  7.46604473600312, 0, 0,                 !- X,Y,Z Vertex 3 {m}
-  7.46604473600312, 0, 2.4384;            !- X,Y,Z Vertex 4 {m}
-
-OS:Surface,
-  {5c471ba0-0e19-4ea6-815b-b27c9bf13756}, !- Handle
-  Surface 20,                             !- Name
-  Wall,                                   !- Surface Type
-  ,                                       !- Construction Name
-  {2e2a4929-2009-464b-a353-fd3c17ac95b9}, !- Space Name
-  Outdoors,                               !- Outside Boundary Condition
-  ,                                       !- Outside Boundary Condition Object
-  SunExposed,                             !- Sun Exposure
-  WindExposed,                            !- Wind Exposure
-  ,                                       !- View Factor to Ground
-  ,                                       !- Number of Vertices
-  3.73302236800156, -7.46604473600313, 2.4384, !- X,Y,Z Vertex 1 {m}
-  3.73302236800156, -7.46604473600313, 0, !- X,Y,Z Vertex 2 {m}
-  7.46604473600312, -7.46604473600313, 0, !- X,Y,Z Vertex 3 {m}
-  7.46604473600312, -7.46604473600313, 2.4384; !- X,Y,Z Vertex 4 {m}
-
-OS:Surface,
-  {9e87bc31-02dd-4253-ae55-76ab1fedf367}, !- Handle
-  Surface 21,                             !- Name
-  Wall,                                   !- Surface Type
-  ,                                       !- Construction Name
-  {2e2a4929-2009-464b-a353-fd3c17ac95b9}, !- Space Name
-  Surface,                                !- Outside Boundary Condition
-  {b649af38-e1c7-437a-bbb5-ca0a3c3b5a1d}, !- Outside Boundary Condition Object
-=======
   {07800f86-f104-43ff-9397-73759d49ccc3}, !- Handle
   Zone HVAC Equipment List 2,             !- Name
   {3f262ef9-7d9a-4356-8fbe-8f10026e5f9c}; !- Thermal Zone
@@ -1185,24 +815,10 @@
   {088c7c35-5d5b-4993-83a4-3e4da660443c}, !- Space Name
   Surface,                                !- Outside Boundary Condition
   {038be5de-fea3-4f09-b388-29ff55d0aa81}, !- Outside Boundary Condition Object
->>>>>>> 49f5e9b9
-  NoSun,                                  !- Sun Exposure
-  NoWind,                                 !- Wind Exposure
-  ,                                       !- View Factor to Ground
-  ,                                       !- Number of Vertices
-<<<<<<< HEAD
-  3.73302236800156, 0, 2.4384,            !- X,Y,Z Vertex 1 {m}
-  3.73302236800156, 0, 0,                 !- X,Y,Z Vertex 2 {m}
-  3.73302236800156, -7.46604473600313, 0, !- X,Y,Z Vertex 3 {m}
-  3.73302236800156, -7.46604473600313, 2.4384; !- X,Y,Z Vertex 4 {m}
-
-OS:Surface,
-  {1055740b-1a6f-44cd-a0cc-8f4b83fdc84a}, !- Handle
-  Surface 22,                             !- Name
-  Wall,                                   !- Surface Type
-  ,                                       !- Construction Name
-  {2e2a4929-2009-464b-a353-fd3c17ac95b9}, !- Space Name
-=======
+  NoSun,                                  !- Sun Exposure
+  NoWind,                                 !- Wind Exposure
+  ,                                       !- View Factor to Ground
+  ,                                       !- Number of Vertices
   0, -7.46604473600313, 4.8768,           !- X,Y,Z Vertex 1 {m}
   0, 0, 4.8768,                           !- X,Y,Z Vertex 2 {m}
   3.73302236800156, 0, 4.8768,            !- X,Y,Z Vertex 3 {m}
@@ -1214,76 +830,12 @@
   RoofCeiling,                            !- Surface Type
   ,                                       !- Construction Name
   {088c7c35-5d5b-4993-83a4-3e4da660443c}, !- Space Name
->>>>>>> 49f5e9b9
   Outdoors,                               !- Outside Boundary Condition
   ,                                       !- Outside Boundary Condition Object
   SunExposed,                             !- Sun Exposure
   WindExposed,                            !- Wind Exposure
   ,                                       !- View Factor to Ground
   ,                                       !- Number of Vertices
-<<<<<<< HEAD
-  7.46604473600312, 0, 2.4384,            !- X,Y,Z Vertex 1 {m}
-  7.46604473600312, 0, 0,                 !- X,Y,Z Vertex 2 {m}
-  3.73302236800156, 0, 0,                 !- X,Y,Z Vertex 3 {m}
-  3.73302236800156, 0, 2.4384;            !- X,Y,Z Vertex 4 {m}
-
-OS:Surface,
-  {16f1637c-17e2-44f6-bfaf-60fdeb1888ec}, !- Handle
-  Surface 23,                             !- Name
-  RoofCeiling,                            !- Surface Type
-  ,                                       !- Construction Name
-  {2e2a4929-2009-464b-a353-fd3c17ac95b9}, !- Space Name
-  Surface,                                !- Outside Boundary Condition
-  {0dc9d372-1179-4195-8dd0-8b911a313cb9}, !- Outside Boundary Condition Object
-  NoSun,                                  !- Sun Exposure
-  NoWind,                                 !- Wind Exposure
-  ,                                       !- View Factor to Ground
-  ,                                       !- Number of Vertices
-  7.46604473600312, -7.46604473600313, 2.4384, !- X,Y,Z Vertex 1 {m}
-  7.46604473600312, 0, 2.4384,            !- X,Y,Z Vertex 2 {m}
-  3.73302236800156, 0, 2.4384,            !- X,Y,Z Vertex 3 {m}
-  3.73302236800156, -7.46604473600313, 2.4384; !- X,Y,Z Vertex 4 {m}
-
-OS:Space,
-  {c1474d70-cd1f-4388-b3a5-2a9286105883}, !- Handle
-  living space|unit 2|story 2,            !- Name
-  {c811856b-c478-473a-8745-11649ffceecd}, !- Space Type Name
-  ,                                       !- Default Construction Set Name
-  ,                                       !- Default Schedule Set Name
-  -0,                                     !- Direction of Relative North {deg}
-  0,                                      !- X Origin {m}
-  0,                                      !- Y Origin {m}
-  0,                                      !- Z Origin {m}
-  ,                                       !- Building Story Name
-  {c55cf6c4-aec7-4ba7-a25e-23566347fe64}, !- Thermal Zone Name
-  ,                                       !- Part of Total Floor Area
-  ,                                       !- Design Specification Outdoor Air Object Name
-  {5ed32eb9-e6c0-47b2-80e7-d3521a81ba40}; !- Building Unit Name
-
-OS:Surface,
-  {c1d17a01-1436-4ac3-b64a-705fa28e1917}, !- Handle
-  Surface 24,                             !- Name
-  Wall,                                   !- Surface Type
-  ,                                       !- Construction Name
-  {c1474d70-cd1f-4388-b3a5-2a9286105883}, !- Space Name
-  Surface,                                !- Outside Boundary Condition
-  {98718c86-a55a-4839-a693-1e7b3595321e}, !- Outside Boundary Condition Object
-  NoSun,                                  !- Sun Exposure
-  NoWind,                                 !- Wind Exposure
-  ,                                       !- View Factor to Ground
-  ,                                       !- Number of Vertices
-  3.73302236800156, 0, 4.8768,            !- X,Y,Z Vertex 1 {m}
-  3.73302236800156, 0, 2.4384,            !- X,Y,Z Vertex 2 {m}
-  3.73302236800156, -7.46604473600313, 2.4384, !- X,Y,Z Vertex 3 {m}
-  3.73302236800156, -7.46604473600313, 4.8768; !- X,Y,Z Vertex 4 {m}
-
-OS:Surface,
-  {99c52d3b-21f6-4942-9dcf-d5c9bebe4597}, !- Handle
-  Surface 25,                             !- Name
-  Wall,                                   !- Surface Type
-  ,                                       !- Construction Name
-  {c1474d70-cd1f-4388-b3a5-2a9286105883}, !- Space Name
-=======
   0, -3.73302236800156, 6.74331118400078, !- X,Y,Z Vertex 1 {m}
   3.73302236800156, -3.73302236800156, 6.74331118400078, !- X,Y,Z Vertex 2 {m}
   3.73302236800156, 0, 4.8768,            !- X,Y,Z Vertex 3 {m}
@@ -1295,43 +847,12 @@
   RoofCeiling,                            !- Surface Type
   ,                                       !- Construction Name
   {088c7c35-5d5b-4993-83a4-3e4da660443c}, !- Space Name
->>>>>>> 49f5e9b9
   Outdoors,                               !- Outside Boundary Condition
   ,                                       !- Outside Boundary Condition Object
   SunExposed,                             !- Sun Exposure
   WindExposed,                            !- Wind Exposure
   ,                                       !- View Factor to Ground
   ,                                       !- Number of Vertices
-<<<<<<< HEAD
-  7.46604473600312, 0, 4.8768,            !- X,Y,Z Vertex 1 {m}
-  7.46604473600312, 0, 2.4384,            !- X,Y,Z Vertex 2 {m}
-  3.73302236800156, 0, 2.4384,            !- X,Y,Z Vertex 3 {m}
-  3.73302236800156, 0, 4.8768;            !- X,Y,Z Vertex 4 {m}
-
-OS:Surface,
-  {3a24ae39-1088-4acd-814f-daab6e635c0f}, !- Handle
-  Surface 26,                             !- Name
-  Wall,                                   !- Surface Type
-  ,                                       !- Construction Name
-  {c1474d70-cd1f-4388-b3a5-2a9286105883}, !- Space Name
-  Surface,                                !- Outside Boundary Condition
-  {3362aafe-ef1b-4590-a3bd-ec186ccb9aeb}, !- Outside Boundary Condition Object
-  NoSun,                                  !- Sun Exposure
-  NoWind,                                 !- Wind Exposure
-  ,                                       !- View Factor to Ground
-  ,                                       !- Number of Vertices
-  7.46604473600312, -7.46604473600313, 4.8768, !- X,Y,Z Vertex 1 {m}
-  7.46604473600312, -7.46604473600313, 2.4384, !- X,Y,Z Vertex 2 {m}
-  7.46604473600312, 0, 2.4384,            !- X,Y,Z Vertex 3 {m}
-  7.46604473600312, 0, 4.8768;            !- X,Y,Z Vertex 4 {m}
-
-OS:Surface,
-  {51dbe603-3989-4e3c-a21f-dfd1844cd297}, !- Handle
-  Surface 27,                             !- Name
-  Wall,                                   !- Surface Type
-  ,                                       !- Construction Name
-  {c1474d70-cd1f-4388-b3a5-2a9286105883}, !- Space Name
-=======
   3.73302236800156, -3.73302236800156, 6.74331118400078, !- X,Y,Z Vertex 1 {m}
   0, -3.73302236800156, 6.74331118400078, !- X,Y,Z Vertex 2 {m}
   0, -7.46604473600313, 4.8768,           !- X,Y,Z Vertex 3 {m}
@@ -1343,45 +864,12 @@
   Wall,                                   !- Surface Type
   ,                                       !- Construction Name
   {088c7c35-5d5b-4993-83a4-3e4da660443c}, !- Space Name
->>>>>>> 49f5e9b9
   Outdoors,                               !- Outside Boundary Condition
   ,                                       !- Outside Boundary Condition Object
   SunExposed,                             !- Sun Exposure
   WindExposed,                            !- Wind Exposure
   ,                                       !- View Factor to Ground
   ,                                       !- Number of Vertices
-<<<<<<< HEAD
-  3.73302236800156, -7.46604473600313, 4.8768, !- X,Y,Z Vertex 1 {m}
-  3.73302236800156, -7.46604473600313, 2.4384, !- X,Y,Z Vertex 2 {m}
-  7.46604473600312, -7.46604473600313, 2.4384, !- X,Y,Z Vertex 3 {m}
-  7.46604473600312, -7.46604473600313, 4.8768; !- X,Y,Z Vertex 4 {m}
-
-OS:Surface,
-  {720f877d-0b1a-4cd6-a9e7-1b7ce1a72c87}, !- Handle
-  Surface 28,                             !- Name
-  RoofCeiling,                            !- Surface Type
-  ,                                       !- Construction Name
-  {c1474d70-cd1f-4388-b3a5-2a9286105883}, !- Space Name
-  Surface,                                !- Outside Boundary Condition
-  {0f6a2fbe-3705-485f-9dc5-0b1457d6e633}, !- Outside Boundary Condition Object
-  NoSun,                                  !- Sun Exposure
-  NoWind,                                 !- Wind Exposure
-  ,                                       !- View Factor to Ground
-  ,                                       !- Number of Vertices
-  7.46604473600312, -7.46604473600313, 4.8768, !- X,Y,Z Vertex 1 {m}
-  7.46604473600312, 0, 4.8768,            !- X,Y,Z Vertex 2 {m}
-  3.73302236800156, 0, 4.8768,            !- X,Y,Z Vertex 3 {m}
-  3.73302236800156, -7.46604473600313, 4.8768; !- X,Y,Z Vertex 4 {m}
-
-OS:Surface,
-  {0dc9d372-1179-4195-8dd0-8b911a313cb9}, !- Handle
-  Surface 29,                             !- Name
-  Floor,                                  !- Surface Type
-  ,                                       !- Construction Name
-  {c1474d70-cd1f-4388-b3a5-2a9286105883}, !- Space Name
-  Surface,                                !- Outside Boundary Condition
-  {16f1637c-17e2-44f6-bfaf-60fdeb1888ec}, !- Outside Boundary Condition Object
-=======
   0, -3.73302236800156, 6.74331118400078, !- X,Y,Z Vertex 1 {m}
   0, 0, 4.8768,                           !- X,Y,Z Vertex 2 {m}
   0, -7.46604473600313, 4.8768;           !- X,Y,Z Vertex 3 {m}
@@ -1394,7 +882,6 @@
   {088c7c35-5d5b-4993-83a4-3e4da660443c}, !- Space Name
   Adiabatic,                              !- Outside Boundary Condition
   ,                                       !- Outside Boundary Condition Object
->>>>>>> 49f5e9b9
   NoSun,                                  !- Sun Exposure
   NoWind,                                 !- Wind Exposure
   ,                                       !- View Factor to Ground
@@ -1403,11 +890,6 @@
   3.73302236800156, -7.46604473600313, 4.8768, !- X,Y,Z Vertex 2 {m}
   3.73302236800156, 0, 4.8768;            !- X,Y,Z Vertex 3 {m}
 
-<<<<<<< HEAD
-OS:ThermalZone,
-  {b644ddf4-f770-4c08-b98c-6821419a80e7}, !- Handle
-  living zone|unit 3,                     !- Name
-=======
 OS:Space,
   {088c7c35-5d5b-4993-83a4-3e4da660443c}, !- Handle
   unfinished attic space,                 !- Name
@@ -1424,7 +906,6 @@
 OS:ThermalZone,
   {b92a5099-0837-4436-865c-c231d93d85c6}, !- Handle
   unfinished attic zone,                  !- Name
->>>>>>> 49f5e9b9
   ,                                       !- Multiplier
   ,                                       !- Ceiling Height {m}
   ,                                       !- Volume {m3}
@@ -1432,17 +913,10 @@
   ,                                       !- Zone Inside Convection Algorithm
   ,                                       !- Zone Outside Convection Algorithm
   ,                                       !- Zone Conditioning Equipment List Name
-<<<<<<< HEAD
-  {6e834524-ba32-4239-838b-2f3cc8a7e01c}, !- Zone Air Inlet Port List
-  {9c175407-1dbc-4fe4-85cd-0ab811dde942}, !- Zone Air Exhaust Port List
-  {0da60b2f-56da-41ff-b431-0a0af22de854}, !- Zone Air Node Name
-  {ce3936d2-4a14-4315-837b-5157a16c0d60}, !- Zone Return Air Port List
-=======
   {27d743a8-c782-4817-9985-0918e2dc5d5b}, !- Zone Air Inlet Port List
   {343909de-f777-4350-8e12-00f82ca462aa}, !- Zone Air Exhaust Port List
   {67299aa2-b7a3-4295-9ecd-0172a4abe6aa}, !- Zone Air Node Name
   {f59fc47d-a4dd-4a88-a142-5ce818270bf5}, !- Zone Return Air Port List
->>>>>>> 49f5e9b9
   ,                                       !- Primary Daylighting Control Name
   ,                                       !- Fraction of Zone Controlled by Primary Daylighting Control
   ,                                       !- Secondary Daylighting Control Name
@@ -1453,39 +927,6 @@
   No;                                     !- Use Ideal Air Loads
 
 OS:Node,
-<<<<<<< HEAD
-  {f5117053-c46c-4f85-abe6-e021113c81db}, !- Handle
-  Node 3,                                 !- Name
-  {0da60b2f-56da-41ff-b431-0a0af22de854}, !- Inlet Port
-  ;                                       !- Outlet Port
-
-OS:Connection,
-  {0da60b2f-56da-41ff-b431-0a0af22de854}, !- Handle
-  {87ec903b-8670-4088-bfc2-9374d80c2cbc}, !- Name
-  {b644ddf4-f770-4c08-b98c-6821419a80e7}, !- Source Object
-  11,                                     !- Outlet Port
-  {f5117053-c46c-4f85-abe6-e021113c81db}, !- Target Object
-  2;                                      !- Inlet Port
-
-OS:PortList,
-  {6e834524-ba32-4239-838b-2f3cc8a7e01c}, !- Handle
-  {84324979-b9db-4cf6-8208-f08429ccd30a}, !- Name
-  {b644ddf4-f770-4c08-b98c-6821419a80e7}; !- HVAC Component
-
-OS:PortList,
-  {9c175407-1dbc-4fe4-85cd-0ab811dde942}, !- Handle
-  {85009036-72d4-49f5-b0a5-0991b02d18ce}, !- Name
-  {b644ddf4-f770-4c08-b98c-6821419a80e7}; !- HVAC Component
-
-OS:PortList,
-  {ce3936d2-4a14-4315-837b-5157a16c0d60}, !- Handle
-  {ea286671-0a57-4d09-950c-52d665341147}, !- Name
-  {b644ddf4-f770-4c08-b98c-6821419a80e7}; !- HVAC Component
-
-OS:Sizing:Zone,
-  {6aa4a9cb-8770-4d50-a84f-80bc059b40da}, !- Handle
-  {b644ddf4-f770-4c08-b98c-6821419a80e7}, !- Zone or ZoneList Name
-=======
   {9f4fa47f-22a6-4a32-8407-c8216880fa33}, !- Handle
   Node 3,                                 !- Name
   {67299aa2-b7a3-4295-9ecd-0172a4abe6aa}, !- Inlet Port
@@ -1517,7 +958,6 @@
 OS:Sizing:Zone,
   {0e59bdaf-bfa8-49ac-87ba-d005fd787794}, !- Handle
   {b92a5099-0837-4436-865c-c231d93d85c6}, !- Zone or ZoneList Name
->>>>>>> 49f5e9b9
   SupplyAirTemperature,                   !- Zone Cooling Design Supply Air Temperature Input Method
   14,                                     !- Zone Cooling Design Supply Air Temperature {C}
   11.11,                                  !- Zone Cooling Design Supply Air Temperature Difference {deltaC}
@@ -1546,4766 +986,6 @@
   autosize;                               !- Dedicated Outdoor Air High Setpoint Temperature for Design {C}
 
 OS:ZoneHVAC:EquipmentList,
-<<<<<<< HEAD
-  {21c0b3bb-6ab5-48db-9d74-2ce63514111c}, !- Handle
-  Zone HVAC Equipment List 3,             !- Name
-  {b644ddf4-f770-4c08-b98c-6821419a80e7}; !- Thermal Zone
-
-OS:Space,
-  {076b62d1-c7a5-4879-b234-ba46401983d8}, !- Handle
-  living space|unit 3|story 1,            !- Name
-  {c811856b-c478-473a-8745-11649ffceecd}, !- Space Type Name
-  ,                                       !- Default Construction Set Name
-  ,                                       !- Default Schedule Set Name
-  -0,                                     !- Direction of Relative North {deg}
-  0,                                      !- X Origin {m}
-  0,                                      !- Y Origin {m}
-  0,                                      !- Z Origin {m}
-  ,                                       !- Building Story Name
-  {b644ddf4-f770-4c08-b98c-6821419a80e7}, !- Thermal Zone Name
-  ,                                       !- Part of Total Floor Area
-  ,                                       !- Design Specification Outdoor Air Object Name
-  {df689f75-b0f8-451d-b943-527f9b30631f}; !- Building Unit Name
-
-OS:Surface,
-  {72775eee-8c8a-41d4-bffd-e683d88ffdab}, !- Handle
-  Surface 35,                             !- Name
-  Floor,                                  !- Surface Type
-  ,                                       !- Construction Name
-  {076b62d1-c7a5-4879-b234-ba46401983d8}, !- Space Name
-  Surface,                                !- Outside Boundary Condition
-  {1b206fc2-4a51-4c5b-851a-bb2bde6531f9}, !- Outside Boundary Condition Object
-  NoSun,                                  !- Sun Exposure
-  NoWind,                                 !- Wind Exposure
-  ,                                       !- View Factor to Ground
-  ,                                       !- Number of Vertices
-  7.46604473600313, -7.46604473600313, 0, !- X,Y,Z Vertex 1 {m}
-  7.46604473600313, 0, 0,                 !- X,Y,Z Vertex 2 {m}
-  11.1990671040047, 0, 0,                 !- X,Y,Z Vertex 3 {m}
-  11.1990671040047, -7.46604473600313, 0; !- X,Y,Z Vertex 4 {m}
-
-OS:Surface,
-  {0c69efc0-402f-4581-b99c-d211fecd9115}, !- Handle
-  Surface 36,                             !- Name
-  Wall,                                   !- Surface Type
-  ,                                       !- Construction Name
-  {076b62d1-c7a5-4879-b234-ba46401983d8}, !- Space Name
-  Surface,                                !- Outside Boundary Condition
-  {586807d8-555a-4f10-ad4a-d0135504e8cd}, !- Outside Boundary Condition Object
-  NoSun,                                  !- Sun Exposure
-  NoWind,                                 !- Wind Exposure
-  ,                                       !- View Factor to Ground
-  ,                                       !- Number of Vertices
-  11.1990671040047, -7.46604473600313, 2.4384, !- X,Y,Z Vertex 1 {m}
-  11.1990671040047, -7.46604473600313, 0, !- X,Y,Z Vertex 2 {m}
-  11.1990671040047, 0, 0,                 !- X,Y,Z Vertex 3 {m}
-  11.1990671040047, 0, 2.4384;            !- X,Y,Z Vertex 4 {m}
-
-OS:Surface,
-  {c378add9-93dc-46a9-8d11-924391f5ccec}, !- Handle
-  Surface 37,                             !- Name
-  Wall,                                   !- Surface Type
-  ,                                       !- Construction Name
-  {076b62d1-c7a5-4879-b234-ba46401983d8}, !- Space Name
-  Outdoors,                               !- Outside Boundary Condition
-  ,                                       !- Outside Boundary Condition Object
-  SunExposed,                             !- Sun Exposure
-  WindExposed,                            !- Wind Exposure
-  ,                                       !- View Factor to Ground
-  ,                                       !- Number of Vertices
-  7.46604473600313, -7.46604473600313, 2.4384, !- X,Y,Z Vertex 1 {m}
-  7.46604473600313, -7.46604473600313, 0, !- X,Y,Z Vertex 2 {m}
-  11.1990671040047, -7.46604473600313, 0, !- X,Y,Z Vertex 3 {m}
-  11.1990671040047, -7.46604473600313, 2.4384; !- X,Y,Z Vertex 4 {m}
-
-OS:Surface,
-  {d777abef-1720-482a-ac4a-4bf7a49bd487}, !- Handle
-  Surface 38,                             !- Name
-  Wall,                                   !- Surface Type
-  ,                                       !- Construction Name
-  {076b62d1-c7a5-4879-b234-ba46401983d8}, !- Space Name
-  Surface,                                !- Outside Boundary Condition
-  {3cb9ba7d-428d-4164-88c4-abe8a72408cd}, !- Outside Boundary Condition Object
-  NoSun,                                  !- Sun Exposure
-  NoWind,                                 !- Wind Exposure
-  ,                                       !- View Factor to Ground
-  ,                                       !- Number of Vertices
-  7.46604473600313, 0, 2.4384,            !- X,Y,Z Vertex 1 {m}
-  7.46604473600313, 0, 0,                 !- X,Y,Z Vertex 2 {m}
-  7.46604473600313, -7.46604473600313, 0, !- X,Y,Z Vertex 3 {m}
-  7.46604473600313, -7.46604473600313, 2.4384; !- X,Y,Z Vertex 4 {m}
-
-OS:Surface,
-  {119c1590-c879-4263-ae2d-353bb869df8f}, !- Handle
-  Surface 39,                             !- Name
-  Wall,                                   !- Surface Type
-  ,                                       !- Construction Name
-  {076b62d1-c7a5-4879-b234-ba46401983d8}, !- Space Name
-  Outdoors,                               !- Outside Boundary Condition
-  ,                                       !- Outside Boundary Condition Object
-  SunExposed,                             !- Sun Exposure
-  WindExposed,                            !- Wind Exposure
-  ,                                       !- View Factor to Ground
-  ,                                       !- Number of Vertices
-  11.1990671040047, 0, 2.4384,            !- X,Y,Z Vertex 1 {m}
-  11.1990671040047, 0, 0,                 !- X,Y,Z Vertex 2 {m}
-  7.46604473600313, 0, 0,                 !- X,Y,Z Vertex 3 {m}
-  7.46604473600313, 0, 2.4384;            !- X,Y,Z Vertex 4 {m}
-
-OS:Surface,
-  {60174e22-33b0-4055-961a-acf0fc7fc3c9}, !- Handle
-  Surface 40,                             !- Name
-  RoofCeiling,                            !- Surface Type
-  ,                                       !- Construction Name
-  {076b62d1-c7a5-4879-b234-ba46401983d8}, !- Space Name
-  Surface,                                !- Outside Boundary Condition
-  {094c9425-5976-408d-b097-bca91b188ded}, !- Outside Boundary Condition Object
-  NoSun,                                  !- Sun Exposure
-  NoWind,                                 !- Wind Exposure
-  ,                                       !- View Factor to Ground
-  ,                                       !- Number of Vertices
-  11.1990671040047, -7.46604473600313, 2.4384, !- X,Y,Z Vertex 1 {m}
-  11.1990671040047, 0, 2.4384,            !- X,Y,Z Vertex 2 {m}
-  7.46604473600313, 0, 2.4384,            !- X,Y,Z Vertex 3 {m}
-  7.46604473600313, -7.46604473600313, 2.4384; !- X,Y,Z Vertex 4 {m}
-
-OS:Space,
-  {02a15334-aeb5-4dc8-aa91-84509a90754c}, !- Handle
-  living space|unit 3|story 2,            !- Name
-  {c811856b-c478-473a-8745-11649ffceecd}, !- Space Type Name
-  ,                                       !- Default Construction Set Name
-  ,                                       !- Default Schedule Set Name
-  -0,                                     !- Direction of Relative North {deg}
-  0,                                      !- X Origin {m}
-  0,                                      !- Y Origin {m}
-  0,                                      !- Z Origin {m}
-  ,                                       !- Building Story Name
-  {b644ddf4-f770-4c08-b98c-6821419a80e7}, !- Thermal Zone Name
-  ,                                       !- Part of Total Floor Area
-  ,                                       !- Design Specification Outdoor Air Object Name
-  {df689f75-b0f8-451d-b943-527f9b30631f}; !- Building Unit Name
-
-OS:Surface,
-  {3362aafe-ef1b-4590-a3bd-ec186ccb9aeb}, !- Handle
-  Surface 41,                             !- Name
-  Wall,                                   !- Surface Type
-  ,                                       !- Construction Name
-  {02a15334-aeb5-4dc8-aa91-84509a90754c}, !- Space Name
-  Surface,                                !- Outside Boundary Condition
-  {3a24ae39-1088-4acd-814f-daab6e635c0f}, !- Outside Boundary Condition Object
-  NoSun,                                  !- Sun Exposure
-  NoWind,                                 !- Wind Exposure
-  ,                                       !- View Factor to Ground
-  ,                                       !- Number of Vertices
-  7.46604473600313, 0, 4.8768,            !- X,Y,Z Vertex 1 {m}
-  7.46604473600313, 0, 2.4384,            !- X,Y,Z Vertex 2 {m}
-  7.46604473600313, -7.46604473600313, 2.4384, !- X,Y,Z Vertex 3 {m}
-  7.46604473600313, -7.46604473600313, 4.8768; !- X,Y,Z Vertex 4 {m}
-
-OS:Surface,
-  {7b8d53ce-3f78-47f6-b686-cab666db1445}, !- Handle
-  Surface 42,                             !- Name
-  Wall,                                   !- Surface Type
-  ,                                       !- Construction Name
-  {02a15334-aeb5-4dc8-aa91-84509a90754c}, !- Space Name
-  Outdoors,                               !- Outside Boundary Condition
-  ,                                       !- Outside Boundary Condition Object
-  SunExposed,                             !- Sun Exposure
-  WindExposed,                            !- Wind Exposure
-  ,                                       !- View Factor to Ground
-  ,                                       !- Number of Vertices
-  11.1990671040047, 0, 4.8768,            !- X,Y,Z Vertex 1 {m}
-  11.1990671040047, 0, 2.4384,            !- X,Y,Z Vertex 2 {m}
-  7.46604473600313, 0, 2.4384,            !- X,Y,Z Vertex 3 {m}
-  7.46604473600313, 0, 4.8768;            !- X,Y,Z Vertex 4 {m}
-
-OS:Surface,
-  {ff4cda3b-5b67-4a59-998b-a520d7916837}, !- Handle
-  Surface 43,                             !- Name
-  Wall,                                   !- Surface Type
-  ,                                       !- Construction Name
-  {02a15334-aeb5-4dc8-aa91-84509a90754c}, !- Space Name
-  Surface,                                !- Outside Boundary Condition
-  {a2c276a1-c6db-4599-9116-d5cd3c721bea}, !- Outside Boundary Condition Object
-  NoSun,                                  !- Sun Exposure
-  NoWind,                                 !- Wind Exposure
-  ,                                       !- View Factor to Ground
-  ,                                       !- Number of Vertices
-  11.1990671040047, -7.46604473600313, 4.8768, !- X,Y,Z Vertex 1 {m}
-  11.1990671040047, -7.46604473600313, 2.4384, !- X,Y,Z Vertex 2 {m}
-  11.1990671040047, 0, 2.4384,            !- X,Y,Z Vertex 3 {m}
-  11.1990671040047, 0, 4.8768;            !- X,Y,Z Vertex 4 {m}
-
-OS:Surface,
-  {38601ca5-ecd3-4e41-856e-6354c1bad869}, !- Handle
-  Surface 44,                             !- Name
-  Wall,                                   !- Surface Type
-  ,                                       !- Construction Name
-  {02a15334-aeb5-4dc8-aa91-84509a90754c}, !- Space Name
-  Outdoors,                               !- Outside Boundary Condition
-  ,                                       !- Outside Boundary Condition Object
-  SunExposed,                             !- Sun Exposure
-  WindExposed,                            !- Wind Exposure
-  ,                                       !- View Factor to Ground
-  ,                                       !- Number of Vertices
-  7.46604473600313, -7.46604473600313, 4.8768, !- X,Y,Z Vertex 1 {m}
-  7.46604473600313, -7.46604473600313, 2.4384, !- X,Y,Z Vertex 2 {m}
-  11.1990671040047, -7.46604473600313, 2.4384, !- X,Y,Z Vertex 3 {m}
-  11.1990671040047, -7.46604473600313, 4.8768; !- X,Y,Z Vertex 4 {m}
-
-OS:Surface,
-  {762084e3-ca53-4e77-aef2-6f094cc9345a}, !- Handle
-  Surface 45,                             !- Name
-  RoofCeiling,                            !- Surface Type
-  ,                                       !- Construction Name
-  {02a15334-aeb5-4dc8-aa91-84509a90754c}, !- Space Name
-  Surface,                                !- Outside Boundary Condition
-  {0bea9f83-730b-4884-b97b-2655af00ba16}, !- Outside Boundary Condition Object
-  NoSun,                                  !- Sun Exposure
-  NoWind,                                 !- Wind Exposure
-  ,                                       !- View Factor to Ground
-  ,                                       !- Number of Vertices
-  11.1990671040047, -7.46604473600313, 4.8768, !- X,Y,Z Vertex 1 {m}
-  11.1990671040047, 0, 4.8768,            !- X,Y,Z Vertex 2 {m}
-  7.46604473600313, 0, 4.8768,            !- X,Y,Z Vertex 3 {m}
-  7.46604473600313, -7.46604473600313, 4.8768; !- X,Y,Z Vertex 4 {m}
-
-OS:Surface,
-  {094c9425-5976-408d-b097-bca91b188ded}, !- Handle
-  Surface 46,                             !- Name
-  Floor,                                  !- Surface Type
-  ,                                       !- Construction Name
-  {02a15334-aeb5-4dc8-aa91-84509a90754c}, !- Space Name
-  Surface,                                !- Outside Boundary Condition
-  {60174e22-33b0-4055-961a-acf0fc7fc3c9}, !- Outside Boundary Condition Object
-  NoSun,                                  !- Sun Exposure
-  NoWind,                                 !- Wind Exposure
-  ,                                       !- View Factor to Ground
-  ,                                       !- Number of Vertices
-  7.46604473600313, -7.46604473600313, 2.4384, !- X,Y,Z Vertex 1 {m}
-  7.46604473600313, 0, 2.4384,            !- X,Y,Z Vertex 2 {m}
-  11.1990671040047, 0, 2.4384,            !- X,Y,Z Vertex 3 {m}
-  11.1990671040047, -7.46604473600313, 2.4384; !- X,Y,Z Vertex 4 {m}
-
-OS:ThermalZone,
-  {891df1fe-0202-48e3-801b-06e9d5754d58}, !- Handle
-  living zone|unit 4,                     !- Name
-  ,                                       !- Multiplier
-  ,                                       !- Ceiling Height {m}
-  ,                                       !- Volume {m3}
-  ,                                       !- Floor Area {m2}
-  ,                                       !- Zone Inside Convection Algorithm
-  ,                                       !- Zone Outside Convection Algorithm
-  ,                                       !- Zone Conditioning Equipment List Name
-  {44138e2e-5815-4b71-97ca-787ab9e7b3f8}, !- Zone Air Inlet Port List
-  {e0bde350-6215-4d97-bfe7-5ae8d41ef53b}, !- Zone Air Exhaust Port List
-  {05ce9616-a3e5-486c-8e14-5b7c4ff88511}, !- Zone Air Node Name
-  {a6e852b4-a1f5-467b-b0cb-04ea0969d88a}, !- Zone Return Air Port List
-  ,                                       !- Primary Daylighting Control Name
-  ,                                       !- Fraction of Zone Controlled by Primary Daylighting Control
-  ,                                       !- Secondary Daylighting Control Name
-  ,                                       !- Fraction of Zone Controlled by Secondary Daylighting Control
-  ,                                       !- Illuminance Map Name
-  ,                                       !- Group Rendering Name
-  ,                                       !- Thermostat Name
-  No;                                     !- Use Ideal Air Loads
-
-OS:Node,
-  {a1f842dd-e465-43a7-a5d4-b9afc4d75711}, !- Handle
-  Node 4,                                 !- Name
-  {05ce9616-a3e5-486c-8e14-5b7c4ff88511}, !- Inlet Port
-  ;                                       !- Outlet Port
-
-OS:Connection,
-  {05ce9616-a3e5-486c-8e14-5b7c4ff88511}, !- Handle
-  {0c7f5ec9-8e4c-4e62-997b-32e72b00a01e}, !- Name
-  {891df1fe-0202-48e3-801b-06e9d5754d58}, !- Source Object
-  11,                                     !- Outlet Port
-  {a1f842dd-e465-43a7-a5d4-b9afc4d75711}, !- Target Object
-  2;                                      !- Inlet Port
-
-OS:PortList,
-  {44138e2e-5815-4b71-97ca-787ab9e7b3f8}, !- Handle
-  {8d2a6c08-4766-4878-bbf1-7a2ebbd13b5e}, !- Name
-  {891df1fe-0202-48e3-801b-06e9d5754d58}; !- HVAC Component
-
-OS:PortList,
-  {e0bde350-6215-4d97-bfe7-5ae8d41ef53b}, !- Handle
-  {30031d70-780e-446a-82d0-f975078c0428}, !- Name
-  {891df1fe-0202-48e3-801b-06e9d5754d58}; !- HVAC Component
-
-OS:PortList,
-  {a6e852b4-a1f5-467b-b0cb-04ea0969d88a}, !- Handle
-  {e6401ac1-fd76-412c-b756-5bcb6ba470a0}, !- Name
-  {891df1fe-0202-48e3-801b-06e9d5754d58}; !- HVAC Component
-
-OS:Sizing:Zone,
-  {ed373aa0-692d-45f6-8489-581a276bf0a1}, !- Handle
-  {891df1fe-0202-48e3-801b-06e9d5754d58}, !- Zone or ZoneList Name
-  SupplyAirTemperature,                   !- Zone Cooling Design Supply Air Temperature Input Method
-  14,                                     !- Zone Cooling Design Supply Air Temperature {C}
-  11.11,                                  !- Zone Cooling Design Supply Air Temperature Difference {deltaC}
-  SupplyAirTemperature,                   !- Zone Heating Design Supply Air Temperature Input Method
-  40,                                     !- Zone Heating Design Supply Air Temperature {C}
-  11.11,                                  !- Zone Heating Design Supply Air Temperature Difference {deltaC}
-  0.0085,                                 !- Zone Cooling Design Supply Air Humidity Ratio {kg-H2O/kg-air}
-  0.008,                                  !- Zone Heating Design Supply Air Humidity Ratio {kg-H2O/kg-air}
-  ,                                       !- Zone Heating Sizing Factor
-  ,                                       !- Zone Cooling Sizing Factor
-  DesignDay,                              !- Cooling Design Air Flow Method
-  ,                                       !- Cooling Design Air Flow Rate {m3/s}
-  ,                                       !- Cooling Minimum Air Flow per Zone Floor Area {m3/s-m2}
-  ,                                       !- Cooling Minimum Air Flow {m3/s}
-  ,                                       !- Cooling Minimum Air Flow Fraction
-  DesignDay,                              !- Heating Design Air Flow Method
-  ,                                       !- Heating Design Air Flow Rate {m3/s}
-  ,                                       !- Heating Maximum Air Flow per Zone Floor Area {m3/s-m2}
-  ,                                       !- Heating Maximum Air Flow {m3/s}
-  ,                                       !- Heating Maximum Air Flow Fraction
-  ,                                       !- Design Zone Air Distribution Effectiveness in Cooling Mode
-  ,                                       !- Design Zone Air Distribution Effectiveness in Heating Mode
-  No,                                     !- Account for Dedicated Outdoor Air System
-  NeutralSupplyAir,                       !- Dedicated Outdoor Air System Control Strategy
-  autosize,                               !- Dedicated Outdoor Air Low Setpoint Temperature for Design {C}
-  autosize;                               !- Dedicated Outdoor Air High Setpoint Temperature for Design {C}
-
-OS:ZoneHVAC:EquipmentList,
-  {9a43e937-bc70-4b70-8f4d-18b39f6f7a95}, !- Handle
-  Zone HVAC Equipment List 4,             !- Name
-  {891df1fe-0202-48e3-801b-06e9d5754d58}; !- Thermal Zone
-
-OS:Space,
-  {922ce6c1-d29a-4d5e-8088-8ade02f8fe2d}, !- Handle
-  living space|unit 4|story 1,            !- Name
-  {c811856b-c478-473a-8745-11649ffceecd}, !- Space Type Name
-  ,                                       !- Default Construction Set Name
-  ,                                       !- Default Schedule Set Name
-  -0,                                     !- Direction of Relative North {deg}
-  0,                                      !- X Origin {m}
-  0,                                      !- Y Origin {m}
-  0,                                      !- Z Origin {m}
-  ,                                       !- Building Story Name
-  {891df1fe-0202-48e3-801b-06e9d5754d58}, !- Thermal Zone Name
-  ,                                       !- Part of Total Floor Area
-  ,                                       !- Design Specification Outdoor Air Object Name
-  {c214397a-da13-4480-ae17-05bc4a086f72}; !- Building Unit Name
-
-OS:Surface,
-  {40ab8b5b-ce2b-46b0-b269-0b60d35a82cb}, !- Handle
-  Surface 52,                             !- Name
-  Floor,                                  !- Surface Type
-  ,                                       !- Construction Name
-  {922ce6c1-d29a-4d5e-8088-8ade02f8fe2d}, !- Space Name
-  Surface,                                !- Outside Boundary Condition
-  {d354c887-a8c1-4efa-a051-3617f6680cda}, !- Outside Boundary Condition Object
-  NoSun,                                  !- Sun Exposure
-  NoWind,                                 !- Wind Exposure
-  ,                                       !- View Factor to Ground
-  ,                                       !- Number of Vertices
-  11.1990671040047, -7.46604473600313, 0, !- X,Y,Z Vertex 1 {m}
-  11.1990671040047, 0, 0,                 !- X,Y,Z Vertex 2 {m}
-  14.9320894720063, 0, 0,                 !- X,Y,Z Vertex 3 {m}
-  14.9320894720063, -7.46604473600313, 0; !- X,Y,Z Vertex 4 {m}
-
-OS:Surface,
-  {2ffa7665-e3d2-4746-93df-cc0c5fab33bd}, !- Handle
-  Surface 53,                             !- Name
-  Wall,                                   !- Surface Type
-  ,                                       !- Construction Name
-  {922ce6c1-d29a-4d5e-8088-8ade02f8fe2d}, !- Space Name
-  Surface,                                !- Outside Boundary Condition
-  {8348b53f-a01f-45ca-bdec-05dad6e57b19}, !- Outside Boundary Condition Object
-  NoSun,                                  !- Sun Exposure
-  NoWind,                                 !- Wind Exposure
-  ,                                       !- View Factor to Ground
-  ,                                       !- Number of Vertices
-  14.9320894720063, -7.46604473600313, 2.4384, !- X,Y,Z Vertex 1 {m}
-  14.9320894720063, -7.46604473600313, 0, !- X,Y,Z Vertex 2 {m}
-  14.9320894720063, 0, 0,                 !- X,Y,Z Vertex 3 {m}
-  14.9320894720063, 0, 2.4384;            !- X,Y,Z Vertex 4 {m}
-
-OS:Surface,
-  {09c85e0c-2192-4557-8b05-5a6659819afa}, !- Handle
-  Surface 54,                             !- Name
-  Wall,                                   !- Surface Type
-  ,                                       !- Construction Name
-  {922ce6c1-d29a-4d5e-8088-8ade02f8fe2d}, !- Space Name
-  Outdoors,                               !- Outside Boundary Condition
-  ,                                       !- Outside Boundary Condition Object
-  SunExposed,                             !- Sun Exposure
-  WindExposed,                            !- Wind Exposure
-  ,                                       !- View Factor to Ground
-  ,                                       !- Number of Vertices
-  11.1990671040047, -7.46604473600313, 2.4384, !- X,Y,Z Vertex 1 {m}
-  11.1990671040047, -7.46604473600313, 0, !- X,Y,Z Vertex 2 {m}
-  14.9320894720063, -7.46604473600313, 0, !- X,Y,Z Vertex 3 {m}
-  14.9320894720063, -7.46604473600313, 2.4384; !- X,Y,Z Vertex 4 {m}
-
-OS:Surface,
-  {586807d8-555a-4f10-ad4a-d0135504e8cd}, !- Handle
-  Surface 55,                             !- Name
-  Wall,                                   !- Surface Type
-  ,                                       !- Construction Name
-  {922ce6c1-d29a-4d5e-8088-8ade02f8fe2d}, !- Space Name
-  Surface,                                !- Outside Boundary Condition
-  {0c69efc0-402f-4581-b99c-d211fecd9115}, !- Outside Boundary Condition Object
-  NoSun,                                  !- Sun Exposure
-  NoWind,                                 !- Wind Exposure
-  ,                                       !- View Factor to Ground
-  ,                                       !- Number of Vertices
-  11.1990671040047, 0, 2.4384,            !- X,Y,Z Vertex 1 {m}
-  11.1990671040047, 0, 0,                 !- X,Y,Z Vertex 2 {m}
-  11.1990671040047, -7.46604473600313, 0, !- X,Y,Z Vertex 3 {m}
-  11.1990671040047, -7.46604473600313, 2.4384; !- X,Y,Z Vertex 4 {m}
-
-OS:Surface,
-  {7273948b-0dc0-4a37-a364-a5f8c774be88}, !- Handle
-  Surface 56,                             !- Name
-  Wall,                                   !- Surface Type
-  ,                                       !- Construction Name
-  {922ce6c1-d29a-4d5e-8088-8ade02f8fe2d}, !- Space Name
-  Outdoors,                               !- Outside Boundary Condition
-  ,                                       !- Outside Boundary Condition Object
-  SunExposed,                             !- Sun Exposure
-  WindExposed,                            !- Wind Exposure
-  ,                                       !- View Factor to Ground
-  ,                                       !- Number of Vertices
-  14.9320894720063, 0, 2.4384,            !- X,Y,Z Vertex 1 {m}
-  14.9320894720063, 0, 0,                 !- X,Y,Z Vertex 2 {m}
-  11.1990671040047, 0, 0,                 !- X,Y,Z Vertex 3 {m}
-  11.1990671040047, 0, 2.4384;            !- X,Y,Z Vertex 4 {m}
-
-OS:Surface,
-  {ab05f1e3-922f-4bce-aed3-1a0ee0c83b85}, !- Handle
-  Surface 57,                             !- Name
-  RoofCeiling,                            !- Surface Type
-  ,                                       !- Construction Name
-  {922ce6c1-d29a-4d5e-8088-8ade02f8fe2d}, !- Space Name
-  Surface,                                !- Outside Boundary Condition
-  {9ea244cc-90c5-4471-b487-4e4d4dd32f91}, !- Outside Boundary Condition Object
-  NoSun,                                  !- Sun Exposure
-  NoWind,                                 !- Wind Exposure
-  ,                                       !- View Factor to Ground
-  ,                                       !- Number of Vertices
-  14.9320894720063, -7.46604473600313, 2.4384, !- X,Y,Z Vertex 1 {m}
-  14.9320894720063, 0, 2.4384,            !- X,Y,Z Vertex 2 {m}
-  11.1990671040047, 0, 2.4384,            !- X,Y,Z Vertex 3 {m}
-  11.1990671040047, -7.46604473600313, 2.4384; !- X,Y,Z Vertex 4 {m}
-
-OS:Space,
-  {feef389d-8b7a-4136-94f5-6666572472f2}, !- Handle
-  living space|unit 4|story 2,            !- Name
-  {c811856b-c478-473a-8745-11649ffceecd}, !- Space Type Name
-  ,                                       !- Default Construction Set Name
-  ,                                       !- Default Schedule Set Name
-  -0,                                     !- Direction of Relative North {deg}
-  0,                                      !- X Origin {m}
-  0,                                      !- Y Origin {m}
-  0,                                      !- Z Origin {m}
-  ,                                       !- Building Story Name
-  {891df1fe-0202-48e3-801b-06e9d5754d58}, !- Thermal Zone Name
-  ,                                       !- Part of Total Floor Area
-  ,                                       !- Design Specification Outdoor Air Object Name
-  {c214397a-da13-4480-ae17-05bc4a086f72}; !- Building Unit Name
-
-OS:Surface,
-  {a2c276a1-c6db-4599-9116-d5cd3c721bea}, !- Handle
-  Surface 58,                             !- Name
-  Wall,                                   !- Surface Type
-  ,                                       !- Construction Name
-  {feef389d-8b7a-4136-94f5-6666572472f2}, !- Space Name
-  Surface,                                !- Outside Boundary Condition
-  {ff4cda3b-5b67-4a59-998b-a520d7916837}, !- Outside Boundary Condition Object
-  NoSun,                                  !- Sun Exposure
-  NoWind,                                 !- Wind Exposure
-  ,                                       !- View Factor to Ground
-  ,                                       !- Number of Vertices
-  11.1990671040047, 0, 4.8768,            !- X,Y,Z Vertex 1 {m}
-  11.1990671040047, 0, 2.4384,            !- X,Y,Z Vertex 2 {m}
-  11.1990671040047, -7.46604473600313, 2.4384, !- X,Y,Z Vertex 3 {m}
-  11.1990671040047, -7.46604473600313, 4.8768; !- X,Y,Z Vertex 4 {m}
-
-OS:Surface,
-  {e485f21e-0f16-4456-a2fa-ad8a3c03dcd7}, !- Handle
-  Surface 59,                             !- Name
-  Wall,                                   !- Surface Type
-  ,                                       !- Construction Name
-  {feef389d-8b7a-4136-94f5-6666572472f2}, !- Space Name
-  Outdoors,                               !- Outside Boundary Condition
-  ,                                       !- Outside Boundary Condition Object
-  SunExposed,                             !- Sun Exposure
-  WindExposed,                            !- Wind Exposure
-  ,                                       !- View Factor to Ground
-  ,                                       !- Number of Vertices
-  14.9320894720063, 0, 4.8768,            !- X,Y,Z Vertex 1 {m}
-  14.9320894720063, 0, 2.4384,            !- X,Y,Z Vertex 2 {m}
-  11.1990671040047, 0, 2.4384,            !- X,Y,Z Vertex 3 {m}
-  11.1990671040047, 0, 4.8768;            !- X,Y,Z Vertex 4 {m}
-
-OS:Surface,
-  {f9a78634-82f3-4577-8336-14a494bcb479}, !- Handle
-  Surface 60,                             !- Name
-  Wall,                                   !- Surface Type
-  ,                                       !- Construction Name
-  {feef389d-8b7a-4136-94f5-6666572472f2}, !- Space Name
-  Surface,                                !- Outside Boundary Condition
-  {152045aa-e55c-49d5-8960-a1b16d715fc9}, !- Outside Boundary Condition Object
-  NoSun,                                  !- Sun Exposure
-  NoWind,                                 !- Wind Exposure
-  ,                                       !- View Factor to Ground
-  ,                                       !- Number of Vertices
-  14.9320894720063, -7.46604473600313, 4.8768, !- X,Y,Z Vertex 1 {m}
-  14.9320894720063, -7.46604473600313, 2.4384, !- X,Y,Z Vertex 2 {m}
-  14.9320894720063, 0, 2.4384,            !- X,Y,Z Vertex 3 {m}
-  14.9320894720063, 0, 4.8768;            !- X,Y,Z Vertex 4 {m}
-
-OS:Surface,
-  {5f53e866-2b8b-4380-ad0e-302d6931a0c2}, !- Handle
-  Surface 61,                             !- Name
-  Wall,                                   !- Surface Type
-  ,                                       !- Construction Name
-  {feef389d-8b7a-4136-94f5-6666572472f2}, !- Space Name
-  Outdoors,                               !- Outside Boundary Condition
-  ,                                       !- Outside Boundary Condition Object
-  SunExposed,                             !- Sun Exposure
-  WindExposed,                            !- Wind Exposure
-  ,                                       !- View Factor to Ground
-  ,                                       !- Number of Vertices
-  11.1990671040047, -7.46604473600313, 4.8768, !- X,Y,Z Vertex 1 {m}
-  11.1990671040047, -7.46604473600313, 2.4384, !- X,Y,Z Vertex 2 {m}
-  14.9320894720063, -7.46604473600313, 2.4384, !- X,Y,Z Vertex 3 {m}
-  14.9320894720063, -7.46604473600313, 4.8768; !- X,Y,Z Vertex 4 {m}
-
-OS:Surface,
-  {c73cc9c2-6c67-42f2-88bb-056f795b0645}, !- Handle
-  Surface 62,                             !- Name
-  RoofCeiling,                            !- Surface Type
-  ,                                       !- Construction Name
-  {feef389d-8b7a-4136-94f5-6666572472f2}, !- Space Name
-  Surface,                                !- Outside Boundary Condition
-  {4da2e1b5-afee-4224-8cc8-c4705bacd6e7}, !- Outside Boundary Condition Object
-  NoSun,                                  !- Sun Exposure
-  NoWind,                                 !- Wind Exposure
-  ,                                       !- View Factor to Ground
-  ,                                       !- Number of Vertices
-  14.9320894720063, -7.46604473600313, 4.8768, !- X,Y,Z Vertex 1 {m}
-  14.9320894720063, 0, 4.8768,            !- X,Y,Z Vertex 2 {m}
-  11.1990671040047, 0, 4.8768,            !- X,Y,Z Vertex 3 {m}
-  11.1990671040047, -7.46604473600313, 4.8768; !- X,Y,Z Vertex 4 {m}
-
-OS:Surface,
-  {9ea244cc-90c5-4471-b487-4e4d4dd32f91}, !- Handle
-  Surface 63,                             !- Name
-  Floor,                                  !- Surface Type
-  ,                                       !- Construction Name
-  {feef389d-8b7a-4136-94f5-6666572472f2}, !- Space Name
-  Surface,                                !- Outside Boundary Condition
-  {ab05f1e3-922f-4bce-aed3-1a0ee0c83b85}, !- Outside Boundary Condition Object
-  NoSun,                                  !- Sun Exposure
-  NoWind,                                 !- Wind Exposure
-  ,                                       !- View Factor to Ground
-  ,                                       !- Number of Vertices
-  11.1990671040047, -7.46604473600313, 2.4384, !- X,Y,Z Vertex 1 {m}
-  11.1990671040047, 0, 2.4384,            !- X,Y,Z Vertex 2 {m}
-  14.9320894720063, 0, 2.4384,            !- X,Y,Z Vertex 3 {m}
-  14.9320894720063, -7.46604473600313, 2.4384; !- X,Y,Z Vertex 4 {m}
-
-OS:ThermalZone,
-  {43f9f214-1b60-4bda-b034-eec1c2ad1699}, !- Handle
-  living zone|unit 5,                     !- Name
-  ,                                       !- Multiplier
-  ,                                       !- Ceiling Height {m}
-  ,                                       !- Volume {m3}
-  ,                                       !- Floor Area {m2}
-  ,                                       !- Zone Inside Convection Algorithm
-  ,                                       !- Zone Outside Convection Algorithm
-  ,                                       !- Zone Conditioning Equipment List Name
-  {b247e36a-45b3-482e-9d02-80d366aad70d}, !- Zone Air Inlet Port List
-  {1ff82c3b-6cd7-4be4-ba10-88a88d247a42}, !- Zone Air Exhaust Port List
-  {16c024e4-f3b8-49be-9506-4e7b1a9e978d}, !- Zone Air Node Name
-  {129889cc-bb47-4dfc-8920-d8bc16a4da82}, !- Zone Return Air Port List
-  ,                                       !- Primary Daylighting Control Name
-  ,                                       !- Fraction of Zone Controlled by Primary Daylighting Control
-  ,                                       !- Secondary Daylighting Control Name
-  ,                                       !- Fraction of Zone Controlled by Secondary Daylighting Control
-  ,                                       !- Illuminance Map Name
-  ,                                       !- Group Rendering Name
-  ,                                       !- Thermostat Name
-  No;                                     !- Use Ideal Air Loads
-
-OS:Node,
-  {b380f873-c598-4647-b76c-8b1027d6c438}, !- Handle
-  Node 5,                                 !- Name
-  {16c024e4-f3b8-49be-9506-4e7b1a9e978d}, !- Inlet Port
-  ;                                       !- Outlet Port
-
-OS:Connection,
-  {16c024e4-f3b8-49be-9506-4e7b1a9e978d}, !- Handle
-  {2cd49989-6715-470a-ae66-8249398ee77d}, !- Name
-  {43f9f214-1b60-4bda-b034-eec1c2ad1699}, !- Source Object
-  11,                                     !- Outlet Port
-  {b380f873-c598-4647-b76c-8b1027d6c438}, !- Target Object
-  2;                                      !- Inlet Port
-
-OS:PortList,
-  {b247e36a-45b3-482e-9d02-80d366aad70d}, !- Handle
-  {12939a65-a345-4ffd-b35a-d4168fe2e832}, !- Name
-  {43f9f214-1b60-4bda-b034-eec1c2ad1699}; !- HVAC Component
-
-OS:PortList,
-  {1ff82c3b-6cd7-4be4-ba10-88a88d247a42}, !- Handle
-  {69176fad-6171-462c-b1f3-5b59a5813582}, !- Name
-  {43f9f214-1b60-4bda-b034-eec1c2ad1699}; !- HVAC Component
-
-OS:PortList,
-  {129889cc-bb47-4dfc-8920-d8bc16a4da82}, !- Handle
-  {530a8242-cb2d-4b96-9f9d-49fc5d0be637}, !- Name
-  {43f9f214-1b60-4bda-b034-eec1c2ad1699}; !- HVAC Component
-
-OS:Sizing:Zone,
-  {446ac6d6-fdff-441f-8f44-45412e4153a9}, !- Handle
-  {43f9f214-1b60-4bda-b034-eec1c2ad1699}, !- Zone or ZoneList Name
-  SupplyAirTemperature,                   !- Zone Cooling Design Supply Air Temperature Input Method
-  14,                                     !- Zone Cooling Design Supply Air Temperature {C}
-  11.11,                                  !- Zone Cooling Design Supply Air Temperature Difference {deltaC}
-  SupplyAirTemperature,                   !- Zone Heating Design Supply Air Temperature Input Method
-  40,                                     !- Zone Heating Design Supply Air Temperature {C}
-  11.11,                                  !- Zone Heating Design Supply Air Temperature Difference {deltaC}
-  0.0085,                                 !- Zone Cooling Design Supply Air Humidity Ratio {kg-H2O/kg-air}
-  0.008,                                  !- Zone Heating Design Supply Air Humidity Ratio {kg-H2O/kg-air}
-  ,                                       !- Zone Heating Sizing Factor
-  ,                                       !- Zone Cooling Sizing Factor
-  DesignDay,                              !- Cooling Design Air Flow Method
-  ,                                       !- Cooling Design Air Flow Rate {m3/s}
-  ,                                       !- Cooling Minimum Air Flow per Zone Floor Area {m3/s-m2}
-  ,                                       !- Cooling Minimum Air Flow {m3/s}
-  ,                                       !- Cooling Minimum Air Flow Fraction
-  DesignDay,                              !- Heating Design Air Flow Method
-  ,                                       !- Heating Design Air Flow Rate {m3/s}
-  ,                                       !- Heating Maximum Air Flow per Zone Floor Area {m3/s-m2}
-  ,                                       !- Heating Maximum Air Flow {m3/s}
-  ,                                       !- Heating Maximum Air Flow Fraction
-  ,                                       !- Design Zone Air Distribution Effectiveness in Cooling Mode
-  ,                                       !- Design Zone Air Distribution Effectiveness in Heating Mode
-  No,                                     !- Account for Dedicated Outdoor Air System
-  NeutralSupplyAir,                       !- Dedicated Outdoor Air System Control Strategy
-  autosize,                               !- Dedicated Outdoor Air Low Setpoint Temperature for Design {C}
-  autosize;                               !- Dedicated Outdoor Air High Setpoint Temperature for Design {C}
-
-OS:ZoneHVAC:EquipmentList,
-  {d8d5a641-99fe-4d83-a8ed-5a155b28470e}, !- Handle
-  Zone HVAC Equipment List 5,             !- Name
-  {43f9f214-1b60-4bda-b034-eec1c2ad1699}; !- Thermal Zone
-
-OS:Space,
-  {0758cb72-de1a-4932-a24f-f45e5d2dc4a6}, !- Handle
-  living space|unit 5|story 1,            !- Name
-  {c811856b-c478-473a-8745-11649ffceecd}, !- Space Type Name
-  ,                                       !- Default Construction Set Name
-  ,                                       !- Default Schedule Set Name
-  -0,                                     !- Direction of Relative North {deg}
-  0,                                      !- X Origin {m}
-  0,                                      !- Y Origin {m}
-  0,                                      !- Z Origin {m}
-  ,                                       !- Building Story Name
-  {43f9f214-1b60-4bda-b034-eec1c2ad1699}, !- Thermal Zone Name
-  ,                                       !- Part of Total Floor Area
-  ,                                       !- Design Specification Outdoor Air Object Name
-  {e3b96b04-5d15-4789-8a69-cc6877f7c265}; !- Building Unit Name
-
-OS:Surface,
-  {67c52fc8-9696-4454-a3ef-24509af617a5}, !- Handle
-  Surface 69,                             !- Name
-  Floor,                                  !- Surface Type
-  ,                                       !- Construction Name
-  {0758cb72-de1a-4932-a24f-f45e5d2dc4a6}, !- Space Name
-  Surface,                                !- Outside Boundary Condition
-  {fd82fb69-fc24-47db-9508-20e069e4b647}, !- Outside Boundary Condition Object
-  NoSun,                                  !- Sun Exposure
-  NoWind,                                 !- Wind Exposure
-  ,                                       !- View Factor to Ground
-  ,                                       !- Number of Vertices
-  14.9320894720063, -7.46604473600313, 0, !- X,Y,Z Vertex 1 {m}
-  14.9320894720063, 0, 0,                 !- X,Y,Z Vertex 2 {m}
-  18.6651118400078, 0, 0,                 !- X,Y,Z Vertex 3 {m}
-  18.6651118400078, -7.46604473600313, 0; !- X,Y,Z Vertex 4 {m}
-
-OS:Surface,
-  {93d05d69-cd6b-40e8-8f1a-c43656eee60e}, !- Handle
-  Surface 70,                             !- Name
-  Wall,                                   !- Surface Type
-  ,                                       !- Construction Name
-  {0758cb72-de1a-4932-a24f-f45e5d2dc4a6}, !- Space Name
-  Surface,                                !- Outside Boundary Condition
-  {83087278-e942-45ca-bb86-1317c325d7e6}, !- Outside Boundary Condition Object
-  NoSun,                                  !- Sun Exposure
-  NoWind,                                 !- Wind Exposure
-  ,                                       !- View Factor to Ground
-  ,                                       !- Number of Vertices
-  18.6651118400078, -7.46604473600313, 2.4384, !- X,Y,Z Vertex 1 {m}
-  18.6651118400078, -7.46604473600313, 0, !- X,Y,Z Vertex 2 {m}
-  18.6651118400078, 0, 0,                 !- X,Y,Z Vertex 3 {m}
-  18.6651118400078, 0, 2.4384;            !- X,Y,Z Vertex 4 {m}
-
-OS:Surface,
-  {32a0ee57-75cb-4af3-b427-c741cb58755b}, !- Handle
-  Surface 71,                             !- Name
-  Wall,                                   !- Surface Type
-  ,                                       !- Construction Name
-  {0758cb72-de1a-4932-a24f-f45e5d2dc4a6}, !- Space Name
-  Outdoors,                               !- Outside Boundary Condition
-  ,                                       !- Outside Boundary Condition Object
-  SunExposed,                             !- Sun Exposure
-  WindExposed,                            !- Wind Exposure
-  ,                                       !- View Factor to Ground
-  ,                                       !- Number of Vertices
-  14.9320894720063, -7.46604473600313, 2.4384, !- X,Y,Z Vertex 1 {m}
-  14.9320894720063, -7.46604473600313, 0, !- X,Y,Z Vertex 2 {m}
-  18.6651118400078, -7.46604473600313, 0, !- X,Y,Z Vertex 3 {m}
-  18.6651118400078, -7.46604473600313, 2.4384; !- X,Y,Z Vertex 4 {m}
-
-OS:Surface,
-  {8348b53f-a01f-45ca-bdec-05dad6e57b19}, !- Handle
-  Surface 72,                             !- Name
-  Wall,                                   !- Surface Type
-  ,                                       !- Construction Name
-  {0758cb72-de1a-4932-a24f-f45e5d2dc4a6}, !- Space Name
-  Surface,                                !- Outside Boundary Condition
-  {2ffa7665-e3d2-4746-93df-cc0c5fab33bd}, !- Outside Boundary Condition Object
-  NoSun,                                  !- Sun Exposure
-  NoWind,                                 !- Wind Exposure
-  ,                                       !- View Factor to Ground
-  ,                                       !- Number of Vertices
-  14.9320894720063, 0, 2.4384,            !- X,Y,Z Vertex 1 {m}
-  14.9320894720063, 0, 0,                 !- X,Y,Z Vertex 2 {m}
-  14.9320894720063, -7.46604473600313, 0, !- X,Y,Z Vertex 3 {m}
-  14.9320894720063, -7.46604473600313, 2.4384; !- X,Y,Z Vertex 4 {m}
-
-OS:Surface,
-  {255d92d3-488e-4875-b612-6c7fb45d77f1}, !- Handle
-  Surface 73,                             !- Name
-  Wall,                                   !- Surface Type
-  ,                                       !- Construction Name
-  {0758cb72-de1a-4932-a24f-f45e5d2dc4a6}, !- Space Name
-  Outdoors,                               !- Outside Boundary Condition
-  ,                                       !- Outside Boundary Condition Object
-  SunExposed,                             !- Sun Exposure
-  WindExposed,                            !- Wind Exposure
-  ,                                       !- View Factor to Ground
-  ,                                       !- Number of Vertices
-  18.6651118400078, 0, 2.4384,            !- X,Y,Z Vertex 1 {m}
-  18.6651118400078, 0, 0,                 !- X,Y,Z Vertex 2 {m}
-  14.9320894720063, 0, 0,                 !- X,Y,Z Vertex 3 {m}
-  14.9320894720063, 0, 2.4384;            !- X,Y,Z Vertex 4 {m}
-
-OS:Surface,
-  {9005b0f5-230e-40c0-a366-8bfb90fcbd48}, !- Handle
-  Surface 74,                             !- Name
-  RoofCeiling,                            !- Surface Type
-  ,                                       !- Construction Name
-  {0758cb72-de1a-4932-a24f-f45e5d2dc4a6}, !- Space Name
-  Surface,                                !- Outside Boundary Condition
-  {d4aa75bf-33ba-4878-a015-29cb8a73ef43}, !- Outside Boundary Condition Object
-  NoSun,                                  !- Sun Exposure
-  NoWind,                                 !- Wind Exposure
-  ,                                       !- View Factor to Ground
-  ,                                       !- Number of Vertices
-  18.6651118400078, -7.46604473600313, 2.4384, !- X,Y,Z Vertex 1 {m}
-  18.6651118400078, 0, 2.4384,            !- X,Y,Z Vertex 2 {m}
-  14.9320894720063, 0, 2.4384,            !- X,Y,Z Vertex 3 {m}
-  14.9320894720063, -7.46604473600313, 2.4384; !- X,Y,Z Vertex 4 {m}
-
-OS:Space,
-  {08a95869-0fea-44b8-882d-64dbe7433444}, !- Handle
-  living space|unit 5|story 2,            !- Name
-  {c811856b-c478-473a-8745-11649ffceecd}, !- Space Type Name
-  ,                                       !- Default Construction Set Name
-  ,                                       !- Default Schedule Set Name
-  -0,                                     !- Direction of Relative North {deg}
-  0,                                      !- X Origin {m}
-  0,                                      !- Y Origin {m}
-  0,                                      !- Z Origin {m}
-  ,                                       !- Building Story Name
-  {43f9f214-1b60-4bda-b034-eec1c2ad1699}, !- Thermal Zone Name
-  ,                                       !- Part of Total Floor Area
-  ,                                       !- Design Specification Outdoor Air Object Name
-  {e3b96b04-5d15-4789-8a69-cc6877f7c265}; !- Building Unit Name
-
-OS:Surface,
-  {152045aa-e55c-49d5-8960-a1b16d715fc9}, !- Handle
-  Surface 75,                             !- Name
-  Wall,                                   !- Surface Type
-  ,                                       !- Construction Name
-  {08a95869-0fea-44b8-882d-64dbe7433444}, !- Space Name
-  Surface,                                !- Outside Boundary Condition
-  {f9a78634-82f3-4577-8336-14a494bcb479}, !- Outside Boundary Condition Object
-  NoSun,                                  !- Sun Exposure
-  NoWind,                                 !- Wind Exposure
-  ,                                       !- View Factor to Ground
-  ,                                       !- Number of Vertices
-  14.9320894720063, 0, 4.8768,            !- X,Y,Z Vertex 1 {m}
-  14.9320894720063, 0, 2.4384,            !- X,Y,Z Vertex 2 {m}
-  14.9320894720063, -7.46604473600313, 2.4384, !- X,Y,Z Vertex 3 {m}
-  14.9320894720063, -7.46604473600313, 4.8768; !- X,Y,Z Vertex 4 {m}
-
-OS:Surface,
-  {2d001eeb-66bc-4b23-ae12-e703af604e16}, !- Handle
-  Surface 76,                             !- Name
-  Wall,                                   !- Surface Type
-  ,                                       !- Construction Name
-  {08a95869-0fea-44b8-882d-64dbe7433444}, !- Space Name
-  Outdoors,                               !- Outside Boundary Condition
-  ,                                       !- Outside Boundary Condition Object
-  SunExposed,                             !- Sun Exposure
-  WindExposed,                            !- Wind Exposure
-  ,                                       !- View Factor to Ground
-  ,                                       !- Number of Vertices
-  18.6651118400078, 0, 4.8768,            !- X,Y,Z Vertex 1 {m}
-  18.6651118400078, 0, 2.4384,            !- X,Y,Z Vertex 2 {m}
-  14.9320894720063, 0, 2.4384,            !- X,Y,Z Vertex 3 {m}
-  14.9320894720063, 0, 4.8768;            !- X,Y,Z Vertex 4 {m}
-
-OS:Surface,
-  {883b33b9-9e3f-4ca8-88a0-be0ceb797675}, !- Handle
-  Surface 77,                             !- Name
-  Wall,                                   !- Surface Type
-  ,                                       !- Construction Name
-  {08a95869-0fea-44b8-882d-64dbe7433444}, !- Space Name
-  Surface,                                !- Outside Boundary Condition
-  {dc8d7708-1db2-4b52-ac16-8ec9cf2805db}, !- Outside Boundary Condition Object
-  NoSun,                                  !- Sun Exposure
-  NoWind,                                 !- Wind Exposure
-  ,                                       !- View Factor to Ground
-  ,                                       !- Number of Vertices
-  18.6651118400078, -7.46604473600313, 4.8768, !- X,Y,Z Vertex 1 {m}
-  18.6651118400078, -7.46604473600313, 2.4384, !- X,Y,Z Vertex 2 {m}
-  18.6651118400078, 0, 2.4384,            !- X,Y,Z Vertex 3 {m}
-  18.6651118400078, 0, 4.8768;            !- X,Y,Z Vertex 4 {m}
-
-OS:Surface,
-  {c6717348-e7b2-4614-b039-333a75bd47ba}, !- Handle
-  Surface 78,                             !- Name
-  Wall,                                   !- Surface Type
-  ,                                       !- Construction Name
-  {08a95869-0fea-44b8-882d-64dbe7433444}, !- Space Name
-  Outdoors,                               !- Outside Boundary Condition
-  ,                                       !- Outside Boundary Condition Object
-  SunExposed,                             !- Sun Exposure
-  WindExposed,                            !- Wind Exposure
-  ,                                       !- View Factor to Ground
-  ,                                       !- Number of Vertices
-  14.9320894720063, -7.46604473600313, 4.8768, !- X,Y,Z Vertex 1 {m}
-  14.9320894720063, -7.46604473600313, 2.4384, !- X,Y,Z Vertex 2 {m}
-  18.6651118400078, -7.46604473600313, 2.4384, !- X,Y,Z Vertex 3 {m}
-  18.6651118400078, -7.46604473600313, 4.8768; !- X,Y,Z Vertex 4 {m}
-
-OS:Surface,
-  {e6a5aade-bc15-4507-a378-589db61ff316}, !- Handle
-  Surface 79,                             !- Name
-  RoofCeiling,                            !- Surface Type
-  ,                                       !- Construction Name
-  {08a95869-0fea-44b8-882d-64dbe7433444}, !- Space Name
-  Surface,                                !- Outside Boundary Condition
-  {801aa355-0b8c-4852-b638-7b6fb7a63639}, !- Outside Boundary Condition Object
-  NoSun,                                  !- Sun Exposure
-  NoWind,                                 !- Wind Exposure
-  ,                                       !- View Factor to Ground
-  ,                                       !- Number of Vertices
-  18.6651118400078, -7.46604473600313, 4.8768, !- X,Y,Z Vertex 1 {m}
-  18.6651118400078, 0, 4.8768,            !- X,Y,Z Vertex 2 {m}
-  14.9320894720063, 0, 4.8768,            !- X,Y,Z Vertex 3 {m}
-  14.9320894720063, -7.46604473600313, 4.8768; !- X,Y,Z Vertex 4 {m}
-
-OS:Surface,
-  {d4aa75bf-33ba-4878-a015-29cb8a73ef43}, !- Handle
-  Surface 80,                             !- Name
-  Floor,                                  !- Surface Type
-  ,                                       !- Construction Name
-  {08a95869-0fea-44b8-882d-64dbe7433444}, !- Space Name
-  Surface,                                !- Outside Boundary Condition
-  {9005b0f5-230e-40c0-a366-8bfb90fcbd48}, !- Outside Boundary Condition Object
-  NoSun,                                  !- Sun Exposure
-  NoWind,                                 !- Wind Exposure
-  ,                                       !- View Factor to Ground
-  ,                                       !- Number of Vertices
-  14.9320894720063, -7.46604473600313, 2.4384, !- X,Y,Z Vertex 1 {m}
-  14.9320894720063, 0, 2.4384,            !- X,Y,Z Vertex 2 {m}
-  18.6651118400078, 0, 2.4384,            !- X,Y,Z Vertex 3 {m}
-  18.6651118400078, -7.46604473600313, 2.4384; !- X,Y,Z Vertex 4 {m}
-
-OS:ThermalZone,
-  {a5826871-22bb-4028-8fa2-4e062d68e783}, !- Handle
-  living zone|unit 6,                     !- Name
-  ,                                       !- Multiplier
-  ,                                       !- Ceiling Height {m}
-  ,                                       !- Volume {m3}
-  ,                                       !- Floor Area {m2}
-  ,                                       !- Zone Inside Convection Algorithm
-  ,                                       !- Zone Outside Convection Algorithm
-  ,                                       !- Zone Conditioning Equipment List Name
-  {1c24b269-4716-4e5a-a2f7-c4b716a5fb2c}, !- Zone Air Inlet Port List
-  {2634742c-22bf-4bb8-8346-60f0f9c646de}, !- Zone Air Exhaust Port List
-  {e84ac641-a2ae-4538-b25a-b004d0a50379}, !- Zone Air Node Name
-  {27028da0-c48d-423f-838e-f53ff0415d4a}, !- Zone Return Air Port List
-  ,                                       !- Primary Daylighting Control Name
-  ,                                       !- Fraction of Zone Controlled by Primary Daylighting Control
-  ,                                       !- Secondary Daylighting Control Name
-  ,                                       !- Fraction of Zone Controlled by Secondary Daylighting Control
-  ,                                       !- Illuminance Map Name
-  ,                                       !- Group Rendering Name
-  ,                                       !- Thermostat Name
-  No;                                     !- Use Ideal Air Loads
-
-OS:Node,
-  {9dabeede-e123-4db8-9326-059528a8255d}, !- Handle
-  Node 6,                                 !- Name
-  {e84ac641-a2ae-4538-b25a-b004d0a50379}, !- Inlet Port
-  ;                                       !- Outlet Port
-
-OS:Connection,
-  {e84ac641-a2ae-4538-b25a-b004d0a50379}, !- Handle
-  {1a9aa224-643b-42c6-97cc-28e211b7fd1a}, !- Name
-  {a5826871-22bb-4028-8fa2-4e062d68e783}, !- Source Object
-  11,                                     !- Outlet Port
-  {9dabeede-e123-4db8-9326-059528a8255d}, !- Target Object
-  2;                                      !- Inlet Port
-
-OS:PortList,
-  {1c24b269-4716-4e5a-a2f7-c4b716a5fb2c}, !- Handle
-  {87984894-9544-47dc-836f-27af3c93f48d}, !- Name
-  {a5826871-22bb-4028-8fa2-4e062d68e783}; !- HVAC Component
-
-OS:PortList,
-  {2634742c-22bf-4bb8-8346-60f0f9c646de}, !- Handle
-  {46eb433a-3a47-4793-96de-c58e3a2b9008}, !- Name
-  {a5826871-22bb-4028-8fa2-4e062d68e783}; !- HVAC Component
-
-OS:PortList,
-  {27028da0-c48d-423f-838e-f53ff0415d4a}, !- Handle
-  {89ca1a71-3f2e-4df9-a207-5c14897d583a}, !- Name
-  {a5826871-22bb-4028-8fa2-4e062d68e783}; !- HVAC Component
-
-OS:Sizing:Zone,
-  {0d8d95c5-eee2-476b-966b-6b9f0445c4fb}, !- Handle
-  {a5826871-22bb-4028-8fa2-4e062d68e783}, !- Zone or ZoneList Name
-  SupplyAirTemperature,                   !- Zone Cooling Design Supply Air Temperature Input Method
-  14,                                     !- Zone Cooling Design Supply Air Temperature {C}
-  11.11,                                  !- Zone Cooling Design Supply Air Temperature Difference {deltaC}
-  SupplyAirTemperature,                   !- Zone Heating Design Supply Air Temperature Input Method
-  40,                                     !- Zone Heating Design Supply Air Temperature {C}
-  11.11,                                  !- Zone Heating Design Supply Air Temperature Difference {deltaC}
-  0.0085,                                 !- Zone Cooling Design Supply Air Humidity Ratio {kg-H2O/kg-air}
-  0.008,                                  !- Zone Heating Design Supply Air Humidity Ratio {kg-H2O/kg-air}
-  ,                                       !- Zone Heating Sizing Factor
-  ,                                       !- Zone Cooling Sizing Factor
-  DesignDay,                              !- Cooling Design Air Flow Method
-  ,                                       !- Cooling Design Air Flow Rate {m3/s}
-  ,                                       !- Cooling Minimum Air Flow per Zone Floor Area {m3/s-m2}
-  ,                                       !- Cooling Minimum Air Flow {m3/s}
-  ,                                       !- Cooling Minimum Air Flow Fraction
-  DesignDay,                              !- Heating Design Air Flow Method
-  ,                                       !- Heating Design Air Flow Rate {m3/s}
-  ,                                       !- Heating Maximum Air Flow per Zone Floor Area {m3/s-m2}
-  ,                                       !- Heating Maximum Air Flow {m3/s}
-  ,                                       !- Heating Maximum Air Flow Fraction
-  ,                                       !- Design Zone Air Distribution Effectiveness in Cooling Mode
-  ,                                       !- Design Zone Air Distribution Effectiveness in Heating Mode
-  No,                                     !- Account for Dedicated Outdoor Air System
-  NeutralSupplyAir,                       !- Dedicated Outdoor Air System Control Strategy
-  autosize,                               !- Dedicated Outdoor Air Low Setpoint Temperature for Design {C}
-  autosize;                               !- Dedicated Outdoor Air High Setpoint Temperature for Design {C}
-
-OS:ZoneHVAC:EquipmentList,
-  {e0f8799d-f512-43d7-b649-48759e52f5ee}, !- Handle
-  Zone HVAC Equipment List 6,             !- Name
-  {a5826871-22bb-4028-8fa2-4e062d68e783}; !- Thermal Zone
-
-OS:Space,
-  {578356a1-4106-46c2-8814-e54fd8275c88}, !- Handle
-  living space|unit 6|story 1,            !- Name
-  {c811856b-c478-473a-8745-11649ffceecd}, !- Space Type Name
-  ,                                       !- Default Construction Set Name
-  ,                                       !- Default Schedule Set Name
-  -0,                                     !- Direction of Relative North {deg}
-  0,                                      !- X Origin {m}
-  0,                                      !- Y Origin {m}
-  0,                                      !- Z Origin {m}
-  ,                                       !- Building Story Name
-  {a5826871-22bb-4028-8fa2-4e062d68e783}, !- Thermal Zone Name
-  ,                                       !- Part of Total Floor Area
-  ,                                       !- Design Specification Outdoor Air Object Name
-  {ab21311d-1973-48c0-8be9-7abd00108fc7}; !- Building Unit Name
-
-OS:Surface,
-  {c49d9547-d9bb-4ab2-995d-df4980e96480}, !- Handle
-  Surface 86,                             !- Name
-  Floor,                                  !- Surface Type
-  ,                                       !- Construction Name
-  {578356a1-4106-46c2-8814-e54fd8275c88}, !- Space Name
-  Surface,                                !- Outside Boundary Condition
-  {c89fcbe8-883c-44ec-a626-1b6bf1cb54ec}, !- Outside Boundary Condition Object
-  NoSun,                                  !- Sun Exposure
-  NoWind,                                 !- Wind Exposure
-  ,                                       !- View Factor to Ground
-  ,                                       !- Number of Vertices
-  18.6651118400078, -7.46604473600313, 0, !- X,Y,Z Vertex 1 {m}
-  18.6651118400078, 0, 0,                 !- X,Y,Z Vertex 2 {m}
-  22.3981342080094, 0, 0,                 !- X,Y,Z Vertex 3 {m}
-  22.3981342080094, -7.46604473600313, 0; !- X,Y,Z Vertex 4 {m}
-
-OS:Surface,
-  {9b418593-74ee-46d0-9b43-c16e2e29ef96}, !- Handle
-  Surface 87,                             !- Name
-  Wall,                                   !- Surface Type
-  ,                                       !- Construction Name
-  {578356a1-4106-46c2-8814-e54fd8275c88}, !- Space Name
-  Surface,                                !- Outside Boundary Condition
-  {65199ac0-50f2-47fe-9844-d2f4431f976e}, !- Outside Boundary Condition Object
-  NoSun,                                  !- Sun Exposure
-  NoWind,                                 !- Wind Exposure
-  ,                                       !- View Factor to Ground
-  ,                                       !- Number of Vertices
-  22.3981342080094, -7.46604473600313, 2.4384, !- X,Y,Z Vertex 1 {m}
-  22.3981342080094, -7.46604473600313, 0, !- X,Y,Z Vertex 2 {m}
-  22.3981342080094, 0, 0,                 !- X,Y,Z Vertex 3 {m}
-  22.3981342080094, 0, 2.4384;            !- X,Y,Z Vertex 4 {m}
-
-OS:Surface,
-  {44c8134c-cc18-4096-b4fc-ccd112189270}, !- Handle
-  Surface 88,                             !- Name
-  Wall,                                   !- Surface Type
-  ,                                       !- Construction Name
-  {578356a1-4106-46c2-8814-e54fd8275c88}, !- Space Name
-  Outdoors,                               !- Outside Boundary Condition
-  ,                                       !- Outside Boundary Condition Object
-  SunExposed,                             !- Sun Exposure
-  WindExposed,                            !- Wind Exposure
-  ,                                       !- View Factor to Ground
-  ,                                       !- Number of Vertices
-  18.6651118400078, -7.46604473600313, 2.4384, !- X,Y,Z Vertex 1 {m}
-  18.6651118400078, -7.46604473600313, 0, !- X,Y,Z Vertex 2 {m}
-  22.3981342080094, -7.46604473600313, 0, !- X,Y,Z Vertex 3 {m}
-  22.3981342080094, -7.46604473600313, 2.4384; !- X,Y,Z Vertex 4 {m}
-
-OS:Surface,
-  {83087278-e942-45ca-bb86-1317c325d7e6}, !- Handle
-  Surface 89,                             !- Name
-  Wall,                                   !- Surface Type
-  ,                                       !- Construction Name
-  {578356a1-4106-46c2-8814-e54fd8275c88}, !- Space Name
-  Surface,                                !- Outside Boundary Condition
-  {93d05d69-cd6b-40e8-8f1a-c43656eee60e}, !- Outside Boundary Condition Object
-  NoSun,                                  !- Sun Exposure
-  NoWind,                                 !- Wind Exposure
-  ,                                       !- View Factor to Ground
-  ,                                       !- Number of Vertices
-  18.6651118400078, 0, 2.4384,            !- X,Y,Z Vertex 1 {m}
-  18.6651118400078, 0, 0,                 !- X,Y,Z Vertex 2 {m}
-  18.6651118400078, -7.46604473600313, 0, !- X,Y,Z Vertex 3 {m}
-  18.6651118400078, -7.46604473600313, 2.4384; !- X,Y,Z Vertex 4 {m}
-
-OS:Surface,
-  {881ef849-9a1f-4e8c-bdf5-c31a38103219}, !- Handle
-  Surface 90,                             !- Name
-  Wall,                                   !- Surface Type
-  ,                                       !- Construction Name
-  {578356a1-4106-46c2-8814-e54fd8275c88}, !- Space Name
-  Outdoors,                               !- Outside Boundary Condition
-  ,                                       !- Outside Boundary Condition Object
-  SunExposed,                             !- Sun Exposure
-  WindExposed,                            !- Wind Exposure
-  ,                                       !- View Factor to Ground
-  ,                                       !- Number of Vertices
-  22.3981342080094, 0, 2.4384,            !- X,Y,Z Vertex 1 {m}
-  22.3981342080094, 0, 0,                 !- X,Y,Z Vertex 2 {m}
-  18.6651118400078, 0, 0,                 !- X,Y,Z Vertex 3 {m}
-  18.6651118400078, 0, 2.4384;            !- X,Y,Z Vertex 4 {m}
-
-OS:Surface,
-  {06158c93-70db-49fd-9909-1b29b3ddaec0}, !- Handle
-  Surface 91,                             !- Name
-  RoofCeiling,                            !- Surface Type
-  ,                                       !- Construction Name
-  {578356a1-4106-46c2-8814-e54fd8275c88}, !- Space Name
-  Surface,                                !- Outside Boundary Condition
-  {19028aa3-c119-4760-8c1a-cf8630a4f9bb}, !- Outside Boundary Condition Object
-  NoSun,                                  !- Sun Exposure
-  NoWind,                                 !- Wind Exposure
-  ,                                       !- View Factor to Ground
-  ,                                       !- Number of Vertices
-  22.3981342080094, -7.46604473600313, 2.4384, !- X,Y,Z Vertex 1 {m}
-  22.3981342080094, 0, 2.4384,            !- X,Y,Z Vertex 2 {m}
-  18.6651118400078, 0, 2.4384,            !- X,Y,Z Vertex 3 {m}
-  18.6651118400078, -7.46604473600313, 2.4384; !- X,Y,Z Vertex 4 {m}
-
-OS:Space,
-  {417ffe2b-2531-4ea0-bd0a-7741d8c4ff5f}, !- Handle
-  living space|unit 6|story 2,            !- Name
-  {c811856b-c478-473a-8745-11649ffceecd}, !- Space Type Name
-  ,                                       !- Default Construction Set Name
-  ,                                       !- Default Schedule Set Name
-  -0,                                     !- Direction of Relative North {deg}
-  0,                                      !- X Origin {m}
-  0,                                      !- Y Origin {m}
-  0,                                      !- Z Origin {m}
-  ,                                       !- Building Story Name
-  {a5826871-22bb-4028-8fa2-4e062d68e783}, !- Thermal Zone Name
-  ,                                       !- Part of Total Floor Area
-  ,                                       !- Design Specification Outdoor Air Object Name
-  {ab21311d-1973-48c0-8be9-7abd00108fc7}; !- Building Unit Name
-
-OS:Surface,
-  {dc8d7708-1db2-4b52-ac16-8ec9cf2805db}, !- Handle
-  Surface 92,                             !- Name
-  Wall,                                   !- Surface Type
-  ,                                       !- Construction Name
-  {417ffe2b-2531-4ea0-bd0a-7741d8c4ff5f}, !- Space Name
-  Surface,                                !- Outside Boundary Condition
-  {883b33b9-9e3f-4ca8-88a0-be0ceb797675}, !- Outside Boundary Condition Object
-  NoSun,                                  !- Sun Exposure
-  NoWind,                                 !- Wind Exposure
-  ,                                       !- View Factor to Ground
-  ,                                       !- Number of Vertices
-  18.6651118400078, 0, 4.8768,            !- X,Y,Z Vertex 1 {m}
-  18.6651118400078, 0, 2.4384,            !- X,Y,Z Vertex 2 {m}
-  18.6651118400078, -7.46604473600313, 2.4384, !- X,Y,Z Vertex 3 {m}
-  18.6651118400078, -7.46604473600313, 4.8768; !- X,Y,Z Vertex 4 {m}
-
-OS:Surface,
-  {c09eb8f0-748d-4d29-8d08-ff67a29e3477}, !- Handle
-  Surface 93,                             !- Name
-  Wall,                                   !- Surface Type
-  ,                                       !- Construction Name
-  {417ffe2b-2531-4ea0-bd0a-7741d8c4ff5f}, !- Space Name
-  Outdoors,                               !- Outside Boundary Condition
-  ,                                       !- Outside Boundary Condition Object
-  SunExposed,                             !- Sun Exposure
-  WindExposed,                            !- Wind Exposure
-  ,                                       !- View Factor to Ground
-  ,                                       !- Number of Vertices
-  22.3981342080094, 0, 4.8768,            !- X,Y,Z Vertex 1 {m}
-  22.3981342080094, 0, 2.4384,            !- X,Y,Z Vertex 2 {m}
-  18.6651118400078, 0, 2.4384,            !- X,Y,Z Vertex 3 {m}
-  18.6651118400078, 0, 4.8768;            !- X,Y,Z Vertex 4 {m}
-
-OS:Surface,
-  {16835889-28e2-45d0-9c26-aeddd45b15ca}, !- Handle
-  Surface 94,                             !- Name
-  Wall,                                   !- Surface Type
-  ,                                       !- Construction Name
-  {417ffe2b-2531-4ea0-bd0a-7741d8c4ff5f}, !- Space Name
-  Surface,                                !- Outside Boundary Condition
-  {cd858e66-c596-412e-b623-5bed8baee030}, !- Outside Boundary Condition Object
-  NoSun,                                  !- Sun Exposure
-  NoWind,                                 !- Wind Exposure
-  ,                                       !- View Factor to Ground
-  ,                                       !- Number of Vertices
-  22.3981342080094, -7.46604473600313, 4.8768, !- X,Y,Z Vertex 1 {m}
-  22.3981342080094, -7.46604473600313, 2.4384, !- X,Y,Z Vertex 2 {m}
-  22.3981342080094, 0, 2.4384,            !- X,Y,Z Vertex 3 {m}
-  22.3981342080094, 0, 4.8768;            !- X,Y,Z Vertex 4 {m}
-
-OS:Surface,
-  {55cb611b-fc72-469b-840d-9a92af21c994}, !- Handle
-  Surface 95,                             !- Name
-  Wall,                                   !- Surface Type
-  ,                                       !- Construction Name
-  {417ffe2b-2531-4ea0-bd0a-7741d8c4ff5f}, !- Space Name
-  Outdoors,                               !- Outside Boundary Condition
-  ,                                       !- Outside Boundary Condition Object
-  SunExposed,                             !- Sun Exposure
-  WindExposed,                            !- Wind Exposure
-  ,                                       !- View Factor to Ground
-  ,                                       !- Number of Vertices
-  18.6651118400078, -7.46604473600313, 4.8768, !- X,Y,Z Vertex 1 {m}
-  18.6651118400078, -7.46604473600313, 2.4384, !- X,Y,Z Vertex 2 {m}
-  22.3981342080094, -7.46604473600313, 2.4384, !- X,Y,Z Vertex 3 {m}
-  22.3981342080094, -7.46604473600313, 4.8768; !- X,Y,Z Vertex 4 {m}
-
-OS:Surface,
-  {73c70762-c27c-43e0-a659-c09a72e632e9}, !- Handle
-  Surface 96,                             !- Name
-  RoofCeiling,                            !- Surface Type
-  ,                                       !- Construction Name
-  {417ffe2b-2531-4ea0-bd0a-7741d8c4ff5f}, !- Space Name
-  Surface,                                !- Outside Boundary Condition
-  {c2e64c10-5090-44c8-810a-23a08b8694fb}, !- Outside Boundary Condition Object
-  NoSun,                                  !- Sun Exposure
-  NoWind,                                 !- Wind Exposure
-  ,                                       !- View Factor to Ground
-  ,                                       !- Number of Vertices
-  22.3981342080094, -7.46604473600313, 4.8768, !- X,Y,Z Vertex 1 {m}
-  22.3981342080094, 0, 4.8768,            !- X,Y,Z Vertex 2 {m}
-  18.6651118400078, 0, 4.8768,            !- X,Y,Z Vertex 3 {m}
-  18.6651118400078, -7.46604473600313, 4.8768; !- X,Y,Z Vertex 4 {m}
-
-OS:Surface,
-  {19028aa3-c119-4760-8c1a-cf8630a4f9bb}, !- Handle
-  Surface 97,                             !- Name
-  Floor,                                  !- Surface Type
-  ,                                       !- Construction Name
-  {417ffe2b-2531-4ea0-bd0a-7741d8c4ff5f}, !- Space Name
-  Surface,                                !- Outside Boundary Condition
-  {06158c93-70db-49fd-9909-1b29b3ddaec0}, !- Outside Boundary Condition Object
-  NoSun,                                  !- Sun Exposure
-  NoWind,                                 !- Wind Exposure
-  ,                                       !- View Factor to Ground
-  ,                                       !- Number of Vertices
-  18.6651118400078, -7.46604473600313, 2.4384, !- X,Y,Z Vertex 1 {m}
-  18.6651118400078, 0, 2.4384,            !- X,Y,Z Vertex 2 {m}
-  22.3981342080094, 0, 2.4384,            !- X,Y,Z Vertex 3 {m}
-  22.3981342080094, -7.46604473600313, 2.4384; !- X,Y,Z Vertex 4 {m}
-
-OS:ThermalZone,
-  {6af6d9a2-fe77-4abb-a28d-ee866c4ad090}, !- Handle
-  living zone|unit 7,                     !- Name
-  ,                                       !- Multiplier
-  ,                                       !- Ceiling Height {m}
-  ,                                       !- Volume {m3}
-  ,                                       !- Floor Area {m2}
-  ,                                       !- Zone Inside Convection Algorithm
-  ,                                       !- Zone Outside Convection Algorithm
-  ,                                       !- Zone Conditioning Equipment List Name
-  {7cc79a2f-1861-4f37-b31a-bd392bcdc7de}, !- Zone Air Inlet Port List
-  {1c840db1-d264-4785-a90b-a6032c4261c2}, !- Zone Air Exhaust Port List
-  {b235f31a-e6ac-4d69-93c4-68a468a8e6ff}, !- Zone Air Node Name
-  {ac14d3f3-a70e-409d-a93a-bf5bb4bda97c}, !- Zone Return Air Port List
-  ,                                       !- Primary Daylighting Control Name
-  ,                                       !- Fraction of Zone Controlled by Primary Daylighting Control
-  ,                                       !- Secondary Daylighting Control Name
-  ,                                       !- Fraction of Zone Controlled by Secondary Daylighting Control
-  ,                                       !- Illuminance Map Name
-  ,                                       !- Group Rendering Name
-  ,                                       !- Thermostat Name
-  No;                                     !- Use Ideal Air Loads
-
-OS:Node,
-  {51866101-5719-4a49-9349-68d9b9c381f7}, !- Handle
-  Node 7,                                 !- Name
-  {b235f31a-e6ac-4d69-93c4-68a468a8e6ff}, !- Inlet Port
-  ;                                       !- Outlet Port
-
-OS:Connection,
-  {b235f31a-e6ac-4d69-93c4-68a468a8e6ff}, !- Handle
-  {e6a03d04-891f-4725-8899-f8a08c60c7a0}, !- Name
-  {6af6d9a2-fe77-4abb-a28d-ee866c4ad090}, !- Source Object
-  11,                                     !- Outlet Port
-  {51866101-5719-4a49-9349-68d9b9c381f7}, !- Target Object
-  2;                                      !- Inlet Port
-
-OS:PortList,
-  {7cc79a2f-1861-4f37-b31a-bd392bcdc7de}, !- Handle
-  {531b88c4-2b2f-4e18-9261-3e25a9a6f9f4}, !- Name
-  {6af6d9a2-fe77-4abb-a28d-ee866c4ad090}; !- HVAC Component
-
-OS:PortList,
-  {1c840db1-d264-4785-a90b-a6032c4261c2}, !- Handle
-  {9f1706a5-a170-424b-8c7b-89b4911d953c}, !- Name
-  {6af6d9a2-fe77-4abb-a28d-ee866c4ad090}; !- HVAC Component
-
-OS:PortList,
-  {ac14d3f3-a70e-409d-a93a-bf5bb4bda97c}, !- Handle
-  {e2472ba6-c3b9-43ab-8402-366b2f9fb6ec}, !- Name
-  {6af6d9a2-fe77-4abb-a28d-ee866c4ad090}; !- HVAC Component
-
-OS:Sizing:Zone,
-  {0d72e863-a073-4195-9891-e009760f2ad8}, !- Handle
-  {6af6d9a2-fe77-4abb-a28d-ee866c4ad090}, !- Zone or ZoneList Name
-  SupplyAirTemperature,                   !- Zone Cooling Design Supply Air Temperature Input Method
-  14,                                     !- Zone Cooling Design Supply Air Temperature {C}
-  11.11,                                  !- Zone Cooling Design Supply Air Temperature Difference {deltaC}
-  SupplyAirTemperature,                   !- Zone Heating Design Supply Air Temperature Input Method
-  40,                                     !- Zone Heating Design Supply Air Temperature {C}
-  11.11,                                  !- Zone Heating Design Supply Air Temperature Difference {deltaC}
-  0.0085,                                 !- Zone Cooling Design Supply Air Humidity Ratio {kg-H2O/kg-air}
-  0.008,                                  !- Zone Heating Design Supply Air Humidity Ratio {kg-H2O/kg-air}
-  ,                                       !- Zone Heating Sizing Factor
-  ,                                       !- Zone Cooling Sizing Factor
-  DesignDay,                              !- Cooling Design Air Flow Method
-  ,                                       !- Cooling Design Air Flow Rate {m3/s}
-  ,                                       !- Cooling Minimum Air Flow per Zone Floor Area {m3/s-m2}
-  ,                                       !- Cooling Minimum Air Flow {m3/s}
-  ,                                       !- Cooling Minimum Air Flow Fraction
-  DesignDay,                              !- Heating Design Air Flow Method
-  ,                                       !- Heating Design Air Flow Rate {m3/s}
-  ,                                       !- Heating Maximum Air Flow per Zone Floor Area {m3/s-m2}
-  ,                                       !- Heating Maximum Air Flow {m3/s}
-  ,                                       !- Heating Maximum Air Flow Fraction
-  ,                                       !- Design Zone Air Distribution Effectiveness in Cooling Mode
-  ,                                       !- Design Zone Air Distribution Effectiveness in Heating Mode
-  No,                                     !- Account for Dedicated Outdoor Air System
-  NeutralSupplyAir,                       !- Dedicated Outdoor Air System Control Strategy
-  autosize,                               !- Dedicated Outdoor Air Low Setpoint Temperature for Design {C}
-  autosize;                               !- Dedicated Outdoor Air High Setpoint Temperature for Design {C}
-
-OS:ZoneHVAC:EquipmentList,
-  {81c35496-8d77-474f-8eb0-afc2d847f8bc}, !- Handle
-  Zone HVAC Equipment List 7,             !- Name
-  {6af6d9a2-fe77-4abb-a28d-ee866c4ad090}; !- Thermal Zone
-
-OS:Space,
-  {b2110250-83a1-4759-b41b-b05bd7a9a1ed}, !- Handle
-  living space|unit 7|story 1,            !- Name
-  {c811856b-c478-473a-8745-11649ffceecd}, !- Space Type Name
-  ,                                       !- Default Construction Set Name
-  ,                                       !- Default Schedule Set Name
-  -0,                                     !- Direction of Relative North {deg}
-  0,                                      !- X Origin {m}
-  0,                                      !- Y Origin {m}
-  0,                                      !- Z Origin {m}
-  ,                                       !- Building Story Name
-  {6af6d9a2-fe77-4abb-a28d-ee866c4ad090}, !- Thermal Zone Name
-  ,                                       !- Part of Total Floor Area
-  ,                                       !- Design Specification Outdoor Air Object Name
-  {11d1f4d9-3d00-4536-940f-70765148caff}; !- Building Unit Name
-
-OS:Surface,
-  {43180f38-3b6f-45ae-8b92-6f2fd06890d9}, !- Handle
-  Surface 103,                            !- Name
-  Floor,                                  !- Surface Type
-  ,                                       !- Construction Name
-  {b2110250-83a1-4759-b41b-b05bd7a9a1ed}, !- Space Name
-  Surface,                                !- Outside Boundary Condition
-  {47dec013-cad3-4238-9873-c5ca164c1867}, !- Outside Boundary Condition Object
-  NoSun,                                  !- Sun Exposure
-  NoWind,                                 !- Wind Exposure
-  ,                                       !- View Factor to Ground
-  ,                                       !- Number of Vertices
-  22.3981342080094, -7.46604473600313, 0, !- X,Y,Z Vertex 1 {m}
-  22.3981342080094, 0, 0,                 !- X,Y,Z Vertex 2 {m}
-  26.1311565760109, 0, 0,                 !- X,Y,Z Vertex 3 {m}
-  26.1311565760109, -7.46604473600313, 0; !- X,Y,Z Vertex 4 {m}
-
-OS:Surface,
-  {3eb1bdd3-44f3-4755-9251-246615390f27}, !- Handle
-  Surface 104,                            !- Name
-  Wall,                                   !- Surface Type
-  ,                                       !- Construction Name
-  {b2110250-83a1-4759-b41b-b05bd7a9a1ed}, !- Space Name
-  Surface,                                !- Outside Boundary Condition
-  {602f6d9f-6e0d-4695-852d-b209d4da00e2}, !- Outside Boundary Condition Object
-  NoSun,                                  !- Sun Exposure
-  NoWind,                                 !- Wind Exposure
-  ,                                       !- View Factor to Ground
-  ,                                       !- Number of Vertices
-  26.1311565760109, -7.46604473600313, 2.4384, !- X,Y,Z Vertex 1 {m}
-  26.1311565760109, -7.46604473600313, 0, !- X,Y,Z Vertex 2 {m}
-  26.1311565760109, 0, 0,                 !- X,Y,Z Vertex 3 {m}
-  26.1311565760109, 0, 2.4384;            !- X,Y,Z Vertex 4 {m}
-
-OS:Surface,
-  {89d40de1-45cd-4120-b27e-19754d280a87}, !- Handle
-  Surface 105,                            !- Name
-  Wall,                                   !- Surface Type
-  ,                                       !- Construction Name
-  {b2110250-83a1-4759-b41b-b05bd7a9a1ed}, !- Space Name
-  Outdoors,                               !- Outside Boundary Condition
-  ,                                       !- Outside Boundary Condition Object
-  SunExposed,                             !- Sun Exposure
-  WindExposed,                            !- Wind Exposure
-  ,                                       !- View Factor to Ground
-  ,                                       !- Number of Vertices
-  22.3981342080094, -7.46604473600313, 2.4384, !- X,Y,Z Vertex 1 {m}
-  22.3981342080094, -7.46604473600313, 0, !- X,Y,Z Vertex 2 {m}
-  26.1311565760109, -7.46604473600313, 0, !- X,Y,Z Vertex 3 {m}
-  26.1311565760109, -7.46604473600313, 2.4384; !- X,Y,Z Vertex 4 {m}
-
-OS:Surface,
-  {65199ac0-50f2-47fe-9844-d2f4431f976e}, !- Handle
-  Surface 106,                            !- Name
-  Wall,                                   !- Surface Type
-  ,                                       !- Construction Name
-  {b2110250-83a1-4759-b41b-b05bd7a9a1ed}, !- Space Name
-  Surface,                                !- Outside Boundary Condition
-  {9b418593-74ee-46d0-9b43-c16e2e29ef96}, !- Outside Boundary Condition Object
-  NoSun,                                  !- Sun Exposure
-  NoWind,                                 !- Wind Exposure
-  ,                                       !- View Factor to Ground
-  ,                                       !- Number of Vertices
-  22.3981342080094, 0, 2.4384,            !- X,Y,Z Vertex 1 {m}
-  22.3981342080094, 0, 0,                 !- X,Y,Z Vertex 2 {m}
-  22.3981342080094, -7.46604473600313, 0, !- X,Y,Z Vertex 3 {m}
-  22.3981342080094, -7.46604473600313, 2.4384; !- X,Y,Z Vertex 4 {m}
-
-OS:Surface,
-  {1dd66ed4-2be5-4089-9291-18187aba956e}, !- Handle
-  Surface 107,                            !- Name
-  Wall,                                   !- Surface Type
-  ,                                       !- Construction Name
-  {b2110250-83a1-4759-b41b-b05bd7a9a1ed}, !- Space Name
-  Outdoors,                               !- Outside Boundary Condition
-  ,                                       !- Outside Boundary Condition Object
-  SunExposed,                             !- Sun Exposure
-  WindExposed,                            !- Wind Exposure
-  ,                                       !- View Factor to Ground
-  ,                                       !- Number of Vertices
-  26.1311565760109, 0, 2.4384,            !- X,Y,Z Vertex 1 {m}
-  26.1311565760109, 0, 0,                 !- X,Y,Z Vertex 2 {m}
-  22.3981342080094, 0, 0,                 !- X,Y,Z Vertex 3 {m}
-  22.3981342080094, 0, 2.4384;            !- X,Y,Z Vertex 4 {m}
-
-OS:Surface,
-  {52c02c20-cceb-46d4-afc5-925ad5b0abae}, !- Handle
-  Surface 108,                            !- Name
-  RoofCeiling,                            !- Surface Type
-  ,                                       !- Construction Name
-  {b2110250-83a1-4759-b41b-b05bd7a9a1ed}, !- Space Name
-  Surface,                                !- Outside Boundary Condition
-  {48dc0415-37ee-49b2-88c2-bb8e53969abc}, !- Outside Boundary Condition Object
-  NoSun,                                  !- Sun Exposure
-  NoWind,                                 !- Wind Exposure
-  ,                                       !- View Factor to Ground
-  ,                                       !- Number of Vertices
-  26.1311565760109, -7.46604473600313, 2.4384, !- X,Y,Z Vertex 1 {m}
-  26.1311565760109, 0, 2.4384,            !- X,Y,Z Vertex 2 {m}
-  22.3981342080094, 0, 2.4384,            !- X,Y,Z Vertex 3 {m}
-  22.3981342080094, -7.46604473600313, 2.4384; !- X,Y,Z Vertex 4 {m}
-
-OS:Space,
-  {91d4fea3-e637-4ede-a51d-5bab5a6b83c3}, !- Handle
-  living space|unit 7|story 2,            !- Name
-  {c811856b-c478-473a-8745-11649ffceecd}, !- Space Type Name
-  ,                                       !- Default Construction Set Name
-  ,                                       !- Default Schedule Set Name
-  -0,                                     !- Direction of Relative North {deg}
-  0,                                      !- X Origin {m}
-  0,                                      !- Y Origin {m}
-  0,                                      !- Z Origin {m}
-  ,                                       !- Building Story Name
-  {6af6d9a2-fe77-4abb-a28d-ee866c4ad090}, !- Thermal Zone Name
-  ,                                       !- Part of Total Floor Area
-  ,                                       !- Design Specification Outdoor Air Object Name
-  {11d1f4d9-3d00-4536-940f-70765148caff}; !- Building Unit Name
-
-OS:Surface,
-  {cd858e66-c596-412e-b623-5bed8baee030}, !- Handle
-  Surface 109,                            !- Name
-  Wall,                                   !- Surface Type
-  ,                                       !- Construction Name
-  {91d4fea3-e637-4ede-a51d-5bab5a6b83c3}, !- Space Name
-  Surface,                                !- Outside Boundary Condition
-  {16835889-28e2-45d0-9c26-aeddd45b15ca}, !- Outside Boundary Condition Object
-  NoSun,                                  !- Sun Exposure
-  NoWind,                                 !- Wind Exposure
-  ,                                       !- View Factor to Ground
-  ,                                       !- Number of Vertices
-  22.3981342080094, 0, 4.8768,            !- X,Y,Z Vertex 1 {m}
-  22.3981342080094, 0, 2.4384,            !- X,Y,Z Vertex 2 {m}
-  22.3981342080094, -7.46604473600313, 2.4384, !- X,Y,Z Vertex 3 {m}
-  22.3981342080094, -7.46604473600313, 4.8768; !- X,Y,Z Vertex 4 {m}
-
-OS:Surface,
-  {e4993ef6-3d09-4b9e-b395-690070c449c2}, !- Handle
-  Surface 110,                            !- Name
-  Wall,                                   !- Surface Type
-  ,                                       !- Construction Name
-  {91d4fea3-e637-4ede-a51d-5bab5a6b83c3}, !- Space Name
-  Outdoors,                               !- Outside Boundary Condition
-  ,                                       !- Outside Boundary Condition Object
-  SunExposed,                             !- Sun Exposure
-  WindExposed,                            !- Wind Exposure
-  ,                                       !- View Factor to Ground
-  ,                                       !- Number of Vertices
-  26.1311565760109, 0, 4.8768,            !- X,Y,Z Vertex 1 {m}
-  26.1311565760109, 0, 2.4384,            !- X,Y,Z Vertex 2 {m}
-  22.3981342080094, 0, 2.4384,            !- X,Y,Z Vertex 3 {m}
-  22.3981342080094, 0, 4.8768;            !- X,Y,Z Vertex 4 {m}
-
-OS:Surface,
-  {38ed1217-7f4f-4e69-9a01-f5af500ca08e}, !- Handle
-  Surface 111,                            !- Name
-  Wall,                                   !- Surface Type
-  ,                                       !- Construction Name
-  {91d4fea3-e637-4ede-a51d-5bab5a6b83c3}, !- Space Name
-  Surface,                                !- Outside Boundary Condition
-  {44f8afb2-a0fc-40ab-9519-ccd28673234e}, !- Outside Boundary Condition Object
-  NoSun,                                  !- Sun Exposure
-  NoWind,                                 !- Wind Exposure
-  ,                                       !- View Factor to Ground
-  ,                                       !- Number of Vertices
-  26.1311565760109, -7.46604473600313, 4.8768, !- X,Y,Z Vertex 1 {m}
-  26.1311565760109, -7.46604473600313, 2.4384, !- X,Y,Z Vertex 2 {m}
-  26.1311565760109, 0, 2.4384,            !- X,Y,Z Vertex 3 {m}
-  26.1311565760109, 0, 4.8768;            !- X,Y,Z Vertex 4 {m}
-
-OS:Surface,
-  {8513c5ab-865a-421a-8a67-bf0ab0d8e941}, !- Handle
-  Surface 112,                            !- Name
-  Wall,                                   !- Surface Type
-  ,                                       !- Construction Name
-  {91d4fea3-e637-4ede-a51d-5bab5a6b83c3}, !- Space Name
-  Outdoors,                               !- Outside Boundary Condition
-  ,                                       !- Outside Boundary Condition Object
-  SunExposed,                             !- Sun Exposure
-  WindExposed,                            !- Wind Exposure
-  ,                                       !- View Factor to Ground
-  ,                                       !- Number of Vertices
-  22.3981342080094, -7.46604473600313, 4.8768, !- X,Y,Z Vertex 1 {m}
-  22.3981342080094, -7.46604473600313, 2.4384, !- X,Y,Z Vertex 2 {m}
-  26.1311565760109, -7.46604473600313, 2.4384, !- X,Y,Z Vertex 3 {m}
-  26.1311565760109, -7.46604473600313, 4.8768; !- X,Y,Z Vertex 4 {m}
-
-OS:Surface,
-  {eb20a263-3ceb-4c1c-9649-ccc65d3d56ea}, !- Handle
-  Surface 113,                            !- Name
-  RoofCeiling,                            !- Surface Type
-  ,                                       !- Construction Name
-  {91d4fea3-e637-4ede-a51d-5bab5a6b83c3}, !- Space Name
-  Surface,                                !- Outside Boundary Condition
-  {fd41b378-e12a-4de1-9671-3271ac9b73cd}, !- Outside Boundary Condition Object
-  NoSun,                                  !- Sun Exposure
-  NoWind,                                 !- Wind Exposure
-  ,                                       !- View Factor to Ground
-  ,                                       !- Number of Vertices
-  26.1311565760109, -7.46604473600313, 4.8768, !- X,Y,Z Vertex 1 {m}
-  26.1311565760109, 0, 4.8768,            !- X,Y,Z Vertex 2 {m}
-  22.3981342080094, 0, 4.8768,            !- X,Y,Z Vertex 3 {m}
-  22.3981342080094, -7.46604473600313, 4.8768; !- X,Y,Z Vertex 4 {m}
-
-OS:Surface,
-  {48dc0415-37ee-49b2-88c2-bb8e53969abc}, !- Handle
-  Surface 114,                            !- Name
-  Floor,                                  !- Surface Type
-  ,                                       !- Construction Name
-  {91d4fea3-e637-4ede-a51d-5bab5a6b83c3}, !- Space Name
-  Surface,                                !- Outside Boundary Condition
-  {52c02c20-cceb-46d4-afc5-925ad5b0abae}, !- Outside Boundary Condition Object
-  NoSun,                                  !- Sun Exposure
-  NoWind,                                 !- Wind Exposure
-  ,                                       !- View Factor to Ground
-  ,                                       !- Number of Vertices
-  22.3981342080094, -7.46604473600313, 2.4384, !- X,Y,Z Vertex 1 {m}
-  22.3981342080094, 0, 2.4384,            !- X,Y,Z Vertex 2 {m}
-  26.1311565760109, 0, 2.4384,            !- X,Y,Z Vertex 3 {m}
-  26.1311565760109, -7.46604473600313, 2.4384; !- X,Y,Z Vertex 4 {m}
-
-OS:ThermalZone,
-  {75424eca-4f07-4c0a-b1b5-47d367a4107f}, !- Handle
-  living zone|unit 8,                     !- Name
-  ,                                       !- Multiplier
-  ,                                       !- Ceiling Height {m}
-  ,                                       !- Volume {m3}
-  ,                                       !- Floor Area {m2}
-  ,                                       !- Zone Inside Convection Algorithm
-  ,                                       !- Zone Outside Convection Algorithm
-  ,                                       !- Zone Conditioning Equipment List Name
-  {178450af-cc98-4b20-99e1-2b12bdc8c800}, !- Zone Air Inlet Port List
-  {53f59708-156a-4a17-957e-58d0972b960d}, !- Zone Air Exhaust Port List
-  {90bc0350-23c3-4cb5-a74c-c01ff49cd7c5}, !- Zone Air Node Name
-  {7eeeade5-c716-4399-8660-e908c61fa849}, !- Zone Return Air Port List
-  ,                                       !- Primary Daylighting Control Name
-  ,                                       !- Fraction of Zone Controlled by Primary Daylighting Control
-  ,                                       !- Secondary Daylighting Control Name
-  ,                                       !- Fraction of Zone Controlled by Secondary Daylighting Control
-  ,                                       !- Illuminance Map Name
-  ,                                       !- Group Rendering Name
-  ,                                       !- Thermostat Name
-  No;                                     !- Use Ideal Air Loads
-
-OS:Node,
-  {068f9b29-d458-4b21-aee9-2739d6124ec4}, !- Handle
-  Node 8,                                 !- Name
-  {90bc0350-23c3-4cb5-a74c-c01ff49cd7c5}, !- Inlet Port
-  ;                                       !- Outlet Port
-
-OS:Connection,
-  {90bc0350-23c3-4cb5-a74c-c01ff49cd7c5}, !- Handle
-  {f4cc9473-41f4-4044-a8d2-b9de012c9435}, !- Name
-  {75424eca-4f07-4c0a-b1b5-47d367a4107f}, !- Source Object
-  11,                                     !- Outlet Port
-  {068f9b29-d458-4b21-aee9-2739d6124ec4}, !- Target Object
-  2;                                      !- Inlet Port
-
-OS:PortList,
-  {178450af-cc98-4b20-99e1-2b12bdc8c800}, !- Handle
-  {3ebcb3bb-506d-4b17-b915-dded7020014b}, !- Name
-  {75424eca-4f07-4c0a-b1b5-47d367a4107f}; !- HVAC Component
-
-OS:PortList,
-  {53f59708-156a-4a17-957e-58d0972b960d}, !- Handle
-  {755da533-e699-4ba0-8462-2e460a10fa7b}, !- Name
-  {75424eca-4f07-4c0a-b1b5-47d367a4107f}; !- HVAC Component
-
-OS:PortList,
-  {7eeeade5-c716-4399-8660-e908c61fa849}, !- Handle
-  {e0c2574a-51d2-4ce3-9dbd-4fcc2e4d03e4}, !- Name
-  {75424eca-4f07-4c0a-b1b5-47d367a4107f}; !- HVAC Component
-
-OS:Sizing:Zone,
-  {f5902839-9288-4102-a2f0-b1d2eaeaea81}, !- Handle
-  {75424eca-4f07-4c0a-b1b5-47d367a4107f}, !- Zone or ZoneList Name
-  SupplyAirTemperature,                   !- Zone Cooling Design Supply Air Temperature Input Method
-  14,                                     !- Zone Cooling Design Supply Air Temperature {C}
-  11.11,                                  !- Zone Cooling Design Supply Air Temperature Difference {deltaC}
-  SupplyAirTemperature,                   !- Zone Heating Design Supply Air Temperature Input Method
-  40,                                     !- Zone Heating Design Supply Air Temperature {C}
-  11.11,                                  !- Zone Heating Design Supply Air Temperature Difference {deltaC}
-  0.0085,                                 !- Zone Cooling Design Supply Air Humidity Ratio {kg-H2O/kg-air}
-  0.008,                                  !- Zone Heating Design Supply Air Humidity Ratio {kg-H2O/kg-air}
-  ,                                       !- Zone Heating Sizing Factor
-  ,                                       !- Zone Cooling Sizing Factor
-  DesignDay,                              !- Cooling Design Air Flow Method
-  ,                                       !- Cooling Design Air Flow Rate {m3/s}
-  ,                                       !- Cooling Minimum Air Flow per Zone Floor Area {m3/s-m2}
-  ,                                       !- Cooling Minimum Air Flow {m3/s}
-  ,                                       !- Cooling Minimum Air Flow Fraction
-  DesignDay,                              !- Heating Design Air Flow Method
-  ,                                       !- Heating Design Air Flow Rate {m3/s}
-  ,                                       !- Heating Maximum Air Flow per Zone Floor Area {m3/s-m2}
-  ,                                       !- Heating Maximum Air Flow {m3/s}
-  ,                                       !- Heating Maximum Air Flow Fraction
-  ,                                       !- Design Zone Air Distribution Effectiveness in Cooling Mode
-  ,                                       !- Design Zone Air Distribution Effectiveness in Heating Mode
-  No,                                     !- Account for Dedicated Outdoor Air System
-  NeutralSupplyAir,                       !- Dedicated Outdoor Air System Control Strategy
-  autosize,                               !- Dedicated Outdoor Air Low Setpoint Temperature for Design {C}
-  autosize;                               !- Dedicated Outdoor Air High Setpoint Temperature for Design {C}
-
-OS:ZoneHVAC:EquipmentList,
-  {238ec5f3-ffef-4454-b6b0-5356f9c7c824}, !- Handle
-  Zone HVAC Equipment List 8,             !- Name
-  {75424eca-4f07-4c0a-b1b5-47d367a4107f}; !- Thermal Zone
-
-OS:Space,
-  {4aeaeed3-4f69-4f16-b696-214d65acea22}, !- Handle
-  living space|unit 8|story 1,            !- Name
-  {c811856b-c478-473a-8745-11649ffceecd}, !- Space Type Name
-  ,                                       !- Default Construction Set Name
-  ,                                       !- Default Schedule Set Name
-  -0,                                     !- Direction of Relative North {deg}
-  0,                                      !- X Origin {m}
-  0,                                      !- Y Origin {m}
-  0,                                      !- Z Origin {m}
-  ,                                       !- Building Story Name
-  {75424eca-4f07-4c0a-b1b5-47d367a4107f}, !- Thermal Zone Name
-  ,                                       !- Part of Total Floor Area
-  ,                                       !- Design Specification Outdoor Air Object Name
-  {02028c0b-4b88-484f-b51c-5fe8b0ce8f11}; !- Building Unit Name
-
-OS:Surface,
-  {ecea98d4-e250-43b3-9f22-915725e45445}, !- Handle
-  Surface 120,                            !- Name
-  Floor,                                  !- Surface Type
-  ,                                       !- Construction Name
-  {4aeaeed3-4f69-4f16-b696-214d65acea22}, !- Space Name
-  Surface,                                !- Outside Boundary Condition
-  {f32ba599-3589-49b7-9b88-ca641d40c318}, !- Outside Boundary Condition Object
-  NoSun,                                  !- Sun Exposure
-  NoWind,                                 !- Wind Exposure
-  ,                                       !- View Factor to Ground
-  ,                                       !- Number of Vertices
-  26.1311565760109, -7.46604473600313, 0, !- X,Y,Z Vertex 1 {m}
-  26.1311565760109, 0, 0,                 !- X,Y,Z Vertex 2 {m}
-  29.8641789440125, 0, 0,                 !- X,Y,Z Vertex 3 {m}
-  29.8641789440125, -7.46604473600313, 0; !- X,Y,Z Vertex 4 {m}
-
-OS:Surface,
-  {d039c84c-4628-4574-b8b0-81a19d797bfd}, !- Handle
-  Surface 121,                            !- Name
-  Wall,                                   !- Surface Type
-  ,                                       !- Construction Name
-  {4aeaeed3-4f69-4f16-b696-214d65acea22}, !- Space Name
-  Surface,                                !- Outside Boundary Condition
-  {071005ad-e63f-4427-be2b-7202af96fec6}, !- Outside Boundary Condition Object
-  NoSun,                                  !- Sun Exposure
-  NoWind,                                 !- Wind Exposure
-  ,                                       !- View Factor to Ground
-  ,                                       !- Number of Vertices
-  29.8641789440125, -7.46604473600313, 2.4384, !- X,Y,Z Vertex 1 {m}
-  29.8641789440125, -7.46604473600313, 0, !- X,Y,Z Vertex 2 {m}
-  29.8641789440125, 0, 0,                 !- X,Y,Z Vertex 3 {m}
-  29.8641789440125, 0, 2.4384;            !- X,Y,Z Vertex 4 {m}
-
-OS:Surface,
-  {d37766d2-58ba-4825-9bb5-a72b9b484b36}, !- Handle
-  Surface 122,                            !- Name
-  Wall,                                   !- Surface Type
-  ,                                       !- Construction Name
-  {4aeaeed3-4f69-4f16-b696-214d65acea22}, !- Space Name
-  Outdoors,                               !- Outside Boundary Condition
-  ,                                       !- Outside Boundary Condition Object
-  SunExposed,                             !- Sun Exposure
-  WindExposed,                            !- Wind Exposure
-  ,                                       !- View Factor to Ground
-  ,                                       !- Number of Vertices
-  26.1311565760109, -7.46604473600313, 2.4384, !- X,Y,Z Vertex 1 {m}
-  26.1311565760109, -7.46604473600313, 0, !- X,Y,Z Vertex 2 {m}
-  29.8641789440125, -7.46604473600313, 0, !- X,Y,Z Vertex 3 {m}
-  29.8641789440125, -7.46604473600313, 2.4384; !- X,Y,Z Vertex 4 {m}
-
-OS:Surface,
-  {602f6d9f-6e0d-4695-852d-b209d4da00e2}, !- Handle
-  Surface 123,                            !- Name
-  Wall,                                   !- Surface Type
-  ,                                       !- Construction Name
-  {4aeaeed3-4f69-4f16-b696-214d65acea22}, !- Space Name
-  Surface,                                !- Outside Boundary Condition
-  {3eb1bdd3-44f3-4755-9251-246615390f27}, !- Outside Boundary Condition Object
-  NoSun,                                  !- Sun Exposure
-  NoWind,                                 !- Wind Exposure
-  ,                                       !- View Factor to Ground
-  ,                                       !- Number of Vertices
-  26.1311565760109, 0, 2.4384,            !- X,Y,Z Vertex 1 {m}
-  26.1311565760109, 0, 0,                 !- X,Y,Z Vertex 2 {m}
-  26.1311565760109, -7.46604473600313, 0, !- X,Y,Z Vertex 3 {m}
-  26.1311565760109, -7.46604473600313, 2.4384; !- X,Y,Z Vertex 4 {m}
-
-OS:Surface,
-  {018481ed-88e7-4e6e-a488-d032237145e6}, !- Handle
-  Surface 124,                            !- Name
-  Wall,                                   !- Surface Type
-  ,                                       !- Construction Name
-  {4aeaeed3-4f69-4f16-b696-214d65acea22}, !- Space Name
-  Outdoors,                               !- Outside Boundary Condition
-  ,                                       !- Outside Boundary Condition Object
-  SunExposed,                             !- Sun Exposure
-  WindExposed,                            !- Wind Exposure
-  ,                                       !- View Factor to Ground
-  ,                                       !- Number of Vertices
-  29.8641789440125, 0, 2.4384,            !- X,Y,Z Vertex 1 {m}
-  29.8641789440125, 0, 0,                 !- X,Y,Z Vertex 2 {m}
-  26.1311565760109, 0, 0,                 !- X,Y,Z Vertex 3 {m}
-  26.1311565760109, 0, 2.4384;            !- X,Y,Z Vertex 4 {m}
-
-OS:Surface,
-  {6517c708-5dc3-4fe6-845d-3ea618196150}, !- Handle
-  Surface 125,                            !- Name
-  RoofCeiling,                            !- Surface Type
-  ,                                       !- Construction Name
-  {4aeaeed3-4f69-4f16-b696-214d65acea22}, !- Space Name
-  Surface,                                !- Outside Boundary Condition
-  {203705ee-6c10-436e-8c49-88e35c513999}, !- Outside Boundary Condition Object
-  NoSun,                                  !- Sun Exposure
-  NoWind,                                 !- Wind Exposure
-  ,                                       !- View Factor to Ground
-  ,                                       !- Number of Vertices
-  29.8641789440125, -7.46604473600313, 2.4384, !- X,Y,Z Vertex 1 {m}
-  29.8641789440125, 0, 2.4384,            !- X,Y,Z Vertex 2 {m}
-  26.1311565760109, 0, 2.4384,            !- X,Y,Z Vertex 3 {m}
-  26.1311565760109, -7.46604473600313, 2.4384; !- X,Y,Z Vertex 4 {m}
-
-OS:Space,
-  {a3d1b1b3-b0c3-4301-8bac-362a17d92261}, !- Handle
-  living space|unit 8|story 2,            !- Name
-  {c811856b-c478-473a-8745-11649ffceecd}, !- Space Type Name
-  ,                                       !- Default Construction Set Name
-  ,                                       !- Default Schedule Set Name
-  -0,                                     !- Direction of Relative North {deg}
-  0,                                      !- X Origin {m}
-  0,                                      !- Y Origin {m}
-  0,                                      !- Z Origin {m}
-  ,                                       !- Building Story Name
-  {75424eca-4f07-4c0a-b1b5-47d367a4107f}, !- Thermal Zone Name
-  ,                                       !- Part of Total Floor Area
-  ,                                       !- Design Specification Outdoor Air Object Name
-  {02028c0b-4b88-484f-b51c-5fe8b0ce8f11}; !- Building Unit Name
-
-OS:Surface,
-  {44f8afb2-a0fc-40ab-9519-ccd28673234e}, !- Handle
-  Surface 126,                            !- Name
-  Wall,                                   !- Surface Type
-  ,                                       !- Construction Name
-  {a3d1b1b3-b0c3-4301-8bac-362a17d92261}, !- Space Name
-  Surface,                                !- Outside Boundary Condition
-  {38ed1217-7f4f-4e69-9a01-f5af500ca08e}, !- Outside Boundary Condition Object
-  NoSun,                                  !- Sun Exposure
-  NoWind,                                 !- Wind Exposure
-  ,                                       !- View Factor to Ground
-  ,                                       !- Number of Vertices
-  26.1311565760109, 0, 4.8768,            !- X,Y,Z Vertex 1 {m}
-  26.1311565760109, 0, 2.4384,            !- X,Y,Z Vertex 2 {m}
-  26.1311565760109, -7.46604473600313, 2.4384, !- X,Y,Z Vertex 3 {m}
-  26.1311565760109, -7.46604473600313, 4.8768; !- X,Y,Z Vertex 4 {m}
-
-OS:Surface,
-  {d836e494-826d-4711-a334-e1047eaef335}, !- Handle
-  Surface 127,                            !- Name
-  Wall,                                   !- Surface Type
-  ,                                       !- Construction Name
-  {a3d1b1b3-b0c3-4301-8bac-362a17d92261}, !- Space Name
-  Outdoors,                               !- Outside Boundary Condition
-  ,                                       !- Outside Boundary Condition Object
-  SunExposed,                             !- Sun Exposure
-  WindExposed,                            !- Wind Exposure
-  ,                                       !- View Factor to Ground
-  ,                                       !- Number of Vertices
-  29.8641789440125, 0, 4.8768,            !- X,Y,Z Vertex 1 {m}
-  29.8641789440125, 0, 2.4384,            !- X,Y,Z Vertex 2 {m}
-  26.1311565760109, 0, 2.4384,            !- X,Y,Z Vertex 3 {m}
-  26.1311565760109, 0, 4.8768;            !- X,Y,Z Vertex 4 {m}
-
-OS:Surface,
-  {eff11d1d-eb7f-4b7c-89d1-4104d98379e1}, !- Handle
-  Surface 128,                            !- Name
-  Wall,                                   !- Surface Type
-  ,                                       !- Construction Name
-  {a3d1b1b3-b0c3-4301-8bac-362a17d92261}, !- Space Name
-  Surface,                                !- Outside Boundary Condition
-  {253bab91-5a8e-4ee3-be8a-295ca8c493e1}, !- Outside Boundary Condition Object
-  NoSun,                                  !- Sun Exposure
-  NoWind,                                 !- Wind Exposure
-  ,                                       !- View Factor to Ground
-  ,                                       !- Number of Vertices
-  29.8641789440125, -7.46604473600313, 4.8768, !- X,Y,Z Vertex 1 {m}
-  29.8641789440125, -7.46604473600313, 2.4384, !- X,Y,Z Vertex 2 {m}
-  29.8641789440125, 0, 2.4384,            !- X,Y,Z Vertex 3 {m}
-  29.8641789440125, 0, 4.8768;            !- X,Y,Z Vertex 4 {m}
-
-OS:Surface,
-  {f2466abb-49a7-4b44-ba3c-2fb2b2c68358}, !- Handle
-  Surface 129,                            !- Name
-  Wall,                                   !- Surface Type
-  ,                                       !- Construction Name
-  {a3d1b1b3-b0c3-4301-8bac-362a17d92261}, !- Space Name
-  Outdoors,                               !- Outside Boundary Condition
-  ,                                       !- Outside Boundary Condition Object
-  SunExposed,                             !- Sun Exposure
-  WindExposed,                            !- Wind Exposure
-  ,                                       !- View Factor to Ground
-  ,                                       !- Number of Vertices
-  26.1311565760109, -7.46604473600313, 4.8768, !- X,Y,Z Vertex 1 {m}
-  26.1311565760109, -7.46604473600313, 2.4384, !- X,Y,Z Vertex 2 {m}
-  29.8641789440125, -7.46604473600313, 2.4384, !- X,Y,Z Vertex 3 {m}
-  29.8641789440125, -7.46604473600313, 4.8768; !- X,Y,Z Vertex 4 {m}
-
-OS:Surface,
-  {00086b34-936b-460d-9838-6e7ce9d004b9}, !- Handle
-  Surface 130,                            !- Name
-  RoofCeiling,                            !- Surface Type
-  ,                                       !- Construction Name
-  {a3d1b1b3-b0c3-4301-8bac-362a17d92261}, !- Space Name
-  Surface,                                !- Outside Boundary Condition
-  {819e3cdd-2966-4fbf-8f82-403d1c1740be}, !- Outside Boundary Condition Object
-  NoSun,                                  !- Sun Exposure
-  NoWind,                                 !- Wind Exposure
-  ,                                       !- View Factor to Ground
-  ,                                       !- Number of Vertices
-  29.8641789440125, -7.46604473600313, 4.8768, !- X,Y,Z Vertex 1 {m}
-  29.8641789440125, 0, 4.8768,            !- X,Y,Z Vertex 2 {m}
-  26.1311565760109, 0, 4.8768,            !- X,Y,Z Vertex 3 {m}
-  26.1311565760109, -7.46604473600313, 4.8768; !- X,Y,Z Vertex 4 {m}
-
-OS:Surface,
-  {203705ee-6c10-436e-8c49-88e35c513999}, !- Handle
-  Surface 131,                            !- Name
-  Floor,                                  !- Surface Type
-  ,                                       !- Construction Name
-  {a3d1b1b3-b0c3-4301-8bac-362a17d92261}, !- Space Name
-  Surface,                                !- Outside Boundary Condition
-  {6517c708-5dc3-4fe6-845d-3ea618196150}, !- Outside Boundary Condition Object
-  NoSun,                                  !- Sun Exposure
-  NoWind,                                 !- Wind Exposure
-  ,                                       !- View Factor to Ground
-  ,                                       !- Number of Vertices
-  26.1311565760109, -7.46604473600313, 2.4384, !- X,Y,Z Vertex 1 {m}
-  26.1311565760109, 0, 2.4384,            !- X,Y,Z Vertex 2 {m}
-  29.8641789440125, 0, 2.4384,            !- X,Y,Z Vertex 3 {m}
-  29.8641789440125, -7.46604473600313, 2.4384; !- X,Y,Z Vertex 4 {m}
-
-OS:ThermalZone,
-  {bf26c595-27aa-4a49-addb-66890e7666c4}, !- Handle
-  living zone|unit 9,                     !- Name
-  ,                                       !- Multiplier
-  ,                                       !- Ceiling Height {m}
-  ,                                       !- Volume {m3}
-  ,                                       !- Floor Area {m2}
-  ,                                       !- Zone Inside Convection Algorithm
-  ,                                       !- Zone Outside Convection Algorithm
-  ,                                       !- Zone Conditioning Equipment List Name
-  {812bef3f-afe4-41e8-bd8a-b36ff513e246}, !- Zone Air Inlet Port List
-  {3ddf526f-14ff-4fde-8074-5642da32f294}, !- Zone Air Exhaust Port List
-  {eaf20898-0213-4c7f-9843-339926ed01b9}, !- Zone Air Node Name
-  {602d011d-8808-4d91-a400-a05eb963cf41}, !- Zone Return Air Port List
-  ,                                       !- Primary Daylighting Control Name
-  ,                                       !- Fraction of Zone Controlled by Primary Daylighting Control
-  ,                                       !- Secondary Daylighting Control Name
-  ,                                       !- Fraction of Zone Controlled by Secondary Daylighting Control
-  ,                                       !- Illuminance Map Name
-  ,                                       !- Group Rendering Name
-  ,                                       !- Thermostat Name
-  No;                                     !- Use Ideal Air Loads
-
-OS:Node,
-  {5a06769a-0c8e-4804-adf5-877543ff39d1}, !- Handle
-  Node 9,                                 !- Name
-  {eaf20898-0213-4c7f-9843-339926ed01b9}, !- Inlet Port
-  ;                                       !- Outlet Port
-
-OS:Connection,
-  {eaf20898-0213-4c7f-9843-339926ed01b9}, !- Handle
-  {b62410f2-2e04-4a54-9194-8b3d3823bc38}, !- Name
-  {bf26c595-27aa-4a49-addb-66890e7666c4}, !- Source Object
-  11,                                     !- Outlet Port
-  {5a06769a-0c8e-4804-adf5-877543ff39d1}, !- Target Object
-  2;                                      !- Inlet Port
-
-OS:PortList,
-  {812bef3f-afe4-41e8-bd8a-b36ff513e246}, !- Handle
-  {89076061-9b9c-49dc-9e86-e2240be6746e}, !- Name
-  {bf26c595-27aa-4a49-addb-66890e7666c4}; !- HVAC Component
-
-OS:PortList,
-  {3ddf526f-14ff-4fde-8074-5642da32f294}, !- Handle
-  {ffb9bc0c-fe8e-4072-b7e8-233eb76d4cae}, !- Name
-  {bf26c595-27aa-4a49-addb-66890e7666c4}; !- HVAC Component
-
-OS:PortList,
-  {602d011d-8808-4d91-a400-a05eb963cf41}, !- Handle
-  {3d5edc23-1662-4788-a10d-bededfdf513b}, !- Name
-  {bf26c595-27aa-4a49-addb-66890e7666c4}; !- HVAC Component
-
-OS:Sizing:Zone,
-  {d9a2e063-4e32-4d71-8335-bc89294f5c13}, !- Handle
-  {bf26c595-27aa-4a49-addb-66890e7666c4}, !- Zone or ZoneList Name
-  SupplyAirTemperature,                   !- Zone Cooling Design Supply Air Temperature Input Method
-  14,                                     !- Zone Cooling Design Supply Air Temperature {C}
-  11.11,                                  !- Zone Cooling Design Supply Air Temperature Difference {deltaC}
-  SupplyAirTemperature,                   !- Zone Heating Design Supply Air Temperature Input Method
-  40,                                     !- Zone Heating Design Supply Air Temperature {C}
-  11.11,                                  !- Zone Heating Design Supply Air Temperature Difference {deltaC}
-  0.0085,                                 !- Zone Cooling Design Supply Air Humidity Ratio {kg-H2O/kg-air}
-  0.008,                                  !- Zone Heating Design Supply Air Humidity Ratio {kg-H2O/kg-air}
-  ,                                       !- Zone Heating Sizing Factor
-  ,                                       !- Zone Cooling Sizing Factor
-  DesignDay,                              !- Cooling Design Air Flow Method
-  ,                                       !- Cooling Design Air Flow Rate {m3/s}
-  ,                                       !- Cooling Minimum Air Flow per Zone Floor Area {m3/s-m2}
-  ,                                       !- Cooling Minimum Air Flow {m3/s}
-  ,                                       !- Cooling Minimum Air Flow Fraction
-  DesignDay,                              !- Heating Design Air Flow Method
-  ,                                       !- Heating Design Air Flow Rate {m3/s}
-  ,                                       !- Heating Maximum Air Flow per Zone Floor Area {m3/s-m2}
-  ,                                       !- Heating Maximum Air Flow {m3/s}
-  ,                                       !- Heating Maximum Air Flow Fraction
-  ,                                       !- Design Zone Air Distribution Effectiveness in Cooling Mode
-  ,                                       !- Design Zone Air Distribution Effectiveness in Heating Mode
-  No,                                     !- Account for Dedicated Outdoor Air System
-  NeutralSupplyAir,                       !- Dedicated Outdoor Air System Control Strategy
-  autosize,                               !- Dedicated Outdoor Air Low Setpoint Temperature for Design {C}
-  autosize;                               !- Dedicated Outdoor Air High Setpoint Temperature for Design {C}
-
-OS:ZoneHVAC:EquipmentList,
-  {59cd7969-274a-4f8c-b61d-9ea571f4d09c}, !- Handle
-  Zone HVAC Equipment List 9,             !- Name
-  {bf26c595-27aa-4a49-addb-66890e7666c4}; !- Thermal Zone
-
-OS:Space,
-  {d9a1e207-0864-4cca-bd5c-58591eb7f453}, !- Handle
-  living space|unit 9|story 1,            !- Name
-  {c811856b-c478-473a-8745-11649ffceecd}, !- Space Type Name
-  ,                                       !- Default Construction Set Name
-  ,                                       !- Default Schedule Set Name
-  -0,                                     !- Direction of Relative North {deg}
-  0,                                      !- X Origin {m}
-  0,                                      !- Y Origin {m}
-  0,                                      !- Z Origin {m}
-  ,                                       !- Building Story Name
-  {bf26c595-27aa-4a49-addb-66890e7666c4}, !- Thermal Zone Name
-  ,                                       !- Part of Total Floor Area
-  ,                                       !- Design Specification Outdoor Air Object Name
-  {8c7ae002-49e7-4cde-afae-32e7ce5ed9c9}; !- Building Unit Name
-
-OS:Surface,
-  {e620d9a7-fdc7-4271-9990-bc2778513634}, !- Handle
-  Surface 137,                            !- Name
-  Floor,                                  !- Surface Type
-  ,                                       !- Construction Name
-  {d9a1e207-0864-4cca-bd5c-58591eb7f453}, !- Space Name
-  Surface,                                !- Outside Boundary Condition
-  {50bc9cdd-acab-49e1-b984-c5654348c79d}, !- Outside Boundary Condition Object
-  NoSun,                                  !- Sun Exposure
-  NoWind,                                 !- Wind Exposure
-  ,                                       !- View Factor to Ground
-  ,                                       !- Number of Vertices
-  29.8641789440125, -7.46604473600313, 0, !- X,Y,Z Vertex 1 {m}
-  29.8641789440125, 0, 0,                 !- X,Y,Z Vertex 2 {m}
-  33.5972013120141, 0, 0,                 !- X,Y,Z Vertex 3 {m}
-  33.5972013120141, -7.46604473600313, 0; !- X,Y,Z Vertex 4 {m}
-
-OS:Surface,
-  {2e23f9ee-29cc-44bf-8bf1-d264a84755df}, !- Handle
-  Surface 138,                            !- Name
-  Wall,                                   !- Surface Type
-  ,                                       !- Construction Name
-  {d9a1e207-0864-4cca-bd5c-58591eb7f453}, !- Space Name
-  Surface,                                !- Outside Boundary Condition
-  {92a5d946-ecfa-482b-a3dd-b8ecf623cba6}, !- Outside Boundary Condition Object
-  NoSun,                                  !- Sun Exposure
-  NoWind,                                 !- Wind Exposure
-  ,                                       !- View Factor to Ground
-  ,                                       !- Number of Vertices
-  33.5972013120141, -7.46604473600313, 2.4384, !- X,Y,Z Vertex 1 {m}
-  33.5972013120141, -7.46604473600313, 0, !- X,Y,Z Vertex 2 {m}
-  33.5972013120141, 0, 0,                 !- X,Y,Z Vertex 3 {m}
-  33.5972013120141, 0, 2.4384;            !- X,Y,Z Vertex 4 {m}
-
-OS:Surface,
-  {88139896-74ce-4e1d-8317-e3864b6a6bf2}, !- Handle
-  Surface 139,                            !- Name
-  Wall,                                   !- Surface Type
-  ,                                       !- Construction Name
-  {d9a1e207-0864-4cca-bd5c-58591eb7f453}, !- Space Name
-  Outdoors,                               !- Outside Boundary Condition
-  ,                                       !- Outside Boundary Condition Object
-  SunExposed,                             !- Sun Exposure
-  WindExposed,                            !- Wind Exposure
-  ,                                       !- View Factor to Ground
-  ,                                       !- Number of Vertices
-  29.8641789440125, -7.46604473600313, 2.4384, !- X,Y,Z Vertex 1 {m}
-  29.8641789440125, -7.46604473600313, 0, !- X,Y,Z Vertex 2 {m}
-  33.5972013120141, -7.46604473600313, 0, !- X,Y,Z Vertex 3 {m}
-  33.5972013120141, -7.46604473600313, 2.4384; !- X,Y,Z Vertex 4 {m}
-
-OS:Surface,
-  {071005ad-e63f-4427-be2b-7202af96fec6}, !- Handle
-  Surface 140,                            !- Name
-  Wall,                                   !- Surface Type
-  ,                                       !- Construction Name
-  {d9a1e207-0864-4cca-bd5c-58591eb7f453}, !- Space Name
-  Surface,                                !- Outside Boundary Condition
-  {d039c84c-4628-4574-b8b0-81a19d797bfd}, !- Outside Boundary Condition Object
-  NoSun,                                  !- Sun Exposure
-  NoWind,                                 !- Wind Exposure
-  ,                                       !- View Factor to Ground
-  ,                                       !- Number of Vertices
-  29.8641789440125, 0, 2.4384,            !- X,Y,Z Vertex 1 {m}
-  29.8641789440125, 0, 0,                 !- X,Y,Z Vertex 2 {m}
-  29.8641789440125, -7.46604473600313, 0, !- X,Y,Z Vertex 3 {m}
-  29.8641789440125, -7.46604473600313, 2.4384; !- X,Y,Z Vertex 4 {m}
-
-OS:Surface,
-  {fa72d146-4ae1-4a5f-9ca0-d59fba046bec}, !- Handle
-  Surface 141,                            !- Name
-  Wall,                                   !- Surface Type
-  ,                                       !- Construction Name
-  {d9a1e207-0864-4cca-bd5c-58591eb7f453}, !- Space Name
-  Outdoors,                               !- Outside Boundary Condition
-  ,                                       !- Outside Boundary Condition Object
-  SunExposed,                             !- Sun Exposure
-  WindExposed,                            !- Wind Exposure
-  ,                                       !- View Factor to Ground
-  ,                                       !- Number of Vertices
-  33.5972013120141, 0, 2.4384,            !- X,Y,Z Vertex 1 {m}
-  33.5972013120141, 0, 0,                 !- X,Y,Z Vertex 2 {m}
-  29.8641789440125, 0, 0,                 !- X,Y,Z Vertex 3 {m}
-  29.8641789440125, 0, 2.4384;            !- X,Y,Z Vertex 4 {m}
-
-OS:Surface,
-  {3863b775-086d-4e50-9f48-a6c3f66fdb1d}, !- Handle
-  Surface 142,                            !- Name
-  RoofCeiling,                            !- Surface Type
-  ,                                       !- Construction Name
-  {d9a1e207-0864-4cca-bd5c-58591eb7f453}, !- Space Name
-  Surface,                                !- Outside Boundary Condition
-  {61d28d08-3650-49d4-8bc1-99b255c812b3}, !- Outside Boundary Condition Object
-  NoSun,                                  !- Sun Exposure
-  NoWind,                                 !- Wind Exposure
-  ,                                       !- View Factor to Ground
-  ,                                       !- Number of Vertices
-  33.5972013120141, -7.46604473600313, 2.4384, !- X,Y,Z Vertex 1 {m}
-  33.5972013120141, 0, 2.4384,            !- X,Y,Z Vertex 2 {m}
-  29.8641789440125, 0, 2.4384,            !- X,Y,Z Vertex 3 {m}
-  29.8641789440125, -7.46604473600313, 2.4384; !- X,Y,Z Vertex 4 {m}
-
-OS:Space,
-  {b485c637-0d6c-456b-a26b-57a475b7b229}, !- Handle
-  living space|unit 9|story 2,            !- Name
-  {c811856b-c478-473a-8745-11649ffceecd}, !- Space Type Name
-  ,                                       !- Default Construction Set Name
-  ,                                       !- Default Schedule Set Name
-  -0,                                     !- Direction of Relative North {deg}
-  0,                                      !- X Origin {m}
-  0,                                      !- Y Origin {m}
-  0,                                      !- Z Origin {m}
-  ,                                       !- Building Story Name
-  {bf26c595-27aa-4a49-addb-66890e7666c4}, !- Thermal Zone Name
-  ,                                       !- Part of Total Floor Area
-  ,                                       !- Design Specification Outdoor Air Object Name
-  {8c7ae002-49e7-4cde-afae-32e7ce5ed9c9}; !- Building Unit Name
-
-OS:Surface,
-  {253bab91-5a8e-4ee3-be8a-295ca8c493e1}, !- Handle
-  Surface 143,                            !- Name
-  Wall,                                   !- Surface Type
-  ,                                       !- Construction Name
-  {b485c637-0d6c-456b-a26b-57a475b7b229}, !- Space Name
-  Surface,                                !- Outside Boundary Condition
-  {eff11d1d-eb7f-4b7c-89d1-4104d98379e1}, !- Outside Boundary Condition Object
-  NoSun,                                  !- Sun Exposure
-  NoWind,                                 !- Wind Exposure
-  ,                                       !- View Factor to Ground
-  ,                                       !- Number of Vertices
-  29.8641789440125, 0, 4.8768,            !- X,Y,Z Vertex 1 {m}
-  29.8641789440125, 0, 2.4384,            !- X,Y,Z Vertex 2 {m}
-  29.8641789440125, -7.46604473600313, 2.4384, !- X,Y,Z Vertex 3 {m}
-  29.8641789440125, -7.46604473600313, 4.8768; !- X,Y,Z Vertex 4 {m}
-
-OS:Surface,
-  {a8d8456b-f014-4415-b3c3-9175e5e39f13}, !- Handle
-  Surface 144,                            !- Name
-  Wall,                                   !- Surface Type
-  ,                                       !- Construction Name
-  {b485c637-0d6c-456b-a26b-57a475b7b229}, !- Space Name
-  Outdoors,                               !- Outside Boundary Condition
-  ,                                       !- Outside Boundary Condition Object
-  SunExposed,                             !- Sun Exposure
-  WindExposed,                            !- Wind Exposure
-  ,                                       !- View Factor to Ground
-  ,                                       !- Number of Vertices
-  33.5972013120141, 0, 4.8768,            !- X,Y,Z Vertex 1 {m}
-  33.5972013120141, 0, 2.4384,            !- X,Y,Z Vertex 2 {m}
-  29.8641789440125, 0, 2.4384,            !- X,Y,Z Vertex 3 {m}
-  29.8641789440125, 0, 4.8768;            !- X,Y,Z Vertex 4 {m}
-
-OS:Surface,
-  {0e5d17a8-716c-46ea-986e-d94912b36004}, !- Handle
-  Surface 145,                            !- Name
-  Wall,                                   !- Surface Type
-  ,                                       !- Construction Name
-  {b485c637-0d6c-456b-a26b-57a475b7b229}, !- Space Name
-  Surface,                                !- Outside Boundary Condition
-  {ba650ca8-eafc-443d-9c2f-4dec7c86d65b}, !- Outside Boundary Condition Object
-  NoSun,                                  !- Sun Exposure
-  NoWind,                                 !- Wind Exposure
-  ,                                       !- View Factor to Ground
-  ,                                       !- Number of Vertices
-  33.5972013120141, -7.46604473600313, 4.8768, !- X,Y,Z Vertex 1 {m}
-  33.5972013120141, -7.46604473600313, 2.4384, !- X,Y,Z Vertex 2 {m}
-  33.5972013120141, 0, 2.4384,            !- X,Y,Z Vertex 3 {m}
-  33.5972013120141, 0, 4.8768;            !- X,Y,Z Vertex 4 {m}
-
-OS:Surface,
-  {d7f90e83-e1e0-43ae-8972-a0f05603b367}, !- Handle
-  Surface 146,                            !- Name
-  Wall,                                   !- Surface Type
-  ,                                       !- Construction Name
-  {b485c637-0d6c-456b-a26b-57a475b7b229}, !- Space Name
-  Outdoors,                               !- Outside Boundary Condition
-  ,                                       !- Outside Boundary Condition Object
-  SunExposed,                             !- Sun Exposure
-  WindExposed,                            !- Wind Exposure
-  ,                                       !- View Factor to Ground
-  ,                                       !- Number of Vertices
-  29.8641789440125, -7.46604473600313, 4.8768, !- X,Y,Z Vertex 1 {m}
-  29.8641789440125, -7.46604473600313, 2.4384, !- X,Y,Z Vertex 2 {m}
-  33.5972013120141, -7.46604473600313, 2.4384, !- X,Y,Z Vertex 3 {m}
-  33.5972013120141, -7.46604473600313, 4.8768; !- X,Y,Z Vertex 4 {m}
-
-OS:Surface,
-  {6a5255d4-56e5-4890-80c4-d65ac46119c0}, !- Handle
-  Surface 147,                            !- Name
-  RoofCeiling,                            !- Surface Type
-  ,                                       !- Construction Name
-  {b485c637-0d6c-456b-a26b-57a475b7b229}, !- Space Name
-  Surface,                                !- Outside Boundary Condition
-  {241eebf0-efd0-461f-9370-8545b9b90290}, !- Outside Boundary Condition Object
-  NoSun,                                  !- Sun Exposure
-  NoWind,                                 !- Wind Exposure
-  ,                                       !- View Factor to Ground
-  ,                                       !- Number of Vertices
-  33.5972013120141, -7.46604473600313, 4.8768, !- X,Y,Z Vertex 1 {m}
-  33.5972013120141, 0, 4.8768,            !- X,Y,Z Vertex 2 {m}
-  29.8641789440125, 0, 4.8768,            !- X,Y,Z Vertex 3 {m}
-  29.8641789440125, -7.46604473600313, 4.8768; !- X,Y,Z Vertex 4 {m}
-
-OS:Surface,
-  {61d28d08-3650-49d4-8bc1-99b255c812b3}, !- Handle
-  Surface 148,                            !- Name
-  Floor,                                  !- Surface Type
-  ,                                       !- Construction Name
-  {b485c637-0d6c-456b-a26b-57a475b7b229}, !- Space Name
-  Surface,                                !- Outside Boundary Condition
-  {3863b775-086d-4e50-9f48-a6c3f66fdb1d}, !- Outside Boundary Condition Object
-  NoSun,                                  !- Sun Exposure
-  NoWind,                                 !- Wind Exposure
-  ,                                       !- View Factor to Ground
-  ,                                       !- Number of Vertices
-  29.8641789440125, -7.46604473600313, 2.4384, !- X,Y,Z Vertex 1 {m}
-  29.8641789440125, 0, 2.4384,            !- X,Y,Z Vertex 2 {m}
-  33.5972013120141, 0, 2.4384,            !- X,Y,Z Vertex 3 {m}
-  33.5972013120141, -7.46604473600313, 2.4384; !- X,Y,Z Vertex 4 {m}
-
-OS:ThermalZone,
-  {ac1c93ef-420c-45ce-b011-09a23a538d5a}, !- Handle
-  living zone|unit 10,                    !- Name
-  ,                                       !- Multiplier
-  ,                                       !- Ceiling Height {m}
-  ,                                       !- Volume {m3}
-  ,                                       !- Floor Area {m2}
-  ,                                       !- Zone Inside Convection Algorithm
-  ,                                       !- Zone Outside Convection Algorithm
-  ,                                       !- Zone Conditioning Equipment List Name
-  {f5ccb13e-5886-457d-9a56-a1c310c1cd53}, !- Zone Air Inlet Port List
-  {5ca84b1d-97fd-40c4-a64d-656f910d61cb}, !- Zone Air Exhaust Port List
-  {f22ed26f-db20-4c32-bd8c-5639d066f42d}, !- Zone Air Node Name
-  {aa822d0b-d27e-45c3-b626-f62afbf01826}, !- Zone Return Air Port List
-  ,                                       !- Primary Daylighting Control Name
-  ,                                       !- Fraction of Zone Controlled by Primary Daylighting Control
-  ,                                       !- Secondary Daylighting Control Name
-  ,                                       !- Fraction of Zone Controlled by Secondary Daylighting Control
-  ,                                       !- Illuminance Map Name
-  ,                                       !- Group Rendering Name
-  ,                                       !- Thermostat Name
-  No;                                     !- Use Ideal Air Loads
-
-OS:Node,
-  {2a3ca021-1827-4fba-9fc0-01c2f8b94f1d}, !- Handle
-  Node 10,                                !- Name
-  {f22ed26f-db20-4c32-bd8c-5639d066f42d}, !- Inlet Port
-  ;                                       !- Outlet Port
-
-OS:Connection,
-  {f22ed26f-db20-4c32-bd8c-5639d066f42d}, !- Handle
-  {0a19e963-8d15-4510-bb55-7a40aa24bbde}, !- Name
-  {ac1c93ef-420c-45ce-b011-09a23a538d5a}, !- Source Object
-  11,                                     !- Outlet Port
-  {2a3ca021-1827-4fba-9fc0-01c2f8b94f1d}, !- Target Object
-  2;                                      !- Inlet Port
-
-OS:PortList,
-  {f5ccb13e-5886-457d-9a56-a1c310c1cd53}, !- Handle
-  {3ba3a58d-5cc0-4926-b2e1-36569cb073e0}, !- Name
-  {ac1c93ef-420c-45ce-b011-09a23a538d5a}; !- HVAC Component
-
-OS:PortList,
-  {5ca84b1d-97fd-40c4-a64d-656f910d61cb}, !- Handle
-  {2d6fc8d7-1bb8-4fce-8787-955db453f6d7}, !- Name
-  {ac1c93ef-420c-45ce-b011-09a23a538d5a}; !- HVAC Component
-
-OS:PortList,
-  {aa822d0b-d27e-45c3-b626-f62afbf01826}, !- Handle
-  {7895fd48-d86c-48ca-bb4e-b651629015b3}, !- Name
-  {ac1c93ef-420c-45ce-b011-09a23a538d5a}; !- HVAC Component
-
-OS:Sizing:Zone,
-  {4a32efb7-45c9-48aa-8188-3ad3228a83dc}, !- Handle
-  {ac1c93ef-420c-45ce-b011-09a23a538d5a}, !- Zone or ZoneList Name
-  SupplyAirTemperature,                   !- Zone Cooling Design Supply Air Temperature Input Method
-  14,                                     !- Zone Cooling Design Supply Air Temperature {C}
-  11.11,                                  !- Zone Cooling Design Supply Air Temperature Difference {deltaC}
-  SupplyAirTemperature,                   !- Zone Heating Design Supply Air Temperature Input Method
-  40,                                     !- Zone Heating Design Supply Air Temperature {C}
-  11.11,                                  !- Zone Heating Design Supply Air Temperature Difference {deltaC}
-  0.0085,                                 !- Zone Cooling Design Supply Air Humidity Ratio {kg-H2O/kg-air}
-  0.008,                                  !- Zone Heating Design Supply Air Humidity Ratio {kg-H2O/kg-air}
-  ,                                       !- Zone Heating Sizing Factor
-  ,                                       !- Zone Cooling Sizing Factor
-  DesignDay,                              !- Cooling Design Air Flow Method
-  ,                                       !- Cooling Design Air Flow Rate {m3/s}
-  ,                                       !- Cooling Minimum Air Flow per Zone Floor Area {m3/s-m2}
-  ,                                       !- Cooling Minimum Air Flow {m3/s}
-  ,                                       !- Cooling Minimum Air Flow Fraction
-  DesignDay,                              !- Heating Design Air Flow Method
-  ,                                       !- Heating Design Air Flow Rate {m3/s}
-  ,                                       !- Heating Maximum Air Flow per Zone Floor Area {m3/s-m2}
-  ,                                       !- Heating Maximum Air Flow {m3/s}
-  ,                                       !- Heating Maximum Air Flow Fraction
-  ,                                       !- Design Zone Air Distribution Effectiveness in Cooling Mode
-  ,                                       !- Design Zone Air Distribution Effectiveness in Heating Mode
-  No,                                     !- Account for Dedicated Outdoor Air System
-  NeutralSupplyAir,                       !- Dedicated Outdoor Air System Control Strategy
-  autosize,                               !- Dedicated Outdoor Air Low Setpoint Temperature for Design {C}
-  autosize;                               !- Dedicated Outdoor Air High Setpoint Temperature for Design {C}
-
-OS:ZoneHVAC:EquipmentList,
-  {92de4c60-fbf2-488a-bfda-4b013de96c15}, !- Handle
-  Zone HVAC Equipment List 10,            !- Name
-  {ac1c93ef-420c-45ce-b011-09a23a538d5a}; !- Thermal Zone
-
-OS:Space,
-  {7c97a055-6dbc-44bf-b97c-59ec3f709e2e}, !- Handle
-  living space|unit 10|story 1,           !- Name
-  {c811856b-c478-473a-8745-11649ffceecd}, !- Space Type Name
-  ,                                       !- Default Construction Set Name
-  ,                                       !- Default Schedule Set Name
-  -0,                                     !- Direction of Relative North {deg}
-  0,                                      !- X Origin {m}
-  0,                                      !- Y Origin {m}
-  0,                                      !- Z Origin {m}
-  ,                                       !- Building Story Name
-  {ac1c93ef-420c-45ce-b011-09a23a538d5a}, !- Thermal Zone Name
-  ,                                       !- Part of Total Floor Area
-  ,                                       !- Design Specification Outdoor Air Object Name
-  {42823a69-e032-4460-8a90-941379c7dd7f}; !- Building Unit Name
-
-OS:Surface,
-  {4a482c56-278a-4009-9281-8df6d00486d4}, !- Handle
-  Surface 154,                            !- Name
-  Floor,                                  !- Surface Type
-  ,                                       !- Construction Name
-  {7c97a055-6dbc-44bf-b97c-59ec3f709e2e}, !- Space Name
-  Surface,                                !- Outside Boundary Condition
-  {3f5e1326-e096-48e8-8b6a-88686d175b39}, !- Outside Boundary Condition Object
-  NoSun,                                  !- Sun Exposure
-  NoWind,                                 !- Wind Exposure
-  ,                                       !- View Factor to Ground
-  ,                                       !- Number of Vertices
-  33.5972013120141, -7.46604473600313, 0, !- X,Y,Z Vertex 1 {m}
-  33.5972013120141, 0, 0,                 !- X,Y,Z Vertex 2 {m}
-  37.3302236800156, 0, 0,                 !- X,Y,Z Vertex 3 {m}
-  37.3302236800156, -7.46604473600313, 0; !- X,Y,Z Vertex 4 {m}
-
-OS:Surface,
-  {1ee951dd-7541-49cc-a0ff-436989e0e421}, !- Handle
-  Surface 155,                            !- Name
-  Wall,                                   !- Surface Type
-  ,                                       !- Construction Name
-  {7c97a055-6dbc-44bf-b97c-59ec3f709e2e}, !- Space Name
-  Outdoors,                               !- Outside Boundary Condition
-  ,                                       !- Outside Boundary Condition Object
-  SunExposed,                             !- Sun Exposure
-  WindExposed,                            !- Wind Exposure
-  ,                                       !- View Factor to Ground
-  ,                                       !- Number of Vertices
-  37.3302236800156, -7.46604473600313, 2.4384, !- X,Y,Z Vertex 1 {m}
-  37.3302236800156, -7.46604473600313, 0, !- X,Y,Z Vertex 2 {m}
-  37.3302236800156, 0, 0,                 !- X,Y,Z Vertex 3 {m}
-  37.3302236800156, 0, 2.4384;            !- X,Y,Z Vertex 4 {m}
-
-OS:Surface,
-  {a6ea4e4c-9936-408a-ac45-da5f0f5e7aac}, !- Handle
-  Surface 156,                            !- Name
-  Wall,                                   !- Surface Type
-  ,                                       !- Construction Name
-  {7c97a055-6dbc-44bf-b97c-59ec3f709e2e}, !- Space Name
-  Outdoors,                               !- Outside Boundary Condition
-  ,                                       !- Outside Boundary Condition Object
-  SunExposed,                             !- Sun Exposure
-  WindExposed,                            !- Wind Exposure
-  ,                                       !- View Factor to Ground
-  ,                                       !- Number of Vertices
-  33.5972013120141, -7.46604473600313, 2.4384, !- X,Y,Z Vertex 1 {m}
-  33.5972013120141, -7.46604473600313, 0, !- X,Y,Z Vertex 2 {m}
-  37.3302236800156, -7.46604473600313, 0, !- X,Y,Z Vertex 3 {m}
-  37.3302236800156, -7.46604473600313, 2.4384; !- X,Y,Z Vertex 4 {m}
-
-OS:Surface,
-  {92a5d946-ecfa-482b-a3dd-b8ecf623cba6}, !- Handle
-  Surface 157,                            !- Name
-  Wall,                                   !- Surface Type
-  ,                                       !- Construction Name
-  {7c97a055-6dbc-44bf-b97c-59ec3f709e2e}, !- Space Name
-  Surface,                                !- Outside Boundary Condition
-  {2e23f9ee-29cc-44bf-8bf1-d264a84755df}, !- Outside Boundary Condition Object
-  NoSun,                                  !- Sun Exposure
-  NoWind,                                 !- Wind Exposure
-  ,                                       !- View Factor to Ground
-  ,                                       !- Number of Vertices
-  33.5972013120141, 0, 2.4384,            !- X,Y,Z Vertex 1 {m}
-  33.5972013120141, 0, 0,                 !- X,Y,Z Vertex 2 {m}
-  33.5972013120141, -7.46604473600313, 0, !- X,Y,Z Vertex 3 {m}
-  33.5972013120141, -7.46604473600313, 2.4384; !- X,Y,Z Vertex 4 {m}
-
-OS:Surface,
-  {f99b918a-dc67-4ca6-ac16-d67e23ed0d87}, !- Handle
-  Surface 158,                            !- Name
-  Wall,                                   !- Surface Type
-  ,                                       !- Construction Name
-  {7c97a055-6dbc-44bf-b97c-59ec3f709e2e}, !- Space Name
-  Outdoors,                               !- Outside Boundary Condition
-  ,                                       !- Outside Boundary Condition Object
-  SunExposed,                             !- Sun Exposure
-  WindExposed,                            !- Wind Exposure
-  ,                                       !- View Factor to Ground
-  ,                                       !- Number of Vertices
-  37.3302236800156, 0, 2.4384,            !- X,Y,Z Vertex 1 {m}
-  37.3302236800156, 0, 0,                 !- X,Y,Z Vertex 2 {m}
-  33.5972013120141, 0, 0,                 !- X,Y,Z Vertex 3 {m}
-  33.5972013120141, 0, 2.4384;            !- X,Y,Z Vertex 4 {m}
-
-OS:Surface,
-  {f6410a56-5d1f-4c17-b811-db46564998ae}, !- Handle
-  Surface 159,                            !- Name
-  RoofCeiling,                            !- Surface Type
-  ,                                       !- Construction Name
-  {7c97a055-6dbc-44bf-b97c-59ec3f709e2e}, !- Space Name
-  Surface,                                !- Outside Boundary Condition
-  {be5feeb0-38e8-42b8-8e08-0a441653d401}, !- Outside Boundary Condition Object
-  NoSun,                                  !- Sun Exposure
-  NoWind,                                 !- Wind Exposure
-  ,                                       !- View Factor to Ground
-  ,                                       !- Number of Vertices
-  37.3302236800156, -7.46604473600313, 2.4384, !- X,Y,Z Vertex 1 {m}
-  37.3302236800156, 0, 2.4384,            !- X,Y,Z Vertex 2 {m}
-  33.5972013120141, 0, 2.4384,            !- X,Y,Z Vertex 3 {m}
-  33.5972013120141, -7.46604473600313, 2.4384; !- X,Y,Z Vertex 4 {m}
-
-OS:Space,
-  {f73aa133-347a-4adb-a466-5803073cccc0}, !- Handle
-  living space|unit 10|story 2,           !- Name
-  {c811856b-c478-473a-8745-11649ffceecd}, !- Space Type Name
-  ,                                       !- Default Construction Set Name
-  ,                                       !- Default Schedule Set Name
-  -0,                                     !- Direction of Relative North {deg}
-  0,                                      !- X Origin {m}
-  0,                                      !- Y Origin {m}
-  0,                                      !- Z Origin {m}
-  ,                                       !- Building Story Name
-  {ac1c93ef-420c-45ce-b011-09a23a538d5a}, !- Thermal Zone Name
-  ,                                       !- Part of Total Floor Area
-  ,                                       !- Design Specification Outdoor Air Object Name
-  {42823a69-e032-4460-8a90-941379c7dd7f}; !- Building Unit Name
-
-OS:Surface,
-  {ba650ca8-eafc-443d-9c2f-4dec7c86d65b}, !- Handle
-  Surface 160,                            !- Name
-  Wall,                                   !- Surface Type
-  ,                                       !- Construction Name
-  {f73aa133-347a-4adb-a466-5803073cccc0}, !- Space Name
-  Surface,                                !- Outside Boundary Condition
-  {0e5d17a8-716c-46ea-986e-d94912b36004}, !- Outside Boundary Condition Object
-  NoSun,                                  !- Sun Exposure
-  NoWind,                                 !- Wind Exposure
-  ,                                       !- View Factor to Ground
-  ,                                       !- Number of Vertices
-  33.5972013120141, 0, 4.8768,            !- X,Y,Z Vertex 1 {m}
-  33.5972013120141, 0, 2.4384,            !- X,Y,Z Vertex 2 {m}
-  33.5972013120141, -7.46604473600313, 2.4384, !- X,Y,Z Vertex 3 {m}
-  33.5972013120141, -7.46604473600313, 4.8768; !- X,Y,Z Vertex 4 {m}
-
-OS:Surface,
-  {9d867ada-561e-4e73-b0ba-2fc7c8cb2b52}, !- Handle
-  Surface 161,                            !- Name
-  Wall,                                   !- Surface Type
-  ,                                       !- Construction Name
-  {f73aa133-347a-4adb-a466-5803073cccc0}, !- Space Name
-  Outdoors,                               !- Outside Boundary Condition
-  ,                                       !- Outside Boundary Condition Object
-  SunExposed,                             !- Sun Exposure
-  WindExposed,                            !- Wind Exposure
-  ,                                       !- View Factor to Ground
-  ,                                       !- Number of Vertices
-  37.3302236800156, 0, 4.8768,            !- X,Y,Z Vertex 1 {m}
-  37.3302236800156, 0, 2.4384,            !- X,Y,Z Vertex 2 {m}
-  33.5972013120141, 0, 2.4384,            !- X,Y,Z Vertex 3 {m}
-  33.5972013120141, 0, 4.8768;            !- X,Y,Z Vertex 4 {m}
-
-OS:Surface,
-  {7457691c-526e-4a30-b5cb-75ed624dd38e}, !- Handle
-  Surface 162,                            !- Name
-  Wall,                                   !- Surface Type
-  ,                                       !- Construction Name
-  {f73aa133-347a-4adb-a466-5803073cccc0}, !- Space Name
-  Outdoors,                               !- Outside Boundary Condition
-  ,                                       !- Outside Boundary Condition Object
-  SunExposed,                             !- Sun Exposure
-  WindExposed,                            !- Wind Exposure
-  ,                                       !- View Factor to Ground
-  ,                                       !- Number of Vertices
-  37.3302236800156, -7.46604473600313, 4.8768, !- X,Y,Z Vertex 1 {m}
-  37.3302236800156, -7.46604473600313, 2.4384, !- X,Y,Z Vertex 2 {m}
-  37.3302236800156, 0, 2.4384,            !- X,Y,Z Vertex 3 {m}
-  37.3302236800156, 0, 4.8768;            !- X,Y,Z Vertex 4 {m}
-
-OS:Surface,
-  {153b9c95-562e-4de9-a59a-bd1bbe8ab4aa}, !- Handle
-  Surface 163,                            !- Name
-  Wall,                                   !- Surface Type
-  ,                                       !- Construction Name
-  {f73aa133-347a-4adb-a466-5803073cccc0}, !- Space Name
-  Outdoors,                               !- Outside Boundary Condition
-  ,                                       !- Outside Boundary Condition Object
-  SunExposed,                             !- Sun Exposure
-  WindExposed,                            !- Wind Exposure
-  ,                                       !- View Factor to Ground
-  ,                                       !- Number of Vertices
-  33.5972013120141, -7.46604473600313, 4.8768, !- X,Y,Z Vertex 1 {m}
-  33.5972013120141, -7.46604473600313, 2.4384, !- X,Y,Z Vertex 2 {m}
-  37.3302236800156, -7.46604473600313, 2.4384, !- X,Y,Z Vertex 3 {m}
-  37.3302236800156, -7.46604473600313, 4.8768; !- X,Y,Z Vertex 4 {m}
-
-OS:Surface,
-  {c87ccb09-34d0-46b6-a64a-3ab2d50e60c7}, !- Handle
-  Surface 164,                            !- Name
-  RoofCeiling,                            !- Surface Type
-  ,                                       !- Construction Name
-  {f73aa133-347a-4adb-a466-5803073cccc0}, !- Space Name
-  Surface,                                !- Outside Boundary Condition
-  {95de8264-5a24-412a-aa4b-d6f854bd6a26}, !- Outside Boundary Condition Object
-  NoSun,                                  !- Sun Exposure
-  NoWind,                                 !- Wind Exposure
-  ,                                       !- View Factor to Ground
-  ,                                       !- Number of Vertices
-  37.3302236800156, -7.46604473600313, 4.8768, !- X,Y,Z Vertex 1 {m}
-  37.3302236800156, 0, 4.8768,            !- X,Y,Z Vertex 2 {m}
-  33.5972013120141, 0, 4.8768,            !- X,Y,Z Vertex 3 {m}
-  33.5972013120141, -7.46604473600313, 4.8768; !- X,Y,Z Vertex 4 {m}
-
-OS:Surface,
-  {be5feeb0-38e8-42b8-8e08-0a441653d401}, !- Handle
-  Surface 165,                            !- Name
-  Floor,                                  !- Surface Type
-  ,                                       !- Construction Name
-  {f73aa133-347a-4adb-a466-5803073cccc0}, !- Space Name
-  Surface,                                !- Outside Boundary Condition
-  {f6410a56-5d1f-4c17-b811-db46564998ae}, !- Outside Boundary Condition Object
-  NoSun,                                  !- Sun Exposure
-  NoWind,                                 !- Wind Exposure
-  ,                                       !- View Factor to Ground
-  ,                                       !- Number of Vertices
-  33.5972013120141, -7.46604473600313, 2.4384, !- X,Y,Z Vertex 1 {m}
-  33.5972013120141, 0, 2.4384,            !- X,Y,Z Vertex 2 {m}
-  37.3302236800156, 0, 2.4384,            !- X,Y,Z Vertex 3 {m}
-  37.3302236800156, -7.46604473600313, 2.4384; !- X,Y,Z Vertex 4 {m}
-
-OS:Space,
-  {48abdd47-cd0c-40f1-8e0a-662eb1c1ddd5}, !- Handle
-  finished basement space,                !- Name
-  {fa0e6d03-071e-4623-9fc2-dd3c9668f55f}, !- Space Type Name
-  ,                                       !- Default Construction Set Name
-  ,                                       !- Default Schedule Set Name
-  -0,                                     !- Direction of Relative North {deg}
-  0,                                      !- X Origin {m}
-  0,                                      !- Y Origin {m}
-  0,                                      !- Z Origin {m}
-  ,                                       !- Building Story Name
-  {a111b549-0c78-465b-b036-adb020b2e215}, !- Thermal Zone Name
-  ,                                       !- Part of Total Floor Area
-  ,                                       !- Design Specification Outdoor Air Object Name
-  {562439b2-c7b5-4dd7-95f2-5010be9ddf9c}; !- Building Unit Name
-
-OS:Surface,
-  {b03a9a93-a4b2-49fd-9f83-c70dca42f7cf}, !- Handle
-  Surface 171,                            !- Name
-  Floor,                                  !- Surface Type
-  ,                                       !- Construction Name
-  {48abdd47-cd0c-40f1-8e0a-662eb1c1ddd5}, !- Space Name
-  Foundation,                             !- Outside Boundary Condition
-  ,                                       !- Outside Boundary Condition Object
-  NoSun,                                  !- Sun Exposure
-  NoWind,                                 !- Wind Exposure
-  ,                                       !- View Factor to Ground
-  ,                                       !- Number of Vertices
-  0, -7.46604473600313, -2.4384,          !- X,Y,Z Vertex 1 {m}
-  0, 0, -2.4384,                          !- X,Y,Z Vertex 2 {m}
-  3.73302236800156, 0, -2.4384,           !- X,Y,Z Vertex 3 {m}
-  3.73302236800156, -7.46604473600313, -2.4384; !- X,Y,Z Vertex 4 {m}
-
-OS:Surface,
-  {917d440e-1d12-4d36-abdb-4dfbe92307aa}, !- Handle
-  Surface 172,                            !- Name
-  Wall,                                   !- Surface Type
-  ,                                       !- Construction Name
-  {48abdd47-cd0c-40f1-8e0a-662eb1c1ddd5}, !- Space Name
-  Foundation,                             !- Outside Boundary Condition
-  ,                                       !- Outside Boundary Condition Object
-  NoSun,                                  !- Sun Exposure
-  NoWind,                                 !- Wind Exposure
-  ,                                       !- View Factor to Ground
-  ,                                       !- Number of Vertices
-  0, 0, 0,                                !- X,Y,Z Vertex 1 {m}
-  0, 0, -2.4384,                          !- X,Y,Z Vertex 2 {m}
-  0, -7.46604473600313, -2.4384,          !- X,Y,Z Vertex 3 {m}
-  0, -7.46604473600313, 0;                !- X,Y,Z Vertex 4 {m}
-
-OS:Surface,
-  {a955fa6d-7ef0-4c35-a9a3-757c991e6aa1}, !- Handle
-  Surface 173,                            !- Name
-  Wall,                                   !- Surface Type
-  ,                                       !- Construction Name
-  {48abdd47-cd0c-40f1-8e0a-662eb1c1ddd5}, !- Space Name
-  Foundation,                             !- Outside Boundary Condition
-  ,                                       !- Outside Boundary Condition Object
-  NoSun,                                  !- Sun Exposure
-  NoWind,                                 !- Wind Exposure
-  ,                                       !- View Factor to Ground
-  ,                                       !- Number of Vertices
-  3.73302236800156, 0, 0,                 !- X,Y,Z Vertex 1 {m}
-  3.73302236800156, 0, -2.4384,           !- X,Y,Z Vertex 2 {m}
-  0, 0, -2.4384,                          !- X,Y,Z Vertex 3 {m}
-  0, 0, 0;                                !- X,Y,Z Vertex 4 {m}
-
-OS:Surface,
-  {2d3948ac-60b6-4c09-8d1f-afa0244b3c69}, !- Handle
-  Surface 174,                            !- Name
-  Wall,                                   !- Surface Type
-  ,                                       !- Construction Name
-  {48abdd47-cd0c-40f1-8e0a-662eb1c1ddd5}, !- Space Name
-  Surface,                                !- Outside Boundary Condition
-  {8e91c978-399b-4213-9f36-e5b13d93f908}, !- Outside Boundary Condition Object
-  NoSun,                                  !- Sun Exposure
-  NoWind,                                 !- Wind Exposure
-  ,                                       !- View Factor to Ground
-  ,                                       !- Number of Vertices
-  3.73302236800156, -7.46604473600313, 0, !- X,Y,Z Vertex 1 {m}
-  3.73302236800156, -7.46604473600313, -2.4384, !- X,Y,Z Vertex 2 {m}
-  3.73302236800156, 0, -2.4384,           !- X,Y,Z Vertex 3 {m}
-  3.73302236800156, 0, 0;                 !- X,Y,Z Vertex 4 {m}
-
-OS:Surface,
-  {50be5cec-ff44-4a83-a9a6-31a0524f785e}, !- Handle
-  Surface 175,                            !- Name
-  Wall,                                   !- Surface Type
-  ,                                       !- Construction Name
-  {48abdd47-cd0c-40f1-8e0a-662eb1c1ddd5}, !- Space Name
-  Foundation,                             !- Outside Boundary Condition
-  ,                                       !- Outside Boundary Condition Object
-  NoSun,                                  !- Sun Exposure
-  NoWind,                                 !- Wind Exposure
-  ,                                       !- View Factor to Ground
-  ,                                       !- Number of Vertices
-  0, -7.46604473600313, 0,                !- X,Y,Z Vertex 1 {m}
-  0, -7.46604473600313, -2.4384,          !- X,Y,Z Vertex 2 {m}
-  3.73302236800156, -7.46604473600313, -2.4384, !- X,Y,Z Vertex 3 {m}
-  3.73302236800156, -7.46604473600313, 0; !- X,Y,Z Vertex 4 {m}
-
-OS:Surface,
-  {510d0d90-2d87-4188-a03e-8964b1da46f8}, !- Handle
-  Surface 176,                            !- Name
-  RoofCeiling,                            !- Surface Type
-  ,                                       !- Construction Name
-  {48abdd47-cd0c-40f1-8e0a-662eb1c1ddd5}, !- Space Name
-  Surface,                                !- Outside Boundary Condition
-  {b135e290-5793-49db-a2e5-6e8a07cd4c2f}, !- Outside Boundary Condition Object
-  NoSun,                                  !- Sun Exposure
-  NoWind,                                 !- Wind Exposure
-  ,                                       !- View Factor to Ground
-  ,                                       !- Number of Vertices
-  3.73302236800156, -7.46604473600313, 0, !- X,Y,Z Vertex 1 {m}
-  3.73302236800156, 0, 0,                 !- X,Y,Z Vertex 2 {m}
-  0, 0, 0,                                !- X,Y,Z Vertex 3 {m}
-  0, -7.46604473600313, 0;                !- X,Y,Z Vertex 4 {m}
-
-OS:ThermalZone,
-  {a111b549-0c78-465b-b036-adb020b2e215}, !- Handle
-  finished basement zone,                 !- Name
-  ,                                       !- Multiplier
-  ,                                       !- Ceiling Height {m}
-  ,                                       !- Volume {m3}
-  ,                                       !- Floor Area {m2}
-  ,                                       !- Zone Inside Convection Algorithm
-  ,                                       !- Zone Outside Convection Algorithm
-  ,                                       !- Zone Conditioning Equipment List Name
-  {41a920d3-0f6b-477a-8832-df4aa2bfd047}, !- Zone Air Inlet Port List
-  {a9f7ea0f-87e3-43db-8101-692f73a860ac}, !- Zone Air Exhaust Port List
-  {735737a8-f071-466e-a981-0afa27ba9edc}, !- Zone Air Node Name
-  {ac048692-3b3d-44b7-8ef4-1b17211c70b9}, !- Zone Return Air Port List
-  ,                                       !- Primary Daylighting Control Name
-  ,                                       !- Fraction of Zone Controlled by Primary Daylighting Control
-  ,                                       !- Secondary Daylighting Control Name
-  ,                                       !- Fraction of Zone Controlled by Secondary Daylighting Control
-  ,                                       !- Illuminance Map Name
-  ,                                       !- Group Rendering Name
-  ,                                       !- Thermostat Name
-  No;                                     !- Use Ideal Air Loads
-
-OS:Node,
-  {35c7e632-7197-442e-8275-d8cb9775f40e}, !- Handle
-  Node 11,                                !- Name
-  {735737a8-f071-466e-a981-0afa27ba9edc}, !- Inlet Port
-  ;                                       !- Outlet Port
-
-OS:Connection,
-  {735737a8-f071-466e-a981-0afa27ba9edc}, !- Handle
-  {fdaf6676-819b-47c4-b452-60bba6bc9345}, !- Name
-  {a111b549-0c78-465b-b036-adb020b2e215}, !- Source Object
-  11,                                     !- Outlet Port
-  {35c7e632-7197-442e-8275-d8cb9775f40e}, !- Target Object
-  2;                                      !- Inlet Port
-
-OS:PortList,
-  {41a920d3-0f6b-477a-8832-df4aa2bfd047}, !- Handle
-  {c6438221-7737-4a5b-b3e6-04ad9d8b6fea}, !- Name
-  {a111b549-0c78-465b-b036-adb020b2e215}; !- HVAC Component
-
-OS:PortList,
-  {a9f7ea0f-87e3-43db-8101-692f73a860ac}, !- Handle
-  {d18811b4-6856-4446-b7db-8dd0acae3547}, !- Name
-  {a111b549-0c78-465b-b036-adb020b2e215}; !- HVAC Component
-
-OS:PortList,
-  {ac048692-3b3d-44b7-8ef4-1b17211c70b9}, !- Handle
-  {49bb6109-c4af-48a3-a4b4-c908166dc50f}, !- Name
-  {a111b549-0c78-465b-b036-adb020b2e215}; !- HVAC Component
-
-OS:Sizing:Zone,
-  {0ef4f910-f4c1-4a65-9c0c-d8a6122cfd41}, !- Handle
-  {a111b549-0c78-465b-b036-adb020b2e215}, !- Zone or ZoneList Name
-  SupplyAirTemperature,                   !- Zone Cooling Design Supply Air Temperature Input Method
-  14,                                     !- Zone Cooling Design Supply Air Temperature {C}
-  11.11,                                  !- Zone Cooling Design Supply Air Temperature Difference {deltaC}
-  SupplyAirTemperature,                   !- Zone Heating Design Supply Air Temperature Input Method
-  40,                                     !- Zone Heating Design Supply Air Temperature {C}
-  11.11,                                  !- Zone Heating Design Supply Air Temperature Difference {deltaC}
-  0.0085,                                 !- Zone Cooling Design Supply Air Humidity Ratio {kg-H2O/kg-air}
-  0.008,                                  !- Zone Heating Design Supply Air Humidity Ratio {kg-H2O/kg-air}
-  ,                                       !- Zone Heating Sizing Factor
-  ,                                       !- Zone Cooling Sizing Factor
-  DesignDay,                              !- Cooling Design Air Flow Method
-  ,                                       !- Cooling Design Air Flow Rate {m3/s}
-  ,                                       !- Cooling Minimum Air Flow per Zone Floor Area {m3/s-m2}
-  ,                                       !- Cooling Minimum Air Flow {m3/s}
-  ,                                       !- Cooling Minimum Air Flow Fraction
-  DesignDay,                              !- Heating Design Air Flow Method
-  ,                                       !- Heating Design Air Flow Rate {m3/s}
-  ,                                       !- Heating Maximum Air Flow per Zone Floor Area {m3/s-m2}
-  ,                                       !- Heating Maximum Air Flow {m3/s}
-  ,                                       !- Heating Maximum Air Flow Fraction
-  ,                                       !- Design Zone Air Distribution Effectiveness in Cooling Mode
-  ,                                       !- Design Zone Air Distribution Effectiveness in Heating Mode
-  No,                                     !- Account for Dedicated Outdoor Air System
-  NeutralSupplyAir,                       !- Dedicated Outdoor Air System Control Strategy
-  autosize,                               !- Dedicated Outdoor Air Low Setpoint Temperature for Design {C}
-  autosize;                               !- Dedicated Outdoor Air High Setpoint Temperature for Design {C}
-
-OS:ZoneHVAC:EquipmentList,
-  {61a2b41a-6ae5-4f5e-9a61-c2649231730e}, !- Handle
-  Zone HVAC Equipment List 11,            !- Name
-  {a111b549-0c78-465b-b036-adb020b2e215}; !- Thermal Zone
-
-OS:SpaceType,
-  {fa0e6d03-071e-4623-9fc2-dd3c9668f55f}, !- Handle
-  Space Type 2,                           !- Name
-  ,                                       !- Default Construction Set Name
-  ,                                       !- Default Schedule Set Name
-  ,                                       !- Group Rendering Name
-  ,                                       !- Design Specification Outdoor Air Object Name
-  ,                                       !- Standards Template
-  ,                                       !- Standards Building Type
-  finished basement;                      !- Standards Space Type
-
-OS:ThermalZone,
-  {20f6c3d0-5066-47f5-b782-1d6f304786a5}, !- Handle
-  finished basement zone|unit 2,          !- Name
-  ,                                       !- Multiplier
-  ,                                       !- Ceiling Height {m}
-  ,                                       !- Volume {m3}
-  ,                                       !- Floor Area {m2}
-  ,                                       !- Zone Inside Convection Algorithm
-  ,                                       !- Zone Outside Convection Algorithm
-  ,                                       !- Zone Conditioning Equipment List Name
-  {bf5f9b70-cd62-4887-8bf0-ebbb5701a343}, !- Zone Air Inlet Port List
-  {4495bd19-3851-489b-bee1-3e11551d1dca}, !- Zone Air Exhaust Port List
-  {ec2f57fa-28ec-4601-b791-bbccdb8ebc8d}, !- Zone Air Node Name
-  {5392d733-470a-4606-b6ca-b13d7b179700}, !- Zone Return Air Port List
-  ,                                       !- Primary Daylighting Control Name
-  ,                                       !- Fraction of Zone Controlled by Primary Daylighting Control
-  ,                                       !- Secondary Daylighting Control Name
-  ,                                       !- Fraction of Zone Controlled by Secondary Daylighting Control
-  ,                                       !- Illuminance Map Name
-  ,                                       !- Group Rendering Name
-  ,                                       !- Thermostat Name
-  No;                                     !- Use Ideal Air Loads
-
-OS:Node,
-  {68216171-9c8f-4ee4-805b-46ca772029d7}, !- Handle
-  Node 12,                                !- Name
-  {ec2f57fa-28ec-4601-b791-bbccdb8ebc8d}, !- Inlet Port
-  ;                                       !- Outlet Port
-
-OS:Connection,
-  {ec2f57fa-28ec-4601-b791-bbccdb8ebc8d}, !- Handle
-  {508e8b91-61f6-477c-a3aa-b220f0bc3d3d}, !- Name
-  {20f6c3d0-5066-47f5-b782-1d6f304786a5}, !- Source Object
-  11,                                     !- Outlet Port
-  {68216171-9c8f-4ee4-805b-46ca772029d7}, !- Target Object
-  2;                                      !- Inlet Port
-
-OS:PortList,
-  {bf5f9b70-cd62-4887-8bf0-ebbb5701a343}, !- Handle
-  {ed137c07-952c-4e19-b0a9-0630ade87b01}, !- Name
-  {20f6c3d0-5066-47f5-b782-1d6f304786a5}; !- HVAC Component
-
-OS:PortList,
-  {4495bd19-3851-489b-bee1-3e11551d1dca}, !- Handle
-  {00793e88-8483-415a-9caf-5f109085df9b}, !- Name
-  {20f6c3d0-5066-47f5-b782-1d6f304786a5}; !- HVAC Component
-
-OS:PortList,
-  {5392d733-470a-4606-b6ca-b13d7b179700}, !- Handle
-  {147b7250-35a7-437c-bc16-0fbd6426721c}, !- Name
-  {20f6c3d0-5066-47f5-b782-1d6f304786a5}; !- HVAC Component
-
-OS:Sizing:Zone,
-  {1b612d57-8fc0-4c2d-aa54-4180e069e171}, !- Handle
-  {20f6c3d0-5066-47f5-b782-1d6f304786a5}, !- Zone or ZoneList Name
-  SupplyAirTemperature,                   !- Zone Cooling Design Supply Air Temperature Input Method
-  14,                                     !- Zone Cooling Design Supply Air Temperature {C}
-  11.11,                                  !- Zone Cooling Design Supply Air Temperature Difference {deltaC}
-  SupplyAirTemperature,                   !- Zone Heating Design Supply Air Temperature Input Method
-  40,                                     !- Zone Heating Design Supply Air Temperature {C}
-  11.11,                                  !- Zone Heating Design Supply Air Temperature Difference {deltaC}
-  0.0085,                                 !- Zone Cooling Design Supply Air Humidity Ratio {kg-H2O/kg-air}
-  0.008,                                  !- Zone Heating Design Supply Air Humidity Ratio {kg-H2O/kg-air}
-  ,                                       !- Zone Heating Sizing Factor
-  ,                                       !- Zone Cooling Sizing Factor
-  DesignDay,                              !- Cooling Design Air Flow Method
-  ,                                       !- Cooling Design Air Flow Rate {m3/s}
-  ,                                       !- Cooling Minimum Air Flow per Zone Floor Area {m3/s-m2}
-  ,                                       !- Cooling Minimum Air Flow {m3/s}
-  ,                                       !- Cooling Minimum Air Flow Fraction
-  DesignDay,                              !- Heating Design Air Flow Method
-  ,                                       !- Heating Design Air Flow Rate {m3/s}
-  ,                                       !- Heating Maximum Air Flow per Zone Floor Area {m3/s-m2}
-  ,                                       !- Heating Maximum Air Flow {m3/s}
-  ,                                       !- Heating Maximum Air Flow Fraction
-  ,                                       !- Design Zone Air Distribution Effectiveness in Cooling Mode
-  ,                                       !- Design Zone Air Distribution Effectiveness in Heating Mode
-  No,                                     !- Account for Dedicated Outdoor Air System
-  NeutralSupplyAir,                       !- Dedicated Outdoor Air System Control Strategy
-  autosize,                               !- Dedicated Outdoor Air Low Setpoint Temperature for Design {C}
-  autosize;                               !- Dedicated Outdoor Air High Setpoint Temperature for Design {C}
-
-OS:ZoneHVAC:EquipmentList,
-  {417b4801-3f56-4829-85f2-8e71d8f21a2e}, !- Handle
-  Zone HVAC Equipment List 12,            !- Name
-  {20f6c3d0-5066-47f5-b782-1d6f304786a5}; !- Thermal Zone
-
-OS:Space,
-  {e81fac0b-0136-4dce-8072-6dde010cfdf7}, !- Handle
-  finished basement space|unit 2,         !- Name
-  {fa0e6d03-071e-4623-9fc2-dd3c9668f55f}, !- Space Type Name
-  ,                                       !- Default Construction Set Name
-  ,                                       !- Default Schedule Set Name
-  -0,                                     !- Direction of Relative North {deg}
-  0,                                      !- X Origin {m}
-  0,                                      !- Y Origin {m}
-  0,                                      !- Z Origin {m}
-  ,                                       !- Building Story Name
-  {20f6c3d0-5066-47f5-b782-1d6f304786a5}, !- Thermal Zone Name
-  ,                                       !- Part of Total Floor Area
-  ,                                       !- Design Specification Outdoor Air Object Name
-  {5ed32eb9-e6c0-47b2-80e7-d3521a81ba40}; !- Building Unit Name
-
-OS:Surface,
-  {8e91c978-399b-4213-9f36-e5b13d93f908}, !- Handle
-  Surface 177,                            !- Name
-  Wall,                                   !- Surface Type
-  ,                                       !- Construction Name
-  {e81fac0b-0136-4dce-8072-6dde010cfdf7}, !- Space Name
-  Surface,                                !- Outside Boundary Condition
-  {2d3948ac-60b6-4c09-8d1f-afa0244b3c69}, !- Outside Boundary Condition Object
-  NoSun,                                  !- Sun Exposure
-  NoWind,                                 !- Wind Exposure
-  ,                                       !- View Factor to Ground
-  ,                                       !- Number of Vertices
-  3.73302236800156, 0, 0,                 !- X,Y,Z Vertex 1 {m}
-  3.73302236800156, 0, -2.4384,           !- X,Y,Z Vertex 2 {m}
-  3.73302236800156, -7.46604473600313, -2.4384, !- X,Y,Z Vertex 3 {m}
-  3.73302236800156, -7.46604473600313, 0; !- X,Y,Z Vertex 4 {m}
-
-OS:Surface,
-  {d0e2a4fe-3931-4a42-b4a6-4ef47dc83325}, !- Handle
-  Surface 178,                            !- Name
-  Wall,                                   !- Surface Type
-  ,                                       !- Construction Name
-  {e81fac0b-0136-4dce-8072-6dde010cfdf7}, !- Space Name
-  Foundation,                             !- Outside Boundary Condition
-  ,                                       !- Outside Boundary Condition Object
-  NoSun,                                  !- Sun Exposure
-  NoWind,                                 !- Wind Exposure
-  ,                                       !- View Factor to Ground
-  ,                                       !- Number of Vertices
-  7.46604473600312, 0, 0,                 !- X,Y,Z Vertex 1 {m}
-  7.46604473600312, 0, -2.4384,           !- X,Y,Z Vertex 2 {m}
-  3.73302236800156, 0, -2.4384,           !- X,Y,Z Vertex 3 {m}
-  3.73302236800156, 0, 0;                 !- X,Y,Z Vertex 4 {m}
-
-OS:Surface,
-  {47dd6a5f-0f5b-4ce9-adce-44a02f36e0dd}, !- Handle
-  Surface 179,                            !- Name
-  Wall,                                   !- Surface Type
-  ,                                       !- Construction Name
-  {e81fac0b-0136-4dce-8072-6dde010cfdf7}, !- Space Name
-  Surface,                                !- Outside Boundary Condition
-  {4a570432-c419-4726-bbe8-0fe77b1d5819}, !- Outside Boundary Condition Object
-  NoSun,                                  !- Sun Exposure
-  NoWind,                                 !- Wind Exposure
-  ,                                       !- View Factor to Ground
-  ,                                       !- Number of Vertices
-  7.46604473600312, -7.46604473600313, 0, !- X,Y,Z Vertex 1 {m}
-  7.46604473600312, -7.46604473600313, -2.4384, !- X,Y,Z Vertex 2 {m}
-  7.46604473600312, 0, -2.4384,           !- X,Y,Z Vertex 3 {m}
-  7.46604473600312, 0, 0;                 !- X,Y,Z Vertex 4 {m}
-
-OS:Surface,
-  {14121636-1404-44d8-8b5d-6f58fda0fdb5}, !- Handle
-  Surface 180,                            !- Name
-  RoofCeiling,                            !- Surface Type
-  ,                                       !- Construction Name
-  {e81fac0b-0136-4dce-8072-6dde010cfdf7}, !- Space Name
-  Surface,                                !- Outside Boundary Condition
-  {40516313-298e-49ea-93ae-8cb082dad93a}, !- Outside Boundary Condition Object
-  NoSun,                                  !- Sun Exposure
-  NoWind,                                 !- Wind Exposure
-  ,                                       !- View Factor to Ground
-  ,                                       !- Number of Vertices
-  7.46604473600312, -7.46604473600313, 0, !- X,Y,Z Vertex 1 {m}
-  7.46604473600312, 0, 0,                 !- X,Y,Z Vertex 2 {m}
-  3.73302236800156, 0, 0,                 !- X,Y,Z Vertex 3 {m}
-  3.73302236800156, -7.46604473600313, 0; !- X,Y,Z Vertex 4 {m}
-
-OS:Surface,
-  {9e77c4da-ad7c-4ab4-8fc4-f765142dad2c}, !- Handle
-  Surface 181,                            !- Name
-  Floor,                                  !- Surface Type
-  ,                                       !- Construction Name
-  {e81fac0b-0136-4dce-8072-6dde010cfdf7}, !- Space Name
-  Foundation,                             !- Outside Boundary Condition
-  ,                                       !- Outside Boundary Condition Object
-  NoSun,                                  !- Sun Exposure
-  NoWind,                                 !- Wind Exposure
-  ,                                       !- View Factor to Ground
-  ,                                       !- Number of Vertices
-  3.73302236800156, -7.46604473600313, -2.4384, !- X,Y,Z Vertex 1 {m}
-  3.73302236800156, 0, -2.4384,           !- X,Y,Z Vertex 2 {m}
-  7.46604473600312, 0, -2.4384,           !- X,Y,Z Vertex 3 {m}
-  7.46604473600312, -7.46604473600313, -2.4384; !- X,Y,Z Vertex 4 {m}
-
-OS:Surface,
-  {44baf350-b176-47d2-ab6c-fbd90c99bc80}, !- Handle
-  Surface 182,                            !- Name
-  Wall,                                   !- Surface Type
-  ,                                       !- Construction Name
-  {e81fac0b-0136-4dce-8072-6dde010cfdf7}, !- Space Name
-  Foundation,                             !- Outside Boundary Condition
-  ,                                       !- Outside Boundary Condition Object
-  NoSun,                                  !- Sun Exposure
-  NoWind,                                 !- Wind Exposure
-  ,                                       !- View Factor to Ground
-  ,                                       !- Number of Vertices
-  3.73302236800156, -7.46604473600313, 0, !- X,Y,Z Vertex 1 {m}
-  3.73302236800156, -7.46604473600313, -2.4384, !- X,Y,Z Vertex 2 {m}
-  7.46604473600312, -7.46604473600313, -2.4384, !- X,Y,Z Vertex 3 {m}
-  7.46604473600312, -7.46604473600313, 0; !- X,Y,Z Vertex 4 {m}
-
-OS:ThermalZone,
-  {d32aafdb-2c53-4783-aa71-bb21e60b9760}, !- Handle
-  finished basement zone|unit 3,          !- Name
-  ,                                       !- Multiplier
-  ,                                       !- Ceiling Height {m}
-  ,                                       !- Volume {m3}
-  ,                                       !- Floor Area {m2}
-  ,                                       !- Zone Inside Convection Algorithm
-  ,                                       !- Zone Outside Convection Algorithm
-  ,                                       !- Zone Conditioning Equipment List Name
-  {d80d39e8-33d6-47c1-a939-f864ac50fe4b}, !- Zone Air Inlet Port List
-  {304066ed-3b13-47bc-9f58-4b66fbb77951}, !- Zone Air Exhaust Port List
-  {768d882c-1ca4-4f87-8002-164c828ff238}, !- Zone Air Node Name
-  {cd436ac0-306c-4e39-83ac-d8f1052fa306}, !- Zone Return Air Port List
-  ,                                       !- Primary Daylighting Control Name
-  ,                                       !- Fraction of Zone Controlled by Primary Daylighting Control
-  ,                                       !- Secondary Daylighting Control Name
-  ,                                       !- Fraction of Zone Controlled by Secondary Daylighting Control
-  ,                                       !- Illuminance Map Name
-  ,                                       !- Group Rendering Name
-  ,                                       !- Thermostat Name
-  No;                                     !- Use Ideal Air Loads
-
-OS:Node,
-  {b6d3adf7-73d5-4546-b79e-e0e6155fa7b9}, !- Handle
-  Node 13,                                !- Name
-  {768d882c-1ca4-4f87-8002-164c828ff238}, !- Inlet Port
-  ;                                       !- Outlet Port
-
-OS:Connection,
-  {768d882c-1ca4-4f87-8002-164c828ff238}, !- Handle
-  {24750606-b9b0-4d16-83e5-4104c8572523}, !- Name
-  {d32aafdb-2c53-4783-aa71-bb21e60b9760}, !- Source Object
-  11,                                     !- Outlet Port
-  {b6d3adf7-73d5-4546-b79e-e0e6155fa7b9}, !- Target Object
-  2;                                      !- Inlet Port
-
-OS:PortList,
-  {d80d39e8-33d6-47c1-a939-f864ac50fe4b}, !- Handle
-  {cba44c2b-6c92-4b00-830c-4d101ce196e1}, !- Name
-  {d32aafdb-2c53-4783-aa71-bb21e60b9760}; !- HVAC Component
-
-OS:PortList,
-  {304066ed-3b13-47bc-9f58-4b66fbb77951}, !- Handle
-  {f3bdcb64-91b2-41dc-bac6-f36ea1381035}, !- Name
-  {d32aafdb-2c53-4783-aa71-bb21e60b9760}; !- HVAC Component
-
-OS:PortList,
-  {cd436ac0-306c-4e39-83ac-d8f1052fa306}, !- Handle
-  {9ceaba61-8a85-4c7c-804e-f726060c6923}, !- Name
-  {d32aafdb-2c53-4783-aa71-bb21e60b9760}; !- HVAC Component
-
-OS:Sizing:Zone,
-  {9d65de65-5177-49bd-8150-29aa65e4d05c}, !- Handle
-  {d32aafdb-2c53-4783-aa71-bb21e60b9760}, !- Zone or ZoneList Name
-  SupplyAirTemperature,                   !- Zone Cooling Design Supply Air Temperature Input Method
-  14,                                     !- Zone Cooling Design Supply Air Temperature {C}
-  11.11,                                  !- Zone Cooling Design Supply Air Temperature Difference {deltaC}
-  SupplyAirTemperature,                   !- Zone Heating Design Supply Air Temperature Input Method
-  40,                                     !- Zone Heating Design Supply Air Temperature {C}
-  11.11,                                  !- Zone Heating Design Supply Air Temperature Difference {deltaC}
-  0.0085,                                 !- Zone Cooling Design Supply Air Humidity Ratio {kg-H2O/kg-air}
-  0.008,                                  !- Zone Heating Design Supply Air Humidity Ratio {kg-H2O/kg-air}
-  ,                                       !- Zone Heating Sizing Factor
-  ,                                       !- Zone Cooling Sizing Factor
-  DesignDay,                              !- Cooling Design Air Flow Method
-  ,                                       !- Cooling Design Air Flow Rate {m3/s}
-  ,                                       !- Cooling Minimum Air Flow per Zone Floor Area {m3/s-m2}
-  ,                                       !- Cooling Minimum Air Flow {m3/s}
-  ,                                       !- Cooling Minimum Air Flow Fraction
-  DesignDay,                              !- Heating Design Air Flow Method
-  ,                                       !- Heating Design Air Flow Rate {m3/s}
-  ,                                       !- Heating Maximum Air Flow per Zone Floor Area {m3/s-m2}
-  ,                                       !- Heating Maximum Air Flow {m3/s}
-  ,                                       !- Heating Maximum Air Flow Fraction
-  ,                                       !- Design Zone Air Distribution Effectiveness in Cooling Mode
-  ,                                       !- Design Zone Air Distribution Effectiveness in Heating Mode
-  No,                                     !- Account for Dedicated Outdoor Air System
-  NeutralSupplyAir,                       !- Dedicated Outdoor Air System Control Strategy
-  autosize,                               !- Dedicated Outdoor Air Low Setpoint Temperature for Design {C}
-  autosize;                               !- Dedicated Outdoor Air High Setpoint Temperature for Design {C}
-
-OS:ZoneHVAC:EquipmentList,
-  {149f1534-eaac-46e6-9c76-a58ce7e5cbb4}, !- Handle
-  Zone HVAC Equipment List 13,            !- Name
-  {d32aafdb-2c53-4783-aa71-bb21e60b9760}; !- Thermal Zone
-
-OS:Space,
-  {ce7f76d6-d70d-45ec-a51a-472437d789af}, !- Handle
-  finished basement space|unit 3,         !- Name
-  {fa0e6d03-071e-4623-9fc2-dd3c9668f55f}, !- Space Type Name
-  ,                                       !- Default Construction Set Name
-  ,                                       !- Default Schedule Set Name
-  -0,                                     !- Direction of Relative North {deg}
-  0,                                      !- X Origin {m}
-  0,                                      !- Y Origin {m}
-  0,                                      !- Z Origin {m}
-  ,                                       !- Building Story Name
-  {d32aafdb-2c53-4783-aa71-bb21e60b9760}, !- Thermal Zone Name
-  ,                                       !- Part of Total Floor Area
-  ,                                       !- Design Specification Outdoor Air Object Name
-  {df689f75-b0f8-451d-b943-527f9b30631f}; !- Building Unit Name
-
-OS:Surface,
-  {4a570432-c419-4726-bbe8-0fe77b1d5819}, !- Handle
-  Surface 183,                            !- Name
-  Wall,                                   !- Surface Type
-  ,                                       !- Construction Name
-  {ce7f76d6-d70d-45ec-a51a-472437d789af}, !- Space Name
-  Surface,                                !- Outside Boundary Condition
-  {47dd6a5f-0f5b-4ce9-adce-44a02f36e0dd}, !- Outside Boundary Condition Object
-  NoSun,                                  !- Sun Exposure
-  NoWind,                                 !- Wind Exposure
-  ,                                       !- View Factor to Ground
-  ,                                       !- Number of Vertices
-  7.46604473600313, 0, 0,                 !- X,Y,Z Vertex 1 {m}
-  7.46604473600313, 0, -2.4384,           !- X,Y,Z Vertex 2 {m}
-  7.46604473600313, -7.46604473600313, -2.4384, !- X,Y,Z Vertex 3 {m}
-  7.46604473600313, -7.46604473600313, 0; !- X,Y,Z Vertex 4 {m}
-
-OS:Surface,
-  {7fe213d8-023d-48f7-8dcb-ce2e1c78e6ce}, !- Handle
-  Surface 184,                            !- Name
-  Wall,                                   !- Surface Type
-  ,                                       !- Construction Name
-  {ce7f76d6-d70d-45ec-a51a-472437d789af}, !- Space Name
-  Foundation,                             !- Outside Boundary Condition
-  ,                                       !- Outside Boundary Condition Object
-  NoSun,                                  !- Sun Exposure
-  NoWind,                                 !- Wind Exposure
-  ,                                       !- View Factor to Ground
-  ,                                       !- Number of Vertices
-  11.1990671040047, 0, 0,                 !- X,Y,Z Vertex 1 {m}
-  11.1990671040047, 0, -2.4384,           !- X,Y,Z Vertex 2 {m}
-  7.46604473600313, 0, -2.4384,           !- X,Y,Z Vertex 3 {m}
-  7.46604473600313, 0, 0;                 !- X,Y,Z Vertex 4 {m}
-
-OS:Surface,
-  {628e8e88-130d-40f6-b21e-a407085adcf0}, !- Handle
-  Surface 185,                            !- Name
-  Wall,                                   !- Surface Type
-  ,                                       !- Construction Name
-  {ce7f76d6-d70d-45ec-a51a-472437d789af}, !- Space Name
-  Surface,                                !- Outside Boundary Condition
-  {e4e508d7-fd03-4b1f-b823-d2d3e8e07c5b}, !- Outside Boundary Condition Object
-  NoSun,                                  !- Sun Exposure
-  NoWind,                                 !- Wind Exposure
-  ,                                       !- View Factor to Ground
-  ,                                       !- Number of Vertices
-  11.1990671040047, -7.46604473600313, 0, !- X,Y,Z Vertex 1 {m}
-  11.1990671040047, -7.46604473600313, -2.4384, !- X,Y,Z Vertex 2 {m}
-  11.1990671040047, 0, -2.4384,           !- X,Y,Z Vertex 3 {m}
-  11.1990671040047, 0, 0;                 !- X,Y,Z Vertex 4 {m}
-
-OS:Surface,
-  {1b206fc2-4a51-4c5b-851a-bb2bde6531f9}, !- Handle
-  Surface 186,                            !- Name
-  RoofCeiling,                            !- Surface Type
-  ,                                       !- Construction Name
-  {ce7f76d6-d70d-45ec-a51a-472437d789af}, !- Space Name
-  Surface,                                !- Outside Boundary Condition
-  {72775eee-8c8a-41d4-bffd-e683d88ffdab}, !- Outside Boundary Condition Object
-  NoSun,                                  !- Sun Exposure
-  NoWind,                                 !- Wind Exposure
-  ,                                       !- View Factor to Ground
-  ,                                       !- Number of Vertices
-  11.1990671040047, -7.46604473600313, 0, !- X,Y,Z Vertex 1 {m}
-  11.1990671040047, 0, 0,                 !- X,Y,Z Vertex 2 {m}
-  7.46604473600313, 0, 0,                 !- X,Y,Z Vertex 3 {m}
-  7.46604473600313, -7.46604473600313, 0; !- X,Y,Z Vertex 4 {m}
-
-OS:Surface,
-  {b82af4ea-3e13-4aae-982e-efed9342bc58}, !- Handle
-  Surface 187,                            !- Name
-  Floor,                                  !- Surface Type
-  ,                                       !- Construction Name
-  {ce7f76d6-d70d-45ec-a51a-472437d789af}, !- Space Name
-  Foundation,                             !- Outside Boundary Condition
-  ,                                       !- Outside Boundary Condition Object
-  NoSun,                                  !- Sun Exposure
-  NoWind,                                 !- Wind Exposure
-  ,                                       !- View Factor to Ground
-  ,                                       !- Number of Vertices
-  7.46604473600313, -7.46604473600313, -2.4384, !- X,Y,Z Vertex 1 {m}
-  7.46604473600313, 0, -2.4384,           !- X,Y,Z Vertex 2 {m}
-  11.1990671040047, 0, -2.4384,           !- X,Y,Z Vertex 3 {m}
-  11.1990671040047, -7.46604473600313, -2.4384; !- X,Y,Z Vertex 4 {m}
-
-OS:Surface,
-  {35424259-142d-4de2-bf95-983e51547d01}, !- Handle
-  Surface 188,                            !- Name
-  Wall,                                   !- Surface Type
-  ,                                       !- Construction Name
-  {ce7f76d6-d70d-45ec-a51a-472437d789af}, !- Space Name
-  Foundation,                             !- Outside Boundary Condition
-  ,                                       !- Outside Boundary Condition Object
-  NoSun,                                  !- Sun Exposure
-  NoWind,                                 !- Wind Exposure
-  ,                                       !- View Factor to Ground
-  ,                                       !- Number of Vertices
-  7.46604473600313, -7.46604473600313, 0, !- X,Y,Z Vertex 1 {m}
-  7.46604473600313, -7.46604473600313, -2.4384, !- X,Y,Z Vertex 2 {m}
-  11.1990671040047, -7.46604473600313, -2.4384, !- X,Y,Z Vertex 3 {m}
-  11.1990671040047, -7.46604473600313, 0; !- X,Y,Z Vertex 4 {m}
-
-OS:ThermalZone,
-  {62d52a2b-4ae9-40f2-b696-48fd6c4f03b3}, !- Handle
-  finished basement zone|unit 4,          !- Name
-  ,                                       !- Multiplier
-  ,                                       !- Ceiling Height {m}
-  ,                                       !- Volume {m3}
-  ,                                       !- Floor Area {m2}
-  ,                                       !- Zone Inside Convection Algorithm
-  ,                                       !- Zone Outside Convection Algorithm
-  ,                                       !- Zone Conditioning Equipment List Name
-  {904d5141-595a-439e-9150-ff5977eea82c}, !- Zone Air Inlet Port List
-  {f3a8bc92-1efa-46b9-bef1-6791608f8daf}, !- Zone Air Exhaust Port List
-  {f65a0380-10e2-443a-a5d0-75d8f2db4191}, !- Zone Air Node Name
-  {f141fec6-fa5d-40c6-ab94-22e5928fd600}, !- Zone Return Air Port List
-  ,                                       !- Primary Daylighting Control Name
-  ,                                       !- Fraction of Zone Controlled by Primary Daylighting Control
-  ,                                       !- Secondary Daylighting Control Name
-  ,                                       !- Fraction of Zone Controlled by Secondary Daylighting Control
-  ,                                       !- Illuminance Map Name
-  ,                                       !- Group Rendering Name
-  ,                                       !- Thermostat Name
-  No;                                     !- Use Ideal Air Loads
-
-OS:Node,
-  {eec852e5-4920-4b77-bbe6-c420807f6d39}, !- Handle
-  Node 14,                                !- Name
-  {f65a0380-10e2-443a-a5d0-75d8f2db4191}, !- Inlet Port
-  ;                                       !- Outlet Port
-
-OS:Connection,
-  {f65a0380-10e2-443a-a5d0-75d8f2db4191}, !- Handle
-  {cd7cae46-aa77-4de0-9b47-90b375ea9009}, !- Name
-  {62d52a2b-4ae9-40f2-b696-48fd6c4f03b3}, !- Source Object
-  11,                                     !- Outlet Port
-  {eec852e5-4920-4b77-bbe6-c420807f6d39}, !- Target Object
-  2;                                      !- Inlet Port
-
-OS:PortList,
-  {904d5141-595a-439e-9150-ff5977eea82c}, !- Handle
-  {9a0a5d56-9184-453e-9bcd-ec5f2063570a}, !- Name
-  {62d52a2b-4ae9-40f2-b696-48fd6c4f03b3}; !- HVAC Component
-
-OS:PortList,
-  {f3a8bc92-1efa-46b9-bef1-6791608f8daf}, !- Handle
-  {42f6b416-6bf0-449b-ba95-14481ab2ca1f}, !- Name
-  {62d52a2b-4ae9-40f2-b696-48fd6c4f03b3}; !- HVAC Component
-
-OS:PortList,
-  {f141fec6-fa5d-40c6-ab94-22e5928fd600}, !- Handle
-  {62aa041a-5eba-49fb-8e3a-88a38e9da5f8}, !- Name
-  {62d52a2b-4ae9-40f2-b696-48fd6c4f03b3}; !- HVAC Component
-
-OS:Sizing:Zone,
-  {ecf9ea79-0fb1-4774-8020-3c8f8881eb78}, !- Handle
-  {62d52a2b-4ae9-40f2-b696-48fd6c4f03b3}, !- Zone or ZoneList Name
-  SupplyAirTemperature,                   !- Zone Cooling Design Supply Air Temperature Input Method
-  14,                                     !- Zone Cooling Design Supply Air Temperature {C}
-  11.11,                                  !- Zone Cooling Design Supply Air Temperature Difference {deltaC}
-  SupplyAirTemperature,                   !- Zone Heating Design Supply Air Temperature Input Method
-  40,                                     !- Zone Heating Design Supply Air Temperature {C}
-  11.11,                                  !- Zone Heating Design Supply Air Temperature Difference {deltaC}
-  0.0085,                                 !- Zone Cooling Design Supply Air Humidity Ratio {kg-H2O/kg-air}
-  0.008,                                  !- Zone Heating Design Supply Air Humidity Ratio {kg-H2O/kg-air}
-  ,                                       !- Zone Heating Sizing Factor
-  ,                                       !- Zone Cooling Sizing Factor
-  DesignDay,                              !- Cooling Design Air Flow Method
-  ,                                       !- Cooling Design Air Flow Rate {m3/s}
-  ,                                       !- Cooling Minimum Air Flow per Zone Floor Area {m3/s-m2}
-  ,                                       !- Cooling Minimum Air Flow {m3/s}
-  ,                                       !- Cooling Minimum Air Flow Fraction
-  DesignDay,                              !- Heating Design Air Flow Method
-  ,                                       !- Heating Design Air Flow Rate {m3/s}
-  ,                                       !- Heating Maximum Air Flow per Zone Floor Area {m3/s-m2}
-  ,                                       !- Heating Maximum Air Flow {m3/s}
-  ,                                       !- Heating Maximum Air Flow Fraction
-  ,                                       !- Design Zone Air Distribution Effectiveness in Cooling Mode
-  ,                                       !- Design Zone Air Distribution Effectiveness in Heating Mode
-  No,                                     !- Account for Dedicated Outdoor Air System
-  NeutralSupplyAir,                       !- Dedicated Outdoor Air System Control Strategy
-  autosize,                               !- Dedicated Outdoor Air Low Setpoint Temperature for Design {C}
-  autosize;                               !- Dedicated Outdoor Air High Setpoint Temperature for Design {C}
-
-OS:ZoneHVAC:EquipmentList,
-  {fa3cf4ee-d9f9-4f0a-9bbd-561005cf94fb}, !- Handle
-  Zone HVAC Equipment List 14,            !- Name
-  {62d52a2b-4ae9-40f2-b696-48fd6c4f03b3}; !- Thermal Zone
-
-OS:Space,
-  {a0f64b74-16c8-4848-b808-f1ad41891623}, !- Handle
-  finished basement space|unit 4,         !- Name
-  {fa0e6d03-071e-4623-9fc2-dd3c9668f55f}, !- Space Type Name
-  ,                                       !- Default Construction Set Name
-  ,                                       !- Default Schedule Set Name
-  -0,                                     !- Direction of Relative North {deg}
-  0,                                      !- X Origin {m}
-  0,                                      !- Y Origin {m}
-  0,                                      !- Z Origin {m}
-  ,                                       !- Building Story Name
-  {62d52a2b-4ae9-40f2-b696-48fd6c4f03b3}, !- Thermal Zone Name
-  ,                                       !- Part of Total Floor Area
-  ,                                       !- Design Specification Outdoor Air Object Name
-  {c214397a-da13-4480-ae17-05bc4a086f72}; !- Building Unit Name
-
-OS:Surface,
-  {e4e508d7-fd03-4b1f-b823-d2d3e8e07c5b}, !- Handle
-  Surface 189,                            !- Name
-  Wall,                                   !- Surface Type
-  ,                                       !- Construction Name
-  {a0f64b74-16c8-4848-b808-f1ad41891623}, !- Space Name
-  Surface,                                !- Outside Boundary Condition
-  {628e8e88-130d-40f6-b21e-a407085adcf0}, !- Outside Boundary Condition Object
-  NoSun,                                  !- Sun Exposure
-  NoWind,                                 !- Wind Exposure
-  ,                                       !- View Factor to Ground
-  ,                                       !- Number of Vertices
-  11.1990671040047, 0, 0,                 !- X,Y,Z Vertex 1 {m}
-  11.1990671040047, 0, -2.4384,           !- X,Y,Z Vertex 2 {m}
-  11.1990671040047, -7.46604473600313, -2.4384, !- X,Y,Z Vertex 3 {m}
-  11.1990671040047, -7.46604473600313, 0; !- X,Y,Z Vertex 4 {m}
-
-OS:Surface,
-  {6724583e-7f68-4613-b15c-340fd20a3a8b}, !- Handle
-  Surface 190,                            !- Name
-  Wall,                                   !- Surface Type
-  ,                                       !- Construction Name
-  {a0f64b74-16c8-4848-b808-f1ad41891623}, !- Space Name
-  Foundation,                             !- Outside Boundary Condition
-  ,                                       !- Outside Boundary Condition Object
-  NoSun,                                  !- Sun Exposure
-  NoWind,                                 !- Wind Exposure
-  ,                                       !- View Factor to Ground
-  ,                                       !- Number of Vertices
-  14.9320894720063, 0, 0,                 !- X,Y,Z Vertex 1 {m}
-  14.9320894720063, 0, -2.4384,           !- X,Y,Z Vertex 2 {m}
-  11.1990671040047, 0, -2.4384,           !- X,Y,Z Vertex 3 {m}
-  11.1990671040047, 0, 0;                 !- X,Y,Z Vertex 4 {m}
-
-OS:Surface,
-  {f6831756-5b11-4c6b-9880-018fd0a9ed0f}, !- Handle
-  Surface 191,                            !- Name
-  Wall,                                   !- Surface Type
-  ,                                       !- Construction Name
-  {a0f64b74-16c8-4848-b808-f1ad41891623}, !- Space Name
-  Surface,                                !- Outside Boundary Condition
-  {9f6e9398-954b-4667-b3f1-1c99291668b1}, !- Outside Boundary Condition Object
-  NoSun,                                  !- Sun Exposure
-  NoWind,                                 !- Wind Exposure
-  ,                                       !- View Factor to Ground
-  ,                                       !- Number of Vertices
-  14.9320894720063, -7.46604473600313, 0, !- X,Y,Z Vertex 1 {m}
-  14.9320894720063, -7.46604473600313, -2.4384, !- X,Y,Z Vertex 2 {m}
-  14.9320894720063, 0, -2.4384,           !- X,Y,Z Vertex 3 {m}
-  14.9320894720063, 0, 0;                 !- X,Y,Z Vertex 4 {m}
-
-OS:Surface,
-  {d354c887-a8c1-4efa-a051-3617f6680cda}, !- Handle
-  Surface 192,                            !- Name
-  RoofCeiling,                            !- Surface Type
-  ,                                       !- Construction Name
-  {a0f64b74-16c8-4848-b808-f1ad41891623}, !- Space Name
-  Surface,                                !- Outside Boundary Condition
-  {40ab8b5b-ce2b-46b0-b269-0b60d35a82cb}, !- Outside Boundary Condition Object
-  NoSun,                                  !- Sun Exposure
-  NoWind,                                 !- Wind Exposure
-  ,                                       !- View Factor to Ground
-  ,                                       !- Number of Vertices
-  14.9320894720063, -7.46604473600313, 0, !- X,Y,Z Vertex 1 {m}
-  14.9320894720063, 0, 0,                 !- X,Y,Z Vertex 2 {m}
-  11.1990671040047, 0, 0,                 !- X,Y,Z Vertex 3 {m}
-  11.1990671040047, -7.46604473600313, 0; !- X,Y,Z Vertex 4 {m}
-
-OS:Surface,
-  {fb8fe00b-5374-4f80-8629-ad18ce357514}, !- Handle
-  Surface 193,                            !- Name
-  Floor,                                  !- Surface Type
-  ,                                       !- Construction Name
-  {a0f64b74-16c8-4848-b808-f1ad41891623}, !- Space Name
-  Foundation,                             !- Outside Boundary Condition
-  ,                                       !- Outside Boundary Condition Object
-  NoSun,                                  !- Sun Exposure
-  NoWind,                                 !- Wind Exposure
-  ,                                       !- View Factor to Ground
-  ,                                       !- Number of Vertices
-  11.1990671040047, -7.46604473600313, -2.4384, !- X,Y,Z Vertex 1 {m}
-  11.1990671040047, 0, -2.4384,           !- X,Y,Z Vertex 2 {m}
-  14.9320894720063, 0, -2.4384,           !- X,Y,Z Vertex 3 {m}
-  14.9320894720063, -7.46604473600313, -2.4384; !- X,Y,Z Vertex 4 {m}
-
-OS:Surface,
-  {7a3a9564-edb8-420a-8325-4eddc870370d}, !- Handle
-  Surface 194,                            !- Name
-  Wall,                                   !- Surface Type
-  ,                                       !- Construction Name
-  {a0f64b74-16c8-4848-b808-f1ad41891623}, !- Space Name
-  Foundation,                             !- Outside Boundary Condition
-  ,                                       !- Outside Boundary Condition Object
-  NoSun,                                  !- Sun Exposure
-  NoWind,                                 !- Wind Exposure
-  ,                                       !- View Factor to Ground
-  ,                                       !- Number of Vertices
-  11.1990671040047, -7.46604473600313, 0, !- X,Y,Z Vertex 1 {m}
-  11.1990671040047, -7.46604473600313, -2.4384, !- X,Y,Z Vertex 2 {m}
-  14.9320894720063, -7.46604473600313, -2.4384, !- X,Y,Z Vertex 3 {m}
-  14.9320894720063, -7.46604473600313, 0; !- X,Y,Z Vertex 4 {m}
-
-OS:ThermalZone,
-  {e9878094-5432-47e0-aa7f-1d43c59f9147}, !- Handle
-  finished basement zone|unit 5,          !- Name
-  ,                                       !- Multiplier
-  ,                                       !- Ceiling Height {m}
-  ,                                       !- Volume {m3}
-  ,                                       !- Floor Area {m2}
-  ,                                       !- Zone Inside Convection Algorithm
-  ,                                       !- Zone Outside Convection Algorithm
-  ,                                       !- Zone Conditioning Equipment List Name
-  {7627c959-bded-4bde-9ef6-2e693e6a61cd}, !- Zone Air Inlet Port List
-  {d8edf35d-3916-4633-9f66-183461cb3a82}, !- Zone Air Exhaust Port List
-  {a57c963b-16cd-4899-87d1-88de956697f1}, !- Zone Air Node Name
-  {d8092a21-b93b-4740-8755-2687fb850058}, !- Zone Return Air Port List
-  ,                                       !- Primary Daylighting Control Name
-  ,                                       !- Fraction of Zone Controlled by Primary Daylighting Control
-  ,                                       !- Secondary Daylighting Control Name
-  ,                                       !- Fraction of Zone Controlled by Secondary Daylighting Control
-  ,                                       !- Illuminance Map Name
-  ,                                       !- Group Rendering Name
-  ,                                       !- Thermostat Name
-  No;                                     !- Use Ideal Air Loads
-
-OS:Node,
-  {5b3c5fca-d328-4bd2-9baa-06b6686955c3}, !- Handle
-  Node 15,                                !- Name
-  {a57c963b-16cd-4899-87d1-88de956697f1}, !- Inlet Port
-  ;                                       !- Outlet Port
-
-OS:Connection,
-  {a57c963b-16cd-4899-87d1-88de956697f1}, !- Handle
-  {21df7e92-a828-40f2-87a1-5c3db4d3b88d}, !- Name
-  {e9878094-5432-47e0-aa7f-1d43c59f9147}, !- Source Object
-  11,                                     !- Outlet Port
-  {5b3c5fca-d328-4bd2-9baa-06b6686955c3}, !- Target Object
-  2;                                      !- Inlet Port
-
-OS:PortList,
-  {7627c959-bded-4bde-9ef6-2e693e6a61cd}, !- Handle
-  {2a33d011-4212-4609-88fc-220ebb23b535}, !- Name
-  {e9878094-5432-47e0-aa7f-1d43c59f9147}; !- HVAC Component
-
-OS:PortList,
-  {d8edf35d-3916-4633-9f66-183461cb3a82}, !- Handle
-  {2eb8748a-5247-4e32-a098-01a9ed2bc71a}, !- Name
-  {e9878094-5432-47e0-aa7f-1d43c59f9147}; !- HVAC Component
-
-OS:PortList,
-  {d8092a21-b93b-4740-8755-2687fb850058}, !- Handle
-  {cd0cb144-b558-4003-84aa-0fb71c2b494c}, !- Name
-  {e9878094-5432-47e0-aa7f-1d43c59f9147}; !- HVAC Component
-
-OS:Sizing:Zone,
-  {d0c2af94-de2d-42e5-815c-e5156d19fad7}, !- Handle
-  {e9878094-5432-47e0-aa7f-1d43c59f9147}, !- Zone or ZoneList Name
-  SupplyAirTemperature,                   !- Zone Cooling Design Supply Air Temperature Input Method
-  14,                                     !- Zone Cooling Design Supply Air Temperature {C}
-  11.11,                                  !- Zone Cooling Design Supply Air Temperature Difference {deltaC}
-  SupplyAirTemperature,                   !- Zone Heating Design Supply Air Temperature Input Method
-  40,                                     !- Zone Heating Design Supply Air Temperature {C}
-  11.11,                                  !- Zone Heating Design Supply Air Temperature Difference {deltaC}
-  0.0085,                                 !- Zone Cooling Design Supply Air Humidity Ratio {kg-H2O/kg-air}
-  0.008,                                  !- Zone Heating Design Supply Air Humidity Ratio {kg-H2O/kg-air}
-  ,                                       !- Zone Heating Sizing Factor
-  ,                                       !- Zone Cooling Sizing Factor
-  DesignDay,                              !- Cooling Design Air Flow Method
-  ,                                       !- Cooling Design Air Flow Rate {m3/s}
-  ,                                       !- Cooling Minimum Air Flow per Zone Floor Area {m3/s-m2}
-  ,                                       !- Cooling Minimum Air Flow {m3/s}
-  ,                                       !- Cooling Minimum Air Flow Fraction
-  DesignDay,                              !- Heating Design Air Flow Method
-  ,                                       !- Heating Design Air Flow Rate {m3/s}
-  ,                                       !- Heating Maximum Air Flow per Zone Floor Area {m3/s-m2}
-  ,                                       !- Heating Maximum Air Flow {m3/s}
-  ,                                       !- Heating Maximum Air Flow Fraction
-  ,                                       !- Design Zone Air Distribution Effectiveness in Cooling Mode
-  ,                                       !- Design Zone Air Distribution Effectiveness in Heating Mode
-  No,                                     !- Account for Dedicated Outdoor Air System
-  NeutralSupplyAir,                       !- Dedicated Outdoor Air System Control Strategy
-  autosize,                               !- Dedicated Outdoor Air Low Setpoint Temperature for Design {C}
-  autosize;                               !- Dedicated Outdoor Air High Setpoint Temperature for Design {C}
-
-OS:ZoneHVAC:EquipmentList,
-  {cde87000-347c-416c-af0e-0f6d6002bf87}, !- Handle
-  Zone HVAC Equipment List 15,            !- Name
-  {e9878094-5432-47e0-aa7f-1d43c59f9147}; !- Thermal Zone
-
-OS:Space,
-  {10a94e6f-72b7-4e83-b574-fac5e1a534bb}, !- Handle
-  finished basement space|unit 5,         !- Name
-  {fa0e6d03-071e-4623-9fc2-dd3c9668f55f}, !- Space Type Name
-  ,                                       !- Default Construction Set Name
-  ,                                       !- Default Schedule Set Name
-  -0,                                     !- Direction of Relative North {deg}
-  0,                                      !- X Origin {m}
-  0,                                      !- Y Origin {m}
-  0,                                      !- Z Origin {m}
-  ,                                       !- Building Story Name
-  {e9878094-5432-47e0-aa7f-1d43c59f9147}, !- Thermal Zone Name
-  ,                                       !- Part of Total Floor Area
-  ,                                       !- Design Specification Outdoor Air Object Name
-  {e3b96b04-5d15-4789-8a69-cc6877f7c265}; !- Building Unit Name
-
-OS:Surface,
-  {9f6e9398-954b-4667-b3f1-1c99291668b1}, !- Handle
-  Surface 195,                            !- Name
-  Wall,                                   !- Surface Type
-  ,                                       !- Construction Name
-  {10a94e6f-72b7-4e83-b574-fac5e1a534bb}, !- Space Name
-  Surface,                                !- Outside Boundary Condition
-  {f6831756-5b11-4c6b-9880-018fd0a9ed0f}, !- Outside Boundary Condition Object
-  NoSun,                                  !- Sun Exposure
-  NoWind,                                 !- Wind Exposure
-  ,                                       !- View Factor to Ground
-  ,                                       !- Number of Vertices
-  14.9320894720063, 0, 0,                 !- X,Y,Z Vertex 1 {m}
-  14.9320894720063, 0, -2.4384,           !- X,Y,Z Vertex 2 {m}
-  14.9320894720063, -7.46604473600313, -2.4384, !- X,Y,Z Vertex 3 {m}
-  14.9320894720063, -7.46604473600313, 0; !- X,Y,Z Vertex 4 {m}
-
-OS:Surface,
-  {e0b39622-2da8-4410-bbb2-820c4eeb0c49}, !- Handle
-  Surface 196,                            !- Name
-  Wall,                                   !- Surface Type
-  ,                                       !- Construction Name
-  {10a94e6f-72b7-4e83-b574-fac5e1a534bb}, !- Space Name
-  Foundation,                             !- Outside Boundary Condition
-  ,                                       !- Outside Boundary Condition Object
-  NoSun,                                  !- Sun Exposure
-  NoWind,                                 !- Wind Exposure
-  ,                                       !- View Factor to Ground
-  ,                                       !- Number of Vertices
-  18.6651118400078, 0, 0,                 !- X,Y,Z Vertex 1 {m}
-  18.6651118400078, 0, -2.4384,           !- X,Y,Z Vertex 2 {m}
-  14.9320894720063, 0, -2.4384,           !- X,Y,Z Vertex 3 {m}
-  14.9320894720063, 0, 0;                 !- X,Y,Z Vertex 4 {m}
-
-OS:Surface,
-  {7c9f7b6a-142d-4dde-a9ce-4b078237e8e8}, !- Handle
-  Surface 197,                            !- Name
-  Wall,                                   !- Surface Type
-  ,                                       !- Construction Name
-  {10a94e6f-72b7-4e83-b574-fac5e1a534bb}, !- Space Name
-  Surface,                                !- Outside Boundary Condition
-  {55e26063-183c-44f1-9c79-5bfc714bf247}, !- Outside Boundary Condition Object
-  NoSun,                                  !- Sun Exposure
-  NoWind,                                 !- Wind Exposure
-  ,                                       !- View Factor to Ground
-  ,                                       !- Number of Vertices
-  18.6651118400078, -7.46604473600313, 0, !- X,Y,Z Vertex 1 {m}
-  18.6651118400078, -7.46604473600313, -2.4384, !- X,Y,Z Vertex 2 {m}
-  18.6651118400078, 0, -2.4384,           !- X,Y,Z Vertex 3 {m}
-  18.6651118400078, 0, 0;                 !- X,Y,Z Vertex 4 {m}
-
-OS:Surface,
-  {fd82fb69-fc24-47db-9508-20e069e4b647}, !- Handle
-  Surface 198,                            !- Name
-  RoofCeiling,                            !- Surface Type
-  ,                                       !- Construction Name
-  {10a94e6f-72b7-4e83-b574-fac5e1a534bb}, !- Space Name
-  Surface,                                !- Outside Boundary Condition
-  {67c52fc8-9696-4454-a3ef-24509af617a5}, !- Outside Boundary Condition Object
-  NoSun,                                  !- Sun Exposure
-  NoWind,                                 !- Wind Exposure
-  ,                                       !- View Factor to Ground
-  ,                                       !- Number of Vertices
-  18.6651118400078, -7.46604473600313, 0, !- X,Y,Z Vertex 1 {m}
-  18.6651118400078, 0, 0,                 !- X,Y,Z Vertex 2 {m}
-  14.9320894720063, 0, 0,                 !- X,Y,Z Vertex 3 {m}
-  14.9320894720063, -7.46604473600313, 0; !- X,Y,Z Vertex 4 {m}
-
-OS:Surface,
-  {61c6e1d6-a3c1-4926-a044-75b44759869d}, !- Handle
-  Surface 199,                            !- Name
-  Floor,                                  !- Surface Type
-  ,                                       !- Construction Name
-  {10a94e6f-72b7-4e83-b574-fac5e1a534bb}, !- Space Name
-  Foundation,                             !- Outside Boundary Condition
-  ,                                       !- Outside Boundary Condition Object
-  NoSun,                                  !- Sun Exposure
-  NoWind,                                 !- Wind Exposure
-  ,                                       !- View Factor to Ground
-  ,                                       !- Number of Vertices
-  14.9320894720063, -7.46604473600313, -2.4384, !- X,Y,Z Vertex 1 {m}
-  14.9320894720063, 0, -2.4384,           !- X,Y,Z Vertex 2 {m}
-  18.6651118400078, 0, -2.4384,           !- X,Y,Z Vertex 3 {m}
-  18.6651118400078, -7.46604473600313, -2.4384; !- X,Y,Z Vertex 4 {m}
-
-OS:Surface,
-  {b59b9b54-e450-409e-9c67-62e714dbda7c}, !- Handle
-  Surface 200,                            !- Name
-  Wall,                                   !- Surface Type
-  ,                                       !- Construction Name
-  {10a94e6f-72b7-4e83-b574-fac5e1a534bb}, !- Space Name
-  Foundation,                             !- Outside Boundary Condition
-  ,                                       !- Outside Boundary Condition Object
-  NoSun,                                  !- Sun Exposure
-  NoWind,                                 !- Wind Exposure
-  ,                                       !- View Factor to Ground
-  ,                                       !- Number of Vertices
-  14.9320894720063, -7.46604473600313, 0, !- X,Y,Z Vertex 1 {m}
-  14.9320894720063, -7.46604473600313, -2.4384, !- X,Y,Z Vertex 2 {m}
-  18.6651118400078, -7.46604473600313, -2.4384, !- X,Y,Z Vertex 3 {m}
-  18.6651118400078, -7.46604473600313, 0; !- X,Y,Z Vertex 4 {m}
-
-OS:ThermalZone,
-  {283b14bd-b25a-49af-8562-2d36cb53fb3e}, !- Handle
-  finished basement zone|unit 6,          !- Name
-  ,                                       !- Multiplier
-  ,                                       !- Ceiling Height {m}
-  ,                                       !- Volume {m3}
-  ,                                       !- Floor Area {m2}
-  ,                                       !- Zone Inside Convection Algorithm
-  ,                                       !- Zone Outside Convection Algorithm
-  ,                                       !- Zone Conditioning Equipment List Name
-  {8f527297-2ae0-4388-bdd1-cd078865399e}, !- Zone Air Inlet Port List
-  {dc9c8250-0e7c-4ac3-83f5-a5bfae54911a}, !- Zone Air Exhaust Port List
-  {8214ccc7-b0f5-473f-ab38-8f2ca76ecbb0}, !- Zone Air Node Name
-  {e11ff1d8-2d7e-44dd-bc1e-2ad0ff79306a}, !- Zone Return Air Port List
-  ,                                       !- Primary Daylighting Control Name
-  ,                                       !- Fraction of Zone Controlled by Primary Daylighting Control
-  ,                                       !- Secondary Daylighting Control Name
-  ,                                       !- Fraction of Zone Controlled by Secondary Daylighting Control
-  ,                                       !- Illuminance Map Name
-  ,                                       !- Group Rendering Name
-  ,                                       !- Thermostat Name
-  No;                                     !- Use Ideal Air Loads
-
-OS:Node,
-  {323157bc-486f-46b2-b4f5-3343aae4b872}, !- Handle
-  Node 16,                                !- Name
-  {8214ccc7-b0f5-473f-ab38-8f2ca76ecbb0}, !- Inlet Port
-  ;                                       !- Outlet Port
-
-OS:Connection,
-  {8214ccc7-b0f5-473f-ab38-8f2ca76ecbb0}, !- Handle
-  {9e2be1d3-1430-4514-ab47-31cecaf83a47}, !- Name
-  {283b14bd-b25a-49af-8562-2d36cb53fb3e}, !- Source Object
-  11,                                     !- Outlet Port
-  {323157bc-486f-46b2-b4f5-3343aae4b872}, !- Target Object
-  2;                                      !- Inlet Port
-
-OS:PortList,
-  {8f527297-2ae0-4388-bdd1-cd078865399e}, !- Handle
-  {0c52ede7-107a-4626-ac66-148c5e9a1cdc}, !- Name
-  {283b14bd-b25a-49af-8562-2d36cb53fb3e}; !- HVAC Component
-
-OS:PortList,
-  {dc9c8250-0e7c-4ac3-83f5-a5bfae54911a}, !- Handle
-  {e178366e-97fc-4f57-91c7-f64bb59e5116}, !- Name
-  {283b14bd-b25a-49af-8562-2d36cb53fb3e}; !- HVAC Component
-
-OS:PortList,
-  {e11ff1d8-2d7e-44dd-bc1e-2ad0ff79306a}, !- Handle
-  {fe55d381-1e81-471d-8ad5-3b39da21ed18}, !- Name
-  {283b14bd-b25a-49af-8562-2d36cb53fb3e}; !- HVAC Component
-
-OS:Sizing:Zone,
-  {b348c156-f195-4678-97b4-e4b62426c63b}, !- Handle
-  {283b14bd-b25a-49af-8562-2d36cb53fb3e}, !- Zone or ZoneList Name
-  SupplyAirTemperature,                   !- Zone Cooling Design Supply Air Temperature Input Method
-  14,                                     !- Zone Cooling Design Supply Air Temperature {C}
-  11.11,                                  !- Zone Cooling Design Supply Air Temperature Difference {deltaC}
-  SupplyAirTemperature,                   !- Zone Heating Design Supply Air Temperature Input Method
-  40,                                     !- Zone Heating Design Supply Air Temperature {C}
-  11.11,                                  !- Zone Heating Design Supply Air Temperature Difference {deltaC}
-  0.0085,                                 !- Zone Cooling Design Supply Air Humidity Ratio {kg-H2O/kg-air}
-  0.008,                                  !- Zone Heating Design Supply Air Humidity Ratio {kg-H2O/kg-air}
-  ,                                       !- Zone Heating Sizing Factor
-  ,                                       !- Zone Cooling Sizing Factor
-  DesignDay,                              !- Cooling Design Air Flow Method
-  ,                                       !- Cooling Design Air Flow Rate {m3/s}
-  ,                                       !- Cooling Minimum Air Flow per Zone Floor Area {m3/s-m2}
-  ,                                       !- Cooling Minimum Air Flow {m3/s}
-  ,                                       !- Cooling Minimum Air Flow Fraction
-  DesignDay,                              !- Heating Design Air Flow Method
-  ,                                       !- Heating Design Air Flow Rate {m3/s}
-  ,                                       !- Heating Maximum Air Flow per Zone Floor Area {m3/s-m2}
-  ,                                       !- Heating Maximum Air Flow {m3/s}
-  ,                                       !- Heating Maximum Air Flow Fraction
-  ,                                       !- Design Zone Air Distribution Effectiveness in Cooling Mode
-  ,                                       !- Design Zone Air Distribution Effectiveness in Heating Mode
-  No,                                     !- Account for Dedicated Outdoor Air System
-  NeutralSupplyAir,                       !- Dedicated Outdoor Air System Control Strategy
-  autosize,                               !- Dedicated Outdoor Air Low Setpoint Temperature for Design {C}
-  autosize;                               !- Dedicated Outdoor Air High Setpoint Temperature for Design {C}
-
-OS:ZoneHVAC:EquipmentList,
-  {984235a5-b3eb-4b46-a782-9a3ce7905c2d}, !- Handle
-  Zone HVAC Equipment List 16,            !- Name
-  {283b14bd-b25a-49af-8562-2d36cb53fb3e}; !- Thermal Zone
-
-OS:Space,
-  {21e5c650-082c-438a-bd41-8e73e8254aaa}, !- Handle
-  finished basement space|unit 6,         !- Name
-  {fa0e6d03-071e-4623-9fc2-dd3c9668f55f}, !- Space Type Name
-  ,                                       !- Default Construction Set Name
-  ,                                       !- Default Schedule Set Name
-  -0,                                     !- Direction of Relative North {deg}
-  0,                                      !- X Origin {m}
-  0,                                      !- Y Origin {m}
-  0,                                      !- Z Origin {m}
-  ,                                       !- Building Story Name
-  {283b14bd-b25a-49af-8562-2d36cb53fb3e}, !- Thermal Zone Name
-  ,                                       !- Part of Total Floor Area
-  ,                                       !- Design Specification Outdoor Air Object Name
-  {ab21311d-1973-48c0-8be9-7abd00108fc7}; !- Building Unit Name
-
-OS:Surface,
-  {55e26063-183c-44f1-9c79-5bfc714bf247}, !- Handle
-  Surface 201,                            !- Name
-  Wall,                                   !- Surface Type
-  ,                                       !- Construction Name
-  {21e5c650-082c-438a-bd41-8e73e8254aaa}, !- Space Name
-  Surface,                                !- Outside Boundary Condition
-  {7c9f7b6a-142d-4dde-a9ce-4b078237e8e8}, !- Outside Boundary Condition Object
-  NoSun,                                  !- Sun Exposure
-  NoWind,                                 !- Wind Exposure
-  ,                                       !- View Factor to Ground
-  ,                                       !- Number of Vertices
-  18.6651118400078, 0, 0,                 !- X,Y,Z Vertex 1 {m}
-  18.6651118400078, 0, -2.4384,           !- X,Y,Z Vertex 2 {m}
-  18.6651118400078, -7.46604473600313, -2.4384, !- X,Y,Z Vertex 3 {m}
-  18.6651118400078, -7.46604473600313, 0; !- X,Y,Z Vertex 4 {m}
-
-OS:Surface,
-  {e531ed53-de0c-4d8c-8615-6566a54dd8ce}, !- Handle
-  Surface 202,                            !- Name
-  Wall,                                   !- Surface Type
-  ,                                       !- Construction Name
-  {21e5c650-082c-438a-bd41-8e73e8254aaa}, !- Space Name
-  Foundation,                             !- Outside Boundary Condition
-  ,                                       !- Outside Boundary Condition Object
-  NoSun,                                  !- Sun Exposure
-  NoWind,                                 !- Wind Exposure
-  ,                                       !- View Factor to Ground
-  ,                                       !- Number of Vertices
-  22.3981342080094, 0, 0,                 !- X,Y,Z Vertex 1 {m}
-  22.3981342080094, 0, -2.4384,           !- X,Y,Z Vertex 2 {m}
-  18.6651118400078, 0, -2.4384,           !- X,Y,Z Vertex 3 {m}
-  18.6651118400078, 0, 0;                 !- X,Y,Z Vertex 4 {m}
-
-OS:Surface,
-  {395ddad6-0e01-4e56-970d-6c148c7e633c}, !- Handle
-  Surface 203,                            !- Name
-  Wall,                                   !- Surface Type
-  ,                                       !- Construction Name
-  {21e5c650-082c-438a-bd41-8e73e8254aaa}, !- Space Name
-  Surface,                                !- Outside Boundary Condition
-  {c80d9e32-4b24-494e-9b78-b5c4d0ee8114}, !- Outside Boundary Condition Object
-  NoSun,                                  !- Sun Exposure
-  NoWind,                                 !- Wind Exposure
-  ,                                       !- View Factor to Ground
-  ,                                       !- Number of Vertices
-  22.3981342080094, -7.46604473600313, 0, !- X,Y,Z Vertex 1 {m}
-  22.3981342080094, -7.46604473600313, -2.4384, !- X,Y,Z Vertex 2 {m}
-  22.3981342080094, 0, -2.4384,           !- X,Y,Z Vertex 3 {m}
-  22.3981342080094, 0, 0;                 !- X,Y,Z Vertex 4 {m}
-
-OS:Surface,
-  {c89fcbe8-883c-44ec-a626-1b6bf1cb54ec}, !- Handle
-  Surface 204,                            !- Name
-  RoofCeiling,                            !- Surface Type
-  ,                                       !- Construction Name
-  {21e5c650-082c-438a-bd41-8e73e8254aaa}, !- Space Name
-  Surface,                                !- Outside Boundary Condition
-  {c49d9547-d9bb-4ab2-995d-df4980e96480}, !- Outside Boundary Condition Object
-  NoSun,                                  !- Sun Exposure
-  NoWind,                                 !- Wind Exposure
-  ,                                       !- View Factor to Ground
-  ,                                       !- Number of Vertices
-  22.3981342080094, -7.46604473600313, 0, !- X,Y,Z Vertex 1 {m}
-  22.3981342080094, 0, 0,                 !- X,Y,Z Vertex 2 {m}
-  18.6651118400078, 0, 0,                 !- X,Y,Z Vertex 3 {m}
-  18.6651118400078, -7.46604473600313, 0; !- X,Y,Z Vertex 4 {m}
-
-OS:Surface,
-  {519e2920-373f-457f-8686-5974d74c546b}, !- Handle
-  Surface 205,                            !- Name
-  Floor,                                  !- Surface Type
-  ,                                       !- Construction Name
-  {21e5c650-082c-438a-bd41-8e73e8254aaa}, !- Space Name
-  Foundation,                             !- Outside Boundary Condition
-  ,                                       !- Outside Boundary Condition Object
-  NoSun,                                  !- Sun Exposure
-  NoWind,                                 !- Wind Exposure
-  ,                                       !- View Factor to Ground
-  ,                                       !- Number of Vertices
-  18.6651118400078, -7.46604473600313, -2.4384, !- X,Y,Z Vertex 1 {m}
-  18.6651118400078, 0, -2.4384,           !- X,Y,Z Vertex 2 {m}
-  22.3981342080094, 0, -2.4384,           !- X,Y,Z Vertex 3 {m}
-  22.3981342080094, -7.46604473600313, -2.4384; !- X,Y,Z Vertex 4 {m}
-
-OS:Surface,
-  {b1197150-1096-492f-b14f-c1db5b9357fa}, !- Handle
-  Surface 206,                            !- Name
-  Wall,                                   !- Surface Type
-  ,                                       !- Construction Name
-  {21e5c650-082c-438a-bd41-8e73e8254aaa}, !- Space Name
-  Foundation,                             !- Outside Boundary Condition
-  ,                                       !- Outside Boundary Condition Object
-  NoSun,                                  !- Sun Exposure
-  NoWind,                                 !- Wind Exposure
-  ,                                       !- View Factor to Ground
-  ,                                       !- Number of Vertices
-  18.6651118400078, -7.46604473600313, 0, !- X,Y,Z Vertex 1 {m}
-  18.6651118400078, -7.46604473600313, -2.4384, !- X,Y,Z Vertex 2 {m}
-  22.3981342080094, -7.46604473600313, -2.4384, !- X,Y,Z Vertex 3 {m}
-  22.3981342080094, -7.46604473600313, 0; !- X,Y,Z Vertex 4 {m}
-
-OS:ThermalZone,
-  {8fa30a91-9d73-40ee-a4db-e958f330186c}, !- Handle
-  finished basement zone|unit 7,          !- Name
-  ,                                       !- Multiplier
-  ,                                       !- Ceiling Height {m}
-  ,                                       !- Volume {m3}
-  ,                                       !- Floor Area {m2}
-  ,                                       !- Zone Inside Convection Algorithm
-  ,                                       !- Zone Outside Convection Algorithm
-  ,                                       !- Zone Conditioning Equipment List Name
-  {a6a36f8a-ffda-4fc1-9e85-7e4e77c15322}, !- Zone Air Inlet Port List
-  {3a9b0e27-b5f2-4342-ab7b-03d3021d1f24}, !- Zone Air Exhaust Port List
-  {73b2acfd-f842-4a0e-9a50-4580528f0a1a}, !- Zone Air Node Name
-  {52a2124d-1a0d-435c-9c24-12aac8aa2a7f}, !- Zone Return Air Port List
-  ,                                       !- Primary Daylighting Control Name
-  ,                                       !- Fraction of Zone Controlled by Primary Daylighting Control
-  ,                                       !- Secondary Daylighting Control Name
-  ,                                       !- Fraction of Zone Controlled by Secondary Daylighting Control
-  ,                                       !- Illuminance Map Name
-  ,                                       !- Group Rendering Name
-  ,                                       !- Thermostat Name
-  No;                                     !- Use Ideal Air Loads
-
-OS:Node,
-  {8fb4a886-ce73-421d-8b73-ab37df7047fd}, !- Handle
-  Node 17,                                !- Name
-  {73b2acfd-f842-4a0e-9a50-4580528f0a1a}, !- Inlet Port
-  ;                                       !- Outlet Port
-
-OS:Connection,
-  {73b2acfd-f842-4a0e-9a50-4580528f0a1a}, !- Handle
-  {ad978613-f9bd-4a28-bb29-aca65d113326}, !- Name
-  {8fa30a91-9d73-40ee-a4db-e958f330186c}, !- Source Object
-  11,                                     !- Outlet Port
-  {8fb4a886-ce73-421d-8b73-ab37df7047fd}, !- Target Object
-  2;                                      !- Inlet Port
-
-OS:PortList,
-  {a6a36f8a-ffda-4fc1-9e85-7e4e77c15322}, !- Handle
-  {917a0b7d-7e57-4df1-bbdb-e50b1f30366b}, !- Name
-  {8fa30a91-9d73-40ee-a4db-e958f330186c}; !- HVAC Component
-
-OS:PortList,
-  {3a9b0e27-b5f2-4342-ab7b-03d3021d1f24}, !- Handle
-  {d46eda10-3f73-442f-b76d-cab780c0ecb6}, !- Name
-  {8fa30a91-9d73-40ee-a4db-e958f330186c}; !- HVAC Component
-
-OS:PortList,
-  {52a2124d-1a0d-435c-9c24-12aac8aa2a7f}, !- Handle
-  {4c05947c-6c1c-464e-837a-fa3caf6a4bc1}, !- Name
-  {8fa30a91-9d73-40ee-a4db-e958f330186c}; !- HVAC Component
-
-OS:Sizing:Zone,
-  {19535f62-f8ed-4a07-9cef-87c94916df1d}, !- Handle
-  {8fa30a91-9d73-40ee-a4db-e958f330186c}, !- Zone or ZoneList Name
-  SupplyAirTemperature,                   !- Zone Cooling Design Supply Air Temperature Input Method
-  14,                                     !- Zone Cooling Design Supply Air Temperature {C}
-  11.11,                                  !- Zone Cooling Design Supply Air Temperature Difference {deltaC}
-  SupplyAirTemperature,                   !- Zone Heating Design Supply Air Temperature Input Method
-  40,                                     !- Zone Heating Design Supply Air Temperature {C}
-  11.11,                                  !- Zone Heating Design Supply Air Temperature Difference {deltaC}
-  0.0085,                                 !- Zone Cooling Design Supply Air Humidity Ratio {kg-H2O/kg-air}
-  0.008,                                  !- Zone Heating Design Supply Air Humidity Ratio {kg-H2O/kg-air}
-  ,                                       !- Zone Heating Sizing Factor
-  ,                                       !- Zone Cooling Sizing Factor
-  DesignDay,                              !- Cooling Design Air Flow Method
-  ,                                       !- Cooling Design Air Flow Rate {m3/s}
-  ,                                       !- Cooling Minimum Air Flow per Zone Floor Area {m3/s-m2}
-  ,                                       !- Cooling Minimum Air Flow {m3/s}
-  ,                                       !- Cooling Minimum Air Flow Fraction
-  DesignDay,                              !- Heating Design Air Flow Method
-  ,                                       !- Heating Design Air Flow Rate {m3/s}
-  ,                                       !- Heating Maximum Air Flow per Zone Floor Area {m3/s-m2}
-  ,                                       !- Heating Maximum Air Flow {m3/s}
-  ,                                       !- Heating Maximum Air Flow Fraction
-  ,                                       !- Design Zone Air Distribution Effectiveness in Cooling Mode
-  ,                                       !- Design Zone Air Distribution Effectiveness in Heating Mode
-  No,                                     !- Account for Dedicated Outdoor Air System
-  NeutralSupplyAir,                       !- Dedicated Outdoor Air System Control Strategy
-  autosize,                               !- Dedicated Outdoor Air Low Setpoint Temperature for Design {C}
-  autosize;                               !- Dedicated Outdoor Air High Setpoint Temperature for Design {C}
-
-OS:ZoneHVAC:EquipmentList,
-  {6c342fa3-828e-4c01-a3d3-28c7414c1cd5}, !- Handle
-  Zone HVAC Equipment List 17,            !- Name
-  {8fa30a91-9d73-40ee-a4db-e958f330186c}; !- Thermal Zone
-
-OS:Space,
-  {56e17b80-14e5-41c2-aa55-eac5e0751bb8}, !- Handle
-  finished basement space|unit 7,         !- Name
-  {fa0e6d03-071e-4623-9fc2-dd3c9668f55f}, !- Space Type Name
-  ,                                       !- Default Construction Set Name
-  ,                                       !- Default Schedule Set Name
-  -0,                                     !- Direction of Relative North {deg}
-  0,                                      !- X Origin {m}
-  0,                                      !- Y Origin {m}
-  0,                                      !- Z Origin {m}
-  ,                                       !- Building Story Name
-  {8fa30a91-9d73-40ee-a4db-e958f330186c}, !- Thermal Zone Name
-  ,                                       !- Part of Total Floor Area
-  ,                                       !- Design Specification Outdoor Air Object Name
-  {11d1f4d9-3d00-4536-940f-70765148caff}; !- Building Unit Name
-
-OS:Surface,
-  {c80d9e32-4b24-494e-9b78-b5c4d0ee8114}, !- Handle
-  Surface 207,                            !- Name
-  Wall,                                   !- Surface Type
-  ,                                       !- Construction Name
-  {56e17b80-14e5-41c2-aa55-eac5e0751bb8}, !- Space Name
-  Surface,                                !- Outside Boundary Condition
-  {395ddad6-0e01-4e56-970d-6c148c7e633c}, !- Outside Boundary Condition Object
-  NoSun,                                  !- Sun Exposure
-  NoWind,                                 !- Wind Exposure
-  ,                                       !- View Factor to Ground
-  ,                                       !- Number of Vertices
-  22.3981342080094, 0, 0,                 !- X,Y,Z Vertex 1 {m}
-  22.3981342080094, 0, -2.4384,           !- X,Y,Z Vertex 2 {m}
-  22.3981342080094, -7.46604473600313, -2.4384, !- X,Y,Z Vertex 3 {m}
-  22.3981342080094, -7.46604473600313, 0; !- X,Y,Z Vertex 4 {m}
-
-OS:Surface,
-  {cd6e849e-988b-41e4-8a60-95e6199ed679}, !- Handle
-  Surface 208,                            !- Name
-  Wall,                                   !- Surface Type
-  ,                                       !- Construction Name
-  {56e17b80-14e5-41c2-aa55-eac5e0751bb8}, !- Space Name
-  Foundation,                             !- Outside Boundary Condition
-  ,                                       !- Outside Boundary Condition Object
-  NoSun,                                  !- Sun Exposure
-  NoWind,                                 !- Wind Exposure
-  ,                                       !- View Factor to Ground
-  ,                                       !- Number of Vertices
-  26.1311565760109, 0, 0,                 !- X,Y,Z Vertex 1 {m}
-  26.1311565760109, 0, -2.4384,           !- X,Y,Z Vertex 2 {m}
-  22.3981342080094, 0, -2.4384,           !- X,Y,Z Vertex 3 {m}
-  22.3981342080094, 0, 0;                 !- X,Y,Z Vertex 4 {m}
-
-OS:Surface,
-  {86e33d35-9432-4061-b84b-91a892d3741e}, !- Handle
-  Surface 209,                            !- Name
-  Wall,                                   !- Surface Type
-  ,                                       !- Construction Name
-  {56e17b80-14e5-41c2-aa55-eac5e0751bb8}, !- Space Name
-  Surface,                                !- Outside Boundary Condition
-  {1c08255a-308a-4fd2-90a4-2d43f8d9d777}, !- Outside Boundary Condition Object
-  NoSun,                                  !- Sun Exposure
-  NoWind,                                 !- Wind Exposure
-  ,                                       !- View Factor to Ground
-  ,                                       !- Number of Vertices
-  26.1311565760109, -7.46604473600313, 0, !- X,Y,Z Vertex 1 {m}
-  26.1311565760109, -7.46604473600313, -2.4384, !- X,Y,Z Vertex 2 {m}
-  26.1311565760109, 0, -2.4384,           !- X,Y,Z Vertex 3 {m}
-  26.1311565760109, 0, 0;                 !- X,Y,Z Vertex 4 {m}
-
-OS:Surface,
-  {47dec013-cad3-4238-9873-c5ca164c1867}, !- Handle
-  Surface 210,                            !- Name
-  RoofCeiling,                            !- Surface Type
-  ,                                       !- Construction Name
-  {56e17b80-14e5-41c2-aa55-eac5e0751bb8}, !- Space Name
-  Surface,                                !- Outside Boundary Condition
-  {43180f38-3b6f-45ae-8b92-6f2fd06890d9}, !- Outside Boundary Condition Object
-  NoSun,                                  !- Sun Exposure
-  NoWind,                                 !- Wind Exposure
-  ,                                       !- View Factor to Ground
-  ,                                       !- Number of Vertices
-  26.1311565760109, -7.46604473600313, 0, !- X,Y,Z Vertex 1 {m}
-  26.1311565760109, 0, 0,                 !- X,Y,Z Vertex 2 {m}
-  22.3981342080094, 0, 0,                 !- X,Y,Z Vertex 3 {m}
-  22.3981342080094, -7.46604473600313, 0; !- X,Y,Z Vertex 4 {m}
-
-OS:Surface,
-  {c8aacaa3-5e1f-429e-b90d-43a8c1a82358}, !- Handle
-  Surface 211,                            !- Name
-  Floor,                                  !- Surface Type
-  ,                                       !- Construction Name
-  {56e17b80-14e5-41c2-aa55-eac5e0751bb8}, !- Space Name
-  Foundation,                             !- Outside Boundary Condition
-  ,                                       !- Outside Boundary Condition Object
-  NoSun,                                  !- Sun Exposure
-  NoWind,                                 !- Wind Exposure
-  ,                                       !- View Factor to Ground
-  ,                                       !- Number of Vertices
-  22.3981342080094, -7.46604473600313, -2.4384, !- X,Y,Z Vertex 1 {m}
-  22.3981342080094, 0, -2.4384,           !- X,Y,Z Vertex 2 {m}
-  26.1311565760109, 0, -2.4384,           !- X,Y,Z Vertex 3 {m}
-  26.1311565760109, -7.46604473600313, -2.4384; !- X,Y,Z Vertex 4 {m}
-
-OS:Surface,
-  {bc55ab6c-d073-44ec-9a43-8fef5ba8c3d8}, !- Handle
-  Surface 212,                            !- Name
-  Wall,                                   !- Surface Type
-  ,                                       !- Construction Name
-  {56e17b80-14e5-41c2-aa55-eac5e0751bb8}, !- Space Name
-  Foundation,                             !- Outside Boundary Condition
-  ,                                       !- Outside Boundary Condition Object
-  NoSun,                                  !- Sun Exposure
-  NoWind,                                 !- Wind Exposure
-  ,                                       !- View Factor to Ground
-  ,                                       !- Number of Vertices
-  22.3981342080094, -7.46604473600313, 0, !- X,Y,Z Vertex 1 {m}
-  22.3981342080094, -7.46604473600313, -2.4384, !- X,Y,Z Vertex 2 {m}
-  26.1311565760109, -7.46604473600313, -2.4384, !- X,Y,Z Vertex 3 {m}
-  26.1311565760109, -7.46604473600313, 0; !- X,Y,Z Vertex 4 {m}
-
-OS:ThermalZone,
-  {98f511ca-3d06-47c2-b3c5-452c6a9332b6}, !- Handle
-  finished basement zone|unit 8,          !- Name
-  ,                                       !- Multiplier
-  ,                                       !- Ceiling Height {m}
-  ,                                       !- Volume {m3}
-  ,                                       !- Floor Area {m2}
-  ,                                       !- Zone Inside Convection Algorithm
-  ,                                       !- Zone Outside Convection Algorithm
-  ,                                       !- Zone Conditioning Equipment List Name
-  {b770d8c2-4d9e-4fa8-a16c-a085d3fa3382}, !- Zone Air Inlet Port List
-  {22aa1619-a919-4610-ba66-b0cebfbdcc7e}, !- Zone Air Exhaust Port List
-  {78df7b02-bf26-4800-be50-65049694250b}, !- Zone Air Node Name
-  {772092f8-cdb0-475c-892f-6160fe117542}, !- Zone Return Air Port List
-  ,                                       !- Primary Daylighting Control Name
-  ,                                       !- Fraction of Zone Controlled by Primary Daylighting Control
-  ,                                       !- Secondary Daylighting Control Name
-  ,                                       !- Fraction of Zone Controlled by Secondary Daylighting Control
-  ,                                       !- Illuminance Map Name
-  ,                                       !- Group Rendering Name
-  ,                                       !- Thermostat Name
-  No;                                     !- Use Ideal Air Loads
-
-OS:Node,
-  {e2c51eef-825a-48b1-85f4-0e95f2d737fc}, !- Handle
-  Node 18,                                !- Name
-  {78df7b02-bf26-4800-be50-65049694250b}, !- Inlet Port
-  ;                                       !- Outlet Port
-
-OS:Connection,
-  {78df7b02-bf26-4800-be50-65049694250b}, !- Handle
-  {5d085958-ed8d-4c83-9320-5f9ffe11175a}, !- Name
-  {98f511ca-3d06-47c2-b3c5-452c6a9332b6}, !- Source Object
-  11,                                     !- Outlet Port
-  {e2c51eef-825a-48b1-85f4-0e95f2d737fc}, !- Target Object
-  2;                                      !- Inlet Port
-
-OS:PortList,
-  {b770d8c2-4d9e-4fa8-a16c-a085d3fa3382}, !- Handle
-  {3ee83669-5180-49f3-9bce-5ea749784bd1}, !- Name
-  {98f511ca-3d06-47c2-b3c5-452c6a9332b6}; !- HVAC Component
-
-OS:PortList,
-  {22aa1619-a919-4610-ba66-b0cebfbdcc7e}, !- Handle
-  {f0422b1c-b459-48ca-bfbf-d97537e956c1}, !- Name
-  {98f511ca-3d06-47c2-b3c5-452c6a9332b6}; !- HVAC Component
-
-OS:PortList,
-  {772092f8-cdb0-475c-892f-6160fe117542}, !- Handle
-  {f7f9a75e-e1eb-4e77-b4fd-841a12766ef5}, !- Name
-  {98f511ca-3d06-47c2-b3c5-452c6a9332b6}; !- HVAC Component
-
-OS:Sizing:Zone,
-  {b388e3d5-d303-487d-93fe-54b98514ce63}, !- Handle
-  {98f511ca-3d06-47c2-b3c5-452c6a9332b6}, !- Zone or ZoneList Name
-  SupplyAirTemperature,                   !- Zone Cooling Design Supply Air Temperature Input Method
-  14,                                     !- Zone Cooling Design Supply Air Temperature {C}
-  11.11,                                  !- Zone Cooling Design Supply Air Temperature Difference {deltaC}
-  SupplyAirTemperature,                   !- Zone Heating Design Supply Air Temperature Input Method
-  40,                                     !- Zone Heating Design Supply Air Temperature {C}
-  11.11,                                  !- Zone Heating Design Supply Air Temperature Difference {deltaC}
-  0.0085,                                 !- Zone Cooling Design Supply Air Humidity Ratio {kg-H2O/kg-air}
-  0.008,                                  !- Zone Heating Design Supply Air Humidity Ratio {kg-H2O/kg-air}
-  ,                                       !- Zone Heating Sizing Factor
-  ,                                       !- Zone Cooling Sizing Factor
-  DesignDay,                              !- Cooling Design Air Flow Method
-  ,                                       !- Cooling Design Air Flow Rate {m3/s}
-  ,                                       !- Cooling Minimum Air Flow per Zone Floor Area {m3/s-m2}
-  ,                                       !- Cooling Minimum Air Flow {m3/s}
-  ,                                       !- Cooling Minimum Air Flow Fraction
-  DesignDay,                              !- Heating Design Air Flow Method
-  ,                                       !- Heating Design Air Flow Rate {m3/s}
-  ,                                       !- Heating Maximum Air Flow per Zone Floor Area {m3/s-m2}
-  ,                                       !- Heating Maximum Air Flow {m3/s}
-  ,                                       !- Heating Maximum Air Flow Fraction
-  ,                                       !- Design Zone Air Distribution Effectiveness in Cooling Mode
-  ,                                       !- Design Zone Air Distribution Effectiveness in Heating Mode
-  No,                                     !- Account for Dedicated Outdoor Air System
-  NeutralSupplyAir,                       !- Dedicated Outdoor Air System Control Strategy
-  autosize,                               !- Dedicated Outdoor Air Low Setpoint Temperature for Design {C}
-  autosize;                               !- Dedicated Outdoor Air High Setpoint Temperature for Design {C}
-
-OS:ZoneHVAC:EquipmentList,
-  {dc6fcb2b-159d-4604-82e5-5d2d85b2e60d}, !- Handle
-  Zone HVAC Equipment List 18,            !- Name
-  {98f511ca-3d06-47c2-b3c5-452c6a9332b6}; !- Thermal Zone
-
-OS:Space,
-  {1048c9f5-65fa-4700-a51e-379adde21857}, !- Handle
-  finished basement space|unit 8,         !- Name
-  {fa0e6d03-071e-4623-9fc2-dd3c9668f55f}, !- Space Type Name
-  ,                                       !- Default Construction Set Name
-  ,                                       !- Default Schedule Set Name
-  -0,                                     !- Direction of Relative North {deg}
-  0,                                      !- X Origin {m}
-  0,                                      !- Y Origin {m}
-  0,                                      !- Z Origin {m}
-  ,                                       !- Building Story Name
-  {98f511ca-3d06-47c2-b3c5-452c6a9332b6}, !- Thermal Zone Name
-  ,                                       !- Part of Total Floor Area
-  ,                                       !- Design Specification Outdoor Air Object Name
-  {02028c0b-4b88-484f-b51c-5fe8b0ce8f11}; !- Building Unit Name
-
-OS:Surface,
-  {1c08255a-308a-4fd2-90a4-2d43f8d9d777}, !- Handle
-  Surface 213,                            !- Name
-  Wall,                                   !- Surface Type
-  ,                                       !- Construction Name
-  {1048c9f5-65fa-4700-a51e-379adde21857}, !- Space Name
-  Surface,                                !- Outside Boundary Condition
-  {86e33d35-9432-4061-b84b-91a892d3741e}, !- Outside Boundary Condition Object
-  NoSun,                                  !- Sun Exposure
-  NoWind,                                 !- Wind Exposure
-  ,                                       !- View Factor to Ground
-  ,                                       !- Number of Vertices
-  26.1311565760109, 0, 0,                 !- X,Y,Z Vertex 1 {m}
-  26.1311565760109, 0, -2.4384,           !- X,Y,Z Vertex 2 {m}
-  26.1311565760109, -7.46604473600313, -2.4384, !- X,Y,Z Vertex 3 {m}
-  26.1311565760109, -7.46604473600313, 0; !- X,Y,Z Vertex 4 {m}
-
-OS:Surface,
-  {74484c8f-ad7f-41dd-a788-61a8b75e2c4d}, !- Handle
-  Surface 214,                            !- Name
-  Wall,                                   !- Surface Type
-  ,                                       !- Construction Name
-  {1048c9f5-65fa-4700-a51e-379adde21857}, !- Space Name
-  Foundation,                             !- Outside Boundary Condition
-  ,                                       !- Outside Boundary Condition Object
-  NoSun,                                  !- Sun Exposure
-  NoWind,                                 !- Wind Exposure
-  ,                                       !- View Factor to Ground
-  ,                                       !- Number of Vertices
-  29.8641789440125, 0, 0,                 !- X,Y,Z Vertex 1 {m}
-  29.8641789440125, 0, -2.4384,           !- X,Y,Z Vertex 2 {m}
-  26.1311565760109, 0, -2.4384,           !- X,Y,Z Vertex 3 {m}
-  26.1311565760109, 0, 0;                 !- X,Y,Z Vertex 4 {m}
-
-OS:Surface,
-  {80854cb6-46a5-4c81-877d-19c4fd3d4627}, !- Handle
-  Surface 215,                            !- Name
-  Wall,                                   !- Surface Type
-  ,                                       !- Construction Name
-  {1048c9f5-65fa-4700-a51e-379adde21857}, !- Space Name
-  Surface,                                !- Outside Boundary Condition
-  {82774c22-02b0-4378-8e01-d9ed8f53f60a}, !- Outside Boundary Condition Object
-  NoSun,                                  !- Sun Exposure
-  NoWind,                                 !- Wind Exposure
-  ,                                       !- View Factor to Ground
-  ,                                       !- Number of Vertices
-  29.8641789440125, -7.46604473600313, 0, !- X,Y,Z Vertex 1 {m}
-  29.8641789440125, -7.46604473600313, -2.4384, !- X,Y,Z Vertex 2 {m}
-  29.8641789440125, 0, -2.4384,           !- X,Y,Z Vertex 3 {m}
-  29.8641789440125, 0, 0;                 !- X,Y,Z Vertex 4 {m}
-
-OS:Surface,
-  {f32ba599-3589-49b7-9b88-ca641d40c318}, !- Handle
-  Surface 216,                            !- Name
-  RoofCeiling,                            !- Surface Type
-  ,                                       !- Construction Name
-  {1048c9f5-65fa-4700-a51e-379adde21857}, !- Space Name
-  Surface,                                !- Outside Boundary Condition
-  {ecea98d4-e250-43b3-9f22-915725e45445}, !- Outside Boundary Condition Object
-  NoSun,                                  !- Sun Exposure
-  NoWind,                                 !- Wind Exposure
-  ,                                       !- View Factor to Ground
-  ,                                       !- Number of Vertices
-  29.8641789440125, -7.46604473600313, 0, !- X,Y,Z Vertex 1 {m}
-  29.8641789440125, 0, 0,                 !- X,Y,Z Vertex 2 {m}
-  26.1311565760109, 0, 0,                 !- X,Y,Z Vertex 3 {m}
-  26.1311565760109, -7.46604473600313, 0; !- X,Y,Z Vertex 4 {m}
-
-OS:Surface,
-  {ef17edff-2caf-4687-a2c5-bef07fa805f9}, !- Handle
-  Surface 217,                            !- Name
-  Floor,                                  !- Surface Type
-  ,                                       !- Construction Name
-  {1048c9f5-65fa-4700-a51e-379adde21857}, !- Space Name
-  Foundation,                             !- Outside Boundary Condition
-  ,                                       !- Outside Boundary Condition Object
-  NoSun,                                  !- Sun Exposure
-  NoWind,                                 !- Wind Exposure
-  ,                                       !- View Factor to Ground
-  ,                                       !- Number of Vertices
-  26.1311565760109, -7.46604473600313, -2.4384, !- X,Y,Z Vertex 1 {m}
-  26.1311565760109, 0, -2.4384,           !- X,Y,Z Vertex 2 {m}
-  29.8641789440125, 0, -2.4384,           !- X,Y,Z Vertex 3 {m}
-  29.8641789440125, -7.46604473600313, -2.4384; !- X,Y,Z Vertex 4 {m}
-
-OS:Surface,
-  {23b3ef80-01ad-4d94-8733-656e7fe370fa}, !- Handle
-  Surface 218,                            !- Name
-  Wall,                                   !- Surface Type
-  ,                                       !- Construction Name
-  {1048c9f5-65fa-4700-a51e-379adde21857}, !- Space Name
-  Foundation,                             !- Outside Boundary Condition
-  ,                                       !- Outside Boundary Condition Object
-  NoSun,                                  !- Sun Exposure
-  NoWind,                                 !- Wind Exposure
-  ,                                       !- View Factor to Ground
-  ,                                       !- Number of Vertices
-  26.1311565760109, -7.46604473600313, 0, !- X,Y,Z Vertex 1 {m}
-  26.1311565760109, -7.46604473600313, -2.4384, !- X,Y,Z Vertex 2 {m}
-  29.8641789440125, -7.46604473600313, -2.4384, !- X,Y,Z Vertex 3 {m}
-  29.8641789440125, -7.46604473600313, 0; !- X,Y,Z Vertex 4 {m}
-
-OS:ThermalZone,
-  {8ddc4d67-844e-47b1-b306-2c834d6461bb}, !- Handle
-  finished basement zone|unit 9,          !- Name
-  ,                                       !- Multiplier
-  ,                                       !- Ceiling Height {m}
-  ,                                       !- Volume {m3}
-  ,                                       !- Floor Area {m2}
-  ,                                       !- Zone Inside Convection Algorithm
-  ,                                       !- Zone Outside Convection Algorithm
-  ,                                       !- Zone Conditioning Equipment List Name
-  {26b6de32-e82e-4c19-93fb-659ecdc3b02a}, !- Zone Air Inlet Port List
-  {5d628d3d-3c6a-47ab-9262-0a625e31db69}, !- Zone Air Exhaust Port List
-  {1fee7feb-1248-4d5d-b622-fcdda500029b}, !- Zone Air Node Name
-  {d397902c-2094-45cf-9751-3200b28b9915}, !- Zone Return Air Port List
-  ,                                       !- Primary Daylighting Control Name
-  ,                                       !- Fraction of Zone Controlled by Primary Daylighting Control
-  ,                                       !- Secondary Daylighting Control Name
-  ,                                       !- Fraction of Zone Controlled by Secondary Daylighting Control
-  ,                                       !- Illuminance Map Name
-  ,                                       !- Group Rendering Name
-  ,                                       !- Thermostat Name
-  No;                                     !- Use Ideal Air Loads
-
-OS:Node,
-  {c01ccf42-0407-448c-9e39-d81a8e8d17d5}, !- Handle
-  Node 19,                                !- Name
-  {1fee7feb-1248-4d5d-b622-fcdda500029b}, !- Inlet Port
-  ;                                       !- Outlet Port
-
-OS:Connection,
-  {1fee7feb-1248-4d5d-b622-fcdda500029b}, !- Handle
-  {851c0152-1fa1-4d81-9de8-6fb86f98df9d}, !- Name
-  {8ddc4d67-844e-47b1-b306-2c834d6461bb}, !- Source Object
-  11,                                     !- Outlet Port
-  {c01ccf42-0407-448c-9e39-d81a8e8d17d5}, !- Target Object
-  2;                                      !- Inlet Port
-
-OS:PortList,
-  {26b6de32-e82e-4c19-93fb-659ecdc3b02a}, !- Handle
-  {075ae62d-538e-47ac-9915-4213e0943da6}, !- Name
-  {8ddc4d67-844e-47b1-b306-2c834d6461bb}; !- HVAC Component
-
-OS:PortList,
-  {5d628d3d-3c6a-47ab-9262-0a625e31db69}, !- Handle
-  {ebeeeb07-3383-490f-9751-05d86ebb2229}, !- Name
-  {8ddc4d67-844e-47b1-b306-2c834d6461bb}; !- HVAC Component
-
-OS:PortList,
-  {d397902c-2094-45cf-9751-3200b28b9915}, !- Handle
-  {ff5d4b80-eca6-4b74-b661-b62f075e9c2b}, !- Name
-  {8ddc4d67-844e-47b1-b306-2c834d6461bb}; !- HVAC Component
-
-OS:Sizing:Zone,
-  {1ca8430d-9cd7-46b6-9d45-9d38fe1b0cba}, !- Handle
-  {8ddc4d67-844e-47b1-b306-2c834d6461bb}, !- Zone or ZoneList Name
-  SupplyAirTemperature,                   !- Zone Cooling Design Supply Air Temperature Input Method
-  14,                                     !- Zone Cooling Design Supply Air Temperature {C}
-  11.11,                                  !- Zone Cooling Design Supply Air Temperature Difference {deltaC}
-  SupplyAirTemperature,                   !- Zone Heating Design Supply Air Temperature Input Method
-  40,                                     !- Zone Heating Design Supply Air Temperature {C}
-  11.11,                                  !- Zone Heating Design Supply Air Temperature Difference {deltaC}
-  0.0085,                                 !- Zone Cooling Design Supply Air Humidity Ratio {kg-H2O/kg-air}
-  0.008,                                  !- Zone Heating Design Supply Air Humidity Ratio {kg-H2O/kg-air}
-  ,                                       !- Zone Heating Sizing Factor
-  ,                                       !- Zone Cooling Sizing Factor
-  DesignDay,                              !- Cooling Design Air Flow Method
-  ,                                       !- Cooling Design Air Flow Rate {m3/s}
-  ,                                       !- Cooling Minimum Air Flow per Zone Floor Area {m3/s-m2}
-  ,                                       !- Cooling Minimum Air Flow {m3/s}
-  ,                                       !- Cooling Minimum Air Flow Fraction
-  DesignDay,                              !- Heating Design Air Flow Method
-  ,                                       !- Heating Design Air Flow Rate {m3/s}
-  ,                                       !- Heating Maximum Air Flow per Zone Floor Area {m3/s-m2}
-  ,                                       !- Heating Maximum Air Flow {m3/s}
-  ,                                       !- Heating Maximum Air Flow Fraction
-  ,                                       !- Design Zone Air Distribution Effectiveness in Cooling Mode
-  ,                                       !- Design Zone Air Distribution Effectiveness in Heating Mode
-  No,                                     !- Account for Dedicated Outdoor Air System
-  NeutralSupplyAir,                       !- Dedicated Outdoor Air System Control Strategy
-  autosize,                               !- Dedicated Outdoor Air Low Setpoint Temperature for Design {C}
-  autosize;                               !- Dedicated Outdoor Air High Setpoint Temperature for Design {C}
-
-OS:ZoneHVAC:EquipmentList,
-  {acc5b081-e8b3-4424-8e4a-194f5784b481}, !- Handle
-  Zone HVAC Equipment List 19,            !- Name
-  {8ddc4d67-844e-47b1-b306-2c834d6461bb}; !- Thermal Zone
-
-OS:Space,
-  {8b26a2cd-1834-4cac-b18a-8623fd728102}, !- Handle
-  finished basement space|unit 9,         !- Name
-  {fa0e6d03-071e-4623-9fc2-dd3c9668f55f}, !- Space Type Name
-  ,                                       !- Default Construction Set Name
-  ,                                       !- Default Schedule Set Name
-  -0,                                     !- Direction of Relative North {deg}
-  0,                                      !- X Origin {m}
-  0,                                      !- Y Origin {m}
-  0,                                      !- Z Origin {m}
-  ,                                       !- Building Story Name
-  {8ddc4d67-844e-47b1-b306-2c834d6461bb}, !- Thermal Zone Name
-  ,                                       !- Part of Total Floor Area
-  ,                                       !- Design Specification Outdoor Air Object Name
-  {8c7ae002-49e7-4cde-afae-32e7ce5ed9c9}; !- Building Unit Name
-
-OS:Surface,
-  {82774c22-02b0-4378-8e01-d9ed8f53f60a}, !- Handle
-  Surface 219,                            !- Name
-  Wall,                                   !- Surface Type
-  ,                                       !- Construction Name
-  {8b26a2cd-1834-4cac-b18a-8623fd728102}, !- Space Name
-  Surface,                                !- Outside Boundary Condition
-  {80854cb6-46a5-4c81-877d-19c4fd3d4627}, !- Outside Boundary Condition Object
-  NoSun,                                  !- Sun Exposure
-  NoWind,                                 !- Wind Exposure
-  ,                                       !- View Factor to Ground
-  ,                                       !- Number of Vertices
-  29.8641789440125, 0, 0,                 !- X,Y,Z Vertex 1 {m}
-  29.8641789440125, 0, -2.4384,           !- X,Y,Z Vertex 2 {m}
-  29.8641789440125, -7.46604473600313, -2.4384, !- X,Y,Z Vertex 3 {m}
-  29.8641789440125, -7.46604473600313, 0; !- X,Y,Z Vertex 4 {m}
-
-OS:Surface,
-  {179e660e-9ccc-4e26-88e8-6471ab73ca8b}, !- Handle
-  Surface 220,                            !- Name
-  Wall,                                   !- Surface Type
-  ,                                       !- Construction Name
-  {8b26a2cd-1834-4cac-b18a-8623fd728102}, !- Space Name
-  Foundation,                             !- Outside Boundary Condition
-  ,                                       !- Outside Boundary Condition Object
-  NoSun,                                  !- Sun Exposure
-  NoWind,                                 !- Wind Exposure
-  ,                                       !- View Factor to Ground
-  ,                                       !- Number of Vertices
-  33.5972013120141, 0, 0,                 !- X,Y,Z Vertex 1 {m}
-  33.5972013120141, 0, -2.4384,           !- X,Y,Z Vertex 2 {m}
-  29.8641789440125, 0, -2.4384,           !- X,Y,Z Vertex 3 {m}
-  29.8641789440125, 0, 0;                 !- X,Y,Z Vertex 4 {m}
-
-OS:Surface,
-  {dc60408f-66c2-4049-a4a1-1473612e1c56}, !- Handle
-  Surface 221,                            !- Name
-  Wall,                                   !- Surface Type
-  ,                                       !- Construction Name
-  {8b26a2cd-1834-4cac-b18a-8623fd728102}, !- Space Name
-  Surface,                                !- Outside Boundary Condition
-  {b6151bf6-5d16-4877-bd77-4fe1108b63e9}, !- Outside Boundary Condition Object
-  NoSun,                                  !- Sun Exposure
-  NoWind,                                 !- Wind Exposure
-  ,                                       !- View Factor to Ground
-  ,                                       !- Number of Vertices
-  33.5972013120141, -7.46604473600313, 0, !- X,Y,Z Vertex 1 {m}
-  33.5972013120141, -7.46604473600313, -2.4384, !- X,Y,Z Vertex 2 {m}
-  33.5972013120141, 0, -2.4384,           !- X,Y,Z Vertex 3 {m}
-  33.5972013120141, 0, 0;                 !- X,Y,Z Vertex 4 {m}
-
-OS:Surface,
-  {50bc9cdd-acab-49e1-b984-c5654348c79d}, !- Handle
-  Surface 222,                            !- Name
-  RoofCeiling,                            !- Surface Type
-  ,                                       !- Construction Name
-  {8b26a2cd-1834-4cac-b18a-8623fd728102}, !- Space Name
-  Surface,                                !- Outside Boundary Condition
-  {e620d9a7-fdc7-4271-9990-bc2778513634}, !- Outside Boundary Condition Object
-  NoSun,                                  !- Sun Exposure
-  NoWind,                                 !- Wind Exposure
-  ,                                       !- View Factor to Ground
-  ,                                       !- Number of Vertices
-  33.5972013120141, -7.46604473600313, 0, !- X,Y,Z Vertex 1 {m}
-  33.5972013120141, 0, 0,                 !- X,Y,Z Vertex 2 {m}
-  29.8641789440125, 0, 0,                 !- X,Y,Z Vertex 3 {m}
-  29.8641789440125, -7.46604473600313, 0; !- X,Y,Z Vertex 4 {m}
-
-OS:Surface,
-  {6d72d393-1d93-42d0-bdf3-28982d69fa12}, !- Handle
-  Surface 223,                            !- Name
-  Floor,                                  !- Surface Type
-  ,                                       !- Construction Name
-  {8b26a2cd-1834-4cac-b18a-8623fd728102}, !- Space Name
-  Foundation,                             !- Outside Boundary Condition
-  ,                                       !- Outside Boundary Condition Object
-  NoSun,                                  !- Sun Exposure
-  NoWind,                                 !- Wind Exposure
-  ,                                       !- View Factor to Ground
-  ,                                       !- Number of Vertices
-  29.8641789440125, -7.46604473600313, -2.4384, !- X,Y,Z Vertex 1 {m}
-  29.8641789440125, 0, -2.4384,           !- X,Y,Z Vertex 2 {m}
-  33.5972013120141, 0, -2.4384,           !- X,Y,Z Vertex 3 {m}
-  33.5972013120141, -7.46604473600313, -2.4384; !- X,Y,Z Vertex 4 {m}
-
-OS:Surface,
-  {5525dadd-98b3-4712-80b8-52337b38e76b}, !- Handle
-  Surface 224,                            !- Name
-  Wall,                                   !- Surface Type
-  ,                                       !- Construction Name
-  {8b26a2cd-1834-4cac-b18a-8623fd728102}, !- Space Name
-  Foundation,                             !- Outside Boundary Condition
-  ,                                       !- Outside Boundary Condition Object
-  NoSun,                                  !- Sun Exposure
-  NoWind,                                 !- Wind Exposure
-  ,                                       !- View Factor to Ground
-  ,                                       !- Number of Vertices
-  29.8641789440125, -7.46604473600313, 0, !- X,Y,Z Vertex 1 {m}
-  29.8641789440125, -7.46604473600313, -2.4384, !- X,Y,Z Vertex 2 {m}
-  33.5972013120141, -7.46604473600313, -2.4384, !- X,Y,Z Vertex 3 {m}
-  33.5972013120141, -7.46604473600313, 0; !- X,Y,Z Vertex 4 {m}
-
-OS:ThermalZone,
-  {df42ef72-7878-4fcc-8565-9d16f18c4df4}, !- Handle
-  finished basement zone|unit 10,         !- Name
-  ,                                       !- Multiplier
-  ,                                       !- Ceiling Height {m}
-  ,                                       !- Volume {m3}
-  ,                                       !- Floor Area {m2}
-  ,                                       !- Zone Inside Convection Algorithm
-  ,                                       !- Zone Outside Convection Algorithm
-  ,                                       !- Zone Conditioning Equipment List Name
-  {60fb4af7-5519-4922-9a90-ee9b19d13b0a}, !- Zone Air Inlet Port List
-  {5f5bb0bc-4353-40b3-a082-914adb0db3f7}, !- Zone Air Exhaust Port List
-  {693b0a8e-522c-4f76-82f6-e1c68500752c}, !- Zone Air Node Name
-  {f3f8ff9a-f835-4dec-900e-43615420ae30}, !- Zone Return Air Port List
-  ,                                       !- Primary Daylighting Control Name
-  ,                                       !- Fraction of Zone Controlled by Primary Daylighting Control
-  ,                                       !- Secondary Daylighting Control Name
-  ,                                       !- Fraction of Zone Controlled by Secondary Daylighting Control
-  ,                                       !- Illuminance Map Name
-  ,                                       !- Group Rendering Name
-  ,                                       !- Thermostat Name
-  No;                                     !- Use Ideal Air Loads
-
-OS:Node,
-  {e320275c-06c9-4044-bbf1-6dc2f0048cc0}, !- Handle
-  Node 20,                                !- Name
-  {693b0a8e-522c-4f76-82f6-e1c68500752c}, !- Inlet Port
-  ;                                       !- Outlet Port
-
-OS:Connection,
-  {693b0a8e-522c-4f76-82f6-e1c68500752c}, !- Handle
-  {19a4c143-d4af-4f0c-861a-02bc1bda1f71}, !- Name
-  {df42ef72-7878-4fcc-8565-9d16f18c4df4}, !- Source Object
-  11,                                     !- Outlet Port
-  {e320275c-06c9-4044-bbf1-6dc2f0048cc0}, !- Target Object
-  2;                                      !- Inlet Port
-
-OS:PortList,
-  {60fb4af7-5519-4922-9a90-ee9b19d13b0a}, !- Handle
-  {bf9c4a12-2130-40bf-a0a5-f6ceac0f402a}, !- Name
-  {df42ef72-7878-4fcc-8565-9d16f18c4df4}; !- HVAC Component
-
-OS:PortList,
-  {5f5bb0bc-4353-40b3-a082-914adb0db3f7}, !- Handle
-  {86252d10-c79b-46e6-bac9-e612e8eda2bd}, !- Name
-  {df42ef72-7878-4fcc-8565-9d16f18c4df4}; !- HVAC Component
-
-OS:PortList,
-  {f3f8ff9a-f835-4dec-900e-43615420ae30}, !- Handle
-  {266e141c-51b9-480b-abe3-3a4bd584c004}, !- Name
-  {df42ef72-7878-4fcc-8565-9d16f18c4df4}; !- HVAC Component
-
-OS:Sizing:Zone,
-  {5f24d6a7-1f5f-4b91-bdf2-fe60fcef9909}, !- Handle
-  {df42ef72-7878-4fcc-8565-9d16f18c4df4}, !- Zone or ZoneList Name
-  SupplyAirTemperature,                   !- Zone Cooling Design Supply Air Temperature Input Method
-  14,                                     !- Zone Cooling Design Supply Air Temperature {C}
-  11.11,                                  !- Zone Cooling Design Supply Air Temperature Difference {deltaC}
-  SupplyAirTemperature,                   !- Zone Heating Design Supply Air Temperature Input Method
-  40,                                     !- Zone Heating Design Supply Air Temperature {C}
-  11.11,                                  !- Zone Heating Design Supply Air Temperature Difference {deltaC}
-  0.0085,                                 !- Zone Cooling Design Supply Air Humidity Ratio {kg-H2O/kg-air}
-  0.008,                                  !- Zone Heating Design Supply Air Humidity Ratio {kg-H2O/kg-air}
-  ,                                       !- Zone Heating Sizing Factor
-  ,                                       !- Zone Cooling Sizing Factor
-  DesignDay,                              !- Cooling Design Air Flow Method
-  ,                                       !- Cooling Design Air Flow Rate {m3/s}
-  ,                                       !- Cooling Minimum Air Flow per Zone Floor Area {m3/s-m2}
-  ,                                       !- Cooling Minimum Air Flow {m3/s}
-  ,                                       !- Cooling Minimum Air Flow Fraction
-  DesignDay,                              !- Heating Design Air Flow Method
-  ,                                       !- Heating Design Air Flow Rate {m3/s}
-  ,                                       !- Heating Maximum Air Flow per Zone Floor Area {m3/s-m2}
-  ,                                       !- Heating Maximum Air Flow {m3/s}
-  ,                                       !- Heating Maximum Air Flow Fraction
-  ,                                       !- Design Zone Air Distribution Effectiveness in Cooling Mode
-  ,                                       !- Design Zone Air Distribution Effectiveness in Heating Mode
-  No,                                     !- Account for Dedicated Outdoor Air System
-  NeutralSupplyAir,                       !- Dedicated Outdoor Air System Control Strategy
-  autosize,                               !- Dedicated Outdoor Air Low Setpoint Temperature for Design {C}
-  autosize;                               !- Dedicated Outdoor Air High Setpoint Temperature for Design {C}
-
-OS:ZoneHVAC:EquipmentList,
-  {a1ecaaf6-3c22-4548-8d97-d426671597a3}, !- Handle
-  Zone HVAC Equipment List 20,            !- Name
-  {df42ef72-7878-4fcc-8565-9d16f18c4df4}; !- Thermal Zone
-
-OS:Space,
-  {dfd46cec-c455-425f-98ec-1641218bab95}, !- Handle
-  finished basement space|unit 10,        !- Name
-  {fa0e6d03-071e-4623-9fc2-dd3c9668f55f}, !- Space Type Name
-  ,                                       !- Default Construction Set Name
-  ,                                       !- Default Schedule Set Name
-  -0,                                     !- Direction of Relative North {deg}
-  0,                                      !- X Origin {m}
-  0,                                      !- Y Origin {m}
-  0,                                      !- Z Origin {m}
-  ,                                       !- Building Story Name
-  {df42ef72-7878-4fcc-8565-9d16f18c4df4}, !- Thermal Zone Name
-  ,                                       !- Part of Total Floor Area
-  ,                                       !- Design Specification Outdoor Air Object Name
-  {42823a69-e032-4460-8a90-941379c7dd7f}; !- Building Unit Name
-
-OS:Surface,
-  {b6151bf6-5d16-4877-bd77-4fe1108b63e9}, !- Handle
-  Surface 225,                            !- Name
-  Wall,                                   !- Surface Type
-  ,                                       !- Construction Name
-  {dfd46cec-c455-425f-98ec-1641218bab95}, !- Space Name
-  Surface,                                !- Outside Boundary Condition
-  {dc60408f-66c2-4049-a4a1-1473612e1c56}, !- Outside Boundary Condition Object
-  NoSun,                                  !- Sun Exposure
-  NoWind,                                 !- Wind Exposure
-  ,                                       !- View Factor to Ground
-  ,                                       !- Number of Vertices
-  33.5972013120141, 0, 0,                 !- X,Y,Z Vertex 1 {m}
-  33.5972013120141, 0, -2.4384,           !- X,Y,Z Vertex 2 {m}
-  33.5972013120141, -7.46604473600313, -2.4384, !- X,Y,Z Vertex 3 {m}
-  33.5972013120141, -7.46604473600313, 0; !- X,Y,Z Vertex 4 {m}
-
-OS:Surface,
-  {f327589d-20aa-4cb1-b215-f3cd4e4edbca}, !- Handle
-  Surface 226,                            !- Name
-  Wall,                                   !- Surface Type
-  ,                                       !- Construction Name
-  {dfd46cec-c455-425f-98ec-1641218bab95}, !- Space Name
-  Foundation,                             !- Outside Boundary Condition
-  ,                                       !- Outside Boundary Condition Object
-  NoSun,                                  !- Sun Exposure
-  NoWind,                                 !- Wind Exposure
-  ,                                       !- View Factor to Ground
-  ,                                       !- Number of Vertices
-  37.3302236800156, 0, 0,                 !- X,Y,Z Vertex 1 {m}
-  37.3302236800156, 0, -2.4384,           !- X,Y,Z Vertex 2 {m}
-  33.5972013120141, 0, -2.4384,           !- X,Y,Z Vertex 3 {m}
-  33.5972013120141, 0, 0;                 !- X,Y,Z Vertex 4 {m}
-
-OS:Surface,
-  {fd556cd1-0efe-45a8-a178-d70b1d1725d3}, !- Handle
-  Surface 227,                            !- Name
-  Wall,                                   !- Surface Type
-  ,                                       !- Construction Name
-  {dfd46cec-c455-425f-98ec-1641218bab95}, !- Space Name
-  Foundation,                             !- Outside Boundary Condition
-  ,                                       !- Outside Boundary Condition Object
-  NoSun,                                  !- Sun Exposure
-  NoWind,                                 !- Wind Exposure
-  ,                                       !- View Factor to Ground
-  ,                                       !- Number of Vertices
-  37.3302236800156, -7.46604473600313, 0, !- X,Y,Z Vertex 1 {m}
-  37.3302236800156, -7.46604473600313, -2.4384, !- X,Y,Z Vertex 2 {m}
-  37.3302236800156, 0, -2.4384,           !- X,Y,Z Vertex 3 {m}
-  37.3302236800156, 0, 0;                 !- X,Y,Z Vertex 4 {m}
-
-OS:Surface,
-  {3f5e1326-e096-48e8-8b6a-88686d175b39}, !- Handle
-  Surface 228,                            !- Name
-  RoofCeiling,                            !- Surface Type
-  ,                                       !- Construction Name
-  {dfd46cec-c455-425f-98ec-1641218bab95}, !- Space Name
-  Surface,                                !- Outside Boundary Condition
-  {4a482c56-278a-4009-9281-8df6d00486d4}, !- Outside Boundary Condition Object
-  NoSun,                                  !- Sun Exposure
-  NoWind,                                 !- Wind Exposure
-  ,                                       !- View Factor to Ground
-  ,                                       !- Number of Vertices
-  37.3302236800156, -7.46604473600313, 0, !- X,Y,Z Vertex 1 {m}
-  37.3302236800156, 0, 0,                 !- X,Y,Z Vertex 2 {m}
-  33.5972013120141, 0, 0,                 !- X,Y,Z Vertex 3 {m}
-  33.5972013120141, -7.46604473600313, 0; !- X,Y,Z Vertex 4 {m}
-
-OS:Surface,
-  {0927e6c6-b21c-4e88-8f5b-ec210f108fbf}, !- Handle
-  Surface 229,                            !- Name
-  Floor,                                  !- Surface Type
-  ,                                       !- Construction Name
-  {dfd46cec-c455-425f-98ec-1641218bab95}, !- Space Name
-  Foundation,                             !- Outside Boundary Condition
-  ,                                       !- Outside Boundary Condition Object
-  NoSun,                                  !- Sun Exposure
-  NoWind,                                 !- Wind Exposure
-  ,                                       !- View Factor to Ground
-  ,                                       !- Number of Vertices
-  33.5972013120141, -7.46604473600313, -2.4384, !- X,Y,Z Vertex 1 {m}
-  33.5972013120141, 0, -2.4384,           !- X,Y,Z Vertex 2 {m}
-  37.3302236800156, 0, -2.4384,           !- X,Y,Z Vertex 3 {m}
-  37.3302236800156, -7.46604473600313, -2.4384; !- X,Y,Z Vertex 4 {m}
-
-OS:Surface,
-  {ab5f2d84-f534-4d7c-baaf-71c40dd61caa}, !- Handle
-  Surface 230,                            !- Name
-  Wall,                                   !- Surface Type
-  ,                                       !- Construction Name
-  {dfd46cec-c455-425f-98ec-1641218bab95}, !- Space Name
-  Foundation,                             !- Outside Boundary Condition
-  ,                                       !- Outside Boundary Condition Object
-  NoSun,                                  !- Sun Exposure
-  NoWind,                                 !- Wind Exposure
-  ,                                       !- View Factor to Ground
-  ,                                       !- Number of Vertices
-  33.5972013120141, -7.46604473600313, 0, !- X,Y,Z Vertex 1 {m}
-  33.5972013120141, -7.46604473600313, -2.4384, !- X,Y,Z Vertex 2 {m}
-  37.3302236800156, -7.46604473600313, -2.4384, !- X,Y,Z Vertex 3 {m}
-  37.3302236800156, -7.46604473600313, 0; !- X,Y,Z Vertex 4 {m}
-
-OS:Surface,
-  {801aa355-0b8c-4852-b638-7b6fb7a63639}, !- Handle
-  Surface 13,                             !- Name
-  Floor,                                  !- Surface Type
-  ,                                       !- Construction Name
-  {3ad620ae-8335-460c-a5b1-14213822129d}, !- Space Name
-  Surface,                                !- Outside Boundary Condition
-  {e6a5aade-bc15-4507-a378-589db61ff316}, !- Outside Boundary Condition Object
-  NoSun,                                  !- Sun Exposure
-  NoWind,                                 !- Wind Exposure
-  ,                                       !- View Factor to Ground
-  ,                                       !- Number of Vertices
-  18.6651118400078, 0, 4.8768,            !- X,Y,Z Vertex 1 {m}
-  18.6651118400078, -7.46604473600313, 4.8768, !- X,Y,Z Vertex 2 {m}
-  14.9320894720063, -7.46604473600313, 4.8768, !- X,Y,Z Vertex 3 {m}
-  14.9320894720063, 0, 4.8768;            !- X,Y,Z Vertex 4 {m}
-
-OS:Surface,
-  {b619467c-029d-4533-9266-5037013f493d}, !- Handle
-  Surface 14,                             !- Name
-  RoofCeiling,                            !- Surface Type
-  ,                                       !- Construction Name
-  {3ad620ae-8335-460c-a5b1-14213822129d}, !- Space Name
-  Outdoors,                               !- Outside Boundary Condition
-  ,                                       !- Outside Boundary Condition Object
-  SunExposed,                             !- Sun Exposure
-  WindExposed,                            !- Wind Exposure
-  ,                                       !- View Factor to Ground
-  ,                                       !- Number of Vertices
-  0, -3.73302236800156, 6.74331118400078, !- X,Y,Z Vertex 1 {m}
-  37.3302236800156, -3.73302236800156, 6.74331118400078, !- X,Y,Z Vertex 2 {m}
-  37.3302236800156, 0, 4.8768,            !- X,Y,Z Vertex 3 {m}
-  0, 0, 4.8768;                           !- X,Y,Z Vertex 4 {m}
-
-OS:Surface,
-  {8b5ceda9-43c8-470e-9a0e-a99635625dfc}, !- Handle
-  Surface 15,                             !- Name
-  RoofCeiling,                            !- Surface Type
-  ,                                       !- Construction Name
-  {3ad620ae-8335-460c-a5b1-14213822129d}, !- Space Name
-  Outdoors,                               !- Outside Boundary Condition
-  ,                                       !- Outside Boundary Condition Object
-  SunExposed,                             !- Sun Exposure
-  WindExposed,                            !- Wind Exposure
-  ,                                       !- View Factor to Ground
-  ,                                       !- Number of Vertices
-  37.3302236800156, -3.73302236800156, 6.74331118400078, !- X,Y,Z Vertex 1 {m}
-  0, -3.73302236800156, 6.74331118400078, !- X,Y,Z Vertex 2 {m}
-  0, -7.46604473600313, 4.8768,           !- X,Y,Z Vertex 3 {m}
-  37.3302236800156, -7.46604473600313, 4.8768; !- X,Y,Z Vertex 4 {m}
-
-OS:Surface,
-  {1fa6e169-8d2e-4604-b367-597def05f6de}, !- Handle
-  Surface 16,                             !- Name
-  Wall,                                   !- Surface Type
-  ,                                       !- Construction Name
-  {3ad620ae-8335-460c-a5b1-14213822129d}, !- Space Name
-  Outdoors,                               !- Outside Boundary Condition
-  ,                                       !- Outside Boundary Condition Object
-  SunExposed,                             !- Sun Exposure
-  WindExposed,                            !- Wind Exposure
-  ,                                       !- View Factor to Ground
-  ,                                       !- Number of Vertices
-  0, -3.73302236800156, 6.74331118400078, !- X,Y,Z Vertex 1 {m}
-  0, 0, 4.8768,                           !- X,Y,Z Vertex 2 {m}
-  0, -7.46604473600313, 4.8768;           !- X,Y,Z Vertex 3 {m}
-
-OS:Surface,
-  {d0ed10b9-bf59-4f97-9eff-1647d3af7cf8}, !- Handle
-  Surface 17,                             !- Name
-  Wall,                                   !- Surface Type
-  ,                                       !- Construction Name
-  {3ad620ae-8335-460c-a5b1-14213822129d}, !- Space Name
-  Outdoors,                               !- Outside Boundary Condition
-  ,                                       !- Outside Boundary Condition Object
-  SunExposed,                             !- Sun Exposure
-  WindExposed,                            !- Wind Exposure
-  ,                                       !- View Factor to Ground
-  ,                                       !- Number of Vertices
-  37.3302236800156, -3.73302236800156, 6.74331118400078, !- X,Y,Z Vertex 1 {m}
-  37.3302236800156, -7.46604473600313, 4.8768, !- X,Y,Z Vertex 2 {m}
-  37.3302236800156, 0, 4.8768;            !- X,Y,Z Vertex 3 {m}
-
-OS:Space,
-  {3ad620ae-8335-460c-a5b1-14213822129d}, !- Handle
-  unfinished attic space,                 !- Name
-  {92766cdd-c7a2-45e7-9046-7d01e5ce955d}, !- Space Type Name
-  ,                                       !- Default Construction Set Name
-  ,                                       !- Default Schedule Set Name
-  ,                                       !- Direction of Relative North {deg}
-  ,                                       !- X Origin {m}
-  ,                                       !- Y Origin {m}
-  ,                                       !- Z Origin {m}
-  ,                                       !- Building Story Name
-  {d9da2295-369d-4968-82d4-da3aab8adbd2}; !- Thermal Zone Name
-
-OS:ThermalZone,
-  {d9da2295-369d-4968-82d4-da3aab8adbd2}, !- Handle
-  unfinished attic zone,                  !- Name
-  ,                                       !- Multiplier
-  ,                                       !- Ceiling Height {m}
-  ,                                       !- Volume {m3}
-  ,                                       !- Floor Area {m2}
-  ,                                       !- Zone Inside Convection Algorithm
-  ,                                       !- Zone Outside Convection Algorithm
-  ,                                       !- Zone Conditioning Equipment List Name
-  {ba0ac2c8-cac8-4a3f-86d4-9c0373fc0fde}, !- Zone Air Inlet Port List
-  {8fec19f9-b621-4517-ae29-7445a1a78569}, !- Zone Air Exhaust Port List
-  {f4e0a57a-bcb4-4d7e-8fdb-feeafa1635ae}, !- Zone Air Node Name
-  {c1a464f9-bdd9-46f5-8bcb-704f810e6e7f}, !- Zone Return Air Port List
-  ,                                       !- Primary Daylighting Control Name
-  ,                                       !- Fraction of Zone Controlled by Primary Daylighting Control
-  ,                                       !- Secondary Daylighting Control Name
-  ,                                       !- Fraction of Zone Controlled by Secondary Daylighting Control
-  ,                                       !- Illuminance Map Name
-  ,                                       !- Group Rendering Name
-  ,                                       !- Thermostat Name
-  No;                                     !- Use Ideal Air Loads
-
-OS:Node,
-  {fb32a5e5-6d44-4e8e-8115-235a6e1460e2}, !- Handle
-  Node 21,                                !- Name
-  {f4e0a57a-bcb4-4d7e-8fdb-feeafa1635ae}, !- Inlet Port
-  ;                                       !- Outlet Port
-
-OS:Connection,
-  {f4e0a57a-bcb4-4d7e-8fdb-feeafa1635ae}, !- Handle
-  {c8ee47a4-6b90-4418-8cff-1dcd0f9c11c7}, !- Name
-  {d9da2295-369d-4968-82d4-da3aab8adbd2}, !- Source Object
-  11,                                     !- Outlet Port
-  {fb32a5e5-6d44-4e8e-8115-235a6e1460e2}, !- Target Object
-  2;                                      !- Inlet Port
-
-OS:PortList,
-  {ba0ac2c8-cac8-4a3f-86d4-9c0373fc0fde}, !- Handle
-  {5397116b-df09-48b1-8aa2-44bc02daffb1}, !- Name
-  {d9da2295-369d-4968-82d4-da3aab8adbd2}; !- HVAC Component
-
-OS:PortList,
-  {8fec19f9-b621-4517-ae29-7445a1a78569}, !- Handle
-  {761ac24b-8c93-43e3-80bc-77c9fe27b2d1}, !- Name
-  {d9da2295-369d-4968-82d4-da3aab8adbd2}; !- HVAC Component
-
-OS:PortList,
-  {c1a464f9-bdd9-46f5-8bcb-704f810e6e7f}, !- Handle
-  {b87ed391-22f7-40d3-84d6-a639e555a6c4}, !- Name
-  {d9da2295-369d-4968-82d4-da3aab8adbd2}; !- HVAC Component
-
-OS:Sizing:Zone,
-  {984d0249-c57b-4329-a885-c48a89e290b1}, !- Handle
-  {d9da2295-369d-4968-82d4-da3aab8adbd2}, !- Zone or ZoneList Name
-  SupplyAirTemperature,                   !- Zone Cooling Design Supply Air Temperature Input Method
-  14,                                     !- Zone Cooling Design Supply Air Temperature {C}
-  11.11,                                  !- Zone Cooling Design Supply Air Temperature Difference {deltaC}
-  SupplyAirTemperature,                   !- Zone Heating Design Supply Air Temperature Input Method
-  40,                                     !- Zone Heating Design Supply Air Temperature {C}
-  11.11,                                  !- Zone Heating Design Supply Air Temperature Difference {deltaC}
-  0.0085,                                 !- Zone Cooling Design Supply Air Humidity Ratio {kg-H2O/kg-air}
-  0.008,                                  !- Zone Heating Design Supply Air Humidity Ratio {kg-H2O/kg-air}
-  ,                                       !- Zone Heating Sizing Factor
-  ,                                       !- Zone Cooling Sizing Factor
-  DesignDay,                              !- Cooling Design Air Flow Method
-  ,                                       !- Cooling Design Air Flow Rate {m3/s}
-  ,                                       !- Cooling Minimum Air Flow per Zone Floor Area {m3/s-m2}
-  ,                                       !- Cooling Minimum Air Flow {m3/s}
-  ,                                       !- Cooling Minimum Air Flow Fraction
-  DesignDay,                              !- Heating Design Air Flow Method
-  ,                                       !- Heating Design Air Flow Rate {m3/s}
-  ,                                       !- Heating Maximum Air Flow per Zone Floor Area {m3/s-m2}
-  ,                                       !- Heating Maximum Air Flow {m3/s}
-  ,                                       !- Heating Maximum Air Flow Fraction
-  ,                                       !- Design Zone Air Distribution Effectiveness in Cooling Mode
-  ,                                       !- Design Zone Air Distribution Effectiveness in Heating Mode
-  No,                                     !- Account for Dedicated Outdoor Air System
-  NeutralSupplyAir,                       !- Dedicated Outdoor Air System Control Strategy
-  autosize,                               !- Dedicated Outdoor Air Low Setpoint Temperature for Design {C}
-  autosize;                               !- Dedicated Outdoor Air High Setpoint Temperature for Design {C}
-
-OS:ZoneHVAC:EquipmentList,
-  {6e891d2c-a2c6-43b7-a213-d33581b49e7e}, !- Handle
-  Zone HVAC Equipment List 21,            !- Name
-  {d9da2295-369d-4968-82d4-da3aab8adbd2}; !- Thermal Zone
-
-OS:SpaceType,
-  {92766cdd-c7a2-45e7-9046-7d01e5ce955d}, !- Handle
-  Space Type 3,                           !- Name
-  ,                                       !- Default Construction Set Name
-  ,                                       !- Default Schedule Set Name
-  ,                                       !- Group Rendering Name
-  ,                                       !- Design Specification Outdoor Air Object Name
-  ,                                       !- Standards Template
-  ,                                       !- Standards Building Type
-  unfinished attic;                       !- Standards Space Type
-
-OS:BuildingUnit,
-  {562439b2-c7b5-4dd7-95f2-5010be9ddf9c}, !- Handle
-=======
   {2db6b0bb-63e4-46c0-b400-d7d11b840799}, !- Handle
   Zone HVAC Equipment List 3,             !- Name
   {b92a5099-0837-4436-865c-c231d93d85c6}; !- Thermal Zone
@@ -6323,504 +1003,11 @@
 
 OS:BuildingUnit,
   {94522924-045f-43f8-a981-1ef47912c9d9}, !- Handle
->>>>>>> 49f5e9b9
   unit 1,                                 !- Name
   ,                                       !- Rendering Color
   Residential;                            !- Building Unit Type
 
 OS:AdditionalProperties,
-<<<<<<< HEAD
-  {337a441e-d194-4691-acc4-f32e17438cf1}, !- Handle
-  {562439b2-c7b5-4dd7-95f2-5010be9ddf9c}, !- Object Name
-  Units Represented,                      !- Feature Name 1
-  Integer,                                !- Feature Data Type 1
-  1,                                      !- Feature Value 1
-  NumberOfBedrooms,                       !- Feature Name 2
-  Integer,                                !- Feature Data Type 2
-  3,                                      !- Feature Value 2
-  NumberOfBathrooms,                      !- Feature Name 3
-  Double,                                 !- Feature Data Type 3
-  2;                                      !- Feature Value 3
-
-OS:BuildingUnit,
-  {5ed32eb9-e6c0-47b2-80e7-d3521a81ba40}, !- Handle
-  unit 2,                                 !- Name
-  ,                                       !- Rendering Color
-  Residential;                            !- Building Unit Type
-
-OS:AdditionalProperties,
-  {bcaa2d15-2e51-446a-b78c-3a255c8c71b2}, !- Handle
-  {5ed32eb9-e6c0-47b2-80e7-d3521a81ba40}, !- Object Name
-  Units Represented,                      !- Feature Name 1
-  Integer,                                !- Feature Data Type 1
-  1,                                      !- Feature Value 1
-  NumberOfBedrooms,                       !- Feature Name 2
-  Integer,                                !- Feature Data Type 2
-  3,                                      !- Feature Value 2
-  NumberOfBathrooms,                      !- Feature Name 3
-  Double,                                 !- Feature Data Type 3
-  2;                                      !- Feature Value 3
-
-OS:BuildingUnit,
-  {df689f75-b0f8-451d-b943-527f9b30631f}, !- Handle
-  unit 3,                                 !- Name
-  ,                                       !- Rendering Color
-  Residential;                            !- Building Unit Type
-
-OS:AdditionalProperties,
-  {f17c1d2d-f6b3-4c89-a005-5c02acad009f}, !- Handle
-  {df689f75-b0f8-451d-b943-527f9b30631f}, !- Object Name
-  Units Represented,                      !- Feature Name 1
-  Integer,                                !- Feature Data Type 1
-  1,                                      !- Feature Value 1
-  NumberOfBedrooms,                       !- Feature Name 2
-  Integer,                                !- Feature Data Type 2
-  3,                                      !- Feature Value 2
-  NumberOfBathrooms,                      !- Feature Name 3
-  Double,                                 !- Feature Data Type 3
-  2;                                      !- Feature Value 3
-
-OS:BuildingUnit,
-  {c214397a-da13-4480-ae17-05bc4a086f72}, !- Handle
-  unit 4,                                 !- Name
-  ,                                       !- Rendering Color
-  Residential;                            !- Building Unit Type
-
-OS:AdditionalProperties,
-  {5acaab71-7836-4b6e-a417-752fe65bce69}, !- Handle
-  {c214397a-da13-4480-ae17-05bc4a086f72}, !- Object Name
-  Units Represented,                      !- Feature Name 1
-  Integer,                                !- Feature Data Type 1
-  1,                                      !- Feature Value 1
-  NumberOfBedrooms,                       !- Feature Name 2
-  Integer,                                !- Feature Data Type 2
-  3,                                      !- Feature Value 2
-  NumberOfBathrooms,                      !- Feature Name 3
-  Double,                                 !- Feature Data Type 3
-  2;                                      !- Feature Value 3
-
-OS:BuildingUnit,
-  {e3b96b04-5d15-4789-8a69-cc6877f7c265}, !- Handle
-  unit 5,                                 !- Name
-  ,                                       !- Rendering Color
-  Residential;                            !- Building Unit Type
-
-OS:AdditionalProperties,
-  {adf5da8c-b1fa-4575-94f0-f0151470a305}, !- Handle
-  {e3b96b04-5d15-4789-8a69-cc6877f7c265}, !- Object Name
-  Units Represented,                      !- Feature Name 1
-  Integer,                                !- Feature Data Type 1
-  1,                                      !- Feature Value 1
-  NumberOfBedrooms,                       !- Feature Name 2
-  Integer,                                !- Feature Data Type 2
-  3,                                      !- Feature Value 2
-  NumberOfBathrooms,                      !- Feature Name 3
-  Double,                                 !- Feature Data Type 3
-  2;                                      !- Feature Value 3
-
-OS:BuildingUnit,
-  {ab21311d-1973-48c0-8be9-7abd00108fc7}, !- Handle
-  unit 6,                                 !- Name
-  ,                                       !- Rendering Color
-  Residential;                            !- Building Unit Type
-
-OS:AdditionalProperties,
-  {48aa297a-b8dc-4058-8f74-57ac9d1b1fa2}, !- Handle
-  {ab21311d-1973-48c0-8be9-7abd00108fc7}, !- Object Name
-  Units Represented,                      !- Feature Name 1
-  Integer,                                !- Feature Data Type 1
-  1,                                      !- Feature Value 1
-  NumberOfBedrooms,                       !- Feature Name 2
-  Integer,                                !- Feature Data Type 2
-  3,                                      !- Feature Value 2
-  NumberOfBathrooms,                      !- Feature Name 3
-  Double,                                 !- Feature Data Type 3
-  2;                                      !- Feature Value 3
-
-OS:BuildingUnit,
-  {11d1f4d9-3d00-4536-940f-70765148caff}, !- Handle
-  unit 7,                                 !- Name
-  ,                                       !- Rendering Color
-  Residential;                            !- Building Unit Type
-
-OS:AdditionalProperties,
-  {155cabab-f481-44c4-b5b7-a6d67ae72ad0}, !- Handle
-  {11d1f4d9-3d00-4536-940f-70765148caff}, !- Object Name
-  Units Represented,                      !- Feature Name 1
-  Integer,                                !- Feature Data Type 1
-  1,                                      !- Feature Value 1
-  NumberOfBedrooms,                       !- Feature Name 2
-  Integer,                                !- Feature Data Type 2
-  3,                                      !- Feature Value 2
-  NumberOfBathrooms,                      !- Feature Name 3
-  Double,                                 !- Feature Data Type 3
-  2;                                      !- Feature Value 3
-
-OS:BuildingUnit,
-  {02028c0b-4b88-484f-b51c-5fe8b0ce8f11}, !- Handle
-  unit 8,                                 !- Name
-  ,                                       !- Rendering Color
-  Residential;                            !- Building Unit Type
-
-OS:AdditionalProperties,
-  {28c991f5-d7de-4f50-9745-6f37982fe15f}, !- Handle
-  {02028c0b-4b88-484f-b51c-5fe8b0ce8f11}, !- Object Name
-  Units Represented,                      !- Feature Name 1
-  Integer,                                !- Feature Data Type 1
-  1,                                      !- Feature Value 1
-  NumberOfBedrooms,                       !- Feature Name 2
-  Integer,                                !- Feature Data Type 2
-  3,                                      !- Feature Value 2
-  NumberOfBathrooms,                      !- Feature Name 3
-  Double,                                 !- Feature Data Type 3
-  2;                                      !- Feature Value 3
-
-OS:BuildingUnit,
-  {8c7ae002-49e7-4cde-afae-32e7ce5ed9c9}, !- Handle
-  unit 9,                                 !- Name
-  ,                                       !- Rendering Color
-  Residential;                            !- Building Unit Type
-
-OS:AdditionalProperties,
-  {24f89985-19cc-43bc-930b-d06cb955b4ed}, !- Handle
-  {8c7ae002-49e7-4cde-afae-32e7ce5ed9c9}, !- Object Name
-  Units Represented,                      !- Feature Name 1
-  Integer,                                !- Feature Data Type 1
-  1,                                      !- Feature Value 1
-  NumberOfBedrooms,                       !- Feature Name 2
-  Integer,                                !- Feature Data Type 2
-  3,                                      !- Feature Value 2
-  NumberOfBathrooms,                      !- Feature Name 3
-  Double,                                 !- Feature Data Type 3
-  2;                                      !- Feature Value 3
-
-OS:BuildingUnit,
-  {42823a69-e032-4460-8a90-941379c7dd7f}, !- Handle
-  unit 10,                                !- Name
-  ,                                       !- Rendering Color
-  Residential;                            !- Building Unit Type
-
-OS:AdditionalProperties,
-  {4e346a1e-011d-4eb2-bba8-ab4caeb9bc7a}, !- Handle
-  {42823a69-e032-4460-8a90-941379c7dd7f}, !- Object Name
-  Units Represented,                      !- Feature Name 1
-  Integer,                                !- Feature Data Type 1
-  1,                                      !- Feature Value 1
-  NumberOfBedrooms,                       !- Feature Name 2
-  Integer,                                !- Feature Data Type 2
-  3,                                      !- Feature Value 2
-  NumberOfBathrooms,                      !- Feature Name 3
-  Double,                                 !- Feature Data Type 3
-  2;                                      !- Feature Value 3
-
-OS:Building,
-  {bba423e7-c24c-4f7f-a11f-ebedbd8c1d97}, !- Handle
-  Building 1,                             !- Name
-  ,                                       !- Building Sector Type
-  0,                                      !- North Axis {deg}
-  ,                                       !- Nominal Floor to Floor Height {m}
-  ,                                       !- Space Type Name
-  ,                                       !- Default Construction Set Name
-  ,                                       !- Default Schedule Set Name
-  3,                                      !- Standards Number of Stories
-  2,                                      !- Standards Number of Above Ground Stories
-  ,                                       !- Standards Template
-  singlefamilyattached,                   !- Standards Building Type
-  10;                                     !- Standards Number of Living Units
-
-OS:AdditionalProperties,
-  {766cf930-b443-4233-9e4c-be84d7faf560}, !- Handle
-  {bba423e7-c24c-4f7f-a11f-ebedbd8c1d97}, !- Object Name
-  Total Units Represented,                !- Feature Name 1
-  Integer,                                !- Feature Data Type 1
-  10,                                     !- Feature Value 1
-  Total Units Modeled,                    !- Feature Name 2
-  Integer,                                !- Feature Data Type 2
-  10;                                     !- Feature Value 2
-
-OS:Surface,
-  {fd41b378-e12a-4de1-9671-3271ac9b73cd}, !- Handle
-  Surface 30,                             !- Name
-  Floor,                                  !- Surface Type
-  ,                                       !- Construction Name
-  {3ad620ae-8335-460c-a5b1-14213822129d}, !- Space Name
-  Surface,                                !- Outside Boundary Condition
-  {eb20a263-3ceb-4c1c-9649-ccc65d3d56ea}, !- Outside Boundary Condition Object
-  NoSun,                                  !- Sun Exposure
-  NoWind,                                 !- Wind Exposure
-  ,                                       !- View Factor to Ground
-  ,                                       !- Number of Vertices
-  26.1311565760109, 0, 4.8768,            !- X,Y,Z Vertex 1 {m}
-  26.1311565760109, -7.46604473600313, 4.8768, !- X,Y,Z Vertex 2 {m}
-  22.3981342080094, -7.46604473600313, 4.8768, !- X,Y,Z Vertex 3 {m}
-  22.3981342080094, 0, 4.8768;            !- X,Y,Z Vertex 4 {m}
-
-OS:Surface,
-  {99186495-1b1a-43e7-8f91-ffc397098be3}, !- Handle
-  Surface 31,                             !- Name
-  Floor,                                  !- Surface Type
-  ,                                       !- Construction Name
-  {3ad620ae-8335-460c-a5b1-14213822129d}, !- Space Name
-  Surface,                                !- Outside Boundary Condition
-  {263948c3-0b70-4e3a-b563-e27444ee4a88}, !- Outside Boundary Condition Object
-  NoSun,                                  !- Sun Exposure
-  NoWind,                                 !- Wind Exposure
-  ,                                       !- View Factor to Ground
-  ,                                       !- Number of Vertices
-  3.73302236800156, 0, 4.8768,            !- X,Y,Z Vertex 1 {m}
-  3.73302236800156, -7.46604473600313, 4.8768, !- X,Y,Z Vertex 2 {m}
-  0, -7.46604473600313, 4.8768,           !- X,Y,Z Vertex 3 {m}
-  0, 0, 4.8768;                           !- X,Y,Z Vertex 4 {m}
-
-OS:Surface,
-  {95de8264-5a24-412a-aa4b-d6f854bd6a26}, !- Handle
-  Surface 32,                             !- Name
-  Floor,                                  !- Surface Type
-  ,                                       !- Construction Name
-  {3ad620ae-8335-460c-a5b1-14213822129d}, !- Space Name
-  Surface,                                !- Outside Boundary Condition
-  {c87ccb09-34d0-46b6-a64a-3ab2d50e60c7}, !- Outside Boundary Condition Object
-  NoSun,                                  !- Sun Exposure
-  NoWind,                                 !- Wind Exposure
-  ,                                       !- View Factor to Ground
-  ,                                       !- Number of Vertices
-  37.3302236800156, 0, 4.8768,            !- X,Y,Z Vertex 1 {m}
-  37.3302236800156, -7.46604473600313, 4.8768, !- X,Y,Z Vertex 2 {m}
-  33.5972013120141, -7.46604473600313, 4.8768, !- X,Y,Z Vertex 3 {m}
-  33.5972013120141, 0, 4.8768;            !- X,Y,Z Vertex 4 {m}
-
-OS:Surface,
-  {c2e64c10-5090-44c8-810a-23a08b8694fb}, !- Handle
-  Surface 33,                             !- Name
-  Floor,                                  !- Surface Type
-  ,                                       !- Construction Name
-  {3ad620ae-8335-460c-a5b1-14213822129d}, !- Space Name
-  Surface,                                !- Outside Boundary Condition
-  {73c70762-c27c-43e0-a659-c09a72e632e9}, !- Outside Boundary Condition Object
-  NoSun,                                  !- Sun Exposure
-  NoWind,                                 !- Wind Exposure
-  ,                                       !- View Factor to Ground
-  ,                                       !- Number of Vertices
-  22.3981342080094, 0, 4.8768,            !- X,Y,Z Vertex 1 {m}
-  22.3981342080094, -7.46604473600313, 4.8768, !- X,Y,Z Vertex 2 {m}
-  18.6651118400078, -7.46604473600313, 4.8768, !- X,Y,Z Vertex 3 {m}
-  18.6651118400078, 0, 4.8768;            !- X,Y,Z Vertex 4 {m}
-
-OS:Surface,
-  {241eebf0-efd0-461f-9370-8545b9b90290}, !- Handle
-  Surface 34,                             !- Name
-  Floor,                                  !- Surface Type
-  ,                                       !- Construction Name
-  {3ad620ae-8335-460c-a5b1-14213822129d}, !- Space Name
-  Surface,                                !- Outside Boundary Condition
-  {6a5255d4-56e5-4890-80c4-d65ac46119c0}, !- Outside Boundary Condition Object
-  NoSun,                                  !- Sun Exposure
-  NoWind,                                 !- Wind Exposure
-  ,                                       !- View Factor to Ground
-  ,                                       !- Number of Vertices
-  33.5972013120141, 0, 4.8768,            !- X,Y,Z Vertex 1 {m}
-  33.5972013120141, -7.46604473600313, 4.8768, !- X,Y,Z Vertex 2 {m}
-  29.8641789440125, -7.46604473600313, 4.8768, !- X,Y,Z Vertex 3 {m}
-  29.8641789440125, 0, 4.8768;            !- X,Y,Z Vertex 4 {m}
-
-OS:Surface,
-  {0f6a2fbe-3705-485f-9dc5-0b1457d6e633}, !- Handle
-  Surface 47,                             !- Name
-  Floor,                                  !- Surface Type
-  ,                                       !- Construction Name
-  {3ad620ae-8335-460c-a5b1-14213822129d}, !- Space Name
-  Surface,                                !- Outside Boundary Condition
-  {720f877d-0b1a-4cd6-a9e7-1b7ce1a72c87}, !- Outside Boundary Condition Object
-  NoSun,                                  !- Sun Exposure
-  NoWind,                                 !- Wind Exposure
-  ,                                       !- View Factor to Ground
-  ,                                       !- Number of Vertices
-  7.46604473600312, 0, 4.8768,            !- X,Y,Z Vertex 1 {m}
-  7.46604473600312, -7.46604473600313, 4.8768, !- X,Y,Z Vertex 2 {m}
-  3.73302236800156, -7.46604473600313, 4.8768, !- X,Y,Z Vertex 3 {m}
-  3.73302236800156, 0, 4.8768;            !- X,Y,Z Vertex 4 {m}
-
-OS:Surface,
-  {0bea9f83-730b-4884-b97b-2655af00ba16}, !- Handle
-  Surface 48,                             !- Name
-  Floor,                                  !- Surface Type
-  ,                                       !- Construction Name
-  {3ad620ae-8335-460c-a5b1-14213822129d}, !- Space Name
-  Surface,                                !- Outside Boundary Condition
-  {762084e3-ca53-4e77-aef2-6f094cc9345a}, !- Outside Boundary Condition Object
-  NoSun,                                  !- Sun Exposure
-  NoWind,                                 !- Wind Exposure
-  ,                                       !- View Factor to Ground
-  ,                                       !- Number of Vertices
-  11.1990671040047, 0, 4.8768,            !- X,Y,Z Vertex 1 {m}
-  11.1990671040047, -7.46604473600313, 4.8768, !- X,Y,Z Vertex 2 {m}
-  7.46604473600313, -7.46604473600313, 4.8768, !- X,Y,Z Vertex 3 {m}
-  7.46604473600313, 0, 4.8768;            !- X,Y,Z Vertex 4 {m}
-
-OS:Surface,
-  {4da2e1b5-afee-4224-8cc8-c4705bacd6e7}, !- Handle
-  Surface 49,                             !- Name
-  Floor,                                  !- Surface Type
-  ,                                       !- Construction Name
-  {3ad620ae-8335-460c-a5b1-14213822129d}, !- Space Name
-  Surface,                                !- Outside Boundary Condition
-  {c73cc9c2-6c67-42f2-88bb-056f795b0645}, !- Outside Boundary Condition Object
-  NoSun,                                  !- Sun Exposure
-  NoWind,                                 !- Wind Exposure
-  ,                                       !- View Factor to Ground
-  ,                                       !- Number of Vertices
-  14.9320894720063, 0, 4.8768,            !- X,Y,Z Vertex 1 {m}
-  14.9320894720063, -7.46604473600313, 4.8768, !- X,Y,Z Vertex 2 {m}
-  11.1990671040047, -7.46604473600313, 4.8768, !- X,Y,Z Vertex 3 {m}
-  11.1990671040047, 0, 4.8768;            !- X,Y,Z Vertex 4 {m}
-
-OS:Surface,
-  {819e3cdd-2966-4fbf-8f82-403d1c1740be}, !- Handle
-  Surface 50,                             !- Name
-  Floor,                                  !- Surface Type
-  ,                                       !- Construction Name
-  {3ad620ae-8335-460c-a5b1-14213822129d}, !- Space Name
-  Surface,                                !- Outside Boundary Condition
-  {00086b34-936b-460d-9838-6e7ce9d004b9}, !- Outside Boundary Condition Object
-  NoSun,                                  !- Sun Exposure
-  NoWind,                                 !- Wind Exposure
-  ,                                       !- View Factor to Ground
-  ,                                       !- Number of Vertices
-  29.8641789440125, 0, 4.8768,            !- X,Y,Z Vertex 1 {m}
-  29.8641789440125, -7.46604473600313, 4.8768, !- X,Y,Z Vertex 2 {m}
-  26.1311565760109, -7.46604473600313, 4.8768, !- X,Y,Z Vertex 3 {m}
-  26.1311565760109, 0, 4.8768;            !- X,Y,Z Vertex 4 {m}
-
-OS:Schedule:Day,
-  {1d973bd8-0153-465f-b4b1-d9f352059290}, !- Handle
-  Schedule Day 1,                         !- Name
-  ,                                       !- Schedule Type Limits Name
-  ,                                       !- Interpolate to Timestep
-  24,                                     !- Hour 1
-  0,                                      !- Minute 1
-  0;                                      !- Value Until Time 1
-
-OS:Schedule:Day,
-  {d93565a4-43ba-4fc1-8bf2-a15aa15ae773}, !- Handle
-  Schedule Day 2,                         !- Name
-  ,                                       !- Schedule Type Limits Name
-  ,                                       !- Interpolate to Timestep
-  24,                                     !- Hour 1
-  0,                                      !- Minute 1
-  1;                                      !- Value Until Time 1
-
-OS:Schedule:Day,
-  {b8ecbb22-8668-48fe-898a-264677c6fe1b}, !- Handle
-  Schedule Day 3,                         !- Name
-  ,                                       !- Schedule Type Limits Name
-  ,                                       !- Interpolate to Timestep
-  24,                                     !- Hour 1
-  0,                                      !- Minute 1
-  0;                                      !- Value Until Time 1
-
-OS:Schedule:Day,
-  {56efc23a-3e0c-4e2d-819b-fd41068617e6}, !- Handle
-  Schedule Day 4,                         !- Name
-  ,                                       !- Schedule Type Limits Name
-  ,                                       !- Interpolate to Timestep
-  24,                                     !- Hour 1
-  0,                                      !- Minute 1
-  1;                                      !- Value Until Time 1
-
-OS:Schedule:Day,
-  {5cf80fe5-baea-45c4-8ee3-3ac876b9ccb3}, !- Handle
-  Schedule Day 5,                         !- Name
-  ,                                       !- Schedule Type Limits Name
-  ,                                       !- Interpolate to Timestep
-  24,                                     !- Hour 1
-  0,                                      !- Minute 1
-  0;                                      !- Value Until Time 1
-
-OS:Schedule:Day,
-  {c02ae74b-4ac2-43ef-ae1b-8d01123a3122}, !- Handle
-  Schedule Day 6,                         !- Name
-  ,                                       !- Schedule Type Limits Name
-  ,                                       !- Interpolate to Timestep
-  24,                                     !- Hour 1
-  0,                                      !- Minute 1
-  1;                                      !- Value Until Time 1
-
-OS:Schedule:Day,
-  {0b67be74-6ef0-466d-bcf9-44de5a9610ea}, !- Handle
-  Schedule Day 7,                         !- Name
-  ,                                       !- Schedule Type Limits Name
-  ,                                       !- Interpolate to Timestep
-  24,                                     !- Hour 1
-  0,                                      !- Minute 1
-  0;                                      !- Value Until Time 1
-
-OS:Schedule:Day,
-  {2918b777-afe9-4845-997d-de199231cb63}, !- Handle
-  Schedule Day 8,                         !- Name
-  ,                                       !- Schedule Type Limits Name
-  ,                                       !- Interpolate to Timestep
-  24,                                     !- Hour 1
-  0,                                      !- Minute 1
-  1;                                      !- Value Until Time 1
-
-OS:Schedule:Day,
-  {43db39c4-9c71-4ac4-a0a3-084e8849cba3}, !- Handle
-  Schedule Day 9,                         !- Name
-  ,                                       !- Schedule Type Limits Name
-  ,                                       !- Interpolate to Timestep
-  24,                                     !- Hour 1
-  0,                                      !- Minute 1
-  0;                                      !- Value Until Time 1
-
-OS:Schedule:Day,
-  {95feae4c-f047-418f-8979-d0cd5825bf1f}, !- Handle
-  Schedule Day 10,                        !- Name
-  ,                                       !- Schedule Type Limits Name
-  ,                                       !- Interpolate to Timestep
-  24,                                     !- Hour 1
-  0,                                      !- Minute 1
-  1;                                      !- Value Until Time 1
-
-OS:Schedule:Day,
-  {7d2a2f19-09f5-4a15-85db-b1387c431ad8}, !- Handle
-  Schedule Day 11,                        !- Name
-  ,                                       !- Schedule Type Limits Name
-  ,                                       !- Interpolate to Timestep
-  24,                                     !- Hour 1
-  0,                                      !- Minute 1
-  0;                                      !- Value Until Time 1
-
-OS:Schedule:Day,
-  {ae7c07aa-36ff-40fd-8062-8b0120ebf4a8}, !- Handle
-  Schedule Day 12,                        !- Name
-  ,                                       !- Schedule Type Limits Name
-  ,                                       !- Interpolate to Timestep
-  24,                                     !- Hour 1
-  0,                                      !- Minute 1
-  1;                                      !- Value Until Time 1
-
-OS:Schedule:Day,
-  {53d31a20-86e9-4197-a826-3cba757098d0}, !- Handle
-  Schedule Day 13,                        !- Name
-  ,                                       !- Schedule Type Limits Name
-  ,                                       !- Interpolate to Timestep
-  24,                                     !- Hour 1
-  0,                                      !- Minute 1
-  0;                                      !- Value Until Time 1
-
-OS:Schedule:Day,
-  {cf658314-3a0c-43d0-9b75-6f904e2be623}, !- Handle
-  Schedule Day 14,                        !- Name
-  ,                                       !- Schedule Type Limits Name
-  ,                                       !- Interpolate to Timestep
-  24,                                     !- Hour 1
-  0,                                      !- Minute 1
-  1;                                      !- Value Until Time 1
-
-OS:Schedule:Day,
-  {87e84314-d73c-43b0-b695-1467363712f7}, !- Handle
-  Schedule Day 15,                        !- Name
-=======
   {d1c293f3-a8ce-41d3-88e9-a8e6b1747040}, !- Handle
   {94522924-045f-43f8-a981-1ef47912c9d9}, !- Object Name
   NumberOfBedrooms,                       !- Feature Name 1
@@ -6841,7 +1028,6 @@
 OS:Schedule:Day,
   {40f10aa8-9a43-48a1-b48a-eb0d7656009c}, !- Handle
   Schedule Day 1,                         !- Name
->>>>>>> 49f5e9b9
   ,                                       !- Schedule Type Limits Name
   ,                                       !- Interpolate to Timestep
   24,                                     !- Hour 1
@@ -6849,34 +1035,14 @@
   0;                                      !- Value Until Time 1
 
 OS:Schedule:Day,
-<<<<<<< HEAD
-  {5d654e3e-6f30-4bbf-b5e8-149803d27a59}, !- Handle
-  Schedule Day 16,                        !- Name
-=======
   {098aa881-fb46-4a3e-8479-f09bd7bbe917}, !- Handle
   Schedule Day 2,                         !- Name
->>>>>>> 49f5e9b9
   ,                                       !- Schedule Type Limits Name
   ,                                       !- Interpolate to Timestep
   24,                                     !- Hour 1
   0,                                      !- Minute 1
   1;                                      !- Value Until Time 1
 
-<<<<<<< HEAD
-OS:Schedule:Day,
-  {65834224-77ba-45f7-bcf5-c255b6250130}, !- Handle
-  Schedule Day 17,                        !- Name
-  ,                                       !- Schedule Type Limits Name
-  ,                                       !- Interpolate to Timestep
-  24,                                     !- Hour 1
-  0,                                      !- Minute 1
-  0;                                      !- Value Until Time 1
-
-OS:Schedule:Day,
-  {b9e185dc-1951-49ee-a237-09d380da1df1}, !- Handle
-  Schedule Day 18,                        !- Name
-  ,                                       !- Schedule Type Limits Name
-=======
 OS:Schedule:File,
   {ac2fc040-7fb8-49be-b21c-c9f967b58109}, !- Handle
   occupants,                              !- Name
@@ -6886,201 +1052,9 @@
   1,                                      !- Rows to Skip at Top
   8760,                                   !- Number of Hours of Data
   ,                                       !- Column Separator
->>>>>>> 49f5e9b9
   ,                                       !- Interpolate to Timestep
   60;                                     !- Minutes per Item
 
-<<<<<<< HEAD
-OS:Schedule:Day,
-  {c6f90e7f-74b7-487d-98ec-33e8f439d406}, !- Handle
-  Schedule Day 19,                        !- Name
-  ,                                       !- Schedule Type Limits Name
-  ,                                       !- Interpolate to Timestep
-  24,                                     !- Hour 1
-  0,                                      !- Minute 1
-  0;                                      !- Value Until Time 1
-
-OS:Schedule:Day,
-  {321385e1-8f94-4b2d-81d2-a56d1e32dbdd}, !- Handle
-  Schedule Day 20,                        !- Name
-  ,                                       !- Schedule Type Limits Name
-  ,                                       !- Interpolate to Timestep
-  24,                                     !- Hour 1
-  0,                                      !- Minute 1
-  1;                                      !- Value Until Time 1
-
-OS:WeatherFile,
-  {f236b292-bb80-4ecb-bfde-ee6a05286f30}, !- Handle
-  Denver Intl Ap,                         !- City
-  CO,                                     !- State Province Region
-  USA,                                    !- Country
-  TMY3,                                   !- Data Source
-  725650,                                 !- WMO Number
-  39.83,                                  !- Latitude {deg}
-  -104.65,                                !- Longitude {deg}
-  -7,                                     !- Time Zone {hr}
-  1650,                                   !- Elevation {m}
-  file:../weather/USA_CO_Denver.Intl.AP.725650_TMY3.epw, !- Url
-  E23378AA;                               !- Checksum
-
-OS:AdditionalProperties,
-  {ada06f85-edd8-4f7f-8640-ef2773df1bd9}, !- Handle
-  {f236b292-bb80-4ecb-bfde-ee6a05286f30}, !- Object Name
-  EPWHeaderCity,                          !- Feature Name 1
-  String,                                 !- Feature Data Type 1
-  Denver Intl Ap,                         !- Feature Value 1
-  EPWHeaderState,                         !- Feature Name 2
-  String,                                 !- Feature Data Type 2
-  CO,                                     !- Feature Value 2
-  EPWHeaderCountry,                       !- Feature Name 3
-  String,                                 !- Feature Data Type 3
-  USA,                                    !- Feature Value 3
-  EPWHeaderDataSource,                    !- Feature Name 4
-  String,                                 !- Feature Data Type 4
-  TMY3,                                   !- Feature Value 4
-  EPWHeaderStation,                       !- Feature Name 5
-  String,                                 !- Feature Data Type 5
-  725650,                                 !- Feature Value 5
-  EPWHeaderLatitude,                      !- Feature Name 6
-  Double,                                 !- Feature Data Type 6
-  39.829999999999998,                     !- Feature Value 6
-  EPWHeaderLongitude,                     !- Feature Name 7
-  Double,                                 !- Feature Data Type 7
-  -104.65000000000001,                    !- Feature Value 7
-  EPWHeaderTimezone,                      !- Feature Name 8
-  Double,                                 !- Feature Data Type 8
-  -7,                                     !- Feature Value 8
-  EPWHeaderAltitude,                      !- Feature Name 9
-  Double,                                 !- Feature Data Type 9
-  5413.3858267716532,                     !- Feature Value 9
-  EPWHeaderLocalPressure,                 !- Feature Name 10
-  Double,                                 !- Feature Data Type 10
-  0.81937567683596546,                    !- Feature Value 10
-  EPWHeaderRecordsPerHour,                !- Feature Name 11
-  Double,                                 !- Feature Data Type 11
-  0,                                      !- Feature Value 11
-  EPWDataAnnualAvgDrybulb,                !- Feature Name 12
-  Double,                                 !- Feature Data Type 12
-  51.575616438356228,                     !- Feature Value 12
-  EPWDataAnnualMinDrybulb,                !- Feature Name 13
-  Double,                                 !- Feature Data Type 13
-  -2.9200000000000017,                    !- Feature Value 13
-  EPWDataAnnualMaxDrybulb,                !- Feature Name 14
-  Double,                                 !- Feature Data Type 14
-  104,                                    !- Feature Value 14
-  EPWDataCDD50F,                          !- Feature Name 15
-  Double,                                 !- Feature Data Type 15
-  3072.2925000000005,                     !- Feature Value 15
-  EPWDataCDD65F,                          !- Feature Name 16
-  Double,                                 !- Feature Data Type 16
-  883.62000000000035,                     !- Feature Value 16
-  EPWDataHDD50F,                          !- Feature Name 17
-  Double,                                 !- Feature Data Type 17
-  2497.1925000000001,                     !- Feature Value 17
-  EPWDataHDD65F,                          !- Feature Name 18
-  Double,                                 !- Feature Data Type 18
-  5783.5200000000013,                     !- Feature Value 18
-  EPWDataAnnualAvgWindspeed,              !- Feature Name 19
-  Double,                                 !- Feature Data Type 19
-  3.9165296803649667,                     !- Feature Value 19
-  EPWDataMonthlyAvgDrybulbs,              !- Feature Name 20
-  String,                                 !- Feature Data Type 20
-  33.4191935483871&#4431.90142857142857&#4443.02620967741937&#4442.48624999999999&#4459.877741935483854&#4473.57574999999997&#4472.07975806451608&#4472.70008064516134&#4466.49200000000006&#4450.079112903225806&#4437.218250000000005&#4434.582177419354835, !- Feature Value 20
-  EPWDataGroundMonthlyTemps,              !- Feature Name 21
-  String,                                 !- Feature Data Type 21
-  44.08306285945173&#4440.89570904991865&#4440.64045432632048&#4442.153016571250646&#4448.225111118704206&#4454.268919273837525&#4459.508577937551024&#4462.82777283423508&#4463.10975667174995&#4460.41014950381947&#4455.304105212311526&#4449.445696474514364, !- Feature Value 21
-  EPWDataWSF,                             !- Feature Name 22
-  Double,                                 !- Feature Data Type 22
-  0.58999999999999997,                    !- Feature Value 22
-  EPWDataMonthlyAvgDailyHighDrybulbs,     !- Feature Name 23
-  String,                                 !- Feature Data Type 23
-  47.41032258064516&#4446.58642857142857&#4455.15032258064517&#4453.708&#4472.80193548387098&#4488.67600000000002&#4486.1858064516129&#4485.87225806451613&#4482.082&#4463.18064516129033&#4448.73400000000001&#4448.87935483870968, !- Feature Value 23
-  EPWDataMonthlyAvgDailyLowDrybulbs,      !- Feature Name 24
-  String,                                 !- Feature Data Type 24
-  19.347741935483874&#4419.856428571428573&#4430.316129032258065&#4431.112&#4447.41612903225806&#4457.901999999999994&#4459.063870967741934&#4460.956774193548384&#4452.352000000000004&#4438.41612903225806&#4427.002000000000002&#4423.02903225806451, !- Feature Value 24
-  EPWDesignHeatingDrybulb,                !- Feature Name 25
-  Double,                                 !- Feature Data Type 25
-  12.02,                                  !- Feature Value 25
-  EPWDesignHeatingWindspeed,              !- Feature Name 26
-  Double,                                 !- Feature Data Type 26
-  2.8062500000000004,                     !- Feature Value 26
-  EPWDesignCoolingDrybulb,                !- Feature Name 27
-  Double,                                 !- Feature Data Type 27
-  91.939999999999998,                     !- Feature Value 27
-  EPWDesignCoolingWetbulb,                !- Feature Name 28
-  Double,                                 !- Feature Data Type 28
-  59.95131430195849,                      !- Feature Value 28
-  EPWDesignCoolingHumidityRatio,          !- Feature Name 29
-  Double,                                 !- Feature Data Type 29
-  0.0059161086834698092,                  !- Feature Value 29
-  EPWDesignCoolingWindspeed,              !- Feature Name 30
-  Double,                                 !- Feature Data Type 30
-  3.7999999999999989,                     !- Feature Value 30
-  EPWDesignDailyTemperatureRange,         !- Feature Name 31
-  Double,                                 !- Feature Data Type 31
-  24.915483870967748,                     !- Feature Value 31
-  EPWDesignDehumidDrybulb,                !- Feature Name 32
-  Double,                                 !- Feature Data Type 32
-  67.996785714285721,                     !- Feature Value 32
-  EPWDesignDehumidHumidityRatio,          !- Feature Name 33
-  Double,                                 !- Feature Data Type 33
-  0.012133744170488724,                   !- Feature Value 33
-  EPWDesignCoolingDirectNormal,           !- Feature Name 34
-  Double,                                 !- Feature Data Type 34
-  985,                                    !- Feature Value 34
-  EPWDesignCoolingDiffuseHorizontal,      !- Feature Name 35
-  Double,                                 !- Feature Data Type 35
-  84;                                     !- Feature Value 35
-
-OS:Site,
-  {5d82b909-e064-4864-8d27-0d66f8704581}, !- Handle
-  Denver Intl Ap_CO_USA,                  !- Name
-  39.83,                                  !- Latitude {deg}
-  -104.65,                                !- Longitude {deg}
-  -7,                                     !- Time Zone {hr}
-  1650,                                   !- Elevation {m}
-  ;                                       !- Terrain
-
-OS:ClimateZones,
-  {c42483c2-4f10-413b-bd12-76d0049fa4dc}, !- Handle
-  ,                                       !- Active Institution
-  ,                                       !- Active Year
-  ,                                       !- Climate Zone Institution Name 1
-  ,                                       !- Climate Zone Document Name 1
-  ,                                       !- Climate Zone Document Year 1
-  ,                                       !- Climate Zone Value 1
-  Building America,                       !- Climate Zone Institution Name 2
-  ,                                       !- Climate Zone Document Name 2
-  0,                                      !- Climate Zone Document Year 2
-  Cold;                                   !- Climate Zone Value 2
-
-OS:Site:WaterMainsTemperature,
-  {d1b0a84e-6335-44f1-babc-1f7624ee2cb4}, !- Handle
-  Correlation,                            !- Calculation Method
-  ,                                       !- Temperature Schedule Name
-  10.8753424657535,                       !- Annual Average Outdoor Air Temperature {C}
-  23.1524007936508;                       !- Maximum Difference In Monthly Average Outdoor Air Temperatures {deltaC}
-
-OS:RunPeriodControl:DaylightSavingTime,
-  {35dc327b-823c-44ae-9c38-298b367a1db1}, !- Handle
-  4/7,                                    !- Start Date
-  10/26;                                  !- End Date
-
-OS:Site:GroundTemperature:Deep,
-  {64cd6598-a431-4cfa-ae36-e37c9b8adf31}, !- Handle
-  10.8753424657535,                       !- January Deep Ground Temperature {C}
-  10.8753424657535,                       !- February Deep Ground Temperature {C}
-  10.8753424657535,                       !- March Deep Ground Temperature {C}
-  10.8753424657535,                       !- April Deep Ground Temperature {C}
-  10.8753424657535,                       !- May Deep Ground Temperature {C}
-  10.8753424657535,                       !- June Deep Ground Temperature {C}
-  10.8753424657535,                       !- July Deep Ground Temperature {C}
-  10.8753424657535,                       !- August Deep Ground Temperature {C}
-  10.8753424657535,                       !- September Deep Ground Temperature {C}
-  10.8753424657535,                       !- October Deep Ground Temperature {C}
-  10.8753424657535,                       !- November Deep Ground Temperature {C}
-  10.8753424657535;                       !- December Deep Ground Temperature {C}
-=======
 OS:Schedule:Ruleset,
   {9efe1350-f33f-4fbb-89fc-0b74882defaa}, !- Handle
   Schedule Ruleset 1,                     !- Name
@@ -7188,4 +1162,3 @@
   ,                                       !- Clothing Insulation Schedule Name
   ,                                       !- Air Velocity Schedule Name
   1;                                      !- Multiplier
->>>>>>> 49f5e9b9
