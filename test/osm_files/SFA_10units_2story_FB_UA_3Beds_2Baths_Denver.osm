!- NOTE: Auto-generated from /test/osw_files/SFA_10units_2story_FB_UA_3Beds_2Baths_Denver.osw

OS:Version,
<<<<<<< HEAD
  {023343a9-e766-42ff-b783-898412f742e0}, !- Handle
  3.2.1;                                  !- Version Identifier

OS:SimulationControl,
  {02fbe72b-4a75-4c23-8352-978d40d8f19e}, !- Handle
=======
  {2d221c48-2cb8-4d01-8695-9b8548d7d3f0}, !- Handle
  2.9.1;                                  !- Version Identifier

OS:SimulationControl,
  {b289a259-b022-40bb-a39c-f8502302bd1f}, !- Handle
>>>>>>> 4ec27a5f
  ,                                       !- Do Zone Sizing Calculation
  ,                                       !- Do System Sizing Calculation
  ,                                       !- Do Plant Sizing Calculation
  No;                                     !- Run Simulation for Sizing Periods

OS:Timestep,
<<<<<<< HEAD
  {e4acf586-5c0c-42bf-81e2-36c2f254ef91}, !- Handle
  6;                                      !- Number of Timesteps per Hour

OS:ShadowCalculation,
  {0d8bc3e2-fcc6-4fb8-9bd9-0199c810cbcd}, !- Handle
  PolygonClipping,                        !- Shading Calculation Method
  ,                                       !- Shading Calculation Update Frequency Method
  20,                                     !- Shading Calculation Update Frequency
  200,                                    !- Maximum Figures in Shadow Overlap Calculations
  ,                                       !- Polygon Clipping Algorithm
  512,                                    !- Pixel Counting Resolution
  ,                                       !- Sky Diffuse Modeling Algorithm
  No,                                     !- Output External Shading Calculation Results
  No,                                     !- Disable Self-Shading Within Shading Zone Groups
  No;                                     !- Disable Self-Shading From Shading Zone Groups to Other Zones

OS:SurfaceConvectionAlgorithm:Outside,
  {ac3ad3c2-956a-4da6-ab74-bb4f4e23cf49}, !- Handle
  DOE-2;                                  !- Algorithm

OS:SurfaceConvectionAlgorithm:Inside,
  {3a1dd6a6-1668-4811-a73c-c79bbac360b3}, !- Handle
  TARP;                                   !- Algorithm

OS:ZoneCapacitanceMultiplier:ResearchSpecial,
  {54e3387b-864e-4425-91e6-585056722914}, !- Handle
=======
  {b05b23d1-027e-4491-bf50-791bbe11c0fd}, !- Handle
  6;                                      !- Number of Timesteps per Hour

OS:ShadowCalculation,
  {429869af-85d5-4ebb-9bc6-37bd91a7ff34}, !- Handle
  20,                                     !- Calculation Frequency
  200;                                    !- Maximum Figures in Shadow Overlap Calculations

OS:SurfaceConvectionAlgorithm:Outside,
  {9bd1eecc-ee04-43ba-bd8a-b495fdde9760}, !- Handle
  DOE-2;                                  !- Algorithm

OS:SurfaceConvectionAlgorithm:Inside,
  {ee6e74a0-edbe-4934-b241-c41f0da7fae5}, !- Handle
  TARP;                                   !- Algorithm

OS:ZoneCapacitanceMultiplier:ResearchSpecial,
  {4152d448-3392-4988-8142-94dc5eed3162}, !- Handle
>>>>>>> 4ec27a5f
  ,                                       !- Temperature Capacity Multiplier
  15,                                     !- Humidity Capacity Multiplier
  ;                                       !- Carbon Dioxide Capacity Multiplier

OS:RunPeriod,
<<<<<<< HEAD
  {52ab01de-e289-4cf5-b8df-7141f47c6667}, !- Handle
=======
  {3af1bd69-343e-4497-8350-b47a9117cbec}, !- Handle
>>>>>>> 4ec27a5f
  Run Period 1,                           !- Name
  1,                                      !- Begin Month
  1,                                      !- Begin Day of Month
  12,                                     !- End Month
  31,                                     !- End Day of Month
  ,                                       !- Use Weather File Holidays and Special Days
  ,                                       !- Use Weather File Daylight Saving Period
  ,                                       !- Apply Weekend Holiday Rule
  ,                                       !- Use Weather File Rain Indicators
  ,                                       !- Use Weather File Snow Indicators
  ;                                       !- Number of Times Runperiod to be Repeated

OS:YearDescription,
<<<<<<< HEAD
  {0c646bc5-4a74-4c3d-b1ba-e4cfec373f31}, !- Handle
=======
  {9c24d914-5d3d-438f-a0ea-e35d6afad949}, !- Handle
>>>>>>> 4ec27a5f
  2007,                                   !- Calendar Year
  ,                                       !- Day of Week for Start Day
  ;                                       !- Is Leap Year

OS:WeatherFile,
<<<<<<< HEAD
  {7f086ed7-05f0-418a-b0f4-433de3dc5341}, !- Handle
=======
  {7517f47d-726e-42f3-9f52-ffd35200c59c}, !- Handle
>>>>>>> 4ec27a5f
  Denver Intl Ap,                         !- City
  CO,                                     !- State Province Region
  USA,                                    !- Country
  TMY3,                                   !- Data Source
  725650,                                 !- WMO Number
  39.83,                                  !- Latitude {deg}
  -104.65,                                !- Longitude {deg}
  -7,                                     !- Time Zone {hr}
  1650,                                   !- Elevation {m}
  /mnt/c/git/resstock/resources/measures/HPXMLtoOpenStudio/weather/USA_CO_Denver.Intl.AP.725650_TMY3.epw, !- Url
  E23378AA;                               !- Checksum

OS:AdditionalProperties,
<<<<<<< HEAD
  {01497866-e80e-489f-bf57-d21872cc6ce8}, !- Handle
  {7f086ed7-05f0-418a-b0f4-433de3dc5341}, !- Object Name
=======
  {d8f903ef-e6b9-42e9-8d7c-35fcf752dcaa}, !- Handle
  {7517f47d-726e-42f3-9f52-ffd35200c59c}, !- Object Name
>>>>>>> 4ec27a5f
  EPWHeaderCity,                          !- Feature Name 1
  String,                                 !- Feature Data Type 1
  Denver Intl Ap,                         !- Feature Value 1
  EPWHeaderState,                         !- Feature Name 2
  String,                                 !- Feature Data Type 2
  CO,                                     !- Feature Value 2
  EPWHeaderCountry,                       !- Feature Name 3
  String,                                 !- Feature Data Type 3
  USA,                                    !- Feature Value 3
  EPWHeaderDataSource,                    !- Feature Name 4
  String,                                 !- Feature Data Type 4
  TMY3,                                   !- Feature Value 4
  EPWHeaderStation,                       !- Feature Name 5
  String,                                 !- Feature Data Type 5
  725650,                                 !- Feature Value 5
  EPWHeaderLatitude,                      !- Feature Name 6
  Double,                                 !- Feature Data Type 6
  39.829999999999998,                     !- Feature Value 6
  EPWHeaderLongitude,                     !- Feature Name 7
  Double,                                 !- Feature Data Type 7
  -104.65000000000001,                    !- Feature Value 7
  EPWHeaderTimezone,                      !- Feature Name 8
  Double,                                 !- Feature Data Type 8
  -7,                                     !- Feature Value 8
  EPWHeaderAltitude,                      !- Feature Name 9
  Double,                                 !- Feature Data Type 9
  5413.3858267716532,                     !- Feature Value 9
  EPWHeaderLocalPressure,                 !- Feature Name 10
  Double,                                 !- Feature Data Type 10
  0.81937567683596546,                    !- Feature Value 10
  EPWHeaderRecordsPerHour,                !- Feature Name 11
  Double,                                 !- Feature Data Type 11
  0,                                      !- Feature Value 11
  EPWDataAnnualAvgDrybulb,                !- Feature Name 12
  Double,                                 !- Feature Data Type 12
  51.575616438356228,                     !- Feature Value 12
  EPWDataAnnualMinDrybulb,                !- Feature Name 13
  Double,                                 !- Feature Data Type 13
  -2.9200000000000017,                    !- Feature Value 13
  EPWDataAnnualMaxDrybulb,                !- Feature Name 14
  Double,                                 !- Feature Data Type 14
  104,                                    !- Feature Value 14
  EPWDataCDD50F,                          !- Feature Name 15
  Double,                                 !- Feature Data Type 15
  3072.2925000000005,                     !- Feature Value 15
  EPWDataCDD65F,                          !- Feature Name 16
  Double,                                 !- Feature Data Type 16
  883.62000000000035,                     !- Feature Value 16
  EPWDataHDD50F,                          !- Feature Name 17
  Double,                                 !- Feature Data Type 17
  2497.1925000000001,                     !- Feature Value 17
  EPWDataHDD65F,                          !- Feature Name 18
  Double,                                 !- Feature Data Type 18
  5783.5200000000013,                     !- Feature Value 18
  EPWDataAnnualAvgWindspeed,              !- Feature Name 19
  Double,                                 !- Feature Data Type 19
  3.9165296803649667,                     !- Feature Value 19
  EPWDataMonthlyAvgDrybulbs,              !- Feature Name 20
  String,                                 !- Feature Data Type 20
  33.4191935483871&#4431.90142857142857&#4443.02620967741937&#4442.48624999999999&#4459.877741935483854&#4473.57574999999997&#4472.07975806451608&#4472.70008064516134&#4466.49200000000006&#4450.079112903225806&#4437.218250000000005&#4434.582177419354835, !- Feature Value 20
  EPWDataGroundMonthlyTemps,              !- Feature Name 21
  String,                                 !- Feature Data Type 21
  44.08306285945173&#4440.89570904991865&#4440.64045432632048&#4442.153016571250646&#4448.225111118704206&#4454.268919273837525&#4459.508577937551024&#4462.82777283423508&#4463.10975667174995&#4460.41014950381947&#4455.304105212311526&#4449.445696474514364, !- Feature Value 21
  EPWDataWSF,                             !- Feature Name 22
  Double,                                 !- Feature Data Type 22
  0.58999999999999997,                    !- Feature Value 22
  EPWDataMonthlyAvgDailyHighDrybulbs,     !- Feature Name 23
  String,                                 !- Feature Data Type 23
  47.41032258064516&#4446.58642857142857&#4455.15032258064517&#4453.708&#4472.80193548387098&#4488.67600000000002&#4486.1858064516129&#4485.87225806451613&#4482.082&#4463.18064516129033&#4448.73400000000001&#4448.87935483870968, !- Feature Value 23
  EPWDataMonthlyAvgDailyLowDrybulbs,      !- Feature Name 24
  String,                                 !- Feature Data Type 24
  19.347741935483874&#4419.856428571428573&#4430.316129032258065&#4431.112&#4447.41612903225806&#4457.901999999999994&#4459.063870967741934&#4460.956774193548384&#4452.352000000000004&#4438.41612903225806&#4427.002000000000002&#4423.02903225806451, !- Feature Value 24
  EPWDesignHeatingDrybulb,                !- Feature Name 25
  Double,                                 !- Feature Data Type 25
  12.02,                                  !- Feature Value 25
  EPWDesignHeatingWindspeed,              !- Feature Name 26
  Double,                                 !- Feature Data Type 26
  2.8062500000000004,                     !- Feature Value 26
  EPWDesignCoolingDrybulb,                !- Feature Name 27
  Double,                                 !- Feature Data Type 27
  91.939999999999998,                     !- Feature Value 27
  EPWDesignCoolingWetbulb,                !- Feature Name 28
  Double,                                 !- Feature Data Type 28
  59.95131430195849,                      !- Feature Value 28
  EPWDesignCoolingHumidityRatio,          !- Feature Name 29
  Double,                                 !- Feature Data Type 29
  0.0059161086834698092,                  !- Feature Value 29
  EPWDesignCoolingWindspeed,              !- Feature Name 30
  Double,                                 !- Feature Data Type 30
  3.7999999999999989,                     !- Feature Value 30
  EPWDesignDailyTemperatureRange,         !- Feature Name 31
  Double,                                 !- Feature Data Type 31
  24.915483870967748,                     !- Feature Value 31
  EPWDesignDehumidDrybulb,                !- Feature Name 32
  Double,                                 !- Feature Data Type 32
  67.996785714285721,                     !- Feature Value 32
  EPWDesignDehumidHumidityRatio,          !- Feature Name 33
  Double,                                 !- Feature Data Type 33
  0.012133744170488724,                   !- Feature Value 33
  EPWDesignCoolingDirectNormal,           !- Feature Name 34
  Double,                                 !- Feature Data Type 34
  985,                                    !- Feature Value 34
  EPWDesignCoolingDiffuseHorizontal,      !- Feature Name 35
  Double,                                 !- Feature Data Type 35
  84;                                     !- Feature Value 35

OS:Site,
<<<<<<< HEAD
  {0f4ac4bd-829f-4df5-a013-f3dfe7f9112e}, !- Handle
=======
  {5ca903c2-3f47-4e60-972c-aa64de528900}, !- Handle
>>>>>>> 4ec27a5f
  Denver Intl Ap_CO_USA,                  !- Name
  39.83,                                  !- Latitude {deg}
  -104.65,                                !- Longitude {deg}
  -7,                                     !- Time Zone {hr}
  1650,                                   !- Elevation {m}
  ;                                       !- Terrain

OS:ClimateZones,
<<<<<<< HEAD
  {4d72312a-7405-4f77-b87f-3500ddfd52a0}, !- Handle
  Building America,                       !- Climate Zone Institution Name 1
=======
  {55b81609-3a01-436a-9434-20a5a433bb8a}, !- Handle
  ,                                       !- Active Institution
  ,                                       !- Active Year
  ,                                       !- Climate Zone Institution Name 1
>>>>>>> 4ec27a5f
  ,                                       !- Climate Zone Document Name 1
  0,                                      !- Climate Zone Document Year 1
  Cold;                                   !- Climate Zone Value 1

OS:Site:WaterMainsTemperature,
<<<<<<< HEAD
  {b960b11f-3f23-466f-95d6-d4e0d32d450d}, !- Handle
=======
  {36253a38-4ae6-425a-ad58-7bae6a07bb5f}, !- Handle
>>>>>>> 4ec27a5f
  Correlation,                            !- Calculation Method
  ,                                       !- Temperature Schedule Name
  10.8753424657535,                       !- Annual Average Outdoor Air Temperature {C}
  23.1524007936508;                       !- Maximum Difference In Monthly Average Outdoor Air Temperatures {deltaC}

OS:RunPeriodControl:DaylightSavingTime,
<<<<<<< HEAD
  {1a88b983-4d81-4125-b616-d1dee6ddf131}, !- Handle
=======
  {3c44ae18-f442-4084-a4cf-8dc70bb466fe}, !- Handle
>>>>>>> 4ec27a5f
  3/12,                                   !- Start Date
  11/5;                                   !- End Date

OS:Site:GroundTemperature:Deep,
<<<<<<< HEAD
  {a2a20804-c12f-40f0-b714-76f1a3874086}, !- Handle
=======
  {57ed52da-2055-4809-a1da-aa427ea766ee}, !- Handle
>>>>>>> 4ec27a5f
  10.8753424657535,                       !- January Deep Ground Temperature {C}
  10.8753424657535,                       !- February Deep Ground Temperature {C}
  10.8753424657535,                       !- March Deep Ground Temperature {C}
  10.8753424657535,                       !- April Deep Ground Temperature {C}
  10.8753424657535,                       !- May Deep Ground Temperature {C}
  10.8753424657535,                       !- June Deep Ground Temperature {C}
  10.8753424657535,                       !- July Deep Ground Temperature {C}
  10.8753424657535,                       !- August Deep Ground Temperature {C}
  10.8753424657535,                       !- September Deep Ground Temperature {C}
  10.8753424657535,                       !- October Deep Ground Temperature {C}
  10.8753424657535,                       !- November Deep Ground Temperature {C}
  10.8753424657535;                       !- December Deep Ground Temperature {C}

OS:Building,
<<<<<<< HEAD
  {f99617a1-d689-4e92-a48d-60d13aa6f9c1}, !- Handle
=======
  {d90d7324-7390-41ed-8fa0-05292cf450a9}, !- Handle
>>>>>>> 4ec27a5f
  Building 1,                             !- Name
  ,                                       !- Building Sector Type
  0,                                      !- North Axis {deg}
  ,                                       !- Nominal Floor to Floor Height {m}
  ,                                       !- Space Type Name
  ,                                       !- Default Construction Set Name
  ,                                       !- Default Schedule Set Name
  3,                                      !- Standards Number of Stories
  2,                                      !- Standards Number of Above Ground Stories
  ,                                       !- Standards Template
  singlefamilyattached,                   !- Standards Building Type
  10;                                     !- Standards Number of Living Units

OS:AdditionalProperties,
<<<<<<< HEAD
  {c71bb4ed-7204-4d26-8681-da95292fb356}, !- Handle
  {f99617a1-d689-4e92-a48d-60d13aa6f9c1}, !- Object Name
=======
  {c55a2b77-e0bd-4ce2-b84b-73f84b646696}, !- Handle
  {d90d7324-7390-41ed-8fa0-05292cf450a9}, !- Object Name
>>>>>>> 4ec27a5f
  num_units,                              !- Feature Name 1
  Integer,                                !- Feature Data Type 1
  10,                                     !- Feature Value 1
  has_rear_units,                         !- Feature Name 2
  Boolean,                                !- Feature Data Type 2
  false,                                  !- Feature Value 2
  horz_location,                          !- Feature Name 3
  String,                                 !- Feature Data Type 3
  Left,                                   !- Feature Value 3
  num_floors,                             !- Feature Name 4
  Integer,                                !- Feature Data Type 4
  2;                                      !- Feature Value 4

OS:ThermalZone,
<<<<<<< HEAD
  {8eb41316-3875-44bf-b622-4a3b14dccc27}, !- Handle
=======
  {8a74e34d-19fd-44c0-8100-c1f67e2147b7}, !- Handle
>>>>>>> 4ec27a5f
  living zone,                            !- Name
  ,                                       !- Multiplier
  ,                                       !- Ceiling Height {m}
  ,                                       !- Volume {m3}
  ,                                       !- Floor Area {m2}
  ,                                       !- Zone Inside Convection Algorithm
  ,                                       !- Zone Outside Convection Algorithm
  ,                                       !- Zone Conditioning Equipment List Name
<<<<<<< HEAD
  {cec769db-e056-4851-917e-f37aec0e7995}, !- Zone Air Inlet Port List
  {d9fd54a8-6361-4a09-8356-407f76f63229}, !- Zone Air Exhaust Port List
  {7c1514db-b193-44ee-856a-d38264c777f6}, !- Zone Air Node Name
  {a692abac-3bb8-48af-8358-80cdd3414f31}, !- Zone Return Air Port List
=======
  {6302d00e-ab93-4a21-8fba-9c99f924bb33}, !- Zone Air Inlet Port List
  {8c75cea2-7863-43e3-bc64-f38b6069cea9}, !- Zone Air Exhaust Port List
  {118ab15d-5bd6-4eca-aee5-e6da631395c4}, !- Zone Air Node Name
  {024e7c23-5f65-4907-8995-79823143f0d5}, !- Zone Return Air Port List
>>>>>>> 4ec27a5f
  ,                                       !- Primary Daylighting Control Name
  ,                                       !- Fraction of Zone Controlled by Primary Daylighting Control
  ,                                       !- Secondary Daylighting Control Name
  ,                                       !- Fraction of Zone Controlled by Secondary Daylighting Control
  ,                                       !- Illuminance Map Name
  ,                                       !- Group Rendering Name
  ,                                       !- Thermostat Name
  No;                                     !- Use Ideal Air Loads

OS:Node,
<<<<<<< HEAD
  {35e81926-3112-4b78-9b5b-c6a998f36e0b}, !- Handle
  Node 1,                                 !- Name
  {7c1514db-b193-44ee-856a-d38264c777f6}, !- Inlet Port
  ;                                       !- Outlet Port

OS:Connection,
  {7c1514db-b193-44ee-856a-d38264c777f6}, !- Handle
  {8eb41316-3875-44bf-b622-4a3b14dccc27}, !- Source Object
  11,                                     !- Outlet Port
  {35e81926-3112-4b78-9b5b-c6a998f36e0b}, !- Target Object
  2;                                      !- Inlet Port

OS:PortList,
  {cec769db-e056-4851-917e-f37aec0e7995}, !- Handle
  {8eb41316-3875-44bf-b622-4a3b14dccc27}; !- HVAC Component

OS:PortList,
  {d9fd54a8-6361-4a09-8356-407f76f63229}, !- Handle
  {8eb41316-3875-44bf-b622-4a3b14dccc27}; !- HVAC Component

OS:PortList,
  {a692abac-3bb8-48af-8358-80cdd3414f31}, !- Handle
  {8eb41316-3875-44bf-b622-4a3b14dccc27}; !- HVAC Component

OS:Sizing:Zone,
  {f4a471f4-05ff-435c-bf82-70b844388d04}, !- Handle
  {8eb41316-3875-44bf-b622-4a3b14dccc27}, !- Zone or ZoneList Name
=======
  {4c221dd6-dbe2-4cc2-816b-a6a641dfec22}, !- Handle
  Node 1,                                 !- Name
  {118ab15d-5bd6-4eca-aee5-e6da631395c4}, !- Inlet Port
  ;                                       !- Outlet Port

OS:Connection,
  {118ab15d-5bd6-4eca-aee5-e6da631395c4}, !- Handle
  {9b576dd8-b4d7-4cd9-a934-17d445b5c3ed}, !- Name
  {8a74e34d-19fd-44c0-8100-c1f67e2147b7}, !- Source Object
  11,                                     !- Outlet Port
  {4c221dd6-dbe2-4cc2-816b-a6a641dfec22}, !- Target Object
  2;                                      !- Inlet Port

OS:PortList,
  {6302d00e-ab93-4a21-8fba-9c99f924bb33}, !- Handle
  {3eb5043d-a774-4080-a309-756f6ce7568c}, !- Name
  {8a74e34d-19fd-44c0-8100-c1f67e2147b7}; !- HVAC Component

OS:PortList,
  {8c75cea2-7863-43e3-bc64-f38b6069cea9}, !- Handle
  {4b397e4c-a17b-4d14-8f50-8940d80e8eef}, !- Name
  {8a74e34d-19fd-44c0-8100-c1f67e2147b7}; !- HVAC Component

OS:PortList,
  {024e7c23-5f65-4907-8995-79823143f0d5}, !- Handle
  {7baacbdc-3530-45bc-9209-85e997049e49}, !- Name
  {8a74e34d-19fd-44c0-8100-c1f67e2147b7}; !- HVAC Component

OS:Sizing:Zone,
  {37def972-8dd3-4261-a1ea-bb2aaf5856e2}, !- Handle
  {8a74e34d-19fd-44c0-8100-c1f67e2147b7}, !- Zone or ZoneList Name
>>>>>>> 4ec27a5f
  SupplyAirTemperature,                   !- Zone Cooling Design Supply Air Temperature Input Method
  14,                                     !- Zone Cooling Design Supply Air Temperature {C}
  11.11,                                  !- Zone Cooling Design Supply Air Temperature Difference {deltaC}
  SupplyAirTemperature,                   !- Zone Heating Design Supply Air Temperature Input Method
  40,                                     !- Zone Heating Design Supply Air Temperature {C}
  11.11,                                  !- Zone Heating Design Supply Air Temperature Difference {deltaC}
  0.0085,                                 !- Zone Cooling Design Supply Air Humidity Ratio {kg-H2O/kg-air}
  0.008,                                  !- Zone Heating Design Supply Air Humidity Ratio {kg-H2O/kg-air}
  ,                                       !- Zone Heating Sizing Factor
  ,                                       !- Zone Cooling Sizing Factor
  DesignDay,                              !- Cooling Design Air Flow Method
  ,                                       !- Cooling Design Air Flow Rate {m3/s}
  ,                                       !- Cooling Minimum Air Flow per Zone Floor Area {m3/s-m2}
  ,                                       !- Cooling Minimum Air Flow {m3/s}
  ,                                       !- Cooling Minimum Air Flow Fraction
  DesignDay,                              !- Heating Design Air Flow Method
  ,                                       !- Heating Design Air Flow Rate {m3/s}
  ,                                       !- Heating Maximum Air Flow per Zone Floor Area {m3/s-m2}
  ,                                       !- Heating Maximum Air Flow {m3/s}
  ,                                       !- Heating Maximum Air Flow Fraction
  No,                                     !- Account for Dedicated Outdoor Air System
  NeutralSupplyAir,                       !- Dedicated Outdoor Air System Control Strategy
  autosize,                               !- Dedicated Outdoor Air Low Setpoint Temperature for Design {C}
  autosize;                               !- Dedicated Outdoor Air High Setpoint Temperature for Design {C}

OS:ZoneHVAC:EquipmentList,
<<<<<<< HEAD
  {186e46dd-a40e-4bda-ba7e-d5333680e919}, !- Handle
  Zone HVAC Equipment List 1,             !- Name
  {8eb41316-3875-44bf-b622-4a3b14dccc27}; !- Thermal Zone

OS:Space,
  {156f6d2b-5aab-4ba6-a0df-0bbbd1342f6a}, !- Handle
  living space,                           !- Name
  {4acb7815-61bf-40db-ac98-2e196f1173f4}, !- Space Type Name
=======
  {04d02861-097e-47ff-a572-a83fa8d1d678}, !- Handle
  Zone HVAC Equipment List 1,             !- Name
  {8a74e34d-19fd-44c0-8100-c1f67e2147b7}; !- Thermal Zone

OS:Space,
  {f0d55a73-fb5f-466e-89d6-05310b7425b2}, !- Handle
  living space,                           !- Name
  {5aaf1119-3a07-4d92-adb4-ea2542755807}, !- Space Type Name
>>>>>>> 4ec27a5f
  ,                                       !- Default Construction Set Name
  ,                                       !- Default Schedule Set Name
  ,                                       !- Direction of Relative North {deg}
  ,                                       !- X Origin {m}
  ,                                       !- Y Origin {m}
  ,                                       !- Z Origin {m}
  ,                                       !- Building Story Name
<<<<<<< HEAD
  {8eb41316-3875-44bf-b622-4a3b14dccc27}, !- Thermal Zone Name
  ,                                       !- Part of Total Floor Area
  ,                                       !- Design Specification Outdoor Air Object Name
  {017ad5aa-4766-4bf6-9bb4-5a527a5d37dc}; !- Building Unit Name

OS:Surface,
  {44d32976-f431-46f2-9876-336158f7e03b}, !- Handle
  Surface 1,                              !- Name
  Floor,                                  !- Surface Type
  ,                                       !- Construction Name
  {156f6d2b-5aab-4ba6-a0df-0bbbd1342f6a}, !- Space Name
  Surface,                                !- Outside Boundary Condition
  {8bb9c43b-aa9a-461d-813d-38f3ef1b53ad}, !- Outside Boundary Condition Object
=======
  {8a74e34d-19fd-44c0-8100-c1f67e2147b7}, !- Thermal Zone Name
  ,                                       !- Part of Total Floor Area
  ,                                       !- Design Specification Outdoor Air Object Name
  {59e4f41a-8d4b-404d-addb-b3cd215b6668}; !- Building Unit Name

OS:Surface,
  {ab5111bc-c569-49ec-8047-edc3c6a24452}, !- Handle
  Surface 1,                              !- Name
  Floor,                                  !- Surface Type
  ,                                       !- Construction Name
  {f0d55a73-fb5f-466e-89d6-05310b7425b2}, !- Space Name
  Surface,                                !- Outside Boundary Condition
  {2f0f7397-3e25-4ff3-ad00-034f55ecb760}, !- Outside Boundary Condition Object
>>>>>>> 4ec27a5f
  NoSun,                                  !- Sun Exposure
  NoWind,                                 !- Wind Exposure
  ,                                       !- View Factor to Ground
  ,                                       !- Number of Vertices
  0, -7.46604473600313, 0,                !- X,Y,Z Vertex 1 {m}
  0, 0, 0,                                !- X,Y,Z Vertex 2 {m}
  3.73302236800156, 0, 0,                 !- X,Y,Z Vertex 3 {m}
  3.73302236800156, -7.46604473600313, 0; !- X,Y,Z Vertex 4 {m}

OS:Surface,
<<<<<<< HEAD
  {a3941829-30c5-4619-8d9a-1230111bc6f1}, !- Handle
  Surface 2,                              !- Name
  Wall,                                   !- Surface Type
  ,                                       !- Construction Name
  {156f6d2b-5aab-4ba6-a0df-0bbbd1342f6a}, !- Space Name
=======
  {39f96833-6e91-4976-93f5-a32428054b9f}, !- Handle
  Surface 2,                              !- Name
  Wall,                                   !- Surface Type
  ,                                       !- Construction Name
  {f0d55a73-fb5f-466e-89d6-05310b7425b2}, !- Space Name
>>>>>>> 4ec27a5f
  Outdoors,                               !- Outside Boundary Condition
  ,                                       !- Outside Boundary Condition Object
  SunExposed,                             !- Sun Exposure
  WindExposed,                            !- Wind Exposure
  ,                                       !- View Factor to Ground
  ,                                       !- Number of Vertices
  0, 0, 2.4384,                           !- X,Y,Z Vertex 1 {m}
  0, 0, 0,                                !- X,Y,Z Vertex 2 {m}
  0, -7.46604473600313, 0,                !- X,Y,Z Vertex 3 {m}
  0, -7.46604473600313, 2.4384;           !- X,Y,Z Vertex 4 {m}

OS:Surface,
<<<<<<< HEAD
  {c333e875-0194-4535-b970-5f0254fa4141}, !- Handle
  Surface 3,                              !- Name
  Wall,                                   !- Surface Type
  ,                                       !- Construction Name
  {156f6d2b-5aab-4ba6-a0df-0bbbd1342f6a}, !- Space Name
=======
  {6f57909a-2be3-4da2-b959-90bec50be591}, !- Handle
  Surface 3,                              !- Name
  Wall,                                   !- Surface Type
  ,                                       !- Construction Name
  {f0d55a73-fb5f-466e-89d6-05310b7425b2}, !- Space Name
>>>>>>> 4ec27a5f
  Outdoors,                               !- Outside Boundary Condition
  ,                                       !- Outside Boundary Condition Object
  SunExposed,                             !- Sun Exposure
  WindExposed,                            !- Wind Exposure
  ,                                       !- View Factor to Ground
  ,                                       !- Number of Vertices
  3.73302236800156, 0, 2.4384,            !- X,Y,Z Vertex 1 {m}
  3.73302236800156, 0, 0,                 !- X,Y,Z Vertex 2 {m}
  0, 0, 0,                                !- X,Y,Z Vertex 3 {m}
  0, 0, 2.4384;                           !- X,Y,Z Vertex 4 {m}

OS:Surface,
<<<<<<< HEAD
  {145f14f8-eac3-4dfe-bf23-6a4b6cb0d85f}, !- Handle
  Surface 4,                              !- Name
  Wall,                                   !- Surface Type
  ,                                       !- Construction Name
  {156f6d2b-5aab-4ba6-a0df-0bbbd1342f6a}, !- Space Name
=======
  {8e2a54dc-cdf5-4630-8b3b-9615224075e4}, !- Handle
  Surface 4,                              !- Name
  Wall,                                   !- Surface Type
  ,                                       !- Construction Name
  {f0d55a73-fb5f-466e-89d6-05310b7425b2}, !- Space Name
>>>>>>> 4ec27a5f
  Adiabatic,                              !- Outside Boundary Condition
  ,                                       !- Outside Boundary Condition Object
  NoSun,                                  !- Sun Exposure
  NoWind,                                 !- Wind Exposure
  ,                                       !- View Factor to Ground
  ,                                       !- Number of Vertices
  3.73302236800156, -7.46604473600313, 2.4384, !- X,Y,Z Vertex 1 {m}
  3.73302236800156, -7.46604473600313, 0, !- X,Y,Z Vertex 2 {m}
  3.73302236800156, 0, 0,                 !- X,Y,Z Vertex 3 {m}
  3.73302236800156, 0, 2.4384;            !- X,Y,Z Vertex 4 {m}

OS:Surface,
<<<<<<< HEAD
  {bf2dc608-44ea-4b5e-b095-e6f27f928be1}, !- Handle
  Surface 5,                              !- Name
  Wall,                                   !- Surface Type
  ,                                       !- Construction Name
  {156f6d2b-5aab-4ba6-a0df-0bbbd1342f6a}, !- Space Name
=======
  {01a496f1-0359-4470-a1af-20741feb94ef}, !- Handle
  Surface 5,                              !- Name
  Wall,                                   !- Surface Type
  ,                                       !- Construction Name
  {f0d55a73-fb5f-466e-89d6-05310b7425b2}, !- Space Name
>>>>>>> 4ec27a5f
  Outdoors,                               !- Outside Boundary Condition
  ,                                       !- Outside Boundary Condition Object
  SunExposed,                             !- Sun Exposure
  WindExposed,                            !- Wind Exposure
  ,                                       !- View Factor to Ground
  ,                                       !- Number of Vertices
  0, -7.46604473600313, 2.4384,           !- X,Y,Z Vertex 1 {m}
  0, -7.46604473600313, 0,                !- X,Y,Z Vertex 2 {m}
  3.73302236800156, -7.46604473600313, 0, !- X,Y,Z Vertex 3 {m}
  3.73302236800156, -7.46604473600313, 2.4384; !- X,Y,Z Vertex 4 {m}

OS:Surface,
<<<<<<< HEAD
  {79f348d9-2739-4d70-beb7-71800e0c4041}, !- Handle
  Surface 6,                              !- Name
  RoofCeiling,                            !- Surface Type
  ,                                       !- Construction Name
  {156f6d2b-5aab-4ba6-a0df-0bbbd1342f6a}, !- Space Name
  Surface,                                !- Outside Boundary Condition
  {92bca2cd-11ca-4163-be03-6ae2517ab88f}, !- Outside Boundary Condition Object
=======
  {f2beaa19-da00-4071-9011-becf0d1022e0}, !- Handle
  Surface 6,                              !- Name
  RoofCeiling,                            !- Surface Type
  ,                                       !- Construction Name
  {f0d55a73-fb5f-466e-89d6-05310b7425b2}, !- Space Name
  Surface,                                !- Outside Boundary Condition
  {897b0296-a6d6-474b-b133-997dd6ad9184}, !- Outside Boundary Condition Object
>>>>>>> 4ec27a5f
  NoSun,                                  !- Sun Exposure
  NoWind,                                 !- Wind Exposure
  ,                                       !- View Factor to Ground
  ,                                       !- Number of Vertices
  3.73302236800156, -7.46604473600313, 2.4384, !- X,Y,Z Vertex 1 {m}
  3.73302236800156, 0, 2.4384,            !- X,Y,Z Vertex 2 {m}
  0, 0, 2.4384,                           !- X,Y,Z Vertex 3 {m}
  0, -7.46604473600313, 2.4384;           !- X,Y,Z Vertex 4 {m}

OS:SpaceType,
<<<<<<< HEAD
  {4acb7815-61bf-40db-ac98-2e196f1173f4}, !- Handle
=======
  {5aaf1119-3a07-4d92-adb4-ea2542755807}, !- Handle
>>>>>>> 4ec27a5f
  Space Type 1,                           !- Name
  ,                                       !- Default Construction Set Name
  ,                                       !- Default Schedule Set Name
  ,                                       !- Group Rendering Name
  ,                                       !- Design Specification Outdoor Air Object Name
  ,                                       !- Standards Template
  ,                                       !- Standards Building Type
  living;                                 !- Standards Space Type

OS:Space,
<<<<<<< HEAD
  {62b5fd1a-f077-44c2-a0fd-2428a0b0fc0b}, !- Handle
  living space|story 2,                   !- Name
  {4acb7815-61bf-40db-ac98-2e196f1173f4}, !- Space Type Name
=======
  {68a008f9-0d45-4b8a-acb5-d286d9e83de0}, !- Handle
  living space|story 2,                   !- Name
  {5aaf1119-3a07-4d92-adb4-ea2542755807}, !- Space Type Name
>>>>>>> 4ec27a5f
  ,                                       !- Default Construction Set Name
  ,                                       !- Default Schedule Set Name
  -0,                                     !- Direction of Relative North {deg}
  0,                                      !- X Origin {m}
  0,                                      !- Y Origin {m}
  2.4384,                                 !- Z Origin {m}
  ,                                       !- Building Story Name
<<<<<<< HEAD
  {8eb41316-3875-44bf-b622-4a3b14dccc27}, !- Thermal Zone Name
  ,                                       !- Part of Total Floor Area
  ,                                       !- Design Specification Outdoor Air Object Name
  {017ad5aa-4766-4bf6-9bb4-5a527a5d37dc}; !- Building Unit Name

OS:Surface,
  {9711941c-e881-440b-9eaa-9e4cf53bad6c}, !- Handle
  Surface 7,                              !- Name
  Wall,                                   !- Surface Type
  ,                                       !- Construction Name
  {62b5fd1a-f077-44c2-a0fd-2428a0b0fc0b}, !- Space Name
=======
  {8a74e34d-19fd-44c0-8100-c1f67e2147b7}, !- Thermal Zone Name
  ,                                       !- Part of Total Floor Area
  ,                                       !- Design Specification Outdoor Air Object Name
  {59e4f41a-8d4b-404d-addb-b3cd215b6668}; !- Building Unit Name

OS:Surface,
  {4764a1f9-4aa3-49b8-97c8-ff87a69df9d8}, !- Handle
  Surface 7,                              !- Name
  Wall,                                   !- Surface Type
  ,                                       !- Construction Name
  {68a008f9-0d45-4b8a-acb5-d286d9e83de0}, !- Space Name
>>>>>>> 4ec27a5f
  Outdoors,                               !- Outside Boundary Condition
  ,                                       !- Outside Boundary Condition Object
  SunExposed,                             !- Sun Exposure
  WindExposed,                            !- Wind Exposure
  ,                                       !- View Factor to Ground
  ,                                       !- Number of Vertices
<<<<<<< HEAD
  0, 0, 2.4384,                           !- X,Y,Z Vertex 1 {m}
  0, 0, 0,                                !- X,Y,Z Vertex 2 {m}
  0, -7.46604473600313, 0,                !- X,Y,Z Vertex 3 {m}
  0, -7.46604473600313, 2.4384;           !- X,Y,Z Vertex 4 {m}

OS:Surface,
  {d6a8af3c-9d5f-48d5-9137-22adf2720d81}, !- Handle
  Surface 8,                              !- Name
  Wall,                                   !- Surface Type
  ,                                       !- Construction Name
  {62b5fd1a-f077-44c2-a0fd-2428a0b0fc0b}, !- Space Name
=======
  3.73302236800156, 0, 2.4384,            !- X,Y,Z Vertex 1 {m}
  3.73302236800156, 0, 0,                 !- X,Y,Z Vertex 2 {m}
  0, 0, 0,                                !- X,Y,Z Vertex 3 {m}
  0, 0, 2.4384;                           !- X,Y,Z Vertex 4 {m}

OS:Surface,
  {c62ed8aa-0b31-431b-b367-fe0960856f77}, !- Handle
  Surface 8,                              !- Name
  Wall,                                   !- Surface Type
  ,                                       !- Construction Name
  {68a008f9-0d45-4b8a-acb5-d286d9e83de0}, !- Space Name
>>>>>>> 4ec27a5f
  Outdoors,                               !- Outside Boundary Condition
  ,                                       !- Outside Boundary Condition Object
  SunExposed,                             !- Sun Exposure
  WindExposed,                            !- Wind Exposure
  ,                                       !- View Factor to Ground
  ,                                       !- Number of Vertices
  0, -7.46604473600313, 2.4384,           !- X,Y,Z Vertex 1 {m}
  0, -7.46604473600313, 0,                !- X,Y,Z Vertex 2 {m}
  3.73302236800156, -7.46604473600313, 0, !- X,Y,Z Vertex 3 {m}
  3.73302236800156, -7.46604473600313, 2.4384; !- X,Y,Z Vertex 4 {m}

OS:Surface,
<<<<<<< HEAD
  {6b4177fb-59b6-4321-a628-4d9cd2a55f66}, !- Handle
  Surface 9,                              !- Name
  Wall,                                   !- Surface Type
  ,                                       !- Construction Name
  {62b5fd1a-f077-44c2-a0fd-2428a0b0fc0b}, !- Space Name
  Outdoors,                               !- Outside Boundary Condition
  ,                                       !- Outside Boundary Condition Object
  SunExposed,                             !- Sun Exposure
  WindExposed,                            !- Wind Exposure
  ,                                       !- View Factor to Ground
  ,                                       !- Number of Vertices
  3.73302236800156, 0, 2.4384,            !- X,Y,Z Vertex 1 {m}
  3.73302236800156, 0, 0,                 !- X,Y,Z Vertex 2 {m}
  0, 0, 0,                                !- X,Y,Z Vertex 3 {m}
  0, 0, 2.4384;                           !- X,Y,Z Vertex 4 {m}

OS:Surface,
  {92bca2cd-11ca-4163-be03-6ae2517ab88f}, !- Handle
  Surface 10,                             !- Name
  Floor,                                  !- Surface Type
  ,                                       !- Construction Name
  {62b5fd1a-f077-44c2-a0fd-2428a0b0fc0b}, !- Space Name
  Surface,                                !- Outside Boundary Condition
  {79f348d9-2739-4d70-beb7-71800e0c4041}, !- Outside Boundary Condition Object
=======
  {d63370d1-ccb3-4fad-8785-75d0d2c17d2b}, !- Handle
  Surface 9,                              !- Name
  Wall,                                   !- Surface Type
  ,                                       !- Construction Name
  {68a008f9-0d45-4b8a-acb5-d286d9e83de0}, !- Space Name
  Adiabatic,                              !- Outside Boundary Condition
  ,                                       !- Outside Boundary Condition Object
>>>>>>> 4ec27a5f
  NoSun,                                  !- Sun Exposure
  NoWind,                                 !- Wind Exposure
  ,                                       !- View Factor to Ground
  ,                                       !- Number of Vertices
  3.73302236800156, -7.46604473600313, 2.4384, !- X,Y,Z Vertex 1 {m}
  3.73302236800156, -7.46604473600313, 0, !- X,Y,Z Vertex 2 {m}
  3.73302236800156, 0, 0,                 !- X,Y,Z Vertex 3 {m}
  3.73302236800156, 0, 2.4384;            !- X,Y,Z Vertex 4 {m}

OS:Surface,
<<<<<<< HEAD
  {8d339ce2-7a0f-4a53-9f9a-1373d409ea21}, !- Handle
  Surface 11,                             !- Name
  Wall,                                   !- Surface Type
  ,                                       !- Construction Name
  {62b5fd1a-f077-44c2-a0fd-2428a0b0fc0b}, !- Space Name
  Adiabatic,                              !- Outside Boundary Condition
=======
  {ece91166-d044-44e9-a03d-8dbbfd3b4cad}, !- Handle
  Surface 10,                             !- Name
  Wall,                                   !- Surface Type
  ,                                       !- Construction Name
  {68a008f9-0d45-4b8a-acb5-d286d9e83de0}, !- Space Name
  Outdoors,                               !- Outside Boundary Condition
>>>>>>> 4ec27a5f
  ,                                       !- Outside Boundary Condition Object
  NoSun,                                  !- Sun Exposure
  NoWind,                                 !- Wind Exposure
  ,                                       !- View Factor to Ground
  ,                                       !- Number of Vertices
  3.73302236800156, -7.46604473600313, 2.4384, !- X,Y,Z Vertex 1 {m}
  3.73302236800156, -7.46604473600313, 0, !- X,Y,Z Vertex 2 {m}
  3.73302236800156, 0, 0,                 !- X,Y,Z Vertex 3 {m}
  3.73302236800156, 0, 2.4384;            !- X,Y,Z Vertex 4 {m}

OS:Surface,
<<<<<<< HEAD
  {b1634f65-199b-479b-837c-8d6a81d2b210}, !- Handle
  Surface 12,                             !- Name
  RoofCeiling,                            !- Surface Type
  ,                                       !- Construction Name
  {62b5fd1a-f077-44c2-a0fd-2428a0b0fc0b}, !- Space Name
  Surface,                                !- Outside Boundary Condition
  {a54090b7-5429-4283-a2a7-fce27fc643fc}, !- Outside Boundary Condition Object
=======
  {5220bba3-bbd5-40d7-8378-6350efd63c9a}, !- Handle
  Surface 11,                             !- Name
  RoofCeiling,                            !- Surface Type
  ,                                       !- Construction Name
  {68a008f9-0d45-4b8a-acb5-d286d9e83de0}, !- Space Name
  Surface,                                !- Outside Boundary Condition
  {eaa6690e-0757-4939-a64b-7db729ce8959}, !- Outside Boundary Condition Object
>>>>>>> 4ec27a5f
  NoSun,                                  !- Sun Exposure
  NoWind,                                 !- Wind Exposure
  ,                                       !- View Factor to Ground
  ,                                       !- Number of Vertices
  3.73302236800156, -7.46604473600313, 2.4384, !- X,Y,Z Vertex 1 {m}
  3.73302236800156, 0, 2.4384,            !- X,Y,Z Vertex 2 {m}
  0, 0, 2.4384,                           !- X,Y,Z Vertex 3 {m}
  0, -7.46604473600313, 2.4384;           !- X,Y,Z Vertex 4 {m}

OS:Surface,
  {897b0296-a6d6-474b-b133-997dd6ad9184}, !- Handle
  Surface 12,                             !- Name
  Floor,                                  !- Surface Type
  ,                                       !- Construction Name
  {68a008f9-0d45-4b8a-acb5-d286d9e83de0}, !- Space Name
  Surface,                                !- Outside Boundary Condition
  {f2beaa19-da00-4071-9011-becf0d1022e0}, !- Outside Boundary Condition Object
  NoSun,                                  !- Sun Exposure
  NoWind,                                 !- Wind Exposure
  ,                                       !- View Factor to Ground
  ,                                       !- Number of Vertices
  0, -7.46604473600313, 0,                !- X,Y,Z Vertex 1 {m}
  0, 0, 0,                                !- X,Y,Z Vertex 2 {m}
  3.73302236800156, 0, 0,                 !- X,Y,Z Vertex 3 {m}
  3.73302236800156, -7.46604473600313, 0; !- X,Y,Z Vertex 4 {m}

OS:Space,
<<<<<<< HEAD
  {e4fd0e8a-fd3c-42e5-a744-61a6f369c0e4}, !- Handle
  finished basement space,                !- Name
  {bab3332a-416e-4e02-9b93-9981ea5e5d9b}, !- Space Type Name
=======
  {0209de0b-1f28-41ad-a766-da24b053059a}, !- Handle
  finished basement space,                !- Name
  {1a3562aa-60b1-48c7-a675-86ebc1e55730}, !- Space Type Name
>>>>>>> 4ec27a5f
  ,                                       !- Default Construction Set Name
  ,                                       !- Default Schedule Set Name
  -0,                                     !- Direction of Relative North {deg}
  0,                                      !- X Origin {m}
  0,                                      !- Y Origin {m}
  0,                                      !- Z Origin {m}
  ,                                       !- Building Story Name
<<<<<<< HEAD
  {bd2fe565-b819-48d9-bb93-a964c56b9189}, !- Thermal Zone Name
  ,                                       !- Part of Total Floor Area
  ,                                       !- Design Specification Outdoor Air Object Name
  {017ad5aa-4766-4bf6-9bb4-5a527a5d37dc}; !- Building Unit Name

OS:Surface,
  {426c70d3-20a2-4a3e-94fc-dc30ccc572e9}, !- Handle
  Surface 18,                             !- Name
  Floor,                                  !- Surface Type
  ,                                       !- Construction Name
  {e4fd0e8a-fd3c-42e5-a744-61a6f369c0e4}, !- Space Name
=======
  {b7cfaed5-23b0-481d-8fd7-176588d8a7fd}, !- Thermal Zone Name
  ,                                       !- Part of Total Floor Area
  ,                                       !- Design Specification Outdoor Air Object Name
  {59e4f41a-8d4b-404d-addb-b3cd215b6668}; !- Building Unit Name

OS:Surface,
  {633524a3-7188-4ea9-ba38-b8675a943719}, !- Handle
  Surface 18,                             !- Name
  Floor,                                  !- Surface Type
  ,                                       !- Construction Name
  {0209de0b-1f28-41ad-a766-da24b053059a}, !- Space Name
>>>>>>> 4ec27a5f
  Foundation,                             !- Outside Boundary Condition
  ,                                       !- Outside Boundary Condition Object
  NoSun,                                  !- Sun Exposure
  NoWind,                                 !- Wind Exposure
  ,                                       !- View Factor to Ground
  ,                                       !- Number of Vertices
  0, -7.46604473600313, -2.4384,          !- X,Y,Z Vertex 1 {m}
  0, 0, -2.4384,                          !- X,Y,Z Vertex 2 {m}
  3.73302236800156, 0, -2.4384,           !- X,Y,Z Vertex 3 {m}
  3.73302236800156, -7.46604473600313, -2.4384; !- X,Y,Z Vertex 4 {m}

OS:Surface,
<<<<<<< HEAD
  {6ab93adb-ddf4-4490-b9c1-e13c0e962363}, !- Handle
  Surface 19,                             !- Name
  Wall,                                   !- Surface Type
  ,                                       !- Construction Name
  {e4fd0e8a-fd3c-42e5-a744-61a6f369c0e4}, !- Space Name
=======
  {35d175b4-07f9-4e07-a7e9-d100fda88b10}, !- Handle
  Surface 19,                             !- Name
  Wall,                                   !- Surface Type
  ,                                       !- Construction Name
  {0209de0b-1f28-41ad-a766-da24b053059a}, !- Space Name
>>>>>>> 4ec27a5f
  Foundation,                             !- Outside Boundary Condition
  ,                                       !- Outside Boundary Condition Object
  NoSun,                                  !- Sun Exposure
  NoWind,                                 !- Wind Exposure
  ,                                       !- View Factor to Ground
  ,                                       !- Number of Vertices
  0, 0, 0,                                !- X,Y,Z Vertex 1 {m}
  0, 0, -2.4384,                          !- X,Y,Z Vertex 2 {m}
  0, -7.46604473600313, -2.4384,          !- X,Y,Z Vertex 3 {m}
  0, -7.46604473600313, 0;                !- X,Y,Z Vertex 4 {m}

OS:Surface,
<<<<<<< HEAD
  {462a0325-efbe-4abb-88b6-cbc0e9a6a192}, !- Handle
  Surface 20,                             !- Name
  Wall,                                   !- Surface Type
  ,                                       !- Construction Name
  {e4fd0e8a-fd3c-42e5-a744-61a6f369c0e4}, !- Space Name
=======
  {d3f525ec-b97e-41f6-a183-c10f03884af1}, !- Handle
  Surface 20,                             !- Name
  Wall,                                   !- Surface Type
  ,                                       !- Construction Name
  {0209de0b-1f28-41ad-a766-da24b053059a}, !- Space Name
>>>>>>> 4ec27a5f
  Foundation,                             !- Outside Boundary Condition
  ,                                       !- Outside Boundary Condition Object
  NoSun,                                  !- Sun Exposure
  NoWind,                                 !- Wind Exposure
  ,                                       !- View Factor to Ground
  ,                                       !- Number of Vertices
  3.73302236800156, 0, 0,                 !- X,Y,Z Vertex 1 {m}
  3.73302236800156, 0, -2.4384,           !- X,Y,Z Vertex 2 {m}
  0, 0, -2.4384,                          !- X,Y,Z Vertex 3 {m}
  0, 0, 0;                                !- X,Y,Z Vertex 4 {m}

OS:Surface,
<<<<<<< HEAD
  {a0592117-fd52-4ee4-95d8-7816b48f9ff9}, !- Handle
  Surface 21,                             !- Name
  Wall,                                   !- Surface Type
  ,                                       !- Construction Name
  {e4fd0e8a-fd3c-42e5-a744-61a6f369c0e4}, !- Space Name
=======
  {10697b54-e1b8-4b9b-918c-ab1bbec9ddd9}, !- Handle
  Surface 21,                             !- Name
  Wall,                                   !- Surface Type
  ,                                       !- Construction Name
  {0209de0b-1f28-41ad-a766-da24b053059a}, !- Space Name
>>>>>>> 4ec27a5f
  Adiabatic,                              !- Outside Boundary Condition
  ,                                       !- Outside Boundary Condition Object
  NoSun,                                  !- Sun Exposure
  NoWind,                                 !- Wind Exposure
  ,                                       !- View Factor to Ground
  ,                                       !- Number of Vertices
  3.73302236800156, -7.46604473600313, 0, !- X,Y,Z Vertex 1 {m}
  3.73302236800156, -7.46604473600313, -2.4384, !- X,Y,Z Vertex 2 {m}
  3.73302236800156, 0, -2.4384,           !- X,Y,Z Vertex 3 {m}
  3.73302236800156, 0, 0;                 !- X,Y,Z Vertex 4 {m}

OS:Surface,
<<<<<<< HEAD
  {4fac39e0-b066-4575-a31f-699b4568540a}, !- Handle
  Surface 22,                             !- Name
  Wall,                                   !- Surface Type
  ,                                       !- Construction Name
  {e4fd0e8a-fd3c-42e5-a744-61a6f369c0e4}, !- Space Name
=======
  {9637211f-40f2-4f13-a7c7-ddb951a44225}, !- Handle
  Surface 22,                             !- Name
  Wall,                                   !- Surface Type
  ,                                       !- Construction Name
  {0209de0b-1f28-41ad-a766-da24b053059a}, !- Space Name
>>>>>>> 4ec27a5f
  Foundation,                             !- Outside Boundary Condition
  ,                                       !- Outside Boundary Condition Object
  NoSun,                                  !- Sun Exposure
  NoWind,                                 !- Wind Exposure
  ,                                       !- View Factor to Ground
  ,                                       !- Number of Vertices
  0, -7.46604473600313, 0,                !- X,Y,Z Vertex 1 {m}
  0, -7.46604473600313, -2.4384,          !- X,Y,Z Vertex 2 {m}
  3.73302236800156, -7.46604473600313, -2.4384, !- X,Y,Z Vertex 3 {m}
  3.73302236800156, -7.46604473600313, 0; !- X,Y,Z Vertex 4 {m}

OS:Surface,
<<<<<<< HEAD
  {8bb9c43b-aa9a-461d-813d-38f3ef1b53ad}, !- Handle
  Surface 23,                             !- Name
  RoofCeiling,                            !- Surface Type
  ,                                       !- Construction Name
  {e4fd0e8a-fd3c-42e5-a744-61a6f369c0e4}, !- Space Name
  Surface,                                !- Outside Boundary Condition
  {44d32976-f431-46f2-9876-336158f7e03b}, !- Outside Boundary Condition Object
=======
  {2f0f7397-3e25-4ff3-ad00-034f55ecb760}, !- Handle
  Surface 23,                             !- Name
  RoofCeiling,                            !- Surface Type
  ,                                       !- Construction Name
  {0209de0b-1f28-41ad-a766-da24b053059a}, !- Space Name
  Surface,                                !- Outside Boundary Condition
  {ab5111bc-c569-49ec-8047-edc3c6a24452}, !- Outside Boundary Condition Object
>>>>>>> 4ec27a5f
  NoSun,                                  !- Sun Exposure
  NoWind,                                 !- Wind Exposure
  ,                                       !- View Factor to Ground
  ,                                       !- Number of Vertices
  3.73302236800156, -7.46604473600313, 0, !- X,Y,Z Vertex 1 {m}
  3.73302236800156, 0, 0,                 !- X,Y,Z Vertex 2 {m}
  0, 0, 0,                                !- X,Y,Z Vertex 3 {m}
  0, -7.46604473600313, 0;                !- X,Y,Z Vertex 4 {m}

OS:ThermalZone,
<<<<<<< HEAD
  {bd2fe565-b819-48d9-bb93-a964c56b9189}, !- Handle
=======
  {b7cfaed5-23b0-481d-8fd7-176588d8a7fd}, !- Handle
>>>>>>> 4ec27a5f
  finished basement zone,                 !- Name
  ,                                       !- Multiplier
  ,                                       !- Ceiling Height {m}
  ,                                       !- Volume {m3}
  ,                                       !- Floor Area {m2}
  ,                                       !- Zone Inside Convection Algorithm
  ,                                       !- Zone Outside Convection Algorithm
  ,                                       !- Zone Conditioning Equipment List Name
<<<<<<< HEAD
  {a05c7c62-95bc-4e9f-8ff0-07861f5e01a2}, !- Zone Air Inlet Port List
  {8a3d0f3d-7cad-47e6-bb96-3943b7ce506f}, !- Zone Air Exhaust Port List
  {ce65aeb1-0074-4dad-98fa-318d0d45696d}, !- Zone Air Node Name
  {f73509d6-e94f-4412-8eca-b8e5024d1388}, !- Zone Return Air Port List
=======
  {99e3de07-0ee8-49a6-9c3c-64d1860ff28b}, !- Zone Air Inlet Port List
  {90a7f287-daf1-4bab-b2fc-2471a8fbda45}, !- Zone Air Exhaust Port List
  {038b0056-45f3-4aae-b6b1-4adc5dfa3aa2}, !- Zone Air Node Name
  {82e1fbb8-3d60-4273-8e3d-13cdb654b861}, !- Zone Return Air Port List
>>>>>>> 4ec27a5f
  ,                                       !- Primary Daylighting Control Name
  ,                                       !- Fraction of Zone Controlled by Primary Daylighting Control
  ,                                       !- Secondary Daylighting Control Name
  ,                                       !- Fraction of Zone Controlled by Secondary Daylighting Control
  ,                                       !- Illuminance Map Name
  ,                                       !- Group Rendering Name
  ,                                       !- Thermostat Name
  No;                                     !- Use Ideal Air Loads

OS:Node,
<<<<<<< HEAD
  {8ed4f199-e495-4060-a61c-0d45fa987d81}, !- Handle
  Node 2,                                 !- Name
  {ce65aeb1-0074-4dad-98fa-318d0d45696d}, !- Inlet Port
  ;                                       !- Outlet Port

OS:Connection,
  {ce65aeb1-0074-4dad-98fa-318d0d45696d}, !- Handle
  {bd2fe565-b819-48d9-bb93-a964c56b9189}, !- Source Object
  11,                                     !- Outlet Port
  {8ed4f199-e495-4060-a61c-0d45fa987d81}, !- Target Object
  2;                                      !- Inlet Port

OS:PortList,
  {a05c7c62-95bc-4e9f-8ff0-07861f5e01a2}, !- Handle
  {bd2fe565-b819-48d9-bb93-a964c56b9189}; !- HVAC Component

OS:PortList,
  {8a3d0f3d-7cad-47e6-bb96-3943b7ce506f}, !- Handle
  {bd2fe565-b819-48d9-bb93-a964c56b9189}; !- HVAC Component

OS:PortList,
  {f73509d6-e94f-4412-8eca-b8e5024d1388}, !- Handle
  {bd2fe565-b819-48d9-bb93-a964c56b9189}; !- HVAC Component

OS:Sizing:Zone,
  {e9465a1b-5ecf-462b-84a2-b7477032c439}, !- Handle
  {bd2fe565-b819-48d9-bb93-a964c56b9189}, !- Zone or ZoneList Name
=======
  {c5b010db-ae3e-4716-8291-38a5fcda51e2}, !- Handle
  Node 2,                                 !- Name
  {038b0056-45f3-4aae-b6b1-4adc5dfa3aa2}, !- Inlet Port
  ;                                       !- Outlet Port

OS:Connection,
  {038b0056-45f3-4aae-b6b1-4adc5dfa3aa2}, !- Handle
  {c1c05e54-56ec-4cd7-8b25-e246862f0c9d}, !- Name
  {b7cfaed5-23b0-481d-8fd7-176588d8a7fd}, !- Source Object
  11,                                     !- Outlet Port
  {c5b010db-ae3e-4716-8291-38a5fcda51e2}, !- Target Object
  2;                                      !- Inlet Port

OS:PortList,
  {99e3de07-0ee8-49a6-9c3c-64d1860ff28b}, !- Handle
  {4168f029-213e-49b6-a309-ebf4146ddf0a}, !- Name
  {b7cfaed5-23b0-481d-8fd7-176588d8a7fd}; !- HVAC Component

OS:PortList,
  {90a7f287-daf1-4bab-b2fc-2471a8fbda45}, !- Handle
  {e18d6d5a-0725-495c-a947-0efe2676fbaf}, !- Name
  {b7cfaed5-23b0-481d-8fd7-176588d8a7fd}; !- HVAC Component

OS:PortList,
  {82e1fbb8-3d60-4273-8e3d-13cdb654b861}, !- Handle
  {ed111782-424c-4c7c-9664-69b71ca60d9d}, !- Name
  {b7cfaed5-23b0-481d-8fd7-176588d8a7fd}; !- HVAC Component

OS:Sizing:Zone,
  {a5046745-098d-4892-b035-a91c95c4c4bd}, !- Handle
  {b7cfaed5-23b0-481d-8fd7-176588d8a7fd}, !- Zone or ZoneList Name
>>>>>>> 4ec27a5f
  SupplyAirTemperature,                   !- Zone Cooling Design Supply Air Temperature Input Method
  14,                                     !- Zone Cooling Design Supply Air Temperature {C}
  11.11,                                  !- Zone Cooling Design Supply Air Temperature Difference {deltaC}
  SupplyAirTemperature,                   !- Zone Heating Design Supply Air Temperature Input Method
  40,                                     !- Zone Heating Design Supply Air Temperature {C}
  11.11,                                  !- Zone Heating Design Supply Air Temperature Difference {deltaC}
  0.0085,                                 !- Zone Cooling Design Supply Air Humidity Ratio {kg-H2O/kg-air}
  0.008,                                  !- Zone Heating Design Supply Air Humidity Ratio {kg-H2O/kg-air}
  ,                                       !- Zone Heating Sizing Factor
  ,                                       !- Zone Cooling Sizing Factor
  DesignDay,                              !- Cooling Design Air Flow Method
  ,                                       !- Cooling Design Air Flow Rate {m3/s}
  ,                                       !- Cooling Minimum Air Flow per Zone Floor Area {m3/s-m2}
  ,                                       !- Cooling Minimum Air Flow {m3/s}
  ,                                       !- Cooling Minimum Air Flow Fraction
  DesignDay,                              !- Heating Design Air Flow Method
  ,                                       !- Heating Design Air Flow Rate {m3/s}
  ,                                       !- Heating Maximum Air Flow per Zone Floor Area {m3/s-m2}
  ,                                       !- Heating Maximum Air Flow {m3/s}
  ,                                       !- Heating Maximum Air Flow Fraction
  No,                                     !- Account for Dedicated Outdoor Air System
  NeutralSupplyAir,                       !- Dedicated Outdoor Air System Control Strategy
  autosize,                               !- Dedicated Outdoor Air Low Setpoint Temperature for Design {C}
  autosize;                               !- Dedicated Outdoor Air High Setpoint Temperature for Design {C}

OS:ZoneHVAC:EquipmentList,
<<<<<<< HEAD
  {80cf2bc2-9100-481b-bc86-2e95b9cd5d52}, !- Handle
  Zone HVAC Equipment List 2,             !- Name
  {bd2fe565-b819-48d9-bb93-a964c56b9189}; !- Thermal Zone

OS:SpaceType,
  {bab3332a-416e-4e02-9b93-9981ea5e5d9b}, !- Handle
=======
  {c24a87b5-c9db-4118-82a6-cd49cbfcceb2}, !- Handle
  Zone HVAC Equipment List 2,             !- Name
  {b7cfaed5-23b0-481d-8fd7-176588d8a7fd}; !- Thermal Zone

OS:SpaceType,
  {1a3562aa-60b1-48c7-a675-86ebc1e55730}, !- Handle
>>>>>>> 4ec27a5f
  Space Type 2,                           !- Name
  ,                                       !- Default Construction Set Name
  ,                                       !- Default Schedule Set Name
  ,                                       !- Group Rendering Name
  ,                                       !- Design Specification Outdoor Air Object Name
  ,                                       !- Standards Template
  ,                                       !- Standards Building Type
  finished basement;                      !- Standards Space Type

OS:Surface,
<<<<<<< HEAD
  {a54090b7-5429-4283-a2a7-fce27fc643fc}, !- Handle
  Surface 13,                             !- Name
  Floor,                                  !- Surface Type
  ,                                       !- Construction Name
  {36b50f2d-edbb-4fda-bc6e-8d00b8cb5871}, !- Space Name
  Surface,                                !- Outside Boundary Condition
  {b1634f65-199b-479b-837c-8d6a81d2b210}, !- Outside Boundary Condition Object
=======
  {eaa6690e-0757-4939-a64b-7db729ce8959}, !- Handle
  Surface 13,                             !- Name
  Floor,                                  !- Surface Type
  ,                                       !- Construction Name
  {649347e6-12d5-40e8-9e9e-0039163a414c}, !- Space Name
  Surface,                                !- Outside Boundary Condition
  {5220bba3-bbd5-40d7-8378-6350efd63c9a}, !- Outside Boundary Condition Object
>>>>>>> 4ec27a5f
  NoSun,                                  !- Sun Exposure
  NoWind,                                 !- Wind Exposure
  ,                                       !- View Factor to Ground
  ,                                       !- Number of Vertices
  0, -7.46604473600313, 4.8768,           !- X,Y,Z Vertex 1 {m}
  0, 0, 4.8768,                           !- X,Y,Z Vertex 2 {m}
  3.73302236800156, 0, 4.8768,            !- X,Y,Z Vertex 3 {m}
  3.73302236800156, -7.46604473600313, 4.8768; !- X,Y,Z Vertex 4 {m}

OS:Surface,
<<<<<<< HEAD
  {c4c05a17-6bdc-489c-a04f-3f18d85a6166}, !- Handle
  Surface 14,                             !- Name
  RoofCeiling,                            !- Surface Type
  ,                                       !- Construction Name
  {36b50f2d-edbb-4fda-bc6e-8d00b8cb5871}, !- Space Name
=======
  {d636febf-73f4-4942-9040-63065bf5067e}, !- Handle
  Surface 14,                             !- Name
  RoofCeiling,                            !- Surface Type
  ,                                       !- Construction Name
  {649347e6-12d5-40e8-9e9e-0039163a414c}, !- Space Name
>>>>>>> 4ec27a5f
  Outdoors,                               !- Outside Boundary Condition
  ,                                       !- Outside Boundary Condition Object
  SunExposed,                             !- Sun Exposure
  WindExposed,                            !- Wind Exposure
  ,                                       !- View Factor to Ground
  ,                                       !- Number of Vertices
  0, -3.73302236800156, 6.74331118400078, !- X,Y,Z Vertex 1 {m}
  3.73302236800156, -3.73302236800156, 6.74331118400078, !- X,Y,Z Vertex 2 {m}
  3.73302236800156, 0, 4.8768,            !- X,Y,Z Vertex 3 {m}
  0, 0, 4.8768;                           !- X,Y,Z Vertex 4 {m}

OS:Surface,
<<<<<<< HEAD
  {4162d7d3-b443-4537-a76f-0146fda265fb}, !- Handle
  Surface 15,                             !- Name
  RoofCeiling,                            !- Surface Type
  ,                                       !- Construction Name
  {36b50f2d-edbb-4fda-bc6e-8d00b8cb5871}, !- Space Name
=======
  {d0e0c24d-40de-4fe2-be77-8f3c0a795484}, !- Handle
  Surface 15,                             !- Name
  RoofCeiling,                            !- Surface Type
  ,                                       !- Construction Name
  {649347e6-12d5-40e8-9e9e-0039163a414c}, !- Space Name
>>>>>>> 4ec27a5f
  Outdoors,                               !- Outside Boundary Condition
  ,                                       !- Outside Boundary Condition Object
  SunExposed,                             !- Sun Exposure
  WindExposed,                            !- Wind Exposure
  ,                                       !- View Factor to Ground
  ,                                       !- Number of Vertices
  3.73302236800156, -3.73302236800156, 6.74331118400078, !- X,Y,Z Vertex 1 {m}
  0, -3.73302236800156, 6.74331118400078, !- X,Y,Z Vertex 2 {m}
  0, -7.46604473600313, 4.8768,           !- X,Y,Z Vertex 3 {m}
  3.73302236800156, -7.46604473600313, 4.8768; !- X,Y,Z Vertex 4 {m}

OS:Surface,
<<<<<<< HEAD
  {6ce43848-a596-47e8-9ef8-b22dd1133650}, !- Handle
  Surface 16,                             !- Name
  Wall,                                   !- Surface Type
  ,                                       !- Construction Name
  {36b50f2d-edbb-4fda-bc6e-8d00b8cb5871}, !- Space Name
=======
  {8e9958f6-c16b-4d68-bec9-9b58839bd887}, !- Handle
  Surface 16,                             !- Name
  Wall,                                   !- Surface Type
  ,                                       !- Construction Name
  {649347e6-12d5-40e8-9e9e-0039163a414c}, !- Space Name
>>>>>>> 4ec27a5f
  Outdoors,                               !- Outside Boundary Condition
  ,                                       !- Outside Boundary Condition Object
  SunExposed,                             !- Sun Exposure
  WindExposed,                            !- Wind Exposure
  ,                                       !- View Factor to Ground
  ,                                       !- Number of Vertices
  0, -3.73302236800156, 6.74331118400078, !- X,Y,Z Vertex 1 {m}
  0, 0, 4.8768,                           !- X,Y,Z Vertex 2 {m}
  0, -7.46604473600313, 4.8768;           !- X,Y,Z Vertex 3 {m}

OS:Surface,
<<<<<<< HEAD
  {75959681-071a-4b34-a3fc-cafb4ead3c84}, !- Handle
  Surface 17,                             !- Name
  Wall,                                   !- Surface Type
  ,                                       !- Construction Name
  {36b50f2d-edbb-4fda-bc6e-8d00b8cb5871}, !- Space Name
=======
  {b34347c7-9241-4556-84ea-4670972cbbd9}, !- Handle
  Surface 17,                             !- Name
  Wall,                                   !- Surface Type
  ,                                       !- Construction Name
  {649347e6-12d5-40e8-9e9e-0039163a414c}, !- Space Name
>>>>>>> 4ec27a5f
  Adiabatic,                              !- Outside Boundary Condition
  ,                                       !- Outside Boundary Condition Object
  NoSun,                                  !- Sun Exposure
  NoWind,                                 !- Wind Exposure
  ,                                       !- View Factor to Ground
  ,                                       !- Number of Vertices
  3.73302236800156, -3.73302236800156, 6.74331118400078, !- X,Y,Z Vertex 1 {m}
  3.73302236800156, -7.46604473600313, 4.8768, !- X,Y,Z Vertex 2 {m}
  3.73302236800156, 0, 4.8768;            !- X,Y,Z Vertex 3 {m}

OS:Space,
<<<<<<< HEAD
  {36b50f2d-edbb-4fda-bc6e-8d00b8cb5871}, !- Handle
  unfinished attic space,                 !- Name
  {39bda5b2-3bb8-48c7-a2f9-d0df922e6157}, !- Space Type Name
=======
  {649347e6-12d5-40e8-9e9e-0039163a414c}, !- Handle
  unfinished attic space,                 !- Name
  {47bc5d2c-3683-411b-b6ca-17059b3e9679}, !- Space Type Name
>>>>>>> 4ec27a5f
  ,                                       !- Default Construction Set Name
  ,                                       !- Default Schedule Set Name
  ,                                       !- Direction of Relative North {deg}
  ,                                       !- X Origin {m}
  ,                                       !- Y Origin {m}
  ,                                       !- Z Origin {m}
  ,                                       !- Building Story Name
<<<<<<< HEAD
  {12961267-244a-4acf-83ef-38e1688168f9}; !- Thermal Zone Name

OS:ThermalZone,
  {12961267-244a-4acf-83ef-38e1688168f9}, !- Handle
=======
  {372b408d-2381-4814-a147-fcfb5a07c264}; !- Thermal Zone Name

OS:ThermalZone,
  {372b408d-2381-4814-a147-fcfb5a07c264}, !- Handle
>>>>>>> 4ec27a5f
  unfinished attic zone,                  !- Name
  ,                                       !- Multiplier
  ,                                       !- Ceiling Height {m}
  ,                                       !- Volume {m3}
  ,                                       !- Floor Area {m2}
  ,                                       !- Zone Inside Convection Algorithm
  ,                                       !- Zone Outside Convection Algorithm
  ,                                       !- Zone Conditioning Equipment List Name
<<<<<<< HEAD
  {a58cb0d6-e213-4121-b180-9f70eec88d45}, !- Zone Air Inlet Port List
  {2a19a138-6159-4b48-b53e-10b48bf4adac}, !- Zone Air Exhaust Port List
  {458782f9-dacb-4428-8436-e6e3256aedd0}, !- Zone Air Node Name
  {1360b98f-e686-4a7e-8cee-0068cb760590}, !- Zone Return Air Port List
=======
  {0191cdc5-848d-4789-9149-436f9e1aa48e}, !- Zone Air Inlet Port List
  {a3ce81ce-b0fc-4a53-8d02-df34d124e547}, !- Zone Air Exhaust Port List
  {c2ef8315-3e33-4e55-940f-e3806e3fae46}, !- Zone Air Node Name
  {a8d958ad-4d4a-4a39-8ac8-121166eb1d9d}, !- Zone Return Air Port List
>>>>>>> 4ec27a5f
  ,                                       !- Primary Daylighting Control Name
  ,                                       !- Fraction of Zone Controlled by Primary Daylighting Control
  ,                                       !- Secondary Daylighting Control Name
  ,                                       !- Fraction of Zone Controlled by Secondary Daylighting Control
  ,                                       !- Illuminance Map Name
  ,                                       !- Group Rendering Name
  ,                                       !- Thermostat Name
  No;                                     !- Use Ideal Air Loads

OS:Node,
<<<<<<< HEAD
  {73bfa398-8f59-4d71-9bdf-62643a0b26d9}, !- Handle
  Node 3,                                 !- Name
  {458782f9-dacb-4428-8436-e6e3256aedd0}, !- Inlet Port
  ;                                       !- Outlet Port

OS:Connection,
  {458782f9-dacb-4428-8436-e6e3256aedd0}, !- Handle
  {12961267-244a-4acf-83ef-38e1688168f9}, !- Source Object
  11,                                     !- Outlet Port
  {73bfa398-8f59-4d71-9bdf-62643a0b26d9}, !- Target Object
  2;                                      !- Inlet Port

OS:PortList,
  {a58cb0d6-e213-4121-b180-9f70eec88d45}, !- Handle
  {12961267-244a-4acf-83ef-38e1688168f9}; !- HVAC Component

OS:PortList,
  {2a19a138-6159-4b48-b53e-10b48bf4adac}, !- Handle
  {12961267-244a-4acf-83ef-38e1688168f9}; !- HVAC Component

OS:PortList,
  {1360b98f-e686-4a7e-8cee-0068cb760590}, !- Handle
  {12961267-244a-4acf-83ef-38e1688168f9}; !- HVAC Component

OS:Sizing:Zone,
  {21c50438-826c-47df-839b-e45e05c06426}, !- Handle
  {12961267-244a-4acf-83ef-38e1688168f9}, !- Zone or ZoneList Name
=======
  {a2bafbaa-717b-47cc-b029-de91dc240080}, !- Handle
  Node 3,                                 !- Name
  {c2ef8315-3e33-4e55-940f-e3806e3fae46}, !- Inlet Port
  ;                                       !- Outlet Port

OS:Connection,
  {c2ef8315-3e33-4e55-940f-e3806e3fae46}, !- Handle
  {0b03ba55-ecd5-4575-81f1-4b26b4ba7e8b}, !- Name
  {372b408d-2381-4814-a147-fcfb5a07c264}, !- Source Object
  11,                                     !- Outlet Port
  {a2bafbaa-717b-47cc-b029-de91dc240080}, !- Target Object
  2;                                      !- Inlet Port

OS:PortList,
  {0191cdc5-848d-4789-9149-436f9e1aa48e}, !- Handle
  {ec328eea-fe66-4540-a4e6-3891e350e38c}, !- Name
  {372b408d-2381-4814-a147-fcfb5a07c264}; !- HVAC Component

OS:PortList,
  {a3ce81ce-b0fc-4a53-8d02-df34d124e547}, !- Handle
  {986e90ec-bb38-4725-b2c1-89489e137dfa}, !- Name
  {372b408d-2381-4814-a147-fcfb5a07c264}; !- HVAC Component

OS:PortList,
  {a8d958ad-4d4a-4a39-8ac8-121166eb1d9d}, !- Handle
  {be14d566-acd0-4b0b-8b9d-96e42a045f52}, !- Name
  {372b408d-2381-4814-a147-fcfb5a07c264}; !- HVAC Component

OS:Sizing:Zone,
  {350126af-6d00-497a-b986-db7c425f747c}, !- Handle
  {372b408d-2381-4814-a147-fcfb5a07c264}, !- Zone or ZoneList Name
>>>>>>> 4ec27a5f
  SupplyAirTemperature,                   !- Zone Cooling Design Supply Air Temperature Input Method
  14,                                     !- Zone Cooling Design Supply Air Temperature {C}
  11.11,                                  !- Zone Cooling Design Supply Air Temperature Difference {deltaC}
  SupplyAirTemperature,                   !- Zone Heating Design Supply Air Temperature Input Method
  40,                                     !- Zone Heating Design Supply Air Temperature {C}
  11.11,                                  !- Zone Heating Design Supply Air Temperature Difference {deltaC}
  0.0085,                                 !- Zone Cooling Design Supply Air Humidity Ratio {kg-H2O/kg-air}
  0.008,                                  !- Zone Heating Design Supply Air Humidity Ratio {kg-H2O/kg-air}
  ,                                       !- Zone Heating Sizing Factor
  ,                                       !- Zone Cooling Sizing Factor
  DesignDay,                              !- Cooling Design Air Flow Method
  ,                                       !- Cooling Design Air Flow Rate {m3/s}
  ,                                       !- Cooling Minimum Air Flow per Zone Floor Area {m3/s-m2}
  ,                                       !- Cooling Minimum Air Flow {m3/s}
  ,                                       !- Cooling Minimum Air Flow Fraction
  DesignDay,                              !- Heating Design Air Flow Method
  ,                                       !- Heating Design Air Flow Rate {m3/s}
  ,                                       !- Heating Maximum Air Flow per Zone Floor Area {m3/s-m2}
  ,                                       !- Heating Maximum Air Flow {m3/s}
  ,                                       !- Heating Maximum Air Flow Fraction
  No,                                     !- Account for Dedicated Outdoor Air System
  NeutralSupplyAir,                       !- Dedicated Outdoor Air System Control Strategy
  autosize,                               !- Dedicated Outdoor Air Low Setpoint Temperature for Design {C}
  autosize;                               !- Dedicated Outdoor Air High Setpoint Temperature for Design {C}

OS:ZoneHVAC:EquipmentList,
<<<<<<< HEAD
  {b74aa6c1-c728-4fb4-8c96-e43876333e16}, !- Handle
  Zone HVAC Equipment List 3,             !- Name
  {12961267-244a-4acf-83ef-38e1688168f9}; !- Thermal Zone

OS:SpaceType,
  {39bda5b2-3bb8-48c7-a2f9-d0df922e6157}, !- Handle
=======
  {d853503e-cbdf-4d65-9668-70ba61116453}, !- Handle
  Zone HVAC Equipment List 3,             !- Name
  {372b408d-2381-4814-a147-fcfb5a07c264}; !- Thermal Zone

OS:SpaceType,
  {47bc5d2c-3683-411b-b6ca-17059b3e9679}, !- Handle
>>>>>>> 4ec27a5f
  Space Type 3,                           !- Name
  ,                                       !- Default Construction Set Name
  ,                                       !- Default Schedule Set Name
  ,                                       !- Group Rendering Name
  ,                                       !- Design Specification Outdoor Air Object Name
  ,                                       !- Standards Template
  ,                                       !- Standards Building Type
  unfinished attic;                       !- Standards Space Type

OS:BuildingUnit,
<<<<<<< HEAD
  {017ad5aa-4766-4bf6-9bb4-5a527a5d37dc}, !- Handle
=======
  {59e4f41a-8d4b-404d-addb-b3cd215b6668}, !- Handle
>>>>>>> 4ec27a5f
  unit 1,                                 !- Name
  ,                                       !- Rendering Color
  Residential;                            !- Building Unit Type

OS:AdditionalProperties,
<<<<<<< HEAD
  {5ab839b0-080c-4e1d-bb81-22e846aa29a8}, !- Handle
  {017ad5aa-4766-4bf6-9bb4-5a527a5d37dc}, !- Object Name
=======
  {4b640b83-edfb-41ac-824f-58b58cc43a8c}, !- Handle
  {59e4f41a-8d4b-404d-addb-b3cd215b6668}, !- Object Name
>>>>>>> 4ec27a5f
  NumberOfBedrooms,                       !- Feature Name 1
  Integer,                                !- Feature Data Type 1
  3,                                      !- Feature Value 1
  NumberOfBathrooms,                      !- Feature Name 2
  Double,                                 !- Feature Data Type 2
  2,                                      !- Feature Value 2
  NumberOfOccupants,                      !- Feature Name 3
  Double,                                 !- Feature Data Type 3
  3.3900000000000001;                     !- Feature Value 3

OS:External:File,
<<<<<<< HEAD
  {8a52b7de-2daa-4d86-838c-65a396d38705}, !- Handle
=======
  {9fdb2fc9-fbea-40cf-8e42-4ca42177e08b}, !- Handle
>>>>>>> 4ec27a5f
  8760.csv,                               !- Name
  8760.csv;                               !- File Name

OS:Schedule:Day,
<<<<<<< HEAD
  {4842c82f-a33f-4073-b89e-18dc0d3cbbbb}, !- Handle
=======
  {791ff0fa-6396-4d5b-bca2-d34d2e1ad023}, !- Handle
>>>>>>> 4ec27a5f
  Schedule Day 1,                         !- Name
  ,                                       !- Schedule Type Limits Name
  ,                                       !- Interpolate to Timestep
  24,                                     !- Hour 1
  0,                                      !- Minute 1
  0;                                      !- Value Until Time 1

OS:Schedule:Day,
<<<<<<< HEAD
  {5f38ceba-c943-434b-b838-1c90a0396e8b}, !- Handle
=======
  {95090a87-717e-4901-9b6e-d3c089350631}, !- Handle
>>>>>>> 4ec27a5f
  Schedule Day 2,                         !- Name
  ,                                       !- Schedule Type Limits Name
  ,                                       !- Interpolate to Timestep
  24,                                     !- Hour 1
  0,                                      !- Minute 1
  1;                                      !- Value Until Time 1

OS:Schedule:File,
<<<<<<< HEAD
  {b9cb3bb5-6ef3-4315-9d06-97b93e29ea5a}, !- Handle
  occupants,                              !- Name
  {e7fe64b6-23cd-4bcb-891f-2ed660695448}, !- Schedule Type Limits Name
  {8a52b7de-2daa-4d86-838c-65a396d38705}, !- External File Name
=======
  {1bf18650-e68f-42e1-82d0-4de8ca6a1ed1}, !- Handle
  occupants,                              !- Name
  {3366dc9a-ee94-4070-8778-322d6af094d7}, !- Schedule Type Limits Name
  {9fdb2fc9-fbea-40cf-8e42-4ca42177e08b}, !- External File Name
>>>>>>> 4ec27a5f
  1,                                      !- Column Number
  1,                                      !- Rows to Skip at Top
  8760,                                   !- Number of Hours of Data
  ,                                       !- Column Separator
  ,                                       !- Interpolate to Timestep
  60;                                     !- Minutes per Item

<<<<<<< HEAD
OS:Schedule:Constant,
  {d6b63c28-3d73-4f64-b836-c9c9ee8da0b6}, !- Handle
  res occupants activity schedule,        !- Name
  {41f258d9-2ae2-442b-a5cb-0c32462fc888}, !- Schedule Type Limits Name
  112.539290946133;                       !- Value

OS:People:Definition,
  {76ac110b-af92-491c-b150-50a105762a1c}, !- Handle
=======
OS:Schedule:Ruleset,
  {bc668c37-012a-45f8-b1af-4cdbccabf87e}, !- Handle
  Schedule Ruleset 1,                     !- Name
  {509cb4c1-359c-44d4-a4cf-3896dd9785ee}, !- Schedule Type Limits Name
  {2d487fb0-c095-497f-80fe-daad663e6c5a}; !- Default Day Schedule Name

OS:Schedule:Day,
  {2d487fb0-c095-497f-80fe-daad663e6c5a}, !- Handle
  Schedule Day 3,                         !- Name
  {509cb4c1-359c-44d4-a4cf-3896dd9785ee}, !- Schedule Type Limits Name
  ,                                       !- Interpolate to Timestep
  24,                                     !- Hour 1
  0,                                      !- Minute 1
  112.539290946133;                       !- Value Until Time 1

OS:People:Definition,
  {35c9dc01-0054-414e-82db-51679b44308a}, !- Handle
>>>>>>> 4ec27a5f
  res occupants|living space|story 2,     !- Name
  People,                                 !- Number of People Calculation Method
  1.13,                                   !- Number of People {people}
  ,                                       !- People per Space Floor Area {person/m2}
  ,                                       !- Space Floor Area per Person {m2/person}
  0.319734,                               !- Fraction Radiant
  0.573,                                  !- Sensible Heat Fraction
  0,                                      !- Carbon Dioxide Generation Rate {m3/s-W}
  No,                                     !- Enable ASHRAE 55 Comfort Warnings
  ZoneAveraged;                           !- Mean Radiant Temperature Calculation Type

OS:People,
<<<<<<< HEAD
  {7ab01619-f44b-4d82-ae36-b93d02512d16}, !- Handle
  res occupants|living space|story 2,     !- Name
  {76ac110b-af92-491c-b150-50a105762a1c}, !- People Definition Name
  {62b5fd1a-f077-44c2-a0fd-2428a0b0fc0b}, !- Space or SpaceType Name
  {b9cb3bb5-6ef3-4315-9d06-97b93e29ea5a}, !- Number of People Schedule Name
  {d6b63c28-3d73-4f64-b836-c9c9ee8da0b6}, !- Activity Level Schedule Name
=======
  {b5dd3843-73c7-4b56-9420-4c8774ff6982}, !- Handle
  res occupants|living space|story 2,     !- Name
  {35c9dc01-0054-414e-82db-51679b44308a}, !- People Definition Name
  {68a008f9-0d45-4b8a-acb5-d286d9e83de0}, !- Space or SpaceType Name
  {1bf18650-e68f-42e1-82d0-4de8ca6a1ed1}, !- Number of People Schedule Name
  {bc668c37-012a-45f8-b1af-4cdbccabf87e}, !- Activity Level Schedule Name
>>>>>>> 4ec27a5f
  ,                                       !- Surface Name/Angle Factor List Name
  ,                                       !- Work Efficiency Schedule Name
  ,                                       !- Clothing Insulation Schedule Name
  ,                                       !- Air Velocity Schedule Name
  1;                                      !- Multiplier

OS:ScheduleTypeLimits,
<<<<<<< HEAD
  {41f258d9-2ae2-442b-a5cb-0c32462fc888}, !- Handle
=======
  {509cb4c1-359c-44d4-a4cf-3896dd9785ee}, !- Handle
>>>>>>> 4ec27a5f
  ActivityLevel,                          !- Name
  0,                                      !- Lower Limit Value
  ,                                       !- Upper Limit Value
  Continuous,                             !- Numeric Type
  ActivityLevel;                          !- Unit Type

OS:ScheduleTypeLimits,
<<<<<<< HEAD
  {e7fe64b6-23cd-4bcb-891f-2ed660695448}, !- Handle
=======
  {3366dc9a-ee94-4070-8778-322d6af094d7}, !- Handle
>>>>>>> 4ec27a5f
  Fractional,                             !- Name
  0,                                      !- Lower Limit Value
  1,                                      !- Upper Limit Value
  Continuous;                             !- Numeric Type

OS:People:Definition,
<<<<<<< HEAD
  {bc55eb89-365f-40d8-960e-b85480f75dff}, !- Handle
  res occupants|living space,             !- Name
=======
  {bc5a1771-053c-4a29-aca5-1f4862ab36c3}, !- Handle
  res occupants|finished basement space,  !- Name
>>>>>>> 4ec27a5f
  People,                                 !- Number of People Calculation Method
  1.13,                                   !- Number of People {people}
  ,                                       !- People per Space Floor Area {person/m2}
  ,                                       !- Space Floor Area per Person {m2/person}
  0.319734,                               !- Fraction Radiant
  0.573,                                  !- Sensible Heat Fraction
  0,                                      !- Carbon Dioxide Generation Rate {m3/s-W}
  No,                                     !- Enable ASHRAE 55 Comfort Warnings
  ZoneAveraged;                           !- Mean Radiant Temperature Calculation Type

OS:People,
<<<<<<< HEAD
  {859dfd4b-20f3-41e2-ad7b-180d25ef9502}, !- Handle
  res occupants|living space,             !- Name
  {bc55eb89-365f-40d8-960e-b85480f75dff}, !- People Definition Name
  {156f6d2b-5aab-4ba6-a0df-0bbbd1342f6a}, !- Space or SpaceType Name
  {b9cb3bb5-6ef3-4315-9d06-97b93e29ea5a}, !- Number of People Schedule Name
  {d6b63c28-3d73-4f64-b836-c9c9ee8da0b6}, !- Activity Level Schedule Name
=======
  {afc42ce3-4183-4be3-a45e-0c384b54f5c7}, !- Handle
  res occupants|finished basement space,  !- Name
  {bc5a1771-053c-4a29-aca5-1f4862ab36c3}, !- People Definition Name
  {0209de0b-1f28-41ad-a766-da24b053059a}, !- Space or SpaceType Name
  {1bf18650-e68f-42e1-82d0-4de8ca6a1ed1}, !- Number of People Schedule Name
  {bc668c37-012a-45f8-b1af-4cdbccabf87e}, !- Activity Level Schedule Name
>>>>>>> 4ec27a5f
  ,                                       !- Surface Name/Angle Factor List Name
  ,                                       !- Work Efficiency Schedule Name
  ,                                       !- Clothing Insulation Schedule Name
  ,                                       !- Air Velocity Schedule Name
  1;                                      !- Multiplier

OS:People:Definition,
<<<<<<< HEAD
  {e14548ad-6add-4bd6-898d-521450ca30ce}, !- Handle
  res occupants|finished basement space,  !- Name
=======
  {8d320135-e6d9-45b2-9751-e6da33c8181e}, !- Handle
  res occupants|living space,             !- Name
>>>>>>> 4ec27a5f
  People,                                 !- Number of People Calculation Method
  1.13,                                   !- Number of People {people}
  ,                                       !- People per Space Floor Area {person/m2}
  ,                                       !- Space Floor Area per Person {m2/person}
  0.319734,                               !- Fraction Radiant
  0.573,                                  !- Sensible Heat Fraction
  0,                                      !- Carbon Dioxide Generation Rate {m3/s-W}
  No,                                     !- Enable ASHRAE 55 Comfort Warnings
  ZoneAveraged;                           !- Mean Radiant Temperature Calculation Type

OS:People,
<<<<<<< HEAD
  {afad9fa2-aa97-4caf-ae37-92750fcbc238}, !- Handle
  res occupants|finished basement space,  !- Name
  {e14548ad-6add-4bd6-898d-521450ca30ce}, !- People Definition Name
  {e4fd0e8a-fd3c-42e5-a744-61a6f369c0e4}, !- Space or SpaceType Name
  {b9cb3bb5-6ef3-4315-9d06-97b93e29ea5a}, !- Number of People Schedule Name
  {d6b63c28-3d73-4f64-b836-c9c9ee8da0b6}, !- Activity Level Schedule Name
=======
  {5f4d27c5-1f30-4e78-bcef-49440b9b070c}, !- Handle
  res occupants|living space,             !- Name
  {8d320135-e6d9-45b2-9751-e6da33c8181e}, !- People Definition Name
  {f0d55a73-fb5f-466e-89d6-05310b7425b2}, !- Space or SpaceType Name
  {1bf18650-e68f-42e1-82d0-4de8ca6a1ed1}, !- Number of People Schedule Name
  {bc668c37-012a-45f8-b1af-4cdbccabf87e}, !- Activity Level Schedule Name
>>>>>>> 4ec27a5f
  ,                                       !- Surface Name/Angle Factor List Name
  ,                                       !- Work Efficiency Schedule Name
  ,                                       !- Clothing Insulation Schedule Name
  ,                                       !- Air Velocity Schedule Name
  1;                                      !- Multiplier
<|MERGE_RESOLUTION|>--- conflicted
+++ resolved
@@ -1,31 +1,22 @@
 !- NOTE: Auto-generated from /test/osw_files/SFA_10units_2story_FB_UA_3Beds_2Baths_Denver.osw
 
 OS:Version,
-<<<<<<< HEAD
-  {023343a9-e766-42ff-b783-898412f742e0}, !- Handle
+  {e9a1a6f7-8df1-448d-afdc-9ab9424ecb88}, !- Handle
   3.2.1;                                  !- Version Identifier
 
 OS:SimulationControl,
-  {02fbe72b-4a75-4c23-8352-978d40d8f19e}, !- Handle
-=======
-  {2d221c48-2cb8-4d01-8695-9b8548d7d3f0}, !- Handle
-  2.9.1;                                  !- Version Identifier
-
-OS:SimulationControl,
-  {b289a259-b022-40bb-a39c-f8502302bd1f}, !- Handle
->>>>>>> 4ec27a5f
+  {aca0d1be-6296-42c5-a755-e065d294bf8b}, !- Handle
   ,                                       !- Do Zone Sizing Calculation
   ,                                       !- Do System Sizing Calculation
   ,                                       !- Do Plant Sizing Calculation
   No;                                     !- Run Simulation for Sizing Periods
 
 OS:Timestep,
-<<<<<<< HEAD
-  {e4acf586-5c0c-42bf-81e2-36c2f254ef91}, !- Handle
+  {8fd66d21-8a54-4d18-b5da-69579cf92b98}, !- Handle
   6;                                      !- Number of Timesteps per Hour
 
 OS:ShadowCalculation,
-  {0d8bc3e2-fcc6-4fb8-9bd9-0199c810cbcd}, !- Handle
+  {e0b57c76-322d-4a61-9655-0df8262f9836}, !- Handle
   PolygonClipping,                        !- Shading Calculation Method
   ,                                       !- Shading Calculation Update Frequency Method
   20,                                     !- Shading Calculation Update Frequency
@@ -38,45 +29,21 @@
   No;                                     !- Disable Self-Shading From Shading Zone Groups to Other Zones
 
 OS:SurfaceConvectionAlgorithm:Outside,
-  {ac3ad3c2-956a-4da6-ab74-bb4f4e23cf49}, !- Handle
+  {37e33a08-4866-4c88-8332-43928b40133d}, !- Handle
   DOE-2;                                  !- Algorithm
 
 OS:SurfaceConvectionAlgorithm:Inside,
-  {3a1dd6a6-1668-4811-a73c-c79bbac360b3}, !- Handle
+  {2e711d3e-80ff-490b-95df-0412700bf01e}, !- Handle
   TARP;                                   !- Algorithm
 
 OS:ZoneCapacitanceMultiplier:ResearchSpecial,
-  {54e3387b-864e-4425-91e6-585056722914}, !- Handle
-=======
-  {b05b23d1-027e-4491-bf50-791bbe11c0fd}, !- Handle
-  6;                                      !- Number of Timesteps per Hour
-
-OS:ShadowCalculation,
-  {429869af-85d5-4ebb-9bc6-37bd91a7ff34}, !- Handle
-  20,                                     !- Calculation Frequency
-  200;                                    !- Maximum Figures in Shadow Overlap Calculations
-
-OS:SurfaceConvectionAlgorithm:Outside,
-  {9bd1eecc-ee04-43ba-bd8a-b495fdde9760}, !- Handle
-  DOE-2;                                  !- Algorithm
-
-OS:SurfaceConvectionAlgorithm:Inside,
-  {ee6e74a0-edbe-4934-b241-c41f0da7fae5}, !- Handle
-  TARP;                                   !- Algorithm
-
-OS:ZoneCapacitanceMultiplier:ResearchSpecial,
-  {4152d448-3392-4988-8142-94dc5eed3162}, !- Handle
->>>>>>> 4ec27a5f
+  {f6137613-5c17-4560-96c6-e69631c2da09}, !- Handle
   ,                                       !- Temperature Capacity Multiplier
   15,                                     !- Humidity Capacity Multiplier
   ;                                       !- Carbon Dioxide Capacity Multiplier
 
 OS:RunPeriod,
-<<<<<<< HEAD
-  {52ab01de-e289-4cf5-b8df-7141f47c6667}, !- Handle
-=======
-  {3af1bd69-343e-4497-8350-b47a9117cbec}, !- Handle
->>>>>>> 4ec27a5f
+  {e3b3fc45-7354-4e42-881a-5b5ec64e2384}, !- Handle
   Run Period 1,                           !- Name
   1,                                      !- Begin Month
   1,                                      !- Begin Day of Month
@@ -90,21 +57,13 @@
   ;                                       !- Number of Times Runperiod to be Repeated
 
 OS:YearDescription,
-<<<<<<< HEAD
-  {0c646bc5-4a74-4c3d-b1ba-e4cfec373f31}, !- Handle
-=======
-  {9c24d914-5d3d-438f-a0ea-e35d6afad949}, !- Handle
->>>>>>> 4ec27a5f
+  {ed08530a-f0ef-4ecc-b4c0-ce254712b116}, !- Handle
   2007,                                   !- Calendar Year
   ,                                       !- Day of Week for Start Day
   ;                                       !- Is Leap Year
 
 OS:WeatherFile,
-<<<<<<< HEAD
-  {7f086ed7-05f0-418a-b0f4-433de3dc5341}, !- Handle
-=======
-  {7517f47d-726e-42f3-9f52-ffd35200c59c}, !- Handle
->>>>>>> 4ec27a5f
+  {4cd91840-1895-4756-902a-83823273356e}, !- Handle
   Denver Intl Ap,                         !- City
   CO,                                     !- State Province Region
   USA,                                    !- Country
@@ -118,13 +77,8 @@
   E23378AA;                               !- Checksum
 
 OS:AdditionalProperties,
-<<<<<<< HEAD
-  {01497866-e80e-489f-bf57-d21872cc6ce8}, !- Handle
-  {7f086ed7-05f0-418a-b0f4-433de3dc5341}, !- Object Name
-=======
-  {d8f903ef-e6b9-42e9-8d7c-35fcf752dcaa}, !- Handle
-  {7517f47d-726e-42f3-9f52-ffd35200c59c}, !- Object Name
->>>>>>> 4ec27a5f
+  {3da88e92-d027-4bed-9b06-9131da6d87f6}, !- Handle
+  {4cd91840-1895-4756-902a-83823273356e}, !- Object Name
   EPWHeaderCity,                          !- Feature Name 1
   String,                                 !- Feature Data Type 1
   Denver Intl Ap,                         !- Feature Value 1
@@ -232,11 +186,7 @@
   84;                                     !- Feature Value 35
 
 OS:Site,
-<<<<<<< HEAD
-  {0f4ac4bd-829f-4df5-a013-f3dfe7f9112e}, !- Handle
-=======
-  {5ca903c2-3f47-4e60-972c-aa64de528900}, !- Handle
->>>>>>> 4ec27a5f
+  {107b99ef-dab6-4ec3-954d-613d555bdbc2}, !- Handle
   Denver Intl Ap_CO_USA,                  !- Name
   39.83,                                  !- Latitude {deg}
   -104.65,                                !- Longitude {deg}
@@ -245,45 +195,26 @@
   ;                                       !- Terrain
 
 OS:ClimateZones,
-<<<<<<< HEAD
-  {4d72312a-7405-4f77-b87f-3500ddfd52a0}, !- Handle
+  {a21b17f8-b6d6-40b7-bd1e-c5b77e187b80}, !- Handle
   Building America,                       !- Climate Zone Institution Name 1
-=======
-  {55b81609-3a01-436a-9434-20a5a433bb8a}, !- Handle
-  ,                                       !- Active Institution
-  ,                                       !- Active Year
-  ,                                       !- Climate Zone Institution Name 1
->>>>>>> 4ec27a5f
   ,                                       !- Climate Zone Document Name 1
   0,                                      !- Climate Zone Document Year 1
   Cold;                                   !- Climate Zone Value 1
 
 OS:Site:WaterMainsTemperature,
-<<<<<<< HEAD
-  {b960b11f-3f23-466f-95d6-d4e0d32d450d}, !- Handle
-=======
-  {36253a38-4ae6-425a-ad58-7bae6a07bb5f}, !- Handle
->>>>>>> 4ec27a5f
+  {6d0aca66-f5c3-430d-add7-e42ff6762c03}, !- Handle
   Correlation,                            !- Calculation Method
   ,                                       !- Temperature Schedule Name
   10.8753424657535,                       !- Annual Average Outdoor Air Temperature {C}
   23.1524007936508;                       !- Maximum Difference In Monthly Average Outdoor Air Temperatures {deltaC}
 
 OS:RunPeriodControl:DaylightSavingTime,
-<<<<<<< HEAD
-  {1a88b983-4d81-4125-b616-d1dee6ddf131}, !- Handle
-=======
-  {3c44ae18-f442-4084-a4cf-8dc70bb466fe}, !- Handle
->>>>>>> 4ec27a5f
+  {f9b53bb6-c8be-4a57-b7ba-db234d75550d}, !- Handle
   3/12,                                   !- Start Date
   11/5;                                   !- End Date
 
 OS:Site:GroundTemperature:Deep,
-<<<<<<< HEAD
-  {a2a20804-c12f-40f0-b714-76f1a3874086}, !- Handle
-=======
-  {57ed52da-2055-4809-a1da-aa427ea766ee}, !- Handle
->>>>>>> 4ec27a5f
+  {c2827698-9d85-4019-82a6-95b3c7299153}, !- Handle
   10.8753424657535,                       !- January Deep Ground Temperature {C}
   10.8753424657535,                       !- February Deep Ground Temperature {C}
   10.8753424657535,                       !- March Deep Ground Temperature {C}
@@ -298,11 +229,7 @@
   10.8753424657535;                       !- December Deep Ground Temperature {C}
 
 OS:Building,
-<<<<<<< HEAD
-  {f99617a1-d689-4e92-a48d-60d13aa6f9c1}, !- Handle
-=======
-  {d90d7324-7390-41ed-8fa0-05292cf450a9}, !- Handle
->>>>>>> 4ec27a5f
+  {32fcc5dc-ad92-43b0-b9e1-cef0d6af0df1}, !- Handle
   Building 1,                             !- Name
   ,                                       !- Building Sector Type
   0,                                      !- North Axis {deg}
@@ -317,13 +244,8 @@
   10;                                     !- Standards Number of Living Units
 
 OS:AdditionalProperties,
-<<<<<<< HEAD
-  {c71bb4ed-7204-4d26-8681-da95292fb356}, !- Handle
-  {f99617a1-d689-4e92-a48d-60d13aa6f9c1}, !- Object Name
-=======
-  {c55a2b77-e0bd-4ce2-b84b-73f84b646696}, !- Handle
-  {d90d7324-7390-41ed-8fa0-05292cf450a9}, !- Object Name
->>>>>>> 4ec27a5f
+  {35776959-35c9-4b27-8237-f5ce607aa8d4}, !- Handle
+  {32fcc5dc-ad92-43b0-b9e1-cef0d6af0df1}, !- Object Name
   num_units,                              !- Feature Name 1
   Integer,                                !- Feature Data Type 1
   10,                                     !- Feature Value 1
@@ -338,11 +260,7 @@
   2;                                      !- Feature Value 4
 
 OS:ThermalZone,
-<<<<<<< HEAD
-  {8eb41316-3875-44bf-b622-4a3b14dccc27}, !- Handle
-=======
-  {8a74e34d-19fd-44c0-8100-c1f67e2147b7}, !- Handle
->>>>>>> 4ec27a5f
+  {4f024cda-458b-4ac8-866e-8ea44d031974}, !- Handle
   living zone,                            !- Name
   ,                                       !- Multiplier
   ,                                       !- Ceiling Height {m}
@@ -351,17 +269,10 @@
   ,                                       !- Zone Inside Convection Algorithm
   ,                                       !- Zone Outside Convection Algorithm
   ,                                       !- Zone Conditioning Equipment List Name
-<<<<<<< HEAD
-  {cec769db-e056-4851-917e-f37aec0e7995}, !- Zone Air Inlet Port List
-  {d9fd54a8-6361-4a09-8356-407f76f63229}, !- Zone Air Exhaust Port List
-  {7c1514db-b193-44ee-856a-d38264c777f6}, !- Zone Air Node Name
-  {a692abac-3bb8-48af-8358-80cdd3414f31}, !- Zone Return Air Port List
-=======
-  {6302d00e-ab93-4a21-8fba-9c99f924bb33}, !- Zone Air Inlet Port List
-  {8c75cea2-7863-43e3-bc64-f38b6069cea9}, !- Zone Air Exhaust Port List
-  {118ab15d-5bd6-4eca-aee5-e6da631395c4}, !- Zone Air Node Name
-  {024e7c23-5f65-4907-8995-79823143f0d5}, !- Zone Return Air Port List
->>>>>>> 4ec27a5f
+  {914aa815-b5e2-44d4-be59-e7cebfb3bbb9}, !- Zone Air Inlet Port List
+  {6d9eb0da-adfb-453e-a89e-1765e1948b62}, !- Zone Air Exhaust Port List
+  {4a48041d-dbf1-4e5f-ac2e-db74fc89bbb7}, !- Zone Air Node Name
+  {d62d2f3f-17cb-4b0d-8df6-d7ffe1f6a48f}, !- Zone Return Air Port List
   ,                                       !- Primary Daylighting Control Name
   ,                                       !- Fraction of Zone Controlled by Primary Daylighting Control
   ,                                       !- Secondary Daylighting Control Name
@@ -372,67 +283,33 @@
   No;                                     !- Use Ideal Air Loads
 
 OS:Node,
-<<<<<<< HEAD
-  {35e81926-3112-4b78-9b5b-c6a998f36e0b}, !- Handle
+  {0b40d592-5c20-4743-b382-56ec51d9ac52}, !- Handle
   Node 1,                                 !- Name
-  {7c1514db-b193-44ee-856a-d38264c777f6}, !- Inlet Port
+  {4a48041d-dbf1-4e5f-ac2e-db74fc89bbb7}, !- Inlet Port
   ;                                       !- Outlet Port
 
 OS:Connection,
-  {7c1514db-b193-44ee-856a-d38264c777f6}, !- Handle
-  {8eb41316-3875-44bf-b622-4a3b14dccc27}, !- Source Object
+  {4a48041d-dbf1-4e5f-ac2e-db74fc89bbb7}, !- Handle
+  {4f024cda-458b-4ac8-866e-8ea44d031974}, !- Source Object
   11,                                     !- Outlet Port
-  {35e81926-3112-4b78-9b5b-c6a998f36e0b}, !- Target Object
+  {0b40d592-5c20-4743-b382-56ec51d9ac52}, !- Target Object
   2;                                      !- Inlet Port
 
 OS:PortList,
-  {cec769db-e056-4851-917e-f37aec0e7995}, !- Handle
-  {8eb41316-3875-44bf-b622-4a3b14dccc27}; !- HVAC Component
+  {914aa815-b5e2-44d4-be59-e7cebfb3bbb9}, !- Handle
+  {4f024cda-458b-4ac8-866e-8ea44d031974}; !- HVAC Component
 
 OS:PortList,
-  {d9fd54a8-6361-4a09-8356-407f76f63229}, !- Handle
-  {8eb41316-3875-44bf-b622-4a3b14dccc27}; !- HVAC Component
+  {6d9eb0da-adfb-453e-a89e-1765e1948b62}, !- Handle
+  {4f024cda-458b-4ac8-866e-8ea44d031974}; !- HVAC Component
 
 OS:PortList,
-  {a692abac-3bb8-48af-8358-80cdd3414f31}, !- Handle
-  {8eb41316-3875-44bf-b622-4a3b14dccc27}; !- HVAC Component
+  {d62d2f3f-17cb-4b0d-8df6-d7ffe1f6a48f}, !- Handle
+  {4f024cda-458b-4ac8-866e-8ea44d031974}; !- HVAC Component
 
 OS:Sizing:Zone,
-  {f4a471f4-05ff-435c-bf82-70b844388d04}, !- Handle
-  {8eb41316-3875-44bf-b622-4a3b14dccc27}, !- Zone or ZoneList Name
-=======
-  {4c221dd6-dbe2-4cc2-816b-a6a641dfec22}, !- Handle
-  Node 1,                                 !- Name
-  {118ab15d-5bd6-4eca-aee5-e6da631395c4}, !- Inlet Port
-  ;                                       !- Outlet Port
-
-OS:Connection,
-  {118ab15d-5bd6-4eca-aee5-e6da631395c4}, !- Handle
-  {9b576dd8-b4d7-4cd9-a934-17d445b5c3ed}, !- Name
-  {8a74e34d-19fd-44c0-8100-c1f67e2147b7}, !- Source Object
-  11,                                     !- Outlet Port
-  {4c221dd6-dbe2-4cc2-816b-a6a641dfec22}, !- Target Object
-  2;                                      !- Inlet Port
-
-OS:PortList,
-  {6302d00e-ab93-4a21-8fba-9c99f924bb33}, !- Handle
-  {3eb5043d-a774-4080-a309-756f6ce7568c}, !- Name
-  {8a74e34d-19fd-44c0-8100-c1f67e2147b7}; !- HVAC Component
-
-OS:PortList,
-  {8c75cea2-7863-43e3-bc64-f38b6069cea9}, !- Handle
-  {4b397e4c-a17b-4d14-8f50-8940d80e8eef}, !- Name
-  {8a74e34d-19fd-44c0-8100-c1f67e2147b7}; !- HVAC Component
-
-OS:PortList,
-  {024e7c23-5f65-4907-8995-79823143f0d5}, !- Handle
-  {7baacbdc-3530-45bc-9209-85e997049e49}, !- Name
-  {8a74e34d-19fd-44c0-8100-c1f67e2147b7}; !- HVAC Component
-
-OS:Sizing:Zone,
-  {37def972-8dd3-4261-a1ea-bb2aaf5856e2}, !- Handle
-  {8a74e34d-19fd-44c0-8100-c1f67e2147b7}, !- Zone or ZoneList Name
->>>>>>> 4ec27a5f
+  {9ea4fce6-eb3c-401f-b608-423dade44a58}, !- Handle
+  {4f024cda-458b-4ac8-866e-8ea44d031974}, !- Zone or ZoneList Name
   SupplyAirTemperature,                   !- Zone Cooling Design Supply Air Temperature Input Method
   14,                                     !- Zone Cooling Design Supply Air Temperature {C}
   11.11,                                  !- Zone Cooling Design Supply Air Temperature Difference {deltaC}
@@ -459,25 +336,14 @@
   autosize;                               !- Dedicated Outdoor Air High Setpoint Temperature for Design {C}
 
 OS:ZoneHVAC:EquipmentList,
-<<<<<<< HEAD
-  {186e46dd-a40e-4bda-ba7e-d5333680e919}, !- Handle
+  {40b25099-79cb-41ab-b940-76c8dcafe3f0}, !- Handle
   Zone HVAC Equipment List 1,             !- Name
-  {8eb41316-3875-44bf-b622-4a3b14dccc27}; !- Thermal Zone
+  {4f024cda-458b-4ac8-866e-8ea44d031974}; !- Thermal Zone
 
 OS:Space,
-  {156f6d2b-5aab-4ba6-a0df-0bbbd1342f6a}, !- Handle
+  {a97563ee-e0ff-42d9-9e24-9e5dd190ce6c}, !- Handle
   living space,                           !- Name
-  {4acb7815-61bf-40db-ac98-2e196f1173f4}, !- Space Type Name
-=======
-  {04d02861-097e-47ff-a572-a83fa8d1d678}, !- Handle
-  Zone HVAC Equipment List 1,             !- Name
-  {8a74e34d-19fd-44c0-8100-c1f67e2147b7}; !- Thermal Zone
-
-OS:Space,
-  {f0d55a73-fb5f-466e-89d6-05310b7425b2}, !- Handle
-  living space,                           !- Name
-  {5aaf1119-3a07-4d92-adb4-ea2542755807}, !- Space Type Name
->>>>>>> 4ec27a5f
+  {e52e5ecd-471c-478e-b240-6f3d0d9babac}, !- Space Type Name
   ,                                       !- Default Construction Set Name
   ,                                       !- Default Schedule Set Name
   ,                                       !- Direction of Relative North {deg}
@@ -485,35 +351,19 @@
   ,                                       !- Y Origin {m}
   ,                                       !- Z Origin {m}
   ,                                       !- Building Story Name
-<<<<<<< HEAD
-  {8eb41316-3875-44bf-b622-4a3b14dccc27}, !- Thermal Zone Name
+  {4f024cda-458b-4ac8-866e-8ea44d031974}, !- Thermal Zone Name
   ,                                       !- Part of Total Floor Area
   ,                                       !- Design Specification Outdoor Air Object Name
-  {017ad5aa-4766-4bf6-9bb4-5a527a5d37dc}; !- Building Unit Name
-
-OS:Surface,
-  {44d32976-f431-46f2-9876-336158f7e03b}, !- Handle
+  {cc1264e5-5b4c-40b2-8f9c-50ad7eb20f52}; !- Building Unit Name
+
+OS:Surface,
+  {6c19ecd8-fe73-4cec-8ac5-1c455b1751e5}, !- Handle
   Surface 1,                              !- Name
   Floor,                                  !- Surface Type
   ,                                       !- Construction Name
-  {156f6d2b-5aab-4ba6-a0df-0bbbd1342f6a}, !- Space Name
+  {a97563ee-e0ff-42d9-9e24-9e5dd190ce6c}, !- Space Name
   Surface,                                !- Outside Boundary Condition
-  {8bb9c43b-aa9a-461d-813d-38f3ef1b53ad}, !- Outside Boundary Condition Object
-=======
-  {8a74e34d-19fd-44c0-8100-c1f67e2147b7}, !- Thermal Zone Name
-  ,                                       !- Part of Total Floor Area
-  ,                                       !- Design Specification Outdoor Air Object Name
-  {59e4f41a-8d4b-404d-addb-b3cd215b6668}; !- Building Unit Name
-
-OS:Surface,
-  {ab5111bc-c569-49ec-8047-edc3c6a24452}, !- Handle
-  Surface 1,                              !- Name
-  Floor,                                  !- Surface Type
-  ,                                       !- Construction Name
-  {f0d55a73-fb5f-466e-89d6-05310b7425b2}, !- Space Name
-  Surface,                                !- Outside Boundary Condition
-  {2f0f7397-3e25-4ff3-ad00-034f55ecb760}, !- Outside Boundary Condition Object
->>>>>>> 4ec27a5f
+  {a87f5aff-f4b5-4ce5-9611-cf0326b133b9}, !- Outside Boundary Condition Object
   NoSun,                                  !- Sun Exposure
   NoWind,                                 !- Wind Exposure
   ,                                       !- View Factor to Ground
@@ -524,19 +374,11 @@
   3.73302236800156, -7.46604473600313, 0; !- X,Y,Z Vertex 4 {m}
 
 OS:Surface,
-<<<<<<< HEAD
-  {a3941829-30c5-4619-8d9a-1230111bc6f1}, !- Handle
+  {d02f2ea8-98ee-4857-bb82-515c7d8f911f}, !- Handle
   Surface 2,                              !- Name
   Wall,                                   !- Surface Type
   ,                                       !- Construction Name
-  {156f6d2b-5aab-4ba6-a0df-0bbbd1342f6a}, !- Space Name
-=======
-  {39f96833-6e91-4976-93f5-a32428054b9f}, !- Handle
-  Surface 2,                              !- Name
-  Wall,                                   !- Surface Type
-  ,                                       !- Construction Name
-  {f0d55a73-fb5f-466e-89d6-05310b7425b2}, !- Space Name
->>>>>>> 4ec27a5f
+  {a97563ee-e0ff-42d9-9e24-9e5dd190ce6c}, !- Space Name
   Outdoors,                               !- Outside Boundary Condition
   ,                                       !- Outside Boundary Condition Object
   SunExposed,                             !- Sun Exposure
@@ -549,19 +391,11 @@
   0, -7.46604473600313, 2.4384;           !- X,Y,Z Vertex 4 {m}
 
 OS:Surface,
-<<<<<<< HEAD
-  {c333e875-0194-4535-b970-5f0254fa4141}, !- Handle
+  {acd24cf9-6d59-47d3-8055-8b42d5c0ff02}, !- Handle
   Surface 3,                              !- Name
   Wall,                                   !- Surface Type
   ,                                       !- Construction Name
-  {156f6d2b-5aab-4ba6-a0df-0bbbd1342f6a}, !- Space Name
-=======
-  {6f57909a-2be3-4da2-b959-90bec50be591}, !- Handle
-  Surface 3,                              !- Name
-  Wall,                                   !- Surface Type
-  ,                                       !- Construction Name
-  {f0d55a73-fb5f-466e-89d6-05310b7425b2}, !- Space Name
->>>>>>> 4ec27a5f
+  {a97563ee-e0ff-42d9-9e24-9e5dd190ce6c}, !- Space Name
   Outdoors,                               !- Outside Boundary Condition
   ,                                       !- Outside Boundary Condition Object
   SunExposed,                             !- Sun Exposure
@@ -574,19 +408,11 @@
   0, 0, 2.4384;                           !- X,Y,Z Vertex 4 {m}
 
 OS:Surface,
-<<<<<<< HEAD
-  {145f14f8-eac3-4dfe-bf23-6a4b6cb0d85f}, !- Handle
+  {3aabd01f-15c4-410e-8bac-7a29888ad5ab}, !- Handle
   Surface 4,                              !- Name
   Wall,                                   !- Surface Type
   ,                                       !- Construction Name
-  {156f6d2b-5aab-4ba6-a0df-0bbbd1342f6a}, !- Space Name
-=======
-  {8e2a54dc-cdf5-4630-8b3b-9615224075e4}, !- Handle
-  Surface 4,                              !- Name
-  Wall,                                   !- Surface Type
-  ,                                       !- Construction Name
-  {f0d55a73-fb5f-466e-89d6-05310b7425b2}, !- Space Name
->>>>>>> 4ec27a5f
+  {a97563ee-e0ff-42d9-9e24-9e5dd190ce6c}, !- Space Name
   Adiabatic,                              !- Outside Boundary Condition
   ,                                       !- Outside Boundary Condition Object
   NoSun,                                  !- Sun Exposure
@@ -599,19 +425,11 @@
   3.73302236800156, 0, 2.4384;            !- X,Y,Z Vertex 4 {m}
 
 OS:Surface,
-<<<<<<< HEAD
-  {bf2dc608-44ea-4b5e-b095-e6f27f928be1}, !- Handle
+  {ddf74784-c730-4994-895d-284942b4e384}, !- Handle
   Surface 5,                              !- Name
   Wall,                                   !- Surface Type
   ,                                       !- Construction Name
-  {156f6d2b-5aab-4ba6-a0df-0bbbd1342f6a}, !- Space Name
-=======
-  {01a496f1-0359-4470-a1af-20741feb94ef}, !- Handle
-  Surface 5,                              !- Name
-  Wall,                                   !- Surface Type
-  ,                                       !- Construction Name
-  {f0d55a73-fb5f-466e-89d6-05310b7425b2}, !- Space Name
->>>>>>> 4ec27a5f
+  {a97563ee-e0ff-42d9-9e24-9e5dd190ce6c}, !- Space Name
   Outdoors,                               !- Outside Boundary Condition
   ,                                       !- Outside Boundary Condition Object
   SunExposed,                             !- Sun Exposure
@@ -624,23 +442,13 @@
   3.73302236800156, -7.46604473600313, 2.4384; !- X,Y,Z Vertex 4 {m}
 
 OS:Surface,
-<<<<<<< HEAD
-  {79f348d9-2739-4d70-beb7-71800e0c4041}, !- Handle
+  {da33c49c-59a6-4257-82c5-0d3106e15b7a}, !- Handle
   Surface 6,                              !- Name
   RoofCeiling,                            !- Surface Type
   ,                                       !- Construction Name
-  {156f6d2b-5aab-4ba6-a0df-0bbbd1342f6a}, !- Space Name
+  {a97563ee-e0ff-42d9-9e24-9e5dd190ce6c}, !- Space Name
   Surface,                                !- Outside Boundary Condition
-  {92bca2cd-11ca-4163-be03-6ae2517ab88f}, !- Outside Boundary Condition Object
-=======
-  {f2beaa19-da00-4071-9011-becf0d1022e0}, !- Handle
-  Surface 6,                              !- Name
-  RoofCeiling,                            !- Surface Type
-  ,                                       !- Construction Name
-  {f0d55a73-fb5f-466e-89d6-05310b7425b2}, !- Space Name
-  Surface,                                !- Outside Boundary Condition
-  {897b0296-a6d6-474b-b133-997dd6ad9184}, !- Outside Boundary Condition Object
->>>>>>> 4ec27a5f
+  {7c6c6688-cddd-4857-91bb-5fceb5347717}, !- Outside Boundary Condition Object
   NoSun,                                  !- Sun Exposure
   NoWind,                                 !- Wind Exposure
   ,                                       !- View Factor to Ground
@@ -651,11 +459,7 @@
   0, -7.46604473600313, 2.4384;           !- X,Y,Z Vertex 4 {m}
 
 OS:SpaceType,
-<<<<<<< HEAD
-  {4acb7815-61bf-40db-ac98-2e196f1173f4}, !- Handle
-=======
-  {5aaf1119-3a07-4d92-adb4-ea2542755807}, !- Handle
->>>>>>> 4ec27a5f
+  {e52e5ecd-471c-478e-b240-6f3d0d9babac}, !- Handle
   Space Type 1,                           !- Name
   ,                                       !- Default Construction Set Name
   ,                                       !- Default Schedule Set Name
@@ -666,15 +470,9 @@
   living;                                 !- Standards Space Type
 
 OS:Space,
-<<<<<<< HEAD
-  {62b5fd1a-f077-44c2-a0fd-2428a0b0fc0b}, !- Handle
+  {f2142104-7be0-4785-8c22-f19cadd3f987}, !- Handle
   living space|story 2,                   !- Name
-  {4acb7815-61bf-40db-ac98-2e196f1173f4}, !- Space Type Name
-=======
-  {68a008f9-0d45-4b8a-acb5-d286d9e83de0}, !- Handle
-  living space|story 2,                   !- Name
-  {5aaf1119-3a07-4d92-adb4-ea2542755807}, !- Space Type Name
->>>>>>> 4ec27a5f
+  {e52e5ecd-471c-478e-b240-6f3d0d9babac}, !- Space Type Name
   ,                                       !- Default Construction Set Name
   ,                                       !- Default Schedule Set Name
   -0,                                     !- Direction of Relative North {deg}
@@ -682,197 +480,117 @@
   0,                                      !- Y Origin {m}
   2.4384,                                 !- Z Origin {m}
   ,                                       !- Building Story Name
-<<<<<<< HEAD
-  {8eb41316-3875-44bf-b622-4a3b14dccc27}, !- Thermal Zone Name
+  {4f024cda-458b-4ac8-866e-8ea44d031974}, !- Thermal Zone Name
   ,                                       !- Part of Total Floor Area
   ,                                       !- Design Specification Outdoor Air Object Name
-  {017ad5aa-4766-4bf6-9bb4-5a527a5d37dc}; !- Building Unit Name
-
-OS:Surface,
-  {9711941c-e881-440b-9eaa-9e4cf53bad6c}, !- Handle
+  {cc1264e5-5b4c-40b2-8f9c-50ad7eb20f52}; !- Building Unit Name
+
+OS:Surface,
+  {3e12b93c-104c-417f-a36f-e71eb20b4e91}, !- Handle
   Surface 7,                              !- Name
   Wall,                                   !- Surface Type
   ,                                       !- Construction Name
-  {62b5fd1a-f077-44c2-a0fd-2428a0b0fc0b}, !- Space Name
-=======
-  {8a74e34d-19fd-44c0-8100-c1f67e2147b7}, !- Thermal Zone Name
-  ,                                       !- Part of Total Floor Area
-  ,                                       !- Design Specification Outdoor Air Object Name
-  {59e4f41a-8d4b-404d-addb-b3cd215b6668}; !- Building Unit Name
-
-OS:Surface,
-  {4764a1f9-4aa3-49b8-97c8-ff87a69df9d8}, !- Handle
-  Surface 7,                              !- Name
-  Wall,                                   !- Surface Type
-  ,                                       !- Construction Name
-  {68a008f9-0d45-4b8a-acb5-d286d9e83de0}, !- Space Name
->>>>>>> 4ec27a5f
+  {f2142104-7be0-4785-8c22-f19cadd3f987}, !- Space Name
+  Adiabatic,                              !- Outside Boundary Condition
+  ,                                       !- Outside Boundary Condition Object
+  NoSun,                                  !- Sun Exposure
+  NoWind,                                 !- Wind Exposure
+  ,                                       !- View Factor to Ground
+  ,                                       !- Number of Vertices
+  3.73302236800156, -7.46604473600313, 2.4384, !- X,Y,Z Vertex 1 {m}
+  3.73302236800156, -7.46604473600313, 0, !- X,Y,Z Vertex 2 {m}
+  3.73302236800156, 0, 0,                 !- X,Y,Z Vertex 3 {m}
+  3.73302236800156, 0, 2.4384;            !- X,Y,Z Vertex 4 {m}
+
+OS:Surface,
+  {c65f8db3-bdf5-4d13-a804-b4122f92374d}, !- Handle
+  Surface 8,                              !- Name
+  Wall,                                   !- Surface Type
+  ,                                       !- Construction Name
+  {f2142104-7be0-4785-8c22-f19cadd3f987}, !- Space Name
   Outdoors,                               !- Outside Boundary Condition
   ,                                       !- Outside Boundary Condition Object
   SunExposed,                             !- Sun Exposure
   WindExposed,                            !- Wind Exposure
   ,                                       !- View Factor to Ground
   ,                                       !- Number of Vertices
-<<<<<<< HEAD
+  0, -7.46604473600313, 2.4384,           !- X,Y,Z Vertex 1 {m}
+  0, -7.46604473600313, 0,                !- X,Y,Z Vertex 2 {m}
+  3.73302236800156, -7.46604473600313, 0, !- X,Y,Z Vertex 3 {m}
+  3.73302236800156, -7.46604473600313, 2.4384; !- X,Y,Z Vertex 4 {m}
+
+OS:Surface,
+  {ca39826f-2033-49a2-8707-70648db1b9ee}, !- Handle
+  Surface 9,                              !- Name
+  RoofCeiling,                            !- Surface Type
+  ,                                       !- Construction Name
+  {f2142104-7be0-4785-8c22-f19cadd3f987}, !- Space Name
+  Surface,                                !- Outside Boundary Condition
+  {4ab4e976-0bf1-4e40-afd6-11a58f7f9369}, !- Outside Boundary Condition Object
+  NoSun,                                  !- Sun Exposure
+  NoWind,                                 !- Wind Exposure
+  ,                                       !- View Factor to Ground
+  ,                                       !- Number of Vertices
+  3.73302236800156, -7.46604473600313, 2.4384, !- X,Y,Z Vertex 1 {m}
+  3.73302236800156, 0, 2.4384,            !- X,Y,Z Vertex 2 {m}
+  0, 0, 2.4384,                           !- X,Y,Z Vertex 3 {m}
+  0, -7.46604473600313, 2.4384;           !- X,Y,Z Vertex 4 {m}
+
+OS:Surface,
+  {7f82d236-bc58-4950-be19-9e83e5828b26}, !- Handle
+  Surface 10,                             !- Name
+  Wall,                                   !- Surface Type
+  ,                                       !- Construction Name
+  {f2142104-7be0-4785-8c22-f19cadd3f987}, !- Space Name
+  Outdoors,                               !- Outside Boundary Condition
+  ,                                       !- Outside Boundary Condition Object
+  SunExposed,                             !- Sun Exposure
+  WindExposed,                            !- Wind Exposure
+  ,                                       !- View Factor to Ground
+  ,                                       !- Number of Vertices
   0, 0, 2.4384,                           !- X,Y,Z Vertex 1 {m}
   0, 0, 0,                                !- X,Y,Z Vertex 2 {m}
   0, -7.46604473600313, 0,                !- X,Y,Z Vertex 3 {m}
   0, -7.46604473600313, 2.4384;           !- X,Y,Z Vertex 4 {m}
 
 OS:Surface,
-  {d6a8af3c-9d5f-48d5-9137-22adf2720d81}, !- Handle
-  Surface 8,                              !- Name
-  Wall,                                   !- Surface Type
-  ,                                       !- Construction Name
-  {62b5fd1a-f077-44c2-a0fd-2428a0b0fc0b}, !- Space Name
-=======
+  {7c6c6688-cddd-4857-91bb-5fceb5347717}, !- Handle
+  Surface 11,                             !- Name
+  Floor,                                  !- Surface Type
+  ,                                       !- Construction Name
+  {f2142104-7be0-4785-8c22-f19cadd3f987}, !- Space Name
+  Surface,                                !- Outside Boundary Condition
+  {da33c49c-59a6-4257-82c5-0d3106e15b7a}, !- Outside Boundary Condition Object
+  NoSun,                                  !- Sun Exposure
+  NoWind,                                 !- Wind Exposure
+  ,                                       !- View Factor to Ground
+  ,                                       !- Number of Vertices
+  0, -7.46604473600313, 0,                !- X,Y,Z Vertex 1 {m}
+  0, 0, 0,                                !- X,Y,Z Vertex 2 {m}
+  3.73302236800156, 0, 0,                 !- X,Y,Z Vertex 3 {m}
+  3.73302236800156, -7.46604473600313, 0; !- X,Y,Z Vertex 4 {m}
+
+OS:Surface,
+  {aa063e52-abe4-487b-adc1-308c43937bf2}, !- Handle
+  Surface 12,                             !- Name
+  Wall,                                   !- Surface Type
+  ,                                       !- Construction Name
+  {f2142104-7be0-4785-8c22-f19cadd3f987}, !- Space Name
+  Outdoors,                               !- Outside Boundary Condition
+  ,                                       !- Outside Boundary Condition Object
+  SunExposed,                             !- Sun Exposure
+  WindExposed,                            !- Wind Exposure
+  ,                                       !- View Factor to Ground
+  ,                                       !- Number of Vertices
   3.73302236800156, 0, 2.4384,            !- X,Y,Z Vertex 1 {m}
   3.73302236800156, 0, 0,                 !- X,Y,Z Vertex 2 {m}
   0, 0, 0,                                !- X,Y,Z Vertex 3 {m}
   0, 0, 2.4384;                           !- X,Y,Z Vertex 4 {m}
 
-OS:Surface,
-  {c62ed8aa-0b31-431b-b367-fe0960856f77}, !- Handle
-  Surface 8,                              !- Name
-  Wall,                                   !- Surface Type
-  ,                                       !- Construction Name
-  {68a008f9-0d45-4b8a-acb5-d286d9e83de0}, !- Space Name
->>>>>>> 4ec27a5f
-  Outdoors,                               !- Outside Boundary Condition
-  ,                                       !- Outside Boundary Condition Object
-  SunExposed,                             !- Sun Exposure
-  WindExposed,                            !- Wind Exposure
-  ,                                       !- View Factor to Ground
-  ,                                       !- Number of Vertices
-  0, -7.46604473600313, 2.4384,           !- X,Y,Z Vertex 1 {m}
-  0, -7.46604473600313, 0,                !- X,Y,Z Vertex 2 {m}
-  3.73302236800156, -7.46604473600313, 0, !- X,Y,Z Vertex 3 {m}
-  3.73302236800156, -7.46604473600313, 2.4384; !- X,Y,Z Vertex 4 {m}
-
-OS:Surface,
-<<<<<<< HEAD
-  {6b4177fb-59b6-4321-a628-4d9cd2a55f66}, !- Handle
-  Surface 9,                              !- Name
-  Wall,                                   !- Surface Type
-  ,                                       !- Construction Name
-  {62b5fd1a-f077-44c2-a0fd-2428a0b0fc0b}, !- Space Name
-  Outdoors,                               !- Outside Boundary Condition
-  ,                                       !- Outside Boundary Condition Object
-  SunExposed,                             !- Sun Exposure
-  WindExposed,                            !- Wind Exposure
-  ,                                       !- View Factor to Ground
-  ,                                       !- Number of Vertices
-  3.73302236800156, 0, 2.4384,            !- X,Y,Z Vertex 1 {m}
-  3.73302236800156, 0, 0,                 !- X,Y,Z Vertex 2 {m}
-  0, 0, 0,                                !- X,Y,Z Vertex 3 {m}
-  0, 0, 2.4384;                           !- X,Y,Z Vertex 4 {m}
-
-OS:Surface,
-  {92bca2cd-11ca-4163-be03-6ae2517ab88f}, !- Handle
-  Surface 10,                             !- Name
-  Floor,                                  !- Surface Type
-  ,                                       !- Construction Name
-  {62b5fd1a-f077-44c2-a0fd-2428a0b0fc0b}, !- Space Name
-  Surface,                                !- Outside Boundary Condition
-  {79f348d9-2739-4d70-beb7-71800e0c4041}, !- Outside Boundary Condition Object
-=======
-  {d63370d1-ccb3-4fad-8785-75d0d2c17d2b}, !- Handle
-  Surface 9,                              !- Name
-  Wall,                                   !- Surface Type
-  ,                                       !- Construction Name
-  {68a008f9-0d45-4b8a-acb5-d286d9e83de0}, !- Space Name
-  Adiabatic,                              !- Outside Boundary Condition
-  ,                                       !- Outside Boundary Condition Object
->>>>>>> 4ec27a5f
-  NoSun,                                  !- Sun Exposure
-  NoWind,                                 !- Wind Exposure
-  ,                                       !- View Factor to Ground
-  ,                                       !- Number of Vertices
-  3.73302236800156, -7.46604473600313, 2.4384, !- X,Y,Z Vertex 1 {m}
-  3.73302236800156, -7.46604473600313, 0, !- X,Y,Z Vertex 2 {m}
-  3.73302236800156, 0, 0,                 !- X,Y,Z Vertex 3 {m}
-  3.73302236800156, 0, 2.4384;            !- X,Y,Z Vertex 4 {m}
-
-OS:Surface,
-<<<<<<< HEAD
-  {8d339ce2-7a0f-4a53-9f9a-1373d409ea21}, !- Handle
-  Surface 11,                             !- Name
-  Wall,                                   !- Surface Type
-  ,                                       !- Construction Name
-  {62b5fd1a-f077-44c2-a0fd-2428a0b0fc0b}, !- Space Name
-  Adiabatic,                              !- Outside Boundary Condition
-=======
-  {ece91166-d044-44e9-a03d-8dbbfd3b4cad}, !- Handle
-  Surface 10,                             !- Name
-  Wall,                                   !- Surface Type
-  ,                                       !- Construction Name
-  {68a008f9-0d45-4b8a-acb5-d286d9e83de0}, !- Space Name
-  Outdoors,                               !- Outside Boundary Condition
->>>>>>> 4ec27a5f
-  ,                                       !- Outside Boundary Condition Object
-  NoSun,                                  !- Sun Exposure
-  NoWind,                                 !- Wind Exposure
-  ,                                       !- View Factor to Ground
-  ,                                       !- Number of Vertices
-  3.73302236800156, -7.46604473600313, 2.4384, !- X,Y,Z Vertex 1 {m}
-  3.73302236800156, -7.46604473600313, 0, !- X,Y,Z Vertex 2 {m}
-  3.73302236800156, 0, 0,                 !- X,Y,Z Vertex 3 {m}
-  3.73302236800156, 0, 2.4384;            !- X,Y,Z Vertex 4 {m}
-
-OS:Surface,
-<<<<<<< HEAD
-  {b1634f65-199b-479b-837c-8d6a81d2b210}, !- Handle
-  Surface 12,                             !- Name
-  RoofCeiling,                            !- Surface Type
-  ,                                       !- Construction Name
-  {62b5fd1a-f077-44c2-a0fd-2428a0b0fc0b}, !- Space Name
-  Surface,                                !- Outside Boundary Condition
-  {a54090b7-5429-4283-a2a7-fce27fc643fc}, !- Outside Boundary Condition Object
-=======
-  {5220bba3-bbd5-40d7-8378-6350efd63c9a}, !- Handle
-  Surface 11,                             !- Name
-  RoofCeiling,                            !- Surface Type
-  ,                                       !- Construction Name
-  {68a008f9-0d45-4b8a-acb5-d286d9e83de0}, !- Space Name
-  Surface,                                !- Outside Boundary Condition
-  {eaa6690e-0757-4939-a64b-7db729ce8959}, !- Outside Boundary Condition Object
->>>>>>> 4ec27a5f
-  NoSun,                                  !- Sun Exposure
-  NoWind,                                 !- Wind Exposure
-  ,                                       !- View Factor to Ground
-  ,                                       !- Number of Vertices
-  3.73302236800156, -7.46604473600313, 2.4384, !- X,Y,Z Vertex 1 {m}
-  3.73302236800156, 0, 2.4384,            !- X,Y,Z Vertex 2 {m}
-  0, 0, 2.4384,                           !- X,Y,Z Vertex 3 {m}
-  0, -7.46604473600313, 2.4384;           !- X,Y,Z Vertex 4 {m}
-
-OS:Surface,
-  {897b0296-a6d6-474b-b133-997dd6ad9184}, !- Handle
-  Surface 12,                             !- Name
-  Floor,                                  !- Surface Type
-  ,                                       !- Construction Name
-  {68a008f9-0d45-4b8a-acb5-d286d9e83de0}, !- Space Name
-  Surface,                                !- Outside Boundary Condition
-  {f2beaa19-da00-4071-9011-becf0d1022e0}, !- Outside Boundary Condition Object
-  NoSun,                                  !- Sun Exposure
-  NoWind,                                 !- Wind Exposure
-  ,                                       !- View Factor to Ground
-  ,                                       !- Number of Vertices
-  0, -7.46604473600313, 0,                !- X,Y,Z Vertex 1 {m}
-  0, 0, 0,                                !- X,Y,Z Vertex 2 {m}
-  3.73302236800156, 0, 0,                 !- X,Y,Z Vertex 3 {m}
-  3.73302236800156, -7.46604473600313, 0; !- X,Y,Z Vertex 4 {m}
-
 OS:Space,
-<<<<<<< HEAD
-  {e4fd0e8a-fd3c-42e5-a744-61a6f369c0e4}, !- Handle
+  {fb94dbcb-d9b6-4dd1-8a76-0d0888d560d3}, !- Handle
   finished basement space,                !- Name
-  {bab3332a-416e-4e02-9b93-9981ea5e5d9b}, !- Space Type Name
-=======
-  {0209de0b-1f28-41ad-a766-da24b053059a}, !- Handle
-  finished basement space,                !- Name
-  {1a3562aa-60b1-48c7-a675-86ebc1e55730}, !- Space Type Name
->>>>>>> 4ec27a5f
+  {3338813f-2030-4158-8981-c2e338beda23}, !- Space Type Name
   ,                                       !- Default Construction Set Name
   ,                                       !- Default Schedule Set Name
   -0,                                     !- Direction of Relative North {deg}
@@ -880,31 +598,17 @@
   0,                                      !- Y Origin {m}
   0,                                      !- Z Origin {m}
   ,                                       !- Building Story Name
-<<<<<<< HEAD
-  {bd2fe565-b819-48d9-bb93-a964c56b9189}, !- Thermal Zone Name
+  {5ee90d7d-2d17-467f-b84f-fea3e8db7e1d}, !- Thermal Zone Name
   ,                                       !- Part of Total Floor Area
   ,                                       !- Design Specification Outdoor Air Object Name
-  {017ad5aa-4766-4bf6-9bb4-5a527a5d37dc}; !- Building Unit Name
-
-OS:Surface,
-  {426c70d3-20a2-4a3e-94fc-dc30ccc572e9}, !- Handle
+  {cc1264e5-5b4c-40b2-8f9c-50ad7eb20f52}; !- Building Unit Name
+
+OS:Surface,
+  {509f244a-d2f2-49e2-90c0-6c66656bb291}, !- Handle
   Surface 18,                             !- Name
   Floor,                                  !- Surface Type
   ,                                       !- Construction Name
-  {e4fd0e8a-fd3c-42e5-a744-61a6f369c0e4}, !- Space Name
-=======
-  {b7cfaed5-23b0-481d-8fd7-176588d8a7fd}, !- Thermal Zone Name
-  ,                                       !- Part of Total Floor Area
-  ,                                       !- Design Specification Outdoor Air Object Name
-  {59e4f41a-8d4b-404d-addb-b3cd215b6668}; !- Building Unit Name
-
-OS:Surface,
-  {633524a3-7188-4ea9-ba38-b8675a943719}, !- Handle
-  Surface 18,                             !- Name
-  Floor,                                  !- Surface Type
-  ,                                       !- Construction Name
-  {0209de0b-1f28-41ad-a766-da24b053059a}, !- Space Name
->>>>>>> 4ec27a5f
+  {fb94dbcb-d9b6-4dd1-8a76-0d0888d560d3}, !- Space Name
   Foundation,                             !- Outside Boundary Condition
   ,                                       !- Outside Boundary Condition Object
   NoSun,                                  !- Sun Exposure
@@ -917,19 +621,11 @@
   3.73302236800156, -7.46604473600313, -2.4384; !- X,Y,Z Vertex 4 {m}
 
 OS:Surface,
-<<<<<<< HEAD
-  {6ab93adb-ddf4-4490-b9c1-e13c0e962363}, !- Handle
+  {67b47e27-cade-4bae-9d97-9609ae1c45c9}, !- Handle
   Surface 19,                             !- Name
   Wall,                                   !- Surface Type
   ,                                       !- Construction Name
-  {e4fd0e8a-fd3c-42e5-a744-61a6f369c0e4}, !- Space Name
-=======
-  {35d175b4-07f9-4e07-a7e9-d100fda88b10}, !- Handle
-  Surface 19,                             !- Name
-  Wall,                                   !- Surface Type
-  ,                                       !- Construction Name
-  {0209de0b-1f28-41ad-a766-da24b053059a}, !- Space Name
->>>>>>> 4ec27a5f
+  {fb94dbcb-d9b6-4dd1-8a76-0d0888d560d3}, !- Space Name
   Foundation,                             !- Outside Boundary Condition
   ,                                       !- Outside Boundary Condition Object
   NoSun,                                  !- Sun Exposure
@@ -942,19 +638,11 @@
   0, -7.46604473600313, 0;                !- X,Y,Z Vertex 4 {m}
 
 OS:Surface,
-<<<<<<< HEAD
-  {462a0325-efbe-4abb-88b6-cbc0e9a6a192}, !- Handle
+  {f0bbf228-47db-4456-a497-ae6dc7392114}, !- Handle
   Surface 20,                             !- Name
   Wall,                                   !- Surface Type
   ,                                       !- Construction Name
-  {e4fd0e8a-fd3c-42e5-a744-61a6f369c0e4}, !- Space Name
-=======
-  {d3f525ec-b97e-41f6-a183-c10f03884af1}, !- Handle
-  Surface 20,                             !- Name
-  Wall,                                   !- Surface Type
-  ,                                       !- Construction Name
-  {0209de0b-1f28-41ad-a766-da24b053059a}, !- Space Name
->>>>>>> 4ec27a5f
+  {fb94dbcb-d9b6-4dd1-8a76-0d0888d560d3}, !- Space Name
   Foundation,                             !- Outside Boundary Condition
   ,                                       !- Outside Boundary Condition Object
   NoSun,                                  !- Sun Exposure
@@ -967,19 +655,11 @@
   0, 0, 0;                                !- X,Y,Z Vertex 4 {m}
 
 OS:Surface,
-<<<<<<< HEAD
-  {a0592117-fd52-4ee4-95d8-7816b48f9ff9}, !- Handle
+  {3f8b02e9-288d-4ff9-a99b-0fe3b0039881}, !- Handle
   Surface 21,                             !- Name
   Wall,                                   !- Surface Type
   ,                                       !- Construction Name
-  {e4fd0e8a-fd3c-42e5-a744-61a6f369c0e4}, !- Space Name
-=======
-  {10697b54-e1b8-4b9b-918c-ab1bbec9ddd9}, !- Handle
-  Surface 21,                             !- Name
-  Wall,                                   !- Surface Type
-  ,                                       !- Construction Name
-  {0209de0b-1f28-41ad-a766-da24b053059a}, !- Space Name
->>>>>>> 4ec27a5f
+  {fb94dbcb-d9b6-4dd1-8a76-0d0888d560d3}, !- Space Name
   Adiabatic,                              !- Outside Boundary Condition
   ,                                       !- Outside Boundary Condition Object
   NoSun,                                  !- Sun Exposure
@@ -992,19 +672,11 @@
   3.73302236800156, 0, 0;                 !- X,Y,Z Vertex 4 {m}
 
 OS:Surface,
-<<<<<<< HEAD
-  {4fac39e0-b066-4575-a31f-699b4568540a}, !- Handle
+  {bf43a358-af81-4fcc-ab3b-8ec64d3f96e0}, !- Handle
   Surface 22,                             !- Name
   Wall,                                   !- Surface Type
   ,                                       !- Construction Name
-  {e4fd0e8a-fd3c-42e5-a744-61a6f369c0e4}, !- Space Name
-=======
-  {9637211f-40f2-4f13-a7c7-ddb951a44225}, !- Handle
-  Surface 22,                             !- Name
-  Wall,                                   !- Surface Type
-  ,                                       !- Construction Name
-  {0209de0b-1f28-41ad-a766-da24b053059a}, !- Space Name
->>>>>>> 4ec27a5f
+  {fb94dbcb-d9b6-4dd1-8a76-0d0888d560d3}, !- Space Name
   Foundation,                             !- Outside Boundary Condition
   ,                                       !- Outside Boundary Condition Object
   NoSun,                                  !- Sun Exposure
@@ -1017,23 +689,13 @@
   3.73302236800156, -7.46604473600313, 0; !- X,Y,Z Vertex 4 {m}
 
 OS:Surface,
-<<<<<<< HEAD
-  {8bb9c43b-aa9a-461d-813d-38f3ef1b53ad}, !- Handle
+  {a87f5aff-f4b5-4ce5-9611-cf0326b133b9}, !- Handle
   Surface 23,                             !- Name
   RoofCeiling,                            !- Surface Type
   ,                                       !- Construction Name
-  {e4fd0e8a-fd3c-42e5-a744-61a6f369c0e4}, !- Space Name
+  {fb94dbcb-d9b6-4dd1-8a76-0d0888d560d3}, !- Space Name
   Surface,                                !- Outside Boundary Condition
-  {44d32976-f431-46f2-9876-336158f7e03b}, !- Outside Boundary Condition Object
-=======
-  {2f0f7397-3e25-4ff3-ad00-034f55ecb760}, !- Handle
-  Surface 23,                             !- Name
-  RoofCeiling,                            !- Surface Type
-  ,                                       !- Construction Name
-  {0209de0b-1f28-41ad-a766-da24b053059a}, !- Space Name
-  Surface,                                !- Outside Boundary Condition
-  {ab5111bc-c569-49ec-8047-edc3c6a24452}, !- Outside Boundary Condition Object
->>>>>>> 4ec27a5f
+  {6c19ecd8-fe73-4cec-8ac5-1c455b1751e5}, !- Outside Boundary Condition Object
   NoSun,                                  !- Sun Exposure
   NoWind,                                 !- Wind Exposure
   ,                                       !- View Factor to Ground
@@ -1044,11 +706,7 @@
   0, -7.46604473600313, 0;                !- X,Y,Z Vertex 4 {m}
 
 OS:ThermalZone,
-<<<<<<< HEAD
-  {bd2fe565-b819-48d9-bb93-a964c56b9189}, !- Handle
-=======
-  {b7cfaed5-23b0-481d-8fd7-176588d8a7fd}, !- Handle
->>>>>>> 4ec27a5f
+  {5ee90d7d-2d17-467f-b84f-fea3e8db7e1d}, !- Handle
   finished basement zone,                 !- Name
   ,                                       !- Multiplier
   ,                                       !- Ceiling Height {m}
@@ -1057,17 +715,10 @@
   ,                                       !- Zone Inside Convection Algorithm
   ,                                       !- Zone Outside Convection Algorithm
   ,                                       !- Zone Conditioning Equipment List Name
-<<<<<<< HEAD
-  {a05c7c62-95bc-4e9f-8ff0-07861f5e01a2}, !- Zone Air Inlet Port List
-  {8a3d0f3d-7cad-47e6-bb96-3943b7ce506f}, !- Zone Air Exhaust Port List
-  {ce65aeb1-0074-4dad-98fa-318d0d45696d}, !- Zone Air Node Name
-  {f73509d6-e94f-4412-8eca-b8e5024d1388}, !- Zone Return Air Port List
-=======
-  {99e3de07-0ee8-49a6-9c3c-64d1860ff28b}, !- Zone Air Inlet Port List
-  {90a7f287-daf1-4bab-b2fc-2471a8fbda45}, !- Zone Air Exhaust Port List
-  {038b0056-45f3-4aae-b6b1-4adc5dfa3aa2}, !- Zone Air Node Name
-  {82e1fbb8-3d60-4273-8e3d-13cdb654b861}, !- Zone Return Air Port List
->>>>>>> 4ec27a5f
+  {6d426962-3e84-4ced-a8fe-507fb42083d6}, !- Zone Air Inlet Port List
+  {42d050f9-dea6-4aea-ada0-be5a1fbf4559}, !- Zone Air Exhaust Port List
+  {49ea0aff-9d99-4007-b5ac-665be395e089}, !- Zone Air Node Name
+  {86a27dfc-77fe-4cba-b384-85b309bbb431}, !- Zone Return Air Port List
   ,                                       !- Primary Daylighting Control Name
   ,                                       !- Fraction of Zone Controlled by Primary Daylighting Control
   ,                                       !- Secondary Daylighting Control Name
@@ -1078,67 +729,33 @@
   No;                                     !- Use Ideal Air Loads
 
 OS:Node,
-<<<<<<< HEAD
-  {8ed4f199-e495-4060-a61c-0d45fa987d81}, !- Handle
+  {c1f3c32c-38e4-4922-a542-c7a7363e7819}, !- Handle
   Node 2,                                 !- Name
-  {ce65aeb1-0074-4dad-98fa-318d0d45696d}, !- Inlet Port
+  {49ea0aff-9d99-4007-b5ac-665be395e089}, !- Inlet Port
   ;                                       !- Outlet Port
 
 OS:Connection,
-  {ce65aeb1-0074-4dad-98fa-318d0d45696d}, !- Handle
-  {bd2fe565-b819-48d9-bb93-a964c56b9189}, !- Source Object
+  {49ea0aff-9d99-4007-b5ac-665be395e089}, !- Handle
+  {5ee90d7d-2d17-467f-b84f-fea3e8db7e1d}, !- Source Object
   11,                                     !- Outlet Port
-  {8ed4f199-e495-4060-a61c-0d45fa987d81}, !- Target Object
+  {c1f3c32c-38e4-4922-a542-c7a7363e7819}, !- Target Object
   2;                                      !- Inlet Port
 
 OS:PortList,
-  {a05c7c62-95bc-4e9f-8ff0-07861f5e01a2}, !- Handle
-  {bd2fe565-b819-48d9-bb93-a964c56b9189}; !- HVAC Component
+  {6d426962-3e84-4ced-a8fe-507fb42083d6}, !- Handle
+  {5ee90d7d-2d17-467f-b84f-fea3e8db7e1d}; !- HVAC Component
 
 OS:PortList,
-  {8a3d0f3d-7cad-47e6-bb96-3943b7ce506f}, !- Handle
-  {bd2fe565-b819-48d9-bb93-a964c56b9189}; !- HVAC Component
+  {42d050f9-dea6-4aea-ada0-be5a1fbf4559}, !- Handle
+  {5ee90d7d-2d17-467f-b84f-fea3e8db7e1d}; !- HVAC Component
 
 OS:PortList,
-  {f73509d6-e94f-4412-8eca-b8e5024d1388}, !- Handle
-  {bd2fe565-b819-48d9-bb93-a964c56b9189}; !- HVAC Component
+  {86a27dfc-77fe-4cba-b384-85b309bbb431}, !- Handle
+  {5ee90d7d-2d17-467f-b84f-fea3e8db7e1d}; !- HVAC Component
 
 OS:Sizing:Zone,
-  {e9465a1b-5ecf-462b-84a2-b7477032c439}, !- Handle
-  {bd2fe565-b819-48d9-bb93-a964c56b9189}, !- Zone or ZoneList Name
-=======
-  {c5b010db-ae3e-4716-8291-38a5fcda51e2}, !- Handle
-  Node 2,                                 !- Name
-  {038b0056-45f3-4aae-b6b1-4adc5dfa3aa2}, !- Inlet Port
-  ;                                       !- Outlet Port
-
-OS:Connection,
-  {038b0056-45f3-4aae-b6b1-4adc5dfa3aa2}, !- Handle
-  {c1c05e54-56ec-4cd7-8b25-e246862f0c9d}, !- Name
-  {b7cfaed5-23b0-481d-8fd7-176588d8a7fd}, !- Source Object
-  11,                                     !- Outlet Port
-  {c5b010db-ae3e-4716-8291-38a5fcda51e2}, !- Target Object
-  2;                                      !- Inlet Port
-
-OS:PortList,
-  {99e3de07-0ee8-49a6-9c3c-64d1860ff28b}, !- Handle
-  {4168f029-213e-49b6-a309-ebf4146ddf0a}, !- Name
-  {b7cfaed5-23b0-481d-8fd7-176588d8a7fd}; !- HVAC Component
-
-OS:PortList,
-  {90a7f287-daf1-4bab-b2fc-2471a8fbda45}, !- Handle
-  {e18d6d5a-0725-495c-a947-0efe2676fbaf}, !- Name
-  {b7cfaed5-23b0-481d-8fd7-176588d8a7fd}; !- HVAC Component
-
-OS:PortList,
-  {82e1fbb8-3d60-4273-8e3d-13cdb654b861}, !- Handle
-  {ed111782-424c-4c7c-9664-69b71ca60d9d}, !- Name
-  {b7cfaed5-23b0-481d-8fd7-176588d8a7fd}; !- HVAC Component
-
-OS:Sizing:Zone,
-  {a5046745-098d-4892-b035-a91c95c4c4bd}, !- Handle
-  {b7cfaed5-23b0-481d-8fd7-176588d8a7fd}, !- Zone or ZoneList Name
->>>>>>> 4ec27a5f
+  {d5fd11e5-72d3-4d54-9b12-73b15f8dd46c}, !- Handle
+  {5ee90d7d-2d17-467f-b84f-fea3e8db7e1d}, !- Zone or ZoneList Name
   SupplyAirTemperature,                   !- Zone Cooling Design Supply Air Temperature Input Method
   14,                                     !- Zone Cooling Design Supply Air Temperature {C}
   11.11,                                  !- Zone Cooling Design Supply Air Temperature Difference {deltaC}
@@ -1165,21 +782,12 @@
   autosize;                               !- Dedicated Outdoor Air High Setpoint Temperature for Design {C}
 
 OS:ZoneHVAC:EquipmentList,
-<<<<<<< HEAD
-  {80cf2bc2-9100-481b-bc86-2e95b9cd5d52}, !- Handle
+  {89720e4a-fb4a-42a5-8317-93d46a8e198b}, !- Handle
   Zone HVAC Equipment List 2,             !- Name
-  {bd2fe565-b819-48d9-bb93-a964c56b9189}; !- Thermal Zone
+  {5ee90d7d-2d17-467f-b84f-fea3e8db7e1d}; !- Thermal Zone
 
 OS:SpaceType,
-  {bab3332a-416e-4e02-9b93-9981ea5e5d9b}, !- Handle
-=======
-  {c24a87b5-c9db-4118-82a6-cd49cbfcceb2}, !- Handle
-  Zone HVAC Equipment List 2,             !- Name
-  {b7cfaed5-23b0-481d-8fd7-176588d8a7fd}; !- Thermal Zone
-
-OS:SpaceType,
-  {1a3562aa-60b1-48c7-a675-86ebc1e55730}, !- Handle
->>>>>>> 4ec27a5f
+  {3338813f-2030-4158-8981-c2e338beda23}, !- Handle
   Space Type 2,                           !- Name
   ,                                       !- Default Construction Set Name
   ,                                       !- Default Schedule Set Name
@@ -1190,23 +798,13 @@
   finished basement;                      !- Standards Space Type
 
 OS:Surface,
-<<<<<<< HEAD
-  {a54090b7-5429-4283-a2a7-fce27fc643fc}, !- Handle
+  {4ab4e976-0bf1-4e40-afd6-11a58f7f9369}, !- Handle
   Surface 13,                             !- Name
   Floor,                                  !- Surface Type
   ,                                       !- Construction Name
-  {36b50f2d-edbb-4fda-bc6e-8d00b8cb5871}, !- Space Name
+  {560a6154-7ebe-4891-97d2-b5029c023251}, !- Space Name
   Surface,                                !- Outside Boundary Condition
-  {b1634f65-199b-479b-837c-8d6a81d2b210}, !- Outside Boundary Condition Object
-=======
-  {eaa6690e-0757-4939-a64b-7db729ce8959}, !- Handle
-  Surface 13,                             !- Name
-  Floor,                                  !- Surface Type
-  ,                                       !- Construction Name
-  {649347e6-12d5-40e8-9e9e-0039163a414c}, !- Space Name
-  Surface,                                !- Outside Boundary Condition
-  {5220bba3-bbd5-40d7-8378-6350efd63c9a}, !- Outside Boundary Condition Object
->>>>>>> 4ec27a5f
+  {ca39826f-2033-49a2-8707-70648db1b9ee}, !- Outside Boundary Condition Object
   NoSun,                                  !- Sun Exposure
   NoWind,                                 !- Wind Exposure
   ,                                       !- View Factor to Ground
@@ -1217,19 +815,11 @@
   3.73302236800156, -7.46604473600313, 4.8768; !- X,Y,Z Vertex 4 {m}
 
 OS:Surface,
-<<<<<<< HEAD
-  {c4c05a17-6bdc-489c-a04f-3f18d85a6166}, !- Handle
+  {e5dae4fb-48bb-413c-93fe-9a83543926a1}, !- Handle
   Surface 14,                             !- Name
   RoofCeiling,                            !- Surface Type
   ,                                       !- Construction Name
-  {36b50f2d-edbb-4fda-bc6e-8d00b8cb5871}, !- Space Name
-=======
-  {d636febf-73f4-4942-9040-63065bf5067e}, !- Handle
-  Surface 14,                             !- Name
-  RoofCeiling,                            !- Surface Type
-  ,                                       !- Construction Name
-  {649347e6-12d5-40e8-9e9e-0039163a414c}, !- Space Name
->>>>>>> 4ec27a5f
+  {560a6154-7ebe-4891-97d2-b5029c023251}, !- Space Name
   Outdoors,                               !- Outside Boundary Condition
   ,                                       !- Outside Boundary Condition Object
   SunExposed,                             !- Sun Exposure
@@ -1242,19 +832,11 @@
   0, 0, 4.8768;                           !- X,Y,Z Vertex 4 {m}
 
 OS:Surface,
-<<<<<<< HEAD
-  {4162d7d3-b443-4537-a76f-0146fda265fb}, !- Handle
+  {bda8a558-8e4e-48d3-aaae-f1f58a9e4ae3}, !- Handle
   Surface 15,                             !- Name
   RoofCeiling,                            !- Surface Type
   ,                                       !- Construction Name
-  {36b50f2d-edbb-4fda-bc6e-8d00b8cb5871}, !- Space Name
-=======
-  {d0e0c24d-40de-4fe2-be77-8f3c0a795484}, !- Handle
-  Surface 15,                             !- Name
-  RoofCeiling,                            !- Surface Type
-  ,                                       !- Construction Name
-  {649347e6-12d5-40e8-9e9e-0039163a414c}, !- Space Name
->>>>>>> 4ec27a5f
+  {560a6154-7ebe-4891-97d2-b5029c023251}, !- Space Name
   Outdoors,                               !- Outside Boundary Condition
   ,                                       !- Outside Boundary Condition Object
   SunExposed,                             !- Sun Exposure
@@ -1267,19 +849,11 @@
   3.73302236800156, -7.46604473600313, 4.8768; !- X,Y,Z Vertex 4 {m}
 
 OS:Surface,
-<<<<<<< HEAD
-  {6ce43848-a596-47e8-9ef8-b22dd1133650}, !- Handle
+  {0e927819-381e-4ab8-bedc-b43ce5953193}, !- Handle
   Surface 16,                             !- Name
   Wall,                                   !- Surface Type
   ,                                       !- Construction Name
-  {36b50f2d-edbb-4fda-bc6e-8d00b8cb5871}, !- Space Name
-=======
-  {8e9958f6-c16b-4d68-bec9-9b58839bd887}, !- Handle
-  Surface 16,                             !- Name
-  Wall,                                   !- Surface Type
-  ,                                       !- Construction Name
-  {649347e6-12d5-40e8-9e9e-0039163a414c}, !- Space Name
->>>>>>> 4ec27a5f
+  {560a6154-7ebe-4891-97d2-b5029c023251}, !- Space Name
   Outdoors,                               !- Outside Boundary Condition
   ,                                       !- Outside Boundary Condition Object
   SunExposed,                             !- Sun Exposure
@@ -1291,19 +865,11 @@
   0, -7.46604473600313, 4.8768;           !- X,Y,Z Vertex 3 {m}
 
 OS:Surface,
-<<<<<<< HEAD
-  {75959681-071a-4b34-a3fc-cafb4ead3c84}, !- Handle
+  {abab8bf2-689f-4970-a3de-48d3bbb0fd45}, !- Handle
   Surface 17,                             !- Name
   Wall,                                   !- Surface Type
   ,                                       !- Construction Name
-  {36b50f2d-edbb-4fda-bc6e-8d00b8cb5871}, !- Space Name
-=======
-  {b34347c7-9241-4556-84ea-4670972cbbd9}, !- Handle
-  Surface 17,                             !- Name
-  Wall,                                   !- Surface Type
-  ,                                       !- Construction Name
-  {649347e6-12d5-40e8-9e9e-0039163a414c}, !- Space Name
->>>>>>> 4ec27a5f
+  {560a6154-7ebe-4891-97d2-b5029c023251}, !- Space Name
   Adiabatic,                              !- Outside Boundary Condition
   ,                                       !- Outside Boundary Condition Object
   NoSun,                                  !- Sun Exposure
@@ -1315,15 +881,9 @@
   3.73302236800156, 0, 4.8768;            !- X,Y,Z Vertex 3 {m}
 
 OS:Space,
-<<<<<<< HEAD
-  {36b50f2d-edbb-4fda-bc6e-8d00b8cb5871}, !- Handle
+  {560a6154-7ebe-4891-97d2-b5029c023251}, !- Handle
   unfinished attic space,                 !- Name
-  {39bda5b2-3bb8-48c7-a2f9-d0df922e6157}, !- Space Type Name
-=======
-  {649347e6-12d5-40e8-9e9e-0039163a414c}, !- Handle
-  unfinished attic space,                 !- Name
-  {47bc5d2c-3683-411b-b6ca-17059b3e9679}, !- Space Type Name
->>>>>>> 4ec27a5f
+  {182281dc-b40a-4213-babe-9d5a73bb260f}, !- Space Type Name
   ,                                       !- Default Construction Set Name
   ,                                       !- Default Schedule Set Name
   ,                                       !- Direction of Relative North {deg}
@@ -1331,17 +891,10 @@
   ,                                       !- Y Origin {m}
   ,                                       !- Z Origin {m}
   ,                                       !- Building Story Name
-<<<<<<< HEAD
-  {12961267-244a-4acf-83ef-38e1688168f9}; !- Thermal Zone Name
+  {c2427c53-0c1f-49b7-9fd9-957e9b800313}; !- Thermal Zone Name
 
 OS:ThermalZone,
-  {12961267-244a-4acf-83ef-38e1688168f9}, !- Handle
-=======
-  {372b408d-2381-4814-a147-fcfb5a07c264}; !- Thermal Zone Name
-
-OS:ThermalZone,
-  {372b408d-2381-4814-a147-fcfb5a07c264}, !- Handle
->>>>>>> 4ec27a5f
+  {c2427c53-0c1f-49b7-9fd9-957e9b800313}, !- Handle
   unfinished attic zone,                  !- Name
   ,                                       !- Multiplier
   ,                                       !- Ceiling Height {m}
@@ -1350,17 +903,10 @@
   ,                                       !- Zone Inside Convection Algorithm
   ,                                       !- Zone Outside Convection Algorithm
   ,                                       !- Zone Conditioning Equipment List Name
-<<<<<<< HEAD
-  {a58cb0d6-e213-4121-b180-9f70eec88d45}, !- Zone Air Inlet Port List
-  {2a19a138-6159-4b48-b53e-10b48bf4adac}, !- Zone Air Exhaust Port List
-  {458782f9-dacb-4428-8436-e6e3256aedd0}, !- Zone Air Node Name
-  {1360b98f-e686-4a7e-8cee-0068cb760590}, !- Zone Return Air Port List
-=======
-  {0191cdc5-848d-4789-9149-436f9e1aa48e}, !- Zone Air Inlet Port List
-  {a3ce81ce-b0fc-4a53-8d02-df34d124e547}, !- Zone Air Exhaust Port List
-  {c2ef8315-3e33-4e55-940f-e3806e3fae46}, !- Zone Air Node Name
-  {a8d958ad-4d4a-4a39-8ac8-121166eb1d9d}, !- Zone Return Air Port List
->>>>>>> 4ec27a5f
+  {63a3dce9-10ff-44f3-9d6c-b55cb88fd5c0}, !- Zone Air Inlet Port List
+  {c0baba34-3ba9-499f-b1b1-9a9e0c635729}, !- Zone Air Exhaust Port List
+  {9cdb8d87-affb-498e-a2cd-e21f94dc7f29}, !- Zone Air Node Name
+  {8ac8d5bf-23aa-4ab7-832b-4768ca0845ea}, !- Zone Return Air Port List
   ,                                       !- Primary Daylighting Control Name
   ,                                       !- Fraction of Zone Controlled by Primary Daylighting Control
   ,                                       !- Secondary Daylighting Control Name
@@ -1371,67 +917,33 @@
   No;                                     !- Use Ideal Air Loads
 
 OS:Node,
-<<<<<<< HEAD
-  {73bfa398-8f59-4d71-9bdf-62643a0b26d9}, !- Handle
+  {3506788a-ae77-4ecd-9221-e02e1433a720}, !- Handle
   Node 3,                                 !- Name
-  {458782f9-dacb-4428-8436-e6e3256aedd0}, !- Inlet Port
+  {9cdb8d87-affb-498e-a2cd-e21f94dc7f29}, !- Inlet Port
   ;                                       !- Outlet Port
 
 OS:Connection,
-  {458782f9-dacb-4428-8436-e6e3256aedd0}, !- Handle
-  {12961267-244a-4acf-83ef-38e1688168f9}, !- Source Object
+  {9cdb8d87-affb-498e-a2cd-e21f94dc7f29}, !- Handle
+  {c2427c53-0c1f-49b7-9fd9-957e9b800313}, !- Source Object
   11,                                     !- Outlet Port
-  {73bfa398-8f59-4d71-9bdf-62643a0b26d9}, !- Target Object
+  {3506788a-ae77-4ecd-9221-e02e1433a720}, !- Target Object
   2;                                      !- Inlet Port
 
 OS:PortList,
-  {a58cb0d6-e213-4121-b180-9f70eec88d45}, !- Handle
-  {12961267-244a-4acf-83ef-38e1688168f9}; !- HVAC Component
+  {63a3dce9-10ff-44f3-9d6c-b55cb88fd5c0}, !- Handle
+  {c2427c53-0c1f-49b7-9fd9-957e9b800313}; !- HVAC Component
 
 OS:PortList,
-  {2a19a138-6159-4b48-b53e-10b48bf4adac}, !- Handle
-  {12961267-244a-4acf-83ef-38e1688168f9}; !- HVAC Component
+  {c0baba34-3ba9-499f-b1b1-9a9e0c635729}, !- Handle
+  {c2427c53-0c1f-49b7-9fd9-957e9b800313}; !- HVAC Component
 
 OS:PortList,
-  {1360b98f-e686-4a7e-8cee-0068cb760590}, !- Handle
-  {12961267-244a-4acf-83ef-38e1688168f9}; !- HVAC Component
+  {8ac8d5bf-23aa-4ab7-832b-4768ca0845ea}, !- Handle
+  {c2427c53-0c1f-49b7-9fd9-957e9b800313}; !- HVAC Component
 
 OS:Sizing:Zone,
-  {21c50438-826c-47df-839b-e45e05c06426}, !- Handle
-  {12961267-244a-4acf-83ef-38e1688168f9}, !- Zone or ZoneList Name
-=======
-  {a2bafbaa-717b-47cc-b029-de91dc240080}, !- Handle
-  Node 3,                                 !- Name
-  {c2ef8315-3e33-4e55-940f-e3806e3fae46}, !- Inlet Port
-  ;                                       !- Outlet Port
-
-OS:Connection,
-  {c2ef8315-3e33-4e55-940f-e3806e3fae46}, !- Handle
-  {0b03ba55-ecd5-4575-81f1-4b26b4ba7e8b}, !- Name
-  {372b408d-2381-4814-a147-fcfb5a07c264}, !- Source Object
-  11,                                     !- Outlet Port
-  {a2bafbaa-717b-47cc-b029-de91dc240080}, !- Target Object
-  2;                                      !- Inlet Port
-
-OS:PortList,
-  {0191cdc5-848d-4789-9149-436f9e1aa48e}, !- Handle
-  {ec328eea-fe66-4540-a4e6-3891e350e38c}, !- Name
-  {372b408d-2381-4814-a147-fcfb5a07c264}; !- HVAC Component
-
-OS:PortList,
-  {a3ce81ce-b0fc-4a53-8d02-df34d124e547}, !- Handle
-  {986e90ec-bb38-4725-b2c1-89489e137dfa}, !- Name
-  {372b408d-2381-4814-a147-fcfb5a07c264}; !- HVAC Component
-
-OS:PortList,
-  {a8d958ad-4d4a-4a39-8ac8-121166eb1d9d}, !- Handle
-  {be14d566-acd0-4b0b-8b9d-96e42a045f52}, !- Name
-  {372b408d-2381-4814-a147-fcfb5a07c264}; !- HVAC Component
-
-OS:Sizing:Zone,
-  {350126af-6d00-497a-b986-db7c425f747c}, !- Handle
-  {372b408d-2381-4814-a147-fcfb5a07c264}, !- Zone or ZoneList Name
->>>>>>> 4ec27a5f
+  {9173c2a4-3150-4614-a686-3b58eb793646}, !- Handle
+  {c2427c53-0c1f-49b7-9fd9-957e9b800313}, !- Zone or ZoneList Name
   SupplyAirTemperature,                   !- Zone Cooling Design Supply Air Temperature Input Method
   14,                                     !- Zone Cooling Design Supply Air Temperature {C}
   11.11,                                  !- Zone Cooling Design Supply Air Temperature Difference {deltaC}
@@ -1458,21 +970,12 @@
   autosize;                               !- Dedicated Outdoor Air High Setpoint Temperature for Design {C}
 
 OS:ZoneHVAC:EquipmentList,
-<<<<<<< HEAD
-  {b74aa6c1-c728-4fb4-8c96-e43876333e16}, !- Handle
+  {ec3a7f27-2882-4869-b34d-479714d18eee}, !- Handle
   Zone HVAC Equipment List 3,             !- Name
-  {12961267-244a-4acf-83ef-38e1688168f9}; !- Thermal Zone
+  {c2427c53-0c1f-49b7-9fd9-957e9b800313}; !- Thermal Zone
 
 OS:SpaceType,
-  {39bda5b2-3bb8-48c7-a2f9-d0df922e6157}, !- Handle
-=======
-  {d853503e-cbdf-4d65-9668-70ba61116453}, !- Handle
-  Zone HVAC Equipment List 3,             !- Name
-  {372b408d-2381-4814-a147-fcfb5a07c264}; !- Thermal Zone
-
-OS:SpaceType,
-  {47bc5d2c-3683-411b-b6ca-17059b3e9679}, !- Handle
->>>>>>> 4ec27a5f
+  {182281dc-b40a-4213-babe-9d5a73bb260f}, !- Handle
   Space Type 3,                           !- Name
   ,                                       !- Default Construction Set Name
   ,                                       !- Default Schedule Set Name
@@ -1483,23 +986,14 @@
   unfinished attic;                       !- Standards Space Type
 
 OS:BuildingUnit,
-<<<<<<< HEAD
-  {017ad5aa-4766-4bf6-9bb4-5a527a5d37dc}, !- Handle
-=======
-  {59e4f41a-8d4b-404d-addb-b3cd215b6668}, !- Handle
->>>>>>> 4ec27a5f
+  {cc1264e5-5b4c-40b2-8f9c-50ad7eb20f52}, !- Handle
   unit 1,                                 !- Name
   ,                                       !- Rendering Color
   Residential;                            !- Building Unit Type
 
 OS:AdditionalProperties,
-<<<<<<< HEAD
-  {5ab839b0-080c-4e1d-bb81-22e846aa29a8}, !- Handle
-  {017ad5aa-4766-4bf6-9bb4-5a527a5d37dc}, !- Object Name
-=======
-  {4b640b83-edfb-41ac-824f-58b58cc43a8c}, !- Handle
-  {59e4f41a-8d4b-404d-addb-b3cd215b6668}, !- Object Name
->>>>>>> 4ec27a5f
+  {e5e59509-bb0c-4ca3-b52b-e72940e125d2}, !- Handle
+  {cc1264e5-5b4c-40b2-8f9c-50ad7eb20f52}, !- Object Name
   NumberOfBedrooms,                       !- Feature Name 1
   Integer,                                !- Feature Data Type 1
   3,                                      !- Feature Value 1
@@ -1511,20 +1005,12 @@
   3.3900000000000001;                     !- Feature Value 3
 
 OS:External:File,
-<<<<<<< HEAD
-  {8a52b7de-2daa-4d86-838c-65a396d38705}, !- Handle
-=======
-  {9fdb2fc9-fbea-40cf-8e42-4ca42177e08b}, !- Handle
->>>>>>> 4ec27a5f
+  {30868112-514c-4ce3-b81b-b3390544f1cb}, !- Handle
   8760.csv,                               !- Name
   8760.csv;                               !- File Name
 
 OS:Schedule:Day,
-<<<<<<< HEAD
-  {4842c82f-a33f-4073-b89e-18dc0d3cbbbb}, !- Handle
-=======
-  {791ff0fa-6396-4d5b-bca2-d34d2e1ad023}, !- Handle
->>>>>>> 4ec27a5f
+  {ebed5a5e-a908-428d-a188-cc4f2a2106f8}, !- Handle
   Schedule Day 1,                         !- Name
   ,                                       !- Schedule Type Limits Name
   ,                                       !- Interpolate to Timestep
@@ -1533,11 +1019,7 @@
   0;                                      !- Value Until Time 1
 
 OS:Schedule:Day,
-<<<<<<< HEAD
-  {5f38ceba-c943-434b-b838-1c90a0396e8b}, !- Handle
-=======
-  {95090a87-717e-4901-9b6e-d3c089350631}, !- Handle
->>>>>>> 4ec27a5f
+  {79bb4396-f1e0-47c1-be65-39f2bef708ba}, !- Handle
   Schedule Day 2,                         !- Name
   ,                                       !- Schedule Type Limits Name
   ,                                       !- Interpolate to Timestep
@@ -1546,17 +1028,10 @@
   1;                                      !- Value Until Time 1
 
 OS:Schedule:File,
-<<<<<<< HEAD
-  {b9cb3bb5-6ef3-4315-9d06-97b93e29ea5a}, !- Handle
+  {3338e6e3-3783-474f-aeb6-d94f9d992788}, !- Handle
   occupants,                              !- Name
-  {e7fe64b6-23cd-4bcb-891f-2ed660695448}, !- Schedule Type Limits Name
-  {8a52b7de-2daa-4d86-838c-65a396d38705}, !- External File Name
-=======
-  {1bf18650-e68f-42e1-82d0-4de8ca6a1ed1}, !- Handle
-  occupants,                              !- Name
-  {3366dc9a-ee94-4070-8778-322d6af094d7}, !- Schedule Type Limits Name
-  {9fdb2fc9-fbea-40cf-8e42-4ca42177e08b}, !- External File Name
->>>>>>> 4ec27a5f
+  {807257b5-4c4f-49b9-8a0f-587ba9ed5605}, !- Schedule Type Limits Name
+  {30868112-514c-4ce3-b81b-b3390544f1cb}, !- External File Name
   1,                                      !- Column Number
   1,                                      !- Rows to Skip at Top
   8760,                                   !- Number of Hours of Data
@@ -1564,34 +1039,81 @@
   ,                                       !- Interpolate to Timestep
   60;                                     !- Minutes per Item
 
-<<<<<<< HEAD
 OS:Schedule:Constant,
-  {d6b63c28-3d73-4f64-b836-c9c9ee8da0b6}, !- Handle
+  {4d450fce-7d08-42e6-a4d9-8928450ccc29}, !- Handle
   res occupants activity schedule,        !- Name
-  {41f258d9-2ae2-442b-a5cb-0c32462fc888}, !- Schedule Type Limits Name
+  {18663cbd-b855-4d5d-9950-a90e5471a93e}, !- Schedule Type Limits Name
   112.539290946133;                       !- Value
 
 OS:People:Definition,
-  {76ac110b-af92-491c-b150-50a105762a1c}, !- Handle
-=======
-OS:Schedule:Ruleset,
-  {bc668c37-012a-45f8-b1af-4cdbccabf87e}, !- Handle
-  Schedule Ruleset 1,                     !- Name
-  {509cb4c1-359c-44d4-a4cf-3896dd9785ee}, !- Schedule Type Limits Name
-  {2d487fb0-c095-497f-80fe-daad663e6c5a}; !- Default Day Schedule Name
-
-OS:Schedule:Day,
-  {2d487fb0-c095-497f-80fe-daad663e6c5a}, !- Handle
-  Schedule Day 3,                         !- Name
-  {509cb4c1-359c-44d4-a4cf-3896dd9785ee}, !- Schedule Type Limits Name
-  ,                                       !- Interpolate to Timestep
-  24,                                     !- Hour 1
-  0,                                      !- Minute 1
-  112.539290946133;                       !- Value Until Time 1
+  {ee3b40bf-a341-455d-8d2a-8daad6b3fc78}, !- Handle
+  res occupants|finished basement space,  !- Name
+  People,                                 !- Number of People Calculation Method
+  1.13,                                   !- Number of People {people}
+  ,                                       !- People per Space Floor Area {person/m2}
+  ,                                       !- Space Floor Area per Person {m2/person}
+  0.319734,                               !- Fraction Radiant
+  0.573,                                  !- Sensible Heat Fraction
+  0,                                      !- Carbon Dioxide Generation Rate {m3/s-W}
+  No,                                     !- Enable ASHRAE 55 Comfort Warnings
+  ZoneAveraged;                           !- Mean Radiant Temperature Calculation Type
+
+OS:People,
+  {dfe5388e-11d4-479d-a3ad-7a4a57150c6a}, !- Handle
+  res occupants|finished basement space,  !- Name
+  {ee3b40bf-a341-455d-8d2a-8daad6b3fc78}, !- People Definition Name
+  {fb94dbcb-d9b6-4dd1-8a76-0d0888d560d3}, !- Space or SpaceType Name
+  {3338e6e3-3783-474f-aeb6-d94f9d992788}, !- Number of People Schedule Name
+  {4d450fce-7d08-42e6-a4d9-8928450ccc29}, !- Activity Level Schedule Name
+  ,                                       !- Surface Name/Angle Factor List Name
+  ,                                       !- Work Efficiency Schedule Name
+  ,                                       !- Clothing Insulation Schedule Name
+  ,                                       !- Air Velocity Schedule Name
+  1;                                      !- Multiplier
+
+OS:ScheduleTypeLimits,
+  {18663cbd-b855-4d5d-9950-a90e5471a93e}, !- Handle
+  ActivityLevel,                          !- Name
+  0,                                      !- Lower Limit Value
+  ,                                       !- Upper Limit Value
+  Continuous,                             !- Numeric Type
+  ActivityLevel;                          !- Unit Type
+
+OS:ScheduleTypeLimits,
+  {807257b5-4c4f-49b9-8a0f-587ba9ed5605}, !- Handle
+  Fractional,                             !- Name
+  0,                                      !- Lower Limit Value
+  1,                                      !- Upper Limit Value
+  Continuous;                             !- Numeric Type
 
 OS:People:Definition,
-  {35c9dc01-0054-414e-82db-51679b44308a}, !- Handle
->>>>>>> 4ec27a5f
+  {16411040-1a26-435c-8695-433f8326b952}, !- Handle
+  res occupants|living space,             !- Name
+  People,                                 !- Number of People Calculation Method
+  1.13,                                   !- Number of People {people}
+  ,                                       !- People per Space Floor Area {person/m2}
+  ,                                       !- Space Floor Area per Person {m2/person}
+  0.319734,                               !- Fraction Radiant
+  0.573,                                  !- Sensible Heat Fraction
+  0,                                      !- Carbon Dioxide Generation Rate {m3/s-W}
+  No,                                     !- Enable ASHRAE 55 Comfort Warnings
+  ZoneAveraged;                           !- Mean Radiant Temperature Calculation Type
+
+OS:People,
+  {69668d3b-b256-4511-a494-16fb0900ef93}, !- Handle
+  res occupants|living space,             !- Name
+  {16411040-1a26-435c-8695-433f8326b952}, !- People Definition Name
+  {a97563ee-e0ff-42d9-9e24-9e5dd190ce6c}, !- Space or SpaceType Name
+  {3338e6e3-3783-474f-aeb6-d94f9d992788}, !- Number of People Schedule Name
+  {4d450fce-7d08-42e6-a4d9-8928450ccc29}, !- Activity Level Schedule Name
+  ,                                       !- Surface Name/Angle Factor List Name
+  ,                                       !- Work Efficiency Schedule Name
+  ,                                       !- Clothing Insulation Schedule Name
+  ,                                       !- Air Velocity Schedule Name
+  1;                                      !- Multiplier
+
+OS:People:Definition,
+  {cffb37df-92e0-427b-ba42-f3b73a37d52f}, !- Handle
   res occupants|living space|story 2,     !- Name
   People,                                 !- Number of People Calculation Method
   1.13,                                   !- Number of People {people}
@@ -1604,126 +1126,14 @@
   ZoneAveraged;                           !- Mean Radiant Temperature Calculation Type
 
 OS:People,
-<<<<<<< HEAD
-  {7ab01619-f44b-4d82-ae36-b93d02512d16}, !- Handle
+  {127f4a62-fd30-4e6e-92dc-5e0efd8ed9f3}, !- Handle
   res occupants|living space|story 2,     !- Name
-  {76ac110b-af92-491c-b150-50a105762a1c}, !- People Definition Name
-  {62b5fd1a-f077-44c2-a0fd-2428a0b0fc0b}, !- Space or SpaceType Name
-  {b9cb3bb5-6ef3-4315-9d06-97b93e29ea5a}, !- Number of People Schedule Name
-  {d6b63c28-3d73-4f64-b836-c9c9ee8da0b6}, !- Activity Level Schedule Name
-=======
-  {b5dd3843-73c7-4b56-9420-4c8774ff6982}, !- Handle
-  res occupants|living space|story 2,     !- Name
-  {35c9dc01-0054-414e-82db-51679b44308a}, !- People Definition Name
-  {68a008f9-0d45-4b8a-acb5-d286d9e83de0}, !- Space or SpaceType Name
-  {1bf18650-e68f-42e1-82d0-4de8ca6a1ed1}, !- Number of People Schedule Name
-  {bc668c37-012a-45f8-b1af-4cdbccabf87e}, !- Activity Level Schedule Name
->>>>>>> 4ec27a5f
+  {cffb37df-92e0-427b-ba42-f3b73a37d52f}, !- People Definition Name
+  {f2142104-7be0-4785-8c22-f19cadd3f987}, !- Space or SpaceType Name
+  {3338e6e3-3783-474f-aeb6-d94f9d992788}, !- Number of People Schedule Name
+  {4d450fce-7d08-42e6-a4d9-8928450ccc29}, !- Activity Level Schedule Name
   ,                                       !- Surface Name/Angle Factor List Name
   ,                                       !- Work Efficiency Schedule Name
   ,                                       !- Clothing Insulation Schedule Name
   ,                                       !- Air Velocity Schedule Name
   1;                                      !- Multiplier
-
-OS:ScheduleTypeLimits,
-<<<<<<< HEAD
-  {41f258d9-2ae2-442b-a5cb-0c32462fc888}, !- Handle
-=======
-  {509cb4c1-359c-44d4-a4cf-3896dd9785ee}, !- Handle
->>>>>>> 4ec27a5f
-  ActivityLevel,                          !- Name
-  0,                                      !- Lower Limit Value
-  ,                                       !- Upper Limit Value
-  Continuous,                             !- Numeric Type
-  ActivityLevel;                          !- Unit Type
-
-OS:ScheduleTypeLimits,
-<<<<<<< HEAD
-  {e7fe64b6-23cd-4bcb-891f-2ed660695448}, !- Handle
-=======
-  {3366dc9a-ee94-4070-8778-322d6af094d7}, !- Handle
->>>>>>> 4ec27a5f
-  Fractional,                             !- Name
-  0,                                      !- Lower Limit Value
-  1,                                      !- Upper Limit Value
-  Continuous;                             !- Numeric Type
-
-OS:People:Definition,
-<<<<<<< HEAD
-  {bc55eb89-365f-40d8-960e-b85480f75dff}, !- Handle
-  res occupants|living space,             !- Name
-=======
-  {bc5a1771-053c-4a29-aca5-1f4862ab36c3}, !- Handle
-  res occupants|finished basement space,  !- Name
->>>>>>> 4ec27a5f
-  People,                                 !- Number of People Calculation Method
-  1.13,                                   !- Number of People {people}
-  ,                                       !- People per Space Floor Area {person/m2}
-  ,                                       !- Space Floor Area per Person {m2/person}
-  0.319734,                               !- Fraction Radiant
-  0.573,                                  !- Sensible Heat Fraction
-  0,                                      !- Carbon Dioxide Generation Rate {m3/s-W}
-  No,                                     !- Enable ASHRAE 55 Comfort Warnings
-  ZoneAveraged;                           !- Mean Radiant Temperature Calculation Type
-
-OS:People,
-<<<<<<< HEAD
-  {859dfd4b-20f3-41e2-ad7b-180d25ef9502}, !- Handle
-  res occupants|living space,             !- Name
-  {bc55eb89-365f-40d8-960e-b85480f75dff}, !- People Definition Name
-  {156f6d2b-5aab-4ba6-a0df-0bbbd1342f6a}, !- Space or SpaceType Name
-  {b9cb3bb5-6ef3-4315-9d06-97b93e29ea5a}, !- Number of People Schedule Name
-  {d6b63c28-3d73-4f64-b836-c9c9ee8da0b6}, !- Activity Level Schedule Name
-=======
-  {afc42ce3-4183-4be3-a45e-0c384b54f5c7}, !- Handle
-  res occupants|finished basement space,  !- Name
-  {bc5a1771-053c-4a29-aca5-1f4862ab36c3}, !- People Definition Name
-  {0209de0b-1f28-41ad-a766-da24b053059a}, !- Space or SpaceType Name
-  {1bf18650-e68f-42e1-82d0-4de8ca6a1ed1}, !- Number of People Schedule Name
-  {bc668c37-012a-45f8-b1af-4cdbccabf87e}, !- Activity Level Schedule Name
->>>>>>> 4ec27a5f
-  ,                                       !- Surface Name/Angle Factor List Name
-  ,                                       !- Work Efficiency Schedule Name
-  ,                                       !- Clothing Insulation Schedule Name
-  ,                                       !- Air Velocity Schedule Name
-  1;                                      !- Multiplier
-
-OS:People:Definition,
-<<<<<<< HEAD
-  {e14548ad-6add-4bd6-898d-521450ca30ce}, !- Handle
-  res occupants|finished basement space,  !- Name
-=======
-  {8d320135-e6d9-45b2-9751-e6da33c8181e}, !- Handle
-  res occupants|living space,             !- Name
->>>>>>> 4ec27a5f
-  People,                                 !- Number of People Calculation Method
-  1.13,                                   !- Number of People {people}
-  ,                                       !- People per Space Floor Area {person/m2}
-  ,                                       !- Space Floor Area per Person {m2/person}
-  0.319734,                               !- Fraction Radiant
-  0.573,                                  !- Sensible Heat Fraction
-  0,                                      !- Carbon Dioxide Generation Rate {m3/s-W}
-  No,                                     !- Enable ASHRAE 55 Comfort Warnings
-  ZoneAveraged;                           !- Mean Radiant Temperature Calculation Type
-
-OS:People,
-<<<<<<< HEAD
-  {afad9fa2-aa97-4caf-ae37-92750fcbc238}, !- Handle
-  res occupants|finished basement space,  !- Name
-  {e14548ad-6add-4bd6-898d-521450ca30ce}, !- People Definition Name
-  {e4fd0e8a-fd3c-42e5-a744-61a6f369c0e4}, !- Space or SpaceType Name
-  {b9cb3bb5-6ef3-4315-9d06-97b93e29ea5a}, !- Number of People Schedule Name
-  {d6b63c28-3d73-4f64-b836-c9c9ee8da0b6}, !- Activity Level Schedule Name
-=======
-  {5f4d27c5-1f30-4e78-bcef-49440b9b070c}, !- Handle
-  res occupants|living space,             !- Name
-  {8d320135-e6d9-45b2-9751-e6da33c8181e}, !- People Definition Name
-  {f0d55a73-fb5f-466e-89d6-05310b7425b2}, !- Space or SpaceType Name
-  {1bf18650-e68f-42e1-82d0-4de8ca6a1ed1}, !- Number of People Schedule Name
-  {bc668c37-012a-45f8-b1af-4cdbccabf87e}, !- Activity Level Schedule Name
->>>>>>> 4ec27a5f
-  ,                                       !- Surface Name/Angle Factor List Name
-  ,                                       !- Work Efficiency Schedule Name
-  ,                                       !- Clothing Insulation Schedule Name
-  ,                                       !- Air Velocity Schedule Name
-  1;                                      !- Multiplier
