--- conflicted
+++ resolved
@@ -1,32 +1,22 @@
 !- NOTE: Auto-generated from /test/osw_files/SFA_4units_1story_UB_UA_3Beds_2Baths_Denver.osw
 
 OS:Version,
-<<<<<<< HEAD
-  {cdcd537a-ce7e-4e48-a6a8-3e237d8d0f2f}, !- Handle
-  3.2.1,                                  !- Version Identifier
-  rc1;                                    !- Prerelease Identifier
+  {58f1d9de-fd0d-4ec8-bd26-c87dd310d779}, !- Handle
+  3.2.0;                                  !- Version Identifier
 
 OS:SimulationControl,
-  {3d0f5de5-8e3a-4684-8dc5-55ff28b8591a}, !- Handle
-=======
-  {78397332-bb03-4e85-b8db-17f755be64c8}, !- Handle
-  2.9.0;                                  !- Version Identifier
-
-OS:SimulationControl,
-  {944c8885-df4c-4442-8cdb-ec03bbb7e478}, !- Handle
->>>>>>> 3c1d7324
+  {c402fe7b-ec03-4748-8e86-a05bd12b0bcf}, !- Handle
   ,                                       !- Do Zone Sizing Calculation
   ,                                       !- Do System Sizing Calculation
   ,                                       !- Do Plant Sizing Calculation
   No;                                     !- Run Simulation for Sizing Periods
 
 OS:Timestep,
-<<<<<<< HEAD
-  {e39167df-5af9-4f92-97e9-7081bddd47fa}, !- Handle
+  {911a4ecb-6037-4b54-9b44-b8aa2267e385}, !- Handle
   6;                                      !- Number of Timesteps per Hour
 
 OS:ShadowCalculation,
-  {9d160043-4e3d-42e3-a084-61f0c9c89b54}, !- Handle
+  {9e9e040c-a912-4a5a-b1da-bbde991267b9}, !- Handle
   PolygonClipping,                        !- Shading Calculation Method
   ,                                       !- Shading Calculation Update Frequency Method
   20,                                     !- Shading Calculation Update Frequency
@@ -39,45 +29,21 @@
   No;                                     !- Disable Self-Shading From Shading Zone Groups to Other Zones
 
 OS:SurfaceConvectionAlgorithm:Outside,
-  {a41e4305-50c2-4f84-a3f0-64da919ae386}, !- Handle
+  {e2087d0d-8d7f-40d2-b0c7-396493c88f5c}, !- Handle
   DOE-2;                                  !- Algorithm
 
 OS:SurfaceConvectionAlgorithm:Inside,
-  {a31d5fe9-f554-4f28-8b28-0772baa25831}, !- Handle
+  {f2e00a64-bc67-434a-8d4e-13949b2e69e1}, !- Handle
   TARP;                                   !- Algorithm
 
 OS:ZoneCapacitanceMultiplier:ResearchSpecial,
-  {f8d8f494-0324-409f-9e3c-dade4fef11da}, !- Handle
-=======
-  {fa5db591-ffbf-45d3-9d59-8c96394f0f4c}, !- Handle
-  6;                                      !- Number of Timesteps per Hour
-
-OS:ShadowCalculation,
-  {ea30d017-542c-4f12-8f84-321ad98a0033}, !- Handle
-  20,                                     !- Calculation Frequency
-  200;                                    !- Maximum Figures in Shadow Overlap Calculations
-
-OS:SurfaceConvectionAlgorithm:Outside,
-  {0d828e40-c011-488e-b400-7917384eb053}, !- Handle
-  DOE-2;                                  !- Algorithm
-
-OS:SurfaceConvectionAlgorithm:Inside,
-  {4d2fb3b7-5e75-4bfd-9a1b-dad613685674}, !- Handle
-  TARP;                                   !- Algorithm
-
-OS:ZoneCapacitanceMultiplier:ResearchSpecial,
-  {e17217e1-b1b3-4c48-9bd1-b637bc5eff9d}, !- Handle
->>>>>>> 3c1d7324
+  {2c184188-be5a-4980-9048-04710b343a7f}, !- Handle
   ,                                       !- Temperature Capacity Multiplier
   15,                                     !- Humidity Capacity Multiplier
   ;                                       !- Carbon Dioxide Capacity Multiplier
 
 OS:RunPeriod,
-<<<<<<< HEAD
-  {ffd93419-8769-4cc4-aa37-812ef1cf2ae3}, !- Handle
-=======
-  {d22ad019-8713-47e1-a820-d9495bf156e9}, !- Handle
->>>>>>> 3c1d7324
+  {895c311e-0548-4ca9-b27f-4063c2beebf2}, !- Handle
   Run Period 1,                           !- Name
   1,                                      !- Begin Month
   1,                                      !- Begin Day of Month
@@ -91,21 +57,13 @@
   ;                                       !- Number of Times Runperiod to be Repeated
 
 OS:YearDescription,
-<<<<<<< HEAD
-  {1a26c1b2-0528-4f83-a793-0a7064694c74}, !- Handle
-=======
-  {48b712e8-5bd5-4ca8-aeec-e3fe00c0c745}, !- Handle
->>>>>>> 3c1d7324
+  {bfb1b5bf-cfa5-4a67-990f-12327cdcfb3f}, !- Handle
   2007,                                   !- Calendar Year
   ,                                       !- Day of Week for Start Day
   ;                                       !- Is Leap Year
 
 OS:WeatherFile,
-<<<<<<< HEAD
-  {1652d498-fed1-47e8-b5ee-a7a3ebf0ccb2}, !- Handle
-=======
-  {1080960d-295a-4203-a36f-eede82e7d13f}, !- Handle
->>>>>>> 3c1d7324
+  {081bb4ca-3623-4e9a-b9f4-22340a5f682a}, !- Handle
   Denver Intl Ap,                         !- City
   CO,                                     !- State Province Region
   USA,                                    !- Country
@@ -115,17 +73,12 @@
   -104.65,                                !- Longitude {deg}
   -7,                                     !- Time Zone {hr}
   1650,                                   !- Elevation {m}
-  /mnt/c/git/resstock-develop/resources/measures/HPXMLtoOpenStudio/weather/USA_CO_Denver.Intl.AP.725650_TMY3.epw, !- Url
+  C:/OpenStudio/resstock/resources/measures/HPXMLtoOpenStudio/weather/USA_CO_Denver.Intl.AP.725650_TMY3.epw, !- Url
   E23378AA;                               !- Checksum
 
 OS:AdditionalProperties,
-<<<<<<< HEAD
-  {dfd3a5e1-cf77-4c27-b17f-5a377251c4e3}, !- Handle
-  {1652d498-fed1-47e8-b5ee-a7a3ebf0ccb2}, !- Object Name
-=======
-  {c58cdc19-30b4-417d-9eeb-a9c2697ebc3b}, !- Handle
-  {1080960d-295a-4203-a36f-eede82e7d13f}, !- Object Name
->>>>>>> 3c1d7324
+  {8163cc83-6158-4003-a711-681b8a81ccd9}, !- Handle
+  {081bb4ca-3623-4e9a-b9f4-22340a5f682a}, !- Object Name
   EPWHeaderCity,                          !- Feature Name 1
   String,                                 !- Feature Data Type 1
   Denver Intl Ap,                         !- Feature Value 1
@@ -233,11 +186,7 @@
   84;                                     !- Feature Value 35
 
 OS:Site,
-<<<<<<< HEAD
-  {50ebc6ac-12bd-414b-9451-8107ff23be3f}, !- Handle
-=======
-  {faaa98e9-8eb9-4701-a439-ed89fa02566f}, !- Handle
->>>>>>> 3c1d7324
+  {7e25709e-28b1-47d9-817e-a242ed775989}, !- Handle
   Denver Intl Ap_CO_USA,                  !- Name
   39.83,                                  !- Latitude {deg}
   -104.65,                                !- Longitude {deg}
@@ -246,45 +195,26 @@
   ;                                       !- Terrain
 
 OS:ClimateZones,
-<<<<<<< HEAD
-  {f90266e3-99ba-4abf-8996-3374d29a7a9e}, !- Handle
+  {760aef4b-3ebe-47cf-918b-aff4bac0b402}, !- Handle
   Building America,                       !- Climate Zone Institution Name 1
-=======
-  {3cf99611-45be-42e4-83a9-ea635c282851}, !- Handle
-  ,                                       !- Active Institution
-  ,                                       !- Active Year
-  ,                                       !- Climate Zone Institution Name 1
->>>>>>> 3c1d7324
   ,                                       !- Climate Zone Document Name 1
   0,                                      !- Climate Zone Document Year 1
   Cold;                                   !- Climate Zone Value 1
 
 OS:Site:WaterMainsTemperature,
-<<<<<<< HEAD
-  {d2fdd74f-64fd-4530-8855-4d58bd07de4e}, !- Handle
-=======
-  {9f8b03e2-b756-4d98-af8e-2a6e7a941021}, !- Handle
->>>>>>> 3c1d7324
+  {64cd09ea-dd45-4585-a1a4-2c28676d8cf0}, !- Handle
   Correlation,                            !- Calculation Method
   ,                                       !- Temperature Schedule Name
   10.8753424657535,                       !- Annual Average Outdoor Air Temperature {C}
   23.1524007936508;                       !- Maximum Difference In Monthly Average Outdoor Air Temperatures {deltaC}
 
 OS:RunPeriodControl:DaylightSavingTime,
-<<<<<<< HEAD
-  {069949aa-bd26-44ae-b6a9-646a4e3c887f}, !- Handle
-=======
-  {b4861f04-cd1f-4fa1-a545-0f3a7b9c0fcb}, !- Handle
->>>>>>> 3c1d7324
+  {0d4d04ed-f032-42fd-bbc5-a5f4ee30c25d}, !- Handle
   3/12,                                   !- Start Date
   11/5;                                   !- End Date
 
 OS:Site:GroundTemperature:Deep,
-<<<<<<< HEAD
-  {28835b77-606d-47fd-b1ae-a469ad491988}, !- Handle
-=======
-  {4092ce6a-6263-4a58-8b4e-bb8a82a08990}, !- Handle
->>>>>>> 3c1d7324
+  {fca25c7e-895f-4e1b-9a2c-73a872112acc}, !- Handle
   10.8753424657535,                       !- January Deep Ground Temperature {C}
   10.8753424657535,                       !- February Deep Ground Temperature {C}
   10.8753424657535,                       !- March Deep Ground Temperature {C}
@@ -299,11 +229,7 @@
   10.8753424657535;                       !- December Deep Ground Temperature {C}
 
 OS:Building,
-<<<<<<< HEAD
-  {1d9a984e-e1cf-446f-8b1f-d4909ad7d511}, !- Handle
-=======
-  {1c801026-ade5-4cda-adf0-b21d8a9648a7}, !- Handle
->>>>>>> 3c1d7324
+  {c5cd44e5-33a2-464b-a463-959ee36994d7}, !- Handle
   Building 1,                             !- Name
   ,                                       !- Building Sector Type
   0,                                      !- North Axis {deg}
@@ -318,13 +244,8 @@
   4;                                      !- Standards Number of Living Units
 
 OS:AdditionalProperties,
-<<<<<<< HEAD
-  {db1166f3-e504-4ed7-b3bc-0d05f4e4798b}, !- Handle
-  {1d9a984e-e1cf-446f-8b1f-d4909ad7d511}, !- Object Name
-=======
-  {dbd122c9-8e2c-4117-ae6f-91948717c472}, !- Handle
-  {1c801026-ade5-4cda-adf0-b21d8a9648a7}, !- Object Name
->>>>>>> 3c1d7324
+  {cd296428-a50c-4d85-bbe3-c490cc0c7712}, !- Handle
+  {c5cd44e5-33a2-464b-a463-959ee36994d7}, !- Object Name
   num_units,                              !- Feature Name 1
   Integer,                                !- Feature Data Type 1
   4,                                      !- Feature Value 1
@@ -339,11 +260,7 @@
   1;                                      !- Feature Value 4
 
 OS:ThermalZone,
-<<<<<<< HEAD
-  {8eb80d8a-af23-448c-b6e2-5a52f085a893}, !- Handle
-=======
-  {3bbda319-e1d8-426a-ac2f-e52534fb3ebb}, !- Handle
->>>>>>> 3c1d7324
+  {bfb9cab9-6352-40ab-845f-80ec09d6a9ff}, !- Handle
   living zone,                            !- Name
   ,                                       !- Multiplier
   ,                                       !- Ceiling Height {m}
@@ -352,17 +269,10 @@
   ,                                       !- Zone Inside Convection Algorithm
   ,                                       !- Zone Outside Convection Algorithm
   ,                                       !- Zone Conditioning Equipment List Name
-<<<<<<< HEAD
-  {e3427c2c-aa08-42e3-92ea-485780f65d27}, !- Zone Air Inlet Port List
-  {f1d792eb-c20c-44a2-bfe3-58829d15c053}, !- Zone Air Exhaust Port List
-  {c10b34b6-b00c-4adf-9bad-f1cfb84d4616}, !- Zone Air Node Name
-  {495209dd-2727-46d7-b657-55684130b5c7}, !- Zone Return Air Port List
-=======
-  {3ca4254c-074a-47b1-b6c2-e6b6afd1b0c5}, !- Zone Air Inlet Port List
-  {d5b459a3-adcf-4732-9b6d-86c206f3e8b6}, !- Zone Air Exhaust Port List
-  {3d4a2b3b-1223-4b41-aefe-5d5be2b1c8f2}, !- Zone Air Node Name
-  {f61391c3-9b45-485a-b3dc-0a6378482e7e}, !- Zone Return Air Port List
->>>>>>> 3c1d7324
+  {b8246780-cad9-471b-a8f1-bd62b99cf70c}, !- Zone Air Inlet Port List
+  {5925b67b-92c9-42ea-b9ea-7ce9694b8922}, !- Zone Air Exhaust Port List
+  {c971a63e-b47a-44c6-a4f7-675ecc01e9d8}, !- Zone Air Node Name
+  {c692d026-2b2d-4003-b3ee-2847831b23a0}, !- Zone Return Air Port List
   ,                                       !- Primary Daylighting Control Name
   ,                                       !- Fraction of Zone Controlled by Primary Daylighting Control
   ,                                       !- Secondary Daylighting Control Name
@@ -373,67 +283,33 @@
   No;                                     !- Use Ideal Air Loads
 
 OS:Node,
-<<<<<<< HEAD
-  {29401d8e-f5a3-4cfb-a648-fda0e516a7d2}, !- Handle
+  {cd780562-e048-4be3-a391-8b450a0dc276}, !- Handle
   Node 1,                                 !- Name
-  {c10b34b6-b00c-4adf-9bad-f1cfb84d4616}, !- Inlet Port
+  {c971a63e-b47a-44c6-a4f7-675ecc01e9d8}, !- Inlet Port
   ;                                       !- Outlet Port
 
 OS:Connection,
-  {c10b34b6-b00c-4adf-9bad-f1cfb84d4616}, !- Handle
-  {8eb80d8a-af23-448c-b6e2-5a52f085a893}, !- Source Object
+  {c971a63e-b47a-44c6-a4f7-675ecc01e9d8}, !- Handle
+  {bfb9cab9-6352-40ab-845f-80ec09d6a9ff}, !- Source Object
   11,                                     !- Outlet Port
-  {29401d8e-f5a3-4cfb-a648-fda0e516a7d2}, !- Target Object
+  {cd780562-e048-4be3-a391-8b450a0dc276}, !- Target Object
   2;                                      !- Inlet Port
 
 OS:PortList,
-  {e3427c2c-aa08-42e3-92ea-485780f65d27}, !- Handle
-  {8eb80d8a-af23-448c-b6e2-5a52f085a893}; !- HVAC Component
+  {b8246780-cad9-471b-a8f1-bd62b99cf70c}, !- Handle
+  {bfb9cab9-6352-40ab-845f-80ec09d6a9ff}; !- HVAC Component
 
 OS:PortList,
-  {f1d792eb-c20c-44a2-bfe3-58829d15c053}, !- Handle
-  {8eb80d8a-af23-448c-b6e2-5a52f085a893}; !- HVAC Component
+  {5925b67b-92c9-42ea-b9ea-7ce9694b8922}, !- Handle
+  {bfb9cab9-6352-40ab-845f-80ec09d6a9ff}; !- HVAC Component
 
 OS:PortList,
-  {495209dd-2727-46d7-b657-55684130b5c7}, !- Handle
-  {8eb80d8a-af23-448c-b6e2-5a52f085a893}; !- HVAC Component
+  {c692d026-2b2d-4003-b3ee-2847831b23a0}, !- Handle
+  {bfb9cab9-6352-40ab-845f-80ec09d6a9ff}; !- HVAC Component
 
 OS:Sizing:Zone,
-  {3d4f85de-d56a-4e70-ab85-71f9746ff047}, !- Handle
-  {8eb80d8a-af23-448c-b6e2-5a52f085a893}, !- Zone or ZoneList Name
-=======
-  {1c2d3862-fbdc-4596-b192-1329dadc2f99}, !- Handle
-  Node 1,                                 !- Name
-  {3d4a2b3b-1223-4b41-aefe-5d5be2b1c8f2}, !- Inlet Port
-  ;                                       !- Outlet Port
-
-OS:Connection,
-  {3d4a2b3b-1223-4b41-aefe-5d5be2b1c8f2}, !- Handle
-  {7d128e27-3aaa-4844-a348-ccac93612cf2}, !- Name
-  {3bbda319-e1d8-426a-ac2f-e52534fb3ebb}, !- Source Object
-  11,                                     !- Outlet Port
-  {1c2d3862-fbdc-4596-b192-1329dadc2f99}, !- Target Object
-  2;                                      !- Inlet Port
-
-OS:PortList,
-  {3ca4254c-074a-47b1-b6c2-e6b6afd1b0c5}, !- Handle
-  {e48fb868-a4a1-4cec-8daf-17831bce8fc7}, !- Name
-  {3bbda319-e1d8-426a-ac2f-e52534fb3ebb}; !- HVAC Component
-
-OS:PortList,
-  {d5b459a3-adcf-4732-9b6d-86c206f3e8b6}, !- Handle
-  {2aa89acc-d8d7-488e-a18a-a2a01275bcf9}, !- Name
-  {3bbda319-e1d8-426a-ac2f-e52534fb3ebb}; !- HVAC Component
-
-OS:PortList,
-  {f61391c3-9b45-485a-b3dc-0a6378482e7e}, !- Handle
-  {6c44d625-f527-4b04-b313-722996dfc1bd}, !- Name
-  {3bbda319-e1d8-426a-ac2f-e52534fb3ebb}; !- HVAC Component
-
-OS:Sizing:Zone,
-  {913d4449-14f0-418f-9eb3-584c0bbe35d7}, !- Handle
-  {3bbda319-e1d8-426a-ac2f-e52534fb3ebb}, !- Zone or ZoneList Name
->>>>>>> 3c1d7324
+  {8844d269-8ff7-4940-9eb4-ef8f4d494c56}, !- Handle
+  {bfb9cab9-6352-40ab-845f-80ec09d6a9ff}, !- Zone or ZoneList Name
   SupplyAirTemperature,                   !- Zone Cooling Design Supply Air Temperature Input Method
   14,                                     !- Zone Cooling Design Supply Air Temperature {C}
   11.11,                                  !- Zone Cooling Design Supply Air Temperature Difference {deltaC}
@@ -460,25 +336,14 @@
   autosize;                               !- Dedicated Outdoor Air High Setpoint Temperature for Design {C}
 
 OS:ZoneHVAC:EquipmentList,
-<<<<<<< HEAD
-  {f9bdd9eb-575e-429b-b6cb-d55b838f0ad9}, !- Handle
+  {abb7797c-b698-4780-8409-ce69a7b658c7}, !- Handle
   Zone HVAC Equipment List 1,             !- Name
-  {8eb80d8a-af23-448c-b6e2-5a52f085a893}; !- Thermal Zone
+  {bfb9cab9-6352-40ab-845f-80ec09d6a9ff}; !- Thermal Zone
 
 OS:Space,
-  {fc7e04e3-fca7-41a9-aa86-ddcf7a76cdab}, !- Handle
+  {ff840eb8-e188-44d9-89e8-1babf487f8ce}, !- Handle
   living space,                           !- Name
-  {d61f1b97-1dde-4e2c-829d-8bce3db8178b}, !- Space Type Name
-=======
-  {a7126bf4-8cc3-461e-9426-720f65b06b11}, !- Handle
-  Zone HVAC Equipment List 1,             !- Name
-  {3bbda319-e1d8-426a-ac2f-e52534fb3ebb}; !- Thermal Zone
-
-OS:Space,
-  {0f7f54d0-bede-4fd1-ad90-f6a821a8320a}, !- Handle
-  living space,                           !- Name
-  {a7bc46d8-7867-481d-b961-c17891af72e2}, !- Space Type Name
->>>>>>> 3c1d7324
+  {484e4800-3c47-4318-a78e-ea9e8c8b01cb}, !- Space Type Name
   ,                                       !- Default Construction Set Name
   ,                                       !- Default Schedule Set Name
   ,                                       !- Direction of Relative North {deg}
@@ -486,35 +351,19 @@
   ,                                       !- Y Origin {m}
   ,                                       !- Z Origin {m}
   ,                                       !- Building Story Name
-<<<<<<< HEAD
-  {8eb80d8a-af23-448c-b6e2-5a52f085a893}, !- Thermal Zone Name
+  {bfb9cab9-6352-40ab-845f-80ec09d6a9ff}, !- Thermal Zone Name
   ,                                       !- Part of Total Floor Area
   ,                                       !- Design Specification Outdoor Air Object Name
-  {17bb081f-7585-49ab-bcc7-4123c66c9f35}; !- Building Unit Name
-
-OS:Surface,
-  {0b47d3c8-1faf-4212-9438-45333e586a74}, !- Handle
+  {c8319223-d85b-4aef-a152-7d87501b1788}; !- Building Unit Name
+
+OS:Surface,
+  {42cb97e3-34ca-41c9-8ae5-b6ea1a1fe897}, !- Handle
   Surface 1,                              !- Name
   Floor,                                  !- Surface Type
   ,                                       !- Construction Name
-  {fc7e04e3-fca7-41a9-aa86-ddcf7a76cdab}, !- Space Name
+  {ff840eb8-e188-44d9-89e8-1babf487f8ce}, !- Space Name
   Surface,                                !- Outside Boundary Condition
-  {c59b282c-2d07-4f3f-bd85-6135b314584f}, !- Outside Boundary Condition Object
-=======
-  {3bbda319-e1d8-426a-ac2f-e52534fb3ebb}, !- Thermal Zone Name
-  ,                                       !- Part of Total Floor Area
-  ,                                       !- Design Specification Outdoor Air Object Name
-  {abbe1a72-d997-40fe-a043-e0126af115a1}; !- Building Unit Name
-
-OS:Surface,
-  {bfea9ec0-d0f4-4772-b202-102cbc0a85d2}, !- Handle
-  Surface 1,                              !- Name
-  Floor,                                  !- Surface Type
-  ,                                       !- Construction Name
-  {0f7f54d0-bede-4fd1-ad90-f6a821a8320a}, !- Space Name
-  Surface,                                !- Outside Boundary Condition
-  {c14e2419-2e43-485d-93f8-74eb1591a3b4}, !- Outside Boundary Condition Object
->>>>>>> 3c1d7324
+  {43d85022-8e8a-4a32-943f-7259cc5f8c18}, !- Outside Boundary Condition Object
   NoSun,                                  !- Sun Exposure
   NoWind,                                 !- Wind Exposure
   ,                                       !- View Factor to Ground
@@ -525,19 +374,11 @@
   6.46578440716979, -12.9315688143396, 0; !- X,Y,Z Vertex 4 {m}
 
 OS:Surface,
-<<<<<<< HEAD
-  {1fc0630f-4fa1-4a39-9605-f402ef52b5a6}, !- Handle
+  {7b4acfdf-ea3f-4cf1-805b-62666443c651}, !- Handle
   Surface 2,                              !- Name
   Wall,                                   !- Surface Type
   ,                                       !- Construction Name
-  {fc7e04e3-fca7-41a9-aa86-ddcf7a76cdab}, !- Space Name
-=======
-  {2c97070d-abaa-422e-b4cb-aa08605a33aa}, !- Handle
-  Surface 2,                              !- Name
-  Wall,                                   !- Surface Type
-  ,                                       !- Construction Name
-  {0f7f54d0-bede-4fd1-ad90-f6a821a8320a}, !- Space Name
->>>>>>> 3c1d7324
+  {ff840eb8-e188-44d9-89e8-1babf487f8ce}, !- Space Name
   Outdoors,                               !- Outside Boundary Condition
   ,                                       !- Outside Boundary Condition Object
   SunExposed,                             !- Sun Exposure
@@ -550,19 +391,11 @@
   0, -12.9315688143396, 2.4384;           !- X,Y,Z Vertex 4 {m}
 
 OS:Surface,
-<<<<<<< HEAD
-  {c245fb44-e8dc-4dcf-8b63-f5087fe286e3}, !- Handle
+  {e8ac2a91-4a4c-4c59-adb7-e48fe9e1f0a4}, !- Handle
   Surface 3,                              !- Name
   Wall,                                   !- Surface Type
   ,                                       !- Construction Name
-  {fc7e04e3-fca7-41a9-aa86-ddcf7a76cdab}, !- Space Name
-=======
-  {6ffe5d47-72f2-4ccd-9752-c72f50e61793}, !- Handle
-  Surface 3,                              !- Name
-  Wall,                                   !- Surface Type
-  ,                                       !- Construction Name
-  {0f7f54d0-bede-4fd1-ad90-f6a821a8320a}, !- Space Name
->>>>>>> 3c1d7324
+  {ff840eb8-e188-44d9-89e8-1babf487f8ce}, !- Space Name
   Outdoors,                               !- Outside Boundary Condition
   ,                                       !- Outside Boundary Condition Object
   SunExposed,                             !- Sun Exposure
@@ -575,19 +408,11 @@
   0, 0, 2.4384;                           !- X,Y,Z Vertex 4 {m}
 
 OS:Surface,
-<<<<<<< HEAD
-  {bc779ab2-f7b9-4144-8d38-5af306665803}, !- Handle
+  {89d6699f-b8b1-4df0-a0d0-5a9bd50cf4a4}, !- Handle
   Surface 4,                              !- Name
   Wall,                                   !- Surface Type
   ,                                       !- Construction Name
-  {fc7e04e3-fca7-41a9-aa86-ddcf7a76cdab}, !- Space Name
-=======
-  {bb58732a-a8d0-4aef-8323-1bfc9d8d97f2}, !- Handle
-  Surface 4,                              !- Name
-  Wall,                                   !- Surface Type
-  ,                                       !- Construction Name
-  {0f7f54d0-bede-4fd1-ad90-f6a821a8320a}, !- Space Name
->>>>>>> 3c1d7324
+  {ff840eb8-e188-44d9-89e8-1babf487f8ce}, !- Space Name
   Adiabatic,                              !- Outside Boundary Condition
   ,                                       !- Outside Boundary Condition Object
   NoSun,                                  !- Sun Exposure
@@ -600,19 +425,11 @@
   6.46578440716979, 0, 2.4384;            !- X,Y,Z Vertex 4 {m}
 
 OS:Surface,
-<<<<<<< HEAD
-  {10a0c3ea-91c0-4975-8670-8e05630eda19}, !- Handle
+  {7637f094-8fa6-4a89-8689-8c5b847502f3}, !- Handle
   Surface 5,                              !- Name
   Wall,                                   !- Surface Type
   ,                                       !- Construction Name
-  {fc7e04e3-fca7-41a9-aa86-ddcf7a76cdab}, !- Space Name
-=======
-  {38c36a22-00f9-445a-afab-8d1b77b37164}, !- Handle
-  Surface 5,                              !- Name
-  Wall,                                   !- Surface Type
-  ,                                       !- Construction Name
-  {0f7f54d0-bede-4fd1-ad90-f6a821a8320a}, !- Space Name
->>>>>>> 3c1d7324
+  {ff840eb8-e188-44d9-89e8-1babf487f8ce}, !- Space Name
   Outdoors,                               !- Outside Boundary Condition
   ,                                       !- Outside Boundary Condition Object
   SunExposed,                             !- Sun Exposure
@@ -625,23 +442,13 @@
   6.46578440716979, -12.9315688143396, 2.4384; !- X,Y,Z Vertex 4 {m}
 
 OS:Surface,
-<<<<<<< HEAD
-  {cee8d9ed-16ce-4dd2-8d30-3b8eda87e2c2}, !- Handle
+  {0e028c0b-9706-41dd-b68d-7393e465f136}, !- Handle
   Surface 6,                              !- Name
   RoofCeiling,                            !- Surface Type
   ,                                       !- Construction Name
-  {fc7e04e3-fca7-41a9-aa86-ddcf7a76cdab}, !- Space Name
+  {ff840eb8-e188-44d9-89e8-1babf487f8ce}, !- Space Name
   Surface,                                !- Outside Boundary Condition
-  {2615b03c-1da7-49a7-8bcc-8886629c1b49}, !- Outside Boundary Condition Object
-=======
-  {9038d787-b4b4-4143-bc42-9489bc7650a1}, !- Handle
-  Surface 6,                              !- Name
-  RoofCeiling,                            !- Surface Type
-  ,                                       !- Construction Name
-  {0f7f54d0-bede-4fd1-ad90-f6a821a8320a}, !- Space Name
-  Surface,                                !- Outside Boundary Condition
-  {124289a5-86e8-434c-a43e-a0f35624389b}, !- Outside Boundary Condition Object
->>>>>>> 3c1d7324
+  {a6c88988-3cf2-4b8d-98e1-0b1afb767d7e}, !- Outside Boundary Condition Object
   NoSun,                                  !- Sun Exposure
   NoWind,                                 !- Wind Exposure
   ,                                       !- View Factor to Ground
@@ -652,11 +459,7 @@
   0, -12.9315688143396, 2.4384;           !- X,Y,Z Vertex 4 {m}
 
 OS:SpaceType,
-<<<<<<< HEAD
-  {d61f1b97-1dde-4e2c-829d-8bce3db8178b}, !- Handle
-=======
-  {a7bc46d8-7867-481d-b961-c17891af72e2}, !- Handle
->>>>>>> 3c1d7324
+  {484e4800-3c47-4318-a78e-ea9e8c8b01cb}, !- Handle
   Space Type 1,                           !- Name
   ,                                       !- Default Construction Set Name
   ,                                       !- Default Schedule Set Name
@@ -667,19 +470,11 @@
   living;                                 !- Standards Space Type
 
 OS:Surface,
-<<<<<<< HEAD
-  {942a01c3-9923-4448-9965-bed473685cec}, !- Handle
+  {7b31b37b-eb35-46a4-89a8-86d9586d63de}, !- Handle
   Surface 12,                             !- Name
   Floor,                                  !- Surface Type
   ,                                       !- Construction Name
-  {d7192e64-0a16-44bd-b97c-1db83d854285}, !- Space Name
-=======
-  {37a53581-5842-4d24-9f88-96a94a1dfa82}, !- Handle
-  Surface 12,                             !- Name
-  Floor,                                  !- Surface Type
-  ,                                       !- Construction Name
-  {de5c02fe-bd46-4e89-95bc-514e04146b82}, !- Space Name
->>>>>>> 3c1d7324
+  {48c92a99-0b7a-4c7b-ac80-2a54d110edff}, !- Space Name
   Foundation,                             !- Outside Boundary Condition
   ,                                       !- Outside Boundary Condition Object
   NoSun,                                  !- Sun Exposure
@@ -692,19 +487,11 @@
   6.46578440716979, -12.9315688143396, -2.4384; !- X,Y,Z Vertex 4 {m}
 
 OS:Surface,
-<<<<<<< HEAD
-  {a8afdc3e-d4e7-4634-971a-966ebedc7d08}, !- Handle
+  {ecf2dc3f-bf6a-42bd-91a9-73f05244de7e}, !- Handle
   Surface 13,                             !- Name
   Wall,                                   !- Surface Type
   ,                                       !- Construction Name
-  {d7192e64-0a16-44bd-b97c-1db83d854285}, !- Space Name
-=======
-  {4807f79e-b154-4c3e-8b0d-fc6dc4c55823}, !- Handle
-  Surface 13,                             !- Name
-  Wall,                                   !- Surface Type
-  ,                                       !- Construction Name
-  {de5c02fe-bd46-4e89-95bc-514e04146b82}, !- Space Name
->>>>>>> 3c1d7324
+  {48c92a99-0b7a-4c7b-ac80-2a54d110edff}, !- Space Name
   Foundation,                             !- Outside Boundary Condition
   ,                                       !- Outside Boundary Condition Object
   NoSun,                                  !- Sun Exposure
@@ -717,19 +504,11 @@
   0, -12.9315688143396, 0;                !- X,Y,Z Vertex 4 {m}
 
 OS:Surface,
-<<<<<<< HEAD
-  {6214b6aa-0590-4b9d-b9d9-e3aef2794959}, !- Handle
+  {d703f91f-59d2-4404-9b38-f2fa976bae31}, !- Handle
   Surface 14,                             !- Name
   Wall,                                   !- Surface Type
   ,                                       !- Construction Name
-  {d7192e64-0a16-44bd-b97c-1db83d854285}, !- Space Name
-=======
-  {9196832c-9366-4417-a881-87dc577f913b}, !- Handle
-  Surface 14,                             !- Name
-  Wall,                                   !- Surface Type
-  ,                                       !- Construction Name
-  {de5c02fe-bd46-4e89-95bc-514e04146b82}, !- Space Name
->>>>>>> 3c1d7324
+  {48c92a99-0b7a-4c7b-ac80-2a54d110edff}, !- Space Name
   Foundation,                             !- Outside Boundary Condition
   ,                                       !- Outside Boundary Condition Object
   NoSun,                                  !- Sun Exposure
@@ -742,19 +521,11 @@
   0, 0, 0;                                !- X,Y,Z Vertex 4 {m}
 
 OS:Surface,
-<<<<<<< HEAD
-  {cb3b36f2-c2b7-4a94-ad3f-cd7da5ef20ff}, !- Handle
+  {cdf4ed14-ffa2-4c18-a1eb-08eeb543ec37}, !- Handle
   Surface 15,                             !- Name
   Wall,                                   !- Surface Type
   ,                                       !- Construction Name
-  {d7192e64-0a16-44bd-b97c-1db83d854285}, !- Space Name
-=======
-  {c6e03c1f-714c-4422-94ec-cb1c5d78fb28}, !- Handle
-  Surface 15,                             !- Name
-  Wall,                                   !- Surface Type
-  ,                                       !- Construction Name
-  {de5c02fe-bd46-4e89-95bc-514e04146b82}, !- Space Name
->>>>>>> 3c1d7324
+  {48c92a99-0b7a-4c7b-ac80-2a54d110edff}, !- Space Name
   Adiabatic,                              !- Outside Boundary Condition
   ,                                       !- Outside Boundary Condition Object
   NoSun,                                  !- Sun Exposure
@@ -767,19 +538,11 @@
   6.46578440716979, 0, 0;                 !- X,Y,Z Vertex 4 {m}
 
 OS:Surface,
-<<<<<<< HEAD
-  {30c5026f-bc09-4230-99f3-bbe54685b724}, !- Handle
+  {e6d9f98c-b381-4078-a3ba-8ae27ceba55c}, !- Handle
   Surface 16,                             !- Name
   Wall,                                   !- Surface Type
   ,                                       !- Construction Name
-  {d7192e64-0a16-44bd-b97c-1db83d854285}, !- Space Name
-=======
-  {e3e3e5c5-4263-4200-9f28-08d493c53411}, !- Handle
-  Surface 16,                             !- Name
-  Wall,                                   !- Surface Type
-  ,                                       !- Construction Name
-  {de5c02fe-bd46-4e89-95bc-514e04146b82}, !- Space Name
->>>>>>> 3c1d7324
+  {48c92a99-0b7a-4c7b-ac80-2a54d110edff}, !- Space Name
   Foundation,                             !- Outside Boundary Condition
   ,                                       !- Outside Boundary Condition Object
   NoSun,                                  !- Sun Exposure
@@ -792,23 +555,13 @@
   6.46578440716979, -12.9315688143396, 0; !- X,Y,Z Vertex 4 {m}
 
 OS:Surface,
-<<<<<<< HEAD
-  {c59b282c-2d07-4f3f-bd85-6135b314584f}, !- Handle
+  {43d85022-8e8a-4a32-943f-7259cc5f8c18}, !- Handle
   Surface 17,                             !- Name
   RoofCeiling,                            !- Surface Type
   ,                                       !- Construction Name
-  {d7192e64-0a16-44bd-b97c-1db83d854285}, !- Space Name
+  {48c92a99-0b7a-4c7b-ac80-2a54d110edff}, !- Space Name
   Surface,                                !- Outside Boundary Condition
-  {0b47d3c8-1faf-4212-9438-45333e586a74}, !- Outside Boundary Condition Object
-=======
-  {c14e2419-2e43-485d-93f8-74eb1591a3b4}, !- Handle
-  Surface 17,                             !- Name
-  RoofCeiling,                            !- Surface Type
-  ,                                       !- Construction Name
-  {de5c02fe-bd46-4e89-95bc-514e04146b82}, !- Space Name
-  Surface,                                !- Outside Boundary Condition
-  {bfea9ec0-d0f4-4772-b202-102cbc0a85d2}, !- Outside Boundary Condition Object
->>>>>>> 3c1d7324
+  {42cb97e3-34ca-41c9-8ae5-b6ea1a1fe897}, !- Outside Boundary Condition Object
   NoSun,                                  !- Sun Exposure
   NoWind,                                 !- Wind Exposure
   ,                                       !- View Factor to Ground
@@ -819,15 +572,9 @@
   0, -12.9315688143396, 0;                !- X,Y,Z Vertex 4 {m}
 
 OS:Space,
-<<<<<<< HEAD
-  {d7192e64-0a16-44bd-b97c-1db83d854285}, !- Handle
+  {48c92a99-0b7a-4c7b-ac80-2a54d110edff}, !- Handle
   unfinished basement space,              !- Name
-  {bc082944-420f-4203-adf2-66b19dedc183}, !- Space Type Name
-=======
-  {de5c02fe-bd46-4e89-95bc-514e04146b82}, !- Handle
-  unfinished basement space,              !- Name
-  {3437bac8-1159-4a04-93c8-4bb7a67da4c5}, !- Space Type Name
->>>>>>> 3c1d7324
+  {643b797e-6ccf-4d63-b167-5c6463a57fa8}, !- Space Type Name
   ,                                       !- Default Construction Set Name
   ,                                       !- Default Schedule Set Name
   ,                                       !- Direction of Relative North {deg}
@@ -835,17 +582,10 @@
   ,                                       !- Y Origin {m}
   ,                                       !- Z Origin {m}
   ,                                       !- Building Story Name
-<<<<<<< HEAD
-  {961b7da4-8eb1-44b8-bf93-70d2d33a4cd1}; !- Thermal Zone Name
+  {42603f5f-8053-476e-bffb-0e62505e31dd}; !- Thermal Zone Name
 
 OS:ThermalZone,
-  {961b7da4-8eb1-44b8-bf93-70d2d33a4cd1}, !- Handle
-=======
-  {b7f8ab72-e01f-4482-b753-00f629c04920}; !- Thermal Zone Name
-
-OS:ThermalZone,
-  {b7f8ab72-e01f-4482-b753-00f629c04920}, !- Handle
->>>>>>> 3c1d7324
+  {42603f5f-8053-476e-bffb-0e62505e31dd}, !- Handle
   unfinished basement zone,               !- Name
   ,                                       !- Multiplier
   ,                                       !- Ceiling Height {m}
@@ -854,17 +594,10 @@
   ,                                       !- Zone Inside Convection Algorithm
   ,                                       !- Zone Outside Convection Algorithm
   ,                                       !- Zone Conditioning Equipment List Name
-<<<<<<< HEAD
-  {3bbcd834-0ebf-4079-bfc1-00bf82befa09}, !- Zone Air Inlet Port List
-  {c69615aa-0b5d-43e9-97bc-758660a54240}, !- Zone Air Exhaust Port List
-  {8a9be2da-521e-438d-8c09-d13c7b438a2b}, !- Zone Air Node Name
-  {32d197df-df86-4bf1-be8e-98a9cd4f5a97}, !- Zone Return Air Port List
-=======
-  {5fe5eae1-5c02-418d-b4f3-ddaa973f1560}, !- Zone Air Inlet Port List
-  {6788f36f-689c-4c83-bb24-ab7e37bd674c}, !- Zone Air Exhaust Port List
-  {e80acf60-a534-49e8-9163-6ca62b18bcb2}, !- Zone Air Node Name
-  {5f7edc3e-3e99-481b-90f5-4de794f7e617}, !- Zone Return Air Port List
->>>>>>> 3c1d7324
+  {91aaa170-9334-419f-8cc0-0c45bdfef43f}, !- Zone Air Inlet Port List
+  {55f402f6-bb91-43e2-a291-e23d14ab7702}, !- Zone Air Exhaust Port List
+  {cd638b0d-36cb-419f-a4da-0cc427092445}, !- Zone Air Node Name
+  {e33ac07d-a9ed-43c7-9618-b044e4aef731}, !- Zone Return Air Port List
   ,                                       !- Primary Daylighting Control Name
   ,                                       !- Fraction of Zone Controlled by Primary Daylighting Control
   ,                                       !- Secondary Daylighting Control Name
@@ -875,67 +608,33 @@
   No;                                     !- Use Ideal Air Loads
 
 OS:Node,
-<<<<<<< HEAD
-  {a80d1ca8-3390-4cbb-9bd8-ff901d356c2a}, !- Handle
+  {eddf3039-9d42-4fa5-8e26-a8eab552f7cd}, !- Handle
   Node 2,                                 !- Name
-  {8a9be2da-521e-438d-8c09-d13c7b438a2b}, !- Inlet Port
+  {cd638b0d-36cb-419f-a4da-0cc427092445}, !- Inlet Port
   ;                                       !- Outlet Port
 
 OS:Connection,
-  {8a9be2da-521e-438d-8c09-d13c7b438a2b}, !- Handle
-  {961b7da4-8eb1-44b8-bf93-70d2d33a4cd1}, !- Source Object
+  {cd638b0d-36cb-419f-a4da-0cc427092445}, !- Handle
+  {42603f5f-8053-476e-bffb-0e62505e31dd}, !- Source Object
   11,                                     !- Outlet Port
-  {a80d1ca8-3390-4cbb-9bd8-ff901d356c2a}, !- Target Object
+  {eddf3039-9d42-4fa5-8e26-a8eab552f7cd}, !- Target Object
   2;                                      !- Inlet Port
 
 OS:PortList,
-  {3bbcd834-0ebf-4079-bfc1-00bf82befa09}, !- Handle
-  {961b7da4-8eb1-44b8-bf93-70d2d33a4cd1}; !- HVAC Component
+  {91aaa170-9334-419f-8cc0-0c45bdfef43f}, !- Handle
+  {42603f5f-8053-476e-bffb-0e62505e31dd}; !- HVAC Component
 
 OS:PortList,
-  {c69615aa-0b5d-43e9-97bc-758660a54240}, !- Handle
-  {961b7da4-8eb1-44b8-bf93-70d2d33a4cd1}; !- HVAC Component
+  {55f402f6-bb91-43e2-a291-e23d14ab7702}, !- Handle
+  {42603f5f-8053-476e-bffb-0e62505e31dd}; !- HVAC Component
 
 OS:PortList,
-  {32d197df-df86-4bf1-be8e-98a9cd4f5a97}, !- Handle
-  {961b7da4-8eb1-44b8-bf93-70d2d33a4cd1}; !- HVAC Component
+  {e33ac07d-a9ed-43c7-9618-b044e4aef731}, !- Handle
+  {42603f5f-8053-476e-bffb-0e62505e31dd}; !- HVAC Component
 
 OS:Sizing:Zone,
-  {8538cb33-2211-4cc3-9274-df4a119ce1ef}, !- Handle
-  {961b7da4-8eb1-44b8-bf93-70d2d33a4cd1}, !- Zone or ZoneList Name
-=======
-  {4e182f8b-7c52-4229-aeed-c5bb52f5b9cc}, !- Handle
-  Node 2,                                 !- Name
-  {e80acf60-a534-49e8-9163-6ca62b18bcb2}, !- Inlet Port
-  ;                                       !- Outlet Port
-
-OS:Connection,
-  {e80acf60-a534-49e8-9163-6ca62b18bcb2}, !- Handle
-  {b395af5d-76bd-4b2c-88c8-574074c18698}, !- Name
-  {b7f8ab72-e01f-4482-b753-00f629c04920}, !- Source Object
-  11,                                     !- Outlet Port
-  {4e182f8b-7c52-4229-aeed-c5bb52f5b9cc}, !- Target Object
-  2;                                      !- Inlet Port
-
-OS:PortList,
-  {5fe5eae1-5c02-418d-b4f3-ddaa973f1560}, !- Handle
-  {417cf929-0419-4ba9-a65a-88e7f0541639}, !- Name
-  {b7f8ab72-e01f-4482-b753-00f629c04920}; !- HVAC Component
-
-OS:PortList,
-  {6788f36f-689c-4c83-bb24-ab7e37bd674c}, !- Handle
-  {412facf1-f21b-466d-9309-be8babc0b145}, !- Name
-  {b7f8ab72-e01f-4482-b753-00f629c04920}; !- HVAC Component
-
-OS:PortList,
-  {5f7edc3e-3e99-481b-90f5-4de794f7e617}, !- Handle
-  {c1295da7-1e71-4659-b350-9d39e5de25f0}, !- Name
-  {b7f8ab72-e01f-4482-b753-00f629c04920}; !- HVAC Component
-
-OS:Sizing:Zone,
-  {4680a6db-c3ab-4479-8ba2-d119da50dcae}, !- Handle
-  {b7f8ab72-e01f-4482-b753-00f629c04920}, !- Zone or ZoneList Name
->>>>>>> 3c1d7324
+  {687ca4ce-17a8-4996-bf39-fc7445bc967c}, !- Handle
+  {42603f5f-8053-476e-bffb-0e62505e31dd}, !- Zone or ZoneList Name
   SupplyAirTemperature,                   !- Zone Cooling Design Supply Air Temperature Input Method
   14,                                     !- Zone Cooling Design Supply Air Temperature {C}
   11.11,                                  !- Zone Cooling Design Supply Air Temperature Difference {deltaC}
@@ -962,21 +661,12 @@
   autosize;                               !- Dedicated Outdoor Air High Setpoint Temperature for Design {C}
 
 OS:ZoneHVAC:EquipmentList,
-<<<<<<< HEAD
-  {6228790e-a74e-449b-a9fb-2bf52cc98511}, !- Handle
+  {3e6f0e60-0936-449a-8979-2d21fb3c783e}, !- Handle
   Zone HVAC Equipment List 2,             !- Name
-  {961b7da4-8eb1-44b8-bf93-70d2d33a4cd1}; !- Thermal Zone
+  {42603f5f-8053-476e-bffb-0e62505e31dd}; !- Thermal Zone
 
 OS:SpaceType,
-  {bc082944-420f-4203-adf2-66b19dedc183}, !- Handle
-=======
-  {2c5a6572-fe3f-404a-aa4f-e583ad5208ae}, !- Handle
-  Zone HVAC Equipment List 2,             !- Name
-  {b7f8ab72-e01f-4482-b753-00f629c04920}; !- Thermal Zone
-
-OS:SpaceType,
-  {3437bac8-1159-4a04-93c8-4bb7a67da4c5}, !- Handle
->>>>>>> 3c1d7324
+  {643b797e-6ccf-4d63-b167-5c6463a57fa8}, !- Handle
   Space Type 2,                           !- Name
   ,                                       !- Default Construction Set Name
   ,                                       !- Default Schedule Set Name
@@ -987,23 +677,13 @@
   unfinished basement;                    !- Standards Space Type
 
 OS:Surface,
-<<<<<<< HEAD
-  {2615b03c-1da7-49a7-8bcc-8886629c1b49}, !- Handle
+  {a6c88988-3cf2-4b8d-98e1-0b1afb767d7e}, !- Handle
   Surface 7,                              !- Name
   Floor,                                  !- Surface Type
   ,                                       !- Construction Name
-  {dfc03291-6617-4626-8ece-c4a0c3321c86}, !- Space Name
+  {4e758e94-03a7-4856-8495-cb3334b11c4b}, !- Space Name
   Surface,                                !- Outside Boundary Condition
-  {cee8d9ed-16ce-4dd2-8d30-3b8eda87e2c2}, !- Outside Boundary Condition Object
-=======
-  {124289a5-86e8-434c-a43e-a0f35624389b}, !- Handle
-  Surface 7,                              !- Name
-  Floor,                                  !- Surface Type
-  ,                                       !- Construction Name
-  {c70d86fd-9b7f-4ac2-91e9-946ee7a5bce7}, !- Space Name
-  Surface,                                !- Outside Boundary Condition
-  {9038d787-b4b4-4143-bc42-9489bc7650a1}, !- Outside Boundary Condition Object
->>>>>>> 3c1d7324
+  {0e028c0b-9706-41dd-b68d-7393e465f136}, !- Outside Boundary Condition Object
   NoSun,                                  !- Sun Exposure
   NoWind,                                 !- Wind Exposure
   ,                                       !- View Factor to Ground
@@ -1014,19 +694,11 @@
   6.46578440716979, -12.9315688143396, 2.4384; !- X,Y,Z Vertex 4 {m}
 
 OS:Surface,
-<<<<<<< HEAD
-  {8c9e1128-4319-4e13-8643-c08e0737d0a5}, !- Handle
+  {fe308348-c023-4c7f-bc9c-6818d7d7139f}, !- Handle
   Surface 8,                              !- Name
   RoofCeiling,                            !- Surface Type
   ,                                       !- Construction Name
-  {dfc03291-6617-4626-8ece-c4a0c3321c86}, !- Space Name
-=======
-  {d2f2ad55-b185-4474-9927-fa9c9deccd9a}, !- Handle
-  Surface 8,                              !- Name
-  RoofCeiling,                            !- Surface Type
-  ,                                       !- Construction Name
-  {c70d86fd-9b7f-4ac2-91e9-946ee7a5bce7}, !- Space Name
->>>>>>> 3c1d7324
+  {4e758e94-03a7-4856-8495-cb3334b11c4b}, !- Space Name
   Outdoors,                               !- Outside Boundary Condition
   ,                                       !- Outside Boundary Condition Object
   SunExposed,                             !- Sun Exposure
@@ -1039,19 +711,11 @@
   0, 0, 2.4384;                           !- X,Y,Z Vertex 4 {m}
 
 OS:Surface,
-<<<<<<< HEAD
-  {a97b6520-e4a2-454f-b4a2-e89dc44dbdc7}, !- Handle
+  {82377ad7-a093-45d1-872e-efa8c764de23}, !- Handle
   Surface 9,                              !- Name
   RoofCeiling,                            !- Surface Type
   ,                                       !- Construction Name
-  {dfc03291-6617-4626-8ece-c4a0c3321c86}, !- Space Name
-=======
-  {71cc9f0e-38fa-4752-a2da-f536d4250058}, !- Handle
-  Surface 9,                              !- Name
-  RoofCeiling,                            !- Surface Type
-  ,                                       !- Construction Name
-  {c70d86fd-9b7f-4ac2-91e9-946ee7a5bce7}, !- Space Name
->>>>>>> 3c1d7324
+  {4e758e94-03a7-4856-8495-cb3334b11c4b}, !- Space Name
   Outdoors,                               !- Outside Boundary Condition
   ,                                       !- Outside Boundary Condition Object
   SunExposed,                             !- Sun Exposure
@@ -1064,19 +728,11 @@
   6.46578440716979, -12.9315688143396, 2.4384; !- X,Y,Z Vertex 4 {m}
 
 OS:Surface,
-<<<<<<< HEAD
-  {1c83162f-40db-4053-bdb7-9f3cf6fbc913}, !- Handle
+  {e2cf4f11-9ebf-43d5-8b8f-2dcfff6995e4}, !- Handle
   Surface 10,                             !- Name
   Wall,                                   !- Surface Type
   ,                                       !- Construction Name
-  {dfc03291-6617-4626-8ece-c4a0c3321c86}, !- Space Name
-=======
-  {fd36b115-426f-4cfb-a1c2-ca847174474b}, !- Handle
-  Surface 10,                             !- Name
-  Wall,                                   !- Surface Type
-  ,                                       !- Construction Name
-  {c70d86fd-9b7f-4ac2-91e9-946ee7a5bce7}, !- Space Name
->>>>>>> 3c1d7324
+  {4e758e94-03a7-4856-8495-cb3334b11c4b}, !- Space Name
   Outdoors,                               !- Outside Boundary Condition
   ,                                       !- Outside Boundary Condition Object
   SunExposed,                             !- Sun Exposure
@@ -1088,19 +744,11 @@
   0, -12.9315688143396, 2.4384;           !- X,Y,Z Vertex 3 {m}
 
 OS:Surface,
-<<<<<<< HEAD
-  {0f3b5e59-d4fe-4805-aa84-01a5fec71255}, !- Handle
+  {97590bdc-9726-4803-aeed-027bdef7f59c}, !- Handle
   Surface 11,                             !- Name
   Wall,                                   !- Surface Type
   ,                                       !- Construction Name
-  {dfc03291-6617-4626-8ece-c4a0c3321c86}, !- Space Name
-=======
-  {3b8625be-35d0-47b4-a019-b7567395a961}, !- Handle
-  Surface 11,                             !- Name
-  Wall,                                   !- Surface Type
-  ,                                       !- Construction Name
-  {c70d86fd-9b7f-4ac2-91e9-946ee7a5bce7}, !- Space Name
->>>>>>> 3c1d7324
+  {4e758e94-03a7-4856-8495-cb3334b11c4b}, !- Space Name
   Adiabatic,                              !- Outside Boundary Condition
   ,                                       !- Outside Boundary Condition Object
   NoSun,                                  !- Sun Exposure
@@ -1112,15 +760,9 @@
   6.46578440716979, 0, 2.4384;            !- X,Y,Z Vertex 3 {m}
 
 OS:Space,
-<<<<<<< HEAD
-  {dfc03291-6617-4626-8ece-c4a0c3321c86}, !- Handle
+  {4e758e94-03a7-4856-8495-cb3334b11c4b}, !- Handle
   unfinished attic space,                 !- Name
-  {61466f03-3659-4000-93c6-100f2f9623d9}, !- Space Type Name
-=======
-  {c70d86fd-9b7f-4ac2-91e9-946ee7a5bce7}, !- Handle
-  unfinished attic space,                 !- Name
-  {281a4720-8d64-42df-966b-2c2082fbe5ac}, !- Space Type Name
->>>>>>> 3c1d7324
+  {bfd49f97-37da-4d8a-9fcb-5f6cbcd92a45}, !- Space Type Name
   ,                                       !- Default Construction Set Name
   ,                                       !- Default Schedule Set Name
   ,                                       !- Direction of Relative North {deg}
@@ -1128,17 +770,10 @@
   ,                                       !- Y Origin {m}
   ,                                       !- Z Origin {m}
   ,                                       !- Building Story Name
-<<<<<<< HEAD
-  {6bd2d46c-53c8-40d0-b734-3a76d0a3934d}; !- Thermal Zone Name
+  {2dcb6ce6-5bd3-4468-a49e-792cae6b92fd}; !- Thermal Zone Name
 
 OS:ThermalZone,
-  {6bd2d46c-53c8-40d0-b734-3a76d0a3934d}, !- Handle
-=======
-  {88ea9d05-1b10-400a-878f-20db224d6bf9}; !- Thermal Zone Name
-
-OS:ThermalZone,
-  {88ea9d05-1b10-400a-878f-20db224d6bf9}, !- Handle
->>>>>>> 3c1d7324
+  {2dcb6ce6-5bd3-4468-a49e-792cae6b92fd}, !- Handle
   unfinished attic zone,                  !- Name
   ,                                       !- Multiplier
   ,                                       !- Ceiling Height {m}
@@ -1147,17 +782,10 @@
   ,                                       !- Zone Inside Convection Algorithm
   ,                                       !- Zone Outside Convection Algorithm
   ,                                       !- Zone Conditioning Equipment List Name
-<<<<<<< HEAD
-  {a3bc2e1d-ef90-451d-bada-9777133387be}, !- Zone Air Inlet Port List
-  {bc5daba6-023e-4b4b-9bfa-23ba567809f3}, !- Zone Air Exhaust Port List
-  {811bd4b9-e2cc-48b6-a88f-1dce66d2d53f}, !- Zone Air Node Name
-  {5bff1215-8332-4ec9-910c-91f56802a793}, !- Zone Return Air Port List
-=======
-  {68fd0e2d-a620-41aa-b065-101b6f4c1efb}, !- Zone Air Inlet Port List
-  {623869ab-5601-4660-aaa6-21021f16bc18}, !- Zone Air Exhaust Port List
-  {f7e3e7c6-d053-4190-bd15-e1284883e6c1}, !- Zone Air Node Name
-  {ea7fb611-109b-4866-91f8-3e4b8d74816f}, !- Zone Return Air Port List
->>>>>>> 3c1d7324
+  {b74a19c2-78d5-49bd-aaf3-60028eabedf7}, !- Zone Air Inlet Port List
+  {d4c70d36-f712-43b7-9bfe-2ebb50501a9e}, !- Zone Air Exhaust Port List
+  {da03de09-c069-49e9-b077-81d33ecc423d}, !- Zone Air Node Name
+  {582c5a5a-e61f-44cb-9c5f-7027c6b76399}, !- Zone Return Air Port List
   ,                                       !- Primary Daylighting Control Name
   ,                                       !- Fraction of Zone Controlled by Primary Daylighting Control
   ,                                       !- Secondary Daylighting Control Name
@@ -1168,67 +796,33 @@
   No;                                     !- Use Ideal Air Loads
 
 OS:Node,
-<<<<<<< HEAD
-  {f2a5313e-e084-48e5-97fa-1bec56348e72}, !- Handle
+  {1592797b-df7c-4147-ac34-224b68352a06}, !- Handle
   Node 3,                                 !- Name
-  {811bd4b9-e2cc-48b6-a88f-1dce66d2d53f}, !- Inlet Port
+  {da03de09-c069-49e9-b077-81d33ecc423d}, !- Inlet Port
   ;                                       !- Outlet Port
 
 OS:Connection,
-  {811bd4b9-e2cc-48b6-a88f-1dce66d2d53f}, !- Handle
-  {6bd2d46c-53c8-40d0-b734-3a76d0a3934d}, !- Source Object
+  {da03de09-c069-49e9-b077-81d33ecc423d}, !- Handle
+  {2dcb6ce6-5bd3-4468-a49e-792cae6b92fd}, !- Source Object
   11,                                     !- Outlet Port
-  {f2a5313e-e084-48e5-97fa-1bec56348e72}, !- Target Object
+  {1592797b-df7c-4147-ac34-224b68352a06}, !- Target Object
   2;                                      !- Inlet Port
 
 OS:PortList,
-  {a3bc2e1d-ef90-451d-bada-9777133387be}, !- Handle
-  {6bd2d46c-53c8-40d0-b734-3a76d0a3934d}; !- HVAC Component
+  {b74a19c2-78d5-49bd-aaf3-60028eabedf7}, !- Handle
+  {2dcb6ce6-5bd3-4468-a49e-792cae6b92fd}; !- HVAC Component
 
 OS:PortList,
-  {bc5daba6-023e-4b4b-9bfa-23ba567809f3}, !- Handle
-  {6bd2d46c-53c8-40d0-b734-3a76d0a3934d}; !- HVAC Component
+  {d4c70d36-f712-43b7-9bfe-2ebb50501a9e}, !- Handle
+  {2dcb6ce6-5bd3-4468-a49e-792cae6b92fd}; !- HVAC Component
 
 OS:PortList,
-  {5bff1215-8332-4ec9-910c-91f56802a793}, !- Handle
-  {6bd2d46c-53c8-40d0-b734-3a76d0a3934d}; !- HVAC Component
+  {582c5a5a-e61f-44cb-9c5f-7027c6b76399}, !- Handle
+  {2dcb6ce6-5bd3-4468-a49e-792cae6b92fd}; !- HVAC Component
 
 OS:Sizing:Zone,
-  {4df06124-e4b1-4123-984c-e3efd0b9b5a4}, !- Handle
-  {6bd2d46c-53c8-40d0-b734-3a76d0a3934d}, !- Zone or ZoneList Name
-=======
-  {f68de1a3-b798-44cf-8107-f4da6a3bef56}, !- Handle
-  Node 3,                                 !- Name
-  {f7e3e7c6-d053-4190-bd15-e1284883e6c1}, !- Inlet Port
-  ;                                       !- Outlet Port
-
-OS:Connection,
-  {f7e3e7c6-d053-4190-bd15-e1284883e6c1}, !- Handle
-  {4549378f-4f01-4459-9f29-3ebab064b068}, !- Name
-  {88ea9d05-1b10-400a-878f-20db224d6bf9}, !- Source Object
-  11,                                     !- Outlet Port
-  {f68de1a3-b798-44cf-8107-f4da6a3bef56}, !- Target Object
-  2;                                      !- Inlet Port
-
-OS:PortList,
-  {68fd0e2d-a620-41aa-b065-101b6f4c1efb}, !- Handle
-  {977018b1-3b07-4f34-8ea4-3c9d5340b706}, !- Name
-  {88ea9d05-1b10-400a-878f-20db224d6bf9}; !- HVAC Component
-
-OS:PortList,
-  {623869ab-5601-4660-aaa6-21021f16bc18}, !- Handle
-  {70cde3e7-c8b7-4e13-bbbf-3c6f6f01cecb}, !- Name
-  {88ea9d05-1b10-400a-878f-20db224d6bf9}; !- HVAC Component
-
-OS:PortList,
-  {ea7fb611-109b-4866-91f8-3e4b8d74816f}, !- Handle
-  {c46b71a8-9757-4037-ada8-b0c537c8089a}, !- Name
-  {88ea9d05-1b10-400a-878f-20db224d6bf9}; !- HVAC Component
-
-OS:Sizing:Zone,
-  {fa6d170f-75e9-4543-8498-700d7e5d6055}, !- Handle
-  {88ea9d05-1b10-400a-878f-20db224d6bf9}, !- Zone or ZoneList Name
->>>>>>> 3c1d7324
+  {a5f809be-30bb-4f05-97b1-09c87918ac3a}, !- Handle
+  {2dcb6ce6-5bd3-4468-a49e-792cae6b92fd}, !- Zone or ZoneList Name
   SupplyAirTemperature,                   !- Zone Cooling Design Supply Air Temperature Input Method
   14,                                     !- Zone Cooling Design Supply Air Temperature {C}
   11.11,                                  !- Zone Cooling Design Supply Air Temperature Difference {deltaC}
@@ -1255,21 +849,12 @@
   autosize;                               !- Dedicated Outdoor Air High Setpoint Temperature for Design {C}
 
 OS:ZoneHVAC:EquipmentList,
-<<<<<<< HEAD
-  {9c83495d-18e3-4d17-b1b0-a5d1b54a9765}, !- Handle
+  {4d8ae8ec-62a7-419e-9669-75140534cce3}, !- Handle
   Zone HVAC Equipment List 3,             !- Name
-  {6bd2d46c-53c8-40d0-b734-3a76d0a3934d}; !- Thermal Zone
+  {2dcb6ce6-5bd3-4468-a49e-792cae6b92fd}; !- Thermal Zone
 
 OS:SpaceType,
-  {61466f03-3659-4000-93c6-100f2f9623d9}, !- Handle
-=======
-  {2b5500b8-31da-4163-a76d-19e7594b94b9}, !- Handle
-  Zone HVAC Equipment List 3,             !- Name
-  {88ea9d05-1b10-400a-878f-20db224d6bf9}; !- Thermal Zone
-
-OS:SpaceType,
-  {281a4720-8d64-42df-966b-2c2082fbe5ac}, !- Handle
->>>>>>> 3c1d7324
+  {bfd49f97-37da-4d8a-9fcb-5f6cbcd92a45}, !- Handle
   Space Type 3,                           !- Name
   ,                                       !- Default Construction Set Name
   ,                                       !- Default Schedule Set Name
@@ -1280,23 +865,14 @@
   unfinished attic;                       !- Standards Space Type
 
 OS:BuildingUnit,
-<<<<<<< HEAD
-  {17bb081f-7585-49ab-bcc7-4123c66c9f35}, !- Handle
-=======
-  {abbe1a72-d997-40fe-a043-e0126af115a1}, !- Handle
->>>>>>> 3c1d7324
+  {c8319223-d85b-4aef-a152-7d87501b1788}, !- Handle
   unit 1,                                 !- Name
   ,                                       !- Rendering Color
   Residential;                            !- Building Unit Type
 
 OS:AdditionalProperties,
-<<<<<<< HEAD
-  {0c7dfa29-531f-48b0-aa3d-f9534ef392f5}, !- Handle
-  {17bb081f-7585-49ab-bcc7-4123c66c9f35}, !- Object Name
-=======
-  {35718d7e-505c-40a0-a51a-6a365356e575}, !- Handle
-  {abbe1a72-d997-40fe-a043-e0126af115a1}, !- Object Name
->>>>>>> 3c1d7324
+  {de86c695-2bdf-4bcf-b4ff-4324aa097681}, !- Handle
+  {c8319223-d85b-4aef-a152-7d87501b1788}, !- Object Name
   NumberOfBedrooms,                       !- Feature Name 1
   Integer,                                !- Feature Data Type 1
   3,                                      !- Feature Value 1
@@ -1308,20 +884,12 @@
   3.3900000000000001;                     !- Feature Value 3
 
 OS:External:File,
-<<<<<<< HEAD
-  {e2efb23c-dc66-4bba-a4b5-827502a5f3e2}, !- Handle
-=======
-  {5ecf105b-9bb7-4d04-ac4e-7471ea2062a8}, !- Handle
->>>>>>> 3c1d7324
+  {9ca9e67d-1509-44ef-864b-ac74b7ea8767}, !- Handle
   8760.csv,                               !- Name
   8760.csv;                               !- File Name
 
 OS:Schedule:Day,
-<<<<<<< HEAD
-  {0ffac630-d0c9-42f9-b52d-2e6c9525e531}, !- Handle
-=======
-  {65eeff42-b674-457e-a11c-8120c33d3e7f}, !- Handle
->>>>>>> 3c1d7324
+  {3f4f2926-386a-41f6-9e86-8f20edb2e724}, !- Handle
   Schedule Day 1,                         !- Name
   ,                                       !- Schedule Type Limits Name
   ,                                       !- Interpolate to Timestep
@@ -1330,11 +898,7 @@
   0;                                      !- Value Until Time 1
 
 OS:Schedule:Day,
-<<<<<<< HEAD
-  {0d62dc18-06f5-458c-b87e-8e8410506145}, !- Handle
-=======
-  {f55f279f-0127-4769-acd5-cb728606d28d}, !- Handle
->>>>>>> 3c1d7324
+  {f0d71347-901d-4f91-b7ba-c728530a4873}, !- Handle
   Schedule Day 2,                         !- Name
   ,                                       !- Schedule Type Limits Name
   ,                                       !- Interpolate to Timestep
@@ -1343,17 +907,10 @@
   1;                                      !- Value Until Time 1
 
 OS:Schedule:File,
-<<<<<<< HEAD
-  {efe3ba8e-feaa-43c1-b2e5-b36ea0024b77}, !- Handle
+  {38fa3711-708c-44e7-96c0-771ea6fee5c5}, !- Handle
   occupants,                              !- Name
-  {22ad2aa0-edb1-411b-a9af-c8d057fa5a46}, !- Schedule Type Limits Name
-  {e2efb23c-dc66-4bba-a4b5-827502a5f3e2}, !- External File Name
-=======
-  {8897c22d-87d6-451a-8ed8-190be3d2b6a2}, !- Handle
-  occupants,                              !- Name
-  {44930d5d-deff-4871-aa7e-7a4825210085}, !- Schedule Type Limits Name
-  {5ecf105b-9bb7-4d04-ac4e-7471ea2062a8}, !- External File Name
->>>>>>> 3c1d7324
+  {4e413b25-d81d-4ccf-9bac-5395a77af1a9}, !- Schedule Type Limits Name
+  {9ca9e67d-1509-44ef-864b-ac74b7ea8767}, !- External File Name
   1,                                      !- Column Number
   1,                                      !- Rows to Skip at Top
   8760,                                   !- Number of Hours of Data
@@ -1361,34 +918,14 @@
   ,                                       !- Interpolate to Timestep
   60;                                     !- Minutes per Item
 
-<<<<<<< HEAD
 OS:Schedule:Constant,
-  {0a282f1e-4d85-432f-bb7b-65ccb395caf9}, !- Handle
+  {888c959b-1b57-4966-bfac-65409242c0ec}, !- Handle
   res occupants activity schedule,        !- Name
-  {52356f29-3572-4490-a5d6-345770eec4e3}, !- Schedule Type Limits Name
+  {46912c26-8c2d-4000-a56d-1788288f94f0}, !- Schedule Type Limits Name
   112.539290946133;                       !- Value
 
 OS:People:Definition,
-  {705f0c30-04eb-4189-875f-aacc7fcb5a3f}, !- Handle
-=======
-OS:Schedule:Ruleset,
-  {e65a47a8-28fd-4d5c-a3d7-169f2c52394c}, !- Handle
-  Schedule Ruleset 1,                     !- Name
-  {b879d889-c871-4eaa-886e-6b985445784a}, !- Schedule Type Limits Name
-  {bd0d90ae-c520-4af8-964e-283a14db186e}; !- Default Day Schedule Name
-
-OS:Schedule:Day,
-  {bd0d90ae-c520-4af8-964e-283a14db186e}, !- Handle
-  Schedule Day 3,                         !- Name
-  {b879d889-c871-4eaa-886e-6b985445784a}, !- Schedule Type Limits Name
-  ,                                       !- Interpolate to Timestep
-  24,                                     !- Hour 1
-  0,                                      !- Minute 1
-  112.539290946133;                       !- Value Until Time 1
-
-OS:People:Definition,
-  {dc46852a-747c-4d1d-a0c1-62d81d4a5514}, !- Handle
->>>>>>> 3c1d7324
+  {ded94dc5-4ff0-457d-8685-9e0260d966f8}, !- Handle
   res occupants|living space,             !- Name
   People,                                 !- Number of People Calculation Method
   3.39,                                   !- Number of People {people}
@@ -1401,21 +938,12 @@
   ZoneAveraged;                           !- Mean Radiant Temperature Calculation Type
 
 OS:People,
-<<<<<<< HEAD
-  {304482b6-b465-4edc-bd95-8ce8b545b481}, !- Handle
+  {36247444-598f-4f84-b9ae-01580dbe782f}, !- Handle
   res occupants|living space,             !- Name
-  {705f0c30-04eb-4189-875f-aacc7fcb5a3f}, !- People Definition Name
-  {fc7e04e3-fca7-41a9-aa86-ddcf7a76cdab}, !- Space or SpaceType Name
-  {efe3ba8e-feaa-43c1-b2e5-b36ea0024b77}, !- Number of People Schedule Name
-  {0a282f1e-4d85-432f-bb7b-65ccb395caf9}, !- Activity Level Schedule Name
-=======
-  {160c4fce-d1ba-47e8-a524-4701a4b55b90}, !- Handle
-  res occupants|living space,             !- Name
-  {dc46852a-747c-4d1d-a0c1-62d81d4a5514}, !- People Definition Name
-  {0f7f54d0-bede-4fd1-ad90-f6a821a8320a}, !- Space or SpaceType Name
-  {8897c22d-87d6-451a-8ed8-190be3d2b6a2}, !- Number of People Schedule Name
-  {e65a47a8-28fd-4d5c-a3d7-169f2c52394c}, !- Activity Level Schedule Name
->>>>>>> 3c1d7324
+  {ded94dc5-4ff0-457d-8685-9e0260d966f8}, !- People Definition Name
+  {ff840eb8-e188-44d9-89e8-1babf487f8ce}, !- Space or SpaceType Name
+  {38fa3711-708c-44e7-96c0-771ea6fee5c5}, !- Number of People Schedule Name
+  {888c959b-1b57-4966-bfac-65409242c0ec}, !- Activity Level Schedule Name
   ,                                       !- Surface Name/Angle Factor List Name
   ,                                       !- Work Efficiency Schedule Name
   ,                                       !- Clothing Insulation Schedule Name
@@ -1423,11 +951,7 @@
   1;                                      !- Multiplier
 
 OS:ScheduleTypeLimits,
-<<<<<<< HEAD
-  {52356f29-3572-4490-a5d6-345770eec4e3}, !- Handle
-=======
-  {b879d889-c871-4eaa-886e-6b985445784a}, !- Handle
->>>>>>> 3c1d7324
+  {46912c26-8c2d-4000-a56d-1788288f94f0}, !- Handle
   ActivityLevel,                          !- Name
   0,                                      !- Lower Limit Value
   ,                                       !- Upper Limit Value
@@ -1435,11 +959,7 @@
   ActivityLevel;                          !- Unit Type
 
 OS:ScheduleTypeLimits,
-<<<<<<< HEAD
-  {22ad2aa0-edb1-411b-a9af-c8d057fa5a46}, !- Handle
-=======
-  {44930d5d-deff-4871-aa7e-7a4825210085}, !- Handle
->>>>>>> 3c1d7324
+  {4e413b25-d81d-4ccf-9bac-5395a77af1a9}, !- Handle
   Fractional,                             !- Name
   0,                                      !- Lower Limit Value
   1,                                      !- Upper Limit Value
