--- conflicted
+++ resolved
@@ -1,73 +1,41 @@
 !- NOTE: Auto-generated from /test/osw_files/SFA_4units_1story_UB_UA_3Beds_2Baths_Denver.osw
 
 OS:Version,
-<<<<<<< HEAD
-  {78944376-12e6-4db5-900d-be74d03ccb41}, !- Handle
-  2.9.1;                                  !- Version Identifier
+  {7e9631ce-cd0a-4e9c-98a7-89c7565b5b6a}, !- Handle
+  2.9.0;                                  !- Version Identifier
 
 OS:SimulationControl,
-  {64301a85-937a-4ad5-9b7c-d0538fc9932e}, !- Handle
-=======
-  {65928b41-413f-4731-8aee-5a932808abc9}, !- Handle
-  2.9.0;                                  !- Version Identifier
-
-OS:SimulationControl,
-  {4f46bfbc-10d6-48d5-81c3-bcc21e4add99}, !- Handle
->>>>>>> 93199ada
+  {92554a76-8444-4fcd-82df-7b16bdf00b8a}, !- Handle
   ,                                       !- Do Zone Sizing Calculation
   ,                                       !- Do System Sizing Calculation
   ,                                       !- Do Plant Sizing Calculation
   No;                                     !- Run Simulation for Sizing Periods
 
 OS:Timestep,
-<<<<<<< HEAD
-  {7ee8754e-5744-405b-b840-0ca8d819efb8}, !- Handle
+  {f1bd26e1-a31f-4b44-9f11-f9de26875638}, !- Handle
   6;                                      !- Number of Timesteps per Hour
 
 OS:ShadowCalculation,
-  {2610925d-e885-46af-bf6e-284e1a694a6e}, !- Handle
-=======
-  {7a8cd737-68a2-4cce-af05-04949d58ad3f}, !- Handle
-  6;                                      !- Number of Timesteps per Hour
-
-OS:ShadowCalculation,
-  {6e1ce050-b8f0-4529-9865-4ed63acabcf4}, !- Handle
->>>>>>> 93199ada
+  {95bd0666-c89c-46f7-b0ec-1180d130f7e4}, !- Handle
   20,                                     !- Calculation Frequency
   200;                                    !- Maximum Figures in Shadow Overlap Calculations
 
 OS:SurfaceConvectionAlgorithm:Outside,
-<<<<<<< HEAD
-  {e3ec2aac-aac6-4b7b-841a-ebd3ac25cd96}, !- Handle
+  {d014c890-28b1-48fb-b9e1-cdaf73b35c50}, !- Handle
   DOE-2;                                  !- Algorithm
 
 OS:SurfaceConvectionAlgorithm:Inside,
-  {0400396e-c38f-464f-8a7e-a7d8c06c3acb}, !- Handle
+  {30829eb6-4d08-46d8-872e-bb77c7aab3d8}, !- Handle
   TARP;                                   !- Algorithm
 
 OS:ZoneCapacitanceMultiplier:ResearchSpecial,
-  {4c1280a5-718e-4530-b0b5-dc536def8d2f}, !- Handle
-=======
-  {34800525-9bb3-4648-bf92-360c437cc00c}, !- Handle
-  DOE-2;                                  !- Algorithm
-
-OS:SurfaceConvectionAlgorithm:Inside,
-  {e0f8d042-fbe9-44e9-89d5-5331d480b13c}, !- Handle
-  TARP;                                   !- Algorithm
-
-OS:ZoneCapacitanceMultiplier:ResearchSpecial,
-  {cee24f76-62c7-498f-bed1-48f1e99e1fe7}, !- Handle
->>>>>>> 93199ada
+  {b3b3f97f-1654-4f7a-9b17-fed69af8b58f}, !- Handle
   ,                                       !- Temperature Capacity Multiplier
   15,                                     !- Humidity Capacity Multiplier
   ;                                       !- Carbon Dioxide Capacity Multiplier
 
 OS:RunPeriod,
-<<<<<<< HEAD
-  {4b458a4e-4687-4f33-a1b2-7b8e3478c7eb}, !- Handle
-=======
-  {2be39d2d-d7d1-4c2c-ba70-cbf86ad5ca1a}, !- Handle
->>>>>>> 93199ada
+  {24845df5-4448-4309-b132-b80910fbc1ce}, !- Handle
   Run Period 1,                           !- Name
   1,                                      !- Begin Month
   1,                                      !- Begin Day of Month
@@ -81,21 +49,13 @@
   ;                                       !- Number of Times Runperiod to be Repeated
 
 OS:YearDescription,
-<<<<<<< HEAD
-  {eb305c96-9cef-4c1f-90ae-da7eae195106}, !- Handle
-=======
-  {853fee7c-7fe3-47e9-883b-9e1b70d9a18e}, !- Handle
->>>>>>> 93199ada
+  {c1e29b1b-8e3b-41e1-9831-03f7dc173f17}, !- Handle
   2007,                                   !- Calendar Year
   ,                                       !- Day of Week for Start Day
   ;                                       !- Is Leap Year
 
 OS:WeatherFile,
-<<<<<<< HEAD
-  {311f4ddc-1419-4887-9a43-204466b9ee06}, !- Handle
-=======
-  {fb3f956b-82d3-4da4-aaac-c7ab63c35730}, !- Handle
->>>>>>> 93199ada
+  {bb23fe09-85e2-4e05-a1b5-b557a487b8bc}, !- Handle
   Denver Intl Ap,                         !- City
   CO,                                     !- State Province Region
   USA,                                    !- Country
@@ -109,13 +69,8 @@
   E23378AA;                               !- Checksum
 
 OS:AdditionalProperties,
-<<<<<<< HEAD
-  {4f2e6db1-24e3-4009-85aa-f8a7633e922d}, !- Handle
-  {311f4ddc-1419-4887-9a43-204466b9ee06}, !- Object Name
-=======
-  {ac10ab8b-5b7f-40e0-98b9-e9238c6729d9}, !- Handle
-  {fb3f956b-82d3-4da4-aaac-c7ab63c35730}, !- Object Name
->>>>>>> 93199ada
+  {9294f17c-be98-4c81-b320-9598eb2083a0}, !- Handle
+  {bb23fe09-85e2-4e05-a1b5-b557a487b8bc}, !- Object Name
   EPWHeaderCity,                          !- Feature Name 1
   String,                                 !- Feature Data Type 1
   Denver Intl Ap,                         !- Feature Value 1
@@ -223,11 +178,7 @@
   84;                                     !- Feature Value 35
 
 OS:Site,
-<<<<<<< HEAD
-  {9e8d880e-42f8-4b5c-b5f2-d21e81926ad6}, !- Handle
-=======
-  {01982379-09ec-4222-a0bb-1896cefdbef5}, !- Handle
->>>>>>> 93199ada
+  {62fd91f5-13af-4057-b011-273f6442c68a}, !- Handle
   Denver Intl Ap_CO_USA,                  !- Name
   39.83,                                  !- Latitude {deg}
   -104.65,                                !- Longitude {deg}
@@ -236,11 +187,7 @@
   ;                                       !- Terrain
 
 OS:ClimateZones,
-<<<<<<< HEAD
-  {07b765cf-2ff4-4584-ae81-610a01d70dad}, !- Handle
-=======
-  {9d4499c5-35e2-4447-b8f1-915345d859aa}, !- Handle
->>>>>>> 93199ada
+  {5dc985a4-aa7a-43f1-9957-01d52174a712}, !- Handle
   ,                                       !- Active Institution
   ,                                       !- Active Year
   ,                                       !- Climate Zone Institution Name 1
@@ -253,31 +200,19 @@
   Cold;                                   !- Climate Zone Value 2
 
 OS:Site:WaterMainsTemperature,
-<<<<<<< HEAD
-  {740e1223-a3f2-44e9-9250-66e85232184d}, !- Handle
-=======
-  {c4c429cb-7cd3-48db-af1b-848af3b3b586}, !- Handle
->>>>>>> 93199ada
+  {26389d97-f0c4-4ecc-95d5-edd535a19788}, !- Handle
   Correlation,                            !- Calculation Method
   ,                                       !- Temperature Schedule Name
   10.8753424657535,                       !- Annual Average Outdoor Air Temperature {C}
   23.1524007936508;                       !- Maximum Difference In Monthly Average Outdoor Air Temperatures {deltaC}
 
 OS:RunPeriodControl:DaylightSavingTime,
-<<<<<<< HEAD
-  {9c1f39e8-a28d-4b34-848e-33e40fa0877d}, !- Handle
-=======
-  {e396a4f5-3429-4136-b0ac-988de077306f}, !- Handle
->>>>>>> 93199ada
+  {1b3b04d2-ccb4-4e08-b006-d0923dc1e15f}, !- Handle
   3/12,                                   !- Start Date
   11/5;                                   !- End Date
 
 OS:Site:GroundTemperature:Deep,
-<<<<<<< HEAD
-  {48334da9-7dd2-4489-91cd-151263620f06}, !- Handle
-=======
-  {9dcb997f-2cd4-4204-bdee-799af96a7065}, !- Handle
->>>>>>> 93199ada
+  {83b61a54-bd61-4cc8-8d25-d9c48f58073b}, !- Handle
   10.8753424657535,                       !- January Deep Ground Temperature {C}
   10.8753424657535,                       !- February Deep Ground Temperature {C}
   10.8753424657535,                       !- March Deep Ground Temperature {C}
@@ -292,11 +227,7 @@
   10.8753424657535;                       !- December Deep Ground Temperature {C}
 
 OS:Building,
-<<<<<<< HEAD
-  {4872f7cf-da45-4472-83dc-ce3cb14bf301}, !- Handle
-=======
-  {f0354d52-b0dc-4a54-a247-6f7b2210e3c3}, !- Handle
->>>>>>> 93199ada
+  {38332de2-bd2d-458e-93af-d46341695a01}, !- Handle
   Building 1,                             !- Name
   ,                                       !- Building Sector Type
   0,                                      !- North Axis {deg}
@@ -311,13 +242,8 @@
   4;                                      !- Standards Number of Living Units
 
 OS:AdditionalProperties,
-<<<<<<< HEAD
-  {0affe3a3-b82e-4e93-8e0a-7c01597993af}, !- Handle
-  {4872f7cf-da45-4472-83dc-ce3cb14bf301}, !- Object Name
-=======
-  {78aa5ef6-8536-4eff-92a1-94e682a4ab35}, !- Handle
-  {f0354d52-b0dc-4a54-a247-6f7b2210e3c3}, !- Object Name
->>>>>>> 93199ada
+  {1362d117-43a3-401a-a6ea-4533cfd76a48}, !- Handle
+  {38332de2-bd2d-458e-93af-d46341695a01}, !- Object Name
   num_units,                              !- Feature Name 1
   Integer,                                !- Feature Data Type 1
   4,                                      !- Feature Value 1
@@ -332,11 +258,7 @@
   1;                                      !- Feature Value 4
 
 OS:ThermalZone,
-<<<<<<< HEAD
-  {800e6969-74fb-464f-bed1-60be516a6f20}, !- Handle
-=======
-  {05787292-5749-4f0a-8903-d3a66c95326a}, !- Handle
->>>>>>> 93199ada
+  {2ea8d7d4-b67a-4e4a-9e73-1aaa45398be4}, !- Handle
   living zone,                            !- Name
   ,                                       !- Multiplier
   ,                                       !- Ceiling Height {m}
@@ -345,17 +267,10 @@
   ,                                       !- Zone Inside Convection Algorithm
   ,                                       !- Zone Outside Convection Algorithm
   ,                                       !- Zone Conditioning Equipment List Name
-<<<<<<< HEAD
-  {d958b980-6351-4619-b9b6-3ce7a426f3a8}, !- Zone Air Inlet Port List
-  {1384d480-ef3a-4029-b445-fe83c209c95b}, !- Zone Air Exhaust Port List
-  {d847df6a-8fb7-49c6-b696-628b1d346c5e}, !- Zone Air Node Name
-  {02515cfa-805a-4cee-93a0-1bcb0ea5501f}, !- Zone Return Air Port List
-=======
-  {8677cd10-63ef-4a3b-89ff-5eb3e1924ecb}, !- Zone Air Inlet Port List
-  {d92342e1-48a1-44ba-8fe0-84145a6bc88e}, !- Zone Air Exhaust Port List
-  {0b2316d3-a54a-4e59-9b64-ad4e7a11ee05}, !- Zone Air Node Name
-  {24a67093-de85-42b5-b57b-992f92d17360}, !- Zone Return Air Port List
->>>>>>> 93199ada
+  {a82c0f75-ae8f-40dc-bb3a-7461a5538bcf}, !- Zone Air Inlet Port List
+  {d377bfdc-3bc5-41fc-aca4-ebefaf4d9171}, !- Zone Air Exhaust Port List
+  {a8facae2-df1d-49ab-9262-f2d502096e73}, !- Zone Air Node Name
+  {bdb0f243-598c-4640-a426-1e902775bf31}, !- Zone Return Air Port List
   ,                                       !- Primary Daylighting Control Name
   ,                                       !- Fraction of Zone Controlled by Primary Daylighting Control
   ,                                       !- Secondary Daylighting Control Name
@@ -366,71 +281,37 @@
   No;                                     !- Use Ideal Air Loads
 
 OS:Node,
-<<<<<<< HEAD
-  {5e2e309d-32fc-4b00-9f33-f6e1ae3805de}, !- Handle
+  {102d848e-0fd7-432d-b244-ddf769b72cea}, !- Handle
   Node 1,                                 !- Name
-  {d847df6a-8fb7-49c6-b696-628b1d346c5e}, !- Inlet Port
+  {a8facae2-df1d-49ab-9262-f2d502096e73}, !- Inlet Port
   ;                                       !- Outlet Port
 
 OS:Connection,
-  {d847df6a-8fb7-49c6-b696-628b1d346c5e}, !- Handle
-  {c833d18d-1bc5-4796-9f23-6bcf6f8f2a12}, !- Name
-  {800e6969-74fb-464f-bed1-60be516a6f20}, !- Source Object
+  {a8facae2-df1d-49ab-9262-f2d502096e73}, !- Handle
+  {37a45841-99e3-4547-b062-8e881a2c704b}, !- Name
+  {2ea8d7d4-b67a-4e4a-9e73-1aaa45398be4}, !- Source Object
   11,                                     !- Outlet Port
-  {5e2e309d-32fc-4b00-9f33-f6e1ae3805de}, !- Target Object
+  {102d848e-0fd7-432d-b244-ddf769b72cea}, !- Target Object
   2;                                      !- Inlet Port
 
 OS:PortList,
-  {d958b980-6351-4619-b9b6-3ce7a426f3a8}, !- Handle
-  {2ddcf33c-4aa2-4c32-afd4-8b847d9dd445}, !- Name
-  {800e6969-74fb-464f-bed1-60be516a6f20}; !- HVAC Component
+  {a82c0f75-ae8f-40dc-bb3a-7461a5538bcf}, !- Handle
+  {39ec0208-0cfa-4373-a2f6-13acb747ae79}, !- Name
+  {2ea8d7d4-b67a-4e4a-9e73-1aaa45398be4}; !- HVAC Component
 
 OS:PortList,
-  {1384d480-ef3a-4029-b445-fe83c209c95b}, !- Handle
-  {732f980a-cd8c-43d7-84f4-09d285dcc011}, !- Name
-  {800e6969-74fb-464f-bed1-60be516a6f20}; !- HVAC Component
+  {d377bfdc-3bc5-41fc-aca4-ebefaf4d9171}, !- Handle
+  {1138cbb6-91d0-491c-8e4b-1f33229eda37}, !- Name
+  {2ea8d7d4-b67a-4e4a-9e73-1aaa45398be4}; !- HVAC Component
 
 OS:PortList,
-  {02515cfa-805a-4cee-93a0-1bcb0ea5501f}, !- Handle
-  {fd30da7c-b527-4b61-8176-8f00c6e22ca3}, !- Name
-  {800e6969-74fb-464f-bed1-60be516a6f20}; !- HVAC Component
+  {bdb0f243-598c-4640-a426-1e902775bf31}, !- Handle
+  {19afc8f2-ba44-4191-8624-dc7cac51638a}, !- Name
+  {2ea8d7d4-b67a-4e4a-9e73-1aaa45398be4}; !- HVAC Component
 
 OS:Sizing:Zone,
-  {10347ddf-6077-4c48-9cd6-f22f3bbe50c5}, !- Handle
-  {800e6969-74fb-464f-bed1-60be516a6f20}, !- Zone or ZoneList Name
-=======
-  {1861853c-2fc0-471c-9974-b63d6739dd7d}, !- Handle
-  Node 1,                                 !- Name
-  {0b2316d3-a54a-4e59-9b64-ad4e7a11ee05}, !- Inlet Port
-  ;                                       !- Outlet Port
-
-OS:Connection,
-  {0b2316d3-a54a-4e59-9b64-ad4e7a11ee05}, !- Handle
-  {d6ee96da-0143-4cd2-b97f-6a87ddccf560}, !- Name
-  {05787292-5749-4f0a-8903-d3a66c95326a}, !- Source Object
-  11,                                     !- Outlet Port
-  {1861853c-2fc0-471c-9974-b63d6739dd7d}, !- Target Object
-  2;                                      !- Inlet Port
-
-OS:PortList,
-  {8677cd10-63ef-4a3b-89ff-5eb3e1924ecb}, !- Handle
-  {f64e5e90-bfa7-4d62-85b4-9b86e2c11522}, !- Name
-  {05787292-5749-4f0a-8903-d3a66c95326a}; !- HVAC Component
-
-OS:PortList,
-  {d92342e1-48a1-44ba-8fe0-84145a6bc88e}, !- Handle
-  {9e623a04-e6b8-41f0-9e97-c8811ef13d29}, !- Name
-  {05787292-5749-4f0a-8903-d3a66c95326a}; !- HVAC Component
-
-OS:PortList,
-  {24a67093-de85-42b5-b57b-992f92d17360}, !- Handle
-  {94431a5d-fca8-48e1-b63d-771397ac4af0}, !- Name
-  {05787292-5749-4f0a-8903-d3a66c95326a}; !- HVAC Component
-
-OS:Sizing:Zone,
-  {e791a1da-f19d-4423-9cbf-d95a1cf89b74}, !- Handle
-  {05787292-5749-4f0a-8903-d3a66c95326a}, !- Zone or ZoneList Name
->>>>>>> 93199ada
+  {c495fb8f-663f-4e1c-b6f2-1ec918fb533a}, !- Handle
+  {2ea8d7d4-b67a-4e4a-9e73-1aaa45398be4}, !- Zone or ZoneList Name
   SupplyAirTemperature,                   !- Zone Cooling Design Supply Air Temperature Input Method
   14,                                     !- Zone Cooling Design Supply Air Temperature {C}
   11.11,                                  !- Zone Cooling Design Supply Air Temperature Difference {deltaC}
@@ -459,25 +340,14 @@
   autosize;                               !- Dedicated Outdoor Air High Setpoint Temperature for Design {C}
 
 OS:ZoneHVAC:EquipmentList,
-<<<<<<< HEAD
-  {604d62e5-40be-4a8f-91ec-e5329a74d7ad}, !- Handle
+  {fa484ad9-d0fc-475e-a5e5-011324350ecd}, !- Handle
   Zone HVAC Equipment List 1,             !- Name
-  {800e6969-74fb-464f-bed1-60be516a6f20}; !- Thermal Zone
+  {2ea8d7d4-b67a-4e4a-9e73-1aaa45398be4}; !- Thermal Zone
 
 OS:Space,
-  {5389843f-3932-4ac3-9154-f2ee4a92aa6e}, !- Handle
+  {1336e68d-6e33-437b-8505-de14099e9033}, !- Handle
   living space,                           !- Name
-  {08bc7fd3-67e9-45a8-a901-bc53e09ff32d}, !- Space Type Name
-=======
-  {d53f4c4d-e52a-427f-809a-8f9e0f6a5acd}, !- Handle
-  Zone HVAC Equipment List 1,             !- Name
-  {05787292-5749-4f0a-8903-d3a66c95326a}; !- Thermal Zone
-
-OS:Space,
-  {424758fe-9ebf-4163-ac63-780974544a9d}, !- Handle
-  living space,                           !- Name
-  {1de405de-9ad5-4059-b2a9-44eba2007aa2}, !- Space Type Name
->>>>>>> 93199ada
+  {936d08bf-208d-45fe-bcfb-f2c8d4347875}, !- Space Type Name
   ,                                       !- Default Construction Set Name
   ,                                       !- Default Schedule Set Name
   ,                                       !- Direction of Relative North {deg}
@@ -485,35 +355,19 @@
   ,                                       !- Y Origin {m}
   ,                                       !- Z Origin {m}
   ,                                       !- Building Story Name
-<<<<<<< HEAD
-  {800e6969-74fb-464f-bed1-60be516a6f20}, !- Thermal Zone Name
+  {2ea8d7d4-b67a-4e4a-9e73-1aaa45398be4}, !- Thermal Zone Name
   ,                                       !- Part of Total Floor Area
   ,                                       !- Design Specification Outdoor Air Object Name
-  {f776403a-8faa-42b6-8802-98864b384f89}; !- Building Unit Name
-
-OS:Surface,
-  {d67da127-cdf1-4475-9bca-71eed1f8b9a9}, !- Handle
+  {495f4c09-aed9-4c74-966c-7157381fdb13}; !- Building Unit Name
+
+OS:Surface,
+  {6dac9fc9-d450-4ae1-8404-0b2d8a298f72}, !- Handle
   Surface 1,                              !- Name
   Floor,                                  !- Surface Type
   ,                                       !- Construction Name
-  {5389843f-3932-4ac3-9154-f2ee4a92aa6e}, !- Space Name
+  {1336e68d-6e33-437b-8505-de14099e9033}, !- Space Name
   Surface,                                !- Outside Boundary Condition
-  {ac3e7fa7-b086-4a58-bc07-386dd27cdebf}, !- Outside Boundary Condition Object
-=======
-  {05787292-5749-4f0a-8903-d3a66c95326a}, !- Thermal Zone Name
-  ,                                       !- Part of Total Floor Area
-  ,                                       !- Design Specification Outdoor Air Object Name
-  {cfe84fbf-13fb-4852-ba85-c9e9de4594f0}; !- Building Unit Name
-
-OS:Surface,
-  {b383ee4e-bcd0-4053-86da-f489d160a21a}, !- Handle
-  Surface 1,                              !- Name
-  Floor,                                  !- Surface Type
-  ,                                       !- Construction Name
-  {424758fe-9ebf-4163-ac63-780974544a9d}, !- Space Name
-  Surface,                                !- Outside Boundary Condition
-  {e36208e4-964b-42da-bd42-8febcdaf10c6}, !- Outside Boundary Condition Object
->>>>>>> 93199ada
+  {ff0e88bc-4e6d-4fb5-af95-cbf04532d02e}, !- Outside Boundary Condition Object
   NoSun,                                  !- Sun Exposure
   NoWind,                                 !- Wind Exposure
   ,                                       !- View Factor to Ground
@@ -524,19 +378,11 @@
   6.46578440716979, -12.9315688143396, 0; !- X,Y,Z Vertex 4 {m}
 
 OS:Surface,
-<<<<<<< HEAD
-  {d0ab2ba0-c0fb-4812-a361-42410b717fd8}, !- Handle
+  {34e59ed1-51b4-4aea-a45b-ae7479fb9d96}, !- Handle
   Surface 2,                              !- Name
   Wall,                                   !- Surface Type
   ,                                       !- Construction Name
-  {5389843f-3932-4ac3-9154-f2ee4a92aa6e}, !- Space Name
-=======
-  {8fa89f65-0cf1-4bc9-99e6-727e6d210989}, !- Handle
-  Surface 2,                              !- Name
-  Wall,                                   !- Surface Type
-  ,                                       !- Construction Name
-  {424758fe-9ebf-4163-ac63-780974544a9d}, !- Space Name
->>>>>>> 93199ada
+  {1336e68d-6e33-437b-8505-de14099e9033}, !- Space Name
   Outdoors,                               !- Outside Boundary Condition
   ,                                       !- Outside Boundary Condition Object
   SunExposed,                             !- Sun Exposure
@@ -549,19 +395,11 @@
   0, -12.9315688143396, 2.4384;           !- X,Y,Z Vertex 4 {m}
 
 OS:Surface,
-<<<<<<< HEAD
-  {39159c1a-14ec-4c5a-a278-543f28ec4010}, !- Handle
+  {df61e367-f8be-4891-a1f6-595e7936d465}, !- Handle
   Surface 3,                              !- Name
   Wall,                                   !- Surface Type
   ,                                       !- Construction Name
-  {5389843f-3932-4ac3-9154-f2ee4a92aa6e}, !- Space Name
-=======
-  {7aa90b08-3065-4593-88ab-f3f6fcae0296}, !- Handle
-  Surface 3,                              !- Name
-  Wall,                                   !- Surface Type
-  ,                                       !- Construction Name
-  {424758fe-9ebf-4163-ac63-780974544a9d}, !- Space Name
->>>>>>> 93199ada
+  {1336e68d-6e33-437b-8505-de14099e9033}, !- Space Name
   Outdoors,                               !- Outside Boundary Condition
   ,                                       !- Outside Boundary Condition Object
   SunExposed,                             !- Sun Exposure
@@ -574,19 +412,11 @@
   0, 0, 2.4384;                           !- X,Y,Z Vertex 4 {m}
 
 OS:Surface,
-<<<<<<< HEAD
-  {9ed2312e-d99b-4bd0-a9c5-319c5ea37124}, !- Handle
+  {3383596d-dabf-4db9-be6c-da84cf22e9fc}, !- Handle
   Surface 4,                              !- Name
   Wall,                                   !- Surface Type
   ,                                       !- Construction Name
-  {5389843f-3932-4ac3-9154-f2ee4a92aa6e}, !- Space Name
-=======
-  {ec20ec09-4a35-4821-a8e2-80cf8b1a5760}, !- Handle
-  Surface 4,                              !- Name
-  Wall,                                   !- Surface Type
-  ,                                       !- Construction Name
-  {424758fe-9ebf-4163-ac63-780974544a9d}, !- Space Name
->>>>>>> 93199ada
+  {1336e68d-6e33-437b-8505-de14099e9033}, !- Space Name
   Adiabatic,                              !- Outside Boundary Condition
   ,                                       !- Outside Boundary Condition Object
   NoSun,                                  !- Sun Exposure
@@ -599,19 +429,11 @@
   6.46578440716979, 0, 2.4384;            !- X,Y,Z Vertex 4 {m}
 
 OS:Surface,
-<<<<<<< HEAD
-  {3759ff7a-7379-4252-84f1-55ec3f700a4a}, !- Handle
+  {afdf619b-30df-435f-893d-652c1b227df1}, !- Handle
   Surface 5,                              !- Name
   Wall,                                   !- Surface Type
   ,                                       !- Construction Name
-  {5389843f-3932-4ac3-9154-f2ee4a92aa6e}, !- Space Name
-=======
-  {24fedd96-9e49-46fe-a4ac-095f6c827fee}, !- Handle
-  Surface 5,                              !- Name
-  Wall,                                   !- Surface Type
-  ,                                       !- Construction Name
-  {424758fe-9ebf-4163-ac63-780974544a9d}, !- Space Name
->>>>>>> 93199ada
+  {1336e68d-6e33-437b-8505-de14099e9033}, !- Space Name
   Outdoors,                               !- Outside Boundary Condition
   ,                                       !- Outside Boundary Condition Object
   SunExposed,                             !- Sun Exposure
@@ -624,23 +446,13 @@
   6.46578440716979, -12.9315688143396, 2.4384; !- X,Y,Z Vertex 4 {m}
 
 OS:Surface,
-<<<<<<< HEAD
-  {5abc66ef-8285-4246-84d8-2b4806aef0cc}, !- Handle
+  {cbedb8b0-cf08-4ccb-90ac-fbceaf64ac58}, !- Handle
   Surface 6,                              !- Name
   RoofCeiling,                            !- Surface Type
   ,                                       !- Construction Name
-  {5389843f-3932-4ac3-9154-f2ee4a92aa6e}, !- Space Name
+  {1336e68d-6e33-437b-8505-de14099e9033}, !- Space Name
   Surface,                                !- Outside Boundary Condition
-  {12ebf512-3bab-4f4b-876d-8ffb8dc960f6}, !- Outside Boundary Condition Object
-=======
-  {be965471-49b9-407d-bde9-f000a1e0e0e2}, !- Handle
-  Surface 6,                              !- Name
-  RoofCeiling,                            !- Surface Type
-  ,                                       !- Construction Name
-  {424758fe-9ebf-4163-ac63-780974544a9d}, !- Space Name
-  Surface,                                !- Outside Boundary Condition
-  {d4856628-e093-42da-8a74-763174ca6d40}, !- Outside Boundary Condition Object
->>>>>>> 93199ada
+  {ee53f035-80a7-47d5-8c78-5de02867fffb}, !- Outside Boundary Condition Object
   NoSun,                                  !- Sun Exposure
   NoWind,                                 !- Wind Exposure
   ,                                       !- View Factor to Ground
@@ -651,11 +463,7 @@
   0, -12.9315688143396, 2.4384;           !- X,Y,Z Vertex 4 {m}
 
 OS:SpaceType,
-<<<<<<< HEAD
-  {08bc7fd3-67e9-45a8-a901-bc53e09ff32d}, !- Handle
-=======
-  {1de405de-9ad5-4059-b2a9-44eba2007aa2}, !- Handle
->>>>>>> 93199ada
+  {936d08bf-208d-45fe-bcfb-f2c8d4347875}, !- Handle
   Space Type 1,                           !- Name
   ,                                       !- Default Construction Set Name
   ,                                       !- Default Schedule Set Name
@@ -666,19 +474,11 @@
   living;                                 !- Standards Space Type
 
 OS:Surface,
-<<<<<<< HEAD
-  {a9a09772-a692-4bc4-85b3-e0fb90c00ea3}, !- Handle
+  {b0296a23-7fbe-4dba-8542-b5cfdf15cd41}, !- Handle
   Surface 12,                             !- Name
   Floor,                                  !- Surface Type
   ,                                       !- Construction Name
-  {4b9e435e-0caf-4675-939c-2e420081468a}, !- Space Name
-=======
-  {f5c6c007-8eff-4ec8-95f3-0a6349ca1d38}, !- Handle
-  Surface 12,                             !- Name
-  Floor,                                  !- Surface Type
-  ,                                       !- Construction Name
-  {1a765f4a-ae05-46d1-96f4-1f85332656d3}, !- Space Name
->>>>>>> 93199ada
+  {8eeac984-3c2e-46e2-a63d-cd3291cd55b2}, !- Space Name
   Foundation,                             !- Outside Boundary Condition
   ,                                       !- Outside Boundary Condition Object
   NoSun,                                  !- Sun Exposure
@@ -691,19 +491,11 @@
   6.46578440716979, -12.9315688143396, -2.4384; !- X,Y,Z Vertex 4 {m}
 
 OS:Surface,
-<<<<<<< HEAD
-  {2ca130aa-270e-4ef3-89f3-d051bcb1274a}, !- Handle
+  {527bb2b4-d022-4ce8-9430-78d5eb9f1762}, !- Handle
   Surface 13,                             !- Name
   Wall,                                   !- Surface Type
   ,                                       !- Construction Name
-  {4b9e435e-0caf-4675-939c-2e420081468a}, !- Space Name
-=======
-  {b8b776e4-acf4-4299-8487-5336ba1edbc1}, !- Handle
-  Surface 13,                             !- Name
-  Wall,                                   !- Surface Type
-  ,                                       !- Construction Name
-  {1a765f4a-ae05-46d1-96f4-1f85332656d3}, !- Space Name
->>>>>>> 93199ada
+  {8eeac984-3c2e-46e2-a63d-cd3291cd55b2}, !- Space Name
   Foundation,                             !- Outside Boundary Condition
   ,                                       !- Outside Boundary Condition Object
   NoSun,                                  !- Sun Exposure
@@ -716,19 +508,11 @@
   0, -12.9315688143396, 0;                !- X,Y,Z Vertex 4 {m}
 
 OS:Surface,
-<<<<<<< HEAD
-  {3ed6c072-88ba-446e-8fa5-87c5f8fb37d5}, !- Handle
+  {a6bd8c44-de3d-4280-ad71-e04cae7ec6c0}, !- Handle
   Surface 14,                             !- Name
   Wall,                                   !- Surface Type
   ,                                       !- Construction Name
-  {4b9e435e-0caf-4675-939c-2e420081468a}, !- Space Name
-=======
-  {668a87a7-dab6-446a-b0b5-f51af0c52391}, !- Handle
-  Surface 14,                             !- Name
-  Wall,                                   !- Surface Type
-  ,                                       !- Construction Name
-  {1a765f4a-ae05-46d1-96f4-1f85332656d3}, !- Space Name
->>>>>>> 93199ada
+  {8eeac984-3c2e-46e2-a63d-cd3291cd55b2}, !- Space Name
   Foundation,                             !- Outside Boundary Condition
   ,                                       !- Outside Boundary Condition Object
   NoSun,                                  !- Sun Exposure
@@ -741,19 +525,11 @@
   0, 0, 0;                                !- X,Y,Z Vertex 4 {m}
 
 OS:Surface,
-<<<<<<< HEAD
-  {274e2323-3871-4d0a-9913-c0a88700d0fa}, !- Handle
+  {0c00733e-cd19-4e88-b79b-68ebb4cd4c86}, !- Handle
   Surface 15,                             !- Name
   Wall,                                   !- Surface Type
   ,                                       !- Construction Name
-  {4b9e435e-0caf-4675-939c-2e420081468a}, !- Space Name
-=======
-  {ba4f156b-7d85-415c-8c07-0de1f594bbc5}, !- Handle
-  Surface 15,                             !- Name
-  Wall,                                   !- Surface Type
-  ,                                       !- Construction Name
-  {1a765f4a-ae05-46d1-96f4-1f85332656d3}, !- Space Name
->>>>>>> 93199ada
+  {8eeac984-3c2e-46e2-a63d-cd3291cd55b2}, !- Space Name
   Adiabatic,                              !- Outside Boundary Condition
   ,                                       !- Outside Boundary Condition Object
   NoSun,                                  !- Sun Exposure
@@ -766,19 +542,11 @@
   6.46578440716979, 0, 0;                 !- X,Y,Z Vertex 4 {m}
 
 OS:Surface,
-<<<<<<< HEAD
-  {1a7da77d-7340-4ee0-9bff-12f65d8c1231}, !- Handle
+  {e2c912e9-c249-4a11-91d4-86e586ade26c}, !- Handle
   Surface 16,                             !- Name
   Wall,                                   !- Surface Type
   ,                                       !- Construction Name
-  {4b9e435e-0caf-4675-939c-2e420081468a}, !- Space Name
-=======
-  {232c4b2a-99fe-4e09-898a-09f0161351b7}, !- Handle
-  Surface 16,                             !- Name
-  Wall,                                   !- Surface Type
-  ,                                       !- Construction Name
-  {1a765f4a-ae05-46d1-96f4-1f85332656d3}, !- Space Name
->>>>>>> 93199ada
+  {8eeac984-3c2e-46e2-a63d-cd3291cd55b2}, !- Space Name
   Foundation,                             !- Outside Boundary Condition
   ,                                       !- Outside Boundary Condition Object
   NoSun,                                  !- Sun Exposure
@@ -791,23 +559,13 @@
   6.46578440716979, -12.9315688143396, 0; !- X,Y,Z Vertex 4 {m}
 
 OS:Surface,
-<<<<<<< HEAD
-  {ac3e7fa7-b086-4a58-bc07-386dd27cdebf}, !- Handle
+  {ff0e88bc-4e6d-4fb5-af95-cbf04532d02e}, !- Handle
   Surface 17,                             !- Name
   RoofCeiling,                            !- Surface Type
   ,                                       !- Construction Name
-  {4b9e435e-0caf-4675-939c-2e420081468a}, !- Space Name
+  {8eeac984-3c2e-46e2-a63d-cd3291cd55b2}, !- Space Name
   Surface,                                !- Outside Boundary Condition
-  {d67da127-cdf1-4475-9bca-71eed1f8b9a9}, !- Outside Boundary Condition Object
-=======
-  {e36208e4-964b-42da-bd42-8febcdaf10c6}, !- Handle
-  Surface 17,                             !- Name
-  RoofCeiling,                            !- Surface Type
-  ,                                       !- Construction Name
-  {1a765f4a-ae05-46d1-96f4-1f85332656d3}, !- Space Name
-  Surface,                                !- Outside Boundary Condition
-  {b383ee4e-bcd0-4053-86da-f489d160a21a}, !- Outside Boundary Condition Object
->>>>>>> 93199ada
+  {6dac9fc9-d450-4ae1-8404-0b2d8a298f72}, !- Outside Boundary Condition Object
   NoSun,                                  !- Sun Exposure
   NoWind,                                 !- Wind Exposure
   ,                                       !- View Factor to Ground
@@ -818,15 +576,9 @@
   0, -12.9315688143396, 0;                !- X,Y,Z Vertex 4 {m}
 
 OS:Space,
-<<<<<<< HEAD
-  {4b9e435e-0caf-4675-939c-2e420081468a}, !- Handle
+  {8eeac984-3c2e-46e2-a63d-cd3291cd55b2}, !- Handle
   unfinished basement space,              !- Name
-  {ced9583e-5746-4634-a8d9-833d6e6fa368}, !- Space Type Name
-=======
-  {1a765f4a-ae05-46d1-96f4-1f85332656d3}, !- Handle
-  unfinished basement space,              !- Name
-  {621d865b-f2b6-420d-86cc-f06af9d64216}, !- Space Type Name
->>>>>>> 93199ada
+  {0c22c0e5-a375-474b-bf29-43a7c4b9ac62}, !- Space Type Name
   ,                                       !- Default Construction Set Name
   ,                                       !- Default Schedule Set Name
   ,                                       !- Direction of Relative North {deg}
@@ -834,17 +586,10 @@
   ,                                       !- Y Origin {m}
   ,                                       !- Z Origin {m}
   ,                                       !- Building Story Name
-<<<<<<< HEAD
-  {cbc3c786-4f48-49d7-8dd1-b4a5dfa143e3}; !- Thermal Zone Name
+  {48488a2c-d7a2-4191-871e-ce0380c303d6}; !- Thermal Zone Name
 
 OS:ThermalZone,
-  {cbc3c786-4f48-49d7-8dd1-b4a5dfa143e3}, !- Handle
-=======
-  {e28e8ea4-6375-42af-966d-e873382346bc}; !- Thermal Zone Name
-
-OS:ThermalZone,
-  {e28e8ea4-6375-42af-966d-e873382346bc}, !- Handle
->>>>>>> 93199ada
+  {48488a2c-d7a2-4191-871e-ce0380c303d6}, !- Handle
   unfinished basement zone,               !- Name
   ,                                       !- Multiplier
   ,                                       !- Ceiling Height {m}
@@ -853,17 +598,10 @@
   ,                                       !- Zone Inside Convection Algorithm
   ,                                       !- Zone Outside Convection Algorithm
   ,                                       !- Zone Conditioning Equipment List Name
-<<<<<<< HEAD
-  {d8e9b98e-fd8f-4033-ba47-7a8eba819dc4}, !- Zone Air Inlet Port List
-  {b60d3c13-b559-4d13-a718-411dac22186d}, !- Zone Air Exhaust Port List
-  {a121a7a4-ae36-40a8-ad4f-df6eae5e3e49}, !- Zone Air Node Name
-  {d4bf509b-4c85-4947-ada8-a64e0065cdea}, !- Zone Return Air Port List
-=======
-  {1718c39e-b1c4-4f36-b246-c8b600f29c5a}, !- Zone Air Inlet Port List
-  {37c9e5fc-d02b-4e20-a80c-149d312c8e94}, !- Zone Air Exhaust Port List
-  {5f04f0d5-aba8-4f28-b7bd-f58f32a1a5fb}, !- Zone Air Node Name
-  {723fabff-bf72-4a4a-b845-f4deccbdd8ae}, !- Zone Return Air Port List
->>>>>>> 93199ada
+  {a9a464b5-351a-4fda-9183-b889f5c07acb}, !- Zone Air Inlet Port List
+  {cbeeb7cb-5092-4416-b796-c9e29ca2ff43}, !- Zone Air Exhaust Port List
+  {486792fd-d5d4-4207-893f-dcbda31cd3a5}, !- Zone Air Node Name
+  {8e95268d-ce1d-4018-aedf-b534a2c63cb3}, !- Zone Return Air Port List
   ,                                       !- Primary Daylighting Control Name
   ,                                       !- Fraction of Zone Controlled by Primary Daylighting Control
   ,                                       !- Secondary Daylighting Control Name
@@ -874,71 +612,37 @@
   No;                                     !- Use Ideal Air Loads
 
 OS:Node,
-<<<<<<< HEAD
-  {1a9f65ae-c79c-4c48-88b5-cf7321b3d672}, !- Handle
+  {01bf57a9-d701-49ff-9ed8-c4a9b7dfcb65}, !- Handle
   Node 2,                                 !- Name
-  {a121a7a4-ae36-40a8-ad4f-df6eae5e3e49}, !- Inlet Port
+  {486792fd-d5d4-4207-893f-dcbda31cd3a5}, !- Inlet Port
   ;                                       !- Outlet Port
 
 OS:Connection,
-  {a121a7a4-ae36-40a8-ad4f-df6eae5e3e49}, !- Handle
-  {b1369b6b-9022-431c-9ad9-6cce5c7ff62b}, !- Name
-  {cbc3c786-4f48-49d7-8dd1-b4a5dfa143e3}, !- Source Object
+  {486792fd-d5d4-4207-893f-dcbda31cd3a5}, !- Handle
+  {ebdd5ffc-009c-46d2-82f5-a3dc98e3ab3a}, !- Name
+  {48488a2c-d7a2-4191-871e-ce0380c303d6}, !- Source Object
   11,                                     !- Outlet Port
-  {1a9f65ae-c79c-4c48-88b5-cf7321b3d672}, !- Target Object
+  {01bf57a9-d701-49ff-9ed8-c4a9b7dfcb65}, !- Target Object
   2;                                      !- Inlet Port
 
 OS:PortList,
-  {d8e9b98e-fd8f-4033-ba47-7a8eba819dc4}, !- Handle
-  {7faf6d8e-3885-4d5b-a025-c18c27453aab}, !- Name
-  {cbc3c786-4f48-49d7-8dd1-b4a5dfa143e3}; !- HVAC Component
+  {a9a464b5-351a-4fda-9183-b889f5c07acb}, !- Handle
+  {94797540-8fc8-48c6-9fa3-bb52d3ee047e}, !- Name
+  {48488a2c-d7a2-4191-871e-ce0380c303d6}; !- HVAC Component
 
 OS:PortList,
-  {b60d3c13-b559-4d13-a718-411dac22186d}, !- Handle
-  {6b8577ff-275d-40bd-b923-3fdfd6f876c8}, !- Name
-  {cbc3c786-4f48-49d7-8dd1-b4a5dfa143e3}; !- HVAC Component
+  {cbeeb7cb-5092-4416-b796-c9e29ca2ff43}, !- Handle
+  {7cc2e139-2617-4e56-9ebd-41981278ee16}, !- Name
+  {48488a2c-d7a2-4191-871e-ce0380c303d6}; !- HVAC Component
 
 OS:PortList,
-  {d4bf509b-4c85-4947-ada8-a64e0065cdea}, !- Handle
-  {009673ef-7f7a-47f2-bd11-977cd77216a2}, !- Name
-  {cbc3c786-4f48-49d7-8dd1-b4a5dfa143e3}; !- HVAC Component
+  {8e95268d-ce1d-4018-aedf-b534a2c63cb3}, !- Handle
+  {54807142-d892-43ea-8638-918af6e347ec}, !- Name
+  {48488a2c-d7a2-4191-871e-ce0380c303d6}; !- HVAC Component
 
 OS:Sizing:Zone,
-  {446ed389-8502-4de3-8d61-b444ee92f333}, !- Handle
-  {cbc3c786-4f48-49d7-8dd1-b4a5dfa143e3}, !- Zone or ZoneList Name
-=======
-  {e3121c1e-2699-485b-bc57-d8a83ca4afd7}, !- Handle
-  Node 2,                                 !- Name
-  {5f04f0d5-aba8-4f28-b7bd-f58f32a1a5fb}, !- Inlet Port
-  ;                                       !- Outlet Port
-
-OS:Connection,
-  {5f04f0d5-aba8-4f28-b7bd-f58f32a1a5fb}, !- Handle
-  {f1e1acfa-e252-4177-bae7-fd73291006ca}, !- Name
-  {e28e8ea4-6375-42af-966d-e873382346bc}, !- Source Object
-  11,                                     !- Outlet Port
-  {e3121c1e-2699-485b-bc57-d8a83ca4afd7}, !- Target Object
-  2;                                      !- Inlet Port
-
-OS:PortList,
-  {1718c39e-b1c4-4f36-b246-c8b600f29c5a}, !- Handle
-  {ceb683f5-d29a-45d1-90e4-83fd5fd053c6}, !- Name
-  {e28e8ea4-6375-42af-966d-e873382346bc}; !- HVAC Component
-
-OS:PortList,
-  {37c9e5fc-d02b-4e20-a80c-149d312c8e94}, !- Handle
-  {460cdc82-d9a6-4b17-907c-30c1cd913dfc}, !- Name
-  {e28e8ea4-6375-42af-966d-e873382346bc}; !- HVAC Component
-
-OS:PortList,
-  {723fabff-bf72-4a4a-b845-f4deccbdd8ae}, !- Handle
-  {24ed1bff-09e8-4065-ae25-9f180eedae97}, !- Name
-  {e28e8ea4-6375-42af-966d-e873382346bc}; !- HVAC Component
-
-OS:Sizing:Zone,
-  {d3b63c95-40d6-42ac-9d06-a1de41382bb8}, !- Handle
-  {e28e8ea4-6375-42af-966d-e873382346bc}, !- Zone or ZoneList Name
->>>>>>> 93199ada
+  {bee5ce07-f053-445b-8a9b-f5600b1b5c1e}, !- Handle
+  {48488a2c-d7a2-4191-871e-ce0380c303d6}, !- Zone or ZoneList Name
   SupplyAirTemperature,                   !- Zone Cooling Design Supply Air Temperature Input Method
   14,                                     !- Zone Cooling Design Supply Air Temperature {C}
   11.11,                                  !- Zone Cooling Design Supply Air Temperature Difference {deltaC}
@@ -967,21 +671,12 @@
   autosize;                               !- Dedicated Outdoor Air High Setpoint Temperature for Design {C}
 
 OS:ZoneHVAC:EquipmentList,
-<<<<<<< HEAD
-  {fa80fbba-a67e-4be7-ba6b-468a1690c514}, !- Handle
+  {123865e3-803c-4158-b25f-2d66bb62fbc8}, !- Handle
   Zone HVAC Equipment List 2,             !- Name
-  {cbc3c786-4f48-49d7-8dd1-b4a5dfa143e3}; !- Thermal Zone
+  {48488a2c-d7a2-4191-871e-ce0380c303d6}; !- Thermal Zone
 
 OS:SpaceType,
-  {ced9583e-5746-4634-a8d9-833d6e6fa368}, !- Handle
-=======
-  {ed8d6f61-0b45-4956-a02c-ceeefb74f466}, !- Handle
-  Zone HVAC Equipment List 2,             !- Name
-  {e28e8ea4-6375-42af-966d-e873382346bc}; !- Thermal Zone
-
-OS:SpaceType,
-  {621d865b-f2b6-420d-86cc-f06af9d64216}, !- Handle
->>>>>>> 93199ada
+  {0c22c0e5-a375-474b-bf29-43a7c4b9ac62}, !- Handle
   Space Type 2,                           !- Name
   ,                                       !- Default Construction Set Name
   ,                                       !- Default Schedule Set Name
@@ -992,23 +687,13 @@
   unfinished basement;                    !- Standards Space Type
 
 OS:Surface,
-<<<<<<< HEAD
-  {12ebf512-3bab-4f4b-876d-8ffb8dc960f6}, !- Handle
+  {ee53f035-80a7-47d5-8c78-5de02867fffb}, !- Handle
   Surface 7,                              !- Name
   Floor,                                  !- Surface Type
   ,                                       !- Construction Name
-  {474269d3-83cf-46a0-939e-7a532d6d1da9}, !- Space Name
+  {bcffd8da-aca5-4bf2-8b0d-245d530bad0a}, !- Space Name
   Surface,                                !- Outside Boundary Condition
-  {5abc66ef-8285-4246-84d8-2b4806aef0cc}, !- Outside Boundary Condition Object
-=======
-  {d4856628-e093-42da-8a74-763174ca6d40}, !- Handle
-  Surface 7,                              !- Name
-  Floor,                                  !- Surface Type
-  ,                                       !- Construction Name
-  {5dedebcd-e12c-4473-9e42-85130623bb4f}, !- Space Name
-  Surface,                                !- Outside Boundary Condition
-  {be965471-49b9-407d-bde9-f000a1e0e0e2}, !- Outside Boundary Condition Object
->>>>>>> 93199ada
+  {cbedb8b0-cf08-4ccb-90ac-fbceaf64ac58}, !- Outside Boundary Condition Object
   NoSun,                                  !- Sun Exposure
   NoWind,                                 !- Wind Exposure
   ,                                       !- View Factor to Ground
@@ -1019,19 +704,11 @@
   6.46578440716979, -12.9315688143396, 2.4384; !- X,Y,Z Vertex 4 {m}
 
 OS:Surface,
-<<<<<<< HEAD
-  {b07a9dfd-7979-44ec-8906-0806749428cd}, !- Handle
+  {5a8c62ee-7bf6-4a68-90ea-6415475b5f00}, !- Handle
   Surface 8,                              !- Name
   RoofCeiling,                            !- Surface Type
   ,                                       !- Construction Name
-  {474269d3-83cf-46a0-939e-7a532d6d1da9}, !- Space Name
-=======
-  {87179402-d81f-419b-ab5b-b2ca880716f5}, !- Handle
-  Surface 8,                              !- Name
-  RoofCeiling,                            !- Surface Type
-  ,                                       !- Construction Name
-  {5dedebcd-e12c-4473-9e42-85130623bb4f}, !- Space Name
->>>>>>> 93199ada
+  {bcffd8da-aca5-4bf2-8b0d-245d530bad0a}, !- Space Name
   Outdoors,                               !- Outside Boundary Condition
   ,                                       !- Outside Boundary Condition Object
   SunExposed,                             !- Sun Exposure
@@ -1044,19 +721,11 @@
   0, 0, 2.4384;                           !- X,Y,Z Vertex 4 {m}
 
 OS:Surface,
-<<<<<<< HEAD
-  {be747b5e-5c95-4499-a378-8ec71cac6a56}, !- Handle
+  {62ac4bcc-95bd-4b18-9c6c-7a7ea766d3fc}, !- Handle
   Surface 9,                              !- Name
   RoofCeiling,                            !- Surface Type
   ,                                       !- Construction Name
-  {474269d3-83cf-46a0-939e-7a532d6d1da9}, !- Space Name
-=======
-  {2f607be2-77d8-40fd-8536-1a00a25b368f}, !- Handle
-  Surface 9,                              !- Name
-  RoofCeiling,                            !- Surface Type
-  ,                                       !- Construction Name
-  {5dedebcd-e12c-4473-9e42-85130623bb4f}, !- Space Name
->>>>>>> 93199ada
+  {bcffd8da-aca5-4bf2-8b0d-245d530bad0a}, !- Space Name
   Outdoors,                               !- Outside Boundary Condition
   ,                                       !- Outside Boundary Condition Object
   SunExposed,                             !- Sun Exposure
@@ -1069,19 +738,11 @@
   6.46578440716979, -12.9315688143396, 2.4384; !- X,Y,Z Vertex 4 {m}
 
 OS:Surface,
-<<<<<<< HEAD
-  {91bb0cbf-d7e8-4229-ae96-ba230fcd640d}, !- Handle
+  {bb373d57-76e7-478c-a746-8de2ebfdc27f}, !- Handle
   Surface 10,                             !- Name
   Wall,                                   !- Surface Type
   ,                                       !- Construction Name
-  {474269d3-83cf-46a0-939e-7a532d6d1da9}, !- Space Name
-=======
-  {1d61f91a-6eb2-4733-97a6-ffdff126782a}, !- Handle
-  Surface 10,                             !- Name
-  Wall,                                   !- Surface Type
-  ,                                       !- Construction Name
-  {5dedebcd-e12c-4473-9e42-85130623bb4f}, !- Space Name
->>>>>>> 93199ada
+  {bcffd8da-aca5-4bf2-8b0d-245d530bad0a}, !- Space Name
   Outdoors,                               !- Outside Boundary Condition
   ,                                       !- Outside Boundary Condition Object
   SunExposed,                             !- Sun Exposure
@@ -1093,19 +754,11 @@
   0, -12.9315688143396, 2.4384;           !- X,Y,Z Vertex 3 {m}
 
 OS:Surface,
-<<<<<<< HEAD
-  {05fba512-2c2c-4d9c-968c-3acf90280841}, !- Handle
+  {bd95b372-8542-49a5-954d-ff3d0095606c}, !- Handle
   Surface 11,                             !- Name
   Wall,                                   !- Surface Type
   ,                                       !- Construction Name
-  {474269d3-83cf-46a0-939e-7a532d6d1da9}, !- Space Name
-=======
-  {8e600586-75d0-4753-b7ca-1ad1307b53e3}, !- Handle
-  Surface 11,                             !- Name
-  Wall,                                   !- Surface Type
-  ,                                       !- Construction Name
-  {5dedebcd-e12c-4473-9e42-85130623bb4f}, !- Space Name
->>>>>>> 93199ada
+  {bcffd8da-aca5-4bf2-8b0d-245d530bad0a}, !- Space Name
   Adiabatic,                              !- Outside Boundary Condition
   ,                                       !- Outside Boundary Condition Object
   NoSun,                                  !- Sun Exposure
@@ -1117,15 +770,9 @@
   6.46578440716979, 0, 2.4384;            !- X,Y,Z Vertex 3 {m}
 
 OS:Space,
-<<<<<<< HEAD
-  {474269d3-83cf-46a0-939e-7a532d6d1da9}, !- Handle
+  {bcffd8da-aca5-4bf2-8b0d-245d530bad0a}, !- Handle
   unfinished attic space,                 !- Name
-  {b27966ff-4499-42bc-9515-88e6e9878cc8}, !- Space Type Name
-=======
-  {5dedebcd-e12c-4473-9e42-85130623bb4f}, !- Handle
-  unfinished attic space,                 !- Name
-  {92884e1f-e852-42b2-9663-8f34065aae1f}, !- Space Type Name
->>>>>>> 93199ada
+  {ab9ece71-eb3c-4560-9e11-ecdcd399f533}, !- Space Type Name
   ,                                       !- Default Construction Set Name
   ,                                       !- Default Schedule Set Name
   ,                                       !- Direction of Relative North {deg}
@@ -1133,17 +780,10 @@
   ,                                       !- Y Origin {m}
   ,                                       !- Z Origin {m}
   ,                                       !- Building Story Name
-<<<<<<< HEAD
-  {44dfdba1-aa1a-485a-8983-c8b2649489e7}; !- Thermal Zone Name
+  {66a17db3-df60-4c65-a149-5e2e5a92ab38}; !- Thermal Zone Name
 
 OS:ThermalZone,
-  {44dfdba1-aa1a-485a-8983-c8b2649489e7}, !- Handle
-=======
-  {84c96012-cff1-459b-8e11-99127779be9e}; !- Thermal Zone Name
-
-OS:ThermalZone,
-  {84c96012-cff1-459b-8e11-99127779be9e}, !- Handle
->>>>>>> 93199ada
+  {66a17db3-df60-4c65-a149-5e2e5a92ab38}, !- Handle
   unfinished attic zone,                  !- Name
   ,                                       !- Multiplier
   ,                                       !- Ceiling Height {m}
@@ -1152,17 +792,10 @@
   ,                                       !- Zone Inside Convection Algorithm
   ,                                       !- Zone Outside Convection Algorithm
   ,                                       !- Zone Conditioning Equipment List Name
-<<<<<<< HEAD
-  {5f1fee9b-4abe-493d-b106-1ba2f7012ead}, !- Zone Air Inlet Port List
-  {a03a3bf9-41a9-454b-85e5-f6f2319395eb}, !- Zone Air Exhaust Port List
-  {3e16aa83-de72-402d-8fae-2e9c5c71353e}, !- Zone Air Node Name
-  {06d96017-5600-46ab-ab88-14bf0e5a5f1b}, !- Zone Return Air Port List
-=======
-  {4687a649-c86a-49d0-b423-1e36defd3145}, !- Zone Air Inlet Port List
-  {47b34aa2-8eea-48ee-a726-eafd877501c4}, !- Zone Air Exhaust Port List
-  {b8c31c95-dfbf-4b0a-899c-038310aedb69}, !- Zone Air Node Name
-  {cceb57ff-f48d-4c9b-9146-aae4720440ee}, !- Zone Return Air Port List
->>>>>>> 93199ada
+  {a757f3fd-7e6c-4ff6-9a38-1ec50736a008}, !- Zone Air Inlet Port List
+  {855ee0e5-432d-4c54-b392-1f2cc89bd9d8}, !- Zone Air Exhaust Port List
+  {eabc622d-4f8a-4773-b515-84595f22249d}, !- Zone Air Node Name
+  {73389ad6-9b95-4d0b-adbd-9e78d8461e00}, !- Zone Return Air Port List
   ,                                       !- Primary Daylighting Control Name
   ,                                       !- Fraction of Zone Controlled by Primary Daylighting Control
   ,                                       !- Secondary Daylighting Control Name
@@ -1173,71 +806,37 @@
   No;                                     !- Use Ideal Air Loads
 
 OS:Node,
-<<<<<<< HEAD
-  {73acf217-1a0f-45d1-85cc-bc82bad39189}, !- Handle
+  {fced2289-c7c1-4804-b50d-f6171419115c}, !- Handle
   Node 3,                                 !- Name
-  {3e16aa83-de72-402d-8fae-2e9c5c71353e}, !- Inlet Port
+  {eabc622d-4f8a-4773-b515-84595f22249d}, !- Inlet Port
   ;                                       !- Outlet Port
 
 OS:Connection,
-  {3e16aa83-de72-402d-8fae-2e9c5c71353e}, !- Handle
-  {5f258e7a-1191-4aa4-817b-9510bad97a15}, !- Name
-  {44dfdba1-aa1a-485a-8983-c8b2649489e7}, !- Source Object
+  {eabc622d-4f8a-4773-b515-84595f22249d}, !- Handle
+  {2f90b99a-c54c-408b-a731-201f59c3ebdf}, !- Name
+  {66a17db3-df60-4c65-a149-5e2e5a92ab38}, !- Source Object
   11,                                     !- Outlet Port
-  {73acf217-1a0f-45d1-85cc-bc82bad39189}, !- Target Object
+  {fced2289-c7c1-4804-b50d-f6171419115c}, !- Target Object
   2;                                      !- Inlet Port
 
 OS:PortList,
-  {5f1fee9b-4abe-493d-b106-1ba2f7012ead}, !- Handle
-  {202f4535-df18-481d-bf35-e0783d7d945b}, !- Name
-  {44dfdba1-aa1a-485a-8983-c8b2649489e7}; !- HVAC Component
+  {a757f3fd-7e6c-4ff6-9a38-1ec50736a008}, !- Handle
+  {fab55944-8bae-4787-bf05-2d818ecf9fd5}, !- Name
+  {66a17db3-df60-4c65-a149-5e2e5a92ab38}; !- HVAC Component
 
 OS:PortList,
-  {a03a3bf9-41a9-454b-85e5-f6f2319395eb}, !- Handle
-  {2978fbb6-0ad6-407c-9caa-c22e22b6f962}, !- Name
-  {44dfdba1-aa1a-485a-8983-c8b2649489e7}; !- HVAC Component
+  {855ee0e5-432d-4c54-b392-1f2cc89bd9d8}, !- Handle
+  {a7de82a1-1529-4926-a005-a2d9eb59770d}, !- Name
+  {66a17db3-df60-4c65-a149-5e2e5a92ab38}; !- HVAC Component
 
 OS:PortList,
-  {06d96017-5600-46ab-ab88-14bf0e5a5f1b}, !- Handle
-  {5a509176-29ce-4793-b9ae-8ace88c36c5d}, !- Name
-  {44dfdba1-aa1a-485a-8983-c8b2649489e7}; !- HVAC Component
+  {73389ad6-9b95-4d0b-adbd-9e78d8461e00}, !- Handle
+  {dfd150fa-648b-48fa-a604-b0a294dfe3be}, !- Name
+  {66a17db3-df60-4c65-a149-5e2e5a92ab38}; !- HVAC Component
 
 OS:Sizing:Zone,
-  {7282d62d-9b31-4ac1-ac92-af72613118d3}, !- Handle
-  {44dfdba1-aa1a-485a-8983-c8b2649489e7}, !- Zone or ZoneList Name
-=======
-  {d039d919-3b33-488a-87d6-a20fa4ff4ba6}, !- Handle
-  Node 3,                                 !- Name
-  {b8c31c95-dfbf-4b0a-899c-038310aedb69}, !- Inlet Port
-  ;                                       !- Outlet Port
-
-OS:Connection,
-  {b8c31c95-dfbf-4b0a-899c-038310aedb69}, !- Handle
-  {53d2eac3-5ea6-4537-b695-821d74d801a6}, !- Name
-  {84c96012-cff1-459b-8e11-99127779be9e}, !- Source Object
-  11,                                     !- Outlet Port
-  {d039d919-3b33-488a-87d6-a20fa4ff4ba6}, !- Target Object
-  2;                                      !- Inlet Port
-
-OS:PortList,
-  {4687a649-c86a-49d0-b423-1e36defd3145}, !- Handle
-  {f0c0f125-6abf-4a5e-9807-20641b685c20}, !- Name
-  {84c96012-cff1-459b-8e11-99127779be9e}; !- HVAC Component
-
-OS:PortList,
-  {47b34aa2-8eea-48ee-a726-eafd877501c4}, !- Handle
-  {9cc322f8-6689-4192-bc11-3af2c1226a44}, !- Name
-  {84c96012-cff1-459b-8e11-99127779be9e}; !- HVAC Component
-
-OS:PortList,
-  {cceb57ff-f48d-4c9b-9146-aae4720440ee}, !- Handle
-  {5c4bb77a-f914-46bc-a476-beeac7f54401}, !- Name
-  {84c96012-cff1-459b-8e11-99127779be9e}; !- HVAC Component
-
-OS:Sizing:Zone,
-  {0a51b378-2b68-4786-afbb-a17caf3c5909}, !- Handle
-  {84c96012-cff1-459b-8e11-99127779be9e}, !- Zone or ZoneList Name
->>>>>>> 93199ada
+  {ef11eb5c-5348-4975-a8a0-d02eb916587d}, !- Handle
+  {66a17db3-df60-4c65-a149-5e2e5a92ab38}, !- Zone or ZoneList Name
   SupplyAirTemperature,                   !- Zone Cooling Design Supply Air Temperature Input Method
   14,                                     !- Zone Cooling Design Supply Air Temperature {C}
   11.11,                                  !- Zone Cooling Design Supply Air Temperature Difference {deltaC}
@@ -1266,21 +865,12 @@
   autosize;                               !- Dedicated Outdoor Air High Setpoint Temperature for Design {C}
 
 OS:ZoneHVAC:EquipmentList,
-<<<<<<< HEAD
-  {84b7db34-6aee-46ff-bf8a-840639aa343f}, !- Handle
+  {93c730b0-4461-4004-9658-3d171bc6c12f}, !- Handle
   Zone HVAC Equipment List 3,             !- Name
-  {44dfdba1-aa1a-485a-8983-c8b2649489e7}; !- Thermal Zone
+  {66a17db3-df60-4c65-a149-5e2e5a92ab38}; !- Thermal Zone
 
 OS:SpaceType,
-  {b27966ff-4499-42bc-9515-88e6e9878cc8}, !- Handle
-=======
-  {492fbdeb-df3b-44a6-8d8b-9d3c8bda8109}, !- Handle
-  Zone HVAC Equipment List 3,             !- Name
-  {84c96012-cff1-459b-8e11-99127779be9e}; !- Thermal Zone
-
-OS:SpaceType,
-  {92884e1f-e852-42b2-9663-8f34065aae1f}, !- Handle
->>>>>>> 93199ada
+  {ab9ece71-eb3c-4560-9e11-ecdcd399f533}, !- Handle
   Space Type 3,                           !- Name
   ,                                       !- Default Construction Set Name
   ,                                       !- Default Schedule Set Name
@@ -1291,23 +881,14 @@
   unfinished attic;                       !- Standards Space Type
 
 OS:BuildingUnit,
-<<<<<<< HEAD
-  {f776403a-8faa-42b6-8802-98864b384f89}, !- Handle
-=======
-  {cfe84fbf-13fb-4852-ba85-c9e9de4594f0}, !- Handle
->>>>>>> 93199ada
+  {495f4c09-aed9-4c74-966c-7157381fdb13}, !- Handle
   unit 1,                                 !- Name
   ,                                       !- Rendering Color
   Residential;                            !- Building Unit Type
 
 OS:AdditionalProperties,
-<<<<<<< HEAD
-  {47f95488-a41c-4a9a-a57b-2f0aac9c7d73}, !- Handle
-  {f776403a-8faa-42b6-8802-98864b384f89}, !- Object Name
-=======
-  {6ed60e7c-85a4-439f-bcd4-7c225917cc26}, !- Handle
-  {cfe84fbf-13fb-4852-ba85-c9e9de4594f0}, !- Object Name
->>>>>>> 93199ada
+  {bf7678d5-c484-4c86-9efb-ff9e2912ab80}, !- Handle
+  {495f4c09-aed9-4c74-966c-7157381fdb13}, !- Object Name
   NumberOfBedrooms,                       !- Feature Name 1
   Integer,                                !- Feature Data Type 1
   3,                                      !- Feature Value 1
@@ -1319,20 +900,12 @@
   3.3900000000000001;                     !- Feature Value 3
 
 OS:External:File,
-<<<<<<< HEAD
-  {21319765-6635-424a-8c62-13dc48251244}, !- Handle
-=======
-  {63143d1d-c31d-41b3-b276-add412b2eabd}, !- Handle
->>>>>>> 93199ada
+  {7da3ab15-5f49-4335-9f51-acbe6c7fe20b}, !- Handle
   8760.csv,                               !- Name
   8760.csv;                               !- File Name
 
 OS:Schedule:Day,
-<<<<<<< HEAD
-  {05f0a27b-6eee-4b5a-bdd6-bf01e3a63201}, !- Handle
-=======
-  {90559e4e-ac6f-431b-8422-4eb0222793b7}, !- Handle
->>>>>>> 93199ada
+  {e7c0a409-6692-466b-8dde-f479b6cf3a7a}, !- Handle
   Schedule Day 1,                         !- Name
   ,                                       !- Schedule Type Limits Name
   ,                                       !- Interpolate to Timestep
@@ -1341,11 +914,7 @@
   0;                                      !- Value Until Time 1
 
 OS:Schedule:Day,
-<<<<<<< HEAD
-  {204768c1-bcfb-4306-8748-124fdd3abc19}, !- Handle
-=======
-  {c681c337-fb6a-4e28-9e32-31a132aaf46c}, !- Handle
->>>>>>> 93199ada
+  {a54ed380-4000-41dd-83b8-c13d86427a67}, !- Handle
   Schedule Day 2,                         !- Name
   ,                                       !- Schedule Type Limits Name
   ,                                       !- Interpolate to Timestep
@@ -1354,17 +923,10 @@
   1;                                      !- Value Until Time 1
 
 OS:Schedule:File,
-<<<<<<< HEAD
-  {313f56ab-3388-497e-9de0-0955dd825a46}, !- Handle
+  {7074d563-1534-448d-9410-2e4a6ebde29a}, !- Handle
   occupants,                              !- Name
-  {95ceaaeb-f865-4281-8b28-1ec8e50382dd}, !- Schedule Type Limits Name
-  {21319765-6635-424a-8c62-13dc48251244}, !- External File Name
-=======
-  {4f65e801-f9f8-4c10-9193-1d34af91fbe0}, !- Handle
-  occupants,                              !- Name
-  {cc874833-1deb-4bd1-8350-3f193e3d474d}, !- Schedule Type Limits Name
-  {63143d1d-c31d-41b3-b276-add412b2eabd}, !- External File Name
->>>>>>> 93199ada
+  {7d289875-004f-478a-ba80-e0333da76b66}, !- Schedule Type Limits Name
+  {7da3ab15-5f49-4335-9f51-acbe6c7fe20b}, !- External File Name
   1,                                      !- Column Number
   1,                                      !- Rows to Skip at Top
   8760,                                   !- Number of Hours of Data
@@ -1373,38 +935,22 @@
   60;                                     !- Minutes per Item
 
 OS:Schedule:Ruleset,
-<<<<<<< HEAD
-  {74049ef0-9576-44ae-b990-db0bf85349e6}, !- Handle
+  {3e693ede-28b9-4f18-804f-0fceed7db125}, !- Handle
   Schedule Ruleset 1,                     !- Name
-  {bf6ae540-e379-45cc-b0dd-4671f251d201}, !- Schedule Type Limits Name
-  {e764a869-1db0-4d83-9abf-a14820bc5284}; !- Default Day Schedule Name
+  {c28cd558-7e49-42e4-b888-1674e607e8c4}, !- Schedule Type Limits Name
+  {0ce75317-b97c-46cd-8763-2240a82806d8}; !- Default Day Schedule Name
 
 OS:Schedule:Day,
-  {e764a869-1db0-4d83-9abf-a14820bc5284}, !- Handle
+  {0ce75317-b97c-46cd-8763-2240a82806d8}, !- Handle
   Schedule Day 3,                         !- Name
-  {bf6ae540-e379-45cc-b0dd-4671f251d201}, !- Schedule Type Limits Name
-=======
-  {69ae00c1-b4be-4274-895e-d5be686251bb}, !- Handle
-  Schedule Ruleset 1,                     !- Name
-  {7259e090-246b-489b-8953-7399c83dffeb}, !- Schedule Type Limits Name
-  {af9c3307-e872-490c-9488-c533abc6d425}; !- Default Day Schedule Name
-
-OS:Schedule:Day,
-  {af9c3307-e872-490c-9488-c533abc6d425}, !- Handle
-  Schedule Day 3,                         !- Name
-  {7259e090-246b-489b-8953-7399c83dffeb}, !- Schedule Type Limits Name
->>>>>>> 93199ada
+  {c28cd558-7e49-42e4-b888-1674e607e8c4}, !- Schedule Type Limits Name
   ,                                       !- Interpolate to Timestep
   24,                                     !- Hour 1
   0,                                      !- Minute 1
   112.539290946133;                       !- Value Until Time 1
 
 OS:People:Definition,
-<<<<<<< HEAD
-  {1eb21405-3990-4075-bd02-5825d14dca00}, !- Handle
-=======
-  {68ba6e63-f940-4075-bc85-f3691939f4b8}, !- Handle
->>>>>>> 93199ada
+  {c4496251-4b26-4cac-94c6-1b5f5e9b80b5}, !- Handle
   res occupants|living space,             !- Name
   People,                                 !- Number of People Calculation Method
   3.39,                                   !- Number of People {people}
@@ -1417,21 +963,12 @@
   ZoneAveraged;                           !- Mean Radiant Temperature Calculation Type
 
 OS:People,
-<<<<<<< HEAD
-  {b34e8314-a7dd-468d-baec-293ee90043f9}, !- Handle
+  {4beae7b9-9f30-498e-91b4-0549545752a2}, !- Handle
   res occupants|living space,             !- Name
-  {1eb21405-3990-4075-bd02-5825d14dca00}, !- People Definition Name
-  {5389843f-3932-4ac3-9154-f2ee4a92aa6e}, !- Space or SpaceType Name
-  {313f56ab-3388-497e-9de0-0955dd825a46}, !- Number of People Schedule Name
-  {74049ef0-9576-44ae-b990-db0bf85349e6}, !- Activity Level Schedule Name
-=======
-  {2a7f6565-30ea-4b42-bd1c-9c10fb936d90}, !- Handle
-  res occupants|living space,             !- Name
-  {68ba6e63-f940-4075-bc85-f3691939f4b8}, !- People Definition Name
-  {424758fe-9ebf-4163-ac63-780974544a9d}, !- Space or SpaceType Name
-  {4f65e801-f9f8-4c10-9193-1d34af91fbe0}, !- Number of People Schedule Name
-  {69ae00c1-b4be-4274-895e-d5be686251bb}, !- Activity Level Schedule Name
->>>>>>> 93199ada
+  {c4496251-4b26-4cac-94c6-1b5f5e9b80b5}, !- People Definition Name
+  {1336e68d-6e33-437b-8505-de14099e9033}, !- Space or SpaceType Name
+  {7074d563-1534-448d-9410-2e4a6ebde29a}, !- Number of People Schedule Name
+  {3e693ede-28b9-4f18-804f-0fceed7db125}, !- Activity Level Schedule Name
   ,                                       !- Surface Name/Angle Factor List Name
   ,                                       !- Work Efficiency Schedule Name
   ,                                       !- Clothing Insulation Schedule Name
@@ -1439,11 +976,7 @@
   1;                                      !- Multiplier
 
 OS:ScheduleTypeLimits,
-<<<<<<< HEAD
-  {bf6ae540-e379-45cc-b0dd-4671f251d201}, !- Handle
-=======
-  {7259e090-246b-489b-8953-7399c83dffeb}, !- Handle
->>>>>>> 93199ada
+  {c28cd558-7e49-42e4-b888-1674e607e8c4}, !- Handle
   ActivityLevel,                          !- Name
   0,                                      !- Lower Limit Value
   ,                                       !- Upper Limit Value
@@ -1451,11 +984,7 @@
   ActivityLevel;                          !- Unit Type
 
 OS:ScheduleTypeLimits,
-<<<<<<< HEAD
-  {95ceaaeb-f865-4281-8b28-1ec8e50382dd}, !- Handle
-=======
-  {cc874833-1deb-4bd1-8350-3f193e3d474d}, !- Handle
->>>>>>> 93199ada
+  {7d289875-004f-478a-ba80-e0333da76b66}, !- Handle
   Fractional,                             !- Name
   0,                                      !- Lower Limit Value
   1,                                      !- Upper Limit Value
