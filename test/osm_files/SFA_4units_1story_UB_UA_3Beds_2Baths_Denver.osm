--- conflicted
+++ resolved
@@ -1,73 +1,41 @@
 !- NOTE: Auto-generated from /test/osw_files/SFA_4units_1story_UB_UA_3Beds_2Baths_Denver.osw
 
 OS:Version,
-<<<<<<< HEAD
-  {6af8c478-4e93-46d3-bb52-ab3de4d07841}, !- Handle
+  {78944376-12e6-4db5-900d-be74d03ccb41}, !- Handle
   2.9.1;                                  !- Version Identifier
 
 OS:SimulationControl,
-  {f80b2818-1ca1-4a56-abcd-9916741f4d6b}, !- Handle
-=======
-  {78397332-bb03-4e85-b8db-17f755be64c8}, !- Handle
-  2.9.0;                                  !- Version Identifier
-
-OS:SimulationControl,
-  {944c8885-df4c-4442-8cdb-ec03bbb7e478}, !- Handle
->>>>>>> 3c1d7324
+  {64301a85-937a-4ad5-9b7c-d0538fc9932e}, !- Handle
   ,                                       !- Do Zone Sizing Calculation
   ,                                       !- Do System Sizing Calculation
   ,                                       !- Do Plant Sizing Calculation
   No;                                     !- Run Simulation for Sizing Periods
 
 OS:Timestep,
-<<<<<<< HEAD
-  {189d4992-e24b-47a7-9a82-4345dfd6e917}, !- Handle
+  {7ee8754e-5744-405b-b840-0ca8d819efb8}, !- Handle
   6;                                      !- Number of Timesteps per Hour
 
 OS:ShadowCalculation,
-  {95049f02-94b0-43cc-a6c7-da91b99755de}, !- Handle
-=======
-  {fa5db591-ffbf-45d3-9d59-8c96394f0f4c}, !- Handle
-  6;                                      !- Number of Timesteps per Hour
-
-OS:ShadowCalculation,
-  {ea30d017-542c-4f12-8f84-321ad98a0033}, !- Handle
->>>>>>> 3c1d7324
+  {2610925d-e885-46af-bf6e-284e1a694a6e}, !- Handle
   20,                                     !- Calculation Frequency
   200;                                    !- Maximum Figures in Shadow Overlap Calculations
 
 OS:SurfaceConvectionAlgorithm:Outside,
-<<<<<<< HEAD
-  {23245bd7-8f84-43d1-a9e5-acc5608728aa}, !- Handle
+  {e3ec2aac-aac6-4b7b-841a-ebd3ac25cd96}, !- Handle
   DOE-2;                                  !- Algorithm
 
 OS:SurfaceConvectionAlgorithm:Inside,
-  {b88f9eff-a1ef-4391-ab31-085579d9e342}, !- Handle
+  {0400396e-c38f-464f-8a7e-a7d8c06c3acb}, !- Handle
   TARP;                                   !- Algorithm
 
 OS:ZoneCapacitanceMultiplier:ResearchSpecial,
-  {28684590-520f-4edc-9c3e-1c5b3739bf27}, !- Handle
-=======
-  {0d828e40-c011-488e-b400-7917384eb053}, !- Handle
-  DOE-2;                                  !- Algorithm
-
-OS:SurfaceConvectionAlgorithm:Inside,
-  {4d2fb3b7-5e75-4bfd-9a1b-dad613685674}, !- Handle
-  TARP;                                   !- Algorithm
-
-OS:ZoneCapacitanceMultiplier:ResearchSpecial,
-  {e17217e1-b1b3-4c48-9bd1-b637bc5eff9d}, !- Handle
->>>>>>> 3c1d7324
+  {4c1280a5-718e-4530-b0b5-dc536def8d2f}, !- Handle
   ,                                       !- Temperature Capacity Multiplier
   15,                                     !- Humidity Capacity Multiplier
   ;                                       !- Carbon Dioxide Capacity Multiplier
 
 OS:RunPeriod,
-<<<<<<< HEAD
-  {6ebe3f15-e4a8-4b8e-8ca4-4ba35cb11d2f}, !- Handle
-=======
-  {d22ad019-8713-47e1-a820-d9495bf156e9}, !- Handle
->>>>>>> 3c1d7324
+  {4b458a4e-4687-4f33-a1b2-7b8e3478c7eb}, !- Handle
   Run Period 1,                           !- Name
   1,                                      !- Begin Month
   1,                                      !- Begin Day of Month
@@ -81,21 +49,13 @@
   ;                                       !- Number of Times Runperiod to be Repeated
 
 OS:YearDescription,
-<<<<<<< HEAD
-  {185de0b4-31db-4778-821b-c43ffc2463a7}, !- Handle
-=======
-  {48b712e8-5bd5-4ca8-aeec-e3fe00c0c745}, !- Handle
->>>>>>> 3c1d7324
+  {eb305c96-9cef-4c1f-90ae-da7eae195106}, !- Handle
   2007,                                   !- Calendar Year
   ,                                       !- Day of Week for Start Day
   ;                                       !- Is Leap Year
 
 OS:WeatherFile,
-<<<<<<< HEAD
-  {50af3e33-09ec-4e31-9d16-55184f28fd60}, !- Handle
-=======
-  {1080960d-295a-4203-a36f-eede82e7d13f}, !- Handle
->>>>>>> 3c1d7324
+  {311f4ddc-1419-4887-9a43-204466b9ee06}, !- Handle
   Denver Intl Ap,                         !- City
   CO,                                     !- State Province Region
   USA,                                    !- Country
@@ -109,13 +69,8 @@
   E23378AA;                               !- Checksum
 
 OS:AdditionalProperties,
-<<<<<<< HEAD
-  {57bb3385-2713-44d8-a354-6c41bdb38d62}, !- Handle
-  {50af3e33-09ec-4e31-9d16-55184f28fd60}, !- Object Name
-=======
-  {c58cdc19-30b4-417d-9eeb-a9c2697ebc3b}, !- Handle
-  {1080960d-295a-4203-a36f-eede82e7d13f}, !- Object Name
->>>>>>> 3c1d7324
+  {4f2e6db1-24e3-4009-85aa-f8a7633e922d}, !- Handle
+  {311f4ddc-1419-4887-9a43-204466b9ee06}, !- Object Name
   EPWHeaderCity,                          !- Feature Name 1
   String,                                 !- Feature Data Type 1
   Denver Intl Ap,                         !- Feature Value 1
@@ -223,11 +178,7 @@
   84;                                     !- Feature Value 35
 
 OS:Site,
-<<<<<<< HEAD
-  {d0c78819-14a0-4752-b6da-2844e7eebfad}, !- Handle
-=======
-  {faaa98e9-8eb9-4701-a439-ed89fa02566f}, !- Handle
->>>>>>> 3c1d7324
+  {9e8d880e-42f8-4b5c-b5f2-d21e81926ad6}, !- Handle
   Denver Intl Ap_CO_USA,                  !- Name
   39.83,                                  !- Latitude {deg}
   -104.65,                                !- Longitude {deg}
@@ -236,11 +187,7 @@
   ;                                       !- Terrain
 
 OS:ClimateZones,
-<<<<<<< HEAD
-  {7988394f-6651-4709-b9a4-2b9a53a60bbd}, !- Handle
-=======
-  {3cf99611-45be-42e4-83a9-ea635c282851}, !- Handle
->>>>>>> 3c1d7324
+  {07b765cf-2ff4-4584-ae81-610a01d70dad}, !- Handle
   ,                                       !- Active Institution
   ,                                       !- Active Year
   ,                                       !- Climate Zone Institution Name 1
@@ -253,31 +200,19 @@
   Cold;                                   !- Climate Zone Value 2
 
 OS:Site:WaterMainsTemperature,
-<<<<<<< HEAD
-  {208f6d4d-5d72-45d8-af8c-4761431b6cfc}, !- Handle
-=======
-  {9f8b03e2-b756-4d98-af8e-2a6e7a941021}, !- Handle
->>>>>>> 3c1d7324
+  {740e1223-a3f2-44e9-9250-66e85232184d}, !- Handle
   Correlation,                            !- Calculation Method
   ,                                       !- Temperature Schedule Name
   10.8753424657535,                       !- Annual Average Outdoor Air Temperature {C}
   23.1524007936508;                       !- Maximum Difference In Monthly Average Outdoor Air Temperatures {deltaC}
 
 OS:RunPeriodControl:DaylightSavingTime,
-<<<<<<< HEAD
-  {3e7f9214-44fe-4796-bab2-3038782cf3ff}, !- Handle
-=======
-  {b4861f04-cd1f-4fa1-a545-0f3a7b9c0fcb}, !- Handle
->>>>>>> 3c1d7324
+  {9c1f39e8-a28d-4b34-848e-33e40fa0877d}, !- Handle
   3/12,                                   !- Start Date
   11/5;                                   !- End Date
 
 OS:Site:GroundTemperature:Deep,
-<<<<<<< HEAD
-  {b0ce386c-454f-4475-b8d9-bf4873e0afcc}, !- Handle
-=======
-  {4092ce6a-6263-4a58-8b4e-bb8a82a08990}, !- Handle
->>>>>>> 3c1d7324
+  {48334da9-7dd2-4489-91cd-151263620f06}, !- Handle
   10.8753424657535,                       !- January Deep Ground Temperature {C}
   10.8753424657535,                       !- February Deep Ground Temperature {C}
   10.8753424657535,                       !- March Deep Ground Temperature {C}
@@ -292,11 +227,7 @@
   10.8753424657535;                       !- December Deep Ground Temperature {C}
 
 OS:Building,
-<<<<<<< HEAD
-  {8ff5eb2f-8ae3-4b62-b12a-08ce96430966}, !- Handle
-=======
-  {1c801026-ade5-4cda-adf0-b21d8a9648a7}, !- Handle
->>>>>>> 3c1d7324
+  {4872f7cf-da45-4472-83dc-ce3cb14bf301}, !- Handle
   Building 1,                             !- Name
   ,                                       !- Building Sector Type
   0,                                      !- North Axis {deg}
@@ -311,13 +242,8 @@
   4;                                      !- Standards Number of Living Units
 
 OS:AdditionalProperties,
-<<<<<<< HEAD
-  {4a133e92-a6da-4510-bdb8-1087c607aefe}, !- Handle
-  {8ff5eb2f-8ae3-4b62-b12a-08ce96430966}, !- Object Name
-=======
-  {dbd122c9-8e2c-4117-ae6f-91948717c472}, !- Handle
-  {1c801026-ade5-4cda-adf0-b21d8a9648a7}, !- Object Name
->>>>>>> 3c1d7324
+  {0affe3a3-b82e-4e93-8e0a-7c01597993af}, !- Handle
+  {4872f7cf-da45-4472-83dc-ce3cb14bf301}, !- Object Name
   num_units,                              !- Feature Name 1
   Integer,                                !- Feature Data Type 1
   4,                                      !- Feature Value 1
@@ -332,11 +258,7 @@
   1;                                      !- Feature Value 4
 
 OS:ThermalZone,
-<<<<<<< HEAD
-  {7145f8c6-b11a-4e5f-be97-01ac550135a9}, !- Handle
-=======
-  {3bbda319-e1d8-426a-ac2f-e52534fb3ebb}, !- Handle
->>>>>>> 3c1d7324
+  {800e6969-74fb-464f-bed1-60be516a6f20}, !- Handle
   living zone,                            !- Name
   ,                                       !- Multiplier
   ,                                       !- Ceiling Height {m}
@@ -345,17 +267,10 @@
   ,                                       !- Zone Inside Convection Algorithm
   ,                                       !- Zone Outside Convection Algorithm
   ,                                       !- Zone Conditioning Equipment List Name
-<<<<<<< HEAD
-  {bd8c2f93-6fd2-45e8-bf2a-bad5af7b1cc7}, !- Zone Air Inlet Port List
-  {a0466b12-5f2a-45f4-afef-0548c3f6ebcd}, !- Zone Air Exhaust Port List
-  {aa534583-692d-4846-bf28-1c57257ebd87}, !- Zone Air Node Name
-  {ed3cd43e-b721-4a8a-b8a2-bf7ba2a1cacb}, !- Zone Return Air Port List
-=======
-  {3ca4254c-074a-47b1-b6c2-e6b6afd1b0c5}, !- Zone Air Inlet Port List
-  {d5b459a3-adcf-4732-9b6d-86c206f3e8b6}, !- Zone Air Exhaust Port List
-  {3d4a2b3b-1223-4b41-aefe-5d5be2b1c8f2}, !- Zone Air Node Name
-  {f61391c3-9b45-485a-b3dc-0a6378482e7e}, !- Zone Return Air Port List
->>>>>>> 3c1d7324
+  {d958b980-6351-4619-b9b6-3ce7a426f3a8}, !- Zone Air Inlet Port List
+  {1384d480-ef3a-4029-b445-fe83c209c95b}, !- Zone Air Exhaust Port List
+  {d847df6a-8fb7-49c6-b696-628b1d346c5e}, !- Zone Air Node Name
+  {02515cfa-805a-4cee-93a0-1bcb0ea5501f}, !- Zone Return Air Port List
   ,                                       !- Primary Daylighting Control Name
   ,                                       !- Fraction of Zone Controlled by Primary Daylighting Control
   ,                                       !- Secondary Daylighting Control Name
@@ -366,71 +281,37 @@
   No;                                     !- Use Ideal Air Loads
 
 OS:Node,
-<<<<<<< HEAD
-  {1af1183f-9f40-42a9-9bad-f41aedb1db83}, !- Handle
+  {5e2e309d-32fc-4b00-9f33-f6e1ae3805de}, !- Handle
   Node 1,                                 !- Name
-  {aa534583-692d-4846-bf28-1c57257ebd87}, !- Inlet Port
+  {d847df6a-8fb7-49c6-b696-628b1d346c5e}, !- Inlet Port
   ;                                       !- Outlet Port
 
 OS:Connection,
-  {aa534583-692d-4846-bf28-1c57257ebd87}, !- Handle
-  {8164c279-d769-44d8-ab5b-74aab5269bf3}, !- Name
-  {7145f8c6-b11a-4e5f-be97-01ac550135a9}, !- Source Object
+  {d847df6a-8fb7-49c6-b696-628b1d346c5e}, !- Handle
+  {c833d18d-1bc5-4796-9f23-6bcf6f8f2a12}, !- Name
+  {800e6969-74fb-464f-bed1-60be516a6f20}, !- Source Object
   11,                                     !- Outlet Port
-  {1af1183f-9f40-42a9-9bad-f41aedb1db83}, !- Target Object
+  {5e2e309d-32fc-4b00-9f33-f6e1ae3805de}, !- Target Object
   2;                                      !- Inlet Port
 
 OS:PortList,
-  {bd8c2f93-6fd2-45e8-bf2a-bad5af7b1cc7}, !- Handle
-  {51862f9d-8191-4626-9014-1830cbddf3c7}, !- Name
-  {7145f8c6-b11a-4e5f-be97-01ac550135a9}; !- HVAC Component
+  {d958b980-6351-4619-b9b6-3ce7a426f3a8}, !- Handle
+  {2ddcf33c-4aa2-4c32-afd4-8b847d9dd445}, !- Name
+  {800e6969-74fb-464f-bed1-60be516a6f20}; !- HVAC Component
 
 OS:PortList,
-  {a0466b12-5f2a-45f4-afef-0548c3f6ebcd}, !- Handle
-  {580dc43a-3983-49c8-a462-3dc447b8caba}, !- Name
-  {7145f8c6-b11a-4e5f-be97-01ac550135a9}; !- HVAC Component
+  {1384d480-ef3a-4029-b445-fe83c209c95b}, !- Handle
+  {732f980a-cd8c-43d7-84f4-09d285dcc011}, !- Name
+  {800e6969-74fb-464f-bed1-60be516a6f20}; !- HVAC Component
 
 OS:PortList,
-  {ed3cd43e-b721-4a8a-b8a2-bf7ba2a1cacb}, !- Handle
-  {0802b5e8-3f69-43cc-9e82-9094d723da97}, !- Name
-  {7145f8c6-b11a-4e5f-be97-01ac550135a9}; !- HVAC Component
+  {02515cfa-805a-4cee-93a0-1bcb0ea5501f}, !- Handle
+  {fd30da7c-b527-4b61-8176-8f00c6e22ca3}, !- Name
+  {800e6969-74fb-464f-bed1-60be516a6f20}; !- HVAC Component
 
 OS:Sizing:Zone,
-  {a6732a78-58a4-44fb-a87d-881f6f3153b4}, !- Handle
-  {7145f8c6-b11a-4e5f-be97-01ac550135a9}, !- Zone or ZoneList Name
-=======
-  {1c2d3862-fbdc-4596-b192-1329dadc2f99}, !- Handle
-  Node 1,                                 !- Name
-  {3d4a2b3b-1223-4b41-aefe-5d5be2b1c8f2}, !- Inlet Port
-  ;                                       !- Outlet Port
-
-OS:Connection,
-  {3d4a2b3b-1223-4b41-aefe-5d5be2b1c8f2}, !- Handle
-  {7d128e27-3aaa-4844-a348-ccac93612cf2}, !- Name
-  {3bbda319-e1d8-426a-ac2f-e52534fb3ebb}, !- Source Object
-  11,                                     !- Outlet Port
-  {1c2d3862-fbdc-4596-b192-1329dadc2f99}, !- Target Object
-  2;                                      !- Inlet Port
-
-OS:PortList,
-  {3ca4254c-074a-47b1-b6c2-e6b6afd1b0c5}, !- Handle
-  {e48fb868-a4a1-4cec-8daf-17831bce8fc7}, !- Name
-  {3bbda319-e1d8-426a-ac2f-e52534fb3ebb}; !- HVAC Component
-
-OS:PortList,
-  {d5b459a3-adcf-4732-9b6d-86c206f3e8b6}, !- Handle
-  {2aa89acc-d8d7-488e-a18a-a2a01275bcf9}, !- Name
-  {3bbda319-e1d8-426a-ac2f-e52534fb3ebb}; !- HVAC Component
-
-OS:PortList,
-  {f61391c3-9b45-485a-b3dc-0a6378482e7e}, !- Handle
-  {6c44d625-f527-4b04-b313-722996dfc1bd}, !- Name
-  {3bbda319-e1d8-426a-ac2f-e52534fb3ebb}; !- HVAC Component
-
-OS:Sizing:Zone,
-  {913d4449-14f0-418f-9eb3-584c0bbe35d7}, !- Handle
-  {3bbda319-e1d8-426a-ac2f-e52534fb3ebb}, !- Zone or ZoneList Name
->>>>>>> 3c1d7324
+  {10347ddf-6077-4c48-9cd6-f22f3bbe50c5}, !- Handle
+  {800e6969-74fb-464f-bed1-60be516a6f20}, !- Zone or ZoneList Name
   SupplyAirTemperature,                   !- Zone Cooling Design Supply Air Temperature Input Method
   14,                                     !- Zone Cooling Design Supply Air Temperature {C}
   11.11,                                  !- Zone Cooling Design Supply Air Temperature Difference {deltaC}
@@ -459,25 +340,14 @@
   autosize;                               !- Dedicated Outdoor Air High Setpoint Temperature for Design {C}
 
 OS:ZoneHVAC:EquipmentList,
-<<<<<<< HEAD
-  {72659a54-f815-4b5e-ba77-bbdb20262a24}, !- Handle
+  {604d62e5-40be-4a8f-91ec-e5329a74d7ad}, !- Handle
   Zone HVAC Equipment List 1,             !- Name
-  {7145f8c6-b11a-4e5f-be97-01ac550135a9}; !- Thermal Zone
+  {800e6969-74fb-464f-bed1-60be516a6f20}; !- Thermal Zone
 
 OS:Space,
-  {41ea24d5-ea7f-47cd-b714-06b8970b4df9}, !- Handle
+  {5389843f-3932-4ac3-9154-f2ee4a92aa6e}, !- Handle
   living space,                           !- Name
-  {4af5bb7f-2f3a-4415-86ac-2021d0082041}, !- Space Type Name
-=======
-  {a7126bf4-8cc3-461e-9426-720f65b06b11}, !- Handle
-  Zone HVAC Equipment List 1,             !- Name
-  {3bbda319-e1d8-426a-ac2f-e52534fb3ebb}; !- Thermal Zone
-
-OS:Space,
-  {0f7f54d0-bede-4fd1-ad90-f6a821a8320a}, !- Handle
-  living space,                           !- Name
-  {a7bc46d8-7867-481d-b961-c17891af72e2}, !- Space Type Name
->>>>>>> 3c1d7324
+  {08bc7fd3-67e9-45a8-a901-bc53e09ff32d}, !- Space Type Name
   ,                                       !- Default Construction Set Name
   ,                                       !- Default Schedule Set Name
   ,                                       !- Direction of Relative North {deg}
@@ -485,35 +355,19 @@
   ,                                       !- Y Origin {m}
   ,                                       !- Z Origin {m}
   ,                                       !- Building Story Name
-<<<<<<< HEAD
-  {7145f8c6-b11a-4e5f-be97-01ac550135a9}, !- Thermal Zone Name
+  {800e6969-74fb-464f-bed1-60be516a6f20}, !- Thermal Zone Name
   ,                                       !- Part of Total Floor Area
   ,                                       !- Design Specification Outdoor Air Object Name
-  {51700a62-48c6-48e7-a020-13e41cecc3fe}; !- Building Unit Name
-
-OS:Surface,
-  {9fc26a3c-dc32-48f1-892b-9665b696960f}, !- Handle
+  {f776403a-8faa-42b6-8802-98864b384f89}; !- Building Unit Name
+
+OS:Surface,
+  {d67da127-cdf1-4475-9bca-71eed1f8b9a9}, !- Handle
   Surface 1,                              !- Name
   Floor,                                  !- Surface Type
   ,                                       !- Construction Name
-  {41ea24d5-ea7f-47cd-b714-06b8970b4df9}, !- Space Name
+  {5389843f-3932-4ac3-9154-f2ee4a92aa6e}, !- Space Name
   Surface,                                !- Outside Boundary Condition
-  {2393eea7-6e61-44c0-acef-dd7d8d9188c2}, !- Outside Boundary Condition Object
-=======
-  {3bbda319-e1d8-426a-ac2f-e52534fb3ebb}, !- Thermal Zone Name
-  ,                                       !- Part of Total Floor Area
-  ,                                       !- Design Specification Outdoor Air Object Name
-  {abbe1a72-d997-40fe-a043-e0126af115a1}; !- Building Unit Name
-
-OS:Surface,
-  {bfea9ec0-d0f4-4772-b202-102cbc0a85d2}, !- Handle
-  Surface 1,                              !- Name
-  Floor,                                  !- Surface Type
-  ,                                       !- Construction Name
-  {0f7f54d0-bede-4fd1-ad90-f6a821a8320a}, !- Space Name
-  Surface,                                !- Outside Boundary Condition
-  {c14e2419-2e43-485d-93f8-74eb1591a3b4}, !- Outside Boundary Condition Object
->>>>>>> 3c1d7324
+  {ac3e7fa7-b086-4a58-bc07-386dd27cdebf}, !- Outside Boundary Condition Object
   NoSun,                                  !- Sun Exposure
   NoWind,                                 !- Wind Exposure
   ,                                       !- View Factor to Ground
@@ -524,19 +378,11 @@
   6.46578440716979, -12.9315688143396, 0; !- X,Y,Z Vertex 4 {m}
 
 OS:Surface,
-<<<<<<< HEAD
-  {9cd9a2a9-49ed-4a86-9a21-64c0cb21994c}, !- Handle
+  {d0ab2ba0-c0fb-4812-a361-42410b717fd8}, !- Handle
   Surface 2,                              !- Name
   Wall,                                   !- Surface Type
   ,                                       !- Construction Name
-  {41ea24d5-ea7f-47cd-b714-06b8970b4df9}, !- Space Name
-=======
-  {2c97070d-abaa-422e-b4cb-aa08605a33aa}, !- Handle
-  Surface 2,                              !- Name
-  Wall,                                   !- Surface Type
-  ,                                       !- Construction Name
-  {0f7f54d0-bede-4fd1-ad90-f6a821a8320a}, !- Space Name
->>>>>>> 3c1d7324
+  {5389843f-3932-4ac3-9154-f2ee4a92aa6e}, !- Space Name
   Outdoors,                               !- Outside Boundary Condition
   ,                                       !- Outside Boundary Condition Object
   SunExposed,                             !- Sun Exposure
@@ -549,19 +395,11 @@
   0, -12.9315688143396, 2.4384;           !- X,Y,Z Vertex 4 {m}
 
 OS:Surface,
-<<<<<<< HEAD
-  {c1672c62-d6d9-4401-b6b0-ca6f0d4d4933}, !- Handle
+  {39159c1a-14ec-4c5a-a278-543f28ec4010}, !- Handle
   Surface 3,                              !- Name
   Wall,                                   !- Surface Type
   ,                                       !- Construction Name
-  {41ea24d5-ea7f-47cd-b714-06b8970b4df9}, !- Space Name
-=======
-  {6ffe5d47-72f2-4ccd-9752-c72f50e61793}, !- Handle
-  Surface 3,                              !- Name
-  Wall,                                   !- Surface Type
-  ,                                       !- Construction Name
-  {0f7f54d0-bede-4fd1-ad90-f6a821a8320a}, !- Space Name
->>>>>>> 3c1d7324
+  {5389843f-3932-4ac3-9154-f2ee4a92aa6e}, !- Space Name
   Outdoors,                               !- Outside Boundary Condition
   ,                                       !- Outside Boundary Condition Object
   SunExposed,                             !- Sun Exposure
@@ -574,19 +412,11 @@
   0, 0, 2.4384;                           !- X,Y,Z Vertex 4 {m}
 
 OS:Surface,
-<<<<<<< HEAD
-  {6ff6e69c-351f-4a88-9b3b-f0e0fd2cf540}, !- Handle
+  {9ed2312e-d99b-4bd0-a9c5-319c5ea37124}, !- Handle
   Surface 4,                              !- Name
   Wall,                                   !- Surface Type
   ,                                       !- Construction Name
-  {41ea24d5-ea7f-47cd-b714-06b8970b4df9}, !- Space Name
-=======
-  {bb58732a-a8d0-4aef-8323-1bfc9d8d97f2}, !- Handle
-  Surface 4,                              !- Name
-  Wall,                                   !- Surface Type
-  ,                                       !- Construction Name
-  {0f7f54d0-bede-4fd1-ad90-f6a821a8320a}, !- Space Name
->>>>>>> 3c1d7324
+  {5389843f-3932-4ac3-9154-f2ee4a92aa6e}, !- Space Name
   Adiabatic,                              !- Outside Boundary Condition
   ,                                       !- Outside Boundary Condition Object
   NoSun,                                  !- Sun Exposure
@@ -599,19 +429,11 @@
   6.46578440716979, 0, 2.4384;            !- X,Y,Z Vertex 4 {m}
 
 OS:Surface,
-<<<<<<< HEAD
-  {06788ff1-6f64-4f7e-b8b4-91f8be31ac65}, !- Handle
+  {3759ff7a-7379-4252-84f1-55ec3f700a4a}, !- Handle
   Surface 5,                              !- Name
   Wall,                                   !- Surface Type
   ,                                       !- Construction Name
-  {41ea24d5-ea7f-47cd-b714-06b8970b4df9}, !- Space Name
-=======
-  {38c36a22-00f9-445a-afab-8d1b77b37164}, !- Handle
-  Surface 5,                              !- Name
-  Wall,                                   !- Surface Type
-  ,                                       !- Construction Name
-  {0f7f54d0-bede-4fd1-ad90-f6a821a8320a}, !- Space Name
->>>>>>> 3c1d7324
+  {5389843f-3932-4ac3-9154-f2ee4a92aa6e}, !- Space Name
   Outdoors,                               !- Outside Boundary Condition
   ,                                       !- Outside Boundary Condition Object
   SunExposed,                             !- Sun Exposure
@@ -624,23 +446,13 @@
   6.46578440716979, -12.9315688143396, 2.4384; !- X,Y,Z Vertex 4 {m}
 
 OS:Surface,
-<<<<<<< HEAD
-  {b790c3c9-def9-4a68-96ac-d600d2bd6f94}, !- Handle
+  {5abc66ef-8285-4246-84d8-2b4806aef0cc}, !- Handle
   Surface 6,                              !- Name
   RoofCeiling,                            !- Surface Type
   ,                                       !- Construction Name
-  {41ea24d5-ea7f-47cd-b714-06b8970b4df9}, !- Space Name
+  {5389843f-3932-4ac3-9154-f2ee4a92aa6e}, !- Space Name
   Surface,                                !- Outside Boundary Condition
-  {5724d667-9639-415b-b924-ad697a3e1213}, !- Outside Boundary Condition Object
-=======
-  {9038d787-b4b4-4143-bc42-9489bc7650a1}, !- Handle
-  Surface 6,                              !- Name
-  RoofCeiling,                            !- Surface Type
-  ,                                       !- Construction Name
-  {0f7f54d0-bede-4fd1-ad90-f6a821a8320a}, !- Space Name
-  Surface,                                !- Outside Boundary Condition
-  {124289a5-86e8-434c-a43e-a0f35624389b}, !- Outside Boundary Condition Object
->>>>>>> 3c1d7324
+  {12ebf512-3bab-4f4b-876d-8ffb8dc960f6}, !- Outside Boundary Condition Object
   NoSun,                                  !- Sun Exposure
   NoWind,                                 !- Wind Exposure
   ,                                       !- View Factor to Ground
@@ -651,11 +463,7 @@
   0, -12.9315688143396, 2.4384;           !- X,Y,Z Vertex 4 {m}
 
 OS:SpaceType,
-<<<<<<< HEAD
-  {4af5bb7f-2f3a-4415-86ac-2021d0082041}, !- Handle
-=======
-  {a7bc46d8-7867-481d-b961-c17891af72e2}, !- Handle
->>>>>>> 3c1d7324
+  {08bc7fd3-67e9-45a8-a901-bc53e09ff32d}, !- Handle
   Space Type 1,                           !- Name
   ,                                       !- Default Construction Set Name
   ,                                       !- Default Schedule Set Name
@@ -666,19 +474,11 @@
   living;                                 !- Standards Space Type
 
 OS:Surface,
-<<<<<<< HEAD
-  {c80f1449-93eb-4457-9c4e-1702d6a5a9f1}, !- Handle
+  {a9a09772-a692-4bc4-85b3-e0fb90c00ea3}, !- Handle
   Surface 12,                             !- Name
   Floor,                                  !- Surface Type
   ,                                       !- Construction Name
-  {5f7f3ecc-cafb-4dce-88d6-f093c4ddf336}, !- Space Name
-=======
-  {37a53581-5842-4d24-9f88-96a94a1dfa82}, !- Handle
-  Surface 12,                             !- Name
-  Floor,                                  !- Surface Type
-  ,                                       !- Construction Name
-  {de5c02fe-bd46-4e89-95bc-514e04146b82}, !- Space Name
->>>>>>> 3c1d7324
+  {4b9e435e-0caf-4675-939c-2e420081468a}, !- Space Name
   Foundation,                             !- Outside Boundary Condition
   ,                                       !- Outside Boundary Condition Object
   NoSun,                                  !- Sun Exposure
@@ -691,19 +491,11 @@
   6.46578440716979, -12.9315688143396, -2.4384; !- X,Y,Z Vertex 4 {m}
 
 OS:Surface,
-<<<<<<< HEAD
-  {0a1e3215-582f-48d3-9f7d-8843eddbeea8}, !- Handle
+  {2ca130aa-270e-4ef3-89f3-d051bcb1274a}, !- Handle
   Surface 13,                             !- Name
   Wall,                                   !- Surface Type
   ,                                       !- Construction Name
-  {5f7f3ecc-cafb-4dce-88d6-f093c4ddf336}, !- Space Name
-=======
-  {4807f79e-b154-4c3e-8b0d-fc6dc4c55823}, !- Handle
-  Surface 13,                             !- Name
-  Wall,                                   !- Surface Type
-  ,                                       !- Construction Name
-  {de5c02fe-bd46-4e89-95bc-514e04146b82}, !- Space Name
->>>>>>> 3c1d7324
+  {4b9e435e-0caf-4675-939c-2e420081468a}, !- Space Name
   Foundation,                             !- Outside Boundary Condition
   ,                                       !- Outside Boundary Condition Object
   NoSun,                                  !- Sun Exposure
@@ -716,19 +508,11 @@
   0, -12.9315688143396, 0;                !- X,Y,Z Vertex 4 {m}
 
 OS:Surface,
-<<<<<<< HEAD
-  {efcdee80-4d32-40cd-8155-2ac7ef70c8ce}, !- Handle
+  {3ed6c072-88ba-446e-8fa5-87c5f8fb37d5}, !- Handle
   Surface 14,                             !- Name
   Wall,                                   !- Surface Type
   ,                                       !- Construction Name
-  {5f7f3ecc-cafb-4dce-88d6-f093c4ddf336}, !- Space Name
-=======
-  {9196832c-9366-4417-a881-87dc577f913b}, !- Handle
-  Surface 14,                             !- Name
-  Wall,                                   !- Surface Type
-  ,                                       !- Construction Name
-  {de5c02fe-bd46-4e89-95bc-514e04146b82}, !- Space Name
->>>>>>> 3c1d7324
+  {4b9e435e-0caf-4675-939c-2e420081468a}, !- Space Name
   Foundation,                             !- Outside Boundary Condition
   ,                                       !- Outside Boundary Condition Object
   NoSun,                                  !- Sun Exposure
@@ -741,19 +525,11 @@
   0, 0, 0;                                !- X,Y,Z Vertex 4 {m}
 
 OS:Surface,
-<<<<<<< HEAD
-  {917c163b-80e2-4f6c-acd8-a440017ca608}, !- Handle
+  {274e2323-3871-4d0a-9913-c0a88700d0fa}, !- Handle
   Surface 15,                             !- Name
   Wall,                                   !- Surface Type
   ,                                       !- Construction Name
-  {5f7f3ecc-cafb-4dce-88d6-f093c4ddf336}, !- Space Name
-=======
-  {c6e03c1f-714c-4422-94ec-cb1c5d78fb28}, !- Handle
-  Surface 15,                             !- Name
-  Wall,                                   !- Surface Type
-  ,                                       !- Construction Name
-  {de5c02fe-bd46-4e89-95bc-514e04146b82}, !- Space Name
->>>>>>> 3c1d7324
+  {4b9e435e-0caf-4675-939c-2e420081468a}, !- Space Name
   Adiabatic,                              !- Outside Boundary Condition
   ,                                       !- Outside Boundary Condition Object
   NoSun,                                  !- Sun Exposure
@@ -766,19 +542,11 @@
   6.46578440716979, 0, 0;                 !- X,Y,Z Vertex 4 {m}
 
 OS:Surface,
-<<<<<<< HEAD
-  {c8aaddc3-a93c-4b1f-983a-f8c5e638086d}, !- Handle
+  {1a7da77d-7340-4ee0-9bff-12f65d8c1231}, !- Handle
   Surface 16,                             !- Name
   Wall,                                   !- Surface Type
   ,                                       !- Construction Name
-  {5f7f3ecc-cafb-4dce-88d6-f093c4ddf336}, !- Space Name
-=======
-  {e3e3e5c5-4263-4200-9f28-08d493c53411}, !- Handle
-  Surface 16,                             !- Name
-  Wall,                                   !- Surface Type
-  ,                                       !- Construction Name
-  {de5c02fe-bd46-4e89-95bc-514e04146b82}, !- Space Name
->>>>>>> 3c1d7324
+  {4b9e435e-0caf-4675-939c-2e420081468a}, !- Space Name
   Foundation,                             !- Outside Boundary Condition
   ,                                       !- Outside Boundary Condition Object
   NoSun,                                  !- Sun Exposure
@@ -791,23 +559,13 @@
   6.46578440716979, -12.9315688143396, 0; !- X,Y,Z Vertex 4 {m}
 
 OS:Surface,
-<<<<<<< HEAD
-  {2393eea7-6e61-44c0-acef-dd7d8d9188c2}, !- Handle
+  {ac3e7fa7-b086-4a58-bc07-386dd27cdebf}, !- Handle
   Surface 17,                             !- Name
   RoofCeiling,                            !- Surface Type
   ,                                       !- Construction Name
-  {5f7f3ecc-cafb-4dce-88d6-f093c4ddf336}, !- Space Name
+  {4b9e435e-0caf-4675-939c-2e420081468a}, !- Space Name
   Surface,                                !- Outside Boundary Condition
-  {9fc26a3c-dc32-48f1-892b-9665b696960f}, !- Outside Boundary Condition Object
-=======
-  {c14e2419-2e43-485d-93f8-74eb1591a3b4}, !- Handle
-  Surface 17,                             !- Name
-  RoofCeiling,                            !- Surface Type
-  ,                                       !- Construction Name
-  {de5c02fe-bd46-4e89-95bc-514e04146b82}, !- Space Name
-  Surface,                                !- Outside Boundary Condition
-  {bfea9ec0-d0f4-4772-b202-102cbc0a85d2}, !- Outside Boundary Condition Object
->>>>>>> 3c1d7324
+  {d67da127-cdf1-4475-9bca-71eed1f8b9a9}, !- Outside Boundary Condition Object
   NoSun,                                  !- Sun Exposure
   NoWind,                                 !- Wind Exposure
   ,                                       !- View Factor to Ground
@@ -818,15 +576,9 @@
   0, -12.9315688143396, 0;                !- X,Y,Z Vertex 4 {m}
 
 OS:Space,
-<<<<<<< HEAD
-  {5f7f3ecc-cafb-4dce-88d6-f093c4ddf336}, !- Handle
+  {4b9e435e-0caf-4675-939c-2e420081468a}, !- Handle
   unfinished basement space,              !- Name
-  {5fd36ad6-5d0c-4388-9d22-4f18739e64c0}, !- Space Type Name
-=======
-  {de5c02fe-bd46-4e89-95bc-514e04146b82}, !- Handle
-  unfinished basement space,              !- Name
-  {3437bac8-1159-4a04-93c8-4bb7a67da4c5}, !- Space Type Name
->>>>>>> 3c1d7324
+  {ced9583e-5746-4634-a8d9-833d6e6fa368}, !- Space Type Name
   ,                                       !- Default Construction Set Name
   ,                                       !- Default Schedule Set Name
   ,                                       !- Direction of Relative North {deg}
@@ -834,17 +586,10 @@
   ,                                       !- Y Origin {m}
   ,                                       !- Z Origin {m}
   ,                                       !- Building Story Name
-<<<<<<< HEAD
-  {18a7ef2d-dbc9-4831-baea-7cca71a4e443}; !- Thermal Zone Name
+  {cbc3c786-4f48-49d7-8dd1-b4a5dfa143e3}; !- Thermal Zone Name
 
 OS:ThermalZone,
-  {18a7ef2d-dbc9-4831-baea-7cca71a4e443}, !- Handle
-=======
-  {b7f8ab72-e01f-4482-b753-00f629c04920}; !- Thermal Zone Name
-
-OS:ThermalZone,
-  {b7f8ab72-e01f-4482-b753-00f629c04920}, !- Handle
->>>>>>> 3c1d7324
+  {cbc3c786-4f48-49d7-8dd1-b4a5dfa143e3}, !- Handle
   unfinished basement zone,               !- Name
   ,                                       !- Multiplier
   ,                                       !- Ceiling Height {m}
@@ -853,17 +598,10 @@
   ,                                       !- Zone Inside Convection Algorithm
   ,                                       !- Zone Outside Convection Algorithm
   ,                                       !- Zone Conditioning Equipment List Name
-<<<<<<< HEAD
-  {ffb39814-2895-482f-9c11-ee2c0d7aab35}, !- Zone Air Inlet Port List
-  {a4ebd44e-99dc-4ef7-bb88-861aa217c94f}, !- Zone Air Exhaust Port List
-  {147f7390-b0ee-4fa4-8791-c4d6bd1f6a57}, !- Zone Air Node Name
-  {2af87c99-1e9e-4957-8e08-847d85de35c0}, !- Zone Return Air Port List
-=======
-  {5fe5eae1-5c02-418d-b4f3-ddaa973f1560}, !- Zone Air Inlet Port List
-  {6788f36f-689c-4c83-bb24-ab7e37bd674c}, !- Zone Air Exhaust Port List
-  {e80acf60-a534-49e8-9163-6ca62b18bcb2}, !- Zone Air Node Name
-  {5f7edc3e-3e99-481b-90f5-4de794f7e617}, !- Zone Return Air Port List
->>>>>>> 3c1d7324
+  {d8e9b98e-fd8f-4033-ba47-7a8eba819dc4}, !- Zone Air Inlet Port List
+  {b60d3c13-b559-4d13-a718-411dac22186d}, !- Zone Air Exhaust Port List
+  {a121a7a4-ae36-40a8-ad4f-df6eae5e3e49}, !- Zone Air Node Name
+  {d4bf509b-4c85-4947-ada8-a64e0065cdea}, !- Zone Return Air Port List
   ,                                       !- Primary Daylighting Control Name
   ,                                       !- Fraction of Zone Controlled by Primary Daylighting Control
   ,                                       !- Secondary Daylighting Control Name
@@ -874,71 +612,37 @@
   No;                                     !- Use Ideal Air Loads
 
 OS:Node,
-<<<<<<< HEAD
-  {7c4b8055-e531-4f2d-be0a-d15ab3532e65}, !- Handle
+  {1a9f65ae-c79c-4c48-88b5-cf7321b3d672}, !- Handle
   Node 2,                                 !- Name
-  {147f7390-b0ee-4fa4-8791-c4d6bd1f6a57}, !- Inlet Port
+  {a121a7a4-ae36-40a8-ad4f-df6eae5e3e49}, !- Inlet Port
   ;                                       !- Outlet Port
 
 OS:Connection,
-  {147f7390-b0ee-4fa4-8791-c4d6bd1f6a57}, !- Handle
-  {b59efa9e-8ca7-4851-a548-67763c088c73}, !- Name
-  {18a7ef2d-dbc9-4831-baea-7cca71a4e443}, !- Source Object
+  {a121a7a4-ae36-40a8-ad4f-df6eae5e3e49}, !- Handle
+  {b1369b6b-9022-431c-9ad9-6cce5c7ff62b}, !- Name
+  {cbc3c786-4f48-49d7-8dd1-b4a5dfa143e3}, !- Source Object
   11,                                     !- Outlet Port
-  {7c4b8055-e531-4f2d-be0a-d15ab3532e65}, !- Target Object
+  {1a9f65ae-c79c-4c48-88b5-cf7321b3d672}, !- Target Object
   2;                                      !- Inlet Port
 
 OS:PortList,
-  {ffb39814-2895-482f-9c11-ee2c0d7aab35}, !- Handle
-  {9ff2f605-14df-40f3-aa38-f1cf9beab608}, !- Name
-  {18a7ef2d-dbc9-4831-baea-7cca71a4e443}; !- HVAC Component
+  {d8e9b98e-fd8f-4033-ba47-7a8eba819dc4}, !- Handle
+  {7faf6d8e-3885-4d5b-a025-c18c27453aab}, !- Name
+  {cbc3c786-4f48-49d7-8dd1-b4a5dfa143e3}; !- HVAC Component
 
 OS:PortList,
-  {a4ebd44e-99dc-4ef7-bb88-861aa217c94f}, !- Handle
-  {9ed61808-2f63-46f8-b08b-d614b26e9fb1}, !- Name
-  {18a7ef2d-dbc9-4831-baea-7cca71a4e443}; !- HVAC Component
+  {b60d3c13-b559-4d13-a718-411dac22186d}, !- Handle
+  {6b8577ff-275d-40bd-b923-3fdfd6f876c8}, !- Name
+  {cbc3c786-4f48-49d7-8dd1-b4a5dfa143e3}; !- HVAC Component
 
 OS:PortList,
-  {2af87c99-1e9e-4957-8e08-847d85de35c0}, !- Handle
-  {7be80a7c-bb47-499a-bcda-f3e754742eed}, !- Name
-  {18a7ef2d-dbc9-4831-baea-7cca71a4e443}; !- HVAC Component
+  {d4bf509b-4c85-4947-ada8-a64e0065cdea}, !- Handle
+  {009673ef-7f7a-47f2-bd11-977cd77216a2}, !- Name
+  {cbc3c786-4f48-49d7-8dd1-b4a5dfa143e3}; !- HVAC Component
 
 OS:Sizing:Zone,
-  {ecf799e8-5562-4cf6-9692-f5670c9ea16a}, !- Handle
-  {18a7ef2d-dbc9-4831-baea-7cca71a4e443}, !- Zone or ZoneList Name
-=======
-  {4e182f8b-7c52-4229-aeed-c5bb52f5b9cc}, !- Handle
-  Node 2,                                 !- Name
-  {e80acf60-a534-49e8-9163-6ca62b18bcb2}, !- Inlet Port
-  ;                                       !- Outlet Port
-
-OS:Connection,
-  {e80acf60-a534-49e8-9163-6ca62b18bcb2}, !- Handle
-  {b395af5d-76bd-4b2c-88c8-574074c18698}, !- Name
-  {b7f8ab72-e01f-4482-b753-00f629c04920}, !- Source Object
-  11,                                     !- Outlet Port
-  {4e182f8b-7c52-4229-aeed-c5bb52f5b9cc}, !- Target Object
-  2;                                      !- Inlet Port
-
-OS:PortList,
-  {5fe5eae1-5c02-418d-b4f3-ddaa973f1560}, !- Handle
-  {417cf929-0419-4ba9-a65a-88e7f0541639}, !- Name
-  {b7f8ab72-e01f-4482-b753-00f629c04920}; !- HVAC Component
-
-OS:PortList,
-  {6788f36f-689c-4c83-bb24-ab7e37bd674c}, !- Handle
-  {412facf1-f21b-466d-9309-be8babc0b145}, !- Name
-  {b7f8ab72-e01f-4482-b753-00f629c04920}; !- HVAC Component
-
-OS:PortList,
-  {5f7edc3e-3e99-481b-90f5-4de794f7e617}, !- Handle
-  {c1295da7-1e71-4659-b350-9d39e5de25f0}, !- Name
-  {b7f8ab72-e01f-4482-b753-00f629c04920}; !- HVAC Component
-
-OS:Sizing:Zone,
-  {4680a6db-c3ab-4479-8ba2-d119da50dcae}, !- Handle
-  {b7f8ab72-e01f-4482-b753-00f629c04920}, !- Zone or ZoneList Name
->>>>>>> 3c1d7324
+  {446ed389-8502-4de3-8d61-b444ee92f333}, !- Handle
+  {cbc3c786-4f48-49d7-8dd1-b4a5dfa143e3}, !- Zone or ZoneList Name
   SupplyAirTemperature,                   !- Zone Cooling Design Supply Air Temperature Input Method
   14,                                     !- Zone Cooling Design Supply Air Temperature {C}
   11.11,                                  !- Zone Cooling Design Supply Air Temperature Difference {deltaC}
@@ -967,21 +671,12 @@
   autosize;                               !- Dedicated Outdoor Air High Setpoint Temperature for Design {C}
 
 OS:ZoneHVAC:EquipmentList,
-<<<<<<< HEAD
-  {a190bd72-e167-4907-8572-d6dca5a6023f}, !- Handle
+  {fa80fbba-a67e-4be7-ba6b-468a1690c514}, !- Handle
   Zone HVAC Equipment List 2,             !- Name
-  {18a7ef2d-dbc9-4831-baea-7cca71a4e443}; !- Thermal Zone
+  {cbc3c786-4f48-49d7-8dd1-b4a5dfa143e3}; !- Thermal Zone
 
 OS:SpaceType,
-  {5fd36ad6-5d0c-4388-9d22-4f18739e64c0}, !- Handle
-=======
-  {2c5a6572-fe3f-404a-aa4f-e583ad5208ae}, !- Handle
-  Zone HVAC Equipment List 2,             !- Name
-  {b7f8ab72-e01f-4482-b753-00f629c04920}; !- Thermal Zone
-
-OS:SpaceType,
-  {3437bac8-1159-4a04-93c8-4bb7a67da4c5}, !- Handle
->>>>>>> 3c1d7324
+  {ced9583e-5746-4634-a8d9-833d6e6fa368}, !- Handle
   Space Type 2,                           !- Name
   ,                                       !- Default Construction Set Name
   ,                                       !- Default Schedule Set Name
@@ -992,23 +687,13 @@
   unfinished basement;                    !- Standards Space Type
 
 OS:Surface,
-<<<<<<< HEAD
-  {5724d667-9639-415b-b924-ad697a3e1213}, !- Handle
+  {12ebf512-3bab-4f4b-876d-8ffb8dc960f6}, !- Handle
   Surface 7,                              !- Name
   Floor,                                  !- Surface Type
   ,                                       !- Construction Name
-  {ef2c0d02-4fc7-4dda-a316-54f4824c66e5}, !- Space Name
+  {474269d3-83cf-46a0-939e-7a532d6d1da9}, !- Space Name
   Surface,                                !- Outside Boundary Condition
-  {b790c3c9-def9-4a68-96ac-d600d2bd6f94}, !- Outside Boundary Condition Object
-=======
-  {124289a5-86e8-434c-a43e-a0f35624389b}, !- Handle
-  Surface 7,                              !- Name
-  Floor,                                  !- Surface Type
-  ,                                       !- Construction Name
-  {c70d86fd-9b7f-4ac2-91e9-946ee7a5bce7}, !- Space Name
-  Surface,                                !- Outside Boundary Condition
-  {9038d787-b4b4-4143-bc42-9489bc7650a1}, !- Outside Boundary Condition Object
->>>>>>> 3c1d7324
+  {5abc66ef-8285-4246-84d8-2b4806aef0cc}, !- Outside Boundary Condition Object
   NoSun,                                  !- Sun Exposure
   NoWind,                                 !- Wind Exposure
   ,                                       !- View Factor to Ground
@@ -1019,19 +704,11 @@
   6.46578440716979, -12.9315688143396, 2.4384; !- X,Y,Z Vertex 4 {m}
 
 OS:Surface,
-<<<<<<< HEAD
-  {c0c72cc3-be1b-4528-bfd9-31fcfbd8bd66}, !- Handle
+  {b07a9dfd-7979-44ec-8906-0806749428cd}, !- Handle
   Surface 8,                              !- Name
   RoofCeiling,                            !- Surface Type
   ,                                       !- Construction Name
-  {ef2c0d02-4fc7-4dda-a316-54f4824c66e5}, !- Space Name
-=======
-  {d2f2ad55-b185-4474-9927-fa9c9deccd9a}, !- Handle
-  Surface 8,                              !- Name
-  RoofCeiling,                            !- Surface Type
-  ,                                       !- Construction Name
-  {c70d86fd-9b7f-4ac2-91e9-946ee7a5bce7}, !- Space Name
->>>>>>> 3c1d7324
+  {474269d3-83cf-46a0-939e-7a532d6d1da9}, !- Space Name
   Outdoors,                               !- Outside Boundary Condition
   ,                                       !- Outside Boundary Condition Object
   SunExposed,                             !- Sun Exposure
@@ -1044,19 +721,11 @@
   0, 0, 2.4384;                           !- X,Y,Z Vertex 4 {m}
 
 OS:Surface,
-<<<<<<< HEAD
-  {cf382d55-e84d-4588-b7ce-da031202322b}, !- Handle
+  {be747b5e-5c95-4499-a378-8ec71cac6a56}, !- Handle
   Surface 9,                              !- Name
   RoofCeiling,                            !- Surface Type
   ,                                       !- Construction Name
-  {ef2c0d02-4fc7-4dda-a316-54f4824c66e5}, !- Space Name
-=======
-  {71cc9f0e-38fa-4752-a2da-f536d4250058}, !- Handle
-  Surface 9,                              !- Name
-  RoofCeiling,                            !- Surface Type
-  ,                                       !- Construction Name
-  {c70d86fd-9b7f-4ac2-91e9-946ee7a5bce7}, !- Space Name
->>>>>>> 3c1d7324
+  {474269d3-83cf-46a0-939e-7a532d6d1da9}, !- Space Name
   Outdoors,                               !- Outside Boundary Condition
   ,                                       !- Outside Boundary Condition Object
   SunExposed,                             !- Sun Exposure
@@ -1069,19 +738,11 @@
   6.46578440716979, -12.9315688143396, 2.4384; !- X,Y,Z Vertex 4 {m}
 
 OS:Surface,
-<<<<<<< HEAD
-  {4aeddb6e-6800-4abe-85b7-ae36159d25b0}, !- Handle
+  {91bb0cbf-d7e8-4229-ae96-ba230fcd640d}, !- Handle
   Surface 10,                             !- Name
   Wall,                                   !- Surface Type
   ,                                       !- Construction Name
-  {ef2c0d02-4fc7-4dda-a316-54f4824c66e5}, !- Space Name
-=======
-  {fd36b115-426f-4cfb-a1c2-ca847174474b}, !- Handle
-  Surface 10,                             !- Name
-  Wall,                                   !- Surface Type
-  ,                                       !- Construction Name
-  {c70d86fd-9b7f-4ac2-91e9-946ee7a5bce7}, !- Space Name
->>>>>>> 3c1d7324
+  {474269d3-83cf-46a0-939e-7a532d6d1da9}, !- Space Name
   Outdoors,                               !- Outside Boundary Condition
   ,                                       !- Outside Boundary Condition Object
   SunExposed,                             !- Sun Exposure
@@ -1093,19 +754,11 @@
   0, -12.9315688143396, 2.4384;           !- X,Y,Z Vertex 3 {m}
 
 OS:Surface,
-<<<<<<< HEAD
-  {7534dc37-8f7c-413d-8bed-6c0c29c599f5}, !- Handle
+  {05fba512-2c2c-4d9c-968c-3acf90280841}, !- Handle
   Surface 11,                             !- Name
   Wall,                                   !- Surface Type
   ,                                       !- Construction Name
-  {ef2c0d02-4fc7-4dda-a316-54f4824c66e5}, !- Space Name
-=======
-  {3b8625be-35d0-47b4-a019-b7567395a961}, !- Handle
-  Surface 11,                             !- Name
-  Wall,                                   !- Surface Type
-  ,                                       !- Construction Name
-  {c70d86fd-9b7f-4ac2-91e9-946ee7a5bce7}, !- Space Name
->>>>>>> 3c1d7324
+  {474269d3-83cf-46a0-939e-7a532d6d1da9}, !- Space Name
   Adiabatic,                              !- Outside Boundary Condition
   ,                                       !- Outside Boundary Condition Object
   NoSun,                                  !- Sun Exposure
@@ -1117,15 +770,9 @@
   6.46578440716979, 0, 2.4384;            !- X,Y,Z Vertex 3 {m}
 
 OS:Space,
-<<<<<<< HEAD
-  {ef2c0d02-4fc7-4dda-a316-54f4824c66e5}, !- Handle
+  {474269d3-83cf-46a0-939e-7a532d6d1da9}, !- Handle
   unfinished attic space,                 !- Name
-  {95d04cd5-2f2e-4267-87dd-9b3bc658eb74}, !- Space Type Name
-=======
-  {c70d86fd-9b7f-4ac2-91e9-946ee7a5bce7}, !- Handle
-  unfinished attic space,                 !- Name
-  {281a4720-8d64-42df-966b-2c2082fbe5ac}, !- Space Type Name
->>>>>>> 3c1d7324
+  {b27966ff-4499-42bc-9515-88e6e9878cc8}, !- Space Type Name
   ,                                       !- Default Construction Set Name
   ,                                       !- Default Schedule Set Name
   ,                                       !- Direction of Relative North {deg}
@@ -1133,17 +780,10 @@
   ,                                       !- Y Origin {m}
   ,                                       !- Z Origin {m}
   ,                                       !- Building Story Name
-<<<<<<< HEAD
-  {3b7e2ac4-2705-4cf7-8698-323dc962fabb}; !- Thermal Zone Name
+  {44dfdba1-aa1a-485a-8983-c8b2649489e7}; !- Thermal Zone Name
 
 OS:ThermalZone,
-  {3b7e2ac4-2705-4cf7-8698-323dc962fabb}, !- Handle
-=======
-  {88ea9d05-1b10-400a-878f-20db224d6bf9}; !- Thermal Zone Name
-
-OS:ThermalZone,
-  {88ea9d05-1b10-400a-878f-20db224d6bf9}, !- Handle
->>>>>>> 3c1d7324
+  {44dfdba1-aa1a-485a-8983-c8b2649489e7}, !- Handle
   unfinished attic zone,                  !- Name
   ,                                       !- Multiplier
   ,                                       !- Ceiling Height {m}
@@ -1152,17 +792,10 @@
   ,                                       !- Zone Inside Convection Algorithm
   ,                                       !- Zone Outside Convection Algorithm
   ,                                       !- Zone Conditioning Equipment List Name
-<<<<<<< HEAD
-  {fffba145-6c57-4e2f-b66b-8b24bce4abd6}, !- Zone Air Inlet Port List
-  {2c8d0a0d-5972-4210-aa38-3d0f05404035}, !- Zone Air Exhaust Port List
-  {8bd9a4c0-f4b4-4d84-b2d6-0816be69b53a}, !- Zone Air Node Name
-  {080b1a07-9743-4525-8c67-1369463dadab}, !- Zone Return Air Port List
-=======
-  {68fd0e2d-a620-41aa-b065-101b6f4c1efb}, !- Zone Air Inlet Port List
-  {623869ab-5601-4660-aaa6-21021f16bc18}, !- Zone Air Exhaust Port List
-  {f7e3e7c6-d053-4190-bd15-e1284883e6c1}, !- Zone Air Node Name
-  {ea7fb611-109b-4866-91f8-3e4b8d74816f}, !- Zone Return Air Port List
->>>>>>> 3c1d7324
+  {5f1fee9b-4abe-493d-b106-1ba2f7012ead}, !- Zone Air Inlet Port List
+  {a03a3bf9-41a9-454b-85e5-f6f2319395eb}, !- Zone Air Exhaust Port List
+  {3e16aa83-de72-402d-8fae-2e9c5c71353e}, !- Zone Air Node Name
+  {06d96017-5600-46ab-ab88-14bf0e5a5f1b}, !- Zone Return Air Port List
   ,                                       !- Primary Daylighting Control Name
   ,                                       !- Fraction of Zone Controlled by Primary Daylighting Control
   ,                                       !- Secondary Daylighting Control Name
@@ -1173,71 +806,37 @@
   No;                                     !- Use Ideal Air Loads
 
 OS:Node,
-<<<<<<< HEAD
-  {ed073eaf-40b1-499e-bf59-88f7148d08f3}, !- Handle
+  {73acf217-1a0f-45d1-85cc-bc82bad39189}, !- Handle
   Node 3,                                 !- Name
-  {8bd9a4c0-f4b4-4d84-b2d6-0816be69b53a}, !- Inlet Port
+  {3e16aa83-de72-402d-8fae-2e9c5c71353e}, !- Inlet Port
   ;                                       !- Outlet Port
 
 OS:Connection,
-  {8bd9a4c0-f4b4-4d84-b2d6-0816be69b53a}, !- Handle
-  {2454e333-3205-4b11-b4d7-c4a1334f5c8e}, !- Name
-  {3b7e2ac4-2705-4cf7-8698-323dc962fabb}, !- Source Object
+  {3e16aa83-de72-402d-8fae-2e9c5c71353e}, !- Handle
+  {5f258e7a-1191-4aa4-817b-9510bad97a15}, !- Name
+  {44dfdba1-aa1a-485a-8983-c8b2649489e7}, !- Source Object
   11,                                     !- Outlet Port
-  {ed073eaf-40b1-499e-bf59-88f7148d08f3}, !- Target Object
+  {73acf217-1a0f-45d1-85cc-bc82bad39189}, !- Target Object
   2;                                      !- Inlet Port
 
 OS:PortList,
-  {fffba145-6c57-4e2f-b66b-8b24bce4abd6}, !- Handle
-  {68d941cb-a092-4cda-b8fd-2ba8db9ccb67}, !- Name
-  {3b7e2ac4-2705-4cf7-8698-323dc962fabb}; !- HVAC Component
+  {5f1fee9b-4abe-493d-b106-1ba2f7012ead}, !- Handle
+  {202f4535-df18-481d-bf35-e0783d7d945b}, !- Name
+  {44dfdba1-aa1a-485a-8983-c8b2649489e7}; !- HVAC Component
 
 OS:PortList,
-  {2c8d0a0d-5972-4210-aa38-3d0f05404035}, !- Handle
-  {7ff62dcf-8bca-4a11-8562-fb9da291f714}, !- Name
-  {3b7e2ac4-2705-4cf7-8698-323dc962fabb}; !- HVAC Component
+  {a03a3bf9-41a9-454b-85e5-f6f2319395eb}, !- Handle
+  {2978fbb6-0ad6-407c-9caa-c22e22b6f962}, !- Name
+  {44dfdba1-aa1a-485a-8983-c8b2649489e7}; !- HVAC Component
 
 OS:PortList,
-  {080b1a07-9743-4525-8c67-1369463dadab}, !- Handle
-  {94f92e24-412c-4ff4-9b3b-b79b3c2b5f9c}, !- Name
-  {3b7e2ac4-2705-4cf7-8698-323dc962fabb}; !- HVAC Component
+  {06d96017-5600-46ab-ab88-14bf0e5a5f1b}, !- Handle
+  {5a509176-29ce-4793-b9ae-8ace88c36c5d}, !- Name
+  {44dfdba1-aa1a-485a-8983-c8b2649489e7}; !- HVAC Component
 
 OS:Sizing:Zone,
-  {719d485b-a093-4678-995c-ca9d15898612}, !- Handle
-  {3b7e2ac4-2705-4cf7-8698-323dc962fabb}, !- Zone or ZoneList Name
-=======
-  {f68de1a3-b798-44cf-8107-f4da6a3bef56}, !- Handle
-  Node 3,                                 !- Name
-  {f7e3e7c6-d053-4190-bd15-e1284883e6c1}, !- Inlet Port
-  ;                                       !- Outlet Port
-
-OS:Connection,
-  {f7e3e7c6-d053-4190-bd15-e1284883e6c1}, !- Handle
-  {4549378f-4f01-4459-9f29-3ebab064b068}, !- Name
-  {88ea9d05-1b10-400a-878f-20db224d6bf9}, !- Source Object
-  11,                                     !- Outlet Port
-  {f68de1a3-b798-44cf-8107-f4da6a3bef56}, !- Target Object
-  2;                                      !- Inlet Port
-
-OS:PortList,
-  {68fd0e2d-a620-41aa-b065-101b6f4c1efb}, !- Handle
-  {977018b1-3b07-4f34-8ea4-3c9d5340b706}, !- Name
-  {88ea9d05-1b10-400a-878f-20db224d6bf9}; !- HVAC Component
-
-OS:PortList,
-  {623869ab-5601-4660-aaa6-21021f16bc18}, !- Handle
-  {70cde3e7-c8b7-4e13-bbbf-3c6f6f01cecb}, !- Name
-  {88ea9d05-1b10-400a-878f-20db224d6bf9}; !- HVAC Component
-
-OS:PortList,
-  {ea7fb611-109b-4866-91f8-3e4b8d74816f}, !- Handle
-  {c46b71a8-9757-4037-ada8-b0c537c8089a}, !- Name
-  {88ea9d05-1b10-400a-878f-20db224d6bf9}; !- HVAC Component
-
-OS:Sizing:Zone,
-  {fa6d170f-75e9-4543-8498-700d7e5d6055}, !- Handle
-  {88ea9d05-1b10-400a-878f-20db224d6bf9}, !- Zone or ZoneList Name
->>>>>>> 3c1d7324
+  {7282d62d-9b31-4ac1-ac92-af72613118d3}, !- Handle
+  {44dfdba1-aa1a-485a-8983-c8b2649489e7}, !- Zone or ZoneList Name
   SupplyAirTemperature,                   !- Zone Cooling Design Supply Air Temperature Input Method
   14,                                     !- Zone Cooling Design Supply Air Temperature {C}
   11.11,                                  !- Zone Cooling Design Supply Air Temperature Difference {deltaC}
@@ -1266,21 +865,12 @@
   autosize;                               !- Dedicated Outdoor Air High Setpoint Temperature for Design {C}
 
 OS:ZoneHVAC:EquipmentList,
-<<<<<<< HEAD
-  {0d1a137a-0242-4791-ae76-67d771106361}, !- Handle
+  {84b7db34-6aee-46ff-bf8a-840639aa343f}, !- Handle
   Zone HVAC Equipment List 3,             !- Name
-  {3b7e2ac4-2705-4cf7-8698-323dc962fabb}; !- Thermal Zone
+  {44dfdba1-aa1a-485a-8983-c8b2649489e7}; !- Thermal Zone
 
 OS:SpaceType,
-  {95d04cd5-2f2e-4267-87dd-9b3bc658eb74}, !- Handle
-=======
-  {2b5500b8-31da-4163-a76d-19e7594b94b9}, !- Handle
-  Zone HVAC Equipment List 3,             !- Name
-  {88ea9d05-1b10-400a-878f-20db224d6bf9}; !- Thermal Zone
-
-OS:SpaceType,
-  {281a4720-8d64-42df-966b-2c2082fbe5ac}, !- Handle
->>>>>>> 3c1d7324
+  {b27966ff-4499-42bc-9515-88e6e9878cc8}, !- Handle
   Space Type 3,                           !- Name
   ,                                       !- Default Construction Set Name
   ,                                       !- Default Schedule Set Name
@@ -1291,23 +881,14 @@
   unfinished attic;                       !- Standards Space Type
 
 OS:BuildingUnit,
-<<<<<<< HEAD
-  {51700a62-48c6-48e7-a020-13e41cecc3fe}, !- Handle
-=======
-  {abbe1a72-d997-40fe-a043-e0126af115a1}, !- Handle
->>>>>>> 3c1d7324
+  {f776403a-8faa-42b6-8802-98864b384f89}, !- Handle
   unit 1,                                 !- Name
   ,                                       !- Rendering Color
   Residential;                            !- Building Unit Type
 
 OS:AdditionalProperties,
-<<<<<<< HEAD
-  {94c70e02-07b6-4468-a005-f1887f335203}, !- Handle
-  {51700a62-48c6-48e7-a020-13e41cecc3fe}, !- Object Name
-=======
-  {35718d7e-505c-40a0-a51a-6a365356e575}, !- Handle
-  {abbe1a72-d997-40fe-a043-e0126af115a1}, !- Object Name
->>>>>>> 3c1d7324
+  {47f95488-a41c-4a9a-a57b-2f0aac9c7d73}, !- Handle
+  {f776403a-8faa-42b6-8802-98864b384f89}, !- Object Name
   NumberOfBedrooms,                       !- Feature Name 1
   Integer,                                !- Feature Data Type 1
   3,                                      !- Feature Value 1
@@ -1319,20 +900,12 @@
   3.3900000000000001;                     !- Feature Value 3
 
 OS:External:File,
-<<<<<<< HEAD
-  {d391bd85-3465-4e9e-9489-ef7d1643b28c}, !- Handle
-=======
-  {5ecf105b-9bb7-4d04-ac4e-7471ea2062a8}, !- Handle
->>>>>>> 3c1d7324
+  {21319765-6635-424a-8c62-13dc48251244}, !- Handle
   8760.csv,                               !- Name
   8760.csv;                               !- File Name
 
 OS:Schedule:Day,
-<<<<<<< HEAD
-  {e976f8a5-f14e-4e52-af89-3278aef88b5b}, !- Handle
-=======
-  {65eeff42-b674-457e-a11c-8120c33d3e7f}, !- Handle
->>>>>>> 3c1d7324
+  {05f0a27b-6eee-4b5a-bdd6-bf01e3a63201}, !- Handle
   Schedule Day 1,                         !- Name
   ,                                       !- Schedule Type Limits Name
   ,                                       !- Interpolate to Timestep
@@ -1341,11 +914,7 @@
   0;                                      !- Value Until Time 1
 
 OS:Schedule:Day,
-<<<<<<< HEAD
-  {1e43e409-9990-4db1-8706-106e3fbf0b49}, !- Handle
-=======
-  {f55f279f-0127-4769-acd5-cb728606d28d}, !- Handle
->>>>>>> 3c1d7324
+  {204768c1-bcfb-4306-8748-124fdd3abc19}, !- Handle
   Schedule Day 2,                         !- Name
   ,                                       !- Schedule Type Limits Name
   ,                                       !- Interpolate to Timestep
@@ -1354,17 +923,10 @@
   1;                                      !- Value Until Time 1
 
 OS:Schedule:File,
-<<<<<<< HEAD
-  {b12ee34b-5865-4f47-9085-c19ad5abc297}, !- Handle
+  {313f56ab-3388-497e-9de0-0955dd825a46}, !- Handle
   occupants,                              !- Name
-  {21bef07e-f60e-413d-9bd3-f9def2b18bef}, !- Schedule Type Limits Name
-  {d391bd85-3465-4e9e-9489-ef7d1643b28c}, !- External File Name
-=======
-  {8897c22d-87d6-451a-8ed8-190be3d2b6a2}, !- Handle
-  occupants,                              !- Name
-  {44930d5d-deff-4871-aa7e-7a4825210085}, !- Schedule Type Limits Name
-  {5ecf105b-9bb7-4d04-ac4e-7471ea2062a8}, !- External File Name
->>>>>>> 3c1d7324
+  {95ceaaeb-f865-4281-8b28-1ec8e50382dd}, !- Schedule Type Limits Name
+  {21319765-6635-424a-8c62-13dc48251244}, !- External File Name
   1,                                      !- Column Number
   1,                                      !- Rows to Skip at Top
   8760,                                   !- Number of Hours of Data
@@ -1373,38 +935,22 @@
   60;                                     !- Minutes per Item
 
 OS:Schedule:Ruleset,
-<<<<<<< HEAD
-  {035035f7-ba78-4fa6-8b6e-636943d6431e}, !- Handle
+  {74049ef0-9576-44ae-b990-db0bf85349e6}, !- Handle
   Schedule Ruleset 1,                     !- Name
-  {65d7f5fd-84c7-42f3-9d4b-aeba862b5340}, !- Schedule Type Limits Name
-  {3e929cc3-c803-45ee-9b65-c13df49af9d8}; !- Default Day Schedule Name
+  {bf6ae540-e379-45cc-b0dd-4671f251d201}, !- Schedule Type Limits Name
+  {e764a869-1db0-4d83-9abf-a14820bc5284}; !- Default Day Schedule Name
 
 OS:Schedule:Day,
-  {3e929cc3-c803-45ee-9b65-c13df49af9d8}, !- Handle
+  {e764a869-1db0-4d83-9abf-a14820bc5284}, !- Handle
   Schedule Day 3,                         !- Name
-  {65d7f5fd-84c7-42f3-9d4b-aeba862b5340}, !- Schedule Type Limits Name
-=======
-  {e65a47a8-28fd-4d5c-a3d7-169f2c52394c}, !- Handle
-  Schedule Ruleset 1,                     !- Name
-  {b879d889-c871-4eaa-886e-6b985445784a}, !- Schedule Type Limits Name
-  {bd0d90ae-c520-4af8-964e-283a14db186e}; !- Default Day Schedule Name
-
-OS:Schedule:Day,
-  {bd0d90ae-c520-4af8-964e-283a14db186e}, !- Handle
-  Schedule Day 3,                         !- Name
-  {b879d889-c871-4eaa-886e-6b985445784a}, !- Schedule Type Limits Name
->>>>>>> 3c1d7324
+  {bf6ae540-e379-45cc-b0dd-4671f251d201}, !- Schedule Type Limits Name
   ,                                       !- Interpolate to Timestep
   24,                                     !- Hour 1
   0,                                      !- Minute 1
   112.539290946133;                       !- Value Until Time 1
 
 OS:People:Definition,
-<<<<<<< HEAD
-  {46634f46-8bcb-437b-ab1f-2eb5aa3180a4}, !- Handle
-=======
-  {dc46852a-747c-4d1d-a0c1-62d81d4a5514}, !- Handle
->>>>>>> 3c1d7324
+  {1eb21405-3990-4075-bd02-5825d14dca00}, !- Handle
   res occupants|living space,             !- Name
   People,                                 !- Number of People Calculation Method
   3.39,                                   !- Number of People {people}
@@ -1417,21 +963,12 @@
   ZoneAveraged;                           !- Mean Radiant Temperature Calculation Type
 
 OS:People,
-<<<<<<< HEAD
-  {7cef5019-0fac-4a81-837a-dec26142be1d}, !- Handle
+  {b34e8314-a7dd-468d-baec-293ee90043f9}, !- Handle
   res occupants|living space,             !- Name
-  {46634f46-8bcb-437b-ab1f-2eb5aa3180a4}, !- People Definition Name
-  {41ea24d5-ea7f-47cd-b714-06b8970b4df9}, !- Space or SpaceType Name
-  {b12ee34b-5865-4f47-9085-c19ad5abc297}, !- Number of People Schedule Name
-  {035035f7-ba78-4fa6-8b6e-636943d6431e}, !- Activity Level Schedule Name
-=======
-  {160c4fce-d1ba-47e8-a524-4701a4b55b90}, !- Handle
-  res occupants|living space,             !- Name
-  {dc46852a-747c-4d1d-a0c1-62d81d4a5514}, !- People Definition Name
-  {0f7f54d0-bede-4fd1-ad90-f6a821a8320a}, !- Space or SpaceType Name
-  {8897c22d-87d6-451a-8ed8-190be3d2b6a2}, !- Number of People Schedule Name
-  {e65a47a8-28fd-4d5c-a3d7-169f2c52394c}, !- Activity Level Schedule Name
->>>>>>> 3c1d7324
+  {1eb21405-3990-4075-bd02-5825d14dca00}, !- People Definition Name
+  {5389843f-3932-4ac3-9154-f2ee4a92aa6e}, !- Space or SpaceType Name
+  {313f56ab-3388-497e-9de0-0955dd825a46}, !- Number of People Schedule Name
+  {74049ef0-9576-44ae-b990-db0bf85349e6}, !- Activity Level Schedule Name
   ,                                       !- Surface Name/Angle Factor List Name
   ,                                       !- Work Efficiency Schedule Name
   ,                                       !- Clothing Insulation Schedule Name
@@ -1439,11 +976,7 @@
   1;                                      !- Multiplier
 
 OS:ScheduleTypeLimits,
-<<<<<<< HEAD
-  {65d7f5fd-84c7-42f3-9d4b-aeba862b5340}, !- Handle
-=======
-  {b879d889-c871-4eaa-886e-6b985445784a}, !- Handle
->>>>>>> 3c1d7324
+  {bf6ae540-e379-45cc-b0dd-4671f251d201}, !- Handle
   ActivityLevel,                          !- Name
   0,                                      !- Lower Limit Value
   ,                                       !- Upper Limit Value
@@ -1451,11 +984,7 @@
   ActivityLevel;                          !- Unit Type
 
 OS:ScheduleTypeLimits,
-<<<<<<< HEAD
-  {21bef07e-f60e-413d-9bd3-f9def2b18bef}, !- Handle
-=======
-  {44930d5d-deff-4871-aa7e-7a4825210085}, !- Handle
->>>>>>> 3c1d7324
+  {95ceaaeb-f865-4281-8b28-1ec8e50382dd}, !- Handle
   Fractional,                             !- Name
   0,                                      !- Lower Limit Value
   1,                                      !- Upper Limit Value
