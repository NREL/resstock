--- conflicted
+++ resolved
@@ -1,73 +1,41 @@
 !- NOTE: Auto-generated from /test/osw_files/SFA_4units_1story_UB_UA_3Beds_2Baths_Denver.osw
 
 OS:Version,
-<<<<<<< HEAD
-  {9fb8a5fb-790b-4771-818f-a17f24a78299}, !- Handle
+  {2d713366-5b9a-4642-9523-ef0c55399063}, !- Handle
   2.9.1;                                  !- Version Identifier
 
 OS:SimulationControl,
-  {45a6fabc-ca62-4fd8-b384-dc3b423fff92}, !- Handle
-=======
-  {60819e6e-53e7-4afe-b239-75dc910ba62d}, !- Handle
-  2.9.0;                                  !- Version Identifier
-
-OS:SimulationControl,
-  {1f53bd23-97ab-47ab-a181-5262d48940ec}, !- Handle
->>>>>>> 78927444
+  {9714437f-c744-41e0-b8c3-8204f483df7f}, !- Handle
   ,                                       !- Do Zone Sizing Calculation
   ,                                       !- Do System Sizing Calculation
   ,                                       !- Do Plant Sizing Calculation
   No;                                     !- Run Simulation for Sizing Periods
 
 OS:Timestep,
-<<<<<<< HEAD
-  {8caa6e45-4d34-463b-bc3c-c657f9a77d77}, !- Handle
+  {d4e46bd4-89f3-46f2-b6e1-4e71e4851b70}, !- Handle
   6;                                      !- Number of Timesteps per Hour
 
 OS:ShadowCalculation,
-  {f3947a42-eb37-4673-ba76-f7a68ddf75c2}, !- Handle
-=======
-  {b7f33bed-c9e4-4125-8619-a3614290ff26}, !- Handle
-  6;                                      !- Number of Timesteps per Hour
-
-OS:ShadowCalculation,
-  {ca3a3f33-a2c1-49dd-be79-38b52bbee8a4}, !- Handle
->>>>>>> 78927444
+  {3c75b864-cf4f-4468-a817-ec4009960603}, !- Handle
   20,                                     !- Calculation Frequency
   200;                                    !- Maximum Figures in Shadow Overlap Calculations
 
 OS:SurfaceConvectionAlgorithm:Outside,
-<<<<<<< HEAD
-  {47799b08-5cb7-4d8e-88ed-df96b2cc0f78}, !- Handle
+  {aba9955c-e773-4713-9228-ce566392828c}, !- Handle
   DOE-2;                                  !- Algorithm
 
 OS:SurfaceConvectionAlgorithm:Inside,
-  {e1c3d2e8-2a1a-4e2d-9a3b-78a99ff41b31}, !- Handle
+  {3eb5420d-f902-4ee3-b770-a4fd14e24dc1}, !- Handle
   TARP;                                   !- Algorithm
 
 OS:ZoneCapacitanceMultiplier:ResearchSpecial,
-  {402d0a69-bb18-4451-9aad-4e301fa89269}, !- Handle
-=======
-  {89c2e061-0e6a-4df6-ad69-a58d826867e7}, !- Handle
-  DOE-2;                                  !- Algorithm
-
-OS:SurfaceConvectionAlgorithm:Inside,
-  {59079e7c-9d53-40b4-904b-c6612fb1eb4f}, !- Handle
-  TARP;                                   !- Algorithm
-
-OS:ZoneCapacitanceMultiplier:ResearchSpecial,
-  {74bf4a36-3a18-4541-b1bd-aa6caa428c03}, !- Handle
->>>>>>> 78927444
+  {dee890de-a9d6-4117-ba76-91d917e866c2}, !- Handle
   ,                                       !- Temperature Capacity Multiplier
   15,                                     !- Humidity Capacity Multiplier
   ;                                       !- Carbon Dioxide Capacity Multiplier
 
 OS:RunPeriod,
-<<<<<<< HEAD
-  {215287de-ca8c-4f6f-9d81-424a1af86b21}, !- Handle
-=======
-  {6245ca09-2a29-41e5-aa5a-4662a9efe94e}, !- Handle
->>>>>>> 78927444
+  {7d1b4e11-c14b-41d4-b35e-ce60b12dbc39}, !- Handle
   Run Period 1,                           !- Name
   1,                                      !- Begin Month
   1,                                      !- Begin Day of Month
@@ -81,21 +49,13 @@
   ;                                       !- Number of Times Runperiod to be Repeated
 
 OS:YearDescription,
-<<<<<<< HEAD
-  {63322c8d-72a5-4d85-813c-704c9e40ea24}, !- Handle
-=======
-  {c79fc760-6563-4393-a968-8e71e86e49b2}, !- Handle
->>>>>>> 78927444
+  {6917561d-c33e-44fb-a332-cc40208bc56c}, !- Handle
   2007,                                   !- Calendar Year
   ,                                       !- Day of Week for Start Day
   ;                                       !- Is Leap Year
 
 OS:WeatherFile,
-<<<<<<< HEAD
-  {8febea7e-520d-4c2b-96b4-444c40451224}, !- Handle
-=======
-  {b0ce7e59-7a24-4449-8b5d-ead0d1acacd2}, !- Handle
->>>>>>> 78927444
+  {14a7ce77-1c5a-49aa-ba9e-cc7f55846925}, !- Handle
   Denver Intl Ap,                         !- City
   CO,                                     !- State Province Region
   USA,                                    !- Country
@@ -109,13 +69,8 @@
   E23378AA;                               !- Checksum
 
 OS:AdditionalProperties,
-<<<<<<< HEAD
-  {1b8948f4-45bd-45d6-825b-570ed859a925}, !- Handle
-  {8febea7e-520d-4c2b-96b4-444c40451224}, !- Object Name
-=======
-  {cc2e3694-9e38-465d-9df5-d39d773541c3}, !- Handle
-  {b0ce7e59-7a24-4449-8b5d-ead0d1acacd2}, !- Object Name
->>>>>>> 78927444
+  {da38d121-cfaf-483d-a7e5-1df453378ca8}, !- Handle
+  {14a7ce77-1c5a-49aa-ba9e-cc7f55846925}, !- Object Name
   EPWHeaderCity,                          !- Feature Name 1
   String,                                 !- Feature Data Type 1
   Denver Intl Ap,                         !- Feature Value 1
@@ -223,11 +178,7 @@
   84;                                     !- Feature Value 35
 
 OS:Site,
-<<<<<<< HEAD
-  {bfa3d5f2-9699-44d3-893b-1a05aa363a48}, !- Handle
-=======
-  {e2e74680-2538-495c-89ea-e648ba34f712}, !- Handle
->>>>>>> 78927444
+  {f58a9e25-fdd5-412e-adbe-274d6d35fb35}, !- Handle
   Denver Intl Ap_CO_USA,                  !- Name
   39.83,                                  !- Latitude {deg}
   -104.65,                                !- Longitude {deg}
@@ -236,11 +187,7 @@
   ;                                       !- Terrain
 
 OS:ClimateZones,
-<<<<<<< HEAD
-  {ad168636-6e69-4f81-b420-ddd6c685c096}, !- Handle
-=======
-  {61984817-a695-4e23-8754-ffda01f243f5}, !- Handle
->>>>>>> 78927444
+  {f1160d0d-4019-4eab-9c10-996e30d9f56e}, !- Handle
   ,                                       !- Active Institution
   ,                                       !- Active Year
   ,                                       !- Climate Zone Institution Name 1
@@ -253,31 +200,19 @@
   Cold;                                   !- Climate Zone Value 2
 
 OS:Site:WaterMainsTemperature,
-<<<<<<< HEAD
-  {47ab264e-8367-4aff-94d1-1b8d506df1b1}, !- Handle
-=======
-  {da69d8cf-e101-4247-920f-f4fed6e33461}, !- Handle
->>>>>>> 78927444
+  {ae23c194-c7e0-4059-b044-25a437fa4a54}, !- Handle
   Correlation,                            !- Calculation Method
   ,                                       !- Temperature Schedule Name
   10.8753424657535,                       !- Annual Average Outdoor Air Temperature {C}
   23.1524007936508;                       !- Maximum Difference In Monthly Average Outdoor Air Temperatures {deltaC}
 
 OS:RunPeriodControl:DaylightSavingTime,
-<<<<<<< HEAD
-  {2da35632-023e-4046-a92a-1c4e84648da6}, !- Handle
-=======
-  {b07cea4e-9b8d-45e4-85c0-de68681136c3}, !- Handle
->>>>>>> 78927444
+  {489744c5-a856-4eab-9cb0-2b9da868d75d}, !- Handle
   3/12,                                   !- Start Date
   11/5;                                   !- End Date
 
 OS:Site:GroundTemperature:Deep,
-<<<<<<< HEAD
-  {38717c4b-9173-4774-abf0-f1c69f2baa23}, !- Handle
-=======
-  {66b4b956-d903-4dce-849a-f3743ff45567}, !- Handle
->>>>>>> 78927444
+  {713888c1-c4e3-4675-a657-8982e0947277}, !- Handle
   10.8753424657535,                       !- January Deep Ground Temperature {C}
   10.8753424657535,                       !- February Deep Ground Temperature {C}
   10.8753424657535,                       !- March Deep Ground Temperature {C}
@@ -292,11 +227,7 @@
   10.8753424657535;                       !- December Deep Ground Temperature {C}
 
 OS:Building,
-<<<<<<< HEAD
-  {a6a412f1-13bb-4db0-a7ea-acf063fea6d4}, !- Handle
-=======
-  {e88b7194-c69b-479e-930e-14512ad71902}, !- Handle
->>>>>>> 78927444
+  {902dc4ff-827a-4133-b2c1-11c6d8324363}, !- Handle
   Building 1,                             !- Name
   ,                                       !- Building Sector Type
   0,                                      !- North Axis {deg}
@@ -311,13 +242,8 @@
   4;                                      !- Standards Number of Living Units
 
 OS:AdditionalProperties,
-<<<<<<< HEAD
-  {f4114970-9810-4232-a50c-3b2dffdddee5}, !- Handle
-  {a6a412f1-13bb-4db0-a7ea-acf063fea6d4}, !- Object Name
-=======
-  {6db70d7f-4b99-4849-b538-d08996e27967}, !- Handle
-  {e88b7194-c69b-479e-930e-14512ad71902}, !- Object Name
->>>>>>> 78927444
+  {3c57437b-425e-4f3f-9c69-209a733d1b42}, !- Handle
+  {902dc4ff-827a-4133-b2c1-11c6d8324363}, !- Object Name
   num_units,                              !- Feature Name 1
   Integer,                                !- Feature Data Type 1
   4,                                      !- Feature Value 1
@@ -332,11 +258,7 @@
   1;                                      !- Feature Value 4
 
 OS:ThermalZone,
-<<<<<<< HEAD
-  {9db2526e-26bf-45c4-8822-f36997404fa3}, !- Handle
-=======
-  {0bb36c47-6e97-400f-9e3c-d821f951ff4b}, !- Handle
->>>>>>> 78927444
+  {2a3a9d6d-3d5b-4844-8730-9646fa7976e2}, !- Handle
   living zone,                            !- Name
   ,                                       !- Multiplier
   ,                                       !- Ceiling Height {m}
@@ -345,17 +267,10 @@
   ,                                       !- Zone Inside Convection Algorithm
   ,                                       !- Zone Outside Convection Algorithm
   ,                                       !- Zone Conditioning Equipment List Name
-<<<<<<< HEAD
-  {32a54efb-0a21-4cd3-a88b-8295ee4ee98b}, !- Zone Air Inlet Port List
-  {d2427cff-47b7-417b-b989-2d342676159b}, !- Zone Air Exhaust Port List
-  {be98a833-a6b9-4443-ab74-7fbbff0dc164}, !- Zone Air Node Name
-  {55c1bd85-ca3e-491a-b90c-6b0395e2d284}, !- Zone Return Air Port List
-=======
-  {2a18dfcd-947d-4495-8eb3-6b3c51c53a85}, !- Zone Air Inlet Port List
-  {43b76e05-860b-4108-8439-0cb2610b9c55}, !- Zone Air Exhaust Port List
-  {2b7ba9cb-96fd-447f-aec5-b1d6c2efce65}, !- Zone Air Node Name
-  {138132a3-24cb-4570-81f3-06d686494d80}, !- Zone Return Air Port List
->>>>>>> 78927444
+  {eda16adc-a88e-4dba-b458-2f66cb198262}, !- Zone Air Inlet Port List
+  {d66d093c-3608-4999-9f11-1c61e9163926}, !- Zone Air Exhaust Port List
+  {6e30074f-41f1-4941-9042-2c1b82a841e4}, !- Zone Air Node Name
+  {2432c571-816b-4a4b-8e1c-fc13a786da96}, !- Zone Return Air Port List
   ,                                       !- Primary Daylighting Control Name
   ,                                       !- Fraction of Zone Controlled by Primary Daylighting Control
   ,                                       !- Secondary Daylighting Control Name
@@ -366,71 +281,37 @@
   No;                                     !- Use Ideal Air Loads
 
 OS:Node,
-<<<<<<< HEAD
-  {7165ad6a-9939-41ac-9ba2-ddcf9d7035e7}, !- Handle
+  {fb608671-40c7-4d9b-b174-c2421783f792}, !- Handle
   Node 1,                                 !- Name
-  {be98a833-a6b9-4443-ab74-7fbbff0dc164}, !- Inlet Port
+  {6e30074f-41f1-4941-9042-2c1b82a841e4}, !- Inlet Port
   ;                                       !- Outlet Port
 
 OS:Connection,
-  {be98a833-a6b9-4443-ab74-7fbbff0dc164}, !- Handle
-  {3149de00-a6f7-4a50-9255-c29a9d661103}, !- Name
-  {9db2526e-26bf-45c4-8822-f36997404fa3}, !- Source Object
+  {6e30074f-41f1-4941-9042-2c1b82a841e4}, !- Handle
+  {7f53b05f-309a-42ff-8cd3-211f3ee50d19}, !- Name
+  {2a3a9d6d-3d5b-4844-8730-9646fa7976e2}, !- Source Object
   11,                                     !- Outlet Port
-  {7165ad6a-9939-41ac-9ba2-ddcf9d7035e7}, !- Target Object
+  {fb608671-40c7-4d9b-b174-c2421783f792}, !- Target Object
   2;                                      !- Inlet Port
 
 OS:PortList,
-  {32a54efb-0a21-4cd3-a88b-8295ee4ee98b}, !- Handle
-  {187e14ba-c856-4116-970d-eee630489bbf}, !- Name
-  {9db2526e-26bf-45c4-8822-f36997404fa3}; !- HVAC Component
+  {eda16adc-a88e-4dba-b458-2f66cb198262}, !- Handle
+  {25bb7bdd-97da-4b7f-b87a-31fae20676d9}, !- Name
+  {2a3a9d6d-3d5b-4844-8730-9646fa7976e2}; !- HVAC Component
 
 OS:PortList,
-  {d2427cff-47b7-417b-b989-2d342676159b}, !- Handle
-  {dbc052ef-8fc1-4004-8a3f-ef87f4d261e7}, !- Name
-  {9db2526e-26bf-45c4-8822-f36997404fa3}; !- HVAC Component
+  {d66d093c-3608-4999-9f11-1c61e9163926}, !- Handle
+  {ee5eee79-06f0-4674-9042-c0c84b114d0c}, !- Name
+  {2a3a9d6d-3d5b-4844-8730-9646fa7976e2}; !- HVAC Component
 
 OS:PortList,
-  {55c1bd85-ca3e-491a-b90c-6b0395e2d284}, !- Handle
-  {62cd825e-d841-4996-9534-090580d31a67}, !- Name
-  {9db2526e-26bf-45c4-8822-f36997404fa3}; !- HVAC Component
+  {2432c571-816b-4a4b-8e1c-fc13a786da96}, !- Handle
+  {3a961fe5-abc6-4891-a079-e4f7bddf3fcf}, !- Name
+  {2a3a9d6d-3d5b-4844-8730-9646fa7976e2}; !- HVAC Component
 
 OS:Sizing:Zone,
-  {552944f2-6306-4b83-b4e8-a0fef2011a2f}, !- Handle
-  {9db2526e-26bf-45c4-8822-f36997404fa3}, !- Zone or ZoneList Name
-=======
-  {40ed35ef-34b6-439f-a420-3eef509cb228}, !- Handle
-  Node 1,                                 !- Name
-  {2b7ba9cb-96fd-447f-aec5-b1d6c2efce65}, !- Inlet Port
-  ;                                       !- Outlet Port
-
-OS:Connection,
-  {2b7ba9cb-96fd-447f-aec5-b1d6c2efce65}, !- Handle
-  {42485679-63cd-46cf-9823-61374ab78fbc}, !- Name
-  {0bb36c47-6e97-400f-9e3c-d821f951ff4b}, !- Source Object
-  11,                                     !- Outlet Port
-  {40ed35ef-34b6-439f-a420-3eef509cb228}, !- Target Object
-  2;                                      !- Inlet Port
-
-OS:PortList,
-  {2a18dfcd-947d-4495-8eb3-6b3c51c53a85}, !- Handle
-  {58b95fc2-cb00-4b63-8368-b0465cf2e08d}, !- Name
-  {0bb36c47-6e97-400f-9e3c-d821f951ff4b}; !- HVAC Component
-
-OS:PortList,
-  {43b76e05-860b-4108-8439-0cb2610b9c55}, !- Handle
-  {9900525f-e863-4655-abf9-662b519e894c}, !- Name
-  {0bb36c47-6e97-400f-9e3c-d821f951ff4b}; !- HVAC Component
-
-OS:PortList,
-  {138132a3-24cb-4570-81f3-06d686494d80}, !- Handle
-  {6f878feb-1438-44a6-8664-1509906c7a2d}, !- Name
-  {0bb36c47-6e97-400f-9e3c-d821f951ff4b}; !- HVAC Component
-
-OS:Sizing:Zone,
-  {3fad3327-ed2f-4dc0-8c35-4b679b1e81a2}, !- Handle
-  {0bb36c47-6e97-400f-9e3c-d821f951ff4b}, !- Zone or ZoneList Name
->>>>>>> 78927444
+  {32247558-f786-4be5-9138-dda383ba76fb}, !- Handle
+  {2a3a9d6d-3d5b-4844-8730-9646fa7976e2}, !- Zone or ZoneList Name
   SupplyAirTemperature,                   !- Zone Cooling Design Supply Air Temperature Input Method
   14,                                     !- Zone Cooling Design Supply Air Temperature {C}
   11.11,                                  !- Zone Cooling Design Supply Air Temperature Difference {deltaC}
@@ -459,25 +340,14 @@
   autosize;                               !- Dedicated Outdoor Air High Setpoint Temperature for Design {C}
 
 OS:ZoneHVAC:EquipmentList,
-<<<<<<< HEAD
-  {679578d3-520f-418b-8570-023253c64e8a}, !- Handle
+  {3dd5bb96-2066-4d00-b596-2a0de1e96c72}, !- Handle
   Zone HVAC Equipment List 1,             !- Name
-  {9db2526e-26bf-45c4-8822-f36997404fa3}; !- Thermal Zone
+  {2a3a9d6d-3d5b-4844-8730-9646fa7976e2}; !- Thermal Zone
 
 OS:Space,
-  {4029899a-e165-4246-9f6e-5db96c92a04a}, !- Handle
+  {7df116b3-bea2-42f0-bbaf-d2089548bc9d}, !- Handle
   living space,                           !- Name
-  {0846ed7f-2af1-4d4f-a5c8-c4889b8afe5d}, !- Space Type Name
-=======
-  {15ede8b3-0380-447c-b057-d267bd000750}, !- Handle
-  Zone HVAC Equipment List 1,             !- Name
-  {0bb36c47-6e97-400f-9e3c-d821f951ff4b}; !- Thermal Zone
-
-OS:Space,
-  {a8e45422-cdf0-434a-9ab7-b01d876b06ce}, !- Handle
-  living space,                           !- Name
-  {c993924e-faa3-473d-8031-1dfc8276286f}, !- Space Type Name
->>>>>>> 78927444
+  {8f381beb-4dcf-4998-97c3-27c1578e68b9}, !- Space Type Name
   ,                                       !- Default Construction Set Name
   ,                                       !- Default Schedule Set Name
   ,                                       !- Direction of Relative North {deg}
@@ -485,35 +355,19 @@
   ,                                       !- Y Origin {m}
   ,                                       !- Z Origin {m}
   ,                                       !- Building Story Name
-<<<<<<< HEAD
-  {9db2526e-26bf-45c4-8822-f36997404fa3}, !- Thermal Zone Name
+  {2a3a9d6d-3d5b-4844-8730-9646fa7976e2}, !- Thermal Zone Name
   ,                                       !- Part of Total Floor Area
   ,                                       !- Design Specification Outdoor Air Object Name
-  {675bb208-63b3-476a-a9a5-55d75625b977}; !- Building Unit Name
-
-OS:Surface,
-  {7c7e3d2a-3bba-4137-b014-344bb3315000}, !- Handle
+  {114f3eac-e84e-4ae4-b8ab-a308ffb6e9d3}; !- Building Unit Name
+
+OS:Surface,
+  {746f062a-3acc-4af2-b575-4c1fb6dad340}, !- Handle
   Surface 1,                              !- Name
   Floor,                                  !- Surface Type
   ,                                       !- Construction Name
-  {4029899a-e165-4246-9f6e-5db96c92a04a}, !- Space Name
+  {7df116b3-bea2-42f0-bbaf-d2089548bc9d}, !- Space Name
   Surface,                                !- Outside Boundary Condition
-  {faf2734d-fd7e-48da-944b-e53d3dabbee1}, !- Outside Boundary Condition Object
-=======
-  {0bb36c47-6e97-400f-9e3c-d821f951ff4b}, !- Thermal Zone Name
-  ,                                       !- Part of Total Floor Area
-  ,                                       !- Design Specification Outdoor Air Object Name
-  {2be90842-db23-4390-ae59-46be5604f053}; !- Building Unit Name
-
-OS:Surface,
-  {6099baf0-ee84-475e-8110-2be65d76489e}, !- Handle
-  Surface 1,                              !- Name
-  Floor,                                  !- Surface Type
-  ,                                       !- Construction Name
-  {a8e45422-cdf0-434a-9ab7-b01d876b06ce}, !- Space Name
-  Surface,                                !- Outside Boundary Condition
-  {2841d098-0dcb-4475-983f-d701dc2904df}, !- Outside Boundary Condition Object
->>>>>>> 78927444
+  {8158380b-22a1-4723-853f-e8a0f87150b6}, !- Outside Boundary Condition Object
   NoSun,                                  !- Sun Exposure
   NoWind,                                 !- Wind Exposure
   ,                                       !- View Factor to Ground
@@ -524,19 +378,11 @@
   6.46578440716979, -12.9315688143396, 0; !- X,Y,Z Vertex 4 {m}
 
 OS:Surface,
-<<<<<<< HEAD
-  {0e3f29be-8bdd-462f-ac8c-e8cfa3e38a9d}, !- Handle
+  {fb48cc0c-8562-4bbd-bbff-4a78fbdfe7b8}, !- Handle
   Surface 2,                              !- Name
   Wall,                                   !- Surface Type
   ,                                       !- Construction Name
-  {4029899a-e165-4246-9f6e-5db96c92a04a}, !- Space Name
-=======
-  {ad780737-8bdb-4a9c-9985-e4c25ca79a02}, !- Handle
-  Surface 2,                              !- Name
-  Wall,                                   !- Surface Type
-  ,                                       !- Construction Name
-  {a8e45422-cdf0-434a-9ab7-b01d876b06ce}, !- Space Name
->>>>>>> 78927444
+  {7df116b3-bea2-42f0-bbaf-d2089548bc9d}, !- Space Name
   Outdoors,                               !- Outside Boundary Condition
   ,                                       !- Outside Boundary Condition Object
   SunExposed,                             !- Sun Exposure
@@ -549,19 +395,11 @@
   0, -12.9315688143396, 2.4384;           !- X,Y,Z Vertex 4 {m}
 
 OS:Surface,
-<<<<<<< HEAD
-  {ff1cf4fd-5b5e-4d9d-a1d8-8b771dbc8a6f}, !- Handle
+  {4a410832-c9ac-46e4-b6e8-f4f2d142051d}, !- Handle
   Surface 3,                              !- Name
   Wall,                                   !- Surface Type
   ,                                       !- Construction Name
-  {4029899a-e165-4246-9f6e-5db96c92a04a}, !- Space Name
-=======
-  {c53f5e1b-2243-47be-a43b-9f628b78d6b0}, !- Handle
-  Surface 3,                              !- Name
-  Wall,                                   !- Surface Type
-  ,                                       !- Construction Name
-  {a8e45422-cdf0-434a-9ab7-b01d876b06ce}, !- Space Name
->>>>>>> 78927444
+  {7df116b3-bea2-42f0-bbaf-d2089548bc9d}, !- Space Name
   Outdoors,                               !- Outside Boundary Condition
   ,                                       !- Outside Boundary Condition Object
   SunExposed,                             !- Sun Exposure
@@ -574,19 +412,11 @@
   0, 0, 2.4384;                           !- X,Y,Z Vertex 4 {m}
 
 OS:Surface,
-<<<<<<< HEAD
-  {1e3a75fb-e2d2-4a56-9fca-f8dd9c4e8e8e}, !- Handle
+  {098ac5a3-cf18-4900-b11a-6a4d14d4a5d6}, !- Handle
   Surface 4,                              !- Name
   Wall,                                   !- Surface Type
   ,                                       !- Construction Name
-  {4029899a-e165-4246-9f6e-5db96c92a04a}, !- Space Name
-=======
-  {a70e04c7-1898-430c-b42c-dcf090c244fd}, !- Handle
-  Surface 4,                              !- Name
-  Wall,                                   !- Surface Type
-  ,                                       !- Construction Name
-  {a8e45422-cdf0-434a-9ab7-b01d876b06ce}, !- Space Name
->>>>>>> 78927444
+  {7df116b3-bea2-42f0-bbaf-d2089548bc9d}, !- Space Name
   Adiabatic,                              !- Outside Boundary Condition
   ,                                       !- Outside Boundary Condition Object
   NoSun,                                  !- Sun Exposure
@@ -599,19 +429,11 @@
   6.46578440716979, 0, 2.4384;            !- X,Y,Z Vertex 4 {m}
 
 OS:Surface,
-<<<<<<< HEAD
-  {ef789a28-ca31-4578-bff4-f83fadaa5ca4}, !- Handle
+  {892dddb3-8693-4d99-976b-7941bbac4287}, !- Handle
   Surface 5,                              !- Name
   Wall,                                   !- Surface Type
   ,                                       !- Construction Name
-  {4029899a-e165-4246-9f6e-5db96c92a04a}, !- Space Name
-=======
-  {864aec37-9774-4042-9dc3-ae2ad2b86cdb}, !- Handle
-  Surface 5,                              !- Name
-  Wall,                                   !- Surface Type
-  ,                                       !- Construction Name
-  {a8e45422-cdf0-434a-9ab7-b01d876b06ce}, !- Space Name
->>>>>>> 78927444
+  {7df116b3-bea2-42f0-bbaf-d2089548bc9d}, !- Space Name
   Outdoors,                               !- Outside Boundary Condition
   ,                                       !- Outside Boundary Condition Object
   SunExposed,                             !- Sun Exposure
@@ -624,23 +446,13 @@
   6.46578440716979, -12.9315688143396, 2.4384; !- X,Y,Z Vertex 4 {m}
 
 OS:Surface,
-<<<<<<< HEAD
-  {1fdaf38b-8514-40ec-a76f-86e6689ce2b5}, !- Handle
+  {c9b5467d-a06f-49b6-ab77-9fddd92b5b2e}, !- Handle
   Surface 6,                              !- Name
   RoofCeiling,                            !- Surface Type
   ,                                       !- Construction Name
-  {4029899a-e165-4246-9f6e-5db96c92a04a}, !- Space Name
+  {7df116b3-bea2-42f0-bbaf-d2089548bc9d}, !- Space Name
   Surface,                                !- Outside Boundary Condition
-  {f59e38ee-0cc3-48e8-89c1-bc4dc50300f8}, !- Outside Boundary Condition Object
-=======
-  {bb0ce1e4-41d1-4122-99fc-9f841bd9a9eb}, !- Handle
-  Surface 6,                              !- Name
-  RoofCeiling,                            !- Surface Type
-  ,                                       !- Construction Name
-  {a8e45422-cdf0-434a-9ab7-b01d876b06ce}, !- Space Name
-  Surface,                                !- Outside Boundary Condition
-  {a1bd5cab-ad6e-4ba3-a6b4-7a73b44cbdac}, !- Outside Boundary Condition Object
->>>>>>> 78927444
+  {1261d054-8c0c-43c8-a82c-b8b6e2bf126d}, !- Outside Boundary Condition Object
   NoSun,                                  !- Sun Exposure
   NoWind,                                 !- Wind Exposure
   ,                                       !- View Factor to Ground
@@ -651,11 +463,7 @@
   0, -12.9315688143396, 2.4384;           !- X,Y,Z Vertex 4 {m}
 
 OS:SpaceType,
-<<<<<<< HEAD
-  {0846ed7f-2af1-4d4f-a5c8-c4889b8afe5d}, !- Handle
-=======
-  {c993924e-faa3-473d-8031-1dfc8276286f}, !- Handle
->>>>>>> 78927444
+  {8f381beb-4dcf-4998-97c3-27c1578e68b9}, !- Handle
   Space Type 1,                           !- Name
   ,                                       !- Default Construction Set Name
   ,                                       !- Default Schedule Set Name
@@ -666,19 +474,11 @@
   living;                                 !- Standards Space Type
 
 OS:Surface,
-<<<<<<< HEAD
-  {76904161-f029-4f6c-9bbb-175337d2453a}, !- Handle
+  {055b944a-3fb9-4227-9329-db8efd4e020b}, !- Handle
   Surface 12,                             !- Name
   Floor,                                  !- Surface Type
   ,                                       !- Construction Name
-  {1ed22ede-4ac4-418d-aed4-a16a3d455a20}, !- Space Name
-=======
-  {aa55860a-1a55-40e0-8c40-faf3da96682b}, !- Handle
-  Surface 12,                             !- Name
-  Floor,                                  !- Surface Type
-  ,                                       !- Construction Name
-  {41f3e158-7a1b-43cc-80c5-b7ce1e830e6d}, !- Space Name
->>>>>>> 78927444
+  {ea612ae9-d0a1-4daa-ada5-cf6289dea5b0}, !- Space Name
   Foundation,                             !- Outside Boundary Condition
   ,                                       !- Outside Boundary Condition Object
   NoSun,                                  !- Sun Exposure
@@ -691,19 +491,11 @@
   6.46578440716979, -12.9315688143396, -2.4384; !- X,Y,Z Vertex 4 {m}
 
 OS:Surface,
-<<<<<<< HEAD
-  {783ac76c-e605-4efa-bdf5-7a879e3a69ac}, !- Handle
+  {844a7051-0680-408d-b99b-236e17503c37}, !- Handle
   Surface 13,                             !- Name
   Wall,                                   !- Surface Type
   ,                                       !- Construction Name
-  {1ed22ede-4ac4-418d-aed4-a16a3d455a20}, !- Space Name
-=======
-  {f04757c0-b7ab-421a-90c3-442e67d84a48}, !- Handle
-  Surface 13,                             !- Name
-  Wall,                                   !- Surface Type
-  ,                                       !- Construction Name
-  {41f3e158-7a1b-43cc-80c5-b7ce1e830e6d}, !- Space Name
->>>>>>> 78927444
+  {ea612ae9-d0a1-4daa-ada5-cf6289dea5b0}, !- Space Name
   Foundation,                             !- Outside Boundary Condition
   ,                                       !- Outside Boundary Condition Object
   NoSun,                                  !- Sun Exposure
@@ -716,19 +508,11 @@
   0, -12.9315688143396, 0;                !- X,Y,Z Vertex 4 {m}
 
 OS:Surface,
-<<<<<<< HEAD
-  {85adbe0b-0e1f-48e7-86a8-ad28624eea2b}, !- Handle
+  {2f187698-9786-4dfd-8d0f-f747a5733359}, !- Handle
   Surface 14,                             !- Name
   Wall,                                   !- Surface Type
   ,                                       !- Construction Name
-  {1ed22ede-4ac4-418d-aed4-a16a3d455a20}, !- Space Name
-=======
-  {52b9e879-2392-4d22-b4cb-a38060d09887}, !- Handle
-  Surface 14,                             !- Name
-  Wall,                                   !- Surface Type
-  ,                                       !- Construction Name
-  {41f3e158-7a1b-43cc-80c5-b7ce1e830e6d}, !- Space Name
->>>>>>> 78927444
+  {ea612ae9-d0a1-4daa-ada5-cf6289dea5b0}, !- Space Name
   Foundation,                             !- Outside Boundary Condition
   ,                                       !- Outside Boundary Condition Object
   NoSun,                                  !- Sun Exposure
@@ -741,19 +525,11 @@
   0, 0, 0;                                !- X,Y,Z Vertex 4 {m}
 
 OS:Surface,
-<<<<<<< HEAD
-  {59ea4fb4-a683-4e1f-9188-3846931a6411}, !- Handle
+  {d39fc853-4b19-428d-bab9-69e174a7e217}, !- Handle
   Surface 15,                             !- Name
   Wall,                                   !- Surface Type
   ,                                       !- Construction Name
-  {1ed22ede-4ac4-418d-aed4-a16a3d455a20}, !- Space Name
-=======
-  {5217d59e-6b03-48c8-b638-43dcc83891df}, !- Handle
-  Surface 15,                             !- Name
-  Wall,                                   !- Surface Type
-  ,                                       !- Construction Name
-  {41f3e158-7a1b-43cc-80c5-b7ce1e830e6d}, !- Space Name
->>>>>>> 78927444
+  {ea612ae9-d0a1-4daa-ada5-cf6289dea5b0}, !- Space Name
   Adiabatic,                              !- Outside Boundary Condition
   ,                                       !- Outside Boundary Condition Object
   NoSun,                                  !- Sun Exposure
@@ -766,19 +542,11 @@
   6.46578440716979, 0, 0;                 !- X,Y,Z Vertex 4 {m}
 
 OS:Surface,
-<<<<<<< HEAD
-  {1a3829a3-f2df-446f-842a-3a16245f6d3f}, !- Handle
+  {f4cca3b9-cf99-47b6-a6d3-c06e515e1555}, !- Handle
   Surface 16,                             !- Name
   Wall,                                   !- Surface Type
   ,                                       !- Construction Name
-  {1ed22ede-4ac4-418d-aed4-a16a3d455a20}, !- Space Name
-=======
-  {3a965e36-df3c-42da-9f59-9a7602207249}, !- Handle
-  Surface 16,                             !- Name
-  Wall,                                   !- Surface Type
-  ,                                       !- Construction Name
-  {41f3e158-7a1b-43cc-80c5-b7ce1e830e6d}, !- Space Name
->>>>>>> 78927444
+  {ea612ae9-d0a1-4daa-ada5-cf6289dea5b0}, !- Space Name
   Foundation,                             !- Outside Boundary Condition
   ,                                       !- Outside Boundary Condition Object
   NoSun,                                  !- Sun Exposure
@@ -791,23 +559,13 @@
   6.46578440716979, -12.9315688143396, 0; !- X,Y,Z Vertex 4 {m}
 
 OS:Surface,
-<<<<<<< HEAD
-  {faf2734d-fd7e-48da-944b-e53d3dabbee1}, !- Handle
+  {8158380b-22a1-4723-853f-e8a0f87150b6}, !- Handle
   Surface 17,                             !- Name
   RoofCeiling,                            !- Surface Type
   ,                                       !- Construction Name
-  {1ed22ede-4ac4-418d-aed4-a16a3d455a20}, !- Space Name
+  {ea612ae9-d0a1-4daa-ada5-cf6289dea5b0}, !- Space Name
   Surface,                                !- Outside Boundary Condition
-  {7c7e3d2a-3bba-4137-b014-344bb3315000}, !- Outside Boundary Condition Object
-=======
-  {2841d098-0dcb-4475-983f-d701dc2904df}, !- Handle
-  Surface 17,                             !- Name
-  RoofCeiling,                            !- Surface Type
-  ,                                       !- Construction Name
-  {41f3e158-7a1b-43cc-80c5-b7ce1e830e6d}, !- Space Name
-  Surface,                                !- Outside Boundary Condition
-  {6099baf0-ee84-475e-8110-2be65d76489e}, !- Outside Boundary Condition Object
->>>>>>> 78927444
+  {746f062a-3acc-4af2-b575-4c1fb6dad340}, !- Outside Boundary Condition Object
   NoSun,                                  !- Sun Exposure
   NoWind,                                 !- Wind Exposure
   ,                                       !- View Factor to Ground
@@ -818,15 +576,9 @@
   0, -12.9315688143396, 0;                !- X,Y,Z Vertex 4 {m}
 
 OS:Space,
-<<<<<<< HEAD
-  {1ed22ede-4ac4-418d-aed4-a16a3d455a20}, !- Handle
+  {ea612ae9-d0a1-4daa-ada5-cf6289dea5b0}, !- Handle
   unfinished basement space,              !- Name
-  {cd9f0f7d-20a3-40f8-a18d-84f9af0c6fdd}, !- Space Type Name
-=======
-  {41f3e158-7a1b-43cc-80c5-b7ce1e830e6d}, !- Handle
-  unfinished basement space,              !- Name
-  {2e285188-25f9-419b-89b6-6318ac3b9e52}, !- Space Type Name
->>>>>>> 78927444
+  {3df0b90d-ba5a-4b15-86f7-b24670c32231}, !- Space Type Name
   ,                                       !- Default Construction Set Name
   ,                                       !- Default Schedule Set Name
   ,                                       !- Direction of Relative North {deg}
@@ -834,17 +586,10 @@
   ,                                       !- Y Origin {m}
   ,                                       !- Z Origin {m}
   ,                                       !- Building Story Name
-<<<<<<< HEAD
-  {9646b3c7-fb56-4151-8c04-19dd9703fb99}; !- Thermal Zone Name
+  {0a0d5c78-46e3-440c-a5a0-af1894c7e467}; !- Thermal Zone Name
 
 OS:ThermalZone,
-  {9646b3c7-fb56-4151-8c04-19dd9703fb99}, !- Handle
-=======
-  {3280ed1f-4da7-4b3c-9bbf-85c63db8943f}; !- Thermal Zone Name
-
-OS:ThermalZone,
-  {3280ed1f-4da7-4b3c-9bbf-85c63db8943f}, !- Handle
->>>>>>> 78927444
+  {0a0d5c78-46e3-440c-a5a0-af1894c7e467}, !- Handle
   unfinished basement zone,               !- Name
   ,                                       !- Multiplier
   ,                                       !- Ceiling Height {m}
@@ -853,17 +598,10 @@
   ,                                       !- Zone Inside Convection Algorithm
   ,                                       !- Zone Outside Convection Algorithm
   ,                                       !- Zone Conditioning Equipment List Name
-<<<<<<< HEAD
-  {75f9eec6-4fd6-4054-89d8-b35b300c5edb}, !- Zone Air Inlet Port List
-  {2b83f683-278b-4dd9-8ac0-6617e045e3f8}, !- Zone Air Exhaust Port List
-  {0cac87cf-d51f-47df-8040-c4d04c3c98c6}, !- Zone Air Node Name
-  {82ecc897-34dc-4ec2-8602-71f5c65bc1af}, !- Zone Return Air Port List
-=======
-  {a5974caf-62fb-4bfd-855a-81db34463be0}, !- Zone Air Inlet Port List
-  {a50c6a7f-7f13-4e72-84e5-48ff414f83be}, !- Zone Air Exhaust Port List
-  {f435a1e4-c525-467c-ad28-29f971dcd4f1}, !- Zone Air Node Name
-  {c871a061-ee41-4c93-885a-5203da9bd9c5}, !- Zone Return Air Port List
->>>>>>> 78927444
+  {1179438a-85ea-4c7d-bcac-d06ad4de97b1}, !- Zone Air Inlet Port List
+  {de35b2c4-df30-4982-bfdf-7eb786939c37}, !- Zone Air Exhaust Port List
+  {46eba859-3486-4884-8fdf-a61a36886673}, !- Zone Air Node Name
+  {e3721fc3-ba79-464e-8376-ab64a7a6ea9d}, !- Zone Return Air Port List
   ,                                       !- Primary Daylighting Control Name
   ,                                       !- Fraction of Zone Controlled by Primary Daylighting Control
   ,                                       !- Secondary Daylighting Control Name
@@ -874,71 +612,37 @@
   No;                                     !- Use Ideal Air Loads
 
 OS:Node,
-<<<<<<< HEAD
-  {de692151-95a0-4ef3-b715-12aa427e49b3}, !- Handle
+  {998506fb-aec1-460c-b710-71d80d7f2ab8}, !- Handle
   Node 2,                                 !- Name
-  {0cac87cf-d51f-47df-8040-c4d04c3c98c6}, !- Inlet Port
+  {46eba859-3486-4884-8fdf-a61a36886673}, !- Inlet Port
   ;                                       !- Outlet Port
 
 OS:Connection,
-  {0cac87cf-d51f-47df-8040-c4d04c3c98c6}, !- Handle
-  {0c82a7b6-bd78-44df-9939-c8d33e4b466f}, !- Name
-  {9646b3c7-fb56-4151-8c04-19dd9703fb99}, !- Source Object
+  {46eba859-3486-4884-8fdf-a61a36886673}, !- Handle
+  {15225c60-a829-4e03-92c4-0edda8997904}, !- Name
+  {0a0d5c78-46e3-440c-a5a0-af1894c7e467}, !- Source Object
   11,                                     !- Outlet Port
-  {de692151-95a0-4ef3-b715-12aa427e49b3}, !- Target Object
+  {998506fb-aec1-460c-b710-71d80d7f2ab8}, !- Target Object
   2;                                      !- Inlet Port
 
 OS:PortList,
-  {75f9eec6-4fd6-4054-89d8-b35b300c5edb}, !- Handle
-  {96cbfc72-7ecf-4642-bdf5-acce12af72a7}, !- Name
-  {9646b3c7-fb56-4151-8c04-19dd9703fb99}; !- HVAC Component
+  {1179438a-85ea-4c7d-bcac-d06ad4de97b1}, !- Handle
+  {18aaebc5-4b55-4e11-9b3b-6ba8863b0753}, !- Name
+  {0a0d5c78-46e3-440c-a5a0-af1894c7e467}; !- HVAC Component
 
 OS:PortList,
-  {2b83f683-278b-4dd9-8ac0-6617e045e3f8}, !- Handle
-  {6f5a59ef-3f1d-4971-af74-945e4bf06b1d}, !- Name
-  {9646b3c7-fb56-4151-8c04-19dd9703fb99}; !- HVAC Component
+  {de35b2c4-df30-4982-bfdf-7eb786939c37}, !- Handle
+  {9ddb3a26-4f6b-45c1-8340-bb4784fd22fe}, !- Name
+  {0a0d5c78-46e3-440c-a5a0-af1894c7e467}; !- HVAC Component
 
 OS:PortList,
-  {82ecc897-34dc-4ec2-8602-71f5c65bc1af}, !- Handle
-  {2472476b-ffae-48e7-8439-ced9059823c5}, !- Name
-  {9646b3c7-fb56-4151-8c04-19dd9703fb99}; !- HVAC Component
+  {e3721fc3-ba79-464e-8376-ab64a7a6ea9d}, !- Handle
+  {2c2f7698-bf4f-4734-8965-9f448c3fbc75}, !- Name
+  {0a0d5c78-46e3-440c-a5a0-af1894c7e467}; !- HVAC Component
 
 OS:Sizing:Zone,
-  {95eeb3c5-264b-4ae1-b7a5-d23f92751246}, !- Handle
-  {9646b3c7-fb56-4151-8c04-19dd9703fb99}, !- Zone or ZoneList Name
-=======
-  {d39127f3-a847-43e4-84b3-ad06cc7f411c}, !- Handle
-  Node 2,                                 !- Name
-  {f435a1e4-c525-467c-ad28-29f971dcd4f1}, !- Inlet Port
-  ;                                       !- Outlet Port
-
-OS:Connection,
-  {f435a1e4-c525-467c-ad28-29f971dcd4f1}, !- Handle
-  {c85c2c4b-ff84-41a7-9af1-15433962096a}, !- Name
-  {3280ed1f-4da7-4b3c-9bbf-85c63db8943f}, !- Source Object
-  11,                                     !- Outlet Port
-  {d39127f3-a847-43e4-84b3-ad06cc7f411c}, !- Target Object
-  2;                                      !- Inlet Port
-
-OS:PortList,
-  {a5974caf-62fb-4bfd-855a-81db34463be0}, !- Handle
-  {8b2254f3-fb87-440b-8efb-2db496f9ccc3}, !- Name
-  {3280ed1f-4da7-4b3c-9bbf-85c63db8943f}; !- HVAC Component
-
-OS:PortList,
-  {a50c6a7f-7f13-4e72-84e5-48ff414f83be}, !- Handle
-  {bfa5b29a-2188-43cf-999a-9e0d36b23e4b}, !- Name
-  {3280ed1f-4da7-4b3c-9bbf-85c63db8943f}; !- HVAC Component
-
-OS:PortList,
-  {c871a061-ee41-4c93-885a-5203da9bd9c5}, !- Handle
-  {ecf592e5-1c3e-4685-afd2-0778b78563bb}, !- Name
-  {3280ed1f-4da7-4b3c-9bbf-85c63db8943f}; !- HVAC Component
-
-OS:Sizing:Zone,
-  {5ce8529d-ed28-4d2c-974c-7296091b7edf}, !- Handle
-  {3280ed1f-4da7-4b3c-9bbf-85c63db8943f}, !- Zone or ZoneList Name
->>>>>>> 78927444
+  {9c3f1345-691b-4baf-a11b-1833cd662d1c}, !- Handle
+  {0a0d5c78-46e3-440c-a5a0-af1894c7e467}, !- Zone or ZoneList Name
   SupplyAirTemperature,                   !- Zone Cooling Design Supply Air Temperature Input Method
   14,                                     !- Zone Cooling Design Supply Air Temperature {C}
   11.11,                                  !- Zone Cooling Design Supply Air Temperature Difference {deltaC}
@@ -967,21 +671,12 @@
   autosize;                               !- Dedicated Outdoor Air High Setpoint Temperature for Design {C}
 
 OS:ZoneHVAC:EquipmentList,
-<<<<<<< HEAD
-  {dd1971d8-7182-42ed-94bb-6f8f352e7704}, !- Handle
+  {cf277819-02c8-4c75-bbe0-2756683af20a}, !- Handle
   Zone HVAC Equipment List 2,             !- Name
-  {9646b3c7-fb56-4151-8c04-19dd9703fb99}; !- Thermal Zone
+  {0a0d5c78-46e3-440c-a5a0-af1894c7e467}; !- Thermal Zone
 
 OS:SpaceType,
-  {cd9f0f7d-20a3-40f8-a18d-84f9af0c6fdd}, !- Handle
-=======
-  {75c8fa84-d4f0-43a6-a364-d8803cc0cd4f}, !- Handle
-  Zone HVAC Equipment List 2,             !- Name
-  {3280ed1f-4da7-4b3c-9bbf-85c63db8943f}; !- Thermal Zone
-
-OS:SpaceType,
-  {2e285188-25f9-419b-89b6-6318ac3b9e52}, !- Handle
->>>>>>> 78927444
+  {3df0b90d-ba5a-4b15-86f7-b24670c32231}, !- Handle
   Space Type 2,                           !- Name
   ,                                       !- Default Construction Set Name
   ,                                       !- Default Schedule Set Name
@@ -992,23 +687,13 @@
   unfinished basement;                    !- Standards Space Type
 
 OS:Surface,
-<<<<<<< HEAD
-  {f59e38ee-0cc3-48e8-89c1-bc4dc50300f8}, !- Handle
+  {1261d054-8c0c-43c8-a82c-b8b6e2bf126d}, !- Handle
   Surface 7,                              !- Name
   Floor,                                  !- Surface Type
   ,                                       !- Construction Name
-  {dda60067-c272-46a4-a5eb-b488692b4124}, !- Space Name
+  {70af57c8-8561-4621-94a1-3582a0f08eb5}, !- Space Name
   Surface,                                !- Outside Boundary Condition
-  {1fdaf38b-8514-40ec-a76f-86e6689ce2b5}, !- Outside Boundary Condition Object
-=======
-  {a1bd5cab-ad6e-4ba3-a6b4-7a73b44cbdac}, !- Handle
-  Surface 7,                              !- Name
-  Floor,                                  !- Surface Type
-  ,                                       !- Construction Name
-  {831d6fae-65d0-43b9-95d8-69e25d88a4f0}, !- Space Name
-  Surface,                                !- Outside Boundary Condition
-  {bb0ce1e4-41d1-4122-99fc-9f841bd9a9eb}, !- Outside Boundary Condition Object
->>>>>>> 78927444
+  {c9b5467d-a06f-49b6-ab77-9fddd92b5b2e}, !- Outside Boundary Condition Object
   NoSun,                                  !- Sun Exposure
   NoWind,                                 !- Wind Exposure
   ,                                       !- View Factor to Ground
@@ -1019,19 +704,11 @@
   6.46578440716979, -12.9315688143396, 2.4384; !- X,Y,Z Vertex 4 {m}
 
 OS:Surface,
-<<<<<<< HEAD
-  {408093ea-cf80-4a33-856b-cc5c077a573b}, !- Handle
+  {e49c1f03-a1e6-4252-9a61-fdcf80160cbf}, !- Handle
   Surface 8,                              !- Name
   RoofCeiling,                            !- Surface Type
   ,                                       !- Construction Name
-  {dda60067-c272-46a4-a5eb-b488692b4124}, !- Space Name
-=======
-  {cf6f06f4-8e2e-4b02-9846-fb81f0e53901}, !- Handle
-  Surface 8,                              !- Name
-  RoofCeiling,                            !- Surface Type
-  ,                                       !- Construction Name
-  {831d6fae-65d0-43b9-95d8-69e25d88a4f0}, !- Space Name
->>>>>>> 78927444
+  {70af57c8-8561-4621-94a1-3582a0f08eb5}, !- Space Name
   Outdoors,                               !- Outside Boundary Condition
   ,                                       !- Outside Boundary Condition Object
   SunExposed,                             !- Sun Exposure
@@ -1044,19 +721,11 @@
   0, 0, 2.4384;                           !- X,Y,Z Vertex 4 {m}
 
 OS:Surface,
-<<<<<<< HEAD
-  {88c514b3-c871-4ba7-95d5-5619e4c3d8d9}, !- Handle
+  {046b3343-81dc-48a6-9fe9-4d1c0febce52}, !- Handle
   Surface 9,                              !- Name
   RoofCeiling,                            !- Surface Type
   ,                                       !- Construction Name
-  {dda60067-c272-46a4-a5eb-b488692b4124}, !- Space Name
-=======
-  {4d8e6ece-c174-4f36-a369-5cc9bdcf45ba}, !- Handle
-  Surface 9,                              !- Name
-  RoofCeiling,                            !- Surface Type
-  ,                                       !- Construction Name
-  {831d6fae-65d0-43b9-95d8-69e25d88a4f0}, !- Space Name
->>>>>>> 78927444
+  {70af57c8-8561-4621-94a1-3582a0f08eb5}, !- Space Name
   Outdoors,                               !- Outside Boundary Condition
   ,                                       !- Outside Boundary Condition Object
   SunExposed,                             !- Sun Exposure
@@ -1069,19 +738,11 @@
   6.46578440716979, -12.9315688143396, 2.4384; !- X,Y,Z Vertex 4 {m}
 
 OS:Surface,
-<<<<<<< HEAD
-  {481abfa6-2e01-44ed-9828-46c8b34a5f2b}, !- Handle
+  {637a2860-6a2e-476c-89be-4239b88c6b48}, !- Handle
   Surface 10,                             !- Name
   Wall,                                   !- Surface Type
   ,                                       !- Construction Name
-  {dda60067-c272-46a4-a5eb-b488692b4124}, !- Space Name
-=======
-  {1e5c4911-224d-49fa-86a3-40e8574ffd40}, !- Handle
-  Surface 10,                             !- Name
-  Wall,                                   !- Surface Type
-  ,                                       !- Construction Name
-  {831d6fae-65d0-43b9-95d8-69e25d88a4f0}, !- Space Name
->>>>>>> 78927444
+  {70af57c8-8561-4621-94a1-3582a0f08eb5}, !- Space Name
   Outdoors,                               !- Outside Boundary Condition
   ,                                       !- Outside Boundary Condition Object
   SunExposed,                             !- Sun Exposure
@@ -1093,19 +754,11 @@
   0, -12.9315688143396, 2.4384;           !- X,Y,Z Vertex 3 {m}
 
 OS:Surface,
-<<<<<<< HEAD
-  {655f05e5-3e7e-4751-a11b-a73a7277aae9}, !- Handle
+  {c3b50022-52cd-4cc9-abb9-f638e528a421}, !- Handle
   Surface 11,                             !- Name
   Wall,                                   !- Surface Type
   ,                                       !- Construction Name
-  {dda60067-c272-46a4-a5eb-b488692b4124}, !- Space Name
-=======
-  {1d10bc90-d3d0-435b-b618-38817d55de28}, !- Handle
-  Surface 11,                             !- Name
-  Wall,                                   !- Surface Type
-  ,                                       !- Construction Name
-  {831d6fae-65d0-43b9-95d8-69e25d88a4f0}, !- Space Name
->>>>>>> 78927444
+  {70af57c8-8561-4621-94a1-3582a0f08eb5}, !- Space Name
   Adiabatic,                              !- Outside Boundary Condition
   ,                                       !- Outside Boundary Condition Object
   NoSun,                                  !- Sun Exposure
@@ -1117,15 +770,9 @@
   6.46578440716979, 0, 2.4384;            !- X,Y,Z Vertex 3 {m}
 
 OS:Space,
-<<<<<<< HEAD
-  {dda60067-c272-46a4-a5eb-b488692b4124}, !- Handle
+  {70af57c8-8561-4621-94a1-3582a0f08eb5}, !- Handle
   unfinished attic space,                 !- Name
-  {6ff37ffa-f19b-43c1-b341-5192c0b8c162}, !- Space Type Name
-=======
-  {831d6fae-65d0-43b9-95d8-69e25d88a4f0}, !- Handle
-  unfinished attic space,                 !- Name
-  {40019301-f0ca-4158-86b5-fca37eadfae5}, !- Space Type Name
->>>>>>> 78927444
+  {adec86ba-a2bf-4ce5-9fc4-fc89b1231952}, !- Space Type Name
   ,                                       !- Default Construction Set Name
   ,                                       !- Default Schedule Set Name
   ,                                       !- Direction of Relative North {deg}
@@ -1133,17 +780,10 @@
   ,                                       !- Y Origin {m}
   ,                                       !- Z Origin {m}
   ,                                       !- Building Story Name
-<<<<<<< HEAD
-  {b6f4f400-8f51-4ed1-a9cf-172b79bcbc25}; !- Thermal Zone Name
+  {a38ea6ac-53e3-48fb-b5eb-d31259b055ae}; !- Thermal Zone Name
 
 OS:ThermalZone,
-  {b6f4f400-8f51-4ed1-a9cf-172b79bcbc25}, !- Handle
-=======
-  {f92f234a-f5f3-492b-bdb7-58459cff7e22}; !- Thermal Zone Name
-
-OS:ThermalZone,
-  {f92f234a-f5f3-492b-bdb7-58459cff7e22}, !- Handle
->>>>>>> 78927444
+  {a38ea6ac-53e3-48fb-b5eb-d31259b055ae}, !- Handle
   unfinished attic zone,                  !- Name
   ,                                       !- Multiplier
   ,                                       !- Ceiling Height {m}
@@ -1152,17 +792,10 @@
   ,                                       !- Zone Inside Convection Algorithm
   ,                                       !- Zone Outside Convection Algorithm
   ,                                       !- Zone Conditioning Equipment List Name
-<<<<<<< HEAD
-  {639da90d-24b4-4b09-93dc-d42e9c78a841}, !- Zone Air Inlet Port List
-  {e26b8d1b-62f6-417b-8e8a-067e53482d0d}, !- Zone Air Exhaust Port List
-  {00c24bcd-a9f0-4884-bda2-28b294af12c2}, !- Zone Air Node Name
-  {e8b1b8cf-d9a5-47ba-b271-32b75acbe459}, !- Zone Return Air Port List
-=======
-  {9f8d2881-fdbe-44cb-a3c5-d7291d20141a}, !- Zone Air Inlet Port List
-  {cb375be6-80ef-4c14-9c45-a1faf836e0bd}, !- Zone Air Exhaust Port List
-  {387e23bb-8aac-4c03-9e33-4f291f1cd037}, !- Zone Air Node Name
-  {977a4418-225a-4fa7-8341-e71c37d52210}, !- Zone Return Air Port List
->>>>>>> 78927444
+  {2758e2c4-b834-42b2-ac68-155cea9a030e}, !- Zone Air Inlet Port List
+  {727dc1b4-2ea7-4fad-b55d-def621b3447d}, !- Zone Air Exhaust Port List
+  {7e42ce18-0bb3-45f8-878f-01366fa83534}, !- Zone Air Node Name
+  {7b7a5b41-d7b4-42bf-9f9b-98a8653a5026}, !- Zone Return Air Port List
   ,                                       !- Primary Daylighting Control Name
   ,                                       !- Fraction of Zone Controlled by Primary Daylighting Control
   ,                                       !- Secondary Daylighting Control Name
@@ -1173,71 +806,37 @@
   No;                                     !- Use Ideal Air Loads
 
 OS:Node,
-<<<<<<< HEAD
-  {96d82882-4b72-4598-bb21-a2add5bdd4d5}, !- Handle
+  {b057c863-85ce-4a6c-9601-b027a8cd8ec0}, !- Handle
   Node 3,                                 !- Name
-  {00c24bcd-a9f0-4884-bda2-28b294af12c2}, !- Inlet Port
+  {7e42ce18-0bb3-45f8-878f-01366fa83534}, !- Inlet Port
   ;                                       !- Outlet Port
 
 OS:Connection,
-  {00c24bcd-a9f0-4884-bda2-28b294af12c2}, !- Handle
-  {578acfa5-ccf5-4519-a4ab-1395672ce3d6}, !- Name
-  {b6f4f400-8f51-4ed1-a9cf-172b79bcbc25}, !- Source Object
+  {7e42ce18-0bb3-45f8-878f-01366fa83534}, !- Handle
+  {4e91be53-4763-44d7-93bb-0c5d727ffdcf}, !- Name
+  {a38ea6ac-53e3-48fb-b5eb-d31259b055ae}, !- Source Object
   11,                                     !- Outlet Port
-  {96d82882-4b72-4598-bb21-a2add5bdd4d5}, !- Target Object
+  {b057c863-85ce-4a6c-9601-b027a8cd8ec0}, !- Target Object
   2;                                      !- Inlet Port
 
 OS:PortList,
-  {639da90d-24b4-4b09-93dc-d42e9c78a841}, !- Handle
-  {8e59b796-f5be-4351-832a-7e7c2c57448d}, !- Name
-  {b6f4f400-8f51-4ed1-a9cf-172b79bcbc25}; !- HVAC Component
+  {2758e2c4-b834-42b2-ac68-155cea9a030e}, !- Handle
+  {5f025b9a-d300-4496-abc2-03afe055c8e5}, !- Name
+  {a38ea6ac-53e3-48fb-b5eb-d31259b055ae}; !- HVAC Component
 
 OS:PortList,
-  {e26b8d1b-62f6-417b-8e8a-067e53482d0d}, !- Handle
-  {99ab31fe-72ad-4356-a110-334faa53dd1d}, !- Name
-  {b6f4f400-8f51-4ed1-a9cf-172b79bcbc25}; !- HVAC Component
+  {727dc1b4-2ea7-4fad-b55d-def621b3447d}, !- Handle
+  {de422c00-a27a-4b51-afbc-d46cd8c11e35}, !- Name
+  {a38ea6ac-53e3-48fb-b5eb-d31259b055ae}; !- HVAC Component
 
 OS:PortList,
-  {e8b1b8cf-d9a5-47ba-b271-32b75acbe459}, !- Handle
-  {9011a97d-b3d1-4203-8241-7fe8c0b33327}, !- Name
-  {b6f4f400-8f51-4ed1-a9cf-172b79bcbc25}; !- HVAC Component
+  {7b7a5b41-d7b4-42bf-9f9b-98a8653a5026}, !- Handle
+  {d40f014f-d44b-4b5e-868b-5100eb04afcf}, !- Name
+  {a38ea6ac-53e3-48fb-b5eb-d31259b055ae}; !- HVAC Component
 
 OS:Sizing:Zone,
-  {7f315247-7f08-4311-83df-320804e1385c}, !- Handle
-  {b6f4f400-8f51-4ed1-a9cf-172b79bcbc25}, !- Zone or ZoneList Name
-=======
-  {3f5de18c-e975-4be7-9c5b-659b250560bf}, !- Handle
-  Node 3,                                 !- Name
-  {387e23bb-8aac-4c03-9e33-4f291f1cd037}, !- Inlet Port
-  ;                                       !- Outlet Port
-
-OS:Connection,
-  {387e23bb-8aac-4c03-9e33-4f291f1cd037}, !- Handle
-  {e60e2d63-9e10-42ee-946a-0e4c817ee269}, !- Name
-  {f92f234a-f5f3-492b-bdb7-58459cff7e22}, !- Source Object
-  11,                                     !- Outlet Port
-  {3f5de18c-e975-4be7-9c5b-659b250560bf}, !- Target Object
-  2;                                      !- Inlet Port
-
-OS:PortList,
-  {9f8d2881-fdbe-44cb-a3c5-d7291d20141a}, !- Handle
-  {b28e094d-5230-4f3b-8603-5fa03faddce1}, !- Name
-  {f92f234a-f5f3-492b-bdb7-58459cff7e22}; !- HVAC Component
-
-OS:PortList,
-  {cb375be6-80ef-4c14-9c45-a1faf836e0bd}, !- Handle
-  {b3cd4b4e-d96a-4d1f-bf88-9430b572aa70}, !- Name
-  {f92f234a-f5f3-492b-bdb7-58459cff7e22}; !- HVAC Component
-
-OS:PortList,
-  {977a4418-225a-4fa7-8341-e71c37d52210}, !- Handle
-  {17334e5d-e5bc-4fec-a8ba-5231953ba551}, !- Name
-  {f92f234a-f5f3-492b-bdb7-58459cff7e22}; !- HVAC Component
-
-OS:Sizing:Zone,
-  {ec0946d3-cb0e-43a4-9da1-62a79a60030c}, !- Handle
-  {f92f234a-f5f3-492b-bdb7-58459cff7e22}, !- Zone or ZoneList Name
->>>>>>> 78927444
+  {b89b3cbc-25d6-4442-9206-c9bb6f9f069c}, !- Handle
+  {a38ea6ac-53e3-48fb-b5eb-d31259b055ae}, !- Zone or ZoneList Name
   SupplyAirTemperature,                   !- Zone Cooling Design Supply Air Temperature Input Method
   14,                                     !- Zone Cooling Design Supply Air Temperature {C}
   11.11,                                  !- Zone Cooling Design Supply Air Temperature Difference {deltaC}
@@ -1266,21 +865,12 @@
   autosize;                               !- Dedicated Outdoor Air High Setpoint Temperature for Design {C}
 
 OS:ZoneHVAC:EquipmentList,
-<<<<<<< HEAD
-  {7bc295ef-3459-4596-b176-078b3cd5e039}, !- Handle
+  {ed975683-e6e3-46fb-8a9a-e96938ae1404}, !- Handle
   Zone HVAC Equipment List 3,             !- Name
-  {b6f4f400-8f51-4ed1-a9cf-172b79bcbc25}; !- Thermal Zone
+  {a38ea6ac-53e3-48fb-b5eb-d31259b055ae}; !- Thermal Zone
 
 OS:SpaceType,
-  {6ff37ffa-f19b-43c1-b341-5192c0b8c162}, !- Handle
-=======
-  {fae28cd2-5f5f-4ca7-9762-a5337abd08cb}, !- Handle
-  Zone HVAC Equipment List 3,             !- Name
-  {f92f234a-f5f3-492b-bdb7-58459cff7e22}; !- Thermal Zone
-
-OS:SpaceType,
-  {40019301-f0ca-4158-86b5-fca37eadfae5}, !- Handle
->>>>>>> 78927444
+  {adec86ba-a2bf-4ce5-9fc4-fc89b1231952}, !- Handle
   Space Type 3,                           !- Name
   ,                                       !- Default Construction Set Name
   ,                                       !- Default Schedule Set Name
@@ -1291,23 +881,14 @@
   unfinished attic;                       !- Standards Space Type
 
 OS:BuildingUnit,
-<<<<<<< HEAD
-  {675bb208-63b3-476a-a9a5-55d75625b977}, !- Handle
-=======
-  {2be90842-db23-4390-ae59-46be5604f053}, !- Handle
->>>>>>> 78927444
+  {114f3eac-e84e-4ae4-b8ab-a308ffb6e9d3}, !- Handle
   unit 1,                                 !- Name
   ,                                       !- Rendering Color
   Residential;                            !- Building Unit Type
 
 OS:AdditionalProperties,
-<<<<<<< HEAD
-  {36a1207f-1a3b-407c-9d57-766eff14e8c8}, !- Handle
-  {675bb208-63b3-476a-a9a5-55d75625b977}, !- Object Name
-=======
-  {2972c0ca-7711-4a6b-8423-b9ccc73fd574}, !- Handle
-  {2be90842-db23-4390-ae59-46be5604f053}, !- Object Name
->>>>>>> 78927444
+  {85abd786-1dc3-4299-a4d7-cd9f40b26307}, !- Handle
+  {114f3eac-e84e-4ae4-b8ab-a308ffb6e9d3}, !- Object Name
   NumberOfBedrooms,                       !- Feature Name 1
   Integer,                                !- Feature Data Type 1
   3,                                      !- Feature Value 1
@@ -1319,20 +900,12 @@
   3.3900000000000001;                     !- Feature Value 3
 
 OS:External:File,
-<<<<<<< HEAD
-  {465733bb-45f2-440d-bc2d-24f85f5710a2}, !- Handle
-=======
-  {6efb2267-3b4d-4cd3-a440-eae6eb99c8ab}, !- Handle
->>>>>>> 78927444
+  {a4f653dd-745a-45be-8da7-61cb265fa45b}, !- Handle
   8760.csv,                               !- Name
   8760.csv;                               !- File Name
 
 OS:Schedule:Day,
-<<<<<<< HEAD
-  {2e78fbd9-0403-4132-912f-b76bc5bdf5a1}, !- Handle
-=======
-  {b1febe8f-38f6-4fd6-8111-de0f82d02290}, !- Handle
->>>>>>> 78927444
+  {9190627f-ad40-4c65-a824-4154b481c3a2}, !- Handle
   Schedule Day 1,                         !- Name
   ,                                       !- Schedule Type Limits Name
   ,                                       !- Interpolate to Timestep
@@ -1341,11 +914,7 @@
   0;                                      !- Value Until Time 1
 
 OS:Schedule:Day,
-<<<<<<< HEAD
-  {6b8feb72-722a-4f4a-b707-5a850f505555}, !- Handle
-=======
-  {453ff58e-fb33-4063-bd33-e0ebc88657e6}, !- Handle
->>>>>>> 78927444
+  {ece20035-5167-47a9-a013-1a634c468b66}, !- Handle
   Schedule Day 2,                         !- Name
   ,                                       !- Schedule Type Limits Name
   ,                                       !- Interpolate to Timestep
@@ -1354,17 +923,10 @@
   1;                                      !- Value Until Time 1
 
 OS:Schedule:File,
-<<<<<<< HEAD
-  {7cef3cf4-2fbe-45cf-aa68-3ffa37a62e73}, !- Handle
+  {7e42f7da-1a1d-4580-adb9-98c2fdc083a3}, !- Handle
   occupants,                              !- Name
-  {c3393d53-e804-4c2a-87c4-626d25c70b7a}, !- Schedule Type Limits Name
-  {465733bb-45f2-440d-bc2d-24f85f5710a2}, !- External File Name
-=======
-  {c059b2a6-0c40-4b1b-a933-b37e6ef6130c}, !- Handle
-  occupants,                              !- Name
-  {d43e243c-0210-40ba-90c1-29ca013f29bf}, !- Schedule Type Limits Name
-  {6efb2267-3b4d-4cd3-a440-eae6eb99c8ab}, !- External File Name
->>>>>>> 78927444
+  {9b80b967-98e7-41eb-8400-18bcfe324c73}, !- Schedule Type Limits Name
+  {a4f653dd-745a-45be-8da7-61cb265fa45b}, !- External File Name
   1,                                      !- Column Number
   1,                                      !- Rows to Skip at Top
   8760,                                   !- Number of Hours of Data
@@ -1373,38 +935,22 @@
   60;                                     !- Minutes per Item
 
 OS:Schedule:Ruleset,
-<<<<<<< HEAD
-  {a381a36b-4385-4086-b18b-df0f23762992}, !- Handle
+  {c42ba2eb-878f-4a38-8668-797f282bb777}, !- Handle
   Schedule Ruleset 1,                     !- Name
-  {d6fabd6a-fad2-4ffa-b3ef-ce1de46cd9f7}, !- Schedule Type Limits Name
-  {e0da1dc7-314d-45ba-ac62-fe9e5c48d4bb}; !- Default Day Schedule Name
+  {0757cfa6-8594-4cfe-8bd9-7f351e8dfd61}, !- Schedule Type Limits Name
+  {364ab8a5-0a3a-4ba5-afb2-b244572f79eb}; !- Default Day Schedule Name
 
 OS:Schedule:Day,
-  {e0da1dc7-314d-45ba-ac62-fe9e5c48d4bb}, !- Handle
+  {364ab8a5-0a3a-4ba5-afb2-b244572f79eb}, !- Handle
   Schedule Day 3,                         !- Name
-  {d6fabd6a-fad2-4ffa-b3ef-ce1de46cd9f7}, !- Schedule Type Limits Name
-=======
-  {b3050e31-976c-4c63-9f82-0f9c23fcb34a}, !- Handle
-  Schedule Ruleset 1,                     !- Name
-  {75efbea5-fd89-4d7f-928f-c34b70c1e312}, !- Schedule Type Limits Name
-  {dea3471a-1234-447b-b478-772e2e8b3246}; !- Default Day Schedule Name
-
-OS:Schedule:Day,
-  {dea3471a-1234-447b-b478-772e2e8b3246}, !- Handle
-  Schedule Day 3,                         !- Name
-  {75efbea5-fd89-4d7f-928f-c34b70c1e312}, !- Schedule Type Limits Name
->>>>>>> 78927444
+  {0757cfa6-8594-4cfe-8bd9-7f351e8dfd61}, !- Schedule Type Limits Name
   ,                                       !- Interpolate to Timestep
   24,                                     !- Hour 1
   0,                                      !- Minute 1
   112.539290946133;                       !- Value Until Time 1
 
 OS:People:Definition,
-<<<<<<< HEAD
-  {1f6843c8-5ca6-4fe6-8759-2eec6abda37a}, !- Handle
-=======
-  {cab0ed63-1cc3-48de-a52e-3f59ce77f514}, !- Handle
->>>>>>> 78927444
+  {2ee9a513-bc38-4249-8bef-4348516225d2}, !- Handle
   res occupants|living space,             !- Name
   People,                                 !- Number of People Calculation Method
   3.39,                                   !- Number of People {people}
@@ -1417,21 +963,12 @@
   ZoneAveraged;                           !- Mean Radiant Temperature Calculation Type
 
 OS:People,
-<<<<<<< HEAD
-  {7c0e0397-8862-4865-96d0-ddca0af40ad3}, !- Handle
+  {231afe39-5e2f-45ec-ab57-17463c7b74e1}, !- Handle
   res occupants|living space,             !- Name
-  {1f6843c8-5ca6-4fe6-8759-2eec6abda37a}, !- People Definition Name
-  {4029899a-e165-4246-9f6e-5db96c92a04a}, !- Space or SpaceType Name
-  {7cef3cf4-2fbe-45cf-aa68-3ffa37a62e73}, !- Number of People Schedule Name
-  {a381a36b-4385-4086-b18b-df0f23762992}, !- Activity Level Schedule Name
-=======
-  {061c7274-abcb-425a-9c6d-4b68cdd75a7d}, !- Handle
-  res occupants|living space,             !- Name
-  {cab0ed63-1cc3-48de-a52e-3f59ce77f514}, !- People Definition Name
-  {a8e45422-cdf0-434a-9ab7-b01d876b06ce}, !- Space or SpaceType Name
-  {c059b2a6-0c40-4b1b-a933-b37e6ef6130c}, !- Number of People Schedule Name
-  {b3050e31-976c-4c63-9f82-0f9c23fcb34a}, !- Activity Level Schedule Name
->>>>>>> 78927444
+  {2ee9a513-bc38-4249-8bef-4348516225d2}, !- People Definition Name
+  {7df116b3-bea2-42f0-bbaf-d2089548bc9d}, !- Space or SpaceType Name
+  {7e42f7da-1a1d-4580-adb9-98c2fdc083a3}, !- Number of People Schedule Name
+  {c42ba2eb-878f-4a38-8668-797f282bb777}, !- Activity Level Schedule Name
   ,                                       !- Surface Name/Angle Factor List Name
   ,                                       !- Work Efficiency Schedule Name
   ,                                       !- Clothing Insulation Schedule Name
@@ -1439,11 +976,7 @@
   1;                                      !- Multiplier
 
 OS:ScheduleTypeLimits,
-<<<<<<< HEAD
-  {d6fabd6a-fad2-4ffa-b3ef-ce1de46cd9f7}, !- Handle
-=======
-  {75efbea5-fd89-4d7f-928f-c34b70c1e312}, !- Handle
->>>>>>> 78927444
+  {0757cfa6-8594-4cfe-8bd9-7f351e8dfd61}, !- Handle
   ActivityLevel,                          !- Name
   0,                                      !- Lower Limit Value
   ,                                       !- Upper Limit Value
@@ -1451,11 +984,7 @@
   ActivityLevel;                          !- Unit Type
 
 OS:ScheduleTypeLimits,
-<<<<<<< HEAD
-  {c3393d53-e804-4c2a-87c4-626d25c70b7a}, !- Handle
-=======
-  {d43e243c-0210-40ba-90c1-29ca013f29bf}, !- Handle
->>>>>>> 78927444
+  {9b80b967-98e7-41eb-8400-18bcfe324c73}, !- Handle
   Fractional,                             !- Name
   0,                                      !- Lower Limit Value
   1,                                      !- Upper Limit Value
