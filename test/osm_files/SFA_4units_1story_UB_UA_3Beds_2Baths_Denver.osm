!- NOTE: Auto-generated from /test/osw_files/SFA_4units_1story_UB_UA_3Beds_2Baths_Denver.osw

OS:Version,
<<<<<<< HEAD
  {8a7aa83c-5b31-411d-bb37-1fd000557b38}, !- Handle
  2.9.0;                                  !- Version Identifier

OS:SimulationControl,
  {fe693c98-ef78-4618-b073-6a54e9bfffa9}, !- Handle
=======
  {7c7a9a50-af24-4628-b308-8e140766155c}, !- Handle
  2.9.1;                                  !- Version Identifier

OS:SimulationControl,
  {fb6f13ac-9a3f-486d-84a5-9fa75922f3e4}, !- Handle
>>>>>>> 918de987
  ,                                       !- Do Zone Sizing Calculation
  ,                                       !- Do System Sizing Calculation
  ,                                       !- Do Plant Sizing Calculation
  No;                                     !- Run Simulation for Sizing Periods

OS:Timestep,
<<<<<<< HEAD
  {fdc967c3-93b9-4cce-92e1-bf93b19eaf9d}, !- Handle
  6;                                      !- Number of Timesteps per Hour

OS:ShadowCalculation,
  {9e523ee2-f93f-4ddf-bbd1-7947c920544a}, !- Handle
=======
  {b595ed1b-80bb-498b-b185-eed9558cf713}, !- Handle
  6;                                      !- Number of Timesteps per Hour

OS:ShadowCalculation,
  {ead42e8c-7275-4b6a-a642-0798215732a4}, !- Handle
>>>>>>> 918de987
  20,                                     !- Calculation Frequency
  200;                                    !- Maximum Figures in Shadow Overlap Calculations

OS:SurfaceConvectionAlgorithm:Outside,
<<<<<<< HEAD
  {93775245-5b2c-4c08-bd46-66b70f8f1632}, !- Handle
  DOE-2;                                  !- Algorithm

OS:SurfaceConvectionAlgorithm:Inside,
  {b32b39fc-2b87-43f2-9e33-fe36aeb90306}, !- Handle
  TARP;                                   !- Algorithm

OS:ZoneCapacitanceMultiplier:ResearchSpecial,
  {1b14c227-6369-4cad-a22a-7084949d955b}, !- Handle
=======
  {081243e1-9673-4a54-a82f-a06df1bdb206}, !- Handle
  DOE-2;                                  !- Algorithm

OS:SurfaceConvectionAlgorithm:Inside,
  {3cf7bf77-9e2a-439c-a1cd-e966d23067ed}, !- Handle
  TARP;                                   !- Algorithm

OS:ZoneCapacitanceMultiplier:ResearchSpecial,
  {778d72dd-1a76-44d2-90d4-16686780d0cf}, !- Handle
>>>>>>> 918de987
  ,                                       !- Temperature Capacity Multiplier
  15,                                     !- Humidity Capacity Multiplier
  ;                                       !- Carbon Dioxide Capacity Multiplier

OS:RunPeriod,
<<<<<<< HEAD
  {9ced85f1-fc20-47c5-9d60-aaac9b01524a}, !- Handle
=======
  {a6fc446d-0ad8-4dde-bfd9-e5145182fb5b}, !- Handle
>>>>>>> 918de987
  Run Period 1,                           !- Name
  1,                                      !- Begin Month
  1,                                      !- Begin Day of Month
  12,                                     !- End Month
  31,                                     !- End Day of Month
  ,                                       !- Use Weather File Holidays and Special Days
  ,                                       !- Use Weather File Daylight Saving Period
  ,                                       !- Apply Weekend Holiday Rule
  ,                                       !- Use Weather File Rain Indicators
  ,                                       !- Use Weather File Snow Indicators
  ;                                       !- Number of Times Runperiod to be Repeated

OS:YearDescription,
<<<<<<< HEAD
  {7c4a584e-164f-4323-936f-ed4ab4f09d4c}, !- Handle
=======
  {16c602a5-ecbc-4e90-a7ca-b508f0c5a0aa}, !- Handle
>>>>>>> 918de987
  2007,                                   !- Calendar Year
  ,                                       !- Day of Week for Start Day
  ;                                       !- Is Leap Year

OS:WeatherFile,
<<<<<<< HEAD
  {e5f1bc55-2545-495c-8626-cbd0c924b427}, !- Handle
=======
  {5efa2ba2-73f2-4ffb-8760-b1075a34dfc7}, !- Handle
>>>>>>> 918de987
  Denver Intl Ap,                         !- City
  CO,                                     !- State Province Region
  USA,                                    !- Country
  TMY3,                                   !- Data Source
  725650,                                 !- WMO Number
  39.83,                                  !- Latitude {deg}
  -104.65,                                !- Longitude {deg}
  -7,                                     !- Time Zone {hr}
  1650,                                   !- Elevation {m}
  file:../weather/USA_CO_Denver.Intl.AP.725650_TMY3.epw, !- Url
  E23378AA;                               !- Checksum

OS:AdditionalProperties,
<<<<<<< HEAD
  {fd04bd99-6776-4bce-859d-c54ca6dfaa60}, !- Handle
  {e5f1bc55-2545-495c-8626-cbd0c924b427}, !- Object Name
=======
  {d98c0ab0-6b08-4285-867d-f0dc58cf2a4f}, !- Handle
  {5efa2ba2-73f2-4ffb-8760-b1075a34dfc7}, !- Object Name
>>>>>>> 918de987
  EPWHeaderCity,                          !- Feature Name 1
  String,                                 !- Feature Data Type 1
  Denver Intl Ap,                         !- Feature Value 1
  EPWHeaderState,                         !- Feature Name 2
  String,                                 !- Feature Data Type 2
  CO,                                     !- Feature Value 2
  EPWHeaderCountry,                       !- Feature Name 3
  String,                                 !- Feature Data Type 3
  USA,                                    !- Feature Value 3
  EPWHeaderDataSource,                    !- Feature Name 4
  String,                                 !- Feature Data Type 4
  TMY3,                                   !- Feature Value 4
  EPWHeaderStation,                       !- Feature Name 5
  String,                                 !- Feature Data Type 5
  725650,                                 !- Feature Value 5
  EPWHeaderLatitude,                      !- Feature Name 6
  Double,                                 !- Feature Data Type 6
  39.829999999999998,                     !- Feature Value 6
  EPWHeaderLongitude,                     !- Feature Name 7
  Double,                                 !- Feature Data Type 7
  -104.65000000000001,                    !- Feature Value 7
  EPWHeaderTimezone,                      !- Feature Name 8
  Double,                                 !- Feature Data Type 8
  -7,                                     !- Feature Value 8
  EPWHeaderAltitude,                      !- Feature Name 9
  Double,                                 !- Feature Data Type 9
  5413.3858267716532,                     !- Feature Value 9
  EPWHeaderLocalPressure,                 !- Feature Name 10
  Double,                                 !- Feature Data Type 10
  0.81937567683596546,                    !- Feature Value 10
  EPWHeaderRecordsPerHour,                !- Feature Name 11
  Double,                                 !- Feature Data Type 11
  0,                                      !- Feature Value 11
  EPWDataAnnualAvgDrybulb,                !- Feature Name 12
  Double,                                 !- Feature Data Type 12
  51.575616438356228,                     !- Feature Value 12
  EPWDataAnnualMinDrybulb,                !- Feature Name 13
  Double,                                 !- Feature Data Type 13
  -2.9200000000000017,                    !- Feature Value 13
  EPWDataAnnualMaxDrybulb,                !- Feature Name 14
  Double,                                 !- Feature Data Type 14
  104,                                    !- Feature Value 14
  EPWDataCDD50F,                          !- Feature Name 15
  Double,                                 !- Feature Data Type 15
  3072.2925000000005,                     !- Feature Value 15
  EPWDataCDD65F,                          !- Feature Name 16
  Double,                                 !- Feature Data Type 16
  883.62000000000035,                     !- Feature Value 16
  EPWDataHDD50F,                          !- Feature Name 17
  Double,                                 !- Feature Data Type 17
  2497.1925000000001,                     !- Feature Value 17
  EPWDataHDD65F,                          !- Feature Name 18
  Double,                                 !- Feature Data Type 18
  5783.5200000000013,                     !- Feature Value 18
  EPWDataAnnualAvgWindspeed,              !- Feature Name 19
  Double,                                 !- Feature Data Type 19
  3.9165296803649667,                     !- Feature Value 19
  EPWDataMonthlyAvgDrybulbs,              !- Feature Name 20
  String,                                 !- Feature Data Type 20
  33.4191935483871&#4431.90142857142857&#4443.02620967741937&#4442.48624999999999&#4459.877741935483854&#4473.57574999999997&#4472.07975806451608&#4472.70008064516134&#4466.49200000000006&#4450.079112903225806&#4437.218250000000005&#4434.582177419354835, !- Feature Value 20
  EPWDataGroundMonthlyTemps,              !- Feature Name 21
  String,                                 !- Feature Data Type 21
  44.08306285945173&#4440.89570904991865&#4440.64045432632048&#4442.153016571250646&#4448.225111118704206&#4454.268919273837525&#4459.508577937551024&#4462.82777283423508&#4463.10975667174995&#4460.41014950381947&#4455.304105212311526&#4449.445696474514364, !- Feature Value 21
  EPWDataWSF,                             !- Feature Name 22
  Double,                                 !- Feature Data Type 22
  0.58999999999999997,                    !- Feature Value 22
  EPWDataMonthlyAvgDailyHighDrybulbs,     !- Feature Name 23
  String,                                 !- Feature Data Type 23
  47.41032258064516&#4446.58642857142857&#4455.15032258064517&#4453.708&#4472.80193548387098&#4488.67600000000002&#4486.1858064516129&#4485.87225806451613&#4482.082&#4463.18064516129033&#4448.73400000000001&#4448.87935483870968, !- Feature Value 23
  EPWDataMonthlyAvgDailyLowDrybulbs,      !- Feature Name 24
  String,                                 !- Feature Data Type 24
  19.347741935483874&#4419.856428571428573&#4430.316129032258065&#4431.112&#4447.41612903225806&#4457.901999999999994&#4459.063870967741934&#4460.956774193548384&#4452.352000000000004&#4438.41612903225806&#4427.002000000000002&#4423.02903225806451, !- Feature Value 24
  EPWDesignHeatingDrybulb,                !- Feature Name 25
  Double,                                 !- Feature Data Type 25
  12.02,                                  !- Feature Value 25
  EPWDesignHeatingWindspeed,              !- Feature Name 26
  Double,                                 !- Feature Data Type 26
  2.8062500000000004,                     !- Feature Value 26
  EPWDesignCoolingDrybulb,                !- Feature Name 27
  Double,                                 !- Feature Data Type 27
  91.939999999999998,                     !- Feature Value 27
  EPWDesignCoolingWetbulb,                !- Feature Name 28
  Double,                                 !- Feature Data Type 28
  59.95131430195849,                      !- Feature Value 28
  EPWDesignCoolingHumidityRatio,          !- Feature Name 29
  Double,                                 !- Feature Data Type 29
  0.0059161086834698092,                  !- Feature Value 29
  EPWDesignCoolingWindspeed,              !- Feature Name 30
  Double,                                 !- Feature Data Type 30
  3.7999999999999989,                     !- Feature Value 30
  EPWDesignDailyTemperatureRange,         !- Feature Name 31
  Double,                                 !- Feature Data Type 31
  24.915483870967748,                     !- Feature Value 31
  EPWDesignDehumidDrybulb,                !- Feature Name 32
  Double,                                 !- Feature Data Type 32
  67.996785714285721,                     !- Feature Value 32
  EPWDesignDehumidHumidityRatio,          !- Feature Name 33
  Double,                                 !- Feature Data Type 33
  0.012133744170488724,                   !- Feature Value 33
  EPWDesignCoolingDirectNormal,           !- Feature Name 34
  Double,                                 !- Feature Data Type 34
  985,                                    !- Feature Value 34
  EPWDesignCoolingDiffuseHorizontal,      !- Feature Name 35
  Double,                                 !- Feature Data Type 35
  84;                                     !- Feature Value 35

OS:Site,
<<<<<<< HEAD
  {56f92788-83b1-443f-8066-6005692e4aef}, !- Handle
=======
  {0f86cb36-03ed-4d52-bb9a-065d7668bd83}, !- Handle
>>>>>>> 918de987
  Denver Intl Ap_CO_USA,                  !- Name
  39.83,                                  !- Latitude {deg}
  -104.65,                                !- Longitude {deg}
  -7,                                     !- Time Zone {hr}
  1650,                                   !- Elevation {m}
  ;                                       !- Terrain

OS:ClimateZones,
<<<<<<< HEAD
  {c654b952-9312-43c4-842b-82dcac33c624}, !- Handle
=======
  {0b15062e-a7e8-4d59-9698-032e10d1268f}, !- Handle
>>>>>>> 918de987
  ,                                       !- Active Institution
  ,                                       !- Active Year
  ,                                       !- Climate Zone Institution Name 1
  ,                                       !- Climate Zone Document Name 1
  ,                                       !- Climate Zone Document Year 1
  ,                                       !- Climate Zone Value 1
  Building America,                       !- Climate Zone Institution Name 2
  ,                                       !- Climate Zone Document Name 2
  0,                                      !- Climate Zone Document Year 2
  Cold;                                   !- Climate Zone Value 2

OS:Site:WaterMainsTemperature,
<<<<<<< HEAD
  {5084075a-8b4c-47d8-9733-3d6bba852173}, !- Handle
=======
  {2382e8f3-e677-4567-b905-162b35ad9732}, !- Handle
>>>>>>> 918de987
  Correlation,                            !- Calculation Method
  ,                                       !- Temperature Schedule Name
  10.8753424657535,                       !- Annual Average Outdoor Air Temperature {C}
  23.1524007936508;                       !- Maximum Difference In Monthly Average Outdoor Air Temperatures {deltaC}

OS:RunPeriodControl:DaylightSavingTime,
<<<<<<< HEAD
  {11dacd9f-3777-47f8-be14-66517b08d49f}, !- Handle
=======
  {78ea9556-28a1-4646-824d-d45bda2d6001}, !- Handle
>>>>>>> 918de987
  3/12,                                   !- Start Date
  11/5;                                   !- End Date

OS:Site:GroundTemperature:Deep,
<<<<<<< HEAD
  {a6bda9ca-8995-45a5-8e61-8a265adfebac}, !- Handle
=======
  {c2933e8e-a511-48e1-b750-2050de8fa171}, !- Handle
>>>>>>> 918de987
  10.8753424657535,                       !- January Deep Ground Temperature {C}
  10.8753424657535,                       !- February Deep Ground Temperature {C}
  10.8753424657535,                       !- March Deep Ground Temperature {C}
  10.8753424657535,                       !- April Deep Ground Temperature {C}
  10.8753424657535,                       !- May Deep Ground Temperature {C}
  10.8753424657535,                       !- June Deep Ground Temperature {C}
  10.8753424657535,                       !- July Deep Ground Temperature {C}
  10.8753424657535,                       !- August Deep Ground Temperature {C}
  10.8753424657535,                       !- September Deep Ground Temperature {C}
  10.8753424657535,                       !- October Deep Ground Temperature {C}
  10.8753424657535,                       !- November Deep Ground Temperature {C}
  10.8753424657535;                       !- December Deep Ground Temperature {C}

OS:Building,
<<<<<<< HEAD
  {efed8a63-6c97-4e7d-b57a-7fc31ee21309}, !- Handle
=======
  {e0f7673a-e806-4f88-9ccf-ebecac0e26b7}, !- Handle
>>>>>>> 918de987
  Building 1,                             !- Name
  ,                                       !- Building Sector Type
  0,                                      !- North Axis {deg}
  ,                                       !- Nominal Floor to Floor Height {m}
  ,                                       !- Space Type Name
  ,                                       !- Default Construction Set Name
  ,                                       !- Default Schedule Set Name
  2,                                      !- Standards Number of Stories
  1,                                      !- Standards Number of Above Ground Stories
  ,                                       !- Standards Template
  singlefamilyattached,                   !- Standards Building Type
  4;                                      !- Standards Number of Living Units

OS:AdditionalProperties,
<<<<<<< HEAD
  {834e2eaa-02ee-434a-93ce-e145e40230c7}, !- Handle
  {efed8a63-6c97-4e7d-b57a-7fc31ee21309}, !- Object Name
=======
  {b939cb41-3956-49d0-9c2f-da99e49eb8ce}, !- Handle
  {e0f7673a-e806-4f88-9ccf-ebecac0e26b7}, !- Object Name
>>>>>>> 918de987
  num_units,                              !- Feature Name 1
  Integer,                                !- Feature Data Type 1
  4,                                      !- Feature Value 1
  has_rear_units,                         !- Feature Name 2
  Boolean,                                !- Feature Data Type 2
  false,                                  !- Feature Value 2
  horz_location,                          !- Feature Name 3
  String,                                 !- Feature Data Type 3
  Left,                                   !- Feature Value 3
  num_floors,                             !- Feature Name 4
  Integer,                                !- Feature Data Type 4
  1;                                      !- Feature Value 4

OS:ThermalZone,
<<<<<<< HEAD
  {4aa1eb5a-88a8-4cc7-80e8-048b93f58b35}, !- Handle
=======
  {a36aaf6c-ba41-44e9-a77b-6124091637dc}, !- Handle
>>>>>>> 918de987
  living zone,                            !- Name
  ,                                       !- Multiplier
  ,                                       !- Ceiling Height {m}
  ,                                       !- Volume {m3}
  ,                                       !- Floor Area {m2}
  ,                                       !- Zone Inside Convection Algorithm
  ,                                       !- Zone Outside Convection Algorithm
  ,                                       !- Zone Conditioning Equipment List Name
<<<<<<< HEAD
  {ff75e62d-f18b-4fdc-a626-db68efff584f}, !- Zone Air Inlet Port List
  {a641712c-2427-4a31-9cc6-5225d1b6e1a5}, !- Zone Air Exhaust Port List
  {bb5af1a1-388f-4fdf-a9a5-b904092cd60f}, !- Zone Air Node Name
  {30500a1f-dc80-4cfe-839c-f86267e6c42c}, !- Zone Return Air Port List
=======
  {33d52657-7dbd-41ca-8c85-256027dea11c}, !- Zone Air Inlet Port List
  {27baab01-a1d3-4808-8620-858666b23d2f}, !- Zone Air Exhaust Port List
  {53feca45-b1cd-478a-a6b6-2876e80a6968}, !- Zone Air Node Name
  {e2cfc433-6bec-4397-92c3-6bb5c94eade1}, !- Zone Return Air Port List
>>>>>>> 918de987
  ,                                       !- Primary Daylighting Control Name
  ,                                       !- Fraction of Zone Controlled by Primary Daylighting Control
  ,                                       !- Secondary Daylighting Control Name
  ,                                       !- Fraction of Zone Controlled by Secondary Daylighting Control
  ,                                       !- Illuminance Map Name
  ,                                       !- Group Rendering Name
  ,                                       !- Thermostat Name
  No;                                     !- Use Ideal Air Loads

OS:Node,
<<<<<<< HEAD
  {0728e7e2-a3a8-42d7-b5b6-78e7aea99d9a}, !- Handle
  Node 1,                                 !- Name
  {bb5af1a1-388f-4fdf-a9a5-b904092cd60f}, !- Inlet Port
  ;                                       !- Outlet Port

OS:Connection,
  {bb5af1a1-388f-4fdf-a9a5-b904092cd60f}, !- Handle
  {959105f6-58e5-45ce-8b93-bfb239aaa680}, !- Name
  {4aa1eb5a-88a8-4cc7-80e8-048b93f58b35}, !- Source Object
  11,                                     !- Outlet Port
  {0728e7e2-a3a8-42d7-b5b6-78e7aea99d9a}, !- Target Object
  2;                                      !- Inlet Port

OS:PortList,
  {ff75e62d-f18b-4fdc-a626-db68efff584f}, !- Handle
  {c7511912-b316-4c09-8706-2d2bd662837b}, !- Name
  {4aa1eb5a-88a8-4cc7-80e8-048b93f58b35}; !- HVAC Component

OS:PortList,
  {a641712c-2427-4a31-9cc6-5225d1b6e1a5}, !- Handle
  {fae9af67-76e6-4a28-8651-9e8091eb2c8d}, !- Name
  {4aa1eb5a-88a8-4cc7-80e8-048b93f58b35}; !- HVAC Component

OS:PortList,
  {30500a1f-dc80-4cfe-839c-f86267e6c42c}, !- Handle
  {526e62c5-bcb2-458d-8d5d-51f154b7b58c}, !- Name
  {4aa1eb5a-88a8-4cc7-80e8-048b93f58b35}; !- HVAC Component

OS:Sizing:Zone,
  {a4d4c53b-f07b-48e1-9604-0e8ba700635a}, !- Handle
  {4aa1eb5a-88a8-4cc7-80e8-048b93f58b35}, !- Zone or ZoneList Name
=======
  {eda19efb-7df5-48fa-acc2-8ad080d6a761}, !- Handle
  Node 1,                                 !- Name
  {53feca45-b1cd-478a-a6b6-2876e80a6968}, !- Inlet Port
  ;                                       !- Outlet Port

OS:Connection,
  {53feca45-b1cd-478a-a6b6-2876e80a6968}, !- Handle
  {eb8c7993-0e2b-41f8-9669-586e0a7bee5c}, !- Name
  {a36aaf6c-ba41-44e9-a77b-6124091637dc}, !- Source Object
  11,                                     !- Outlet Port
  {eda19efb-7df5-48fa-acc2-8ad080d6a761}, !- Target Object
  2;                                      !- Inlet Port

OS:PortList,
  {33d52657-7dbd-41ca-8c85-256027dea11c}, !- Handle
  {dc03a289-f52b-4bc0-b644-014dbac38891}, !- Name
  {a36aaf6c-ba41-44e9-a77b-6124091637dc}; !- HVAC Component

OS:PortList,
  {27baab01-a1d3-4808-8620-858666b23d2f}, !- Handle
  {c06979ac-0f14-49f7-b29a-73087e10d874}, !- Name
  {a36aaf6c-ba41-44e9-a77b-6124091637dc}; !- HVAC Component

OS:PortList,
  {e2cfc433-6bec-4397-92c3-6bb5c94eade1}, !- Handle
  {cd2f50bd-a244-4192-9d26-e1e056919070}, !- Name
  {a36aaf6c-ba41-44e9-a77b-6124091637dc}; !- HVAC Component

OS:Sizing:Zone,
  {5dfb1519-999a-4fac-903f-60bd4565aae9}, !- Handle
  {a36aaf6c-ba41-44e9-a77b-6124091637dc}, !- Zone or ZoneList Name
>>>>>>> 918de987
  SupplyAirTemperature,                   !- Zone Cooling Design Supply Air Temperature Input Method
  14,                                     !- Zone Cooling Design Supply Air Temperature {C}
  11.11,                                  !- Zone Cooling Design Supply Air Temperature Difference {deltaC}
  SupplyAirTemperature,                   !- Zone Heating Design Supply Air Temperature Input Method
  40,                                     !- Zone Heating Design Supply Air Temperature {C}
  11.11,                                  !- Zone Heating Design Supply Air Temperature Difference {deltaC}
  0.0085,                                 !- Zone Cooling Design Supply Air Humidity Ratio {kg-H2O/kg-air}
  0.008,                                  !- Zone Heating Design Supply Air Humidity Ratio {kg-H2O/kg-air}
  ,                                       !- Zone Heating Sizing Factor
  ,                                       !- Zone Cooling Sizing Factor
  DesignDay,                              !- Cooling Design Air Flow Method
  ,                                       !- Cooling Design Air Flow Rate {m3/s}
  ,                                       !- Cooling Minimum Air Flow per Zone Floor Area {m3/s-m2}
  ,                                       !- Cooling Minimum Air Flow {m3/s}
  ,                                       !- Cooling Minimum Air Flow Fraction
  DesignDay,                              !- Heating Design Air Flow Method
  ,                                       !- Heating Design Air Flow Rate {m3/s}
  ,                                       !- Heating Maximum Air Flow per Zone Floor Area {m3/s-m2}
  ,                                       !- Heating Maximum Air Flow {m3/s}
  ,                                       !- Heating Maximum Air Flow Fraction
  ,                                       !- Design Zone Air Distribution Effectiveness in Cooling Mode
  ,                                       !- Design Zone Air Distribution Effectiveness in Heating Mode
  No,                                     !- Account for Dedicated Outdoor Air System
  NeutralSupplyAir,                       !- Dedicated Outdoor Air System Control Strategy
  autosize,                               !- Dedicated Outdoor Air Low Setpoint Temperature for Design {C}
  autosize;                               !- Dedicated Outdoor Air High Setpoint Temperature for Design {C}

OS:ZoneHVAC:EquipmentList,
<<<<<<< HEAD
  {13d72756-0155-4847-bc69-39a9574308c6}, !- Handle
  Zone HVAC Equipment List 1,             !- Name
  {4aa1eb5a-88a8-4cc7-80e8-048b93f58b35}; !- Thermal Zone

OS:Space,
  {a4afc0f4-d8f3-40f5-b9ef-655683e23391}, !- Handle
  living space,                           !- Name
  {e44f59ea-40ba-409d-af9c-7cbd0a881762}, !- Space Type Name
=======
  {7d54a9b5-2ad2-4322-aade-176bce45f18e}, !- Handle
  Zone HVAC Equipment List 1,             !- Name
  {a36aaf6c-ba41-44e9-a77b-6124091637dc}; !- Thermal Zone

OS:Space,
  {8ad5cc42-17c4-4462-ba07-64b1474d3176}, !- Handle
  living space,                           !- Name
  {a6597c9e-6837-4f77-9bd3-4f09759ff361}, !- Space Type Name
>>>>>>> 918de987
  ,                                       !- Default Construction Set Name
  ,                                       !- Default Schedule Set Name
  ,                                       !- Direction of Relative North {deg}
  ,                                       !- X Origin {m}
  ,                                       !- Y Origin {m}
  ,                                       !- Z Origin {m}
  ,                                       !- Building Story Name
<<<<<<< HEAD
  {4aa1eb5a-88a8-4cc7-80e8-048b93f58b35}, !- Thermal Zone Name
  ,                                       !- Part of Total Floor Area
  ,                                       !- Design Specification Outdoor Air Object Name
  {3760611e-fb3f-406e-b087-34f45ec64010}; !- Building Unit Name

OS:Surface,
  {e35085ea-f3ff-4b96-b739-a907d924771a}, !- Handle
  Surface 1,                              !- Name
  Floor,                                  !- Surface Type
  ,                                       !- Construction Name
  {a4afc0f4-d8f3-40f5-b9ef-655683e23391}, !- Space Name
  Surface,                                !- Outside Boundary Condition
  {5ae36a83-75b0-4686-a295-8beaa00ac599}, !- Outside Boundary Condition Object
=======
  {a36aaf6c-ba41-44e9-a77b-6124091637dc}, !- Thermal Zone Name
  ,                                       !- Part of Total Floor Area
  ,                                       !- Design Specification Outdoor Air Object Name
  {605e6058-9a10-4088-b154-253adebbfd0e}; !- Building Unit Name

OS:Surface,
  {bce5a8a2-7952-43ce-a908-b135ec843c43}, !- Handle
  Surface 1,                              !- Name
  Floor,                                  !- Surface Type
  ,                                       !- Construction Name
  {8ad5cc42-17c4-4462-ba07-64b1474d3176}, !- Space Name
  Surface,                                !- Outside Boundary Condition
  {7d28e34d-b35f-406a-9c5c-d6deb021e665}, !- Outside Boundary Condition Object
>>>>>>> 918de987
  NoSun,                                  !- Sun Exposure
  NoWind,                                 !- Wind Exposure
  ,                                       !- View Factor to Ground
  ,                                       !- Number of Vertices
  0, -12.9315688143396, 0,                !- X,Y,Z Vertex 1 {m}
  0, 0, 0,                                !- X,Y,Z Vertex 2 {m}
  6.46578440716979, 0, 0,                 !- X,Y,Z Vertex 3 {m}
  6.46578440716979, -12.9315688143396, 0; !- X,Y,Z Vertex 4 {m}

OS:Surface,
<<<<<<< HEAD
  {467fac7b-cba2-446e-9fbe-9fd71d0002b5}, !- Handle
  Surface 2,                              !- Name
  Wall,                                   !- Surface Type
  ,                                       !- Construction Name
  {a4afc0f4-d8f3-40f5-b9ef-655683e23391}, !- Space Name
=======
  {af931c3f-e355-4acf-ba57-35f66cd06052}, !- Handle
  Surface 2,                              !- Name
  Wall,                                   !- Surface Type
  ,                                       !- Construction Name
  {8ad5cc42-17c4-4462-ba07-64b1474d3176}, !- Space Name
>>>>>>> 918de987
  Outdoors,                               !- Outside Boundary Condition
  ,                                       !- Outside Boundary Condition Object
  SunExposed,                             !- Sun Exposure
  WindExposed,                            !- Wind Exposure
  ,                                       !- View Factor to Ground
  ,                                       !- Number of Vertices
  0, 0, 2.4384,                           !- X,Y,Z Vertex 1 {m}
  0, 0, 0,                                !- X,Y,Z Vertex 2 {m}
  0, -12.9315688143396, 0,                !- X,Y,Z Vertex 3 {m}
  0, -12.9315688143396, 2.4384;           !- X,Y,Z Vertex 4 {m}

OS:Surface,
<<<<<<< HEAD
  {2f9bfc3b-8fd0-4e98-9c70-b59bfb04fdb8}, !- Handle
  Surface 3,                              !- Name
  Wall,                                   !- Surface Type
  ,                                       !- Construction Name
  {a4afc0f4-d8f3-40f5-b9ef-655683e23391}, !- Space Name
=======
  {1b5af722-3d2a-4b46-98c1-4c1df6e7cecf}, !- Handle
  Surface 3,                              !- Name
  Wall,                                   !- Surface Type
  ,                                       !- Construction Name
  {8ad5cc42-17c4-4462-ba07-64b1474d3176}, !- Space Name
>>>>>>> 918de987
  Outdoors,                               !- Outside Boundary Condition
  ,                                       !- Outside Boundary Condition Object
  SunExposed,                             !- Sun Exposure
  WindExposed,                            !- Wind Exposure
  ,                                       !- View Factor to Ground
  ,                                       !- Number of Vertices
  6.46578440716979, 0, 2.4384,            !- X,Y,Z Vertex 1 {m}
  6.46578440716979, 0, 0,                 !- X,Y,Z Vertex 2 {m}
  0, 0, 0,                                !- X,Y,Z Vertex 3 {m}
  0, 0, 2.4384;                           !- X,Y,Z Vertex 4 {m}

OS:Surface,
<<<<<<< HEAD
  {87f87a94-7af8-4f11-baad-ac7d77421a3e}, !- Handle
  Surface 4,                              !- Name
  Wall,                                   !- Surface Type
  ,                                       !- Construction Name
  {a4afc0f4-d8f3-40f5-b9ef-655683e23391}, !- Space Name
=======
  {8193a733-ab1e-4ea0-9146-e85eb5d40255}, !- Handle
  Surface 4,                              !- Name
  Wall,                                   !- Surface Type
  ,                                       !- Construction Name
  {8ad5cc42-17c4-4462-ba07-64b1474d3176}, !- Space Name
>>>>>>> 918de987
  Adiabatic,                              !- Outside Boundary Condition
  ,                                       !- Outside Boundary Condition Object
  NoSun,                                  !- Sun Exposure
  NoWind,                                 !- Wind Exposure
  ,                                       !- View Factor to Ground
  ,                                       !- Number of Vertices
  6.46578440716979, -12.9315688143396, 2.4384, !- X,Y,Z Vertex 1 {m}
  6.46578440716979, -12.9315688143396, 0, !- X,Y,Z Vertex 2 {m}
  6.46578440716979, 0, 0,                 !- X,Y,Z Vertex 3 {m}
  6.46578440716979, 0, 2.4384;            !- X,Y,Z Vertex 4 {m}

OS:Surface,
<<<<<<< HEAD
  {50c2fb83-db69-4e30-b175-3db1e2055302}, !- Handle
  Surface 5,                              !- Name
  Wall,                                   !- Surface Type
  ,                                       !- Construction Name
  {a4afc0f4-d8f3-40f5-b9ef-655683e23391}, !- Space Name
=======
  {c0e8ad49-d2e0-467b-adf0-84822dac0f90}, !- Handle
  Surface 5,                              !- Name
  Wall,                                   !- Surface Type
  ,                                       !- Construction Name
  {8ad5cc42-17c4-4462-ba07-64b1474d3176}, !- Space Name
>>>>>>> 918de987
  Outdoors,                               !- Outside Boundary Condition
  ,                                       !- Outside Boundary Condition Object
  SunExposed,                             !- Sun Exposure
  WindExposed,                            !- Wind Exposure
  ,                                       !- View Factor to Ground
  ,                                       !- Number of Vertices
  0, -12.9315688143396, 2.4384,           !- X,Y,Z Vertex 1 {m}
  0, -12.9315688143396, 0,                !- X,Y,Z Vertex 2 {m}
  6.46578440716979, -12.9315688143396, 0, !- X,Y,Z Vertex 3 {m}
  6.46578440716979, -12.9315688143396, 2.4384; !- X,Y,Z Vertex 4 {m}

OS:Surface,
<<<<<<< HEAD
  {56487f95-c42c-4412-a8a2-71a9a9d9fc52}, !- Handle
  Surface 6,                              !- Name
  RoofCeiling,                            !- Surface Type
  ,                                       !- Construction Name
  {a4afc0f4-d8f3-40f5-b9ef-655683e23391}, !- Space Name
  Surface,                                !- Outside Boundary Condition
  {e7fd222d-fe0b-449a-ad80-4d076ff43060}, !- Outside Boundary Condition Object
=======
  {123b9dea-bf4d-43c3-9bff-f004ada4a2ba}, !- Handle
  Surface 6,                              !- Name
  RoofCeiling,                            !- Surface Type
  ,                                       !- Construction Name
  {8ad5cc42-17c4-4462-ba07-64b1474d3176}, !- Space Name
  Surface,                                !- Outside Boundary Condition
  {988c4391-b83a-4efb-a2e7-37c11dd7e637}, !- Outside Boundary Condition Object
>>>>>>> 918de987
  NoSun,                                  !- Sun Exposure
  NoWind,                                 !- Wind Exposure
  ,                                       !- View Factor to Ground
  ,                                       !- Number of Vertices
  6.46578440716979, -12.9315688143396, 2.4384, !- X,Y,Z Vertex 1 {m}
  6.46578440716979, 0, 2.4384,            !- X,Y,Z Vertex 2 {m}
  0, 0, 2.4384,                           !- X,Y,Z Vertex 3 {m}
  0, -12.9315688143396, 2.4384;           !- X,Y,Z Vertex 4 {m}

OS:SpaceType,
<<<<<<< HEAD
  {e44f59ea-40ba-409d-af9c-7cbd0a881762}, !- Handle
=======
  {a6597c9e-6837-4f77-9bd3-4f09759ff361}, !- Handle
>>>>>>> 918de987
  Space Type 1,                           !- Name
  ,                                       !- Default Construction Set Name
  ,                                       !- Default Schedule Set Name
  ,                                       !- Group Rendering Name
  ,                                       !- Design Specification Outdoor Air Object Name
  ,                                       !- Standards Template
  ,                                       !- Standards Building Type
  living;                                 !- Standards Space Type

OS:Surface,
<<<<<<< HEAD
  {44005e87-6791-4d02-93d6-b4af6a0fd044}, !- Handle
  Surface 12,                             !- Name
  Floor,                                  !- Surface Type
  ,                                       !- Construction Name
  {2264143c-43b5-4c47-8086-a238206b1408}, !- Space Name
=======
  {5e1d06f0-1ff1-48ff-844e-ec216c2022f0}, !- Handle
  Surface 12,                             !- Name
  Floor,                                  !- Surface Type
  ,                                       !- Construction Name
  {6d347e14-935c-4759-a0ff-636ad4b4ad0d}, !- Space Name
>>>>>>> 918de987
  Foundation,                             !- Outside Boundary Condition
  ,                                       !- Outside Boundary Condition Object
  NoSun,                                  !- Sun Exposure
  NoWind,                                 !- Wind Exposure
  ,                                       !- View Factor to Ground
  ,                                       !- Number of Vertices
  0, -12.9315688143396, -2.4384,          !- X,Y,Z Vertex 1 {m}
  0, 0, -2.4384,                          !- X,Y,Z Vertex 2 {m}
  6.46578440716979, 0, -2.4384,           !- X,Y,Z Vertex 3 {m}
  6.46578440716979, -12.9315688143396, -2.4384; !- X,Y,Z Vertex 4 {m}

OS:Surface,
<<<<<<< HEAD
  {c22254f5-cc54-464a-a80f-0c4c14bcfd0e}, !- Handle
  Surface 13,                             !- Name
  Wall,                                   !- Surface Type
  ,                                       !- Construction Name
  {2264143c-43b5-4c47-8086-a238206b1408}, !- Space Name
=======
  {f3c76cd6-2126-4203-bb7f-e9247dece614}, !- Handle
  Surface 13,                             !- Name
  Wall,                                   !- Surface Type
  ,                                       !- Construction Name
  {6d347e14-935c-4759-a0ff-636ad4b4ad0d}, !- Space Name
>>>>>>> 918de987
  Foundation,                             !- Outside Boundary Condition
  ,                                       !- Outside Boundary Condition Object
  NoSun,                                  !- Sun Exposure
  NoWind,                                 !- Wind Exposure
  ,                                       !- View Factor to Ground
  ,                                       !- Number of Vertices
  0, 0, 0,                                !- X,Y,Z Vertex 1 {m}
  0, 0, -2.4384,                          !- X,Y,Z Vertex 2 {m}
  0, -12.9315688143396, -2.4384,          !- X,Y,Z Vertex 3 {m}
  0, -12.9315688143396, 0;                !- X,Y,Z Vertex 4 {m}

OS:Surface,
<<<<<<< HEAD
  {f1a67539-2caa-46ea-9b21-a5d471829320}, !- Handle
  Surface 14,                             !- Name
  Wall,                                   !- Surface Type
  ,                                       !- Construction Name
  {2264143c-43b5-4c47-8086-a238206b1408}, !- Space Name
=======
  {5ffecd93-c5e9-4482-9bed-27adc3106031}, !- Handle
  Surface 14,                             !- Name
  Wall,                                   !- Surface Type
  ,                                       !- Construction Name
  {6d347e14-935c-4759-a0ff-636ad4b4ad0d}, !- Space Name
>>>>>>> 918de987
  Foundation,                             !- Outside Boundary Condition
  ,                                       !- Outside Boundary Condition Object
  NoSun,                                  !- Sun Exposure
  NoWind,                                 !- Wind Exposure
  ,                                       !- View Factor to Ground
  ,                                       !- Number of Vertices
  6.46578440716979, 0, 0,                 !- X,Y,Z Vertex 1 {m}
  6.46578440716979, 0, -2.4384,           !- X,Y,Z Vertex 2 {m}
  0, 0, -2.4384,                          !- X,Y,Z Vertex 3 {m}
  0, 0, 0;                                !- X,Y,Z Vertex 4 {m}

OS:Surface,
<<<<<<< HEAD
  {044f6a02-6e84-42b3-84e8-409a96ccd320}, !- Handle
  Surface 15,                             !- Name
  Wall,                                   !- Surface Type
  ,                                       !- Construction Name
  {2264143c-43b5-4c47-8086-a238206b1408}, !- Space Name
=======
  {98dddca6-f141-4c78-a281-2212a2af2379}, !- Handle
  Surface 15,                             !- Name
  Wall,                                   !- Surface Type
  ,                                       !- Construction Name
  {6d347e14-935c-4759-a0ff-636ad4b4ad0d}, !- Space Name
>>>>>>> 918de987
  Adiabatic,                              !- Outside Boundary Condition
  ,                                       !- Outside Boundary Condition Object
  NoSun,                                  !- Sun Exposure
  NoWind,                                 !- Wind Exposure
  ,                                       !- View Factor to Ground
  ,                                       !- Number of Vertices
  6.46578440716979, -12.9315688143396, 0, !- X,Y,Z Vertex 1 {m}
  6.46578440716979, -12.9315688143396, -2.4384, !- X,Y,Z Vertex 2 {m}
  6.46578440716979, 0, -2.4384,           !- X,Y,Z Vertex 3 {m}
  6.46578440716979, 0, 0;                 !- X,Y,Z Vertex 4 {m}

OS:Surface,
<<<<<<< HEAD
  {ab6a7dbc-68f4-46bb-9e3d-0f7b86734934}, !- Handle
  Surface 16,                             !- Name
  Wall,                                   !- Surface Type
  ,                                       !- Construction Name
  {2264143c-43b5-4c47-8086-a238206b1408}, !- Space Name
=======
  {a6c38ec6-d1f6-4d04-90af-9b4598e57d96}, !- Handle
  Surface 16,                             !- Name
  Wall,                                   !- Surface Type
  ,                                       !- Construction Name
  {6d347e14-935c-4759-a0ff-636ad4b4ad0d}, !- Space Name
>>>>>>> 918de987
  Foundation,                             !- Outside Boundary Condition
  ,                                       !- Outside Boundary Condition Object
  NoSun,                                  !- Sun Exposure
  NoWind,                                 !- Wind Exposure
  ,                                       !- View Factor to Ground
  ,                                       !- Number of Vertices
  0, -12.9315688143396, 0,                !- X,Y,Z Vertex 1 {m}
  0, -12.9315688143396, -2.4384,          !- X,Y,Z Vertex 2 {m}
  6.46578440716979, -12.9315688143396, -2.4384, !- X,Y,Z Vertex 3 {m}
  6.46578440716979, -12.9315688143396, 0; !- X,Y,Z Vertex 4 {m}

OS:Surface,
<<<<<<< HEAD
  {5ae36a83-75b0-4686-a295-8beaa00ac599}, !- Handle
  Surface 17,                             !- Name
  RoofCeiling,                            !- Surface Type
  ,                                       !- Construction Name
  {2264143c-43b5-4c47-8086-a238206b1408}, !- Space Name
  Surface,                                !- Outside Boundary Condition
  {e35085ea-f3ff-4b96-b739-a907d924771a}, !- Outside Boundary Condition Object
=======
  {7d28e34d-b35f-406a-9c5c-d6deb021e665}, !- Handle
  Surface 17,                             !- Name
  RoofCeiling,                            !- Surface Type
  ,                                       !- Construction Name
  {6d347e14-935c-4759-a0ff-636ad4b4ad0d}, !- Space Name
  Surface,                                !- Outside Boundary Condition
  {bce5a8a2-7952-43ce-a908-b135ec843c43}, !- Outside Boundary Condition Object
>>>>>>> 918de987
  NoSun,                                  !- Sun Exposure
  NoWind,                                 !- Wind Exposure
  ,                                       !- View Factor to Ground
  ,                                       !- Number of Vertices
  6.46578440716979, -12.9315688143396, 0, !- X,Y,Z Vertex 1 {m}
  6.46578440716979, 0, 0,                 !- X,Y,Z Vertex 2 {m}
  0, 0, 0,                                !- X,Y,Z Vertex 3 {m}
  0, -12.9315688143396, 0;                !- X,Y,Z Vertex 4 {m}

OS:Space,
<<<<<<< HEAD
  {2264143c-43b5-4c47-8086-a238206b1408}, !- Handle
  unfinished basement space,              !- Name
  {65748f5a-9834-4b06-8257-ccdd331f9035}, !- Space Type Name
=======
  {6d347e14-935c-4759-a0ff-636ad4b4ad0d}, !- Handle
  unfinished basement space,              !- Name
  {ff824ae9-12ce-42dd-82c5-07468fadd36e}, !- Space Type Name
>>>>>>> 918de987
  ,                                       !- Default Construction Set Name
  ,                                       !- Default Schedule Set Name
  ,                                       !- Direction of Relative North {deg}
  ,                                       !- X Origin {m}
  ,                                       !- Y Origin {m}
  ,                                       !- Z Origin {m}
  ,                                       !- Building Story Name
<<<<<<< HEAD
  {fb3f1f9b-6d79-458f-9826-d6cc440d71ed}; !- Thermal Zone Name

OS:ThermalZone,
  {fb3f1f9b-6d79-458f-9826-d6cc440d71ed}, !- Handle
=======
  {05047c15-9379-41cf-bc83-ddaaa8ee51a1}; !- Thermal Zone Name

OS:ThermalZone,
  {05047c15-9379-41cf-bc83-ddaaa8ee51a1}, !- Handle
>>>>>>> 918de987
  unfinished basement zone,               !- Name
  ,                                       !- Multiplier
  ,                                       !- Ceiling Height {m}
  ,                                       !- Volume {m3}
  ,                                       !- Floor Area {m2}
  ,                                       !- Zone Inside Convection Algorithm
  ,                                       !- Zone Outside Convection Algorithm
  ,                                       !- Zone Conditioning Equipment List Name
<<<<<<< HEAD
  {f860f94c-f21f-4f9f-97fa-6b3d5c96e1d5}, !- Zone Air Inlet Port List
  {3efe7505-c71d-48ef-be6d-15052934238f}, !- Zone Air Exhaust Port List
  {98057908-479d-43a7-a213-b67ab297b5fc}, !- Zone Air Node Name
  {7faf672d-5b7f-451c-baac-13056f36e2f0}, !- Zone Return Air Port List
=======
  {fa39364a-786d-4985-b231-f273ed7e182d}, !- Zone Air Inlet Port List
  {9063522e-2573-440c-b6c6-424283b658ad}, !- Zone Air Exhaust Port List
  {c4391fda-fde8-407f-a33e-ddc4406e7323}, !- Zone Air Node Name
  {43a8b2ce-7ced-4030-9f28-2a2e695fee87}, !- Zone Return Air Port List
>>>>>>> 918de987
  ,                                       !- Primary Daylighting Control Name
  ,                                       !- Fraction of Zone Controlled by Primary Daylighting Control
  ,                                       !- Secondary Daylighting Control Name
  ,                                       !- Fraction of Zone Controlled by Secondary Daylighting Control
  ,                                       !- Illuminance Map Name
  ,                                       !- Group Rendering Name
  ,                                       !- Thermostat Name
  No;                                     !- Use Ideal Air Loads

OS:Node,
<<<<<<< HEAD
  {9914eaee-9914-484d-acdb-5a9a5740f7ae}, !- Handle
  Node 2,                                 !- Name
  {98057908-479d-43a7-a213-b67ab297b5fc}, !- Inlet Port
  ;                                       !- Outlet Port

OS:Connection,
  {98057908-479d-43a7-a213-b67ab297b5fc}, !- Handle
  {819408dd-5345-4dc0-bf60-c14a3e52df5d}, !- Name
  {fb3f1f9b-6d79-458f-9826-d6cc440d71ed}, !- Source Object
  11,                                     !- Outlet Port
  {9914eaee-9914-484d-acdb-5a9a5740f7ae}, !- Target Object
  2;                                      !- Inlet Port

OS:PortList,
  {f860f94c-f21f-4f9f-97fa-6b3d5c96e1d5}, !- Handle
  {d4e8cde4-8588-440d-93d4-a796304cbf1a}, !- Name
  {fb3f1f9b-6d79-458f-9826-d6cc440d71ed}; !- HVAC Component

OS:PortList,
  {3efe7505-c71d-48ef-be6d-15052934238f}, !- Handle
  {5e141551-92c1-45b3-9f08-d37139d5e70d}, !- Name
  {fb3f1f9b-6d79-458f-9826-d6cc440d71ed}; !- HVAC Component

OS:PortList,
  {7faf672d-5b7f-451c-baac-13056f36e2f0}, !- Handle
  {b88077ca-00ca-40c0-bf96-b533c65e1491}, !- Name
  {fb3f1f9b-6d79-458f-9826-d6cc440d71ed}; !- HVAC Component

OS:Sizing:Zone,
  {fd99720f-df92-402b-9413-5889b4647ee6}, !- Handle
  {fb3f1f9b-6d79-458f-9826-d6cc440d71ed}, !- Zone or ZoneList Name
=======
  {6618fa59-df6d-4f1c-9ea3-98bac641644c}, !- Handle
  Node 2,                                 !- Name
  {c4391fda-fde8-407f-a33e-ddc4406e7323}, !- Inlet Port
  ;                                       !- Outlet Port

OS:Connection,
  {c4391fda-fde8-407f-a33e-ddc4406e7323}, !- Handle
  {ac2ebec9-bb7d-4f95-9b0b-7f4974f639e0}, !- Name
  {05047c15-9379-41cf-bc83-ddaaa8ee51a1}, !- Source Object
  11,                                     !- Outlet Port
  {6618fa59-df6d-4f1c-9ea3-98bac641644c}, !- Target Object
  2;                                      !- Inlet Port

OS:PortList,
  {fa39364a-786d-4985-b231-f273ed7e182d}, !- Handle
  {f630d26a-2f62-448a-91aa-f7fbf6a7170b}, !- Name
  {05047c15-9379-41cf-bc83-ddaaa8ee51a1}; !- HVAC Component

OS:PortList,
  {9063522e-2573-440c-b6c6-424283b658ad}, !- Handle
  {dea57b7e-ac2a-4675-bb0e-7849777f0e4e}, !- Name
  {05047c15-9379-41cf-bc83-ddaaa8ee51a1}; !- HVAC Component

OS:PortList,
  {43a8b2ce-7ced-4030-9f28-2a2e695fee87}, !- Handle
  {2b693fcd-5ab8-4e4c-8112-86bc09f455c0}, !- Name
  {05047c15-9379-41cf-bc83-ddaaa8ee51a1}; !- HVAC Component

OS:Sizing:Zone,
  {f27020fa-9e26-463e-874d-e03cc285a6ef}, !- Handle
  {05047c15-9379-41cf-bc83-ddaaa8ee51a1}, !- Zone or ZoneList Name
>>>>>>> 918de987
  SupplyAirTemperature,                   !- Zone Cooling Design Supply Air Temperature Input Method
  14,                                     !- Zone Cooling Design Supply Air Temperature {C}
  11.11,                                  !- Zone Cooling Design Supply Air Temperature Difference {deltaC}
  SupplyAirTemperature,                   !- Zone Heating Design Supply Air Temperature Input Method
  40,                                     !- Zone Heating Design Supply Air Temperature {C}
  11.11,                                  !- Zone Heating Design Supply Air Temperature Difference {deltaC}
  0.0085,                                 !- Zone Cooling Design Supply Air Humidity Ratio {kg-H2O/kg-air}
  0.008,                                  !- Zone Heating Design Supply Air Humidity Ratio {kg-H2O/kg-air}
  ,                                       !- Zone Heating Sizing Factor
  ,                                       !- Zone Cooling Sizing Factor
  DesignDay,                              !- Cooling Design Air Flow Method
  ,                                       !- Cooling Design Air Flow Rate {m3/s}
  ,                                       !- Cooling Minimum Air Flow per Zone Floor Area {m3/s-m2}
  ,                                       !- Cooling Minimum Air Flow {m3/s}
  ,                                       !- Cooling Minimum Air Flow Fraction
  DesignDay,                              !- Heating Design Air Flow Method
  ,                                       !- Heating Design Air Flow Rate {m3/s}
  ,                                       !- Heating Maximum Air Flow per Zone Floor Area {m3/s-m2}
  ,                                       !- Heating Maximum Air Flow {m3/s}
  ,                                       !- Heating Maximum Air Flow Fraction
  ,                                       !- Design Zone Air Distribution Effectiveness in Cooling Mode
  ,                                       !- Design Zone Air Distribution Effectiveness in Heating Mode
  No,                                     !- Account for Dedicated Outdoor Air System
  NeutralSupplyAir,                       !- Dedicated Outdoor Air System Control Strategy
  autosize,                               !- Dedicated Outdoor Air Low Setpoint Temperature for Design {C}
  autosize;                               !- Dedicated Outdoor Air High Setpoint Temperature for Design {C}

OS:ZoneHVAC:EquipmentList,
<<<<<<< HEAD
  {b86651e3-eab6-4142-869c-cbb1d96ff3f3}, !- Handle
  Zone HVAC Equipment List 2,             !- Name
  {fb3f1f9b-6d79-458f-9826-d6cc440d71ed}; !- Thermal Zone

OS:SpaceType,
  {65748f5a-9834-4b06-8257-ccdd331f9035}, !- Handle
=======
  {9f2d23ab-7fd5-451d-99a7-f704c1c173be}, !- Handle
  Zone HVAC Equipment List 2,             !- Name
  {05047c15-9379-41cf-bc83-ddaaa8ee51a1}; !- Thermal Zone

OS:SpaceType,
  {ff824ae9-12ce-42dd-82c5-07468fadd36e}, !- Handle
>>>>>>> 918de987
  Space Type 2,                           !- Name
  ,                                       !- Default Construction Set Name
  ,                                       !- Default Schedule Set Name
  ,                                       !- Group Rendering Name
  ,                                       !- Design Specification Outdoor Air Object Name
  ,                                       !- Standards Template
  ,                                       !- Standards Building Type
  unfinished basement;                    !- Standards Space Type

OS:Surface,
<<<<<<< HEAD
  {e7fd222d-fe0b-449a-ad80-4d076ff43060}, !- Handle
  Surface 7,                              !- Name
  Floor,                                  !- Surface Type
  ,                                       !- Construction Name
  {c58c0b00-0e6a-4ee4-a309-ad6845e5c8de}, !- Space Name
  Surface,                                !- Outside Boundary Condition
  {56487f95-c42c-4412-a8a2-71a9a9d9fc52}, !- Outside Boundary Condition Object
=======
  {988c4391-b83a-4efb-a2e7-37c11dd7e637}, !- Handle
  Surface 7,                              !- Name
  Floor,                                  !- Surface Type
  ,                                       !- Construction Name
  {a60b3f43-0a50-43d3-a09b-1b11ca91a6d6}, !- Space Name
  Surface,                                !- Outside Boundary Condition
  {123b9dea-bf4d-43c3-9bff-f004ada4a2ba}, !- Outside Boundary Condition Object
>>>>>>> 918de987
  NoSun,                                  !- Sun Exposure
  NoWind,                                 !- Wind Exposure
  ,                                       !- View Factor to Ground
  ,                                       !- Number of Vertices
  0, -12.9315688143396, 2.4384,           !- X,Y,Z Vertex 1 {m}
  0, 0, 2.4384,                           !- X,Y,Z Vertex 2 {m}
  6.46578440716979, 0, 2.4384,            !- X,Y,Z Vertex 3 {m}
  6.46578440716979, -12.9315688143396, 2.4384; !- X,Y,Z Vertex 4 {m}

OS:Surface,
<<<<<<< HEAD
  {c0e1cecc-1490-4ebe-a926-200a34277287}, !- Handle
  Surface 8,                              !- Name
  RoofCeiling,                            !- Surface Type
  ,                                       !- Construction Name
  {c58c0b00-0e6a-4ee4-a309-ad6845e5c8de}, !- Space Name
=======
  {54cbb7a1-a3ed-4ca9-897a-2eca27f1ef4f}, !- Handle
  Surface 8,                              !- Name
  RoofCeiling,                            !- Surface Type
  ,                                       !- Construction Name
  {a60b3f43-0a50-43d3-a09b-1b11ca91a6d6}, !- Space Name
>>>>>>> 918de987
  Outdoors,                               !- Outside Boundary Condition
  ,                                       !- Outside Boundary Condition Object
  SunExposed,                             !- Sun Exposure
  WindExposed,                            !- Wind Exposure
  ,                                       !- View Factor to Ground
  ,                                       !- Number of Vertices
  0, -6.46578440716979, 5.6712922035849,  !- X,Y,Z Vertex 1 {m}
  6.46578440716979, -6.46578440716979, 5.6712922035849, !- X,Y,Z Vertex 2 {m}
  6.46578440716979, 0, 2.4384,            !- X,Y,Z Vertex 3 {m}
  0, 0, 2.4384;                           !- X,Y,Z Vertex 4 {m}

OS:Surface,
<<<<<<< HEAD
  {c69f4340-a63a-4452-a583-74783aa82253}, !- Handle
  Surface 9,                              !- Name
  RoofCeiling,                            !- Surface Type
  ,                                       !- Construction Name
  {c58c0b00-0e6a-4ee4-a309-ad6845e5c8de}, !- Space Name
=======
  {e53c6bd9-6b6e-42b3-896c-d0e2c594d7af}, !- Handle
  Surface 9,                              !- Name
  RoofCeiling,                            !- Surface Type
  ,                                       !- Construction Name
  {a60b3f43-0a50-43d3-a09b-1b11ca91a6d6}, !- Space Name
>>>>>>> 918de987
  Outdoors,                               !- Outside Boundary Condition
  ,                                       !- Outside Boundary Condition Object
  SunExposed,                             !- Sun Exposure
  WindExposed,                            !- Wind Exposure
  ,                                       !- View Factor to Ground
  ,                                       !- Number of Vertices
  6.46578440716979, -6.46578440716979, 5.6712922035849, !- X,Y,Z Vertex 1 {m}
  0, -6.46578440716979, 5.6712922035849,  !- X,Y,Z Vertex 2 {m}
  0, -12.9315688143396, 2.4384,           !- X,Y,Z Vertex 3 {m}
  6.46578440716979, -12.9315688143396, 2.4384; !- X,Y,Z Vertex 4 {m}

OS:Surface,
<<<<<<< HEAD
  {35122fa4-ca19-4805-b173-ff32cce89994}, !- Handle
  Surface 10,                             !- Name
  Wall,                                   !- Surface Type
  ,                                       !- Construction Name
  {c58c0b00-0e6a-4ee4-a309-ad6845e5c8de}, !- Space Name
=======
  {f7bfb509-e8ea-4945-9ed6-3ac1b8e9becd}, !- Handle
  Surface 10,                             !- Name
  Wall,                                   !- Surface Type
  ,                                       !- Construction Name
  {a60b3f43-0a50-43d3-a09b-1b11ca91a6d6}, !- Space Name
>>>>>>> 918de987
  Outdoors,                               !- Outside Boundary Condition
  ,                                       !- Outside Boundary Condition Object
  SunExposed,                             !- Sun Exposure
  WindExposed,                            !- Wind Exposure
  ,                                       !- View Factor to Ground
  ,                                       !- Number of Vertices
  0, -6.46578440716979, 5.6712922035849,  !- X,Y,Z Vertex 1 {m}
  0, 0, 2.4384,                           !- X,Y,Z Vertex 2 {m}
  0, -12.9315688143396, 2.4384;           !- X,Y,Z Vertex 3 {m}

OS:Surface,
<<<<<<< HEAD
  {f3d87f22-a97a-4130-b156-91eb1c83e618}, !- Handle
  Surface 11,                             !- Name
  Wall,                                   !- Surface Type
  ,                                       !- Construction Name
  {c58c0b00-0e6a-4ee4-a309-ad6845e5c8de}, !- Space Name
=======
  {761c2220-4399-49c6-aca2-117975dfe60a}, !- Handle
  Surface 11,                             !- Name
  Wall,                                   !- Surface Type
  ,                                       !- Construction Name
  {a60b3f43-0a50-43d3-a09b-1b11ca91a6d6}, !- Space Name
>>>>>>> 918de987
  Adiabatic,                              !- Outside Boundary Condition
  ,                                       !- Outside Boundary Condition Object
  NoSun,                                  !- Sun Exposure
  NoWind,                                 !- Wind Exposure
  ,                                       !- View Factor to Ground
  ,                                       !- Number of Vertices
  6.46578440716979, -6.46578440716979, 5.6712922035849, !- X,Y,Z Vertex 1 {m}
  6.46578440716979, -12.9315688143396, 2.4384, !- X,Y,Z Vertex 2 {m}
  6.46578440716979, 0, 2.4384;            !- X,Y,Z Vertex 3 {m}

OS:Space,
<<<<<<< HEAD
  {c58c0b00-0e6a-4ee4-a309-ad6845e5c8de}, !- Handle
  unfinished attic space,                 !- Name
  {2ef772f8-4c15-4ab5-a307-e0b1fe72fa44}, !- Space Type Name
=======
  {a60b3f43-0a50-43d3-a09b-1b11ca91a6d6}, !- Handle
  unfinished attic space,                 !- Name
  {983d720b-378b-4ba8-82d8-27491dafcf90}, !- Space Type Name
>>>>>>> 918de987
  ,                                       !- Default Construction Set Name
  ,                                       !- Default Schedule Set Name
  ,                                       !- Direction of Relative North {deg}
  ,                                       !- X Origin {m}
  ,                                       !- Y Origin {m}
  ,                                       !- Z Origin {m}
  ,                                       !- Building Story Name
<<<<<<< HEAD
  {bde9bfc0-df5c-4739-bba5-ce2f94bfbb0c}; !- Thermal Zone Name

OS:ThermalZone,
  {bde9bfc0-df5c-4739-bba5-ce2f94bfbb0c}, !- Handle
=======
  {c35cbbe4-0ac4-4351-85af-66d0e83e3fc8}; !- Thermal Zone Name

OS:ThermalZone,
  {c35cbbe4-0ac4-4351-85af-66d0e83e3fc8}, !- Handle
>>>>>>> 918de987
  unfinished attic zone,                  !- Name
  ,                                       !- Multiplier
  ,                                       !- Ceiling Height {m}
  ,                                       !- Volume {m3}
  ,                                       !- Floor Area {m2}
  ,                                       !- Zone Inside Convection Algorithm
  ,                                       !- Zone Outside Convection Algorithm
  ,                                       !- Zone Conditioning Equipment List Name
<<<<<<< HEAD
  {961dace9-4361-4c91-a914-3713b826bd95}, !- Zone Air Inlet Port List
  {cd2eb541-2560-4e25-9c37-edc74b0a4bbe}, !- Zone Air Exhaust Port List
  {82a76c16-02ce-4664-9fdc-06ae7bcf761d}, !- Zone Air Node Name
  {d6da310d-3fe5-4ec6-8e6a-067bc74b209d}, !- Zone Return Air Port List
=======
  {0fb5c76d-2417-41cc-85fe-afaef1ba0476}, !- Zone Air Inlet Port List
  {572a5417-5df4-457c-8c72-e8be88ac80c3}, !- Zone Air Exhaust Port List
  {41cbd3e4-716a-4c11-beb0-a187ec618b1e}, !- Zone Air Node Name
  {7fd24324-d25d-4b06-be1b-c6aac75073a6}, !- Zone Return Air Port List
>>>>>>> 918de987
  ,                                       !- Primary Daylighting Control Name
  ,                                       !- Fraction of Zone Controlled by Primary Daylighting Control
  ,                                       !- Secondary Daylighting Control Name
  ,                                       !- Fraction of Zone Controlled by Secondary Daylighting Control
  ,                                       !- Illuminance Map Name
  ,                                       !- Group Rendering Name
  ,                                       !- Thermostat Name
  No;                                     !- Use Ideal Air Loads

OS:Node,
<<<<<<< HEAD
  {469b81a9-f4a9-4736-93ba-a90e7e54a85f}, !- Handle
  Node 3,                                 !- Name
  {82a76c16-02ce-4664-9fdc-06ae7bcf761d}, !- Inlet Port
  ;                                       !- Outlet Port

OS:Connection,
  {82a76c16-02ce-4664-9fdc-06ae7bcf761d}, !- Handle
  {c0e6a84e-2e98-46a5-a9af-285f24a1beb9}, !- Name
  {bde9bfc0-df5c-4739-bba5-ce2f94bfbb0c}, !- Source Object
  11,                                     !- Outlet Port
  {469b81a9-f4a9-4736-93ba-a90e7e54a85f}, !- Target Object
  2;                                      !- Inlet Port

OS:PortList,
  {961dace9-4361-4c91-a914-3713b826bd95}, !- Handle
  {6f0bf3e5-807f-4bbf-b312-77e0b16fb57f}, !- Name
  {bde9bfc0-df5c-4739-bba5-ce2f94bfbb0c}; !- HVAC Component

OS:PortList,
  {cd2eb541-2560-4e25-9c37-edc74b0a4bbe}, !- Handle
  {ce63bc20-cd38-44fe-831e-c79cbef95fdf}, !- Name
  {bde9bfc0-df5c-4739-bba5-ce2f94bfbb0c}; !- HVAC Component

OS:PortList,
  {d6da310d-3fe5-4ec6-8e6a-067bc74b209d}, !- Handle
  {f1819dd8-f9fe-4b3b-adfc-f0832fea277a}, !- Name
  {bde9bfc0-df5c-4739-bba5-ce2f94bfbb0c}; !- HVAC Component

OS:Sizing:Zone,
  {b2771f14-4864-45c6-b578-184d93d820fd}, !- Handle
  {bde9bfc0-df5c-4739-bba5-ce2f94bfbb0c}, !- Zone or ZoneList Name
=======
  {534e6ce7-3915-4264-b865-cee20663050d}, !- Handle
  Node 3,                                 !- Name
  {41cbd3e4-716a-4c11-beb0-a187ec618b1e}, !- Inlet Port
  ;                                       !- Outlet Port

OS:Connection,
  {41cbd3e4-716a-4c11-beb0-a187ec618b1e}, !- Handle
  {4c6b6032-1515-4595-ad2c-013264b8e09e}, !- Name
  {c35cbbe4-0ac4-4351-85af-66d0e83e3fc8}, !- Source Object
  11,                                     !- Outlet Port
  {534e6ce7-3915-4264-b865-cee20663050d}, !- Target Object
  2;                                      !- Inlet Port

OS:PortList,
  {0fb5c76d-2417-41cc-85fe-afaef1ba0476}, !- Handle
  {74e99773-9254-4b9b-a15f-54d62a89e143}, !- Name
  {c35cbbe4-0ac4-4351-85af-66d0e83e3fc8}; !- HVAC Component

OS:PortList,
  {572a5417-5df4-457c-8c72-e8be88ac80c3}, !- Handle
  {42e7ddb0-ac5f-42d0-81ac-6840bf97b64f}, !- Name
  {c35cbbe4-0ac4-4351-85af-66d0e83e3fc8}; !- HVAC Component

OS:PortList,
  {7fd24324-d25d-4b06-be1b-c6aac75073a6}, !- Handle
  {bcbbf3d3-b0b3-4005-a073-5e0615911297}, !- Name
  {c35cbbe4-0ac4-4351-85af-66d0e83e3fc8}; !- HVAC Component

OS:Sizing:Zone,
  {de7f6df8-b450-4eb3-9ea8-0de2dee95036}, !- Handle
  {c35cbbe4-0ac4-4351-85af-66d0e83e3fc8}, !- Zone or ZoneList Name
>>>>>>> 918de987
  SupplyAirTemperature,                   !- Zone Cooling Design Supply Air Temperature Input Method
  14,                                     !- Zone Cooling Design Supply Air Temperature {C}
  11.11,                                  !- Zone Cooling Design Supply Air Temperature Difference {deltaC}
  SupplyAirTemperature,                   !- Zone Heating Design Supply Air Temperature Input Method
  40,                                     !- Zone Heating Design Supply Air Temperature {C}
  11.11,                                  !- Zone Heating Design Supply Air Temperature Difference {deltaC}
  0.0085,                                 !- Zone Cooling Design Supply Air Humidity Ratio {kg-H2O/kg-air}
  0.008,                                  !- Zone Heating Design Supply Air Humidity Ratio {kg-H2O/kg-air}
  ,                                       !- Zone Heating Sizing Factor
  ,                                       !- Zone Cooling Sizing Factor
  DesignDay,                              !- Cooling Design Air Flow Method
  ,                                       !- Cooling Design Air Flow Rate {m3/s}
  ,                                       !- Cooling Minimum Air Flow per Zone Floor Area {m3/s-m2}
  ,                                       !- Cooling Minimum Air Flow {m3/s}
  ,                                       !- Cooling Minimum Air Flow Fraction
  DesignDay,                              !- Heating Design Air Flow Method
  ,                                       !- Heating Design Air Flow Rate {m3/s}
  ,                                       !- Heating Maximum Air Flow per Zone Floor Area {m3/s-m2}
  ,                                       !- Heating Maximum Air Flow {m3/s}
  ,                                       !- Heating Maximum Air Flow Fraction
  ,                                       !- Design Zone Air Distribution Effectiveness in Cooling Mode
  ,                                       !- Design Zone Air Distribution Effectiveness in Heating Mode
  No,                                     !- Account for Dedicated Outdoor Air System
  NeutralSupplyAir,                       !- Dedicated Outdoor Air System Control Strategy
  autosize,                               !- Dedicated Outdoor Air Low Setpoint Temperature for Design {C}
  autosize;                               !- Dedicated Outdoor Air High Setpoint Temperature for Design {C}

OS:ZoneHVAC:EquipmentList,
<<<<<<< HEAD
  {6116287e-b3d0-4362-8bb2-980f6110cb08}, !- Handle
  Zone HVAC Equipment List 3,             !- Name
  {bde9bfc0-df5c-4739-bba5-ce2f94bfbb0c}; !- Thermal Zone

OS:SpaceType,
  {2ef772f8-4c15-4ab5-a307-e0b1fe72fa44}, !- Handle
=======
  {18d63a6d-e142-4c9c-a6f9-8b3e34b0708c}, !- Handle
  Zone HVAC Equipment List 3,             !- Name
  {c35cbbe4-0ac4-4351-85af-66d0e83e3fc8}; !- Thermal Zone

OS:SpaceType,
  {983d720b-378b-4ba8-82d8-27491dafcf90}, !- Handle
>>>>>>> 918de987
  Space Type 3,                           !- Name
  ,                                       !- Default Construction Set Name
  ,                                       !- Default Schedule Set Name
  ,                                       !- Group Rendering Name
  ,                                       !- Design Specification Outdoor Air Object Name
  ,                                       !- Standards Template
  ,                                       !- Standards Building Type
  unfinished attic;                       !- Standards Space Type

OS:BuildingUnit,
<<<<<<< HEAD
  {3760611e-fb3f-406e-b087-34f45ec64010}, !- Handle
=======
  {605e6058-9a10-4088-b154-253adebbfd0e}, !- Handle
>>>>>>> 918de987
  unit 1,                                 !- Name
  ,                                       !- Rendering Color
  Residential;                            !- Building Unit Type

OS:AdditionalProperties,
<<<<<<< HEAD
  {6170262b-9cce-4186-b774-e54f278d1818}, !- Handle
  {3760611e-fb3f-406e-b087-34f45ec64010}, !- Object Name
=======
  {314e339b-87c5-4b64-aff6-fe644711d206}, !- Handle
  {605e6058-9a10-4088-b154-253adebbfd0e}, !- Object Name
>>>>>>> 918de987
  NumberOfBedrooms,                       !- Feature Name 1
  Integer,                                !- Feature Data Type 1
  3,                                      !- Feature Value 1
  NumberOfBathrooms,                      !- Feature Name 2
  Double,                                 !- Feature Data Type 2
  2,                                      !- Feature Value 2
  NumberOfOccupants,                      !- Feature Name 3
  Double,                                 !- Feature Data Type 3
  3.3900000000000001;                     !- Feature Value 3

OS:External:File,
<<<<<<< HEAD
  {da256b80-81ed-47c7-ac79-06a7b11d6e3c}, !- Handle
=======
  {5cab70b3-1be1-40a9-88ab-fa7891277312}, !- Handle
>>>>>>> 918de987
  8760.csv,                               !- Name
  8760.csv;                               !- File Name

OS:Schedule:Day,
<<<<<<< HEAD
  {ca7298ae-0204-4b13-a45e-f05db2ae6d87}, !- Handle
=======
  {3724a281-5250-4ded-b3b2-5a720d649c4a}, !- Handle
>>>>>>> 918de987
  Schedule Day 1,                         !- Name
  ,                                       !- Schedule Type Limits Name
  ,                                       !- Interpolate to Timestep
  24,                                     !- Hour 1
  0,                                      !- Minute 1
  0;                                      !- Value Until Time 1

OS:Schedule:Day,
<<<<<<< HEAD
  {e94a7e5e-e177-44a3-8134-e5f24ef87f2e}, !- Handle
=======
  {fc9f6608-6d1d-4501-ac32-9b3b250fdb05}, !- Handle
>>>>>>> 918de987
  Schedule Day 2,                         !- Name
  ,                                       !- Schedule Type Limits Name
  ,                                       !- Interpolate to Timestep
  24,                                     !- Hour 1
  0,                                      !- Minute 1
  1;                                      !- Value Until Time 1

OS:Schedule:File,
<<<<<<< HEAD
  {8a910bf1-c4b7-4e49-bf3d-15de4b3b00d6}, !- Handle
  occupants,                              !- Name
  {a079f0de-641b-44ed-98b2-f5b4710133a2}, !- Schedule Type Limits Name
  {da256b80-81ed-47c7-ac79-06a7b11d6e3c}, !- External File Name
=======
  {46533c25-6d61-47e3-b46b-f6629d1e95ec}, !- Handle
  occupants,                              !- Name
  {0afc4cf3-e057-4d60-9e64-e9e59ded8b55}, !- Schedule Type Limits Name
  {5cab70b3-1be1-40a9-88ab-fa7891277312}, !- External File Name
>>>>>>> 918de987
  1,                                      !- Column Number
  1,                                      !- Rows to Skip at Top
  8760,                                   !- Number of Hours of Data
  ,                                       !- Column Separator
  ,                                       !- Interpolate to Timestep
  60;                                     !- Minutes per Item

OS:Schedule:Ruleset,
<<<<<<< HEAD
  {bbe5dfb7-5c86-4f90-ba12-a18d7ca8b0db}, !- Handle
  Schedule Ruleset 1,                     !- Name
  {f28c77a2-e578-4dad-963d-7383f4e70a87}, !- Schedule Type Limits Name
  {4acd1093-6f15-4f71-a4cf-6038ace6b36f}; !- Default Day Schedule Name

OS:Schedule:Day,
  {4acd1093-6f15-4f71-a4cf-6038ace6b36f}, !- Handle
  Schedule Day 3,                         !- Name
  {f28c77a2-e578-4dad-963d-7383f4e70a87}, !- Schedule Type Limits Name
=======
  {cb23ee4b-3d77-4335-94e8-f1e279898325}, !- Handle
  Schedule Ruleset 1,                     !- Name
  {3d7baa6c-cc6c-4a64-91f7-bd2d5b4b1f39}, !- Schedule Type Limits Name
  {48784493-8dea-42cb-be8a-817bbbdadeec}; !- Default Day Schedule Name

OS:Schedule:Day,
  {48784493-8dea-42cb-be8a-817bbbdadeec}, !- Handle
  Schedule Day 3,                         !- Name
  {3d7baa6c-cc6c-4a64-91f7-bd2d5b4b1f39}, !- Schedule Type Limits Name
>>>>>>> 918de987
  ,                                       !- Interpolate to Timestep
  24,                                     !- Hour 1
  0,                                      !- Minute 1
  112.539290946133;                       !- Value Until Time 1

OS:People:Definition,
<<<<<<< HEAD
  {7a5cdb51-49a9-4bb8-8ce5-8eefa35cbcff}, !- Handle
=======
  {e56bd859-94ba-4b97-8aa1-6160526a524e}, !- Handle
>>>>>>> 918de987
  res occupants|living space,             !- Name
  People,                                 !- Number of People Calculation Method
  3.39,                                   !- Number of People {people}
  ,                                       !- People per Space Floor Area {person/m2}
  ,                                       !- Space Floor Area per Person {m2/person}
  0.319734,                               !- Fraction Radiant
  0.573,                                  !- Sensible Heat Fraction
  0,                                      !- Carbon Dioxide Generation Rate {m3/s-W}
  No,                                     !- Enable ASHRAE 55 Comfort Warnings
  ZoneAveraged;                           !- Mean Radiant Temperature Calculation Type

OS:People,
<<<<<<< HEAD
  {62fbc2e6-c900-4b61-baa8-bf786a799120}, !- Handle
  res occupants|living space,             !- Name
  {7a5cdb51-49a9-4bb8-8ce5-8eefa35cbcff}, !- People Definition Name
  {a4afc0f4-d8f3-40f5-b9ef-655683e23391}, !- Space or SpaceType Name
  {8a910bf1-c4b7-4e49-bf3d-15de4b3b00d6}, !- Number of People Schedule Name
  {bbe5dfb7-5c86-4f90-ba12-a18d7ca8b0db}, !- Activity Level Schedule Name
=======
  {f41567e8-0671-4811-8812-79039356f502}, !- Handle
  res occupants|living space,             !- Name
  {e56bd859-94ba-4b97-8aa1-6160526a524e}, !- People Definition Name
  {8ad5cc42-17c4-4462-ba07-64b1474d3176}, !- Space or SpaceType Name
  {46533c25-6d61-47e3-b46b-f6629d1e95ec}, !- Number of People Schedule Name
  {cb23ee4b-3d77-4335-94e8-f1e279898325}, !- Activity Level Schedule Name
>>>>>>> 918de987
  ,                                       !- Surface Name/Angle Factor List Name
  ,                                       !- Work Efficiency Schedule Name
  ,                                       !- Clothing Insulation Schedule Name
  ,                                       !- Air Velocity Schedule Name
  1;                                      !- Multiplier

OS:ScheduleTypeLimits,
<<<<<<< HEAD
  {f28c77a2-e578-4dad-963d-7383f4e70a87}, !- Handle
=======
  {3d7baa6c-cc6c-4a64-91f7-bd2d5b4b1f39}, !- Handle
>>>>>>> 918de987
  ActivityLevel,                          !- Name
  0,                                      !- Lower Limit Value
  ,                                       !- Upper Limit Value
  Continuous,                             !- Numeric Type
  ActivityLevel;                          !- Unit Type

OS:ScheduleTypeLimits,
<<<<<<< HEAD
  {a079f0de-641b-44ed-98b2-f5b4710133a2}, !- Handle
=======
  {0afc4cf3-e057-4d60-9e64-e9e59ded8b55}, !- Handle
>>>>>>> 918de987
  Fractional,                             !- Name
  0,                                      !- Lower Limit Value
  1,                                      !- Upper Limit Value
  Continuous;                             !- Numeric Type
<|MERGE_RESOLUTION|>--- conflicted
+++ resolved
@@ -1,73 +1,41 @@
 !- NOTE: Auto-generated from /test/osw_files/SFA_4units_1story_UB_UA_3Beds_2Baths_Denver.osw
 
 OS:Version,
-<<<<<<< HEAD
-  {8a7aa83c-5b31-411d-bb37-1fd000557b38}, !- Handle
+  {e88c0657-ce56-4fa3-a413-7f95e355f15e}, !- Handle
   2.9.0;                                  !- Version Identifier
 
 OS:SimulationControl,
-  {fe693c98-ef78-4618-b073-6a54e9bfffa9}, !- Handle
-=======
-  {7c7a9a50-af24-4628-b308-8e140766155c}, !- Handle
-  2.9.1;                                  !- Version Identifier
-
-OS:SimulationControl,
-  {fb6f13ac-9a3f-486d-84a5-9fa75922f3e4}, !- Handle
->>>>>>> 918de987
+  {e946da74-4eae-493f-b052-e4a050fe0055}, !- Handle
   ,                                       !- Do Zone Sizing Calculation
   ,                                       !- Do System Sizing Calculation
   ,                                       !- Do Plant Sizing Calculation
   No;                                     !- Run Simulation for Sizing Periods
 
 OS:Timestep,
-<<<<<<< HEAD
-  {fdc967c3-93b9-4cce-92e1-bf93b19eaf9d}, !- Handle
+  {510367b2-184f-4aa6-995d-c7ae0ce66318}, !- Handle
   6;                                      !- Number of Timesteps per Hour
 
 OS:ShadowCalculation,
-  {9e523ee2-f93f-4ddf-bbd1-7947c920544a}, !- Handle
-=======
-  {b595ed1b-80bb-498b-b185-eed9558cf713}, !- Handle
-  6;                                      !- Number of Timesteps per Hour
-
-OS:ShadowCalculation,
-  {ead42e8c-7275-4b6a-a642-0798215732a4}, !- Handle
->>>>>>> 918de987
+  {1aa68882-d104-4620-8366-798d23fa8e61}, !- Handle
   20,                                     !- Calculation Frequency
   200;                                    !- Maximum Figures in Shadow Overlap Calculations
 
 OS:SurfaceConvectionAlgorithm:Outside,
-<<<<<<< HEAD
-  {93775245-5b2c-4c08-bd46-66b70f8f1632}, !- Handle
+  {23776d07-4441-4220-9f7b-79416b7092b6}, !- Handle
   DOE-2;                                  !- Algorithm
 
 OS:SurfaceConvectionAlgorithm:Inside,
-  {b32b39fc-2b87-43f2-9e33-fe36aeb90306}, !- Handle
+  {dfe3a699-7ff4-486e-84fc-097133a2cfa4}, !- Handle
   TARP;                                   !- Algorithm
 
 OS:ZoneCapacitanceMultiplier:ResearchSpecial,
-  {1b14c227-6369-4cad-a22a-7084949d955b}, !- Handle
-=======
-  {081243e1-9673-4a54-a82f-a06df1bdb206}, !- Handle
-  DOE-2;                                  !- Algorithm
-
-OS:SurfaceConvectionAlgorithm:Inside,
-  {3cf7bf77-9e2a-439c-a1cd-e966d23067ed}, !- Handle
-  TARP;                                   !- Algorithm
-
-OS:ZoneCapacitanceMultiplier:ResearchSpecial,
-  {778d72dd-1a76-44d2-90d4-16686780d0cf}, !- Handle
->>>>>>> 918de987
+  {26fd33cd-fe60-49fd-a20f-982a7961e467}, !- Handle
   ,                                       !- Temperature Capacity Multiplier
   15,                                     !- Humidity Capacity Multiplier
   ;                                       !- Carbon Dioxide Capacity Multiplier
 
 OS:RunPeriod,
-<<<<<<< HEAD
-  {9ced85f1-fc20-47c5-9d60-aaac9b01524a}, !- Handle
-=======
-  {a6fc446d-0ad8-4dde-bfd9-e5145182fb5b}, !- Handle
->>>>>>> 918de987
+  {6d6c2610-d2f1-4daa-b97b-5760260c5159}, !- Handle
   Run Period 1,                           !- Name
   1,                                      !- Begin Month
   1,                                      !- Begin Day of Month
@@ -81,21 +49,13 @@
   ;                                       !- Number of Times Runperiod to be Repeated
 
 OS:YearDescription,
-<<<<<<< HEAD
-  {7c4a584e-164f-4323-936f-ed4ab4f09d4c}, !- Handle
-=======
-  {16c602a5-ecbc-4e90-a7ca-b508f0c5a0aa}, !- Handle
->>>>>>> 918de987
+  {3ec36515-5d4e-4232-a001-0907ea163d19}, !- Handle
   2007,                                   !- Calendar Year
   ,                                       !- Day of Week for Start Day
   ;                                       !- Is Leap Year
 
 OS:WeatherFile,
-<<<<<<< HEAD
-  {e5f1bc55-2545-495c-8626-cbd0c924b427}, !- Handle
-=======
-  {5efa2ba2-73f2-4ffb-8760-b1075a34dfc7}, !- Handle
->>>>>>> 918de987
+  {d7d5d394-d1d2-40e8-99f9-b62c9aa9ec58}, !- Handle
   Denver Intl Ap,                         !- City
   CO,                                     !- State Province Region
   USA,                                    !- Country
@@ -109,13 +69,8 @@
   E23378AA;                               !- Checksum
 
 OS:AdditionalProperties,
-<<<<<<< HEAD
-  {fd04bd99-6776-4bce-859d-c54ca6dfaa60}, !- Handle
-  {e5f1bc55-2545-495c-8626-cbd0c924b427}, !- Object Name
-=======
-  {d98c0ab0-6b08-4285-867d-f0dc58cf2a4f}, !- Handle
-  {5efa2ba2-73f2-4ffb-8760-b1075a34dfc7}, !- Object Name
->>>>>>> 918de987
+  {f804d73c-fc24-4f90-860a-6931997169de}, !- Handle
+  {d7d5d394-d1d2-40e8-99f9-b62c9aa9ec58}, !- Object Name
   EPWHeaderCity,                          !- Feature Name 1
   String,                                 !- Feature Data Type 1
   Denver Intl Ap,                         !- Feature Value 1
@@ -223,11 +178,7 @@
   84;                                     !- Feature Value 35
 
 OS:Site,
-<<<<<<< HEAD
-  {56f92788-83b1-443f-8066-6005692e4aef}, !- Handle
-=======
-  {0f86cb36-03ed-4d52-bb9a-065d7668bd83}, !- Handle
->>>>>>> 918de987
+  {0ba42bda-6fc2-4661-9b9b-f8232d061ff5}, !- Handle
   Denver Intl Ap_CO_USA,                  !- Name
   39.83,                                  !- Latitude {deg}
   -104.65,                                !- Longitude {deg}
@@ -236,11 +187,7 @@
   ;                                       !- Terrain
 
 OS:ClimateZones,
-<<<<<<< HEAD
-  {c654b952-9312-43c4-842b-82dcac33c624}, !- Handle
-=======
-  {0b15062e-a7e8-4d59-9698-032e10d1268f}, !- Handle
->>>>>>> 918de987
+  {5a74b6d6-213e-4ea1-bdde-cdfd2abec071}, !- Handle
   ,                                       !- Active Institution
   ,                                       !- Active Year
   ,                                       !- Climate Zone Institution Name 1
@@ -253,31 +200,19 @@
   Cold;                                   !- Climate Zone Value 2
 
 OS:Site:WaterMainsTemperature,
-<<<<<<< HEAD
-  {5084075a-8b4c-47d8-9733-3d6bba852173}, !- Handle
-=======
-  {2382e8f3-e677-4567-b905-162b35ad9732}, !- Handle
->>>>>>> 918de987
+  {bbb86051-83e1-4fa7-b4ba-299b7fc3cfa9}, !- Handle
   Correlation,                            !- Calculation Method
   ,                                       !- Temperature Schedule Name
   10.8753424657535,                       !- Annual Average Outdoor Air Temperature {C}
   23.1524007936508;                       !- Maximum Difference In Monthly Average Outdoor Air Temperatures {deltaC}
 
 OS:RunPeriodControl:DaylightSavingTime,
-<<<<<<< HEAD
-  {11dacd9f-3777-47f8-be14-66517b08d49f}, !- Handle
-=======
-  {78ea9556-28a1-4646-824d-d45bda2d6001}, !- Handle
->>>>>>> 918de987
+  {964943d2-47fc-468e-8afa-ecc5657d7f1b}, !- Handle
   3/12,                                   !- Start Date
   11/5;                                   !- End Date
 
 OS:Site:GroundTemperature:Deep,
-<<<<<<< HEAD
-  {a6bda9ca-8995-45a5-8e61-8a265adfebac}, !- Handle
-=======
-  {c2933e8e-a511-48e1-b750-2050de8fa171}, !- Handle
->>>>>>> 918de987
+  {c790ef23-f687-49c1-b533-84739c5b31b7}, !- Handle
   10.8753424657535,                       !- January Deep Ground Temperature {C}
   10.8753424657535,                       !- February Deep Ground Temperature {C}
   10.8753424657535,                       !- March Deep Ground Temperature {C}
@@ -292,11 +227,7 @@
   10.8753424657535;                       !- December Deep Ground Temperature {C}
 
 OS:Building,
-<<<<<<< HEAD
-  {efed8a63-6c97-4e7d-b57a-7fc31ee21309}, !- Handle
-=======
-  {e0f7673a-e806-4f88-9ccf-ebecac0e26b7}, !- Handle
->>>>>>> 918de987
+  {e0a78caf-4701-4a18-b871-d5ee7b07fae4}, !- Handle
   Building 1,                             !- Name
   ,                                       !- Building Sector Type
   0,                                      !- North Axis {deg}
@@ -311,13 +242,8 @@
   4;                                      !- Standards Number of Living Units
 
 OS:AdditionalProperties,
-<<<<<<< HEAD
-  {834e2eaa-02ee-434a-93ce-e145e40230c7}, !- Handle
-  {efed8a63-6c97-4e7d-b57a-7fc31ee21309}, !- Object Name
-=======
-  {b939cb41-3956-49d0-9c2f-da99e49eb8ce}, !- Handle
-  {e0f7673a-e806-4f88-9ccf-ebecac0e26b7}, !- Object Name
->>>>>>> 918de987
+  {35b0e547-d26d-490c-ac83-e72fd536ba5a}, !- Handle
+  {e0a78caf-4701-4a18-b871-d5ee7b07fae4}, !- Object Name
   num_units,                              !- Feature Name 1
   Integer,                                !- Feature Data Type 1
   4,                                      !- Feature Value 1
@@ -332,11 +258,7 @@
   1;                                      !- Feature Value 4
 
 OS:ThermalZone,
-<<<<<<< HEAD
-  {4aa1eb5a-88a8-4cc7-80e8-048b93f58b35}, !- Handle
-=======
-  {a36aaf6c-ba41-44e9-a77b-6124091637dc}, !- Handle
->>>>>>> 918de987
+  {06046d32-ee3a-49fb-94b6-068fcca5fea6}, !- Handle
   living zone,                            !- Name
   ,                                       !- Multiplier
   ,                                       !- Ceiling Height {m}
@@ -345,17 +267,10 @@
   ,                                       !- Zone Inside Convection Algorithm
   ,                                       !- Zone Outside Convection Algorithm
   ,                                       !- Zone Conditioning Equipment List Name
-<<<<<<< HEAD
-  {ff75e62d-f18b-4fdc-a626-db68efff584f}, !- Zone Air Inlet Port List
-  {a641712c-2427-4a31-9cc6-5225d1b6e1a5}, !- Zone Air Exhaust Port List
-  {bb5af1a1-388f-4fdf-a9a5-b904092cd60f}, !- Zone Air Node Name
-  {30500a1f-dc80-4cfe-839c-f86267e6c42c}, !- Zone Return Air Port List
-=======
-  {33d52657-7dbd-41ca-8c85-256027dea11c}, !- Zone Air Inlet Port List
-  {27baab01-a1d3-4808-8620-858666b23d2f}, !- Zone Air Exhaust Port List
-  {53feca45-b1cd-478a-a6b6-2876e80a6968}, !- Zone Air Node Name
-  {e2cfc433-6bec-4397-92c3-6bb5c94eade1}, !- Zone Return Air Port List
->>>>>>> 918de987
+  {7d2beacd-d6f5-4aa9-a833-9a800d57679c}, !- Zone Air Inlet Port List
+  {1a34588e-82c1-426d-b4d9-3327422682aa}, !- Zone Air Exhaust Port List
+  {d6fe5a1d-c9d8-45e7-8ba7-7dd7c3e48ab2}, !- Zone Air Node Name
+  {f19dbd06-a251-4130-b028-1f392f127496}, !- Zone Return Air Port List
   ,                                       !- Primary Daylighting Control Name
   ,                                       !- Fraction of Zone Controlled by Primary Daylighting Control
   ,                                       !- Secondary Daylighting Control Name
@@ -366,71 +281,37 @@
   No;                                     !- Use Ideal Air Loads
 
 OS:Node,
-<<<<<<< HEAD
-  {0728e7e2-a3a8-42d7-b5b6-78e7aea99d9a}, !- Handle
+  {faf6dbd6-4932-4968-8fcf-5b6d87667cfc}, !- Handle
   Node 1,                                 !- Name
-  {bb5af1a1-388f-4fdf-a9a5-b904092cd60f}, !- Inlet Port
+  {d6fe5a1d-c9d8-45e7-8ba7-7dd7c3e48ab2}, !- Inlet Port
   ;                                       !- Outlet Port
 
 OS:Connection,
-  {bb5af1a1-388f-4fdf-a9a5-b904092cd60f}, !- Handle
-  {959105f6-58e5-45ce-8b93-bfb239aaa680}, !- Name
-  {4aa1eb5a-88a8-4cc7-80e8-048b93f58b35}, !- Source Object
+  {d6fe5a1d-c9d8-45e7-8ba7-7dd7c3e48ab2}, !- Handle
+  {37dee628-3767-4b17-9320-e57a00b147ac}, !- Name
+  {06046d32-ee3a-49fb-94b6-068fcca5fea6}, !- Source Object
   11,                                     !- Outlet Port
-  {0728e7e2-a3a8-42d7-b5b6-78e7aea99d9a}, !- Target Object
+  {faf6dbd6-4932-4968-8fcf-5b6d87667cfc}, !- Target Object
   2;                                      !- Inlet Port
 
 OS:PortList,
-  {ff75e62d-f18b-4fdc-a626-db68efff584f}, !- Handle
-  {c7511912-b316-4c09-8706-2d2bd662837b}, !- Name
-  {4aa1eb5a-88a8-4cc7-80e8-048b93f58b35}; !- HVAC Component
+  {7d2beacd-d6f5-4aa9-a833-9a800d57679c}, !- Handle
+  {3ec4daea-95c3-4e21-88ba-feb758ec715a}, !- Name
+  {06046d32-ee3a-49fb-94b6-068fcca5fea6}; !- HVAC Component
 
 OS:PortList,
-  {a641712c-2427-4a31-9cc6-5225d1b6e1a5}, !- Handle
-  {fae9af67-76e6-4a28-8651-9e8091eb2c8d}, !- Name
-  {4aa1eb5a-88a8-4cc7-80e8-048b93f58b35}; !- HVAC Component
+  {1a34588e-82c1-426d-b4d9-3327422682aa}, !- Handle
+  {7095ae4e-e025-4009-9621-0066033568eb}, !- Name
+  {06046d32-ee3a-49fb-94b6-068fcca5fea6}; !- HVAC Component
 
 OS:PortList,
-  {30500a1f-dc80-4cfe-839c-f86267e6c42c}, !- Handle
-  {526e62c5-bcb2-458d-8d5d-51f154b7b58c}, !- Name
-  {4aa1eb5a-88a8-4cc7-80e8-048b93f58b35}; !- HVAC Component
+  {f19dbd06-a251-4130-b028-1f392f127496}, !- Handle
+  {6200c9bd-326b-4c93-a55a-325b3c8513e7}, !- Name
+  {06046d32-ee3a-49fb-94b6-068fcca5fea6}; !- HVAC Component
 
 OS:Sizing:Zone,
-  {a4d4c53b-f07b-48e1-9604-0e8ba700635a}, !- Handle
-  {4aa1eb5a-88a8-4cc7-80e8-048b93f58b35}, !- Zone or ZoneList Name
-=======
-  {eda19efb-7df5-48fa-acc2-8ad080d6a761}, !- Handle
-  Node 1,                                 !- Name
-  {53feca45-b1cd-478a-a6b6-2876e80a6968}, !- Inlet Port
-  ;                                       !- Outlet Port
-
-OS:Connection,
-  {53feca45-b1cd-478a-a6b6-2876e80a6968}, !- Handle
-  {eb8c7993-0e2b-41f8-9669-586e0a7bee5c}, !- Name
-  {a36aaf6c-ba41-44e9-a77b-6124091637dc}, !- Source Object
-  11,                                     !- Outlet Port
-  {eda19efb-7df5-48fa-acc2-8ad080d6a761}, !- Target Object
-  2;                                      !- Inlet Port
-
-OS:PortList,
-  {33d52657-7dbd-41ca-8c85-256027dea11c}, !- Handle
-  {dc03a289-f52b-4bc0-b644-014dbac38891}, !- Name
-  {a36aaf6c-ba41-44e9-a77b-6124091637dc}; !- HVAC Component
-
-OS:PortList,
-  {27baab01-a1d3-4808-8620-858666b23d2f}, !- Handle
-  {c06979ac-0f14-49f7-b29a-73087e10d874}, !- Name
-  {a36aaf6c-ba41-44e9-a77b-6124091637dc}; !- HVAC Component
-
-OS:PortList,
-  {e2cfc433-6bec-4397-92c3-6bb5c94eade1}, !- Handle
-  {cd2f50bd-a244-4192-9d26-e1e056919070}, !- Name
-  {a36aaf6c-ba41-44e9-a77b-6124091637dc}; !- HVAC Component
-
-OS:Sizing:Zone,
-  {5dfb1519-999a-4fac-903f-60bd4565aae9}, !- Handle
-  {a36aaf6c-ba41-44e9-a77b-6124091637dc}, !- Zone or ZoneList Name
->>>>>>> 918de987
+  {f1845dd6-73a3-4bc6-9dba-9dfa02728af6}, !- Handle
+  {06046d32-ee3a-49fb-94b6-068fcca5fea6}, !- Zone or ZoneList Name
   SupplyAirTemperature,                   !- Zone Cooling Design Supply Air Temperature Input Method
   14,                                     !- Zone Cooling Design Supply Air Temperature {C}
   11.11,                                  !- Zone Cooling Design Supply Air Temperature Difference {deltaC}
@@ -459,25 +340,14 @@
   autosize;                               !- Dedicated Outdoor Air High Setpoint Temperature for Design {C}
 
 OS:ZoneHVAC:EquipmentList,
-<<<<<<< HEAD
-  {13d72756-0155-4847-bc69-39a9574308c6}, !- Handle
+  {4798c1d8-cbd5-4172-a62c-d68326769613}, !- Handle
   Zone HVAC Equipment List 1,             !- Name
-  {4aa1eb5a-88a8-4cc7-80e8-048b93f58b35}; !- Thermal Zone
+  {06046d32-ee3a-49fb-94b6-068fcca5fea6}; !- Thermal Zone
 
 OS:Space,
-  {a4afc0f4-d8f3-40f5-b9ef-655683e23391}, !- Handle
+  {1a9ad9f0-1fb4-4986-9939-e86dd64d1b70}, !- Handle
   living space,                           !- Name
-  {e44f59ea-40ba-409d-af9c-7cbd0a881762}, !- Space Type Name
-=======
-  {7d54a9b5-2ad2-4322-aade-176bce45f18e}, !- Handle
-  Zone HVAC Equipment List 1,             !- Name
-  {a36aaf6c-ba41-44e9-a77b-6124091637dc}; !- Thermal Zone
-
-OS:Space,
-  {8ad5cc42-17c4-4462-ba07-64b1474d3176}, !- Handle
-  living space,                           !- Name
-  {a6597c9e-6837-4f77-9bd3-4f09759ff361}, !- Space Type Name
->>>>>>> 918de987
+  {9686b670-d8e3-4383-b88e-55a5c4c5495f}, !- Space Type Name
   ,                                       !- Default Construction Set Name
   ,                                       !- Default Schedule Set Name
   ,                                       !- Direction of Relative North {deg}
@@ -485,35 +355,19 @@
   ,                                       !- Y Origin {m}
   ,                                       !- Z Origin {m}
   ,                                       !- Building Story Name
-<<<<<<< HEAD
-  {4aa1eb5a-88a8-4cc7-80e8-048b93f58b35}, !- Thermal Zone Name
+  {06046d32-ee3a-49fb-94b6-068fcca5fea6}, !- Thermal Zone Name
   ,                                       !- Part of Total Floor Area
   ,                                       !- Design Specification Outdoor Air Object Name
-  {3760611e-fb3f-406e-b087-34f45ec64010}; !- Building Unit Name
-
-OS:Surface,
-  {e35085ea-f3ff-4b96-b739-a907d924771a}, !- Handle
+  {2da8265f-9b12-4b72-ac13-eff1769bdc40}; !- Building Unit Name
+
+OS:Surface,
+  {f0d76b9d-4676-4b16-8f52-c5a80f93bbb2}, !- Handle
   Surface 1,                              !- Name
   Floor,                                  !- Surface Type
   ,                                       !- Construction Name
-  {a4afc0f4-d8f3-40f5-b9ef-655683e23391}, !- Space Name
+  {1a9ad9f0-1fb4-4986-9939-e86dd64d1b70}, !- Space Name
   Surface,                                !- Outside Boundary Condition
-  {5ae36a83-75b0-4686-a295-8beaa00ac599}, !- Outside Boundary Condition Object
-=======
-  {a36aaf6c-ba41-44e9-a77b-6124091637dc}, !- Thermal Zone Name
-  ,                                       !- Part of Total Floor Area
-  ,                                       !- Design Specification Outdoor Air Object Name
-  {605e6058-9a10-4088-b154-253adebbfd0e}; !- Building Unit Name
-
-OS:Surface,
-  {bce5a8a2-7952-43ce-a908-b135ec843c43}, !- Handle
-  Surface 1,                              !- Name
-  Floor,                                  !- Surface Type
-  ,                                       !- Construction Name
-  {8ad5cc42-17c4-4462-ba07-64b1474d3176}, !- Space Name
-  Surface,                                !- Outside Boundary Condition
-  {7d28e34d-b35f-406a-9c5c-d6deb021e665}, !- Outside Boundary Condition Object
->>>>>>> 918de987
+  {028bb9cb-bb16-41a4-89e1-42b5cf533bbb}, !- Outside Boundary Condition Object
   NoSun,                                  !- Sun Exposure
   NoWind,                                 !- Wind Exposure
   ,                                       !- View Factor to Ground
@@ -524,19 +378,11 @@
   6.46578440716979, -12.9315688143396, 0; !- X,Y,Z Vertex 4 {m}
 
 OS:Surface,
-<<<<<<< HEAD
-  {467fac7b-cba2-446e-9fbe-9fd71d0002b5}, !- Handle
+  {4a3c31b3-e74a-4ee4-afa0-c25d6bd8cbde}, !- Handle
   Surface 2,                              !- Name
   Wall,                                   !- Surface Type
   ,                                       !- Construction Name
-  {a4afc0f4-d8f3-40f5-b9ef-655683e23391}, !- Space Name
-=======
-  {af931c3f-e355-4acf-ba57-35f66cd06052}, !- Handle
-  Surface 2,                              !- Name
-  Wall,                                   !- Surface Type
-  ,                                       !- Construction Name
-  {8ad5cc42-17c4-4462-ba07-64b1474d3176}, !- Space Name
->>>>>>> 918de987
+  {1a9ad9f0-1fb4-4986-9939-e86dd64d1b70}, !- Space Name
   Outdoors,                               !- Outside Boundary Condition
   ,                                       !- Outside Boundary Condition Object
   SunExposed,                             !- Sun Exposure
@@ -549,19 +395,11 @@
   0, -12.9315688143396, 2.4384;           !- X,Y,Z Vertex 4 {m}
 
 OS:Surface,
-<<<<<<< HEAD
-  {2f9bfc3b-8fd0-4e98-9c70-b59bfb04fdb8}, !- Handle
+  {74e03c5d-0786-4fdd-9b6f-46b9dcb12fea}, !- Handle
   Surface 3,                              !- Name
   Wall,                                   !- Surface Type
   ,                                       !- Construction Name
-  {a4afc0f4-d8f3-40f5-b9ef-655683e23391}, !- Space Name
-=======
-  {1b5af722-3d2a-4b46-98c1-4c1df6e7cecf}, !- Handle
-  Surface 3,                              !- Name
-  Wall,                                   !- Surface Type
-  ,                                       !- Construction Name
-  {8ad5cc42-17c4-4462-ba07-64b1474d3176}, !- Space Name
->>>>>>> 918de987
+  {1a9ad9f0-1fb4-4986-9939-e86dd64d1b70}, !- Space Name
   Outdoors,                               !- Outside Boundary Condition
   ,                                       !- Outside Boundary Condition Object
   SunExposed,                             !- Sun Exposure
@@ -574,19 +412,11 @@
   0, 0, 2.4384;                           !- X,Y,Z Vertex 4 {m}
 
 OS:Surface,
-<<<<<<< HEAD
-  {87f87a94-7af8-4f11-baad-ac7d77421a3e}, !- Handle
+  {d619d4d2-8d84-4e23-909f-727a74f14d80}, !- Handle
   Surface 4,                              !- Name
   Wall,                                   !- Surface Type
   ,                                       !- Construction Name
-  {a4afc0f4-d8f3-40f5-b9ef-655683e23391}, !- Space Name
-=======
-  {8193a733-ab1e-4ea0-9146-e85eb5d40255}, !- Handle
-  Surface 4,                              !- Name
-  Wall,                                   !- Surface Type
-  ,                                       !- Construction Name
-  {8ad5cc42-17c4-4462-ba07-64b1474d3176}, !- Space Name
->>>>>>> 918de987
+  {1a9ad9f0-1fb4-4986-9939-e86dd64d1b70}, !- Space Name
   Adiabatic,                              !- Outside Boundary Condition
   ,                                       !- Outside Boundary Condition Object
   NoSun,                                  !- Sun Exposure
@@ -599,19 +429,11 @@
   6.46578440716979, 0, 2.4384;            !- X,Y,Z Vertex 4 {m}
 
 OS:Surface,
-<<<<<<< HEAD
-  {50c2fb83-db69-4e30-b175-3db1e2055302}, !- Handle
+  {e0591153-5e92-4be4-a9ff-7aeaeb4a2afb}, !- Handle
   Surface 5,                              !- Name
   Wall,                                   !- Surface Type
   ,                                       !- Construction Name
-  {a4afc0f4-d8f3-40f5-b9ef-655683e23391}, !- Space Name
-=======
-  {c0e8ad49-d2e0-467b-adf0-84822dac0f90}, !- Handle
-  Surface 5,                              !- Name
-  Wall,                                   !- Surface Type
-  ,                                       !- Construction Name
-  {8ad5cc42-17c4-4462-ba07-64b1474d3176}, !- Space Name
->>>>>>> 918de987
+  {1a9ad9f0-1fb4-4986-9939-e86dd64d1b70}, !- Space Name
   Outdoors,                               !- Outside Boundary Condition
   ,                                       !- Outside Boundary Condition Object
   SunExposed,                             !- Sun Exposure
@@ -624,23 +446,13 @@
   6.46578440716979, -12.9315688143396, 2.4384; !- X,Y,Z Vertex 4 {m}
 
 OS:Surface,
-<<<<<<< HEAD
-  {56487f95-c42c-4412-a8a2-71a9a9d9fc52}, !- Handle
+  {c2cbfbdf-c5f6-49f7-8fb0-1ee0fefd4913}, !- Handle
   Surface 6,                              !- Name
   RoofCeiling,                            !- Surface Type
   ,                                       !- Construction Name
-  {a4afc0f4-d8f3-40f5-b9ef-655683e23391}, !- Space Name
+  {1a9ad9f0-1fb4-4986-9939-e86dd64d1b70}, !- Space Name
   Surface,                                !- Outside Boundary Condition
-  {e7fd222d-fe0b-449a-ad80-4d076ff43060}, !- Outside Boundary Condition Object
-=======
-  {123b9dea-bf4d-43c3-9bff-f004ada4a2ba}, !- Handle
-  Surface 6,                              !- Name
-  RoofCeiling,                            !- Surface Type
-  ,                                       !- Construction Name
-  {8ad5cc42-17c4-4462-ba07-64b1474d3176}, !- Space Name
-  Surface,                                !- Outside Boundary Condition
-  {988c4391-b83a-4efb-a2e7-37c11dd7e637}, !- Outside Boundary Condition Object
->>>>>>> 918de987
+  {9ced9a67-2f9f-4edf-a68d-683e1d1a9d8f}, !- Outside Boundary Condition Object
   NoSun,                                  !- Sun Exposure
   NoWind,                                 !- Wind Exposure
   ,                                       !- View Factor to Ground
@@ -651,11 +463,7 @@
   0, -12.9315688143396, 2.4384;           !- X,Y,Z Vertex 4 {m}
 
 OS:SpaceType,
-<<<<<<< HEAD
-  {e44f59ea-40ba-409d-af9c-7cbd0a881762}, !- Handle
-=======
-  {a6597c9e-6837-4f77-9bd3-4f09759ff361}, !- Handle
->>>>>>> 918de987
+  {9686b670-d8e3-4383-b88e-55a5c4c5495f}, !- Handle
   Space Type 1,                           !- Name
   ,                                       !- Default Construction Set Name
   ,                                       !- Default Schedule Set Name
@@ -666,19 +474,11 @@
   living;                                 !- Standards Space Type
 
 OS:Surface,
-<<<<<<< HEAD
-  {44005e87-6791-4d02-93d6-b4af6a0fd044}, !- Handle
+  {cc29168a-2081-45e8-ba72-f2e702bf2285}, !- Handle
   Surface 12,                             !- Name
   Floor,                                  !- Surface Type
   ,                                       !- Construction Name
-  {2264143c-43b5-4c47-8086-a238206b1408}, !- Space Name
-=======
-  {5e1d06f0-1ff1-48ff-844e-ec216c2022f0}, !- Handle
-  Surface 12,                             !- Name
-  Floor,                                  !- Surface Type
-  ,                                       !- Construction Name
-  {6d347e14-935c-4759-a0ff-636ad4b4ad0d}, !- Space Name
->>>>>>> 918de987
+  {250a031c-e57f-4106-afbc-9c54fdfab214}, !- Space Name
   Foundation,                             !- Outside Boundary Condition
   ,                                       !- Outside Boundary Condition Object
   NoSun,                                  !- Sun Exposure
@@ -691,19 +491,11 @@
   6.46578440716979, -12.9315688143396, -2.4384; !- X,Y,Z Vertex 4 {m}
 
 OS:Surface,
-<<<<<<< HEAD
-  {c22254f5-cc54-464a-a80f-0c4c14bcfd0e}, !- Handle
+  {350d4f5e-7862-473e-81c1-81c367dff345}, !- Handle
   Surface 13,                             !- Name
   Wall,                                   !- Surface Type
   ,                                       !- Construction Name
-  {2264143c-43b5-4c47-8086-a238206b1408}, !- Space Name
-=======
-  {f3c76cd6-2126-4203-bb7f-e9247dece614}, !- Handle
-  Surface 13,                             !- Name
-  Wall,                                   !- Surface Type
-  ,                                       !- Construction Name
-  {6d347e14-935c-4759-a0ff-636ad4b4ad0d}, !- Space Name
->>>>>>> 918de987
+  {250a031c-e57f-4106-afbc-9c54fdfab214}, !- Space Name
   Foundation,                             !- Outside Boundary Condition
   ,                                       !- Outside Boundary Condition Object
   NoSun,                                  !- Sun Exposure
@@ -716,19 +508,11 @@
   0, -12.9315688143396, 0;                !- X,Y,Z Vertex 4 {m}
 
 OS:Surface,
-<<<<<<< HEAD
-  {f1a67539-2caa-46ea-9b21-a5d471829320}, !- Handle
+  {6742652d-f6ac-4141-94d2-19c7dfa29b1a}, !- Handle
   Surface 14,                             !- Name
   Wall,                                   !- Surface Type
   ,                                       !- Construction Name
-  {2264143c-43b5-4c47-8086-a238206b1408}, !- Space Name
-=======
-  {5ffecd93-c5e9-4482-9bed-27adc3106031}, !- Handle
-  Surface 14,                             !- Name
-  Wall,                                   !- Surface Type
-  ,                                       !- Construction Name
-  {6d347e14-935c-4759-a0ff-636ad4b4ad0d}, !- Space Name
->>>>>>> 918de987
+  {250a031c-e57f-4106-afbc-9c54fdfab214}, !- Space Name
   Foundation,                             !- Outside Boundary Condition
   ,                                       !- Outside Boundary Condition Object
   NoSun,                                  !- Sun Exposure
@@ -741,19 +525,11 @@
   0, 0, 0;                                !- X,Y,Z Vertex 4 {m}
 
 OS:Surface,
-<<<<<<< HEAD
-  {044f6a02-6e84-42b3-84e8-409a96ccd320}, !- Handle
+  {2abea4e6-0545-4b89-b93a-1ea63df6b34e}, !- Handle
   Surface 15,                             !- Name
   Wall,                                   !- Surface Type
   ,                                       !- Construction Name
-  {2264143c-43b5-4c47-8086-a238206b1408}, !- Space Name
-=======
-  {98dddca6-f141-4c78-a281-2212a2af2379}, !- Handle
-  Surface 15,                             !- Name
-  Wall,                                   !- Surface Type
-  ,                                       !- Construction Name
-  {6d347e14-935c-4759-a0ff-636ad4b4ad0d}, !- Space Name
->>>>>>> 918de987
+  {250a031c-e57f-4106-afbc-9c54fdfab214}, !- Space Name
   Adiabatic,                              !- Outside Boundary Condition
   ,                                       !- Outside Boundary Condition Object
   NoSun,                                  !- Sun Exposure
@@ -766,19 +542,11 @@
   6.46578440716979, 0, 0;                 !- X,Y,Z Vertex 4 {m}
 
 OS:Surface,
-<<<<<<< HEAD
-  {ab6a7dbc-68f4-46bb-9e3d-0f7b86734934}, !- Handle
+  {8e654fe5-0b81-45f2-b3b6-b21c0759998b}, !- Handle
   Surface 16,                             !- Name
   Wall,                                   !- Surface Type
   ,                                       !- Construction Name
-  {2264143c-43b5-4c47-8086-a238206b1408}, !- Space Name
-=======
-  {a6c38ec6-d1f6-4d04-90af-9b4598e57d96}, !- Handle
-  Surface 16,                             !- Name
-  Wall,                                   !- Surface Type
-  ,                                       !- Construction Name
-  {6d347e14-935c-4759-a0ff-636ad4b4ad0d}, !- Space Name
->>>>>>> 918de987
+  {250a031c-e57f-4106-afbc-9c54fdfab214}, !- Space Name
   Foundation,                             !- Outside Boundary Condition
   ,                                       !- Outside Boundary Condition Object
   NoSun,                                  !- Sun Exposure
@@ -791,23 +559,13 @@
   6.46578440716979, -12.9315688143396, 0; !- X,Y,Z Vertex 4 {m}
 
 OS:Surface,
-<<<<<<< HEAD
-  {5ae36a83-75b0-4686-a295-8beaa00ac599}, !- Handle
+  {028bb9cb-bb16-41a4-89e1-42b5cf533bbb}, !- Handle
   Surface 17,                             !- Name
   RoofCeiling,                            !- Surface Type
   ,                                       !- Construction Name
-  {2264143c-43b5-4c47-8086-a238206b1408}, !- Space Name
+  {250a031c-e57f-4106-afbc-9c54fdfab214}, !- Space Name
   Surface,                                !- Outside Boundary Condition
-  {e35085ea-f3ff-4b96-b739-a907d924771a}, !- Outside Boundary Condition Object
-=======
-  {7d28e34d-b35f-406a-9c5c-d6deb021e665}, !- Handle
-  Surface 17,                             !- Name
-  RoofCeiling,                            !- Surface Type
-  ,                                       !- Construction Name
-  {6d347e14-935c-4759-a0ff-636ad4b4ad0d}, !- Space Name
-  Surface,                                !- Outside Boundary Condition
-  {bce5a8a2-7952-43ce-a908-b135ec843c43}, !- Outside Boundary Condition Object
->>>>>>> 918de987
+  {f0d76b9d-4676-4b16-8f52-c5a80f93bbb2}, !- Outside Boundary Condition Object
   NoSun,                                  !- Sun Exposure
   NoWind,                                 !- Wind Exposure
   ,                                       !- View Factor to Ground
@@ -818,15 +576,9 @@
   0, -12.9315688143396, 0;                !- X,Y,Z Vertex 4 {m}
 
 OS:Space,
-<<<<<<< HEAD
-  {2264143c-43b5-4c47-8086-a238206b1408}, !- Handle
+  {250a031c-e57f-4106-afbc-9c54fdfab214}, !- Handle
   unfinished basement space,              !- Name
-  {65748f5a-9834-4b06-8257-ccdd331f9035}, !- Space Type Name
-=======
-  {6d347e14-935c-4759-a0ff-636ad4b4ad0d}, !- Handle
-  unfinished basement space,              !- Name
-  {ff824ae9-12ce-42dd-82c5-07468fadd36e}, !- Space Type Name
->>>>>>> 918de987
+  {1943bded-5538-4f96-b559-0394bb8cf8ce}, !- Space Type Name
   ,                                       !- Default Construction Set Name
   ,                                       !- Default Schedule Set Name
   ,                                       !- Direction of Relative North {deg}
@@ -834,17 +586,10 @@
   ,                                       !- Y Origin {m}
   ,                                       !- Z Origin {m}
   ,                                       !- Building Story Name
-<<<<<<< HEAD
-  {fb3f1f9b-6d79-458f-9826-d6cc440d71ed}; !- Thermal Zone Name
+  {f2f847fb-56b1-464d-923f-4343364d1a51}; !- Thermal Zone Name
 
 OS:ThermalZone,
-  {fb3f1f9b-6d79-458f-9826-d6cc440d71ed}, !- Handle
-=======
-  {05047c15-9379-41cf-bc83-ddaaa8ee51a1}; !- Thermal Zone Name
-
-OS:ThermalZone,
-  {05047c15-9379-41cf-bc83-ddaaa8ee51a1}, !- Handle
->>>>>>> 918de987
+  {f2f847fb-56b1-464d-923f-4343364d1a51}, !- Handle
   unfinished basement zone,               !- Name
   ,                                       !- Multiplier
   ,                                       !- Ceiling Height {m}
@@ -853,17 +598,10 @@
   ,                                       !- Zone Inside Convection Algorithm
   ,                                       !- Zone Outside Convection Algorithm
   ,                                       !- Zone Conditioning Equipment List Name
-<<<<<<< HEAD
-  {f860f94c-f21f-4f9f-97fa-6b3d5c96e1d5}, !- Zone Air Inlet Port List
-  {3efe7505-c71d-48ef-be6d-15052934238f}, !- Zone Air Exhaust Port List
-  {98057908-479d-43a7-a213-b67ab297b5fc}, !- Zone Air Node Name
-  {7faf672d-5b7f-451c-baac-13056f36e2f0}, !- Zone Return Air Port List
-=======
-  {fa39364a-786d-4985-b231-f273ed7e182d}, !- Zone Air Inlet Port List
-  {9063522e-2573-440c-b6c6-424283b658ad}, !- Zone Air Exhaust Port List
-  {c4391fda-fde8-407f-a33e-ddc4406e7323}, !- Zone Air Node Name
-  {43a8b2ce-7ced-4030-9f28-2a2e695fee87}, !- Zone Return Air Port List
->>>>>>> 918de987
+  {fe9e6e3a-c7d9-4bff-8649-9599d0202d4d}, !- Zone Air Inlet Port List
+  {d2020a12-8f6f-435b-9e3f-b0a988ff5695}, !- Zone Air Exhaust Port List
+  {8b2b0f1b-d134-43ae-94f5-f016968a4501}, !- Zone Air Node Name
+  {228cc2d2-7d5f-4440-8e27-0d7d064a0853}, !- Zone Return Air Port List
   ,                                       !- Primary Daylighting Control Name
   ,                                       !- Fraction of Zone Controlled by Primary Daylighting Control
   ,                                       !- Secondary Daylighting Control Name
@@ -874,71 +612,37 @@
   No;                                     !- Use Ideal Air Loads
 
 OS:Node,
-<<<<<<< HEAD
-  {9914eaee-9914-484d-acdb-5a9a5740f7ae}, !- Handle
+  {a32bb88b-4d3e-4b6d-8501-79c68365d3da}, !- Handle
   Node 2,                                 !- Name
-  {98057908-479d-43a7-a213-b67ab297b5fc}, !- Inlet Port
+  {8b2b0f1b-d134-43ae-94f5-f016968a4501}, !- Inlet Port
   ;                                       !- Outlet Port
 
 OS:Connection,
-  {98057908-479d-43a7-a213-b67ab297b5fc}, !- Handle
-  {819408dd-5345-4dc0-bf60-c14a3e52df5d}, !- Name
-  {fb3f1f9b-6d79-458f-9826-d6cc440d71ed}, !- Source Object
+  {8b2b0f1b-d134-43ae-94f5-f016968a4501}, !- Handle
+  {089e53c5-5e14-4ebe-9db0-5f982b204bd6}, !- Name
+  {f2f847fb-56b1-464d-923f-4343364d1a51}, !- Source Object
   11,                                     !- Outlet Port
-  {9914eaee-9914-484d-acdb-5a9a5740f7ae}, !- Target Object
+  {a32bb88b-4d3e-4b6d-8501-79c68365d3da}, !- Target Object
   2;                                      !- Inlet Port
 
 OS:PortList,
-  {f860f94c-f21f-4f9f-97fa-6b3d5c96e1d5}, !- Handle
-  {d4e8cde4-8588-440d-93d4-a796304cbf1a}, !- Name
-  {fb3f1f9b-6d79-458f-9826-d6cc440d71ed}; !- HVAC Component
+  {fe9e6e3a-c7d9-4bff-8649-9599d0202d4d}, !- Handle
+  {a8342d9a-5f1e-4316-bf92-bdda3b3b8f66}, !- Name
+  {f2f847fb-56b1-464d-923f-4343364d1a51}; !- HVAC Component
 
 OS:PortList,
-  {3efe7505-c71d-48ef-be6d-15052934238f}, !- Handle
-  {5e141551-92c1-45b3-9f08-d37139d5e70d}, !- Name
-  {fb3f1f9b-6d79-458f-9826-d6cc440d71ed}; !- HVAC Component
+  {d2020a12-8f6f-435b-9e3f-b0a988ff5695}, !- Handle
+  {0b8be502-c968-4923-be4a-3d3a96ec728d}, !- Name
+  {f2f847fb-56b1-464d-923f-4343364d1a51}; !- HVAC Component
 
 OS:PortList,
-  {7faf672d-5b7f-451c-baac-13056f36e2f0}, !- Handle
-  {b88077ca-00ca-40c0-bf96-b533c65e1491}, !- Name
-  {fb3f1f9b-6d79-458f-9826-d6cc440d71ed}; !- HVAC Component
+  {228cc2d2-7d5f-4440-8e27-0d7d064a0853}, !- Handle
+  {f6b83ea1-b9ed-4966-8c34-50d8400b0b95}, !- Name
+  {f2f847fb-56b1-464d-923f-4343364d1a51}; !- HVAC Component
 
 OS:Sizing:Zone,
-  {fd99720f-df92-402b-9413-5889b4647ee6}, !- Handle
-  {fb3f1f9b-6d79-458f-9826-d6cc440d71ed}, !- Zone or ZoneList Name
-=======
-  {6618fa59-df6d-4f1c-9ea3-98bac641644c}, !- Handle
-  Node 2,                                 !- Name
-  {c4391fda-fde8-407f-a33e-ddc4406e7323}, !- Inlet Port
-  ;                                       !- Outlet Port
-
-OS:Connection,
-  {c4391fda-fde8-407f-a33e-ddc4406e7323}, !- Handle
-  {ac2ebec9-bb7d-4f95-9b0b-7f4974f639e0}, !- Name
-  {05047c15-9379-41cf-bc83-ddaaa8ee51a1}, !- Source Object
-  11,                                     !- Outlet Port
-  {6618fa59-df6d-4f1c-9ea3-98bac641644c}, !- Target Object
-  2;                                      !- Inlet Port
-
-OS:PortList,
-  {fa39364a-786d-4985-b231-f273ed7e182d}, !- Handle
-  {f630d26a-2f62-448a-91aa-f7fbf6a7170b}, !- Name
-  {05047c15-9379-41cf-bc83-ddaaa8ee51a1}; !- HVAC Component
-
-OS:PortList,
-  {9063522e-2573-440c-b6c6-424283b658ad}, !- Handle
-  {dea57b7e-ac2a-4675-bb0e-7849777f0e4e}, !- Name
-  {05047c15-9379-41cf-bc83-ddaaa8ee51a1}; !- HVAC Component
-
-OS:PortList,
-  {43a8b2ce-7ced-4030-9f28-2a2e695fee87}, !- Handle
-  {2b693fcd-5ab8-4e4c-8112-86bc09f455c0}, !- Name
-  {05047c15-9379-41cf-bc83-ddaaa8ee51a1}; !- HVAC Component
-
-OS:Sizing:Zone,
-  {f27020fa-9e26-463e-874d-e03cc285a6ef}, !- Handle
-  {05047c15-9379-41cf-bc83-ddaaa8ee51a1}, !- Zone or ZoneList Name
->>>>>>> 918de987
+  {6eb42fd2-3010-4653-8c30-3a7ff01e7209}, !- Handle
+  {f2f847fb-56b1-464d-923f-4343364d1a51}, !- Zone or ZoneList Name
   SupplyAirTemperature,                   !- Zone Cooling Design Supply Air Temperature Input Method
   14,                                     !- Zone Cooling Design Supply Air Temperature {C}
   11.11,                                  !- Zone Cooling Design Supply Air Temperature Difference {deltaC}
@@ -967,21 +671,12 @@
   autosize;                               !- Dedicated Outdoor Air High Setpoint Temperature for Design {C}
 
 OS:ZoneHVAC:EquipmentList,
-<<<<<<< HEAD
-  {b86651e3-eab6-4142-869c-cbb1d96ff3f3}, !- Handle
+  {7bc33be1-ed58-4915-9e49-a52b75cc831c}, !- Handle
   Zone HVAC Equipment List 2,             !- Name
-  {fb3f1f9b-6d79-458f-9826-d6cc440d71ed}; !- Thermal Zone
+  {f2f847fb-56b1-464d-923f-4343364d1a51}; !- Thermal Zone
 
 OS:SpaceType,
-  {65748f5a-9834-4b06-8257-ccdd331f9035}, !- Handle
-=======
-  {9f2d23ab-7fd5-451d-99a7-f704c1c173be}, !- Handle
-  Zone HVAC Equipment List 2,             !- Name
-  {05047c15-9379-41cf-bc83-ddaaa8ee51a1}; !- Thermal Zone
-
-OS:SpaceType,
-  {ff824ae9-12ce-42dd-82c5-07468fadd36e}, !- Handle
->>>>>>> 918de987
+  {1943bded-5538-4f96-b559-0394bb8cf8ce}, !- Handle
   Space Type 2,                           !- Name
   ,                                       !- Default Construction Set Name
   ,                                       !- Default Schedule Set Name
@@ -992,23 +687,13 @@
   unfinished basement;                    !- Standards Space Type
 
 OS:Surface,
-<<<<<<< HEAD
-  {e7fd222d-fe0b-449a-ad80-4d076ff43060}, !- Handle
+  {9ced9a67-2f9f-4edf-a68d-683e1d1a9d8f}, !- Handle
   Surface 7,                              !- Name
   Floor,                                  !- Surface Type
   ,                                       !- Construction Name
-  {c58c0b00-0e6a-4ee4-a309-ad6845e5c8de}, !- Space Name
+  {4d420779-dc92-43ff-a7bc-04c626f1d878}, !- Space Name
   Surface,                                !- Outside Boundary Condition
-  {56487f95-c42c-4412-a8a2-71a9a9d9fc52}, !- Outside Boundary Condition Object
-=======
-  {988c4391-b83a-4efb-a2e7-37c11dd7e637}, !- Handle
-  Surface 7,                              !- Name
-  Floor,                                  !- Surface Type
-  ,                                       !- Construction Name
-  {a60b3f43-0a50-43d3-a09b-1b11ca91a6d6}, !- Space Name
-  Surface,                                !- Outside Boundary Condition
-  {123b9dea-bf4d-43c3-9bff-f004ada4a2ba}, !- Outside Boundary Condition Object
->>>>>>> 918de987
+  {c2cbfbdf-c5f6-49f7-8fb0-1ee0fefd4913}, !- Outside Boundary Condition Object
   NoSun,                                  !- Sun Exposure
   NoWind,                                 !- Wind Exposure
   ,                                       !- View Factor to Ground
@@ -1019,19 +704,11 @@
   6.46578440716979, -12.9315688143396, 2.4384; !- X,Y,Z Vertex 4 {m}
 
 OS:Surface,
-<<<<<<< HEAD
-  {c0e1cecc-1490-4ebe-a926-200a34277287}, !- Handle
+  {fd3881ec-9d93-46d0-b7e9-cc31dd111e5f}, !- Handle
   Surface 8,                              !- Name
   RoofCeiling,                            !- Surface Type
   ,                                       !- Construction Name
-  {c58c0b00-0e6a-4ee4-a309-ad6845e5c8de}, !- Space Name
-=======
-  {54cbb7a1-a3ed-4ca9-897a-2eca27f1ef4f}, !- Handle
-  Surface 8,                              !- Name
-  RoofCeiling,                            !- Surface Type
-  ,                                       !- Construction Name
-  {a60b3f43-0a50-43d3-a09b-1b11ca91a6d6}, !- Space Name
->>>>>>> 918de987
+  {4d420779-dc92-43ff-a7bc-04c626f1d878}, !- Space Name
   Outdoors,                               !- Outside Boundary Condition
   ,                                       !- Outside Boundary Condition Object
   SunExposed,                             !- Sun Exposure
@@ -1044,19 +721,11 @@
   0, 0, 2.4384;                           !- X,Y,Z Vertex 4 {m}
 
 OS:Surface,
-<<<<<<< HEAD
-  {c69f4340-a63a-4452-a583-74783aa82253}, !- Handle
+  {a200d282-9216-4651-b0cb-2f00835eab2a}, !- Handle
   Surface 9,                              !- Name
   RoofCeiling,                            !- Surface Type
   ,                                       !- Construction Name
-  {c58c0b00-0e6a-4ee4-a309-ad6845e5c8de}, !- Space Name
-=======
-  {e53c6bd9-6b6e-42b3-896c-d0e2c594d7af}, !- Handle
-  Surface 9,                              !- Name
-  RoofCeiling,                            !- Surface Type
-  ,                                       !- Construction Name
-  {a60b3f43-0a50-43d3-a09b-1b11ca91a6d6}, !- Space Name
->>>>>>> 918de987
+  {4d420779-dc92-43ff-a7bc-04c626f1d878}, !- Space Name
   Outdoors,                               !- Outside Boundary Condition
   ,                                       !- Outside Boundary Condition Object
   SunExposed,                             !- Sun Exposure
@@ -1069,19 +738,11 @@
   6.46578440716979, -12.9315688143396, 2.4384; !- X,Y,Z Vertex 4 {m}
 
 OS:Surface,
-<<<<<<< HEAD
-  {35122fa4-ca19-4805-b173-ff32cce89994}, !- Handle
+  {ee81bdc8-c741-4444-ad50-fb94337c75f4}, !- Handle
   Surface 10,                             !- Name
   Wall,                                   !- Surface Type
   ,                                       !- Construction Name
-  {c58c0b00-0e6a-4ee4-a309-ad6845e5c8de}, !- Space Name
-=======
-  {f7bfb509-e8ea-4945-9ed6-3ac1b8e9becd}, !- Handle
-  Surface 10,                             !- Name
-  Wall,                                   !- Surface Type
-  ,                                       !- Construction Name
-  {a60b3f43-0a50-43d3-a09b-1b11ca91a6d6}, !- Space Name
->>>>>>> 918de987
+  {4d420779-dc92-43ff-a7bc-04c626f1d878}, !- Space Name
   Outdoors,                               !- Outside Boundary Condition
   ,                                       !- Outside Boundary Condition Object
   SunExposed,                             !- Sun Exposure
@@ -1093,19 +754,11 @@
   0, -12.9315688143396, 2.4384;           !- X,Y,Z Vertex 3 {m}
 
 OS:Surface,
-<<<<<<< HEAD
-  {f3d87f22-a97a-4130-b156-91eb1c83e618}, !- Handle
+  {0f1e7688-e99f-4acc-8abf-77d53589222c}, !- Handle
   Surface 11,                             !- Name
   Wall,                                   !- Surface Type
   ,                                       !- Construction Name
-  {c58c0b00-0e6a-4ee4-a309-ad6845e5c8de}, !- Space Name
-=======
-  {761c2220-4399-49c6-aca2-117975dfe60a}, !- Handle
-  Surface 11,                             !- Name
-  Wall,                                   !- Surface Type
-  ,                                       !- Construction Name
-  {a60b3f43-0a50-43d3-a09b-1b11ca91a6d6}, !- Space Name
->>>>>>> 918de987
+  {4d420779-dc92-43ff-a7bc-04c626f1d878}, !- Space Name
   Adiabatic,                              !- Outside Boundary Condition
   ,                                       !- Outside Boundary Condition Object
   NoSun,                                  !- Sun Exposure
@@ -1117,15 +770,9 @@
   6.46578440716979, 0, 2.4384;            !- X,Y,Z Vertex 3 {m}
 
 OS:Space,
-<<<<<<< HEAD
-  {c58c0b00-0e6a-4ee4-a309-ad6845e5c8de}, !- Handle
+  {4d420779-dc92-43ff-a7bc-04c626f1d878}, !- Handle
   unfinished attic space,                 !- Name
-  {2ef772f8-4c15-4ab5-a307-e0b1fe72fa44}, !- Space Type Name
-=======
-  {a60b3f43-0a50-43d3-a09b-1b11ca91a6d6}, !- Handle
-  unfinished attic space,                 !- Name
-  {983d720b-378b-4ba8-82d8-27491dafcf90}, !- Space Type Name
->>>>>>> 918de987
+  {648777fc-2cbf-412c-b560-6b4164dd8bd3}, !- Space Type Name
   ,                                       !- Default Construction Set Name
   ,                                       !- Default Schedule Set Name
   ,                                       !- Direction of Relative North {deg}
@@ -1133,17 +780,10 @@
   ,                                       !- Y Origin {m}
   ,                                       !- Z Origin {m}
   ,                                       !- Building Story Name
-<<<<<<< HEAD
-  {bde9bfc0-df5c-4739-bba5-ce2f94bfbb0c}; !- Thermal Zone Name
+  {24388f89-f546-4e9e-b231-5256640d1947}; !- Thermal Zone Name
 
 OS:ThermalZone,
-  {bde9bfc0-df5c-4739-bba5-ce2f94bfbb0c}, !- Handle
-=======
-  {c35cbbe4-0ac4-4351-85af-66d0e83e3fc8}; !- Thermal Zone Name
-
-OS:ThermalZone,
-  {c35cbbe4-0ac4-4351-85af-66d0e83e3fc8}, !- Handle
->>>>>>> 918de987
+  {24388f89-f546-4e9e-b231-5256640d1947}, !- Handle
   unfinished attic zone,                  !- Name
   ,                                       !- Multiplier
   ,                                       !- Ceiling Height {m}
@@ -1152,17 +792,10 @@
   ,                                       !- Zone Inside Convection Algorithm
   ,                                       !- Zone Outside Convection Algorithm
   ,                                       !- Zone Conditioning Equipment List Name
-<<<<<<< HEAD
-  {961dace9-4361-4c91-a914-3713b826bd95}, !- Zone Air Inlet Port List
-  {cd2eb541-2560-4e25-9c37-edc74b0a4bbe}, !- Zone Air Exhaust Port List
-  {82a76c16-02ce-4664-9fdc-06ae7bcf761d}, !- Zone Air Node Name
-  {d6da310d-3fe5-4ec6-8e6a-067bc74b209d}, !- Zone Return Air Port List
-=======
-  {0fb5c76d-2417-41cc-85fe-afaef1ba0476}, !- Zone Air Inlet Port List
-  {572a5417-5df4-457c-8c72-e8be88ac80c3}, !- Zone Air Exhaust Port List
-  {41cbd3e4-716a-4c11-beb0-a187ec618b1e}, !- Zone Air Node Name
-  {7fd24324-d25d-4b06-be1b-c6aac75073a6}, !- Zone Return Air Port List
->>>>>>> 918de987
+  {208eb35b-4ec1-4941-be63-5433f43fb0b8}, !- Zone Air Inlet Port List
+  {663354de-378b-4b78-9486-7dbc6d71bfec}, !- Zone Air Exhaust Port List
+  {d7ef2c1e-f1ca-416b-b036-4cffb7912a7e}, !- Zone Air Node Name
+  {929bdbda-29b0-4805-b745-0e5ae0bae249}, !- Zone Return Air Port List
   ,                                       !- Primary Daylighting Control Name
   ,                                       !- Fraction of Zone Controlled by Primary Daylighting Control
   ,                                       !- Secondary Daylighting Control Name
@@ -1173,71 +806,37 @@
   No;                                     !- Use Ideal Air Loads
 
 OS:Node,
-<<<<<<< HEAD
-  {469b81a9-f4a9-4736-93ba-a90e7e54a85f}, !- Handle
+  {11792e50-16d6-4ba3-9b4b-26aa52859f0d}, !- Handle
   Node 3,                                 !- Name
-  {82a76c16-02ce-4664-9fdc-06ae7bcf761d}, !- Inlet Port
+  {d7ef2c1e-f1ca-416b-b036-4cffb7912a7e}, !- Inlet Port
   ;                                       !- Outlet Port
 
 OS:Connection,
-  {82a76c16-02ce-4664-9fdc-06ae7bcf761d}, !- Handle
-  {c0e6a84e-2e98-46a5-a9af-285f24a1beb9}, !- Name
-  {bde9bfc0-df5c-4739-bba5-ce2f94bfbb0c}, !- Source Object
+  {d7ef2c1e-f1ca-416b-b036-4cffb7912a7e}, !- Handle
+  {9f535004-32c1-442e-9c5f-feb78990c095}, !- Name
+  {24388f89-f546-4e9e-b231-5256640d1947}, !- Source Object
   11,                                     !- Outlet Port
-  {469b81a9-f4a9-4736-93ba-a90e7e54a85f}, !- Target Object
+  {11792e50-16d6-4ba3-9b4b-26aa52859f0d}, !- Target Object
   2;                                      !- Inlet Port
 
 OS:PortList,
-  {961dace9-4361-4c91-a914-3713b826bd95}, !- Handle
-  {6f0bf3e5-807f-4bbf-b312-77e0b16fb57f}, !- Name
-  {bde9bfc0-df5c-4739-bba5-ce2f94bfbb0c}; !- HVAC Component
+  {208eb35b-4ec1-4941-be63-5433f43fb0b8}, !- Handle
+  {8db406d5-3b5a-4ded-b25e-87f710a2a224}, !- Name
+  {24388f89-f546-4e9e-b231-5256640d1947}; !- HVAC Component
 
 OS:PortList,
-  {cd2eb541-2560-4e25-9c37-edc74b0a4bbe}, !- Handle
-  {ce63bc20-cd38-44fe-831e-c79cbef95fdf}, !- Name
-  {bde9bfc0-df5c-4739-bba5-ce2f94bfbb0c}; !- HVAC Component
+  {663354de-378b-4b78-9486-7dbc6d71bfec}, !- Handle
+  {baae66a9-a564-4c80-90f1-8418caf3eba5}, !- Name
+  {24388f89-f546-4e9e-b231-5256640d1947}; !- HVAC Component
 
 OS:PortList,
-  {d6da310d-3fe5-4ec6-8e6a-067bc74b209d}, !- Handle
-  {f1819dd8-f9fe-4b3b-adfc-f0832fea277a}, !- Name
-  {bde9bfc0-df5c-4739-bba5-ce2f94bfbb0c}; !- HVAC Component
+  {929bdbda-29b0-4805-b745-0e5ae0bae249}, !- Handle
+  {8a0da85c-f075-4888-8476-d100bbe4ec82}, !- Name
+  {24388f89-f546-4e9e-b231-5256640d1947}; !- HVAC Component
 
 OS:Sizing:Zone,
-  {b2771f14-4864-45c6-b578-184d93d820fd}, !- Handle
-  {bde9bfc0-df5c-4739-bba5-ce2f94bfbb0c}, !- Zone or ZoneList Name
-=======
-  {534e6ce7-3915-4264-b865-cee20663050d}, !- Handle
-  Node 3,                                 !- Name
-  {41cbd3e4-716a-4c11-beb0-a187ec618b1e}, !- Inlet Port
-  ;                                       !- Outlet Port
-
-OS:Connection,
-  {41cbd3e4-716a-4c11-beb0-a187ec618b1e}, !- Handle
-  {4c6b6032-1515-4595-ad2c-013264b8e09e}, !- Name
-  {c35cbbe4-0ac4-4351-85af-66d0e83e3fc8}, !- Source Object
-  11,                                     !- Outlet Port
-  {534e6ce7-3915-4264-b865-cee20663050d}, !- Target Object
-  2;                                      !- Inlet Port
-
-OS:PortList,
-  {0fb5c76d-2417-41cc-85fe-afaef1ba0476}, !- Handle
-  {74e99773-9254-4b9b-a15f-54d62a89e143}, !- Name
-  {c35cbbe4-0ac4-4351-85af-66d0e83e3fc8}; !- HVAC Component
-
-OS:PortList,
-  {572a5417-5df4-457c-8c72-e8be88ac80c3}, !- Handle
-  {42e7ddb0-ac5f-42d0-81ac-6840bf97b64f}, !- Name
-  {c35cbbe4-0ac4-4351-85af-66d0e83e3fc8}; !- HVAC Component
-
-OS:PortList,
-  {7fd24324-d25d-4b06-be1b-c6aac75073a6}, !- Handle
-  {bcbbf3d3-b0b3-4005-a073-5e0615911297}, !- Name
-  {c35cbbe4-0ac4-4351-85af-66d0e83e3fc8}; !- HVAC Component
-
-OS:Sizing:Zone,
-  {de7f6df8-b450-4eb3-9ea8-0de2dee95036}, !- Handle
-  {c35cbbe4-0ac4-4351-85af-66d0e83e3fc8}, !- Zone or ZoneList Name
->>>>>>> 918de987
+  {7b5761ce-0080-40a7-8158-f5e8ad94e9e2}, !- Handle
+  {24388f89-f546-4e9e-b231-5256640d1947}, !- Zone or ZoneList Name
   SupplyAirTemperature,                   !- Zone Cooling Design Supply Air Temperature Input Method
   14,                                     !- Zone Cooling Design Supply Air Temperature {C}
   11.11,                                  !- Zone Cooling Design Supply Air Temperature Difference {deltaC}
@@ -1266,21 +865,12 @@
   autosize;                               !- Dedicated Outdoor Air High Setpoint Temperature for Design {C}
 
 OS:ZoneHVAC:EquipmentList,
-<<<<<<< HEAD
-  {6116287e-b3d0-4362-8bb2-980f6110cb08}, !- Handle
+  {5f4416e8-79c0-4436-aa58-c525c6d49bf9}, !- Handle
   Zone HVAC Equipment List 3,             !- Name
-  {bde9bfc0-df5c-4739-bba5-ce2f94bfbb0c}; !- Thermal Zone
+  {24388f89-f546-4e9e-b231-5256640d1947}; !- Thermal Zone
 
 OS:SpaceType,
-  {2ef772f8-4c15-4ab5-a307-e0b1fe72fa44}, !- Handle
-=======
-  {18d63a6d-e142-4c9c-a6f9-8b3e34b0708c}, !- Handle
-  Zone HVAC Equipment List 3,             !- Name
-  {c35cbbe4-0ac4-4351-85af-66d0e83e3fc8}; !- Thermal Zone
-
-OS:SpaceType,
-  {983d720b-378b-4ba8-82d8-27491dafcf90}, !- Handle
->>>>>>> 918de987
+  {648777fc-2cbf-412c-b560-6b4164dd8bd3}, !- Handle
   Space Type 3,                           !- Name
   ,                                       !- Default Construction Set Name
   ,                                       !- Default Schedule Set Name
@@ -1291,23 +881,14 @@
   unfinished attic;                       !- Standards Space Type
 
 OS:BuildingUnit,
-<<<<<<< HEAD
-  {3760611e-fb3f-406e-b087-34f45ec64010}, !- Handle
-=======
-  {605e6058-9a10-4088-b154-253adebbfd0e}, !- Handle
->>>>>>> 918de987
+  {2da8265f-9b12-4b72-ac13-eff1769bdc40}, !- Handle
   unit 1,                                 !- Name
   ,                                       !- Rendering Color
   Residential;                            !- Building Unit Type
 
 OS:AdditionalProperties,
-<<<<<<< HEAD
-  {6170262b-9cce-4186-b774-e54f278d1818}, !- Handle
-  {3760611e-fb3f-406e-b087-34f45ec64010}, !- Object Name
-=======
-  {314e339b-87c5-4b64-aff6-fe644711d206}, !- Handle
-  {605e6058-9a10-4088-b154-253adebbfd0e}, !- Object Name
->>>>>>> 918de987
+  {e12e7dca-ee33-4b03-aa16-a2ec7a679369}, !- Handle
+  {2da8265f-9b12-4b72-ac13-eff1769bdc40}, !- Object Name
   NumberOfBedrooms,                       !- Feature Name 1
   Integer,                                !- Feature Data Type 1
   3,                                      !- Feature Value 1
@@ -1319,20 +900,12 @@
   3.3900000000000001;                     !- Feature Value 3
 
 OS:External:File,
-<<<<<<< HEAD
-  {da256b80-81ed-47c7-ac79-06a7b11d6e3c}, !- Handle
-=======
-  {5cab70b3-1be1-40a9-88ab-fa7891277312}, !- Handle
->>>>>>> 918de987
+  {48c61ee7-1b9c-425a-bccd-fca37c7b1b91}, !- Handle
   8760.csv,                               !- Name
   8760.csv;                               !- File Name
 
 OS:Schedule:Day,
-<<<<<<< HEAD
-  {ca7298ae-0204-4b13-a45e-f05db2ae6d87}, !- Handle
-=======
-  {3724a281-5250-4ded-b3b2-5a720d649c4a}, !- Handle
->>>>>>> 918de987
+  {37838716-4258-4117-8c55-3314a0eb62f9}, !- Handle
   Schedule Day 1,                         !- Name
   ,                                       !- Schedule Type Limits Name
   ,                                       !- Interpolate to Timestep
@@ -1341,11 +914,7 @@
   0;                                      !- Value Until Time 1
 
 OS:Schedule:Day,
-<<<<<<< HEAD
-  {e94a7e5e-e177-44a3-8134-e5f24ef87f2e}, !- Handle
-=======
-  {fc9f6608-6d1d-4501-ac32-9b3b250fdb05}, !- Handle
->>>>>>> 918de987
+  {50d1ef74-943b-442c-aea2-3c57574cb677}, !- Handle
   Schedule Day 2,                         !- Name
   ,                                       !- Schedule Type Limits Name
   ,                                       !- Interpolate to Timestep
@@ -1354,17 +923,10 @@
   1;                                      !- Value Until Time 1
 
 OS:Schedule:File,
-<<<<<<< HEAD
-  {8a910bf1-c4b7-4e49-bf3d-15de4b3b00d6}, !- Handle
+  {34600437-828d-433e-b950-e125020f0a34}, !- Handle
   occupants,                              !- Name
-  {a079f0de-641b-44ed-98b2-f5b4710133a2}, !- Schedule Type Limits Name
-  {da256b80-81ed-47c7-ac79-06a7b11d6e3c}, !- External File Name
-=======
-  {46533c25-6d61-47e3-b46b-f6629d1e95ec}, !- Handle
-  occupants,                              !- Name
-  {0afc4cf3-e057-4d60-9e64-e9e59ded8b55}, !- Schedule Type Limits Name
-  {5cab70b3-1be1-40a9-88ab-fa7891277312}, !- External File Name
->>>>>>> 918de987
+  {3196a209-42d2-461d-9cd3-ad3870914c61}, !- Schedule Type Limits Name
+  {48c61ee7-1b9c-425a-bccd-fca37c7b1b91}, !- External File Name
   1,                                      !- Column Number
   1,                                      !- Rows to Skip at Top
   8760,                                   !- Number of Hours of Data
@@ -1373,38 +935,22 @@
   60;                                     !- Minutes per Item
 
 OS:Schedule:Ruleset,
-<<<<<<< HEAD
-  {bbe5dfb7-5c86-4f90-ba12-a18d7ca8b0db}, !- Handle
+  {b5cdcc36-2832-4fa6-863c-042f9f27f414}, !- Handle
   Schedule Ruleset 1,                     !- Name
-  {f28c77a2-e578-4dad-963d-7383f4e70a87}, !- Schedule Type Limits Name
-  {4acd1093-6f15-4f71-a4cf-6038ace6b36f}; !- Default Day Schedule Name
+  {83c662a9-ce31-4158-a346-127779eb610a}, !- Schedule Type Limits Name
+  {ec0aec19-ad0d-4044-9ee8-06e87f8bd13e}; !- Default Day Schedule Name
 
 OS:Schedule:Day,
-  {4acd1093-6f15-4f71-a4cf-6038ace6b36f}, !- Handle
+  {ec0aec19-ad0d-4044-9ee8-06e87f8bd13e}, !- Handle
   Schedule Day 3,                         !- Name
-  {f28c77a2-e578-4dad-963d-7383f4e70a87}, !- Schedule Type Limits Name
-=======
-  {cb23ee4b-3d77-4335-94e8-f1e279898325}, !- Handle
-  Schedule Ruleset 1,                     !- Name
-  {3d7baa6c-cc6c-4a64-91f7-bd2d5b4b1f39}, !- Schedule Type Limits Name
-  {48784493-8dea-42cb-be8a-817bbbdadeec}; !- Default Day Schedule Name
-
-OS:Schedule:Day,
-  {48784493-8dea-42cb-be8a-817bbbdadeec}, !- Handle
-  Schedule Day 3,                         !- Name
-  {3d7baa6c-cc6c-4a64-91f7-bd2d5b4b1f39}, !- Schedule Type Limits Name
->>>>>>> 918de987
+  {83c662a9-ce31-4158-a346-127779eb610a}, !- Schedule Type Limits Name
   ,                                       !- Interpolate to Timestep
   24,                                     !- Hour 1
   0,                                      !- Minute 1
   112.539290946133;                       !- Value Until Time 1
 
 OS:People:Definition,
-<<<<<<< HEAD
-  {7a5cdb51-49a9-4bb8-8ce5-8eefa35cbcff}, !- Handle
-=======
-  {e56bd859-94ba-4b97-8aa1-6160526a524e}, !- Handle
->>>>>>> 918de987
+  {4e857ba9-c98c-4136-8985-90741f79fbab}, !- Handle
   res occupants|living space,             !- Name
   People,                                 !- Number of People Calculation Method
   3.39,                                   !- Number of People {people}
@@ -1417,21 +963,12 @@
   ZoneAveraged;                           !- Mean Radiant Temperature Calculation Type
 
 OS:People,
-<<<<<<< HEAD
-  {62fbc2e6-c900-4b61-baa8-bf786a799120}, !- Handle
+  {5d19c2af-7975-4b8c-9659-e29243af501e}, !- Handle
   res occupants|living space,             !- Name
-  {7a5cdb51-49a9-4bb8-8ce5-8eefa35cbcff}, !- People Definition Name
-  {a4afc0f4-d8f3-40f5-b9ef-655683e23391}, !- Space or SpaceType Name
-  {8a910bf1-c4b7-4e49-bf3d-15de4b3b00d6}, !- Number of People Schedule Name
-  {bbe5dfb7-5c86-4f90-ba12-a18d7ca8b0db}, !- Activity Level Schedule Name
-=======
-  {f41567e8-0671-4811-8812-79039356f502}, !- Handle
-  res occupants|living space,             !- Name
-  {e56bd859-94ba-4b97-8aa1-6160526a524e}, !- People Definition Name
-  {8ad5cc42-17c4-4462-ba07-64b1474d3176}, !- Space or SpaceType Name
-  {46533c25-6d61-47e3-b46b-f6629d1e95ec}, !- Number of People Schedule Name
-  {cb23ee4b-3d77-4335-94e8-f1e279898325}, !- Activity Level Schedule Name
->>>>>>> 918de987
+  {4e857ba9-c98c-4136-8985-90741f79fbab}, !- People Definition Name
+  {1a9ad9f0-1fb4-4986-9939-e86dd64d1b70}, !- Space or SpaceType Name
+  {34600437-828d-433e-b950-e125020f0a34}, !- Number of People Schedule Name
+  {b5cdcc36-2832-4fa6-863c-042f9f27f414}, !- Activity Level Schedule Name
   ,                                       !- Surface Name/Angle Factor List Name
   ,                                       !- Work Efficiency Schedule Name
   ,                                       !- Clothing Insulation Schedule Name
@@ -1439,11 +976,7 @@
   1;                                      !- Multiplier
 
 OS:ScheduleTypeLimits,
-<<<<<<< HEAD
-  {f28c77a2-e578-4dad-963d-7383f4e70a87}, !- Handle
-=======
-  {3d7baa6c-cc6c-4a64-91f7-bd2d5b4b1f39}, !- Handle
->>>>>>> 918de987
+  {83c662a9-ce31-4158-a346-127779eb610a}, !- Handle
   ActivityLevel,                          !- Name
   0,                                      !- Lower Limit Value
   ,                                       !- Upper Limit Value
@@ -1451,11 +984,7 @@
   ActivityLevel;                          !- Unit Type
 
 OS:ScheduleTypeLimits,
-<<<<<<< HEAD
-  {a079f0de-641b-44ed-98b2-f5b4710133a2}, !- Handle
-=======
-  {0afc4cf3-e057-4d60-9e64-e9e59ded8b55}, !- Handle
->>>>>>> 918de987
+  {3196a209-42d2-461d-9cd3-ad3870914c61}, !- Handle
   Fractional,                             !- Name
   0,                                      !- Lower Limit Value
   1,                                      !- Upper Limit Value
