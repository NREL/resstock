!- NOTE: Auto-generated from /test/osw_files/SFA_4units_1story_UB_UA_3Beds_2Baths_Denver.osw

OS:Version,
<<<<<<< HEAD
  {21fab58a-d798-4fd7-be7b-433e85664b41}, !- Handle
  2.9.0;                                  !- Version Identifier

OS:SimulationControl,
  {b7d8a198-c4f2-4d40-b00b-d6cc3cff7157}, !- Handle
=======
  {78397332-bb03-4e85-b8db-17f755be64c8}, !- Handle
  2.9.0;                                  !- Version Identifier

OS:SimulationControl,
  {944c8885-df4c-4442-8cdb-ec03bbb7e478}, !- Handle
>>>>>>> 3c1d7324
  ,                                       !- Do Zone Sizing Calculation
  ,                                       !- Do System Sizing Calculation
  ,                                       !- Do Plant Sizing Calculation
  No;                                     !- Run Simulation for Sizing Periods

OS:Timestep,
<<<<<<< HEAD
  {1e0add85-7821-497b-8be3-ac00e492be96}, !- Handle
  6;                                      !- Number of Timesteps per Hour

OS:ShadowCalculation,
  {e8f83985-f329-4fe1-b833-01d1642bb663}, !- Handle
=======
  {fa5db591-ffbf-45d3-9d59-8c96394f0f4c}, !- Handle
  6;                                      !- Number of Timesteps per Hour

OS:ShadowCalculation,
  {ea30d017-542c-4f12-8f84-321ad98a0033}, !- Handle
>>>>>>> 3c1d7324
  20,                                     !- Calculation Frequency
  200;                                    !- Maximum Figures in Shadow Overlap Calculations

OS:SurfaceConvectionAlgorithm:Outside,
<<<<<<< HEAD
  {682b69a8-4b38-4ecc-800e-2ee748f38074}, !- Handle
  DOE-2;                                  !- Algorithm

OS:SurfaceConvectionAlgorithm:Inside,
  {16ee642b-4b42-48ec-9d13-872c7874b474}, !- Handle
  TARP;                                   !- Algorithm

OS:ZoneCapacitanceMultiplier:ResearchSpecial,
  {cecdcd42-3825-468f-b710-014f99dd53e2}, !- Handle
=======
  {0d828e40-c011-488e-b400-7917384eb053}, !- Handle
  DOE-2;                                  !- Algorithm

OS:SurfaceConvectionAlgorithm:Inside,
  {4d2fb3b7-5e75-4bfd-9a1b-dad613685674}, !- Handle
  TARP;                                   !- Algorithm

OS:ZoneCapacitanceMultiplier:ResearchSpecial,
  {e17217e1-b1b3-4c48-9bd1-b637bc5eff9d}, !- Handle
>>>>>>> 3c1d7324
  ,                                       !- Temperature Capacity Multiplier
  15,                                     !- Humidity Capacity Multiplier
  ;                                       !- Carbon Dioxide Capacity Multiplier

OS:RunPeriod,
<<<<<<< HEAD
  {63a765b8-ade9-4ae8-ba22-d2d9356ca236}, !- Handle
=======
  {d22ad019-8713-47e1-a820-d9495bf156e9}, !- Handle
>>>>>>> 3c1d7324
  Run Period 1,                           !- Name
  1,                                      !- Begin Month
  1,                                      !- Begin Day of Month
  12,                                     !- End Month
  31,                                     !- End Day of Month
  ,                                       !- Use Weather File Holidays and Special Days
  ,                                       !- Use Weather File Daylight Saving Period
  ,                                       !- Apply Weekend Holiday Rule
  ,                                       !- Use Weather File Rain Indicators
  ,                                       !- Use Weather File Snow Indicators
  ;                                       !- Number of Times Runperiod to be Repeated

OS:YearDescription,
<<<<<<< HEAD
  {a5e6e6f3-96e7-45d1-ac73-bf801167be3c}, !- Handle
=======
  {48b712e8-5bd5-4ca8-aeec-e3fe00c0c745}, !- Handle
>>>>>>> 3c1d7324
  2007,                                   !- Calendar Year
  ,                                       !- Day of Week for Start Day
  ;                                       !- Is Leap Year

OS:WeatherFile,
<<<<<<< HEAD
  {8733d302-13c6-43df-8d0f-d4bc3814d1e5}, !- Handle
=======
  {1080960d-295a-4203-a36f-eede82e7d13f}, !- Handle
>>>>>>> 3c1d7324
  Denver Intl Ap,                         !- City
  CO,                                     !- State Province Region
  USA,                                    !- Country
  TMY3,                                   !- Data Source
  725650,                                 !- WMO Number
  39.83,                                  !- Latitude {deg}
  -104.65,                                !- Longitude {deg}
  -7,                                     !- Time Zone {hr}
  1650,                                   !- Elevation {m}
  file:../weather/USA_CO_Denver.Intl.AP.725650_TMY3.epw, !- Url
  E23378AA;                               !- Checksum

OS:AdditionalProperties,
<<<<<<< HEAD
  {c5d8e9d3-19f4-4621-b501-cf42312e6ccc}, !- Handle
  {8733d302-13c6-43df-8d0f-d4bc3814d1e5}, !- Object Name
=======
  {c58cdc19-30b4-417d-9eeb-a9c2697ebc3b}, !- Handle
  {1080960d-295a-4203-a36f-eede82e7d13f}, !- Object Name
>>>>>>> 3c1d7324
  EPWHeaderCity,                          !- Feature Name 1
  String,                                 !- Feature Data Type 1
  Denver Intl Ap,                         !- Feature Value 1
  EPWHeaderState,                         !- Feature Name 2
  String,                                 !- Feature Data Type 2
  CO,                                     !- Feature Value 2
  EPWHeaderCountry,                       !- Feature Name 3
  String,                                 !- Feature Data Type 3
  USA,                                    !- Feature Value 3
  EPWHeaderDataSource,                    !- Feature Name 4
  String,                                 !- Feature Data Type 4
  TMY3,                                   !- Feature Value 4
  EPWHeaderStation,                       !- Feature Name 5
  String,                                 !- Feature Data Type 5
  725650,                                 !- Feature Value 5
  EPWHeaderLatitude,                      !- Feature Name 6
  Double,                                 !- Feature Data Type 6
  39.829999999999998,                     !- Feature Value 6
  EPWHeaderLongitude,                     !- Feature Name 7
  Double,                                 !- Feature Data Type 7
  -104.65000000000001,                    !- Feature Value 7
  EPWHeaderTimezone,                      !- Feature Name 8
  Double,                                 !- Feature Data Type 8
  -7,                                     !- Feature Value 8
  EPWHeaderAltitude,                      !- Feature Name 9
  Double,                                 !- Feature Data Type 9
  5413.3858267716532,                     !- Feature Value 9
  EPWHeaderLocalPressure,                 !- Feature Name 10
  Double,                                 !- Feature Data Type 10
  0.81937567683596546,                    !- Feature Value 10
  EPWHeaderRecordsPerHour,                !- Feature Name 11
  Double,                                 !- Feature Data Type 11
  0,                                      !- Feature Value 11
  EPWDataAnnualAvgDrybulb,                !- Feature Name 12
  Double,                                 !- Feature Data Type 12
  51.575616438356228,                     !- Feature Value 12
  EPWDataAnnualMinDrybulb,                !- Feature Name 13
  Double,                                 !- Feature Data Type 13
  -2.9200000000000017,                    !- Feature Value 13
  EPWDataAnnualMaxDrybulb,                !- Feature Name 14
  Double,                                 !- Feature Data Type 14
  104,                                    !- Feature Value 14
  EPWDataCDD50F,                          !- Feature Name 15
  Double,                                 !- Feature Data Type 15
  3072.2925000000005,                     !- Feature Value 15
  EPWDataCDD65F,                          !- Feature Name 16
  Double,                                 !- Feature Data Type 16
  883.62000000000035,                     !- Feature Value 16
  EPWDataHDD50F,                          !- Feature Name 17
  Double,                                 !- Feature Data Type 17
  2497.1925000000001,                     !- Feature Value 17
  EPWDataHDD65F,                          !- Feature Name 18
  Double,                                 !- Feature Data Type 18
  5783.5200000000013,                     !- Feature Value 18
  EPWDataAnnualAvgWindspeed,              !- Feature Name 19
  Double,                                 !- Feature Data Type 19
  3.9165296803649667,                     !- Feature Value 19
  EPWDataMonthlyAvgDrybulbs,              !- Feature Name 20
  String,                                 !- Feature Data Type 20
  33.4191935483871&#4431.90142857142857&#4443.02620967741937&#4442.48624999999999&#4459.877741935483854&#4473.57574999999997&#4472.07975806451608&#4472.70008064516134&#4466.49200000000006&#4450.079112903225806&#4437.218250000000005&#4434.582177419354835, !- Feature Value 20
  EPWDataGroundMonthlyTemps,              !- Feature Name 21
  String,                                 !- Feature Data Type 21
  44.08306285945173&#4440.89570904991865&#4440.64045432632048&#4442.153016571250646&#4448.225111118704206&#4454.268919273837525&#4459.508577937551024&#4462.82777283423508&#4463.10975667174995&#4460.41014950381947&#4455.304105212311526&#4449.445696474514364, !- Feature Value 21
  EPWDataWSF,                             !- Feature Name 22
  Double,                                 !- Feature Data Type 22
  0.58999999999999997,                    !- Feature Value 22
  EPWDataMonthlyAvgDailyHighDrybulbs,     !- Feature Name 23
  String,                                 !- Feature Data Type 23
  47.41032258064516&#4446.58642857142857&#4455.15032258064517&#4453.708&#4472.80193548387098&#4488.67600000000002&#4486.1858064516129&#4485.87225806451613&#4482.082&#4463.18064516129033&#4448.73400000000001&#4448.87935483870968, !- Feature Value 23
  EPWDataMonthlyAvgDailyLowDrybulbs,      !- Feature Name 24
  String,                                 !- Feature Data Type 24
  19.347741935483874&#4419.856428571428573&#4430.316129032258065&#4431.112&#4447.41612903225806&#4457.901999999999994&#4459.063870967741934&#4460.956774193548384&#4452.352000000000004&#4438.41612903225806&#4427.002000000000002&#4423.02903225806451, !- Feature Value 24
  EPWDesignHeatingDrybulb,                !- Feature Name 25
  Double,                                 !- Feature Data Type 25
  12.02,                                  !- Feature Value 25
  EPWDesignHeatingWindspeed,              !- Feature Name 26
  Double,                                 !- Feature Data Type 26
  2.8062500000000004,                     !- Feature Value 26
  EPWDesignCoolingDrybulb,                !- Feature Name 27
  Double,                                 !- Feature Data Type 27
  91.939999999999998,                     !- Feature Value 27
  EPWDesignCoolingWetbulb,                !- Feature Name 28
  Double,                                 !- Feature Data Type 28
  59.95131430195849,                      !- Feature Value 28
  EPWDesignCoolingHumidityRatio,          !- Feature Name 29
  Double,                                 !- Feature Data Type 29
  0.0059161086834698092,                  !- Feature Value 29
  EPWDesignCoolingWindspeed,              !- Feature Name 30
  Double,                                 !- Feature Data Type 30
  3.7999999999999989,                     !- Feature Value 30
  EPWDesignDailyTemperatureRange,         !- Feature Name 31
  Double,                                 !- Feature Data Type 31
  24.915483870967748,                     !- Feature Value 31
  EPWDesignDehumidDrybulb,                !- Feature Name 32
  Double,                                 !- Feature Data Type 32
  67.996785714285721,                     !- Feature Value 32
  EPWDesignDehumidHumidityRatio,          !- Feature Name 33
  Double,                                 !- Feature Data Type 33
  0.012133744170488724,                   !- Feature Value 33
  EPWDesignCoolingDirectNormal,           !- Feature Name 34
  Double,                                 !- Feature Data Type 34
  985,                                    !- Feature Value 34
  EPWDesignCoolingDiffuseHorizontal,      !- Feature Name 35
  Double,                                 !- Feature Data Type 35
  84;                                     !- Feature Value 35

OS:Site,
<<<<<<< HEAD
  {6e9ae5ff-edc4-42d2-aa84-adc0f6d970d4}, !- Handle
=======
  {faaa98e9-8eb9-4701-a439-ed89fa02566f}, !- Handle
>>>>>>> 3c1d7324
  Denver Intl Ap_CO_USA,                  !- Name
  39.83,                                  !- Latitude {deg}
  -104.65,                                !- Longitude {deg}
  -7,                                     !- Time Zone {hr}
  1650,                                   !- Elevation {m}
  ;                                       !- Terrain

OS:ClimateZones,
<<<<<<< HEAD
  {b2e92111-dd26-4a6b-8324-a4c12535370a}, !- Handle
=======
  {3cf99611-45be-42e4-83a9-ea635c282851}, !- Handle
>>>>>>> 3c1d7324
  ,                                       !- Active Institution
  ,                                       !- Active Year
  ,                                       !- Climate Zone Institution Name 1
  ,                                       !- Climate Zone Document Name 1
  ,                                       !- Climate Zone Document Year 1
  ,                                       !- Climate Zone Value 1
  Building America,                       !- Climate Zone Institution Name 2
  ,                                       !- Climate Zone Document Name 2
  0,                                      !- Climate Zone Document Year 2
  Cold;                                   !- Climate Zone Value 2

OS:Site:WaterMainsTemperature,
<<<<<<< HEAD
  {ec4736f1-8729-40cd-8c2a-5ad2e300790b}, !- Handle
=======
  {9f8b03e2-b756-4d98-af8e-2a6e7a941021}, !- Handle
>>>>>>> 3c1d7324
  Correlation,                            !- Calculation Method
  ,                                       !- Temperature Schedule Name
  10.8753424657535,                       !- Annual Average Outdoor Air Temperature {C}
  23.1524007936508;                       !- Maximum Difference In Monthly Average Outdoor Air Temperatures {deltaC}

OS:RunPeriodControl:DaylightSavingTime,
<<<<<<< HEAD
  {daeef684-804f-4ce7-b273-012b93c2ab86}, !- Handle
=======
  {b4861f04-cd1f-4fa1-a545-0f3a7b9c0fcb}, !- Handle
>>>>>>> 3c1d7324
  3/12,                                   !- Start Date
  11/5;                                   !- End Date

OS:Site:GroundTemperature:Deep,
<<<<<<< HEAD
  {74e805e0-f58c-46a7-81a8-cbb72b4a46dd}, !- Handle
=======
  {4092ce6a-6263-4a58-8b4e-bb8a82a08990}, !- Handle
>>>>>>> 3c1d7324
  10.8753424657535,                       !- January Deep Ground Temperature {C}
  10.8753424657535,                       !- February Deep Ground Temperature {C}
  10.8753424657535,                       !- March Deep Ground Temperature {C}
  10.8753424657535,                       !- April Deep Ground Temperature {C}
  10.8753424657535,                       !- May Deep Ground Temperature {C}
  10.8753424657535,                       !- June Deep Ground Temperature {C}
  10.8753424657535,                       !- July Deep Ground Temperature {C}
  10.8753424657535,                       !- August Deep Ground Temperature {C}
  10.8753424657535,                       !- September Deep Ground Temperature {C}
  10.8753424657535,                       !- October Deep Ground Temperature {C}
  10.8753424657535,                       !- November Deep Ground Temperature {C}
  10.8753424657535;                       !- December Deep Ground Temperature {C}

OS:Building,
<<<<<<< HEAD
  {34efc3df-0aed-4d1f-8614-5d397deda401}, !- Handle
=======
  {1c801026-ade5-4cda-adf0-b21d8a9648a7}, !- Handle
>>>>>>> 3c1d7324
  Building 1,                             !- Name
  ,                                       !- Building Sector Type
  0,                                      !- North Axis {deg}
  ,                                       !- Nominal Floor to Floor Height {m}
  ,                                       !- Space Type Name
  ,                                       !- Default Construction Set Name
  ,                                       !- Default Schedule Set Name
  2,                                      !- Standards Number of Stories
  1,                                      !- Standards Number of Above Ground Stories
  ,                                       !- Standards Template
  singlefamilyattached,                   !- Standards Building Type
  4;                                      !- Standards Number of Living Units

OS:AdditionalProperties,
<<<<<<< HEAD
  {c5b1dd99-2a76-4ab5-8e7e-75c21af73ab6}, !- Handle
  {34efc3df-0aed-4d1f-8614-5d397deda401}, !- Object Name
=======
  {dbd122c9-8e2c-4117-ae6f-91948717c472}, !- Handle
  {1c801026-ade5-4cda-adf0-b21d8a9648a7}, !- Object Name
>>>>>>> 3c1d7324
  num_units,                              !- Feature Name 1
  Integer,                                !- Feature Data Type 1
  4,                                      !- Feature Value 1
  has_rear_units,                         !- Feature Name 2
  Boolean,                                !- Feature Data Type 2
  false,                                  !- Feature Value 2
  horz_location,                          !- Feature Name 3
  String,                                 !- Feature Data Type 3
  Left,                                   !- Feature Value 3
  num_floors,                             !- Feature Name 4
  Integer,                                !- Feature Data Type 4
  1;                                      !- Feature Value 4

OS:ThermalZone,
<<<<<<< HEAD
  {bc87deb0-4a2d-4a41-adbc-e730105288b6}, !- Handle
=======
  {3bbda319-e1d8-426a-ac2f-e52534fb3ebb}, !- Handle
>>>>>>> 3c1d7324
  living zone,                            !- Name
  ,                                       !- Multiplier
  ,                                       !- Ceiling Height {m}
  ,                                       !- Volume {m3}
  ,                                       !- Floor Area {m2}
  ,                                       !- Zone Inside Convection Algorithm
  ,                                       !- Zone Outside Convection Algorithm
  ,                                       !- Zone Conditioning Equipment List Name
<<<<<<< HEAD
  {d19e656d-93d2-492a-a15c-4e0021859ca1}, !- Zone Air Inlet Port List
  {63fbddf4-bb0c-4e0d-8fea-90a9513ae7c6}, !- Zone Air Exhaust Port List
  {058f9a59-38aa-4a1f-a10e-d3f4c09c3f6d}, !- Zone Air Node Name
  {0b8df80f-6bc6-4bd1-ae4b-0e5e330f2cf7}, !- Zone Return Air Port List
=======
  {3ca4254c-074a-47b1-b6c2-e6b6afd1b0c5}, !- Zone Air Inlet Port List
  {d5b459a3-adcf-4732-9b6d-86c206f3e8b6}, !- Zone Air Exhaust Port List
  {3d4a2b3b-1223-4b41-aefe-5d5be2b1c8f2}, !- Zone Air Node Name
  {f61391c3-9b45-485a-b3dc-0a6378482e7e}, !- Zone Return Air Port List
>>>>>>> 3c1d7324
  ,                                       !- Primary Daylighting Control Name
  ,                                       !- Fraction of Zone Controlled by Primary Daylighting Control
  ,                                       !- Secondary Daylighting Control Name
  ,                                       !- Fraction of Zone Controlled by Secondary Daylighting Control
  ,                                       !- Illuminance Map Name
  ,                                       !- Group Rendering Name
  ,                                       !- Thermostat Name
  No;                                     !- Use Ideal Air Loads

OS:Node,
<<<<<<< HEAD
  {23bbc69e-6f37-40d6-a3d8-41ce8ac4facb}, !- Handle
  Node 1,                                 !- Name
  {058f9a59-38aa-4a1f-a10e-d3f4c09c3f6d}, !- Inlet Port
  ;                                       !- Outlet Port

OS:Connection,
  {058f9a59-38aa-4a1f-a10e-d3f4c09c3f6d}, !- Handle
  {d335de5e-2d31-45eb-8b53-11c054a47156}, !- Name
  {bc87deb0-4a2d-4a41-adbc-e730105288b6}, !- Source Object
  11,                                     !- Outlet Port
  {23bbc69e-6f37-40d6-a3d8-41ce8ac4facb}, !- Target Object
  2;                                      !- Inlet Port

OS:PortList,
  {d19e656d-93d2-492a-a15c-4e0021859ca1}, !- Handle
  {1072d29f-aa19-4450-a4b1-6e81bca20228}, !- Name
  {bc87deb0-4a2d-4a41-adbc-e730105288b6}; !- HVAC Component

OS:PortList,
  {63fbddf4-bb0c-4e0d-8fea-90a9513ae7c6}, !- Handle
  {da56aa1e-cf7e-491e-a57f-6c5f76d53526}, !- Name
  {bc87deb0-4a2d-4a41-adbc-e730105288b6}; !- HVAC Component

OS:PortList,
  {0b8df80f-6bc6-4bd1-ae4b-0e5e330f2cf7}, !- Handle
  {c92ba669-12e7-413c-8153-f3c8b2e32a51}, !- Name
  {bc87deb0-4a2d-4a41-adbc-e730105288b6}; !- HVAC Component

OS:Sizing:Zone,
  {5b5b4448-5bf6-40c5-8c25-23976c767a0f}, !- Handle
  {bc87deb0-4a2d-4a41-adbc-e730105288b6}, !- Zone or ZoneList Name
=======
  {1c2d3862-fbdc-4596-b192-1329dadc2f99}, !- Handle
  Node 1,                                 !- Name
  {3d4a2b3b-1223-4b41-aefe-5d5be2b1c8f2}, !- Inlet Port
  ;                                       !- Outlet Port

OS:Connection,
  {3d4a2b3b-1223-4b41-aefe-5d5be2b1c8f2}, !- Handle
  {7d128e27-3aaa-4844-a348-ccac93612cf2}, !- Name
  {3bbda319-e1d8-426a-ac2f-e52534fb3ebb}, !- Source Object
  11,                                     !- Outlet Port
  {1c2d3862-fbdc-4596-b192-1329dadc2f99}, !- Target Object
  2;                                      !- Inlet Port

OS:PortList,
  {3ca4254c-074a-47b1-b6c2-e6b6afd1b0c5}, !- Handle
  {e48fb868-a4a1-4cec-8daf-17831bce8fc7}, !- Name
  {3bbda319-e1d8-426a-ac2f-e52534fb3ebb}; !- HVAC Component

OS:PortList,
  {d5b459a3-adcf-4732-9b6d-86c206f3e8b6}, !- Handle
  {2aa89acc-d8d7-488e-a18a-a2a01275bcf9}, !- Name
  {3bbda319-e1d8-426a-ac2f-e52534fb3ebb}; !- HVAC Component

OS:PortList,
  {f61391c3-9b45-485a-b3dc-0a6378482e7e}, !- Handle
  {6c44d625-f527-4b04-b313-722996dfc1bd}, !- Name
  {3bbda319-e1d8-426a-ac2f-e52534fb3ebb}; !- HVAC Component

OS:Sizing:Zone,
  {913d4449-14f0-418f-9eb3-584c0bbe35d7}, !- Handle
  {3bbda319-e1d8-426a-ac2f-e52534fb3ebb}, !- Zone or ZoneList Name
>>>>>>> 3c1d7324
  SupplyAirTemperature,                   !- Zone Cooling Design Supply Air Temperature Input Method
  14,                                     !- Zone Cooling Design Supply Air Temperature {C}
  11.11,                                  !- Zone Cooling Design Supply Air Temperature Difference {deltaC}
  SupplyAirTemperature,                   !- Zone Heating Design Supply Air Temperature Input Method
  40,                                     !- Zone Heating Design Supply Air Temperature {C}
  11.11,                                  !- Zone Heating Design Supply Air Temperature Difference {deltaC}
  0.0085,                                 !- Zone Cooling Design Supply Air Humidity Ratio {kg-H2O/kg-air}
  0.008,                                  !- Zone Heating Design Supply Air Humidity Ratio {kg-H2O/kg-air}
  ,                                       !- Zone Heating Sizing Factor
  ,                                       !- Zone Cooling Sizing Factor
  DesignDay,                              !- Cooling Design Air Flow Method
  ,                                       !- Cooling Design Air Flow Rate {m3/s}
  ,                                       !- Cooling Minimum Air Flow per Zone Floor Area {m3/s-m2}
  ,                                       !- Cooling Minimum Air Flow {m3/s}
  ,                                       !- Cooling Minimum Air Flow Fraction
  DesignDay,                              !- Heating Design Air Flow Method
  ,                                       !- Heating Design Air Flow Rate {m3/s}
  ,                                       !- Heating Maximum Air Flow per Zone Floor Area {m3/s-m2}
  ,                                       !- Heating Maximum Air Flow {m3/s}
  ,                                       !- Heating Maximum Air Flow Fraction
  ,                                       !- Design Zone Air Distribution Effectiveness in Cooling Mode
  ,                                       !- Design Zone Air Distribution Effectiveness in Heating Mode
  No,                                     !- Account for Dedicated Outdoor Air System
  NeutralSupplyAir,                       !- Dedicated Outdoor Air System Control Strategy
  autosize,                               !- Dedicated Outdoor Air Low Setpoint Temperature for Design {C}
  autosize;                               !- Dedicated Outdoor Air High Setpoint Temperature for Design {C}

OS:ZoneHVAC:EquipmentList,
<<<<<<< HEAD
  {f49cb00b-26fa-4140-a2f3-df75c4cde842}, !- Handle
  Zone HVAC Equipment List 1,             !- Name
  {bc87deb0-4a2d-4a41-adbc-e730105288b6}; !- Thermal Zone

OS:Space,
  {f462e18d-32cc-44fa-b46a-d07af06900e7}, !- Handle
  living space,                           !- Name
  {cebc2243-8e0f-4926-8eb3-1400de620ec2}, !- Space Type Name
=======
  {a7126bf4-8cc3-461e-9426-720f65b06b11}, !- Handle
  Zone HVAC Equipment List 1,             !- Name
  {3bbda319-e1d8-426a-ac2f-e52534fb3ebb}; !- Thermal Zone

OS:Space,
  {0f7f54d0-bede-4fd1-ad90-f6a821a8320a}, !- Handle
  living space,                           !- Name
  {a7bc46d8-7867-481d-b961-c17891af72e2}, !- Space Type Name
>>>>>>> 3c1d7324
  ,                                       !- Default Construction Set Name
  ,                                       !- Default Schedule Set Name
  ,                                       !- Direction of Relative North {deg}
  ,                                       !- X Origin {m}
  ,                                       !- Y Origin {m}
  ,                                       !- Z Origin {m}
  ,                                       !- Building Story Name
<<<<<<< HEAD
  {bc87deb0-4a2d-4a41-adbc-e730105288b6}, !- Thermal Zone Name
  ,                                       !- Part of Total Floor Area
  ,                                       !- Design Specification Outdoor Air Object Name
  {dd400707-5ba8-4759-97e8-4880ba1f4466}; !- Building Unit Name

OS:Surface,
  {7cb8d996-ed58-4d26-ac9a-1dcc82299ee7}, !- Handle
  Surface 1,                              !- Name
  Floor,                                  !- Surface Type
  ,                                       !- Construction Name
  {f462e18d-32cc-44fa-b46a-d07af06900e7}, !- Space Name
  Surface,                                !- Outside Boundary Condition
  {2c8c2fab-1040-41d4-8f6a-ff0cef73666b}, !- Outside Boundary Condition Object
=======
  {3bbda319-e1d8-426a-ac2f-e52534fb3ebb}, !- Thermal Zone Name
  ,                                       !- Part of Total Floor Area
  ,                                       !- Design Specification Outdoor Air Object Name
  {abbe1a72-d997-40fe-a043-e0126af115a1}; !- Building Unit Name

OS:Surface,
  {bfea9ec0-d0f4-4772-b202-102cbc0a85d2}, !- Handle
  Surface 1,                              !- Name
  Floor,                                  !- Surface Type
  ,                                       !- Construction Name
  {0f7f54d0-bede-4fd1-ad90-f6a821a8320a}, !- Space Name
  Surface,                                !- Outside Boundary Condition
  {c14e2419-2e43-485d-93f8-74eb1591a3b4}, !- Outside Boundary Condition Object
>>>>>>> 3c1d7324
  NoSun,                                  !- Sun Exposure
  NoWind,                                 !- Wind Exposure
  ,                                       !- View Factor to Ground
  ,                                       !- Number of Vertices
  0, -12.9315688143396, 0,                !- X,Y,Z Vertex 1 {m}
  0, 0, 0,                                !- X,Y,Z Vertex 2 {m}
  6.46578440716979, 0, 0,                 !- X,Y,Z Vertex 3 {m}
  6.46578440716979, -12.9315688143396, 0; !- X,Y,Z Vertex 4 {m}

OS:Surface,
<<<<<<< HEAD
  {6637c8cd-22f4-49c9-adf1-17b66faf50f1}, !- Handle
  Surface 2,                              !- Name
  Wall,                                   !- Surface Type
  ,                                       !- Construction Name
  {f462e18d-32cc-44fa-b46a-d07af06900e7}, !- Space Name
=======
  {2c97070d-abaa-422e-b4cb-aa08605a33aa}, !- Handle
  Surface 2,                              !- Name
  Wall,                                   !- Surface Type
  ,                                       !- Construction Name
  {0f7f54d0-bede-4fd1-ad90-f6a821a8320a}, !- Space Name
>>>>>>> 3c1d7324
  Outdoors,                               !- Outside Boundary Condition
  ,                                       !- Outside Boundary Condition Object
  SunExposed,                             !- Sun Exposure
  WindExposed,                            !- Wind Exposure
  ,                                       !- View Factor to Ground
  ,                                       !- Number of Vertices
  0, 0, 2.4384,                           !- X,Y,Z Vertex 1 {m}
  0, 0, 0,                                !- X,Y,Z Vertex 2 {m}
  0, -12.9315688143396, 0,                !- X,Y,Z Vertex 3 {m}
  0, -12.9315688143396, 2.4384;           !- X,Y,Z Vertex 4 {m}

OS:Surface,
<<<<<<< HEAD
  {59b40aa8-6fa5-4dd4-a631-7c12ab6becde}, !- Handle
  Surface 3,                              !- Name
  Wall,                                   !- Surface Type
  ,                                       !- Construction Name
  {f462e18d-32cc-44fa-b46a-d07af06900e7}, !- Space Name
=======
  {6ffe5d47-72f2-4ccd-9752-c72f50e61793}, !- Handle
  Surface 3,                              !- Name
  Wall,                                   !- Surface Type
  ,                                       !- Construction Name
  {0f7f54d0-bede-4fd1-ad90-f6a821a8320a}, !- Space Name
>>>>>>> 3c1d7324
  Outdoors,                               !- Outside Boundary Condition
  ,                                       !- Outside Boundary Condition Object
  SunExposed,                             !- Sun Exposure
  WindExposed,                            !- Wind Exposure
  ,                                       !- View Factor to Ground
  ,                                       !- Number of Vertices
  6.46578440716979, 0, 2.4384,            !- X,Y,Z Vertex 1 {m}
  6.46578440716979, 0, 0,                 !- X,Y,Z Vertex 2 {m}
  0, 0, 0,                                !- X,Y,Z Vertex 3 {m}
  0, 0, 2.4384;                           !- X,Y,Z Vertex 4 {m}

OS:Surface,
<<<<<<< HEAD
  {fa5dad32-c29d-46ca-bcdb-b2223d35aeca}, !- Handle
  Surface 4,                              !- Name
  Wall,                                   !- Surface Type
  ,                                       !- Construction Name
  {f462e18d-32cc-44fa-b46a-d07af06900e7}, !- Space Name
=======
  {bb58732a-a8d0-4aef-8323-1bfc9d8d97f2}, !- Handle
  Surface 4,                              !- Name
  Wall,                                   !- Surface Type
  ,                                       !- Construction Name
  {0f7f54d0-bede-4fd1-ad90-f6a821a8320a}, !- Space Name
>>>>>>> 3c1d7324
  Adiabatic,                              !- Outside Boundary Condition
  ,                                       !- Outside Boundary Condition Object
  NoSun,                                  !- Sun Exposure
  NoWind,                                 !- Wind Exposure
  ,                                       !- View Factor to Ground
  ,                                       !- Number of Vertices
  6.46578440716979, -12.9315688143396, 2.4384, !- X,Y,Z Vertex 1 {m}
  6.46578440716979, -12.9315688143396, 0, !- X,Y,Z Vertex 2 {m}
  6.46578440716979, 0, 0,                 !- X,Y,Z Vertex 3 {m}
  6.46578440716979, 0, 2.4384;            !- X,Y,Z Vertex 4 {m}

OS:Surface,
<<<<<<< HEAD
  {e4c5b2c9-4be6-45d2-a2c2-f48631854cea}, !- Handle
  Surface 5,                              !- Name
  Wall,                                   !- Surface Type
  ,                                       !- Construction Name
  {f462e18d-32cc-44fa-b46a-d07af06900e7}, !- Space Name
=======
  {38c36a22-00f9-445a-afab-8d1b77b37164}, !- Handle
  Surface 5,                              !- Name
  Wall,                                   !- Surface Type
  ,                                       !- Construction Name
  {0f7f54d0-bede-4fd1-ad90-f6a821a8320a}, !- Space Name
>>>>>>> 3c1d7324
  Outdoors,                               !- Outside Boundary Condition
  ,                                       !- Outside Boundary Condition Object
  SunExposed,                             !- Sun Exposure
  WindExposed,                            !- Wind Exposure
  ,                                       !- View Factor to Ground
  ,                                       !- Number of Vertices
  0, -12.9315688143396, 2.4384,           !- X,Y,Z Vertex 1 {m}
  0, -12.9315688143396, 0,                !- X,Y,Z Vertex 2 {m}
  6.46578440716979, -12.9315688143396, 0, !- X,Y,Z Vertex 3 {m}
  6.46578440716979, -12.9315688143396, 2.4384; !- X,Y,Z Vertex 4 {m}

OS:Surface,
<<<<<<< HEAD
  {984cf278-3c12-47a9-a112-af6beb042eb3}, !- Handle
  Surface 6,                              !- Name
  RoofCeiling,                            !- Surface Type
  ,                                       !- Construction Name
  {f462e18d-32cc-44fa-b46a-d07af06900e7}, !- Space Name
  Surface,                                !- Outside Boundary Condition
  {28644296-03a0-4953-a354-cb6d4039dc2e}, !- Outside Boundary Condition Object
=======
  {9038d787-b4b4-4143-bc42-9489bc7650a1}, !- Handle
  Surface 6,                              !- Name
  RoofCeiling,                            !- Surface Type
  ,                                       !- Construction Name
  {0f7f54d0-bede-4fd1-ad90-f6a821a8320a}, !- Space Name
  Surface,                                !- Outside Boundary Condition
  {124289a5-86e8-434c-a43e-a0f35624389b}, !- Outside Boundary Condition Object
>>>>>>> 3c1d7324
  NoSun,                                  !- Sun Exposure
  NoWind,                                 !- Wind Exposure
  ,                                       !- View Factor to Ground
  ,                                       !- Number of Vertices
  6.46578440716979, -12.9315688143396, 2.4384, !- X,Y,Z Vertex 1 {m}
  6.46578440716979, 0, 2.4384,            !- X,Y,Z Vertex 2 {m}
  0, 0, 2.4384,                           !- X,Y,Z Vertex 3 {m}
  0, -12.9315688143396, 2.4384;           !- X,Y,Z Vertex 4 {m}

OS:SpaceType,
<<<<<<< HEAD
  {cebc2243-8e0f-4926-8eb3-1400de620ec2}, !- Handle
=======
  {a7bc46d8-7867-481d-b961-c17891af72e2}, !- Handle
>>>>>>> 3c1d7324
  Space Type 1,                           !- Name
  ,                                       !- Default Construction Set Name
  ,                                       !- Default Schedule Set Name
  ,                                       !- Group Rendering Name
  ,                                       !- Design Specification Outdoor Air Object Name
  ,                                       !- Standards Template
  ,                                       !- Standards Building Type
  living;                                 !- Standards Space Type

OS:Surface,
<<<<<<< HEAD
  {23561530-d9e6-46a9-ac13-5105c077077e}, !- Handle
  Surface 12,                             !- Name
  Floor,                                  !- Surface Type
  ,                                       !- Construction Name
  {652d888f-edb0-49f0-bcc4-4c10c81b8a57}, !- Space Name
=======
  {37a53581-5842-4d24-9f88-96a94a1dfa82}, !- Handle
  Surface 12,                             !- Name
  Floor,                                  !- Surface Type
  ,                                       !- Construction Name
  {de5c02fe-bd46-4e89-95bc-514e04146b82}, !- Space Name
>>>>>>> 3c1d7324
  Foundation,                             !- Outside Boundary Condition
  ,                                       !- Outside Boundary Condition Object
  NoSun,                                  !- Sun Exposure
  NoWind,                                 !- Wind Exposure
  ,                                       !- View Factor to Ground
  ,                                       !- Number of Vertices
  0, -12.9315688143396, -2.4384,          !- X,Y,Z Vertex 1 {m}
  0, 0, -2.4384,                          !- X,Y,Z Vertex 2 {m}
  6.46578440716979, 0, -2.4384,           !- X,Y,Z Vertex 3 {m}
  6.46578440716979, -12.9315688143396, -2.4384; !- X,Y,Z Vertex 4 {m}

OS:Surface,
<<<<<<< HEAD
  {cdcd7822-efb6-413a-8af8-79dff4967b3a}, !- Handle
  Surface 13,                             !- Name
  Wall,                                   !- Surface Type
  ,                                       !- Construction Name
  {652d888f-edb0-49f0-bcc4-4c10c81b8a57}, !- Space Name
=======
  {4807f79e-b154-4c3e-8b0d-fc6dc4c55823}, !- Handle
  Surface 13,                             !- Name
  Wall,                                   !- Surface Type
  ,                                       !- Construction Name
  {de5c02fe-bd46-4e89-95bc-514e04146b82}, !- Space Name
>>>>>>> 3c1d7324
  Foundation,                             !- Outside Boundary Condition
  ,                                       !- Outside Boundary Condition Object
  NoSun,                                  !- Sun Exposure
  NoWind,                                 !- Wind Exposure
  ,                                       !- View Factor to Ground
  ,                                       !- Number of Vertices
  0, 0, 0,                                !- X,Y,Z Vertex 1 {m}
  0, 0, -2.4384,                          !- X,Y,Z Vertex 2 {m}
  0, -12.9315688143396, -2.4384,          !- X,Y,Z Vertex 3 {m}
  0, -12.9315688143396, 0;                !- X,Y,Z Vertex 4 {m}

OS:Surface,
<<<<<<< HEAD
  {5f838c28-cd78-42ca-b3f4-0e111676827a}, !- Handle
  Surface 14,                             !- Name
  Wall,                                   !- Surface Type
  ,                                       !- Construction Name
  {652d888f-edb0-49f0-bcc4-4c10c81b8a57}, !- Space Name
=======
  {9196832c-9366-4417-a881-87dc577f913b}, !- Handle
  Surface 14,                             !- Name
  Wall,                                   !- Surface Type
  ,                                       !- Construction Name
  {de5c02fe-bd46-4e89-95bc-514e04146b82}, !- Space Name
>>>>>>> 3c1d7324
  Foundation,                             !- Outside Boundary Condition
  ,                                       !- Outside Boundary Condition Object
  NoSun,                                  !- Sun Exposure
  NoWind,                                 !- Wind Exposure
  ,                                       !- View Factor to Ground
  ,                                       !- Number of Vertices
  6.46578440716979, 0, 0,                 !- X,Y,Z Vertex 1 {m}
  6.46578440716979, 0, -2.4384,           !- X,Y,Z Vertex 2 {m}
  0, 0, -2.4384,                          !- X,Y,Z Vertex 3 {m}
  0, 0, 0;                                !- X,Y,Z Vertex 4 {m}

OS:Surface,
<<<<<<< HEAD
  {45c2e50a-4960-4cb4-9511-2421c2eb8eb1}, !- Handle
  Surface 15,                             !- Name
  Wall,                                   !- Surface Type
  ,                                       !- Construction Name
  {652d888f-edb0-49f0-bcc4-4c10c81b8a57}, !- Space Name
=======
  {c6e03c1f-714c-4422-94ec-cb1c5d78fb28}, !- Handle
  Surface 15,                             !- Name
  Wall,                                   !- Surface Type
  ,                                       !- Construction Name
  {de5c02fe-bd46-4e89-95bc-514e04146b82}, !- Space Name
>>>>>>> 3c1d7324
  Adiabatic,                              !- Outside Boundary Condition
  ,                                       !- Outside Boundary Condition Object
  NoSun,                                  !- Sun Exposure
  NoWind,                                 !- Wind Exposure
  ,                                       !- View Factor to Ground
  ,                                       !- Number of Vertices
  6.46578440716979, -12.9315688143396, 0, !- X,Y,Z Vertex 1 {m}
  6.46578440716979, -12.9315688143396, -2.4384, !- X,Y,Z Vertex 2 {m}
  6.46578440716979, 0, -2.4384,           !- X,Y,Z Vertex 3 {m}
  6.46578440716979, 0, 0;                 !- X,Y,Z Vertex 4 {m}

OS:Surface,
<<<<<<< HEAD
  {2785900c-b322-4acb-922b-cd9c1faa67bc}, !- Handle
  Surface 16,                             !- Name
  Wall,                                   !- Surface Type
  ,                                       !- Construction Name
  {652d888f-edb0-49f0-bcc4-4c10c81b8a57}, !- Space Name
=======
  {e3e3e5c5-4263-4200-9f28-08d493c53411}, !- Handle
  Surface 16,                             !- Name
  Wall,                                   !- Surface Type
  ,                                       !- Construction Name
  {de5c02fe-bd46-4e89-95bc-514e04146b82}, !- Space Name
>>>>>>> 3c1d7324
  Foundation,                             !- Outside Boundary Condition
  ,                                       !- Outside Boundary Condition Object
  NoSun,                                  !- Sun Exposure
  NoWind,                                 !- Wind Exposure
  ,                                       !- View Factor to Ground
  ,                                       !- Number of Vertices
  0, -12.9315688143396, 0,                !- X,Y,Z Vertex 1 {m}
  0, -12.9315688143396, -2.4384,          !- X,Y,Z Vertex 2 {m}
  6.46578440716979, -12.9315688143396, -2.4384, !- X,Y,Z Vertex 3 {m}
  6.46578440716979, -12.9315688143396, 0; !- X,Y,Z Vertex 4 {m}

OS:Surface,
<<<<<<< HEAD
  {2c8c2fab-1040-41d4-8f6a-ff0cef73666b}, !- Handle
  Surface 17,                             !- Name
  RoofCeiling,                            !- Surface Type
  ,                                       !- Construction Name
  {652d888f-edb0-49f0-bcc4-4c10c81b8a57}, !- Space Name
  Surface,                                !- Outside Boundary Condition
  {7cb8d996-ed58-4d26-ac9a-1dcc82299ee7}, !- Outside Boundary Condition Object
=======
  {c14e2419-2e43-485d-93f8-74eb1591a3b4}, !- Handle
  Surface 17,                             !- Name
  RoofCeiling,                            !- Surface Type
  ,                                       !- Construction Name
  {de5c02fe-bd46-4e89-95bc-514e04146b82}, !- Space Name
  Surface,                                !- Outside Boundary Condition
  {bfea9ec0-d0f4-4772-b202-102cbc0a85d2}, !- Outside Boundary Condition Object
>>>>>>> 3c1d7324
  NoSun,                                  !- Sun Exposure
  NoWind,                                 !- Wind Exposure
  ,                                       !- View Factor to Ground
  ,                                       !- Number of Vertices
  6.46578440716979, -12.9315688143396, 0, !- X,Y,Z Vertex 1 {m}
  6.46578440716979, 0, 0,                 !- X,Y,Z Vertex 2 {m}
  0, 0, 0,                                !- X,Y,Z Vertex 3 {m}
  0, -12.9315688143396, 0;                !- X,Y,Z Vertex 4 {m}

OS:Space,
<<<<<<< HEAD
  {652d888f-edb0-49f0-bcc4-4c10c81b8a57}, !- Handle
  unfinished basement space,              !- Name
  {1c814433-c06c-4261-9cae-4d2018e58de9}, !- Space Type Name
=======
  {de5c02fe-bd46-4e89-95bc-514e04146b82}, !- Handle
  unfinished basement space,              !- Name
  {3437bac8-1159-4a04-93c8-4bb7a67da4c5}, !- Space Type Name
>>>>>>> 3c1d7324
  ,                                       !- Default Construction Set Name
  ,                                       !- Default Schedule Set Name
  ,                                       !- Direction of Relative North {deg}
  ,                                       !- X Origin {m}
  ,                                       !- Y Origin {m}
  ,                                       !- Z Origin {m}
  ,                                       !- Building Story Name
<<<<<<< HEAD
  {e0eeac0e-f5bc-4cfe-a37e-1ba16e673535}; !- Thermal Zone Name

OS:ThermalZone,
  {e0eeac0e-f5bc-4cfe-a37e-1ba16e673535}, !- Handle
=======
  {b7f8ab72-e01f-4482-b753-00f629c04920}; !- Thermal Zone Name

OS:ThermalZone,
  {b7f8ab72-e01f-4482-b753-00f629c04920}, !- Handle
>>>>>>> 3c1d7324
  unfinished basement zone,               !- Name
  ,                                       !- Multiplier
  ,                                       !- Ceiling Height {m}
  ,                                       !- Volume {m3}
  ,                                       !- Floor Area {m2}
  ,                                       !- Zone Inside Convection Algorithm
  ,                                       !- Zone Outside Convection Algorithm
  ,                                       !- Zone Conditioning Equipment List Name
<<<<<<< HEAD
  {d92945b3-bcca-42bf-9b5c-5204da9674ad}, !- Zone Air Inlet Port List
  {cf339d99-76aa-43a5-acc6-c917d1fbc99e}, !- Zone Air Exhaust Port List
  {78fd3219-9ea8-49b2-a09b-6cd40af7af42}, !- Zone Air Node Name
  {ae6d9928-9bb1-47d1-afb3-3d9aa09d0102}, !- Zone Return Air Port List
=======
  {5fe5eae1-5c02-418d-b4f3-ddaa973f1560}, !- Zone Air Inlet Port List
  {6788f36f-689c-4c83-bb24-ab7e37bd674c}, !- Zone Air Exhaust Port List
  {e80acf60-a534-49e8-9163-6ca62b18bcb2}, !- Zone Air Node Name
  {5f7edc3e-3e99-481b-90f5-4de794f7e617}, !- Zone Return Air Port List
>>>>>>> 3c1d7324
  ,                                       !- Primary Daylighting Control Name
  ,                                       !- Fraction of Zone Controlled by Primary Daylighting Control
  ,                                       !- Secondary Daylighting Control Name
  ,                                       !- Fraction of Zone Controlled by Secondary Daylighting Control
  ,                                       !- Illuminance Map Name
  ,                                       !- Group Rendering Name
  ,                                       !- Thermostat Name
  No;                                     !- Use Ideal Air Loads

OS:Node,
<<<<<<< HEAD
  {1dde3b78-de50-4aae-8df1-05af9532c4c9}, !- Handle
  Node 2,                                 !- Name
  {78fd3219-9ea8-49b2-a09b-6cd40af7af42}, !- Inlet Port
  ;                                       !- Outlet Port

OS:Connection,
  {78fd3219-9ea8-49b2-a09b-6cd40af7af42}, !- Handle
  {e9a3ba9f-262a-4298-ade5-8c3d0507c46d}, !- Name
  {e0eeac0e-f5bc-4cfe-a37e-1ba16e673535}, !- Source Object
  11,                                     !- Outlet Port
  {1dde3b78-de50-4aae-8df1-05af9532c4c9}, !- Target Object
  2;                                      !- Inlet Port

OS:PortList,
  {d92945b3-bcca-42bf-9b5c-5204da9674ad}, !- Handle
  {9062cfe1-a6f8-451d-9ade-260680c8b9c6}, !- Name
  {e0eeac0e-f5bc-4cfe-a37e-1ba16e673535}; !- HVAC Component

OS:PortList,
  {cf339d99-76aa-43a5-acc6-c917d1fbc99e}, !- Handle
  {c2b6432f-6191-4d21-a9d5-fc3cef095f41}, !- Name
  {e0eeac0e-f5bc-4cfe-a37e-1ba16e673535}; !- HVAC Component

OS:PortList,
  {ae6d9928-9bb1-47d1-afb3-3d9aa09d0102}, !- Handle
  {ce73e72c-ee00-44dc-8417-011d2d8a3da9}, !- Name
  {e0eeac0e-f5bc-4cfe-a37e-1ba16e673535}; !- HVAC Component

OS:Sizing:Zone,
  {8cb86752-cd7a-4da2-9ce1-463684ecace6}, !- Handle
  {e0eeac0e-f5bc-4cfe-a37e-1ba16e673535}, !- Zone or ZoneList Name
=======
  {4e182f8b-7c52-4229-aeed-c5bb52f5b9cc}, !- Handle
  Node 2,                                 !- Name
  {e80acf60-a534-49e8-9163-6ca62b18bcb2}, !- Inlet Port
  ;                                       !- Outlet Port

OS:Connection,
  {e80acf60-a534-49e8-9163-6ca62b18bcb2}, !- Handle
  {b395af5d-76bd-4b2c-88c8-574074c18698}, !- Name
  {b7f8ab72-e01f-4482-b753-00f629c04920}, !- Source Object
  11,                                     !- Outlet Port
  {4e182f8b-7c52-4229-aeed-c5bb52f5b9cc}, !- Target Object
  2;                                      !- Inlet Port

OS:PortList,
  {5fe5eae1-5c02-418d-b4f3-ddaa973f1560}, !- Handle
  {417cf929-0419-4ba9-a65a-88e7f0541639}, !- Name
  {b7f8ab72-e01f-4482-b753-00f629c04920}; !- HVAC Component

OS:PortList,
  {6788f36f-689c-4c83-bb24-ab7e37bd674c}, !- Handle
  {412facf1-f21b-466d-9309-be8babc0b145}, !- Name
  {b7f8ab72-e01f-4482-b753-00f629c04920}; !- HVAC Component

OS:PortList,
  {5f7edc3e-3e99-481b-90f5-4de794f7e617}, !- Handle
  {c1295da7-1e71-4659-b350-9d39e5de25f0}, !- Name
  {b7f8ab72-e01f-4482-b753-00f629c04920}; !- HVAC Component

OS:Sizing:Zone,
  {4680a6db-c3ab-4479-8ba2-d119da50dcae}, !- Handle
  {b7f8ab72-e01f-4482-b753-00f629c04920}, !- Zone or ZoneList Name
>>>>>>> 3c1d7324
  SupplyAirTemperature,                   !- Zone Cooling Design Supply Air Temperature Input Method
  14,                                     !- Zone Cooling Design Supply Air Temperature {C}
  11.11,                                  !- Zone Cooling Design Supply Air Temperature Difference {deltaC}
  SupplyAirTemperature,                   !- Zone Heating Design Supply Air Temperature Input Method
  40,                                     !- Zone Heating Design Supply Air Temperature {C}
  11.11,                                  !- Zone Heating Design Supply Air Temperature Difference {deltaC}
  0.0085,                                 !- Zone Cooling Design Supply Air Humidity Ratio {kg-H2O/kg-air}
  0.008,                                  !- Zone Heating Design Supply Air Humidity Ratio {kg-H2O/kg-air}
  ,                                       !- Zone Heating Sizing Factor
  ,                                       !- Zone Cooling Sizing Factor
  DesignDay,                              !- Cooling Design Air Flow Method
  ,                                       !- Cooling Design Air Flow Rate {m3/s}
  ,                                       !- Cooling Minimum Air Flow per Zone Floor Area {m3/s-m2}
  ,                                       !- Cooling Minimum Air Flow {m3/s}
  ,                                       !- Cooling Minimum Air Flow Fraction
  DesignDay,                              !- Heating Design Air Flow Method
  ,                                       !- Heating Design Air Flow Rate {m3/s}
  ,                                       !- Heating Maximum Air Flow per Zone Floor Area {m3/s-m2}
  ,                                       !- Heating Maximum Air Flow {m3/s}
  ,                                       !- Heating Maximum Air Flow Fraction
  ,                                       !- Design Zone Air Distribution Effectiveness in Cooling Mode
  ,                                       !- Design Zone Air Distribution Effectiveness in Heating Mode
  No,                                     !- Account for Dedicated Outdoor Air System
  NeutralSupplyAir,                       !- Dedicated Outdoor Air System Control Strategy
  autosize,                               !- Dedicated Outdoor Air Low Setpoint Temperature for Design {C}
  autosize;                               !- Dedicated Outdoor Air High Setpoint Temperature for Design {C}

OS:ZoneHVAC:EquipmentList,
<<<<<<< HEAD
  {263c52bd-d4cd-4d5d-bfaf-dbbe34b2cc4e}, !- Handle
  Zone HVAC Equipment List 2,             !- Name
  {e0eeac0e-f5bc-4cfe-a37e-1ba16e673535}; !- Thermal Zone

OS:SpaceType,
  {1c814433-c06c-4261-9cae-4d2018e58de9}, !- Handle
=======
  {2c5a6572-fe3f-404a-aa4f-e583ad5208ae}, !- Handle
  Zone HVAC Equipment List 2,             !- Name
  {b7f8ab72-e01f-4482-b753-00f629c04920}; !- Thermal Zone

OS:SpaceType,
  {3437bac8-1159-4a04-93c8-4bb7a67da4c5}, !- Handle
>>>>>>> 3c1d7324
  Space Type 2,                           !- Name
  ,                                       !- Default Construction Set Name
  ,                                       !- Default Schedule Set Name
  ,                                       !- Group Rendering Name
  ,                                       !- Design Specification Outdoor Air Object Name
  ,                                       !- Standards Template
  ,                                       !- Standards Building Type
  unfinished basement;                    !- Standards Space Type

OS:Surface,
<<<<<<< HEAD
  {28644296-03a0-4953-a354-cb6d4039dc2e}, !- Handle
  Surface 7,                              !- Name
  Floor,                                  !- Surface Type
  ,                                       !- Construction Name
  {e3c4995a-6e98-4bd4-b355-a162a2ca517c}, !- Space Name
  Surface,                                !- Outside Boundary Condition
  {984cf278-3c12-47a9-a112-af6beb042eb3}, !- Outside Boundary Condition Object
=======
  {124289a5-86e8-434c-a43e-a0f35624389b}, !- Handle
  Surface 7,                              !- Name
  Floor,                                  !- Surface Type
  ,                                       !- Construction Name
  {c70d86fd-9b7f-4ac2-91e9-946ee7a5bce7}, !- Space Name
  Surface,                                !- Outside Boundary Condition
  {9038d787-b4b4-4143-bc42-9489bc7650a1}, !- Outside Boundary Condition Object
>>>>>>> 3c1d7324
  NoSun,                                  !- Sun Exposure
  NoWind,                                 !- Wind Exposure
  ,                                       !- View Factor to Ground
  ,                                       !- Number of Vertices
  0, -12.9315688143396, 2.4384,           !- X,Y,Z Vertex 1 {m}
  0, 0, 2.4384,                           !- X,Y,Z Vertex 2 {m}
  6.46578440716979, 0, 2.4384,            !- X,Y,Z Vertex 3 {m}
  6.46578440716979, -12.9315688143396, 2.4384; !- X,Y,Z Vertex 4 {m}

OS:Surface,
<<<<<<< HEAD
  {018a8346-4a14-42e1-8e53-8ac9f161b6ad}, !- Handle
  Surface 8,                              !- Name
  RoofCeiling,                            !- Surface Type
  ,                                       !- Construction Name
  {e3c4995a-6e98-4bd4-b355-a162a2ca517c}, !- Space Name
=======
  {d2f2ad55-b185-4474-9927-fa9c9deccd9a}, !- Handle
  Surface 8,                              !- Name
  RoofCeiling,                            !- Surface Type
  ,                                       !- Construction Name
  {c70d86fd-9b7f-4ac2-91e9-946ee7a5bce7}, !- Space Name
>>>>>>> 3c1d7324
  Outdoors,                               !- Outside Boundary Condition
  ,                                       !- Outside Boundary Condition Object
  SunExposed,                             !- Sun Exposure
  WindExposed,                            !- Wind Exposure
  ,                                       !- View Factor to Ground
  ,                                       !- Number of Vertices
  0, -6.46578440716979, 5.6712922035849,  !- X,Y,Z Vertex 1 {m}
  6.46578440716979, -6.46578440716979, 5.6712922035849, !- X,Y,Z Vertex 2 {m}
  6.46578440716979, 0, 2.4384,            !- X,Y,Z Vertex 3 {m}
  0, 0, 2.4384;                           !- X,Y,Z Vertex 4 {m}

OS:Surface,
<<<<<<< HEAD
  {66721527-6047-494f-8e33-10ab708edfa9}, !- Handle
  Surface 9,                              !- Name
  RoofCeiling,                            !- Surface Type
  ,                                       !- Construction Name
  {e3c4995a-6e98-4bd4-b355-a162a2ca517c}, !- Space Name
=======
  {71cc9f0e-38fa-4752-a2da-f536d4250058}, !- Handle
  Surface 9,                              !- Name
  RoofCeiling,                            !- Surface Type
  ,                                       !- Construction Name
  {c70d86fd-9b7f-4ac2-91e9-946ee7a5bce7}, !- Space Name
>>>>>>> 3c1d7324
  Outdoors,                               !- Outside Boundary Condition
  ,                                       !- Outside Boundary Condition Object
  SunExposed,                             !- Sun Exposure
  WindExposed,                            !- Wind Exposure
  ,                                       !- View Factor to Ground
  ,                                       !- Number of Vertices
  6.46578440716979, -6.46578440716979, 5.6712922035849, !- X,Y,Z Vertex 1 {m}
  0, -6.46578440716979, 5.6712922035849,  !- X,Y,Z Vertex 2 {m}
  0, -12.9315688143396, 2.4384,           !- X,Y,Z Vertex 3 {m}
  6.46578440716979, -12.9315688143396, 2.4384; !- X,Y,Z Vertex 4 {m}

OS:Surface,
<<<<<<< HEAD
  {143caa1d-5d36-4c41-a51d-c8e56e7aeb3a}, !- Handle
  Surface 10,                             !- Name
  Wall,                                   !- Surface Type
  ,                                       !- Construction Name
  {e3c4995a-6e98-4bd4-b355-a162a2ca517c}, !- Space Name
=======
  {fd36b115-426f-4cfb-a1c2-ca847174474b}, !- Handle
  Surface 10,                             !- Name
  Wall,                                   !- Surface Type
  ,                                       !- Construction Name
  {c70d86fd-9b7f-4ac2-91e9-946ee7a5bce7}, !- Space Name
>>>>>>> 3c1d7324
  Outdoors,                               !- Outside Boundary Condition
  ,                                       !- Outside Boundary Condition Object
  SunExposed,                             !- Sun Exposure
  WindExposed,                            !- Wind Exposure
  ,                                       !- View Factor to Ground
  ,                                       !- Number of Vertices
  0, -6.46578440716979, 5.6712922035849,  !- X,Y,Z Vertex 1 {m}
  0, 0, 2.4384,                           !- X,Y,Z Vertex 2 {m}
  0, -12.9315688143396, 2.4384;           !- X,Y,Z Vertex 3 {m}

OS:Surface,
<<<<<<< HEAD
  {91ff34ed-dc40-4900-9d8b-aa95adf16b60}, !- Handle
  Surface 11,                             !- Name
  Wall,                                   !- Surface Type
  ,                                       !- Construction Name
  {e3c4995a-6e98-4bd4-b355-a162a2ca517c}, !- Space Name
=======
  {3b8625be-35d0-47b4-a019-b7567395a961}, !- Handle
  Surface 11,                             !- Name
  Wall,                                   !- Surface Type
  ,                                       !- Construction Name
  {c70d86fd-9b7f-4ac2-91e9-946ee7a5bce7}, !- Space Name
>>>>>>> 3c1d7324
  Adiabatic,                              !- Outside Boundary Condition
  ,                                       !- Outside Boundary Condition Object
  NoSun,                                  !- Sun Exposure
  NoWind,                                 !- Wind Exposure
  ,                                       !- View Factor to Ground
  ,                                       !- Number of Vertices
  6.46578440716979, -6.46578440716979, 5.6712922035849, !- X,Y,Z Vertex 1 {m}
  6.46578440716979, -12.9315688143396, 2.4384, !- X,Y,Z Vertex 2 {m}
  6.46578440716979, 0, 2.4384;            !- X,Y,Z Vertex 3 {m}

OS:Space,
<<<<<<< HEAD
  {e3c4995a-6e98-4bd4-b355-a162a2ca517c}, !- Handle
  unfinished attic space,                 !- Name
  {d7981a36-07d3-40bb-86d5-f6b3423aa02e}, !- Space Type Name
=======
  {c70d86fd-9b7f-4ac2-91e9-946ee7a5bce7}, !- Handle
  unfinished attic space,                 !- Name
  {281a4720-8d64-42df-966b-2c2082fbe5ac}, !- Space Type Name
>>>>>>> 3c1d7324
  ,                                       !- Default Construction Set Name
  ,                                       !- Default Schedule Set Name
  ,                                       !- Direction of Relative North {deg}
  ,                                       !- X Origin {m}
  ,                                       !- Y Origin {m}
  ,                                       !- Z Origin {m}
  ,                                       !- Building Story Name
<<<<<<< HEAD
  {825d60a1-8413-443b-8c22-1b581e24e80b}; !- Thermal Zone Name

OS:ThermalZone,
  {825d60a1-8413-443b-8c22-1b581e24e80b}, !- Handle
=======
  {88ea9d05-1b10-400a-878f-20db224d6bf9}; !- Thermal Zone Name

OS:ThermalZone,
  {88ea9d05-1b10-400a-878f-20db224d6bf9}, !- Handle
>>>>>>> 3c1d7324
  unfinished attic zone,                  !- Name
  ,                                       !- Multiplier
  ,                                       !- Ceiling Height {m}
  ,                                       !- Volume {m3}
  ,                                       !- Floor Area {m2}
  ,                                       !- Zone Inside Convection Algorithm
  ,                                       !- Zone Outside Convection Algorithm
  ,                                       !- Zone Conditioning Equipment List Name
<<<<<<< HEAD
  {bed93fc5-41de-4bd9-b467-b1a429eb58b1}, !- Zone Air Inlet Port List
  {5dfdeaf6-243e-498d-9ae3-ce91b7ce2904}, !- Zone Air Exhaust Port List
  {fb01f1ca-c822-4f97-bc63-d8dc1e0b3486}, !- Zone Air Node Name
  {ffaa6967-d87c-4f68-91d4-052b75f58b06}, !- Zone Return Air Port List
=======
  {68fd0e2d-a620-41aa-b065-101b6f4c1efb}, !- Zone Air Inlet Port List
  {623869ab-5601-4660-aaa6-21021f16bc18}, !- Zone Air Exhaust Port List
  {f7e3e7c6-d053-4190-bd15-e1284883e6c1}, !- Zone Air Node Name
  {ea7fb611-109b-4866-91f8-3e4b8d74816f}, !- Zone Return Air Port List
>>>>>>> 3c1d7324
  ,                                       !- Primary Daylighting Control Name
  ,                                       !- Fraction of Zone Controlled by Primary Daylighting Control
  ,                                       !- Secondary Daylighting Control Name
  ,                                       !- Fraction of Zone Controlled by Secondary Daylighting Control
  ,                                       !- Illuminance Map Name
  ,                                       !- Group Rendering Name
  ,                                       !- Thermostat Name
  No;                                     !- Use Ideal Air Loads

OS:Node,
<<<<<<< HEAD
  {ae3697ac-1d0e-420c-9f1b-8c982387b3f1}, !- Handle
  Node 3,                                 !- Name
  {fb01f1ca-c822-4f97-bc63-d8dc1e0b3486}, !- Inlet Port
  ;                                       !- Outlet Port

OS:Connection,
  {fb01f1ca-c822-4f97-bc63-d8dc1e0b3486}, !- Handle
  {6c647f72-ae74-4a48-a9e7-59931b3c519b}, !- Name
  {825d60a1-8413-443b-8c22-1b581e24e80b}, !- Source Object
  11,                                     !- Outlet Port
  {ae3697ac-1d0e-420c-9f1b-8c982387b3f1}, !- Target Object
  2;                                      !- Inlet Port

OS:PortList,
  {bed93fc5-41de-4bd9-b467-b1a429eb58b1}, !- Handle
  {fae548b9-221e-4d6b-886b-8e670841ba4a}, !- Name
  {825d60a1-8413-443b-8c22-1b581e24e80b}; !- HVAC Component

OS:PortList,
  {5dfdeaf6-243e-498d-9ae3-ce91b7ce2904}, !- Handle
  {6834b83e-5771-4bd5-83a9-71adb79ea529}, !- Name
  {825d60a1-8413-443b-8c22-1b581e24e80b}; !- HVAC Component

OS:PortList,
  {ffaa6967-d87c-4f68-91d4-052b75f58b06}, !- Handle
  {5d50fad7-da6d-4672-87ab-c5d89795bb10}, !- Name
  {825d60a1-8413-443b-8c22-1b581e24e80b}; !- HVAC Component

OS:Sizing:Zone,
  {54805c97-3502-4454-8320-a8b2a81512bc}, !- Handle
  {825d60a1-8413-443b-8c22-1b581e24e80b}, !- Zone or ZoneList Name
=======
  {f68de1a3-b798-44cf-8107-f4da6a3bef56}, !- Handle
  Node 3,                                 !- Name
  {f7e3e7c6-d053-4190-bd15-e1284883e6c1}, !- Inlet Port
  ;                                       !- Outlet Port

OS:Connection,
  {f7e3e7c6-d053-4190-bd15-e1284883e6c1}, !- Handle
  {4549378f-4f01-4459-9f29-3ebab064b068}, !- Name
  {88ea9d05-1b10-400a-878f-20db224d6bf9}, !- Source Object
  11,                                     !- Outlet Port
  {f68de1a3-b798-44cf-8107-f4da6a3bef56}, !- Target Object
  2;                                      !- Inlet Port

OS:PortList,
  {68fd0e2d-a620-41aa-b065-101b6f4c1efb}, !- Handle
  {977018b1-3b07-4f34-8ea4-3c9d5340b706}, !- Name
  {88ea9d05-1b10-400a-878f-20db224d6bf9}; !- HVAC Component

OS:PortList,
  {623869ab-5601-4660-aaa6-21021f16bc18}, !- Handle
  {70cde3e7-c8b7-4e13-bbbf-3c6f6f01cecb}, !- Name
  {88ea9d05-1b10-400a-878f-20db224d6bf9}; !- HVAC Component

OS:PortList,
  {ea7fb611-109b-4866-91f8-3e4b8d74816f}, !- Handle
  {c46b71a8-9757-4037-ada8-b0c537c8089a}, !- Name
  {88ea9d05-1b10-400a-878f-20db224d6bf9}; !- HVAC Component

OS:Sizing:Zone,
  {fa6d170f-75e9-4543-8498-700d7e5d6055}, !- Handle
  {88ea9d05-1b10-400a-878f-20db224d6bf9}, !- Zone or ZoneList Name
>>>>>>> 3c1d7324
  SupplyAirTemperature,                   !- Zone Cooling Design Supply Air Temperature Input Method
  14,                                     !- Zone Cooling Design Supply Air Temperature {C}
  11.11,                                  !- Zone Cooling Design Supply Air Temperature Difference {deltaC}
  SupplyAirTemperature,                   !- Zone Heating Design Supply Air Temperature Input Method
  40,                                     !- Zone Heating Design Supply Air Temperature {C}
  11.11,                                  !- Zone Heating Design Supply Air Temperature Difference {deltaC}
  0.0085,                                 !- Zone Cooling Design Supply Air Humidity Ratio {kg-H2O/kg-air}
  0.008,                                  !- Zone Heating Design Supply Air Humidity Ratio {kg-H2O/kg-air}
  ,                                       !- Zone Heating Sizing Factor
  ,                                       !- Zone Cooling Sizing Factor
  DesignDay,                              !- Cooling Design Air Flow Method
  ,                                       !- Cooling Design Air Flow Rate {m3/s}
  ,                                       !- Cooling Minimum Air Flow per Zone Floor Area {m3/s-m2}
  ,                                       !- Cooling Minimum Air Flow {m3/s}
  ,                                       !- Cooling Minimum Air Flow Fraction
  DesignDay,                              !- Heating Design Air Flow Method
  ,                                       !- Heating Design Air Flow Rate {m3/s}
  ,                                       !- Heating Maximum Air Flow per Zone Floor Area {m3/s-m2}
  ,                                       !- Heating Maximum Air Flow {m3/s}
  ,                                       !- Heating Maximum Air Flow Fraction
  ,                                       !- Design Zone Air Distribution Effectiveness in Cooling Mode
  ,                                       !- Design Zone Air Distribution Effectiveness in Heating Mode
  No,                                     !- Account for Dedicated Outdoor Air System
  NeutralSupplyAir,                       !- Dedicated Outdoor Air System Control Strategy
  autosize,                               !- Dedicated Outdoor Air Low Setpoint Temperature for Design {C}
  autosize;                               !- Dedicated Outdoor Air High Setpoint Temperature for Design {C}

OS:ZoneHVAC:EquipmentList,
<<<<<<< HEAD
  {5d35a971-bff4-4f24-a421-0e0be5549cfb}, !- Handle
  Zone HVAC Equipment List 3,             !- Name
  {825d60a1-8413-443b-8c22-1b581e24e80b}; !- Thermal Zone

OS:SpaceType,
  {d7981a36-07d3-40bb-86d5-f6b3423aa02e}, !- Handle
=======
  {2b5500b8-31da-4163-a76d-19e7594b94b9}, !- Handle
  Zone HVAC Equipment List 3,             !- Name
  {88ea9d05-1b10-400a-878f-20db224d6bf9}; !- Thermal Zone

OS:SpaceType,
  {281a4720-8d64-42df-966b-2c2082fbe5ac}, !- Handle
>>>>>>> 3c1d7324
  Space Type 3,                           !- Name
  ,                                       !- Default Construction Set Name
  ,                                       !- Default Schedule Set Name
  ,                                       !- Group Rendering Name
  ,                                       !- Design Specification Outdoor Air Object Name
  ,                                       !- Standards Template
  ,                                       !- Standards Building Type
  unfinished attic;                       !- Standards Space Type

OS:BuildingUnit,
<<<<<<< HEAD
  {dd400707-5ba8-4759-97e8-4880ba1f4466}, !- Handle
=======
  {abbe1a72-d997-40fe-a043-e0126af115a1}, !- Handle
>>>>>>> 3c1d7324
  unit 1,                                 !- Name
  ,                                       !- Rendering Color
  Residential;                            !- Building Unit Type

OS:AdditionalProperties,
<<<<<<< HEAD
  {b2f53082-e067-44f4-99a0-ca531f56787e}, !- Handle
  {dd400707-5ba8-4759-97e8-4880ba1f4466}, !- Object Name
=======
  {35718d7e-505c-40a0-a51a-6a365356e575}, !- Handle
  {abbe1a72-d997-40fe-a043-e0126af115a1}, !- Object Name
>>>>>>> 3c1d7324
  NumberOfBedrooms,                       !- Feature Name 1
  Integer,                                !- Feature Data Type 1
  3,                                      !- Feature Value 1
  NumberOfBathrooms,                      !- Feature Name 2
  Double,                                 !- Feature Data Type 2
  2,                                      !- Feature Value 2
  NumberOfOccupants,                      !- Feature Name 3
  Double,                                 !- Feature Data Type 3
  3.3900000000000001;                     !- Feature Value 3

OS:External:File,
<<<<<<< HEAD
  {c6f8c234-773d-44bd-99c5-648992b87edb}, !- Handle
=======
  {5ecf105b-9bb7-4d04-ac4e-7471ea2062a8}, !- Handle
>>>>>>> 3c1d7324
  8760.csv,                               !- Name
  8760.csv;                               !- File Name

OS:Schedule:Day,
<<<<<<< HEAD
  {448a17e0-fe51-4353-b2f1-edafc98e000e}, !- Handle
=======
  {65eeff42-b674-457e-a11c-8120c33d3e7f}, !- Handle
>>>>>>> 3c1d7324
  Schedule Day 1,                         !- Name
  ,                                       !- Schedule Type Limits Name
  ,                                       !- Interpolate to Timestep
  24,                                     !- Hour 1
  0,                                      !- Minute 1
  0;                                      !- Value Until Time 1

OS:Schedule:Day,
<<<<<<< HEAD
  {5319b30a-eae0-4600-afc1-768c6e9c7f89}, !- Handle
=======
  {f55f279f-0127-4769-acd5-cb728606d28d}, !- Handle
>>>>>>> 3c1d7324
  Schedule Day 2,                         !- Name
  ,                                       !- Schedule Type Limits Name
  ,                                       !- Interpolate to Timestep
  24,                                     !- Hour 1
  0,                                      !- Minute 1
  1;                                      !- Value Until Time 1

OS:Schedule:File,
<<<<<<< HEAD
  {abfb3917-948d-4fa7-93f7-d2765f19c019}, !- Handle
  occupants,                              !- Name
  {6e6c7720-d039-47d6-96c4-d757f1e813cb}, !- Schedule Type Limits Name
  {c6f8c234-773d-44bd-99c5-648992b87edb}, !- External File Name
=======
  {8897c22d-87d6-451a-8ed8-190be3d2b6a2}, !- Handle
  occupants,                              !- Name
  {44930d5d-deff-4871-aa7e-7a4825210085}, !- Schedule Type Limits Name
  {5ecf105b-9bb7-4d04-ac4e-7471ea2062a8}, !- External File Name
>>>>>>> 3c1d7324
  1,                                      !- Column Number
  1,                                      !- Rows to Skip at Top
  8760,                                   !- Number of Hours of Data
  ,                                       !- Column Separator
  ,                                       !- Interpolate to Timestep
  60;                                     !- Minutes per Item

OS:Schedule:Ruleset,
<<<<<<< HEAD
  {3e05763c-9539-40d6-b8d6-29fae9ca7495}, !- Handle
  Schedule Ruleset 1,                     !- Name
  {8be3c611-f249-4d15-b357-045da67c9bef}, !- Schedule Type Limits Name
  {67e73b8d-06a6-45f2-a48e-0c52e8c54628}; !- Default Day Schedule Name

OS:Schedule:Day,
  {67e73b8d-06a6-45f2-a48e-0c52e8c54628}, !- Handle
  Schedule Day 3,                         !- Name
  {8be3c611-f249-4d15-b357-045da67c9bef}, !- Schedule Type Limits Name
=======
  {e65a47a8-28fd-4d5c-a3d7-169f2c52394c}, !- Handle
  Schedule Ruleset 1,                     !- Name
  {b879d889-c871-4eaa-886e-6b985445784a}, !- Schedule Type Limits Name
  {bd0d90ae-c520-4af8-964e-283a14db186e}; !- Default Day Schedule Name

OS:Schedule:Day,
  {bd0d90ae-c520-4af8-964e-283a14db186e}, !- Handle
  Schedule Day 3,                         !- Name
  {b879d889-c871-4eaa-886e-6b985445784a}, !- Schedule Type Limits Name
>>>>>>> 3c1d7324
  ,                                       !- Interpolate to Timestep
  24,                                     !- Hour 1
  0,                                      !- Minute 1
  112.539290946133;                       !- Value Until Time 1

OS:People:Definition,
<<<<<<< HEAD
  {f2866c3e-2440-49bb-b88d-817c5953c281}, !- Handle
=======
  {dc46852a-747c-4d1d-a0c1-62d81d4a5514}, !- Handle
>>>>>>> 3c1d7324
  res occupants|living space,             !- Name
  People,                                 !- Number of People Calculation Method
  3.39,                                   !- Number of People {people}
  ,                                       !- People per Space Floor Area {person/m2}
  ,                                       !- Space Floor Area per Person {m2/person}
  0.319734,                               !- Fraction Radiant
  0.573,                                  !- Sensible Heat Fraction
  0,                                      !- Carbon Dioxide Generation Rate {m3/s-W}
  No,                                     !- Enable ASHRAE 55 Comfort Warnings
  ZoneAveraged;                           !- Mean Radiant Temperature Calculation Type

OS:People,
<<<<<<< HEAD
  {c88a1b04-9529-4793-9729-6a6cf90e2fe1}, !- Handle
  res occupants|living space,             !- Name
  {f2866c3e-2440-49bb-b88d-817c5953c281}, !- People Definition Name
  {f462e18d-32cc-44fa-b46a-d07af06900e7}, !- Space or SpaceType Name
  {abfb3917-948d-4fa7-93f7-d2765f19c019}, !- Number of People Schedule Name
  {3e05763c-9539-40d6-b8d6-29fae9ca7495}, !- Activity Level Schedule Name
=======
  {160c4fce-d1ba-47e8-a524-4701a4b55b90}, !- Handle
  res occupants|living space,             !- Name
  {dc46852a-747c-4d1d-a0c1-62d81d4a5514}, !- People Definition Name
  {0f7f54d0-bede-4fd1-ad90-f6a821a8320a}, !- Space or SpaceType Name
  {8897c22d-87d6-451a-8ed8-190be3d2b6a2}, !- Number of People Schedule Name
  {e65a47a8-28fd-4d5c-a3d7-169f2c52394c}, !- Activity Level Schedule Name
>>>>>>> 3c1d7324
  ,                                       !- Surface Name/Angle Factor List Name
  ,                                       !- Work Efficiency Schedule Name
  ,                                       !- Clothing Insulation Schedule Name
  ,                                       !- Air Velocity Schedule Name
  1;                                      !- Multiplier

OS:ScheduleTypeLimits,
<<<<<<< HEAD
  {8be3c611-f249-4d15-b357-045da67c9bef}, !- Handle
=======
  {b879d889-c871-4eaa-886e-6b985445784a}, !- Handle
>>>>>>> 3c1d7324
  ActivityLevel,                          !- Name
  0,                                      !- Lower Limit Value
  ,                                       !- Upper Limit Value
  Continuous,                             !- Numeric Type
  ActivityLevel;                          !- Unit Type

OS:ScheduleTypeLimits,
<<<<<<< HEAD
  {6e6c7720-d039-47d6-96c4-d757f1e813cb}, !- Handle
=======
  {44930d5d-deff-4871-aa7e-7a4825210085}, !- Handle
>>>>>>> 3c1d7324
  Fractional,                             !- Name
  0,                                      !- Lower Limit Value
  1,                                      !- Upper Limit Value
  Continuous;                             !- Numeric Type
<|MERGE_RESOLUTION|>--- conflicted
+++ resolved
@@ -1,73 +1,41 @@
 !- NOTE: Auto-generated from /test/osw_files/SFA_4units_1story_UB_UA_3Beds_2Baths_Denver.osw
 
 OS:Version,
-<<<<<<< HEAD
-  {21fab58a-d798-4fd7-be7b-433e85664b41}, !- Handle
+  {86169ba9-8720-4f6a-ae44-0731bd2addea}, !- Handle
   2.9.0;                                  !- Version Identifier
 
 OS:SimulationControl,
-  {b7d8a198-c4f2-4d40-b00b-d6cc3cff7157}, !- Handle
-=======
-  {78397332-bb03-4e85-b8db-17f755be64c8}, !- Handle
-  2.9.0;                                  !- Version Identifier
-
-OS:SimulationControl,
-  {944c8885-df4c-4442-8cdb-ec03bbb7e478}, !- Handle
->>>>>>> 3c1d7324
+  {84eb2c79-396b-432c-bea8-75c14fe94405}, !- Handle
   ,                                       !- Do Zone Sizing Calculation
   ,                                       !- Do System Sizing Calculation
   ,                                       !- Do Plant Sizing Calculation
   No;                                     !- Run Simulation for Sizing Periods
 
 OS:Timestep,
-<<<<<<< HEAD
-  {1e0add85-7821-497b-8be3-ac00e492be96}, !- Handle
+  {5a0cb02a-d00e-4ad0-9fa1-4d915e8bc6b7}, !- Handle
   6;                                      !- Number of Timesteps per Hour
 
 OS:ShadowCalculation,
-  {e8f83985-f329-4fe1-b833-01d1642bb663}, !- Handle
-=======
-  {fa5db591-ffbf-45d3-9d59-8c96394f0f4c}, !- Handle
-  6;                                      !- Number of Timesteps per Hour
-
-OS:ShadowCalculation,
-  {ea30d017-542c-4f12-8f84-321ad98a0033}, !- Handle
->>>>>>> 3c1d7324
+  {f0b30bc2-68cc-41a8-bd2b-2d769223ff67}, !- Handle
   20,                                     !- Calculation Frequency
   200;                                    !- Maximum Figures in Shadow Overlap Calculations
 
 OS:SurfaceConvectionAlgorithm:Outside,
-<<<<<<< HEAD
-  {682b69a8-4b38-4ecc-800e-2ee748f38074}, !- Handle
+  {966244ab-4ccf-40e6-a69e-4ebd7f15f109}, !- Handle
   DOE-2;                                  !- Algorithm
 
 OS:SurfaceConvectionAlgorithm:Inside,
-  {16ee642b-4b42-48ec-9d13-872c7874b474}, !- Handle
+  {570caf7f-55fd-4dcb-8063-76505e177e46}, !- Handle
   TARP;                                   !- Algorithm
 
 OS:ZoneCapacitanceMultiplier:ResearchSpecial,
-  {cecdcd42-3825-468f-b710-014f99dd53e2}, !- Handle
-=======
-  {0d828e40-c011-488e-b400-7917384eb053}, !- Handle
-  DOE-2;                                  !- Algorithm
-
-OS:SurfaceConvectionAlgorithm:Inside,
-  {4d2fb3b7-5e75-4bfd-9a1b-dad613685674}, !- Handle
-  TARP;                                   !- Algorithm
-
-OS:ZoneCapacitanceMultiplier:ResearchSpecial,
-  {e17217e1-b1b3-4c48-9bd1-b637bc5eff9d}, !- Handle
->>>>>>> 3c1d7324
+  {d6e973c2-752b-45c6-b2bf-72659623faef}, !- Handle
   ,                                       !- Temperature Capacity Multiplier
   15,                                     !- Humidity Capacity Multiplier
   ;                                       !- Carbon Dioxide Capacity Multiplier
 
 OS:RunPeriod,
-<<<<<<< HEAD
-  {63a765b8-ade9-4ae8-ba22-d2d9356ca236}, !- Handle
-=======
-  {d22ad019-8713-47e1-a820-d9495bf156e9}, !- Handle
->>>>>>> 3c1d7324
+  {a5b87b87-17c4-4c38-afe5-5b9a94461120}, !- Handle
   Run Period 1,                           !- Name
   1,                                      !- Begin Month
   1,                                      !- Begin Day of Month
@@ -81,21 +49,13 @@
   ;                                       !- Number of Times Runperiod to be Repeated
 
 OS:YearDescription,
-<<<<<<< HEAD
-  {a5e6e6f3-96e7-45d1-ac73-bf801167be3c}, !- Handle
-=======
-  {48b712e8-5bd5-4ca8-aeec-e3fe00c0c745}, !- Handle
->>>>>>> 3c1d7324
+  {23dc49bd-ef2b-4ade-8cec-46742af56ac4}, !- Handle
   2007,                                   !- Calendar Year
   ,                                       !- Day of Week for Start Day
   ;                                       !- Is Leap Year
 
 OS:WeatherFile,
-<<<<<<< HEAD
-  {8733d302-13c6-43df-8d0f-d4bc3814d1e5}, !- Handle
-=======
-  {1080960d-295a-4203-a36f-eede82e7d13f}, !- Handle
->>>>>>> 3c1d7324
+  {c6127df6-6052-4bf0-9464-9cc6952f3a00}, !- Handle
   Denver Intl Ap,                         !- City
   CO,                                     !- State Province Region
   USA,                                    !- Country
@@ -109,13 +69,8 @@
   E23378AA;                               !- Checksum
 
 OS:AdditionalProperties,
-<<<<<<< HEAD
-  {c5d8e9d3-19f4-4621-b501-cf42312e6ccc}, !- Handle
-  {8733d302-13c6-43df-8d0f-d4bc3814d1e5}, !- Object Name
-=======
-  {c58cdc19-30b4-417d-9eeb-a9c2697ebc3b}, !- Handle
-  {1080960d-295a-4203-a36f-eede82e7d13f}, !- Object Name
->>>>>>> 3c1d7324
+  {e98e679a-47f4-4fe0-833b-de353652513e}, !- Handle
+  {c6127df6-6052-4bf0-9464-9cc6952f3a00}, !- Object Name
   EPWHeaderCity,                          !- Feature Name 1
   String,                                 !- Feature Data Type 1
   Denver Intl Ap,                         !- Feature Value 1
@@ -223,11 +178,7 @@
   84;                                     !- Feature Value 35
 
 OS:Site,
-<<<<<<< HEAD
-  {6e9ae5ff-edc4-42d2-aa84-adc0f6d970d4}, !- Handle
-=======
-  {faaa98e9-8eb9-4701-a439-ed89fa02566f}, !- Handle
->>>>>>> 3c1d7324
+  {8479cd7d-eabf-494e-a5b6-7cc175ca8a54}, !- Handle
   Denver Intl Ap_CO_USA,                  !- Name
   39.83,                                  !- Latitude {deg}
   -104.65,                                !- Longitude {deg}
@@ -236,11 +187,7 @@
   ;                                       !- Terrain
 
 OS:ClimateZones,
-<<<<<<< HEAD
-  {b2e92111-dd26-4a6b-8324-a4c12535370a}, !- Handle
-=======
-  {3cf99611-45be-42e4-83a9-ea635c282851}, !- Handle
->>>>>>> 3c1d7324
+  {fefa204d-24f4-4110-a2f3-43163e58c3d9}, !- Handle
   ,                                       !- Active Institution
   ,                                       !- Active Year
   ,                                       !- Climate Zone Institution Name 1
@@ -253,31 +200,19 @@
   Cold;                                   !- Climate Zone Value 2
 
 OS:Site:WaterMainsTemperature,
-<<<<<<< HEAD
-  {ec4736f1-8729-40cd-8c2a-5ad2e300790b}, !- Handle
-=======
-  {9f8b03e2-b756-4d98-af8e-2a6e7a941021}, !- Handle
->>>>>>> 3c1d7324
+  {30b62a93-1572-49c3-ac72-e27ef59863bd}, !- Handle
   Correlation,                            !- Calculation Method
   ,                                       !- Temperature Schedule Name
   10.8753424657535,                       !- Annual Average Outdoor Air Temperature {C}
   23.1524007936508;                       !- Maximum Difference In Monthly Average Outdoor Air Temperatures {deltaC}
 
 OS:RunPeriodControl:DaylightSavingTime,
-<<<<<<< HEAD
-  {daeef684-804f-4ce7-b273-012b93c2ab86}, !- Handle
-=======
-  {b4861f04-cd1f-4fa1-a545-0f3a7b9c0fcb}, !- Handle
->>>>>>> 3c1d7324
+  {8e0a35fa-88a6-4357-b07f-83b294362870}, !- Handle
   3/12,                                   !- Start Date
   11/5;                                   !- End Date
 
 OS:Site:GroundTemperature:Deep,
-<<<<<<< HEAD
-  {74e805e0-f58c-46a7-81a8-cbb72b4a46dd}, !- Handle
-=======
-  {4092ce6a-6263-4a58-8b4e-bb8a82a08990}, !- Handle
->>>>>>> 3c1d7324
+  {172cc5c8-ae25-4ab7-8301-148a0cf08d92}, !- Handle
   10.8753424657535,                       !- January Deep Ground Temperature {C}
   10.8753424657535,                       !- February Deep Ground Temperature {C}
   10.8753424657535,                       !- March Deep Ground Temperature {C}
@@ -292,11 +227,7 @@
   10.8753424657535;                       !- December Deep Ground Temperature {C}
 
 OS:Building,
-<<<<<<< HEAD
-  {34efc3df-0aed-4d1f-8614-5d397deda401}, !- Handle
-=======
-  {1c801026-ade5-4cda-adf0-b21d8a9648a7}, !- Handle
->>>>>>> 3c1d7324
+  {26d63540-a670-43e2-9c5c-11238ffb3788}, !- Handle
   Building 1,                             !- Name
   ,                                       !- Building Sector Type
   0,                                      !- North Axis {deg}
@@ -311,13 +242,8 @@
   4;                                      !- Standards Number of Living Units
 
 OS:AdditionalProperties,
-<<<<<<< HEAD
-  {c5b1dd99-2a76-4ab5-8e7e-75c21af73ab6}, !- Handle
-  {34efc3df-0aed-4d1f-8614-5d397deda401}, !- Object Name
-=======
-  {dbd122c9-8e2c-4117-ae6f-91948717c472}, !- Handle
-  {1c801026-ade5-4cda-adf0-b21d8a9648a7}, !- Object Name
->>>>>>> 3c1d7324
+  {fde841c9-0bbb-495b-9b2b-531d05ff334a}, !- Handle
+  {26d63540-a670-43e2-9c5c-11238ffb3788}, !- Object Name
   num_units,                              !- Feature Name 1
   Integer,                                !- Feature Data Type 1
   4,                                      !- Feature Value 1
@@ -332,11 +258,7 @@
   1;                                      !- Feature Value 4
 
 OS:ThermalZone,
-<<<<<<< HEAD
-  {bc87deb0-4a2d-4a41-adbc-e730105288b6}, !- Handle
-=======
-  {3bbda319-e1d8-426a-ac2f-e52534fb3ebb}, !- Handle
->>>>>>> 3c1d7324
+  {61d00e13-d1e3-4866-8825-4392e9bfc46c}, !- Handle
   living zone,                            !- Name
   ,                                       !- Multiplier
   ,                                       !- Ceiling Height {m}
@@ -345,17 +267,10 @@
   ,                                       !- Zone Inside Convection Algorithm
   ,                                       !- Zone Outside Convection Algorithm
   ,                                       !- Zone Conditioning Equipment List Name
-<<<<<<< HEAD
-  {d19e656d-93d2-492a-a15c-4e0021859ca1}, !- Zone Air Inlet Port List
-  {63fbddf4-bb0c-4e0d-8fea-90a9513ae7c6}, !- Zone Air Exhaust Port List
-  {058f9a59-38aa-4a1f-a10e-d3f4c09c3f6d}, !- Zone Air Node Name
-  {0b8df80f-6bc6-4bd1-ae4b-0e5e330f2cf7}, !- Zone Return Air Port List
-=======
-  {3ca4254c-074a-47b1-b6c2-e6b6afd1b0c5}, !- Zone Air Inlet Port List
-  {d5b459a3-adcf-4732-9b6d-86c206f3e8b6}, !- Zone Air Exhaust Port List
-  {3d4a2b3b-1223-4b41-aefe-5d5be2b1c8f2}, !- Zone Air Node Name
-  {f61391c3-9b45-485a-b3dc-0a6378482e7e}, !- Zone Return Air Port List
->>>>>>> 3c1d7324
+  {05b54f53-83a4-4847-98a9-9dc471ac5ae0}, !- Zone Air Inlet Port List
+  {6c022325-3558-4c7b-b2d7-c619e14ef5bc}, !- Zone Air Exhaust Port List
+  {47ce3d5b-74a5-40ed-8c7f-32afdff950f0}, !- Zone Air Node Name
+  {20c73c7d-902b-44f7-9764-db66f1d63313}, !- Zone Return Air Port List
   ,                                       !- Primary Daylighting Control Name
   ,                                       !- Fraction of Zone Controlled by Primary Daylighting Control
   ,                                       !- Secondary Daylighting Control Name
@@ -366,71 +281,37 @@
   No;                                     !- Use Ideal Air Loads
 
 OS:Node,
-<<<<<<< HEAD
-  {23bbc69e-6f37-40d6-a3d8-41ce8ac4facb}, !- Handle
+  {7badc4a7-f923-4276-8018-8152ffc30aa7}, !- Handle
   Node 1,                                 !- Name
-  {058f9a59-38aa-4a1f-a10e-d3f4c09c3f6d}, !- Inlet Port
+  {47ce3d5b-74a5-40ed-8c7f-32afdff950f0}, !- Inlet Port
   ;                                       !- Outlet Port
 
 OS:Connection,
-  {058f9a59-38aa-4a1f-a10e-d3f4c09c3f6d}, !- Handle
-  {d335de5e-2d31-45eb-8b53-11c054a47156}, !- Name
-  {bc87deb0-4a2d-4a41-adbc-e730105288b6}, !- Source Object
+  {47ce3d5b-74a5-40ed-8c7f-32afdff950f0}, !- Handle
+  {323d851b-cdab-4712-996f-e66bacfb8f75}, !- Name
+  {61d00e13-d1e3-4866-8825-4392e9bfc46c}, !- Source Object
   11,                                     !- Outlet Port
-  {23bbc69e-6f37-40d6-a3d8-41ce8ac4facb}, !- Target Object
+  {7badc4a7-f923-4276-8018-8152ffc30aa7}, !- Target Object
   2;                                      !- Inlet Port
 
 OS:PortList,
-  {d19e656d-93d2-492a-a15c-4e0021859ca1}, !- Handle
-  {1072d29f-aa19-4450-a4b1-6e81bca20228}, !- Name
-  {bc87deb0-4a2d-4a41-adbc-e730105288b6}; !- HVAC Component
+  {05b54f53-83a4-4847-98a9-9dc471ac5ae0}, !- Handle
+  {e31a2740-c28b-49f1-9f8a-7e8ccb18d960}, !- Name
+  {61d00e13-d1e3-4866-8825-4392e9bfc46c}; !- HVAC Component
 
 OS:PortList,
-  {63fbddf4-bb0c-4e0d-8fea-90a9513ae7c6}, !- Handle
-  {da56aa1e-cf7e-491e-a57f-6c5f76d53526}, !- Name
-  {bc87deb0-4a2d-4a41-adbc-e730105288b6}; !- HVAC Component
+  {6c022325-3558-4c7b-b2d7-c619e14ef5bc}, !- Handle
+  {a5a5db60-e90c-42b2-9851-e29a65574785}, !- Name
+  {61d00e13-d1e3-4866-8825-4392e9bfc46c}; !- HVAC Component
 
 OS:PortList,
-  {0b8df80f-6bc6-4bd1-ae4b-0e5e330f2cf7}, !- Handle
-  {c92ba669-12e7-413c-8153-f3c8b2e32a51}, !- Name
-  {bc87deb0-4a2d-4a41-adbc-e730105288b6}; !- HVAC Component
+  {20c73c7d-902b-44f7-9764-db66f1d63313}, !- Handle
+  {0e56f266-82d3-4352-9977-103b4f6cf680}, !- Name
+  {61d00e13-d1e3-4866-8825-4392e9bfc46c}; !- HVAC Component
 
 OS:Sizing:Zone,
-  {5b5b4448-5bf6-40c5-8c25-23976c767a0f}, !- Handle
-  {bc87deb0-4a2d-4a41-adbc-e730105288b6}, !- Zone or ZoneList Name
-=======
-  {1c2d3862-fbdc-4596-b192-1329dadc2f99}, !- Handle
-  Node 1,                                 !- Name
-  {3d4a2b3b-1223-4b41-aefe-5d5be2b1c8f2}, !- Inlet Port
-  ;                                       !- Outlet Port
-
-OS:Connection,
-  {3d4a2b3b-1223-4b41-aefe-5d5be2b1c8f2}, !- Handle
-  {7d128e27-3aaa-4844-a348-ccac93612cf2}, !- Name
-  {3bbda319-e1d8-426a-ac2f-e52534fb3ebb}, !- Source Object
-  11,                                     !- Outlet Port
-  {1c2d3862-fbdc-4596-b192-1329dadc2f99}, !- Target Object
-  2;                                      !- Inlet Port
-
-OS:PortList,
-  {3ca4254c-074a-47b1-b6c2-e6b6afd1b0c5}, !- Handle
-  {e48fb868-a4a1-4cec-8daf-17831bce8fc7}, !- Name
-  {3bbda319-e1d8-426a-ac2f-e52534fb3ebb}; !- HVAC Component
-
-OS:PortList,
-  {d5b459a3-adcf-4732-9b6d-86c206f3e8b6}, !- Handle
-  {2aa89acc-d8d7-488e-a18a-a2a01275bcf9}, !- Name
-  {3bbda319-e1d8-426a-ac2f-e52534fb3ebb}; !- HVAC Component
-
-OS:PortList,
-  {f61391c3-9b45-485a-b3dc-0a6378482e7e}, !- Handle
-  {6c44d625-f527-4b04-b313-722996dfc1bd}, !- Name
-  {3bbda319-e1d8-426a-ac2f-e52534fb3ebb}; !- HVAC Component
-
-OS:Sizing:Zone,
-  {913d4449-14f0-418f-9eb3-584c0bbe35d7}, !- Handle
-  {3bbda319-e1d8-426a-ac2f-e52534fb3ebb}, !- Zone or ZoneList Name
->>>>>>> 3c1d7324
+  {e9849cbd-30d3-4231-9ec3-6743d23f0b95}, !- Handle
+  {61d00e13-d1e3-4866-8825-4392e9bfc46c}, !- Zone or ZoneList Name
   SupplyAirTemperature,                   !- Zone Cooling Design Supply Air Temperature Input Method
   14,                                     !- Zone Cooling Design Supply Air Temperature {C}
   11.11,                                  !- Zone Cooling Design Supply Air Temperature Difference {deltaC}
@@ -459,25 +340,14 @@
   autosize;                               !- Dedicated Outdoor Air High Setpoint Temperature for Design {C}
 
 OS:ZoneHVAC:EquipmentList,
-<<<<<<< HEAD
-  {f49cb00b-26fa-4140-a2f3-df75c4cde842}, !- Handle
+  {804d8aeb-c981-4c53-819c-f33a8ba506c1}, !- Handle
   Zone HVAC Equipment List 1,             !- Name
-  {bc87deb0-4a2d-4a41-adbc-e730105288b6}; !- Thermal Zone
+  {61d00e13-d1e3-4866-8825-4392e9bfc46c}; !- Thermal Zone
 
 OS:Space,
-  {f462e18d-32cc-44fa-b46a-d07af06900e7}, !- Handle
+  {7fe38bde-4dfc-41b5-bd7e-545bafad9fff}, !- Handle
   living space,                           !- Name
-  {cebc2243-8e0f-4926-8eb3-1400de620ec2}, !- Space Type Name
-=======
-  {a7126bf4-8cc3-461e-9426-720f65b06b11}, !- Handle
-  Zone HVAC Equipment List 1,             !- Name
-  {3bbda319-e1d8-426a-ac2f-e52534fb3ebb}; !- Thermal Zone
-
-OS:Space,
-  {0f7f54d0-bede-4fd1-ad90-f6a821a8320a}, !- Handle
-  living space,                           !- Name
-  {a7bc46d8-7867-481d-b961-c17891af72e2}, !- Space Type Name
->>>>>>> 3c1d7324
+  {11db9d4f-ab7e-47b2-bba9-9fcc7ab57d52}, !- Space Type Name
   ,                                       !- Default Construction Set Name
   ,                                       !- Default Schedule Set Name
   ,                                       !- Direction of Relative North {deg}
@@ -485,35 +355,19 @@
   ,                                       !- Y Origin {m}
   ,                                       !- Z Origin {m}
   ,                                       !- Building Story Name
-<<<<<<< HEAD
-  {bc87deb0-4a2d-4a41-adbc-e730105288b6}, !- Thermal Zone Name
+  {61d00e13-d1e3-4866-8825-4392e9bfc46c}, !- Thermal Zone Name
   ,                                       !- Part of Total Floor Area
   ,                                       !- Design Specification Outdoor Air Object Name
-  {dd400707-5ba8-4759-97e8-4880ba1f4466}; !- Building Unit Name
-
-OS:Surface,
-  {7cb8d996-ed58-4d26-ac9a-1dcc82299ee7}, !- Handle
+  {844a281e-b218-4c69-b270-96b9aefa5681}; !- Building Unit Name
+
+OS:Surface,
+  {fd17ec8c-54dd-420f-a151-b5775852e0db}, !- Handle
   Surface 1,                              !- Name
   Floor,                                  !- Surface Type
   ,                                       !- Construction Name
-  {f462e18d-32cc-44fa-b46a-d07af06900e7}, !- Space Name
+  {7fe38bde-4dfc-41b5-bd7e-545bafad9fff}, !- Space Name
   Surface,                                !- Outside Boundary Condition
-  {2c8c2fab-1040-41d4-8f6a-ff0cef73666b}, !- Outside Boundary Condition Object
-=======
-  {3bbda319-e1d8-426a-ac2f-e52534fb3ebb}, !- Thermal Zone Name
-  ,                                       !- Part of Total Floor Area
-  ,                                       !- Design Specification Outdoor Air Object Name
-  {abbe1a72-d997-40fe-a043-e0126af115a1}; !- Building Unit Name
-
-OS:Surface,
-  {bfea9ec0-d0f4-4772-b202-102cbc0a85d2}, !- Handle
-  Surface 1,                              !- Name
-  Floor,                                  !- Surface Type
-  ,                                       !- Construction Name
-  {0f7f54d0-bede-4fd1-ad90-f6a821a8320a}, !- Space Name
-  Surface,                                !- Outside Boundary Condition
-  {c14e2419-2e43-485d-93f8-74eb1591a3b4}, !- Outside Boundary Condition Object
->>>>>>> 3c1d7324
+  {05db680f-58ad-47b3-82bd-b9a1f8e03e23}, !- Outside Boundary Condition Object
   NoSun,                                  !- Sun Exposure
   NoWind,                                 !- Wind Exposure
   ,                                       !- View Factor to Ground
@@ -524,19 +378,11 @@
   6.46578440716979, -12.9315688143396, 0; !- X,Y,Z Vertex 4 {m}
 
 OS:Surface,
-<<<<<<< HEAD
-  {6637c8cd-22f4-49c9-adf1-17b66faf50f1}, !- Handle
+  {59c8b554-9699-4345-b213-c145c69ef786}, !- Handle
   Surface 2,                              !- Name
   Wall,                                   !- Surface Type
   ,                                       !- Construction Name
-  {f462e18d-32cc-44fa-b46a-d07af06900e7}, !- Space Name
-=======
-  {2c97070d-abaa-422e-b4cb-aa08605a33aa}, !- Handle
-  Surface 2,                              !- Name
-  Wall,                                   !- Surface Type
-  ,                                       !- Construction Name
-  {0f7f54d0-bede-4fd1-ad90-f6a821a8320a}, !- Space Name
->>>>>>> 3c1d7324
+  {7fe38bde-4dfc-41b5-bd7e-545bafad9fff}, !- Space Name
   Outdoors,                               !- Outside Boundary Condition
   ,                                       !- Outside Boundary Condition Object
   SunExposed,                             !- Sun Exposure
@@ -549,19 +395,11 @@
   0, -12.9315688143396, 2.4384;           !- X,Y,Z Vertex 4 {m}
 
 OS:Surface,
-<<<<<<< HEAD
-  {59b40aa8-6fa5-4dd4-a631-7c12ab6becde}, !- Handle
+  {1119f773-9419-4809-a972-58eb145a03f0}, !- Handle
   Surface 3,                              !- Name
   Wall,                                   !- Surface Type
   ,                                       !- Construction Name
-  {f462e18d-32cc-44fa-b46a-d07af06900e7}, !- Space Name
-=======
-  {6ffe5d47-72f2-4ccd-9752-c72f50e61793}, !- Handle
-  Surface 3,                              !- Name
-  Wall,                                   !- Surface Type
-  ,                                       !- Construction Name
-  {0f7f54d0-bede-4fd1-ad90-f6a821a8320a}, !- Space Name
->>>>>>> 3c1d7324
+  {7fe38bde-4dfc-41b5-bd7e-545bafad9fff}, !- Space Name
   Outdoors,                               !- Outside Boundary Condition
   ,                                       !- Outside Boundary Condition Object
   SunExposed,                             !- Sun Exposure
@@ -574,19 +412,11 @@
   0, 0, 2.4384;                           !- X,Y,Z Vertex 4 {m}
 
 OS:Surface,
-<<<<<<< HEAD
-  {fa5dad32-c29d-46ca-bcdb-b2223d35aeca}, !- Handle
+  {0abd84ed-acec-4276-963b-ca9e3e3a9793}, !- Handle
   Surface 4,                              !- Name
   Wall,                                   !- Surface Type
   ,                                       !- Construction Name
-  {f462e18d-32cc-44fa-b46a-d07af06900e7}, !- Space Name
-=======
-  {bb58732a-a8d0-4aef-8323-1bfc9d8d97f2}, !- Handle
-  Surface 4,                              !- Name
-  Wall,                                   !- Surface Type
-  ,                                       !- Construction Name
-  {0f7f54d0-bede-4fd1-ad90-f6a821a8320a}, !- Space Name
->>>>>>> 3c1d7324
+  {7fe38bde-4dfc-41b5-bd7e-545bafad9fff}, !- Space Name
   Adiabatic,                              !- Outside Boundary Condition
   ,                                       !- Outside Boundary Condition Object
   NoSun,                                  !- Sun Exposure
@@ -599,19 +429,11 @@
   6.46578440716979, 0, 2.4384;            !- X,Y,Z Vertex 4 {m}
 
 OS:Surface,
-<<<<<<< HEAD
-  {e4c5b2c9-4be6-45d2-a2c2-f48631854cea}, !- Handle
+  {e3772f43-c4a4-4a05-be96-5b3cf7ceef34}, !- Handle
   Surface 5,                              !- Name
   Wall,                                   !- Surface Type
   ,                                       !- Construction Name
-  {f462e18d-32cc-44fa-b46a-d07af06900e7}, !- Space Name
-=======
-  {38c36a22-00f9-445a-afab-8d1b77b37164}, !- Handle
-  Surface 5,                              !- Name
-  Wall,                                   !- Surface Type
-  ,                                       !- Construction Name
-  {0f7f54d0-bede-4fd1-ad90-f6a821a8320a}, !- Space Name
->>>>>>> 3c1d7324
+  {7fe38bde-4dfc-41b5-bd7e-545bafad9fff}, !- Space Name
   Outdoors,                               !- Outside Boundary Condition
   ,                                       !- Outside Boundary Condition Object
   SunExposed,                             !- Sun Exposure
@@ -624,23 +446,13 @@
   6.46578440716979, -12.9315688143396, 2.4384; !- X,Y,Z Vertex 4 {m}
 
 OS:Surface,
-<<<<<<< HEAD
-  {984cf278-3c12-47a9-a112-af6beb042eb3}, !- Handle
+  {db877135-e530-4a8a-83a0-31928063695f}, !- Handle
   Surface 6,                              !- Name
   RoofCeiling,                            !- Surface Type
   ,                                       !- Construction Name
-  {f462e18d-32cc-44fa-b46a-d07af06900e7}, !- Space Name
+  {7fe38bde-4dfc-41b5-bd7e-545bafad9fff}, !- Space Name
   Surface,                                !- Outside Boundary Condition
-  {28644296-03a0-4953-a354-cb6d4039dc2e}, !- Outside Boundary Condition Object
-=======
-  {9038d787-b4b4-4143-bc42-9489bc7650a1}, !- Handle
-  Surface 6,                              !- Name
-  RoofCeiling,                            !- Surface Type
-  ,                                       !- Construction Name
-  {0f7f54d0-bede-4fd1-ad90-f6a821a8320a}, !- Space Name
-  Surface,                                !- Outside Boundary Condition
-  {124289a5-86e8-434c-a43e-a0f35624389b}, !- Outside Boundary Condition Object
->>>>>>> 3c1d7324
+  {5205b7fc-83a4-4248-9753-6ab2cbfc00d6}, !- Outside Boundary Condition Object
   NoSun,                                  !- Sun Exposure
   NoWind,                                 !- Wind Exposure
   ,                                       !- View Factor to Ground
@@ -651,11 +463,7 @@
   0, -12.9315688143396, 2.4384;           !- X,Y,Z Vertex 4 {m}
 
 OS:SpaceType,
-<<<<<<< HEAD
-  {cebc2243-8e0f-4926-8eb3-1400de620ec2}, !- Handle
-=======
-  {a7bc46d8-7867-481d-b961-c17891af72e2}, !- Handle
->>>>>>> 3c1d7324
+  {11db9d4f-ab7e-47b2-bba9-9fcc7ab57d52}, !- Handle
   Space Type 1,                           !- Name
   ,                                       !- Default Construction Set Name
   ,                                       !- Default Schedule Set Name
@@ -666,19 +474,11 @@
   living;                                 !- Standards Space Type
 
 OS:Surface,
-<<<<<<< HEAD
-  {23561530-d9e6-46a9-ac13-5105c077077e}, !- Handle
+  {dc456be5-a2a7-42f1-84e0-3049a9b428ff}, !- Handle
   Surface 12,                             !- Name
   Floor,                                  !- Surface Type
   ,                                       !- Construction Name
-  {652d888f-edb0-49f0-bcc4-4c10c81b8a57}, !- Space Name
-=======
-  {37a53581-5842-4d24-9f88-96a94a1dfa82}, !- Handle
-  Surface 12,                             !- Name
-  Floor,                                  !- Surface Type
-  ,                                       !- Construction Name
-  {de5c02fe-bd46-4e89-95bc-514e04146b82}, !- Space Name
->>>>>>> 3c1d7324
+  {0bb00379-1351-4971-9c0c-0d5b9e7c1a36}, !- Space Name
   Foundation,                             !- Outside Boundary Condition
   ,                                       !- Outside Boundary Condition Object
   NoSun,                                  !- Sun Exposure
@@ -691,19 +491,11 @@
   6.46578440716979, -12.9315688143396, -2.4384; !- X,Y,Z Vertex 4 {m}
 
 OS:Surface,
-<<<<<<< HEAD
-  {cdcd7822-efb6-413a-8af8-79dff4967b3a}, !- Handle
+  {59932efa-28c5-4e85-8017-b5f0e56fe544}, !- Handle
   Surface 13,                             !- Name
   Wall,                                   !- Surface Type
   ,                                       !- Construction Name
-  {652d888f-edb0-49f0-bcc4-4c10c81b8a57}, !- Space Name
-=======
-  {4807f79e-b154-4c3e-8b0d-fc6dc4c55823}, !- Handle
-  Surface 13,                             !- Name
-  Wall,                                   !- Surface Type
-  ,                                       !- Construction Name
-  {de5c02fe-bd46-4e89-95bc-514e04146b82}, !- Space Name
->>>>>>> 3c1d7324
+  {0bb00379-1351-4971-9c0c-0d5b9e7c1a36}, !- Space Name
   Foundation,                             !- Outside Boundary Condition
   ,                                       !- Outside Boundary Condition Object
   NoSun,                                  !- Sun Exposure
@@ -716,19 +508,11 @@
   0, -12.9315688143396, 0;                !- X,Y,Z Vertex 4 {m}
 
 OS:Surface,
-<<<<<<< HEAD
-  {5f838c28-cd78-42ca-b3f4-0e111676827a}, !- Handle
+  {779adfa6-083c-4bee-abc9-fc3d51e531e3}, !- Handle
   Surface 14,                             !- Name
   Wall,                                   !- Surface Type
   ,                                       !- Construction Name
-  {652d888f-edb0-49f0-bcc4-4c10c81b8a57}, !- Space Name
-=======
-  {9196832c-9366-4417-a881-87dc577f913b}, !- Handle
-  Surface 14,                             !- Name
-  Wall,                                   !- Surface Type
-  ,                                       !- Construction Name
-  {de5c02fe-bd46-4e89-95bc-514e04146b82}, !- Space Name
->>>>>>> 3c1d7324
+  {0bb00379-1351-4971-9c0c-0d5b9e7c1a36}, !- Space Name
   Foundation,                             !- Outside Boundary Condition
   ,                                       !- Outside Boundary Condition Object
   NoSun,                                  !- Sun Exposure
@@ -741,19 +525,11 @@
   0, 0, 0;                                !- X,Y,Z Vertex 4 {m}
 
 OS:Surface,
-<<<<<<< HEAD
-  {45c2e50a-4960-4cb4-9511-2421c2eb8eb1}, !- Handle
+  {9229768d-82d9-4b49-b85a-6a3f50a7ff64}, !- Handle
   Surface 15,                             !- Name
   Wall,                                   !- Surface Type
   ,                                       !- Construction Name
-  {652d888f-edb0-49f0-bcc4-4c10c81b8a57}, !- Space Name
-=======
-  {c6e03c1f-714c-4422-94ec-cb1c5d78fb28}, !- Handle
-  Surface 15,                             !- Name
-  Wall,                                   !- Surface Type
-  ,                                       !- Construction Name
-  {de5c02fe-bd46-4e89-95bc-514e04146b82}, !- Space Name
->>>>>>> 3c1d7324
+  {0bb00379-1351-4971-9c0c-0d5b9e7c1a36}, !- Space Name
   Adiabatic,                              !- Outside Boundary Condition
   ,                                       !- Outside Boundary Condition Object
   NoSun,                                  !- Sun Exposure
@@ -766,19 +542,11 @@
   6.46578440716979, 0, 0;                 !- X,Y,Z Vertex 4 {m}
 
 OS:Surface,
-<<<<<<< HEAD
-  {2785900c-b322-4acb-922b-cd9c1faa67bc}, !- Handle
+  {cd228e4b-9890-4cf0-9378-40a3c0fee448}, !- Handle
   Surface 16,                             !- Name
   Wall,                                   !- Surface Type
   ,                                       !- Construction Name
-  {652d888f-edb0-49f0-bcc4-4c10c81b8a57}, !- Space Name
-=======
-  {e3e3e5c5-4263-4200-9f28-08d493c53411}, !- Handle
-  Surface 16,                             !- Name
-  Wall,                                   !- Surface Type
-  ,                                       !- Construction Name
-  {de5c02fe-bd46-4e89-95bc-514e04146b82}, !- Space Name
->>>>>>> 3c1d7324
+  {0bb00379-1351-4971-9c0c-0d5b9e7c1a36}, !- Space Name
   Foundation,                             !- Outside Boundary Condition
   ,                                       !- Outside Boundary Condition Object
   NoSun,                                  !- Sun Exposure
@@ -791,23 +559,13 @@
   6.46578440716979, -12.9315688143396, 0; !- X,Y,Z Vertex 4 {m}
 
 OS:Surface,
-<<<<<<< HEAD
-  {2c8c2fab-1040-41d4-8f6a-ff0cef73666b}, !- Handle
+  {05db680f-58ad-47b3-82bd-b9a1f8e03e23}, !- Handle
   Surface 17,                             !- Name
   RoofCeiling,                            !- Surface Type
   ,                                       !- Construction Name
-  {652d888f-edb0-49f0-bcc4-4c10c81b8a57}, !- Space Name
+  {0bb00379-1351-4971-9c0c-0d5b9e7c1a36}, !- Space Name
   Surface,                                !- Outside Boundary Condition
-  {7cb8d996-ed58-4d26-ac9a-1dcc82299ee7}, !- Outside Boundary Condition Object
-=======
-  {c14e2419-2e43-485d-93f8-74eb1591a3b4}, !- Handle
-  Surface 17,                             !- Name
-  RoofCeiling,                            !- Surface Type
-  ,                                       !- Construction Name
-  {de5c02fe-bd46-4e89-95bc-514e04146b82}, !- Space Name
-  Surface,                                !- Outside Boundary Condition
-  {bfea9ec0-d0f4-4772-b202-102cbc0a85d2}, !- Outside Boundary Condition Object
->>>>>>> 3c1d7324
+  {fd17ec8c-54dd-420f-a151-b5775852e0db}, !- Outside Boundary Condition Object
   NoSun,                                  !- Sun Exposure
   NoWind,                                 !- Wind Exposure
   ,                                       !- View Factor to Ground
@@ -818,15 +576,9 @@
   0, -12.9315688143396, 0;                !- X,Y,Z Vertex 4 {m}
 
 OS:Space,
-<<<<<<< HEAD
-  {652d888f-edb0-49f0-bcc4-4c10c81b8a57}, !- Handle
+  {0bb00379-1351-4971-9c0c-0d5b9e7c1a36}, !- Handle
   unfinished basement space,              !- Name
-  {1c814433-c06c-4261-9cae-4d2018e58de9}, !- Space Type Name
-=======
-  {de5c02fe-bd46-4e89-95bc-514e04146b82}, !- Handle
-  unfinished basement space,              !- Name
-  {3437bac8-1159-4a04-93c8-4bb7a67da4c5}, !- Space Type Name
->>>>>>> 3c1d7324
+  {7d81dde7-1f2f-4b86-85c9-5f1b09661f29}, !- Space Type Name
   ,                                       !- Default Construction Set Name
   ,                                       !- Default Schedule Set Name
   ,                                       !- Direction of Relative North {deg}
@@ -834,17 +586,10 @@
   ,                                       !- Y Origin {m}
   ,                                       !- Z Origin {m}
   ,                                       !- Building Story Name
-<<<<<<< HEAD
-  {e0eeac0e-f5bc-4cfe-a37e-1ba16e673535}; !- Thermal Zone Name
+  {ef6ec94a-ce3d-406e-8a7b-a38e3d777b46}; !- Thermal Zone Name
 
 OS:ThermalZone,
-  {e0eeac0e-f5bc-4cfe-a37e-1ba16e673535}, !- Handle
-=======
-  {b7f8ab72-e01f-4482-b753-00f629c04920}; !- Thermal Zone Name
-
-OS:ThermalZone,
-  {b7f8ab72-e01f-4482-b753-00f629c04920}, !- Handle
->>>>>>> 3c1d7324
+  {ef6ec94a-ce3d-406e-8a7b-a38e3d777b46}, !- Handle
   unfinished basement zone,               !- Name
   ,                                       !- Multiplier
   ,                                       !- Ceiling Height {m}
@@ -853,17 +598,10 @@
   ,                                       !- Zone Inside Convection Algorithm
   ,                                       !- Zone Outside Convection Algorithm
   ,                                       !- Zone Conditioning Equipment List Name
-<<<<<<< HEAD
-  {d92945b3-bcca-42bf-9b5c-5204da9674ad}, !- Zone Air Inlet Port List
-  {cf339d99-76aa-43a5-acc6-c917d1fbc99e}, !- Zone Air Exhaust Port List
-  {78fd3219-9ea8-49b2-a09b-6cd40af7af42}, !- Zone Air Node Name
-  {ae6d9928-9bb1-47d1-afb3-3d9aa09d0102}, !- Zone Return Air Port List
-=======
-  {5fe5eae1-5c02-418d-b4f3-ddaa973f1560}, !- Zone Air Inlet Port List
-  {6788f36f-689c-4c83-bb24-ab7e37bd674c}, !- Zone Air Exhaust Port List
-  {e80acf60-a534-49e8-9163-6ca62b18bcb2}, !- Zone Air Node Name
-  {5f7edc3e-3e99-481b-90f5-4de794f7e617}, !- Zone Return Air Port List
->>>>>>> 3c1d7324
+  {e83cd75d-e5f8-44c4-8ae8-962dce987190}, !- Zone Air Inlet Port List
+  {dd5a611e-0367-4d27-857e-06011e28e6cf}, !- Zone Air Exhaust Port List
+  {39703ea7-bb87-47b9-aae9-5a3f0ae422f9}, !- Zone Air Node Name
+  {0d7b07f1-725a-484b-bdca-78c07d094bd0}, !- Zone Return Air Port List
   ,                                       !- Primary Daylighting Control Name
   ,                                       !- Fraction of Zone Controlled by Primary Daylighting Control
   ,                                       !- Secondary Daylighting Control Name
@@ -874,71 +612,37 @@
   No;                                     !- Use Ideal Air Loads
 
 OS:Node,
-<<<<<<< HEAD
-  {1dde3b78-de50-4aae-8df1-05af9532c4c9}, !- Handle
+  {a7802bc6-b703-4679-b615-d8c52e603b7e}, !- Handle
   Node 2,                                 !- Name
-  {78fd3219-9ea8-49b2-a09b-6cd40af7af42}, !- Inlet Port
+  {39703ea7-bb87-47b9-aae9-5a3f0ae422f9}, !- Inlet Port
   ;                                       !- Outlet Port
 
 OS:Connection,
-  {78fd3219-9ea8-49b2-a09b-6cd40af7af42}, !- Handle
-  {e9a3ba9f-262a-4298-ade5-8c3d0507c46d}, !- Name
-  {e0eeac0e-f5bc-4cfe-a37e-1ba16e673535}, !- Source Object
+  {39703ea7-bb87-47b9-aae9-5a3f0ae422f9}, !- Handle
+  {80ea0a58-d1c9-4417-ac29-0d93c252bdef}, !- Name
+  {ef6ec94a-ce3d-406e-8a7b-a38e3d777b46}, !- Source Object
   11,                                     !- Outlet Port
-  {1dde3b78-de50-4aae-8df1-05af9532c4c9}, !- Target Object
+  {a7802bc6-b703-4679-b615-d8c52e603b7e}, !- Target Object
   2;                                      !- Inlet Port
 
 OS:PortList,
-  {d92945b3-bcca-42bf-9b5c-5204da9674ad}, !- Handle
-  {9062cfe1-a6f8-451d-9ade-260680c8b9c6}, !- Name
-  {e0eeac0e-f5bc-4cfe-a37e-1ba16e673535}; !- HVAC Component
+  {e83cd75d-e5f8-44c4-8ae8-962dce987190}, !- Handle
+  {8876ff9a-dc7c-4aa6-af6a-2bb7f5f5f782}, !- Name
+  {ef6ec94a-ce3d-406e-8a7b-a38e3d777b46}; !- HVAC Component
 
 OS:PortList,
-  {cf339d99-76aa-43a5-acc6-c917d1fbc99e}, !- Handle
-  {c2b6432f-6191-4d21-a9d5-fc3cef095f41}, !- Name
-  {e0eeac0e-f5bc-4cfe-a37e-1ba16e673535}; !- HVAC Component
+  {dd5a611e-0367-4d27-857e-06011e28e6cf}, !- Handle
+  {8c26d49f-5f5d-4b39-91f3-11d8ff1e7d62}, !- Name
+  {ef6ec94a-ce3d-406e-8a7b-a38e3d777b46}; !- HVAC Component
 
 OS:PortList,
-  {ae6d9928-9bb1-47d1-afb3-3d9aa09d0102}, !- Handle
-  {ce73e72c-ee00-44dc-8417-011d2d8a3da9}, !- Name
-  {e0eeac0e-f5bc-4cfe-a37e-1ba16e673535}; !- HVAC Component
+  {0d7b07f1-725a-484b-bdca-78c07d094bd0}, !- Handle
+  {b96a6e6d-0a14-4b9c-9c2e-54d5ff88d90a}, !- Name
+  {ef6ec94a-ce3d-406e-8a7b-a38e3d777b46}; !- HVAC Component
 
 OS:Sizing:Zone,
-  {8cb86752-cd7a-4da2-9ce1-463684ecace6}, !- Handle
-  {e0eeac0e-f5bc-4cfe-a37e-1ba16e673535}, !- Zone or ZoneList Name
-=======
-  {4e182f8b-7c52-4229-aeed-c5bb52f5b9cc}, !- Handle
-  Node 2,                                 !- Name
-  {e80acf60-a534-49e8-9163-6ca62b18bcb2}, !- Inlet Port
-  ;                                       !- Outlet Port
-
-OS:Connection,
-  {e80acf60-a534-49e8-9163-6ca62b18bcb2}, !- Handle
-  {b395af5d-76bd-4b2c-88c8-574074c18698}, !- Name
-  {b7f8ab72-e01f-4482-b753-00f629c04920}, !- Source Object
-  11,                                     !- Outlet Port
-  {4e182f8b-7c52-4229-aeed-c5bb52f5b9cc}, !- Target Object
-  2;                                      !- Inlet Port
-
-OS:PortList,
-  {5fe5eae1-5c02-418d-b4f3-ddaa973f1560}, !- Handle
-  {417cf929-0419-4ba9-a65a-88e7f0541639}, !- Name
-  {b7f8ab72-e01f-4482-b753-00f629c04920}; !- HVAC Component
-
-OS:PortList,
-  {6788f36f-689c-4c83-bb24-ab7e37bd674c}, !- Handle
-  {412facf1-f21b-466d-9309-be8babc0b145}, !- Name
-  {b7f8ab72-e01f-4482-b753-00f629c04920}; !- HVAC Component
-
-OS:PortList,
-  {5f7edc3e-3e99-481b-90f5-4de794f7e617}, !- Handle
-  {c1295da7-1e71-4659-b350-9d39e5de25f0}, !- Name
-  {b7f8ab72-e01f-4482-b753-00f629c04920}; !- HVAC Component
-
-OS:Sizing:Zone,
-  {4680a6db-c3ab-4479-8ba2-d119da50dcae}, !- Handle
-  {b7f8ab72-e01f-4482-b753-00f629c04920}, !- Zone or ZoneList Name
->>>>>>> 3c1d7324
+  {4d484f4f-5279-41aa-915b-85a3ba69f8a3}, !- Handle
+  {ef6ec94a-ce3d-406e-8a7b-a38e3d777b46}, !- Zone or ZoneList Name
   SupplyAirTemperature,                   !- Zone Cooling Design Supply Air Temperature Input Method
   14,                                     !- Zone Cooling Design Supply Air Temperature {C}
   11.11,                                  !- Zone Cooling Design Supply Air Temperature Difference {deltaC}
@@ -967,21 +671,12 @@
   autosize;                               !- Dedicated Outdoor Air High Setpoint Temperature for Design {C}
 
 OS:ZoneHVAC:EquipmentList,
-<<<<<<< HEAD
-  {263c52bd-d4cd-4d5d-bfaf-dbbe34b2cc4e}, !- Handle
+  {29369065-a9c2-4f17-a941-3309a5368088}, !- Handle
   Zone HVAC Equipment List 2,             !- Name
-  {e0eeac0e-f5bc-4cfe-a37e-1ba16e673535}; !- Thermal Zone
+  {ef6ec94a-ce3d-406e-8a7b-a38e3d777b46}; !- Thermal Zone
 
 OS:SpaceType,
-  {1c814433-c06c-4261-9cae-4d2018e58de9}, !- Handle
-=======
-  {2c5a6572-fe3f-404a-aa4f-e583ad5208ae}, !- Handle
-  Zone HVAC Equipment List 2,             !- Name
-  {b7f8ab72-e01f-4482-b753-00f629c04920}; !- Thermal Zone
-
-OS:SpaceType,
-  {3437bac8-1159-4a04-93c8-4bb7a67da4c5}, !- Handle
->>>>>>> 3c1d7324
+  {7d81dde7-1f2f-4b86-85c9-5f1b09661f29}, !- Handle
   Space Type 2,                           !- Name
   ,                                       !- Default Construction Set Name
   ,                                       !- Default Schedule Set Name
@@ -992,23 +687,13 @@
   unfinished basement;                    !- Standards Space Type
 
 OS:Surface,
-<<<<<<< HEAD
-  {28644296-03a0-4953-a354-cb6d4039dc2e}, !- Handle
+  {5205b7fc-83a4-4248-9753-6ab2cbfc00d6}, !- Handle
   Surface 7,                              !- Name
   Floor,                                  !- Surface Type
   ,                                       !- Construction Name
-  {e3c4995a-6e98-4bd4-b355-a162a2ca517c}, !- Space Name
+  {66f1edaf-7a40-4270-9b96-bee811651b81}, !- Space Name
   Surface,                                !- Outside Boundary Condition
-  {984cf278-3c12-47a9-a112-af6beb042eb3}, !- Outside Boundary Condition Object
-=======
-  {124289a5-86e8-434c-a43e-a0f35624389b}, !- Handle
-  Surface 7,                              !- Name
-  Floor,                                  !- Surface Type
-  ,                                       !- Construction Name
-  {c70d86fd-9b7f-4ac2-91e9-946ee7a5bce7}, !- Space Name
-  Surface,                                !- Outside Boundary Condition
-  {9038d787-b4b4-4143-bc42-9489bc7650a1}, !- Outside Boundary Condition Object
->>>>>>> 3c1d7324
+  {db877135-e530-4a8a-83a0-31928063695f}, !- Outside Boundary Condition Object
   NoSun,                                  !- Sun Exposure
   NoWind,                                 !- Wind Exposure
   ,                                       !- View Factor to Ground
@@ -1019,19 +704,11 @@
   6.46578440716979, -12.9315688143396, 2.4384; !- X,Y,Z Vertex 4 {m}
 
 OS:Surface,
-<<<<<<< HEAD
-  {018a8346-4a14-42e1-8e53-8ac9f161b6ad}, !- Handle
+  {a21ac609-7425-4e03-ab34-a9c8ebd44bc6}, !- Handle
   Surface 8,                              !- Name
   RoofCeiling,                            !- Surface Type
   ,                                       !- Construction Name
-  {e3c4995a-6e98-4bd4-b355-a162a2ca517c}, !- Space Name
-=======
-  {d2f2ad55-b185-4474-9927-fa9c9deccd9a}, !- Handle
-  Surface 8,                              !- Name
-  RoofCeiling,                            !- Surface Type
-  ,                                       !- Construction Name
-  {c70d86fd-9b7f-4ac2-91e9-946ee7a5bce7}, !- Space Name
->>>>>>> 3c1d7324
+  {66f1edaf-7a40-4270-9b96-bee811651b81}, !- Space Name
   Outdoors,                               !- Outside Boundary Condition
   ,                                       !- Outside Boundary Condition Object
   SunExposed,                             !- Sun Exposure
@@ -1044,19 +721,11 @@
   0, 0, 2.4384;                           !- X,Y,Z Vertex 4 {m}
 
 OS:Surface,
-<<<<<<< HEAD
-  {66721527-6047-494f-8e33-10ab708edfa9}, !- Handle
+  {99372fd1-0533-46b6-8555-3dbfe305e970}, !- Handle
   Surface 9,                              !- Name
   RoofCeiling,                            !- Surface Type
   ,                                       !- Construction Name
-  {e3c4995a-6e98-4bd4-b355-a162a2ca517c}, !- Space Name
-=======
-  {71cc9f0e-38fa-4752-a2da-f536d4250058}, !- Handle
-  Surface 9,                              !- Name
-  RoofCeiling,                            !- Surface Type
-  ,                                       !- Construction Name
-  {c70d86fd-9b7f-4ac2-91e9-946ee7a5bce7}, !- Space Name
->>>>>>> 3c1d7324
+  {66f1edaf-7a40-4270-9b96-bee811651b81}, !- Space Name
   Outdoors,                               !- Outside Boundary Condition
   ,                                       !- Outside Boundary Condition Object
   SunExposed,                             !- Sun Exposure
@@ -1069,19 +738,11 @@
   6.46578440716979, -12.9315688143396, 2.4384; !- X,Y,Z Vertex 4 {m}
 
 OS:Surface,
-<<<<<<< HEAD
-  {143caa1d-5d36-4c41-a51d-c8e56e7aeb3a}, !- Handle
+  {93447d2b-683e-438a-b9b8-e479760798ac}, !- Handle
   Surface 10,                             !- Name
   Wall,                                   !- Surface Type
   ,                                       !- Construction Name
-  {e3c4995a-6e98-4bd4-b355-a162a2ca517c}, !- Space Name
-=======
-  {fd36b115-426f-4cfb-a1c2-ca847174474b}, !- Handle
-  Surface 10,                             !- Name
-  Wall,                                   !- Surface Type
-  ,                                       !- Construction Name
-  {c70d86fd-9b7f-4ac2-91e9-946ee7a5bce7}, !- Space Name
->>>>>>> 3c1d7324
+  {66f1edaf-7a40-4270-9b96-bee811651b81}, !- Space Name
   Outdoors,                               !- Outside Boundary Condition
   ,                                       !- Outside Boundary Condition Object
   SunExposed,                             !- Sun Exposure
@@ -1093,19 +754,11 @@
   0, -12.9315688143396, 2.4384;           !- X,Y,Z Vertex 3 {m}
 
 OS:Surface,
-<<<<<<< HEAD
-  {91ff34ed-dc40-4900-9d8b-aa95adf16b60}, !- Handle
+  {4a225946-f3ad-4723-89bf-873cb553550e}, !- Handle
   Surface 11,                             !- Name
   Wall,                                   !- Surface Type
   ,                                       !- Construction Name
-  {e3c4995a-6e98-4bd4-b355-a162a2ca517c}, !- Space Name
-=======
-  {3b8625be-35d0-47b4-a019-b7567395a961}, !- Handle
-  Surface 11,                             !- Name
-  Wall,                                   !- Surface Type
-  ,                                       !- Construction Name
-  {c70d86fd-9b7f-4ac2-91e9-946ee7a5bce7}, !- Space Name
->>>>>>> 3c1d7324
+  {66f1edaf-7a40-4270-9b96-bee811651b81}, !- Space Name
   Adiabatic,                              !- Outside Boundary Condition
   ,                                       !- Outside Boundary Condition Object
   NoSun,                                  !- Sun Exposure
@@ -1117,15 +770,9 @@
   6.46578440716979, 0, 2.4384;            !- X,Y,Z Vertex 3 {m}
 
 OS:Space,
-<<<<<<< HEAD
-  {e3c4995a-6e98-4bd4-b355-a162a2ca517c}, !- Handle
+  {66f1edaf-7a40-4270-9b96-bee811651b81}, !- Handle
   unfinished attic space,                 !- Name
-  {d7981a36-07d3-40bb-86d5-f6b3423aa02e}, !- Space Type Name
-=======
-  {c70d86fd-9b7f-4ac2-91e9-946ee7a5bce7}, !- Handle
-  unfinished attic space,                 !- Name
-  {281a4720-8d64-42df-966b-2c2082fbe5ac}, !- Space Type Name
->>>>>>> 3c1d7324
+  {728bbfce-ce2f-4d24-b8e0-8915c32e1132}, !- Space Type Name
   ,                                       !- Default Construction Set Name
   ,                                       !- Default Schedule Set Name
   ,                                       !- Direction of Relative North {deg}
@@ -1133,17 +780,10 @@
   ,                                       !- Y Origin {m}
   ,                                       !- Z Origin {m}
   ,                                       !- Building Story Name
-<<<<<<< HEAD
-  {825d60a1-8413-443b-8c22-1b581e24e80b}; !- Thermal Zone Name
+  {261fb892-aaff-4819-9e77-151b5b572575}; !- Thermal Zone Name
 
 OS:ThermalZone,
-  {825d60a1-8413-443b-8c22-1b581e24e80b}, !- Handle
-=======
-  {88ea9d05-1b10-400a-878f-20db224d6bf9}; !- Thermal Zone Name
-
-OS:ThermalZone,
-  {88ea9d05-1b10-400a-878f-20db224d6bf9}, !- Handle
->>>>>>> 3c1d7324
+  {261fb892-aaff-4819-9e77-151b5b572575}, !- Handle
   unfinished attic zone,                  !- Name
   ,                                       !- Multiplier
   ,                                       !- Ceiling Height {m}
@@ -1152,17 +792,10 @@
   ,                                       !- Zone Inside Convection Algorithm
   ,                                       !- Zone Outside Convection Algorithm
   ,                                       !- Zone Conditioning Equipment List Name
-<<<<<<< HEAD
-  {bed93fc5-41de-4bd9-b467-b1a429eb58b1}, !- Zone Air Inlet Port List
-  {5dfdeaf6-243e-498d-9ae3-ce91b7ce2904}, !- Zone Air Exhaust Port List
-  {fb01f1ca-c822-4f97-bc63-d8dc1e0b3486}, !- Zone Air Node Name
-  {ffaa6967-d87c-4f68-91d4-052b75f58b06}, !- Zone Return Air Port List
-=======
-  {68fd0e2d-a620-41aa-b065-101b6f4c1efb}, !- Zone Air Inlet Port List
-  {623869ab-5601-4660-aaa6-21021f16bc18}, !- Zone Air Exhaust Port List
-  {f7e3e7c6-d053-4190-bd15-e1284883e6c1}, !- Zone Air Node Name
-  {ea7fb611-109b-4866-91f8-3e4b8d74816f}, !- Zone Return Air Port List
->>>>>>> 3c1d7324
+  {51363301-db86-41f3-b987-dbddf6f639f9}, !- Zone Air Inlet Port List
+  {3667295e-be35-4040-82a1-e56d894a1003}, !- Zone Air Exhaust Port List
+  {e59dd7b5-d43a-4e39-b22a-27f99ab5ccfd}, !- Zone Air Node Name
+  {62baf6d5-2ca3-47cf-994e-aff3b67a3488}, !- Zone Return Air Port List
   ,                                       !- Primary Daylighting Control Name
   ,                                       !- Fraction of Zone Controlled by Primary Daylighting Control
   ,                                       !- Secondary Daylighting Control Name
@@ -1173,71 +806,37 @@
   No;                                     !- Use Ideal Air Loads
 
 OS:Node,
-<<<<<<< HEAD
-  {ae3697ac-1d0e-420c-9f1b-8c982387b3f1}, !- Handle
+  {62ca85b8-84d3-4c5d-92a4-541ec49c7228}, !- Handle
   Node 3,                                 !- Name
-  {fb01f1ca-c822-4f97-bc63-d8dc1e0b3486}, !- Inlet Port
+  {e59dd7b5-d43a-4e39-b22a-27f99ab5ccfd}, !- Inlet Port
   ;                                       !- Outlet Port
 
 OS:Connection,
-  {fb01f1ca-c822-4f97-bc63-d8dc1e0b3486}, !- Handle
-  {6c647f72-ae74-4a48-a9e7-59931b3c519b}, !- Name
-  {825d60a1-8413-443b-8c22-1b581e24e80b}, !- Source Object
+  {e59dd7b5-d43a-4e39-b22a-27f99ab5ccfd}, !- Handle
+  {2b040db0-656c-4901-b4fc-d8fae13f8282}, !- Name
+  {261fb892-aaff-4819-9e77-151b5b572575}, !- Source Object
   11,                                     !- Outlet Port
-  {ae3697ac-1d0e-420c-9f1b-8c982387b3f1}, !- Target Object
+  {62ca85b8-84d3-4c5d-92a4-541ec49c7228}, !- Target Object
   2;                                      !- Inlet Port
 
 OS:PortList,
-  {bed93fc5-41de-4bd9-b467-b1a429eb58b1}, !- Handle
-  {fae548b9-221e-4d6b-886b-8e670841ba4a}, !- Name
-  {825d60a1-8413-443b-8c22-1b581e24e80b}; !- HVAC Component
+  {51363301-db86-41f3-b987-dbddf6f639f9}, !- Handle
+  {529a0cae-70dd-4b82-bb4e-9ea606424ac2}, !- Name
+  {261fb892-aaff-4819-9e77-151b5b572575}; !- HVAC Component
 
 OS:PortList,
-  {5dfdeaf6-243e-498d-9ae3-ce91b7ce2904}, !- Handle
-  {6834b83e-5771-4bd5-83a9-71adb79ea529}, !- Name
-  {825d60a1-8413-443b-8c22-1b581e24e80b}; !- HVAC Component
+  {3667295e-be35-4040-82a1-e56d894a1003}, !- Handle
+  {c847f11f-e0fe-49b5-ae8a-e32760d4ef71}, !- Name
+  {261fb892-aaff-4819-9e77-151b5b572575}; !- HVAC Component
 
 OS:PortList,
-  {ffaa6967-d87c-4f68-91d4-052b75f58b06}, !- Handle
-  {5d50fad7-da6d-4672-87ab-c5d89795bb10}, !- Name
-  {825d60a1-8413-443b-8c22-1b581e24e80b}; !- HVAC Component
+  {62baf6d5-2ca3-47cf-994e-aff3b67a3488}, !- Handle
+  {03392eca-2d72-4f50-bb3c-2092469a51a0}, !- Name
+  {261fb892-aaff-4819-9e77-151b5b572575}; !- HVAC Component
 
 OS:Sizing:Zone,
-  {54805c97-3502-4454-8320-a8b2a81512bc}, !- Handle
-  {825d60a1-8413-443b-8c22-1b581e24e80b}, !- Zone or ZoneList Name
-=======
-  {f68de1a3-b798-44cf-8107-f4da6a3bef56}, !- Handle
-  Node 3,                                 !- Name
-  {f7e3e7c6-d053-4190-bd15-e1284883e6c1}, !- Inlet Port
-  ;                                       !- Outlet Port
-
-OS:Connection,
-  {f7e3e7c6-d053-4190-bd15-e1284883e6c1}, !- Handle
-  {4549378f-4f01-4459-9f29-3ebab064b068}, !- Name
-  {88ea9d05-1b10-400a-878f-20db224d6bf9}, !- Source Object
-  11,                                     !- Outlet Port
-  {f68de1a3-b798-44cf-8107-f4da6a3bef56}, !- Target Object
-  2;                                      !- Inlet Port
-
-OS:PortList,
-  {68fd0e2d-a620-41aa-b065-101b6f4c1efb}, !- Handle
-  {977018b1-3b07-4f34-8ea4-3c9d5340b706}, !- Name
-  {88ea9d05-1b10-400a-878f-20db224d6bf9}; !- HVAC Component
-
-OS:PortList,
-  {623869ab-5601-4660-aaa6-21021f16bc18}, !- Handle
-  {70cde3e7-c8b7-4e13-bbbf-3c6f6f01cecb}, !- Name
-  {88ea9d05-1b10-400a-878f-20db224d6bf9}; !- HVAC Component
-
-OS:PortList,
-  {ea7fb611-109b-4866-91f8-3e4b8d74816f}, !- Handle
-  {c46b71a8-9757-4037-ada8-b0c537c8089a}, !- Name
-  {88ea9d05-1b10-400a-878f-20db224d6bf9}; !- HVAC Component
-
-OS:Sizing:Zone,
-  {fa6d170f-75e9-4543-8498-700d7e5d6055}, !- Handle
-  {88ea9d05-1b10-400a-878f-20db224d6bf9}, !- Zone or ZoneList Name
->>>>>>> 3c1d7324
+  {bba5e9d1-2ddc-4201-9cc3-c3db1644929d}, !- Handle
+  {261fb892-aaff-4819-9e77-151b5b572575}, !- Zone or ZoneList Name
   SupplyAirTemperature,                   !- Zone Cooling Design Supply Air Temperature Input Method
   14,                                     !- Zone Cooling Design Supply Air Temperature {C}
   11.11,                                  !- Zone Cooling Design Supply Air Temperature Difference {deltaC}
@@ -1266,21 +865,12 @@
   autosize;                               !- Dedicated Outdoor Air High Setpoint Temperature for Design {C}
 
 OS:ZoneHVAC:EquipmentList,
-<<<<<<< HEAD
-  {5d35a971-bff4-4f24-a421-0e0be5549cfb}, !- Handle
+  {d0eb6d24-de7f-4caa-af71-2622e1361e62}, !- Handle
   Zone HVAC Equipment List 3,             !- Name
-  {825d60a1-8413-443b-8c22-1b581e24e80b}; !- Thermal Zone
+  {261fb892-aaff-4819-9e77-151b5b572575}; !- Thermal Zone
 
 OS:SpaceType,
-  {d7981a36-07d3-40bb-86d5-f6b3423aa02e}, !- Handle
-=======
-  {2b5500b8-31da-4163-a76d-19e7594b94b9}, !- Handle
-  Zone HVAC Equipment List 3,             !- Name
-  {88ea9d05-1b10-400a-878f-20db224d6bf9}; !- Thermal Zone
-
-OS:SpaceType,
-  {281a4720-8d64-42df-966b-2c2082fbe5ac}, !- Handle
->>>>>>> 3c1d7324
+  {728bbfce-ce2f-4d24-b8e0-8915c32e1132}, !- Handle
   Space Type 3,                           !- Name
   ,                                       !- Default Construction Set Name
   ,                                       !- Default Schedule Set Name
@@ -1291,23 +881,14 @@
   unfinished attic;                       !- Standards Space Type
 
 OS:BuildingUnit,
-<<<<<<< HEAD
-  {dd400707-5ba8-4759-97e8-4880ba1f4466}, !- Handle
-=======
-  {abbe1a72-d997-40fe-a043-e0126af115a1}, !- Handle
->>>>>>> 3c1d7324
+  {844a281e-b218-4c69-b270-96b9aefa5681}, !- Handle
   unit 1,                                 !- Name
   ,                                       !- Rendering Color
   Residential;                            !- Building Unit Type
 
 OS:AdditionalProperties,
-<<<<<<< HEAD
-  {b2f53082-e067-44f4-99a0-ca531f56787e}, !- Handle
-  {dd400707-5ba8-4759-97e8-4880ba1f4466}, !- Object Name
-=======
-  {35718d7e-505c-40a0-a51a-6a365356e575}, !- Handle
-  {abbe1a72-d997-40fe-a043-e0126af115a1}, !- Object Name
->>>>>>> 3c1d7324
+  {937860f0-b54c-475b-a3b2-3c14eb9a5bbe}, !- Handle
+  {844a281e-b218-4c69-b270-96b9aefa5681}, !- Object Name
   NumberOfBedrooms,                       !- Feature Name 1
   Integer,                                !- Feature Data Type 1
   3,                                      !- Feature Value 1
@@ -1319,20 +900,12 @@
   3.3900000000000001;                     !- Feature Value 3
 
 OS:External:File,
-<<<<<<< HEAD
-  {c6f8c234-773d-44bd-99c5-648992b87edb}, !- Handle
-=======
-  {5ecf105b-9bb7-4d04-ac4e-7471ea2062a8}, !- Handle
->>>>>>> 3c1d7324
+  {02711cf4-4350-4ab0-86f8-4d914de26ff5}, !- Handle
   8760.csv,                               !- Name
   8760.csv;                               !- File Name
 
 OS:Schedule:Day,
-<<<<<<< HEAD
-  {448a17e0-fe51-4353-b2f1-edafc98e000e}, !- Handle
-=======
-  {65eeff42-b674-457e-a11c-8120c33d3e7f}, !- Handle
->>>>>>> 3c1d7324
+  {a1477455-4cac-4aa1-bc71-0614f366ac69}, !- Handle
   Schedule Day 1,                         !- Name
   ,                                       !- Schedule Type Limits Name
   ,                                       !- Interpolate to Timestep
@@ -1341,11 +914,7 @@
   0;                                      !- Value Until Time 1
 
 OS:Schedule:Day,
-<<<<<<< HEAD
-  {5319b30a-eae0-4600-afc1-768c6e9c7f89}, !- Handle
-=======
-  {f55f279f-0127-4769-acd5-cb728606d28d}, !- Handle
->>>>>>> 3c1d7324
+  {d7222dc0-e4ae-4521-a6cf-0ef757a03f95}, !- Handle
   Schedule Day 2,                         !- Name
   ,                                       !- Schedule Type Limits Name
   ,                                       !- Interpolate to Timestep
@@ -1354,17 +923,10 @@
   1;                                      !- Value Until Time 1
 
 OS:Schedule:File,
-<<<<<<< HEAD
-  {abfb3917-948d-4fa7-93f7-d2765f19c019}, !- Handle
+  {2848ce3f-9077-4579-a1fe-0e6d4709ee6d}, !- Handle
   occupants,                              !- Name
-  {6e6c7720-d039-47d6-96c4-d757f1e813cb}, !- Schedule Type Limits Name
-  {c6f8c234-773d-44bd-99c5-648992b87edb}, !- External File Name
-=======
-  {8897c22d-87d6-451a-8ed8-190be3d2b6a2}, !- Handle
-  occupants,                              !- Name
-  {44930d5d-deff-4871-aa7e-7a4825210085}, !- Schedule Type Limits Name
-  {5ecf105b-9bb7-4d04-ac4e-7471ea2062a8}, !- External File Name
->>>>>>> 3c1d7324
+  {f989dec6-57d8-415e-88e8-8b727d797d78}, !- Schedule Type Limits Name
+  {02711cf4-4350-4ab0-86f8-4d914de26ff5}, !- External File Name
   1,                                      !- Column Number
   1,                                      !- Rows to Skip at Top
   8760,                                   !- Number of Hours of Data
@@ -1373,38 +935,22 @@
   60;                                     !- Minutes per Item
 
 OS:Schedule:Ruleset,
-<<<<<<< HEAD
-  {3e05763c-9539-40d6-b8d6-29fae9ca7495}, !- Handle
+  {bb6ec0b0-4c7c-4a60-87ab-f7746cfc2cb7}, !- Handle
   Schedule Ruleset 1,                     !- Name
-  {8be3c611-f249-4d15-b357-045da67c9bef}, !- Schedule Type Limits Name
-  {67e73b8d-06a6-45f2-a48e-0c52e8c54628}; !- Default Day Schedule Name
+  {8e8491a2-f051-4f2c-8d82-5c470b05ddfc}, !- Schedule Type Limits Name
+  {dfa5fbdf-acf4-4ed5-ad32-e881defcc8be}; !- Default Day Schedule Name
 
 OS:Schedule:Day,
-  {67e73b8d-06a6-45f2-a48e-0c52e8c54628}, !- Handle
+  {dfa5fbdf-acf4-4ed5-ad32-e881defcc8be}, !- Handle
   Schedule Day 3,                         !- Name
-  {8be3c611-f249-4d15-b357-045da67c9bef}, !- Schedule Type Limits Name
-=======
-  {e65a47a8-28fd-4d5c-a3d7-169f2c52394c}, !- Handle
-  Schedule Ruleset 1,                     !- Name
-  {b879d889-c871-4eaa-886e-6b985445784a}, !- Schedule Type Limits Name
-  {bd0d90ae-c520-4af8-964e-283a14db186e}; !- Default Day Schedule Name
-
-OS:Schedule:Day,
-  {bd0d90ae-c520-4af8-964e-283a14db186e}, !- Handle
-  Schedule Day 3,                         !- Name
-  {b879d889-c871-4eaa-886e-6b985445784a}, !- Schedule Type Limits Name
->>>>>>> 3c1d7324
+  {8e8491a2-f051-4f2c-8d82-5c470b05ddfc}, !- Schedule Type Limits Name
   ,                                       !- Interpolate to Timestep
   24,                                     !- Hour 1
   0,                                      !- Minute 1
   112.539290946133;                       !- Value Until Time 1
 
 OS:People:Definition,
-<<<<<<< HEAD
-  {f2866c3e-2440-49bb-b88d-817c5953c281}, !- Handle
-=======
-  {dc46852a-747c-4d1d-a0c1-62d81d4a5514}, !- Handle
->>>>>>> 3c1d7324
+  {cb37c214-c862-4d78-b7ed-7f0d033df664}, !- Handle
   res occupants|living space,             !- Name
   People,                                 !- Number of People Calculation Method
   3.39,                                   !- Number of People {people}
@@ -1417,21 +963,12 @@
   ZoneAveraged;                           !- Mean Radiant Temperature Calculation Type
 
 OS:People,
-<<<<<<< HEAD
-  {c88a1b04-9529-4793-9729-6a6cf90e2fe1}, !- Handle
+  {13b01cef-10f7-4276-81d4-062a1aa57e8e}, !- Handle
   res occupants|living space,             !- Name
-  {f2866c3e-2440-49bb-b88d-817c5953c281}, !- People Definition Name
-  {f462e18d-32cc-44fa-b46a-d07af06900e7}, !- Space or SpaceType Name
-  {abfb3917-948d-4fa7-93f7-d2765f19c019}, !- Number of People Schedule Name
-  {3e05763c-9539-40d6-b8d6-29fae9ca7495}, !- Activity Level Schedule Name
-=======
-  {160c4fce-d1ba-47e8-a524-4701a4b55b90}, !- Handle
-  res occupants|living space,             !- Name
-  {dc46852a-747c-4d1d-a0c1-62d81d4a5514}, !- People Definition Name
-  {0f7f54d0-bede-4fd1-ad90-f6a821a8320a}, !- Space or SpaceType Name
-  {8897c22d-87d6-451a-8ed8-190be3d2b6a2}, !- Number of People Schedule Name
-  {e65a47a8-28fd-4d5c-a3d7-169f2c52394c}, !- Activity Level Schedule Name
->>>>>>> 3c1d7324
+  {cb37c214-c862-4d78-b7ed-7f0d033df664}, !- People Definition Name
+  {7fe38bde-4dfc-41b5-bd7e-545bafad9fff}, !- Space or SpaceType Name
+  {2848ce3f-9077-4579-a1fe-0e6d4709ee6d}, !- Number of People Schedule Name
+  {bb6ec0b0-4c7c-4a60-87ab-f7746cfc2cb7}, !- Activity Level Schedule Name
   ,                                       !- Surface Name/Angle Factor List Name
   ,                                       !- Work Efficiency Schedule Name
   ,                                       !- Clothing Insulation Schedule Name
@@ -1439,11 +976,7 @@
   1;                                      !- Multiplier
 
 OS:ScheduleTypeLimits,
-<<<<<<< HEAD
-  {8be3c611-f249-4d15-b357-045da67c9bef}, !- Handle
-=======
-  {b879d889-c871-4eaa-886e-6b985445784a}, !- Handle
->>>>>>> 3c1d7324
+  {8e8491a2-f051-4f2c-8d82-5c470b05ddfc}, !- Handle
   ActivityLevel,                          !- Name
   0,                                      !- Lower Limit Value
   ,                                       !- Upper Limit Value
@@ -1451,11 +984,7 @@
   ActivityLevel;                          !- Unit Type
 
 OS:ScheduleTypeLimits,
-<<<<<<< HEAD
-  {6e6c7720-d039-47d6-96c4-d757f1e813cb}, !- Handle
-=======
-  {44930d5d-deff-4871-aa7e-7a4825210085}, !- Handle
->>>>>>> 3c1d7324
+  {f989dec6-57d8-415e-88e8-8b727d797d78}, !- Handle
   Fractional,                             !- Name
   0,                                      !- Lower Limit Value
   1,                                      !- Upper Limit Value
