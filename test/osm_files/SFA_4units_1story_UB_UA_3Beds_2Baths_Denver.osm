!- NOTE: Auto-generated from /test/osw_files/SFA_4units_1story_UB_UA_3Beds_2Baths_Denver.osw

OS:Version,
<<<<<<< HEAD
  {64379f00-12e8-401b-834b-9a454229d61f}, !- Handle
  3.2.1;                                  !- Version Identifier

OS:SimulationControl,
  {428945e7-fccc-4423-970a-22b155180959}, !- Handle
=======
  {7c7a9a50-af24-4628-b308-8e140766155c}, !- Handle
  2.9.1;                                  !- Version Identifier

OS:SimulationControl,
  {fb6f13ac-9a3f-486d-84a5-9fa75922f3e4}, !- Handle
>>>>>>> 4ec27a5f
  ,                                       !- Do Zone Sizing Calculation
  ,                                       !- Do System Sizing Calculation
  ,                                       !- Do Plant Sizing Calculation
  No;                                     !- Run Simulation for Sizing Periods

OS:Timestep,
<<<<<<< HEAD
  {e7c15462-1f70-4019-b67b-6fb0a3bf17f5}, !- Handle
  6;                                      !- Number of Timesteps per Hour

OS:ShadowCalculation,
  {5024ac26-8dd2-4efd-a548-012c10001b84}, !- Handle
  PolygonClipping,                        !- Shading Calculation Method
  ,                                       !- Shading Calculation Update Frequency Method
  20,                                     !- Shading Calculation Update Frequency
  200,                                    !- Maximum Figures in Shadow Overlap Calculations
  ,                                       !- Polygon Clipping Algorithm
  512,                                    !- Pixel Counting Resolution
  ,                                       !- Sky Diffuse Modeling Algorithm
  No,                                     !- Output External Shading Calculation Results
  No,                                     !- Disable Self-Shading Within Shading Zone Groups
  No;                                     !- Disable Self-Shading From Shading Zone Groups to Other Zones

OS:SurfaceConvectionAlgorithm:Outside,
  {915847ea-6d2e-4142-b591-eaf2a322bd94}, !- Handle
  DOE-2;                                  !- Algorithm

OS:SurfaceConvectionAlgorithm:Inside,
  {59d0cb65-0498-4466-ba20-6f9388939c6d}, !- Handle
  TARP;                                   !- Algorithm

OS:ZoneCapacitanceMultiplier:ResearchSpecial,
  {9c5d95c1-123f-4371-b7c7-94b1adf4887f}, !- Handle
=======
  {b595ed1b-80bb-498b-b185-eed9558cf713}, !- Handle
  6;                                      !- Number of Timesteps per Hour

OS:ShadowCalculation,
  {ead42e8c-7275-4b6a-a642-0798215732a4}, !- Handle
  20,                                     !- Calculation Frequency
  200;                                    !- Maximum Figures in Shadow Overlap Calculations

OS:SurfaceConvectionAlgorithm:Outside,
  {081243e1-9673-4a54-a82f-a06df1bdb206}, !- Handle
  DOE-2;                                  !- Algorithm

OS:SurfaceConvectionAlgorithm:Inside,
  {3cf7bf77-9e2a-439c-a1cd-e966d23067ed}, !- Handle
  TARP;                                   !- Algorithm

OS:ZoneCapacitanceMultiplier:ResearchSpecial,
  {778d72dd-1a76-44d2-90d4-16686780d0cf}, !- Handle
>>>>>>> 4ec27a5f
  ,                                       !- Temperature Capacity Multiplier
  15,                                     !- Humidity Capacity Multiplier
  ;                                       !- Carbon Dioxide Capacity Multiplier

OS:RunPeriod,
<<<<<<< HEAD
  {7b51bbe8-112b-4056-8a9c-da6a76f7ad22}, !- Handle
=======
  {a6fc446d-0ad8-4dde-bfd9-e5145182fb5b}, !- Handle
>>>>>>> 4ec27a5f
  Run Period 1,                           !- Name
  1,                                      !- Begin Month
  1,                                      !- Begin Day of Month
  12,                                     !- End Month
  31,                                     !- End Day of Month
  ,                                       !- Use Weather File Holidays and Special Days
  ,                                       !- Use Weather File Daylight Saving Period
  ,                                       !- Apply Weekend Holiday Rule
  ,                                       !- Use Weather File Rain Indicators
  ,                                       !- Use Weather File Snow Indicators
  ;                                       !- Number of Times Runperiod to be Repeated

OS:YearDescription,
<<<<<<< HEAD
  {4bc5b513-e34c-405b-aec2-3c67b0c3c46a}, !- Handle
=======
  {16c602a5-ecbc-4e90-a7ca-b508f0c5a0aa}, !- Handle
>>>>>>> 4ec27a5f
  2007,                                   !- Calendar Year
  ,                                       !- Day of Week for Start Day
  ;                                       !- Is Leap Year

OS:WeatherFile,
<<<<<<< HEAD
  {a540a033-a746-4846-97fd-1853874a53f5}, !- Handle
=======
  {5efa2ba2-73f2-4ffb-8760-b1075a34dfc7}, !- Handle
>>>>>>> 4ec27a5f
  Denver Intl Ap,                         !- City
  CO,                                     !- State Province Region
  USA,                                    !- Country
  TMY3,                                   !- Data Source
  725650,                                 !- WMO Number
  39.83,                                  !- Latitude {deg}
  -104.65,                                !- Longitude {deg}
  -7,                                     !- Time Zone {hr}
  1650,                                   !- Elevation {m}
  /mnt/c/git/resstock/resources/measures/HPXMLtoOpenStudio/weather/USA_CO_Denver.Intl.AP.725650_TMY3.epw, !- Url
  E23378AA;                               !- Checksum

OS:AdditionalProperties,
<<<<<<< HEAD
  {ced8128b-447f-41c8-9af7-9e51b11a2c01}, !- Handle
  {a540a033-a746-4846-97fd-1853874a53f5}, !- Object Name
=======
  {d98c0ab0-6b08-4285-867d-f0dc58cf2a4f}, !- Handle
  {5efa2ba2-73f2-4ffb-8760-b1075a34dfc7}, !- Object Name
>>>>>>> 4ec27a5f
  EPWHeaderCity,                          !- Feature Name 1
  String,                                 !- Feature Data Type 1
  Denver Intl Ap,                         !- Feature Value 1
  EPWHeaderState,                         !- Feature Name 2
  String,                                 !- Feature Data Type 2
  CO,                                     !- Feature Value 2
  EPWHeaderCountry,                       !- Feature Name 3
  String,                                 !- Feature Data Type 3
  USA,                                    !- Feature Value 3
  EPWHeaderDataSource,                    !- Feature Name 4
  String,                                 !- Feature Data Type 4
  TMY3,                                   !- Feature Value 4
  EPWHeaderStation,                       !- Feature Name 5
  String,                                 !- Feature Data Type 5
  725650,                                 !- Feature Value 5
  EPWHeaderLatitude,                      !- Feature Name 6
  Double,                                 !- Feature Data Type 6
  39.829999999999998,                     !- Feature Value 6
  EPWHeaderLongitude,                     !- Feature Name 7
  Double,                                 !- Feature Data Type 7
  -104.65000000000001,                    !- Feature Value 7
  EPWHeaderTimezone,                      !- Feature Name 8
  Double,                                 !- Feature Data Type 8
  -7,                                     !- Feature Value 8
  EPWHeaderAltitude,                      !- Feature Name 9
  Double,                                 !- Feature Data Type 9
  5413.3858267716532,                     !- Feature Value 9
  EPWHeaderLocalPressure,                 !- Feature Name 10
  Double,                                 !- Feature Data Type 10
  0.81937567683596546,                    !- Feature Value 10
  EPWHeaderRecordsPerHour,                !- Feature Name 11
  Double,                                 !- Feature Data Type 11
  0,                                      !- Feature Value 11
  EPWDataAnnualAvgDrybulb,                !- Feature Name 12
  Double,                                 !- Feature Data Type 12
  51.575616438356228,                     !- Feature Value 12
  EPWDataAnnualMinDrybulb,                !- Feature Name 13
  Double,                                 !- Feature Data Type 13
  -2.9200000000000017,                    !- Feature Value 13
  EPWDataAnnualMaxDrybulb,                !- Feature Name 14
  Double,                                 !- Feature Data Type 14
  104,                                    !- Feature Value 14
  EPWDataCDD50F,                          !- Feature Name 15
  Double,                                 !- Feature Data Type 15
  3072.2925000000005,                     !- Feature Value 15
  EPWDataCDD65F,                          !- Feature Name 16
  Double,                                 !- Feature Data Type 16
  883.62000000000035,                     !- Feature Value 16
  EPWDataHDD50F,                          !- Feature Name 17
  Double,                                 !- Feature Data Type 17
  2497.1925000000001,                     !- Feature Value 17
  EPWDataHDD65F,                          !- Feature Name 18
  Double,                                 !- Feature Data Type 18
  5783.5200000000013,                     !- Feature Value 18
  EPWDataAnnualAvgWindspeed,              !- Feature Name 19
  Double,                                 !- Feature Data Type 19
  3.9165296803649667,                     !- Feature Value 19
  EPWDataMonthlyAvgDrybulbs,              !- Feature Name 20
  String,                                 !- Feature Data Type 20
  33.4191935483871&#4431.90142857142857&#4443.02620967741937&#4442.48624999999999&#4459.877741935483854&#4473.57574999999997&#4472.07975806451608&#4472.70008064516134&#4466.49200000000006&#4450.079112903225806&#4437.218250000000005&#4434.582177419354835, !- Feature Value 20
  EPWDataGroundMonthlyTemps,              !- Feature Name 21
  String,                                 !- Feature Data Type 21
  44.08306285945173&#4440.89570904991865&#4440.64045432632048&#4442.153016571250646&#4448.225111118704206&#4454.268919273837525&#4459.508577937551024&#4462.82777283423508&#4463.10975667174995&#4460.41014950381947&#4455.304105212311526&#4449.445696474514364, !- Feature Value 21
  EPWDataWSF,                             !- Feature Name 22
  Double,                                 !- Feature Data Type 22
  0.58999999999999997,                    !- Feature Value 22
  EPWDataMonthlyAvgDailyHighDrybulbs,     !- Feature Name 23
  String,                                 !- Feature Data Type 23
  47.41032258064516&#4446.58642857142857&#4455.15032258064517&#4453.708&#4472.80193548387098&#4488.67600000000002&#4486.1858064516129&#4485.87225806451613&#4482.082&#4463.18064516129033&#4448.73400000000001&#4448.87935483870968, !- Feature Value 23
  EPWDataMonthlyAvgDailyLowDrybulbs,      !- Feature Name 24
  String,                                 !- Feature Data Type 24
  19.347741935483874&#4419.856428571428573&#4430.316129032258065&#4431.112&#4447.41612903225806&#4457.901999999999994&#4459.063870967741934&#4460.956774193548384&#4452.352000000000004&#4438.41612903225806&#4427.002000000000002&#4423.02903225806451, !- Feature Value 24
  EPWDesignHeatingDrybulb,                !- Feature Name 25
  Double,                                 !- Feature Data Type 25
  12.02,                                  !- Feature Value 25
  EPWDesignHeatingWindspeed,              !- Feature Name 26
  Double,                                 !- Feature Data Type 26
  2.8062500000000004,                     !- Feature Value 26
  EPWDesignCoolingDrybulb,                !- Feature Name 27
  Double,                                 !- Feature Data Type 27
  91.939999999999998,                     !- Feature Value 27
  EPWDesignCoolingWetbulb,                !- Feature Name 28
  Double,                                 !- Feature Data Type 28
  59.95131430195849,                      !- Feature Value 28
  EPWDesignCoolingHumidityRatio,          !- Feature Name 29
  Double,                                 !- Feature Data Type 29
  0.0059161086834698092,                  !- Feature Value 29
  EPWDesignCoolingWindspeed,              !- Feature Name 30
  Double,                                 !- Feature Data Type 30
  3.7999999999999989,                     !- Feature Value 30
  EPWDesignDailyTemperatureRange,         !- Feature Name 31
  Double,                                 !- Feature Data Type 31
  24.915483870967748,                     !- Feature Value 31
  EPWDesignDehumidDrybulb,                !- Feature Name 32
  Double,                                 !- Feature Data Type 32
  67.996785714285721,                     !- Feature Value 32
  EPWDesignDehumidHumidityRatio,          !- Feature Name 33
  Double,                                 !- Feature Data Type 33
  0.012133744170488724,                   !- Feature Value 33
  EPWDesignCoolingDirectNormal,           !- Feature Name 34
  Double,                                 !- Feature Data Type 34
  985,                                    !- Feature Value 34
  EPWDesignCoolingDiffuseHorizontal,      !- Feature Name 35
  Double,                                 !- Feature Data Type 35
  84;                                     !- Feature Value 35

OS:Site,
<<<<<<< HEAD
  {1b296458-ac88-4d43-b68d-9254bfb7df7c}, !- Handle
=======
  {0f86cb36-03ed-4d52-bb9a-065d7668bd83}, !- Handle
>>>>>>> 4ec27a5f
  Denver Intl Ap_CO_USA,                  !- Name
  39.83,                                  !- Latitude {deg}
  -104.65,                                !- Longitude {deg}
  -7,                                     !- Time Zone {hr}
  1650,                                   !- Elevation {m}
  ;                                       !- Terrain

OS:ClimateZones,
<<<<<<< HEAD
  {4aa93a42-90d2-4fe8-948c-e446ed787738}, !- Handle
  Building America,                       !- Climate Zone Institution Name 1
=======
  {0b15062e-a7e8-4d59-9698-032e10d1268f}, !- Handle
  ,                                       !- Active Institution
  ,                                       !- Active Year
  ,                                       !- Climate Zone Institution Name 1
>>>>>>> 4ec27a5f
  ,                                       !- Climate Zone Document Name 1
  0,                                      !- Climate Zone Document Year 1
  Cold;                                   !- Climate Zone Value 1

OS:Site:WaterMainsTemperature,
<<<<<<< HEAD
  {6d981790-3c07-49c4-a95c-5f2531ebe4c9}, !- Handle
=======
  {2382e8f3-e677-4567-b905-162b35ad9732}, !- Handle
>>>>>>> 4ec27a5f
  Correlation,                            !- Calculation Method
  ,                                       !- Temperature Schedule Name
  10.8753424657535,                       !- Annual Average Outdoor Air Temperature {C}
  23.1524007936508;                       !- Maximum Difference In Monthly Average Outdoor Air Temperatures {deltaC}

OS:RunPeriodControl:DaylightSavingTime,
<<<<<<< HEAD
  {29feeb05-dea4-44ff-9e98-d8723655a3d5}, !- Handle
=======
  {78ea9556-28a1-4646-824d-d45bda2d6001}, !- Handle
>>>>>>> 4ec27a5f
  3/12,                                   !- Start Date
  11/5;                                   !- End Date

OS:Site:GroundTemperature:Deep,
<<<<<<< HEAD
  {871451a9-eac3-4f2b-b105-54ea1913183d}, !- Handle
=======
  {c2933e8e-a511-48e1-b750-2050de8fa171}, !- Handle
>>>>>>> 4ec27a5f
  10.8753424657535,                       !- January Deep Ground Temperature {C}
  10.8753424657535,                       !- February Deep Ground Temperature {C}
  10.8753424657535,                       !- March Deep Ground Temperature {C}
  10.8753424657535,                       !- April Deep Ground Temperature {C}
  10.8753424657535,                       !- May Deep Ground Temperature {C}
  10.8753424657535,                       !- June Deep Ground Temperature {C}
  10.8753424657535,                       !- July Deep Ground Temperature {C}
  10.8753424657535,                       !- August Deep Ground Temperature {C}
  10.8753424657535,                       !- September Deep Ground Temperature {C}
  10.8753424657535,                       !- October Deep Ground Temperature {C}
  10.8753424657535,                       !- November Deep Ground Temperature {C}
  10.8753424657535;                       !- December Deep Ground Temperature {C}

OS:Building,
<<<<<<< HEAD
  {bf4adc76-3d46-4863-9313-f8515e19e9a6}, !- Handle
=======
  {e0f7673a-e806-4f88-9ccf-ebecac0e26b7}, !- Handle
>>>>>>> 4ec27a5f
  Building 1,                             !- Name
  ,                                       !- Building Sector Type
  0,                                      !- North Axis {deg}
  ,                                       !- Nominal Floor to Floor Height {m}
  ,                                       !- Space Type Name
  ,                                       !- Default Construction Set Name
  ,                                       !- Default Schedule Set Name
  2,                                      !- Standards Number of Stories
  1,                                      !- Standards Number of Above Ground Stories
  ,                                       !- Standards Template
  singlefamilyattached,                   !- Standards Building Type
  4;                                      !- Standards Number of Living Units

OS:AdditionalProperties,
<<<<<<< HEAD
  {8b1209dc-4378-49eb-9480-add66964f5f1}, !- Handle
  {bf4adc76-3d46-4863-9313-f8515e19e9a6}, !- Object Name
=======
  {b939cb41-3956-49d0-9c2f-da99e49eb8ce}, !- Handle
  {e0f7673a-e806-4f88-9ccf-ebecac0e26b7}, !- Object Name
>>>>>>> 4ec27a5f
  num_units,                              !- Feature Name 1
  Integer,                                !- Feature Data Type 1
  4,                                      !- Feature Value 1
  has_rear_units,                         !- Feature Name 2
  Boolean,                                !- Feature Data Type 2
  false,                                  !- Feature Value 2
  horz_location,                          !- Feature Name 3
  String,                                 !- Feature Data Type 3
  Left,                                   !- Feature Value 3
  num_floors,                             !- Feature Name 4
  Integer,                                !- Feature Data Type 4
  1;                                      !- Feature Value 4

OS:ThermalZone,
<<<<<<< HEAD
  {d2068400-198c-4a3a-b3ef-e90ef9f9b490}, !- Handle
=======
  {a36aaf6c-ba41-44e9-a77b-6124091637dc}, !- Handle
>>>>>>> 4ec27a5f
  living zone,                            !- Name
  ,                                       !- Multiplier
  ,                                       !- Ceiling Height {m}
  ,                                       !- Volume {m3}
  ,                                       !- Floor Area {m2}
  ,                                       !- Zone Inside Convection Algorithm
  ,                                       !- Zone Outside Convection Algorithm
  ,                                       !- Zone Conditioning Equipment List Name
<<<<<<< HEAD
  {fa26bd3b-8344-4a50-bcd3-24c44fdc0c41}, !- Zone Air Inlet Port List
  {7cd755e0-105c-49d9-b93f-7e3397aa0350}, !- Zone Air Exhaust Port List
  {4e7728b6-c911-4751-97f0-2363a5a14d63}, !- Zone Air Node Name
  {e31050da-92f3-4f2d-8b19-9cbf2d2a689c}, !- Zone Return Air Port List
=======
  {33d52657-7dbd-41ca-8c85-256027dea11c}, !- Zone Air Inlet Port List
  {27baab01-a1d3-4808-8620-858666b23d2f}, !- Zone Air Exhaust Port List
  {53feca45-b1cd-478a-a6b6-2876e80a6968}, !- Zone Air Node Name
  {e2cfc433-6bec-4397-92c3-6bb5c94eade1}, !- Zone Return Air Port List
>>>>>>> 4ec27a5f
  ,                                       !- Primary Daylighting Control Name
  ,                                       !- Fraction of Zone Controlled by Primary Daylighting Control
  ,                                       !- Secondary Daylighting Control Name
  ,                                       !- Fraction of Zone Controlled by Secondary Daylighting Control
  ,                                       !- Illuminance Map Name
  ,                                       !- Group Rendering Name
  ,                                       !- Thermostat Name
  No;                                     !- Use Ideal Air Loads

OS:Node,
<<<<<<< HEAD
  {ba8f28de-b02d-4cd8-92ad-7f49dc9b16f4}, !- Handle
  Node 1,                                 !- Name
  {4e7728b6-c911-4751-97f0-2363a5a14d63}, !- Inlet Port
  ;                                       !- Outlet Port

OS:Connection,
  {4e7728b6-c911-4751-97f0-2363a5a14d63}, !- Handle
  {d2068400-198c-4a3a-b3ef-e90ef9f9b490}, !- Source Object
  11,                                     !- Outlet Port
  {ba8f28de-b02d-4cd8-92ad-7f49dc9b16f4}, !- Target Object
  2;                                      !- Inlet Port

OS:PortList,
  {fa26bd3b-8344-4a50-bcd3-24c44fdc0c41}, !- Handle
  {d2068400-198c-4a3a-b3ef-e90ef9f9b490}; !- HVAC Component

OS:PortList,
  {7cd755e0-105c-49d9-b93f-7e3397aa0350}, !- Handle
  {d2068400-198c-4a3a-b3ef-e90ef9f9b490}; !- HVAC Component

OS:PortList,
  {e31050da-92f3-4f2d-8b19-9cbf2d2a689c}, !- Handle
  {d2068400-198c-4a3a-b3ef-e90ef9f9b490}; !- HVAC Component

OS:Sizing:Zone,
  {d7666283-5213-4a3f-925b-792a962fdaa6}, !- Handle
  {d2068400-198c-4a3a-b3ef-e90ef9f9b490}, !- Zone or ZoneList Name
=======
  {eda19efb-7df5-48fa-acc2-8ad080d6a761}, !- Handle
  Node 1,                                 !- Name
  {53feca45-b1cd-478a-a6b6-2876e80a6968}, !- Inlet Port
  ;                                       !- Outlet Port

OS:Connection,
  {53feca45-b1cd-478a-a6b6-2876e80a6968}, !- Handle
  {eb8c7993-0e2b-41f8-9669-586e0a7bee5c}, !- Name
  {a36aaf6c-ba41-44e9-a77b-6124091637dc}, !- Source Object
  11,                                     !- Outlet Port
  {eda19efb-7df5-48fa-acc2-8ad080d6a761}, !- Target Object
  2;                                      !- Inlet Port

OS:PortList,
  {33d52657-7dbd-41ca-8c85-256027dea11c}, !- Handle
  {dc03a289-f52b-4bc0-b644-014dbac38891}, !- Name
  {a36aaf6c-ba41-44e9-a77b-6124091637dc}; !- HVAC Component

OS:PortList,
  {27baab01-a1d3-4808-8620-858666b23d2f}, !- Handle
  {c06979ac-0f14-49f7-b29a-73087e10d874}, !- Name
  {a36aaf6c-ba41-44e9-a77b-6124091637dc}; !- HVAC Component

OS:PortList,
  {e2cfc433-6bec-4397-92c3-6bb5c94eade1}, !- Handle
  {cd2f50bd-a244-4192-9d26-e1e056919070}, !- Name
  {a36aaf6c-ba41-44e9-a77b-6124091637dc}; !- HVAC Component

OS:Sizing:Zone,
  {5dfb1519-999a-4fac-903f-60bd4565aae9}, !- Handle
  {a36aaf6c-ba41-44e9-a77b-6124091637dc}, !- Zone or ZoneList Name
>>>>>>> 4ec27a5f
  SupplyAirTemperature,                   !- Zone Cooling Design Supply Air Temperature Input Method
  14,                                     !- Zone Cooling Design Supply Air Temperature {C}
  11.11,                                  !- Zone Cooling Design Supply Air Temperature Difference {deltaC}
  SupplyAirTemperature,                   !- Zone Heating Design Supply Air Temperature Input Method
  40,                                     !- Zone Heating Design Supply Air Temperature {C}
  11.11,                                  !- Zone Heating Design Supply Air Temperature Difference {deltaC}
  0.0085,                                 !- Zone Cooling Design Supply Air Humidity Ratio {kg-H2O/kg-air}
  0.008,                                  !- Zone Heating Design Supply Air Humidity Ratio {kg-H2O/kg-air}
  ,                                       !- Zone Heating Sizing Factor
  ,                                       !- Zone Cooling Sizing Factor
  DesignDay,                              !- Cooling Design Air Flow Method
  ,                                       !- Cooling Design Air Flow Rate {m3/s}
  ,                                       !- Cooling Minimum Air Flow per Zone Floor Area {m3/s-m2}
  ,                                       !- Cooling Minimum Air Flow {m3/s}
  ,                                       !- Cooling Minimum Air Flow Fraction
  DesignDay,                              !- Heating Design Air Flow Method
  ,                                       !- Heating Design Air Flow Rate {m3/s}
  ,                                       !- Heating Maximum Air Flow per Zone Floor Area {m3/s-m2}
  ,                                       !- Heating Maximum Air Flow {m3/s}
  ,                                       !- Heating Maximum Air Flow Fraction
  No,                                     !- Account for Dedicated Outdoor Air System
  NeutralSupplyAir,                       !- Dedicated Outdoor Air System Control Strategy
  autosize,                               !- Dedicated Outdoor Air Low Setpoint Temperature for Design {C}
  autosize;                               !- Dedicated Outdoor Air High Setpoint Temperature for Design {C}

OS:ZoneHVAC:EquipmentList,
<<<<<<< HEAD
  {8da86af7-4917-4881-a258-291ed2e0c353}, !- Handle
  Zone HVAC Equipment List 1,             !- Name
  {d2068400-198c-4a3a-b3ef-e90ef9f9b490}; !- Thermal Zone

OS:Space,
  {9a9aea2d-408b-4484-b8c0-6e81ad18aa59}, !- Handle
  living space,                           !- Name
  {2b63d015-7a0f-47d2-8f2e-e6b235efd926}, !- Space Type Name
=======
  {7d54a9b5-2ad2-4322-aade-176bce45f18e}, !- Handle
  Zone HVAC Equipment List 1,             !- Name
  {a36aaf6c-ba41-44e9-a77b-6124091637dc}; !- Thermal Zone

OS:Space,
  {8ad5cc42-17c4-4462-ba07-64b1474d3176}, !- Handle
  living space,                           !- Name
  {a6597c9e-6837-4f77-9bd3-4f09759ff361}, !- Space Type Name
>>>>>>> 4ec27a5f
  ,                                       !- Default Construction Set Name
  ,                                       !- Default Schedule Set Name
  ,                                       !- Direction of Relative North {deg}
  ,                                       !- X Origin {m}
  ,                                       !- Y Origin {m}
  ,                                       !- Z Origin {m}
  ,                                       !- Building Story Name
<<<<<<< HEAD
  {d2068400-198c-4a3a-b3ef-e90ef9f9b490}, !- Thermal Zone Name
  ,                                       !- Part of Total Floor Area
  ,                                       !- Design Specification Outdoor Air Object Name
  {52d7774a-8d85-4e9f-bab7-5336427e189f}; !- Building Unit Name

OS:Surface,
  {9f4c5c80-6ca6-4fda-9cc7-e20afbaceb5b}, !- Handle
  Surface 1,                              !- Name
  Floor,                                  !- Surface Type
  ,                                       !- Construction Name
  {9a9aea2d-408b-4484-b8c0-6e81ad18aa59}, !- Space Name
  Surface,                                !- Outside Boundary Condition
  {062508de-14fa-46b5-94fe-285ce79288d8}, !- Outside Boundary Condition Object
=======
  {a36aaf6c-ba41-44e9-a77b-6124091637dc}, !- Thermal Zone Name
  ,                                       !- Part of Total Floor Area
  ,                                       !- Design Specification Outdoor Air Object Name
  {605e6058-9a10-4088-b154-253adebbfd0e}; !- Building Unit Name

OS:Surface,
  {bce5a8a2-7952-43ce-a908-b135ec843c43}, !- Handle
  Surface 1,                              !- Name
  Floor,                                  !- Surface Type
  ,                                       !- Construction Name
  {8ad5cc42-17c4-4462-ba07-64b1474d3176}, !- Space Name
  Surface,                                !- Outside Boundary Condition
  {7d28e34d-b35f-406a-9c5c-d6deb021e665}, !- Outside Boundary Condition Object
>>>>>>> 4ec27a5f
  NoSun,                                  !- Sun Exposure
  NoWind,                                 !- Wind Exposure
  ,                                       !- View Factor to Ground
  ,                                       !- Number of Vertices
  0, -12.9315688143396, 0,                !- X,Y,Z Vertex 1 {m}
  0, 0, 0,                                !- X,Y,Z Vertex 2 {m}
  6.46578440716979, 0, 0,                 !- X,Y,Z Vertex 3 {m}
  6.46578440716979, -12.9315688143396, 0; !- X,Y,Z Vertex 4 {m}

OS:Surface,
<<<<<<< HEAD
  {d07a9d1b-7a3e-4772-8b6c-984056eacfd0}, !- Handle
  Surface 2,                              !- Name
  Wall,                                   !- Surface Type
  ,                                       !- Construction Name
  {9a9aea2d-408b-4484-b8c0-6e81ad18aa59}, !- Space Name
=======
  {af931c3f-e355-4acf-ba57-35f66cd06052}, !- Handle
  Surface 2,                              !- Name
  Wall,                                   !- Surface Type
  ,                                       !- Construction Name
  {8ad5cc42-17c4-4462-ba07-64b1474d3176}, !- Space Name
>>>>>>> 4ec27a5f
  Outdoors,                               !- Outside Boundary Condition
  ,                                       !- Outside Boundary Condition Object
  SunExposed,                             !- Sun Exposure
  WindExposed,                            !- Wind Exposure
  ,                                       !- View Factor to Ground
  ,                                       !- Number of Vertices
  0, 0, 2.4384,                           !- X,Y,Z Vertex 1 {m}
  0, 0, 0,                                !- X,Y,Z Vertex 2 {m}
  0, -12.9315688143396, 0,                !- X,Y,Z Vertex 3 {m}
  0, -12.9315688143396, 2.4384;           !- X,Y,Z Vertex 4 {m}

OS:Surface,
<<<<<<< HEAD
  {c35b56e0-fd20-40b8-bef5-85052e88bcbc}, !- Handle
  Surface 3,                              !- Name
  Wall,                                   !- Surface Type
  ,                                       !- Construction Name
  {9a9aea2d-408b-4484-b8c0-6e81ad18aa59}, !- Space Name
=======
  {1b5af722-3d2a-4b46-98c1-4c1df6e7cecf}, !- Handle
  Surface 3,                              !- Name
  Wall,                                   !- Surface Type
  ,                                       !- Construction Name
  {8ad5cc42-17c4-4462-ba07-64b1474d3176}, !- Space Name
>>>>>>> 4ec27a5f
  Outdoors,                               !- Outside Boundary Condition
  ,                                       !- Outside Boundary Condition Object
  SunExposed,                             !- Sun Exposure
  WindExposed,                            !- Wind Exposure
  ,                                       !- View Factor to Ground
  ,                                       !- Number of Vertices
  6.46578440716979, 0, 2.4384,            !- X,Y,Z Vertex 1 {m}
  6.46578440716979, 0, 0,                 !- X,Y,Z Vertex 2 {m}
  0, 0, 0,                                !- X,Y,Z Vertex 3 {m}
  0, 0, 2.4384;                           !- X,Y,Z Vertex 4 {m}

OS:Surface,
<<<<<<< HEAD
  {d7b811dd-a5a1-4950-a780-d57fba9785ef}, !- Handle
  Surface 4,                              !- Name
  Wall,                                   !- Surface Type
  ,                                       !- Construction Name
  {9a9aea2d-408b-4484-b8c0-6e81ad18aa59}, !- Space Name
=======
  {8193a733-ab1e-4ea0-9146-e85eb5d40255}, !- Handle
  Surface 4,                              !- Name
  Wall,                                   !- Surface Type
  ,                                       !- Construction Name
  {8ad5cc42-17c4-4462-ba07-64b1474d3176}, !- Space Name
>>>>>>> 4ec27a5f
  Adiabatic,                              !- Outside Boundary Condition
  ,                                       !- Outside Boundary Condition Object
  NoSun,                                  !- Sun Exposure
  NoWind,                                 !- Wind Exposure
  ,                                       !- View Factor to Ground
  ,                                       !- Number of Vertices
  6.46578440716979, -12.9315688143396, 2.4384, !- X,Y,Z Vertex 1 {m}
  6.46578440716979, -12.9315688143396, 0, !- X,Y,Z Vertex 2 {m}
  6.46578440716979, 0, 0,                 !- X,Y,Z Vertex 3 {m}
  6.46578440716979, 0, 2.4384;            !- X,Y,Z Vertex 4 {m}

OS:Surface,
<<<<<<< HEAD
  {f344d14e-b41a-406e-953d-968531fb5304}, !- Handle
  Surface 5,                              !- Name
  Wall,                                   !- Surface Type
  ,                                       !- Construction Name
  {9a9aea2d-408b-4484-b8c0-6e81ad18aa59}, !- Space Name
=======
  {c0e8ad49-d2e0-467b-adf0-84822dac0f90}, !- Handle
  Surface 5,                              !- Name
  Wall,                                   !- Surface Type
  ,                                       !- Construction Name
  {8ad5cc42-17c4-4462-ba07-64b1474d3176}, !- Space Name
>>>>>>> 4ec27a5f
  Outdoors,                               !- Outside Boundary Condition
  ,                                       !- Outside Boundary Condition Object
  SunExposed,                             !- Sun Exposure
  WindExposed,                            !- Wind Exposure
  ,                                       !- View Factor to Ground
  ,                                       !- Number of Vertices
  0, -12.9315688143396, 2.4384,           !- X,Y,Z Vertex 1 {m}
  0, -12.9315688143396, 0,                !- X,Y,Z Vertex 2 {m}
  6.46578440716979, -12.9315688143396, 0, !- X,Y,Z Vertex 3 {m}
  6.46578440716979, -12.9315688143396, 2.4384; !- X,Y,Z Vertex 4 {m}

OS:Surface,
<<<<<<< HEAD
  {6ecc4221-c59c-4f78-9676-c6a552e7bd94}, !- Handle
  Surface 6,                              !- Name
  RoofCeiling,                            !- Surface Type
  ,                                       !- Construction Name
  {9a9aea2d-408b-4484-b8c0-6e81ad18aa59}, !- Space Name
  Surface,                                !- Outside Boundary Condition
  {92e54025-f9ad-42e6-9bc0-5e566b291ea1}, !- Outside Boundary Condition Object
=======
  {123b9dea-bf4d-43c3-9bff-f004ada4a2ba}, !- Handle
  Surface 6,                              !- Name
  RoofCeiling,                            !- Surface Type
  ,                                       !- Construction Name
  {8ad5cc42-17c4-4462-ba07-64b1474d3176}, !- Space Name
  Surface,                                !- Outside Boundary Condition
  {988c4391-b83a-4efb-a2e7-37c11dd7e637}, !- Outside Boundary Condition Object
>>>>>>> 4ec27a5f
  NoSun,                                  !- Sun Exposure
  NoWind,                                 !- Wind Exposure
  ,                                       !- View Factor to Ground
  ,                                       !- Number of Vertices
  6.46578440716979, -12.9315688143396, 2.4384, !- X,Y,Z Vertex 1 {m}
  6.46578440716979, 0, 2.4384,            !- X,Y,Z Vertex 2 {m}
  0, 0, 2.4384,                           !- X,Y,Z Vertex 3 {m}
  0, -12.9315688143396, 2.4384;           !- X,Y,Z Vertex 4 {m}

OS:SpaceType,
<<<<<<< HEAD
  {2b63d015-7a0f-47d2-8f2e-e6b235efd926}, !- Handle
=======
  {a6597c9e-6837-4f77-9bd3-4f09759ff361}, !- Handle
>>>>>>> 4ec27a5f
  Space Type 1,                           !- Name
  ,                                       !- Default Construction Set Name
  ,                                       !- Default Schedule Set Name
  ,                                       !- Group Rendering Name
  ,                                       !- Design Specification Outdoor Air Object Name
  ,                                       !- Standards Template
  ,                                       !- Standards Building Type
  living;                                 !- Standards Space Type

OS:Surface,
<<<<<<< HEAD
  {bfdf469d-f53a-42e0-bfa1-8a0812c3b528}, !- Handle
  Surface 12,                             !- Name
  Floor,                                  !- Surface Type
  ,                                       !- Construction Name
  {96aa489c-fb9d-4e92-af92-0533bdac5823}, !- Space Name
=======
  {5e1d06f0-1ff1-48ff-844e-ec216c2022f0}, !- Handle
  Surface 12,                             !- Name
  Floor,                                  !- Surface Type
  ,                                       !- Construction Name
  {6d347e14-935c-4759-a0ff-636ad4b4ad0d}, !- Space Name
>>>>>>> 4ec27a5f
  Foundation,                             !- Outside Boundary Condition
  ,                                       !- Outside Boundary Condition Object
  NoSun,                                  !- Sun Exposure
  NoWind,                                 !- Wind Exposure
  ,                                       !- View Factor to Ground
  ,                                       !- Number of Vertices
  0, -12.9315688143396, -2.4384,          !- X,Y,Z Vertex 1 {m}
  0, 0, -2.4384,                          !- X,Y,Z Vertex 2 {m}
  6.46578440716979, 0, -2.4384,           !- X,Y,Z Vertex 3 {m}
  6.46578440716979, -12.9315688143396, -2.4384; !- X,Y,Z Vertex 4 {m}

OS:Surface,
<<<<<<< HEAD
  {c2fcc437-2b8d-486b-84ab-18389c347aee}, !- Handle
  Surface 13,                             !- Name
  Wall,                                   !- Surface Type
  ,                                       !- Construction Name
  {96aa489c-fb9d-4e92-af92-0533bdac5823}, !- Space Name
=======
  {f3c76cd6-2126-4203-bb7f-e9247dece614}, !- Handle
  Surface 13,                             !- Name
  Wall,                                   !- Surface Type
  ,                                       !- Construction Name
  {6d347e14-935c-4759-a0ff-636ad4b4ad0d}, !- Space Name
>>>>>>> 4ec27a5f
  Foundation,                             !- Outside Boundary Condition
  ,                                       !- Outside Boundary Condition Object
  NoSun,                                  !- Sun Exposure
  NoWind,                                 !- Wind Exposure
  ,                                       !- View Factor to Ground
  ,                                       !- Number of Vertices
  0, 0, 0,                                !- X,Y,Z Vertex 1 {m}
  0, 0, -2.4384,                          !- X,Y,Z Vertex 2 {m}
  0, -12.9315688143396, -2.4384,          !- X,Y,Z Vertex 3 {m}
  0, -12.9315688143396, 0;                !- X,Y,Z Vertex 4 {m}

OS:Surface,
<<<<<<< HEAD
  {819fa160-bf2a-499a-8126-98db430b6ab2}, !- Handle
  Surface 14,                             !- Name
  Wall,                                   !- Surface Type
  ,                                       !- Construction Name
  {96aa489c-fb9d-4e92-af92-0533bdac5823}, !- Space Name
=======
  {5ffecd93-c5e9-4482-9bed-27adc3106031}, !- Handle
  Surface 14,                             !- Name
  Wall,                                   !- Surface Type
  ,                                       !- Construction Name
  {6d347e14-935c-4759-a0ff-636ad4b4ad0d}, !- Space Name
>>>>>>> 4ec27a5f
  Foundation,                             !- Outside Boundary Condition
  ,                                       !- Outside Boundary Condition Object
  NoSun,                                  !- Sun Exposure
  NoWind,                                 !- Wind Exposure
  ,                                       !- View Factor to Ground
  ,                                       !- Number of Vertices
  6.46578440716979, 0, 0,                 !- X,Y,Z Vertex 1 {m}
  6.46578440716979, 0, -2.4384,           !- X,Y,Z Vertex 2 {m}
  0, 0, -2.4384,                          !- X,Y,Z Vertex 3 {m}
  0, 0, 0;                                !- X,Y,Z Vertex 4 {m}

OS:Surface,
<<<<<<< HEAD
  {609d6620-cdb9-4e1c-90ac-e7d6ae3671cb}, !- Handle
  Surface 15,                             !- Name
  Wall,                                   !- Surface Type
  ,                                       !- Construction Name
  {96aa489c-fb9d-4e92-af92-0533bdac5823}, !- Space Name
=======
  {98dddca6-f141-4c78-a281-2212a2af2379}, !- Handle
  Surface 15,                             !- Name
  Wall,                                   !- Surface Type
  ,                                       !- Construction Name
  {6d347e14-935c-4759-a0ff-636ad4b4ad0d}, !- Space Name
>>>>>>> 4ec27a5f
  Adiabatic,                              !- Outside Boundary Condition
  ,                                       !- Outside Boundary Condition Object
  NoSun,                                  !- Sun Exposure
  NoWind,                                 !- Wind Exposure
  ,                                       !- View Factor to Ground
  ,                                       !- Number of Vertices
  6.46578440716979, -12.9315688143396, 0, !- X,Y,Z Vertex 1 {m}
  6.46578440716979, -12.9315688143396, -2.4384, !- X,Y,Z Vertex 2 {m}
  6.46578440716979, 0, -2.4384,           !- X,Y,Z Vertex 3 {m}
  6.46578440716979, 0, 0;                 !- X,Y,Z Vertex 4 {m}

OS:Surface,
<<<<<<< HEAD
  {4788d799-338c-46cb-9e26-658a526c6567}, !- Handle
  Surface 16,                             !- Name
  Wall,                                   !- Surface Type
  ,                                       !- Construction Name
  {96aa489c-fb9d-4e92-af92-0533bdac5823}, !- Space Name
=======
  {a6c38ec6-d1f6-4d04-90af-9b4598e57d96}, !- Handle
  Surface 16,                             !- Name
  Wall,                                   !- Surface Type
  ,                                       !- Construction Name
  {6d347e14-935c-4759-a0ff-636ad4b4ad0d}, !- Space Name
>>>>>>> 4ec27a5f
  Foundation,                             !- Outside Boundary Condition
  ,                                       !- Outside Boundary Condition Object
  NoSun,                                  !- Sun Exposure
  NoWind,                                 !- Wind Exposure
  ,                                       !- View Factor to Ground
  ,                                       !- Number of Vertices
  0, -12.9315688143396, 0,                !- X,Y,Z Vertex 1 {m}
  0, -12.9315688143396, -2.4384,          !- X,Y,Z Vertex 2 {m}
  6.46578440716979, -12.9315688143396, -2.4384, !- X,Y,Z Vertex 3 {m}
  6.46578440716979, -12.9315688143396, 0; !- X,Y,Z Vertex 4 {m}

OS:Surface,
<<<<<<< HEAD
  {062508de-14fa-46b5-94fe-285ce79288d8}, !- Handle
  Surface 17,                             !- Name
  RoofCeiling,                            !- Surface Type
  ,                                       !- Construction Name
  {96aa489c-fb9d-4e92-af92-0533bdac5823}, !- Space Name
  Surface,                                !- Outside Boundary Condition
  {9f4c5c80-6ca6-4fda-9cc7-e20afbaceb5b}, !- Outside Boundary Condition Object
=======
  {7d28e34d-b35f-406a-9c5c-d6deb021e665}, !- Handle
  Surface 17,                             !- Name
  RoofCeiling,                            !- Surface Type
  ,                                       !- Construction Name
  {6d347e14-935c-4759-a0ff-636ad4b4ad0d}, !- Space Name
  Surface,                                !- Outside Boundary Condition
  {bce5a8a2-7952-43ce-a908-b135ec843c43}, !- Outside Boundary Condition Object
>>>>>>> 4ec27a5f
  NoSun,                                  !- Sun Exposure
  NoWind,                                 !- Wind Exposure
  ,                                       !- View Factor to Ground
  ,                                       !- Number of Vertices
  6.46578440716979, -12.9315688143396, 0, !- X,Y,Z Vertex 1 {m}
  6.46578440716979, 0, 0,                 !- X,Y,Z Vertex 2 {m}
  0, 0, 0,                                !- X,Y,Z Vertex 3 {m}
  0, -12.9315688143396, 0;                !- X,Y,Z Vertex 4 {m}

OS:Space,
<<<<<<< HEAD
  {96aa489c-fb9d-4e92-af92-0533bdac5823}, !- Handle
  unfinished basement space,              !- Name
  {8e5774b8-e07b-40ba-b407-d19d2b27874a}, !- Space Type Name
=======
  {6d347e14-935c-4759-a0ff-636ad4b4ad0d}, !- Handle
  unfinished basement space,              !- Name
  {ff824ae9-12ce-42dd-82c5-07468fadd36e}, !- Space Type Name
>>>>>>> 4ec27a5f
  ,                                       !- Default Construction Set Name
  ,                                       !- Default Schedule Set Name
  ,                                       !- Direction of Relative North {deg}
  ,                                       !- X Origin {m}
  ,                                       !- Y Origin {m}
  ,                                       !- Z Origin {m}
  ,                                       !- Building Story Name
<<<<<<< HEAD
  {188e6c73-3333-457a-a612-cbc7ecfb9c09}; !- Thermal Zone Name

OS:ThermalZone,
  {188e6c73-3333-457a-a612-cbc7ecfb9c09}, !- Handle
=======
  {05047c15-9379-41cf-bc83-ddaaa8ee51a1}; !- Thermal Zone Name

OS:ThermalZone,
  {05047c15-9379-41cf-bc83-ddaaa8ee51a1}, !- Handle
>>>>>>> 4ec27a5f
  unfinished basement zone,               !- Name
  ,                                       !- Multiplier
  ,                                       !- Ceiling Height {m}
  ,                                       !- Volume {m3}
  ,                                       !- Floor Area {m2}
  ,                                       !- Zone Inside Convection Algorithm
  ,                                       !- Zone Outside Convection Algorithm
  ,                                       !- Zone Conditioning Equipment List Name
<<<<<<< HEAD
  {68b8cf1b-8eae-4213-840b-a98b2fbdf8a2}, !- Zone Air Inlet Port List
  {744bc3cc-12ea-401f-a09e-f03f90bab5eb}, !- Zone Air Exhaust Port List
  {6f2a569b-b9b5-4a44-8706-d2ff2232f2c5}, !- Zone Air Node Name
  {d4b1eee6-6445-45b0-ae06-df8f7459183a}, !- Zone Return Air Port List
=======
  {fa39364a-786d-4985-b231-f273ed7e182d}, !- Zone Air Inlet Port List
  {9063522e-2573-440c-b6c6-424283b658ad}, !- Zone Air Exhaust Port List
  {c4391fda-fde8-407f-a33e-ddc4406e7323}, !- Zone Air Node Name
  {43a8b2ce-7ced-4030-9f28-2a2e695fee87}, !- Zone Return Air Port List
>>>>>>> 4ec27a5f
  ,                                       !- Primary Daylighting Control Name
  ,                                       !- Fraction of Zone Controlled by Primary Daylighting Control
  ,                                       !- Secondary Daylighting Control Name
  ,                                       !- Fraction of Zone Controlled by Secondary Daylighting Control
  ,                                       !- Illuminance Map Name
  ,                                       !- Group Rendering Name
  ,                                       !- Thermostat Name
  No;                                     !- Use Ideal Air Loads

OS:Node,
<<<<<<< HEAD
  {e5c80da4-aecf-4469-8382-ef5d4dedbd06}, !- Handle
  Node 2,                                 !- Name
  {6f2a569b-b9b5-4a44-8706-d2ff2232f2c5}, !- Inlet Port
  ;                                       !- Outlet Port

OS:Connection,
  {6f2a569b-b9b5-4a44-8706-d2ff2232f2c5}, !- Handle
  {188e6c73-3333-457a-a612-cbc7ecfb9c09}, !- Source Object
  11,                                     !- Outlet Port
  {e5c80da4-aecf-4469-8382-ef5d4dedbd06}, !- Target Object
  2;                                      !- Inlet Port

OS:PortList,
  {68b8cf1b-8eae-4213-840b-a98b2fbdf8a2}, !- Handle
  {188e6c73-3333-457a-a612-cbc7ecfb9c09}; !- HVAC Component

OS:PortList,
  {744bc3cc-12ea-401f-a09e-f03f90bab5eb}, !- Handle
  {188e6c73-3333-457a-a612-cbc7ecfb9c09}; !- HVAC Component

OS:PortList,
  {d4b1eee6-6445-45b0-ae06-df8f7459183a}, !- Handle
  {188e6c73-3333-457a-a612-cbc7ecfb9c09}; !- HVAC Component

OS:Sizing:Zone,
  {ed7a7856-ad9a-4feb-b2f8-20696376ad03}, !- Handle
  {188e6c73-3333-457a-a612-cbc7ecfb9c09}, !- Zone or ZoneList Name
=======
  {6618fa59-df6d-4f1c-9ea3-98bac641644c}, !- Handle
  Node 2,                                 !- Name
  {c4391fda-fde8-407f-a33e-ddc4406e7323}, !- Inlet Port
  ;                                       !- Outlet Port

OS:Connection,
  {c4391fda-fde8-407f-a33e-ddc4406e7323}, !- Handle
  {ac2ebec9-bb7d-4f95-9b0b-7f4974f639e0}, !- Name
  {05047c15-9379-41cf-bc83-ddaaa8ee51a1}, !- Source Object
  11,                                     !- Outlet Port
  {6618fa59-df6d-4f1c-9ea3-98bac641644c}, !- Target Object
  2;                                      !- Inlet Port

OS:PortList,
  {fa39364a-786d-4985-b231-f273ed7e182d}, !- Handle
  {f630d26a-2f62-448a-91aa-f7fbf6a7170b}, !- Name
  {05047c15-9379-41cf-bc83-ddaaa8ee51a1}; !- HVAC Component

OS:PortList,
  {9063522e-2573-440c-b6c6-424283b658ad}, !- Handle
  {dea57b7e-ac2a-4675-bb0e-7849777f0e4e}, !- Name
  {05047c15-9379-41cf-bc83-ddaaa8ee51a1}; !- HVAC Component

OS:PortList,
  {43a8b2ce-7ced-4030-9f28-2a2e695fee87}, !- Handle
  {2b693fcd-5ab8-4e4c-8112-86bc09f455c0}, !- Name
  {05047c15-9379-41cf-bc83-ddaaa8ee51a1}; !- HVAC Component

OS:Sizing:Zone,
  {f27020fa-9e26-463e-874d-e03cc285a6ef}, !- Handle
  {05047c15-9379-41cf-bc83-ddaaa8ee51a1}, !- Zone or ZoneList Name
>>>>>>> 4ec27a5f
  SupplyAirTemperature,                   !- Zone Cooling Design Supply Air Temperature Input Method
  14,                                     !- Zone Cooling Design Supply Air Temperature {C}
  11.11,                                  !- Zone Cooling Design Supply Air Temperature Difference {deltaC}
  SupplyAirTemperature,                   !- Zone Heating Design Supply Air Temperature Input Method
  40,                                     !- Zone Heating Design Supply Air Temperature {C}
  11.11,                                  !- Zone Heating Design Supply Air Temperature Difference {deltaC}
  0.0085,                                 !- Zone Cooling Design Supply Air Humidity Ratio {kg-H2O/kg-air}
  0.008,                                  !- Zone Heating Design Supply Air Humidity Ratio {kg-H2O/kg-air}
  ,                                       !- Zone Heating Sizing Factor
  ,                                       !- Zone Cooling Sizing Factor
  DesignDay,                              !- Cooling Design Air Flow Method
  ,                                       !- Cooling Design Air Flow Rate {m3/s}
  ,                                       !- Cooling Minimum Air Flow per Zone Floor Area {m3/s-m2}
  ,                                       !- Cooling Minimum Air Flow {m3/s}
  ,                                       !- Cooling Minimum Air Flow Fraction
  DesignDay,                              !- Heating Design Air Flow Method
  ,                                       !- Heating Design Air Flow Rate {m3/s}
  ,                                       !- Heating Maximum Air Flow per Zone Floor Area {m3/s-m2}
  ,                                       !- Heating Maximum Air Flow {m3/s}
  ,                                       !- Heating Maximum Air Flow Fraction
  No,                                     !- Account for Dedicated Outdoor Air System
  NeutralSupplyAir,                       !- Dedicated Outdoor Air System Control Strategy
  autosize,                               !- Dedicated Outdoor Air Low Setpoint Temperature for Design {C}
  autosize;                               !- Dedicated Outdoor Air High Setpoint Temperature for Design {C}

OS:ZoneHVAC:EquipmentList,
<<<<<<< HEAD
  {addeeb7e-b37d-4374-b765-c92d7d7cd27f}, !- Handle
  Zone HVAC Equipment List 2,             !- Name
  {188e6c73-3333-457a-a612-cbc7ecfb9c09}; !- Thermal Zone

OS:SpaceType,
  {8e5774b8-e07b-40ba-b407-d19d2b27874a}, !- Handle
=======
  {9f2d23ab-7fd5-451d-99a7-f704c1c173be}, !- Handle
  Zone HVAC Equipment List 2,             !- Name
  {05047c15-9379-41cf-bc83-ddaaa8ee51a1}; !- Thermal Zone

OS:SpaceType,
  {ff824ae9-12ce-42dd-82c5-07468fadd36e}, !- Handle
>>>>>>> 4ec27a5f
  Space Type 2,                           !- Name
  ,                                       !- Default Construction Set Name
  ,                                       !- Default Schedule Set Name
  ,                                       !- Group Rendering Name
  ,                                       !- Design Specification Outdoor Air Object Name
  ,                                       !- Standards Template
  ,                                       !- Standards Building Type
  unfinished basement;                    !- Standards Space Type

OS:Surface,
<<<<<<< HEAD
  {92e54025-f9ad-42e6-9bc0-5e566b291ea1}, !- Handle
  Surface 7,                              !- Name
  Floor,                                  !- Surface Type
  ,                                       !- Construction Name
  {e9d55a94-3629-42e7-bfa1-4e49e5ca3ddc}, !- Space Name
  Surface,                                !- Outside Boundary Condition
  {6ecc4221-c59c-4f78-9676-c6a552e7bd94}, !- Outside Boundary Condition Object
=======
  {988c4391-b83a-4efb-a2e7-37c11dd7e637}, !- Handle
  Surface 7,                              !- Name
  Floor,                                  !- Surface Type
  ,                                       !- Construction Name
  {a60b3f43-0a50-43d3-a09b-1b11ca91a6d6}, !- Space Name
  Surface,                                !- Outside Boundary Condition
  {123b9dea-bf4d-43c3-9bff-f004ada4a2ba}, !- Outside Boundary Condition Object
>>>>>>> 4ec27a5f
  NoSun,                                  !- Sun Exposure
  NoWind,                                 !- Wind Exposure
  ,                                       !- View Factor to Ground
  ,                                       !- Number of Vertices
  0, -12.9315688143396, 2.4384,           !- X,Y,Z Vertex 1 {m}
  0, 0, 2.4384,                           !- X,Y,Z Vertex 2 {m}
  6.46578440716979, 0, 2.4384,            !- X,Y,Z Vertex 3 {m}
  6.46578440716979, -12.9315688143396, 2.4384; !- X,Y,Z Vertex 4 {m}

OS:Surface,
<<<<<<< HEAD
  {4c2e1bab-5ff6-49b8-bf44-713f82db182f}, !- Handle
  Surface 8,                              !- Name
  RoofCeiling,                            !- Surface Type
  ,                                       !- Construction Name
  {e9d55a94-3629-42e7-bfa1-4e49e5ca3ddc}, !- Space Name
=======
  {54cbb7a1-a3ed-4ca9-897a-2eca27f1ef4f}, !- Handle
  Surface 8,                              !- Name
  RoofCeiling,                            !- Surface Type
  ,                                       !- Construction Name
  {a60b3f43-0a50-43d3-a09b-1b11ca91a6d6}, !- Space Name
>>>>>>> 4ec27a5f
  Outdoors,                               !- Outside Boundary Condition
  ,                                       !- Outside Boundary Condition Object
  SunExposed,                             !- Sun Exposure
  WindExposed,                            !- Wind Exposure
  ,                                       !- View Factor to Ground
  ,                                       !- Number of Vertices
  0, -6.46578440716979, 5.6712922035849,  !- X,Y,Z Vertex 1 {m}
  6.46578440716979, -6.46578440716979, 5.6712922035849, !- X,Y,Z Vertex 2 {m}
  6.46578440716979, 0, 2.4384,            !- X,Y,Z Vertex 3 {m}
  0, 0, 2.4384;                           !- X,Y,Z Vertex 4 {m}

OS:Surface,
<<<<<<< HEAD
  {cb695ec0-a439-4e86-9da0-9e03812f5b17}, !- Handle
  Surface 9,                              !- Name
  RoofCeiling,                            !- Surface Type
  ,                                       !- Construction Name
  {e9d55a94-3629-42e7-bfa1-4e49e5ca3ddc}, !- Space Name
=======
  {e53c6bd9-6b6e-42b3-896c-d0e2c594d7af}, !- Handle
  Surface 9,                              !- Name
  RoofCeiling,                            !- Surface Type
  ,                                       !- Construction Name
  {a60b3f43-0a50-43d3-a09b-1b11ca91a6d6}, !- Space Name
>>>>>>> 4ec27a5f
  Outdoors,                               !- Outside Boundary Condition
  ,                                       !- Outside Boundary Condition Object
  SunExposed,                             !- Sun Exposure
  WindExposed,                            !- Wind Exposure
  ,                                       !- View Factor to Ground
  ,                                       !- Number of Vertices
  6.46578440716979, -6.46578440716979, 5.6712922035849, !- X,Y,Z Vertex 1 {m}
  0, -6.46578440716979, 5.6712922035849,  !- X,Y,Z Vertex 2 {m}
  0, -12.9315688143396, 2.4384,           !- X,Y,Z Vertex 3 {m}
  6.46578440716979, -12.9315688143396, 2.4384; !- X,Y,Z Vertex 4 {m}

OS:Surface,
<<<<<<< HEAD
  {70bdf2a7-3d0d-4c55-816f-66198c7f17d9}, !- Handle
  Surface 10,                             !- Name
  Wall,                                   !- Surface Type
  ,                                       !- Construction Name
  {e9d55a94-3629-42e7-bfa1-4e49e5ca3ddc}, !- Space Name
=======
  {f7bfb509-e8ea-4945-9ed6-3ac1b8e9becd}, !- Handle
  Surface 10,                             !- Name
  Wall,                                   !- Surface Type
  ,                                       !- Construction Name
  {a60b3f43-0a50-43d3-a09b-1b11ca91a6d6}, !- Space Name
>>>>>>> 4ec27a5f
  Outdoors,                               !- Outside Boundary Condition
  ,                                       !- Outside Boundary Condition Object
  SunExposed,                             !- Sun Exposure
  WindExposed,                            !- Wind Exposure
  ,                                       !- View Factor to Ground
  ,                                       !- Number of Vertices
  0, -6.46578440716979, 5.6712922035849,  !- X,Y,Z Vertex 1 {m}
  0, 0, 2.4384,                           !- X,Y,Z Vertex 2 {m}
  0, -12.9315688143396, 2.4384;           !- X,Y,Z Vertex 3 {m}

OS:Surface,
<<<<<<< HEAD
  {4b95c8ea-7a96-45ab-a56a-e11b15cb24c7}, !- Handle
  Surface 11,                             !- Name
  Wall,                                   !- Surface Type
  ,                                       !- Construction Name
  {e9d55a94-3629-42e7-bfa1-4e49e5ca3ddc}, !- Space Name
=======
  {761c2220-4399-49c6-aca2-117975dfe60a}, !- Handle
  Surface 11,                             !- Name
  Wall,                                   !- Surface Type
  ,                                       !- Construction Name
  {a60b3f43-0a50-43d3-a09b-1b11ca91a6d6}, !- Space Name
>>>>>>> 4ec27a5f
  Adiabatic,                              !- Outside Boundary Condition
  ,                                       !- Outside Boundary Condition Object
  NoSun,                                  !- Sun Exposure
  NoWind,                                 !- Wind Exposure
  ,                                       !- View Factor to Ground
  ,                                       !- Number of Vertices
  6.46578440716979, -6.46578440716979, 5.6712922035849, !- X,Y,Z Vertex 1 {m}
  6.46578440716979, -12.9315688143396, 2.4384, !- X,Y,Z Vertex 2 {m}
  6.46578440716979, 0, 2.4384;            !- X,Y,Z Vertex 3 {m}

OS:Space,
<<<<<<< HEAD
  {e9d55a94-3629-42e7-bfa1-4e49e5ca3ddc}, !- Handle
  unfinished attic space,                 !- Name
  {0fff8c7f-a411-4bd0-a637-4dc2a0f0f3aa}, !- Space Type Name
=======
  {a60b3f43-0a50-43d3-a09b-1b11ca91a6d6}, !- Handle
  unfinished attic space,                 !- Name
  {983d720b-378b-4ba8-82d8-27491dafcf90}, !- Space Type Name
>>>>>>> 4ec27a5f
  ,                                       !- Default Construction Set Name
  ,                                       !- Default Schedule Set Name
  ,                                       !- Direction of Relative North {deg}
  ,                                       !- X Origin {m}
  ,                                       !- Y Origin {m}
  ,                                       !- Z Origin {m}
  ,                                       !- Building Story Name
<<<<<<< HEAD
  {9fd13c9b-33a8-48dc-97a9-369b7d1e905b}; !- Thermal Zone Name

OS:ThermalZone,
  {9fd13c9b-33a8-48dc-97a9-369b7d1e905b}, !- Handle
=======
  {c35cbbe4-0ac4-4351-85af-66d0e83e3fc8}; !- Thermal Zone Name

OS:ThermalZone,
  {c35cbbe4-0ac4-4351-85af-66d0e83e3fc8}, !- Handle
>>>>>>> 4ec27a5f
  unfinished attic zone,                  !- Name
  ,                                       !- Multiplier
  ,                                       !- Ceiling Height {m}
  ,                                       !- Volume {m3}
  ,                                       !- Floor Area {m2}
  ,                                       !- Zone Inside Convection Algorithm
  ,                                       !- Zone Outside Convection Algorithm
  ,                                       !- Zone Conditioning Equipment List Name
<<<<<<< HEAD
  {87acac8e-30e8-4bf8-a3d9-5a3dc0c1c90e}, !- Zone Air Inlet Port List
  {83c65f5b-8b0d-4864-af63-373dbe43f28e}, !- Zone Air Exhaust Port List
  {05eb33f7-1bd5-4000-8770-390cb90b1305}, !- Zone Air Node Name
  {d43af306-ff0a-4f5d-a1be-c43449d4fc88}, !- Zone Return Air Port List
=======
  {0fb5c76d-2417-41cc-85fe-afaef1ba0476}, !- Zone Air Inlet Port List
  {572a5417-5df4-457c-8c72-e8be88ac80c3}, !- Zone Air Exhaust Port List
  {41cbd3e4-716a-4c11-beb0-a187ec618b1e}, !- Zone Air Node Name
  {7fd24324-d25d-4b06-be1b-c6aac75073a6}, !- Zone Return Air Port List
>>>>>>> 4ec27a5f
  ,                                       !- Primary Daylighting Control Name
  ,                                       !- Fraction of Zone Controlled by Primary Daylighting Control
  ,                                       !- Secondary Daylighting Control Name
  ,                                       !- Fraction of Zone Controlled by Secondary Daylighting Control
  ,                                       !- Illuminance Map Name
  ,                                       !- Group Rendering Name
  ,                                       !- Thermostat Name
  No;                                     !- Use Ideal Air Loads

OS:Node,
<<<<<<< HEAD
  {1d0d30dc-098b-4a35-abd9-eb1107f2407e}, !- Handle
  Node 3,                                 !- Name
  {05eb33f7-1bd5-4000-8770-390cb90b1305}, !- Inlet Port
  ;                                       !- Outlet Port

OS:Connection,
  {05eb33f7-1bd5-4000-8770-390cb90b1305}, !- Handle
  {9fd13c9b-33a8-48dc-97a9-369b7d1e905b}, !- Source Object
  11,                                     !- Outlet Port
  {1d0d30dc-098b-4a35-abd9-eb1107f2407e}, !- Target Object
  2;                                      !- Inlet Port

OS:PortList,
  {87acac8e-30e8-4bf8-a3d9-5a3dc0c1c90e}, !- Handle
  {9fd13c9b-33a8-48dc-97a9-369b7d1e905b}; !- HVAC Component

OS:PortList,
  {83c65f5b-8b0d-4864-af63-373dbe43f28e}, !- Handle
  {9fd13c9b-33a8-48dc-97a9-369b7d1e905b}; !- HVAC Component

OS:PortList,
  {d43af306-ff0a-4f5d-a1be-c43449d4fc88}, !- Handle
  {9fd13c9b-33a8-48dc-97a9-369b7d1e905b}; !- HVAC Component

OS:Sizing:Zone,
  {1f2010a3-7ec7-402c-beeb-d0ee9d893529}, !- Handle
  {9fd13c9b-33a8-48dc-97a9-369b7d1e905b}, !- Zone or ZoneList Name
=======
  {534e6ce7-3915-4264-b865-cee20663050d}, !- Handle
  Node 3,                                 !- Name
  {41cbd3e4-716a-4c11-beb0-a187ec618b1e}, !- Inlet Port
  ;                                       !- Outlet Port

OS:Connection,
  {41cbd3e4-716a-4c11-beb0-a187ec618b1e}, !- Handle
  {4c6b6032-1515-4595-ad2c-013264b8e09e}, !- Name
  {c35cbbe4-0ac4-4351-85af-66d0e83e3fc8}, !- Source Object
  11,                                     !- Outlet Port
  {534e6ce7-3915-4264-b865-cee20663050d}, !- Target Object
  2;                                      !- Inlet Port

OS:PortList,
  {0fb5c76d-2417-41cc-85fe-afaef1ba0476}, !- Handle
  {74e99773-9254-4b9b-a15f-54d62a89e143}, !- Name
  {c35cbbe4-0ac4-4351-85af-66d0e83e3fc8}; !- HVAC Component

OS:PortList,
  {572a5417-5df4-457c-8c72-e8be88ac80c3}, !- Handle
  {42e7ddb0-ac5f-42d0-81ac-6840bf97b64f}, !- Name
  {c35cbbe4-0ac4-4351-85af-66d0e83e3fc8}; !- HVAC Component

OS:PortList,
  {7fd24324-d25d-4b06-be1b-c6aac75073a6}, !- Handle
  {bcbbf3d3-b0b3-4005-a073-5e0615911297}, !- Name
  {c35cbbe4-0ac4-4351-85af-66d0e83e3fc8}; !- HVAC Component

OS:Sizing:Zone,
  {de7f6df8-b450-4eb3-9ea8-0de2dee95036}, !- Handle
  {c35cbbe4-0ac4-4351-85af-66d0e83e3fc8}, !- Zone or ZoneList Name
>>>>>>> 4ec27a5f
  SupplyAirTemperature,                   !- Zone Cooling Design Supply Air Temperature Input Method
  14,                                     !- Zone Cooling Design Supply Air Temperature {C}
  11.11,                                  !- Zone Cooling Design Supply Air Temperature Difference {deltaC}
  SupplyAirTemperature,                   !- Zone Heating Design Supply Air Temperature Input Method
  40,                                     !- Zone Heating Design Supply Air Temperature {C}
  11.11,                                  !- Zone Heating Design Supply Air Temperature Difference {deltaC}
  0.0085,                                 !- Zone Cooling Design Supply Air Humidity Ratio {kg-H2O/kg-air}
  0.008,                                  !- Zone Heating Design Supply Air Humidity Ratio {kg-H2O/kg-air}
  ,                                       !- Zone Heating Sizing Factor
  ,                                       !- Zone Cooling Sizing Factor
  DesignDay,                              !- Cooling Design Air Flow Method
  ,                                       !- Cooling Design Air Flow Rate {m3/s}
  ,                                       !- Cooling Minimum Air Flow per Zone Floor Area {m3/s-m2}
  ,                                       !- Cooling Minimum Air Flow {m3/s}
  ,                                       !- Cooling Minimum Air Flow Fraction
  DesignDay,                              !- Heating Design Air Flow Method
  ,                                       !- Heating Design Air Flow Rate {m3/s}
  ,                                       !- Heating Maximum Air Flow per Zone Floor Area {m3/s-m2}
  ,                                       !- Heating Maximum Air Flow {m3/s}
  ,                                       !- Heating Maximum Air Flow Fraction
  No,                                     !- Account for Dedicated Outdoor Air System
  NeutralSupplyAir,                       !- Dedicated Outdoor Air System Control Strategy
  autosize,                               !- Dedicated Outdoor Air Low Setpoint Temperature for Design {C}
  autosize;                               !- Dedicated Outdoor Air High Setpoint Temperature for Design {C}

OS:ZoneHVAC:EquipmentList,
<<<<<<< HEAD
  {2f07a317-bd43-4421-8416-09deb6304fc1}, !- Handle
  Zone HVAC Equipment List 3,             !- Name
  {9fd13c9b-33a8-48dc-97a9-369b7d1e905b}; !- Thermal Zone

OS:SpaceType,
  {0fff8c7f-a411-4bd0-a637-4dc2a0f0f3aa}, !- Handle
=======
  {18d63a6d-e142-4c9c-a6f9-8b3e34b0708c}, !- Handle
  Zone HVAC Equipment List 3,             !- Name
  {c35cbbe4-0ac4-4351-85af-66d0e83e3fc8}; !- Thermal Zone

OS:SpaceType,
  {983d720b-378b-4ba8-82d8-27491dafcf90}, !- Handle
>>>>>>> 4ec27a5f
  Space Type 3,                           !- Name
  ,                                       !- Default Construction Set Name
  ,                                       !- Default Schedule Set Name
  ,                                       !- Group Rendering Name
  ,                                       !- Design Specification Outdoor Air Object Name
  ,                                       !- Standards Template
  ,                                       !- Standards Building Type
  unfinished attic;                       !- Standards Space Type

OS:BuildingUnit,
<<<<<<< HEAD
  {52d7774a-8d85-4e9f-bab7-5336427e189f}, !- Handle
=======
  {605e6058-9a10-4088-b154-253adebbfd0e}, !- Handle
>>>>>>> 4ec27a5f
  unit 1,                                 !- Name
  ,                                       !- Rendering Color
  Residential;                            !- Building Unit Type

OS:AdditionalProperties,
<<<<<<< HEAD
  {47646b96-daad-44a9-b82c-5c437bfd46e3}, !- Handle
  {52d7774a-8d85-4e9f-bab7-5336427e189f}, !- Object Name
=======
  {314e339b-87c5-4b64-aff6-fe644711d206}, !- Handle
  {605e6058-9a10-4088-b154-253adebbfd0e}, !- Object Name
>>>>>>> 4ec27a5f
  NumberOfBedrooms,                       !- Feature Name 1
  Integer,                                !- Feature Data Type 1
  3,                                      !- Feature Value 1
  NumberOfBathrooms,                      !- Feature Name 2
  Double,                                 !- Feature Data Type 2
  2,                                      !- Feature Value 2
  NumberOfOccupants,                      !- Feature Name 3
  Double,                                 !- Feature Data Type 3
  3.3900000000000001;                     !- Feature Value 3

OS:External:File,
<<<<<<< HEAD
  {eed337f6-c90c-4995-a822-42133dc58c9f}, !- Handle
=======
  {5cab70b3-1be1-40a9-88ab-fa7891277312}, !- Handle
>>>>>>> 4ec27a5f
  8760.csv,                               !- Name
  8760.csv;                               !- File Name

OS:Schedule:Day,
<<<<<<< HEAD
  {eb574515-3674-40fa-b682-60aa942109ab}, !- Handle
=======
  {3724a281-5250-4ded-b3b2-5a720d649c4a}, !- Handle
>>>>>>> 4ec27a5f
  Schedule Day 1,                         !- Name
  ,                                       !- Schedule Type Limits Name
  ,                                       !- Interpolate to Timestep
  24,                                     !- Hour 1
  0,                                      !- Minute 1
  0;                                      !- Value Until Time 1

OS:Schedule:Day,
<<<<<<< HEAD
  {e1590a11-fb7c-4110-985b-b87fb1512925}, !- Handle
=======
  {fc9f6608-6d1d-4501-ac32-9b3b250fdb05}, !- Handle
>>>>>>> 4ec27a5f
  Schedule Day 2,                         !- Name
  ,                                       !- Schedule Type Limits Name
  ,                                       !- Interpolate to Timestep
  24,                                     !- Hour 1
  0,                                      !- Minute 1
  1;                                      !- Value Until Time 1

OS:Schedule:File,
<<<<<<< HEAD
  {682c78fd-07bb-4225-959e-678bfa1ca03f}, !- Handle
  occupants,                              !- Name
  {0f950427-4ff3-40ac-8fc2-6fed242382da}, !- Schedule Type Limits Name
  {eed337f6-c90c-4995-a822-42133dc58c9f}, !- External File Name
=======
  {46533c25-6d61-47e3-b46b-f6629d1e95ec}, !- Handle
  occupants,                              !- Name
  {0afc4cf3-e057-4d60-9e64-e9e59ded8b55}, !- Schedule Type Limits Name
  {5cab70b3-1be1-40a9-88ab-fa7891277312}, !- External File Name
>>>>>>> 4ec27a5f
  1,                                      !- Column Number
  1,                                      !- Rows to Skip at Top
  8760,                                   !- Number of Hours of Data
  ,                                       !- Column Separator
  ,                                       !- Interpolate to Timestep
  60;                                     !- Minutes per Item

<<<<<<< HEAD
OS:Schedule:Constant,
  {f54e4ff6-37d8-42b1-9561-02e40fe534b8}, !- Handle
  res occupants activity schedule,        !- Name
  {3761ead0-0e49-409d-b547-bfa17b3ea01b}, !- Schedule Type Limits Name
  112.539290946133;                       !- Value

OS:People:Definition,
  {f0c8b3db-9565-4f73-8de8-18857a5c8f50}, !- Handle
=======
OS:Schedule:Ruleset,
  {cb23ee4b-3d77-4335-94e8-f1e279898325}, !- Handle
  Schedule Ruleset 1,                     !- Name
  {3d7baa6c-cc6c-4a64-91f7-bd2d5b4b1f39}, !- Schedule Type Limits Name
  {48784493-8dea-42cb-be8a-817bbbdadeec}; !- Default Day Schedule Name

OS:Schedule:Day,
  {48784493-8dea-42cb-be8a-817bbbdadeec}, !- Handle
  Schedule Day 3,                         !- Name
  {3d7baa6c-cc6c-4a64-91f7-bd2d5b4b1f39}, !- Schedule Type Limits Name
  ,                                       !- Interpolate to Timestep
  24,                                     !- Hour 1
  0,                                      !- Minute 1
  112.539290946133;                       !- Value Until Time 1

OS:People:Definition,
  {e56bd859-94ba-4b97-8aa1-6160526a524e}, !- Handle
>>>>>>> 4ec27a5f
  res occupants|living space,             !- Name
  People,                                 !- Number of People Calculation Method
  3.39,                                   !- Number of People {people}
  ,                                       !- People per Space Floor Area {person/m2}
  ,                                       !- Space Floor Area per Person {m2/person}
  0.319734,                               !- Fraction Radiant
  0.573,                                  !- Sensible Heat Fraction
  0,                                      !- Carbon Dioxide Generation Rate {m3/s-W}
  No,                                     !- Enable ASHRAE 55 Comfort Warnings
  ZoneAveraged;                           !- Mean Radiant Temperature Calculation Type

OS:People,
<<<<<<< HEAD
  {3dff312f-1f8e-490e-b3cb-0a78fd575706}, !- Handle
  res occupants|living space,             !- Name
  {f0c8b3db-9565-4f73-8de8-18857a5c8f50}, !- People Definition Name
  {9a9aea2d-408b-4484-b8c0-6e81ad18aa59}, !- Space or SpaceType Name
  {682c78fd-07bb-4225-959e-678bfa1ca03f}, !- Number of People Schedule Name
  {f54e4ff6-37d8-42b1-9561-02e40fe534b8}, !- Activity Level Schedule Name
=======
  {f41567e8-0671-4811-8812-79039356f502}, !- Handle
  res occupants|living space,             !- Name
  {e56bd859-94ba-4b97-8aa1-6160526a524e}, !- People Definition Name
  {8ad5cc42-17c4-4462-ba07-64b1474d3176}, !- Space or SpaceType Name
  {46533c25-6d61-47e3-b46b-f6629d1e95ec}, !- Number of People Schedule Name
  {cb23ee4b-3d77-4335-94e8-f1e279898325}, !- Activity Level Schedule Name
>>>>>>> 4ec27a5f
  ,                                       !- Surface Name/Angle Factor List Name
  ,                                       !- Work Efficiency Schedule Name
  ,                                       !- Clothing Insulation Schedule Name
  ,                                       !- Air Velocity Schedule Name
  1;                                      !- Multiplier

OS:ScheduleTypeLimits,
<<<<<<< HEAD
  {3761ead0-0e49-409d-b547-bfa17b3ea01b}, !- Handle
=======
  {3d7baa6c-cc6c-4a64-91f7-bd2d5b4b1f39}, !- Handle
>>>>>>> 4ec27a5f
  ActivityLevel,                          !- Name
  0,                                      !- Lower Limit Value
  ,                                       !- Upper Limit Value
  Continuous,                             !- Numeric Type
  ActivityLevel;                          !- Unit Type

OS:ScheduleTypeLimits,
<<<<<<< HEAD
  {0f950427-4ff3-40ac-8fc2-6fed242382da}, !- Handle
=======
  {0afc4cf3-e057-4d60-9e64-e9e59ded8b55}, !- Handle
>>>>>>> 4ec27a5f
  Fractional,                             !- Name
  0,                                      !- Lower Limit Value
  1,                                      !- Upper Limit Value
  Continuous;                             !- Numeric Type
<|MERGE_RESOLUTION|>--- conflicted
+++ resolved
@@ -1,31 +1,22 @@
 !- NOTE: Auto-generated from /test/osw_files/SFA_4units_1story_UB_UA_3Beds_2Baths_Denver.osw
 
 OS:Version,
-<<<<<<< HEAD
-  {64379f00-12e8-401b-834b-9a454229d61f}, !- Handle
+  {0e00aeb0-f163-42cf-9ec1-da4eee271e52}, !- Handle
   3.2.1;                                  !- Version Identifier
 
 OS:SimulationControl,
-  {428945e7-fccc-4423-970a-22b155180959}, !- Handle
-=======
-  {7c7a9a50-af24-4628-b308-8e140766155c}, !- Handle
-  2.9.1;                                  !- Version Identifier
-
-OS:SimulationControl,
-  {fb6f13ac-9a3f-486d-84a5-9fa75922f3e4}, !- Handle
->>>>>>> 4ec27a5f
+  {b5025360-de16-4209-9e64-4fd6d5dbe287}, !- Handle
   ,                                       !- Do Zone Sizing Calculation
   ,                                       !- Do System Sizing Calculation
   ,                                       !- Do Plant Sizing Calculation
   No;                                     !- Run Simulation for Sizing Periods
 
 OS:Timestep,
-<<<<<<< HEAD
-  {e7c15462-1f70-4019-b67b-6fb0a3bf17f5}, !- Handle
+  {3beb6127-6217-465c-9542-b59893a3caf0}, !- Handle
   6;                                      !- Number of Timesteps per Hour
 
 OS:ShadowCalculation,
-  {5024ac26-8dd2-4efd-a548-012c10001b84}, !- Handle
+  {5829e44b-0009-4bab-9aaa-232780abe924}, !- Handle
   PolygonClipping,                        !- Shading Calculation Method
   ,                                       !- Shading Calculation Update Frequency Method
   20,                                     !- Shading Calculation Update Frequency
@@ -38,45 +29,21 @@
   No;                                     !- Disable Self-Shading From Shading Zone Groups to Other Zones
 
 OS:SurfaceConvectionAlgorithm:Outside,
-  {915847ea-6d2e-4142-b591-eaf2a322bd94}, !- Handle
+  {7bc388b4-ff75-4010-b622-3c2183803651}, !- Handle
   DOE-2;                                  !- Algorithm
 
 OS:SurfaceConvectionAlgorithm:Inside,
-  {59d0cb65-0498-4466-ba20-6f9388939c6d}, !- Handle
+  {2229c227-36e4-4a2d-b445-a547083ab1ce}, !- Handle
   TARP;                                   !- Algorithm
 
 OS:ZoneCapacitanceMultiplier:ResearchSpecial,
-  {9c5d95c1-123f-4371-b7c7-94b1adf4887f}, !- Handle
-=======
-  {b595ed1b-80bb-498b-b185-eed9558cf713}, !- Handle
-  6;                                      !- Number of Timesteps per Hour
-
-OS:ShadowCalculation,
-  {ead42e8c-7275-4b6a-a642-0798215732a4}, !- Handle
-  20,                                     !- Calculation Frequency
-  200;                                    !- Maximum Figures in Shadow Overlap Calculations
-
-OS:SurfaceConvectionAlgorithm:Outside,
-  {081243e1-9673-4a54-a82f-a06df1bdb206}, !- Handle
-  DOE-2;                                  !- Algorithm
-
-OS:SurfaceConvectionAlgorithm:Inside,
-  {3cf7bf77-9e2a-439c-a1cd-e966d23067ed}, !- Handle
-  TARP;                                   !- Algorithm
-
-OS:ZoneCapacitanceMultiplier:ResearchSpecial,
-  {778d72dd-1a76-44d2-90d4-16686780d0cf}, !- Handle
->>>>>>> 4ec27a5f
+  {fe5457b1-b079-418c-b11a-8dbb095217b2}, !- Handle
   ,                                       !- Temperature Capacity Multiplier
   15,                                     !- Humidity Capacity Multiplier
   ;                                       !- Carbon Dioxide Capacity Multiplier
 
 OS:RunPeriod,
-<<<<<<< HEAD
-  {7b51bbe8-112b-4056-8a9c-da6a76f7ad22}, !- Handle
-=======
-  {a6fc446d-0ad8-4dde-bfd9-e5145182fb5b}, !- Handle
->>>>>>> 4ec27a5f
+  {bd4ea93b-e6b7-47cd-95e3-1d50a4327496}, !- Handle
   Run Period 1,                           !- Name
   1,                                      !- Begin Month
   1,                                      !- Begin Day of Month
@@ -90,21 +57,13 @@
   ;                                       !- Number of Times Runperiod to be Repeated
 
 OS:YearDescription,
-<<<<<<< HEAD
-  {4bc5b513-e34c-405b-aec2-3c67b0c3c46a}, !- Handle
-=======
-  {16c602a5-ecbc-4e90-a7ca-b508f0c5a0aa}, !- Handle
->>>>>>> 4ec27a5f
+  {65607ce8-300a-421c-92ee-9dcc17d976ed}, !- Handle
   2007,                                   !- Calendar Year
   ,                                       !- Day of Week for Start Day
   ;                                       !- Is Leap Year
 
 OS:WeatherFile,
-<<<<<<< HEAD
-  {a540a033-a746-4846-97fd-1853874a53f5}, !- Handle
-=======
-  {5efa2ba2-73f2-4ffb-8760-b1075a34dfc7}, !- Handle
->>>>>>> 4ec27a5f
+  {3453451f-d2c9-455d-91c3-00b41d9a378b}, !- Handle
   Denver Intl Ap,                         !- City
   CO,                                     !- State Province Region
   USA,                                    !- Country
@@ -118,13 +77,8 @@
   E23378AA;                               !- Checksum
 
 OS:AdditionalProperties,
-<<<<<<< HEAD
-  {ced8128b-447f-41c8-9af7-9e51b11a2c01}, !- Handle
-  {a540a033-a746-4846-97fd-1853874a53f5}, !- Object Name
-=======
-  {d98c0ab0-6b08-4285-867d-f0dc58cf2a4f}, !- Handle
-  {5efa2ba2-73f2-4ffb-8760-b1075a34dfc7}, !- Object Name
->>>>>>> 4ec27a5f
+  {cb2fafc1-ba50-4f0f-9227-1ff169a797c8}, !- Handle
+  {3453451f-d2c9-455d-91c3-00b41d9a378b}, !- Object Name
   EPWHeaderCity,                          !- Feature Name 1
   String,                                 !- Feature Data Type 1
   Denver Intl Ap,                         !- Feature Value 1
@@ -232,11 +186,7 @@
   84;                                     !- Feature Value 35
 
 OS:Site,
-<<<<<<< HEAD
-  {1b296458-ac88-4d43-b68d-9254bfb7df7c}, !- Handle
-=======
-  {0f86cb36-03ed-4d52-bb9a-065d7668bd83}, !- Handle
->>>>>>> 4ec27a5f
+  {b8c49ae7-dd17-4bb9-952d-ae9c058b044f}, !- Handle
   Denver Intl Ap_CO_USA,                  !- Name
   39.83,                                  !- Latitude {deg}
   -104.65,                                !- Longitude {deg}
@@ -245,45 +195,26 @@
   ;                                       !- Terrain
 
 OS:ClimateZones,
-<<<<<<< HEAD
-  {4aa93a42-90d2-4fe8-948c-e446ed787738}, !- Handle
+  {1592ef84-0013-4823-914f-36debe4b86bb}, !- Handle
   Building America,                       !- Climate Zone Institution Name 1
-=======
-  {0b15062e-a7e8-4d59-9698-032e10d1268f}, !- Handle
-  ,                                       !- Active Institution
-  ,                                       !- Active Year
-  ,                                       !- Climate Zone Institution Name 1
->>>>>>> 4ec27a5f
   ,                                       !- Climate Zone Document Name 1
   0,                                      !- Climate Zone Document Year 1
   Cold;                                   !- Climate Zone Value 1
 
 OS:Site:WaterMainsTemperature,
-<<<<<<< HEAD
-  {6d981790-3c07-49c4-a95c-5f2531ebe4c9}, !- Handle
-=======
-  {2382e8f3-e677-4567-b905-162b35ad9732}, !- Handle
->>>>>>> 4ec27a5f
+  {a501de98-94df-4347-9a2b-6d7793d552a7}, !- Handle
   Correlation,                            !- Calculation Method
   ,                                       !- Temperature Schedule Name
   10.8753424657535,                       !- Annual Average Outdoor Air Temperature {C}
   23.1524007936508;                       !- Maximum Difference In Monthly Average Outdoor Air Temperatures {deltaC}
 
 OS:RunPeriodControl:DaylightSavingTime,
-<<<<<<< HEAD
-  {29feeb05-dea4-44ff-9e98-d8723655a3d5}, !- Handle
-=======
-  {78ea9556-28a1-4646-824d-d45bda2d6001}, !- Handle
->>>>>>> 4ec27a5f
+  {73adb84e-29cc-4cd7-8204-3eb8b9cf2227}, !- Handle
   3/12,                                   !- Start Date
   11/5;                                   !- End Date
 
 OS:Site:GroundTemperature:Deep,
-<<<<<<< HEAD
-  {871451a9-eac3-4f2b-b105-54ea1913183d}, !- Handle
-=======
-  {c2933e8e-a511-48e1-b750-2050de8fa171}, !- Handle
->>>>>>> 4ec27a5f
+  {98a2330e-2b70-4f59-9bc4-785df512d2c5}, !- Handle
   10.8753424657535,                       !- January Deep Ground Temperature {C}
   10.8753424657535,                       !- February Deep Ground Temperature {C}
   10.8753424657535,                       !- March Deep Ground Temperature {C}
@@ -298,11 +229,7 @@
   10.8753424657535;                       !- December Deep Ground Temperature {C}
 
 OS:Building,
-<<<<<<< HEAD
-  {bf4adc76-3d46-4863-9313-f8515e19e9a6}, !- Handle
-=======
-  {e0f7673a-e806-4f88-9ccf-ebecac0e26b7}, !- Handle
->>>>>>> 4ec27a5f
+  {eca781b2-cd18-41e8-837f-ad9a7068b76d}, !- Handle
   Building 1,                             !- Name
   ,                                       !- Building Sector Type
   0,                                      !- North Axis {deg}
@@ -317,13 +244,8 @@
   4;                                      !- Standards Number of Living Units
 
 OS:AdditionalProperties,
-<<<<<<< HEAD
-  {8b1209dc-4378-49eb-9480-add66964f5f1}, !- Handle
-  {bf4adc76-3d46-4863-9313-f8515e19e9a6}, !- Object Name
-=======
-  {b939cb41-3956-49d0-9c2f-da99e49eb8ce}, !- Handle
-  {e0f7673a-e806-4f88-9ccf-ebecac0e26b7}, !- Object Name
->>>>>>> 4ec27a5f
+  {dea453bf-d6ea-4dbf-bb70-eaeb65a89487}, !- Handle
+  {eca781b2-cd18-41e8-837f-ad9a7068b76d}, !- Object Name
   num_units,                              !- Feature Name 1
   Integer,                                !- Feature Data Type 1
   4,                                      !- Feature Value 1
@@ -338,11 +260,7 @@
   1;                                      !- Feature Value 4
 
 OS:ThermalZone,
-<<<<<<< HEAD
-  {d2068400-198c-4a3a-b3ef-e90ef9f9b490}, !- Handle
-=======
-  {a36aaf6c-ba41-44e9-a77b-6124091637dc}, !- Handle
->>>>>>> 4ec27a5f
+  {f448ba8b-5bee-4cf0-a709-dfffc084cd14}, !- Handle
   living zone,                            !- Name
   ,                                       !- Multiplier
   ,                                       !- Ceiling Height {m}
@@ -351,17 +269,10 @@
   ,                                       !- Zone Inside Convection Algorithm
   ,                                       !- Zone Outside Convection Algorithm
   ,                                       !- Zone Conditioning Equipment List Name
-<<<<<<< HEAD
-  {fa26bd3b-8344-4a50-bcd3-24c44fdc0c41}, !- Zone Air Inlet Port List
-  {7cd755e0-105c-49d9-b93f-7e3397aa0350}, !- Zone Air Exhaust Port List
-  {4e7728b6-c911-4751-97f0-2363a5a14d63}, !- Zone Air Node Name
-  {e31050da-92f3-4f2d-8b19-9cbf2d2a689c}, !- Zone Return Air Port List
-=======
-  {33d52657-7dbd-41ca-8c85-256027dea11c}, !- Zone Air Inlet Port List
-  {27baab01-a1d3-4808-8620-858666b23d2f}, !- Zone Air Exhaust Port List
-  {53feca45-b1cd-478a-a6b6-2876e80a6968}, !- Zone Air Node Name
-  {e2cfc433-6bec-4397-92c3-6bb5c94eade1}, !- Zone Return Air Port List
->>>>>>> 4ec27a5f
+  {b41a8351-6b63-4050-8164-6ca14e3a96ba}, !- Zone Air Inlet Port List
+  {43edb224-4916-45e2-8d35-37c061f31a8d}, !- Zone Air Exhaust Port List
+  {85b0875c-d8f1-4997-a594-be2ca2c9f46f}, !- Zone Air Node Name
+  {84732d5c-f4e0-4683-b636-6fcaba74eb4e}, !- Zone Return Air Port List
   ,                                       !- Primary Daylighting Control Name
   ,                                       !- Fraction of Zone Controlled by Primary Daylighting Control
   ,                                       !- Secondary Daylighting Control Name
@@ -372,67 +283,33 @@
   No;                                     !- Use Ideal Air Loads
 
 OS:Node,
-<<<<<<< HEAD
-  {ba8f28de-b02d-4cd8-92ad-7f49dc9b16f4}, !- Handle
+  {12c1b8df-36fe-4602-9153-ebbb96a20076}, !- Handle
   Node 1,                                 !- Name
-  {4e7728b6-c911-4751-97f0-2363a5a14d63}, !- Inlet Port
+  {85b0875c-d8f1-4997-a594-be2ca2c9f46f}, !- Inlet Port
   ;                                       !- Outlet Port
 
 OS:Connection,
-  {4e7728b6-c911-4751-97f0-2363a5a14d63}, !- Handle
-  {d2068400-198c-4a3a-b3ef-e90ef9f9b490}, !- Source Object
+  {85b0875c-d8f1-4997-a594-be2ca2c9f46f}, !- Handle
+  {f448ba8b-5bee-4cf0-a709-dfffc084cd14}, !- Source Object
   11,                                     !- Outlet Port
-  {ba8f28de-b02d-4cd8-92ad-7f49dc9b16f4}, !- Target Object
+  {12c1b8df-36fe-4602-9153-ebbb96a20076}, !- Target Object
   2;                                      !- Inlet Port
 
 OS:PortList,
-  {fa26bd3b-8344-4a50-bcd3-24c44fdc0c41}, !- Handle
-  {d2068400-198c-4a3a-b3ef-e90ef9f9b490}; !- HVAC Component
+  {b41a8351-6b63-4050-8164-6ca14e3a96ba}, !- Handle
+  {f448ba8b-5bee-4cf0-a709-dfffc084cd14}; !- HVAC Component
 
 OS:PortList,
-  {7cd755e0-105c-49d9-b93f-7e3397aa0350}, !- Handle
-  {d2068400-198c-4a3a-b3ef-e90ef9f9b490}; !- HVAC Component
+  {43edb224-4916-45e2-8d35-37c061f31a8d}, !- Handle
+  {f448ba8b-5bee-4cf0-a709-dfffc084cd14}; !- HVAC Component
 
 OS:PortList,
-  {e31050da-92f3-4f2d-8b19-9cbf2d2a689c}, !- Handle
-  {d2068400-198c-4a3a-b3ef-e90ef9f9b490}; !- HVAC Component
+  {84732d5c-f4e0-4683-b636-6fcaba74eb4e}, !- Handle
+  {f448ba8b-5bee-4cf0-a709-dfffc084cd14}; !- HVAC Component
 
 OS:Sizing:Zone,
-  {d7666283-5213-4a3f-925b-792a962fdaa6}, !- Handle
-  {d2068400-198c-4a3a-b3ef-e90ef9f9b490}, !- Zone or ZoneList Name
-=======
-  {eda19efb-7df5-48fa-acc2-8ad080d6a761}, !- Handle
-  Node 1,                                 !- Name
-  {53feca45-b1cd-478a-a6b6-2876e80a6968}, !- Inlet Port
-  ;                                       !- Outlet Port
-
-OS:Connection,
-  {53feca45-b1cd-478a-a6b6-2876e80a6968}, !- Handle
-  {eb8c7993-0e2b-41f8-9669-586e0a7bee5c}, !- Name
-  {a36aaf6c-ba41-44e9-a77b-6124091637dc}, !- Source Object
-  11,                                     !- Outlet Port
-  {eda19efb-7df5-48fa-acc2-8ad080d6a761}, !- Target Object
-  2;                                      !- Inlet Port
-
-OS:PortList,
-  {33d52657-7dbd-41ca-8c85-256027dea11c}, !- Handle
-  {dc03a289-f52b-4bc0-b644-014dbac38891}, !- Name
-  {a36aaf6c-ba41-44e9-a77b-6124091637dc}; !- HVAC Component
-
-OS:PortList,
-  {27baab01-a1d3-4808-8620-858666b23d2f}, !- Handle
-  {c06979ac-0f14-49f7-b29a-73087e10d874}, !- Name
-  {a36aaf6c-ba41-44e9-a77b-6124091637dc}; !- HVAC Component
-
-OS:PortList,
-  {e2cfc433-6bec-4397-92c3-6bb5c94eade1}, !- Handle
-  {cd2f50bd-a244-4192-9d26-e1e056919070}, !- Name
-  {a36aaf6c-ba41-44e9-a77b-6124091637dc}; !- HVAC Component
-
-OS:Sizing:Zone,
-  {5dfb1519-999a-4fac-903f-60bd4565aae9}, !- Handle
-  {a36aaf6c-ba41-44e9-a77b-6124091637dc}, !- Zone or ZoneList Name
->>>>>>> 4ec27a5f
+  {10afbbb9-b136-4dc4-975c-bae311c27009}, !- Handle
+  {f448ba8b-5bee-4cf0-a709-dfffc084cd14}, !- Zone or ZoneList Name
   SupplyAirTemperature,                   !- Zone Cooling Design Supply Air Temperature Input Method
   14,                                     !- Zone Cooling Design Supply Air Temperature {C}
   11.11,                                  !- Zone Cooling Design Supply Air Temperature Difference {deltaC}
@@ -459,25 +336,14 @@
   autosize;                               !- Dedicated Outdoor Air High Setpoint Temperature for Design {C}
 
 OS:ZoneHVAC:EquipmentList,
-<<<<<<< HEAD
-  {8da86af7-4917-4881-a258-291ed2e0c353}, !- Handle
+  {8c589aad-69bb-4dae-a0dd-0a241770d425}, !- Handle
   Zone HVAC Equipment List 1,             !- Name
-  {d2068400-198c-4a3a-b3ef-e90ef9f9b490}; !- Thermal Zone
+  {f448ba8b-5bee-4cf0-a709-dfffc084cd14}; !- Thermal Zone
 
 OS:Space,
-  {9a9aea2d-408b-4484-b8c0-6e81ad18aa59}, !- Handle
+  {8063dd9d-be1d-4e44-b436-f35c7221e125}, !- Handle
   living space,                           !- Name
-  {2b63d015-7a0f-47d2-8f2e-e6b235efd926}, !- Space Type Name
-=======
-  {7d54a9b5-2ad2-4322-aade-176bce45f18e}, !- Handle
-  Zone HVAC Equipment List 1,             !- Name
-  {a36aaf6c-ba41-44e9-a77b-6124091637dc}; !- Thermal Zone
-
-OS:Space,
-  {8ad5cc42-17c4-4462-ba07-64b1474d3176}, !- Handle
-  living space,                           !- Name
-  {a6597c9e-6837-4f77-9bd3-4f09759ff361}, !- Space Type Name
->>>>>>> 4ec27a5f
+  {955ad4fb-3efd-4d80-a204-8ea90e5748d3}, !- Space Type Name
   ,                                       !- Default Construction Set Name
   ,                                       !- Default Schedule Set Name
   ,                                       !- Direction of Relative North {deg}
@@ -485,35 +351,19 @@
   ,                                       !- Y Origin {m}
   ,                                       !- Z Origin {m}
   ,                                       !- Building Story Name
-<<<<<<< HEAD
-  {d2068400-198c-4a3a-b3ef-e90ef9f9b490}, !- Thermal Zone Name
+  {f448ba8b-5bee-4cf0-a709-dfffc084cd14}, !- Thermal Zone Name
   ,                                       !- Part of Total Floor Area
   ,                                       !- Design Specification Outdoor Air Object Name
-  {52d7774a-8d85-4e9f-bab7-5336427e189f}; !- Building Unit Name
-
-OS:Surface,
-  {9f4c5c80-6ca6-4fda-9cc7-e20afbaceb5b}, !- Handle
+  {870579bc-4a02-4514-9a23-3fc948d9f405}; !- Building Unit Name
+
+OS:Surface,
+  {6f9bb18d-3354-4105-be3d-e5d8aeb0f628}, !- Handle
   Surface 1,                              !- Name
   Floor,                                  !- Surface Type
   ,                                       !- Construction Name
-  {9a9aea2d-408b-4484-b8c0-6e81ad18aa59}, !- Space Name
+  {8063dd9d-be1d-4e44-b436-f35c7221e125}, !- Space Name
   Surface,                                !- Outside Boundary Condition
-  {062508de-14fa-46b5-94fe-285ce79288d8}, !- Outside Boundary Condition Object
-=======
-  {a36aaf6c-ba41-44e9-a77b-6124091637dc}, !- Thermal Zone Name
-  ,                                       !- Part of Total Floor Area
-  ,                                       !- Design Specification Outdoor Air Object Name
-  {605e6058-9a10-4088-b154-253adebbfd0e}; !- Building Unit Name
-
-OS:Surface,
-  {bce5a8a2-7952-43ce-a908-b135ec843c43}, !- Handle
-  Surface 1,                              !- Name
-  Floor,                                  !- Surface Type
-  ,                                       !- Construction Name
-  {8ad5cc42-17c4-4462-ba07-64b1474d3176}, !- Space Name
-  Surface,                                !- Outside Boundary Condition
-  {7d28e34d-b35f-406a-9c5c-d6deb021e665}, !- Outside Boundary Condition Object
->>>>>>> 4ec27a5f
+  {4bb984ab-5f8b-48f3-81f3-efe86675901b}, !- Outside Boundary Condition Object
   NoSun,                                  !- Sun Exposure
   NoWind,                                 !- Wind Exposure
   ,                                       !- View Factor to Ground
@@ -524,19 +374,11 @@
   6.46578440716979, -12.9315688143396, 0; !- X,Y,Z Vertex 4 {m}
 
 OS:Surface,
-<<<<<<< HEAD
-  {d07a9d1b-7a3e-4772-8b6c-984056eacfd0}, !- Handle
+  {ac7475fc-854c-4ded-b09e-a4a85443d6f8}, !- Handle
   Surface 2,                              !- Name
   Wall,                                   !- Surface Type
   ,                                       !- Construction Name
-  {9a9aea2d-408b-4484-b8c0-6e81ad18aa59}, !- Space Name
-=======
-  {af931c3f-e355-4acf-ba57-35f66cd06052}, !- Handle
-  Surface 2,                              !- Name
-  Wall,                                   !- Surface Type
-  ,                                       !- Construction Name
-  {8ad5cc42-17c4-4462-ba07-64b1474d3176}, !- Space Name
->>>>>>> 4ec27a5f
+  {8063dd9d-be1d-4e44-b436-f35c7221e125}, !- Space Name
   Outdoors,                               !- Outside Boundary Condition
   ,                                       !- Outside Boundary Condition Object
   SunExposed,                             !- Sun Exposure
@@ -549,19 +391,11 @@
   0, -12.9315688143396, 2.4384;           !- X,Y,Z Vertex 4 {m}
 
 OS:Surface,
-<<<<<<< HEAD
-  {c35b56e0-fd20-40b8-bef5-85052e88bcbc}, !- Handle
+  {eaf85001-48a1-48c7-8e11-f48c20b06c9d}, !- Handle
   Surface 3,                              !- Name
   Wall,                                   !- Surface Type
   ,                                       !- Construction Name
-  {9a9aea2d-408b-4484-b8c0-6e81ad18aa59}, !- Space Name
-=======
-  {1b5af722-3d2a-4b46-98c1-4c1df6e7cecf}, !- Handle
-  Surface 3,                              !- Name
-  Wall,                                   !- Surface Type
-  ,                                       !- Construction Name
-  {8ad5cc42-17c4-4462-ba07-64b1474d3176}, !- Space Name
->>>>>>> 4ec27a5f
+  {8063dd9d-be1d-4e44-b436-f35c7221e125}, !- Space Name
   Outdoors,                               !- Outside Boundary Condition
   ,                                       !- Outside Boundary Condition Object
   SunExposed,                             !- Sun Exposure
@@ -574,19 +408,11 @@
   0, 0, 2.4384;                           !- X,Y,Z Vertex 4 {m}
 
 OS:Surface,
-<<<<<<< HEAD
-  {d7b811dd-a5a1-4950-a780-d57fba9785ef}, !- Handle
+  {ce9513c7-24b4-4589-b1d8-6b90e1f59f7e}, !- Handle
   Surface 4,                              !- Name
   Wall,                                   !- Surface Type
   ,                                       !- Construction Name
-  {9a9aea2d-408b-4484-b8c0-6e81ad18aa59}, !- Space Name
-=======
-  {8193a733-ab1e-4ea0-9146-e85eb5d40255}, !- Handle
-  Surface 4,                              !- Name
-  Wall,                                   !- Surface Type
-  ,                                       !- Construction Name
-  {8ad5cc42-17c4-4462-ba07-64b1474d3176}, !- Space Name
->>>>>>> 4ec27a5f
+  {8063dd9d-be1d-4e44-b436-f35c7221e125}, !- Space Name
   Adiabatic,                              !- Outside Boundary Condition
   ,                                       !- Outside Boundary Condition Object
   NoSun,                                  !- Sun Exposure
@@ -599,19 +425,11 @@
   6.46578440716979, 0, 2.4384;            !- X,Y,Z Vertex 4 {m}
 
 OS:Surface,
-<<<<<<< HEAD
-  {f344d14e-b41a-406e-953d-968531fb5304}, !- Handle
+  {ed774416-a802-4f12-93d6-fe169aede431}, !- Handle
   Surface 5,                              !- Name
   Wall,                                   !- Surface Type
   ,                                       !- Construction Name
-  {9a9aea2d-408b-4484-b8c0-6e81ad18aa59}, !- Space Name
-=======
-  {c0e8ad49-d2e0-467b-adf0-84822dac0f90}, !- Handle
-  Surface 5,                              !- Name
-  Wall,                                   !- Surface Type
-  ,                                       !- Construction Name
-  {8ad5cc42-17c4-4462-ba07-64b1474d3176}, !- Space Name
->>>>>>> 4ec27a5f
+  {8063dd9d-be1d-4e44-b436-f35c7221e125}, !- Space Name
   Outdoors,                               !- Outside Boundary Condition
   ,                                       !- Outside Boundary Condition Object
   SunExposed,                             !- Sun Exposure
@@ -624,23 +442,13 @@
   6.46578440716979, -12.9315688143396, 2.4384; !- X,Y,Z Vertex 4 {m}
 
 OS:Surface,
-<<<<<<< HEAD
-  {6ecc4221-c59c-4f78-9676-c6a552e7bd94}, !- Handle
+  {591fe093-f576-487f-b77b-80e66cb7e05a}, !- Handle
   Surface 6,                              !- Name
   RoofCeiling,                            !- Surface Type
   ,                                       !- Construction Name
-  {9a9aea2d-408b-4484-b8c0-6e81ad18aa59}, !- Space Name
+  {8063dd9d-be1d-4e44-b436-f35c7221e125}, !- Space Name
   Surface,                                !- Outside Boundary Condition
-  {92e54025-f9ad-42e6-9bc0-5e566b291ea1}, !- Outside Boundary Condition Object
-=======
-  {123b9dea-bf4d-43c3-9bff-f004ada4a2ba}, !- Handle
-  Surface 6,                              !- Name
-  RoofCeiling,                            !- Surface Type
-  ,                                       !- Construction Name
-  {8ad5cc42-17c4-4462-ba07-64b1474d3176}, !- Space Name
-  Surface,                                !- Outside Boundary Condition
-  {988c4391-b83a-4efb-a2e7-37c11dd7e637}, !- Outside Boundary Condition Object
->>>>>>> 4ec27a5f
+  {7691c00e-1167-4699-b4f3-e6abbd7d4ee2}, !- Outside Boundary Condition Object
   NoSun,                                  !- Sun Exposure
   NoWind,                                 !- Wind Exposure
   ,                                       !- View Factor to Ground
@@ -651,11 +459,7 @@
   0, -12.9315688143396, 2.4384;           !- X,Y,Z Vertex 4 {m}
 
 OS:SpaceType,
-<<<<<<< HEAD
-  {2b63d015-7a0f-47d2-8f2e-e6b235efd926}, !- Handle
-=======
-  {a6597c9e-6837-4f77-9bd3-4f09759ff361}, !- Handle
->>>>>>> 4ec27a5f
+  {955ad4fb-3efd-4d80-a204-8ea90e5748d3}, !- Handle
   Space Type 1,                           !- Name
   ,                                       !- Default Construction Set Name
   ,                                       !- Default Schedule Set Name
@@ -666,19 +470,11 @@
   living;                                 !- Standards Space Type
 
 OS:Surface,
-<<<<<<< HEAD
-  {bfdf469d-f53a-42e0-bfa1-8a0812c3b528}, !- Handle
+  {c46ac886-0f99-4b01-b7ed-6de5aa84bc93}, !- Handle
   Surface 12,                             !- Name
   Floor,                                  !- Surface Type
   ,                                       !- Construction Name
-  {96aa489c-fb9d-4e92-af92-0533bdac5823}, !- Space Name
-=======
-  {5e1d06f0-1ff1-48ff-844e-ec216c2022f0}, !- Handle
-  Surface 12,                             !- Name
-  Floor,                                  !- Surface Type
-  ,                                       !- Construction Name
-  {6d347e14-935c-4759-a0ff-636ad4b4ad0d}, !- Space Name
->>>>>>> 4ec27a5f
+  {f81e08e4-f51f-4adf-b6c0-b54d4707ad21}, !- Space Name
   Foundation,                             !- Outside Boundary Condition
   ,                                       !- Outside Boundary Condition Object
   NoSun,                                  !- Sun Exposure
@@ -691,19 +487,11 @@
   6.46578440716979, -12.9315688143396, -2.4384; !- X,Y,Z Vertex 4 {m}
 
 OS:Surface,
-<<<<<<< HEAD
-  {c2fcc437-2b8d-486b-84ab-18389c347aee}, !- Handle
+  {7975384a-23e2-4175-9e9a-0f56e6ab26bd}, !- Handle
   Surface 13,                             !- Name
   Wall,                                   !- Surface Type
   ,                                       !- Construction Name
-  {96aa489c-fb9d-4e92-af92-0533bdac5823}, !- Space Name
-=======
-  {f3c76cd6-2126-4203-bb7f-e9247dece614}, !- Handle
-  Surface 13,                             !- Name
-  Wall,                                   !- Surface Type
-  ,                                       !- Construction Name
-  {6d347e14-935c-4759-a0ff-636ad4b4ad0d}, !- Space Name
->>>>>>> 4ec27a5f
+  {f81e08e4-f51f-4adf-b6c0-b54d4707ad21}, !- Space Name
   Foundation,                             !- Outside Boundary Condition
   ,                                       !- Outside Boundary Condition Object
   NoSun,                                  !- Sun Exposure
@@ -716,19 +504,11 @@
   0, -12.9315688143396, 0;                !- X,Y,Z Vertex 4 {m}
 
 OS:Surface,
-<<<<<<< HEAD
-  {819fa160-bf2a-499a-8126-98db430b6ab2}, !- Handle
+  {778fb727-9b16-41e2-bbb9-7937dc71389c}, !- Handle
   Surface 14,                             !- Name
   Wall,                                   !- Surface Type
   ,                                       !- Construction Name
-  {96aa489c-fb9d-4e92-af92-0533bdac5823}, !- Space Name
-=======
-  {5ffecd93-c5e9-4482-9bed-27adc3106031}, !- Handle
-  Surface 14,                             !- Name
-  Wall,                                   !- Surface Type
-  ,                                       !- Construction Name
-  {6d347e14-935c-4759-a0ff-636ad4b4ad0d}, !- Space Name
->>>>>>> 4ec27a5f
+  {f81e08e4-f51f-4adf-b6c0-b54d4707ad21}, !- Space Name
   Foundation,                             !- Outside Boundary Condition
   ,                                       !- Outside Boundary Condition Object
   NoSun,                                  !- Sun Exposure
@@ -741,19 +521,11 @@
   0, 0, 0;                                !- X,Y,Z Vertex 4 {m}
 
 OS:Surface,
-<<<<<<< HEAD
-  {609d6620-cdb9-4e1c-90ac-e7d6ae3671cb}, !- Handle
+  {34e5a8c6-da61-404e-8d67-3a942619fcde}, !- Handle
   Surface 15,                             !- Name
   Wall,                                   !- Surface Type
   ,                                       !- Construction Name
-  {96aa489c-fb9d-4e92-af92-0533bdac5823}, !- Space Name
-=======
-  {98dddca6-f141-4c78-a281-2212a2af2379}, !- Handle
-  Surface 15,                             !- Name
-  Wall,                                   !- Surface Type
-  ,                                       !- Construction Name
-  {6d347e14-935c-4759-a0ff-636ad4b4ad0d}, !- Space Name
->>>>>>> 4ec27a5f
+  {f81e08e4-f51f-4adf-b6c0-b54d4707ad21}, !- Space Name
   Adiabatic,                              !- Outside Boundary Condition
   ,                                       !- Outside Boundary Condition Object
   NoSun,                                  !- Sun Exposure
@@ -766,19 +538,11 @@
   6.46578440716979, 0, 0;                 !- X,Y,Z Vertex 4 {m}
 
 OS:Surface,
-<<<<<<< HEAD
-  {4788d799-338c-46cb-9e26-658a526c6567}, !- Handle
+  {efc33a4e-8c36-4aa9-9787-d4694c87bbb4}, !- Handle
   Surface 16,                             !- Name
   Wall,                                   !- Surface Type
   ,                                       !- Construction Name
-  {96aa489c-fb9d-4e92-af92-0533bdac5823}, !- Space Name
-=======
-  {a6c38ec6-d1f6-4d04-90af-9b4598e57d96}, !- Handle
-  Surface 16,                             !- Name
-  Wall,                                   !- Surface Type
-  ,                                       !- Construction Name
-  {6d347e14-935c-4759-a0ff-636ad4b4ad0d}, !- Space Name
->>>>>>> 4ec27a5f
+  {f81e08e4-f51f-4adf-b6c0-b54d4707ad21}, !- Space Name
   Foundation,                             !- Outside Boundary Condition
   ,                                       !- Outside Boundary Condition Object
   NoSun,                                  !- Sun Exposure
@@ -791,23 +555,13 @@
   6.46578440716979, -12.9315688143396, 0; !- X,Y,Z Vertex 4 {m}
 
 OS:Surface,
-<<<<<<< HEAD
-  {062508de-14fa-46b5-94fe-285ce79288d8}, !- Handle
+  {4bb984ab-5f8b-48f3-81f3-efe86675901b}, !- Handle
   Surface 17,                             !- Name
   RoofCeiling,                            !- Surface Type
   ,                                       !- Construction Name
-  {96aa489c-fb9d-4e92-af92-0533bdac5823}, !- Space Name
+  {f81e08e4-f51f-4adf-b6c0-b54d4707ad21}, !- Space Name
   Surface,                                !- Outside Boundary Condition
-  {9f4c5c80-6ca6-4fda-9cc7-e20afbaceb5b}, !- Outside Boundary Condition Object
-=======
-  {7d28e34d-b35f-406a-9c5c-d6deb021e665}, !- Handle
-  Surface 17,                             !- Name
-  RoofCeiling,                            !- Surface Type
-  ,                                       !- Construction Name
-  {6d347e14-935c-4759-a0ff-636ad4b4ad0d}, !- Space Name
-  Surface,                                !- Outside Boundary Condition
-  {bce5a8a2-7952-43ce-a908-b135ec843c43}, !- Outside Boundary Condition Object
->>>>>>> 4ec27a5f
+  {6f9bb18d-3354-4105-be3d-e5d8aeb0f628}, !- Outside Boundary Condition Object
   NoSun,                                  !- Sun Exposure
   NoWind,                                 !- Wind Exposure
   ,                                       !- View Factor to Ground
@@ -818,15 +572,9 @@
   0, -12.9315688143396, 0;                !- X,Y,Z Vertex 4 {m}
 
 OS:Space,
-<<<<<<< HEAD
-  {96aa489c-fb9d-4e92-af92-0533bdac5823}, !- Handle
+  {f81e08e4-f51f-4adf-b6c0-b54d4707ad21}, !- Handle
   unfinished basement space,              !- Name
-  {8e5774b8-e07b-40ba-b407-d19d2b27874a}, !- Space Type Name
-=======
-  {6d347e14-935c-4759-a0ff-636ad4b4ad0d}, !- Handle
-  unfinished basement space,              !- Name
-  {ff824ae9-12ce-42dd-82c5-07468fadd36e}, !- Space Type Name
->>>>>>> 4ec27a5f
+  {fc447daf-d96b-47e5-8687-7be1e16742d7}, !- Space Type Name
   ,                                       !- Default Construction Set Name
   ,                                       !- Default Schedule Set Name
   ,                                       !- Direction of Relative North {deg}
@@ -834,17 +582,10 @@
   ,                                       !- Y Origin {m}
   ,                                       !- Z Origin {m}
   ,                                       !- Building Story Name
-<<<<<<< HEAD
-  {188e6c73-3333-457a-a612-cbc7ecfb9c09}; !- Thermal Zone Name
+  {9522c8ea-85fe-482f-8281-ccde011b3e11}; !- Thermal Zone Name
 
 OS:ThermalZone,
-  {188e6c73-3333-457a-a612-cbc7ecfb9c09}, !- Handle
-=======
-  {05047c15-9379-41cf-bc83-ddaaa8ee51a1}; !- Thermal Zone Name
-
-OS:ThermalZone,
-  {05047c15-9379-41cf-bc83-ddaaa8ee51a1}, !- Handle
->>>>>>> 4ec27a5f
+  {9522c8ea-85fe-482f-8281-ccde011b3e11}, !- Handle
   unfinished basement zone,               !- Name
   ,                                       !- Multiplier
   ,                                       !- Ceiling Height {m}
@@ -853,17 +594,10 @@
   ,                                       !- Zone Inside Convection Algorithm
   ,                                       !- Zone Outside Convection Algorithm
   ,                                       !- Zone Conditioning Equipment List Name
-<<<<<<< HEAD
-  {68b8cf1b-8eae-4213-840b-a98b2fbdf8a2}, !- Zone Air Inlet Port List
-  {744bc3cc-12ea-401f-a09e-f03f90bab5eb}, !- Zone Air Exhaust Port List
-  {6f2a569b-b9b5-4a44-8706-d2ff2232f2c5}, !- Zone Air Node Name
-  {d4b1eee6-6445-45b0-ae06-df8f7459183a}, !- Zone Return Air Port List
-=======
-  {fa39364a-786d-4985-b231-f273ed7e182d}, !- Zone Air Inlet Port List
-  {9063522e-2573-440c-b6c6-424283b658ad}, !- Zone Air Exhaust Port List
-  {c4391fda-fde8-407f-a33e-ddc4406e7323}, !- Zone Air Node Name
-  {43a8b2ce-7ced-4030-9f28-2a2e695fee87}, !- Zone Return Air Port List
->>>>>>> 4ec27a5f
+  {64c8f320-f906-41fe-b61f-77019f0f9474}, !- Zone Air Inlet Port List
+  {4f81a517-48cc-442b-8e86-ef9d634a5f41}, !- Zone Air Exhaust Port List
+  {d923a5d8-e0df-440b-af79-19e4acb58e13}, !- Zone Air Node Name
+  {77f2e2c4-3ef0-4ab6-b48c-2c40791db005}, !- Zone Return Air Port List
   ,                                       !- Primary Daylighting Control Name
   ,                                       !- Fraction of Zone Controlled by Primary Daylighting Control
   ,                                       !- Secondary Daylighting Control Name
@@ -874,67 +608,33 @@
   No;                                     !- Use Ideal Air Loads
 
 OS:Node,
-<<<<<<< HEAD
-  {e5c80da4-aecf-4469-8382-ef5d4dedbd06}, !- Handle
+  {db45a45d-7642-457c-8919-16589d588620}, !- Handle
   Node 2,                                 !- Name
-  {6f2a569b-b9b5-4a44-8706-d2ff2232f2c5}, !- Inlet Port
+  {d923a5d8-e0df-440b-af79-19e4acb58e13}, !- Inlet Port
   ;                                       !- Outlet Port
 
 OS:Connection,
-  {6f2a569b-b9b5-4a44-8706-d2ff2232f2c5}, !- Handle
-  {188e6c73-3333-457a-a612-cbc7ecfb9c09}, !- Source Object
+  {d923a5d8-e0df-440b-af79-19e4acb58e13}, !- Handle
+  {9522c8ea-85fe-482f-8281-ccde011b3e11}, !- Source Object
   11,                                     !- Outlet Port
-  {e5c80da4-aecf-4469-8382-ef5d4dedbd06}, !- Target Object
+  {db45a45d-7642-457c-8919-16589d588620}, !- Target Object
   2;                                      !- Inlet Port
 
 OS:PortList,
-  {68b8cf1b-8eae-4213-840b-a98b2fbdf8a2}, !- Handle
-  {188e6c73-3333-457a-a612-cbc7ecfb9c09}; !- HVAC Component
+  {64c8f320-f906-41fe-b61f-77019f0f9474}, !- Handle
+  {9522c8ea-85fe-482f-8281-ccde011b3e11}; !- HVAC Component
 
 OS:PortList,
-  {744bc3cc-12ea-401f-a09e-f03f90bab5eb}, !- Handle
-  {188e6c73-3333-457a-a612-cbc7ecfb9c09}; !- HVAC Component
+  {4f81a517-48cc-442b-8e86-ef9d634a5f41}, !- Handle
+  {9522c8ea-85fe-482f-8281-ccde011b3e11}; !- HVAC Component
 
 OS:PortList,
-  {d4b1eee6-6445-45b0-ae06-df8f7459183a}, !- Handle
-  {188e6c73-3333-457a-a612-cbc7ecfb9c09}; !- HVAC Component
+  {77f2e2c4-3ef0-4ab6-b48c-2c40791db005}, !- Handle
+  {9522c8ea-85fe-482f-8281-ccde011b3e11}; !- HVAC Component
 
 OS:Sizing:Zone,
-  {ed7a7856-ad9a-4feb-b2f8-20696376ad03}, !- Handle
-  {188e6c73-3333-457a-a612-cbc7ecfb9c09}, !- Zone or ZoneList Name
-=======
-  {6618fa59-df6d-4f1c-9ea3-98bac641644c}, !- Handle
-  Node 2,                                 !- Name
-  {c4391fda-fde8-407f-a33e-ddc4406e7323}, !- Inlet Port
-  ;                                       !- Outlet Port
-
-OS:Connection,
-  {c4391fda-fde8-407f-a33e-ddc4406e7323}, !- Handle
-  {ac2ebec9-bb7d-4f95-9b0b-7f4974f639e0}, !- Name
-  {05047c15-9379-41cf-bc83-ddaaa8ee51a1}, !- Source Object
-  11,                                     !- Outlet Port
-  {6618fa59-df6d-4f1c-9ea3-98bac641644c}, !- Target Object
-  2;                                      !- Inlet Port
-
-OS:PortList,
-  {fa39364a-786d-4985-b231-f273ed7e182d}, !- Handle
-  {f630d26a-2f62-448a-91aa-f7fbf6a7170b}, !- Name
-  {05047c15-9379-41cf-bc83-ddaaa8ee51a1}; !- HVAC Component
-
-OS:PortList,
-  {9063522e-2573-440c-b6c6-424283b658ad}, !- Handle
-  {dea57b7e-ac2a-4675-bb0e-7849777f0e4e}, !- Name
-  {05047c15-9379-41cf-bc83-ddaaa8ee51a1}; !- HVAC Component
-
-OS:PortList,
-  {43a8b2ce-7ced-4030-9f28-2a2e695fee87}, !- Handle
-  {2b693fcd-5ab8-4e4c-8112-86bc09f455c0}, !- Name
-  {05047c15-9379-41cf-bc83-ddaaa8ee51a1}; !- HVAC Component
-
-OS:Sizing:Zone,
-  {f27020fa-9e26-463e-874d-e03cc285a6ef}, !- Handle
-  {05047c15-9379-41cf-bc83-ddaaa8ee51a1}, !- Zone or ZoneList Name
->>>>>>> 4ec27a5f
+  {e4deeb5e-926e-4d60-a466-4403839ea3b0}, !- Handle
+  {9522c8ea-85fe-482f-8281-ccde011b3e11}, !- Zone or ZoneList Name
   SupplyAirTemperature,                   !- Zone Cooling Design Supply Air Temperature Input Method
   14,                                     !- Zone Cooling Design Supply Air Temperature {C}
   11.11,                                  !- Zone Cooling Design Supply Air Temperature Difference {deltaC}
@@ -961,21 +661,12 @@
   autosize;                               !- Dedicated Outdoor Air High Setpoint Temperature for Design {C}
 
 OS:ZoneHVAC:EquipmentList,
-<<<<<<< HEAD
-  {addeeb7e-b37d-4374-b765-c92d7d7cd27f}, !- Handle
+  {ee0fabfb-fb87-4e1a-af8c-e0332ea7fa42}, !- Handle
   Zone HVAC Equipment List 2,             !- Name
-  {188e6c73-3333-457a-a612-cbc7ecfb9c09}; !- Thermal Zone
+  {9522c8ea-85fe-482f-8281-ccde011b3e11}; !- Thermal Zone
 
 OS:SpaceType,
-  {8e5774b8-e07b-40ba-b407-d19d2b27874a}, !- Handle
-=======
-  {9f2d23ab-7fd5-451d-99a7-f704c1c173be}, !- Handle
-  Zone HVAC Equipment List 2,             !- Name
-  {05047c15-9379-41cf-bc83-ddaaa8ee51a1}; !- Thermal Zone
-
-OS:SpaceType,
-  {ff824ae9-12ce-42dd-82c5-07468fadd36e}, !- Handle
->>>>>>> 4ec27a5f
+  {fc447daf-d96b-47e5-8687-7be1e16742d7}, !- Handle
   Space Type 2,                           !- Name
   ,                                       !- Default Construction Set Name
   ,                                       !- Default Schedule Set Name
@@ -986,23 +677,13 @@
   unfinished basement;                    !- Standards Space Type
 
 OS:Surface,
-<<<<<<< HEAD
-  {92e54025-f9ad-42e6-9bc0-5e566b291ea1}, !- Handle
+  {7691c00e-1167-4699-b4f3-e6abbd7d4ee2}, !- Handle
   Surface 7,                              !- Name
   Floor,                                  !- Surface Type
   ,                                       !- Construction Name
-  {e9d55a94-3629-42e7-bfa1-4e49e5ca3ddc}, !- Space Name
+  {186e6e02-4ab5-4161-9e47-d741d053d1ff}, !- Space Name
   Surface,                                !- Outside Boundary Condition
-  {6ecc4221-c59c-4f78-9676-c6a552e7bd94}, !- Outside Boundary Condition Object
-=======
-  {988c4391-b83a-4efb-a2e7-37c11dd7e637}, !- Handle
-  Surface 7,                              !- Name
-  Floor,                                  !- Surface Type
-  ,                                       !- Construction Name
-  {a60b3f43-0a50-43d3-a09b-1b11ca91a6d6}, !- Space Name
-  Surface,                                !- Outside Boundary Condition
-  {123b9dea-bf4d-43c3-9bff-f004ada4a2ba}, !- Outside Boundary Condition Object
->>>>>>> 4ec27a5f
+  {591fe093-f576-487f-b77b-80e66cb7e05a}, !- Outside Boundary Condition Object
   NoSun,                                  !- Sun Exposure
   NoWind,                                 !- Wind Exposure
   ,                                       !- View Factor to Ground
@@ -1013,19 +694,11 @@
   6.46578440716979, -12.9315688143396, 2.4384; !- X,Y,Z Vertex 4 {m}
 
 OS:Surface,
-<<<<<<< HEAD
-  {4c2e1bab-5ff6-49b8-bf44-713f82db182f}, !- Handle
+  {bfee4536-d6af-4235-a03b-017989cfbbd3}, !- Handle
   Surface 8,                              !- Name
   RoofCeiling,                            !- Surface Type
   ,                                       !- Construction Name
-  {e9d55a94-3629-42e7-bfa1-4e49e5ca3ddc}, !- Space Name
-=======
-  {54cbb7a1-a3ed-4ca9-897a-2eca27f1ef4f}, !- Handle
-  Surface 8,                              !- Name
-  RoofCeiling,                            !- Surface Type
-  ,                                       !- Construction Name
-  {a60b3f43-0a50-43d3-a09b-1b11ca91a6d6}, !- Space Name
->>>>>>> 4ec27a5f
+  {186e6e02-4ab5-4161-9e47-d741d053d1ff}, !- Space Name
   Outdoors,                               !- Outside Boundary Condition
   ,                                       !- Outside Boundary Condition Object
   SunExposed,                             !- Sun Exposure
@@ -1038,19 +711,11 @@
   0, 0, 2.4384;                           !- X,Y,Z Vertex 4 {m}
 
 OS:Surface,
-<<<<<<< HEAD
-  {cb695ec0-a439-4e86-9da0-9e03812f5b17}, !- Handle
+  {16dcc734-969e-49aa-9e75-140937f00a3f}, !- Handle
   Surface 9,                              !- Name
   RoofCeiling,                            !- Surface Type
   ,                                       !- Construction Name
-  {e9d55a94-3629-42e7-bfa1-4e49e5ca3ddc}, !- Space Name
-=======
-  {e53c6bd9-6b6e-42b3-896c-d0e2c594d7af}, !- Handle
-  Surface 9,                              !- Name
-  RoofCeiling,                            !- Surface Type
-  ,                                       !- Construction Name
-  {a60b3f43-0a50-43d3-a09b-1b11ca91a6d6}, !- Space Name
->>>>>>> 4ec27a5f
+  {186e6e02-4ab5-4161-9e47-d741d053d1ff}, !- Space Name
   Outdoors,                               !- Outside Boundary Condition
   ,                                       !- Outside Boundary Condition Object
   SunExposed,                             !- Sun Exposure
@@ -1063,19 +728,11 @@
   6.46578440716979, -12.9315688143396, 2.4384; !- X,Y,Z Vertex 4 {m}
 
 OS:Surface,
-<<<<<<< HEAD
-  {70bdf2a7-3d0d-4c55-816f-66198c7f17d9}, !- Handle
+  {38ef30d9-b08e-4e33-855a-05d164f062a1}, !- Handle
   Surface 10,                             !- Name
   Wall,                                   !- Surface Type
   ,                                       !- Construction Name
-  {e9d55a94-3629-42e7-bfa1-4e49e5ca3ddc}, !- Space Name
-=======
-  {f7bfb509-e8ea-4945-9ed6-3ac1b8e9becd}, !- Handle
-  Surface 10,                             !- Name
-  Wall,                                   !- Surface Type
-  ,                                       !- Construction Name
-  {a60b3f43-0a50-43d3-a09b-1b11ca91a6d6}, !- Space Name
->>>>>>> 4ec27a5f
+  {186e6e02-4ab5-4161-9e47-d741d053d1ff}, !- Space Name
   Outdoors,                               !- Outside Boundary Condition
   ,                                       !- Outside Boundary Condition Object
   SunExposed,                             !- Sun Exposure
@@ -1087,19 +744,11 @@
   0, -12.9315688143396, 2.4384;           !- X,Y,Z Vertex 3 {m}
 
 OS:Surface,
-<<<<<<< HEAD
-  {4b95c8ea-7a96-45ab-a56a-e11b15cb24c7}, !- Handle
+  {3523acc9-68bd-455e-9537-a5dece4ab655}, !- Handle
   Surface 11,                             !- Name
   Wall,                                   !- Surface Type
   ,                                       !- Construction Name
-  {e9d55a94-3629-42e7-bfa1-4e49e5ca3ddc}, !- Space Name
-=======
-  {761c2220-4399-49c6-aca2-117975dfe60a}, !- Handle
-  Surface 11,                             !- Name
-  Wall,                                   !- Surface Type
-  ,                                       !- Construction Name
-  {a60b3f43-0a50-43d3-a09b-1b11ca91a6d6}, !- Space Name
->>>>>>> 4ec27a5f
+  {186e6e02-4ab5-4161-9e47-d741d053d1ff}, !- Space Name
   Adiabatic,                              !- Outside Boundary Condition
   ,                                       !- Outside Boundary Condition Object
   NoSun,                                  !- Sun Exposure
@@ -1111,15 +760,9 @@
   6.46578440716979, 0, 2.4384;            !- X,Y,Z Vertex 3 {m}
 
 OS:Space,
-<<<<<<< HEAD
-  {e9d55a94-3629-42e7-bfa1-4e49e5ca3ddc}, !- Handle
+  {186e6e02-4ab5-4161-9e47-d741d053d1ff}, !- Handle
   unfinished attic space,                 !- Name
-  {0fff8c7f-a411-4bd0-a637-4dc2a0f0f3aa}, !- Space Type Name
-=======
-  {a60b3f43-0a50-43d3-a09b-1b11ca91a6d6}, !- Handle
-  unfinished attic space,                 !- Name
-  {983d720b-378b-4ba8-82d8-27491dafcf90}, !- Space Type Name
->>>>>>> 4ec27a5f
+  {855d5a0c-c05d-44b4-a074-86c1a7ff2009}, !- Space Type Name
   ,                                       !- Default Construction Set Name
   ,                                       !- Default Schedule Set Name
   ,                                       !- Direction of Relative North {deg}
@@ -1127,17 +770,10 @@
   ,                                       !- Y Origin {m}
   ,                                       !- Z Origin {m}
   ,                                       !- Building Story Name
-<<<<<<< HEAD
-  {9fd13c9b-33a8-48dc-97a9-369b7d1e905b}; !- Thermal Zone Name
+  {3078dd89-c9e7-47d9-ad1e-627f4dd599a1}; !- Thermal Zone Name
 
 OS:ThermalZone,
-  {9fd13c9b-33a8-48dc-97a9-369b7d1e905b}, !- Handle
-=======
-  {c35cbbe4-0ac4-4351-85af-66d0e83e3fc8}; !- Thermal Zone Name
-
-OS:ThermalZone,
-  {c35cbbe4-0ac4-4351-85af-66d0e83e3fc8}, !- Handle
->>>>>>> 4ec27a5f
+  {3078dd89-c9e7-47d9-ad1e-627f4dd599a1}, !- Handle
   unfinished attic zone,                  !- Name
   ,                                       !- Multiplier
   ,                                       !- Ceiling Height {m}
@@ -1146,17 +782,10 @@
   ,                                       !- Zone Inside Convection Algorithm
   ,                                       !- Zone Outside Convection Algorithm
   ,                                       !- Zone Conditioning Equipment List Name
-<<<<<<< HEAD
-  {87acac8e-30e8-4bf8-a3d9-5a3dc0c1c90e}, !- Zone Air Inlet Port List
-  {83c65f5b-8b0d-4864-af63-373dbe43f28e}, !- Zone Air Exhaust Port List
-  {05eb33f7-1bd5-4000-8770-390cb90b1305}, !- Zone Air Node Name
-  {d43af306-ff0a-4f5d-a1be-c43449d4fc88}, !- Zone Return Air Port List
-=======
-  {0fb5c76d-2417-41cc-85fe-afaef1ba0476}, !- Zone Air Inlet Port List
-  {572a5417-5df4-457c-8c72-e8be88ac80c3}, !- Zone Air Exhaust Port List
-  {41cbd3e4-716a-4c11-beb0-a187ec618b1e}, !- Zone Air Node Name
-  {7fd24324-d25d-4b06-be1b-c6aac75073a6}, !- Zone Return Air Port List
->>>>>>> 4ec27a5f
+  {2c1483f4-9796-4447-8019-da5fad1676bc}, !- Zone Air Inlet Port List
+  {20984e5c-2703-4dec-8bfe-b376d705e8f3}, !- Zone Air Exhaust Port List
+  {3ffe684f-c520-4268-96c5-d877d21f9e77}, !- Zone Air Node Name
+  {8a3e9bda-4745-4d5d-96a4-e0ab7e680ef0}, !- Zone Return Air Port List
   ,                                       !- Primary Daylighting Control Name
   ,                                       !- Fraction of Zone Controlled by Primary Daylighting Control
   ,                                       !- Secondary Daylighting Control Name
@@ -1167,67 +796,33 @@
   No;                                     !- Use Ideal Air Loads
 
 OS:Node,
-<<<<<<< HEAD
-  {1d0d30dc-098b-4a35-abd9-eb1107f2407e}, !- Handle
+  {9b33eaa1-fcbd-45a0-a23a-98512aebc3c4}, !- Handle
   Node 3,                                 !- Name
-  {05eb33f7-1bd5-4000-8770-390cb90b1305}, !- Inlet Port
+  {3ffe684f-c520-4268-96c5-d877d21f9e77}, !- Inlet Port
   ;                                       !- Outlet Port
 
 OS:Connection,
-  {05eb33f7-1bd5-4000-8770-390cb90b1305}, !- Handle
-  {9fd13c9b-33a8-48dc-97a9-369b7d1e905b}, !- Source Object
+  {3ffe684f-c520-4268-96c5-d877d21f9e77}, !- Handle
+  {3078dd89-c9e7-47d9-ad1e-627f4dd599a1}, !- Source Object
   11,                                     !- Outlet Port
-  {1d0d30dc-098b-4a35-abd9-eb1107f2407e}, !- Target Object
+  {9b33eaa1-fcbd-45a0-a23a-98512aebc3c4}, !- Target Object
   2;                                      !- Inlet Port
 
 OS:PortList,
-  {87acac8e-30e8-4bf8-a3d9-5a3dc0c1c90e}, !- Handle
-  {9fd13c9b-33a8-48dc-97a9-369b7d1e905b}; !- HVAC Component
+  {2c1483f4-9796-4447-8019-da5fad1676bc}, !- Handle
+  {3078dd89-c9e7-47d9-ad1e-627f4dd599a1}; !- HVAC Component
 
 OS:PortList,
-  {83c65f5b-8b0d-4864-af63-373dbe43f28e}, !- Handle
-  {9fd13c9b-33a8-48dc-97a9-369b7d1e905b}; !- HVAC Component
+  {20984e5c-2703-4dec-8bfe-b376d705e8f3}, !- Handle
+  {3078dd89-c9e7-47d9-ad1e-627f4dd599a1}; !- HVAC Component
 
 OS:PortList,
-  {d43af306-ff0a-4f5d-a1be-c43449d4fc88}, !- Handle
-  {9fd13c9b-33a8-48dc-97a9-369b7d1e905b}; !- HVAC Component
+  {8a3e9bda-4745-4d5d-96a4-e0ab7e680ef0}, !- Handle
+  {3078dd89-c9e7-47d9-ad1e-627f4dd599a1}; !- HVAC Component
 
 OS:Sizing:Zone,
-  {1f2010a3-7ec7-402c-beeb-d0ee9d893529}, !- Handle
-  {9fd13c9b-33a8-48dc-97a9-369b7d1e905b}, !- Zone or ZoneList Name
-=======
-  {534e6ce7-3915-4264-b865-cee20663050d}, !- Handle
-  Node 3,                                 !- Name
-  {41cbd3e4-716a-4c11-beb0-a187ec618b1e}, !- Inlet Port
-  ;                                       !- Outlet Port
-
-OS:Connection,
-  {41cbd3e4-716a-4c11-beb0-a187ec618b1e}, !- Handle
-  {4c6b6032-1515-4595-ad2c-013264b8e09e}, !- Name
-  {c35cbbe4-0ac4-4351-85af-66d0e83e3fc8}, !- Source Object
-  11,                                     !- Outlet Port
-  {534e6ce7-3915-4264-b865-cee20663050d}, !- Target Object
-  2;                                      !- Inlet Port
-
-OS:PortList,
-  {0fb5c76d-2417-41cc-85fe-afaef1ba0476}, !- Handle
-  {74e99773-9254-4b9b-a15f-54d62a89e143}, !- Name
-  {c35cbbe4-0ac4-4351-85af-66d0e83e3fc8}; !- HVAC Component
-
-OS:PortList,
-  {572a5417-5df4-457c-8c72-e8be88ac80c3}, !- Handle
-  {42e7ddb0-ac5f-42d0-81ac-6840bf97b64f}, !- Name
-  {c35cbbe4-0ac4-4351-85af-66d0e83e3fc8}; !- HVAC Component
-
-OS:PortList,
-  {7fd24324-d25d-4b06-be1b-c6aac75073a6}, !- Handle
-  {bcbbf3d3-b0b3-4005-a073-5e0615911297}, !- Name
-  {c35cbbe4-0ac4-4351-85af-66d0e83e3fc8}; !- HVAC Component
-
-OS:Sizing:Zone,
-  {de7f6df8-b450-4eb3-9ea8-0de2dee95036}, !- Handle
-  {c35cbbe4-0ac4-4351-85af-66d0e83e3fc8}, !- Zone or ZoneList Name
->>>>>>> 4ec27a5f
+  {78121896-c2c7-440e-9840-aae885f41c36}, !- Handle
+  {3078dd89-c9e7-47d9-ad1e-627f4dd599a1}, !- Zone or ZoneList Name
   SupplyAirTemperature,                   !- Zone Cooling Design Supply Air Temperature Input Method
   14,                                     !- Zone Cooling Design Supply Air Temperature {C}
   11.11,                                  !- Zone Cooling Design Supply Air Temperature Difference {deltaC}
@@ -1254,21 +849,12 @@
   autosize;                               !- Dedicated Outdoor Air High Setpoint Temperature for Design {C}
 
 OS:ZoneHVAC:EquipmentList,
-<<<<<<< HEAD
-  {2f07a317-bd43-4421-8416-09deb6304fc1}, !- Handle
+  {c9be850e-bb83-4b7f-bd1a-cac24110540d}, !- Handle
   Zone HVAC Equipment List 3,             !- Name
-  {9fd13c9b-33a8-48dc-97a9-369b7d1e905b}; !- Thermal Zone
+  {3078dd89-c9e7-47d9-ad1e-627f4dd599a1}; !- Thermal Zone
 
 OS:SpaceType,
-  {0fff8c7f-a411-4bd0-a637-4dc2a0f0f3aa}, !- Handle
-=======
-  {18d63a6d-e142-4c9c-a6f9-8b3e34b0708c}, !- Handle
-  Zone HVAC Equipment List 3,             !- Name
-  {c35cbbe4-0ac4-4351-85af-66d0e83e3fc8}; !- Thermal Zone
-
-OS:SpaceType,
-  {983d720b-378b-4ba8-82d8-27491dafcf90}, !- Handle
->>>>>>> 4ec27a5f
+  {855d5a0c-c05d-44b4-a074-86c1a7ff2009}, !- Handle
   Space Type 3,                           !- Name
   ,                                       !- Default Construction Set Name
   ,                                       !- Default Schedule Set Name
@@ -1279,23 +865,14 @@
   unfinished attic;                       !- Standards Space Type
 
 OS:BuildingUnit,
-<<<<<<< HEAD
-  {52d7774a-8d85-4e9f-bab7-5336427e189f}, !- Handle
-=======
-  {605e6058-9a10-4088-b154-253adebbfd0e}, !- Handle
->>>>>>> 4ec27a5f
+  {870579bc-4a02-4514-9a23-3fc948d9f405}, !- Handle
   unit 1,                                 !- Name
   ,                                       !- Rendering Color
   Residential;                            !- Building Unit Type
 
 OS:AdditionalProperties,
-<<<<<<< HEAD
-  {47646b96-daad-44a9-b82c-5c437bfd46e3}, !- Handle
-  {52d7774a-8d85-4e9f-bab7-5336427e189f}, !- Object Name
-=======
-  {314e339b-87c5-4b64-aff6-fe644711d206}, !- Handle
-  {605e6058-9a10-4088-b154-253adebbfd0e}, !- Object Name
->>>>>>> 4ec27a5f
+  {8cd50ece-d15c-481f-8c7b-01827c5bb40e}, !- Handle
+  {870579bc-4a02-4514-9a23-3fc948d9f405}, !- Object Name
   NumberOfBedrooms,                       !- Feature Name 1
   Integer,                                !- Feature Data Type 1
   3,                                      !- Feature Value 1
@@ -1307,20 +884,12 @@
   3.3900000000000001;                     !- Feature Value 3
 
 OS:External:File,
-<<<<<<< HEAD
-  {eed337f6-c90c-4995-a822-42133dc58c9f}, !- Handle
-=======
-  {5cab70b3-1be1-40a9-88ab-fa7891277312}, !- Handle
->>>>>>> 4ec27a5f
+  {32dc5fbb-d265-41c0-a5a0-9bf2c2cc397e}, !- Handle
   8760.csv,                               !- Name
   8760.csv;                               !- File Name
 
 OS:Schedule:Day,
-<<<<<<< HEAD
-  {eb574515-3674-40fa-b682-60aa942109ab}, !- Handle
-=======
-  {3724a281-5250-4ded-b3b2-5a720d649c4a}, !- Handle
->>>>>>> 4ec27a5f
+  {d0e56307-3780-4f2e-b38a-789b0f69be06}, !- Handle
   Schedule Day 1,                         !- Name
   ,                                       !- Schedule Type Limits Name
   ,                                       !- Interpolate to Timestep
@@ -1329,11 +898,7 @@
   0;                                      !- Value Until Time 1
 
 OS:Schedule:Day,
-<<<<<<< HEAD
-  {e1590a11-fb7c-4110-985b-b87fb1512925}, !- Handle
-=======
-  {fc9f6608-6d1d-4501-ac32-9b3b250fdb05}, !- Handle
->>>>>>> 4ec27a5f
+  {8db450c9-863c-45d0-bbe9-31a0ef0918ac}, !- Handle
   Schedule Day 2,                         !- Name
   ,                                       !- Schedule Type Limits Name
   ,                                       !- Interpolate to Timestep
@@ -1342,17 +907,10 @@
   1;                                      !- Value Until Time 1
 
 OS:Schedule:File,
-<<<<<<< HEAD
-  {682c78fd-07bb-4225-959e-678bfa1ca03f}, !- Handle
+  {239560ec-f5da-4e27-b63d-68f856b86b32}, !- Handle
   occupants,                              !- Name
-  {0f950427-4ff3-40ac-8fc2-6fed242382da}, !- Schedule Type Limits Name
-  {eed337f6-c90c-4995-a822-42133dc58c9f}, !- External File Name
-=======
-  {46533c25-6d61-47e3-b46b-f6629d1e95ec}, !- Handle
-  occupants,                              !- Name
-  {0afc4cf3-e057-4d60-9e64-e9e59ded8b55}, !- Schedule Type Limits Name
-  {5cab70b3-1be1-40a9-88ab-fa7891277312}, !- External File Name
->>>>>>> 4ec27a5f
+  {08a1026a-24a6-4d54-a842-3beb0f2c15ed}, !- Schedule Type Limits Name
+  {32dc5fbb-d265-41c0-a5a0-9bf2c2cc397e}, !- External File Name
   1,                                      !- Column Number
   1,                                      !- Rows to Skip at Top
   8760,                                   !- Number of Hours of Data
@@ -1360,34 +918,14 @@
   ,                                       !- Interpolate to Timestep
   60;                                     !- Minutes per Item
 
-<<<<<<< HEAD
 OS:Schedule:Constant,
-  {f54e4ff6-37d8-42b1-9561-02e40fe534b8}, !- Handle
+  {85d862fe-0774-4fa4-b012-4ffbd2cc9d79}, !- Handle
   res occupants activity schedule,        !- Name
-  {3761ead0-0e49-409d-b547-bfa17b3ea01b}, !- Schedule Type Limits Name
+  {c8dbbeae-3968-486d-8402-8452b701fe8d}, !- Schedule Type Limits Name
   112.539290946133;                       !- Value
 
 OS:People:Definition,
-  {f0c8b3db-9565-4f73-8de8-18857a5c8f50}, !- Handle
-=======
-OS:Schedule:Ruleset,
-  {cb23ee4b-3d77-4335-94e8-f1e279898325}, !- Handle
-  Schedule Ruleset 1,                     !- Name
-  {3d7baa6c-cc6c-4a64-91f7-bd2d5b4b1f39}, !- Schedule Type Limits Name
-  {48784493-8dea-42cb-be8a-817bbbdadeec}; !- Default Day Schedule Name
-
-OS:Schedule:Day,
-  {48784493-8dea-42cb-be8a-817bbbdadeec}, !- Handle
-  Schedule Day 3,                         !- Name
-  {3d7baa6c-cc6c-4a64-91f7-bd2d5b4b1f39}, !- Schedule Type Limits Name
-  ,                                       !- Interpolate to Timestep
-  24,                                     !- Hour 1
-  0,                                      !- Minute 1
-  112.539290946133;                       !- Value Until Time 1
-
-OS:People:Definition,
-  {e56bd859-94ba-4b97-8aa1-6160526a524e}, !- Handle
->>>>>>> 4ec27a5f
+  {ab3cf7f8-7b4b-4c37-8289-c107e7504f6d}, !- Handle
   res occupants|living space,             !- Name
   People,                                 !- Number of People Calculation Method
   3.39,                                   !- Number of People {people}
@@ -1400,21 +938,12 @@
   ZoneAveraged;                           !- Mean Radiant Temperature Calculation Type
 
 OS:People,
-<<<<<<< HEAD
-  {3dff312f-1f8e-490e-b3cb-0a78fd575706}, !- Handle
+  {31865a76-d5f2-4c62-befc-3142b4f56311}, !- Handle
   res occupants|living space,             !- Name
-  {f0c8b3db-9565-4f73-8de8-18857a5c8f50}, !- People Definition Name
-  {9a9aea2d-408b-4484-b8c0-6e81ad18aa59}, !- Space or SpaceType Name
-  {682c78fd-07bb-4225-959e-678bfa1ca03f}, !- Number of People Schedule Name
-  {f54e4ff6-37d8-42b1-9561-02e40fe534b8}, !- Activity Level Schedule Name
-=======
-  {f41567e8-0671-4811-8812-79039356f502}, !- Handle
-  res occupants|living space,             !- Name
-  {e56bd859-94ba-4b97-8aa1-6160526a524e}, !- People Definition Name
-  {8ad5cc42-17c4-4462-ba07-64b1474d3176}, !- Space or SpaceType Name
-  {46533c25-6d61-47e3-b46b-f6629d1e95ec}, !- Number of People Schedule Name
-  {cb23ee4b-3d77-4335-94e8-f1e279898325}, !- Activity Level Schedule Name
->>>>>>> 4ec27a5f
+  {ab3cf7f8-7b4b-4c37-8289-c107e7504f6d}, !- People Definition Name
+  {8063dd9d-be1d-4e44-b436-f35c7221e125}, !- Space or SpaceType Name
+  {239560ec-f5da-4e27-b63d-68f856b86b32}, !- Number of People Schedule Name
+  {85d862fe-0774-4fa4-b012-4ffbd2cc9d79}, !- Activity Level Schedule Name
   ,                                       !- Surface Name/Angle Factor List Name
   ,                                       !- Work Efficiency Schedule Name
   ,                                       !- Clothing Insulation Schedule Name
@@ -1422,11 +951,7 @@
   1;                                      !- Multiplier
 
 OS:ScheduleTypeLimits,
-<<<<<<< HEAD
-  {3761ead0-0e49-409d-b547-bfa17b3ea01b}, !- Handle
-=======
-  {3d7baa6c-cc6c-4a64-91f7-bd2d5b4b1f39}, !- Handle
->>>>>>> 4ec27a5f
+  {c8dbbeae-3968-486d-8402-8452b701fe8d}, !- Handle
   ActivityLevel,                          !- Name
   0,                                      !- Lower Limit Value
   ,                                       !- Upper Limit Value
@@ -1434,11 +959,7 @@
   ActivityLevel;                          !- Unit Type
 
 OS:ScheduleTypeLimits,
-<<<<<<< HEAD
-  {0f950427-4ff3-40ac-8fc2-6fed242382da}, !- Handle
-=======
-  {0afc4cf3-e057-4d60-9e64-e9e59ded8b55}, !- Handle
->>>>>>> 4ec27a5f
+  {08a1026a-24a6-4d54-a842-3beb0f2c15ed}, !- Handle
   Fractional,                             !- Name
   0,                                      !- Lower Limit Value
   1,                                      !- Upper Limit Value
