--- conflicted
+++ resolved
@@ -1,31 +1,22 @@
 !- NOTE: Auto-generated from /test/osw_files/SFA_4units_1story_UB_UA_3Beds_2Baths_Denver.osw
 
 OS:Version,
-<<<<<<< HEAD
-  {58f1d9de-fd0d-4ec8-bd26-c87dd310d779}, !- Handle
-  3.2.0;                                  !- Version Identifier
+  {64379f00-12e8-401b-834b-9a454229d61f}, !- Handle
+  3.2.1;                                  !- Version Identifier
 
 OS:SimulationControl,
-  {c402fe7b-ec03-4748-8e86-a05bd12b0bcf}, !- Handle
-=======
-  {60819e6e-53e7-4afe-b239-75dc910ba62d}, !- Handle
-  2.9.0;                                  !- Version Identifier
-
-OS:SimulationControl,
-  {1f53bd23-97ab-47ab-a181-5262d48940ec}, !- Handle
->>>>>>> 78927444
+  {428945e7-fccc-4423-970a-22b155180959}, !- Handle
   ,                                       !- Do Zone Sizing Calculation
   ,                                       !- Do System Sizing Calculation
   ,                                       !- Do Plant Sizing Calculation
   No;                                     !- Run Simulation for Sizing Periods
 
 OS:Timestep,
-<<<<<<< HEAD
-  {911a4ecb-6037-4b54-9b44-b8aa2267e385}, !- Handle
+  {e7c15462-1f70-4019-b67b-6fb0a3bf17f5}, !- Handle
   6;                                      !- Number of Timesteps per Hour
 
 OS:ShadowCalculation,
-  {9e9e040c-a912-4a5a-b1da-bbde991267b9}, !- Handle
+  {5024ac26-8dd2-4efd-a548-012c10001b84}, !- Handle
   PolygonClipping,                        !- Shading Calculation Method
   ,                                       !- Shading Calculation Update Frequency Method
   20,                                     !- Shading Calculation Update Frequency
@@ -38,45 +29,21 @@
   No;                                     !- Disable Self-Shading From Shading Zone Groups to Other Zones
 
 OS:SurfaceConvectionAlgorithm:Outside,
-  {e2087d0d-8d7f-40d2-b0c7-396493c88f5c}, !- Handle
+  {915847ea-6d2e-4142-b591-eaf2a322bd94}, !- Handle
   DOE-2;                                  !- Algorithm
 
 OS:SurfaceConvectionAlgorithm:Inside,
-  {f2e00a64-bc67-434a-8d4e-13949b2e69e1}, !- Handle
+  {59d0cb65-0498-4466-ba20-6f9388939c6d}, !- Handle
   TARP;                                   !- Algorithm
 
 OS:ZoneCapacitanceMultiplier:ResearchSpecial,
-  {2c184188-be5a-4980-9048-04710b343a7f}, !- Handle
-=======
-  {b7f33bed-c9e4-4125-8619-a3614290ff26}, !- Handle
-  6;                                      !- Number of Timesteps per Hour
-
-OS:ShadowCalculation,
-  {ca3a3f33-a2c1-49dd-be79-38b52bbee8a4}, !- Handle
-  20,                                     !- Calculation Frequency
-  200;                                    !- Maximum Figures in Shadow Overlap Calculations
-
-OS:SurfaceConvectionAlgorithm:Outside,
-  {89c2e061-0e6a-4df6-ad69-a58d826867e7}, !- Handle
-  DOE-2;                                  !- Algorithm
-
-OS:SurfaceConvectionAlgorithm:Inside,
-  {59079e7c-9d53-40b4-904b-c6612fb1eb4f}, !- Handle
-  TARP;                                   !- Algorithm
-
-OS:ZoneCapacitanceMultiplier:ResearchSpecial,
-  {74bf4a36-3a18-4541-b1bd-aa6caa428c03}, !- Handle
->>>>>>> 78927444
+  {9c5d95c1-123f-4371-b7c7-94b1adf4887f}, !- Handle
   ,                                       !- Temperature Capacity Multiplier
   15,                                     !- Humidity Capacity Multiplier
   ;                                       !- Carbon Dioxide Capacity Multiplier
 
 OS:RunPeriod,
-<<<<<<< HEAD
-  {895c311e-0548-4ca9-b27f-4063c2beebf2}, !- Handle
-=======
-  {6245ca09-2a29-41e5-aa5a-4662a9efe94e}, !- Handle
->>>>>>> 78927444
+  {7b51bbe8-112b-4056-8a9c-da6a76f7ad22}, !- Handle
   Run Period 1,                           !- Name
   1,                                      !- Begin Month
   1,                                      !- Begin Day of Month
@@ -90,21 +57,13 @@
   ;                                       !- Number of Times Runperiod to be Repeated
 
 OS:YearDescription,
-<<<<<<< HEAD
-  {bfb1b5bf-cfa5-4a67-990f-12327cdcfb3f}, !- Handle
-=======
-  {c79fc760-6563-4393-a968-8e71e86e49b2}, !- Handle
->>>>>>> 78927444
+  {4bc5b513-e34c-405b-aec2-3c67b0c3c46a}, !- Handle
   2007,                                   !- Calendar Year
   ,                                       !- Day of Week for Start Day
   ;                                       !- Is Leap Year
 
 OS:WeatherFile,
-<<<<<<< HEAD
-  {081bb4ca-3623-4e9a-b9f4-22340a5f682a}, !- Handle
-=======
-  {b0ce7e59-7a24-4449-8b5d-ead0d1acacd2}, !- Handle
->>>>>>> 78927444
+  {a540a033-a746-4846-97fd-1853874a53f5}, !- Handle
   Denver Intl Ap,                         !- City
   CO,                                     !- State Province Region
   USA,                                    !- Country
@@ -114,17 +73,12 @@
   -104.65,                                !- Longitude {deg}
   -7,                                     !- Time Zone {hr}
   1650,                                   !- Elevation {m}
-  C:/OpenStudio/resstock/resources/measures/HPXMLtoOpenStudio/weather/USA_CO_Denver.Intl.AP.725650_TMY3.epw, !- Url
+  /mnt/c/git/resstock/resources/measures/HPXMLtoOpenStudio/weather/USA_CO_Denver.Intl.AP.725650_TMY3.epw, !- Url
   E23378AA;                               !- Checksum
 
 OS:AdditionalProperties,
-<<<<<<< HEAD
-  {8163cc83-6158-4003-a711-681b8a81ccd9}, !- Handle
-  {081bb4ca-3623-4e9a-b9f4-22340a5f682a}, !- Object Name
-=======
-  {cc2e3694-9e38-465d-9df5-d39d773541c3}, !- Handle
-  {b0ce7e59-7a24-4449-8b5d-ead0d1acacd2}, !- Object Name
->>>>>>> 78927444
+  {ced8128b-447f-41c8-9af7-9e51b11a2c01}, !- Handle
+  {a540a033-a746-4846-97fd-1853874a53f5}, !- Object Name
   EPWHeaderCity,                          !- Feature Name 1
   String,                                 !- Feature Data Type 1
   Denver Intl Ap,                         !- Feature Value 1
@@ -232,11 +186,7 @@
   84;                                     !- Feature Value 35
 
 OS:Site,
-<<<<<<< HEAD
-  {7e25709e-28b1-47d9-817e-a242ed775989}, !- Handle
-=======
-  {e2e74680-2538-495c-89ea-e648ba34f712}, !- Handle
->>>>>>> 78927444
+  {1b296458-ac88-4d43-b68d-9254bfb7df7c}, !- Handle
   Denver Intl Ap_CO_USA,                  !- Name
   39.83,                                  !- Latitude {deg}
   -104.65,                                !- Longitude {deg}
@@ -245,45 +195,26 @@
   ;                                       !- Terrain
 
 OS:ClimateZones,
-<<<<<<< HEAD
-  {760aef4b-3ebe-47cf-918b-aff4bac0b402}, !- Handle
+  {4aa93a42-90d2-4fe8-948c-e446ed787738}, !- Handle
   Building America,                       !- Climate Zone Institution Name 1
-=======
-  {61984817-a695-4e23-8754-ffda01f243f5}, !- Handle
-  ,                                       !- Active Institution
-  ,                                       !- Active Year
-  ,                                       !- Climate Zone Institution Name 1
->>>>>>> 78927444
   ,                                       !- Climate Zone Document Name 1
   0,                                      !- Climate Zone Document Year 1
   Cold;                                   !- Climate Zone Value 1
 
 OS:Site:WaterMainsTemperature,
-<<<<<<< HEAD
-  {64cd09ea-dd45-4585-a1a4-2c28676d8cf0}, !- Handle
-=======
-  {da69d8cf-e101-4247-920f-f4fed6e33461}, !- Handle
->>>>>>> 78927444
+  {6d981790-3c07-49c4-a95c-5f2531ebe4c9}, !- Handle
   Correlation,                            !- Calculation Method
   ,                                       !- Temperature Schedule Name
   10.8753424657535,                       !- Annual Average Outdoor Air Temperature {C}
   23.1524007936508;                       !- Maximum Difference In Monthly Average Outdoor Air Temperatures {deltaC}
 
 OS:RunPeriodControl:DaylightSavingTime,
-<<<<<<< HEAD
-  {0d4d04ed-f032-42fd-bbc5-a5f4ee30c25d}, !- Handle
-=======
-  {b07cea4e-9b8d-45e4-85c0-de68681136c3}, !- Handle
->>>>>>> 78927444
+  {29feeb05-dea4-44ff-9e98-d8723655a3d5}, !- Handle
   3/12,                                   !- Start Date
   11/5;                                   !- End Date
 
 OS:Site:GroundTemperature:Deep,
-<<<<<<< HEAD
-  {fca25c7e-895f-4e1b-9a2c-73a872112acc}, !- Handle
-=======
-  {66b4b956-d903-4dce-849a-f3743ff45567}, !- Handle
->>>>>>> 78927444
+  {871451a9-eac3-4f2b-b105-54ea1913183d}, !- Handle
   10.8753424657535,                       !- January Deep Ground Temperature {C}
   10.8753424657535,                       !- February Deep Ground Temperature {C}
   10.8753424657535,                       !- March Deep Ground Temperature {C}
@@ -298,11 +229,7 @@
   10.8753424657535;                       !- December Deep Ground Temperature {C}
 
 OS:Building,
-<<<<<<< HEAD
-  {c5cd44e5-33a2-464b-a463-959ee36994d7}, !- Handle
-=======
-  {e88b7194-c69b-479e-930e-14512ad71902}, !- Handle
->>>>>>> 78927444
+  {bf4adc76-3d46-4863-9313-f8515e19e9a6}, !- Handle
   Building 1,                             !- Name
   ,                                       !- Building Sector Type
   0,                                      !- North Axis {deg}
@@ -317,13 +244,8 @@
   4;                                      !- Standards Number of Living Units
 
 OS:AdditionalProperties,
-<<<<<<< HEAD
-  {cd296428-a50c-4d85-bbe3-c490cc0c7712}, !- Handle
-  {c5cd44e5-33a2-464b-a463-959ee36994d7}, !- Object Name
-=======
-  {6db70d7f-4b99-4849-b538-d08996e27967}, !- Handle
-  {e88b7194-c69b-479e-930e-14512ad71902}, !- Object Name
->>>>>>> 78927444
+  {8b1209dc-4378-49eb-9480-add66964f5f1}, !- Handle
+  {bf4adc76-3d46-4863-9313-f8515e19e9a6}, !- Object Name
   num_units,                              !- Feature Name 1
   Integer,                                !- Feature Data Type 1
   4,                                      !- Feature Value 1
@@ -338,11 +260,7 @@
   1;                                      !- Feature Value 4
 
 OS:ThermalZone,
-<<<<<<< HEAD
-  {bfb9cab9-6352-40ab-845f-80ec09d6a9ff}, !- Handle
-=======
-  {0bb36c47-6e97-400f-9e3c-d821f951ff4b}, !- Handle
->>>>>>> 78927444
+  {d2068400-198c-4a3a-b3ef-e90ef9f9b490}, !- Handle
   living zone,                            !- Name
   ,                                       !- Multiplier
   ,                                       !- Ceiling Height {m}
@@ -351,17 +269,10 @@
   ,                                       !- Zone Inside Convection Algorithm
   ,                                       !- Zone Outside Convection Algorithm
   ,                                       !- Zone Conditioning Equipment List Name
-<<<<<<< HEAD
-  {b8246780-cad9-471b-a8f1-bd62b99cf70c}, !- Zone Air Inlet Port List
-  {5925b67b-92c9-42ea-b9ea-7ce9694b8922}, !- Zone Air Exhaust Port List
-  {c971a63e-b47a-44c6-a4f7-675ecc01e9d8}, !- Zone Air Node Name
-  {c692d026-2b2d-4003-b3ee-2847831b23a0}, !- Zone Return Air Port List
-=======
-  {2a18dfcd-947d-4495-8eb3-6b3c51c53a85}, !- Zone Air Inlet Port List
-  {43b76e05-860b-4108-8439-0cb2610b9c55}, !- Zone Air Exhaust Port List
-  {2b7ba9cb-96fd-447f-aec5-b1d6c2efce65}, !- Zone Air Node Name
-  {138132a3-24cb-4570-81f3-06d686494d80}, !- Zone Return Air Port List
->>>>>>> 78927444
+  {fa26bd3b-8344-4a50-bcd3-24c44fdc0c41}, !- Zone Air Inlet Port List
+  {7cd755e0-105c-49d9-b93f-7e3397aa0350}, !- Zone Air Exhaust Port List
+  {4e7728b6-c911-4751-97f0-2363a5a14d63}, !- Zone Air Node Name
+  {e31050da-92f3-4f2d-8b19-9cbf2d2a689c}, !- Zone Return Air Port List
   ,                                       !- Primary Daylighting Control Name
   ,                                       !- Fraction of Zone Controlled by Primary Daylighting Control
   ,                                       !- Secondary Daylighting Control Name
@@ -372,67 +283,33 @@
   No;                                     !- Use Ideal Air Loads
 
 OS:Node,
-<<<<<<< HEAD
-  {cd780562-e048-4be3-a391-8b450a0dc276}, !- Handle
+  {ba8f28de-b02d-4cd8-92ad-7f49dc9b16f4}, !- Handle
   Node 1,                                 !- Name
-  {c971a63e-b47a-44c6-a4f7-675ecc01e9d8}, !- Inlet Port
+  {4e7728b6-c911-4751-97f0-2363a5a14d63}, !- Inlet Port
   ;                                       !- Outlet Port
 
 OS:Connection,
-  {c971a63e-b47a-44c6-a4f7-675ecc01e9d8}, !- Handle
-  {bfb9cab9-6352-40ab-845f-80ec09d6a9ff}, !- Source Object
+  {4e7728b6-c911-4751-97f0-2363a5a14d63}, !- Handle
+  {d2068400-198c-4a3a-b3ef-e90ef9f9b490}, !- Source Object
   11,                                     !- Outlet Port
-  {cd780562-e048-4be3-a391-8b450a0dc276}, !- Target Object
+  {ba8f28de-b02d-4cd8-92ad-7f49dc9b16f4}, !- Target Object
   2;                                      !- Inlet Port
 
 OS:PortList,
-  {b8246780-cad9-471b-a8f1-bd62b99cf70c}, !- Handle
-  {bfb9cab9-6352-40ab-845f-80ec09d6a9ff}; !- HVAC Component
+  {fa26bd3b-8344-4a50-bcd3-24c44fdc0c41}, !- Handle
+  {d2068400-198c-4a3a-b3ef-e90ef9f9b490}; !- HVAC Component
 
 OS:PortList,
-  {5925b67b-92c9-42ea-b9ea-7ce9694b8922}, !- Handle
-  {bfb9cab9-6352-40ab-845f-80ec09d6a9ff}; !- HVAC Component
+  {7cd755e0-105c-49d9-b93f-7e3397aa0350}, !- Handle
+  {d2068400-198c-4a3a-b3ef-e90ef9f9b490}; !- HVAC Component
 
 OS:PortList,
-  {c692d026-2b2d-4003-b3ee-2847831b23a0}, !- Handle
-  {bfb9cab9-6352-40ab-845f-80ec09d6a9ff}; !- HVAC Component
+  {e31050da-92f3-4f2d-8b19-9cbf2d2a689c}, !- Handle
+  {d2068400-198c-4a3a-b3ef-e90ef9f9b490}; !- HVAC Component
 
 OS:Sizing:Zone,
-  {8844d269-8ff7-4940-9eb4-ef8f4d494c56}, !- Handle
-  {bfb9cab9-6352-40ab-845f-80ec09d6a9ff}, !- Zone or ZoneList Name
-=======
-  {40ed35ef-34b6-439f-a420-3eef509cb228}, !- Handle
-  Node 1,                                 !- Name
-  {2b7ba9cb-96fd-447f-aec5-b1d6c2efce65}, !- Inlet Port
-  ;                                       !- Outlet Port
-
-OS:Connection,
-  {2b7ba9cb-96fd-447f-aec5-b1d6c2efce65}, !- Handle
-  {42485679-63cd-46cf-9823-61374ab78fbc}, !- Name
-  {0bb36c47-6e97-400f-9e3c-d821f951ff4b}, !- Source Object
-  11,                                     !- Outlet Port
-  {40ed35ef-34b6-439f-a420-3eef509cb228}, !- Target Object
-  2;                                      !- Inlet Port
-
-OS:PortList,
-  {2a18dfcd-947d-4495-8eb3-6b3c51c53a85}, !- Handle
-  {58b95fc2-cb00-4b63-8368-b0465cf2e08d}, !- Name
-  {0bb36c47-6e97-400f-9e3c-d821f951ff4b}; !- HVAC Component
-
-OS:PortList,
-  {43b76e05-860b-4108-8439-0cb2610b9c55}, !- Handle
-  {9900525f-e863-4655-abf9-662b519e894c}, !- Name
-  {0bb36c47-6e97-400f-9e3c-d821f951ff4b}; !- HVAC Component
-
-OS:PortList,
-  {138132a3-24cb-4570-81f3-06d686494d80}, !- Handle
-  {6f878feb-1438-44a6-8664-1509906c7a2d}, !- Name
-  {0bb36c47-6e97-400f-9e3c-d821f951ff4b}; !- HVAC Component
-
-OS:Sizing:Zone,
-  {3fad3327-ed2f-4dc0-8c35-4b679b1e81a2}, !- Handle
-  {0bb36c47-6e97-400f-9e3c-d821f951ff4b}, !- Zone or ZoneList Name
->>>>>>> 78927444
+  {d7666283-5213-4a3f-925b-792a962fdaa6}, !- Handle
+  {d2068400-198c-4a3a-b3ef-e90ef9f9b490}, !- Zone or ZoneList Name
   SupplyAirTemperature,                   !- Zone Cooling Design Supply Air Temperature Input Method
   14,                                     !- Zone Cooling Design Supply Air Temperature {C}
   11.11,                                  !- Zone Cooling Design Supply Air Temperature Difference {deltaC}
@@ -459,25 +336,14 @@
   autosize;                               !- Dedicated Outdoor Air High Setpoint Temperature for Design {C}
 
 OS:ZoneHVAC:EquipmentList,
-<<<<<<< HEAD
-  {abb7797c-b698-4780-8409-ce69a7b658c7}, !- Handle
+  {8da86af7-4917-4881-a258-291ed2e0c353}, !- Handle
   Zone HVAC Equipment List 1,             !- Name
-  {bfb9cab9-6352-40ab-845f-80ec09d6a9ff}; !- Thermal Zone
+  {d2068400-198c-4a3a-b3ef-e90ef9f9b490}; !- Thermal Zone
 
 OS:Space,
-  {ff840eb8-e188-44d9-89e8-1babf487f8ce}, !- Handle
+  {9a9aea2d-408b-4484-b8c0-6e81ad18aa59}, !- Handle
   living space,                           !- Name
-  {484e4800-3c47-4318-a78e-ea9e8c8b01cb}, !- Space Type Name
-=======
-  {15ede8b3-0380-447c-b057-d267bd000750}, !- Handle
-  Zone HVAC Equipment List 1,             !- Name
-  {0bb36c47-6e97-400f-9e3c-d821f951ff4b}; !- Thermal Zone
-
-OS:Space,
-  {a8e45422-cdf0-434a-9ab7-b01d876b06ce}, !- Handle
-  living space,                           !- Name
-  {c993924e-faa3-473d-8031-1dfc8276286f}, !- Space Type Name
->>>>>>> 78927444
+  {2b63d015-7a0f-47d2-8f2e-e6b235efd926}, !- Space Type Name
   ,                                       !- Default Construction Set Name
   ,                                       !- Default Schedule Set Name
   ,                                       !- Direction of Relative North {deg}
@@ -485,35 +351,19 @@
   ,                                       !- Y Origin {m}
   ,                                       !- Z Origin {m}
   ,                                       !- Building Story Name
-<<<<<<< HEAD
-  {bfb9cab9-6352-40ab-845f-80ec09d6a9ff}, !- Thermal Zone Name
+  {d2068400-198c-4a3a-b3ef-e90ef9f9b490}, !- Thermal Zone Name
   ,                                       !- Part of Total Floor Area
   ,                                       !- Design Specification Outdoor Air Object Name
-  {c8319223-d85b-4aef-a152-7d87501b1788}; !- Building Unit Name
-
-OS:Surface,
-  {42cb97e3-34ca-41c9-8ae5-b6ea1a1fe897}, !- Handle
+  {52d7774a-8d85-4e9f-bab7-5336427e189f}; !- Building Unit Name
+
+OS:Surface,
+  {9f4c5c80-6ca6-4fda-9cc7-e20afbaceb5b}, !- Handle
   Surface 1,                              !- Name
   Floor,                                  !- Surface Type
   ,                                       !- Construction Name
-  {ff840eb8-e188-44d9-89e8-1babf487f8ce}, !- Space Name
+  {9a9aea2d-408b-4484-b8c0-6e81ad18aa59}, !- Space Name
   Surface,                                !- Outside Boundary Condition
-  {43d85022-8e8a-4a32-943f-7259cc5f8c18}, !- Outside Boundary Condition Object
-=======
-  {0bb36c47-6e97-400f-9e3c-d821f951ff4b}, !- Thermal Zone Name
-  ,                                       !- Part of Total Floor Area
-  ,                                       !- Design Specification Outdoor Air Object Name
-  {2be90842-db23-4390-ae59-46be5604f053}; !- Building Unit Name
-
-OS:Surface,
-  {6099baf0-ee84-475e-8110-2be65d76489e}, !- Handle
-  Surface 1,                              !- Name
-  Floor,                                  !- Surface Type
-  ,                                       !- Construction Name
-  {a8e45422-cdf0-434a-9ab7-b01d876b06ce}, !- Space Name
-  Surface,                                !- Outside Boundary Condition
-  {2841d098-0dcb-4475-983f-d701dc2904df}, !- Outside Boundary Condition Object
->>>>>>> 78927444
+  {062508de-14fa-46b5-94fe-285ce79288d8}, !- Outside Boundary Condition Object
   NoSun,                                  !- Sun Exposure
   NoWind,                                 !- Wind Exposure
   ,                                       !- View Factor to Ground
@@ -524,19 +374,11 @@
   6.46578440716979, -12.9315688143396, 0; !- X,Y,Z Vertex 4 {m}
 
 OS:Surface,
-<<<<<<< HEAD
-  {7b4acfdf-ea3f-4cf1-805b-62666443c651}, !- Handle
+  {d07a9d1b-7a3e-4772-8b6c-984056eacfd0}, !- Handle
   Surface 2,                              !- Name
   Wall,                                   !- Surface Type
   ,                                       !- Construction Name
-  {ff840eb8-e188-44d9-89e8-1babf487f8ce}, !- Space Name
-=======
-  {ad780737-8bdb-4a9c-9985-e4c25ca79a02}, !- Handle
-  Surface 2,                              !- Name
-  Wall,                                   !- Surface Type
-  ,                                       !- Construction Name
-  {a8e45422-cdf0-434a-9ab7-b01d876b06ce}, !- Space Name
->>>>>>> 78927444
+  {9a9aea2d-408b-4484-b8c0-6e81ad18aa59}, !- Space Name
   Outdoors,                               !- Outside Boundary Condition
   ,                                       !- Outside Boundary Condition Object
   SunExposed,                             !- Sun Exposure
@@ -549,19 +391,11 @@
   0, -12.9315688143396, 2.4384;           !- X,Y,Z Vertex 4 {m}
 
 OS:Surface,
-<<<<<<< HEAD
-  {e8ac2a91-4a4c-4c59-adb7-e48fe9e1f0a4}, !- Handle
+  {c35b56e0-fd20-40b8-bef5-85052e88bcbc}, !- Handle
   Surface 3,                              !- Name
   Wall,                                   !- Surface Type
   ,                                       !- Construction Name
-  {ff840eb8-e188-44d9-89e8-1babf487f8ce}, !- Space Name
-=======
-  {c53f5e1b-2243-47be-a43b-9f628b78d6b0}, !- Handle
-  Surface 3,                              !- Name
-  Wall,                                   !- Surface Type
-  ,                                       !- Construction Name
-  {a8e45422-cdf0-434a-9ab7-b01d876b06ce}, !- Space Name
->>>>>>> 78927444
+  {9a9aea2d-408b-4484-b8c0-6e81ad18aa59}, !- Space Name
   Outdoors,                               !- Outside Boundary Condition
   ,                                       !- Outside Boundary Condition Object
   SunExposed,                             !- Sun Exposure
@@ -574,19 +408,11 @@
   0, 0, 2.4384;                           !- X,Y,Z Vertex 4 {m}
 
 OS:Surface,
-<<<<<<< HEAD
-  {89d6699f-b8b1-4df0-a0d0-5a9bd50cf4a4}, !- Handle
+  {d7b811dd-a5a1-4950-a780-d57fba9785ef}, !- Handle
   Surface 4,                              !- Name
   Wall,                                   !- Surface Type
   ,                                       !- Construction Name
-  {ff840eb8-e188-44d9-89e8-1babf487f8ce}, !- Space Name
-=======
-  {a70e04c7-1898-430c-b42c-dcf090c244fd}, !- Handle
-  Surface 4,                              !- Name
-  Wall,                                   !- Surface Type
-  ,                                       !- Construction Name
-  {a8e45422-cdf0-434a-9ab7-b01d876b06ce}, !- Space Name
->>>>>>> 78927444
+  {9a9aea2d-408b-4484-b8c0-6e81ad18aa59}, !- Space Name
   Adiabatic,                              !- Outside Boundary Condition
   ,                                       !- Outside Boundary Condition Object
   NoSun,                                  !- Sun Exposure
@@ -599,19 +425,11 @@
   6.46578440716979, 0, 2.4384;            !- X,Y,Z Vertex 4 {m}
 
 OS:Surface,
-<<<<<<< HEAD
-  {7637f094-8fa6-4a89-8689-8c5b847502f3}, !- Handle
+  {f344d14e-b41a-406e-953d-968531fb5304}, !- Handle
   Surface 5,                              !- Name
   Wall,                                   !- Surface Type
   ,                                       !- Construction Name
-  {ff840eb8-e188-44d9-89e8-1babf487f8ce}, !- Space Name
-=======
-  {864aec37-9774-4042-9dc3-ae2ad2b86cdb}, !- Handle
-  Surface 5,                              !- Name
-  Wall,                                   !- Surface Type
-  ,                                       !- Construction Name
-  {a8e45422-cdf0-434a-9ab7-b01d876b06ce}, !- Space Name
->>>>>>> 78927444
+  {9a9aea2d-408b-4484-b8c0-6e81ad18aa59}, !- Space Name
   Outdoors,                               !- Outside Boundary Condition
   ,                                       !- Outside Boundary Condition Object
   SunExposed,                             !- Sun Exposure
@@ -624,23 +442,13 @@
   6.46578440716979, -12.9315688143396, 2.4384; !- X,Y,Z Vertex 4 {m}
 
 OS:Surface,
-<<<<<<< HEAD
-  {0e028c0b-9706-41dd-b68d-7393e465f136}, !- Handle
+  {6ecc4221-c59c-4f78-9676-c6a552e7bd94}, !- Handle
   Surface 6,                              !- Name
   RoofCeiling,                            !- Surface Type
   ,                                       !- Construction Name
-  {ff840eb8-e188-44d9-89e8-1babf487f8ce}, !- Space Name
+  {9a9aea2d-408b-4484-b8c0-6e81ad18aa59}, !- Space Name
   Surface,                                !- Outside Boundary Condition
-  {a6c88988-3cf2-4b8d-98e1-0b1afb767d7e}, !- Outside Boundary Condition Object
-=======
-  {bb0ce1e4-41d1-4122-99fc-9f841bd9a9eb}, !- Handle
-  Surface 6,                              !- Name
-  RoofCeiling,                            !- Surface Type
-  ,                                       !- Construction Name
-  {a8e45422-cdf0-434a-9ab7-b01d876b06ce}, !- Space Name
-  Surface,                                !- Outside Boundary Condition
-  {a1bd5cab-ad6e-4ba3-a6b4-7a73b44cbdac}, !- Outside Boundary Condition Object
->>>>>>> 78927444
+  {92e54025-f9ad-42e6-9bc0-5e566b291ea1}, !- Outside Boundary Condition Object
   NoSun,                                  !- Sun Exposure
   NoWind,                                 !- Wind Exposure
   ,                                       !- View Factor to Ground
@@ -651,11 +459,7 @@
   0, -12.9315688143396, 2.4384;           !- X,Y,Z Vertex 4 {m}
 
 OS:SpaceType,
-<<<<<<< HEAD
-  {484e4800-3c47-4318-a78e-ea9e8c8b01cb}, !- Handle
-=======
-  {c993924e-faa3-473d-8031-1dfc8276286f}, !- Handle
->>>>>>> 78927444
+  {2b63d015-7a0f-47d2-8f2e-e6b235efd926}, !- Handle
   Space Type 1,                           !- Name
   ,                                       !- Default Construction Set Name
   ,                                       !- Default Schedule Set Name
@@ -666,19 +470,11 @@
   living;                                 !- Standards Space Type
 
 OS:Surface,
-<<<<<<< HEAD
-  {7b31b37b-eb35-46a4-89a8-86d9586d63de}, !- Handle
+  {bfdf469d-f53a-42e0-bfa1-8a0812c3b528}, !- Handle
   Surface 12,                             !- Name
   Floor,                                  !- Surface Type
   ,                                       !- Construction Name
-  {48c92a99-0b7a-4c7b-ac80-2a54d110edff}, !- Space Name
-=======
-  {aa55860a-1a55-40e0-8c40-faf3da96682b}, !- Handle
-  Surface 12,                             !- Name
-  Floor,                                  !- Surface Type
-  ,                                       !- Construction Name
-  {41f3e158-7a1b-43cc-80c5-b7ce1e830e6d}, !- Space Name
->>>>>>> 78927444
+  {96aa489c-fb9d-4e92-af92-0533bdac5823}, !- Space Name
   Foundation,                             !- Outside Boundary Condition
   ,                                       !- Outside Boundary Condition Object
   NoSun,                                  !- Sun Exposure
@@ -691,19 +487,11 @@
   6.46578440716979, -12.9315688143396, -2.4384; !- X,Y,Z Vertex 4 {m}
 
 OS:Surface,
-<<<<<<< HEAD
-  {ecf2dc3f-bf6a-42bd-91a9-73f05244de7e}, !- Handle
+  {c2fcc437-2b8d-486b-84ab-18389c347aee}, !- Handle
   Surface 13,                             !- Name
   Wall,                                   !- Surface Type
   ,                                       !- Construction Name
-  {48c92a99-0b7a-4c7b-ac80-2a54d110edff}, !- Space Name
-=======
-  {f04757c0-b7ab-421a-90c3-442e67d84a48}, !- Handle
-  Surface 13,                             !- Name
-  Wall,                                   !- Surface Type
-  ,                                       !- Construction Name
-  {41f3e158-7a1b-43cc-80c5-b7ce1e830e6d}, !- Space Name
->>>>>>> 78927444
+  {96aa489c-fb9d-4e92-af92-0533bdac5823}, !- Space Name
   Foundation,                             !- Outside Boundary Condition
   ,                                       !- Outside Boundary Condition Object
   NoSun,                                  !- Sun Exposure
@@ -716,19 +504,11 @@
   0, -12.9315688143396, 0;                !- X,Y,Z Vertex 4 {m}
 
 OS:Surface,
-<<<<<<< HEAD
-  {d703f91f-59d2-4404-9b38-f2fa976bae31}, !- Handle
+  {819fa160-bf2a-499a-8126-98db430b6ab2}, !- Handle
   Surface 14,                             !- Name
   Wall,                                   !- Surface Type
   ,                                       !- Construction Name
-  {48c92a99-0b7a-4c7b-ac80-2a54d110edff}, !- Space Name
-=======
-  {52b9e879-2392-4d22-b4cb-a38060d09887}, !- Handle
-  Surface 14,                             !- Name
-  Wall,                                   !- Surface Type
-  ,                                       !- Construction Name
-  {41f3e158-7a1b-43cc-80c5-b7ce1e830e6d}, !- Space Name
->>>>>>> 78927444
+  {96aa489c-fb9d-4e92-af92-0533bdac5823}, !- Space Name
   Foundation,                             !- Outside Boundary Condition
   ,                                       !- Outside Boundary Condition Object
   NoSun,                                  !- Sun Exposure
@@ -741,19 +521,11 @@
   0, 0, 0;                                !- X,Y,Z Vertex 4 {m}
 
 OS:Surface,
-<<<<<<< HEAD
-  {cdf4ed14-ffa2-4c18-a1eb-08eeb543ec37}, !- Handle
+  {609d6620-cdb9-4e1c-90ac-e7d6ae3671cb}, !- Handle
   Surface 15,                             !- Name
   Wall,                                   !- Surface Type
   ,                                       !- Construction Name
-  {48c92a99-0b7a-4c7b-ac80-2a54d110edff}, !- Space Name
-=======
-  {5217d59e-6b03-48c8-b638-43dcc83891df}, !- Handle
-  Surface 15,                             !- Name
-  Wall,                                   !- Surface Type
-  ,                                       !- Construction Name
-  {41f3e158-7a1b-43cc-80c5-b7ce1e830e6d}, !- Space Name
->>>>>>> 78927444
+  {96aa489c-fb9d-4e92-af92-0533bdac5823}, !- Space Name
   Adiabatic,                              !- Outside Boundary Condition
   ,                                       !- Outside Boundary Condition Object
   NoSun,                                  !- Sun Exposure
@@ -766,19 +538,11 @@
   6.46578440716979, 0, 0;                 !- X,Y,Z Vertex 4 {m}
 
 OS:Surface,
-<<<<<<< HEAD
-  {e6d9f98c-b381-4078-a3ba-8ae27ceba55c}, !- Handle
+  {4788d799-338c-46cb-9e26-658a526c6567}, !- Handle
   Surface 16,                             !- Name
   Wall,                                   !- Surface Type
   ,                                       !- Construction Name
-  {48c92a99-0b7a-4c7b-ac80-2a54d110edff}, !- Space Name
-=======
-  {3a965e36-df3c-42da-9f59-9a7602207249}, !- Handle
-  Surface 16,                             !- Name
-  Wall,                                   !- Surface Type
-  ,                                       !- Construction Name
-  {41f3e158-7a1b-43cc-80c5-b7ce1e830e6d}, !- Space Name
->>>>>>> 78927444
+  {96aa489c-fb9d-4e92-af92-0533bdac5823}, !- Space Name
   Foundation,                             !- Outside Boundary Condition
   ,                                       !- Outside Boundary Condition Object
   NoSun,                                  !- Sun Exposure
@@ -791,23 +555,13 @@
   6.46578440716979, -12.9315688143396, 0; !- X,Y,Z Vertex 4 {m}
 
 OS:Surface,
-<<<<<<< HEAD
-  {43d85022-8e8a-4a32-943f-7259cc5f8c18}, !- Handle
+  {062508de-14fa-46b5-94fe-285ce79288d8}, !- Handle
   Surface 17,                             !- Name
   RoofCeiling,                            !- Surface Type
   ,                                       !- Construction Name
-  {48c92a99-0b7a-4c7b-ac80-2a54d110edff}, !- Space Name
+  {96aa489c-fb9d-4e92-af92-0533bdac5823}, !- Space Name
   Surface,                                !- Outside Boundary Condition
-  {42cb97e3-34ca-41c9-8ae5-b6ea1a1fe897}, !- Outside Boundary Condition Object
-=======
-  {2841d098-0dcb-4475-983f-d701dc2904df}, !- Handle
-  Surface 17,                             !- Name
-  RoofCeiling,                            !- Surface Type
-  ,                                       !- Construction Name
-  {41f3e158-7a1b-43cc-80c5-b7ce1e830e6d}, !- Space Name
-  Surface,                                !- Outside Boundary Condition
-  {6099baf0-ee84-475e-8110-2be65d76489e}, !- Outside Boundary Condition Object
->>>>>>> 78927444
+  {9f4c5c80-6ca6-4fda-9cc7-e20afbaceb5b}, !- Outside Boundary Condition Object
   NoSun,                                  !- Sun Exposure
   NoWind,                                 !- Wind Exposure
   ,                                       !- View Factor to Ground
@@ -818,15 +572,9 @@
   0, -12.9315688143396, 0;                !- X,Y,Z Vertex 4 {m}
 
 OS:Space,
-<<<<<<< HEAD
-  {48c92a99-0b7a-4c7b-ac80-2a54d110edff}, !- Handle
+  {96aa489c-fb9d-4e92-af92-0533bdac5823}, !- Handle
   unfinished basement space,              !- Name
-  {643b797e-6ccf-4d63-b167-5c6463a57fa8}, !- Space Type Name
-=======
-  {41f3e158-7a1b-43cc-80c5-b7ce1e830e6d}, !- Handle
-  unfinished basement space,              !- Name
-  {2e285188-25f9-419b-89b6-6318ac3b9e52}, !- Space Type Name
->>>>>>> 78927444
+  {8e5774b8-e07b-40ba-b407-d19d2b27874a}, !- Space Type Name
   ,                                       !- Default Construction Set Name
   ,                                       !- Default Schedule Set Name
   ,                                       !- Direction of Relative North {deg}
@@ -834,17 +582,10 @@
   ,                                       !- Y Origin {m}
   ,                                       !- Z Origin {m}
   ,                                       !- Building Story Name
-<<<<<<< HEAD
-  {42603f5f-8053-476e-bffb-0e62505e31dd}; !- Thermal Zone Name
+  {188e6c73-3333-457a-a612-cbc7ecfb9c09}; !- Thermal Zone Name
 
 OS:ThermalZone,
-  {42603f5f-8053-476e-bffb-0e62505e31dd}, !- Handle
-=======
-  {3280ed1f-4da7-4b3c-9bbf-85c63db8943f}; !- Thermal Zone Name
-
-OS:ThermalZone,
-  {3280ed1f-4da7-4b3c-9bbf-85c63db8943f}, !- Handle
->>>>>>> 78927444
+  {188e6c73-3333-457a-a612-cbc7ecfb9c09}, !- Handle
   unfinished basement zone,               !- Name
   ,                                       !- Multiplier
   ,                                       !- Ceiling Height {m}
@@ -853,17 +594,10 @@
   ,                                       !- Zone Inside Convection Algorithm
   ,                                       !- Zone Outside Convection Algorithm
   ,                                       !- Zone Conditioning Equipment List Name
-<<<<<<< HEAD
-  {91aaa170-9334-419f-8cc0-0c45bdfef43f}, !- Zone Air Inlet Port List
-  {55f402f6-bb91-43e2-a291-e23d14ab7702}, !- Zone Air Exhaust Port List
-  {cd638b0d-36cb-419f-a4da-0cc427092445}, !- Zone Air Node Name
-  {e33ac07d-a9ed-43c7-9618-b044e4aef731}, !- Zone Return Air Port List
-=======
-  {a5974caf-62fb-4bfd-855a-81db34463be0}, !- Zone Air Inlet Port List
-  {a50c6a7f-7f13-4e72-84e5-48ff414f83be}, !- Zone Air Exhaust Port List
-  {f435a1e4-c525-467c-ad28-29f971dcd4f1}, !- Zone Air Node Name
-  {c871a061-ee41-4c93-885a-5203da9bd9c5}, !- Zone Return Air Port List
->>>>>>> 78927444
+  {68b8cf1b-8eae-4213-840b-a98b2fbdf8a2}, !- Zone Air Inlet Port List
+  {744bc3cc-12ea-401f-a09e-f03f90bab5eb}, !- Zone Air Exhaust Port List
+  {6f2a569b-b9b5-4a44-8706-d2ff2232f2c5}, !- Zone Air Node Name
+  {d4b1eee6-6445-45b0-ae06-df8f7459183a}, !- Zone Return Air Port List
   ,                                       !- Primary Daylighting Control Name
   ,                                       !- Fraction of Zone Controlled by Primary Daylighting Control
   ,                                       !- Secondary Daylighting Control Name
@@ -874,67 +608,33 @@
   No;                                     !- Use Ideal Air Loads
 
 OS:Node,
-<<<<<<< HEAD
-  {eddf3039-9d42-4fa5-8e26-a8eab552f7cd}, !- Handle
+  {e5c80da4-aecf-4469-8382-ef5d4dedbd06}, !- Handle
   Node 2,                                 !- Name
-  {cd638b0d-36cb-419f-a4da-0cc427092445}, !- Inlet Port
+  {6f2a569b-b9b5-4a44-8706-d2ff2232f2c5}, !- Inlet Port
   ;                                       !- Outlet Port
 
 OS:Connection,
-  {cd638b0d-36cb-419f-a4da-0cc427092445}, !- Handle
-  {42603f5f-8053-476e-bffb-0e62505e31dd}, !- Source Object
+  {6f2a569b-b9b5-4a44-8706-d2ff2232f2c5}, !- Handle
+  {188e6c73-3333-457a-a612-cbc7ecfb9c09}, !- Source Object
   11,                                     !- Outlet Port
-  {eddf3039-9d42-4fa5-8e26-a8eab552f7cd}, !- Target Object
+  {e5c80da4-aecf-4469-8382-ef5d4dedbd06}, !- Target Object
   2;                                      !- Inlet Port
 
 OS:PortList,
-  {91aaa170-9334-419f-8cc0-0c45bdfef43f}, !- Handle
-  {42603f5f-8053-476e-bffb-0e62505e31dd}; !- HVAC Component
+  {68b8cf1b-8eae-4213-840b-a98b2fbdf8a2}, !- Handle
+  {188e6c73-3333-457a-a612-cbc7ecfb9c09}; !- HVAC Component
 
 OS:PortList,
-  {55f402f6-bb91-43e2-a291-e23d14ab7702}, !- Handle
-  {42603f5f-8053-476e-bffb-0e62505e31dd}; !- HVAC Component
+  {744bc3cc-12ea-401f-a09e-f03f90bab5eb}, !- Handle
+  {188e6c73-3333-457a-a612-cbc7ecfb9c09}; !- HVAC Component
 
 OS:PortList,
-  {e33ac07d-a9ed-43c7-9618-b044e4aef731}, !- Handle
-  {42603f5f-8053-476e-bffb-0e62505e31dd}; !- HVAC Component
+  {d4b1eee6-6445-45b0-ae06-df8f7459183a}, !- Handle
+  {188e6c73-3333-457a-a612-cbc7ecfb9c09}; !- HVAC Component
 
 OS:Sizing:Zone,
-  {687ca4ce-17a8-4996-bf39-fc7445bc967c}, !- Handle
-  {42603f5f-8053-476e-bffb-0e62505e31dd}, !- Zone or ZoneList Name
-=======
-  {d39127f3-a847-43e4-84b3-ad06cc7f411c}, !- Handle
-  Node 2,                                 !- Name
-  {f435a1e4-c525-467c-ad28-29f971dcd4f1}, !- Inlet Port
-  ;                                       !- Outlet Port
-
-OS:Connection,
-  {f435a1e4-c525-467c-ad28-29f971dcd4f1}, !- Handle
-  {c85c2c4b-ff84-41a7-9af1-15433962096a}, !- Name
-  {3280ed1f-4da7-4b3c-9bbf-85c63db8943f}, !- Source Object
-  11,                                     !- Outlet Port
-  {d39127f3-a847-43e4-84b3-ad06cc7f411c}, !- Target Object
-  2;                                      !- Inlet Port
-
-OS:PortList,
-  {a5974caf-62fb-4bfd-855a-81db34463be0}, !- Handle
-  {8b2254f3-fb87-440b-8efb-2db496f9ccc3}, !- Name
-  {3280ed1f-4da7-4b3c-9bbf-85c63db8943f}; !- HVAC Component
-
-OS:PortList,
-  {a50c6a7f-7f13-4e72-84e5-48ff414f83be}, !- Handle
-  {bfa5b29a-2188-43cf-999a-9e0d36b23e4b}, !- Name
-  {3280ed1f-4da7-4b3c-9bbf-85c63db8943f}; !- HVAC Component
-
-OS:PortList,
-  {c871a061-ee41-4c93-885a-5203da9bd9c5}, !- Handle
-  {ecf592e5-1c3e-4685-afd2-0778b78563bb}, !- Name
-  {3280ed1f-4da7-4b3c-9bbf-85c63db8943f}; !- HVAC Component
-
-OS:Sizing:Zone,
-  {5ce8529d-ed28-4d2c-974c-7296091b7edf}, !- Handle
-  {3280ed1f-4da7-4b3c-9bbf-85c63db8943f}, !- Zone or ZoneList Name
->>>>>>> 78927444
+  {ed7a7856-ad9a-4feb-b2f8-20696376ad03}, !- Handle
+  {188e6c73-3333-457a-a612-cbc7ecfb9c09}, !- Zone or ZoneList Name
   SupplyAirTemperature,                   !- Zone Cooling Design Supply Air Temperature Input Method
   14,                                     !- Zone Cooling Design Supply Air Temperature {C}
   11.11,                                  !- Zone Cooling Design Supply Air Temperature Difference {deltaC}
@@ -961,21 +661,12 @@
   autosize;                               !- Dedicated Outdoor Air High Setpoint Temperature for Design {C}
 
 OS:ZoneHVAC:EquipmentList,
-<<<<<<< HEAD
-  {3e6f0e60-0936-449a-8979-2d21fb3c783e}, !- Handle
+  {addeeb7e-b37d-4374-b765-c92d7d7cd27f}, !- Handle
   Zone HVAC Equipment List 2,             !- Name
-  {42603f5f-8053-476e-bffb-0e62505e31dd}; !- Thermal Zone
+  {188e6c73-3333-457a-a612-cbc7ecfb9c09}; !- Thermal Zone
 
 OS:SpaceType,
-  {643b797e-6ccf-4d63-b167-5c6463a57fa8}, !- Handle
-=======
-  {75c8fa84-d4f0-43a6-a364-d8803cc0cd4f}, !- Handle
-  Zone HVAC Equipment List 2,             !- Name
-  {3280ed1f-4da7-4b3c-9bbf-85c63db8943f}; !- Thermal Zone
-
-OS:SpaceType,
-  {2e285188-25f9-419b-89b6-6318ac3b9e52}, !- Handle
->>>>>>> 78927444
+  {8e5774b8-e07b-40ba-b407-d19d2b27874a}, !- Handle
   Space Type 2,                           !- Name
   ,                                       !- Default Construction Set Name
   ,                                       !- Default Schedule Set Name
@@ -986,23 +677,13 @@
   unfinished basement;                    !- Standards Space Type
 
 OS:Surface,
-<<<<<<< HEAD
-  {a6c88988-3cf2-4b8d-98e1-0b1afb767d7e}, !- Handle
+  {92e54025-f9ad-42e6-9bc0-5e566b291ea1}, !- Handle
   Surface 7,                              !- Name
   Floor,                                  !- Surface Type
   ,                                       !- Construction Name
-  {4e758e94-03a7-4856-8495-cb3334b11c4b}, !- Space Name
+  {e9d55a94-3629-42e7-bfa1-4e49e5ca3ddc}, !- Space Name
   Surface,                                !- Outside Boundary Condition
-  {0e028c0b-9706-41dd-b68d-7393e465f136}, !- Outside Boundary Condition Object
-=======
-  {a1bd5cab-ad6e-4ba3-a6b4-7a73b44cbdac}, !- Handle
-  Surface 7,                              !- Name
-  Floor,                                  !- Surface Type
-  ,                                       !- Construction Name
-  {831d6fae-65d0-43b9-95d8-69e25d88a4f0}, !- Space Name
-  Surface,                                !- Outside Boundary Condition
-  {bb0ce1e4-41d1-4122-99fc-9f841bd9a9eb}, !- Outside Boundary Condition Object
->>>>>>> 78927444
+  {6ecc4221-c59c-4f78-9676-c6a552e7bd94}, !- Outside Boundary Condition Object
   NoSun,                                  !- Sun Exposure
   NoWind,                                 !- Wind Exposure
   ,                                       !- View Factor to Ground
@@ -1013,19 +694,11 @@
   6.46578440716979, -12.9315688143396, 2.4384; !- X,Y,Z Vertex 4 {m}
 
 OS:Surface,
-<<<<<<< HEAD
-  {fe308348-c023-4c7f-bc9c-6818d7d7139f}, !- Handle
+  {4c2e1bab-5ff6-49b8-bf44-713f82db182f}, !- Handle
   Surface 8,                              !- Name
   RoofCeiling,                            !- Surface Type
   ,                                       !- Construction Name
-  {4e758e94-03a7-4856-8495-cb3334b11c4b}, !- Space Name
-=======
-  {cf6f06f4-8e2e-4b02-9846-fb81f0e53901}, !- Handle
-  Surface 8,                              !- Name
-  RoofCeiling,                            !- Surface Type
-  ,                                       !- Construction Name
-  {831d6fae-65d0-43b9-95d8-69e25d88a4f0}, !- Space Name
->>>>>>> 78927444
+  {e9d55a94-3629-42e7-bfa1-4e49e5ca3ddc}, !- Space Name
   Outdoors,                               !- Outside Boundary Condition
   ,                                       !- Outside Boundary Condition Object
   SunExposed,                             !- Sun Exposure
@@ -1038,19 +711,11 @@
   0, 0, 2.4384;                           !- X,Y,Z Vertex 4 {m}
 
 OS:Surface,
-<<<<<<< HEAD
-  {82377ad7-a093-45d1-872e-efa8c764de23}, !- Handle
+  {cb695ec0-a439-4e86-9da0-9e03812f5b17}, !- Handle
   Surface 9,                              !- Name
   RoofCeiling,                            !- Surface Type
   ,                                       !- Construction Name
-  {4e758e94-03a7-4856-8495-cb3334b11c4b}, !- Space Name
-=======
-  {4d8e6ece-c174-4f36-a369-5cc9bdcf45ba}, !- Handle
-  Surface 9,                              !- Name
-  RoofCeiling,                            !- Surface Type
-  ,                                       !- Construction Name
-  {831d6fae-65d0-43b9-95d8-69e25d88a4f0}, !- Space Name
->>>>>>> 78927444
+  {e9d55a94-3629-42e7-bfa1-4e49e5ca3ddc}, !- Space Name
   Outdoors,                               !- Outside Boundary Condition
   ,                                       !- Outside Boundary Condition Object
   SunExposed,                             !- Sun Exposure
@@ -1063,19 +728,11 @@
   6.46578440716979, -12.9315688143396, 2.4384; !- X,Y,Z Vertex 4 {m}
 
 OS:Surface,
-<<<<<<< HEAD
-  {e2cf4f11-9ebf-43d5-8b8f-2dcfff6995e4}, !- Handle
+  {70bdf2a7-3d0d-4c55-816f-66198c7f17d9}, !- Handle
   Surface 10,                             !- Name
   Wall,                                   !- Surface Type
   ,                                       !- Construction Name
-  {4e758e94-03a7-4856-8495-cb3334b11c4b}, !- Space Name
-=======
-  {1e5c4911-224d-49fa-86a3-40e8574ffd40}, !- Handle
-  Surface 10,                             !- Name
-  Wall,                                   !- Surface Type
-  ,                                       !- Construction Name
-  {831d6fae-65d0-43b9-95d8-69e25d88a4f0}, !- Space Name
->>>>>>> 78927444
+  {e9d55a94-3629-42e7-bfa1-4e49e5ca3ddc}, !- Space Name
   Outdoors,                               !- Outside Boundary Condition
   ,                                       !- Outside Boundary Condition Object
   SunExposed,                             !- Sun Exposure
@@ -1087,19 +744,11 @@
   0, -12.9315688143396, 2.4384;           !- X,Y,Z Vertex 3 {m}
 
 OS:Surface,
-<<<<<<< HEAD
-  {97590bdc-9726-4803-aeed-027bdef7f59c}, !- Handle
+  {4b95c8ea-7a96-45ab-a56a-e11b15cb24c7}, !- Handle
   Surface 11,                             !- Name
   Wall,                                   !- Surface Type
   ,                                       !- Construction Name
-  {4e758e94-03a7-4856-8495-cb3334b11c4b}, !- Space Name
-=======
-  {1d10bc90-d3d0-435b-b618-38817d55de28}, !- Handle
-  Surface 11,                             !- Name
-  Wall,                                   !- Surface Type
-  ,                                       !- Construction Name
-  {831d6fae-65d0-43b9-95d8-69e25d88a4f0}, !- Space Name
->>>>>>> 78927444
+  {e9d55a94-3629-42e7-bfa1-4e49e5ca3ddc}, !- Space Name
   Adiabatic,                              !- Outside Boundary Condition
   ,                                       !- Outside Boundary Condition Object
   NoSun,                                  !- Sun Exposure
@@ -1111,15 +760,9 @@
   6.46578440716979, 0, 2.4384;            !- X,Y,Z Vertex 3 {m}
 
 OS:Space,
-<<<<<<< HEAD
-  {4e758e94-03a7-4856-8495-cb3334b11c4b}, !- Handle
+  {e9d55a94-3629-42e7-bfa1-4e49e5ca3ddc}, !- Handle
   unfinished attic space,                 !- Name
-  {bfd49f97-37da-4d8a-9fcb-5f6cbcd92a45}, !- Space Type Name
-=======
-  {831d6fae-65d0-43b9-95d8-69e25d88a4f0}, !- Handle
-  unfinished attic space,                 !- Name
-  {40019301-f0ca-4158-86b5-fca37eadfae5}, !- Space Type Name
->>>>>>> 78927444
+  {0fff8c7f-a411-4bd0-a637-4dc2a0f0f3aa}, !- Space Type Name
   ,                                       !- Default Construction Set Name
   ,                                       !- Default Schedule Set Name
   ,                                       !- Direction of Relative North {deg}
@@ -1127,17 +770,10 @@
   ,                                       !- Y Origin {m}
   ,                                       !- Z Origin {m}
   ,                                       !- Building Story Name
-<<<<<<< HEAD
-  {2dcb6ce6-5bd3-4468-a49e-792cae6b92fd}; !- Thermal Zone Name
+  {9fd13c9b-33a8-48dc-97a9-369b7d1e905b}; !- Thermal Zone Name
 
 OS:ThermalZone,
-  {2dcb6ce6-5bd3-4468-a49e-792cae6b92fd}, !- Handle
-=======
-  {f92f234a-f5f3-492b-bdb7-58459cff7e22}; !- Thermal Zone Name
-
-OS:ThermalZone,
-  {f92f234a-f5f3-492b-bdb7-58459cff7e22}, !- Handle
->>>>>>> 78927444
+  {9fd13c9b-33a8-48dc-97a9-369b7d1e905b}, !- Handle
   unfinished attic zone,                  !- Name
   ,                                       !- Multiplier
   ,                                       !- Ceiling Height {m}
@@ -1146,17 +782,10 @@
   ,                                       !- Zone Inside Convection Algorithm
   ,                                       !- Zone Outside Convection Algorithm
   ,                                       !- Zone Conditioning Equipment List Name
-<<<<<<< HEAD
-  {b74a19c2-78d5-49bd-aaf3-60028eabedf7}, !- Zone Air Inlet Port List
-  {d4c70d36-f712-43b7-9bfe-2ebb50501a9e}, !- Zone Air Exhaust Port List
-  {da03de09-c069-49e9-b077-81d33ecc423d}, !- Zone Air Node Name
-  {582c5a5a-e61f-44cb-9c5f-7027c6b76399}, !- Zone Return Air Port List
-=======
-  {9f8d2881-fdbe-44cb-a3c5-d7291d20141a}, !- Zone Air Inlet Port List
-  {cb375be6-80ef-4c14-9c45-a1faf836e0bd}, !- Zone Air Exhaust Port List
-  {387e23bb-8aac-4c03-9e33-4f291f1cd037}, !- Zone Air Node Name
-  {977a4418-225a-4fa7-8341-e71c37d52210}, !- Zone Return Air Port List
->>>>>>> 78927444
+  {87acac8e-30e8-4bf8-a3d9-5a3dc0c1c90e}, !- Zone Air Inlet Port List
+  {83c65f5b-8b0d-4864-af63-373dbe43f28e}, !- Zone Air Exhaust Port List
+  {05eb33f7-1bd5-4000-8770-390cb90b1305}, !- Zone Air Node Name
+  {d43af306-ff0a-4f5d-a1be-c43449d4fc88}, !- Zone Return Air Port List
   ,                                       !- Primary Daylighting Control Name
   ,                                       !- Fraction of Zone Controlled by Primary Daylighting Control
   ,                                       !- Secondary Daylighting Control Name
@@ -1167,67 +796,33 @@
   No;                                     !- Use Ideal Air Loads
 
 OS:Node,
-<<<<<<< HEAD
-  {1592797b-df7c-4147-ac34-224b68352a06}, !- Handle
+  {1d0d30dc-098b-4a35-abd9-eb1107f2407e}, !- Handle
   Node 3,                                 !- Name
-  {da03de09-c069-49e9-b077-81d33ecc423d}, !- Inlet Port
+  {05eb33f7-1bd5-4000-8770-390cb90b1305}, !- Inlet Port
   ;                                       !- Outlet Port
 
 OS:Connection,
-  {da03de09-c069-49e9-b077-81d33ecc423d}, !- Handle
-  {2dcb6ce6-5bd3-4468-a49e-792cae6b92fd}, !- Source Object
+  {05eb33f7-1bd5-4000-8770-390cb90b1305}, !- Handle
+  {9fd13c9b-33a8-48dc-97a9-369b7d1e905b}, !- Source Object
   11,                                     !- Outlet Port
-  {1592797b-df7c-4147-ac34-224b68352a06}, !- Target Object
+  {1d0d30dc-098b-4a35-abd9-eb1107f2407e}, !- Target Object
   2;                                      !- Inlet Port
 
 OS:PortList,
-  {b74a19c2-78d5-49bd-aaf3-60028eabedf7}, !- Handle
-  {2dcb6ce6-5bd3-4468-a49e-792cae6b92fd}; !- HVAC Component
+  {87acac8e-30e8-4bf8-a3d9-5a3dc0c1c90e}, !- Handle
+  {9fd13c9b-33a8-48dc-97a9-369b7d1e905b}; !- HVAC Component
 
 OS:PortList,
-  {d4c70d36-f712-43b7-9bfe-2ebb50501a9e}, !- Handle
-  {2dcb6ce6-5bd3-4468-a49e-792cae6b92fd}; !- HVAC Component
+  {83c65f5b-8b0d-4864-af63-373dbe43f28e}, !- Handle
+  {9fd13c9b-33a8-48dc-97a9-369b7d1e905b}; !- HVAC Component
 
 OS:PortList,
-  {582c5a5a-e61f-44cb-9c5f-7027c6b76399}, !- Handle
-  {2dcb6ce6-5bd3-4468-a49e-792cae6b92fd}; !- HVAC Component
+  {d43af306-ff0a-4f5d-a1be-c43449d4fc88}, !- Handle
+  {9fd13c9b-33a8-48dc-97a9-369b7d1e905b}; !- HVAC Component
 
 OS:Sizing:Zone,
-  {a5f809be-30bb-4f05-97b1-09c87918ac3a}, !- Handle
-  {2dcb6ce6-5bd3-4468-a49e-792cae6b92fd}, !- Zone or ZoneList Name
-=======
-  {3f5de18c-e975-4be7-9c5b-659b250560bf}, !- Handle
-  Node 3,                                 !- Name
-  {387e23bb-8aac-4c03-9e33-4f291f1cd037}, !- Inlet Port
-  ;                                       !- Outlet Port
-
-OS:Connection,
-  {387e23bb-8aac-4c03-9e33-4f291f1cd037}, !- Handle
-  {e60e2d63-9e10-42ee-946a-0e4c817ee269}, !- Name
-  {f92f234a-f5f3-492b-bdb7-58459cff7e22}, !- Source Object
-  11,                                     !- Outlet Port
-  {3f5de18c-e975-4be7-9c5b-659b250560bf}, !- Target Object
-  2;                                      !- Inlet Port
-
-OS:PortList,
-  {9f8d2881-fdbe-44cb-a3c5-d7291d20141a}, !- Handle
-  {b28e094d-5230-4f3b-8603-5fa03faddce1}, !- Name
-  {f92f234a-f5f3-492b-bdb7-58459cff7e22}; !- HVAC Component
-
-OS:PortList,
-  {cb375be6-80ef-4c14-9c45-a1faf836e0bd}, !- Handle
-  {b3cd4b4e-d96a-4d1f-bf88-9430b572aa70}, !- Name
-  {f92f234a-f5f3-492b-bdb7-58459cff7e22}; !- HVAC Component
-
-OS:PortList,
-  {977a4418-225a-4fa7-8341-e71c37d52210}, !- Handle
-  {17334e5d-e5bc-4fec-a8ba-5231953ba551}, !- Name
-  {f92f234a-f5f3-492b-bdb7-58459cff7e22}; !- HVAC Component
-
-OS:Sizing:Zone,
-  {ec0946d3-cb0e-43a4-9da1-62a79a60030c}, !- Handle
-  {f92f234a-f5f3-492b-bdb7-58459cff7e22}, !- Zone or ZoneList Name
->>>>>>> 78927444
+  {1f2010a3-7ec7-402c-beeb-d0ee9d893529}, !- Handle
+  {9fd13c9b-33a8-48dc-97a9-369b7d1e905b}, !- Zone or ZoneList Name
   SupplyAirTemperature,                   !- Zone Cooling Design Supply Air Temperature Input Method
   14,                                     !- Zone Cooling Design Supply Air Temperature {C}
   11.11,                                  !- Zone Cooling Design Supply Air Temperature Difference {deltaC}
@@ -1254,21 +849,12 @@
   autosize;                               !- Dedicated Outdoor Air High Setpoint Temperature for Design {C}
 
 OS:ZoneHVAC:EquipmentList,
-<<<<<<< HEAD
-  {4d8ae8ec-62a7-419e-9669-75140534cce3}, !- Handle
+  {2f07a317-bd43-4421-8416-09deb6304fc1}, !- Handle
   Zone HVAC Equipment List 3,             !- Name
-  {2dcb6ce6-5bd3-4468-a49e-792cae6b92fd}; !- Thermal Zone
+  {9fd13c9b-33a8-48dc-97a9-369b7d1e905b}; !- Thermal Zone
 
 OS:SpaceType,
-  {bfd49f97-37da-4d8a-9fcb-5f6cbcd92a45}, !- Handle
-=======
-  {fae28cd2-5f5f-4ca7-9762-a5337abd08cb}, !- Handle
-  Zone HVAC Equipment List 3,             !- Name
-  {f92f234a-f5f3-492b-bdb7-58459cff7e22}; !- Thermal Zone
-
-OS:SpaceType,
-  {40019301-f0ca-4158-86b5-fca37eadfae5}, !- Handle
->>>>>>> 78927444
+  {0fff8c7f-a411-4bd0-a637-4dc2a0f0f3aa}, !- Handle
   Space Type 3,                           !- Name
   ,                                       !- Default Construction Set Name
   ,                                       !- Default Schedule Set Name
@@ -1279,23 +865,14 @@
   unfinished attic;                       !- Standards Space Type
 
 OS:BuildingUnit,
-<<<<<<< HEAD
-  {c8319223-d85b-4aef-a152-7d87501b1788}, !- Handle
-=======
-  {2be90842-db23-4390-ae59-46be5604f053}, !- Handle
->>>>>>> 78927444
+  {52d7774a-8d85-4e9f-bab7-5336427e189f}, !- Handle
   unit 1,                                 !- Name
   ,                                       !- Rendering Color
   Residential;                            !- Building Unit Type
 
 OS:AdditionalProperties,
-<<<<<<< HEAD
-  {de86c695-2bdf-4bcf-b4ff-4324aa097681}, !- Handle
-  {c8319223-d85b-4aef-a152-7d87501b1788}, !- Object Name
-=======
-  {2972c0ca-7711-4a6b-8423-b9ccc73fd574}, !- Handle
-  {2be90842-db23-4390-ae59-46be5604f053}, !- Object Name
->>>>>>> 78927444
+  {47646b96-daad-44a9-b82c-5c437bfd46e3}, !- Handle
+  {52d7774a-8d85-4e9f-bab7-5336427e189f}, !- Object Name
   NumberOfBedrooms,                       !- Feature Name 1
   Integer,                                !- Feature Data Type 1
   3,                                      !- Feature Value 1
@@ -1307,20 +884,12 @@
   3.3900000000000001;                     !- Feature Value 3
 
 OS:External:File,
-<<<<<<< HEAD
-  {9ca9e67d-1509-44ef-864b-ac74b7ea8767}, !- Handle
-=======
-  {6efb2267-3b4d-4cd3-a440-eae6eb99c8ab}, !- Handle
->>>>>>> 78927444
+  {eed337f6-c90c-4995-a822-42133dc58c9f}, !- Handle
   8760.csv,                               !- Name
   8760.csv;                               !- File Name
 
 OS:Schedule:Day,
-<<<<<<< HEAD
-  {3f4f2926-386a-41f6-9e86-8f20edb2e724}, !- Handle
-=======
-  {b1febe8f-38f6-4fd6-8111-de0f82d02290}, !- Handle
->>>>>>> 78927444
+  {eb574515-3674-40fa-b682-60aa942109ab}, !- Handle
   Schedule Day 1,                         !- Name
   ,                                       !- Schedule Type Limits Name
   ,                                       !- Interpolate to Timestep
@@ -1329,11 +898,7 @@
   0;                                      !- Value Until Time 1
 
 OS:Schedule:Day,
-<<<<<<< HEAD
-  {f0d71347-901d-4f91-b7ba-c728530a4873}, !- Handle
-=======
-  {453ff58e-fb33-4063-bd33-e0ebc88657e6}, !- Handle
->>>>>>> 78927444
+  {e1590a11-fb7c-4110-985b-b87fb1512925}, !- Handle
   Schedule Day 2,                         !- Name
   ,                                       !- Schedule Type Limits Name
   ,                                       !- Interpolate to Timestep
@@ -1342,17 +907,10 @@
   1;                                      !- Value Until Time 1
 
 OS:Schedule:File,
-<<<<<<< HEAD
-  {38fa3711-708c-44e7-96c0-771ea6fee5c5}, !- Handle
+  {682c78fd-07bb-4225-959e-678bfa1ca03f}, !- Handle
   occupants,                              !- Name
-  {4e413b25-d81d-4ccf-9bac-5395a77af1a9}, !- Schedule Type Limits Name
-  {9ca9e67d-1509-44ef-864b-ac74b7ea8767}, !- External File Name
-=======
-  {c059b2a6-0c40-4b1b-a933-b37e6ef6130c}, !- Handle
-  occupants,                              !- Name
-  {d43e243c-0210-40ba-90c1-29ca013f29bf}, !- Schedule Type Limits Name
-  {6efb2267-3b4d-4cd3-a440-eae6eb99c8ab}, !- External File Name
->>>>>>> 78927444
+  {0f950427-4ff3-40ac-8fc2-6fed242382da}, !- Schedule Type Limits Name
+  {eed337f6-c90c-4995-a822-42133dc58c9f}, !- External File Name
   1,                                      !- Column Number
   1,                                      !- Rows to Skip at Top
   8760,                                   !- Number of Hours of Data
@@ -1360,34 +918,14 @@
   ,                                       !- Interpolate to Timestep
   60;                                     !- Minutes per Item
 
-<<<<<<< HEAD
 OS:Schedule:Constant,
-  {888c959b-1b57-4966-bfac-65409242c0ec}, !- Handle
+  {f54e4ff6-37d8-42b1-9561-02e40fe534b8}, !- Handle
   res occupants activity schedule,        !- Name
-  {46912c26-8c2d-4000-a56d-1788288f94f0}, !- Schedule Type Limits Name
+  {3761ead0-0e49-409d-b547-bfa17b3ea01b}, !- Schedule Type Limits Name
   112.539290946133;                       !- Value
 
 OS:People:Definition,
-  {ded94dc5-4ff0-457d-8685-9e0260d966f8}, !- Handle
-=======
-OS:Schedule:Ruleset,
-  {b3050e31-976c-4c63-9f82-0f9c23fcb34a}, !- Handle
-  Schedule Ruleset 1,                     !- Name
-  {75efbea5-fd89-4d7f-928f-c34b70c1e312}, !- Schedule Type Limits Name
-  {dea3471a-1234-447b-b478-772e2e8b3246}; !- Default Day Schedule Name
-
-OS:Schedule:Day,
-  {dea3471a-1234-447b-b478-772e2e8b3246}, !- Handle
-  Schedule Day 3,                         !- Name
-  {75efbea5-fd89-4d7f-928f-c34b70c1e312}, !- Schedule Type Limits Name
-  ,                                       !- Interpolate to Timestep
-  24,                                     !- Hour 1
-  0,                                      !- Minute 1
-  112.539290946133;                       !- Value Until Time 1
-
-OS:People:Definition,
-  {cab0ed63-1cc3-48de-a52e-3f59ce77f514}, !- Handle
->>>>>>> 78927444
+  {f0c8b3db-9565-4f73-8de8-18857a5c8f50}, !- Handle
   res occupants|living space,             !- Name
   People,                                 !- Number of People Calculation Method
   3.39,                                   !- Number of People {people}
@@ -1400,21 +938,12 @@
   ZoneAveraged;                           !- Mean Radiant Temperature Calculation Type
 
 OS:People,
-<<<<<<< HEAD
-  {36247444-598f-4f84-b9ae-01580dbe782f}, !- Handle
+  {3dff312f-1f8e-490e-b3cb-0a78fd575706}, !- Handle
   res occupants|living space,             !- Name
-  {ded94dc5-4ff0-457d-8685-9e0260d966f8}, !- People Definition Name
-  {ff840eb8-e188-44d9-89e8-1babf487f8ce}, !- Space or SpaceType Name
-  {38fa3711-708c-44e7-96c0-771ea6fee5c5}, !- Number of People Schedule Name
-  {888c959b-1b57-4966-bfac-65409242c0ec}, !- Activity Level Schedule Name
-=======
-  {061c7274-abcb-425a-9c6d-4b68cdd75a7d}, !- Handle
-  res occupants|living space,             !- Name
-  {cab0ed63-1cc3-48de-a52e-3f59ce77f514}, !- People Definition Name
-  {a8e45422-cdf0-434a-9ab7-b01d876b06ce}, !- Space or SpaceType Name
-  {c059b2a6-0c40-4b1b-a933-b37e6ef6130c}, !- Number of People Schedule Name
-  {b3050e31-976c-4c63-9f82-0f9c23fcb34a}, !- Activity Level Schedule Name
->>>>>>> 78927444
+  {f0c8b3db-9565-4f73-8de8-18857a5c8f50}, !- People Definition Name
+  {9a9aea2d-408b-4484-b8c0-6e81ad18aa59}, !- Space or SpaceType Name
+  {682c78fd-07bb-4225-959e-678bfa1ca03f}, !- Number of People Schedule Name
+  {f54e4ff6-37d8-42b1-9561-02e40fe534b8}, !- Activity Level Schedule Name
   ,                                       !- Surface Name/Angle Factor List Name
   ,                                       !- Work Efficiency Schedule Name
   ,                                       !- Clothing Insulation Schedule Name
@@ -1422,11 +951,7 @@
   1;                                      !- Multiplier
 
 OS:ScheduleTypeLimits,
-<<<<<<< HEAD
-  {46912c26-8c2d-4000-a56d-1788288f94f0}, !- Handle
-=======
-  {75efbea5-fd89-4d7f-928f-c34b70c1e312}, !- Handle
->>>>>>> 78927444
+  {3761ead0-0e49-409d-b547-bfa17b3ea01b}, !- Handle
   ActivityLevel,                          !- Name
   0,                                      !- Lower Limit Value
   ,                                       !- Upper Limit Value
@@ -1434,11 +959,7 @@
   ActivityLevel;                          !- Unit Type
 
 OS:ScheduleTypeLimits,
-<<<<<<< HEAD
-  {4e413b25-d81d-4ccf-9bac-5395a77af1a9}, !- Handle
-=======
-  {d43e243c-0210-40ba-90c1-29ca013f29bf}, !- Handle
->>>>>>> 78927444
+  {0f950427-4ff3-40ac-8fc2-6fed242382da}, !- Handle
   Fractional,                             !- Name
   0,                                      !- Lower Limit Value
   1,                                      !- Upper Limit Value
