!- NOTE: Auto-generated from /test/osw_files/SFA_4units_1story_UB_UA_3Beds_2Baths_Denver.osw

OS:Version,
<<<<<<< HEAD
  {5eb5ceb6-3638-4880-a1df-ac9f872e75a8}, !- Handle
  3.2.1;                                  !- Version Identifier

OS:SimulationControl,
  {aa5c6551-c4f7-4e12-916f-8e7b776a965f}, !- Handle
=======
  {e5a44192-f5bc-42e5-b97f-775bb21d9a94}, !- Handle
  3.2.1;                                  !- Version Identifier

OS:SimulationControl,
  {679c7d85-c3db-4e83-ac7e-b8fb02cedae8}, !- Handle
>>>>>>> ad15e0a5
  ,                                       !- Do Zone Sizing Calculation
  ,                                       !- Do System Sizing Calculation
  ,                                       !- Do Plant Sizing Calculation
  No;                                     !- Run Simulation for Sizing Periods

OS:Timestep,
<<<<<<< HEAD
  {d7c62395-3416-4757-b712-2597452fa9e8}, !- Handle
  6;                                      !- Number of Timesteps per Hour

OS:ShadowCalculation,
  {0c80cb77-991d-475f-8c7f-d84918a70e90}, !- Handle
=======
  {8e479a8e-e0ab-4fe3-a970-edadbd9b0939}, !- Handle
  6;                                      !- Number of Timesteps per Hour

OS:ShadowCalculation,
  {e704981b-e401-4521-99b7-bfdc17899775}, !- Handle
>>>>>>> ad15e0a5
  PolygonClipping,                        !- Shading Calculation Method
  ,                                       !- Shading Calculation Update Frequency Method
  20,                                     !- Shading Calculation Update Frequency
  200,                                    !- Maximum Figures in Shadow Overlap Calculations
  ,                                       !- Polygon Clipping Algorithm
  512,                                    !- Pixel Counting Resolution
  DetailedSkyDiffuseModeling,             !- Sky Diffuse Modeling Algorithm
  No,                                     !- Output External Shading Calculation Results
  No,                                     !- Disable Self-Shading Within Shading Zone Groups
  No;                                     !- Disable Self-Shading From Shading Zone Groups to Other Zones

OS:SurfaceConvectionAlgorithm:Outside,
<<<<<<< HEAD
  {352ee1a4-e304-47cd-9651-2f393cf1c2eb}, !- Handle
  DOE-2;                                  !- Algorithm

OS:SurfaceConvectionAlgorithm:Inside,
  {b180bd65-b48c-42f6-9da3-65b8c67f583a}, !- Handle
  TARP;                                   !- Algorithm

OS:ZoneCapacitanceMultiplier:ResearchSpecial,
  {f666dedd-065f-43be-a7d0-5a0afcdc3748}, !- Handle
=======
  {d508e913-df0a-45c5-bdd4-04a3fe066809}, !- Handle
  DOE-2;                                  !- Algorithm

OS:SurfaceConvectionAlgorithm:Inside,
  {c1cb3ced-356b-4631-add4-b2b60f2e4192}, !- Handle
  TARP;                                   !- Algorithm

OS:ZoneCapacitanceMultiplier:ResearchSpecial,
  {7aedf337-d148-457d-a27c-5df31ba60d8e}, !- Handle
>>>>>>> ad15e0a5
  ,                                       !- Temperature Capacity Multiplier
  15,                                     !- Humidity Capacity Multiplier
  ;                                       !- Carbon Dioxide Capacity Multiplier

OS:RunPeriod,
<<<<<<< HEAD
  {20d5ea99-7ab6-4fa8-a6e0-87cbc3757a13}, !- Handle
=======
  {f3f02437-6156-409f-ac48-d955bebbab0d}, !- Handle
>>>>>>> ad15e0a5
  Run Period 1,                           !- Name
  1,                                      !- Begin Month
  1,                                      !- Begin Day of Month
  12,                                     !- End Month
  31,                                     !- End Day of Month
  ,                                       !- Use Weather File Holidays and Special Days
  ,                                       !- Use Weather File Daylight Saving Period
  ,                                       !- Apply Weekend Holiday Rule
  ,                                       !- Use Weather File Rain Indicators
  ,                                       !- Use Weather File Snow Indicators
  ;                                       !- Number of Times Runperiod to be Repeated

OS:YearDescription,
<<<<<<< HEAD
  {8348ff34-c703-4f22-93eb-34eba7510e5a}, !- Handle
=======
  {38902829-71ef-456b-a0cd-45ff108cb133}, !- Handle
>>>>>>> ad15e0a5
  2007,                                   !- Calendar Year
  ,                                       !- Day of Week for Start Day
  ;                                       !- Is Leap Year

OS:WeatherFile,
<<<<<<< HEAD
  {a2d40257-bd1d-4747-b776-30702a73ef8c}, !- Handle
=======
  {b912626a-d7a0-4051-971e-2d9d040c9379}, !- Handle
>>>>>>> ad15e0a5
  Denver Intl Ap,                         !- City
  CO,                                     !- State Province Region
  USA,                                    !- Country
  TMY3,                                   !- Data Source
  725650,                                 !- WMO Number
  39.83,                                  !- Latitude {deg}
  -104.65,                                !- Longitude {deg}
  -7,                                     !- Time Zone {hr}
  1650,                                   !- Elevation {m}
  C:/Users/aspeake/Documents/resstock/resources/measures/HPXMLtoOpenStudio/weather/USA_CO_Denver.Intl.AP.725650_TMY3.epw, !- Url
  E23378AA;                               !- Checksum

OS:AdditionalProperties,
<<<<<<< HEAD
  {d5c340fb-19b6-4d34-bf8e-16af424adcb3}, !- Handle
  {a2d40257-bd1d-4747-b776-30702a73ef8c}, !- Object Name
=======
  {aebba47e-5dd6-4b99-9c52-a4eaf3fca441}, !- Handle
  {b912626a-d7a0-4051-971e-2d9d040c9379}, !- Object Name
>>>>>>> ad15e0a5
  EPWHeaderCity,                          !- Feature Name 1
  String,                                 !- Feature Data Type 1
  Denver Intl Ap,                         !- Feature Value 1
  EPWHeaderState,                         !- Feature Name 2
  String,                                 !- Feature Data Type 2
  CO,                                     !- Feature Value 2
  EPWHeaderCountry,                       !- Feature Name 3
  String,                                 !- Feature Data Type 3
  USA,                                    !- Feature Value 3
  EPWHeaderDataSource,                    !- Feature Name 4
  String,                                 !- Feature Data Type 4
  TMY3,                                   !- Feature Value 4
  EPWHeaderStation,                       !- Feature Name 5
  String,                                 !- Feature Data Type 5
  725650,                                 !- Feature Value 5
  EPWHeaderLatitude,                      !- Feature Name 6
  Double,                                 !- Feature Data Type 6
  39.829999999999998,                     !- Feature Value 6
  EPWHeaderLongitude,                     !- Feature Name 7
  Double,                                 !- Feature Data Type 7
  -104.65000000000001,                    !- Feature Value 7
  EPWHeaderTimezone,                      !- Feature Name 8
  Double,                                 !- Feature Data Type 8
  -7,                                     !- Feature Value 8
  EPWHeaderAltitude,                      !- Feature Name 9
  Double,                                 !- Feature Data Type 9
  5413.3858267716532,                     !- Feature Value 9
  EPWHeaderLocalPressure,                 !- Feature Name 10
  Double,                                 !- Feature Data Type 10
  0.81937567683596546,                    !- Feature Value 10
  EPWHeaderRecordsPerHour,                !- Feature Name 11
  Double,                                 !- Feature Data Type 11
  0,                                      !- Feature Value 11
  EPWDataAnnualAvgDrybulb,                !- Feature Name 12
  Double,                                 !- Feature Data Type 12
  51.575616438356228,                     !- Feature Value 12
  EPWDataAnnualMinDrybulb,                !- Feature Name 13
  Double,                                 !- Feature Data Type 13
  -2.9200000000000017,                    !- Feature Value 13
  EPWDataAnnualMaxDrybulb,                !- Feature Name 14
  Double,                                 !- Feature Data Type 14
  104,                                    !- Feature Value 14
  EPWDataCDD50F,                          !- Feature Name 15
  Double,                                 !- Feature Data Type 15
  3072.2925000000005,                     !- Feature Value 15
  EPWDataCDD65F,                          !- Feature Name 16
  Double,                                 !- Feature Data Type 16
  883.62000000000035,                     !- Feature Value 16
  EPWDataHDD50F,                          !- Feature Name 17
  Double,                                 !- Feature Data Type 17
  2497.1925000000001,                     !- Feature Value 17
  EPWDataHDD65F,                          !- Feature Name 18
  Double,                                 !- Feature Data Type 18
  5783.5200000000013,                     !- Feature Value 18
  EPWDataAnnualAvgWindspeed,              !- Feature Name 19
  Double,                                 !- Feature Data Type 19
  3.9165296803649667,                     !- Feature Value 19
  EPWDataMonthlyAvgDrybulbs,              !- Feature Name 20
  String,                                 !- Feature Data Type 20
  33.4191935483871&#4431.90142857142857&#4443.02620967741937&#4442.48624999999999&#4459.877741935483854&#4473.57574999999997&#4472.07975806451608&#4472.70008064516134&#4466.49200000000006&#4450.079112903225806&#4437.218250000000005&#4434.582177419354835, !- Feature Value 20
  EPWDataGroundMonthlyTemps,              !- Feature Name 21
  String,                                 !- Feature Data Type 21
  44.08306285945173&#4440.89570904991865&#4440.64045432632048&#4442.153016571250646&#4448.225111118704206&#4454.268919273837525&#4459.508577937551024&#4462.82777283423508&#4463.10975667174995&#4460.41014950381947&#4455.304105212311526&#4449.445696474514364, !- Feature Value 21
  EPWDataWSF,                             !- Feature Name 22
  Double,                                 !- Feature Data Type 22
  0.58999999999999997,                    !- Feature Value 22
  EPWDataMonthlyAvgDailyHighDrybulbs,     !- Feature Name 23
  String,                                 !- Feature Data Type 23
  47.41032258064516&#4446.58642857142857&#4455.15032258064517&#4453.708&#4472.80193548387098&#4488.67600000000002&#4486.1858064516129&#4485.87225806451613&#4482.082&#4463.18064516129033&#4448.73400000000001&#4448.87935483870968, !- Feature Value 23
  EPWDataMonthlyAvgDailyLowDrybulbs,      !- Feature Name 24
  String,                                 !- Feature Data Type 24
  19.347741935483874&#4419.856428571428573&#4430.316129032258065&#4431.112&#4447.41612903225806&#4457.901999999999994&#4459.063870967741934&#4460.956774193548384&#4452.352000000000004&#4438.41612903225806&#4427.002000000000002&#4423.02903225806451, !- Feature Value 24
  EPWDesignHeatingDrybulb,                !- Feature Name 25
  Double,                                 !- Feature Data Type 25
  12.02,                                  !- Feature Value 25
  EPWDesignHeatingWindspeed,              !- Feature Name 26
  Double,                                 !- Feature Data Type 26
  2.8062500000000004,                     !- Feature Value 26
  EPWDesignCoolingDrybulb,                !- Feature Name 27
  Double,                                 !- Feature Data Type 27
  91.939999999999998,                     !- Feature Value 27
  EPWDesignCoolingWetbulb,                !- Feature Name 28
  Double,                                 !- Feature Data Type 28
  59.95131430195849,                      !- Feature Value 28
  EPWDesignCoolingHumidityRatio,          !- Feature Name 29
  Double,                                 !- Feature Data Type 29
  0.0059161086834698092,                  !- Feature Value 29
  EPWDesignCoolingWindspeed,              !- Feature Name 30
  Double,                                 !- Feature Data Type 30
  3.7999999999999989,                     !- Feature Value 30
  EPWDesignDailyTemperatureRange,         !- Feature Name 31
  Double,                                 !- Feature Data Type 31
  24.915483870967748,                     !- Feature Value 31
  EPWDesignDehumidDrybulb,                !- Feature Name 32
  Double,                                 !- Feature Data Type 32
  67.996785714285721,                     !- Feature Value 32
  EPWDesignDehumidHumidityRatio,          !- Feature Name 33
  Double,                                 !- Feature Data Type 33
  0.012133744170488724,                   !- Feature Value 33
  EPWDesignCoolingDirectNormal,           !- Feature Name 34
  Double,                                 !- Feature Data Type 34
  985,                                    !- Feature Value 34
  EPWDesignCoolingDiffuseHorizontal,      !- Feature Name 35
  Double,                                 !- Feature Data Type 35
  84;                                     !- Feature Value 35

OS:Site,
<<<<<<< HEAD
  {a4808f73-1f6b-4b5f-b216-9550bc145ecb}, !- Handle
=======
  {f362a743-bd39-4bbe-b3c8-85ba7b351831}, !- Handle
>>>>>>> ad15e0a5
  Denver Intl Ap_CO_USA,                  !- Name
  39.83,                                  !- Latitude {deg}
  -104.65,                                !- Longitude {deg}
  -7,                                     !- Time Zone {hr}
  1650,                                   !- Elevation {m}
  ;                                       !- Terrain

OS:ClimateZones,
<<<<<<< HEAD
  {4bae84c6-3cad-4033-9d35-aaf5e30bbab5}, !- Handle
=======
  {b363036d-3e84-4df6-b5d4-847fab8cc088}, !- Handle
>>>>>>> ad15e0a5
  Building America,                       !- Climate Zone Institution Name 1
  ,                                       !- Climate Zone Document Name 1
  0,                                      !- Climate Zone Document Year 1
  Cold;                                   !- Climate Zone Value 1

OS:Site:WaterMainsTemperature,
<<<<<<< HEAD
  {eb1ceaf6-acca-4055-8a90-eac7b69cc42e}, !- Handle
=======
  {7a18fa5b-7b0e-4644-ba0f-f8ea562a1619}, !- Handle
>>>>>>> ad15e0a5
  Correlation,                            !- Calculation Method
  ,                                       !- Temperature Schedule Name
  10.8753424657535,                       !- Annual Average Outdoor Air Temperature {C}
  23.1524007936508;                       !- Maximum Difference In Monthly Average Outdoor Air Temperatures {deltaC}

OS:RunPeriodControl:DaylightSavingTime,
<<<<<<< HEAD
  {817d677f-fff3-4687-946f-accb73fadc3c}, !- Handle
=======
  {b4ea3cbf-0f58-4c35-b2ce-261dd778b383}, !- Handle
>>>>>>> ad15e0a5
  3/12,                                   !- Start Date
  11/5;                                   !- End Date

OS:Site:GroundTemperature:Deep,
<<<<<<< HEAD
  {03fac414-d7d1-4a7b-9203-51abb7375014}, !- Handle
=======
  {232b5838-02f0-4799-a7fa-ce0273866f1a}, !- Handle
>>>>>>> ad15e0a5
  10.8753424657535,                       !- January Deep Ground Temperature {C}
  10.8753424657535,                       !- February Deep Ground Temperature {C}
  10.8753424657535,                       !- March Deep Ground Temperature {C}
  10.8753424657535,                       !- April Deep Ground Temperature {C}
  10.8753424657535,                       !- May Deep Ground Temperature {C}
  10.8753424657535,                       !- June Deep Ground Temperature {C}
  10.8753424657535,                       !- July Deep Ground Temperature {C}
  10.8753424657535,                       !- August Deep Ground Temperature {C}
  10.8753424657535,                       !- September Deep Ground Temperature {C}
  10.8753424657535,                       !- October Deep Ground Temperature {C}
  10.8753424657535,                       !- November Deep Ground Temperature {C}
  10.8753424657535;                       !- December Deep Ground Temperature {C}

OS:Building,
<<<<<<< HEAD
  {7bbc2d7c-2028-4e54-8c1b-65a6f22ec38b}, !- Handle
=======
  {3ebc14df-cf79-43d1-bd0a-141edf8b46fe}, !- Handle
>>>>>>> ad15e0a5
  Building 1,                             !- Name
  ,                                       !- Building Sector Type
  0,                                      !- North Axis {deg}
  ,                                       !- Nominal Floor to Floor Height {m}
  ,                                       !- Space Type Name
  ,                                       !- Default Construction Set Name
  ,                                       !- Default Schedule Set Name
  2,                                      !- Standards Number of Stories
  1,                                      !- Standards Number of Above Ground Stories
  ,                                       !- Standards Template
  singlefamilyattached,                   !- Standards Building Type
  4;                                      !- Standards Number of Living Units

OS:AdditionalProperties,
<<<<<<< HEAD
  {9893749b-cdd9-41b3-9dba-c235a5759957}, !- Handle
  {7bbc2d7c-2028-4e54-8c1b-65a6f22ec38b}, !- Object Name
=======
  {6e4a63c8-c3f1-4e60-8784-7e01cb11cd21}, !- Handle
  {3ebc14df-cf79-43d1-bd0a-141edf8b46fe}, !- Object Name
>>>>>>> ad15e0a5
  num_units,                              !- Feature Name 1
  Integer,                                !- Feature Data Type 1
  4,                                      !- Feature Value 1
  has_rear_units,                         !- Feature Name 2
  Boolean,                                !- Feature Data Type 2
  false,                                  !- Feature Value 2
  horz_location,                          !- Feature Name 3
  String,                                 !- Feature Data Type 3
  Left,                                   !- Feature Value 3
  num_floors,                             !- Feature Name 4
  Integer,                                !- Feature Data Type 4
  1;                                      !- Feature Value 4

OS:ThermalZone,
<<<<<<< HEAD
  {8e0d63b0-0043-4e2d-a064-2844417a53d8}, !- Handle
=======
  {46e164da-7c6a-4604-a026-e9daf72673f1}, !- Handle
>>>>>>> ad15e0a5
  living zone,                            !- Name
  ,                                       !- Multiplier
  ,                                       !- Ceiling Height {m}
  ,                                       !- Volume {m3}
  ,                                       !- Floor Area {m2}
  ,                                       !- Zone Inside Convection Algorithm
  ,                                       !- Zone Outside Convection Algorithm
  ,                                       !- Zone Conditioning Equipment List Name
<<<<<<< HEAD
  {1a175611-f9e0-4a70-9cc9-a5492631df30}, !- Zone Air Inlet Port List
  {990dffd7-d83b-42c4-a951-f7eb1680037d}, !- Zone Air Exhaust Port List
  {9f986cd3-6613-42fe-9feb-6f378423595b}, !- Zone Air Node Name
  {8fbe541e-cfae-4e93-9da4-903f3684672a}, !- Zone Return Air Port List
=======
  {176093a1-c798-4b44-8043-3c44282cbf82}, !- Zone Air Inlet Port List
  {f66ebf1f-5b3d-4e65-a7e1-42f0d63275ad}, !- Zone Air Exhaust Port List
  {2ee956e9-b076-478b-ac08-8cce0ba7b149}, !- Zone Air Node Name
  {26fa4f67-60aa-40a5-890e-7020967b3b94}, !- Zone Return Air Port List
>>>>>>> ad15e0a5
  ,                                       !- Primary Daylighting Control Name
  ,                                       !- Fraction of Zone Controlled by Primary Daylighting Control
  ,                                       !- Secondary Daylighting Control Name
  ,                                       !- Fraction of Zone Controlled by Secondary Daylighting Control
  ,                                       !- Illuminance Map Name
  ,                                       !- Group Rendering Name
  ,                                       !- Thermostat Name
  No;                                     !- Use Ideal Air Loads

OS:Node,
<<<<<<< HEAD
  {cd44f72b-1bb1-4691-976c-9c6a12211d18}, !- Handle
  Node 1,                                 !- Name
  {9f986cd3-6613-42fe-9feb-6f378423595b}, !- Inlet Port
  ;                                       !- Outlet Port

OS:Connection,
  {9f986cd3-6613-42fe-9feb-6f378423595b}, !- Handle
  {8e0d63b0-0043-4e2d-a064-2844417a53d8}, !- Source Object
  11,                                     !- Outlet Port
  {cd44f72b-1bb1-4691-976c-9c6a12211d18}, !- Target Object
  2;                                      !- Inlet Port

OS:PortList,
  {1a175611-f9e0-4a70-9cc9-a5492631df30}, !- Handle
  {8e0d63b0-0043-4e2d-a064-2844417a53d8}; !- HVAC Component

OS:PortList,
  {990dffd7-d83b-42c4-a951-f7eb1680037d}, !- Handle
  {8e0d63b0-0043-4e2d-a064-2844417a53d8}; !- HVAC Component

OS:PortList,
  {8fbe541e-cfae-4e93-9da4-903f3684672a}, !- Handle
  {8e0d63b0-0043-4e2d-a064-2844417a53d8}; !- HVAC Component

OS:Sizing:Zone,
  {37310445-03b6-4bcd-a81f-a8b749ea93a9}, !- Handle
  {8e0d63b0-0043-4e2d-a064-2844417a53d8}, !- Zone or ZoneList Name
=======
  {a0a16b50-36e4-46c2-ac28-22c5c111a07e}, !- Handle
  Node 1,                                 !- Name
  {2ee956e9-b076-478b-ac08-8cce0ba7b149}, !- Inlet Port
  ;                                       !- Outlet Port

OS:Connection,
  {2ee956e9-b076-478b-ac08-8cce0ba7b149}, !- Handle
  {46e164da-7c6a-4604-a026-e9daf72673f1}, !- Source Object
  11,                                     !- Outlet Port
  {a0a16b50-36e4-46c2-ac28-22c5c111a07e}, !- Target Object
  2;                                      !- Inlet Port

OS:PortList,
  {176093a1-c798-4b44-8043-3c44282cbf82}, !- Handle
  {46e164da-7c6a-4604-a026-e9daf72673f1}; !- HVAC Component

OS:PortList,
  {f66ebf1f-5b3d-4e65-a7e1-42f0d63275ad}, !- Handle
  {46e164da-7c6a-4604-a026-e9daf72673f1}; !- HVAC Component

OS:PortList,
  {26fa4f67-60aa-40a5-890e-7020967b3b94}, !- Handle
  {46e164da-7c6a-4604-a026-e9daf72673f1}; !- HVAC Component

OS:Sizing:Zone,
  {f329e54a-6265-4f4c-b8e5-09242719d632}, !- Handle
  {46e164da-7c6a-4604-a026-e9daf72673f1}, !- Zone or ZoneList Name
>>>>>>> ad15e0a5
  SupplyAirTemperature,                   !- Zone Cooling Design Supply Air Temperature Input Method
  14,                                     !- Zone Cooling Design Supply Air Temperature {C}
  11.11,                                  !- Zone Cooling Design Supply Air Temperature Difference {deltaC}
  SupplyAirTemperature,                   !- Zone Heating Design Supply Air Temperature Input Method
  40,                                     !- Zone Heating Design Supply Air Temperature {C}
  11.11,                                  !- Zone Heating Design Supply Air Temperature Difference {deltaC}
  0.0085,                                 !- Zone Cooling Design Supply Air Humidity Ratio {kg-H2O/kg-air}
  0.008,                                  !- Zone Heating Design Supply Air Humidity Ratio {kg-H2O/kg-air}
  ,                                       !- Zone Heating Sizing Factor
  ,                                       !- Zone Cooling Sizing Factor
  DesignDay,                              !- Cooling Design Air Flow Method
  ,                                       !- Cooling Design Air Flow Rate {m3/s}
  ,                                       !- Cooling Minimum Air Flow per Zone Floor Area {m3/s-m2}
  ,                                       !- Cooling Minimum Air Flow {m3/s}
  ,                                       !- Cooling Minimum Air Flow Fraction
  DesignDay,                              !- Heating Design Air Flow Method
  ,                                       !- Heating Design Air Flow Rate {m3/s}
  ,                                       !- Heating Maximum Air Flow per Zone Floor Area {m3/s-m2}
  ,                                       !- Heating Maximum Air Flow {m3/s}
  ,                                       !- Heating Maximum Air Flow Fraction
  No,                                     !- Account for Dedicated Outdoor Air System
  NeutralSupplyAir,                       !- Dedicated Outdoor Air System Control Strategy
  autosize,                               !- Dedicated Outdoor Air Low Setpoint Temperature for Design {C}
  autosize;                               !- Dedicated Outdoor Air High Setpoint Temperature for Design {C}

OS:ZoneHVAC:EquipmentList,
<<<<<<< HEAD
  {1a5eadb5-e2c5-4638-810c-e5c24878d5f7}, !- Handle
  Zone HVAC Equipment List 1,             !- Name
  {8e0d63b0-0043-4e2d-a064-2844417a53d8}; !- Thermal Zone

OS:Space,
  {cbea9a9d-eafd-4900-8036-8d313659a0b2}, !- Handle
  living space,                           !- Name
  {0d16e1a6-2c13-467b-a971-0122c37334c2}, !- Space Type Name
=======
  {be6459b5-2f7c-4364-975b-62de412fb397}, !- Handle
  Zone HVAC Equipment List 1,             !- Name
  {46e164da-7c6a-4604-a026-e9daf72673f1}; !- Thermal Zone

OS:Space,
  {4a4e014a-444c-4d90-8b3e-cdfaa820f53f}, !- Handle
  living space,                           !- Name
  {d509a1b5-6ec3-437f-9201-c818cf8981a5}, !- Space Type Name
>>>>>>> ad15e0a5
  ,                                       !- Default Construction Set Name
  ,                                       !- Default Schedule Set Name
  ,                                       !- Direction of Relative North {deg}
  ,                                       !- X Origin {m}
  ,                                       !- Y Origin {m}
  ,                                       !- Z Origin {m}
  ,                                       !- Building Story Name
<<<<<<< HEAD
  {8e0d63b0-0043-4e2d-a064-2844417a53d8}, !- Thermal Zone Name
  ,                                       !- Part of Total Floor Area
  ,                                       !- Design Specification Outdoor Air Object Name
  {25f89a75-df9e-4fe6-bb8f-b838cb33c5c6}; !- Building Unit Name

OS:Surface,
  {e764653d-9552-442f-ba78-de94fb7b5ac3}, !- Handle
  Surface 1,                              !- Name
  Floor,                                  !- Surface Type
  ,                                       !- Construction Name
  {cbea9a9d-eafd-4900-8036-8d313659a0b2}, !- Space Name
  Surface,                                !- Outside Boundary Condition
  {04ed1f68-3761-4609-a74f-a8dc955f47b1}, !- Outside Boundary Condition Object
=======
  {46e164da-7c6a-4604-a026-e9daf72673f1}, !- Thermal Zone Name
  ,                                       !- Part of Total Floor Area
  ,                                       !- Design Specification Outdoor Air Object Name
  {c3f720d4-c1f3-4f4d-ad82-9d22c7256e14}; !- Building Unit Name

OS:Surface,
  {151c739a-dc35-45bf-90dd-a70b14cfcec5}, !- Handle
  Surface 1,                              !- Name
  Floor,                                  !- Surface Type
  ,                                       !- Construction Name
  {4a4e014a-444c-4d90-8b3e-cdfaa820f53f}, !- Space Name
  Surface,                                !- Outside Boundary Condition
  {c1dbf96b-17ba-4164-bb98-024c31bb115e}, !- Outside Boundary Condition Object
>>>>>>> ad15e0a5
  NoSun,                                  !- Sun Exposure
  NoWind,                                 !- Wind Exposure
  ,                                       !- View Factor to Ground
  ,                                       !- Number of Vertices
  0, -12.9315688143396, 0,                !- X,Y,Z Vertex 1 {m}
  0, 0, 0,                                !- X,Y,Z Vertex 2 {m}
  6.46578440716979, 0, 0,                 !- X,Y,Z Vertex 3 {m}
  6.46578440716979, -12.9315688143396, 0; !- X,Y,Z Vertex 4 {m}

OS:Surface,
<<<<<<< HEAD
  {c58ef868-98e7-408c-b18e-3bc570384d78}, !- Handle
  Surface 2,                              !- Name
  Wall,                                   !- Surface Type
  ,                                       !- Construction Name
  {cbea9a9d-eafd-4900-8036-8d313659a0b2}, !- Space Name
=======
  {de333c4b-6830-4427-b673-7db2f2f848c8}, !- Handle
  Surface 2,                              !- Name
  Wall,                                   !- Surface Type
  ,                                       !- Construction Name
  {4a4e014a-444c-4d90-8b3e-cdfaa820f53f}, !- Space Name
>>>>>>> ad15e0a5
  Outdoors,                               !- Outside Boundary Condition
  ,                                       !- Outside Boundary Condition Object
  SunExposed,                             !- Sun Exposure
  WindExposed,                            !- Wind Exposure
  ,                                       !- View Factor to Ground
  ,                                       !- Number of Vertices
  0, 0, 2.4384,                           !- X,Y,Z Vertex 1 {m}
  0, 0, 0,                                !- X,Y,Z Vertex 2 {m}
  0, -12.9315688143396, 0,                !- X,Y,Z Vertex 3 {m}
  0, -12.9315688143396, 2.4384;           !- X,Y,Z Vertex 4 {m}

OS:Surface,
<<<<<<< HEAD
  {30a361b0-c978-40ca-8008-1e1c09cab423}, !- Handle
  Surface 3,                              !- Name
  Wall,                                   !- Surface Type
  ,                                       !- Construction Name
  {cbea9a9d-eafd-4900-8036-8d313659a0b2}, !- Space Name
=======
  {f5e541f2-4c77-4ceb-a8be-3189e8c253a4}, !- Handle
  Surface 3,                              !- Name
  Wall,                                   !- Surface Type
  ,                                       !- Construction Name
  {4a4e014a-444c-4d90-8b3e-cdfaa820f53f}, !- Space Name
>>>>>>> ad15e0a5
  Outdoors,                               !- Outside Boundary Condition
  ,                                       !- Outside Boundary Condition Object
  SunExposed,                             !- Sun Exposure
  WindExposed,                            !- Wind Exposure
  ,                                       !- View Factor to Ground
  ,                                       !- Number of Vertices
  6.46578440716979, 0, 2.4384,            !- X,Y,Z Vertex 1 {m}
  6.46578440716979, 0, 0,                 !- X,Y,Z Vertex 2 {m}
  0, 0, 0,                                !- X,Y,Z Vertex 3 {m}
  0, 0, 2.4384;                           !- X,Y,Z Vertex 4 {m}

OS:Surface,
<<<<<<< HEAD
  {20495258-f0f5-4a13-8299-eeada9130ce6}, !- Handle
  Surface 4,                              !- Name
  Wall,                                   !- Surface Type
  ,                                       !- Construction Name
  {cbea9a9d-eafd-4900-8036-8d313659a0b2}, !- Space Name
=======
  {76d3bb85-5ad4-46fd-a944-82e1b3455c60}, !- Handle
  Surface 4,                              !- Name
  Wall,                                   !- Surface Type
  ,                                       !- Construction Name
  {4a4e014a-444c-4d90-8b3e-cdfaa820f53f}, !- Space Name
>>>>>>> ad15e0a5
  Adiabatic,                              !- Outside Boundary Condition
  ,                                       !- Outside Boundary Condition Object
  NoSun,                                  !- Sun Exposure
  NoWind,                                 !- Wind Exposure
  ,                                       !- View Factor to Ground
  ,                                       !- Number of Vertices
  6.46578440716979, -12.9315688143396, 2.4384, !- X,Y,Z Vertex 1 {m}
  6.46578440716979, -12.9315688143396, 0, !- X,Y,Z Vertex 2 {m}
  6.46578440716979, 0, 0,                 !- X,Y,Z Vertex 3 {m}
  6.46578440716979, 0, 2.4384;            !- X,Y,Z Vertex 4 {m}

OS:Surface,
<<<<<<< HEAD
  {54505de9-d1fe-4d34-819c-c28de80b1aba}, !- Handle
  Surface 5,                              !- Name
  Wall,                                   !- Surface Type
  ,                                       !- Construction Name
  {cbea9a9d-eafd-4900-8036-8d313659a0b2}, !- Space Name
=======
  {f646d365-6f72-495a-8b61-c5676a0da98f}, !- Handle
  Surface 5,                              !- Name
  Wall,                                   !- Surface Type
  ,                                       !- Construction Name
  {4a4e014a-444c-4d90-8b3e-cdfaa820f53f}, !- Space Name
>>>>>>> ad15e0a5
  Outdoors,                               !- Outside Boundary Condition
  ,                                       !- Outside Boundary Condition Object
  SunExposed,                             !- Sun Exposure
  WindExposed,                            !- Wind Exposure
  ,                                       !- View Factor to Ground
  ,                                       !- Number of Vertices
  0, -12.9315688143396, 2.4384,           !- X,Y,Z Vertex 1 {m}
  0, -12.9315688143396, 0,                !- X,Y,Z Vertex 2 {m}
  6.46578440716979, -12.9315688143396, 0, !- X,Y,Z Vertex 3 {m}
  6.46578440716979, -12.9315688143396, 2.4384; !- X,Y,Z Vertex 4 {m}

OS:Surface,
<<<<<<< HEAD
  {dddcafe2-4f6e-4fad-b09f-43e765777308}, !- Handle
  Surface 6,                              !- Name
  RoofCeiling,                            !- Surface Type
  ,                                       !- Construction Name
  {cbea9a9d-eafd-4900-8036-8d313659a0b2}, !- Space Name
  Surface,                                !- Outside Boundary Condition
  {30b98b0a-a5f2-4cfb-8c83-2af48fa773a5}, !- Outside Boundary Condition Object
=======
  {3132da60-7f78-43d6-bd8a-35bec5fc279c}, !- Handle
  Surface 6,                              !- Name
  RoofCeiling,                            !- Surface Type
  ,                                       !- Construction Name
  {4a4e014a-444c-4d90-8b3e-cdfaa820f53f}, !- Space Name
  Surface,                                !- Outside Boundary Condition
  {a367b103-e486-4678-bc8c-5682f56e9833}, !- Outside Boundary Condition Object
>>>>>>> ad15e0a5
  NoSun,                                  !- Sun Exposure
  NoWind,                                 !- Wind Exposure
  ,                                       !- View Factor to Ground
  ,                                       !- Number of Vertices
  6.46578440716979, -12.9315688143396, 2.4384, !- X,Y,Z Vertex 1 {m}
  6.46578440716979, 0, 2.4384,            !- X,Y,Z Vertex 2 {m}
  0, 0, 2.4384,                           !- X,Y,Z Vertex 3 {m}
  0, -12.9315688143396, 2.4384;           !- X,Y,Z Vertex 4 {m}

OS:SpaceType,
<<<<<<< HEAD
  {0d16e1a6-2c13-467b-a971-0122c37334c2}, !- Handle
=======
  {d509a1b5-6ec3-437f-9201-c818cf8981a5}, !- Handle
>>>>>>> ad15e0a5
  Space Type 1,                           !- Name
  ,                                       !- Default Construction Set Name
  ,                                       !- Default Schedule Set Name
  ,                                       !- Group Rendering Name
  ,                                       !- Design Specification Outdoor Air Object Name
  ,                                       !- Standards Template
  ,                                       !- Standards Building Type
  living;                                 !- Standards Space Type

OS:Surface,
<<<<<<< HEAD
  {a6a4c6ee-6dbc-4621-a0e9-4a77ea0f27b3}, !- Handle
  Surface 12,                             !- Name
  Floor,                                  !- Surface Type
  ,                                       !- Construction Name
  {596b9e9b-f939-4976-836c-5709d58a0d08}, !- Space Name
=======
  {a8040bca-8e7f-4a52-8c58-10a60c60e458}, !- Handle
  Surface 12,                             !- Name
  Floor,                                  !- Surface Type
  ,                                       !- Construction Name
  {2d4ab00b-1641-47a9-ab6d-7d15fd3ad3cf}, !- Space Name
>>>>>>> ad15e0a5
  Foundation,                             !- Outside Boundary Condition
  ,                                       !- Outside Boundary Condition Object
  NoSun,                                  !- Sun Exposure
  NoWind,                                 !- Wind Exposure
  ,                                       !- View Factor to Ground
  ,                                       !- Number of Vertices
  0, -12.9315688143396, -2.4384,          !- X,Y,Z Vertex 1 {m}
  0, 0, -2.4384,                          !- X,Y,Z Vertex 2 {m}
  6.46578440716979, 0, -2.4384,           !- X,Y,Z Vertex 3 {m}
  6.46578440716979, -12.9315688143396, -2.4384; !- X,Y,Z Vertex 4 {m}

OS:Surface,
<<<<<<< HEAD
  {60a936ad-279c-4a96-aa78-17a36e282a98}, !- Handle
  Surface 13,                             !- Name
  Wall,                                   !- Surface Type
  ,                                       !- Construction Name
  {596b9e9b-f939-4976-836c-5709d58a0d08}, !- Space Name
=======
  {345df279-fe2d-43ea-afc0-c93c1c858c22}, !- Handle
  Surface 13,                             !- Name
  Wall,                                   !- Surface Type
  ,                                       !- Construction Name
  {2d4ab00b-1641-47a9-ab6d-7d15fd3ad3cf}, !- Space Name
>>>>>>> ad15e0a5
  Foundation,                             !- Outside Boundary Condition
  ,                                       !- Outside Boundary Condition Object
  NoSun,                                  !- Sun Exposure
  NoWind,                                 !- Wind Exposure
  ,                                       !- View Factor to Ground
  ,                                       !- Number of Vertices
  0, 0, 0,                                !- X,Y,Z Vertex 1 {m}
  0, 0, -2.4384,                          !- X,Y,Z Vertex 2 {m}
  0, -12.9315688143396, -2.4384,          !- X,Y,Z Vertex 3 {m}
  0, -12.9315688143396, 0;                !- X,Y,Z Vertex 4 {m}

OS:Surface,
<<<<<<< HEAD
  {39991ece-352e-486a-8ec1-8d092de24c66}, !- Handle
  Surface 14,                             !- Name
  Wall,                                   !- Surface Type
  ,                                       !- Construction Name
  {596b9e9b-f939-4976-836c-5709d58a0d08}, !- Space Name
=======
  {5f3e98f2-f56a-4df8-9954-de0b0f0c897d}, !- Handle
  Surface 14,                             !- Name
  Wall,                                   !- Surface Type
  ,                                       !- Construction Name
  {2d4ab00b-1641-47a9-ab6d-7d15fd3ad3cf}, !- Space Name
>>>>>>> ad15e0a5
  Foundation,                             !- Outside Boundary Condition
  ,                                       !- Outside Boundary Condition Object
  NoSun,                                  !- Sun Exposure
  NoWind,                                 !- Wind Exposure
  ,                                       !- View Factor to Ground
  ,                                       !- Number of Vertices
  6.46578440716979, 0, 0,                 !- X,Y,Z Vertex 1 {m}
  6.46578440716979, 0, -2.4384,           !- X,Y,Z Vertex 2 {m}
  0, 0, -2.4384,                          !- X,Y,Z Vertex 3 {m}
  0, 0, 0;                                !- X,Y,Z Vertex 4 {m}

OS:Surface,
<<<<<<< HEAD
  {2cca3e5a-3986-4b80-a565-bdb168598366}, !- Handle
  Surface 15,                             !- Name
  Wall,                                   !- Surface Type
  ,                                       !- Construction Name
  {596b9e9b-f939-4976-836c-5709d58a0d08}, !- Space Name
=======
  {4b366414-b20b-464b-8eb0-6bdb180addd2}, !- Handle
  Surface 15,                             !- Name
  Wall,                                   !- Surface Type
  ,                                       !- Construction Name
  {2d4ab00b-1641-47a9-ab6d-7d15fd3ad3cf}, !- Space Name
>>>>>>> ad15e0a5
  Adiabatic,                              !- Outside Boundary Condition
  ,                                       !- Outside Boundary Condition Object
  NoSun,                                  !- Sun Exposure
  NoWind,                                 !- Wind Exposure
  ,                                       !- View Factor to Ground
  ,                                       !- Number of Vertices
  6.46578440716979, -12.9315688143396, 0, !- X,Y,Z Vertex 1 {m}
  6.46578440716979, -12.9315688143396, -2.4384, !- X,Y,Z Vertex 2 {m}
  6.46578440716979, 0, -2.4384,           !- X,Y,Z Vertex 3 {m}
  6.46578440716979, 0, 0;                 !- X,Y,Z Vertex 4 {m}

OS:Surface,
<<<<<<< HEAD
  {fe9ae321-4e30-4623-a944-3422c094a24e}, !- Handle
  Surface 16,                             !- Name
  Wall,                                   !- Surface Type
  ,                                       !- Construction Name
  {596b9e9b-f939-4976-836c-5709d58a0d08}, !- Space Name
=======
  {c4489340-0a33-4bf5-aeef-e94aead71713}, !- Handle
  Surface 16,                             !- Name
  Wall,                                   !- Surface Type
  ,                                       !- Construction Name
  {2d4ab00b-1641-47a9-ab6d-7d15fd3ad3cf}, !- Space Name
>>>>>>> ad15e0a5
  Foundation,                             !- Outside Boundary Condition
  ,                                       !- Outside Boundary Condition Object
  NoSun,                                  !- Sun Exposure
  NoWind,                                 !- Wind Exposure
  ,                                       !- View Factor to Ground
  ,                                       !- Number of Vertices
  0, -12.9315688143396, 0,                !- X,Y,Z Vertex 1 {m}
  0, -12.9315688143396, -2.4384,          !- X,Y,Z Vertex 2 {m}
  6.46578440716979, -12.9315688143396, -2.4384, !- X,Y,Z Vertex 3 {m}
  6.46578440716979, -12.9315688143396, 0; !- X,Y,Z Vertex 4 {m}

OS:Surface,
<<<<<<< HEAD
  {04ed1f68-3761-4609-a74f-a8dc955f47b1}, !- Handle
  Surface 17,                             !- Name
  RoofCeiling,                            !- Surface Type
  ,                                       !- Construction Name
  {596b9e9b-f939-4976-836c-5709d58a0d08}, !- Space Name
  Surface,                                !- Outside Boundary Condition
  {e764653d-9552-442f-ba78-de94fb7b5ac3}, !- Outside Boundary Condition Object
=======
  {c1dbf96b-17ba-4164-bb98-024c31bb115e}, !- Handle
  Surface 17,                             !- Name
  RoofCeiling,                            !- Surface Type
  ,                                       !- Construction Name
  {2d4ab00b-1641-47a9-ab6d-7d15fd3ad3cf}, !- Space Name
  Surface,                                !- Outside Boundary Condition
  {151c739a-dc35-45bf-90dd-a70b14cfcec5}, !- Outside Boundary Condition Object
>>>>>>> ad15e0a5
  NoSun,                                  !- Sun Exposure
  NoWind,                                 !- Wind Exposure
  ,                                       !- View Factor to Ground
  ,                                       !- Number of Vertices
  6.46578440716979, -12.9315688143396, 0, !- X,Y,Z Vertex 1 {m}
  6.46578440716979, 0, 0,                 !- X,Y,Z Vertex 2 {m}
  0, 0, 0,                                !- X,Y,Z Vertex 3 {m}
  0, -12.9315688143396, 0;                !- X,Y,Z Vertex 4 {m}

OS:Space,
<<<<<<< HEAD
  {596b9e9b-f939-4976-836c-5709d58a0d08}, !- Handle
  unfinished basement space,              !- Name
  {c8576fb3-1aaa-4d4c-b518-75b26a461efb}, !- Space Type Name
=======
  {2d4ab00b-1641-47a9-ab6d-7d15fd3ad3cf}, !- Handle
  unfinished basement space,              !- Name
  {3c6c12d5-555a-42ad-a97d-58f3b8e22d1d}, !- Space Type Name
>>>>>>> ad15e0a5
  ,                                       !- Default Construction Set Name
  ,                                       !- Default Schedule Set Name
  ,                                       !- Direction of Relative North {deg}
  ,                                       !- X Origin {m}
  ,                                       !- Y Origin {m}
  ,                                       !- Z Origin {m}
  ,                                       !- Building Story Name
<<<<<<< HEAD
  {9dec9ec5-1983-434b-ab92-f94a58abe169}; !- Thermal Zone Name

OS:ThermalZone,
  {9dec9ec5-1983-434b-ab92-f94a58abe169}, !- Handle
=======
  {9b0e2a8d-4307-4f32-b04a-8f5630e42576}; !- Thermal Zone Name

OS:ThermalZone,
  {9b0e2a8d-4307-4f32-b04a-8f5630e42576}, !- Handle
>>>>>>> ad15e0a5
  unfinished basement zone,               !- Name
  ,                                       !- Multiplier
  ,                                       !- Ceiling Height {m}
  ,                                       !- Volume {m3}
  ,                                       !- Floor Area {m2}
  ,                                       !- Zone Inside Convection Algorithm
  ,                                       !- Zone Outside Convection Algorithm
  ,                                       !- Zone Conditioning Equipment List Name
<<<<<<< HEAD
  {6634a923-36e4-4f20-9bbd-33f4d75154ed}, !- Zone Air Inlet Port List
  {c8671581-585b-482f-9dc4-ad5e7ebaba50}, !- Zone Air Exhaust Port List
  {470d5fbb-91b6-4d10-8af8-cb63b86420b6}, !- Zone Air Node Name
  {56a791c4-c4c0-4661-b18a-84436f9b1fae}, !- Zone Return Air Port List
=======
  {6e89cfe4-5d60-48b8-9610-d0d920f4af81}, !- Zone Air Inlet Port List
  {72cc61fb-41d9-428d-865e-0b6040e2e22f}, !- Zone Air Exhaust Port List
  {2d3da9c8-4de7-4d73-a8cd-f3da489b9cc3}, !- Zone Air Node Name
  {5996deb0-7d0e-4f51-86ce-3b76ce328453}, !- Zone Return Air Port List
>>>>>>> ad15e0a5
  ,                                       !- Primary Daylighting Control Name
  ,                                       !- Fraction of Zone Controlled by Primary Daylighting Control
  ,                                       !- Secondary Daylighting Control Name
  ,                                       !- Fraction of Zone Controlled by Secondary Daylighting Control
  ,                                       !- Illuminance Map Name
  ,                                       !- Group Rendering Name
  ,                                       !- Thermostat Name
  No;                                     !- Use Ideal Air Loads

OS:Node,
<<<<<<< HEAD
  {20763365-1e77-40c5-8f6b-4a75228a59c2}, !- Handle
  Node 2,                                 !- Name
  {470d5fbb-91b6-4d10-8af8-cb63b86420b6}, !- Inlet Port
  ;                                       !- Outlet Port

OS:Connection,
  {470d5fbb-91b6-4d10-8af8-cb63b86420b6}, !- Handle
  {9dec9ec5-1983-434b-ab92-f94a58abe169}, !- Source Object
  11,                                     !- Outlet Port
  {20763365-1e77-40c5-8f6b-4a75228a59c2}, !- Target Object
  2;                                      !- Inlet Port

OS:PortList,
  {6634a923-36e4-4f20-9bbd-33f4d75154ed}, !- Handle
  {9dec9ec5-1983-434b-ab92-f94a58abe169}; !- HVAC Component

OS:PortList,
  {c8671581-585b-482f-9dc4-ad5e7ebaba50}, !- Handle
  {9dec9ec5-1983-434b-ab92-f94a58abe169}; !- HVAC Component

OS:PortList,
  {56a791c4-c4c0-4661-b18a-84436f9b1fae}, !- Handle
  {9dec9ec5-1983-434b-ab92-f94a58abe169}; !- HVAC Component

OS:Sizing:Zone,
  {7da35480-6b0c-45c4-af48-02879b043054}, !- Handle
  {9dec9ec5-1983-434b-ab92-f94a58abe169}, !- Zone or ZoneList Name
=======
  {19de6026-4125-4012-809d-b0af9ca24bc9}, !- Handle
  Node 2,                                 !- Name
  {2d3da9c8-4de7-4d73-a8cd-f3da489b9cc3}, !- Inlet Port
  ;                                       !- Outlet Port

OS:Connection,
  {2d3da9c8-4de7-4d73-a8cd-f3da489b9cc3}, !- Handle
  {9b0e2a8d-4307-4f32-b04a-8f5630e42576}, !- Source Object
  11,                                     !- Outlet Port
  {19de6026-4125-4012-809d-b0af9ca24bc9}, !- Target Object
  2;                                      !- Inlet Port

OS:PortList,
  {6e89cfe4-5d60-48b8-9610-d0d920f4af81}, !- Handle
  {9b0e2a8d-4307-4f32-b04a-8f5630e42576}; !- HVAC Component

OS:PortList,
  {72cc61fb-41d9-428d-865e-0b6040e2e22f}, !- Handle
  {9b0e2a8d-4307-4f32-b04a-8f5630e42576}; !- HVAC Component

OS:PortList,
  {5996deb0-7d0e-4f51-86ce-3b76ce328453}, !- Handle
  {9b0e2a8d-4307-4f32-b04a-8f5630e42576}; !- HVAC Component

OS:Sizing:Zone,
  {a23b8389-e67d-44bc-bb7c-07514de57263}, !- Handle
  {9b0e2a8d-4307-4f32-b04a-8f5630e42576}, !- Zone or ZoneList Name
>>>>>>> ad15e0a5
  SupplyAirTemperature,                   !- Zone Cooling Design Supply Air Temperature Input Method
  14,                                     !- Zone Cooling Design Supply Air Temperature {C}
  11.11,                                  !- Zone Cooling Design Supply Air Temperature Difference {deltaC}
  SupplyAirTemperature,                   !- Zone Heating Design Supply Air Temperature Input Method
  40,                                     !- Zone Heating Design Supply Air Temperature {C}
  11.11,                                  !- Zone Heating Design Supply Air Temperature Difference {deltaC}
  0.0085,                                 !- Zone Cooling Design Supply Air Humidity Ratio {kg-H2O/kg-air}
  0.008,                                  !- Zone Heating Design Supply Air Humidity Ratio {kg-H2O/kg-air}
  ,                                       !- Zone Heating Sizing Factor
  ,                                       !- Zone Cooling Sizing Factor
  DesignDay,                              !- Cooling Design Air Flow Method
  ,                                       !- Cooling Design Air Flow Rate {m3/s}
  ,                                       !- Cooling Minimum Air Flow per Zone Floor Area {m3/s-m2}
  ,                                       !- Cooling Minimum Air Flow {m3/s}
  ,                                       !- Cooling Minimum Air Flow Fraction
  DesignDay,                              !- Heating Design Air Flow Method
  ,                                       !- Heating Design Air Flow Rate {m3/s}
  ,                                       !- Heating Maximum Air Flow per Zone Floor Area {m3/s-m2}
  ,                                       !- Heating Maximum Air Flow {m3/s}
  ,                                       !- Heating Maximum Air Flow Fraction
  No,                                     !- Account for Dedicated Outdoor Air System
  NeutralSupplyAir,                       !- Dedicated Outdoor Air System Control Strategy
  autosize,                               !- Dedicated Outdoor Air Low Setpoint Temperature for Design {C}
  autosize;                               !- Dedicated Outdoor Air High Setpoint Temperature for Design {C}

OS:ZoneHVAC:EquipmentList,
<<<<<<< HEAD
  {ea3c95dd-7cce-434b-9b00-1f1cfc731ed5}, !- Handle
  Zone HVAC Equipment List 2,             !- Name
  {9dec9ec5-1983-434b-ab92-f94a58abe169}; !- Thermal Zone

OS:SpaceType,
  {c8576fb3-1aaa-4d4c-b518-75b26a461efb}, !- Handle
=======
  {05f72b6c-0ff0-4f15-aa3b-cf77084d6f4a}, !- Handle
  Zone HVAC Equipment List 2,             !- Name
  {9b0e2a8d-4307-4f32-b04a-8f5630e42576}; !- Thermal Zone

OS:SpaceType,
  {3c6c12d5-555a-42ad-a97d-58f3b8e22d1d}, !- Handle
>>>>>>> ad15e0a5
  Space Type 2,                           !- Name
  ,                                       !- Default Construction Set Name
  ,                                       !- Default Schedule Set Name
  ,                                       !- Group Rendering Name
  ,                                       !- Design Specification Outdoor Air Object Name
  ,                                       !- Standards Template
  ,                                       !- Standards Building Type
  unfinished basement;                    !- Standards Space Type

OS:Surface,
<<<<<<< HEAD
  {30b98b0a-a5f2-4cfb-8c83-2af48fa773a5}, !- Handle
  Surface 7,                              !- Name
  Floor,                                  !- Surface Type
  ,                                       !- Construction Name
  {72e5cb88-b55e-4794-bad5-a37bff6e7ff0}, !- Space Name
  Surface,                                !- Outside Boundary Condition
  {dddcafe2-4f6e-4fad-b09f-43e765777308}, !- Outside Boundary Condition Object
=======
  {a367b103-e486-4678-bc8c-5682f56e9833}, !- Handle
  Surface 7,                              !- Name
  Floor,                                  !- Surface Type
  ,                                       !- Construction Name
  {897c5bc8-2480-46e0-b65c-a03b7806fe55}, !- Space Name
  Surface,                                !- Outside Boundary Condition
  {3132da60-7f78-43d6-bd8a-35bec5fc279c}, !- Outside Boundary Condition Object
>>>>>>> ad15e0a5
  NoSun,                                  !- Sun Exposure
  NoWind,                                 !- Wind Exposure
  ,                                       !- View Factor to Ground
  ,                                       !- Number of Vertices
  0, -12.9315688143396, 2.4384,           !- X,Y,Z Vertex 1 {m}
  0, 0, 2.4384,                           !- X,Y,Z Vertex 2 {m}
  6.46578440716979, 0, 2.4384,            !- X,Y,Z Vertex 3 {m}
  6.46578440716979, -12.9315688143396, 2.4384; !- X,Y,Z Vertex 4 {m}

OS:Surface,
<<<<<<< HEAD
  {912a7282-69a5-4322-86f0-a534d4472373}, !- Handle
  Surface 8,                              !- Name
  RoofCeiling,                            !- Surface Type
  ,                                       !- Construction Name
  {72e5cb88-b55e-4794-bad5-a37bff6e7ff0}, !- Space Name
=======
  {7a4a108a-5fe3-4f24-b493-8a5c6887b44b}, !- Handle
  Surface 8,                              !- Name
  RoofCeiling,                            !- Surface Type
  ,                                       !- Construction Name
  {897c5bc8-2480-46e0-b65c-a03b7806fe55}, !- Space Name
>>>>>>> ad15e0a5
  Outdoors,                               !- Outside Boundary Condition
  ,                                       !- Outside Boundary Condition Object
  SunExposed,                             !- Sun Exposure
  WindExposed,                            !- Wind Exposure
  ,                                       !- View Factor to Ground
  ,                                       !- Number of Vertices
  0, -6.46578440716979, 5.6712922035849,  !- X,Y,Z Vertex 1 {m}
  6.46578440716979, -6.46578440716979, 5.6712922035849, !- X,Y,Z Vertex 2 {m}
  6.46578440716979, 0, 2.4384,            !- X,Y,Z Vertex 3 {m}
  0, 0, 2.4384;                           !- X,Y,Z Vertex 4 {m}

OS:Surface,
<<<<<<< HEAD
  {bc88f5f1-88bd-4de9-9ab5-103670344164}, !- Handle
  Surface 9,                              !- Name
  RoofCeiling,                            !- Surface Type
  ,                                       !- Construction Name
  {72e5cb88-b55e-4794-bad5-a37bff6e7ff0}, !- Space Name
=======
  {84dd9805-014b-4118-bda1-11fc422f81ce}, !- Handle
  Surface 9,                              !- Name
  RoofCeiling,                            !- Surface Type
  ,                                       !- Construction Name
  {897c5bc8-2480-46e0-b65c-a03b7806fe55}, !- Space Name
>>>>>>> ad15e0a5
  Outdoors,                               !- Outside Boundary Condition
  ,                                       !- Outside Boundary Condition Object
  SunExposed,                             !- Sun Exposure
  WindExposed,                            !- Wind Exposure
  ,                                       !- View Factor to Ground
  ,                                       !- Number of Vertices
  6.46578440716979, -6.46578440716979, 5.6712922035849, !- X,Y,Z Vertex 1 {m}
  0, -6.46578440716979, 5.6712922035849,  !- X,Y,Z Vertex 2 {m}
  0, -12.9315688143396, 2.4384,           !- X,Y,Z Vertex 3 {m}
  6.46578440716979, -12.9315688143396, 2.4384; !- X,Y,Z Vertex 4 {m}

OS:Surface,
<<<<<<< HEAD
  {b0019f91-3ded-4b38-9419-90f1a5b010b0}, !- Handle
  Surface 10,                             !- Name
  Wall,                                   !- Surface Type
  ,                                       !- Construction Name
  {72e5cb88-b55e-4794-bad5-a37bff6e7ff0}, !- Space Name
=======
  {c988b25e-b8c8-4d41-af80-32702cc83fa0}, !- Handle
  Surface 10,                             !- Name
  Wall,                                   !- Surface Type
  ,                                       !- Construction Name
  {897c5bc8-2480-46e0-b65c-a03b7806fe55}, !- Space Name
>>>>>>> ad15e0a5
  Outdoors,                               !- Outside Boundary Condition
  ,                                       !- Outside Boundary Condition Object
  SunExposed,                             !- Sun Exposure
  WindExposed,                            !- Wind Exposure
  ,                                       !- View Factor to Ground
  ,                                       !- Number of Vertices
  0, -6.46578440716979, 5.6712922035849,  !- X,Y,Z Vertex 1 {m}
  0, 0, 2.4384,                           !- X,Y,Z Vertex 2 {m}
  0, -12.9315688143396, 2.4384;           !- X,Y,Z Vertex 3 {m}

OS:Surface,
<<<<<<< HEAD
  {837facd6-1d81-4eb2-adac-9395048fc81d}, !- Handle
  Surface 11,                             !- Name
  Wall,                                   !- Surface Type
  ,                                       !- Construction Name
  {72e5cb88-b55e-4794-bad5-a37bff6e7ff0}, !- Space Name
=======
  {468589b8-a55b-4a77-8b60-66ec4e1e5bed}, !- Handle
  Surface 11,                             !- Name
  Wall,                                   !- Surface Type
  ,                                       !- Construction Name
  {897c5bc8-2480-46e0-b65c-a03b7806fe55}, !- Space Name
>>>>>>> ad15e0a5
  Adiabatic,                              !- Outside Boundary Condition
  ,                                       !- Outside Boundary Condition Object
  NoSun,                                  !- Sun Exposure
  NoWind,                                 !- Wind Exposure
  ,                                       !- View Factor to Ground
  ,                                       !- Number of Vertices
  6.46578440716979, -6.46578440716979, 5.6712922035849, !- X,Y,Z Vertex 1 {m}
  6.46578440716979, -12.9315688143396, 2.4384, !- X,Y,Z Vertex 2 {m}
  6.46578440716979, 0, 2.4384;            !- X,Y,Z Vertex 3 {m}

OS:Space,
<<<<<<< HEAD
  {72e5cb88-b55e-4794-bad5-a37bff6e7ff0}, !- Handle
  unfinished attic space,                 !- Name
  {d53021d3-13da-46ab-be4c-b18c688a875c}, !- Space Type Name
=======
  {897c5bc8-2480-46e0-b65c-a03b7806fe55}, !- Handle
  unfinished attic space,                 !- Name
  {51674215-c71f-4bcb-ac5b-546808a04515}, !- Space Type Name
>>>>>>> ad15e0a5
  ,                                       !- Default Construction Set Name
  ,                                       !- Default Schedule Set Name
  ,                                       !- Direction of Relative North {deg}
  ,                                       !- X Origin {m}
  ,                                       !- Y Origin {m}
  ,                                       !- Z Origin {m}
  ,                                       !- Building Story Name
<<<<<<< HEAD
  {2964b319-3de3-4e38-a557-da48fde1ee95}; !- Thermal Zone Name

OS:ThermalZone,
  {2964b319-3de3-4e38-a557-da48fde1ee95}, !- Handle
=======
  {93338596-87e2-422c-a8c6-57ce99573b04}; !- Thermal Zone Name

OS:ThermalZone,
  {93338596-87e2-422c-a8c6-57ce99573b04}, !- Handle
>>>>>>> ad15e0a5
  unfinished attic zone,                  !- Name
  ,                                       !- Multiplier
  ,                                       !- Ceiling Height {m}
  ,                                       !- Volume {m3}
  ,                                       !- Floor Area {m2}
  ,                                       !- Zone Inside Convection Algorithm
  ,                                       !- Zone Outside Convection Algorithm
  ,                                       !- Zone Conditioning Equipment List Name
<<<<<<< HEAD
  {15c93916-63cb-43c2-b897-3f34c8d92bb0}, !- Zone Air Inlet Port List
  {8843c40d-80b9-46d8-8b26-95d631cc87c5}, !- Zone Air Exhaust Port List
  {3c84abde-8338-4d02-9fc7-b3835671e981}, !- Zone Air Node Name
  {70c8cfca-7945-4c45-9747-307a67c8e608}, !- Zone Return Air Port List
=======
  {a35b5432-b343-4419-a40a-ee3c658c7cd7}, !- Zone Air Inlet Port List
  {a59fa923-41ec-4f94-8ce1-517964e28f8a}, !- Zone Air Exhaust Port List
  {55c05737-32e0-41bd-b5e9-fc871bd0ad79}, !- Zone Air Node Name
  {37b8f40e-f488-499f-80f3-b91c84c8f91d}, !- Zone Return Air Port List
>>>>>>> ad15e0a5
  ,                                       !- Primary Daylighting Control Name
  ,                                       !- Fraction of Zone Controlled by Primary Daylighting Control
  ,                                       !- Secondary Daylighting Control Name
  ,                                       !- Fraction of Zone Controlled by Secondary Daylighting Control
  ,                                       !- Illuminance Map Name
  ,                                       !- Group Rendering Name
  ,                                       !- Thermostat Name
  No;                                     !- Use Ideal Air Loads

OS:Node,
<<<<<<< HEAD
  {dabb8f8f-b2e4-4a13-8652-2eb3aecd4f68}, !- Handle
  Node 3,                                 !- Name
  {3c84abde-8338-4d02-9fc7-b3835671e981}, !- Inlet Port
  ;                                       !- Outlet Port

OS:Connection,
  {3c84abde-8338-4d02-9fc7-b3835671e981}, !- Handle
  {2964b319-3de3-4e38-a557-da48fde1ee95}, !- Source Object
  11,                                     !- Outlet Port
  {dabb8f8f-b2e4-4a13-8652-2eb3aecd4f68}, !- Target Object
  2;                                      !- Inlet Port

OS:PortList,
  {15c93916-63cb-43c2-b897-3f34c8d92bb0}, !- Handle
  {2964b319-3de3-4e38-a557-da48fde1ee95}; !- HVAC Component

OS:PortList,
  {8843c40d-80b9-46d8-8b26-95d631cc87c5}, !- Handle
  {2964b319-3de3-4e38-a557-da48fde1ee95}; !- HVAC Component

OS:PortList,
  {70c8cfca-7945-4c45-9747-307a67c8e608}, !- Handle
  {2964b319-3de3-4e38-a557-da48fde1ee95}; !- HVAC Component

OS:Sizing:Zone,
  {5a8cca1d-05ee-4389-97ae-0e0a71a5b419}, !- Handle
  {2964b319-3de3-4e38-a557-da48fde1ee95}, !- Zone or ZoneList Name
=======
  {7681702a-a0f1-4f6d-b37e-d90298cc3b49}, !- Handle
  Node 3,                                 !- Name
  {55c05737-32e0-41bd-b5e9-fc871bd0ad79}, !- Inlet Port
  ;                                       !- Outlet Port

OS:Connection,
  {55c05737-32e0-41bd-b5e9-fc871bd0ad79}, !- Handle
  {93338596-87e2-422c-a8c6-57ce99573b04}, !- Source Object
  11,                                     !- Outlet Port
  {7681702a-a0f1-4f6d-b37e-d90298cc3b49}, !- Target Object
  2;                                      !- Inlet Port

OS:PortList,
  {a35b5432-b343-4419-a40a-ee3c658c7cd7}, !- Handle
  {93338596-87e2-422c-a8c6-57ce99573b04}; !- HVAC Component

OS:PortList,
  {a59fa923-41ec-4f94-8ce1-517964e28f8a}, !- Handle
  {93338596-87e2-422c-a8c6-57ce99573b04}; !- HVAC Component

OS:PortList,
  {37b8f40e-f488-499f-80f3-b91c84c8f91d}, !- Handle
  {93338596-87e2-422c-a8c6-57ce99573b04}; !- HVAC Component

OS:Sizing:Zone,
  {08b9d9e9-ee0d-48df-98a2-de30f8a1fd92}, !- Handle
  {93338596-87e2-422c-a8c6-57ce99573b04}, !- Zone or ZoneList Name
>>>>>>> ad15e0a5
  SupplyAirTemperature,                   !- Zone Cooling Design Supply Air Temperature Input Method
  14,                                     !- Zone Cooling Design Supply Air Temperature {C}
  11.11,                                  !- Zone Cooling Design Supply Air Temperature Difference {deltaC}
  SupplyAirTemperature,                   !- Zone Heating Design Supply Air Temperature Input Method
  40,                                     !- Zone Heating Design Supply Air Temperature {C}
  11.11,                                  !- Zone Heating Design Supply Air Temperature Difference {deltaC}
  0.0085,                                 !- Zone Cooling Design Supply Air Humidity Ratio {kg-H2O/kg-air}
  0.008,                                  !- Zone Heating Design Supply Air Humidity Ratio {kg-H2O/kg-air}
  ,                                       !- Zone Heating Sizing Factor
  ,                                       !- Zone Cooling Sizing Factor
  DesignDay,                              !- Cooling Design Air Flow Method
  ,                                       !- Cooling Design Air Flow Rate {m3/s}
  ,                                       !- Cooling Minimum Air Flow per Zone Floor Area {m3/s-m2}
  ,                                       !- Cooling Minimum Air Flow {m3/s}
  ,                                       !- Cooling Minimum Air Flow Fraction
  DesignDay,                              !- Heating Design Air Flow Method
  ,                                       !- Heating Design Air Flow Rate {m3/s}
  ,                                       !- Heating Maximum Air Flow per Zone Floor Area {m3/s-m2}
  ,                                       !- Heating Maximum Air Flow {m3/s}
  ,                                       !- Heating Maximum Air Flow Fraction
  No,                                     !- Account for Dedicated Outdoor Air System
  NeutralSupplyAir,                       !- Dedicated Outdoor Air System Control Strategy
  autosize,                               !- Dedicated Outdoor Air Low Setpoint Temperature for Design {C}
  autosize;                               !- Dedicated Outdoor Air High Setpoint Temperature for Design {C}

OS:ZoneHVAC:EquipmentList,
<<<<<<< HEAD
  {435a81c8-3f59-4d37-a8ea-9aa0169afb4b}, !- Handle
  Zone HVAC Equipment List 3,             !- Name
  {2964b319-3de3-4e38-a557-da48fde1ee95}; !- Thermal Zone

OS:SpaceType,
  {d53021d3-13da-46ab-be4c-b18c688a875c}, !- Handle
=======
  {84e088bf-5b80-41bc-b7db-88dadc888de5}, !- Handle
  Zone HVAC Equipment List 3,             !- Name
  {93338596-87e2-422c-a8c6-57ce99573b04}; !- Thermal Zone

OS:SpaceType,
  {51674215-c71f-4bcb-ac5b-546808a04515}, !- Handle
>>>>>>> ad15e0a5
  Space Type 3,                           !- Name
  ,                                       !- Default Construction Set Name
  ,                                       !- Default Schedule Set Name
  ,                                       !- Group Rendering Name
  ,                                       !- Design Specification Outdoor Air Object Name
  ,                                       !- Standards Template
  ,                                       !- Standards Building Type
  unfinished attic;                       !- Standards Space Type

OS:BuildingUnit,
<<<<<<< HEAD
  {25f89a75-df9e-4fe6-bb8f-b838cb33c5c6}, !- Handle
=======
  {c3f720d4-c1f3-4f4d-ad82-9d22c7256e14}, !- Handle
>>>>>>> ad15e0a5
  unit 1,                                 !- Name
  ,                                       !- Rendering Color
  Residential;                            !- Building Unit Type

OS:AdditionalProperties,
<<<<<<< HEAD
  {596631b8-8ddb-4d02-9650-e2543f24723f}, !- Handle
  {25f89a75-df9e-4fe6-bb8f-b838cb33c5c6}, !- Object Name
=======
  {b204bdd9-900f-42f9-8a71-f4aab3fe883b}, !- Handle
  {c3f720d4-c1f3-4f4d-ad82-9d22c7256e14}, !- Object Name
>>>>>>> ad15e0a5
  NumberOfBedrooms,                       !- Feature Name 1
  Integer,                                !- Feature Data Type 1
  3,                                      !- Feature Value 1
  NumberOfBathrooms,                      !- Feature Name 2
  Double,                                 !- Feature Data Type 2
  2,                                      !- Feature Value 2
  NumberOfOccupants,                      !- Feature Name 3
  Double,                                 !- Feature Data Type 3
  3.3900000000000001;                     !- Feature Value 3

OS:External:File,
<<<<<<< HEAD
  {3c1ed0bf-ce3b-4baf-a8bd-da420d6bfb8b}, !- Handle
=======
  {4e84cb5c-1c88-41eb-bede-9867fc0e1b05}, !- Handle
>>>>>>> ad15e0a5
  8760.csv,                               !- Name
  8760.csv;                               !- File Name

OS:Schedule:Day,
<<<<<<< HEAD
  {2156b447-dd34-4e4f-b13f-480025d5206e}, !- Handle
=======
  {9325c32a-4851-47e3-9d85-d31342006330}, !- Handle
>>>>>>> ad15e0a5
  Schedule Day 1,                         !- Name
  ,                                       !- Schedule Type Limits Name
  ,                                       !- Interpolate to Timestep
  24,                                     !- Hour 1
  0,                                      !- Minute 1
  0;                                      !- Value Until Time 1

OS:Schedule:Day,
<<<<<<< HEAD
  {436c4620-4867-4ff1-9384-34fbc0e0920c}, !- Handle
=======
  {c73de9e6-7c4d-45a2-96c3-610e50ee4535}, !- Handle
>>>>>>> ad15e0a5
  Schedule Day 2,                         !- Name
  ,                                       !- Schedule Type Limits Name
  ,                                       !- Interpolate to Timestep
  24,                                     !- Hour 1
  0,                                      !- Minute 1
  1;                                      !- Value Until Time 1

OS:Schedule:File,
<<<<<<< HEAD
  {39f73ad8-912a-4c99-b934-68a1eacf3448}, !- Handle
  occupants,                              !- Name
  {212bed3d-9ad0-40e7-97d9-21bf209ff054}, !- Schedule Type Limits Name
  {3c1ed0bf-ce3b-4baf-a8bd-da420d6bfb8b}, !- External File Name
=======
  {78868ae7-ff6a-4497-8dc9-c127f8d578ff}, !- Handle
  occupants,                              !- Name
  {b224cb18-91e7-43b4-8c6d-b3293a7a6950}, !- Schedule Type Limits Name
  {4e84cb5c-1c88-41eb-bede-9867fc0e1b05}, !- External File Name
>>>>>>> ad15e0a5
  1,                                      !- Column Number
  1,                                      !- Rows to Skip at Top
  8760,                                   !- Number of Hours of Data
  ,                                       !- Column Separator
  ,                                       !- Interpolate to Timestep
  60;                                     !- Minutes per Item

OS:Schedule:Constant,
<<<<<<< HEAD
  {3405a8fc-31db-474f-94b4-df5103cb8a39}, !- Handle
  res occupants activity schedule,        !- Name
  {019c9b21-8303-4c08-a8e4-633b6922108d}, !- Schedule Type Limits Name
  112.539290946133;                       !- Value

OS:People:Definition,
  {3242d03d-e6f6-4d7d-9abd-b668202cfbee}, !- Handle
=======
  {15d6567b-98b3-4af4-9682-3b3676104d01}, !- Handle
  res occupants activity schedule,        !- Name
  {0dd4f808-452b-4128-8338-1f8714f20c84}, !- Schedule Type Limits Name
  112.539290946133;                       !- Value

OS:People:Definition,
  {ac04989f-5723-47e1-81f4-767e397093c7}, !- Handle
>>>>>>> ad15e0a5
  res occupants|living space,             !- Name
  People,                                 !- Number of People Calculation Method
  3.39,                                   !- Number of People {people}
  ,                                       !- People per Space Floor Area {person/m2}
  ,                                       !- Space Floor Area per Person {m2/person}
  0.319734,                               !- Fraction Radiant
  0.573,                                  !- Sensible Heat Fraction
  0,                                      !- Carbon Dioxide Generation Rate {m3/s-W}
  No,                                     !- Enable ASHRAE 55 Comfort Warnings
  ZoneAveraged;                           !- Mean Radiant Temperature Calculation Type

OS:People,
<<<<<<< HEAD
  {6136e4bb-b1fc-41d9-bc00-a8ffba68b0a4}, !- Handle
  res occupants|living space,             !- Name
  {3242d03d-e6f6-4d7d-9abd-b668202cfbee}, !- People Definition Name
  {cbea9a9d-eafd-4900-8036-8d313659a0b2}, !- Space or SpaceType Name
  {39f73ad8-912a-4c99-b934-68a1eacf3448}, !- Number of People Schedule Name
  {3405a8fc-31db-474f-94b4-df5103cb8a39}, !- Activity Level Schedule Name
=======
  {44caabf6-9339-4d58-9561-49ccc89103eb}, !- Handle
  res occupants|living space,             !- Name
  {ac04989f-5723-47e1-81f4-767e397093c7}, !- People Definition Name
  {4a4e014a-444c-4d90-8b3e-cdfaa820f53f}, !- Space or SpaceType Name
  {78868ae7-ff6a-4497-8dc9-c127f8d578ff}, !- Number of People Schedule Name
  {15d6567b-98b3-4af4-9682-3b3676104d01}, !- Activity Level Schedule Name
>>>>>>> ad15e0a5
  ,                                       !- Surface Name/Angle Factor List Name
  ,                                       !- Work Efficiency Schedule Name
  ,                                       !- Clothing Insulation Schedule Name
  ,                                       !- Air Velocity Schedule Name
  1;                                      !- Multiplier

OS:ScheduleTypeLimits,
<<<<<<< HEAD
  {019c9b21-8303-4c08-a8e4-633b6922108d}, !- Handle
=======
  {0dd4f808-452b-4128-8338-1f8714f20c84}, !- Handle
>>>>>>> ad15e0a5
  ActivityLevel,                          !- Name
  0,                                      !- Lower Limit Value
  ,                                       !- Upper Limit Value
  Continuous,                             !- Numeric Type
  ActivityLevel;                          !- Unit Type

OS:ScheduleTypeLimits,
<<<<<<< HEAD
  {212bed3d-9ad0-40e7-97d9-21bf209ff054}, !- Handle
=======
  {b224cb18-91e7-43b4-8c6d-b3293a7a6950}, !- Handle
>>>>>>> ad15e0a5
  Fractional,                             !- Name
  0,                                      !- Lower Limit Value
  1,                                      !- Upper Limit Value
  Continuous;                             !- Numeric Type
<|MERGE_RESOLUTION|>--- conflicted
+++ resolved
@@ -1,38 +1,22 @@
 !- NOTE: Auto-generated from /test/osw_files/SFA_4units_1story_UB_UA_3Beds_2Baths_Denver.osw
 
 OS:Version,
-<<<<<<< HEAD
-  {5eb5ceb6-3638-4880-a1df-ac9f872e75a8}, !- Handle
+  {2816db66-4010-4d0b-ba31-bd46e4fcbe3f}, !- Handle
   3.2.1;                                  !- Version Identifier
 
 OS:SimulationControl,
-  {aa5c6551-c4f7-4e12-916f-8e7b776a965f}, !- Handle
-=======
-  {e5a44192-f5bc-42e5-b97f-775bb21d9a94}, !- Handle
-  3.2.1;                                  !- Version Identifier
-
-OS:SimulationControl,
-  {679c7d85-c3db-4e83-ac7e-b8fb02cedae8}, !- Handle
->>>>>>> ad15e0a5
+  {4b6a397c-e92f-42bf-b4a4-d339e55cb484}, !- Handle
   ,                                       !- Do Zone Sizing Calculation
   ,                                       !- Do System Sizing Calculation
   ,                                       !- Do Plant Sizing Calculation
   No;                                     !- Run Simulation for Sizing Periods
 
 OS:Timestep,
-<<<<<<< HEAD
-  {d7c62395-3416-4757-b712-2597452fa9e8}, !- Handle
+  {0a3bb372-07f8-4bc7-a24b-190f15994e43}, !- Handle
   6;                                      !- Number of Timesteps per Hour
 
 OS:ShadowCalculation,
-  {0c80cb77-991d-475f-8c7f-d84918a70e90}, !- Handle
-=======
-  {8e479a8e-e0ab-4fe3-a970-edadbd9b0939}, !- Handle
-  6;                                      !- Number of Timesteps per Hour
-
-OS:ShadowCalculation,
-  {e704981b-e401-4521-99b7-bfdc17899775}, !- Handle
->>>>>>> ad15e0a5
+  {04367322-1f5e-4643-92e5-30e6c29f6263}, !- Handle
   PolygonClipping,                        !- Shading Calculation Method
   ,                                       !- Shading Calculation Update Frequency Method
   20,                                     !- Shading Calculation Update Frequency
@@ -45,37 +29,21 @@
   No;                                     !- Disable Self-Shading From Shading Zone Groups to Other Zones
 
 OS:SurfaceConvectionAlgorithm:Outside,
-<<<<<<< HEAD
-  {352ee1a4-e304-47cd-9651-2f393cf1c2eb}, !- Handle
+  {6c7ff918-2faa-407c-8953-3283c2bd1b47}, !- Handle
   DOE-2;                                  !- Algorithm
 
 OS:SurfaceConvectionAlgorithm:Inside,
-  {b180bd65-b48c-42f6-9da3-65b8c67f583a}, !- Handle
+  {dc335582-40de-4a2e-a3a1-e834ba86a792}, !- Handle
   TARP;                                   !- Algorithm
 
 OS:ZoneCapacitanceMultiplier:ResearchSpecial,
-  {f666dedd-065f-43be-a7d0-5a0afcdc3748}, !- Handle
-=======
-  {d508e913-df0a-45c5-bdd4-04a3fe066809}, !- Handle
-  DOE-2;                                  !- Algorithm
-
-OS:SurfaceConvectionAlgorithm:Inside,
-  {c1cb3ced-356b-4631-add4-b2b60f2e4192}, !- Handle
-  TARP;                                   !- Algorithm
-
-OS:ZoneCapacitanceMultiplier:ResearchSpecial,
-  {7aedf337-d148-457d-a27c-5df31ba60d8e}, !- Handle
->>>>>>> ad15e0a5
+  {2fb8264e-e6a9-4a44-b813-bbfeadf0ac2c}, !- Handle
   ,                                       !- Temperature Capacity Multiplier
   15,                                     !- Humidity Capacity Multiplier
   ;                                       !- Carbon Dioxide Capacity Multiplier
 
 OS:RunPeriod,
-<<<<<<< HEAD
-  {20d5ea99-7ab6-4fa8-a6e0-87cbc3757a13}, !- Handle
-=======
-  {f3f02437-6156-409f-ac48-d955bebbab0d}, !- Handle
->>>>>>> ad15e0a5
+  {4ef7bcc8-f068-4d6d-acbd-4ee03bf1e3df}, !- Handle
   Run Period 1,                           !- Name
   1,                                      !- Begin Month
   1,                                      !- Begin Day of Month
@@ -89,21 +57,13 @@
   ;                                       !- Number of Times Runperiod to be Repeated
 
 OS:YearDescription,
-<<<<<<< HEAD
-  {8348ff34-c703-4f22-93eb-34eba7510e5a}, !- Handle
-=======
-  {38902829-71ef-456b-a0cd-45ff108cb133}, !- Handle
->>>>>>> ad15e0a5
+  {f532c1cd-c8ea-4124-84a4-7e8d4931f7d8}, !- Handle
   2007,                                   !- Calendar Year
   ,                                       !- Day of Week for Start Day
   ;                                       !- Is Leap Year
 
 OS:WeatherFile,
-<<<<<<< HEAD
-  {a2d40257-bd1d-4747-b776-30702a73ef8c}, !- Handle
-=======
-  {b912626a-d7a0-4051-971e-2d9d040c9379}, !- Handle
->>>>>>> ad15e0a5
+  {4797be39-8a0f-4d1a-aef5-1d97b1c8f3ae}, !- Handle
   Denver Intl Ap,                         !- City
   CO,                                     !- State Province Region
   USA,                                    !- Country
@@ -113,17 +73,12 @@
   -104.65,                                !- Longitude {deg}
   -7,                                     !- Time Zone {hr}
   1650,                                   !- Elevation {m}
-  C:/Users/aspeake/Documents/resstock/resources/measures/HPXMLtoOpenStudio/weather/USA_CO_Denver.Intl.AP.725650_TMY3.epw, !- Url
+  /mnt/c/git/resstock/resources/measures/HPXMLtoOpenStudio/weather/USA_CO_Denver.Intl.AP.725650_TMY3.epw, !- Url
   E23378AA;                               !- Checksum
 
 OS:AdditionalProperties,
-<<<<<<< HEAD
-  {d5c340fb-19b6-4d34-bf8e-16af424adcb3}, !- Handle
-  {a2d40257-bd1d-4747-b776-30702a73ef8c}, !- Object Name
-=======
-  {aebba47e-5dd6-4b99-9c52-a4eaf3fca441}, !- Handle
-  {b912626a-d7a0-4051-971e-2d9d040c9379}, !- Object Name
->>>>>>> ad15e0a5
+  {22ee7432-7ddb-448e-abf9-54a5ec3f1d2e}, !- Handle
+  {4797be39-8a0f-4d1a-aef5-1d97b1c8f3ae}, !- Object Name
   EPWHeaderCity,                          !- Feature Name 1
   String,                                 !- Feature Data Type 1
   Denver Intl Ap,                         !- Feature Value 1
@@ -231,11 +186,7 @@
   84;                                     !- Feature Value 35
 
 OS:Site,
-<<<<<<< HEAD
-  {a4808f73-1f6b-4b5f-b216-9550bc145ecb}, !- Handle
-=======
-  {f362a743-bd39-4bbe-b3c8-85ba7b351831}, !- Handle
->>>>>>> ad15e0a5
+  {20752cfe-f6ca-4208-986b-8ca57954c6f3}, !- Handle
   Denver Intl Ap_CO_USA,                  !- Name
   39.83,                                  !- Latitude {deg}
   -104.65,                                !- Longitude {deg}
@@ -244,42 +195,26 @@
   ;                                       !- Terrain
 
 OS:ClimateZones,
-<<<<<<< HEAD
-  {4bae84c6-3cad-4033-9d35-aaf5e30bbab5}, !- Handle
-=======
-  {b363036d-3e84-4df6-b5d4-847fab8cc088}, !- Handle
->>>>>>> ad15e0a5
+  {34e0afe2-72cf-41f1-b3e1-d8e9e6f6583b}, !- Handle
   Building America,                       !- Climate Zone Institution Name 1
   ,                                       !- Climate Zone Document Name 1
   0,                                      !- Climate Zone Document Year 1
   Cold;                                   !- Climate Zone Value 1
 
 OS:Site:WaterMainsTemperature,
-<<<<<<< HEAD
-  {eb1ceaf6-acca-4055-8a90-eac7b69cc42e}, !- Handle
-=======
-  {7a18fa5b-7b0e-4644-ba0f-f8ea562a1619}, !- Handle
->>>>>>> ad15e0a5
+  {cee10183-3c4a-4dab-bd9e-85996514fe6c}, !- Handle
   Correlation,                            !- Calculation Method
   ,                                       !- Temperature Schedule Name
   10.8753424657535,                       !- Annual Average Outdoor Air Temperature {C}
   23.1524007936508;                       !- Maximum Difference In Monthly Average Outdoor Air Temperatures {deltaC}
 
 OS:RunPeriodControl:DaylightSavingTime,
-<<<<<<< HEAD
-  {817d677f-fff3-4687-946f-accb73fadc3c}, !- Handle
-=======
-  {b4ea3cbf-0f58-4c35-b2ce-261dd778b383}, !- Handle
->>>>>>> ad15e0a5
+  {089266fb-f00c-4ec9-8c6c-6441023cd969}, !- Handle
   3/12,                                   !- Start Date
   11/5;                                   !- End Date
 
 OS:Site:GroundTemperature:Deep,
-<<<<<<< HEAD
-  {03fac414-d7d1-4a7b-9203-51abb7375014}, !- Handle
-=======
-  {232b5838-02f0-4799-a7fa-ce0273866f1a}, !- Handle
->>>>>>> ad15e0a5
+  {509f518b-4a25-4215-9aa7-98516c039aa5}, !- Handle
   10.8753424657535,                       !- January Deep Ground Temperature {C}
   10.8753424657535,                       !- February Deep Ground Temperature {C}
   10.8753424657535,                       !- March Deep Ground Temperature {C}
@@ -294,11 +229,7 @@
   10.8753424657535;                       !- December Deep Ground Temperature {C}
 
 OS:Building,
-<<<<<<< HEAD
-  {7bbc2d7c-2028-4e54-8c1b-65a6f22ec38b}, !- Handle
-=======
-  {3ebc14df-cf79-43d1-bd0a-141edf8b46fe}, !- Handle
->>>>>>> ad15e0a5
+  {8fd75f86-aa6d-4340-b8b7-6e4a91c92b76}, !- Handle
   Building 1,                             !- Name
   ,                                       !- Building Sector Type
   0,                                      !- North Axis {deg}
@@ -313,13 +244,8 @@
   4;                                      !- Standards Number of Living Units
 
 OS:AdditionalProperties,
-<<<<<<< HEAD
-  {9893749b-cdd9-41b3-9dba-c235a5759957}, !- Handle
-  {7bbc2d7c-2028-4e54-8c1b-65a6f22ec38b}, !- Object Name
-=======
-  {6e4a63c8-c3f1-4e60-8784-7e01cb11cd21}, !- Handle
-  {3ebc14df-cf79-43d1-bd0a-141edf8b46fe}, !- Object Name
->>>>>>> ad15e0a5
+  {ca4a442d-69fc-4c5b-bad7-c8b2fe9fedbb}, !- Handle
+  {8fd75f86-aa6d-4340-b8b7-6e4a91c92b76}, !- Object Name
   num_units,                              !- Feature Name 1
   Integer,                                !- Feature Data Type 1
   4,                                      !- Feature Value 1
@@ -334,11 +260,7 @@
   1;                                      !- Feature Value 4
 
 OS:ThermalZone,
-<<<<<<< HEAD
-  {8e0d63b0-0043-4e2d-a064-2844417a53d8}, !- Handle
-=======
-  {46e164da-7c6a-4604-a026-e9daf72673f1}, !- Handle
->>>>>>> ad15e0a5
+  {96902daf-7e64-4985-bbfd-1249064a7295}, !- Handle
   living zone,                            !- Name
   ,                                       !- Multiplier
   ,                                       !- Ceiling Height {m}
@@ -347,17 +269,10 @@
   ,                                       !- Zone Inside Convection Algorithm
   ,                                       !- Zone Outside Convection Algorithm
   ,                                       !- Zone Conditioning Equipment List Name
-<<<<<<< HEAD
-  {1a175611-f9e0-4a70-9cc9-a5492631df30}, !- Zone Air Inlet Port List
-  {990dffd7-d83b-42c4-a951-f7eb1680037d}, !- Zone Air Exhaust Port List
-  {9f986cd3-6613-42fe-9feb-6f378423595b}, !- Zone Air Node Name
-  {8fbe541e-cfae-4e93-9da4-903f3684672a}, !- Zone Return Air Port List
-=======
-  {176093a1-c798-4b44-8043-3c44282cbf82}, !- Zone Air Inlet Port List
-  {f66ebf1f-5b3d-4e65-a7e1-42f0d63275ad}, !- Zone Air Exhaust Port List
-  {2ee956e9-b076-478b-ac08-8cce0ba7b149}, !- Zone Air Node Name
-  {26fa4f67-60aa-40a5-890e-7020967b3b94}, !- Zone Return Air Port List
->>>>>>> ad15e0a5
+  {3903d734-76a1-422f-8279-63a1c4547dbf}, !- Zone Air Inlet Port List
+  {f4bb3988-43cb-4a16-982e-21448bf0c6e8}, !- Zone Air Exhaust Port List
+  {7d255c21-8588-4e08-a34f-fcdee0d78484}, !- Zone Air Node Name
+  {90e95074-8bfc-419d-8361-4f46074837e6}, !- Zone Return Air Port List
   ,                                       !- Primary Daylighting Control Name
   ,                                       !- Fraction of Zone Controlled by Primary Daylighting Control
   ,                                       !- Secondary Daylighting Control Name
@@ -368,63 +283,33 @@
   No;                                     !- Use Ideal Air Loads
 
 OS:Node,
-<<<<<<< HEAD
-  {cd44f72b-1bb1-4691-976c-9c6a12211d18}, !- Handle
+  {d20aed38-896c-41a2-9144-25802119e474}, !- Handle
   Node 1,                                 !- Name
-  {9f986cd3-6613-42fe-9feb-6f378423595b}, !- Inlet Port
+  {7d255c21-8588-4e08-a34f-fcdee0d78484}, !- Inlet Port
   ;                                       !- Outlet Port
 
 OS:Connection,
-  {9f986cd3-6613-42fe-9feb-6f378423595b}, !- Handle
-  {8e0d63b0-0043-4e2d-a064-2844417a53d8}, !- Source Object
+  {7d255c21-8588-4e08-a34f-fcdee0d78484}, !- Handle
+  {96902daf-7e64-4985-bbfd-1249064a7295}, !- Source Object
   11,                                     !- Outlet Port
-  {cd44f72b-1bb1-4691-976c-9c6a12211d18}, !- Target Object
+  {d20aed38-896c-41a2-9144-25802119e474}, !- Target Object
   2;                                      !- Inlet Port
 
 OS:PortList,
-  {1a175611-f9e0-4a70-9cc9-a5492631df30}, !- Handle
-  {8e0d63b0-0043-4e2d-a064-2844417a53d8}; !- HVAC Component
+  {3903d734-76a1-422f-8279-63a1c4547dbf}, !- Handle
+  {96902daf-7e64-4985-bbfd-1249064a7295}; !- HVAC Component
 
 OS:PortList,
-  {990dffd7-d83b-42c4-a951-f7eb1680037d}, !- Handle
-  {8e0d63b0-0043-4e2d-a064-2844417a53d8}; !- HVAC Component
+  {f4bb3988-43cb-4a16-982e-21448bf0c6e8}, !- Handle
+  {96902daf-7e64-4985-bbfd-1249064a7295}; !- HVAC Component
 
 OS:PortList,
-  {8fbe541e-cfae-4e93-9da4-903f3684672a}, !- Handle
-  {8e0d63b0-0043-4e2d-a064-2844417a53d8}; !- HVAC Component
+  {90e95074-8bfc-419d-8361-4f46074837e6}, !- Handle
+  {96902daf-7e64-4985-bbfd-1249064a7295}; !- HVAC Component
 
 OS:Sizing:Zone,
-  {37310445-03b6-4bcd-a81f-a8b749ea93a9}, !- Handle
-  {8e0d63b0-0043-4e2d-a064-2844417a53d8}, !- Zone or ZoneList Name
-=======
-  {a0a16b50-36e4-46c2-ac28-22c5c111a07e}, !- Handle
-  Node 1,                                 !- Name
-  {2ee956e9-b076-478b-ac08-8cce0ba7b149}, !- Inlet Port
-  ;                                       !- Outlet Port
-
-OS:Connection,
-  {2ee956e9-b076-478b-ac08-8cce0ba7b149}, !- Handle
-  {46e164da-7c6a-4604-a026-e9daf72673f1}, !- Source Object
-  11,                                     !- Outlet Port
-  {a0a16b50-36e4-46c2-ac28-22c5c111a07e}, !- Target Object
-  2;                                      !- Inlet Port
-
-OS:PortList,
-  {176093a1-c798-4b44-8043-3c44282cbf82}, !- Handle
-  {46e164da-7c6a-4604-a026-e9daf72673f1}; !- HVAC Component
-
-OS:PortList,
-  {f66ebf1f-5b3d-4e65-a7e1-42f0d63275ad}, !- Handle
-  {46e164da-7c6a-4604-a026-e9daf72673f1}; !- HVAC Component
-
-OS:PortList,
-  {26fa4f67-60aa-40a5-890e-7020967b3b94}, !- Handle
-  {46e164da-7c6a-4604-a026-e9daf72673f1}; !- HVAC Component
-
-OS:Sizing:Zone,
-  {f329e54a-6265-4f4c-b8e5-09242719d632}, !- Handle
-  {46e164da-7c6a-4604-a026-e9daf72673f1}, !- Zone or ZoneList Name
->>>>>>> ad15e0a5
+  {ee6b621a-3785-418f-adc5-85eae76145bd}, !- Handle
+  {96902daf-7e64-4985-bbfd-1249064a7295}, !- Zone or ZoneList Name
   SupplyAirTemperature,                   !- Zone Cooling Design Supply Air Temperature Input Method
   14,                                     !- Zone Cooling Design Supply Air Temperature {C}
   11.11,                                  !- Zone Cooling Design Supply Air Temperature Difference {deltaC}
@@ -451,25 +336,14 @@
   autosize;                               !- Dedicated Outdoor Air High Setpoint Temperature for Design {C}
 
 OS:ZoneHVAC:EquipmentList,
-<<<<<<< HEAD
-  {1a5eadb5-e2c5-4638-810c-e5c24878d5f7}, !- Handle
+  {478f1eea-6e93-4a57-bfb5-262393a65316}, !- Handle
   Zone HVAC Equipment List 1,             !- Name
-  {8e0d63b0-0043-4e2d-a064-2844417a53d8}; !- Thermal Zone
+  {96902daf-7e64-4985-bbfd-1249064a7295}; !- Thermal Zone
 
 OS:Space,
-  {cbea9a9d-eafd-4900-8036-8d313659a0b2}, !- Handle
+  {60950a15-6b7a-4524-a0b6-224d5d5fb88d}, !- Handle
   living space,                           !- Name
-  {0d16e1a6-2c13-467b-a971-0122c37334c2}, !- Space Type Name
-=======
-  {be6459b5-2f7c-4364-975b-62de412fb397}, !- Handle
-  Zone HVAC Equipment List 1,             !- Name
-  {46e164da-7c6a-4604-a026-e9daf72673f1}; !- Thermal Zone
-
-OS:Space,
-  {4a4e014a-444c-4d90-8b3e-cdfaa820f53f}, !- Handle
-  living space,                           !- Name
-  {d509a1b5-6ec3-437f-9201-c818cf8981a5}, !- Space Type Name
->>>>>>> ad15e0a5
+  {09b10a71-0285-44df-9dd2-a6c7f4844ace}, !- Space Type Name
   ,                                       !- Default Construction Set Name
   ,                                       !- Default Schedule Set Name
   ,                                       !- Direction of Relative North {deg}
@@ -477,35 +351,19 @@
   ,                                       !- Y Origin {m}
   ,                                       !- Z Origin {m}
   ,                                       !- Building Story Name
-<<<<<<< HEAD
-  {8e0d63b0-0043-4e2d-a064-2844417a53d8}, !- Thermal Zone Name
+  {96902daf-7e64-4985-bbfd-1249064a7295}, !- Thermal Zone Name
   ,                                       !- Part of Total Floor Area
   ,                                       !- Design Specification Outdoor Air Object Name
-  {25f89a75-df9e-4fe6-bb8f-b838cb33c5c6}; !- Building Unit Name
-
-OS:Surface,
-  {e764653d-9552-442f-ba78-de94fb7b5ac3}, !- Handle
+  {9ca6d694-51c4-43b4-b576-e4e534a7fae4}; !- Building Unit Name
+
+OS:Surface,
+  {3c50de51-2f74-4ee1-a8e0-c740f4dbce99}, !- Handle
   Surface 1,                              !- Name
   Floor,                                  !- Surface Type
   ,                                       !- Construction Name
-  {cbea9a9d-eafd-4900-8036-8d313659a0b2}, !- Space Name
+  {60950a15-6b7a-4524-a0b6-224d5d5fb88d}, !- Space Name
   Surface,                                !- Outside Boundary Condition
-  {04ed1f68-3761-4609-a74f-a8dc955f47b1}, !- Outside Boundary Condition Object
-=======
-  {46e164da-7c6a-4604-a026-e9daf72673f1}, !- Thermal Zone Name
-  ,                                       !- Part of Total Floor Area
-  ,                                       !- Design Specification Outdoor Air Object Name
-  {c3f720d4-c1f3-4f4d-ad82-9d22c7256e14}; !- Building Unit Name
-
-OS:Surface,
-  {151c739a-dc35-45bf-90dd-a70b14cfcec5}, !- Handle
-  Surface 1,                              !- Name
-  Floor,                                  !- Surface Type
-  ,                                       !- Construction Name
-  {4a4e014a-444c-4d90-8b3e-cdfaa820f53f}, !- Space Name
-  Surface,                                !- Outside Boundary Condition
-  {c1dbf96b-17ba-4164-bb98-024c31bb115e}, !- Outside Boundary Condition Object
->>>>>>> ad15e0a5
+  {3705db7c-dcd1-426d-a9fe-6772d6a1bfd0}, !- Outside Boundary Condition Object
   NoSun,                                  !- Sun Exposure
   NoWind,                                 !- Wind Exposure
   ,                                       !- View Factor to Ground
@@ -516,19 +374,11 @@
   6.46578440716979, -12.9315688143396, 0; !- X,Y,Z Vertex 4 {m}
 
 OS:Surface,
-<<<<<<< HEAD
-  {c58ef868-98e7-408c-b18e-3bc570384d78}, !- Handle
+  {3c260134-95c8-4ad8-8b34-1f0c28d9b41c}, !- Handle
   Surface 2,                              !- Name
   Wall,                                   !- Surface Type
   ,                                       !- Construction Name
-  {cbea9a9d-eafd-4900-8036-8d313659a0b2}, !- Space Name
-=======
-  {de333c4b-6830-4427-b673-7db2f2f848c8}, !- Handle
-  Surface 2,                              !- Name
-  Wall,                                   !- Surface Type
-  ,                                       !- Construction Name
-  {4a4e014a-444c-4d90-8b3e-cdfaa820f53f}, !- Space Name
->>>>>>> ad15e0a5
+  {60950a15-6b7a-4524-a0b6-224d5d5fb88d}, !- Space Name
   Outdoors,                               !- Outside Boundary Condition
   ,                                       !- Outside Boundary Condition Object
   SunExposed,                             !- Sun Exposure
@@ -541,19 +391,11 @@
   0, -12.9315688143396, 2.4384;           !- X,Y,Z Vertex 4 {m}
 
 OS:Surface,
-<<<<<<< HEAD
-  {30a361b0-c978-40ca-8008-1e1c09cab423}, !- Handle
+  {ea537054-7eb0-4a40-8124-0a6f5b973811}, !- Handle
   Surface 3,                              !- Name
   Wall,                                   !- Surface Type
   ,                                       !- Construction Name
-  {cbea9a9d-eafd-4900-8036-8d313659a0b2}, !- Space Name
-=======
-  {f5e541f2-4c77-4ceb-a8be-3189e8c253a4}, !- Handle
-  Surface 3,                              !- Name
-  Wall,                                   !- Surface Type
-  ,                                       !- Construction Name
-  {4a4e014a-444c-4d90-8b3e-cdfaa820f53f}, !- Space Name
->>>>>>> ad15e0a5
+  {60950a15-6b7a-4524-a0b6-224d5d5fb88d}, !- Space Name
   Outdoors,                               !- Outside Boundary Condition
   ,                                       !- Outside Boundary Condition Object
   SunExposed,                             !- Sun Exposure
@@ -566,19 +408,11 @@
   0, 0, 2.4384;                           !- X,Y,Z Vertex 4 {m}
 
 OS:Surface,
-<<<<<<< HEAD
-  {20495258-f0f5-4a13-8299-eeada9130ce6}, !- Handle
+  {64894f5e-2209-4155-ad6a-1aa27e3b55eb}, !- Handle
   Surface 4,                              !- Name
   Wall,                                   !- Surface Type
   ,                                       !- Construction Name
-  {cbea9a9d-eafd-4900-8036-8d313659a0b2}, !- Space Name
-=======
-  {76d3bb85-5ad4-46fd-a944-82e1b3455c60}, !- Handle
-  Surface 4,                              !- Name
-  Wall,                                   !- Surface Type
-  ,                                       !- Construction Name
-  {4a4e014a-444c-4d90-8b3e-cdfaa820f53f}, !- Space Name
->>>>>>> ad15e0a5
+  {60950a15-6b7a-4524-a0b6-224d5d5fb88d}, !- Space Name
   Adiabatic,                              !- Outside Boundary Condition
   ,                                       !- Outside Boundary Condition Object
   NoSun,                                  !- Sun Exposure
@@ -591,19 +425,11 @@
   6.46578440716979, 0, 2.4384;            !- X,Y,Z Vertex 4 {m}
 
 OS:Surface,
-<<<<<<< HEAD
-  {54505de9-d1fe-4d34-819c-c28de80b1aba}, !- Handle
+  {b2e0c335-859a-4dcd-a0db-e87f4d46ccba}, !- Handle
   Surface 5,                              !- Name
   Wall,                                   !- Surface Type
   ,                                       !- Construction Name
-  {cbea9a9d-eafd-4900-8036-8d313659a0b2}, !- Space Name
-=======
-  {f646d365-6f72-495a-8b61-c5676a0da98f}, !- Handle
-  Surface 5,                              !- Name
-  Wall,                                   !- Surface Type
-  ,                                       !- Construction Name
-  {4a4e014a-444c-4d90-8b3e-cdfaa820f53f}, !- Space Name
->>>>>>> ad15e0a5
+  {60950a15-6b7a-4524-a0b6-224d5d5fb88d}, !- Space Name
   Outdoors,                               !- Outside Boundary Condition
   ,                                       !- Outside Boundary Condition Object
   SunExposed,                             !- Sun Exposure
@@ -616,23 +442,13 @@
   6.46578440716979, -12.9315688143396, 2.4384; !- X,Y,Z Vertex 4 {m}
 
 OS:Surface,
-<<<<<<< HEAD
-  {dddcafe2-4f6e-4fad-b09f-43e765777308}, !- Handle
+  {336e3b2b-0ce1-498a-8596-cfc7c8f325b3}, !- Handle
   Surface 6,                              !- Name
   RoofCeiling,                            !- Surface Type
   ,                                       !- Construction Name
-  {cbea9a9d-eafd-4900-8036-8d313659a0b2}, !- Space Name
+  {60950a15-6b7a-4524-a0b6-224d5d5fb88d}, !- Space Name
   Surface,                                !- Outside Boundary Condition
-  {30b98b0a-a5f2-4cfb-8c83-2af48fa773a5}, !- Outside Boundary Condition Object
-=======
-  {3132da60-7f78-43d6-bd8a-35bec5fc279c}, !- Handle
-  Surface 6,                              !- Name
-  RoofCeiling,                            !- Surface Type
-  ,                                       !- Construction Name
-  {4a4e014a-444c-4d90-8b3e-cdfaa820f53f}, !- Space Name
-  Surface,                                !- Outside Boundary Condition
-  {a367b103-e486-4678-bc8c-5682f56e9833}, !- Outside Boundary Condition Object
->>>>>>> ad15e0a5
+  {ec2548f9-7cbb-40a6-86bc-ae2d8062d269}, !- Outside Boundary Condition Object
   NoSun,                                  !- Sun Exposure
   NoWind,                                 !- Wind Exposure
   ,                                       !- View Factor to Ground
@@ -643,11 +459,7 @@
   0, -12.9315688143396, 2.4384;           !- X,Y,Z Vertex 4 {m}
 
 OS:SpaceType,
-<<<<<<< HEAD
-  {0d16e1a6-2c13-467b-a971-0122c37334c2}, !- Handle
-=======
-  {d509a1b5-6ec3-437f-9201-c818cf8981a5}, !- Handle
->>>>>>> ad15e0a5
+  {09b10a71-0285-44df-9dd2-a6c7f4844ace}, !- Handle
   Space Type 1,                           !- Name
   ,                                       !- Default Construction Set Name
   ,                                       !- Default Schedule Set Name
@@ -658,19 +470,11 @@
   living;                                 !- Standards Space Type
 
 OS:Surface,
-<<<<<<< HEAD
-  {a6a4c6ee-6dbc-4621-a0e9-4a77ea0f27b3}, !- Handle
+  {aed3ce6e-1e38-44e6-a4ed-36185fba3512}, !- Handle
   Surface 12,                             !- Name
   Floor,                                  !- Surface Type
   ,                                       !- Construction Name
-  {596b9e9b-f939-4976-836c-5709d58a0d08}, !- Space Name
-=======
-  {a8040bca-8e7f-4a52-8c58-10a60c60e458}, !- Handle
-  Surface 12,                             !- Name
-  Floor,                                  !- Surface Type
-  ,                                       !- Construction Name
-  {2d4ab00b-1641-47a9-ab6d-7d15fd3ad3cf}, !- Space Name
->>>>>>> ad15e0a5
+  {69cb562b-57ee-4846-bc6d-b1e389eba25c}, !- Space Name
   Foundation,                             !- Outside Boundary Condition
   ,                                       !- Outside Boundary Condition Object
   NoSun,                                  !- Sun Exposure
@@ -683,19 +487,11 @@
   6.46578440716979, -12.9315688143396, -2.4384; !- X,Y,Z Vertex 4 {m}
 
 OS:Surface,
-<<<<<<< HEAD
-  {60a936ad-279c-4a96-aa78-17a36e282a98}, !- Handle
+  {b20389c0-82ed-419b-9d51-88cd072b07c3}, !- Handle
   Surface 13,                             !- Name
   Wall,                                   !- Surface Type
   ,                                       !- Construction Name
-  {596b9e9b-f939-4976-836c-5709d58a0d08}, !- Space Name
-=======
-  {345df279-fe2d-43ea-afc0-c93c1c858c22}, !- Handle
-  Surface 13,                             !- Name
-  Wall,                                   !- Surface Type
-  ,                                       !- Construction Name
-  {2d4ab00b-1641-47a9-ab6d-7d15fd3ad3cf}, !- Space Name
->>>>>>> ad15e0a5
+  {69cb562b-57ee-4846-bc6d-b1e389eba25c}, !- Space Name
   Foundation,                             !- Outside Boundary Condition
   ,                                       !- Outside Boundary Condition Object
   NoSun,                                  !- Sun Exposure
@@ -708,19 +504,11 @@
   0, -12.9315688143396, 0;                !- X,Y,Z Vertex 4 {m}
 
 OS:Surface,
-<<<<<<< HEAD
-  {39991ece-352e-486a-8ec1-8d092de24c66}, !- Handle
+  {e829c326-3e7b-41d5-b185-11fcc329fc2d}, !- Handle
   Surface 14,                             !- Name
   Wall,                                   !- Surface Type
   ,                                       !- Construction Name
-  {596b9e9b-f939-4976-836c-5709d58a0d08}, !- Space Name
-=======
-  {5f3e98f2-f56a-4df8-9954-de0b0f0c897d}, !- Handle
-  Surface 14,                             !- Name
-  Wall,                                   !- Surface Type
-  ,                                       !- Construction Name
-  {2d4ab00b-1641-47a9-ab6d-7d15fd3ad3cf}, !- Space Name
->>>>>>> ad15e0a5
+  {69cb562b-57ee-4846-bc6d-b1e389eba25c}, !- Space Name
   Foundation,                             !- Outside Boundary Condition
   ,                                       !- Outside Boundary Condition Object
   NoSun,                                  !- Sun Exposure
@@ -733,19 +521,11 @@
   0, 0, 0;                                !- X,Y,Z Vertex 4 {m}
 
 OS:Surface,
-<<<<<<< HEAD
-  {2cca3e5a-3986-4b80-a565-bdb168598366}, !- Handle
+  {1a6252df-9f47-4e2c-8050-2470094ced82}, !- Handle
   Surface 15,                             !- Name
   Wall,                                   !- Surface Type
   ,                                       !- Construction Name
-  {596b9e9b-f939-4976-836c-5709d58a0d08}, !- Space Name
-=======
-  {4b366414-b20b-464b-8eb0-6bdb180addd2}, !- Handle
-  Surface 15,                             !- Name
-  Wall,                                   !- Surface Type
-  ,                                       !- Construction Name
-  {2d4ab00b-1641-47a9-ab6d-7d15fd3ad3cf}, !- Space Name
->>>>>>> ad15e0a5
+  {69cb562b-57ee-4846-bc6d-b1e389eba25c}, !- Space Name
   Adiabatic,                              !- Outside Boundary Condition
   ,                                       !- Outside Boundary Condition Object
   NoSun,                                  !- Sun Exposure
@@ -758,19 +538,11 @@
   6.46578440716979, 0, 0;                 !- X,Y,Z Vertex 4 {m}
 
 OS:Surface,
-<<<<<<< HEAD
-  {fe9ae321-4e30-4623-a944-3422c094a24e}, !- Handle
+  {3f141dd9-216b-4179-a0d8-ea8f68df56fe}, !- Handle
   Surface 16,                             !- Name
   Wall,                                   !- Surface Type
   ,                                       !- Construction Name
-  {596b9e9b-f939-4976-836c-5709d58a0d08}, !- Space Name
-=======
-  {c4489340-0a33-4bf5-aeef-e94aead71713}, !- Handle
-  Surface 16,                             !- Name
-  Wall,                                   !- Surface Type
-  ,                                       !- Construction Name
-  {2d4ab00b-1641-47a9-ab6d-7d15fd3ad3cf}, !- Space Name
->>>>>>> ad15e0a5
+  {69cb562b-57ee-4846-bc6d-b1e389eba25c}, !- Space Name
   Foundation,                             !- Outside Boundary Condition
   ,                                       !- Outside Boundary Condition Object
   NoSun,                                  !- Sun Exposure
@@ -783,23 +555,13 @@
   6.46578440716979, -12.9315688143396, 0; !- X,Y,Z Vertex 4 {m}
 
 OS:Surface,
-<<<<<<< HEAD
-  {04ed1f68-3761-4609-a74f-a8dc955f47b1}, !- Handle
+  {3705db7c-dcd1-426d-a9fe-6772d6a1bfd0}, !- Handle
   Surface 17,                             !- Name
   RoofCeiling,                            !- Surface Type
   ,                                       !- Construction Name
-  {596b9e9b-f939-4976-836c-5709d58a0d08}, !- Space Name
+  {69cb562b-57ee-4846-bc6d-b1e389eba25c}, !- Space Name
   Surface,                                !- Outside Boundary Condition
-  {e764653d-9552-442f-ba78-de94fb7b5ac3}, !- Outside Boundary Condition Object
-=======
-  {c1dbf96b-17ba-4164-bb98-024c31bb115e}, !- Handle
-  Surface 17,                             !- Name
-  RoofCeiling,                            !- Surface Type
-  ,                                       !- Construction Name
-  {2d4ab00b-1641-47a9-ab6d-7d15fd3ad3cf}, !- Space Name
-  Surface,                                !- Outside Boundary Condition
-  {151c739a-dc35-45bf-90dd-a70b14cfcec5}, !- Outside Boundary Condition Object
->>>>>>> ad15e0a5
+  {3c50de51-2f74-4ee1-a8e0-c740f4dbce99}, !- Outside Boundary Condition Object
   NoSun,                                  !- Sun Exposure
   NoWind,                                 !- Wind Exposure
   ,                                       !- View Factor to Ground
@@ -810,15 +572,9 @@
   0, -12.9315688143396, 0;                !- X,Y,Z Vertex 4 {m}
 
 OS:Space,
-<<<<<<< HEAD
-  {596b9e9b-f939-4976-836c-5709d58a0d08}, !- Handle
+  {69cb562b-57ee-4846-bc6d-b1e389eba25c}, !- Handle
   unfinished basement space,              !- Name
-  {c8576fb3-1aaa-4d4c-b518-75b26a461efb}, !- Space Type Name
-=======
-  {2d4ab00b-1641-47a9-ab6d-7d15fd3ad3cf}, !- Handle
-  unfinished basement space,              !- Name
-  {3c6c12d5-555a-42ad-a97d-58f3b8e22d1d}, !- Space Type Name
->>>>>>> ad15e0a5
+  {f552d5d8-a381-4ced-91c7-6e0bdd70b873}, !- Space Type Name
   ,                                       !- Default Construction Set Name
   ,                                       !- Default Schedule Set Name
   ,                                       !- Direction of Relative North {deg}
@@ -826,17 +582,10 @@
   ,                                       !- Y Origin {m}
   ,                                       !- Z Origin {m}
   ,                                       !- Building Story Name
-<<<<<<< HEAD
-  {9dec9ec5-1983-434b-ab92-f94a58abe169}; !- Thermal Zone Name
+  {319ae29d-51bb-401b-b979-5b69cc3adab6}; !- Thermal Zone Name
 
 OS:ThermalZone,
-  {9dec9ec5-1983-434b-ab92-f94a58abe169}, !- Handle
-=======
-  {9b0e2a8d-4307-4f32-b04a-8f5630e42576}; !- Thermal Zone Name
-
-OS:ThermalZone,
-  {9b0e2a8d-4307-4f32-b04a-8f5630e42576}, !- Handle
->>>>>>> ad15e0a5
+  {319ae29d-51bb-401b-b979-5b69cc3adab6}, !- Handle
   unfinished basement zone,               !- Name
   ,                                       !- Multiplier
   ,                                       !- Ceiling Height {m}
@@ -845,17 +594,10 @@
   ,                                       !- Zone Inside Convection Algorithm
   ,                                       !- Zone Outside Convection Algorithm
   ,                                       !- Zone Conditioning Equipment List Name
-<<<<<<< HEAD
-  {6634a923-36e4-4f20-9bbd-33f4d75154ed}, !- Zone Air Inlet Port List
-  {c8671581-585b-482f-9dc4-ad5e7ebaba50}, !- Zone Air Exhaust Port List
-  {470d5fbb-91b6-4d10-8af8-cb63b86420b6}, !- Zone Air Node Name
-  {56a791c4-c4c0-4661-b18a-84436f9b1fae}, !- Zone Return Air Port List
-=======
-  {6e89cfe4-5d60-48b8-9610-d0d920f4af81}, !- Zone Air Inlet Port List
-  {72cc61fb-41d9-428d-865e-0b6040e2e22f}, !- Zone Air Exhaust Port List
-  {2d3da9c8-4de7-4d73-a8cd-f3da489b9cc3}, !- Zone Air Node Name
-  {5996deb0-7d0e-4f51-86ce-3b76ce328453}, !- Zone Return Air Port List
->>>>>>> ad15e0a5
+  {867952aa-9df5-4f56-90e1-71a0a6f6da11}, !- Zone Air Inlet Port List
+  {b21a24c0-7114-44a8-a2c6-267435a2afd3}, !- Zone Air Exhaust Port List
+  {c0ecf4ff-2ed0-45e0-b77c-94277b8b9cee}, !- Zone Air Node Name
+  {89b5e402-a9c2-473a-b69f-926d5266f84c}, !- Zone Return Air Port List
   ,                                       !- Primary Daylighting Control Name
   ,                                       !- Fraction of Zone Controlled by Primary Daylighting Control
   ,                                       !- Secondary Daylighting Control Name
@@ -866,63 +608,33 @@
   No;                                     !- Use Ideal Air Loads
 
 OS:Node,
-<<<<<<< HEAD
-  {20763365-1e77-40c5-8f6b-4a75228a59c2}, !- Handle
+  {0d16dc65-5ca0-4c30-bd77-15974beca5c9}, !- Handle
   Node 2,                                 !- Name
-  {470d5fbb-91b6-4d10-8af8-cb63b86420b6}, !- Inlet Port
+  {c0ecf4ff-2ed0-45e0-b77c-94277b8b9cee}, !- Inlet Port
   ;                                       !- Outlet Port
 
 OS:Connection,
-  {470d5fbb-91b6-4d10-8af8-cb63b86420b6}, !- Handle
-  {9dec9ec5-1983-434b-ab92-f94a58abe169}, !- Source Object
+  {c0ecf4ff-2ed0-45e0-b77c-94277b8b9cee}, !- Handle
+  {319ae29d-51bb-401b-b979-5b69cc3adab6}, !- Source Object
   11,                                     !- Outlet Port
-  {20763365-1e77-40c5-8f6b-4a75228a59c2}, !- Target Object
+  {0d16dc65-5ca0-4c30-bd77-15974beca5c9}, !- Target Object
   2;                                      !- Inlet Port
 
 OS:PortList,
-  {6634a923-36e4-4f20-9bbd-33f4d75154ed}, !- Handle
-  {9dec9ec5-1983-434b-ab92-f94a58abe169}; !- HVAC Component
+  {867952aa-9df5-4f56-90e1-71a0a6f6da11}, !- Handle
+  {319ae29d-51bb-401b-b979-5b69cc3adab6}; !- HVAC Component
 
 OS:PortList,
-  {c8671581-585b-482f-9dc4-ad5e7ebaba50}, !- Handle
-  {9dec9ec5-1983-434b-ab92-f94a58abe169}; !- HVAC Component
+  {b21a24c0-7114-44a8-a2c6-267435a2afd3}, !- Handle
+  {319ae29d-51bb-401b-b979-5b69cc3adab6}; !- HVAC Component
 
 OS:PortList,
-  {56a791c4-c4c0-4661-b18a-84436f9b1fae}, !- Handle
-  {9dec9ec5-1983-434b-ab92-f94a58abe169}; !- HVAC Component
+  {89b5e402-a9c2-473a-b69f-926d5266f84c}, !- Handle
+  {319ae29d-51bb-401b-b979-5b69cc3adab6}; !- HVAC Component
 
 OS:Sizing:Zone,
-  {7da35480-6b0c-45c4-af48-02879b043054}, !- Handle
-  {9dec9ec5-1983-434b-ab92-f94a58abe169}, !- Zone or ZoneList Name
-=======
-  {19de6026-4125-4012-809d-b0af9ca24bc9}, !- Handle
-  Node 2,                                 !- Name
-  {2d3da9c8-4de7-4d73-a8cd-f3da489b9cc3}, !- Inlet Port
-  ;                                       !- Outlet Port
-
-OS:Connection,
-  {2d3da9c8-4de7-4d73-a8cd-f3da489b9cc3}, !- Handle
-  {9b0e2a8d-4307-4f32-b04a-8f5630e42576}, !- Source Object
-  11,                                     !- Outlet Port
-  {19de6026-4125-4012-809d-b0af9ca24bc9}, !- Target Object
-  2;                                      !- Inlet Port
-
-OS:PortList,
-  {6e89cfe4-5d60-48b8-9610-d0d920f4af81}, !- Handle
-  {9b0e2a8d-4307-4f32-b04a-8f5630e42576}; !- HVAC Component
-
-OS:PortList,
-  {72cc61fb-41d9-428d-865e-0b6040e2e22f}, !- Handle
-  {9b0e2a8d-4307-4f32-b04a-8f5630e42576}; !- HVAC Component
-
-OS:PortList,
-  {5996deb0-7d0e-4f51-86ce-3b76ce328453}, !- Handle
-  {9b0e2a8d-4307-4f32-b04a-8f5630e42576}; !- HVAC Component
-
-OS:Sizing:Zone,
-  {a23b8389-e67d-44bc-bb7c-07514de57263}, !- Handle
-  {9b0e2a8d-4307-4f32-b04a-8f5630e42576}, !- Zone or ZoneList Name
->>>>>>> ad15e0a5
+  {4b67d261-84b6-4ac3-a962-9ad58beea741}, !- Handle
+  {319ae29d-51bb-401b-b979-5b69cc3adab6}, !- Zone or ZoneList Name
   SupplyAirTemperature,                   !- Zone Cooling Design Supply Air Temperature Input Method
   14,                                     !- Zone Cooling Design Supply Air Temperature {C}
   11.11,                                  !- Zone Cooling Design Supply Air Temperature Difference {deltaC}
@@ -949,21 +661,12 @@
   autosize;                               !- Dedicated Outdoor Air High Setpoint Temperature for Design {C}
 
 OS:ZoneHVAC:EquipmentList,
-<<<<<<< HEAD
-  {ea3c95dd-7cce-434b-9b00-1f1cfc731ed5}, !- Handle
+  {1d98db4f-0f61-41da-93af-453aba3a2cbb}, !- Handle
   Zone HVAC Equipment List 2,             !- Name
-  {9dec9ec5-1983-434b-ab92-f94a58abe169}; !- Thermal Zone
+  {319ae29d-51bb-401b-b979-5b69cc3adab6}; !- Thermal Zone
 
 OS:SpaceType,
-  {c8576fb3-1aaa-4d4c-b518-75b26a461efb}, !- Handle
-=======
-  {05f72b6c-0ff0-4f15-aa3b-cf77084d6f4a}, !- Handle
-  Zone HVAC Equipment List 2,             !- Name
-  {9b0e2a8d-4307-4f32-b04a-8f5630e42576}; !- Thermal Zone
-
-OS:SpaceType,
-  {3c6c12d5-555a-42ad-a97d-58f3b8e22d1d}, !- Handle
->>>>>>> ad15e0a5
+  {f552d5d8-a381-4ced-91c7-6e0bdd70b873}, !- Handle
   Space Type 2,                           !- Name
   ,                                       !- Default Construction Set Name
   ,                                       !- Default Schedule Set Name
@@ -974,23 +677,13 @@
   unfinished basement;                    !- Standards Space Type
 
 OS:Surface,
-<<<<<<< HEAD
-  {30b98b0a-a5f2-4cfb-8c83-2af48fa773a5}, !- Handle
+  {ec2548f9-7cbb-40a6-86bc-ae2d8062d269}, !- Handle
   Surface 7,                              !- Name
   Floor,                                  !- Surface Type
   ,                                       !- Construction Name
-  {72e5cb88-b55e-4794-bad5-a37bff6e7ff0}, !- Space Name
+  {19daac52-1fff-44c5-8559-26f48f9d19bc}, !- Space Name
   Surface,                                !- Outside Boundary Condition
-  {dddcafe2-4f6e-4fad-b09f-43e765777308}, !- Outside Boundary Condition Object
-=======
-  {a367b103-e486-4678-bc8c-5682f56e9833}, !- Handle
-  Surface 7,                              !- Name
-  Floor,                                  !- Surface Type
-  ,                                       !- Construction Name
-  {897c5bc8-2480-46e0-b65c-a03b7806fe55}, !- Space Name
-  Surface,                                !- Outside Boundary Condition
-  {3132da60-7f78-43d6-bd8a-35bec5fc279c}, !- Outside Boundary Condition Object
->>>>>>> ad15e0a5
+  {336e3b2b-0ce1-498a-8596-cfc7c8f325b3}, !- Outside Boundary Condition Object
   NoSun,                                  !- Sun Exposure
   NoWind,                                 !- Wind Exposure
   ,                                       !- View Factor to Ground
@@ -1001,19 +694,11 @@
   6.46578440716979, -12.9315688143396, 2.4384; !- X,Y,Z Vertex 4 {m}
 
 OS:Surface,
-<<<<<<< HEAD
-  {912a7282-69a5-4322-86f0-a534d4472373}, !- Handle
+  {a65d5ccd-74f9-412a-a4c2-4426cfcb461d}, !- Handle
   Surface 8,                              !- Name
   RoofCeiling,                            !- Surface Type
   ,                                       !- Construction Name
-  {72e5cb88-b55e-4794-bad5-a37bff6e7ff0}, !- Space Name
-=======
-  {7a4a108a-5fe3-4f24-b493-8a5c6887b44b}, !- Handle
-  Surface 8,                              !- Name
-  RoofCeiling,                            !- Surface Type
-  ,                                       !- Construction Name
-  {897c5bc8-2480-46e0-b65c-a03b7806fe55}, !- Space Name
->>>>>>> ad15e0a5
+  {19daac52-1fff-44c5-8559-26f48f9d19bc}, !- Space Name
   Outdoors,                               !- Outside Boundary Condition
   ,                                       !- Outside Boundary Condition Object
   SunExposed,                             !- Sun Exposure
@@ -1026,19 +711,11 @@
   0, 0, 2.4384;                           !- X,Y,Z Vertex 4 {m}
 
 OS:Surface,
-<<<<<<< HEAD
-  {bc88f5f1-88bd-4de9-9ab5-103670344164}, !- Handle
+  {eb048a58-17f0-4837-8520-8d1404de7003}, !- Handle
   Surface 9,                              !- Name
   RoofCeiling,                            !- Surface Type
   ,                                       !- Construction Name
-  {72e5cb88-b55e-4794-bad5-a37bff6e7ff0}, !- Space Name
-=======
-  {84dd9805-014b-4118-bda1-11fc422f81ce}, !- Handle
-  Surface 9,                              !- Name
-  RoofCeiling,                            !- Surface Type
-  ,                                       !- Construction Name
-  {897c5bc8-2480-46e0-b65c-a03b7806fe55}, !- Space Name
->>>>>>> ad15e0a5
+  {19daac52-1fff-44c5-8559-26f48f9d19bc}, !- Space Name
   Outdoors,                               !- Outside Boundary Condition
   ,                                       !- Outside Boundary Condition Object
   SunExposed,                             !- Sun Exposure
@@ -1051,19 +728,11 @@
   6.46578440716979, -12.9315688143396, 2.4384; !- X,Y,Z Vertex 4 {m}
 
 OS:Surface,
-<<<<<<< HEAD
-  {b0019f91-3ded-4b38-9419-90f1a5b010b0}, !- Handle
+  {38a08317-da38-4016-a44b-04a949536b52}, !- Handle
   Surface 10,                             !- Name
   Wall,                                   !- Surface Type
   ,                                       !- Construction Name
-  {72e5cb88-b55e-4794-bad5-a37bff6e7ff0}, !- Space Name
-=======
-  {c988b25e-b8c8-4d41-af80-32702cc83fa0}, !- Handle
-  Surface 10,                             !- Name
-  Wall,                                   !- Surface Type
-  ,                                       !- Construction Name
-  {897c5bc8-2480-46e0-b65c-a03b7806fe55}, !- Space Name
->>>>>>> ad15e0a5
+  {19daac52-1fff-44c5-8559-26f48f9d19bc}, !- Space Name
   Outdoors,                               !- Outside Boundary Condition
   ,                                       !- Outside Boundary Condition Object
   SunExposed,                             !- Sun Exposure
@@ -1075,19 +744,11 @@
   0, -12.9315688143396, 2.4384;           !- X,Y,Z Vertex 3 {m}
 
 OS:Surface,
-<<<<<<< HEAD
-  {837facd6-1d81-4eb2-adac-9395048fc81d}, !- Handle
+  {5de22a3b-9f90-421c-a0b8-8c503d04b085}, !- Handle
   Surface 11,                             !- Name
   Wall,                                   !- Surface Type
   ,                                       !- Construction Name
-  {72e5cb88-b55e-4794-bad5-a37bff6e7ff0}, !- Space Name
-=======
-  {468589b8-a55b-4a77-8b60-66ec4e1e5bed}, !- Handle
-  Surface 11,                             !- Name
-  Wall,                                   !- Surface Type
-  ,                                       !- Construction Name
-  {897c5bc8-2480-46e0-b65c-a03b7806fe55}, !- Space Name
->>>>>>> ad15e0a5
+  {19daac52-1fff-44c5-8559-26f48f9d19bc}, !- Space Name
   Adiabatic,                              !- Outside Boundary Condition
   ,                                       !- Outside Boundary Condition Object
   NoSun,                                  !- Sun Exposure
@@ -1099,15 +760,9 @@
   6.46578440716979, 0, 2.4384;            !- X,Y,Z Vertex 3 {m}
 
 OS:Space,
-<<<<<<< HEAD
-  {72e5cb88-b55e-4794-bad5-a37bff6e7ff0}, !- Handle
+  {19daac52-1fff-44c5-8559-26f48f9d19bc}, !- Handle
   unfinished attic space,                 !- Name
-  {d53021d3-13da-46ab-be4c-b18c688a875c}, !- Space Type Name
-=======
-  {897c5bc8-2480-46e0-b65c-a03b7806fe55}, !- Handle
-  unfinished attic space,                 !- Name
-  {51674215-c71f-4bcb-ac5b-546808a04515}, !- Space Type Name
->>>>>>> ad15e0a5
+  {9ff0bf85-43c3-4947-bb4c-9399126d78e2}, !- Space Type Name
   ,                                       !- Default Construction Set Name
   ,                                       !- Default Schedule Set Name
   ,                                       !- Direction of Relative North {deg}
@@ -1115,17 +770,10 @@
   ,                                       !- Y Origin {m}
   ,                                       !- Z Origin {m}
   ,                                       !- Building Story Name
-<<<<<<< HEAD
-  {2964b319-3de3-4e38-a557-da48fde1ee95}; !- Thermal Zone Name
+  {0c29701c-29ef-4183-b235-66ad373d53df}; !- Thermal Zone Name
 
 OS:ThermalZone,
-  {2964b319-3de3-4e38-a557-da48fde1ee95}, !- Handle
-=======
-  {93338596-87e2-422c-a8c6-57ce99573b04}; !- Thermal Zone Name
-
-OS:ThermalZone,
-  {93338596-87e2-422c-a8c6-57ce99573b04}, !- Handle
->>>>>>> ad15e0a5
+  {0c29701c-29ef-4183-b235-66ad373d53df}, !- Handle
   unfinished attic zone,                  !- Name
   ,                                       !- Multiplier
   ,                                       !- Ceiling Height {m}
@@ -1134,17 +782,10 @@
   ,                                       !- Zone Inside Convection Algorithm
   ,                                       !- Zone Outside Convection Algorithm
   ,                                       !- Zone Conditioning Equipment List Name
-<<<<<<< HEAD
-  {15c93916-63cb-43c2-b897-3f34c8d92bb0}, !- Zone Air Inlet Port List
-  {8843c40d-80b9-46d8-8b26-95d631cc87c5}, !- Zone Air Exhaust Port List
-  {3c84abde-8338-4d02-9fc7-b3835671e981}, !- Zone Air Node Name
-  {70c8cfca-7945-4c45-9747-307a67c8e608}, !- Zone Return Air Port List
-=======
-  {a35b5432-b343-4419-a40a-ee3c658c7cd7}, !- Zone Air Inlet Port List
-  {a59fa923-41ec-4f94-8ce1-517964e28f8a}, !- Zone Air Exhaust Port List
-  {55c05737-32e0-41bd-b5e9-fc871bd0ad79}, !- Zone Air Node Name
-  {37b8f40e-f488-499f-80f3-b91c84c8f91d}, !- Zone Return Air Port List
->>>>>>> ad15e0a5
+  {6694a518-b3b7-4f0b-b051-af67ac5ceea2}, !- Zone Air Inlet Port List
+  {3794e297-85c5-4d7b-9a40-567740a5eff3}, !- Zone Air Exhaust Port List
+  {22d837d6-6f38-405a-99f8-8fbdd985f892}, !- Zone Air Node Name
+  {08a84e87-36c5-4959-affc-5f99dafbbb0e}, !- Zone Return Air Port List
   ,                                       !- Primary Daylighting Control Name
   ,                                       !- Fraction of Zone Controlled by Primary Daylighting Control
   ,                                       !- Secondary Daylighting Control Name
@@ -1155,63 +796,33 @@
   No;                                     !- Use Ideal Air Loads
 
 OS:Node,
-<<<<<<< HEAD
-  {dabb8f8f-b2e4-4a13-8652-2eb3aecd4f68}, !- Handle
+  {67f1445f-8942-4cb3-9a4c-9d6d97e0d66d}, !- Handle
   Node 3,                                 !- Name
-  {3c84abde-8338-4d02-9fc7-b3835671e981}, !- Inlet Port
+  {22d837d6-6f38-405a-99f8-8fbdd985f892}, !- Inlet Port
   ;                                       !- Outlet Port
 
 OS:Connection,
-  {3c84abde-8338-4d02-9fc7-b3835671e981}, !- Handle
-  {2964b319-3de3-4e38-a557-da48fde1ee95}, !- Source Object
+  {22d837d6-6f38-405a-99f8-8fbdd985f892}, !- Handle
+  {0c29701c-29ef-4183-b235-66ad373d53df}, !- Source Object
   11,                                     !- Outlet Port
-  {dabb8f8f-b2e4-4a13-8652-2eb3aecd4f68}, !- Target Object
+  {67f1445f-8942-4cb3-9a4c-9d6d97e0d66d}, !- Target Object
   2;                                      !- Inlet Port
 
 OS:PortList,
-  {15c93916-63cb-43c2-b897-3f34c8d92bb0}, !- Handle
-  {2964b319-3de3-4e38-a557-da48fde1ee95}; !- HVAC Component
+  {6694a518-b3b7-4f0b-b051-af67ac5ceea2}, !- Handle
+  {0c29701c-29ef-4183-b235-66ad373d53df}; !- HVAC Component
 
 OS:PortList,
-  {8843c40d-80b9-46d8-8b26-95d631cc87c5}, !- Handle
-  {2964b319-3de3-4e38-a557-da48fde1ee95}; !- HVAC Component
+  {3794e297-85c5-4d7b-9a40-567740a5eff3}, !- Handle
+  {0c29701c-29ef-4183-b235-66ad373d53df}; !- HVAC Component
 
 OS:PortList,
-  {70c8cfca-7945-4c45-9747-307a67c8e608}, !- Handle
-  {2964b319-3de3-4e38-a557-da48fde1ee95}; !- HVAC Component
+  {08a84e87-36c5-4959-affc-5f99dafbbb0e}, !- Handle
+  {0c29701c-29ef-4183-b235-66ad373d53df}; !- HVAC Component
 
 OS:Sizing:Zone,
-  {5a8cca1d-05ee-4389-97ae-0e0a71a5b419}, !- Handle
-  {2964b319-3de3-4e38-a557-da48fde1ee95}, !- Zone or ZoneList Name
-=======
-  {7681702a-a0f1-4f6d-b37e-d90298cc3b49}, !- Handle
-  Node 3,                                 !- Name
-  {55c05737-32e0-41bd-b5e9-fc871bd0ad79}, !- Inlet Port
-  ;                                       !- Outlet Port
-
-OS:Connection,
-  {55c05737-32e0-41bd-b5e9-fc871bd0ad79}, !- Handle
-  {93338596-87e2-422c-a8c6-57ce99573b04}, !- Source Object
-  11,                                     !- Outlet Port
-  {7681702a-a0f1-4f6d-b37e-d90298cc3b49}, !- Target Object
-  2;                                      !- Inlet Port
-
-OS:PortList,
-  {a35b5432-b343-4419-a40a-ee3c658c7cd7}, !- Handle
-  {93338596-87e2-422c-a8c6-57ce99573b04}; !- HVAC Component
-
-OS:PortList,
-  {a59fa923-41ec-4f94-8ce1-517964e28f8a}, !- Handle
-  {93338596-87e2-422c-a8c6-57ce99573b04}; !- HVAC Component
-
-OS:PortList,
-  {37b8f40e-f488-499f-80f3-b91c84c8f91d}, !- Handle
-  {93338596-87e2-422c-a8c6-57ce99573b04}; !- HVAC Component
-
-OS:Sizing:Zone,
-  {08b9d9e9-ee0d-48df-98a2-de30f8a1fd92}, !- Handle
-  {93338596-87e2-422c-a8c6-57ce99573b04}, !- Zone or ZoneList Name
->>>>>>> ad15e0a5
+  {651caaac-a431-40a0-ab86-4caa4647c0d2}, !- Handle
+  {0c29701c-29ef-4183-b235-66ad373d53df}, !- Zone or ZoneList Name
   SupplyAirTemperature,                   !- Zone Cooling Design Supply Air Temperature Input Method
   14,                                     !- Zone Cooling Design Supply Air Temperature {C}
   11.11,                                  !- Zone Cooling Design Supply Air Temperature Difference {deltaC}
@@ -1238,21 +849,12 @@
   autosize;                               !- Dedicated Outdoor Air High Setpoint Temperature for Design {C}
 
 OS:ZoneHVAC:EquipmentList,
-<<<<<<< HEAD
-  {435a81c8-3f59-4d37-a8ea-9aa0169afb4b}, !- Handle
+  {565c6f5a-987b-4409-a5fd-3b275d92d782}, !- Handle
   Zone HVAC Equipment List 3,             !- Name
-  {2964b319-3de3-4e38-a557-da48fde1ee95}; !- Thermal Zone
+  {0c29701c-29ef-4183-b235-66ad373d53df}; !- Thermal Zone
 
 OS:SpaceType,
-  {d53021d3-13da-46ab-be4c-b18c688a875c}, !- Handle
-=======
-  {84e088bf-5b80-41bc-b7db-88dadc888de5}, !- Handle
-  Zone HVAC Equipment List 3,             !- Name
-  {93338596-87e2-422c-a8c6-57ce99573b04}; !- Thermal Zone
-
-OS:SpaceType,
-  {51674215-c71f-4bcb-ac5b-546808a04515}, !- Handle
->>>>>>> ad15e0a5
+  {9ff0bf85-43c3-4947-bb4c-9399126d78e2}, !- Handle
   Space Type 3,                           !- Name
   ,                                       !- Default Construction Set Name
   ,                                       !- Default Schedule Set Name
@@ -1263,23 +865,14 @@
   unfinished attic;                       !- Standards Space Type
 
 OS:BuildingUnit,
-<<<<<<< HEAD
-  {25f89a75-df9e-4fe6-bb8f-b838cb33c5c6}, !- Handle
-=======
-  {c3f720d4-c1f3-4f4d-ad82-9d22c7256e14}, !- Handle
->>>>>>> ad15e0a5
+  {9ca6d694-51c4-43b4-b576-e4e534a7fae4}, !- Handle
   unit 1,                                 !- Name
   ,                                       !- Rendering Color
   Residential;                            !- Building Unit Type
 
 OS:AdditionalProperties,
-<<<<<<< HEAD
-  {596631b8-8ddb-4d02-9650-e2543f24723f}, !- Handle
-  {25f89a75-df9e-4fe6-bb8f-b838cb33c5c6}, !- Object Name
-=======
-  {b204bdd9-900f-42f9-8a71-f4aab3fe883b}, !- Handle
-  {c3f720d4-c1f3-4f4d-ad82-9d22c7256e14}, !- Object Name
->>>>>>> ad15e0a5
+  {0252c0ee-5823-4880-a23a-7d07a1cd81cb}, !- Handle
+  {9ca6d694-51c4-43b4-b576-e4e534a7fae4}, !- Object Name
   NumberOfBedrooms,                       !- Feature Name 1
   Integer,                                !- Feature Data Type 1
   3,                                      !- Feature Value 1
@@ -1291,20 +884,12 @@
   3.3900000000000001;                     !- Feature Value 3
 
 OS:External:File,
-<<<<<<< HEAD
-  {3c1ed0bf-ce3b-4baf-a8bd-da420d6bfb8b}, !- Handle
-=======
-  {4e84cb5c-1c88-41eb-bede-9867fc0e1b05}, !- Handle
->>>>>>> ad15e0a5
+  {384b32fc-8c47-4e0d-a263-83258fc2cff1}, !- Handle
   8760.csv,                               !- Name
   8760.csv;                               !- File Name
 
 OS:Schedule:Day,
-<<<<<<< HEAD
-  {2156b447-dd34-4e4f-b13f-480025d5206e}, !- Handle
-=======
-  {9325c32a-4851-47e3-9d85-d31342006330}, !- Handle
->>>>>>> ad15e0a5
+  {57dd9c2a-50f6-4693-81f9-c3657e7b6525}, !- Handle
   Schedule Day 1,                         !- Name
   ,                                       !- Schedule Type Limits Name
   ,                                       !- Interpolate to Timestep
@@ -1313,11 +898,7 @@
   0;                                      !- Value Until Time 1
 
 OS:Schedule:Day,
-<<<<<<< HEAD
-  {436c4620-4867-4ff1-9384-34fbc0e0920c}, !- Handle
-=======
-  {c73de9e6-7c4d-45a2-96c3-610e50ee4535}, !- Handle
->>>>>>> ad15e0a5
+  {276015c5-51fc-4194-98cd-672cc5447c90}, !- Handle
   Schedule Day 2,                         !- Name
   ,                                       !- Schedule Type Limits Name
   ,                                       !- Interpolate to Timestep
@@ -1326,17 +907,10 @@
   1;                                      !- Value Until Time 1
 
 OS:Schedule:File,
-<<<<<<< HEAD
-  {39f73ad8-912a-4c99-b934-68a1eacf3448}, !- Handle
+  {0759ffbc-6182-4ea0-be6d-10874b55d28e}, !- Handle
   occupants,                              !- Name
-  {212bed3d-9ad0-40e7-97d9-21bf209ff054}, !- Schedule Type Limits Name
-  {3c1ed0bf-ce3b-4baf-a8bd-da420d6bfb8b}, !- External File Name
-=======
-  {78868ae7-ff6a-4497-8dc9-c127f8d578ff}, !- Handle
-  occupants,                              !- Name
-  {b224cb18-91e7-43b4-8c6d-b3293a7a6950}, !- Schedule Type Limits Name
-  {4e84cb5c-1c88-41eb-bede-9867fc0e1b05}, !- External File Name
->>>>>>> ad15e0a5
+  {1d4c917f-ef17-4990-a53f-342a9cef5dca}, !- Schedule Type Limits Name
+  {384b32fc-8c47-4e0d-a263-83258fc2cff1}, !- External File Name
   1,                                      !- Column Number
   1,                                      !- Rows to Skip at Top
   8760,                                   !- Number of Hours of Data
@@ -1345,23 +919,13 @@
   60;                                     !- Minutes per Item
 
 OS:Schedule:Constant,
-<<<<<<< HEAD
-  {3405a8fc-31db-474f-94b4-df5103cb8a39}, !- Handle
+  {52a7f7e3-c666-4dad-976e-c7e96ef7da85}, !- Handle
   res occupants activity schedule,        !- Name
-  {019c9b21-8303-4c08-a8e4-633b6922108d}, !- Schedule Type Limits Name
+  {97a929bf-557d-4e1a-add4-3f0250210fbd}, !- Schedule Type Limits Name
   112.539290946133;                       !- Value
 
 OS:People:Definition,
-  {3242d03d-e6f6-4d7d-9abd-b668202cfbee}, !- Handle
-=======
-  {15d6567b-98b3-4af4-9682-3b3676104d01}, !- Handle
-  res occupants activity schedule,        !- Name
-  {0dd4f808-452b-4128-8338-1f8714f20c84}, !- Schedule Type Limits Name
-  112.539290946133;                       !- Value
-
-OS:People:Definition,
-  {ac04989f-5723-47e1-81f4-767e397093c7}, !- Handle
->>>>>>> ad15e0a5
+  {e4a800e0-f79b-480a-9010-35c8485e1524}, !- Handle
   res occupants|living space,             !- Name
   People,                                 !- Number of People Calculation Method
   3.39,                                   !- Number of People {people}
@@ -1374,21 +938,12 @@
   ZoneAveraged;                           !- Mean Radiant Temperature Calculation Type
 
 OS:People,
-<<<<<<< HEAD
-  {6136e4bb-b1fc-41d9-bc00-a8ffba68b0a4}, !- Handle
+  {c43f5cf8-42bf-4ebe-9afe-b24b9f718333}, !- Handle
   res occupants|living space,             !- Name
-  {3242d03d-e6f6-4d7d-9abd-b668202cfbee}, !- People Definition Name
-  {cbea9a9d-eafd-4900-8036-8d313659a0b2}, !- Space or SpaceType Name
-  {39f73ad8-912a-4c99-b934-68a1eacf3448}, !- Number of People Schedule Name
-  {3405a8fc-31db-474f-94b4-df5103cb8a39}, !- Activity Level Schedule Name
-=======
-  {44caabf6-9339-4d58-9561-49ccc89103eb}, !- Handle
-  res occupants|living space,             !- Name
-  {ac04989f-5723-47e1-81f4-767e397093c7}, !- People Definition Name
-  {4a4e014a-444c-4d90-8b3e-cdfaa820f53f}, !- Space or SpaceType Name
-  {78868ae7-ff6a-4497-8dc9-c127f8d578ff}, !- Number of People Schedule Name
-  {15d6567b-98b3-4af4-9682-3b3676104d01}, !- Activity Level Schedule Name
->>>>>>> ad15e0a5
+  {e4a800e0-f79b-480a-9010-35c8485e1524}, !- People Definition Name
+  {60950a15-6b7a-4524-a0b6-224d5d5fb88d}, !- Space or SpaceType Name
+  {0759ffbc-6182-4ea0-be6d-10874b55d28e}, !- Number of People Schedule Name
+  {52a7f7e3-c666-4dad-976e-c7e96ef7da85}, !- Activity Level Schedule Name
   ,                                       !- Surface Name/Angle Factor List Name
   ,                                       !- Work Efficiency Schedule Name
   ,                                       !- Clothing Insulation Schedule Name
@@ -1396,11 +951,7 @@
   1;                                      !- Multiplier
 
 OS:ScheduleTypeLimits,
-<<<<<<< HEAD
-  {019c9b21-8303-4c08-a8e4-633b6922108d}, !- Handle
-=======
-  {0dd4f808-452b-4128-8338-1f8714f20c84}, !- Handle
->>>>>>> ad15e0a5
+  {97a929bf-557d-4e1a-add4-3f0250210fbd}, !- Handle
   ActivityLevel,                          !- Name
   0,                                      !- Lower Limit Value
   ,                                       !- Upper Limit Value
@@ -1408,11 +959,7 @@
   ActivityLevel;                          !- Unit Type
 
 OS:ScheduleTypeLimits,
-<<<<<<< HEAD
-  {212bed3d-9ad0-40e7-97d9-21bf209ff054}, !- Handle
-=======
-  {b224cb18-91e7-43b4-8c6d-b3293a7a6950}, !- Handle
->>>>>>> ad15e0a5
+  {1d4c917f-ef17-4990-a53f-342a9cef5dca}, !- Handle
   Fractional,                             !- Name
   0,                                      !- Lower Limit Value
   1,                                      !- Upper Limit Value
