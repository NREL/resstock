--- conflicted
+++ resolved
@@ -1,38 +1,22 @@
 !- NOTE: Auto-generated from /test/osw_files/SFA_4units_1story_UB_UA_3Beds_2Baths_Denver.osw
 
 OS:Version,
-<<<<<<< HEAD
-  {4aee29af-dd9b-4c14-821b-c2fbecd312f6}, !- Handle
+  {b3480ac6-5d06-44f5-aa30-71d56fd72f7b}, !- Handle
   3.2.1;                                  !- Version Identifier
 
 OS:SimulationControl,
-  {1b08ec16-b593-4982-8598-769239cdeaa3}, !- Handle
-=======
-  {d66410f6-9b4d-48e8-b0eb-bd9dafd5983e}, !- Handle
-  3.2.1;                                  !- Version Identifier
-
-OS:SimulationControl,
-  {12ffefe9-0004-4b49-8414-35fa2bd19b4a}, !- Handle
->>>>>>> 055af606
+  {339f8bb8-3853-4eab-847f-e22e31be3744}, !- Handle
   ,                                       !- Do Zone Sizing Calculation
   ,                                       !- Do System Sizing Calculation
   ,                                       !- Do Plant Sizing Calculation
   No;                                     !- Run Simulation for Sizing Periods
 
 OS:Timestep,
-<<<<<<< HEAD
-  {23e2cd06-840e-43e4-accc-e083166e24c9}, !- Handle
+  {a2b0a102-890e-4afd-801e-489faf69eee5}, !- Handle
   6;                                      !- Number of Timesteps per Hour
 
 OS:ShadowCalculation,
-  {0a69dd9b-1558-47e9-9036-116794337afc}, !- Handle
-=======
-  {f8bc8f9c-78b7-4f4d-96f9-36394f7cf324}, !- Handle
-  6;                                      !- Number of Timesteps per Hour
-
-OS:ShadowCalculation,
-  {6e65d547-020f-4dcf-a173-a547fe9078dc}, !- Handle
->>>>>>> 055af606
+  {32fdd4ea-aeb9-4c8c-9e0c-56664862c925}, !- Handle
   PolygonClipping,                        !- Shading Calculation Method
   ,                                       !- Shading Calculation Update Frequency Method
   20,                                     !- Shading Calculation Update Frequency
@@ -45,37 +29,21 @@
   No;                                     !- Disable Self-Shading From Shading Zone Groups to Other Zones
 
 OS:SurfaceConvectionAlgorithm:Outside,
-<<<<<<< HEAD
-  {9e839849-f0ed-4dd3-90a1-7891d131a182}, !- Handle
+  {e149065a-b389-4f9d-a625-773bc4b71192}, !- Handle
   DOE-2;                                  !- Algorithm
 
 OS:SurfaceConvectionAlgorithm:Inside,
-  {1eee0206-1664-4ec5-b553-c658047e8c6f}, !- Handle
+  {cea400c5-1695-4798-96b4-b672de2cda70}, !- Handle
   TARP;                                   !- Algorithm
 
 OS:ZoneCapacitanceMultiplier:ResearchSpecial,
-  {9e5f00ad-3d41-45c9-837a-b2fd2b17d5fb}, !- Handle
-=======
-  {1be83f59-5104-4428-8b08-d993cc8a1fc8}, !- Handle
-  DOE-2;                                  !- Algorithm
-
-OS:SurfaceConvectionAlgorithm:Inside,
-  {dedef6be-3121-4a5d-9472-88c8ae757cbb}, !- Handle
-  TARP;                                   !- Algorithm
-
-OS:ZoneCapacitanceMultiplier:ResearchSpecial,
-  {8181810b-25e8-4790-a2ec-4408b4927e42}, !- Handle
->>>>>>> 055af606
+  {cb31e951-7a72-4b72-a2d4-d82bae93d72d}, !- Handle
   ,                                       !- Temperature Capacity Multiplier
   15,                                     !- Humidity Capacity Multiplier
   ;                                       !- Carbon Dioxide Capacity Multiplier
 
 OS:RunPeriod,
-<<<<<<< HEAD
-  {f5f36568-74e5-4659-9a9e-02d910bd84da}, !- Handle
-=======
-  {ae32aa65-6eb8-4b62-a64d-2fc216f5bd51}, !- Handle
->>>>>>> 055af606
+  {e6122015-e53a-4ed9-b66e-05790209675d}, !- Handle
   Run Period 1,                           !- Name
   1,                                      !- Begin Month
   1,                                      !- Begin Day of Month
@@ -89,21 +57,13 @@
   ;                                       !- Number of Times Runperiod to be Repeated
 
 OS:YearDescription,
-<<<<<<< HEAD
-  {b70f1884-396d-4b84-8c7d-9f03c7eb68d4}, !- Handle
-=======
-  {8227cb02-b203-4e4f-ad45-f0b4230405e6}, !- Handle
->>>>>>> 055af606
+  {b48e3183-7e15-491f-833d-dfbb9a87c3a2}, !- Handle
   2007,                                   !- Calendar Year
   ,                                       !- Day of Week for Start Day
   ;                                       !- Is Leap Year
 
 OS:WeatherFile,
-<<<<<<< HEAD
-  {ba9b15a3-8005-4542-b782-9c2da1dbc93a}, !- Handle
-=======
-  {61af6df3-c98c-4b02-8b5f-0a9531088d34}, !- Handle
->>>>>>> 055af606
+  {41488093-72cc-49f0-be8b-44e4bc80fcfc}, !- Handle
   Denver Intl Ap,                         !- City
   CO,                                     !- State Province Region
   USA,                                    !- Country
@@ -117,13 +77,8 @@
   E23378AA;                               !- Checksum
 
 OS:AdditionalProperties,
-<<<<<<< HEAD
-  {e8fb65ed-38ee-4d22-a85d-20b081d2e622}, !- Handle
-  {ba9b15a3-8005-4542-b782-9c2da1dbc93a}, !- Object Name
-=======
-  {054ba666-4d26-411f-be91-b34175cfc8df}, !- Handle
-  {61af6df3-c98c-4b02-8b5f-0a9531088d34}, !- Object Name
->>>>>>> 055af606
+  {ab036f36-6103-42cb-938f-c2e649b3c34f}, !- Handle
+  {41488093-72cc-49f0-be8b-44e4bc80fcfc}, !- Object Name
   EPWHeaderCity,                          !- Feature Name 1
   String,                                 !- Feature Data Type 1
   Denver Intl Ap,                         !- Feature Value 1
@@ -231,11 +186,7 @@
   84;                                     !- Feature Value 35
 
 OS:Site,
-<<<<<<< HEAD
-  {3901b194-6349-4a6f-862c-487e8f634a52}, !- Handle
-=======
-  {c3e03ff4-a61e-498e-b816-6ed5488187a1}, !- Handle
->>>>>>> 055af606
+  {59b0ce99-c4c1-49de-90a9-76d5271c1921}, !- Handle
   Denver Intl Ap_CO_USA,                  !- Name
   39.83,                                  !- Latitude {deg}
   -104.65,                                !- Longitude {deg}
@@ -244,42 +195,26 @@
   ;                                       !- Terrain
 
 OS:ClimateZones,
-<<<<<<< HEAD
-  {e031c983-ed7d-476d-9696-46e94912a10b}, !- Handle
-=======
-  {04011b73-a95c-4e7a-993b-40ad26500cd9}, !- Handle
->>>>>>> 055af606
+  {ecb3b1be-ad3f-4759-8944-9e54ea5e7ca3}, !- Handle
   Building America,                       !- Climate Zone Institution Name 1
   ,                                       !- Climate Zone Document Name 1
   0,                                      !- Climate Zone Document Year 1
   Cold;                                   !- Climate Zone Value 1
 
 OS:Site:WaterMainsTemperature,
-<<<<<<< HEAD
-  {6013782c-7e07-4715-885b-db79ec4446f6}, !- Handle
-=======
-  {5d133f9e-dc61-4834-90ae-a487fffc9d58}, !- Handle
->>>>>>> 055af606
+  {19f316f9-78a0-48c3-802e-bc5a8ede2148}, !- Handle
   Correlation,                            !- Calculation Method
   ,                                       !- Temperature Schedule Name
   10.8753424657535,                       !- Annual Average Outdoor Air Temperature {C}
   23.1524007936508;                       !- Maximum Difference In Monthly Average Outdoor Air Temperatures {deltaC}
 
 OS:RunPeriodControl:DaylightSavingTime,
-<<<<<<< HEAD
-  {58f3245a-c67d-4bb7-ae22-a12a251f4984}, !- Handle
-=======
-  {22f6327a-8f39-4144-8d38-0bdd3a80870f}, !- Handle
->>>>>>> 055af606
+  {2b461c27-790d-4a18-aaca-021375ce3958}, !- Handle
   3/12,                                   !- Start Date
   11/5;                                   !- End Date
 
 OS:Site:GroundTemperature:Deep,
-<<<<<<< HEAD
-  {661502ee-f4e7-452d-8eaa-24d153bcfd86}, !- Handle
-=======
-  {d25fa3a9-5696-42be-9459-33809fd4fb2d}, !- Handle
->>>>>>> 055af606
+  {a7e964e8-882a-4335-99d0-741d082bdc1d}, !- Handle
   10.8753424657535,                       !- January Deep Ground Temperature {C}
   10.8753424657535,                       !- February Deep Ground Temperature {C}
   10.8753424657535,                       !- March Deep Ground Temperature {C}
@@ -294,11 +229,7 @@
   10.8753424657535;                       !- December Deep Ground Temperature {C}
 
 OS:Building,
-<<<<<<< HEAD
-  {5280ad82-a4fd-4f77-8eaf-b29ccee74a44}, !- Handle
-=======
-  {ce4aeedb-9349-40db-88f5-6a0d5cba823f}, !- Handle
->>>>>>> 055af606
+  {59c3d09f-19e6-4e29-a033-670ab4589f9f}, !- Handle
   Building 1,                             !- Name
   ,                                       !- Building Sector Type
   0,                                      !- North Axis {deg}
@@ -313,13 +244,8 @@
   4;                                      !- Standards Number of Living Units
 
 OS:AdditionalProperties,
-<<<<<<< HEAD
-  {1ce118a6-355f-4a4d-bf13-af5ee5b571ea}, !- Handle
-  {5280ad82-a4fd-4f77-8eaf-b29ccee74a44}, !- Object Name
-=======
-  {e7a0d6c7-78c6-40a5-a9b3-05e43bb77d71}, !- Handle
-  {ce4aeedb-9349-40db-88f5-6a0d5cba823f}, !- Object Name
->>>>>>> 055af606
+  {02f2283e-8a63-4564-a03d-adbbdd1b29e2}, !- Handle
+  {59c3d09f-19e6-4e29-a033-670ab4589f9f}, !- Object Name
   num_units,                              !- Feature Name 1
   Integer,                                !- Feature Data Type 1
   4,                                      !- Feature Value 1
@@ -334,11 +260,7 @@
   1;                                      !- Feature Value 4
 
 OS:ThermalZone,
-<<<<<<< HEAD
-  {4f675b86-d4a9-4e5e-9433-71d88ac7eb00}, !- Handle
-=======
-  {f1fa8c6c-0239-4868-83cb-4f2d0dcbe5b8}, !- Handle
->>>>>>> 055af606
+  {e12121d4-00eb-489c-9d98-a836c73a9c19}, !- Handle
   living zone,                            !- Name
   ,                                       !- Multiplier
   ,                                       !- Ceiling Height {m}
@@ -347,17 +269,10 @@
   ,                                       !- Zone Inside Convection Algorithm
   ,                                       !- Zone Outside Convection Algorithm
   ,                                       !- Zone Conditioning Equipment List Name
-<<<<<<< HEAD
-  {d153fa3b-96aa-4393-a21e-9d4c5c964db2}, !- Zone Air Inlet Port List
-  {a2f32131-717c-4367-8d7b-b959db5fc038}, !- Zone Air Exhaust Port List
-  {1d0f8696-15c6-477d-add5-9485449c35d1}, !- Zone Air Node Name
-  {a3fd71f2-0670-4425-9e5c-0b23051ede6d}, !- Zone Return Air Port List
-=======
-  {e27def5a-9e9c-4a07-9041-f56076191357}, !- Zone Air Inlet Port List
-  {b65ea5af-bdcc-42e5-aa02-eb11bcafd7a7}, !- Zone Air Exhaust Port List
-  {b1e53637-5d90-4e6c-a48d-8dd7e4edc337}, !- Zone Air Node Name
-  {beaf82f2-41d0-43d8-95e8-729742707a2b}, !- Zone Return Air Port List
->>>>>>> 055af606
+  {3ea0de67-c036-4a4b-bdaf-57b83c780abf}, !- Zone Air Inlet Port List
+  {5e80e6cb-3971-4b11-bfb1-8cb97af5a77b}, !- Zone Air Exhaust Port List
+  {cbd5175e-10d8-4b66-b6d3-86a608a88ca4}, !- Zone Air Node Name
+  {a737f11b-15ab-4088-b64d-fdcccb93067f}, !- Zone Return Air Port List
   ,                                       !- Primary Daylighting Control Name
   ,                                       !- Fraction of Zone Controlled by Primary Daylighting Control
   ,                                       !- Secondary Daylighting Control Name
@@ -368,63 +283,33 @@
   No;                                     !- Use Ideal Air Loads
 
 OS:Node,
-<<<<<<< HEAD
-  {bcae4ae7-e5d3-4d94-91e3-285bb1054967}, !- Handle
+  {417d5857-97e7-493f-90d6-aadb3aad8d98}, !- Handle
   Node 1,                                 !- Name
-  {1d0f8696-15c6-477d-add5-9485449c35d1}, !- Inlet Port
+  {cbd5175e-10d8-4b66-b6d3-86a608a88ca4}, !- Inlet Port
   ;                                       !- Outlet Port
 
 OS:Connection,
-  {1d0f8696-15c6-477d-add5-9485449c35d1}, !- Handle
-  {4f675b86-d4a9-4e5e-9433-71d88ac7eb00}, !- Source Object
+  {cbd5175e-10d8-4b66-b6d3-86a608a88ca4}, !- Handle
+  {e12121d4-00eb-489c-9d98-a836c73a9c19}, !- Source Object
   11,                                     !- Outlet Port
-  {bcae4ae7-e5d3-4d94-91e3-285bb1054967}, !- Target Object
+  {417d5857-97e7-493f-90d6-aadb3aad8d98}, !- Target Object
   2;                                      !- Inlet Port
 
 OS:PortList,
-  {d153fa3b-96aa-4393-a21e-9d4c5c964db2}, !- Handle
-  {4f675b86-d4a9-4e5e-9433-71d88ac7eb00}; !- HVAC Component
+  {3ea0de67-c036-4a4b-bdaf-57b83c780abf}, !- Handle
+  {e12121d4-00eb-489c-9d98-a836c73a9c19}; !- HVAC Component
 
 OS:PortList,
-  {a2f32131-717c-4367-8d7b-b959db5fc038}, !- Handle
-  {4f675b86-d4a9-4e5e-9433-71d88ac7eb00}; !- HVAC Component
+  {5e80e6cb-3971-4b11-bfb1-8cb97af5a77b}, !- Handle
+  {e12121d4-00eb-489c-9d98-a836c73a9c19}; !- HVAC Component
 
 OS:PortList,
-  {a3fd71f2-0670-4425-9e5c-0b23051ede6d}, !- Handle
-  {4f675b86-d4a9-4e5e-9433-71d88ac7eb00}; !- HVAC Component
+  {a737f11b-15ab-4088-b64d-fdcccb93067f}, !- Handle
+  {e12121d4-00eb-489c-9d98-a836c73a9c19}; !- HVAC Component
 
 OS:Sizing:Zone,
-  {45b93ffe-c67d-466f-9699-a229e441cf79}, !- Handle
-  {4f675b86-d4a9-4e5e-9433-71d88ac7eb00}, !- Zone or ZoneList Name
-=======
-  {9395e307-7710-4813-8a11-a2ad8f181be7}, !- Handle
-  Node 1,                                 !- Name
-  {b1e53637-5d90-4e6c-a48d-8dd7e4edc337}, !- Inlet Port
-  ;                                       !- Outlet Port
-
-OS:Connection,
-  {b1e53637-5d90-4e6c-a48d-8dd7e4edc337}, !- Handle
-  {f1fa8c6c-0239-4868-83cb-4f2d0dcbe5b8}, !- Source Object
-  11,                                     !- Outlet Port
-  {9395e307-7710-4813-8a11-a2ad8f181be7}, !- Target Object
-  2;                                      !- Inlet Port
-
-OS:PortList,
-  {e27def5a-9e9c-4a07-9041-f56076191357}, !- Handle
-  {f1fa8c6c-0239-4868-83cb-4f2d0dcbe5b8}; !- HVAC Component
-
-OS:PortList,
-  {b65ea5af-bdcc-42e5-aa02-eb11bcafd7a7}, !- Handle
-  {f1fa8c6c-0239-4868-83cb-4f2d0dcbe5b8}; !- HVAC Component
-
-OS:PortList,
-  {beaf82f2-41d0-43d8-95e8-729742707a2b}, !- Handle
-  {f1fa8c6c-0239-4868-83cb-4f2d0dcbe5b8}; !- HVAC Component
-
-OS:Sizing:Zone,
-  {ecc2099e-5c39-4889-809c-d3288d50d13e}, !- Handle
-  {f1fa8c6c-0239-4868-83cb-4f2d0dcbe5b8}, !- Zone or ZoneList Name
->>>>>>> 055af606
+  {86081393-2414-43ba-b4be-3bdfe4b34e80}, !- Handle
+  {e12121d4-00eb-489c-9d98-a836c73a9c19}, !- Zone or ZoneList Name
   SupplyAirTemperature,                   !- Zone Cooling Design Supply Air Temperature Input Method
   14,                                     !- Zone Cooling Design Supply Air Temperature {C}
   11.11,                                  !- Zone Cooling Design Supply Air Temperature Difference {deltaC}
@@ -451,25 +336,14 @@
   autosize;                               !- Dedicated Outdoor Air High Setpoint Temperature for Design {C}
 
 OS:ZoneHVAC:EquipmentList,
-<<<<<<< HEAD
-  {f99f07be-5f5e-4024-9ee9-590842685d4d}, !- Handle
+  {fcb2fee6-bc15-40b7-af9e-9bd213654dec}, !- Handle
   Zone HVAC Equipment List 1,             !- Name
-  {4f675b86-d4a9-4e5e-9433-71d88ac7eb00}; !- Thermal Zone
+  {e12121d4-00eb-489c-9d98-a836c73a9c19}; !- Thermal Zone
 
 OS:Space,
-  {f0b6ebdc-3061-4d58-b629-ea2ecf857b19}, !- Handle
+  {e9bf0ec2-16c2-45b2-b0e7-5ea383a535e4}, !- Handle
   living space,                           !- Name
-  {db86aa2b-445f-4e7f-913a-db1356b493a1}, !- Space Type Name
-=======
-  {e6556f13-1908-4d84-99a5-31be0466c653}, !- Handle
-  Zone HVAC Equipment List 1,             !- Name
-  {f1fa8c6c-0239-4868-83cb-4f2d0dcbe5b8}; !- Thermal Zone
-
-OS:Space,
-  {d969191b-0af4-4f79-af04-1541cb5cf43f}, !- Handle
-  living space,                           !- Name
-  {b369a650-6221-42df-9b7e-27c9bb1038d5}, !- Space Type Name
->>>>>>> 055af606
+  {4607b2a4-580d-4efa-914e-9e459c35c5ce}, !- Space Type Name
   ,                                       !- Default Construction Set Name
   ,                                       !- Default Schedule Set Name
   ,                                       !- Direction of Relative North {deg}
@@ -477,35 +351,19 @@
   ,                                       !- Y Origin {m}
   ,                                       !- Z Origin {m}
   ,                                       !- Building Story Name
-<<<<<<< HEAD
-  {4f675b86-d4a9-4e5e-9433-71d88ac7eb00}, !- Thermal Zone Name
+  {e12121d4-00eb-489c-9d98-a836c73a9c19}, !- Thermal Zone Name
   ,                                       !- Part of Total Floor Area
   ,                                       !- Design Specification Outdoor Air Object Name
-  {d8a940e0-6865-4957-8155-05970db221ca}; !- Building Unit Name
-
-OS:Surface,
-  {4618936a-47fe-47f5-9664-304d696a0027}, !- Handle
+  {f3332bea-2473-4a96-9477-0bfc9112189f}; !- Building Unit Name
+
+OS:Surface,
+  {f49ed07b-78c8-4f55-8161-4f9783a30f67}, !- Handle
   Surface 1,                              !- Name
   Floor,                                  !- Surface Type
   ,                                       !- Construction Name
-  {f0b6ebdc-3061-4d58-b629-ea2ecf857b19}, !- Space Name
+  {e9bf0ec2-16c2-45b2-b0e7-5ea383a535e4}, !- Space Name
   Surface,                                !- Outside Boundary Condition
-  {17113619-5dc0-4e70-bb69-41e18c5afa88}, !- Outside Boundary Condition Object
-=======
-  {f1fa8c6c-0239-4868-83cb-4f2d0dcbe5b8}, !- Thermal Zone Name
-  ,                                       !- Part of Total Floor Area
-  ,                                       !- Design Specification Outdoor Air Object Name
-  {f727153c-1fbb-4840-84f6-aecf939135c9}; !- Building Unit Name
-
-OS:Surface,
-  {fd3a644c-def9-49b5-908e-1889b1507708}, !- Handle
-  Surface 1,                              !- Name
-  Floor,                                  !- Surface Type
-  ,                                       !- Construction Name
-  {d969191b-0af4-4f79-af04-1541cb5cf43f}, !- Space Name
-  Surface,                                !- Outside Boundary Condition
-  {e45a4c21-12af-4477-9588-5e1b4a939c7e}, !- Outside Boundary Condition Object
->>>>>>> 055af606
+  {2861b8b5-6d2b-4c10-b9df-945c1085cb26}, !- Outside Boundary Condition Object
   NoSun,                                  !- Sun Exposure
   NoWind,                                 !- Wind Exposure
   ,                                       !- View Factor to Ground
@@ -516,19 +374,11 @@
   6.46578440716979, -12.9315688143396, 0; !- X,Y,Z Vertex 4 {m}
 
 OS:Surface,
-<<<<<<< HEAD
-  {a6173ba1-6b7b-4576-a564-58c11bbb2e23}, !- Handle
+  {5a6deff6-f3ee-42b5-9d53-dab6543b091d}, !- Handle
   Surface 2,                              !- Name
   Wall,                                   !- Surface Type
   ,                                       !- Construction Name
-  {f0b6ebdc-3061-4d58-b629-ea2ecf857b19}, !- Space Name
-=======
-  {1b6ff38d-ae3a-453f-a24e-48e5d8c5464d}, !- Handle
-  Surface 2,                              !- Name
-  Wall,                                   !- Surface Type
-  ,                                       !- Construction Name
-  {d969191b-0af4-4f79-af04-1541cb5cf43f}, !- Space Name
->>>>>>> 055af606
+  {e9bf0ec2-16c2-45b2-b0e7-5ea383a535e4}, !- Space Name
   Outdoors,                               !- Outside Boundary Condition
   ,                                       !- Outside Boundary Condition Object
   SunExposed,                             !- Sun Exposure
@@ -541,19 +391,11 @@
   0, -12.9315688143396, 2.4384;           !- X,Y,Z Vertex 4 {m}
 
 OS:Surface,
-<<<<<<< HEAD
-  {2f178448-9018-40dc-8e64-92f27420fb3f}, !- Handle
+  {36fccbbe-c83c-448a-8a06-f11b82ec0cdc}, !- Handle
   Surface 3,                              !- Name
   Wall,                                   !- Surface Type
   ,                                       !- Construction Name
-  {f0b6ebdc-3061-4d58-b629-ea2ecf857b19}, !- Space Name
-=======
-  {982ad5e5-cbdd-43c9-885c-821270f5089d}, !- Handle
-  Surface 3,                              !- Name
-  Wall,                                   !- Surface Type
-  ,                                       !- Construction Name
-  {d969191b-0af4-4f79-af04-1541cb5cf43f}, !- Space Name
->>>>>>> 055af606
+  {e9bf0ec2-16c2-45b2-b0e7-5ea383a535e4}, !- Space Name
   Outdoors,                               !- Outside Boundary Condition
   ,                                       !- Outside Boundary Condition Object
   SunExposed,                             !- Sun Exposure
@@ -566,19 +408,11 @@
   0, 0, 2.4384;                           !- X,Y,Z Vertex 4 {m}
 
 OS:Surface,
-<<<<<<< HEAD
-  {8bc5c09d-eef5-4f71-bcf7-53bfe8a3a7ee}, !- Handle
+  {e0f2766a-0798-4a7e-9f50-69d9e0b22e52}, !- Handle
   Surface 4,                              !- Name
   Wall,                                   !- Surface Type
   ,                                       !- Construction Name
-  {f0b6ebdc-3061-4d58-b629-ea2ecf857b19}, !- Space Name
-=======
-  {d20d9123-c2a7-4f75-ab9e-fbb6cf913122}, !- Handle
-  Surface 4,                              !- Name
-  Wall,                                   !- Surface Type
-  ,                                       !- Construction Name
-  {d969191b-0af4-4f79-af04-1541cb5cf43f}, !- Space Name
->>>>>>> 055af606
+  {e9bf0ec2-16c2-45b2-b0e7-5ea383a535e4}, !- Space Name
   Adiabatic,                              !- Outside Boundary Condition
   ,                                       !- Outside Boundary Condition Object
   NoSun,                                  !- Sun Exposure
@@ -591,19 +425,11 @@
   6.46578440716979, 0, 2.4384;            !- X,Y,Z Vertex 4 {m}
 
 OS:Surface,
-<<<<<<< HEAD
-  {23fe43b8-02a2-4994-903f-875ec3a1bb3d}, !- Handle
+  {4893b72b-a6c9-435e-8be6-6b67b6fe9ca5}, !- Handle
   Surface 5,                              !- Name
   Wall,                                   !- Surface Type
   ,                                       !- Construction Name
-  {f0b6ebdc-3061-4d58-b629-ea2ecf857b19}, !- Space Name
-=======
-  {8ba57cd3-5394-464a-ac18-cd1b6b6d4c84}, !- Handle
-  Surface 5,                              !- Name
-  Wall,                                   !- Surface Type
-  ,                                       !- Construction Name
-  {d969191b-0af4-4f79-af04-1541cb5cf43f}, !- Space Name
->>>>>>> 055af606
+  {e9bf0ec2-16c2-45b2-b0e7-5ea383a535e4}, !- Space Name
   Outdoors,                               !- Outside Boundary Condition
   ,                                       !- Outside Boundary Condition Object
   SunExposed,                             !- Sun Exposure
@@ -616,23 +442,13 @@
   6.46578440716979, -12.9315688143396, 2.4384; !- X,Y,Z Vertex 4 {m}
 
 OS:Surface,
-<<<<<<< HEAD
-  {29cc03d6-7612-4ede-9cc9-f78ab683a036}, !- Handle
+  {92fb9be1-09cc-4bed-90b9-ff93c3684226}, !- Handle
   Surface 6,                              !- Name
   RoofCeiling,                            !- Surface Type
   ,                                       !- Construction Name
-  {f0b6ebdc-3061-4d58-b629-ea2ecf857b19}, !- Space Name
+  {e9bf0ec2-16c2-45b2-b0e7-5ea383a535e4}, !- Space Name
   Surface,                                !- Outside Boundary Condition
-  {35ad85d3-9afe-455f-a8d0-86614d1fa88e}, !- Outside Boundary Condition Object
-=======
-  {f81f0790-1e04-4977-8a0d-345a9dcb0026}, !- Handle
-  Surface 6,                              !- Name
-  RoofCeiling,                            !- Surface Type
-  ,                                       !- Construction Name
-  {d969191b-0af4-4f79-af04-1541cb5cf43f}, !- Space Name
-  Surface,                                !- Outside Boundary Condition
-  {f24df76b-a1a2-420e-88a3-d507fd200a1d}, !- Outside Boundary Condition Object
->>>>>>> 055af606
+  {579ad7b3-3abf-4710-b3d7-fb3102be3217}, !- Outside Boundary Condition Object
   NoSun,                                  !- Sun Exposure
   NoWind,                                 !- Wind Exposure
   ,                                       !- View Factor to Ground
@@ -643,11 +459,7 @@
   0, -12.9315688143396, 2.4384;           !- X,Y,Z Vertex 4 {m}
 
 OS:SpaceType,
-<<<<<<< HEAD
-  {db86aa2b-445f-4e7f-913a-db1356b493a1}, !- Handle
-=======
-  {b369a650-6221-42df-9b7e-27c9bb1038d5}, !- Handle
->>>>>>> 055af606
+  {4607b2a4-580d-4efa-914e-9e459c35c5ce}, !- Handle
   Space Type 1,                           !- Name
   ,                                       !- Default Construction Set Name
   ,                                       !- Default Schedule Set Name
@@ -658,19 +470,11 @@
   living;                                 !- Standards Space Type
 
 OS:Surface,
-<<<<<<< HEAD
-  {54c31c4a-e7f8-42a4-96f4-4f2f4db91151}, !- Handle
+  {7a125122-e1fe-4694-baf3-fec22bf8a53e}, !- Handle
   Surface 12,                             !- Name
   Floor,                                  !- Surface Type
   ,                                       !- Construction Name
-  {2d6f1aff-fd58-4b97-b265-361ad0164e7e}, !- Space Name
-=======
-  {a1a7d1be-482d-4fa4-a26b-2963bc961334}, !- Handle
-  Surface 12,                             !- Name
-  Floor,                                  !- Surface Type
-  ,                                       !- Construction Name
-  {99e1426a-bf83-4afb-bdce-09f030847e59}, !- Space Name
->>>>>>> 055af606
+  {4415e28c-ef68-4b3a-9d91-e40d9473f313}, !- Space Name
   Foundation,                             !- Outside Boundary Condition
   ,                                       !- Outside Boundary Condition Object
   NoSun,                                  !- Sun Exposure
@@ -683,19 +487,11 @@
   6.46578440716979, -12.9315688143396, -2.4384; !- X,Y,Z Vertex 4 {m}
 
 OS:Surface,
-<<<<<<< HEAD
-  {d8a4632d-e12b-462e-8b52-6a372fb05ad6}, !- Handle
+  {a981ce1a-41e6-4c86-a82d-a1c4fc9df077}, !- Handle
   Surface 13,                             !- Name
   Wall,                                   !- Surface Type
   ,                                       !- Construction Name
-  {2d6f1aff-fd58-4b97-b265-361ad0164e7e}, !- Space Name
-=======
-  {c8b21a9c-918c-4e83-97af-5056fc61934d}, !- Handle
-  Surface 13,                             !- Name
-  Wall,                                   !- Surface Type
-  ,                                       !- Construction Name
-  {99e1426a-bf83-4afb-bdce-09f030847e59}, !- Space Name
->>>>>>> 055af606
+  {4415e28c-ef68-4b3a-9d91-e40d9473f313}, !- Space Name
   Foundation,                             !- Outside Boundary Condition
   ,                                       !- Outside Boundary Condition Object
   NoSun,                                  !- Sun Exposure
@@ -708,19 +504,11 @@
   0, -12.9315688143396, 0;                !- X,Y,Z Vertex 4 {m}
 
 OS:Surface,
-<<<<<<< HEAD
-  {d37c57c8-75ce-4ed5-9830-81ac92de692b}, !- Handle
+  {0c69021c-2a8c-4781-80f5-c4d93b05d818}, !- Handle
   Surface 14,                             !- Name
   Wall,                                   !- Surface Type
   ,                                       !- Construction Name
-  {2d6f1aff-fd58-4b97-b265-361ad0164e7e}, !- Space Name
-=======
-  {41f965a7-4df4-47e0-be23-9b45e17169f4}, !- Handle
-  Surface 14,                             !- Name
-  Wall,                                   !- Surface Type
-  ,                                       !- Construction Name
-  {99e1426a-bf83-4afb-bdce-09f030847e59}, !- Space Name
->>>>>>> 055af606
+  {4415e28c-ef68-4b3a-9d91-e40d9473f313}, !- Space Name
   Foundation,                             !- Outside Boundary Condition
   ,                                       !- Outside Boundary Condition Object
   NoSun,                                  !- Sun Exposure
@@ -733,19 +521,11 @@
   0, 0, 0;                                !- X,Y,Z Vertex 4 {m}
 
 OS:Surface,
-<<<<<<< HEAD
-  {37fccbae-ba52-4442-9c6a-41907bef205f}, !- Handle
+  {8b2ff3d2-2d75-4d1c-a307-36ecbf02544e}, !- Handle
   Surface 15,                             !- Name
   Wall,                                   !- Surface Type
   ,                                       !- Construction Name
-  {2d6f1aff-fd58-4b97-b265-361ad0164e7e}, !- Space Name
-=======
-  {603dc709-c4f6-40eb-aceb-aa3e521f045a}, !- Handle
-  Surface 15,                             !- Name
-  Wall,                                   !- Surface Type
-  ,                                       !- Construction Name
-  {99e1426a-bf83-4afb-bdce-09f030847e59}, !- Space Name
->>>>>>> 055af606
+  {4415e28c-ef68-4b3a-9d91-e40d9473f313}, !- Space Name
   Adiabatic,                              !- Outside Boundary Condition
   ,                                       !- Outside Boundary Condition Object
   NoSun,                                  !- Sun Exposure
@@ -758,19 +538,11 @@
   6.46578440716979, 0, 0;                 !- X,Y,Z Vertex 4 {m}
 
 OS:Surface,
-<<<<<<< HEAD
-  {305b8212-2146-4b21-86aa-6a73cab13223}, !- Handle
+  {de975a31-9c59-4938-b56e-8eb1d6e00d7a}, !- Handle
   Surface 16,                             !- Name
   Wall,                                   !- Surface Type
   ,                                       !- Construction Name
-  {2d6f1aff-fd58-4b97-b265-361ad0164e7e}, !- Space Name
-=======
-  {3597c937-00ba-4207-92c5-318cd87be4b8}, !- Handle
-  Surface 16,                             !- Name
-  Wall,                                   !- Surface Type
-  ,                                       !- Construction Name
-  {99e1426a-bf83-4afb-bdce-09f030847e59}, !- Space Name
->>>>>>> 055af606
+  {4415e28c-ef68-4b3a-9d91-e40d9473f313}, !- Space Name
   Foundation,                             !- Outside Boundary Condition
   ,                                       !- Outside Boundary Condition Object
   NoSun,                                  !- Sun Exposure
@@ -783,23 +555,13 @@
   6.46578440716979, -12.9315688143396, 0; !- X,Y,Z Vertex 4 {m}
 
 OS:Surface,
-<<<<<<< HEAD
-  {17113619-5dc0-4e70-bb69-41e18c5afa88}, !- Handle
+  {2861b8b5-6d2b-4c10-b9df-945c1085cb26}, !- Handle
   Surface 17,                             !- Name
   RoofCeiling,                            !- Surface Type
   ,                                       !- Construction Name
-  {2d6f1aff-fd58-4b97-b265-361ad0164e7e}, !- Space Name
+  {4415e28c-ef68-4b3a-9d91-e40d9473f313}, !- Space Name
   Surface,                                !- Outside Boundary Condition
-  {4618936a-47fe-47f5-9664-304d696a0027}, !- Outside Boundary Condition Object
-=======
-  {e45a4c21-12af-4477-9588-5e1b4a939c7e}, !- Handle
-  Surface 17,                             !- Name
-  RoofCeiling,                            !- Surface Type
-  ,                                       !- Construction Name
-  {99e1426a-bf83-4afb-bdce-09f030847e59}, !- Space Name
-  Surface,                                !- Outside Boundary Condition
-  {fd3a644c-def9-49b5-908e-1889b1507708}, !- Outside Boundary Condition Object
->>>>>>> 055af606
+  {f49ed07b-78c8-4f55-8161-4f9783a30f67}, !- Outside Boundary Condition Object
   NoSun,                                  !- Sun Exposure
   NoWind,                                 !- Wind Exposure
   ,                                       !- View Factor to Ground
@@ -810,15 +572,9 @@
   0, -12.9315688143396, 0;                !- X,Y,Z Vertex 4 {m}
 
 OS:Space,
-<<<<<<< HEAD
-  {2d6f1aff-fd58-4b97-b265-361ad0164e7e}, !- Handle
+  {4415e28c-ef68-4b3a-9d91-e40d9473f313}, !- Handle
   unfinished basement space,              !- Name
-  {28f29cdc-472b-4273-958b-1478f31a6c13}, !- Space Type Name
-=======
-  {99e1426a-bf83-4afb-bdce-09f030847e59}, !- Handle
-  unfinished basement space,              !- Name
-  {57983427-9eca-4b05-ae36-2f8f675fc54b}, !- Space Type Name
->>>>>>> 055af606
+  {89775d33-040d-480f-b5fd-99e7aabc96b3}, !- Space Type Name
   ,                                       !- Default Construction Set Name
   ,                                       !- Default Schedule Set Name
   ,                                       !- Direction of Relative North {deg}
@@ -826,17 +582,10 @@
   ,                                       !- Y Origin {m}
   ,                                       !- Z Origin {m}
   ,                                       !- Building Story Name
-<<<<<<< HEAD
-  {3c88e7e8-e77c-41e0-bc7d-b821df8c99db}; !- Thermal Zone Name
+  {93b16920-8c78-46ed-863c-aec2e1bc1269}; !- Thermal Zone Name
 
 OS:ThermalZone,
-  {3c88e7e8-e77c-41e0-bc7d-b821df8c99db}, !- Handle
-=======
-  {d4962c09-74c8-4bb0-8ad2-2d967df93eb0}; !- Thermal Zone Name
-
-OS:ThermalZone,
-  {d4962c09-74c8-4bb0-8ad2-2d967df93eb0}, !- Handle
->>>>>>> 055af606
+  {93b16920-8c78-46ed-863c-aec2e1bc1269}, !- Handle
   unfinished basement zone,               !- Name
   ,                                       !- Multiplier
   ,                                       !- Ceiling Height {m}
@@ -845,17 +594,10 @@
   ,                                       !- Zone Inside Convection Algorithm
   ,                                       !- Zone Outside Convection Algorithm
   ,                                       !- Zone Conditioning Equipment List Name
-<<<<<<< HEAD
-  {a024c8c2-e55d-4997-ad22-fb25aae64aa1}, !- Zone Air Inlet Port List
-  {48c5c276-ede3-434f-b27c-24cea12c0300}, !- Zone Air Exhaust Port List
-  {2de4cd10-e426-4d08-ab5b-3eb6147a91fe}, !- Zone Air Node Name
-  {782a7d87-b707-40cb-bdcf-7c2521a49f54}, !- Zone Return Air Port List
-=======
-  {d7f190c6-92f5-46c8-abb9-c6809eb29460}, !- Zone Air Inlet Port List
-  {dea6530f-d2b2-408d-a84e-4d801f949387}, !- Zone Air Exhaust Port List
-  {bf5d904c-0adc-4ca5-b64d-7343ef1e608a}, !- Zone Air Node Name
-  {53ad0a11-e5e4-483a-8ed5-49ca6de700ed}, !- Zone Return Air Port List
->>>>>>> 055af606
+  {cc7b9fc7-b82a-495a-80b8-14b443f41484}, !- Zone Air Inlet Port List
+  {21011a0b-0a6b-45ac-879c-3a9d7f2f0691}, !- Zone Air Exhaust Port List
+  {06412c5a-60a5-46eb-9dd7-cdf27a1e6f6a}, !- Zone Air Node Name
+  {ba454a59-eb1f-4500-9912-6716e7d4662f}, !- Zone Return Air Port List
   ,                                       !- Primary Daylighting Control Name
   ,                                       !- Fraction of Zone Controlled by Primary Daylighting Control
   ,                                       !- Secondary Daylighting Control Name
@@ -866,63 +608,33 @@
   No;                                     !- Use Ideal Air Loads
 
 OS:Node,
-<<<<<<< HEAD
-  {773c87cc-29f5-4fff-85e2-2af57e335899}, !- Handle
+  {71590d43-3537-469f-804d-10df0384da9b}, !- Handle
   Node 2,                                 !- Name
-  {2de4cd10-e426-4d08-ab5b-3eb6147a91fe}, !- Inlet Port
+  {06412c5a-60a5-46eb-9dd7-cdf27a1e6f6a}, !- Inlet Port
   ;                                       !- Outlet Port
 
 OS:Connection,
-  {2de4cd10-e426-4d08-ab5b-3eb6147a91fe}, !- Handle
-  {3c88e7e8-e77c-41e0-bc7d-b821df8c99db}, !- Source Object
+  {06412c5a-60a5-46eb-9dd7-cdf27a1e6f6a}, !- Handle
+  {93b16920-8c78-46ed-863c-aec2e1bc1269}, !- Source Object
   11,                                     !- Outlet Port
-  {773c87cc-29f5-4fff-85e2-2af57e335899}, !- Target Object
+  {71590d43-3537-469f-804d-10df0384da9b}, !- Target Object
   2;                                      !- Inlet Port
 
 OS:PortList,
-  {a024c8c2-e55d-4997-ad22-fb25aae64aa1}, !- Handle
-  {3c88e7e8-e77c-41e0-bc7d-b821df8c99db}; !- HVAC Component
+  {cc7b9fc7-b82a-495a-80b8-14b443f41484}, !- Handle
+  {93b16920-8c78-46ed-863c-aec2e1bc1269}; !- HVAC Component
 
 OS:PortList,
-  {48c5c276-ede3-434f-b27c-24cea12c0300}, !- Handle
-  {3c88e7e8-e77c-41e0-bc7d-b821df8c99db}; !- HVAC Component
+  {21011a0b-0a6b-45ac-879c-3a9d7f2f0691}, !- Handle
+  {93b16920-8c78-46ed-863c-aec2e1bc1269}; !- HVAC Component
 
 OS:PortList,
-  {782a7d87-b707-40cb-bdcf-7c2521a49f54}, !- Handle
-  {3c88e7e8-e77c-41e0-bc7d-b821df8c99db}; !- HVAC Component
+  {ba454a59-eb1f-4500-9912-6716e7d4662f}, !- Handle
+  {93b16920-8c78-46ed-863c-aec2e1bc1269}; !- HVAC Component
 
 OS:Sizing:Zone,
-  {4104aa5e-82cb-4443-a4e6-05327361bfc9}, !- Handle
-  {3c88e7e8-e77c-41e0-bc7d-b821df8c99db}, !- Zone or ZoneList Name
-=======
-  {a743559e-9f92-4303-a156-da3e94cce401}, !- Handle
-  Node 2,                                 !- Name
-  {bf5d904c-0adc-4ca5-b64d-7343ef1e608a}, !- Inlet Port
-  ;                                       !- Outlet Port
-
-OS:Connection,
-  {bf5d904c-0adc-4ca5-b64d-7343ef1e608a}, !- Handle
-  {d4962c09-74c8-4bb0-8ad2-2d967df93eb0}, !- Source Object
-  11,                                     !- Outlet Port
-  {a743559e-9f92-4303-a156-da3e94cce401}, !- Target Object
-  2;                                      !- Inlet Port
-
-OS:PortList,
-  {d7f190c6-92f5-46c8-abb9-c6809eb29460}, !- Handle
-  {d4962c09-74c8-4bb0-8ad2-2d967df93eb0}; !- HVAC Component
-
-OS:PortList,
-  {dea6530f-d2b2-408d-a84e-4d801f949387}, !- Handle
-  {d4962c09-74c8-4bb0-8ad2-2d967df93eb0}; !- HVAC Component
-
-OS:PortList,
-  {53ad0a11-e5e4-483a-8ed5-49ca6de700ed}, !- Handle
-  {d4962c09-74c8-4bb0-8ad2-2d967df93eb0}; !- HVAC Component
-
-OS:Sizing:Zone,
-  {652ed3e9-f793-40ae-a993-fa1592c15f72}, !- Handle
-  {d4962c09-74c8-4bb0-8ad2-2d967df93eb0}, !- Zone or ZoneList Name
->>>>>>> 055af606
+  {27e4259d-7f51-43cb-8b85-89de2364ecfa}, !- Handle
+  {93b16920-8c78-46ed-863c-aec2e1bc1269}, !- Zone or ZoneList Name
   SupplyAirTemperature,                   !- Zone Cooling Design Supply Air Temperature Input Method
   14,                                     !- Zone Cooling Design Supply Air Temperature {C}
   11.11,                                  !- Zone Cooling Design Supply Air Temperature Difference {deltaC}
@@ -949,21 +661,12 @@
   autosize;                               !- Dedicated Outdoor Air High Setpoint Temperature for Design {C}
 
 OS:ZoneHVAC:EquipmentList,
-<<<<<<< HEAD
-  {620a7130-bffa-48ae-96e3-d376d2456ced}, !- Handle
+  {b7e03b0e-5d96-4069-91b1-e86e856aeb3f}, !- Handle
   Zone HVAC Equipment List 2,             !- Name
-  {3c88e7e8-e77c-41e0-bc7d-b821df8c99db}; !- Thermal Zone
+  {93b16920-8c78-46ed-863c-aec2e1bc1269}; !- Thermal Zone
 
 OS:SpaceType,
-  {28f29cdc-472b-4273-958b-1478f31a6c13}, !- Handle
-=======
-  {57b3ac6a-e8ae-43f3-8007-f16dab50db21}, !- Handle
-  Zone HVAC Equipment List 2,             !- Name
-  {d4962c09-74c8-4bb0-8ad2-2d967df93eb0}; !- Thermal Zone
-
-OS:SpaceType,
-  {57983427-9eca-4b05-ae36-2f8f675fc54b}, !- Handle
->>>>>>> 055af606
+  {89775d33-040d-480f-b5fd-99e7aabc96b3}, !- Handle
   Space Type 2,                           !- Name
   ,                                       !- Default Construction Set Name
   ,                                       !- Default Schedule Set Name
@@ -974,23 +677,13 @@
   unfinished basement;                    !- Standards Space Type
 
 OS:Surface,
-<<<<<<< HEAD
-  {35ad85d3-9afe-455f-a8d0-86614d1fa88e}, !- Handle
+  {579ad7b3-3abf-4710-b3d7-fb3102be3217}, !- Handle
   Surface 7,                              !- Name
   Floor,                                  !- Surface Type
   ,                                       !- Construction Name
-  {73d7ab9c-eeb9-4017-b845-7f6c1f4354c6}, !- Space Name
+  {698895e1-132f-4ecf-b3ef-c3c27dd6efd8}, !- Space Name
   Surface,                                !- Outside Boundary Condition
-  {29cc03d6-7612-4ede-9cc9-f78ab683a036}, !- Outside Boundary Condition Object
-=======
-  {f24df76b-a1a2-420e-88a3-d507fd200a1d}, !- Handle
-  Surface 7,                              !- Name
-  Floor,                                  !- Surface Type
-  ,                                       !- Construction Name
-  {6c42ccb8-fbe9-4211-a89d-35fcd019df5c}, !- Space Name
-  Surface,                                !- Outside Boundary Condition
-  {f81f0790-1e04-4977-8a0d-345a9dcb0026}, !- Outside Boundary Condition Object
->>>>>>> 055af606
+  {92fb9be1-09cc-4bed-90b9-ff93c3684226}, !- Outside Boundary Condition Object
   NoSun,                                  !- Sun Exposure
   NoWind,                                 !- Wind Exposure
   ,                                       !- View Factor to Ground
@@ -1001,19 +694,11 @@
   6.46578440716979, -12.9315688143396, 2.4384; !- X,Y,Z Vertex 4 {m}
 
 OS:Surface,
-<<<<<<< HEAD
-  {54bef4a6-1356-473b-9c70-9b7ecf8c2aca}, !- Handle
+  {9fd1d481-e9c7-4f5e-a5a2-c87b4bb0c633}, !- Handle
   Surface 8,                              !- Name
   RoofCeiling,                            !- Surface Type
   ,                                       !- Construction Name
-  {73d7ab9c-eeb9-4017-b845-7f6c1f4354c6}, !- Space Name
-=======
-  {6ad1a2bc-aa31-4329-88be-9d0e3bf10ca1}, !- Handle
-  Surface 8,                              !- Name
-  RoofCeiling,                            !- Surface Type
-  ,                                       !- Construction Name
-  {6c42ccb8-fbe9-4211-a89d-35fcd019df5c}, !- Space Name
->>>>>>> 055af606
+  {698895e1-132f-4ecf-b3ef-c3c27dd6efd8}, !- Space Name
   Outdoors,                               !- Outside Boundary Condition
   ,                                       !- Outside Boundary Condition Object
   SunExposed,                             !- Sun Exposure
@@ -1026,19 +711,11 @@
   0, 0, 2.4384;                           !- X,Y,Z Vertex 4 {m}
 
 OS:Surface,
-<<<<<<< HEAD
-  {fe3ce117-aed1-479d-9fcb-881de618f5e1}, !- Handle
+  {643ad87d-be2e-4abe-9387-21308dad089f}, !- Handle
   Surface 9,                              !- Name
   RoofCeiling,                            !- Surface Type
   ,                                       !- Construction Name
-  {73d7ab9c-eeb9-4017-b845-7f6c1f4354c6}, !- Space Name
-=======
-  {75ec4f22-19cb-4fb0-812d-749618112d37}, !- Handle
-  Surface 9,                              !- Name
-  RoofCeiling,                            !- Surface Type
-  ,                                       !- Construction Name
-  {6c42ccb8-fbe9-4211-a89d-35fcd019df5c}, !- Space Name
->>>>>>> 055af606
+  {698895e1-132f-4ecf-b3ef-c3c27dd6efd8}, !- Space Name
   Outdoors,                               !- Outside Boundary Condition
   ,                                       !- Outside Boundary Condition Object
   SunExposed,                             !- Sun Exposure
@@ -1051,19 +728,11 @@
   6.46578440716979, -12.9315688143396, 2.4384; !- X,Y,Z Vertex 4 {m}
 
 OS:Surface,
-<<<<<<< HEAD
-  {fefe7142-d44c-4ac1-8719-ac476ee6e96b}, !- Handle
+  {d0e3d28b-814b-43f1-9153-37625e385a7b}, !- Handle
   Surface 10,                             !- Name
   Wall,                                   !- Surface Type
   ,                                       !- Construction Name
-  {73d7ab9c-eeb9-4017-b845-7f6c1f4354c6}, !- Space Name
-=======
-  {c966815e-38c0-4dc0-a823-c5690f4b0080}, !- Handle
-  Surface 10,                             !- Name
-  Wall,                                   !- Surface Type
-  ,                                       !- Construction Name
-  {6c42ccb8-fbe9-4211-a89d-35fcd019df5c}, !- Space Name
->>>>>>> 055af606
+  {698895e1-132f-4ecf-b3ef-c3c27dd6efd8}, !- Space Name
   Outdoors,                               !- Outside Boundary Condition
   ,                                       !- Outside Boundary Condition Object
   SunExposed,                             !- Sun Exposure
@@ -1075,19 +744,11 @@
   0, -12.9315688143396, 2.4384;           !- X,Y,Z Vertex 3 {m}
 
 OS:Surface,
-<<<<<<< HEAD
-  {d0deda32-f45a-4cf9-83cc-7fd3145766fd}, !- Handle
+  {9da10aa0-e1fb-4acd-9eb6-c681777f643e}, !- Handle
   Surface 11,                             !- Name
   Wall,                                   !- Surface Type
   ,                                       !- Construction Name
-  {73d7ab9c-eeb9-4017-b845-7f6c1f4354c6}, !- Space Name
-=======
-  {f1e710e7-8076-4d03-ba53-195103b8aeaf}, !- Handle
-  Surface 11,                             !- Name
-  Wall,                                   !- Surface Type
-  ,                                       !- Construction Name
-  {6c42ccb8-fbe9-4211-a89d-35fcd019df5c}, !- Space Name
->>>>>>> 055af606
+  {698895e1-132f-4ecf-b3ef-c3c27dd6efd8}, !- Space Name
   Adiabatic,                              !- Outside Boundary Condition
   ,                                       !- Outside Boundary Condition Object
   NoSun,                                  !- Sun Exposure
@@ -1099,15 +760,9 @@
   6.46578440716979, 0, 2.4384;            !- X,Y,Z Vertex 3 {m}
 
 OS:Space,
-<<<<<<< HEAD
-  {73d7ab9c-eeb9-4017-b845-7f6c1f4354c6}, !- Handle
+  {698895e1-132f-4ecf-b3ef-c3c27dd6efd8}, !- Handle
   unfinished attic space,                 !- Name
-  {8c65aca3-1c1b-41be-a873-cb8cd16fec41}, !- Space Type Name
-=======
-  {6c42ccb8-fbe9-4211-a89d-35fcd019df5c}, !- Handle
-  unfinished attic space,                 !- Name
-  {ecc52d0b-8506-4c50-bfe2-729dfcd32f86}, !- Space Type Name
->>>>>>> 055af606
+  {ba881e2f-aca1-426d-910b-850d32865f52}, !- Space Type Name
   ,                                       !- Default Construction Set Name
   ,                                       !- Default Schedule Set Name
   ,                                       !- Direction of Relative North {deg}
@@ -1115,17 +770,10 @@
   ,                                       !- Y Origin {m}
   ,                                       !- Z Origin {m}
   ,                                       !- Building Story Name
-<<<<<<< HEAD
-  {3a93171f-3437-4b7d-aa8b-242d6d84a0c2}; !- Thermal Zone Name
+  {81773221-2ce6-4b82-b79f-90103b7cadf1}; !- Thermal Zone Name
 
 OS:ThermalZone,
-  {3a93171f-3437-4b7d-aa8b-242d6d84a0c2}, !- Handle
-=======
-  {7b1a0ffc-6587-4232-b3e8-e600ff735549}; !- Thermal Zone Name
-
-OS:ThermalZone,
-  {7b1a0ffc-6587-4232-b3e8-e600ff735549}, !- Handle
->>>>>>> 055af606
+  {81773221-2ce6-4b82-b79f-90103b7cadf1}, !- Handle
   unfinished attic zone,                  !- Name
   ,                                       !- Multiplier
   ,                                       !- Ceiling Height {m}
@@ -1134,17 +782,10 @@
   ,                                       !- Zone Inside Convection Algorithm
   ,                                       !- Zone Outside Convection Algorithm
   ,                                       !- Zone Conditioning Equipment List Name
-<<<<<<< HEAD
-  {473c1efc-1ede-45de-96ff-28c6a310301b}, !- Zone Air Inlet Port List
-  {aabbf2dd-ff8b-4bb6-94a0-38e6e72ce3dc}, !- Zone Air Exhaust Port List
-  {f99b25fe-13fe-4cf9-b241-30763496c9ce}, !- Zone Air Node Name
-  {1e6e7b95-bea5-4521-ba0d-3db0ce7449ca}, !- Zone Return Air Port List
-=======
-  {dd567e83-c12b-4403-ae60-96fa8cb885d8}, !- Zone Air Inlet Port List
-  {675b4847-dce2-416b-bac5-fa7bef3855cc}, !- Zone Air Exhaust Port List
-  {20b0b610-82f2-4d63-9d06-de1ed4fea13e}, !- Zone Air Node Name
-  {4b4d5c12-8c4f-4ffc-beb0-f6a0753d1f31}, !- Zone Return Air Port List
->>>>>>> 055af606
+  {87fdcf0f-07df-4818-bace-ad8c7fe4b78f}, !- Zone Air Inlet Port List
+  {c2020c08-fbbf-46a6-a6dc-dac08c3824a8}, !- Zone Air Exhaust Port List
+  {308e6e82-66d1-42a9-b284-24e10f11d405}, !- Zone Air Node Name
+  {a146c700-2d4d-4a43-97b0-7f866c1c83cc}, !- Zone Return Air Port List
   ,                                       !- Primary Daylighting Control Name
   ,                                       !- Fraction of Zone Controlled by Primary Daylighting Control
   ,                                       !- Secondary Daylighting Control Name
@@ -1155,63 +796,33 @@
   No;                                     !- Use Ideal Air Loads
 
 OS:Node,
-<<<<<<< HEAD
-  {7cd4e45e-6e0d-47ae-9c15-be2f4e6e8415}, !- Handle
+  {3b85c206-0404-490e-8bd8-64f0f82a7c75}, !- Handle
   Node 3,                                 !- Name
-  {f99b25fe-13fe-4cf9-b241-30763496c9ce}, !- Inlet Port
+  {308e6e82-66d1-42a9-b284-24e10f11d405}, !- Inlet Port
   ;                                       !- Outlet Port
 
 OS:Connection,
-  {f99b25fe-13fe-4cf9-b241-30763496c9ce}, !- Handle
-  {3a93171f-3437-4b7d-aa8b-242d6d84a0c2}, !- Source Object
+  {308e6e82-66d1-42a9-b284-24e10f11d405}, !- Handle
+  {81773221-2ce6-4b82-b79f-90103b7cadf1}, !- Source Object
   11,                                     !- Outlet Port
-  {7cd4e45e-6e0d-47ae-9c15-be2f4e6e8415}, !- Target Object
+  {3b85c206-0404-490e-8bd8-64f0f82a7c75}, !- Target Object
   2;                                      !- Inlet Port
 
 OS:PortList,
-  {473c1efc-1ede-45de-96ff-28c6a310301b}, !- Handle
-  {3a93171f-3437-4b7d-aa8b-242d6d84a0c2}; !- HVAC Component
+  {87fdcf0f-07df-4818-bace-ad8c7fe4b78f}, !- Handle
+  {81773221-2ce6-4b82-b79f-90103b7cadf1}; !- HVAC Component
 
 OS:PortList,
-  {aabbf2dd-ff8b-4bb6-94a0-38e6e72ce3dc}, !- Handle
-  {3a93171f-3437-4b7d-aa8b-242d6d84a0c2}; !- HVAC Component
+  {c2020c08-fbbf-46a6-a6dc-dac08c3824a8}, !- Handle
+  {81773221-2ce6-4b82-b79f-90103b7cadf1}; !- HVAC Component
 
 OS:PortList,
-  {1e6e7b95-bea5-4521-ba0d-3db0ce7449ca}, !- Handle
-  {3a93171f-3437-4b7d-aa8b-242d6d84a0c2}; !- HVAC Component
+  {a146c700-2d4d-4a43-97b0-7f866c1c83cc}, !- Handle
+  {81773221-2ce6-4b82-b79f-90103b7cadf1}; !- HVAC Component
 
 OS:Sizing:Zone,
-  {dde0d9db-7d85-4bf7-bf72-27c23e004dd1}, !- Handle
-  {3a93171f-3437-4b7d-aa8b-242d6d84a0c2}, !- Zone or ZoneList Name
-=======
-  {8d545244-f2c5-4d2e-a325-52a987a4cc60}, !- Handle
-  Node 3,                                 !- Name
-  {20b0b610-82f2-4d63-9d06-de1ed4fea13e}, !- Inlet Port
-  ;                                       !- Outlet Port
-
-OS:Connection,
-  {20b0b610-82f2-4d63-9d06-de1ed4fea13e}, !- Handle
-  {7b1a0ffc-6587-4232-b3e8-e600ff735549}, !- Source Object
-  11,                                     !- Outlet Port
-  {8d545244-f2c5-4d2e-a325-52a987a4cc60}, !- Target Object
-  2;                                      !- Inlet Port
-
-OS:PortList,
-  {dd567e83-c12b-4403-ae60-96fa8cb885d8}, !- Handle
-  {7b1a0ffc-6587-4232-b3e8-e600ff735549}; !- HVAC Component
-
-OS:PortList,
-  {675b4847-dce2-416b-bac5-fa7bef3855cc}, !- Handle
-  {7b1a0ffc-6587-4232-b3e8-e600ff735549}; !- HVAC Component
-
-OS:PortList,
-  {4b4d5c12-8c4f-4ffc-beb0-f6a0753d1f31}, !- Handle
-  {7b1a0ffc-6587-4232-b3e8-e600ff735549}; !- HVAC Component
-
-OS:Sizing:Zone,
-  {d9c007d4-9a0f-40d3-9415-b3d1c9456940}, !- Handle
-  {7b1a0ffc-6587-4232-b3e8-e600ff735549}, !- Zone or ZoneList Name
->>>>>>> 055af606
+  {9130908e-5a6f-49f0-a756-95f31fa64dab}, !- Handle
+  {81773221-2ce6-4b82-b79f-90103b7cadf1}, !- Zone or ZoneList Name
   SupplyAirTemperature,                   !- Zone Cooling Design Supply Air Temperature Input Method
   14,                                     !- Zone Cooling Design Supply Air Temperature {C}
   11.11,                                  !- Zone Cooling Design Supply Air Temperature Difference {deltaC}
@@ -1238,21 +849,12 @@
   autosize;                               !- Dedicated Outdoor Air High Setpoint Temperature for Design {C}
 
 OS:ZoneHVAC:EquipmentList,
-<<<<<<< HEAD
-  {39c466e8-f20c-4f9f-842d-db152b966277}, !- Handle
+  {90fb7c48-15a3-46a7-a6e6-fe3d16946bb3}, !- Handle
   Zone HVAC Equipment List 3,             !- Name
-  {3a93171f-3437-4b7d-aa8b-242d6d84a0c2}; !- Thermal Zone
+  {81773221-2ce6-4b82-b79f-90103b7cadf1}; !- Thermal Zone
 
 OS:SpaceType,
-  {8c65aca3-1c1b-41be-a873-cb8cd16fec41}, !- Handle
-=======
-  {87e2a58e-0cb7-4f56-baf2-c775f63dd039}, !- Handle
-  Zone HVAC Equipment List 3,             !- Name
-  {7b1a0ffc-6587-4232-b3e8-e600ff735549}; !- Thermal Zone
-
-OS:SpaceType,
-  {ecc52d0b-8506-4c50-bfe2-729dfcd32f86}, !- Handle
->>>>>>> 055af606
+  {ba881e2f-aca1-426d-910b-850d32865f52}, !- Handle
   Space Type 3,                           !- Name
   ,                                       !- Default Construction Set Name
   ,                                       !- Default Schedule Set Name
@@ -1263,23 +865,14 @@
   unfinished attic;                       !- Standards Space Type
 
 OS:BuildingUnit,
-<<<<<<< HEAD
-  {d8a940e0-6865-4957-8155-05970db221ca}, !- Handle
-=======
-  {f727153c-1fbb-4840-84f6-aecf939135c9}, !- Handle
->>>>>>> 055af606
+  {f3332bea-2473-4a96-9477-0bfc9112189f}, !- Handle
   unit 1,                                 !- Name
   ,                                       !- Rendering Color
   Residential;                            !- Building Unit Type
 
 OS:AdditionalProperties,
-<<<<<<< HEAD
-  {961076a7-7a5c-45c6-9697-7fb7a25ab8b3}, !- Handle
-  {d8a940e0-6865-4957-8155-05970db221ca}, !- Object Name
-=======
-  {71f13869-4e47-47d5-9978-3bcc508f1534}, !- Handle
-  {f727153c-1fbb-4840-84f6-aecf939135c9}, !- Object Name
->>>>>>> 055af606
+  {9350895a-1692-4fe2-b477-39c418f86214}, !- Handle
+  {f3332bea-2473-4a96-9477-0bfc9112189f}, !- Object Name
   NumberOfBedrooms,                       !- Feature Name 1
   Integer,                                !- Feature Data Type 1
   3,                                      !- Feature Value 1
@@ -1291,20 +884,12 @@
   3.3900000000000001;                     !- Feature Value 3
 
 OS:External:File,
-<<<<<<< HEAD
-  {3818d16f-55e6-4779-9fc7-9b1c7808dab9}, !- Handle
-=======
-  {0a44c78b-0a93-45f8-91b3-909274fcba7c}, !- Handle
->>>>>>> 055af606
+  {4891a6d5-69f3-498f-a72d-9dff5ea647b4}, !- Handle
   8760.csv,                               !- Name
   8760.csv;                               !- File Name
 
 OS:Schedule:Day,
-<<<<<<< HEAD
-  {bfd73294-f6f1-48fc-9917-b27bf25b2d33}, !- Handle
-=======
-  {39d89e25-2ee9-47f4-a205-03c15aadca0a}, !- Handle
->>>>>>> 055af606
+  {be80993b-effd-4be5-9fa6-5aaaf42eeaf9}, !- Handle
   Schedule Day 1,                         !- Name
   ,                                       !- Schedule Type Limits Name
   ,                                       !- Interpolate to Timestep
@@ -1313,11 +898,7 @@
   0;                                      !- Value Until Time 1
 
 OS:Schedule:Day,
-<<<<<<< HEAD
-  {6cb74188-25f6-46ee-87e5-07bd470045bb}, !- Handle
-=======
-  {ebe032c5-b220-41bf-825e-0fe566a99121}, !- Handle
->>>>>>> 055af606
+  {9a26246b-610f-43f4-8105-76fd35c3b727}, !- Handle
   Schedule Day 2,                         !- Name
   ,                                       !- Schedule Type Limits Name
   ,                                       !- Interpolate to Timestep
@@ -1326,17 +907,10 @@
   1;                                      !- Value Until Time 1
 
 OS:Schedule:File,
-<<<<<<< HEAD
-  {e419d0f8-9fc8-4a42-9ff3-1f22c59ead61}, !- Handle
+  {917a408a-fae5-41f9-92f7-c4ea7917b3ee}, !- Handle
   occupants,                              !- Name
-  {9845d19d-feb2-4098-a69a-ad57be3884c4}, !- Schedule Type Limits Name
-  {3818d16f-55e6-4779-9fc7-9b1c7808dab9}, !- External File Name
-=======
-  {7656a2c5-5f59-4c52-8914-66223e112044}, !- Handle
-  occupants,                              !- Name
-  {2d3639b6-1d55-43dc-b810-75bdc88e5c04}, !- Schedule Type Limits Name
-  {0a44c78b-0a93-45f8-91b3-909274fcba7c}, !- External File Name
->>>>>>> 055af606
+  {701e85a2-7f1f-45e2-a9c3-206b123ad85c}, !- Schedule Type Limits Name
+  {4891a6d5-69f3-498f-a72d-9dff5ea647b4}, !- External File Name
   1,                                      !- Column Number
   1,                                      !- Rows to Skip at Top
   8760,                                   !- Number of Hours of Data
@@ -1345,23 +919,13 @@
   60;                                     !- Minutes per Item
 
 OS:Schedule:Constant,
-<<<<<<< HEAD
-  {7bca753c-9df5-4405-b4ee-2489b05c6686}, !- Handle
+  {d6c6a3b1-c53b-42e1-8701-b6b6e6124ac1}, !- Handle
   res occupants activity schedule,        !- Name
-  {7bd3ece5-58f0-4ef2-926f-0574b19fe19a}, !- Schedule Type Limits Name
+  {da535a20-769c-4df6-b1de-8ae17b9a75d7}, !- Schedule Type Limits Name
   112.539290946133;                       !- Value
 
 OS:People:Definition,
-  {1e8a82ac-d023-4bbe-9a2e-4c7f220a547a}, !- Handle
-=======
-  {1fad8087-44dc-4242-b038-61d9e355ddcb}, !- Handle
-  res occupants activity schedule,        !- Name
-  {8b3e2b62-66f8-4a2b-8f12-d8d92aa68640}, !- Schedule Type Limits Name
-  112.539290946133;                       !- Value
-
-OS:People:Definition,
-  {c07c9fd1-3766-4416-85bc-bcee486c6a09}, !- Handle
->>>>>>> 055af606
+  {7fff30a4-5b20-44e7-a1bb-f929346349ac}, !- Handle
   res occupants|living space,             !- Name
   People,                                 !- Number of People Calculation Method
   3.39,                                   !- Number of People {people}
@@ -1374,21 +938,12 @@
   ZoneAveraged;                           !- Mean Radiant Temperature Calculation Type
 
 OS:People,
-<<<<<<< HEAD
-  {492346cd-e229-43aa-b0ec-2f0f6c1b24c4}, !- Handle
+  {38582190-3a86-4e52-9b21-4e32e2d4cf7e}, !- Handle
   res occupants|living space,             !- Name
-  {1e8a82ac-d023-4bbe-9a2e-4c7f220a547a}, !- People Definition Name
-  {f0b6ebdc-3061-4d58-b629-ea2ecf857b19}, !- Space or SpaceType Name
-  {e419d0f8-9fc8-4a42-9ff3-1f22c59ead61}, !- Number of People Schedule Name
-  {7bca753c-9df5-4405-b4ee-2489b05c6686}, !- Activity Level Schedule Name
-=======
-  {6605f8bc-6818-48e3-baf7-3363ee4703a1}, !- Handle
-  res occupants|living space,             !- Name
-  {c07c9fd1-3766-4416-85bc-bcee486c6a09}, !- People Definition Name
-  {d969191b-0af4-4f79-af04-1541cb5cf43f}, !- Space or SpaceType Name
-  {7656a2c5-5f59-4c52-8914-66223e112044}, !- Number of People Schedule Name
-  {1fad8087-44dc-4242-b038-61d9e355ddcb}, !- Activity Level Schedule Name
->>>>>>> 055af606
+  {7fff30a4-5b20-44e7-a1bb-f929346349ac}, !- People Definition Name
+  {e9bf0ec2-16c2-45b2-b0e7-5ea383a535e4}, !- Space or SpaceType Name
+  {917a408a-fae5-41f9-92f7-c4ea7917b3ee}, !- Number of People Schedule Name
+  {d6c6a3b1-c53b-42e1-8701-b6b6e6124ac1}, !- Activity Level Schedule Name
   ,                                       !- Surface Name/Angle Factor List Name
   ,                                       !- Work Efficiency Schedule Name
   ,                                       !- Clothing Insulation Schedule Name
@@ -1396,11 +951,7 @@
   1;                                      !- Multiplier
 
 OS:ScheduleTypeLimits,
-<<<<<<< HEAD
-  {7bd3ece5-58f0-4ef2-926f-0574b19fe19a}, !- Handle
-=======
-  {8b3e2b62-66f8-4a2b-8f12-d8d92aa68640}, !- Handle
->>>>>>> 055af606
+  {da535a20-769c-4df6-b1de-8ae17b9a75d7}, !- Handle
   ActivityLevel,                          !- Name
   0,                                      !- Lower Limit Value
   ,                                       !- Upper Limit Value
@@ -1408,11 +959,7 @@
   ActivityLevel;                          !- Unit Type
 
 OS:ScheduleTypeLimits,
-<<<<<<< HEAD
-  {9845d19d-feb2-4098-a69a-ad57be3884c4}, !- Handle
-=======
-  {2d3639b6-1d55-43dc-b810-75bdc88e5c04}, !- Handle
->>>>>>> 055af606
+  {701e85a2-7f1f-45e2-a9c3-206b123ad85c}, !- Handle
   Fractional,                             !- Name
   0,                                      !- Lower Limit Value
   1,                                      !- Upper Limit Value
