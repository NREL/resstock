--- conflicted
+++ resolved
@@ -1,73 +1,41 @@
 !- NOTE: Auto-generated from /test/osw_files/SFA_4units_1story_UB_UA_3Beds_2Baths_Denver.osw
 
 OS:Version,
-<<<<<<< HEAD
-  {828db626-2b1a-4b34-a661-72f63bda7612}, !- Handle
+  {65928b41-413f-4731-8aee-5a932808abc9}, !- Handle
   2.9.0;                                  !- Version Identifier
 
 OS:SimulationControl,
-  {d2c49950-311e-46f8-885e-05cf7b45db61}, !- Handle
-=======
-  {78397332-bb03-4e85-b8db-17f755be64c8}, !- Handle
-  2.9.0;                                  !- Version Identifier
-
-OS:SimulationControl,
-  {944c8885-df4c-4442-8cdb-ec03bbb7e478}, !- Handle
->>>>>>> 3c1d7324
+  {4f46bfbc-10d6-48d5-81c3-bcc21e4add99}, !- Handle
   ,                                       !- Do Zone Sizing Calculation
   ,                                       !- Do System Sizing Calculation
   ,                                       !- Do Plant Sizing Calculation
   No;                                     !- Run Simulation for Sizing Periods
 
 OS:Timestep,
-<<<<<<< HEAD
-  {fc593c32-13b5-4f40-b68d-5927b926ce99}, !- Handle
+  {7a8cd737-68a2-4cce-af05-04949d58ad3f}, !- Handle
   6;                                      !- Number of Timesteps per Hour
 
 OS:ShadowCalculation,
-  {8c996d90-a886-40c5-8c12-c37cf414f1f2}, !- Handle
-=======
-  {fa5db591-ffbf-45d3-9d59-8c96394f0f4c}, !- Handle
-  6;                                      !- Number of Timesteps per Hour
-
-OS:ShadowCalculation,
-  {ea30d017-542c-4f12-8f84-321ad98a0033}, !- Handle
->>>>>>> 3c1d7324
+  {6e1ce050-b8f0-4529-9865-4ed63acabcf4}, !- Handle
   20,                                     !- Calculation Frequency
   200;                                    !- Maximum Figures in Shadow Overlap Calculations
 
 OS:SurfaceConvectionAlgorithm:Outside,
-<<<<<<< HEAD
-  {e542a8e9-0fe1-47e0-a36b-7094d99cf365}, !- Handle
+  {34800525-9bb3-4648-bf92-360c437cc00c}, !- Handle
   DOE-2;                                  !- Algorithm
 
 OS:SurfaceConvectionAlgorithm:Inside,
-  {1d6fa4dd-0b19-4316-8c1f-f47dfffe8c1d}, !- Handle
+  {e0f8d042-fbe9-44e9-89d5-5331d480b13c}, !- Handle
   TARP;                                   !- Algorithm
 
 OS:ZoneCapacitanceMultiplier:ResearchSpecial,
-  {2713e28c-cb42-42eb-b0c3-01a9409e7e54}, !- Handle
-=======
-  {0d828e40-c011-488e-b400-7917384eb053}, !- Handle
-  DOE-2;                                  !- Algorithm
-
-OS:SurfaceConvectionAlgorithm:Inside,
-  {4d2fb3b7-5e75-4bfd-9a1b-dad613685674}, !- Handle
-  TARP;                                   !- Algorithm
-
-OS:ZoneCapacitanceMultiplier:ResearchSpecial,
-  {e17217e1-b1b3-4c48-9bd1-b637bc5eff9d}, !- Handle
->>>>>>> 3c1d7324
+  {cee24f76-62c7-498f-bed1-48f1e99e1fe7}, !- Handle
   ,                                       !- Temperature Capacity Multiplier
   15,                                     !- Humidity Capacity Multiplier
   ;                                       !- Carbon Dioxide Capacity Multiplier
 
 OS:RunPeriod,
-<<<<<<< HEAD
-  {47d0a022-574c-4b9d-ba78-63bc32fdddda}, !- Handle
-=======
-  {d22ad019-8713-47e1-a820-d9495bf156e9}, !- Handle
->>>>>>> 3c1d7324
+  {2be39d2d-d7d1-4c2c-ba70-cbf86ad5ca1a}, !- Handle
   Run Period 1,                           !- Name
   1,                                      !- Begin Month
   1,                                      !- Begin Day of Month
@@ -81,21 +49,13 @@
   ;                                       !- Number of Times Runperiod to be Repeated
 
 OS:YearDescription,
-<<<<<<< HEAD
-  {2e6550ca-6793-487f-9fc5-e43fe2fdf0b3}, !- Handle
-=======
-  {48b712e8-5bd5-4ca8-aeec-e3fe00c0c745}, !- Handle
->>>>>>> 3c1d7324
+  {853fee7c-7fe3-47e9-883b-9e1b70d9a18e}, !- Handle
   2007,                                   !- Calendar Year
   ,                                       !- Day of Week for Start Day
   ;                                       !- Is Leap Year
 
 OS:WeatherFile,
-<<<<<<< HEAD
-  {76ea4d15-8ff7-4383-a199-a3f596f195a7}, !- Handle
-=======
-  {1080960d-295a-4203-a36f-eede82e7d13f}, !- Handle
->>>>>>> 3c1d7324
+  {fb3f956b-82d3-4da4-aaac-c7ab63c35730}, !- Handle
   Denver Intl Ap,                         !- City
   CO,                                     !- State Province Region
   USA,                                    !- Country
@@ -109,13 +69,8 @@
   E23378AA;                               !- Checksum
 
 OS:AdditionalProperties,
-<<<<<<< HEAD
-  {a09c075c-a48a-4b93-b368-e8837d404183}, !- Handle
-  {76ea4d15-8ff7-4383-a199-a3f596f195a7}, !- Object Name
-=======
-  {c58cdc19-30b4-417d-9eeb-a9c2697ebc3b}, !- Handle
-  {1080960d-295a-4203-a36f-eede82e7d13f}, !- Object Name
->>>>>>> 3c1d7324
+  {ac10ab8b-5b7f-40e0-98b9-e9238c6729d9}, !- Handle
+  {fb3f956b-82d3-4da4-aaac-c7ab63c35730}, !- Object Name
   EPWHeaderCity,                          !- Feature Name 1
   String,                                 !- Feature Data Type 1
   Denver Intl Ap,                         !- Feature Value 1
@@ -223,11 +178,7 @@
   84;                                     !- Feature Value 35
 
 OS:Site,
-<<<<<<< HEAD
-  {980b9661-b907-4e48-9937-cb29b14383c2}, !- Handle
-=======
-  {faaa98e9-8eb9-4701-a439-ed89fa02566f}, !- Handle
->>>>>>> 3c1d7324
+  {01982379-09ec-4222-a0bb-1896cefdbef5}, !- Handle
   Denver Intl Ap_CO_USA,                  !- Name
   39.83,                                  !- Latitude {deg}
   -104.65,                                !- Longitude {deg}
@@ -236,11 +187,7 @@
   ;                                       !- Terrain
 
 OS:ClimateZones,
-<<<<<<< HEAD
-  {aca5e627-318e-4e1a-9194-4b70d2701f3f}, !- Handle
-=======
-  {3cf99611-45be-42e4-83a9-ea635c282851}, !- Handle
->>>>>>> 3c1d7324
+  {9d4499c5-35e2-4447-b8f1-915345d859aa}, !- Handle
   ,                                       !- Active Institution
   ,                                       !- Active Year
   ,                                       !- Climate Zone Institution Name 1
@@ -253,31 +200,19 @@
   Cold;                                   !- Climate Zone Value 2
 
 OS:Site:WaterMainsTemperature,
-<<<<<<< HEAD
-  {ae897215-5a8c-4ef6-af63-6c9a68c3b4b0}, !- Handle
-=======
-  {9f8b03e2-b756-4d98-af8e-2a6e7a941021}, !- Handle
->>>>>>> 3c1d7324
+  {c4c429cb-7cd3-48db-af1b-848af3b3b586}, !- Handle
   Correlation,                            !- Calculation Method
   ,                                       !- Temperature Schedule Name
   10.8753424657535,                       !- Annual Average Outdoor Air Temperature {C}
   23.1524007936508;                       !- Maximum Difference In Monthly Average Outdoor Air Temperatures {deltaC}
 
 OS:RunPeriodControl:DaylightSavingTime,
-<<<<<<< HEAD
-  {4a4cd6f1-53cc-4b9c-bf16-02d79505ab76}, !- Handle
-=======
-  {b4861f04-cd1f-4fa1-a545-0f3a7b9c0fcb}, !- Handle
->>>>>>> 3c1d7324
+  {e396a4f5-3429-4136-b0ac-988de077306f}, !- Handle
   3/12,                                   !- Start Date
   11/5;                                   !- End Date
 
 OS:Site:GroundTemperature:Deep,
-<<<<<<< HEAD
-  {4fc30ce9-0ab2-4706-9800-b47604acffa9}, !- Handle
-=======
-  {4092ce6a-6263-4a58-8b4e-bb8a82a08990}, !- Handle
->>>>>>> 3c1d7324
+  {9dcb997f-2cd4-4204-bdee-799af96a7065}, !- Handle
   10.8753424657535,                       !- January Deep Ground Temperature {C}
   10.8753424657535,                       !- February Deep Ground Temperature {C}
   10.8753424657535,                       !- March Deep Ground Temperature {C}
@@ -292,11 +227,7 @@
   10.8753424657535;                       !- December Deep Ground Temperature {C}
 
 OS:Building,
-<<<<<<< HEAD
-  {97e781de-6b6f-431c-87f7-d9121f081587}, !- Handle
-=======
-  {1c801026-ade5-4cda-adf0-b21d8a9648a7}, !- Handle
->>>>>>> 3c1d7324
+  {f0354d52-b0dc-4a54-a247-6f7b2210e3c3}, !- Handle
   Building 1,                             !- Name
   ,                                       !- Building Sector Type
   0,                                      !- North Axis {deg}
@@ -311,13 +242,8 @@
   4;                                      !- Standards Number of Living Units
 
 OS:AdditionalProperties,
-<<<<<<< HEAD
-  {4309226a-0ecc-447d-a434-327f0f64c9d6}, !- Handle
-  {97e781de-6b6f-431c-87f7-d9121f081587}, !- Object Name
-=======
-  {dbd122c9-8e2c-4117-ae6f-91948717c472}, !- Handle
-  {1c801026-ade5-4cda-adf0-b21d8a9648a7}, !- Object Name
->>>>>>> 3c1d7324
+  {78aa5ef6-8536-4eff-92a1-94e682a4ab35}, !- Handle
+  {f0354d52-b0dc-4a54-a247-6f7b2210e3c3}, !- Object Name
   num_units,                              !- Feature Name 1
   Integer,                                !- Feature Data Type 1
   4,                                      !- Feature Value 1
@@ -332,11 +258,7 @@
   1;                                      !- Feature Value 4
 
 OS:ThermalZone,
-<<<<<<< HEAD
-  {638a19f1-c6b2-4ddd-b85a-f72520159068}, !- Handle
-=======
-  {3bbda319-e1d8-426a-ac2f-e52534fb3ebb}, !- Handle
->>>>>>> 3c1d7324
+  {05787292-5749-4f0a-8903-d3a66c95326a}, !- Handle
   living zone,                            !- Name
   ,                                       !- Multiplier
   ,                                       !- Ceiling Height {m}
@@ -345,17 +267,10 @@
   ,                                       !- Zone Inside Convection Algorithm
   ,                                       !- Zone Outside Convection Algorithm
   ,                                       !- Zone Conditioning Equipment List Name
-<<<<<<< HEAD
-  {7cc16afd-df85-4999-8641-d35362295add}, !- Zone Air Inlet Port List
-  {b2abe7b5-f680-4c57-bbe0-5c989d0bd009}, !- Zone Air Exhaust Port List
-  {80347aa0-b039-4292-a4c8-5777a18623f9}, !- Zone Air Node Name
-  {310ce30c-8d63-4a9b-ab39-5a9f9f46ab23}, !- Zone Return Air Port List
-=======
-  {3ca4254c-074a-47b1-b6c2-e6b6afd1b0c5}, !- Zone Air Inlet Port List
-  {d5b459a3-adcf-4732-9b6d-86c206f3e8b6}, !- Zone Air Exhaust Port List
-  {3d4a2b3b-1223-4b41-aefe-5d5be2b1c8f2}, !- Zone Air Node Name
-  {f61391c3-9b45-485a-b3dc-0a6378482e7e}, !- Zone Return Air Port List
->>>>>>> 3c1d7324
+  {8677cd10-63ef-4a3b-89ff-5eb3e1924ecb}, !- Zone Air Inlet Port List
+  {d92342e1-48a1-44ba-8fe0-84145a6bc88e}, !- Zone Air Exhaust Port List
+  {0b2316d3-a54a-4e59-9b64-ad4e7a11ee05}, !- Zone Air Node Name
+  {24a67093-de85-42b5-b57b-992f92d17360}, !- Zone Return Air Port List
   ,                                       !- Primary Daylighting Control Name
   ,                                       !- Fraction of Zone Controlled by Primary Daylighting Control
   ,                                       !- Secondary Daylighting Control Name
@@ -366,71 +281,37 @@
   No;                                     !- Use Ideal Air Loads
 
 OS:Node,
-<<<<<<< HEAD
-  {14e8c51d-0bbf-41ea-be7e-1f1d94ec5507}, !- Handle
+  {1861853c-2fc0-471c-9974-b63d6739dd7d}, !- Handle
   Node 1,                                 !- Name
-  {80347aa0-b039-4292-a4c8-5777a18623f9}, !- Inlet Port
+  {0b2316d3-a54a-4e59-9b64-ad4e7a11ee05}, !- Inlet Port
   ;                                       !- Outlet Port
 
 OS:Connection,
-  {80347aa0-b039-4292-a4c8-5777a18623f9}, !- Handle
-  {88ca755b-61b6-4e77-86c4-73cef805a104}, !- Name
-  {638a19f1-c6b2-4ddd-b85a-f72520159068}, !- Source Object
+  {0b2316d3-a54a-4e59-9b64-ad4e7a11ee05}, !- Handle
+  {d6ee96da-0143-4cd2-b97f-6a87ddccf560}, !- Name
+  {05787292-5749-4f0a-8903-d3a66c95326a}, !- Source Object
   11,                                     !- Outlet Port
-  {14e8c51d-0bbf-41ea-be7e-1f1d94ec5507}, !- Target Object
+  {1861853c-2fc0-471c-9974-b63d6739dd7d}, !- Target Object
   2;                                      !- Inlet Port
 
 OS:PortList,
-  {7cc16afd-df85-4999-8641-d35362295add}, !- Handle
-  {8a7add8b-97c9-4f95-b81b-4a5cc7838a37}, !- Name
-  {638a19f1-c6b2-4ddd-b85a-f72520159068}; !- HVAC Component
+  {8677cd10-63ef-4a3b-89ff-5eb3e1924ecb}, !- Handle
+  {f64e5e90-bfa7-4d62-85b4-9b86e2c11522}, !- Name
+  {05787292-5749-4f0a-8903-d3a66c95326a}; !- HVAC Component
 
 OS:PortList,
-  {b2abe7b5-f680-4c57-bbe0-5c989d0bd009}, !- Handle
-  {fbb9662d-39ab-4d25-b2b3-2464879ef42b}, !- Name
-  {638a19f1-c6b2-4ddd-b85a-f72520159068}; !- HVAC Component
+  {d92342e1-48a1-44ba-8fe0-84145a6bc88e}, !- Handle
+  {9e623a04-e6b8-41f0-9e97-c8811ef13d29}, !- Name
+  {05787292-5749-4f0a-8903-d3a66c95326a}; !- HVAC Component
 
 OS:PortList,
-  {310ce30c-8d63-4a9b-ab39-5a9f9f46ab23}, !- Handle
-  {ccc1fb00-a649-4d4a-ae56-ed52edfde88a}, !- Name
-  {638a19f1-c6b2-4ddd-b85a-f72520159068}; !- HVAC Component
+  {24a67093-de85-42b5-b57b-992f92d17360}, !- Handle
+  {94431a5d-fca8-48e1-b63d-771397ac4af0}, !- Name
+  {05787292-5749-4f0a-8903-d3a66c95326a}; !- HVAC Component
 
 OS:Sizing:Zone,
-  {3fc25e6c-48c0-4ffe-8949-3e6d0b747856}, !- Handle
-  {638a19f1-c6b2-4ddd-b85a-f72520159068}, !- Zone or ZoneList Name
-=======
-  {1c2d3862-fbdc-4596-b192-1329dadc2f99}, !- Handle
-  Node 1,                                 !- Name
-  {3d4a2b3b-1223-4b41-aefe-5d5be2b1c8f2}, !- Inlet Port
-  ;                                       !- Outlet Port
-
-OS:Connection,
-  {3d4a2b3b-1223-4b41-aefe-5d5be2b1c8f2}, !- Handle
-  {7d128e27-3aaa-4844-a348-ccac93612cf2}, !- Name
-  {3bbda319-e1d8-426a-ac2f-e52534fb3ebb}, !- Source Object
-  11,                                     !- Outlet Port
-  {1c2d3862-fbdc-4596-b192-1329dadc2f99}, !- Target Object
-  2;                                      !- Inlet Port
-
-OS:PortList,
-  {3ca4254c-074a-47b1-b6c2-e6b6afd1b0c5}, !- Handle
-  {e48fb868-a4a1-4cec-8daf-17831bce8fc7}, !- Name
-  {3bbda319-e1d8-426a-ac2f-e52534fb3ebb}; !- HVAC Component
-
-OS:PortList,
-  {d5b459a3-adcf-4732-9b6d-86c206f3e8b6}, !- Handle
-  {2aa89acc-d8d7-488e-a18a-a2a01275bcf9}, !- Name
-  {3bbda319-e1d8-426a-ac2f-e52534fb3ebb}; !- HVAC Component
-
-OS:PortList,
-  {f61391c3-9b45-485a-b3dc-0a6378482e7e}, !- Handle
-  {6c44d625-f527-4b04-b313-722996dfc1bd}, !- Name
-  {3bbda319-e1d8-426a-ac2f-e52534fb3ebb}; !- HVAC Component
-
-OS:Sizing:Zone,
-  {913d4449-14f0-418f-9eb3-584c0bbe35d7}, !- Handle
-  {3bbda319-e1d8-426a-ac2f-e52534fb3ebb}, !- Zone or ZoneList Name
->>>>>>> 3c1d7324
+  {e791a1da-f19d-4423-9cbf-d95a1cf89b74}, !- Handle
+  {05787292-5749-4f0a-8903-d3a66c95326a}, !- Zone or ZoneList Name
   SupplyAirTemperature,                   !- Zone Cooling Design Supply Air Temperature Input Method
   14,                                     !- Zone Cooling Design Supply Air Temperature {C}
   11.11,                                  !- Zone Cooling Design Supply Air Temperature Difference {deltaC}
@@ -459,25 +340,14 @@
   autosize;                               !- Dedicated Outdoor Air High Setpoint Temperature for Design {C}
 
 OS:ZoneHVAC:EquipmentList,
-<<<<<<< HEAD
-  {a8331e81-8c22-45be-8431-8ab06bb015b0}, !- Handle
+  {d53f4c4d-e52a-427f-809a-8f9e0f6a5acd}, !- Handle
   Zone HVAC Equipment List 1,             !- Name
-  {638a19f1-c6b2-4ddd-b85a-f72520159068}; !- Thermal Zone
+  {05787292-5749-4f0a-8903-d3a66c95326a}; !- Thermal Zone
 
 OS:Space,
-  {805c6484-49a6-4e5b-a4e6-05ce3ee86f36}, !- Handle
+  {424758fe-9ebf-4163-ac63-780974544a9d}, !- Handle
   living space,                           !- Name
-  {9f7f2c5a-ccfe-418e-9473-ff238379b92e}, !- Space Type Name
-=======
-  {a7126bf4-8cc3-461e-9426-720f65b06b11}, !- Handle
-  Zone HVAC Equipment List 1,             !- Name
-  {3bbda319-e1d8-426a-ac2f-e52534fb3ebb}; !- Thermal Zone
-
-OS:Space,
-  {0f7f54d0-bede-4fd1-ad90-f6a821a8320a}, !- Handle
-  living space,                           !- Name
-  {a7bc46d8-7867-481d-b961-c17891af72e2}, !- Space Type Name
->>>>>>> 3c1d7324
+  {1de405de-9ad5-4059-b2a9-44eba2007aa2}, !- Space Type Name
   ,                                       !- Default Construction Set Name
   ,                                       !- Default Schedule Set Name
   ,                                       !- Direction of Relative North {deg}
@@ -485,35 +355,19 @@
   ,                                       !- Y Origin {m}
   ,                                       !- Z Origin {m}
   ,                                       !- Building Story Name
-<<<<<<< HEAD
-  {638a19f1-c6b2-4ddd-b85a-f72520159068}, !- Thermal Zone Name
+  {05787292-5749-4f0a-8903-d3a66c95326a}, !- Thermal Zone Name
   ,                                       !- Part of Total Floor Area
   ,                                       !- Design Specification Outdoor Air Object Name
-  {74db8b0f-66bc-45a0-a2dd-68c7404e5b5a}; !- Building Unit Name
-
-OS:Surface,
-  {51f05d2e-29fd-44f5-9a78-ce8e9f617304}, !- Handle
+  {cfe84fbf-13fb-4852-ba85-c9e9de4594f0}; !- Building Unit Name
+
+OS:Surface,
+  {b383ee4e-bcd0-4053-86da-f489d160a21a}, !- Handle
   Surface 1,                              !- Name
   Floor,                                  !- Surface Type
   ,                                       !- Construction Name
-  {805c6484-49a6-4e5b-a4e6-05ce3ee86f36}, !- Space Name
+  {424758fe-9ebf-4163-ac63-780974544a9d}, !- Space Name
   Surface,                                !- Outside Boundary Condition
-  {4f883423-5f1a-4fe6-956d-8a985cf7470a}, !- Outside Boundary Condition Object
-=======
-  {3bbda319-e1d8-426a-ac2f-e52534fb3ebb}, !- Thermal Zone Name
-  ,                                       !- Part of Total Floor Area
-  ,                                       !- Design Specification Outdoor Air Object Name
-  {abbe1a72-d997-40fe-a043-e0126af115a1}; !- Building Unit Name
-
-OS:Surface,
-  {bfea9ec0-d0f4-4772-b202-102cbc0a85d2}, !- Handle
-  Surface 1,                              !- Name
-  Floor,                                  !- Surface Type
-  ,                                       !- Construction Name
-  {0f7f54d0-bede-4fd1-ad90-f6a821a8320a}, !- Space Name
-  Surface,                                !- Outside Boundary Condition
-  {c14e2419-2e43-485d-93f8-74eb1591a3b4}, !- Outside Boundary Condition Object
->>>>>>> 3c1d7324
+  {e36208e4-964b-42da-bd42-8febcdaf10c6}, !- Outside Boundary Condition Object
   NoSun,                                  !- Sun Exposure
   NoWind,                                 !- Wind Exposure
   ,                                       !- View Factor to Ground
@@ -524,19 +378,11 @@
   6.46578440716979, -12.9315688143396, 0; !- X,Y,Z Vertex 4 {m}
 
 OS:Surface,
-<<<<<<< HEAD
-  {40bb7d46-2ab2-4054-8532-712e417a2e55}, !- Handle
+  {8fa89f65-0cf1-4bc9-99e6-727e6d210989}, !- Handle
   Surface 2,                              !- Name
   Wall,                                   !- Surface Type
   ,                                       !- Construction Name
-  {805c6484-49a6-4e5b-a4e6-05ce3ee86f36}, !- Space Name
-=======
-  {2c97070d-abaa-422e-b4cb-aa08605a33aa}, !- Handle
-  Surface 2,                              !- Name
-  Wall,                                   !- Surface Type
-  ,                                       !- Construction Name
-  {0f7f54d0-bede-4fd1-ad90-f6a821a8320a}, !- Space Name
->>>>>>> 3c1d7324
+  {424758fe-9ebf-4163-ac63-780974544a9d}, !- Space Name
   Outdoors,                               !- Outside Boundary Condition
   ,                                       !- Outside Boundary Condition Object
   SunExposed,                             !- Sun Exposure
@@ -549,19 +395,11 @@
   0, -12.9315688143396, 2.4384;           !- X,Y,Z Vertex 4 {m}
 
 OS:Surface,
-<<<<<<< HEAD
-  {1655de4d-8e89-406f-b3f8-f7937cb3ec34}, !- Handle
+  {7aa90b08-3065-4593-88ab-f3f6fcae0296}, !- Handle
   Surface 3,                              !- Name
   Wall,                                   !- Surface Type
   ,                                       !- Construction Name
-  {805c6484-49a6-4e5b-a4e6-05ce3ee86f36}, !- Space Name
-=======
-  {6ffe5d47-72f2-4ccd-9752-c72f50e61793}, !- Handle
-  Surface 3,                              !- Name
-  Wall,                                   !- Surface Type
-  ,                                       !- Construction Name
-  {0f7f54d0-bede-4fd1-ad90-f6a821a8320a}, !- Space Name
->>>>>>> 3c1d7324
+  {424758fe-9ebf-4163-ac63-780974544a9d}, !- Space Name
   Outdoors,                               !- Outside Boundary Condition
   ,                                       !- Outside Boundary Condition Object
   SunExposed,                             !- Sun Exposure
@@ -574,19 +412,11 @@
   0, 0, 2.4384;                           !- X,Y,Z Vertex 4 {m}
 
 OS:Surface,
-<<<<<<< HEAD
-  {170372b8-f819-4768-9ef3-24d898ec2870}, !- Handle
+  {ec20ec09-4a35-4821-a8e2-80cf8b1a5760}, !- Handle
   Surface 4,                              !- Name
   Wall,                                   !- Surface Type
   ,                                       !- Construction Name
-  {805c6484-49a6-4e5b-a4e6-05ce3ee86f36}, !- Space Name
-=======
-  {bb58732a-a8d0-4aef-8323-1bfc9d8d97f2}, !- Handle
-  Surface 4,                              !- Name
-  Wall,                                   !- Surface Type
-  ,                                       !- Construction Name
-  {0f7f54d0-bede-4fd1-ad90-f6a821a8320a}, !- Space Name
->>>>>>> 3c1d7324
+  {424758fe-9ebf-4163-ac63-780974544a9d}, !- Space Name
   Adiabatic,                              !- Outside Boundary Condition
   ,                                       !- Outside Boundary Condition Object
   NoSun,                                  !- Sun Exposure
@@ -599,19 +429,11 @@
   6.46578440716979, 0, 2.4384;            !- X,Y,Z Vertex 4 {m}
 
 OS:Surface,
-<<<<<<< HEAD
-  {ab6875de-6dc6-4cd4-a5ae-06cc14cf93b8}, !- Handle
+  {24fedd96-9e49-46fe-a4ac-095f6c827fee}, !- Handle
   Surface 5,                              !- Name
   Wall,                                   !- Surface Type
   ,                                       !- Construction Name
-  {805c6484-49a6-4e5b-a4e6-05ce3ee86f36}, !- Space Name
-=======
-  {38c36a22-00f9-445a-afab-8d1b77b37164}, !- Handle
-  Surface 5,                              !- Name
-  Wall,                                   !- Surface Type
-  ,                                       !- Construction Name
-  {0f7f54d0-bede-4fd1-ad90-f6a821a8320a}, !- Space Name
->>>>>>> 3c1d7324
+  {424758fe-9ebf-4163-ac63-780974544a9d}, !- Space Name
   Outdoors,                               !- Outside Boundary Condition
   ,                                       !- Outside Boundary Condition Object
   SunExposed,                             !- Sun Exposure
@@ -624,23 +446,13 @@
   6.46578440716979, -12.9315688143396, 2.4384; !- X,Y,Z Vertex 4 {m}
 
 OS:Surface,
-<<<<<<< HEAD
-  {c9c89d96-ce28-48f1-b121-841d6716f752}, !- Handle
+  {be965471-49b9-407d-bde9-f000a1e0e0e2}, !- Handle
   Surface 6,                              !- Name
   RoofCeiling,                            !- Surface Type
   ,                                       !- Construction Name
-  {805c6484-49a6-4e5b-a4e6-05ce3ee86f36}, !- Space Name
+  {424758fe-9ebf-4163-ac63-780974544a9d}, !- Space Name
   Surface,                                !- Outside Boundary Condition
-  {234e6d2f-d98e-4415-b34a-a6f94cec137b}, !- Outside Boundary Condition Object
-=======
-  {9038d787-b4b4-4143-bc42-9489bc7650a1}, !- Handle
-  Surface 6,                              !- Name
-  RoofCeiling,                            !- Surface Type
-  ,                                       !- Construction Name
-  {0f7f54d0-bede-4fd1-ad90-f6a821a8320a}, !- Space Name
-  Surface,                                !- Outside Boundary Condition
-  {124289a5-86e8-434c-a43e-a0f35624389b}, !- Outside Boundary Condition Object
->>>>>>> 3c1d7324
+  {d4856628-e093-42da-8a74-763174ca6d40}, !- Outside Boundary Condition Object
   NoSun,                                  !- Sun Exposure
   NoWind,                                 !- Wind Exposure
   ,                                       !- View Factor to Ground
@@ -651,11 +463,7 @@
   0, -12.9315688143396, 2.4384;           !- X,Y,Z Vertex 4 {m}
 
 OS:SpaceType,
-<<<<<<< HEAD
-  {9f7f2c5a-ccfe-418e-9473-ff238379b92e}, !- Handle
-=======
-  {a7bc46d8-7867-481d-b961-c17891af72e2}, !- Handle
->>>>>>> 3c1d7324
+  {1de405de-9ad5-4059-b2a9-44eba2007aa2}, !- Handle
   Space Type 1,                           !- Name
   ,                                       !- Default Construction Set Name
   ,                                       !- Default Schedule Set Name
@@ -666,19 +474,11 @@
   living;                                 !- Standards Space Type
 
 OS:Surface,
-<<<<<<< HEAD
-  {30dbcb9e-d302-4b21-abc2-36511583755b}, !- Handle
+  {f5c6c007-8eff-4ec8-95f3-0a6349ca1d38}, !- Handle
   Surface 12,                             !- Name
   Floor,                                  !- Surface Type
   ,                                       !- Construction Name
-  {10cca03d-16b2-41d0-a1af-ebd94b2bfba3}, !- Space Name
-=======
-  {37a53581-5842-4d24-9f88-96a94a1dfa82}, !- Handle
-  Surface 12,                             !- Name
-  Floor,                                  !- Surface Type
-  ,                                       !- Construction Name
-  {de5c02fe-bd46-4e89-95bc-514e04146b82}, !- Space Name
->>>>>>> 3c1d7324
+  {1a765f4a-ae05-46d1-96f4-1f85332656d3}, !- Space Name
   Foundation,                             !- Outside Boundary Condition
   ,                                       !- Outside Boundary Condition Object
   NoSun,                                  !- Sun Exposure
@@ -691,19 +491,11 @@
   6.46578440716979, -12.9315688143396, -2.4384; !- X,Y,Z Vertex 4 {m}
 
 OS:Surface,
-<<<<<<< HEAD
-  {d01e7403-63f3-40c0-9385-0203dd007703}, !- Handle
+  {b8b776e4-acf4-4299-8487-5336ba1edbc1}, !- Handle
   Surface 13,                             !- Name
   Wall,                                   !- Surface Type
   ,                                       !- Construction Name
-  {10cca03d-16b2-41d0-a1af-ebd94b2bfba3}, !- Space Name
-=======
-  {4807f79e-b154-4c3e-8b0d-fc6dc4c55823}, !- Handle
-  Surface 13,                             !- Name
-  Wall,                                   !- Surface Type
-  ,                                       !- Construction Name
-  {de5c02fe-bd46-4e89-95bc-514e04146b82}, !- Space Name
->>>>>>> 3c1d7324
+  {1a765f4a-ae05-46d1-96f4-1f85332656d3}, !- Space Name
   Foundation,                             !- Outside Boundary Condition
   ,                                       !- Outside Boundary Condition Object
   NoSun,                                  !- Sun Exposure
@@ -716,19 +508,11 @@
   0, -12.9315688143396, 0;                !- X,Y,Z Vertex 4 {m}
 
 OS:Surface,
-<<<<<<< HEAD
-  {13f44eab-5b38-4afc-b3b6-0ade24b640e5}, !- Handle
+  {668a87a7-dab6-446a-b0b5-f51af0c52391}, !- Handle
   Surface 14,                             !- Name
   Wall,                                   !- Surface Type
   ,                                       !- Construction Name
-  {10cca03d-16b2-41d0-a1af-ebd94b2bfba3}, !- Space Name
-=======
-  {9196832c-9366-4417-a881-87dc577f913b}, !- Handle
-  Surface 14,                             !- Name
-  Wall,                                   !- Surface Type
-  ,                                       !- Construction Name
-  {de5c02fe-bd46-4e89-95bc-514e04146b82}, !- Space Name
->>>>>>> 3c1d7324
+  {1a765f4a-ae05-46d1-96f4-1f85332656d3}, !- Space Name
   Foundation,                             !- Outside Boundary Condition
   ,                                       !- Outside Boundary Condition Object
   NoSun,                                  !- Sun Exposure
@@ -741,19 +525,11 @@
   0, 0, 0;                                !- X,Y,Z Vertex 4 {m}
 
 OS:Surface,
-<<<<<<< HEAD
-  {9606ee50-7e37-4a3a-a2a8-88bf7da8475e}, !- Handle
+  {ba4f156b-7d85-415c-8c07-0de1f594bbc5}, !- Handle
   Surface 15,                             !- Name
   Wall,                                   !- Surface Type
   ,                                       !- Construction Name
-  {10cca03d-16b2-41d0-a1af-ebd94b2bfba3}, !- Space Name
-=======
-  {c6e03c1f-714c-4422-94ec-cb1c5d78fb28}, !- Handle
-  Surface 15,                             !- Name
-  Wall,                                   !- Surface Type
-  ,                                       !- Construction Name
-  {de5c02fe-bd46-4e89-95bc-514e04146b82}, !- Space Name
->>>>>>> 3c1d7324
+  {1a765f4a-ae05-46d1-96f4-1f85332656d3}, !- Space Name
   Adiabatic,                              !- Outside Boundary Condition
   ,                                       !- Outside Boundary Condition Object
   NoSun,                                  !- Sun Exposure
@@ -766,19 +542,11 @@
   6.46578440716979, 0, 0;                 !- X,Y,Z Vertex 4 {m}
 
 OS:Surface,
-<<<<<<< HEAD
-  {33cb34ec-52c7-4bb2-9e03-0c11add0ea67}, !- Handle
+  {232c4b2a-99fe-4e09-898a-09f0161351b7}, !- Handle
   Surface 16,                             !- Name
   Wall,                                   !- Surface Type
   ,                                       !- Construction Name
-  {10cca03d-16b2-41d0-a1af-ebd94b2bfba3}, !- Space Name
-=======
-  {e3e3e5c5-4263-4200-9f28-08d493c53411}, !- Handle
-  Surface 16,                             !- Name
-  Wall,                                   !- Surface Type
-  ,                                       !- Construction Name
-  {de5c02fe-bd46-4e89-95bc-514e04146b82}, !- Space Name
->>>>>>> 3c1d7324
+  {1a765f4a-ae05-46d1-96f4-1f85332656d3}, !- Space Name
   Foundation,                             !- Outside Boundary Condition
   ,                                       !- Outside Boundary Condition Object
   NoSun,                                  !- Sun Exposure
@@ -791,23 +559,13 @@
   6.46578440716979, -12.9315688143396, 0; !- X,Y,Z Vertex 4 {m}
 
 OS:Surface,
-<<<<<<< HEAD
-  {4f883423-5f1a-4fe6-956d-8a985cf7470a}, !- Handle
+  {e36208e4-964b-42da-bd42-8febcdaf10c6}, !- Handle
   Surface 17,                             !- Name
   RoofCeiling,                            !- Surface Type
   ,                                       !- Construction Name
-  {10cca03d-16b2-41d0-a1af-ebd94b2bfba3}, !- Space Name
+  {1a765f4a-ae05-46d1-96f4-1f85332656d3}, !- Space Name
   Surface,                                !- Outside Boundary Condition
-  {51f05d2e-29fd-44f5-9a78-ce8e9f617304}, !- Outside Boundary Condition Object
-=======
-  {c14e2419-2e43-485d-93f8-74eb1591a3b4}, !- Handle
-  Surface 17,                             !- Name
-  RoofCeiling,                            !- Surface Type
-  ,                                       !- Construction Name
-  {de5c02fe-bd46-4e89-95bc-514e04146b82}, !- Space Name
-  Surface,                                !- Outside Boundary Condition
-  {bfea9ec0-d0f4-4772-b202-102cbc0a85d2}, !- Outside Boundary Condition Object
->>>>>>> 3c1d7324
+  {b383ee4e-bcd0-4053-86da-f489d160a21a}, !- Outside Boundary Condition Object
   NoSun,                                  !- Sun Exposure
   NoWind,                                 !- Wind Exposure
   ,                                       !- View Factor to Ground
@@ -818,15 +576,9 @@
   0, -12.9315688143396, 0;                !- X,Y,Z Vertex 4 {m}
 
 OS:Space,
-<<<<<<< HEAD
-  {10cca03d-16b2-41d0-a1af-ebd94b2bfba3}, !- Handle
+  {1a765f4a-ae05-46d1-96f4-1f85332656d3}, !- Handle
   unfinished basement space,              !- Name
-  {b4c37092-53bc-4777-a821-f7acf42ad4b5}, !- Space Type Name
-=======
-  {de5c02fe-bd46-4e89-95bc-514e04146b82}, !- Handle
-  unfinished basement space,              !- Name
-  {3437bac8-1159-4a04-93c8-4bb7a67da4c5}, !- Space Type Name
->>>>>>> 3c1d7324
+  {621d865b-f2b6-420d-86cc-f06af9d64216}, !- Space Type Name
   ,                                       !- Default Construction Set Name
   ,                                       !- Default Schedule Set Name
   ,                                       !- Direction of Relative North {deg}
@@ -834,17 +586,10 @@
   ,                                       !- Y Origin {m}
   ,                                       !- Z Origin {m}
   ,                                       !- Building Story Name
-<<<<<<< HEAD
-  {76cc8ea6-6181-4c28-88a7-d93a750d6054}; !- Thermal Zone Name
+  {e28e8ea4-6375-42af-966d-e873382346bc}; !- Thermal Zone Name
 
 OS:ThermalZone,
-  {76cc8ea6-6181-4c28-88a7-d93a750d6054}, !- Handle
-=======
-  {b7f8ab72-e01f-4482-b753-00f629c04920}; !- Thermal Zone Name
-
-OS:ThermalZone,
-  {b7f8ab72-e01f-4482-b753-00f629c04920}, !- Handle
->>>>>>> 3c1d7324
+  {e28e8ea4-6375-42af-966d-e873382346bc}, !- Handle
   unfinished basement zone,               !- Name
   ,                                       !- Multiplier
   ,                                       !- Ceiling Height {m}
@@ -853,17 +598,10 @@
   ,                                       !- Zone Inside Convection Algorithm
   ,                                       !- Zone Outside Convection Algorithm
   ,                                       !- Zone Conditioning Equipment List Name
-<<<<<<< HEAD
-  {34874c33-d359-45be-823c-f5b7bfc1511b}, !- Zone Air Inlet Port List
-  {4feb8851-217e-4f53-bcb0-f7568f545f93}, !- Zone Air Exhaust Port List
-  {6837fe6e-6f09-491c-ba71-1d53f371ecae}, !- Zone Air Node Name
-  {d765f90c-c260-4817-82f2-f09305594ff4}, !- Zone Return Air Port List
-=======
-  {5fe5eae1-5c02-418d-b4f3-ddaa973f1560}, !- Zone Air Inlet Port List
-  {6788f36f-689c-4c83-bb24-ab7e37bd674c}, !- Zone Air Exhaust Port List
-  {e80acf60-a534-49e8-9163-6ca62b18bcb2}, !- Zone Air Node Name
-  {5f7edc3e-3e99-481b-90f5-4de794f7e617}, !- Zone Return Air Port List
->>>>>>> 3c1d7324
+  {1718c39e-b1c4-4f36-b246-c8b600f29c5a}, !- Zone Air Inlet Port List
+  {37c9e5fc-d02b-4e20-a80c-149d312c8e94}, !- Zone Air Exhaust Port List
+  {5f04f0d5-aba8-4f28-b7bd-f58f32a1a5fb}, !- Zone Air Node Name
+  {723fabff-bf72-4a4a-b845-f4deccbdd8ae}, !- Zone Return Air Port List
   ,                                       !- Primary Daylighting Control Name
   ,                                       !- Fraction of Zone Controlled by Primary Daylighting Control
   ,                                       !- Secondary Daylighting Control Name
@@ -874,71 +612,37 @@
   No;                                     !- Use Ideal Air Loads
 
 OS:Node,
-<<<<<<< HEAD
-  {75856975-319d-45e4-9ea5-837805bbd93b}, !- Handle
+  {e3121c1e-2699-485b-bc57-d8a83ca4afd7}, !- Handle
   Node 2,                                 !- Name
-  {6837fe6e-6f09-491c-ba71-1d53f371ecae}, !- Inlet Port
+  {5f04f0d5-aba8-4f28-b7bd-f58f32a1a5fb}, !- Inlet Port
   ;                                       !- Outlet Port
 
 OS:Connection,
-  {6837fe6e-6f09-491c-ba71-1d53f371ecae}, !- Handle
-  {95665d01-46cc-4cdf-86a0-d48155c459c4}, !- Name
-  {76cc8ea6-6181-4c28-88a7-d93a750d6054}, !- Source Object
+  {5f04f0d5-aba8-4f28-b7bd-f58f32a1a5fb}, !- Handle
+  {f1e1acfa-e252-4177-bae7-fd73291006ca}, !- Name
+  {e28e8ea4-6375-42af-966d-e873382346bc}, !- Source Object
   11,                                     !- Outlet Port
-  {75856975-319d-45e4-9ea5-837805bbd93b}, !- Target Object
+  {e3121c1e-2699-485b-bc57-d8a83ca4afd7}, !- Target Object
   2;                                      !- Inlet Port
 
 OS:PortList,
-  {34874c33-d359-45be-823c-f5b7bfc1511b}, !- Handle
-  {67ed8997-a572-4826-8d5e-7a36d97c15d7}, !- Name
-  {76cc8ea6-6181-4c28-88a7-d93a750d6054}; !- HVAC Component
+  {1718c39e-b1c4-4f36-b246-c8b600f29c5a}, !- Handle
+  {ceb683f5-d29a-45d1-90e4-83fd5fd053c6}, !- Name
+  {e28e8ea4-6375-42af-966d-e873382346bc}; !- HVAC Component
 
 OS:PortList,
-  {4feb8851-217e-4f53-bcb0-f7568f545f93}, !- Handle
-  {2adcc4f5-2626-48c5-976c-3957534777e1}, !- Name
-  {76cc8ea6-6181-4c28-88a7-d93a750d6054}; !- HVAC Component
+  {37c9e5fc-d02b-4e20-a80c-149d312c8e94}, !- Handle
+  {460cdc82-d9a6-4b17-907c-30c1cd913dfc}, !- Name
+  {e28e8ea4-6375-42af-966d-e873382346bc}; !- HVAC Component
 
 OS:PortList,
-  {d765f90c-c260-4817-82f2-f09305594ff4}, !- Handle
-  {004de3e2-fff9-41db-a49f-21c6cc6f282e}, !- Name
-  {76cc8ea6-6181-4c28-88a7-d93a750d6054}; !- HVAC Component
+  {723fabff-bf72-4a4a-b845-f4deccbdd8ae}, !- Handle
+  {24ed1bff-09e8-4065-ae25-9f180eedae97}, !- Name
+  {e28e8ea4-6375-42af-966d-e873382346bc}; !- HVAC Component
 
 OS:Sizing:Zone,
-  {dcd3656e-e30c-413b-a5e1-c24ccb19bab7}, !- Handle
-  {76cc8ea6-6181-4c28-88a7-d93a750d6054}, !- Zone or ZoneList Name
-=======
-  {4e182f8b-7c52-4229-aeed-c5bb52f5b9cc}, !- Handle
-  Node 2,                                 !- Name
-  {e80acf60-a534-49e8-9163-6ca62b18bcb2}, !- Inlet Port
-  ;                                       !- Outlet Port
-
-OS:Connection,
-  {e80acf60-a534-49e8-9163-6ca62b18bcb2}, !- Handle
-  {b395af5d-76bd-4b2c-88c8-574074c18698}, !- Name
-  {b7f8ab72-e01f-4482-b753-00f629c04920}, !- Source Object
-  11,                                     !- Outlet Port
-  {4e182f8b-7c52-4229-aeed-c5bb52f5b9cc}, !- Target Object
-  2;                                      !- Inlet Port
-
-OS:PortList,
-  {5fe5eae1-5c02-418d-b4f3-ddaa973f1560}, !- Handle
-  {417cf929-0419-4ba9-a65a-88e7f0541639}, !- Name
-  {b7f8ab72-e01f-4482-b753-00f629c04920}; !- HVAC Component
-
-OS:PortList,
-  {6788f36f-689c-4c83-bb24-ab7e37bd674c}, !- Handle
-  {412facf1-f21b-466d-9309-be8babc0b145}, !- Name
-  {b7f8ab72-e01f-4482-b753-00f629c04920}; !- HVAC Component
-
-OS:PortList,
-  {5f7edc3e-3e99-481b-90f5-4de794f7e617}, !- Handle
-  {c1295da7-1e71-4659-b350-9d39e5de25f0}, !- Name
-  {b7f8ab72-e01f-4482-b753-00f629c04920}; !- HVAC Component
-
-OS:Sizing:Zone,
-  {4680a6db-c3ab-4479-8ba2-d119da50dcae}, !- Handle
-  {b7f8ab72-e01f-4482-b753-00f629c04920}, !- Zone or ZoneList Name
->>>>>>> 3c1d7324
+  {d3b63c95-40d6-42ac-9d06-a1de41382bb8}, !- Handle
+  {e28e8ea4-6375-42af-966d-e873382346bc}, !- Zone or ZoneList Name
   SupplyAirTemperature,                   !- Zone Cooling Design Supply Air Temperature Input Method
   14,                                     !- Zone Cooling Design Supply Air Temperature {C}
   11.11,                                  !- Zone Cooling Design Supply Air Temperature Difference {deltaC}
@@ -967,21 +671,12 @@
   autosize;                               !- Dedicated Outdoor Air High Setpoint Temperature for Design {C}
 
 OS:ZoneHVAC:EquipmentList,
-<<<<<<< HEAD
-  {7d7956d2-af29-4b29-8e2c-73820d5e2e71}, !- Handle
+  {ed8d6f61-0b45-4956-a02c-ceeefb74f466}, !- Handle
   Zone HVAC Equipment List 2,             !- Name
-  {76cc8ea6-6181-4c28-88a7-d93a750d6054}; !- Thermal Zone
+  {e28e8ea4-6375-42af-966d-e873382346bc}; !- Thermal Zone
 
 OS:SpaceType,
-  {b4c37092-53bc-4777-a821-f7acf42ad4b5}, !- Handle
-=======
-  {2c5a6572-fe3f-404a-aa4f-e583ad5208ae}, !- Handle
-  Zone HVAC Equipment List 2,             !- Name
-  {b7f8ab72-e01f-4482-b753-00f629c04920}; !- Thermal Zone
-
-OS:SpaceType,
-  {3437bac8-1159-4a04-93c8-4bb7a67da4c5}, !- Handle
->>>>>>> 3c1d7324
+  {621d865b-f2b6-420d-86cc-f06af9d64216}, !- Handle
   Space Type 2,                           !- Name
   ,                                       !- Default Construction Set Name
   ,                                       !- Default Schedule Set Name
@@ -992,23 +687,13 @@
   unfinished basement;                    !- Standards Space Type
 
 OS:Surface,
-<<<<<<< HEAD
-  {234e6d2f-d98e-4415-b34a-a6f94cec137b}, !- Handle
+  {d4856628-e093-42da-8a74-763174ca6d40}, !- Handle
   Surface 7,                              !- Name
   Floor,                                  !- Surface Type
   ,                                       !- Construction Name
-  {96f37650-0837-4d09-a4bb-f5e15067ad81}, !- Space Name
+  {5dedebcd-e12c-4473-9e42-85130623bb4f}, !- Space Name
   Surface,                                !- Outside Boundary Condition
-  {c9c89d96-ce28-48f1-b121-841d6716f752}, !- Outside Boundary Condition Object
-=======
-  {124289a5-86e8-434c-a43e-a0f35624389b}, !- Handle
-  Surface 7,                              !- Name
-  Floor,                                  !- Surface Type
-  ,                                       !- Construction Name
-  {c70d86fd-9b7f-4ac2-91e9-946ee7a5bce7}, !- Space Name
-  Surface,                                !- Outside Boundary Condition
-  {9038d787-b4b4-4143-bc42-9489bc7650a1}, !- Outside Boundary Condition Object
->>>>>>> 3c1d7324
+  {be965471-49b9-407d-bde9-f000a1e0e0e2}, !- Outside Boundary Condition Object
   NoSun,                                  !- Sun Exposure
   NoWind,                                 !- Wind Exposure
   ,                                       !- View Factor to Ground
@@ -1019,19 +704,11 @@
   6.46578440716979, -12.9315688143396, 2.4384; !- X,Y,Z Vertex 4 {m}
 
 OS:Surface,
-<<<<<<< HEAD
-  {2d9dece3-e641-4b1d-93ab-765b86e9b566}, !- Handle
+  {87179402-d81f-419b-ab5b-b2ca880716f5}, !- Handle
   Surface 8,                              !- Name
   RoofCeiling,                            !- Surface Type
   ,                                       !- Construction Name
-  {96f37650-0837-4d09-a4bb-f5e15067ad81}, !- Space Name
-=======
-  {d2f2ad55-b185-4474-9927-fa9c9deccd9a}, !- Handle
-  Surface 8,                              !- Name
-  RoofCeiling,                            !- Surface Type
-  ,                                       !- Construction Name
-  {c70d86fd-9b7f-4ac2-91e9-946ee7a5bce7}, !- Space Name
->>>>>>> 3c1d7324
+  {5dedebcd-e12c-4473-9e42-85130623bb4f}, !- Space Name
   Outdoors,                               !- Outside Boundary Condition
   ,                                       !- Outside Boundary Condition Object
   SunExposed,                             !- Sun Exposure
@@ -1044,19 +721,11 @@
   0, 0, 2.4384;                           !- X,Y,Z Vertex 4 {m}
 
 OS:Surface,
-<<<<<<< HEAD
-  {32cd737b-7700-463b-aa7f-f53b6709cc02}, !- Handle
+  {2f607be2-77d8-40fd-8536-1a00a25b368f}, !- Handle
   Surface 9,                              !- Name
   RoofCeiling,                            !- Surface Type
   ,                                       !- Construction Name
-  {96f37650-0837-4d09-a4bb-f5e15067ad81}, !- Space Name
-=======
-  {71cc9f0e-38fa-4752-a2da-f536d4250058}, !- Handle
-  Surface 9,                              !- Name
-  RoofCeiling,                            !- Surface Type
-  ,                                       !- Construction Name
-  {c70d86fd-9b7f-4ac2-91e9-946ee7a5bce7}, !- Space Name
->>>>>>> 3c1d7324
+  {5dedebcd-e12c-4473-9e42-85130623bb4f}, !- Space Name
   Outdoors,                               !- Outside Boundary Condition
   ,                                       !- Outside Boundary Condition Object
   SunExposed,                             !- Sun Exposure
@@ -1069,19 +738,11 @@
   6.46578440716979, -12.9315688143396, 2.4384; !- X,Y,Z Vertex 4 {m}
 
 OS:Surface,
-<<<<<<< HEAD
-  {860393b9-fe60-4742-994d-95ff3c8e588b}, !- Handle
+  {1d61f91a-6eb2-4733-97a6-ffdff126782a}, !- Handle
   Surface 10,                             !- Name
   Wall,                                   !- Surface Type
   ,                                       !- Construction Name
-  {96f37650-0837-4d09-a4bb-f5e15067ad81}, !- Space Name
-=======
-  {fd36b115-426f-4cfb-a1c2-ca847174474b}, !- Handle
-  Surface 10,                             !- Name
-  Wall,                                   !- Surface Type
-  ,                                       !- Construction Name
-  {c70d86fd-9b7f-4ac2-91e9-946ee7a5bce7}, !- Space Name
->>>>>>> 3c1d7324
+  {5dedebcd-e12c-4473-9e42-85130623bb4f}, !- Space Name
   Outdoors,                               !- Outside Boundary Condition
   ,                                       !- Outside Boundary Condition Object
   SunExposed,                             !- Sun Exposure
@@ -1093,19 +754,11 @@
   0, -12.9315688143396, 2.4384;           !- X,Y,Z Vertex 3 {m}
 
 OS:Surface,
-<<<<<<< HEAD
-  {2418ba62-13e2-4cae-88e5-7c05fc7b1ea7}, !- Handle
+  {8e600586-75d0-4753-b7ca-1ad1307b53e3}, !- Handle
   Surface 11,                             !- Name
   Wall,                                   !- Surface Type
   ,                                       !- Construction Name
-  {96f37650-0837-4d09-a4bb-f5e15067ad81}, !- Space Name
-=======
-  {3b8625be-35d0-47b4-a019-b7567395a961}, !- Handle
-  Surface 11,                             !- Name
-  Wall,                                   !- Surface Type
-  ,                                       !- Construction Name
-  {c70d86fd-9b7f-4ac2-91e9-946ee7a5bce7}, !- Space Name
->>>>>>> 3c1d7324
+  {5dedebcd-e12c-4473-9e42-85130623bb4f}, !- Space Name
   Adiabatic,                              !- Outside Boundary Condition
   ,                                       !- Outside Boundary Condition Object
   NoSun,                                  !- Sun Exposure
@@ -1117,15 +770,9 @@
   6.46578440716979, 0, 2.4384;            !- X,Y,Z Vertex 3 {m}
 
 OS:Space,
-<<<<<<< HEAD
-  {96f37650-0837-4d09-a4bb-f5e15067ad81}, !- Handle
+  {5dedebcd-e12c-4473-9e42-85130623bb4f}, !- Handle
   unfinished attic space,                 !- Name
-  {54810020-4b31-466a-bb14-be0caffc7b28}, !- Space Type Name
-=======
-  {c70d86fd-9b7f-4ac2-91e9-946ee7a5bce7}, !- Handle
-  unfinished attic space,                 !- Name
-  {281a4720-8d64-42df-966b-2c2082fbe5ac}, !- Space Type Name
->>>>>>> 3c1d7324
+  {92884e1f-e852-42b2-9663-8f34065aae1f}, !- Space Type Name
   ,                                       !- Default Construction Set Name
   ,                                       !- Default Schedule Set Name
   ,                                       !- Direction of Relative North {deg}
@@ -1133,17 +780,10 @@
   ,                                       !- Y Origin {m}
   ,                                       !- Z Origin {m}
   ,                                       !- Building Story Name
-<<<<<<< HEAD
-  {53ebbca0-6ec2-491b-9014-6e92ada046ec}; !- Thermal Zone Name
+  {84c96012-cff1-459b-8e11-99127779be9e}; !- Thermal Zone Name
 
 OS:ThermalZone,
-  {53ebbca0-6ec2-491b-9014-6e92ada046ec}, !- Handle
-=======
-  {88ea9d05-1b10-400a-878f-20db224d6bf9}; !- Thermal Zone Name
-
-OS:ThermalZone,
-  {88ea9d05-1b10-400a-878f-20db224d6bf9}, !- Handle
->>>>>>> 3c1d7324
+  {84c96012-cff1-459b-8e11-99127779be9e}, !- Handle
   unfinished attic zone,                  !- Name
   ,                                       !- Multiplier
   ,                                       !- Ceiling Height {m}
@@ -1152,17 +792,10 @@
   ,                                       !- Zone Inside Convection Algorithm
   ,                                       !- Zone Outside Convection Algorithm
   ,                                       !- Zone Conditioning Equipment List Name
-<<<<<<< HEAD
-  {c98914ce-3d42-4b0a-a57f-20eb812125d3}, !- Zone Air Inlet Port List
-  {5c41b125-119b-471a-b6a8-3978c0eeb7cd}, !- Zone Air Exhaust Port List
-  {d481912e-aa4a-4992-8141-deca76a96530}, !- Zone Air Node Name
-  {2cf3c94f-77f7-4a06-8f8c-158869b814ec}, !- Zone Return Air Port List
-=======
-  {68fd0e2d-a620-41aa-b065-101b6f4c1efb}, !- Zone Air Inlet Port List
-  {623869ab-5601-4660-aaa6-21021f16bc18}, !- Zone Air Exhaust Port List
-  {f7e3e7c6-d053-4190-bd15-e1284883e6c1}, !- Zone Air Node Name
-  {ea7fb611-109b-4866-91f8-3e4b8d74816f}, !- Zone Return Air Port List
->>>>>>> 3c1d7324
+  {4687a649-c86a-49d0-b423-1e36defd3145}, !- Zone Air Inlet Port List
+  {47b34aa2-8eea-48ee-a726-eafd877501c4}, !- Zone Air Exhaust Port List
+  {b8c31c95-dfbf-4b0a-899c-038310aedb69}, !- Zone Air Node Name
+  {cceb57ff-f48d-4c9b-9146-aae4720440ee}, !- Zone Return Air Port List
   ,                                       !- Primary Daylighting Control Name
   ,                                       !- Fraction of Zone Controlled by Primary Daylighting Control
   ,                                       !- Secondary Daylighting Control Name
@@ -1173,71 +806,37 @@
   No;                                     !- Use Ideal Air Loads
 
 OS:Node,
-<<<<<<< HEAD
-  {4d1f6d11-3371-4ac7-a624-5af1472833d8}, !- Handle
+  {d039d919-3b33-488a-87d6-a20fa4ff4ba6}, !- Handle
   Node 3,                                 !- Name
-  {d481912e-aa4a-4992-8141-deca76a96530}, !- Inlet Port
+  {b8c31c95-dfbf-4b0a-899c-038310aedb69}, !- Inlet Port
   ;                                       !- Outlet Port
 
 OS:Connection,
-  {d481912e-aa4a-4992-8141-deca76a96530}, !- Handle
-  {aea041e6-6d71-4420-99da-a769ac7afc4d}, !- Name
-  {53ebbca0-6ec2-491b-9014-6e92ada046ec}, !- Source Object
+  {b8c31c95-dfbf-4b0a-899c-038310aedb69}, !- Handle
+  {53d2eac3-5ea6-4537-b695-821d74d801a6}, !- Name
+  {84c96012-cff1-459b-8e11-99127779be9e}, !- Source Object
   11,                                     !- Outlet Port
-  {4d1f6d11-3371-4ac7-a624-5af1472833d8}, !- Target Object
+  {d039d919-3b33-488a-87d6-a20fa4ff4ba6}, !- Target Object
   2;                                      !- Inlet Port
 
 OS:PortList,
-  {c98914ce-3d42-4b0a-a57f-20eb812125d3}, !- Handle
-  {45ce3186-8482-4709-84ec-094b126b074d}, !- Name
-  {53ebbca0-6ec2-491b-9014-6e92ada046ec}; !- HVAC Component
+  {4687a649-c86a-49d0-b423-1e36defd3145}, !- Handle
+  {f0c0f125-6abf-4a5e-9807-20641b685c20}, !- Name
+  {84c96012-cff1-459b-8e11-99127779be9e}; !- HVAC Component
 
 OS:PortList,
-  {5c41b125-119b-471a-b6a8-3978c0eeb7cd}, !- Handle
-  {fdec1e72-dbbe-4b92-9f8c-2e6ed41619b1}, !- Name
-  {53ebbca0-6ec2-491b-9014-6e92ada046ec}; !- HVAC Component
+  {47b34aa2-8eea-48ee-a726-eafd877501c4}, !- Handle
+  {9cc322f8-6689-4192-bc11-3af2c1226a44}, !- Name
+  {84c96012-cff1-459b-8e11-99127779be9e}; !- HVAC Component
 
 OS:PortList,
-  {2cf3c94f-77f7-4a06-8f8c-158869b814ec}, !- Handle
-  {9defb722-c56a-40fc-aafc-47ccbe471e63}, !- Name
-  {53ebbca0-6ec2-491b-9014-6e92ada046ec}; !- HVAC Component
+  {cceb57ff-f48d-4c9b-9146-aae4720440ee}, !- Handle
+  {5c4bb77a-f914-46bc-a476-beeac7f54401}, !- Name
+  {84c96012-cff1-459b-8e11-99127779be9e}; !- HVAC Component
 
 OS:Sizing:Zone,
-  {b10401d1-c9a0-420b-a957-31877e4a322e}, !- Handle
-  {53ebbca0-6ec2-491b-9014-6e92ada046ec}, !- Zone or ZoneList Name
-=======
-  {f68de1a3-b798-44cf-8107-f4da6a3bef56}, !- Handle
-  Node 3,                                 !- Name
-  {f7e3e7c6-d053-4190-bd15-e1284883e6c1}, !- Inlet Port
-  ;                                       !- Outlet Port
-
-OS:Connection,
-  {f7e3e7c6-d053-4190-bd15-e1284883e6c1}, !- Handle
-  {4549378f-4f01-4459-9f29-3ebab064b068}, !- Name
-  {88ea9d05-1b10-400a-878f-20db224d6bf9}, !- Source Object
-  11,                                     !- Outlet Port
-  {f68de1a3-b798-44cf-8107-f4da6a3bef56}, !- Target Object
-  2;                                      !- Inlet Port
-
-OS:PortList,
-  {68fd0e2d-a620-41aa-b065-101b6f4c1efb}, !- Handle
-  {977018b1-3b07-4f34-8ea4-3c9d5340b706}, !- Name
-  {88ea9d05-1b10-400a-878f-20db224d6bf9}; !- HVAC Component
-
-OS:PortList,
-  {623869ab-5601-4660-aaa6-21021f16bc18}, !- Handle
-  {70cde3e7-c8b7-4e13-bbbf-3c6f6f01cecb}, !- Name
-  {88ea9d05-1b10-400a-878f-20db224d6bf9}; !- HVAC Component
-
-OS:PortList,
-  {ea7fb611-109b-4866-91f8-3e4b8d74816f}, !- Handle
-  {c46b71a8-9757-4037-ada8-b0c537c8089a}, !- Name
-  {88ea9d05-1b10-400a-878f-20db224d6bf9}; !- HVAC Component
-
-OS:Sizing:Zone,
-  {fa6d170f-75e9-4543-8498-700d7e5d6055}, !- Handle
-  {88ea9d05-1b10-400a-878f-20db224d6bf9}, !- Zone or ZoneList Name
->>>>>>> 3c1d7324
+  {0a51b378-2b68-4786-afbb-a17caf3c5909}, !- Handle
+  {84c96012-cff1-459b-8e11-99127779be9e}, !- Zone or ZoneList Name
   SupplyAirTemperature,                   !- Zone Cooling Design Supply Air Temperature Input Method
   14,                                     !- Zone Cooling Design Supply Air Temperature {C}
   11.11,                                  !- Zone Cooling Design Supply Air Temperature Difference {deltaC}
@@ -1266,21 +865,12 @@
   autosize;                               !- Dedicated Outdoor Air High Setpoint Temperature for Design {C}
 
 OS:ZoneHVAC:EquipmentList,
-<<<<<<< HEAD
-  {d3fdabea-bf04-4cb0-821c-fca27147aedf}, !- Handle
+  {492fbdeb-df3b-44a6-8d8b-9d3c8bda8109}, !- Handle
   Zone HVAC Equipment List 3,             !- Name
-  {53ebbca0-6ec2-491b-9014-6e92ada046ec}; !- Thermal Zone
+  {84c96012-cff1-459b-8e11-99127779be9e}; !- Thermal Zone
 
 OS:SpaceType,
-  {54810020-4b31-466a-bb14-be0caffc7b28}, !- Handle
-=======
-  {2b5500b8-31da-4163-a76d-19e7594b94b9}, !- Handle
-  Zone HVAC Equipment List 3,             !- Name
-  {88ea9d05-1b10-400a-878f-20db224d6bf9}; !- Thermal Zone
-
-OS:SpaceType,
-  {281a4720-8d64-42df-966b-2c2082fbe5ac}, !- Handle
->>>>>>> 3c1d7324
+  {92884e1f-e852-42b2-9663-8f34065aae1f}, !- Handle
   Space Type 3,                           !- Name
   ,                                       !- Default Construction Set Name
   ,                                       !- Default Schedule Set Name
@@ -1291,23 +881,14 @@
   unfinished attic;                       !- Standards Space Type
 
 OS:BuildingUnit,
-<<<<<<< HEAD
-  {74db8b0f-66bc-45a0-a2dd-68c7404e5b5a}, !- Handle
-=======
-  {abbe1a72-d997-40fe-a043-e0126af115a1}, !- Handle
->>>>>>> 3c1d7324
+  {cfe84fbf-13fb-4852-ba85-c9e9de4594f0}, !- Handle
   unit 1,                                 !- Name
   ,                                       !- Rendering Color
   Residential;                            !- Building Unit Type
 
 OS:AdditionalProperties,
-<<<<<<< HEAD
-  {d853a4b7-c103-4233-8517-e4b5a509d233}, !- Handle
-  {74db8b0f-66bc-45a0-a2dd-68c7404e5b5a}, !- Object Name
-=======
-  {35718d7e-505c-40a0-a51a-6a365356e575}, !- Handle
-  {abbe1a72-d997-40fe-a043-e0126af115a1}, !- Object Name
->>>>>>> 3c1d7324
+  {6ed60e7c-85a4-439f-bcd4-7c225917cc26}, !- Handle
+  {cfe84fbf-13fb-4852-ba85-c9e9de4594f0}, !- Object Name
   NumberOfBedrooms,                       !- Feature Name 1
   Integer,                                !- Feature Data Type 1
   3,                                      !- Feature Value 1
@@ -1319,20 +900,12 @@
   3.3900000000000001;                     !- Feature Value 3
 
 OS:External:File,
-<<<<<<< HEAD
-  {2cc0f199-16e9-42e8-a263-da8773ffc557}, !- Handle
-=======
-  {5ecf105b-9bb7-4d04-ac4e-7471ea2062a8}, !- Handle
->>>>>>> 3c1d7324
+  {63143d1d-c31d-41b3-b276-add412b2eabd}, !- Handle
   8760.csv,                               !- Name
   8760.csv;                               !- File Name
 
 OS:Schedule:Day,
-<<<<<<< HEAD
-  {fc3b532a-c930-47f8-a8b7-817b080bc3a4}, !- Handle
-=======
-  {65eeff42-b674-457e-a11c-8120c33d3e7f}, !- Handle
->>>>>>> 3c1d7324
+  {90559e4e-ac6f-431b-8422-4eb0222793b7}, !- Handle
   Schedule Day 1,                         !- Name
   ,                                       !- Schedule Type Limits Name
   ,                                       !- Interpolate to Timestep
@@ -1341,11 +914,7 @@
   0;                                      !- Value Until Time 1
 
 OS:Schedule:Day,
-<<<<<<< HEAD
-  {531e8666-5c8f-4da0-bd19-52e55e7026e1}, !- Handle
-=======
-  {f55f279f-0127-4769-acd5-cb728606d28d}, !- Handle
->>>>>>> 3c1d7324
+  {c681c337-fb6a-4e28-9e32-31a132aaf46c}, !- Handle
   Schedule Day 2,                         !- Name
   ,                                       !- Schedule Type Limits Name
   ,                                       !- Interpolate to Timestep
@@ -1354,17 +923,10 @@
   1;                                      !- Value Until Time 1
 
 OS:Schedule:File,
-<<<<<<< HEAD
-  {068806be-b408-4816-90ab-91bf269fa330}, !- Handle
+  {4f65e801-f9f8-4c10-9193-1d34af91fbe0}, !- Handle
   occupants,                              !- Name
-  {09b749a6-c124-4b1d-b992-1c12c22039ac}, !- Schedule Type Limits Name
-  {2cc0f199-16e9-42e8-a263-da8773ffc557}, !- External File Name
-=======
-  {8897c22d-87d6-451a-8ed8-190be3d2b6a2}, !- Handle
-  occupants,                              !- Name
-  {44930d5d-deff-4871-aa7e-7a4825210085}, !- Schedule Type Limits Name
-  {5ecf105b-9bb7-4d04-ac4e-7471ea2062a8}, !- External File Name
->>>>>>> 3c1d7324
+  {cc874833-1deb-4bd1-8350-3f193e3d474d}, !- Schedule Type Limits Name
+  {63143d1d-c31d-41b3-b276-add412b2eabd}, !- External File Name
   1,                                      !- Column Number
   1,                                      !- Rows to Skip at Top
   8760,                                   !- Number of Hours of Data
@@ -1373,38 +935,22 @@
   60;                                     !- Minutes per Item
 
 OS:Schedule:Ruleset,
-<<<<<<< HEAD
-  {15dcc19b-4077-4f45-95d5-4c6d8064f49d}, !- Handle
+  {69ae00c1-b4be-4274-895e-d5be686251bb}, !- Handle
   Schedule Ruleset 1,                     !- Name
-  {9f7ddac2-6d3b-4026-82b5-e4c3b3fbf62c}, !- Schedule Type Limits Name
-  {97ba9e3d-bd64-4c80-99a1-6e62db0a5e12}; !- Default Day Schedule Name
+  {7259e090-246b-489b-8953-7399c83dffeb}, !- Schedule Type Limits Name
+  {af9c3307-e872-490c-9488-c533abc6d425}; !- Default Day Schedule Name
 
 OS:Schedule:Day,
-  {97ba9e3d-bd64-4c80-99a1-6e62db0a5e12}, !- Handle
+  {af9c3307-e872-490c-9488-c533abc6d425}, !- Handle
   Schedule Day 3,                         !- Name
-  {9f7ddac2-6d3b-4026-82b5-e4c3b3fbf62c}, !- Schedule Type Limits Name
-=======
-  {e65a47a8-28fd-4d5c-a3d7-169f2c52394c}, !- Handle
-  Schedule Ruleset 1,                     !- Name
-  {b879d889-c871-4eaa-886e-6b985445784a}, !- Schedule Type Limits Name
-  {bd0d90ae-c520-4af8-964e-283a14db186e}; !- Default Day Schedule Name
-
-OS:Schedule:Day,
-  {bd0d90ae-c520-4af8-964e-283a14db186e}, !- Handle
-  Schedule Day 3,                         !- Name
-  {b879d889-c871-4eaa-886e-6b985445784a}, !- Schedule Type Limits Name
->>>>>>> 3c1d7324
+  {7259e090-246b-489b-8953-7399c83dffeb}, !- Schedule Type Limits Name
   ,                                       !- Interpolate to Timestep
   24,                                     !- Hour 1
   0,                                      !- Minute 1
   112.539290946133;                       !- Value Until Time 1
 
 OS:People:Definition,
-<<<<<<< HEAD
-  {70a8a09e-81f7-4e1d-a5a1-72590faf94bf}, !- Handle
-=======
-  {dc46852a-747c-4d1d-a0c1-62d81d4a5514}, !- Handle
->>>>>>> 3c1d7324
+  {68ba6e63-f940-4075-bc85-f3691939f4b8}, !- Handle
   res occupants|living space,             !- Name
   People,                                 !- Number of People Calculation Method
   3.39,                                   !- Number of People {people}
@@ -1417,21 +963,12 @@
   ZoneAveraged;                           !- Mean Radiant Temperature Calculation Type
 
 OS:People,
-<<<<<<< HEAD
-  {8ccf1511-42e0-4fa9-a187-6f133e86d4c9}, !- Handle
+  {2a7f6565-30ea-4b42-bd1c-9c10fb936d90}, !- Handle
   res occupants|living space,             !- Name
-  {70a8a09e-81f7-4e1d-a5a1-72590faf94bf}, !- People Definition Name
-  {805c6484-49a6-4e5b-a4e6-05ce3ee86f36}, !- Space or SpaceType Name
-  {068806be-b408-4816-90ab-91bf269fa330}, !- Number of People Schedule Name
-  {15dcc19b-4077-4f45-95d5-4c6d8064f49d}, !- Activity Level Schedule Name
-=======
-  {160c4fce-d1ba-47e8-a524-4701a4b55b90}, !- Handle
-  res occupants|living space,             !- Name
-  {dc46852a-747c-4d1d-a0c1-62d81d4a5514}, !- People Definition Name
-  {0f7f54d0-bede-4fd1-ad90-f6a821a8320a}, !- Space or SpaceType Name
-  {8897c22d-87d6-451a-8ed8-190be3d2b6a2}, !- Number of People Schedule Name
-  {e65a47a8-28fd-4d5c-a3d7-169f2c52394c}, !- Activity Level Schedule Name
->>>>>>> 3c1d7324
+  {68ba6e63-f940-4075-bc85-f3691939f4b8}, !- People Definition Name
+  {424758fe-9ebf-4163-ac63-780974544a9d}, !- Space or SpaceType Name
+  {4f65e801-f9f8-4c10-9193-1d34af91fbe0}, !- Number of People Schedule Name
+  {69ae00c1-b4be-4274-895e-d5be686251bb}, !- Activity Level Schedule Name
   ,                                       !- Surface Name/Angle Factor List Name
   ,                                       !- Work Efficiency Schedule Name
   ,                                       !- Clothing Insulation Schedule Name
@@ -1439,11 +976,7 @@
   1;                                      !- Multiplier
 
 OS:ScheduleTypeLimits,
-<<<<<<< HEAD
-  {9f7ddac2-6d3b-4026-82b5-e4c3b3fbf62c}, !- Handle
-=======
-  {b879d889-c871-4eaa-886e-6b985445784a}, !- Handle
->>>>>>> 3c1d7324
+  {7259e090-246b-489b-8953-7399c83dffeb}, !- Handle
   ActivityLevel,                          !- Name
   0,                                      !- Lower Limit Value
   ,                                       !- Upper Limit Value
@@ -1451,11 +984,7 @@
   ActivityLevel;                          !- Unit Type
 
 OS:ScheduleTypeLimits,
-<<<<<<< HEAD
-  {09b749a6-c124-4b1d-b992-1c12c22039ac}, !- Handle
-=======
-  {44930d5d-deff-4871-aa7e-7a4825210085}, !- Handle
->>>>>>> 3c1d7324
+  {cc874833-1deb-4bd1-8350-3f193e3d474d}, !- Handle
   Fractional,                             !- Name
   0,                                      !- Lower Limit Value
   1,                                      !- Upper Limit Value
