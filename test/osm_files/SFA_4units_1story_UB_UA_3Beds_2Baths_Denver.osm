--- conflicted
+++ resolved
@@ -1,50 +1,22 @@
 !- NOTE: Auto-generated from /test/osw_files/SFA_4units_1story_UB_UA_3Beds_2Baths_Denver.osw
 
 OS:Version,
-<<<<<<< HEAD
-  {e88c0657-ce56-4fa3-a413-7f95e355f15e}, !- Handle
-  2.9.0;                                  !- Version Identifier
+  {a613f616-72b5-4bb5-a941-7e9dd1f16eab}, !- Handle
+  3.2.1;                                  !- Version Identifier
 
 OS:SimulationControl,
-  {e946da74-4eae-493f-b052-e4a050fe0055}, !- Handle
-=======
-  {95158c8f-eff8-4add-9494-b209be9a1da2}, !- Handle
-  3.2.1;                                  !- Version Identifier
-
-OS:SimulationControl,
-  {fe10acb9-4db9-4c1a-8a75-8617c943aa7d}, !- Handle
->>>>>>> ecc00d0a
+  {b5646a80-96ac-47f9-88f5-9d7b49d4e526}, !- Handle
   ,                                       !- Do Zone Sizing Calculation
   ,                                       !- Do System Sizing Calculation
   ,                                       !- Do Plant Sizing Calculation
   No;                                     !- Run Simulation for Sizing Periods
 
 OS:Timestep,
-<<<<<<< HEAD
-  {510367b2-184f-4aa6-995d-c7ae0ce66318}, !- Handle
+  {a99c51b7-f00f-4902-9d47-f043683ccfd7}, !- Handle
   6;                                      !- Number of Timesteps per Hour
 
 OS:ShadowCalculation,
-  {1aa68882-d104-4620-8366-798d23fa8e61}, !- Handle
-  20,                                     !- Calculation Frequency
-  200;                                    !- Maximum Figures in Shadow Overlap Calculations
-
-OS:SurfaceConvectionAlgorithm:Outside,
-  {23776d07-4441-4220-9f7b-79416b7092b6}, !- Handle
-  DOE-2;                                  !- Algorithm
-
-OS:SurfaceConvectionAlgorithm:Inside,
-  {dfe3a699-7ff4-486e-84fc-097133a2cfa4}, !- Handle
-  TARP;                                   !- Algorithm
-
-OS:ZoneCapacitanceMultiplier:ResearchSpecial,
-  {26fd33cd-fe60-49fd-a20f-982a7961e467}, !- Handle
-=======
-  {e7bb0460-85ee-4331-b1a3-596fda80d6db}, !- Handle
-  6;                                      !- Number of Timesteps per Hour
-
-OS:ShadowCalculation,
-  {4f5ccc40-8e86-47fa-b7f8-a2120d803379}, !- Handle
+  {896fe6f9-2eca-4226-90f1-4e09efcc6e37}, !- Handle
   PolygonClipping,                        !- Shading Calculation Method
   ,                                       !- Shading Calculation Update Frequency Method
   20,                                     !- Shading Calculation Update Frequency
@@ -57,26 +29,21 @@
   No;                                     !- Disable Self-Shading From Shading Zone Groups to Other Zones
 
 OS:SurfaceConvectionAlgorithm:Outside,
-  {06bcc612-b4d8-486e-a2a0-82395f368ac8}, !- Handle
+  {03300d09-1d8b-4d24-8308-ffca4c00a92f}, !- Handle
   DOE-2;                                  !- Algorithm
 
 OS:SurfaceConvectionAlgorithm:Inside,
-  {17f7916c-f3b3-4aed-a318-7542575ce7f4}, !- Handle
+  {33e943e7-1934-4bd1-8487-aad4ec4404a2}, !- Handle
   TARP;                                   !- Algorithm
 
 OS:ZoneCapacitanceMultiplier:ResearchSpecial,
-  {6e1e168a-97a1-4371-b678-5d7a9d9fbea6}, !- Handle
->>>>>>> ecc00d0a
+  {c118e5b2-bd93-4c1a-a44d-ba761873e5f6}, !- Handle
   ,                                       !- Temperature Capacity Multiplier
   15,                                     !- Humidity Capacity Multiplier
   ;                                       !- Carbon Dioxide Capacity Multiplier
 
 OS:RunPeriod,
-<<<<<<< HEAD
-  {6d6c2610-d2f1-4daa-b97b-5760260c5159}, !- Handle
-=======
-  {224c0ede-ff77-40ce-9bb4-e98bacd5a4fb}, !- Handle
->>>>>>> ecc00d0a
+  {abd7041b-0f6c-4261-8923-a4c49693175b}, !- Handle
   Run Period 1,                           !- Name
   1,                                      !- Begin Month
   1,                                      !- Begin Day of Month
@@ -90,21 +57,13 @@
   ;                                       !- Number of Times Runperiod to be Repeated
 
 OS:YearDescription,
-<<<<<<< HEAD
-  {3ec36515-5d4e-4232-a001-0907ea163d19}, !- Handle
-=======
-  {a1ec111a-da29-4f0e-ab41-9d9471f9a6fb}, !- Handle
->>>>>>> ecc00d0a
+  {e44a2858-9263-450a-8739-b4955aad52f4}, !- Handle
   2007,                                   !- Calendar Year
   ,                                       !- Day of Week for Start Day
   ;                                       !- Is Leap Year
 
 OS:WeatherFile,
-<<<<<<< HEAD
-  {d7d5d394-d1d2-40e8-99f9-b62c9aa9ec58}, !- Handle
-=======
-  {1b89bce8-ae13-4062-9b4c-20b0178b8131}, !- Handle
->>>>>>> ecc00d0a
+  {5ab1c040-9dc0-48f3-9603-1bc11de2c291}, !- Handle
   Denver Intl Ap,                         !- City
   CO,                                     !- State Province Region
   USA,                                    !- Country
@@ -114,17 +73,12 @@
   -104.65,                                !- Longitude {deg}
   -7,                                     !- Time Zone {hr}
   1650,                                   !- Elevation {m}
-  /mnt/c/git/resstock/resources/measures/HPXMLtoOpenStudio/weather/USA_CO_Denver.Intl.AP.725650_TMY3.epw, !- Url
+  C:/OpenStudio/resstock/resources/measures/HPXMLtoOpenStudio/weather/USA_CO_Denver.Intl.AP.725650_TMY3.epw, !- Url
   E23378AA;                               !- Checksum
 
 OS:AdditionalProperties,
-<<<<<<< HEAD
-  {f804d73c-fc24-4f90-860a-6931997169de}, !- Handle
-  {d7d5d394-d1d2-40e8-99f9-b62c9aa9ec58}, !- Object Name
-=======
-  {350ec65e-cae4-455b-b911-1a79d092932a}, !- Handle
-  {1b89bce8-ae13-4062-9b4c-20b0178b8131}, !- Object Name
->>>>>>> ecc00d0a
+  {39fbcfbf-bdce-4061-90cc-2a1e98500f40}, !- Handle
+  {5ab1c040-9dc0-48f3-9603-1bc11de2c291}, !- Object Name
   EPWHeaderCity,                          !- Feature Name 1
   String,                                 !- Feature Data Type 1
   Denver Intl Ap,                         !- Feature Value 1
@@ -232,11 +186,7 @@
   84;                                     !- Feature Value 35
 
 OS:Site,
-<<<<<<< HEAD
-  {0ba42bda-6fc2-4661-9b9b-f8232d061ff5}, !- Handle
-=======
-  {2e810ff9-a5d5-4e4c-b187-460166e3bbca}, !- Handle
->>>>>>> ecc00d0a
+  {5e4846ed-ff28-4d6b-a2bc-b3e79efc9302}, !- Handle
   Denver Intl Ap_CO_USA,                  !- Name
   39.83,                                  !- Latitude {deg}
   -104.65,                                !- Longitude {deg}
@@ -245,45 +195,26 @@
   ;                                       !- Terrain
 
 OS:ClimateZones,
-<<<<<<< HEAD
-  {5a74b6d6-213e-4ea1-bdde-cdfd2abec071}, !- Handle
-  ,                                       !- Active Institution
-  ,                                       !- Active Year
-  ,                                       !- Climate Zone Institution Name 1
-=======
-  {8fbe7778-16d4-430f-809d-71da0a811381}, !- Handle
+  {8902b125-b050-4c2a-8030-143dc84b4dcb}, !- Handle
   Building America,                       !- Climate Zone Institution Name 1
->>>>>>> ecc00d0a
   ,                                       !- Climate Zone Document Name 1
   0,                                      !- Climate Zone Document Year 1
   Cold;                                   !- Climate Zone Value 1
 
 OS:Site:WaterMainsTemperature,
-<<<<<<< HEAD
-  {bbb86051-83e1-4fa7-b4ba-299b7fc3cfa9}, !- Handle
-=======
-  {3e577724-d6cf-491a-af64-339842b59345}, !- Handle
->>>>>>> ecc00d0a
+  {2fd2e7ca-b946-42e2-be58-d03f97f3202d}, !- Handle
   Correlation,                            !- Calculation Method
   ,                                       !- Temperature Schedule Name
   10.8753424657535,                       !- Annual Average Outdoor Air Temperature {C}
   23.1524007936508;                       !- Maximum Difference In Monthly Average Outdoor Air Temperatures {deltaC}
 
 OS:RunPeriodControl:DaylightSavingTime,
-<<<<<<< HEAD
-  {964943d2-47fc-468e-8afa-ecc5657d7f1b}, !- Handle
-=======
-  {6d542c57-1609-4106-a801-1fa2e4ce0733}, !- Handle
->>>>>>> ecc00d0a
+  {646fe2cf-71de-4858-87ad-26d11d3df5c7}, !- Handle
   3/12,                                   !- Start Date
   11/5;                                   !- End Date
 
 OS:Site:GroundTemperature:Deep,
-<<<<<<< HEAD
-  {c790ef23-f687-49c1-b533-84739c5b31b7}, !- Handle
-=======
-  {6783c8b6-ec44-4e87-8159-1ed0316f9ad6}, !- Handle
->>>>>>> ecc00d0a
+  {3267f33f-4103-45b2-b829-2d7b816aeb60}, !- Handle
   10.8753424657535,                       !- January Deep Ground Temperature {C}
   10.8753424657535,                       !- February Deep Ground Temperature {C}
   10.8753424657535,                       !- March Deep Ground Temperature {C}
@@ -298,11 +229,7 @@
   10.8753424657535;                       !- December Deep Ground Temperature {C}
 
 OS:Building,
-<<<<<<< HEAD
-  {e0a78caf-4701-4a18-b871-d5ee7b07fae4}, !- Handle
-=======
-  {fea49cce-fe5a-4347-8d69-d66d89c0f92b}, !- Handle
->>>>>>> ecc00d0a
+  {295d2196-e47f-44da-8fb4-652e06063d3a}, !- Handle
   Building 1,                             !- Name
   ,                                       !- Building Sector Type
   0,                                      !- North Axis {deg}
@@ -317,13 +244,8 @@
   4;                                      !- Standards Number of Living Units
 
 OS:AdditionalProperties,
-<<<<<<< HEAD
-  {35b0e547-d26d-490c-ac83-e72fd536ba5a}, !- Handle
-  {e0a78caf-4701-4a18-b871-d5ee7b07fae4}, !- Object Name
-=======
-  {98d6da41-ecb6-41f2-801a-031c73bc97e9}, !- Handle
-  {fea49cce-fe5a-4347-8d69-d66d89c0f92b}, !- Object Name
->>>>>>> ecc00d0a
+  {ff27a48c-89b2-46fc-acea-c0f4a1efc0da}, !- Handle
+  {295d2196-e47f-44da-8fb4-652e06063d3a}, !- Object Name
   num_units,                              !- Feature Name 1
   Integer,                                !- Feature Data Type 1
   4,                                      !- Feature Value 1
@@ -338,11 +260,7 @@
   1;                                      !- Feature Value 4
 
 OS:ThermalZone,
-<<<<<<< HEAD
-  {06046d32-ee3a-49fb-94b6-068fcca5fea6}, !- Handle
-=======
-  {aa4ae978-d31d-4709-b2ac-1fd1870b0657}, !- Handle
->>>>>>> ecc00d0a
+  {59f4689b-b0bd-4e8e-b258-4a390ed01657}, !- Handle
   living zone,                            !- Name
   ,                                       !- Multiplier
   ,                                       !- Ceiling Height {m}
@@ -351,17 +269,10 @@
   ,                                       !- Zone Inside Convection Algorithm
   ,                                       !- Zone Outside Convection Algorithm
   ,                                       !- Zone Conditioning Equipment List Name
-<<<<<<< HEAD
-  {7d2beacd-d6f5-4aa9-a833-9a800d57679c}, !- Zone Air Inlet Port List
-  {1a34588e-82c1-426d-b4d9-3327422682aa}, !- Zone Air Exhaust Port List
-  {d6fe5a1d-c9d8-45e7-8ba7-7dd7c3e48ab2}, !- Zone Air Node Name
-  {f19dbd06-a251-4130-b028-1f392f127496}, !- Zone Return Air Port List
-=======
-  {67104ded-8fbf-4e01-bcf4-da71c888ae8d}, !- Zone Air Inlet Port List
-  {42d250aa-f6ce-4f80-a4c4-6a4eea45cfe2}, !- Zone Air Exhaust Port List
-  {030f6213-edfa-4759-b181-30f2aa36ebe9}, !- Zone Air Node Name
-  {573754fb-b98e-487b-b6c9-41d5766ec854}, !- Zone Return Air Port List
->>>>>>> ecc00d0a
+  {3c536161-90e4-41b1-a522-7f0d546fc804}, !- Zone Air Inlet Port List
+  {98f3be23-e455-447e-86eb-025abe1d117b}, !- Zone Air Exhaust Port List
+  {9d88a720-2cc2-4fdb-9e99-2acec35a9d72}, !- Zone Air Node Name
+  {2c7e1b24-b9d5-4220-9134-a77138c166ec}, !- Zone Return Air Port List
   ,                                       !- Primary Daylighting Control Name
   ,                                       !- Fraction of Zone Controlled by Primary Daylighting Control
   ,                                       !- Secondary Daylighting Control Name
@@ -372,67 +283,33 @@
   No;                                     !- Use Ideal Air Loads
 
 OS:Node,
-<<<<<<< HEAD
-  {faf6dbd6-4932-4968-8fcf-5b6d87667cfc}, !- Handle
+  {9d16c5f1-b1e1-43ef-bd2b-7b71cae3e462}, !- Handle
   Node 1,                                 !- Name
-  {d6fe5a1d-c9d8-45e7-8ba7-7dd7c3e48ab2}, !- Inlet Port
+  {9d88a720-2cc2-4fdb-9e99-2acec35a9d72}, !- Inlet Port
   ;                                       !- Outlet Port
 
 OS:Connection,
-  {d6fe5a1d-c9d8-45e7-8ba7-7dd7c3e48ab2}, !- Handle
-  {37dee628-3767-4b17-9320-e57a00b147ac}, !- Name
-  {06046d32-ee3a-49fb-94b6-068fcca5fea6}, !- Source Object
+  {9d88a720-2cc2-4fdb-9e99-2acec35a9d72}, !- Handle
+  {59f4689b-b0bd-4e8e-b258-4a390ed01657}, !- Source Object
   11,                                     !- Outlet Port
-  {faf6dbd6-4932-4968-8fcf-5b6d87667cfc}, !- Target Object
+  {9d16c5f1-b1e1-43ef-bd2b-7b71cae3e462}, !- Target Object
   2;                                      !- Inlet Port
 
 OS:PortList,
-  {7d2beacd-d6f5-4aa9-a833-9a800d57679c}, !- Handle
-  {3ec4daea-95c3-4e21-88ba-feb758ec715a}, !- Name
-  {06046d32-ee3a-49fb-94b6-068fcca5fea6}; !- HVAC Component
+  {3c536161-90e4-41b1-a522-7f0d546fc804}, !- Handle
+  {59f4689b-b0bd-4e8e-b258-4a390ed01657}; !- HVAC Component
 
 OS:PortList,
-  {1a34588e-82c1-426d-b4d9-3327422682aa}, !- Handle
-  {7095ae4e-e025-4009-9621-0066033568eb}, !- Name
-  {06046d32-ee3a-49fb-94b6-068fcca5fea6}; !- HVAC Component
+  {98f3be23-e455-447e-86eb-025abe1d117b}, !- Handle
+  {59f4689b-b0bd-4e8e-b258-4a390ed01657}; !- HVAC Component
 
 OS:PortList,
-  {f19dbd06-a251-4130-b028-1f392f127496}, !- Handle
-  {6200c9bd-326b-4c93-a55a-325b3c8513e7}, !- Name
-  {06046d32-ee3a-49fb-94b6-068fcca5fea6}; !- HVAC Component
+  {2c7e1b24-b9d5-4220-9134-a77138c166ec}, !- Handle
+  {59f4689b-b0bd-4e8e-b258-4a390ed01657}; !- HVAC Component
 
 OS:Sizing:Zone,
-  {f1845dd6-73a3-4bc6-9dba-9dfa02728af6}, !- Handle
-  {06046d32-ee3a-49fb-94b6-068fcca5fea6}, !- Zone or ZoneList Name
-=======
-  {7225ea78-98a9-4bac-960c-b9bd85ec4512}, !- Handle
-  Node 1,                                 !- Name
-  {030f6213-edfa-4759-b181-30f2aa36ebe9}, !- Inlet Port
-  ;                                       !- Outlet Port
-
-OS:Connection,
-  {030f6213-edfa-4759-b181-30f2aa36ebe9}, !- Handle
-  {aa4ae978-d31d-4709-b2ac-1fd1870b0657}, !- Source Object
-  11,                                     !- Outlet Port
-  {7225ea78-98a9-4bac-960c-b9bd85ec4512}, !- Target Object
-  2;                                      !- Inlet Port
-
-OS:PortList,
-  {67104ded-8fbf-4e01-bcf4-da71c888ae8d}, !- Handle
-  {aa4ae978-d31d-4709-b2ac-1fd1870b0657}; !- HVAC Component
-
-OS:PortList,
-  {42d250aa-f6ce-4f80-a4c4-6a4eea45cfe2}, !- Handle
-  {aa4ae978-d31d-4709-b2ac-1fd1870b0657}; !- HVAC Component
-
-OS:PortList,
-  {573754fb-b98e-487b-b6c9-41d5766ec854}, !- Handle
-  {aa4ae978-d31d-4709-b2ac-1fd1870b0657}; !- HVAC Component
-
-OS:Sizing:Zone,
-  {c6965ad8-4f7a-4a32-b33a-7987120383af}, !- Handle
-  {aa4ae978-d31d-4709-b2ac-1fd1870b0657}, !- Zone or ZoneList Name
->>>>>>> ecc00d0a
+  {a7fd8678-7a11-48c3-bfb1-56eb15554552}, !- Handle
+  {59f4689b-b0bd-4e8e-b258-4a390ed01657}, !- Zone or ZoneList Name
   SupplyAirTemperature,                   !- Zone Cooling Design Supply Air Temperature Input Method
   14,                                     !- Zone Cooling Design Supply Air Temperature {C}
   11.11,                                  !- Zone Cooling Design Supply Air Temperature Difference {deltaC}
@@ -459,25 +336,14 @@
   autosize;                               !- Dedicated Outdoor Air High Setpoint Temperature for Design {C}
 
 OS:ZoneHVAC:EquipmentList,
-<<<<<<< HEAD
-  {4798c1d8-cbd5-4172-a62c-d68326769613}, !- Handle
+  {de13556f-69ce-4117-8276-a7382102822a}, !- Handle
   Zone HVAC Equipment List 1,             !- Name
-  {06046d32-ee3a-49fb-94b6-068fcca5fea6}; !- Thermal Zone
+  {59f4689b-b0bd-4e8e-b258-4a390ed01657}; !- Thermal Zone
 
 OS:Space,
-  {1a9ad9f0-1fb4-4986-9939-e86dd64d1b70}, !- Handle
+  {e59fa9cb-47c9-4f98-bbfc-381999f45caf}, !- Handle
   living space,                           !- Name
-  {9686b670-d8e3-4383-b88e-55a5c4c5495f}, !- Space Type Name
-=======
-  {3985a7f3-5796-4163-bb7e-819746ad636f}, !- Handle
-  Zone HVAC Equipment List 1,             !- Name
-  {aa4ae978-d31d-4709-b2ac-1fd1870b0657}; !- Thermal Zone
-
-OS:Space,
-  {4307aff1-e231-4150-b8ae-0bd9fd0c1e9c}, !- Handle
-  living space,                           !- Name
-  {69788271-56aa-4ea4-827e-d28d4a403456}, !- Space Type Name
->>>>>>> ecc00d0a
+  {f8b71a2a-ea6f-43bd-a696-3d4128659751}, !- Space Type Name
   ,                                       !- Default Construction Set Name
   ,                                       !- Default Schedule Set Name
   ,                                       !- Direction of Relative North {deg}
@@ -485,35 +351,19 @@
   ,                                       !- Y Origin {m}
   ,                                       !- Z Origin {m}
   ,                                       !- Building Story Name
-<<<<<<< HEAD
-  {06046d32-ee3a-49fb-94b6-068fcca5fea6}, !- Thermal Zone Name
+  {59f4689b-b0bd-4e8e-b258-4a390ed01657}, !- Thermal Zone Name
   ,                                       !- Part of Total Floor Area
   ,                                       !- Design Specification Outdoor Air Object Name
-  {2da8265f-9b12-4b72-ac13-eff1769bdc40}; !- Building Unit Name
-
-OS:Surface,
-  {f0d76b9d-4676-4b16-8f52-c5a80f93bbb2}, !- Handle
+  {b0e13c6f-6c13-4cea-be5e-8f6ba63d69e4}; !- Building Unit Name
+
+OS:Surface,
+  {45f1420a-abd0-42b8-89a0-eafbc90bff29}, !- Handle
   Surface 1,                              !- Name
   Floor,                                  !- Surface Type
   ,                                       !- Construction Name
-  {1a9ad9f0-1fb4-4986-9939-e86dd64d1b70}, !- Space Name
+  {e59fa9cb-47c9-4f98-bbfc-381999f45caf}, !- Space Name
   Surface,                                !- Outside Boundary Condition
-  {028bb9cb-bb16-41a4-89e1-42b5cf533bbb}, !- Outside Boundary Condition Object
-=======
-  {aa4ae978-d31d-4709-b2ac-1fd1870b0657}, !- Thermal Zone Name
-  ,                                       !- Part of Total Floor Area
-  ,                                       !- Design Specification Outdoor Air Object Name
-  {a998a6e4-1c3d-4b67-ab98-975a8434ffca}; !- Building Unit Name
-
-OS:Surface,
-  {d60cc80d-81bf-40fc-afcf-5ec5be4ad178}, !- Handle
-  Surface 1,                              !- Name
-  Floor,                                  !- Surface Type
-  ,                                       !- Construction Name
-  {4307aff1-e231-4150-b8ae-0bd9fd0c1e9c}, !- Space Name
-  Surface,                                !- Outside Boundary Condition
-  {fa9649d9-d8d2-4ff6-80f5-be6d63332963}, !- Outside Boundary Condition Object
->>>>>>> ecc00d0a
+  {62854091-50f9-454e-b8c9-dd8963a437ae}, !- Outside Boundary Condition Object
   NoSun,                                  !- Sun Exposure
   NoWind,                                 !- Wind Exposure
   ,                                       !- View Factor to Ground
@@ -524,19 +374,11 @@
   6.46578440716979, -12.9315688143396, 0; !- X,Y,Z Vertex 4 {m}
 
 OS:Surface,
-<<<<<<< HEAD
-  {4a3c31b3-e74a-4ee4-afa0-c25d6bd8cbde}, !- Handle
+  {b5a1fc22-d55b-47d5-9db4-e3740e9b2b89}, !- Handle
   Surface 2,                              !- Name
   Wall,                                   !- Surface Type
   ,                                       !- Construction Name
-  {1a9ad9f0-1fb4-4986-9939-e86dd64d1b70}, !- Space Name
-=======
-  {d8950574-1c16-4f64-9904-45cd02a41e02}, !- Handle
-  Surface 2,                              !- Name
-  Wall,                                   !- Surface Type
-  ,                                       !- Construction Name
-  {4307aff1-e231-4150-b8ae-0bd9fd0c1e9c}, !- Space Name
->>>>>>> ecc00d0a
+  {e59fa9cb-47c9-4f98-bbfc-381999f45caf}, !- Space Name
   Outdoors,                               !- Outside Boundary Condition
   ,                                       !- Outside Boundary Condition Object
   SunExposed,                             !- Sun Exposure
@@ -549,19 +391,11 @@
   0, -12.9315688143396, 2.4384;           !- X,Y,Z Vertex 4 {m}
 
 OS:Surface,
-<<<<<<< HEAD
-  {74e03c5d-0786-4fdd-9b6f-46b9dcb12fea}, !- Handle
+  {2fc3ed1f-225f-44c6-b7d3-5378529cd6bb}, !- Handle
   Surface 3,                              !- Name
   Wall,                                   !- Surface Type
   ,                                       !- Construction Name
-  {1a9ad9f0-1fb4-4986-9939-e86dd64d1b70}, !- Space Name
-=======
-  {5c2b42dc-6040-47a8-9cc6-08caddc4e93b}, !- Handle
-  Surface 3,                              !- Name
-  Wall,                                   !- Surface Type
-  ,                                       !- Construction Name
-  {4307aff1-e231-4150-b8ae-0bd9fd0c1e9c}, !- Space Name
->>>>>>> ecc00d0a
+  {e59fa9cb-47c9-4f98-bbfc-381999f45caf}, !- Space Name
   Outdoors,                               !- Outside Boundary Condition
   ,                                       !- Outside Boundary Condition Object
   SunExposed,                             !- Sun Exposure
@@ -574,19 +408,11 @@
   0, 0, 2.4384;                           !- X,Y,Z Vertex 4 {m}
 
 OS:Surface,
-<<<<<<< HEAD
-  {d619d4d2-8d84-4e23-909f-727a74f14d80}, !- Handle
+  {9b9db936-f979-44fd-85cf-7bad735442ce}, !- Handle
   Surface 4,                              !- Name
   Wall,                                   !- Surface Type
   ,                                       !- Construction Name
-  {1a9ad9f0-1fb4-4986-9939-e86dd64d1b70}, !- Space Name
-=======
-  {ffe6021d-8f80-4327-9aca-5d63f42897ae}, !- Handle
-  Surface 4,                              !- Name
-  Wall,                                   !- Surface Type
-  ,                                       !- Construction Name
-  {4307aff1-e231-4150-b8ae-0bd9fd0c1e9c}, !- Space Name
->>>>>>> ecc00d0a
+  {e59fa9cb-47c9-4f98-bbfc-381999f45caf}, !- Space Name
   Adiabatic,                              !- Outside Boundary Condition
   ,                                       !- Outside Boundary Condition Object
   NoSun,                                  !- Sun Exposure
@@ -599,19 +425,11 @@
   6.46578440716979, 0, 2.4384;            !- X,Y,Z Vertex 4 {m}
 
 OS:Surface,
-<<<<<<< HEAD
-  {e0591153-5e92-4be4-a9ff-7aeaeb4a2afb}, !- Handle
+  {c8007dcd-243c-4dbb-a1af-9b9c85f3f978}, !- Handle
   Surface 5,                              !- Name
   Wall,                                   !- Surface Type
   ,                                       !- Construction Name
-  {1a9ad9f0-1fb4-4986-9939-e86dd64d1b70}, !- Space Name
-=======
-  {1416e843-b695-4c02-a7ee-046c9df82b6f}, !- Handle
-  Surface 5,                              !- Name
-  Wall,                                   !- Surface Type
-  ,                                       !- Construction Name
-  {4307aff1-e231-4150-b8ae-0bd9fd0c1e9c}, !- Space Name
->>>>>>> ecc00d0a
+  {e59fa9cb-47c9-4f98-bbfc-381999f45caf}, !- Space Name
   Outdoors,                               !- Outside Boundary Condition
   ,                                       !- Outside Boundary Condition Object
   SunExposed,                             !- Sun Exposure
@@ -624,23 +442,13 @@
   6.46578440716979, -12.9315688143396, 2.4384; !- X,Y,Z Vertex 4 {m}
 
 OS:Surface,
-<<<<<<< HEAD
-  {c2cbfbdf-c5f6-49f7-8fb0-1ee0fefd4913}, !- Handle
+  {eabbb4fe-e260-4768-871b-3e30b7da0692}, !- Handle
   Surface 6,                              !- Name
   RoofCeiling,                            !- Surface Type
   ,                                       !- Construction Name
-  {1a9ad9f0-1fb4-4986-9939-e86dd64d1b70}, !- Space Name
+  {e59fa9cb-47c9-4f98-bbfc-381999f45caf}, !- Space Name
   Surface,                                !- Outside Boundary Condition
-  {9ced9a67-2f9f-4edf-a68d-683e1d1a9d8f}, !- Outside Boundary Condition Object
-=======
-  {6acecb49-0d25-4b63-8a57-47cf9c7e2fce}, !- Handle
-  Surface 6,                              !- Name
-  RoofCeiling,                            !- Surface Type
-  ,                                       !- Construction Name
-  {4307aff1-e231-4150-b8ae-0bd9fd0c1e9c}, !- Space Name
-  Surface,                                !- Outside Boundary Condition
-  {f0e1da33-8dfe-48a3-9caa-c6636da7c3cc}, !- Outside Boundary Condition Object
->>>>>>> ecc00d0a
+  {9af1bf31-677c-42dc-839f-9833d12b7cd1}, !- Outside Boundary Condition Object
   NoSun,                                  !- Sun Exposure
   NoWind,                                 !- Wind Exposure
   ,                                       !- View Factor to Ground
@@ -651,11 +459,7 @@
   0, -12.9315688143396, 2.4384;           !- X,Y,Z Vertex 4 {m}
 
 OS:SpaceType,
-<<<<<<< HEAD
-  {9686b670-d8e3-4383-b88e-55a5c4c5495f}, !- Handle
-=======
-  {69788271-56aa-4ea4-827e-d28d4a403456}, !- Handle
->>>>>>> ecc00d0a
+  {f8b71a2a-ea6f-43bd-a696-3d4128659751}, !- Handle
   Space Type 1,                           !- Name
   ,                                       !- Default Construction Set Name
   ,                                       !- Default Schedule Set Name
@@ -666,19 +470,11 @@
   living;                                 !- Standards Space Type
 
 OS:Surface,
-<<<<<<< HEAD
-  {cc29168a-2081-45e8-ba72-f2e702bf2285}, !- Handle
+  {3be8ca3e-b812-4058-b253-55862d1040e4}, !- Handle
   Surface 12,                             !- Name
   Floor,                                  !- Surface Type
   ,                                       !- Construction Name
-  {250a031c-e57f-4106-afbc-9c54fdfab214}, !- Space Name
-=======
-  {61c8ab87-1db3-4a23-aa2e-f7c96260a4e1}, !- Handle
-  Surface 12,                             !- Name
-  Floor,                                  !- Surface Type
-  ,                                       !- Construction Name
-  {2f7909e3-1deb-4fb7-b812-61cf0bded144}, !- Space Name
->>>>>>> ecc00d0a
+  {c65d817a-7316-4f3c-abc4-797f9fda12c7}, !- Space Name
   Foundation,                             !- Outside Boundary Condition
   ,                                       !- Outside Boundary Condition Object
   NoSun,                                  !- Sun Exposure
@@ -691,19 +487,11 @@
   6.46578440716979, -12.9315688143396, -2.4384; !- X,Y,Z Vertex 4 {m}
 
 OS:Surface,
-<<<<<<< HEAD
-  {350d4f5e-7862-473e-81c1-81c367dff345}, !- Handle
+  {e199c648-7c6f-4dbf-86c9-d1a9059df78a}, !- Handle
   Surface 13,                             !- Name
   Wall,                                   !- Surface Type
   ,                                       !- Construction Name
-  {250a031c-e57f-4106-afbc-9c54fdfab214}, !- Space Name
-=======
-  {c70cfea7-b9c4-439f-8061-221abf9882d2}, !- Handle
-  Surface 13,                             !- Name
-  Wall,                                   !- Surface Type
-  ,                                       !- Construction Name
-  {2f7909e3-1deb-4fb7-b812-61cf0bded144}, !- Space Name
->>>>>>> ecc00d0a
+  {c65d817a-7316-4f3c-abc4-797f9fda12c7}, !- Space Name
   Foundation,                             !- Outside Boundary Condition
   ,                                       !- Outside Boundary Condition Object
   NoSun,                                  !- Sun Exposure
@@ -716,19 +504,11 @@
   0, -12.9315688143396, 0;                !- X,Y,Z Vertex 4 {m}
 
 OS:Surface,
-<<<<<<< HEAD
-  {6742652d-f6ac-4141-94d2-19c7dfa29b1a}, !- Handle
+  {c9f07f38-0a52-486f-b5e6-5a876efdda1d}, !- Handle
   Surface 14,                             !- Name
   Wall,                                   !- Surface Type
   ,                                       !- Construction Name
-  {250a031c-e57f-4106-afbc-9c54fdfab214}, !- Space Name
-=======
-  {abafb79c-f0f3-494b-b8d0-5fa64bff0b07}, !- Handle
-  Surface 14,                             !- Name
-  Wall,                                   !- Surface Type
-  ,                                       !- Construction Name
-  {2f7909e3-1deb-4fb7-b812-61cf0bded144}, !- Space Name
->>>>>>> ecc00d0a
+  {c65d817a-7316-4f3c-abc4-797f9fda12c7}, !- Space Name
   Foundation,                             !- Outside Boundary Condition
   ,                                       !- Outside Boundary Condition Object
   NoSun,                                  !- Sun Exposure
@@ -741,19 +521,11 @@
   0, 0, 0;                                !- X,Y,Z Vertex 4 {m}
 
 OS:Surface,
-<<<<<<< HEAD
-  {2abea4e6-0545-4b89-b93a-1ea63df6b34e}, !- Handle
+  {a66cb89f-93d6-4402-b266-f6fc82324b90}, !- Handle
   Surface 15,                             !- Name
   Wall,                                   !- Surface Type
   ,                                       !- Construction Name
-  {250a031c-e57f-4106-afbc-9c54fdfab214}, !- Space Name
-=======
-  {a7f1da97-44bf-4458-a1b6-aee6197ef0de}, !- Handle
-  Surface 15,                             !- Name
-  Wall,                                   !- Surface Type
-  ,                                       !- Construction Name
-  {2f7909e3-1deb-4fb7-b812-61cf0bded144}, !- Space Name
->>>>>>> ecc00d0a
+  {c65d817a-7316-4f3c-abc4-797f9fda12c7}, !- Space Name
   Adiabatic,                              !- Outside Boundary Condition
   ,                                       !- Outside Boundary Condition Object
   NoSun,                                  !- Sun Exposure
@@ -766,19 +538,11 @@
   6.46578440716979, 0, 0;                 !- X,Y,Z Vertex 4 {m}
 
 OS:Surface,
-<<<<<<< HEAD
-  {8e654fe5-0b81-45f2-b3b6-b21c0759998b}, !- Handle
+  {761fb5b8-fa8e-4dcb-a43f-21cbb210b7d0}, !- Handle
   Surface 16,                             !- Name
   Wall,                                   !- Surface Type
   ,                                       !- Construction Name
-  {250a031c-e57f-4106-afbc-9c54fdfab214}, !- Space Name
-=======
-  {9a15a124-9fb2-41cf-821c-f315833ca3f7}, !- Handle
-  Surface 16,                             !- Name
-  Wall,                                   !- Surface Type
-  ,                                       !- Construction Name
-  {2f7909e3-1deb-4fb7-b812-61cf0bded144}, !- Space Name
->>>>>>> ecc00d0a
+  {c65d817a-7316-4f3c-abc4-797f9fda12c7}, !- Space Name
   Foundation,                             !- Outside Boundary Condition
   ,                                       !- Outside Boundary Condition Object
   NoSun,                                  !- Sun Exposure
@@ -791,23 +555,13 @@
   6.46578440716979, -12.9315688143396, 0; !- X,Y,Z Vertex 4 {m}
 
 OS:Surface,
-<<<<<<< HEAD
-  {028bb9cb-bb16-41a4-89e1-42b5cf533bbb}, !- Handle
+  {62854091-50f9-454e-b8c9-dd8963a437ae}, !- Handle
   Surface 17,                             !- Name
   RoofCeiling,                            !- Surface Type
   ,                                       !- Construction Name
-  {250a031c-e57f-4106-afbc-9c54fdfab214}, !- Space Name
+  {c65d817a-7316-4f3c-abc4-797f9fda12c7}, !- Space Name
   Surface,                                !- Outside Boundary Condition
-  {f0d76b9d-4676-4b16-8f52-c5a80f93bbb2}, !- Outside Boundary Condition Object
-=======
-  {fa9649d9-d8d2-4ff6-80f5-be6d63332963}, !- Handle
-  Surface 17,                             !- Name
-  RoofCeiling,                            !- Surface Type
-  ,                                       !- Construction Name
-  {2f7909e3-1deb-4fb7-b812-61cf0bded144}, !- Space Name
-  Surface,                                !- Outside Boundary Condition
-  {d60cc80d-81bf-40fc-afcf-5ec5be4ad178}, !- Outside Boundary Condition Object
->>>>>>> ecc00d0a
+  {45f1420a-abd0-42b8-89a0-eafbc90bff29}, !- Outside Boundary Condition Object
   NoSun,                                  !- Sun Exposure
   NoWind,                                 !- Wind Exposure
   ,                                       !- View Factor to Ground
@@ -818,15 +572,9 @@
   0, -12.9315688143396, 0;                !- X,Y,Z Vertex 4 {m}
 
 OS:Space,
-<<<<<<< HEAD
-  {250a031c-e57f-4106-afbc-9c54fdfab214}, !- Handle
+  {c65d817a-7316-4f3c-abc4-797f9fda12c7}, !- Handle
   unfinished basement space,              !- Name
-  {1943bded-5538-4f96-b559-0394bb8cf8ce}, !- Space Type Name
-=======
-  {2f7909e3-1deb-4fb7-b812-61cf0bded144}, !- Handle
-  unfinished basement space,              !- Name
-  {42ad9cfe-7fdc-491d-8162-ea91b9e641fa}, !- Space Type Name
->>>>>>> ecc00d0a
+  {db501798-1dc9-42b5-a276-37d7d5dc28f8}, !- Space Type Name
   ,                                       !- Default Construction Set Name
   ,                                       !- Default Schedule Set Name
   ,                                       !- Direction of Relative North {deg}
@@ -834,17 +582,10 @@
   ,                                       !- Y Origin {m}
   ,                                       !- Z Origin {m}
   ,                                       !- Building Story Name
-<<<<<<< HEAD
-  {f2f847fb-56b1-464d-923f-4343364d1a51}; !- Thermal Zone Name
+  {b46da219-3332-42e1-8741-5c91dfd79688}; !- Thermal Zone Name
 
 OS:ThermalZone,
-  {f2f847fb-56b1-464d-923f-4343364d1a51}, !- Handle
-=======
-  {a5337ca7-1a34-44bb-813c-8de5d3c9feb9}; !- Thermal Zone Name
-
-OS:ThermalZone,
-  {a5337ca7-1a34-44bb-813c-8de5d3c9feb9}, !- Handle
->>>>>>> ecc00d0a
+  {b46da219-3332-42e1-8741-5c91dfd79688}, !- Handle
   unfinished basement zone,               !- Name
   ,                                       !- Multiplier
   ,                                       !- Ceiling Height {m}
@@ -853,17 +594,10 @@
   ,                                       !- Zone Inside Convection Algorithm
   ,                                       !- Zone Outside Convection Algorithm
   ,                                       !- Zone Conditioning Equipment List Name
-<<<<<<< HEAD
-  {fe9e6e3a-c7d9-4bff-8649-9599d0202d4d}, !- Zone Air Inlet Port List
-  {d2020a12-8f6f-435b-9e3f-b0a988ff5695}, !- Zone Air Exhaust Port List
-  {8b2b0f1b-d134-43ae-94f5-f016968a4501}, !- Zone Air Node Name
-  {228cc2d2-7d5f-4440-8e27-0d7d064a0853}, !- Zone Return Air Port List
-=======
-  {1e0e5fdc-ae96-47b8-bfc8-b6e79c4725e5}, !- Zone Air Inlet Port List
-  {cad9142b-fc19-48ba-9e3b-140e238cfdc8}, !- Zone Air Exhaust Port List
-  {bed56ec9-7e1a-47ed-b6be-584aa3999bf6}, !- Zone Air Node Name
-  {75190cba-5a39-4670-b9c5-d44bab8278bc}, !- Zone Return Air Port List
->>>>>>> ecc00d0a
+  {bcb2bdd5-87ab-45a5-9af3-d8d6f2975541}, !- Zone Air Inlet Port List
+  {d9a09c00-2f16-4458-ae61-b101739cbc55}, !- Zone Air Exhaust Port List
+  {f8a14f4a-6344-42eb-a256-6cf58958b48d}, !- Zone Air Node Name
+  {42d9cf72-c213-4fbb-a227-b73b3cd23c65}, !- Zone Return Air Port List
   ,                                       !- Primary Daylighting Control Name
   ,                                       !- Fraction of Zone Controlled by Primary Daylighting Control
   ,                                       !- Secondary Daylighting Control Name
@@ -874,67 +608,33 @@
   No;                                     !- Use Ideal Air Loads
 
 OS:Node,
-<<<<<<< HEAD
-  {a32bb88b-4d3e-4b6d-8501-79c68365d3da}, !- Handle
+  {051fcc2b-2767-46c6-992a-3af224ba7ca4}, !- Handle
   Node 2,                                 !- Name
-  {8b2b0f1b-d134-43ae-94f5-f016968a4501}, !- Inlet Port
+  {f8a14f4a-6344-42eb-a256-6cf58958b48d}, !- Inlet Port
   ;                                       !- Outlet Port
 
 OS:Connection,
-  {8b2b0f1b-d134-43ae-94f5-f016968a4501}, !- Handle
-  {089e53c5-5e14-4ebe-9db0-5f982b204bd6}, !- Name
-  {f2f847fb-56b1-464d-923f-4343364d1a51}, !- Source Object
+  {f8a14f4a-6344-42eb-a256-6cf58958b48d}, !- Handle
+  {b46da219-3332-42e1-8741-5c91dfd79688}, !- Source Object
   11,                                     !- Outlet Port
-  {a32bb88b-4d3e-4b6d-8501-79c68365d3da}, !- Target Object
+  {051fcc2b-2767-46c6-992a-3af224ba7ca4}, !- Target Object
   2;                                      !- Inlet Port
 
 OS:PortList,
-  {fe9e6e3a-c7d9-4bff-8649-9599d0202d4d}, !- Handle
-  {a8342d9a-5f1e-4316-bf92-bdda3b3b8f66}, !- Name
-  {f2f847fb-56b1-464d-923f-4343364d1a51}; !- HVAC Component
+  {bcb2bdd5-87ab-45a5-9af3-d8d6f2975541}, !- Handle
+  {b46da219-3332-42e1-8741-5c91dfd79688}; !- HVAC Component
 
 OS:PortList,
-  {d2020a12-8f6f-435b-9e3f-b0a988ff5695}, !- Handle
-  {0b8be502-c968-4923-be4a-3d3a96ec728d}, !- Name
-  {f2f847fb-56b1-464d-923f-4343364d1a51}; !- HVAC Component
+  {d9a09c00-2f16-4458-ae61-b101739cbc55}, !- Handle
+  {b46da219-3332-42e1-8741-5c91dfd79688}; !- HVAC Component
 
 OS:PortList,
-  {228cc2d2-7d5f-4440-8e27-0d7d064a0853}, !- Handle
-  {f6b83ea1-b9ed-4966-8c34-50d8400b0b95}, !- Name
-  {f2f847fb-56b1-464d-923f-4343364d1a51}; !- HVAC Component
+  {42d9cf72-c213-4fbb-a227-b73b3cd23c65}, !- Handle
+  {b46da219-3332-42e1-8741-5c91dfd79688}; !- HVAC Component
 
 OS:Sizing:Zone,
-  {6eb42fd2-3010-4653-8c30-3a7ff01e7209}, !- Handle
-  {f2f847fb-56b1-464d-923f-4343364d1a51}, !- Zone or ZoneList Name
-=======
-  {0146beee-de8c-46b9-83d1-5ed8aae3bb0e}, !- Handle
-  Node 2,                                 !- Name
-  {bed56ec9-7e1a-47ed-b6be-584aa3999bf6}, !- Inlet Port
-  ;                                       !- Outlet Port
-
-OS:Connection,
-  {bed56ec9-7e1a-47ed-b6be-584aa3999bf6}, !- Handle
-  {a5337ca7-1a34-44bb-813c-8de5d3c9feb9}, !- Source Object
-  11,                                     !- Outlet Port
-  {0146beee-de8c-46b9-83d1-5ed8aae3bb0e}, !- Target Object
-  2;                                      !- Inlet Port
-
-OS:PortList,
-  {1e0e5fdc-ae96-47b8-bfc8-b6e79c4725e5}, !- Handle
-  {a5337ca7-1a34-44bb-813c-8de5d3c9feb9}; !- HVAC Component
-
-OS:PortList,
-  {cad9142b-fc19-48ba-9e3b-140e238cfdc8}, !- Handle
-  {a5337ca7-1a34-44bb-813c-8de5d3c9feb9}; !- HVAC Component
-
-OS:PortList,
-  {75190cba-5a39-4670-b9c5-d44bab8278bc}, !- Handle
-  {a5337ca7-1a34-44bb-813c-8de5d3c9feb9}; !- HVAC Component
-
-OS:Sizing:Zone,
-  {b0edcf30-8c3b-454b-939b-0cbf2d6ca8a3}, !- Handle
-  {a5337ca7-1a34-44bb-813c-8de5d3c9feb9}, !- Zone or ZoneList Name
->>>>>>> ecc00d0a
+  {6e79d227-e2da-4469-9e3c-dd2fa9eccc22}, !- Handle
+  {b46da219-3332-42e1-8741-5c91dfd79688}, !- Zone or ZoneList Name
   SupplyAirTemperature,                   !- Zone Cooling Design Supply Air Temperature Input Method
   14,                                     !- Zone Cooling Design Supply Air Temperature {C}
   11.11,                                  !- Zone Cooling Design Supply Air Temperature Difference {deltaC}
@@ -961,21 +661,12 @@
   autosize;                               !- Dedicated Outdoor Air High Setpoint Temperature for Design {C}
 
 OS:ZoneHVAC:EquipmentList,
-<<<<<<< HEAD
-  {7bc33be1-ed58-4915-9e49-a52b75cc831c}, !- Handle
+  {68e1b0be-dc30-416e-a32b-e3ced279c1e2}, !- Handle
   Zone HVAC Equipment List 2,             !- Name
-  {f2f847fb-56b1-464d-923f-4343364d1a51}; !- Thermal Zone
+  {b46da219-3332-42e1-8741-5c91dfd79688}; !- Thermal Zone
 
 OS:SpaceType,
-  {1943bded-5538-4f96-b559-0394bb8cf8ce}, !- Handle
-=======
-  {8930aca4-04b3-4098-96ac-2d65aa107adf}, !- Handle
-  Zone HVAC Equipment List 2,             !- Name
-  {a5337ca7-1a34-44bb-813c-8de5d3c9feb9}; !- Thermal Zone
-
-OS:SpaceType,
-  {42ad9cfe-7fdc-491d-8162-ea91b9e641fa}, !- Handle
->>>>>>> ecc00d0a
+  {db501798-1dc9-42b5-a276-37d7d5dc28f8}, !- Handle
   Space Type 2,                           !- Name
   ,                                       !- Default Construction Set Name
   ,                                       !- Default Schedule Set Name
@@ -986,23 +677,13 @@
   unfinished basement;                    !- Standards Space Type
 
 OS:Surface,
-<<<<<<< HEAD
-  {9ced9a67-2f9f-4edf-a68d-683e1d1a9d8f}, !- Handle
+  {9af1bf31-677c-42dc-839f-9833d12b7cd1}, !- Handle
   Surface 7,                              !- Name
   Floor,                                  !- Surface Type
   ,                                       !- Construction Name
-  {4d420779-dc92-43ff-a7bc-04c626f1d878}, !- Space Name
+  {3206c560-9afd-41ff-91fc-337e87933e8a}, !- Space Name
   Surface,                                !- Outside Boundary Condition
-  {c2cbfbdf-c5f6-49f7-8fb0-1ee0fefd4913}, !- Outside Boundary Condition Object
-=======
-  {f0e1da33-8dfe-48a3-9caa-c6636da7c3cc}, !- Handle
-  Surface 7,                              !- Name
-  Floor,                                  !- Surface Type
-  ,                                       !- Construction Name
-  {9b7f1a3c-526c-4d81-8450-6d0732338156}, !- Space Name
-  Surface,                                !- Outside Boundary Condition
-  {6acecb49-0d25-4b63-8a57-47cf9c7e2fce}, !- Outside Boundary Condition Object
->>>>>>> ecc00d0a
+  {eabbb4fe-e260-4768-871b-3e30b7da0692}, !- Outside Boundary Condition Object
   NoSun,                                  !- Sun Exposure
   NoWind,                                 !- Wind Exposure
   ,                                       !- View Factor to Ground
@@ -1013,19 +694,11 @@
   6.46578440716979, -12.9315688143396, 2.4384; !- X,Y,Z Vertex 4 {m}
 
 OS:Surface,
-<<<<<<< HEAD
-  {fd3881ec-9d93-46d0-b7e9-cc31dd111e5f}, !- Handle
+  {8cd9d538-2a30-492a-8398-d4df1f5be2e4}, !- Handle
   Surface 8,                              !- Name
   RoofCeiling,                            !- Surface Type
   ,                                       !- Construction Name
-  {4d420779-dc92-43ff-a7bc-04c626f1d878}, !- Space Name
-=======
-  {9d52c253-b2e8-41e3-b062-dbdc31da300c}, !- Handle
-  Surface 8,                              !- Name
-  RoofCeiling,                            !- Surface Type
-  ,                                       !- Construction Name
-  {9b7f1a3c-526c-4d81-8450-6d0732338156}, !- Space Name
->>>>>>> ecc00d0a
+  {3206c560-9afd-41ff-91fc-337e87933e8a}, !- Space Name
   Outdoors,                               !- Outside Boundary Condition
   ,                                       !- Outside Boundary Condition Object
   SunExposed,                             !- Sun Exposure
@@ -1038,19 +711,11 @@
   0, 0, 2.4384;                           !- X,Y,Z Vertex 4 {m}
 
 OS:Surface,
-<<<<<<< HEAD
-  {a200d282-9216-4651-b0cb-2f00835eab2a}, !- Handle
+  {6e4df442-a636-495a-9080-af2e742638fb}, !- Handle
   Surface 9,                              !- Name
   RoofCeiling,                            !- Surface Type
   ,                                       !- Construction Name
-  {4d420779-dc92-43ff-a7bc-04c626f1d878}, !- Space Name
-=======
-  {a5526bb2-0d15-4da6-a934-57be4118d725}, !- Handle
-  Surface 9,                              !- Name
-  RoofCeiling,                            !- Surface Type
-  ,                                       !- Construction Name
-  {9b7f1a3c-526c-4d81-8450-6d0732338156}, !- Space Name
->>>>>>> ecc00d0a
+  {3206c560-9afd-41ff-91fc-337e87933e8a}, !- Space Name
   Outdoors,                               !- Outside Boundary Condition
   ,                                       !- Outside Boundary Condition Object
   SunExposed,                             !- Sun Exposure
@@ -1063,19 +728,11 @@
   6.46578440716979, -12.9315688143396, 2.4384; !- X,Y,Z Vertex 4 {m}
 
 OS:Surface,
-<<<<<<< HEAD
-  {ee81bdc8-c741-4444-ad50-fb94337c75f4}, !- Handle
+  {568cf33a-1758-4f98-aeca-9874b2521616}, !- Handle
   Surface 10,                             !- Name
   Wall,                                   !- Surface Type
   ,                                       !- Construction Name
-  {4d420779-dc92-43ff-a7bc-04c626f1d878}, !- Space Name
-=======
-  {efcfdc4b-c129-4b73-b1e0-5c5bfbf96c1b}, !- Handle
-  Surface 10,                             !- Name
-  Wall,                                   !- Surface Type
-  ,                                       !- Construction Name
-  {9b7f1a3c-526c-4d81-8450-6d0732338156}, !- Space Name
->>>>>>> ecc00d0a
+  {3206c560-9afd-41ff-91fc-337e87933e8a}, !- Space Name
   Outdoors,                               !- Outside Boundary Condition
   ,                                       !- Outside Boundary Condition Object
   SunExposed,                             !- Sun Exposure
@@ -1087,19 +744,11 @@
   0, -12.9315688143396, 2.4384;           !- X,Y,Z Vertex 3 {m}
 
 OS:Surface,
-<<<<<<< HEAD
-  {0f1e7688-e99f-4acc-8abf-77d53589222c}, !- Handle
+  {4e6c08e6-59b2-4a50-a950-029219021ffd}, !- Handle
   Surface 11,                             !- Name
   Wall,                                   !- Surface Type
   ,                                       !- Construction Name
-  {4d420779-dc92-43ff-a7bc-04c626f1d878}, !- Space Name
-=======
-  {50a9c1f4-a07d-40eb-ac15-0fc0c0e5ee10}, !- Handle
-  Surface 11,                             !- Name
-  Wall,                                   !- Surface Type
-  ,                                       !- Construction Name
-  {9b7f1a3c-526c-4d81-8450-6d0732338156}, !- Space Name
->>>>>>> ecc00d0a
+  {3206c560-9afd-41ff-91fc-337e87933e8a}, !- Space Name
   Adiabatic,                              !- Outside Boundary Condition
   ,                                       !- Outside Boundary Condition Object
   NoSun,                                  !- Sun Exposure
@@ -1111,15 +760,9 @@
   6.46578440716979, 0, 2.4384;            !- X,Y,Z Vertex 3 {m}
 
 OS:Space,
-<<<<<<< HEAD
-  {4d420779-dc92-43ff-a7bc-04c626f1d878}, !- Handle
+  {3206c560-9afd-41ff-91fc-337e87933e8a}, !- Handle
   unfinished attic space,                 !- Name
-  {648777fc-2cbf-412c-b560-6b4164dd8bd3}, !- Space Type Name
-=======
-  {9b7f1a3c-526c-4d81-8450-6d0732338156}, !- Handle
-  unfinished attic space,                 !- Name
-  {94be79e6-5a9b-4a32-8648-f6390debd6c6}, !- Space Type Name
->>>>>>> ecc00d0a
+  {12981f36-4688-477c-af48-b3f310251603}, !- Space Type Name
   ,                                       !- Default Construction Set Name
   ,                                       !- Default Schedule Set Name
   ,                                       !- Direction of Relative North {deg}
@@ -1127,17 +770,10 @@
   ,                                       !- Y Origin {m}
   ,                                       !- Z Origin {m}
   ,                                       !- Building Story Name
-<<<<<<< HEAD
-  {24388f89-f546-4e9e-b231-5256640d1947}; !- Thermal Zone Name
+  {9c2603bf-2c18-483f-a31d-7230c9f7b261}; !- Thermal Zone Name
 
 OS:ThermalZone,
-  {24388f89-f546-4e9e-b231-5256640d1947}, !- Handle
-=======
-  {8b8160b3-858e-41bf-ad02-07681e956bf6}; !- Thermal Zone Name
-
-OS:ThermalZone,
-  {8b8160b3-858e-41bf-ad02-07681e956bf6}, !- Handle
->>>>>>> ecc00d0a
+  {9c2603bf-2c18-483f-a31d-7230c9f7b261}, !- Handle
   unfinished attic zone,                  !- Name
   ,                                       !- Multiplier
   ,                                       !- Ceiling Height {m}
@@ -1146,17 +782,10 @@
   ,                                       !- Zone Inside Convection Algorithm
   ,                                       !- Zone Outside Convection Algorithm
   ,                                       !- Zone Conditioning Equipment List Name
-<<<<<<< HEAD
-  {208eb35b-4ec1-4941-be63-5433f43fb0b8}, !- Zone Air Inlet Port List
-  {663354de-378b-4b78-9486-7dbc6d71bfec}, !- Zone Air Exhaust Port List
-  {d7ef2c1e-f1ca-416b-b036-4cffb7912a7e}, !- Zone Air Node Name
-  {929bdbda-29b0-4805-b745-0e5ae0bae249}, !- Zone Return Air Port List
-=======
-  {c072f330-ad63-4591-8a50-6b005f0031c9}, !- Zone Air Inlet Port List
-  {a4c954c0-8bd1-43ae-a01b-d02581412cc3}, !- Zone Air Exhaust Port List
-  {932d1cda-0f6e-4ddb-b6f4-c1bdd4016169}, !- Zone Air Node Name
-  {aa3fa980-94a1-41d3-9d10-8a807ee3a7fe}, !- Zone Return Air Port List
->>>>>>> ecc00d0a
+  {864f9338-97eb-459b-a78b-a550d29eaa22}, !- Zone Air Inlet Port List
+  {24a95df7-ce82-402a-ac92-e10c570c5183}, !- Zone Air Exhaust Port List
+  {9d67fda7-9978-415f-a8ec-0fdbd7b311f8}, !- Zone Air Node Name
+  {fb50590c-4813-4eb4-b616-962cd8fcd8ff}, !- Zone Return Air Port List
   ,                                       !- Primary Daylighting Control Name
   ,                                       !- Fraction of Zone Controlled by Primary Daylighting Control
   ,                                       !- Secondary Daylighting Control Name
@@ -1167,67 +796,33 @@
   No;                                     !- Use Ideal Air Loads
 
 OS:Node,
-<<<<<<< HEAD
-  {11792e50-16d6-4ba3-9b4b-26aa52859f0d}, !- Handle
+  {1873e567-7448-4252-8260-8175714109ab}, !- Handle
   Node 3,                                 !- Name
-  {d7ef2c1e-f1ca-416b-b036-4cffb7912a7e}, !- Inlet Port
+  {9d67fda7-9978-415f-a8ec-0fdbd7b311f8}, !- Inlet Port
   ;                                       !- Outlet Port
 
 OS:Connection,
-  {d7ef2c1e-f1ca-416b-b036-4cffb7912a7e}, !- Handle
-  {9f535004-32c1-442e-9c5f-feb78990c095}, !- Name
-  {24388f89-f546-4e9e-b231-5256640d1947}, !- Source Object
+  {9d67fda7-9978-415f-a8ec-0fdbd7b311f8}, !- Handle
+  {9c2603bf-2c18-483f-a31d-7230c9f7b261}, !- Source Object
   11,                                     !- Outlet Port
-  {11792e50-16d6-4ba3-9b4b-26aa52859f0d}, !- Target Object
+  {1873e567-7448-4252-8260-8175714109ab}, !- Target Object
   2;                                      !- Inlet Port
 
 OS:PortList,
-  {208eb35b-4ec1-4941-be63-5433f43fb0b8}, !- Handle
-  {8db406d5-3b5a-4ded-b25e-87f710a2a224}, !- Name
-  {24388f89-f546-4e9e-b231-5256640d1947}; !- HVAC Component
+  {864f9338-97eb-459b-a78b-a550d29eaa22}, !- Handle
+  {9c2603bf-2c18-483f-a31d-7230c9f7b261}; !- HVAC Component
 
 OS:PortList,
-  {663354de-378b-4b78-9486-7dbc6d71bfec}, !- Handle
-  {baae66a9-a564-4c80-90f1-8418caf3eba5}, !- Name
-  {24388f89-f546-4e9e-b231-5256640d1947}; !- HVAC Component
+  {24a95df7-ce82-402a-ac92-e10c570c5183}, !- Handle
+  {9c2603bf-2c18-483f-a31d-7230c9f7b261}; !- HVAC Component
 
 OS:PortList,
-  {929bdbda-29b0-4805-b745-0e5ae0bae249}, !- Handle
-  {8a0da85c-f075-4888-8476-d100bbe4ec82}, !- Name
-  {24388f89-f546-4e9e-b231-5256640d1947}; !- HVAC Component
+  {fb50590c-4813-4eb4-b616-962cd8fcd8ff}, !- Handle
+  {9c2603bf-2c18-483f-a31d-7230c9f7b261}; !- HVAC Component
 
 OS:Sizing:Zone,
-  {7b5761ce-0080-40a7-8158-f5e8ad94e9e2}, !- Handle
-  {24388f89-f546-4e9e-b231-5256640d1947}, !- Zone or ZoneList Name
-=======
-  {c6f19ccd-1cb8-4e32-9b1d-6c67ed8f395d}, !- Handle
-  Node 3,                                 !- Name
-  {932d1cda-0f6e-4ddb-b6f4-c1bdd4016169}, !- Inlet Port
-  ;                                       !- Outlet Port
-
-OS:Connection,
-  {932d1cda-0f6e-4ddb-b6f4-c1bdd4016169}, !- Handle
-  {8b8160b3-858e-41bf-ad02-07681e956bf6}, !- Source Object
-  11,                                     !- Outlet Port
-  {c6f19ccd-1cb8-4e32-9b1d-6c67ed8f395d}, !- Target Object
-  2;                                      !- Inlet Port
-
-OS:PortList,
-  {c072f330-ad63-4591-8a50-6b005f0031c9}, !- Handle
-  {8b8160b3-858e-41bf-ad02-07681e956bf6}; !- HVAC Component
-
-OS:PortList,
-  {a4c954c0-8bd1-43ae-a01b-d02581412cc3}, !- Handle
-  {8b8160b3-858e-41bf-ad02-07681e956bf6}; !- HVAC Component
-
-OS:PortList,
-  {aa3fa980-94a1-41d3-9d10-8a807ee3a7fe}, !- Handle
-  {8b8160b3-858e-41bf-ad02-07681e956bf6}; !- HVAC Component
-
-OS:Sizing:Zone,
-  {257253d2-4197-4ab4-9c3b-d26457fd0c3e}, !- Handle
-  {8b8160b3-858e-41bf-ad02-07681e956bf6}, !- Zone or ZoneList Name
->>>>>>> ecc00d0a
+  {6a009f79-53aa-4cf6-ac19-254739dbc59e}, !- Handle
+  {9c2603bf-2c18-483f-a31d-7230c9f7b261}, !- Zone or ZoneList Name
   SupplyAirTemperature,                   !- Zone Cooling Design Supply Air Temperature Input Method
   14,                                     !- Zone Cooling Design Supply Air Temperature {C}
   11.11,                                  !- Zone Cooling Design Supply Air Temperature Difference {deltaC}
@@ -1254,21 +849,12 @@
   autosize;                               !- Dedicated Outdoor Air High Setpoint Temperature for Design {C}
 
 OS:ZoneHVAC:EquipmentList,
-<<<<<<< HEAD
-  {5f4416e8-79c0-4436-aa58-c525c6d49bf9}, !- Handle
+  {48eb8244-98f6-49ea-bc87-1a6936687dfe}, !- Handle
   Zone HVAC Equipment List 3,             !- Name
-  {24388f89-f546-4e9e-b231-5256640d1947}; !- Thermal Zone
+  {9c2603bf-2c18-483f-a31d-7230c9f7b261}; !- Thermal Zone
 
 OS:SpaceType,
-  {648777fc-2cbf-412c-b560-6b4164dd8bd3}, !- Handle
-=======
-  {16246cee-f5a3-48e8-ae51-f313289a2484}, !- Handle
-  Zone HVAC Equipment List 3,             !- Name
-  {8b8160b3-858e-41bf-ad02-07681e956bf6}; !- Thermal Zone
-
-OS:SpaceType,
-  {94be79e6-5a9b-4a32-8648-f6390debd6c6}, !- Handle
->>>>>>> ecc00d0a
+  {12981f36-4688-477c-af48-b3f310251603}, !- Handle
   Space Type 3,                           !- Name
   ,                                       !- Default Construction Set Name
   ,                                       !- Default Schedule Set Name
@@ -1279,23 +865,14 @@
   unfinished attic;                       !- Standards Space Type
 
 OS:BuildingUnit,
-<<<<<<< HEAD
-  {2da8265f-9b12-4b72-ac13-eff1769bdc40}, !- Handle
-=======
-  {a998a6e4-1c3d-4b67-ab98-975a8434ffca}, !- Handle
->>>>>>> ecc00d0a
+  {b0e13c6f-6c13-4cea-be5e-8f6ba63d69e4}, !- Handle
   unit 1,                                 !- Name
   ,                                       !- Rendering Color
   Residential;                            !- Building Unit Type
 
 OS:AdditionalProperties,
-<<<<<<< HEAD
-  {e12e7dca-ee33-4b03-aa16-a2ec7a679369}, !- Handle
-  {2da8265f-9b12-4b72-ac13-eff1769bdc40}, !- Object Name
-=======
-  {7a33d519-3193-4d83-83db-d94e4f658217}, !- Handle
-  {a998a6e4-1c3d-4b67-ab98-975a8434ffca}, !- Object Name
->>>>>>> ecc00d0a
+  {a23c1f27-535e-488b-b3f4-a47841ea14bb}, !- Handle
+  {b0e13c6f-6c13-4cea-be5e-8f6ba63d69e4}, !- Object Name
   NumberOfBedrooms,                       !- Feature Name 1
   Integer,                                !- Feature Data Type 1
   3,                                      !- Feature Value 1
@@ -1307,20 +884,12 @@
   3.3900000000000001;                     !- Feature Value 3
 
 OS:External:File,
-<<<<<<< HEAD
-  {48c61ee7-1b9c-425a-bccd-fca37c7b1b91}, !- Handle
-=======
-  {cf36a6bb-bb2f-41d1-a2cd-a60514e8c24b}, !- Handle
->>>>>>> ecc00d0a
+  {81978e5a-d796-4677-a941-2a9b7ef3705a}, !- Handle
   8760.csv,                               !- Name
   8760.csv;                               !- File Name
 
 OS:Schedule:Day,
-<<<<<<< HEAD
-  {37838716-4258-4117-8c55-3314a0eb62f9}, !- Handle
-=======
-  {aebb99cf-9e79-4ddf-b9b1-9e6a9bb5896c}, !- Handle
->>>>>>> ecc00d0a
+  {a01f7405-655d-490a-92e5-34739da84b75}, !- Handle
   Schedule Day 1,                         !- Name
   ,                                       !- Schedule Type Limits Name
   ,                                       !- Interpolate to Timestep
@@ -1329,11 +898,7 @@
   0;                                      !- Value Until Time 1
 
 OS:Schedule:Day,
-<<<<<<< HEAD
-  {50d1ef74-943b-442c-aea2-3c57574cb677}, !- Handle
-=======
-  {f5180c06-ce03-44cf-8cc6-10dd9dd0b02c}, !- Handle
->>>>>>> ecc00d0a
+  {9aee64a4-529c-44ea-8fb7-2294a8a73d69}, !- Handle
   Schedule Day 2,                         !- Name
   ,                                       !- Schedule Type Limits Name
   ,                                       !- Interpolate to Timestep
@@ -1342,17 +907,10 @@
   1;                                      !- Value Until Time 1
 
 OS:Schedule:File,
-<<<<<<< HEAD
-  {34600437-828d-433e-b950-e125020f0a34}, !- Handle
+  {867769fe-72b2-4a12-b59d-db6f6976a496}, !- Handle
   occupants,                              !- Name
-  {3196a209-42d2-461d-9cd3-ad3870914c61}, !- Schedule Type Limits Name
-  {48c61ee7-1b9c-425a-bccd-fca37c7b1b91}, !- External File Name
-=======
-  {4f85972c-6c89-4571-b4fd-ffcb21502ef6}, !- Handle
-  occupants,                              !- Name
-  {3a7ee64a-73e1-46c0-823a-185d95dc6070}, !- Schedule Type Limits Name
-  {cf36a6bb-bb2f-41d1-a2cd-a60514e8c24b}, !- External File Name
->>>>>>> ecc00d0a
+  {397adfd3-342e-4db1-98e2-64280b286f50}, !- Schedule Type Limits Name
+  {81978e5a-d796-4677-a941-2a9b7ef3705a}, !- External File Name
   1,                                      !- Column Number
   1,                                      !- Rows to Skip at Top
   8760,                                   !- Number of Hours of Data
@@ -1360,34 +918,14 @@
   ,                                       !- Interpolate to Timestep
   60;                                     !- Minutes per Item
 
-<<<<<<< HEAD
-OS:Schedule:Ruleset,
-  {b5cdcc36-2832-4fa6-863c-042f9f27f414}, !- Handle
-  Schedule Ruleset 1,                     !- Name
-  {83c662a9-ce31-4158-a346-127779eb610a}, !- Schedule Type Limits Name
-  {ec0aec19-ad0d-4044-9ee8-06e87f8bd13e}; !- Default Day Schedule Name
-
-OS:Schedule:Day,
-  {ec0aec19-ad0d-4044-9ee8-06e87f8bd13e}, !- Handle
-  Schedule Day 3,                         !- Name
-  {83c662a9-ce31-4158-a346-127779eb610a}, !- Schedule Type Limits Name
-  ,                                       !- Interpolate to Timestep
-  24,                                     !- Hour 1
-  0,                                      !- Minute 1
-  112.539290946133;                       !- Value Until Time 1
+OS:Schedule:Constant,
+  {dc42f592-5854-4c54-b14e-ccaff387f7a8}, !- Handle
+  res occupants activity schedule,        !- Name
+  {0f49348d-8c1b-4aea-a83e-663b33739de0}, !- Schedule Type Limits Name
+  112.539290946133;                       !- Value
 
 OS:People:Definition,
-  {4e857ba9-c98c-4136-8985-90741f79fbab}, !- Handle
-=======
-OS:Schedule:Constant,
-  {53c8a1d4-1682-4d89-aab9-3c552cb600e6}, !- Handle
-  res occupants activity schedule,        !- Name
-  {6bcae3e3-e2df-457d-b8e5-b3bb5fcf0561}, !- Schedule Type Limits Name
-  112.539290946133;                       !- Value
-
-OS:People:Definition,
-  {7f7b2b88-4b7f-421b-80d2-ce85bf75fd5d}, !- Handle
->>>>>>> ecc00d0a
+  {73179160-3547-4870-b604-f01ad5e94dd8}, !- Handle
   res occupants|living space,             !- Name
   People,                                 !- Number of People Calculation Method
   3.39,                                   !- Number of People {people}
@@ -1400,21 +938,12 @@
   ZoneAveraged;                           !- Mean Radiant Temperature Calculation Type
 
 OS:People,
-<<<<<<< HEAD
-  {5d19c2af-7975-4b8c-9659-e29243af501e}, !- Handle
+  {23d164ea-c2c3-44fe-8126-b70ae87b3b47}, !- Handle
   res occupants|living space,             !- Name
-  {4e857ba9-c98c-4136-8985-90741f79fbab}, !- People Definition Name
-  {1a9ad9f0-1fb4-4986-9939-e86dd64d1b70}, !- Space or SpaceType Name
-  {34600437-828d-433e-b950-e125020f0a34}, !- Number of People Schedule Name
-  {b5cdcc36-2832-4fa6-863c-042f9f27f414}, !- Activity Level Schedule Name
-=======
-  {773a38ad-eee8-4ef7-a886-a6935448ecf4}, !- Handle
-  res occupants|living space,             !- Name
-  {7f7b2b88-4b7f-421b-80d2-ce85bf75fd5d}, !- People Definition Name
-  {4307aff1-e231-4150-b8ae-0bd9fd0c1e9c}, !- Space or SpaceType Name
-  {4f85972c-6c89-4571-b4fd-ffcb21502ef6}, !- Number of People Schedule Name
-  {53c8a1d4-1682-4d89-aab9-3c552cb600e6}, !- Activity Level Schedule Name
->>>>>>> ecc00d0a
+  {73179160-3547-4870-b604-f01ad5e94dd8}, !- People Definition Name
+  {e59fa9cb-47c9-4f98-bbfc-381999f45caf}, !- Space or SpaceType Name
+  {867769fe-72b2-4a12-b59d-db6f6976a496}, !- Number of People Schedule Name
+  {dc42f592-5854-4c54-b14e-ccaff387f7a8}, !- Activity Level Schedule Name
   ,                                       !- Surface Name/Angle Factor List Name
   ,                                       !- Work Efficiency Schedule Name
   ,                                       !- Clothing Insulation Schedule Name
@@ -1422,11 +951,7 @@
   1;                                      !- Multiplier
 
 OS:ScheduleTypeLimits,
-<<<<<<< HEAD
-  {83c662a9-ce31-4158-a346-127779eb610a}, !- Handle
-=======
-  {6bcae3e3-e2df-457d-b8e5-b3bb5fcf0561}, !- Handle
->>>>>>> ecc00d0a
+  {0f49348d-8c1b-4aea-a83e-663b33739de0}, !- Handle
   ActivityLevel,                          !- Name
   0,                                      !- Lower Limit Value
   ,                                       !- Upper Limit Value
@@ -1434,11 +959,7 @@
   ActivityLevel;                          !- Unit Type
 
 OS:ScheduleTypeLimits,
-<<<<<<< HEAD
-  {3196a209-42d2-461d-9cd3-ad3870914c61}, !- Handle
-=======
-  {3a7ee64a-73e1-46c0-823a-185d95dc6070}, !- Handle
->>>>>>> ecc00d0a
+  {397adfd3-342e-4db1-98e2-64280b286f50}, !- Handle
   Fractional,                             !- Name
   0,                                      !- Lower Limit Value
   1,                                      !- Upper Limit Value
