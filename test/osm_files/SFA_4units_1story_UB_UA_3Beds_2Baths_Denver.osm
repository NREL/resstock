--- conflicted
+++ resolved
@@ -1,73 +1,41 @@
 !- NOTE: Auto-generated from /test/osw_files/SFA_4units_1story_UB_UA_3Beds_2Baths_Denver.osw
 
 OS:Version,
-<<<<<<< HEAD
-  {86169ba9-8720-4f6a-ae44-0731bd2addea}, !- Handle
+  {60819e6e-53e7-4afe-b239-75dc910ba62d}, !- Handle
   2.9.0;                                  !- Version Identifier
 
 OS:SimulationControl,
-  {84eb2c79-396b-432c-bea8-75c14fe94405}, !- Handle
-=======
-  {40799fa9-8e33-49f9-98fc-890f5553e97e}, !- Handle
-  2.9.0;                                  !- Version Identifier
-
-OS:SimulationControl,
-  {e81e2aa0-80e2-4607-a858-21c65b6c9e92}, !- Handle
->>>>>>> 7902c0f9
+  {1f53bd23-97ab-47ab-a181-5262d48940ec}, !- Handle
   ,                                       !- Do Zone Sizing Calculation
   ,                                       !- Do System Sizing Calculation
   ,                                       !- Do Plant Sizing Calculation
   No;                                     !- Run Simulation for Sizing Periods
 
 OS:Timestep,
-<<<<<<< HEAD
-  {5a0cb02a-d00e-4ad0-9fa1-4d915e8bc6b7}, !- Handle
+  {b7f33bed-c9e4-4125-8619-a3614290ff26}, !- Handle
   6;                                      !- Number of Timesteps per Hour
 
 OS:ShadowCalculation,
-  {f0b30bc2-68cc-41a8-bd2b-2d769223ff67}, !- Handle
-=======
-  {f76ae7bf-584e-41d7-9e67-6be2cc40f4dd}, !- Handle
-  6;                                      !- Number of Timesteps per Hour
-
-OS:ShadowCalculation,
-  {bd281a0e-c427-4d81-9bab-e5c1c9e03fe5}, !- Handle
->>>>>>> 7902c0f9
+  {ca3a3f33-a2c1-49dd-be79-38b52bbee8a4}, !- Handle
   20,                                     !- Calculation Frequency
   200;                                    !- Maximum Figures in Shadow Overlap Calculations
 
 OS:SurfaceConvectionAlgorithm:Outside,
-<<<<<<< HEAD
-  {966244ab-4ccf-40e6-a69e-4ebd7f15f109}, !- Handle
+  {89c2e061-0e6a-4df6-ad69-a58d826867e7}, !- Handle
   DOE-2;                                  !- Algorithm
 
 OS:SurfaceConvectionAlgorithm:Inside,
-  {570caf7f-55fd-4dcb-8063-76505e177e46}, !- Handle
+  {59079e7c-9d53-40b4-904b-c6612fb1eb4f}, !- Handle
   TARP;                                   !- Algorithm
 
 OS:ZoneCapacitanceMultiplier:ResearchSpecial,
-  {d6e973c2-752b-45c6-b2bf-72659623faef}, !- Handle
-=======
-  {1dd1bb6e-bc19-464c-8759-7813dacd9491}, !- Handle
-  DOE-2;                                  !- Algorithm
-
-OS:SurfaceConvectionAlgorithm:Inside,
-  {5112b73e-4e81-4fc9-8300-30396bef1699}, !- Handle
-  TARP;                                   !- Algorithm
-
-OS:ZoneCapacitanceMultiplier:ResearchSpecial,
-  {b3cb273e-17ab-4923-b58f-28ae97aeaedc}, !- Handle
->>>>>>> 7902c0f9
+  {74bf4a36-3a18-4541-b1bd-aa6caa428c03}, !- Handle
   ,                                       !- Temperature Capacity Multiplier
   15,                                     !- Humidity Capacity Multiplier
   ;                                       !- Carbon Dioxide Capacity Multiplier
 
 OS:RunPeriod,
-<<<<<<< HEAD
-  {a5b87b87-17c4-4c38-afe5-5b9a94461120}, !- Handle
-=======
-  {f5265add-681c-4049-a838-996077b69ce9}, !- Handle
->>>>>>> 7902c0f9
+  {6245ca09-2a29-41e5-aa5a-4662a9efe94e}, !- Handle
   Run Period 1,                           !- Name
   1,                                      !- Begin Month
   1,                                      !- Begin Day of Month
@@ -81,21 +49,13 @@
   ;                                       !- Number of Times Runperiod to be Repeated
 
 OS:YearDescription,
-<<<<<<< HEAD
-  {23dc49bd-ef2b-4ade-8cec-46742af56ac4}, !- Handle
-=======
-  {7f12fec7-7ad6-4fe7-9d68-ef973d9dcedc}, !- Handle
->>>>>>> 7902c0f9
+  {c79fc760-6563-4393-a968-8e71e86e49b2}, !- Handle
   2007,                                   !- Calendar Year
   ,                                       !- Day of Week for Start Day
   ;                                       !- Is Leap Year
 
 OS:WeatherFile,
-<<<<<<< HEAD
-  {c6127df6-6052-4bf0-9464-9cc6952f3a00}, !- Handle
-=======
-  {59727c3b-bc38-46af-8058-72ef9f76ad8c}, !- Handle
->>>>>>> 7902c0f9
+  {b0ce7e59-7a24-4449-8b5d-ead0d1acacd2}, !- Handle
   Denver Intl Ap,                         !- City
   CO,                                     !- State Province Region
   USA,                                    !- Country
@@ -109,13 +69,8 @@
   E23378AA;                               !- Checksum
 
 OS:AdditionalProperties,
-<<<<<<< HEAD
-  {e98e679a-47f4-4fe0-833b-de353652513e}, !- Handle
-  {c6127df6-6052-4bf0-9464-9cc6952f3a00}, !- Object Name
-=======
-  {09056de7-3a08-43e7-91c7-3398815ead90}, !- Handle
-  {59727c3b-bc38-46af-8058-72ef9f76ad8c}, !- Object Name
->>>>>>> 7902c0f9
+  {cc2e3694-9e38-465d-9df5-d39d773541c3}, !- Handle
+  {b0ce7e59-7a24-4449-8b5d-ead0d1acacd2}, !- Object Name
   EPWHeaderCity,                          !- Feature Name 1
   String,                                 !- Feature Data Type 1
   Denver Intl Ap,                         !- Feature Value 1
@@ -223,11 +178,7 @@
   84;                                     !- Feature Value 35
 
 OS:Site,
-<<<<<<< HEAD
-  {8479cd7d-eabf-494e-a5b6-7cc175ca8a54}, !- Handle
-=======
-  {1289f99c-1e1c-454b-baa2-3ee71cf5d217}, !- Handle
->>>>>>> 7902c0f9
+  {e2e74680-2538-495c-89ea-e648ba34f712}, !- Handle
   Denver Intl Ap_CO_USA,                  !- Name
   39.83,                                  !- Latitude {deg}
   -104.65,                                !- Longitude {deg}
@@ -236,11 +187,7 @@
   ;                                       !- Terrain
 
 OS:ClimateZones,
-<<<<<<< HEAD
-  {fefa204d-24f4-4110-a2f3-43163e58c3d9}, !- Handle
-=======
-  {d3d99064-fd05-4b23-ae81-a1d3dcb8f8a3}, !- Handle
->>>>>>> 7902c0f9
+  {61984817-a695-4e23-8754-ffda01f243f5}, !- Handle
   ,                                       !- Active Institution
   ,                                       !- Active Year
   ,                                       !- Climate Zone Institution Name 1
@@ -253,31 +200,19 @@
   Cold;                                   !- Climate Zone Value 2
 
 OS:Site:WaterMainsTemperature,
-<<<<<<< HEAD
-  {30b62a93-1572-49c3-ac72-e27ef59863bd}, !- Handle
-=======
-  {5d626c78-013e-41f7-9ee6-26b141c0a991}, !- Handle
->>>>>>> 7902c0f9
+  {da69d8cf-e101-4247-920f-f4fed6e33461}, !- Handle
   Correlation,                            !- Calculation Method
   ,                                       !- Temperature Schedule Name
   10.8753424657535,                       !- Annual Average Outdoor Air Temperature {C}
   23.1524007936508;                       !- Maximum Difference In Monthly Average Outdoor Air Temperatures {deltaC}
 
 OS:RunPeriodControl:DaylightSavingTime,
-<<<<<<< HEAD
-  {8e0a35fa-88a6-4357-b07f-83b294362870}, !- Handle
-=======
-  {ba49445c-a971-4306-9c00-233f9807e4ec}, !- Handle
->>>>>>> 7902c0f9
+  {b07cea4e-9b8d-45e4-85c0-de68681136c3}, !- Handle
   3/12,                                   !- Start Date
   11/5;                                   !- End Date
 
 OS:Site:GroundTemperature:Deep,
-<<<<<<< HEAD
-  {172cc5c8-ae25-4ab7-8301-148a0cf08d92}, !- Handle
-=======
-  {14b3012c-926b-4f61-b6fc-5fea81ee9cc6}, !- Handle
->>>>>>> 7902c0f9
+  {66b4b956-d903-4dce-849a-f3743ff45567}, !- Handle
   10.8753424657535,                       !- January Deep Ground Temperature {C}
   10.8753424657535,                       !- February Deep Ground Temperature {C}
   10.8753424657535,                       !- March Deep Ground Temperature {C}
@@ -292,11 +227,7 @@
   10.8753424657535;                       !- December Deep Ground Temperature {C}
 
 OS:Building,
-<<<<<<< HEAD
-  {26d63540-a670-43e2-9c5c-11238ffb3788}, !- Handle
-=======
-  {75bea5d2-4f53-4f0d-8689-896f9e365afb}, !- Handle
->>>>>>> 7902c0f9
+  {e88b7194-c69b-479e-930e-14512ad71902}, !- Handle
   Building 1,                             !- Name
   ,                                       !- Building Sector Type
   0,                                      !- North Axis {deg}
@@ -311,13 +242,8 @@
   4;                                      !- Standards Number of Living Units
 
 OS:AdditionalProperties,
-<<<<<<< HEAD
-  {fde841c9-0bbb-495b-9b2b-531d05ff334a}, !- Handle
-  {26d63540-a670-43e2-9c5c-11238ffb3788}, !- Object Name
-=======
-  {94df9d37-6d70-42fd-9289-2520ec19173d}, !- Handle
-  {75bea5d2-4f53-4f0d-8689-896f9e365afb}, !- Object Name
->>>>>>> 7902c0f9
+  {6db70d7f-4b99-4849-b538-d08996e27967}, !- Handle
+  {e88b7194-c69b-479e-930e-14512ad71902}, !- Object Name
   num_units,                              !- Feature Name 1
   Integer,                                !- Feature Data Type 1
   4,                                      !- Feature Value 1
@@ -332,11 +258,7 @@
   1;                                      !- Feature Value 4
 
 OS:ThermalZone,
-<<<<<<< HEAD
-  {61d00e13-d1e3-4866-8825-4392e9bfc46c}, !- Handle
-=======
-  {4d2d0656-6ae3-48a6-8c5d-cc11d44e0900}, !- Handle
->>>>>>> 7902c0f9
+  {0bb36c47-6e97-400f-9e3c-d821f951ff4b}, !- Handle
   living zone,                            !- Name
   ,                                       !- Multiplier
   ,                                       !- Ceiling Height {m}
@@ -345,17 +267,10 @@
   ,                                       !- Zone Inside Convection Algorithm
   ,                                       !- Zone Outside Convection Algorithm
   ,                                       !- Zone Conditioning Equipment List Name
-<<<<<<< HEAD
-  {05b54f53-83a4-4847-98a9-9dc471ac5ae0}, !- Zone Air Inlet Port List
-  {6c022325-3558-4c7b-b2d7-c619e14ef5bc}, !- Zone Air Exhaust Port List
-  {47ce3d5b-74a5-40ed-8c7f-32afdff950f0}, !- Zone Air Node Name
-  {20c73c7d-902b-44f7-9764-db66f1d63313}, !- Zone Return Air Port List
-=======
-  {302330ee-4e1b-4012-8ed6-2ef38a72f52d}, !- Zone Air Inlet Port List
-  {ffd2d3c0-6ecb-41d9-ba75-ac023362ee46}, !- Zone Air Exhaust Port List
-  {4fe45b60-fb18-4c1f-b6ef-4550d8341100}, !- Zone Air Node Name
-  {4316813d-f96c-4300-9a29-ff8fd713ec65}, !- Zone Return Air Port List
->>>>>>> 7902c0f9
+  {2a18dfcd-947d-4495-8eb3-6b3c51c53a85}, !- Zone Air Inlet Port List
+  {43b76e05-860b-4108-8439-0cb2610b9c55}, !- Zone Air Exhaust Port List
+  {2b7ba9cb-96fd-447f-aec5-b1d6c2efce65}, !- Zone Air Node Name
+  {138132a3-24cb-4570-81f3-06d686494d80}, !- Zone Return Air Port List
   ,                                       !- Primary Daylighting Control Name
   ,                                       !- Fraction of Zone Controlled by Primary Daylighting Control
   ,                                       !- Secondary Daylighting Control Name
@@ -366,71 +281,37 @@
   No;                                     !- Use Ideal Air Loads
 
 OS:Node,
-<<<<<<< HEAD
-  {7badc4a7-f923-4276-8018-8152ffc30aa7}, !- Handle
+  {40ed35ef-34b6-439f-a420-3eef509cb228}, !- Handle
   Node 1,                                 !- Name
-  {47ce3d5b-74a5-40ed-8c7f-32afdff950f0}, !- Inlet Port
+  {2b7ba9cb-96fd-447f-aec5-b1d6c2efce65}, !- Inlet Port
   ;                                       !- Outlet Port
 
 OS:Connection,
-  {47ce3d5b-74a5-40ed-8c7f-32afdff950f0}, !- Handle
-  {323d851b-cdab-4712-996f-e66bacfb8f75}, !- Name
-  {61d00e13-d1e3-4866-8825-4392e9bfc46c}, !- Source Object
+  {2b7ba9cb-96fd-447f-aec5-b1d6c2efce65}, !- Handle
+  {42485679-63cd-46cf-9823-61374ab78fbc}, !- Name
+  {0bb36c47-6e97-400f-9e3c-d821f951ff4b}, !- Source Object
   11,                                     !- Outlet Port
-  {7badc4a7-f923-4276-8018-8152ffc30aa7}, !- Target Object
+  {40ed35ef-34b6-439f-a420-3eef509cb228}, !- Target Object
   2;                                      !- Inlet Port
 
 OS:PortList,
-  {05b54f53-83a4-4847-98a9-9dc471ac5ae0}, !- Handle
-  {e31a2740-c28b-49f1-9f8a-7e8ccb18d960}, !- Name
-  {61d00e13-d1e3-4866-8825-4392e9bfc46c}; !- HVAC Component
+  {2a18dfcd-947d-4495-8eb3-6b3c51c53a85}, !- Handle
+  {58b95fc2-cb00-4b63-8368-b0465cf2e08d}, !- Name
+  {0bb36c47-6e97-400f-9e3c-d821f951ff4b}; !- HVAC Component
 
 OS:PortList,
-  {6c022325-3558-4c7b-b2d7-c619e14ef5bc}, !- Handle
-  {a5a5db60-e90c-42b2-9851-e29a65574785}, !- Name
-  {61d00e13-d1e3-4866-8825-4392e9bfc46c}; !- HVAC Component
+  {43b76e05-860b-4108-8439-0cb2610b9c55}, !- Handle
+  {9900525f-e863-4655-abf9-662b519e894c}, !- Name
+  {0bb36c47-6e97-400f-9e3c-d821f951ff4b}; !- HVAC Component
 
 OS:PortList,
-  {20c73c7d-902b-44f7-9764-db66f1d63313}, !- Handle
-  {0e56f266-82d3-4352-9977-103b4f6cf680}, !- Name
-  {61d00e13-d1e3-4866-8825-4392e9bfc46c}; !- HVAC Component
+  {138132a3-24cb-4570-81f3-06d686494d80}, !- Handle
+  {6f878feb-1438-44a6-8664-1509906c7a2d}, !- Name
+  {0bb36c47-6e97-400f-9e3c-d821f951ff4b}; !- HVAC Component
 
 OS:Sizing:Zone,
-  {e9849cbd-30d3-4231-9ec3-6743d23f0b95}, !- Handle
-  {61d00e13-d1e3-4866-8825-4392e9bfc46c}, !- Zone or ZoneList Name
-=======
-  {e4179c1b-e1c5-442e-940b-86f8e3e643a3}, !- Handle
-  Node 1,                                 !- Name
-  {4fe45b60-fb18-4c1f-b6ef-4550d8341100}, !- Inlet Port
-  ;                                       !- Outlet Port
-
-OS:Connection,
-  {4fe45b60-fb18-4c1f-b6ef-4550d8341100}, !- Handle
-  {2216445c-b98a-468e-858d-c88a819431aa}, !- Name
-  {4d2d0656-6ae3-48a6-8c5d-cc11d44e0900}, !- Source Object
-  11,                                     !- Outlet Port
-  {e4179c1b-e1c5-442e-940b-86f8e3e643a3}, !- Target Object
-  2;                                      !- Inlet Port
-
-OS:PortList,
-  {302330ee-4e1b-4012-8ed6-2ef38a72f52d}, !- Handle
-  {2236f2f7-b14b-403e-bb7b-4edbb4c1c0fc}, !- Name
-  {4d2d0656-6ae3-48a6-8c5d-cc11d44e0900}; !- HVAC Component
-
-OS:PortList,
-  {ffd2d3c0-6ecb-41d9-ba75-ac023362ee46}, !- Handle
-  {3f77b76b-7ef5-45bd-9e7d-af9273ff63ce}, !- Name
-  {4d2d0656-6ae3-48a6-8c5d-cc11d44e0900}; !- HVAC Component
-
-OS:PortList,
-  {4316813d-f96c-4300-9a29-ff8fd713ec65}, !- Handle
-  {9d05e320-a92b-4e34-9557-4a0d1e6f49d6}, !- Name
-  {4d2d0656-6ae3-48a6-8c5d-cc11d44e0900}; !- HVAC Component
-
-OS:Sizing:Zone,
-  {fd41dce6-9893-4d5d-8903-45eea0db9f14}, !- Handle
-  {4d2d0656-6ae3-48a6-8c5d-cc11d44e0900}, !- Zone or ZoneList Name
->>>>>>> 7902c0f9
+  {3fad3327-ed2f-4dc0-8c35-4b679b1e81a2}, !- Handle
+  {0bb36c47-6e97-400f-9e3c-d821f951ff4b}, !- Zone or ZoneList Name
   SupplyAirTemperature,                   !- Zone Cooling Design Supply Air Temperature Input Method
   14,                                     !- Zone Cooling Design Supply Air Temperature {C}
   11.11,                                  !- Zone Cooling Design Supply Air Temperature Difference {deltaC}
@@ -459,25 +340,14 @@
   autosize;                               !- Dedicated Outdoor Air High Setpoint Temperature for Design {C}
 
 OS:ZoneHVAC:EquipmentList,
-<<<<<<< HEAD
-  {804d8aeb-c981-4c53-819c-f33a8ba506c1}, !- Handle
+  {15ede8b3-0380-447c-b057-d267bd000750}, !- Handle
   Zone HVAC Equipment List 1,             !- Name
-  {61d00e13-d1e3-4866-8825-4392e9bfc46c}; !- Thermal Zone
+  {0bb36c47-6e97-400f-9e3c-d821f951ff4b}; !- Thermal Zone
 
 OS:Space,
-  {7fe38bde-4dfc-41b5-bd7e-545bafad9fff}, !- Handle
+  {a8e45422-cdf0-434a-9ab7-b01d876b06ce}, !- Handle
   living space,                           !- Name
-  {11db9d4f-ab7e-47b2-bba9-9fcc7ab57d52}, !- Space Type Name
-=======
-  {f07c9098-910e-4fa3-ba29-d7780729a2f5}, !- Handle
-  Zone HVAC Equipment List 1,             !- Name
-  {4d2d0656-6ae3-48a6-8c5d-cc11d44e0900}; !- Thermal Zone
-
-OS:Space,
-  {7c1ddd58-5cd0-4290-8073-0aed359ad7c0}, !- Handle
-  living space,                           !- Name
-  {0a86b5e3-7da9-410a-a01b-e6cba611ca63}, !- Space Type Name
->>>>>>> 7902c0f9
+  {c993924e-faa3-473d-8031-1dfc8276286f}, !- Space Type Name
   ,                                       !- Default Construction Set Name
   ,                                       !- Default Schedule Set Name
   ,                                       !- Direction of Relative North {deg}
@@ -485,35 +355,19 @@
   ,                                       !- Y Origin {m}
   ,                                       !- Z Origin {m}
   ,                                       !- Building Story Name
-<<<<<<< HEAD
-  {61d00e13-d1e3-4866-8825-4392e9bfc46c}, !- Thermal Zone Name
+  {0bb36c47-6e97-400f-9e3c-d821f951ff4b}, !- Thermal Zone Name
   ,                                       !- Part of Total Floor Area
   ,                                       !- Design Specification Outdoor Air Object Name
-  {844a281e-b218-4c69-b270-96b9aefa5681}; !- Building Unit Name
-
-OS:Surface,
-  {fd17ec8c-54dd-420f-a151-b5775852e0db}, !- Handle
+  {2be90842-db23-4390-ae59-46be5604f053}; !- Building Unit Name
+
+OS:Surface,
+  {6099baf0-ee84-475e-8110-2be65d76489e}, !- Handle
   Surface 1,                              !- Name
   Floor,                                  !- Surface Type
   ,                                       !- Construction Name
-  {7fe38bde-4dfc-41b5-bd7e-545bafad9fff}, !- Space Name
+  {a8e45422-cdf0-434a-9ab7-b01d876b06ce}, !- Space Name
   Surface,                                !- Outside Boundary Condition
-  {05db680f-58ad-47b3-82bd-b9a1f8e03e23}, !- Outside Boundary Condition Object
-=======
-  {4d2d0656-6ae3-48a6-8c5d-cc11d44e0900}, !- Thermal Zone Name
-  ,                                       !- Part of Total Floor Area
-  ,                                       !- Design Specification Outdoor Air Object Name
-  {377b3531-8eac-495f-ad51-f9c7002d71fb}; !- Building Unit Name
-
-OS:Surface,
-  {37a614a5-1a1d-4da8-a773-6dc1c7c7bb7a}, !- Handle
-  Surface 1,                              !- Name
-  Floor,                                  !- Surface Type
-  ,                                       !- Construction Name
-  {7c1ddd58-5cd0-4290-8073-0aed359ad7c0}, !- Space Name
-  Surface,                                !- Outside Boundary Condition
-  {18344155-ea17-4cb2-983d-7d327a97ac65}, !- Outside Boundary Condition Object
->>>>>>> 7902c0f9
+  {2841d098-0dcb-4475-983f-d701dc2904df}, !- Outside Boundary Condition Object
   NoSun,                                  !- Sun Exposure
   NoWind,                                 !- Wind Exposure
   ,                                       !- View Factor to Ground
@@ -524,19 +378,11 @@
   6.46578440716979, -12.9315688143396, 0; !- X,Y,Z Vertex 4 {m}
 
 OS:Surface,
-<<<<<<< HEAD
-  {59c8b554-9699-4345-b213-c145c69ef786}, !- Handle
+  {ad780737-8bdb-4a9c-9985-e4c25ca79a02}, !- Handle
   Surface 2,                              !- Name
   Wall,                                   !- Surface Type
   ,                                       !- Construction Name
-  {7fe38bde-4dfc-41b5-bd7e-545bafad9fff}, !- Space Name
-=======
-  {02409407-f425-4d7c-912b-8c58186dbd80}, !- Handle
-  Surface 2,                              !- Name
-  Wall,                                   !- Surface Type
-  ,                                       !- Construction Name
-  {7c1ddd58-5cd0-4290-8073-0aed359ad7c0}, !- Space Name
->>>>>>> 7902c0f9
+  {a8e45422-cdf0-434a-9ab7-b01d876b06ce}, !- Space Name
   Outdoors,                               !- Outside Boundary Condition
   ,                                       !- Outside Boundary Condition Object
   SunExposed,                             !- Sun Exposure
@@ -549,19 +395,11 @@
   0, -12.9315688143396, 2.4384;           !- X,Y,Z Vertex 4 {m}
 
 OS:Surface,
-<<<<<<< HEAD
-  {1119f773-9419-4809-a972-58eb145a03f0}, !- Handle
+  {c53f5e1b-2243-47be-a43b-9f628b78d6b0}, !- Handle
   Surface 3,                              !- Name
   Wall,                                   !- Surface Type
   ,                                       !- Construction Name
-  {7fe38bde-4dfc-41b5-bd7e-545bafad9fff}, !- Space Name
-=======
-  {6f0df25f-aa45-4474-a4c3-77a563668833}, !- Handle
-  Surface 3,                              !- Name
-  Wall,                                   !- Surface Type
-  ,                                       !- Construction Name
-  {7c1ddd58-5cd0-4290-8073-0aed359ad7c0}, !- Space Name
->>>>>>> 7902c0f9
+  {a8e45422-cdf0-434a-9ab7-b01d876b06ce}, !- Space Name
   Outdoors,                               !- Outside Boundary Condition
   ,                                       !- Outside Boundary Condition Object
   SunExposed,                             !- Sun Exposure
@@ -574,19 +412,11 @@
   0, 0, 2.4384;                           !- X,Y,Z Vertex 4 {m}
 
 OS:Surface,
-<<<<<<< HEAD
-  {0abd84ed-acec-4276-963b-ca9e3e3a9793}, !- Handle
+  {a70e04c7-1898-430c-b42c-dcf090c244fd}, !- Handle
   Surface 4,                              !- Name
   Wall,                                   !- Surface Type
   ,                                       !- Construction Name
-  {7fe38bde-4dfc-41b5-bd7e-545bafad9fff}, !- Space Name
-=======
-  {6947d8c3-d158-4bbe-8cac-d3b4aecb2c9c}, !- Handle
-  Surface 4,                              !- Name
-  Wall,                                   !- Surface Type
-  ,                                       !- Construction Name
-  {7c1ddd58-5cd0-4290-8073-0aed359ad7c0}, !- Space Name
->>>>>>> 7902c0f9
+  {a8e45422-cdf0-434a-9ab7-b01d876b06ce}, !- Space Name
   Adiabatic,                              !- Outside Boundary Condition
   ,                                       !- Outside Boundary Condition Object
   NoSun,                                  !- Sun Exposure
@@ -599,19 +429,11 @@
   6.46578440716979, 0, 2.4384;            !- X,Y,Z Vertex 4 {m}
 
 OS:Surface,
-<<<<<<< HEAD
-  {e3772f43-c4a4-4a05-be96-5b3cf7ceef34}, !- Handle
+  {864aec37-9774-4042-9dc3-ae2ad2b86cdb}, !- Handle
   Surface 5,                              !- Name
   Wall,                                   !- Surface Type
   ,                                       !- Construction Name
-  {7fe38bde-4dfc-41b5-bd7e-545bafad9fff}, !- Space Name
-=======
-  {8c2ebf8a-0010-40be-9123-311f3789ba06}, !- Handle
-  Surface 5,                              !- Name
-  Wall,                                   !- Surface Type
-  ,                                       !- Construction Name
-  {7c1ddd58-5cd0-4290-8073-0aed359ad7c0}, !- Space Name
->>>>>>> 7902c0f9
+  {a8e45422-cdf0-434a-9ab7-b01d876b06ce}, !- Space Name
   Outdoors,                               !- Outside Boundary Condition
   ,                                       !- Outside Boundary Condition Object
   SunExposed,                             !- Sun Exposure
@@ -624,23 +446,13 @@
   6.46578440716979, -12.9315688143396, 2.4384; !- X,Y,Z Vertex 4 {m}
 
 OS:Surface,
-<<<<<<< HEAD
-  {db877135-e530-4a8a-83a0-31928063695f}, !- Handle
+  {bb0ce1e4-41d1-4122-99fc-9f841bd9a9eb}, !- Handle
   Surface 6,                              !- Name
   RoofCeiling,                            !- Surface Type
   ,                                       !- Construction Name
-  {7fe38bde-4dfc-41b5-bd7e-545bafad9fff}, !- Space Name
+  {a8e45422-cdf0-434a-9ab7-b01d876b06ce}, !- Space Name
   Surface,                                !- Outside Boundary Condition
-  {5205b7fc-83a4-4248-9753-6ab2cbfc00d6}, !- Outside Boundary Condition Object
-=======
-  {b31ef71d-c716-4746-b7e9-f90391ce6792}, !- Handle
-  Surface 6,                              !- Name
-  RoofCeiling,                            !- Surface Type
-  ,                                       !- Construction Name
-  {7c1ddd58-5cd0-4290-8073-0aed359ad7c0}, !- Space Name
-  Surface,                                !- Outside Boundary Condition
-  {e82abb29-612a-4bd0-809e-d04db36acc5d}, !- Outside Boundary Condition Object
->>>>>>> 7902c0f9
+  {a1bd5cab-ad6e-4ba3-a6b4-7a73b44cbdac}, !- Outside Boundary Condition Object
   NoSun,                                  !- Sun Exposure
   NoWind,                                 !- Wind Exposure
   ,                                       !- View Factor to Ground
@@ -651,11 +463,7 @@
   0, -12.9315688143396, 2.4384;           !- X,Y,Z Vertex 4 {m}
 
 OS:SpaceType,
-<<<<<<< HEAD
-  {11db9d4f-ab7e-47b2-bba9-9fcc7ab57d52}, !- Handle
-=======
-  {0a86b5e3-7da9-410a-a01b-e6cba611ca63}, !- Handle
->>>>>>> 7902c0f9
+  {c993924e-faa3-473d-8031-1dfc8276286f}, !- Handle
   Space Type 1,                           !- Name
   ,                                       !- Default Construction Set Name
   ,                                       !- Default Schedule Set Name
@@ -666,19 +474,11 @@
   living;                                 !- Standards Space Type
 
 OS:Surface,
-<<<<<<< HEAD
-  {dc456be5-a2a7-42f1-84e0-3049a9b428ff}, !- Handle
+  {aa55860a-1a55-40e0-8c40-faf3da96682b}, !- Handle
   Surface 12,                             !- Name
   Floor,                                  !- Surface Type
   ,                                       !- Construction Name
-  {0bb00379-1351-4971-9c0c-0d5b9e7c1a36}, !- Space Name
-=======
-  {d98a910e-96a1-4013-b23c-de8943bf2627}, !- Handle
-  Surface 12,                             !- Name
-  Floor,                                  !- Surface Type
-  ,                                       !- Construction Name
-  {fdb7494e-8711-4d7f-ac04-51868cf8be83}, !- Space Name
->>>>>>> 7902c0f9
+  {41f3e158-7a1b-43cc-80c5-b7ce1e830e6d}, !- Space Name
   Foundation,                             !- Outside Boundary Condition
   ,                                       !- Outside Boundary Condition Object
   NoSun,                                  !- Sun Exposure
@@ -691,19 +491,11 @@
   6.46578440716979, -12.9315688143396, -2.4384; !- X,Y,Z Vertex 4 {m}
 
 OS:Surface,
-<<<<<<< HEAD
-  {59932efa-28c5-4e85-8017-b5f0e56fe544}, !- Handle
+  {f04757c0-b7ab-421a-90c3-442e67d84a48}, !- Handle
   Surface 13,                             !- Name
   Wall,                                   !- Surface Type
   ,                                       !- Construction Name
-  {0bb00379-1351-4971-9c0c-0d5b9e7c1a36}, !- Space Name
-=======
-  {ec7bccaa-0d59-4049-a88a-1efa442ddeaf}, !- Handle
-  Surface 13,                             !- Name
-  Wall,                                   !- Surface Type
-  ,                                       !- Construction Name
-  {fdb7494e-8711-4d7f-ac04-51868cf8be83}, !- Space Name
->>>>>>> 7902c0f9
+  {41f3e158-7a1b-43cc-80c5-b7ce1e830e6d}, !- Space Name
   Foundation,                             !- Outside Boundary Condition
   ,                                       !- Outside Boundary Condition Object
   NoSun,                                  !- Sun Exposure
@@ -716,19 +508,11 @@
   0, -12.9315688143396, 0;                !- X,Y,Z Vertex 4 {m}
 
 OS:Surface,
-<<<<<<< HEAD
-  {779adfa6-083c-4bee-abc9-fc3d51e531e3}, !- Handle
+  {52b9e879-2392-4d22-b4cb-a38060d09887}, !- Handle
   Surface 14,                             !- Name
   Wall,                                   !- Surface Type
   ,                                       !- Construction Name
-  {0bb00379-1351-4971-9c0c-0d5b9e7c1a36}, !- Space Name
-=======
-  {a24b4174-2ffa-4181-8dad-1db38b6010c7}, !- Handle
-  Surface 14,                             !- Name
-  Wall,                                   !- Surface Type
-  ,                                       !- Construction Name
-  {fdb7494e-8711-4d7f-ac04-51868cf8be83}, !- Space Name
->>>>>>> 7902c0f9
+  {41f3e158-7a1b-43cc-80c5-b7ce1e830e6d}, !- Space Name
   Foundation,                             !- Outside Boundary Condition
   ,                                       !- Outside Boundary Condition Object
   NoSun,                                  !- Sun Exposure
@@ -741,19 +525,11 @@
   0, 0, 0;                                !- X,Y,Z Vertex 4 {m}
 
 OS:Surface,
-<<<<<<< HEAD
-  {9229768d-82d9-4b49-b85a-6a3f50a7ff64}, !- Handle
+  {5217d59e-6b03-48c8-b638-43dcc83891df}, !- Handle
   Surface 15,                             !- Name
   Wall,                                   !- Surface Type
   ,                                       !- Construction Name
-  {0bb00379-1351-4971-9c0c-0d5b9e7c1a36}, !- Space Name
-=======
-  {631fbefd-84d2-44ab-bcca-edc6b8f2f266}, !- Handle
-  Surface 15,                             !- Name
-  Wall,                                   !- Surface Type
-  ,                                       !- Construction Name
-  {fdb7494e-8711-4d7f-ac04-51868cf8be83}, !- Space Name
->>>>>>> 7902c0f9
+  {41f3e158-7a1b-43cc-80c5-b7ce1e830e6d}, !- Space Name
   Adiabatic,                              !- Outside Boundary Condition
   ,                                       !- Outside Boundary Condition Object
   NoSun,                                  !- Sun Exposure
@@ -766,19 +542,11 @@
   6.46578440716979, 0, 0;                 !- X,Y,Z Vertex 4 {m}
 
 OS:Surface,
-<<<<<<< HEAD
-  {cd228e4b-9890-4cf0-9378-40a3c0fee448}, !- Handle
+  {3a965e36-df3c-42da-9f59-9a7602207249}, !- Handle
   Surface 16,                             !- Name
   Wall,                                   !- Surface Type
   ,                                       !- Construction Name
-  {0bb00379-1351-4971-9c0c-0d5b9e7c1a36}, !- Space Name
-=======
-  {b9d6b82c-038b-4d08-afab-a960ba496ff4}, !- Handle
-  Surface 16,                             !- Name
-  Wall,                                   !- Surface Type
-  ,                                       !- Construction Name
-  {fdb7494e-8711-4d7f-ac04-51868cf8be83}, !- Space Name
->>>>>>> 7902c0f9
+  {41f3e158-7a1b-43cc-80c5-b7ce1e830e6d}, !- Space Name
   Foundation,                             !- Outside Boundary Condition
   ,                                       !- Outside Boundary Condition Object
   NoSun,                                  !- Sun Exposure
@@ -791,23 +559,13 @@
   6.46578440716979, -12.9315688143396, 0; !- X,Y,Z Vertex 4 {m}
 
 OS:Surface,
-<<<<<<< HEAD
-  {05db680f-58ad-47b3-82bd-b9a1f8e03e23}, !- Handle
+  {2841d098-0dcb-4475-983f-d701dc2904df}, !- Handle
   Surface 17,                             !- Name
   RoofCeiling,                            !- Surface Type
   ,                                       !- Construction Name
-  {0bb00379-1351-4971-9c0c-0d5b9e7c1a36}, !- Space Name
+  {41f3e158-7a1b-43cc-80c5-b7ce1e830e6d}, !- Space Name
   Surface,                                !- Outside Boundary Condition
-  {fd17ec8c-54dd-420f-a151-b5775852e0db}, !- Outside Boundary Condition Object
-=======
-  {18344155-ea17-4cb2-983d-7d327a97ac65}, !- Handle
-  Surface 17,                             !- Name
-  RoofCeiling,                            !- Surface Type
-  ,                                       !- Construction Name
-  {fdb7494e-8711-4d7f-ac04-51868cf8be83}, !- Space Name
-  Surface,                                !- Outside Boundary Condition
-  {37a614a5-1a1d-4da8-a773-6dc1c7c7bb7a}, !- Outside Boundary Condition Object
->>>>>>> 7902c0f9
+  {6099baf0-ee84-475e-8110-2be65d76489e}, !- Outside Boundary Condition Object
   NoSun,                                  !- Sun Exposure
   NoWind,                                 !- Wind Exposure
   ,                                       !- View Factor to Ground
@@ -818,15 +576,9 @@
   0, -12.9315688143396, 0;                !- X,Y,Z Vertex 4 {m}
 
 OS:Space,
-<<<<<<< HEAD
-  {0bb00379-1351-4971-9c0c-0d5b9e7c1a36}, !- Handle
+  {41f3e158-7a1b-43cc-80c5-b7ce1e830e6d}, !- Handle
   unfinished basement space,              !- Name
-  {7d81dde7-1f2f-4b86-85c9-5f1b09661f29}, !- Space Type Name
-=======
-  {fdb7494e-8711-4d7f-ac04-51868cf8be83}, !- Handle
-  unfinished basement space,              !- Name
-  {d33621d0-7700-4c8a-9866-c360600bcb6e}, !- Space Type Name
->>>>>>> 7902c0f9
+  {2e285188-25f9-419b-89b6-6318ac3b9e52}, !- Space Type Name
   ,                                       !- Default Construction Set Name
   ,                                       !- Default Schedule Set Name
   ,                                       !- Direction of Relative North {deg}
@@ -834,17 +586,10 @@
   ,                                       !- Y Origin {m}
   ,                                       !- Z Origin {m}
   ,                                       !- Building Story Name
-<<<<<<< HEAD
-  {ef6ec94a-ce3d-406e-8a7b-a38e3d777b46}; !- Thermal Zone Name
+  {3280ed1f-4da7-4b3c-9bbf-85c63db8943f}; !- Thermal Zone Name
 
 OS:ThermalZone,
-  {ef6ec94a-ce3d-406e-8a7b-a38e3d777b46}, !- Handle
-=======
-  {dce4a4a5-e7a3-46d9-92a5-01f35686e810}; !- Thermal Zone Name
-
-OS:ThermalZone,
-  {dce4a4a5-e7a3-46d9-92a5-01f35686e810}, !- Handle
->>>>>>> 7902c0f9
+  {3280ed1f-4da7-4b3c-9bbf-85c63db8943f}, !- Handle
   unfinished basement zone,               !- Name
   ,                                       !- Multiplier
   ,                                       !- Ceiling Height {m}
@@ -853,17 +598,10 @@
   ,                                       !- Zone Inside Convection Algorithm
   ,                                       !- Zone Outside Convection Algorithm
   ,                                       !- Zone Conditioning Equipment List Name
-<<<<<<< HEAD
-  {e83cd75d-e5f8-44c4-8ae8-962dce987190}, !- Zone Air Inlet Port List
-  {dd5a611e-0367-4d27-857e-06011e28e6cf}, !- Zone Air Exhaust Port List
-  {39703ea7-bb87-47b9-aae9-5a3f0ae422f9}, !- Zone Air Node Name
-  {0d7b07f1-725a-484b-bdca-78c07d094bd0}, !- Zone Return Air Port List
-=======
-  {b26db983-325c-47b8-9de6-18aba8623e79}, !- Zone Air Inlet Port List
-  {b5cbb8be-c6ac-4c53-8a83-02c115aa3354}, !- Zone Air Exhaust Port List
-  {4a705f2e-407f-4d3e-a4aa-8901eb4a1c51}, !- Zone Air Node Name
-  {7accf41e-9393-46d9-87d5-c23adb9e7869}, !- Zone Return Air Port List
->>>>>>> 7902c0f9
+  {a5974caf-62fb-4bfd-855a-81db34463be0}, !- Zone Air Inlet Port List
+  {a50c6a7f-7f13-4e72-84e5-48ff414f83be}, !- Zone Air Exhaust Port List
+  {f435a1e4-c525-467c-ad28-29f971dcd4f1}, !- Zone Air Node Name
+  {c871a061-ee41-4c93-885a-5203da9bd9c5}, !- Zone Return Air Port List
   ,                                       !- Primary Daylighting Control Name
   ,                                       !- Fraction of Zone Controlled by Primary Daylighting Control
   ,                                       !- Secondary Daylighting Control Name
@@ -874,71 +612,37 @@
   No;                                     !- Use Ideal Air Loads
 
 OS:Node,
-<<<<<<< HEAD
-  {a7802bc6-b703-4679-b615-d8c52e603b7e}, !- Handle
+  {d39127f3-a847-43e4-84b3-ad06cc7f411c}, !- Handle
   Node 2,                                 !- Name
-  {39703ea7-bb87-47b9-aae9-5a3f0ae422f9}, !- Inlet Port
+  {f435a1e4-c525-467c-ad28-29f971dcd4f1}, !- Inlet Port
   ;                                       !- Outlet Port
 
 OS:Connection,
-  {39703ea7-bb87-47b9-aae9-5a3f0ae422f9}, !- Handle
-  {80ea0a58-d1c9-4417-ac29-0d93c252bdef}, !- Name
-  {ef6ec94a-ce3d-406e-8a7b-a38e3d777b46}, !- Source Object
+  {f435a1e4-c525-467c-ad28-29f971dcd4f1}, !- Handle
+  {c85c2c4b-ff84-41a7-9af1-15433962096a}, !- Name
+  {3280ed1f-4da7-4b3c-9bbf-85c63db8943f}, !- Source Object
   11,                                     !- Outlet Port
-  {a7802bc6-b703-4679-b615-d8c52e603b7e}, !- Target Object
+  {d39127f3-a847-43e4-84b3-ad06cc7f411c}, !- Target Object
   2;                                      !- Inlet Port
 
 OS:PortList,
-  {e83cd75d-e5f8-44c4-8ae8-962dce987190}, !- Handle
-  {8876ff9a-dc7c-4aa6-af6a-2bb7f5f5f782}, !- Name
-  {ef6ec94a-ce3d-406e-8a7b-a38e3d777b46}; !- HVAC Component
+  {a5974caf-62fb-4bfd-855a-81db34463be0}, !- Handle
+  {8b2254f3-fb87-440b-8efb-2db496f9ccc3}, !- Name
+  {3280ed1f-4da7-4b3c-9bbf-85c63db8943f}; !- HVAC Component
 
 OS:PortList,
-  {dd5a611e-0367-4d27-857e-06011e28e6cf}, !- Handle
-  {8c26d49f-5f5d-4b39-91f3-11d8ff1e7d62}, !- Name
-  {ef6ec94a-ce3d-406e-8a7b-a38e3d777b46}; !- HVAC Component
+  {a50c6a7f-7f13-4e72-84e5-48ff414f83be}, !- Handle
+  {bfa5b29a-2188-43cf-999a-9e0d36b23e4b}, !- Name
+  {3280ed1f-4da7-4b3c-9bbf-85c63db8943f}; !- HVAC Component
 
 OS:PortList,
-  {0d7b07f1-725a-484b-bdca-78c07d094bd0}, !- Handle
-  {b96a6e6d-0a14-4b9c-9c2e-54d5ff88d90a}, !- Name
-  {ef6ec94a-ce3d-406e-8a7b-a38e3d777b46}; !- HVAC Component
+  {c871a061-ee41-4c93-885a-5203da9bd9c5}, !- Handle
+  {ecf592e5-1c3e-4685-afd2-0778b78563bb}, !- Name
+  {3280ed1f-4da7-4b3c-9bbf-85c63db8943f}; !- HVAC Component
 
 OS:Sizing:Zone,
-  {4d484f4f-5279-41aa-915b-85a3ba69f8a3}, !- Handle
-  {ef6ec94a-ce3d-406e-8a7b-a38e3d777b46}, !- Zone or ZoneList Name
-=======
-  {dab702b8-2417-40c0-9471-198df3081698}, !- Handle
-  Node 2,                                 !- Name
-  {4a705f2e-407f-4d3e-a4aa-8901eb4a1c51}, !- Inlet Port
-  ;                                       !- Outlet Port
-
-OS:Connection,
-  {4a705f2e-407f-4d3e-a4aa-8901eb4a1c51}, !- Handle
-  {12251360-cce5-40e5-9b50-0a692ae646e2}, !- Name
-  {dce4a4a5-e7a3-46d9-92a5-01f35686e810}, !- Source Object
-  11,                                     !- Outlet Port
-  {dab702b8-2417-40c0-9471-198df3081698}, !- Target Object
-  2;                                      !- Inlet Port
-
-OS:PortList,
-  {b26db983-325c-47b8-9de6-18aba8623e79}, !- Handle
-  {6c9ffbae-bcd0-46d4-be68-1741888689c7}, !- Name
-  {dce4a4a5-e7a3-46d9-92a5-01f35686e810}; !- HVAC Component
-
-OS:PortList,
-  {b5cbb8be-c6ac-4c53-8a83-02c115aa3354}, !- Handle
-  {79bece85-b38e-44b1-9a2a-fc6c9d56fd11}, !- Name
-  {dce4a4a5-e7a3-46d9-92a5-01f35686e810}; !- HVAC Component
-
-OS:PortList,
-  {7accf41e-9393-46d9-87d5-c23adb9e7869}, !- Handle
-  {2c289203-0080-4a30-b1ba-87cd7c1a69d6}, !- Name
-  {dce4a4a5-e7a3-46d9-92a5-01f35686e810}; !- HVAC Component
-
-OS:Sizing:Zone,
-  {96c79a84-dbf6-4ad9-a290-eb3d54fa7786}, !- Handle
-  {dce4a4a5-e7a3-46d9-92a5-01f35686e810}, !- Zone or ZoneList Name
->>>>>>> 7902c0f9
+  {5ce8529d-ed28-4d2c-974c-7296091b7edf}, !- Handle
+  {3280ed1f-4da7-4b3c-9bbf-85c63db8943f}, !- Zone or ZoneList Name
   SupplyAirTemperature,                   !- Zone Cooling Design Supply Air Temperature Input Method
   14,                                     !- Zone Cooling Design Supply Air Temperature {C}
   11.11,                                  !- Zone Cooling Design Supply Air Temperature Difference {deltaC}
@@ -967,21 +671,12 @@
   autosize;                               !- Dedicated Outdoor Air High Setpoint Temperature for Design {C}
 
 OS:ZoneHVAC:EquipmentList,
-<<<<<<< HEAD
-  {29369065-a9c2-4f17-a941-3309a5368088}, !- Handle
+  {75c8fa84-d4f0-43a6-a364-d8803cc0cd4f}, !- Handle
   Zone HVAC Equipment List 2,             !- Name
-  {ef6ec94a-ce3d-406e-8a7b-a38e3d777b46}; !- Thermal Zone
+  {3280ed1f-4da7-4b3c-9bbf-85c63db8943f}; !- Thermal Zone
 
 OS:SpaceType,
-  {7d81dde7-1f2f-4b86-85c9-5f1b09661f29}, !- Handle
-=======
-  {5579eb7c-0a45-45bf-be7c-89549c197b42}, !- Handle
-  Zone HVAC Equipment List 2,             !- Name
-  {dce4a4a5-e7a3-46d9-92a5-01f35686e810}; !- Thermal Zone
-
-OS:SpaceType,
-  {d33621d0-7700-4c8a-9866-c360600bcb6e}, !- Handle
->>>>>>> 7902c0f9
+  {2e285188-25f9-419b-89b6-6318ac3b9e52}, !- Handle
   Space Type 2,                           !- Name
   ,                                       !- Default Construction Set Name
   ,                                       !- Default Schedule Set Name
@@ -992,23 +687,13 @@
   unfinished basement;                    !- Standards Space Type
 
 OS:Surface,
-<<<<<<< HEAD
-  {5205b7fc-83a4-4248-9753-6ab2cbfc00d6}, !- Handle
+  {a1bd5cab-ad6e-4ba3-a6b4-7a73b44cbdac}, !- Handle
   Surface 7,                              !- Name
   Floor,                                  !- Surface Type
   ,                                       !- Construction Name
-  {66f1edaf-7a40-4270-9b96-bee811651b81}, !- Space Name
+  {831d6fae-65d0-43b9-95d8-69e25d88a4f0}, !- Space Name
   Surface,                                !- Outside Boundary Condition
-  {db877135-e530-4a8a-83a0-31928063695f}, !- Outside Boundary Condition Object
-=======
-  {e82abb29-612a-4bd0-809e-d04db36acc5d}, !- Handle
-  Surface 7,                              !- Name
-  Floor,                                  !- Surface Type
-  ,                                       !- Construction Name
-  {8516e3a1-7715-4996-b2b5-655b1d8de1be}, !- Space Name
-  Surface,                                !- Outside Boundary Condition
-  {b31ef71d-c716-4746-b7e9-f90391ce6792}, !- Outside Boundary Condition Object
->>>>>>> 7902c0f9
+  {bb0ce1e4-41d1-4122-99fc-9f841bd9a9eb}, !- Outside Boundary Condition Object
   NoSun,                                  !- Sun Exposure
   NoWind,                                 !- Wind Exposure
   ,                                       !- View Factor to Ground
@@ -1019,19 +704,11 @@
   6.46578440716979, -12.9315688143396, 2.4384; !- X,Y,Z Vertex 4 {m}
 
 OS:Surface,
-<<<<<<< HEAD
-  {a21ac609-7425-4e03-ab34-a9c8ebd44bc6}, !- Handle
+  {cf6f06f4-8e2e-4b02-9846-fb81f0e53901}, !- Handle
   Surface 8,                              !- Name
   RoofCeiling,                            !- Surface Type
   ,                                       !- Construction Name
-  {66f1edaf-7a40-4270-9b96-bee811651b81}, !- Space Name
-=======
-  {af8072a1-64db-47e0-a965-36df21cfeaa5}, !- Handle
-  Surface 8,                              !- Name
-  RoofCeiling,                            !- Surface Type
-  ,                                       !- Construction Name
-  {8516e3a1-7715-4996-b2b5-655b1d8de1be}, !- Space Name
->>>>>>> 7902c0f9
+  {831d6fae-65d0-43b9-95d8-69e25d88a4f0}, !- Space Name
   Outdoors,                               !- Outside Boundary Condition
   ,                                       !- Outside Boundary Condition Object
   SunExposed,                             !- Sun Exposure
@@ -1044,19 +721,11 @@
   0, 0, 2.4384;                           !- X,Y,Z Vertex 4 {m}
 
 OS:Surface,
-<<<<<<< HEAD
-  {99372fd1-0533-46b6-8555-3dbfe305e970}, !- Handle
+  {4d8e6ece-c174-4f36-a369-5cc9bdcf45ba}, !- Handle
   Surface 9,                              !- Name
   RoofCeiling,                            !- Surface Type
   ,                                       !- Construction Name
-  {66f1edaf-7a40-4270-9b96-bee811651b81}, !- Space Name
-=======
-  {1d0a4101-b2dc-4dfd-a5d9-9e094617327c}, !- Handle
-  Surface 9,                              !- Name
-  RoofCeiling,                            !- Surface Type
-  ,                                       !- Construction Name
-  {8516e3a1-7715-4996-b2b5-655b1d8de1be}, !- Space Name
->>>>>>> 7902c0f9
+  {831d6fae-65d0-43b9-95d8-69e25d88a4f0}, !- Space Name
   Outdoors,                               !- Outside Boundary Condition
   ,                                       !- Outside Boundary Condition Object
   SunExposed,                             !- Sun Exposure
@@ -1069,19 +738,11 @@
   6.46578440716979, -12.9315688143396, 2.4384; !- X,Y,Z Vertex 4 {m}
 
 OS:Surface,
-<<<<<<< HEAD
-  {93447d2b-683e-438a-b9b8-e479760798ac}, !- Handle
+  {1e5c4911-224d-49fa-86a3-40e8574ffd40}, !- Handle
   Surface 10,                             !- Name
   Wall,                                   !- Surface Type
   ,                                       !- Construction Name
-  {66f1edaf-7a40-4270-9b96-bee811651b81}, !- Space Name
-=======
-  {5ecfd50b-95ac-487d-ac34-a30171214e9e}, !- Handle
-  Surface 10,                             !- Name
-  Wall,                                   !- Surface Type
-  ,                                       !- Construction Name
-  {8516e3a1-7715-4996-b2b5-655b1d8de1be}, !- Space Name
->>>>>>> 7902c0f9
+  {831d6fae-65d0-43b9-95d8-69e25d88a4f0}, !- Space Name
   Outdoors,                               !- Outside Boundary Condition
   ,                                       !- Outside Boundary Condition Object
   SunExposed,                             !- Sun Exposure
@@ -1093,19 +754,11 @@
   0, -12.9315688143396, 2.4384;           !- X,Y,Z Vertex 3 {m}
 
 OS:Surface,
-<<<<<<< HEAD
-  {4a225946-f3ad-4723-89bf-873cb553550e}, !- Handle
+  {1d10bc90-d3d0-435b-b618-38817d55de28}, !- Handle
   Surface 11,                             !- Name
   Wall,                                   !- Surface Type
   ,                                       !- Construction Name
-  {66f1edaf-7a40-4270-9b96-bee811651b81}, !- Space Name
-=======
-  {e4dcaf72-0d5b-448f-86d0-10ded0a33013}, !- Handle
-  Surface 11,                             !- Name
-  Wall,                                   !- Surface Type
-  ,                                       !- Construction Name
-  {8516e3a1-7715-4996-b2b5-655b1d8de1be}, !- Space Name
->>>>>>> 7902c0f9
+  {831d6fae-65d0-43b9-95d8-69e25d88a4f0}, !- Space Name
   Adiabatic,                              !- Outside Boundary Condition
   ,                                       !- Outside Boundary Condition Object
   NoSun,                                  !- Sun Exposure
@@ -1117,15 +770,9 @@
   6.46578440716979, 0, 2.4384;            !- X,Y,Z Vertex 3 {m}
 
 OS:Space,
-<<<<<<< HEAD
-  {66f1edaf-7a40-4270-9b96-bee811651b81}, !- Handle
+  {831d6fae-65d0-43b9-95d8-69e25d88a4f0}, !- Handle
   unfinished attic space,                 !- Name
-  {728bbfce-ce2f-4d24-b8e0-8915c32e1132}, !- Space Type Name
-=======
-  {8516e3a1-7715-4996-b2b5-655b1d8de1be}, !- Handle
-  unfinished attic space,                 !- Name
-  {1d028869-5f78-44ad-927a-1037d9e78af7}, !- Space Type Name
->>>>>>> 7902c0f9
+  {40019301-f0ca-4158-86b5-fca37eadfae5}, !- Space Type Name
   ,                                       !- Default Construction Set Name
   ,                                       !- Default Schedule Set Name
   ,                                       !- Direction of Relative North {deg}
@@ -1133,17 +780,10 @@
   ,                                       !- Y Origin {m}
   ,                                       !- Z Origin {m}
   ,                                       !- Building Story Name
-<<<<<<< HEAD
-  {261fb892-aaff-4819-9e77-151b5b572575}; !- Thermal Zone Name
+  {f92f234a-f5f3-492b-bdb7-58459cff7e22}; !- Thermal Zone Name
 
 OS:ThermalZone,
-  {261fb892-aaff-4819-9e77-151b5b572575}, !- Handle
-=======
-  {7dac15bd-c663-4441-a536-5c0a8fb9d293}; !- Thermal Zone Name
-
-OS:ThermalZone,
-  {7dac15bd-c663-4441-a536-5c0a8fb9d293}, !- Handle
->>>>>>> 7902c0f9
+  {f92f234a-f5f3-492b-bdb7-58459cff7e22}, !- Handle
   unfinished attic zone,                  !- Name
   ,                                       !- Multiplier
   ,                                       !- Ceiling Height {m}
@@ -1152,17 +792,10 @@
   ,                                       !- Zone Inside Convection Algorithm
   ,                                       !- Zone Outside Convection Algorithm
   ,                                       !- Zone Conditioning Equipment List Name
-<<<<<<< HEAD
-  {51363301-db86-41f3-b987-dbddf6f639f9}, !- Zone Air Inlet Port List
-  {3667295e-be35-4040-82a1-e56d894a1003}, !- Zone Air Exhaust Port List
-  {e59dd7b5-d43a-4e39-b22a-27f99ab5ccfd}, !- Zone Air Node Name
-  {62baf6d5-2ca3-47cf-994e-aff3b67a3488}, !- Zone Return Air Port List
-=======
-  {84cd8b67-7aa4-4862-b5ef-3df0bd0ee036}, !- Zone Air Inlet Port List
-  {39314dd6-86c0-4c5c-95f5-2e48e278bd89}, !- Zone Air Exhaust Port List
-  {bf50683b-b8a3-4cf7-9a48-7b4f4a6733fa}, !- Zone Air Node Name
-  {d87cb24b-a37c-4ebc-abd7-5fe00ded73f2}, !- Zone Return Air Port List
->>>>>>> 7902c0f9
+  {9f8d2881-fdbe-44cb-a3c5-d7291d20141a}, !- Zone Air Inlet Port List
+  {cb375be6-80ef-4c14-9c45-a1faf836e0bd}, !- Zone Air Exhaust Port List
+  {387e23bb-8aac-4c03-9e33-4f291f1cd037}, !- Zone Air Node Name
+  {977a4418-225a-4fa7-8341-e71c37d52210}, !- Zone Return Air Port List
   ,                                       !- Primary Daylighting Control Name
   ,                                       !- Fraction of Zone Controlled by Primary Daylighting Control
   ,                                       !- Secondary Daylighting Control Name
@@ -1173,71 +806,37 @@
   No;                                     !- Use Ideal Air Loads
 
 OS:Node,
-<<<<<<< HEAD
-  {62ca85b8-84d3-4c5d-92a4-541ec49c7228}, !- Handle
+  {3f5de18c-e975-4be7-9c5b-659b250560bf}, !- Handle
   Node 3,                                 !- Name
-  {e59dd7b5-d43a-4e39-b22a-27f99ab5ccfd}, !- Inlet Port
+  {387e23bb-8aac-4c03-9e33-4f291f1cd037}, !- Inlet Port
   ;                                       !- Outlet Port
 
 OS:Connection,
-  {e59dd7b5-d43a-4e39-b22a-27f99ab5ccfd}, !- Handle
-  {2b040db0-656c-4901-b4fc-d8fae13f8282}, !- Name
-  {261fb892-aaff-4819-9e77-151b5b572575}, !- Source Object
+  {387e23bb-8aac-4c03-9e33-4f291f1cd037}, !- Handle
+  {e60e2d63-9e10-42ee-946a-0e4c817ee269}, !- Name
+  {f92f234a-f5f3-492b-bdb7-58459cff7e22}, !- Source Object
   11,                                     !- Outlet Port
-  {62ca85b8-84d3-4c5d-92a4-541ec49c7228}, !- Target Object
+  {3f5de18c-e975-4be7-9c5b-659b250560bf}, !- Target Object
   2;                                      !- Inlet Port
 
 OS:PortList,
-  {51363301-db86-41f3-b987-dbddf6f639f9}, !- Handle
-  {529a0cae-70dd-4b82-bb4e-9ea606424ac2}, !- Name
-  {261fb892-aaff-4819-9e77-151b5b572575}; !- HVAC Component
+  {9f8d2881-fdbe-44cb-a3c5-d7291d20141a}, !- Handle
+  {b28e094d-5230-4f3b-8603-5fa03faddce1}, !- Name
+  {f92f234a-f5f3-492b-bdb7-58459cff7e22}; !- HVAC Component
 
 OS:PortList,
-  {3667295e-be35-4040-82a1-e56d894a1003}, !- Handle
-  {c847f11f-e0fe-49b5-ae8a-e32760d4ef71}, !- Name
-  {261fb892-aaff-4819-9e77-151b5b572575}; !- HVAC Component
+  {cb375be6-80ef-4c14-9c45-a1faf836e0bd}, !- Handle
+  {b3cd4b4e-d96a-4d1f-bf88-9430b572aa70}, !- Name
+  {f92f234a-f5f3-492b-bdb7-58459cff7e22}; !- HVAC Component
 
 OS:PortList,
-  {62baf6d5-2ca3-47cf-994e-aff3b67a3488}, !- Handle
-  {03392eca-2d72-4f50-bb3c-2092469a51a0}, !- Name
-  {261fb892-aaff-4819-9e77-151b5b572575}; !- HVAC Component
+  {977a4418-225a-4fa7-8341-e71c37d52210}, !- Handle
+  {17334e5d-e5bc-4fec-a8ba-5231953ba551}, !- Name
+  {f92f234a-f5f3-492b-bdb7-58459cff7e22}; !- HVAC Component
 
 OS:Sizing:Zone,
-  {bba5e9d1-2ddc-4201-9cc3-c3db1644929d}, !- Handle
-  {261fb892-aaff-4819-9e77-151b5b572575}, !- Zone or ZoneList Name
-=======
-  {4975d823-5859-46c1-82c3-766dce04a916}, !- Handle
-  Node 3,                                 !- Name
-  {bf50683b-b8a3-4cf7-9a48-7b4f4a6733fa}, !- Inlet Port
-  ;                                       !- Outlet Port
-
-OS:Connection,
-  {bf50683b-b8a3-4cf7-9a48-7b4f4a6733fa}, !- Handle
-  {d88d8ab3-a1e3-4473-945f-d94718363328}, !- Name
-  {7dac15bd-c663-4441-a536-5c0a8fb9d293}, !- Source Object
-  11,                                     !- Outlet Port
-  {4975d823-5859-46c1-82c3-766dce04a916}, !- Target Object
-  2;                                      !- Inlet Port
-
-OS:PortList,
-  {84cd8b67-7aa4-4862-b5ef-3df0bd0ee036}, !- Handle
-  {9575fec1-3766-43b7-817a-0ba4f8b91595}, !- Name
-  {7dac15bd-c663-4441-a536-5c0a8fb9d293}; !- HVAC Component
-
-OS:PortList,
-  {39314dd6-86c0-4c5c-95f5-2e48e278bd89}, !- Handle
-  {51c754b6-3885-4cf9-8f44-669bd5c3aa50}, !- Name
-  {7dac15bd-c663-4441-a536-5c0a8fb9d293}; !- HVAC Component
-
-OS:PortList,
-  {d87cb24b-a37c-4ebc-abd7-5fe00ded73f2}, !- Handle
-  {0db7afaa-116d-4ffb-b77d-b428960e0c4e}, !- Name
-  {7dac15bd-c663-4441-a536-5c0a8fb9d293}; !- HVAC Component
-
-OS:Sizing:Zone,
-  {5435f3d5-4a6f-4b7f-a78f-ea8a02109053}, !- Handle
-  {7dac15bd-c663-4441-a536-5c0a8fb9d293}, !- Zone or ZoneList Name
->>>>>>> 7902c0f9
+  {ec0946d3-cb0e-43a4-9da1-62a79a60030c}, !- Handle
+  {f92f234a-f5f3-492b-bdb7-58459cff7e22}, !- Zone or ZoneList Name
   SupplyAirTemperature,                   !- Zone Cooling Design Supply Air Temperature Input Method
   14,                                     !- Zone Cooling Design Supply Air Temperature {C}
   11.11,                                  !- Zone Cooling Design Supply Air Temperature Difference {deltaC}
@@ -1266,21 +865,12 @@
   autosize;                               !- Dedicated Outdoor Air High Setpoint Temperature for Design {C}
 
 OS:ZoneHVAC:EquipmentList,
-<<<<<<< HEAD
-  {d0eb6d24-de7f-4caa-af71-2622e1361e62}, !- Handle
+  {fae28cd2-5f5f-4ca7-9762-a5337abd08cb}, !- Handle
   Zone HVAC Equipment List 3,             !- Name
-  {261fb892-aaff-4819-9e77-151b5b572575}; !- Thermal Zone
+  {f92f234a-f5f3-492b-bdb7-58459cff7e22}; !- Thermal Zone
 
 OS:SpaceType,
-  {728bbfce-ce2f-4d24-b8e0-8915c32e1132}, !- Handle
-=======
-  {b709b067-06b0-4072-bd37-34f93baeecfb}, !- Handle
-  Zone HVAC Equipment List 3,             !- Name
-  {7dac15bd-c663-4441-a536-5c0a8fb9d293}; !- Thermal Zone
-
-OS:SpaceType,
-  {1d028869-5f78-44ad-927a-1037d9e78af7}, !- Handle
->>>>>>> 7902c0f9
+  {40019301-f0ca-4158-86b5-fca37eadfae5}, !- Handle
   Space Type 3,                           !- Name
   ,                                       !- Default Construction Set Name
   ,                                       !- Default Schedule Set Name
@@ -1291,23 +881,14 @@
   unfinished attic;                       !- Standards Space Type
 
 OS:BuildingUnit,
-<<<<<<< HEAD
-  {844a281e-b218-4c69-b270-96b9aefa5681}, !- Handle
-=======
-  {377b3531-8eac-495f-ad51-f9c7002d71fb}, !- Handle
->>>>>>> 7902c0f9
+  {2be90842-db23-4390-ae59-46be5604f053}, !- Handle
   unit 1,                                 !- Name
   ,                                       !- Rendering Color
   Residential;                            !- Building Unit Type
 
 OS:AdditionalProperties,
-<<<<<<< HEAD
-  {937860f0-b54c-475b-a3b2-3c14eb9a5bbe}, !- Handle
-  {844a281e-b218-4c69-b270-96b9aefa5681}, !- Object Name
-=======
-  {643658d5-efef-49c3-80c0-f8809cca9000}, !- Handle
-  {377b3531-8eac-495f-ad51-f9c7002d71fb}, !- Object Name
->>>>>>> 7902c0f9
+  {2972c0ca-7711-4a6b-8423-b9ccc73fd574}, !- Handle
+  {2be90842-db23-4390-ae59-46be5604f053}, !- Object Name
   NumberOfBedrooms,                       !- Feature Name 1
   Integer,                                !- Feature Data Type 1
   3,                                      !- Feature Value 1
@@ -1319,20 +900,12 @@
   3.3900000000000001;                     !- Feature Value 3
 
 OS:External:File,
-<<<<<<< HEAD
-  {02711cf4-4350-4ab0-86f8-4d914de26ff5}, !- Handle
-=======
-  {8a462807-05fa-4a82-8bd9-f37a10a386cf}, !- Handle
->>>>>>> 7902c0f9
+  {6efb2267-3b4d-4cd3-a440-eae6eb99c8ab}, !- Handle
   8760.csv,                               !- Name
   8760.csv;                               !- File Name
 
 OS:Schedule:Day,
-<<<<<<< HEAD
-  {a1477455-4cac-4aa1-bc71-0614f366ac69}, !- Handle
-=======
-  {c26e52ad-0a3c-4d8b-948c-54f8091cdcf2}, !- Handle
->>>>>>> 7902c0f9
+  {b1febe8f-38f6-4fd6-8111-de0f82d02290}, !- Handle
   Schedule Day 1,                         !- Name
   ,                                       !- Schedule Type Limits Name
   ,                                       !- Interpolate to Timestep
@@ -1341,11 +914,7 @@
   0;                                      !- Value Until Time 1
 
 OS:Schedule:Day,
-<<<<<<< HEAD
-  {d7222dc0-e4ae-4521-a6cf-0ef757a03f95}, !- Handle
-=======
-  {41ffe423-6bf7-4345-a9e7-bc6ef3b85774}, !- Handle
->>>>>>> 7902c0f9
+  {453ff58e-fb33-4063-bd33-e0ebc88657e6}, !- Handle
   Schedule Day 2,                         !- Name
   ,                                       !- Schedule Type Limits Name
   ,                                       !- Interpolate to Timestep
@@ -1354,17 +923,10 @@
   1;                                      !- Value Until Time 1
 
 OS:Schedule:File,
-<<<<<<< HEAD
-  {2848ce3f-9077-4579-a1fe-0e6d4709ee6d}, !- Handle
+  {c059b2a6-0c40-4b1b-a933-b37e6ef6130c}, !- Handle
   occupants,                              !- Name
-  {f989dec6-57d8-415e-88e8-8b727d797d78}, !- Schedule Type Limits Name
-  {02711cf4-4350-4ab0-86f8-4d914de26ff5}, !- External File Name
-=======
-  {3a9373b9-3c95-4df0-a24e-eaf1b2051a70}, !- Handle
-  occupants,                              !- Name
-  {95db84b4-c107-4c55-a59f-dbc6938e3fdb}, !- Schedule Type Limits Name
-  {8a462807-05fa-4a82-8bd9-f37a10a386cf}, !- External File Name
->>>>>>> 7902c0f9
+  {d43e243c-0210-40ba-90c1-29ca013f29bf}, !- Schedule Type Limits Name
+  {6efb2267-3b4d-4cd3-a440-eae6eb99c8ab}, !- External File Name
   1,                                      !- Column Number
   1,                                      !- Rows to Skip at Top
   8760,                                   !- Number of Hours of Data
@@ -1373,38 +935,22 @@
   60;                                     !- Minutes per Item
 
 OS:Schedule:Ruleset,
-<<<<<<< HEAD
-  {bb6ec0b0-4c7c-4a60-87ab-f7746cfc2cb7}, !- Handle
+  {b3050e31-976c-4c63-9f82-0f9c23fcb34a}, !- Handle
   Schedule Ruleset 1,                     !- Name
-  {8e8491a2-f051-4f2c-8d82-5c470b05ddfc}, !- Schedule Type Limits Name
-  {dfa5fbdf-acf4-4ed5-ad32-e881defcc8be}; !- Default Day Schedule Name
+  {75efbea5-fd89-4d7f-928f-c34b70c1e312}, !- Schedule Type Limits Name
+  {dea3471a-1234-447b-b478-772e2e8b3246}; !- Default Day Schedule Name
 
 OS:Schedule:Day,
-  {dfa5fbdf-acf4-4ed5-ad32-e881defcc8be}, !- Handle
+  {dea3471a-1234-447b-b478-772e2e8b3246}, !- Handle
   Schedule Day 3,                         !- Name
-  {8e8491a2-f051-4f2c-8d82-5c470b05ddfc}, !- Schedule Type Limits Name
-=======
-  {9dee6f31-5edf-4252-9961-424ebb62baef}, !- Handle
-  Schedule Ruleset 1,                     !- Name
-  {dfde75f9-a890-45e5-857a-1103225fd6a4}, !- Schedule Type Limits Name
-  {7f796308-7ee4-436e-b217-caed6e4bf2a5}; !- Default Day Schedule Name
-
-OS:Schedule:Day,
-  {7f796308-7ee4-436e-b217-caed6e4bf2a5}, !- Handle
-  Schedule Day 3,                         !- Name
-  {dfde75f9-a890-45e5-857a-1103225fd6a4}, !- Schedule Type Limits Name
->>>>>>> 7902c0f9
+  {75efbea5-fd89-4d7f-928f-c34b70c1e312}, !- Schedule Type Limits Name
   ,                                       !- Interpolate to Timestep
   24,                                     !- Hour 1
   0,                                      !- Minute 1
   112.539290946133;                       !- Value Until Time 1
 
 OS:People:Definition,
-<<<<<<< HEAD
-  {cb37c214-c862-4d78-b7ed-7f0d033df664}, !- Handle
-=======
-  {f9759eef-4ffa-40c0-94aa-477c9f2be057}, !- Handle
->>>>>>> 7902c0f9
+  {cab0ed63-1cc3-48de-a52e-3f59ce77f514}, !- Handle
   res occupants|living space,             !- Name
   People,                                 !- Number of People Calculation Method
   3.39,                                   !- Number of People {people}
@@ -1417,21 +963,12 @@
   ZoneAveraged;                           !- Mean Radiant Temperature Calculation Type
 
 OS:People,
-<<<<<<< HEAD
-  {13b01cef-10f7-4276-81d4-062a1aa57e8e}, !- Handle
+  {061c7274-abcb-425a-9c6d-4b68cdd75a7d}, !- Handle
   res occupants|living space,             !- Name
-  {cb37c214-c862-4d78-b7ed-7f0d033df664}, !- People Definition Name
-  {7fe38bde-4dfc-41b5-bd7e-545bafad9fff}, !- Space or SpaceType Name
-  {2848ce3f-9077-4579-a1fe-0e6d4709ee6d}, !- Number of People Schedule Name
-  {bb6ec0b0-4c7c-4a60-87ab-f7746cfc2cb7}, !- Activity Level Schedule Name
-=======
-  {17dff299-8e3d-4371-91f8-63e4fcfbdbb9}, !- Handle
-  res occupants|living space,             !- Name
-  {f9759eef-4ffa-40c0-94aa-477c9f2be057}, !- People Definition Name
-  {7c1ddd58-5cd0-4290-8073-0aed359ad7c0}, !- Space or SpaceType Name
-  {3a9373b9-3c95-4df0-a24e-eaf1b2051a70}, !- Number of People Schedule Name
-  {9dee6f31-5edf-4252-9961-424ebb62baef}, !- Activity Level Schedule Name
->>>>>>> 7902c0f9
+  {cab0ed63-1cc3-48de-a52e-3f59ce77f514}, !- People Definition Name
+  {a8e45422-cdf0-434a-9ab7-b01d876b06ce}, !- Space or SpaceType Name
+  {c059b2a6-0c40-4b1b-a933-b37e6ef6130c}, !- Number of People Schedule Name
+  {b3050e31-976c-4c63-9f82-0f9c23fcb34a}, !- Activity Level Schedule Name
   ,                                       !- Surface Name/Angle Factor List Name
   ,                                       !- Work Efficiency Schedule Name
   ,                                       !- Clothing Insulation Schedule Name
@@ -1439,11 +976,7 @@
   1;                                      !- Multiplier
 
 OS:ScheduleTypeLimits,
-<<<<<<< HEAD
-  {8e8491a2-f051-4f2c-8d82-5c470b05ddfc}, !- Handle
-=======
-  {dfde75f9-a890-45e5-857a-1103225fd6a4}, !- Handle
->>>>>>> 7902c0f9
+  {75efbea5-fd89-4d7f-928f-c34b70c1e312}, !- Handle
   ActivityLevel,                          !- Name
   0,                                      !- Lower Limit Value
   ,                                       !- Upper Limit Value
@@ -1451,11 +984,7 @@
   ActivityLevel;                          !- Unit Type
 
 OS:ScheduleTypeLimits,
-<<<<<<< HEAD
-  {f989dec6-57d8-415e-88e8-8b727d797d78}, !- Handle
-=======
-  {95db84b4-c107-4c55-a59f-dbc6938e3fdb}, !- Handle
->>>>>>> 7902c0f9
+  {d43e243c-0210-40ba-90c1-29ca013f29bf}, !- Handle
   Fractional,                             !- Name
   0,                                      !- Lower Limit Value
   1,                                      !- Upper Limit Value
