--- conflicted
+++ resolved
@@ -1,73 +1,41 @@
 !- NOTE: Auto-generated from /test/osw_files/SFA_4units_1story_UB_UA_3Beds_2Baths_Denver.osw
 
 OS:Version,
-<<<<<<< HEAD
-  {0c109ed6-dd95-432d-be82-f232a0423730}, !- Handle
+  {3bb657eb-bbea-4256-a468-7f73cb48cda9}, !- Handle
   2.9.0;                                  !- Version Identifier
 
 OS:SimulationControl,
-  {db7dddcb-c2bd-4871-90ec-57da80e169eb}, !- Handle
-=======
-  {2a6c4331-e090-4591-9562-fac29e64c102}, !- Handle
-  2.9.0;                                  !- Version Identifier
-
-OS:SimulationControl,
-  {f9638b10-8607-4c96-ab87-898d0307c077}, !- Handle
->>>>>>> ed7d523f
+  {5f888b18-6d11-4822-af46-6ca248c07d18}, !- Handle
   ,                                       !- Do Zone Sizing Calculation
   ,                                       !- Do System Sizing Calculation
   ,                                       !- Do Plant Sizing Calculation
   No;                                     !- Run Simulation for Sizing Periods
 
 OS:Timestep,
-<<<<<<< HEAD
-  {9de7452c-e488-4f9b-909b-51d3118ddf45}, !- Handle
+  {b96ffc86-35be-4dde-9f36-ed21984b82b5}, !- Handle
   6;                                      !- Number of Timesteps per Hour
 
 OS:ShadowCalculation,
-  {07659585-b254-4570-b707-062ef0179802}, !- Handle
-=======
-  {530a3445-5214-4f13-ba2a-7a043963ef13}, !- Handle
-  6;                                      !- Number of Timesteps per Hour
-
-OS:ShadowCalculation,
-  {ea281b5c-ba12-450a-9c91-c71e793e2069}, !- Handle
->>>>>>> ed7d523f
+  {0ec9ed92-dc4f-4915-afe9-b9e3062aa6d2}, !- Handle
   20,                                     !- Calculation Frequency
   200;                                    !- Maximum Figures in Shadow Overlap Calculations
 
 OS:SurfaceConvectionAlgorithm:Outside,
-<<<<<<< HEAD
-  {97c82063-fcd3-4b8b-a618-b410b79b7cf6}, !- Handle
+  {01f3882d-55b5-4bb4-b36d-20cc754a1d0c}, !- Handle
   DOE-2;                                  !- Algorithm
 
 OS:SurfaceConvectionAlgorithm:Inside,
-  {b640c109-1ca4-4f74-90e4-773103b23183}, !- Handle
+  {8bca1700-0e6a-4979-ad7e-a8f2afeb7eca}, !- Handle
   TARP;                                   !- Algorithm
 
 OS:ZoneCapacitanceMultiplier:ResearchSpecial,
-  {d7e3b1f3-a0ab-4a27-b949-3fe2c14964e3}, !- Handle
-=======
-  {851b09b9-772f-4e89-a1a6-d09ac97d58b0}, !- Handle
-  DOE-2;                                  !- Algorithm
-
-OS:SurfaceConvectionAlgorithm:Inside,
-  {b217e145-2b5a-455c-8c4f-7b6e9cc77410}, !- Handle
-  TARP;                                   !- Algorithm
-
-OS:ZoneCapacitanceMultiplier:ResearchSpecial,
-  {057661a0-f396-4a5d-84f1-10e08f5a38c0}, !- Handle
->>>>>>> ed7d523f
+  {09e808fe-71e1-4c9c-8568-2d3092fbbade}, !- Handle
   ,                                       !- Temperature Capacity Multiplier
   15,                                     !- Humidity Capacity Multiplier
   ;                                       !- Carbon Dioxide Capacity Multiplier
 
 OS:RunPeriod,
-<<<<<<< HEAD
-  {75fe8a7f-7d7a-4174-a67f-461c1c67ede3}, !- Handle
-=======
-  {7f413158-5e44-4837-b500-af3a25a03a52}, !- Handle
->>>>>>> ed7d523f
+  {f741195d-3bdc-4574-8c1c-0738a2c4c2b9}, !- Handle
   Run Period 1,                           !- Name
   1,                                      !- Begin Month
   1,                                      !- Begin Day of Month
@@ -81,21 +49,13 @@
   ;                                       !- Number of Times Runperiod to be Repeated
 
 OS:YearDescription,
-<<<<<<< HEAD
-  {db1de9fe-23ed-4ef1-ad96-21e4200ce11d}, !- Handle
-=======
-  {434347d6-9eb3-4a45-88f9-e7b8fa302ebc}, !- Handle
->>>>>>> ed7d523f
+  {2442e227-fc3c-4aa6-ac5f-224416ad3356}, !- Handle
   2007,                                   !- Calendar Year
   ,                                       !- Day of Week for Start Day
   ;                                       !- Is Leap Year
 
 OS:WeatherFile,
-<<<<<<< HEAD
-  {f16530b4-ecbd-490c-ae5f-6ba6b6510f38}, !- Handle
-=======
-  {d7e06a26-2e78-4a3c-a442-a773681f3370}, !- Handle
->>>>>>> ed7d523f
+  {2efe937c-af0a-487b-ab77-a86df4aed0d5}, !- Handle
   Denver Intl Ap,                         !- City
   CO,                                     !- State Province Region
   USA,                                    !- Country
@@ -109,13 +69,8 @@
   E23378AA;                               !- Checksum
 
 OS:AdditionalProperties,
-<<<<<<< HEAD
-  {4a78d4b0-f990-444f-8df0-3898cc458f2a}, !- Handle
-  {f16530b4-ecbd-490c-ae5f-6ba6b6510f38}, !- Object Name
-=======
-  {6dde9292-47ac-4ef0-975e-9c87b2d0c699}, !- Handle
-  {d7e06a26-2e78-4a3c-a442-a773681f3370}, !- Object Name
->>>>>>> ed7d523f
+  {4635cce3-dc4f-4a5c-9f56-a9d26e10b5c7}, !- Handle
+  {2efe937c-af0a-487b-ab77-a86df4aed0d5}, !- Object Name
   EPWHeaderCity,                          !- Feature Name 1
   String,                                 !- Feature Data Type 1
   Denver Intl Ap,                         !- Feature Value 1
@@ -223,11 +178,7 @@
   84;                                     !- Feature Value 35
 
 OS:Site,
-<<<<<<< HEAD
-  {6658325c-aa5b-44c5-878f-26f1ab0dc6b3}, !- Handle
-=======
-  {be7157d8-a536-4eed-a676-3563cc84e572}, !- Handle
->>>>>>> ed7d523f
+  {1549a71a-ec47-4863-8ba1-db4a3b69bc93}, !- Handle
   Denver Intl Ap_CO_USA,                  !- Name
   39.83,                                  !- Latitude {deg}
   -104.65,                                !- Longitude {deg}
@@ -236,11 +187,7 @@
   ;                                       !- Terrain
 
 OS:ClimateZones,
-<<<<<<< HEAD
-  {02e316ed-b806-48ea-8985-0013a6662058}, !- Handle
-=======
-  {a9685bb4-f180-4790-8835-44249014060d}, !- Handle
->>>>>>> ed7d523f
+  {c7083880-73bb-41ff-a5ef-d20d5e3855a9}, !- Handle
   ,                                       !- Active Institution
   ,                                       !- Active Year
   ,                                       !- Climate Zone Institution Name 1
@@ -253,31 +200,19 @@
   Cold;                                   !- Climate Zone Value 2
 
 OS:Site:WaterMainsTemperature,
-<<<<<<< HEAD
-  {ab1eac35-41e6-4a96-98fa-254464cc60cb}, !- Handle
-=======
-  {f6e19b6e-c8a3-473b-8ce1-29e0f9b2ffa8}, !- Handle
->>>>>>> ed7d523f
+  {d3c38642-f111-47fe-ac5b-a7a901876b0e}, !- Handle
   Correlation,                            !- Calculation Method
   ,                                       !- Temperature Schedule Name
   10.8753424657535,                       !- Annual Average Outdoor Air Temperature {C}
   23.1524007936508;                       !- Maximum Difference In Monthly Average Outdoor Air Temperatures {deltaC}
 
 OS:RunPeriodControl:DaylightSavingTime,
-<<<<<<< HEAD
-  {4535fb4c-bae6-4c02-bf7e-0ccdc91a56fc}, !- Handle
-=======
-  {a16eba57-d5b6-481b-a10b-44a6894f6db0}, !- Handle
->>>>>>> ed7d523f
+  {a519c00f-dd65-4e42-8181-bc701d60240e}, !- Handle
   4/7,                                    !- Start Date
   10/26;                                  !- End Date
 
 OS:Site:GroundTemperature:Deep,
-<<<<<<< HEAD
-  {510ba9e4-6e8d-4a32-9754-1a44f198ab13}, !- Handle
-=======
-  {faf237b6-04c4-4bee-9afc-fac858ed1c29}, !- Handle
->>>>>>> ed7d523f
+  {cfb100fb-f1ac-4d0a-b781-e071fabe3387}, !- Handle
   10.8753424657535,                       !- January Deep Ground Temperature {C}
   10.8753424657535,                       !- February Deep Ground Temperature {C}
   10.8753424657535,                       !- March Deep Ground Temperature {C}
@@ -292,11 +227,7 @@
   10.8753424657535;                       !- December Deep Ground Temperature {C}
 
 OS:Building,
-<<<<<<< HEAD
-  {297af0c0-3d5a-48d3-809b-38353a73608d}, !- Handle
-=======
-  {6cef6550-5f3a-4de5-9f31-3fd2cb2b5e38}, !- Handle
->>>>>>> ed7d523f
+  {177a62b3-3c72-40f8-be64-125cbcb25a87}, !- Handle
   Building 1,                             !- Name
   ,                                       !- Building Sector Type
   0,                                      !- North Axis {deg}
@@ -311,15 +242,9 @@
   4;                                      !- Standards Number of Living Units
 
 OS:AdditionalProperties,
-<<<<<<< HEAD
-  {399587f7-7326-4bef-b13d-1d7ee5b7e538}, !- Handle
-  {297af0c0-3d5a-48d3-809b-38353a73608d}, !- Object Name
+  {1dec1dd9-21bc-4a54-8205-a3502a3d9bff}, !- Handle
+  {177a62b3-3c72-40f8-be64-125cbcb25a87}, !- Object Name
   num_units,                              !- Feature Name 1
-=======
-  {36106507-c2fd-451c-8f49-6f499a6afc9f}, !- Handle
-  {6cef6550-5f3a-4de5-9f31-3fd2cb2b5e38}, !- Object Name
-  Total Units Represented,                !- Feature Name 1
->>>>>>> ed7d523f
   Integer,                                !- Feature Data Type 1
   4,                                      !- Feature Value 1
   has_rear_units,                         !- Feature Name 2
@@ -333,11 +258,7 @@
   1;                                      !- Feature Value 4
 
 OS:ThermalZone,
-<<<<<<< HEAD
-  {282c0ca3-40bf-4afb-b5e7-74223b39f444}, !- Handle
-=======
-  {17c32b1a-22b3-452b-bf99-6f7254cf8095}, !- Handle
->>>>>>> ed7d523f
+  {6d8d915b-e89f-45e3-a69a-edf8a4451112}, !- Handle
   living zone,                            !- Name
   ,                                       !- Multiplier
   ,                                       !- Ceiling Height {m}
@@ -346,17 +267,10 @@
   ,                                       !- Zone Inside Convection Algorithm
   ,                                       !- Zone Outside Convection Algorithm
   ,                                       !- Zone Conditioning Equipment List Name
-<<<<<<< HEAD
-  {7987fed5-84f6-485f-b47c-709eba668591}, !- Zone Air Inlet Port List
-  {3eb6aa2e-efbf-4318-ae61-9b9decc4c196}, !- Zone Air Exhaust Port List
-  {db9ee5da-0a58-4563-a55e-6ab29b0af674}, !- Zone Air Node Name
-  {abc58300-13b5-4a50-98f1-67ba735a1556}, !- Zone Return Air Port List
-=======
-  {33e855fb-9487-4ef3-885b-e4ea03527cdf}, !- Zone Air Inlet Port List
-  {441d6ca8-84f5-440c-abac-a3c897fc9f50}, !- Zone Air Exhaust Port List
-  {a7d2166e-ceae-4b25-ae0e-d3c6121b5dff}, !- Zone Air Node Name
-  {20caabcb-7323-4f3c-b598-81a21110f0c5}, !- Zone Return Air Port List
->>>>>>> ed7d523f
+  {67fd4954-3b3b-43b7-abbc-7748cd4a3735}, !- Zone Air Inlet Port List
+  {ad24d525-3091-4c6d-8d36-e815d2b957e0}, !- Zone Air Exhaust Port List
+  {8b127bc0-32c6-4234-b882-9087e1fca75c}, !- Zone Air Node Name
+  {836ae862-4a07-4943-a16b-9c44f7f231e9}, !- Zone Return Air Port List
   ,                                       !- Primary Daylighting Control Name
   ,                                       !- Fraction of Zone Controlled by Primary Daylighting Control
   ,                                       !- Secondary Daylighting Control Name
@@ -367,71 +281,37 @@
   No;                                     !- Use Ideal Air Loads
 
 OS:Node,
-<<<<<<< HEAD
-  {fdc8698a-2c88-493d-8eb0-1f3994cd0d30}, !- Handle
+  {13f06265-6dfb-4648-ae6f-bcb1cefc58c1}, !- Handle
   Node 1,                                 !- Name
-  {db9ee5da-0a58-4563-a55e-6ab29b0af674}, !- Inlet Port
+  {8b127bc0-32c6-4234-b882-9087e1fca75c}, !- Inlet Port
   ;                                       !- Outlet Port
 
 OS:Connection,
-  {db9ee5da-0a58-4563-a55e-6ab29b0af674}, !- Handle
-  {52719585-f489-45ce-aea7-e2f32aba468d}, !- Name
-  {282c0ca3-40bf-4afb-b5e7-74223b39f444}, !- Source Object
+  {8b127bc0-32c6-4234-b882-9087e1fca75c}, !- Handle
+  {05b16e8a-dfe5-4864-b82d-3ad780d27856}, !- Name
+  {6d8d915b-e89f-45e3-a69a-edf8a4451112}, !- Source Object
   11,                                     !- Outlet Port
-  {fdc8698a-2c88-493d-8eb0-1f3994cd0d30}, !- Target Object
+  {13f06265-6dfb-4648-ae6f-bcb1cefc58c1}, !- Target Object
   2;                                      !- Inlet Port
 
 OS:PortList,
-  {7987fed5-84f6-485f-b47c-709eba668591}, !- Handle
-  {2c9c124b-2e41-476e-b829-f9154a97a673}, !- Name
-  {282c0ca3-40bf-4afb-b5e7-74223b39f444}; !- HVAC Component
+  {67fd4954-3b3b-43b7-abbc-7748cd4a3735}, !- Handle
+  {df3bc8fd-59b1-47c9-b0b7-c72b8203661a}, !- Name
+  {6d8d915b-e89f-45e3-a69a-edf8a4451112}; !- HVAC Component
 
 OS:PortList,
-  {3eb6aa2e-efbf-4318-ae61-9b9decc4c196}, !- Handle
-  {00c959ab-6aec-49da-acfb-14e59fa80e72}, !- Name
-  {282c0ca3-40bf-4afb-b5e7-74223b39f444}; !- HVAC Component
+  {ad24d525-3091-4c6d-8d36-e815d2b957e0}, !- Handle
+  {ed94daaf-c471-4598-aec5-4207f358e8e3}, !- Name
+  {6d8d915b-e89f-45e3-a69a-edf8a4451112}; !- HVAC Component
 
 OS:PortList,
-  {abc58300-13b5-4a50-98f1-67ba735a1556}, !- Handle
-  {0a0a195d-6cda-4359-bfe7-7d9a35dc887d}, !- Name
-  {282c0ca3-40bf-4afb-b5e7-74223b39f444}; !- HVAC Component
+  {836ae862-4a07-4943-a16b-9c44f7f231e9}, !- Handle
+  {3f1075c0-1910-45e3-ae6e-23e551f5ef6c}, !- Name
+  {6d8d915b-e89f-45e3-a69a-edf8a4451112}; !- HVAC Component
 
 OS:Sizing:Zone,
-  {11668195-2257-4559-b2ee-a17b56e19387}, !- Handle
-  {282c0ca3-40bf-4afb-b5e7-74223b39f444}, !- Zone or ZoneList Name
-=======
-  {0ac89f7d-9042-4e39-a16d-6ecc10498453}, !- Handle
-  Node 1,                                 !- Name
-  {a7d2166e-ceae-4b25-ae0e-d3c6121b5dff}, !- Inlet Port
-  ;                                       !- Outlet Port
-
-OS:Connection,
-  {a7d2166e-ceae-4b25-ae0e-d3c6121b5dff}, !- Handle
-  {822c2a77-8554-4dfe-a96c-256d0d9418de}, !- Name
-  {17c32b1a-22b3-452b-bf99-6f7254cf8095}, !- Source Object
-  11,                                     !- Outlet Port
-  {0ac89f7d-9042-4e39-a16d-6ecc10498453}, !- Target Object
-  2;                                      !- Inlet Port
-
-OS:PortList,
-  {33e855fb-9487-4ef3-885b-e4ea03527cdf}, !- Handle
-  {9eddc686-88ef-4132-a913-cf23f96373e4}, !- Name
-  {17c32b1a-22b3-452b-bf99-6f7254cf8095}; !- HVAC Component
-
-OS:PortList,
-  {441d6ca8-84f5-440c-abac-a3c897fc9f50}, !- Handle
-  {4c44aa03-9d9b-4997-9e85-75587ef82dca}, !- Name
-  {17c32b1a-22b3-452b-bf99-6f7254cf8095}; !- HVAC Component
-
-OS:PortList,
-  {20caabcb-7323-4f3c-b598-81a21110f0c5}, !- Handle
-  {58299e43-ea86-4bcc-ad8c-21cf04c56eb9}, !- Name
-  {17c32b1a-22b3-452b-bf99-6f7254cf8095}; !- HVAC Component
-
-OS:Sizing:Zone,
-  {d06328cf-5098-4aab-ad43-e69f7484d033}, !- Handle
-  {17c32b1a-22b3-452b-bf99-6f7254cf8095}, !- Zone or ZoneList Name
->>>>>>> ed7d523f
+  {f63ce95a-4560-4b70-9149-7915b9f7dda0}, !- Handle
+  {6d8d915b-e89f-45e3-a69a-edf8a4451112}, !- Zone or ZoneList Name
   SupplyAirTemperature,                   !- Zone Cooling Design Supply Air Temperature Input Method
   14,                                     !- Zone Cooling Design Supply Air Temperature {C}
   11.11,                                  !- Zone Cooling Design Supply Air Temperature Difference {deltaC}
@@ -460,25 +340,14 @@
   autosize;                               !- Dedicated Outdoor Air High Setpoint Temperature for Design {C}
 
 OS:ZoneHVAC:EquipmentList,
-<<<<<<< HEAD
-  {1346b155-8743-4f0b-a7fc-e393d0c57922}, !- Handle
+  {744a6bcc-62c9-416b-afda-e6c54dbd4ee2}, !- Handle
   Zone HVAC Equipment List 1,             !- Name
-  {282c0ca3-40bf-4afb-b5e7-74223b39f444}; !- Thermal Zone
+  {6d8d915b-e89f-45e3-a69a-edf8a4451112}; !- Thermal Zone
 
 OS:Space,
-  {8f25b1a7-a8cb-4a9b-890a-2f3f7319e9f0}, !- Handle
+  {dd3b60d1-113a-43f3-bf21-5f8c8784feb8}, !- Handle
   living space,                           !- Name
-  {9f257518-94bb-4496-a428-54fe7071829e}, !- Space Type Name
-=======
-  {47081b5a-36e1-4916-b6b8-5ec2128d6498}, !- Handle
-  Zone HVAC Equipment List 1,             !- Name
-  {17c32b1a-22b3-452b-bf99-6f7254cf8095}; !- Thermal Zone
-
-OS:Space,
-  {42cc7005-a37f-4b43-ac50-95bc3051a388}, !- Handle
-  living space,                           !- Name
-  {ff3a54b5-a57c-472e-8f77-00c03e3eecc0}, !- Space Type Name
->>>>>>> ed7d523f
+  {c4015290-c8dc-457a-8f9f-39b404a65016}, !- Space Type Name
   ,                                       !- Default Construction Set Name
   ,                                       !- Default Schedule Set Name
   ,                                       !- Direction of Relative North {deg}
@@ -486,35 +355,19 @@
   ,                                       !- Y Origin {m}
   ,                                       !- Z Origin {m}
   ,                                       !- Building Story Name
-<<<<<<< HEAD
-  {282c0ca3-40bf-4afb-b5e7-74223b39f444}, !- Thermal Zone Name
+  {6d8d915b-e89f-45e3-a69a-edf8a4451112}, !- Thermal Zone Name
   ,                                       !- Part of Total Floor Area
   ,                                       !- Design Specification Outdoor Air Object Name
-  {02eff11c-50a4-4c8c-817b-b67cfb9b7144}; !- Building Unit Name
-
-OS:Surface,
-  {0f915109-e55e-4edd-8357-b08e4c585d14}, !- Handle
+  {169d1a36-6f71-4093-b035-5df6b2864efb}; !- Building Unit Name
+
+OS:Surface,
+  {7a839ea9-b0c0-4cd7-b3b2-81fd2efa0044}, !- Handle
   Surface 1,                              !- Name
   Floor,                                  !- Surface Type
   ,                                       !- Construction Name
-  {8f25b1a7-a8cb-4a9b-890a-2f3f7319e9f0}, !- Space Name
+  {dd3b60d1-113a-43f3-bf21-5f8c8784feb8}, !- Space Name
   Surface,                                !- Outside Boundary Condition
-  {346d6d85-29a6-4028-b633-b4e27f872497}, !- Outside Boundary Condition Object
-=======
-  {17c32b1a-22b3-452b-bf99-6f7254cf8095}, !- Thermal Zone Name
-  ,                                       !- Part of Total Floor Area
-  ,                                       !- Design Specification Outdoor Air Object Name
-  {85daecae-f09d-4c6d-8148-af39394b7936}; !- Building Unit Name
-
-OS:Surface,
-  {0e1ff7a2-fb0c-41fd-8295-7000be99d20a}, !- Handle
-  Surface 1,                              !- Name
-  Floor,                                  !- Surface Type
-  ,                                       !- Construction Name
-  {42cc7005-a37f-4b43-ac50-95bc3051a388}, !- Space Name
-  Surface,                                !- Outside Boundary Condition
-  {271d4292-f280-4c1a-93bf-3e3271c4cf48}, !- Outside Boundary Condition Object
->>>>>>> ed7d523f
+  {58d2e25f-f9b7-49ec-b506-a9d6013ab8b7}, !- Outside Boundary Condition Object
   NoSun,                                  !- Sun Exposure
   NoWind,                                 !- Wind Exposure
   ,                                       !- View Factor to Ground
@@ -525,19 +378,11 @@
   6.46578440716979, -12.9315688143396, 0; !- X,Y,Z Vertex 4 {m}
 
 OS:Surface,
-<<<<<<< HEAD
-  {f637a884-9cd7-4229-a8c8-34ce6fd3d3ed}, !- Handle
+  {5258d7a6-3fc2-47c4-960f-0740e833ac20}, !- Handle
   Surface 2,                              !- Name
   Wall,                                   !- Surface Type
   ,                                       !- Construction Name
-  {8f25b1a7-a8cb-4a9b-890a-2f3f7319e9f0}, !- Space Name
-=======
-  {6e4b5039-b6cf-4dd9-8ef0-9b5446fa737d}, !- Handle
-  Surface 2,                              !- Name
-  Wall,                                   !- Surface Type
-  ,                                       !- Construction Name
-  {42cc7005-a37f-4b43-ac50-95bc3051a388}, !- Space Name
->>>>>>> ed7d523f
+  {dd3b60d1-113a-43f3-bf21-5f8c8784feb8}, !- Space Name
   Outdoors,                               !- Outside Boundary Condition
   ,                                       !- Outside Boundary Condition Object
   SunExposed,                             !- Sun Exposure
@@ -550,19 +395,11 @@
   0, -12.9315688143396, 2.4384;           !- X,Y,Z Vertex 4 {m}
 
 OS:Surface,
-<<<<<<< HEAD
-  {d2ff2f08-6839-4b66-95d7-3b56f41cec12}, !- Handle
+  {5bea68d2-ea40-41b3-878e-6f5acf022cd8}, !- Handle
   Surface 3,                              !- Name
   Wall,                                   !- Surface Type
   ,                                       !- Construction Name
-  {8f25b1a7-a8cb-4a9b-890a-2f3f7319e9f0}, !- Space Name
-=======
-  {297b17ed-607c-4803-94bc-c0ed9dfd29c7}, !- Handle
-  Surface 3,                              !- Name
-  Wall,                                   !- Surface Type
-  ,                                       !- Construction Name
-  {42cc7005-a37f-4b43-ac50-95bc3051a388}, !- Space Name
->>>>>>> ed7d523f
+  {dd3b60d1-113a-43f3-bf21-5f8c8784feb8}, !- Space Name
   Outdoors,                               !- Outside Boundary Condition
   ,                                       !- Outside Boundary Condition Object
   SunExposed,                             !- Sun Exposure
@@ -575,23 +412,13 @@
   0, 0, 2.4384;                           !- X,Y,Z Vertex 4 {m}
 
 OS:Surface,
-<<<<<<< HEAD
-  {44b421bf-a53e-400a-8efe-455d7ba9cd04}, !- Handle
+  {d1cf32c5-b690-47b7-bb1e-d5b04e54bb30}, !- Handle
   Surface 4,                              !- Name
   Wall,                                   !- Surface Type
   ,                                       !- Construction Name
-  {8f25b1a7-a8cb-4a9b-890a-2f3f7319e9f0}, !- Space Name
+  {dd3b60d1-113a-43f3-bf21-5f8c8784feb8}, !- Space Name
   Adiabatic,                              !- Outside Boundary Condition
   ,                                       !- Outside Boundary Condition Object
-=======
-  {7236a6c5-28f0-420d-bea1-fbab6a6689f3}, !- Handle
-  Surface 4,                              !- Name
-  Wall,                                   !- Surface Type
-  ,                                       !- Construction Name
-  {42cc7005-a37f-4b43-ac50-95bc3051a388}, !- Space Name
-  Surface,                                !- Outside Boundary Condition
-  {4250d051-9914-4efc-ba9f-38f31eeff62c}, !- Outside Boundary Condition Object
->>>>>>> ed7d523f
   NoSun,                                  !- Sun Exposure
   NoWind,                                 !- Wind Exposure
   ,                                       !- View Factor to Ground
@@ -602,19 +429,11 @@
   6.46578440716979, 0, 2.4384;            !- X,Y,Z Vertex 4 {m}
 
 OS:Surface,
-<<<<<<< HEAD
-  {76cf9db8-6c95-4ba8-b58f-3542c12dfed9}, !- Handle
+  {c8cb16b3-6c68-4883-ade1-1d03b5dfb760}, !- Handle
   Surface 5,                              !- Name
   Wall,                                   !- Surface Type
   ,                                       !- Construction Name
-  {8f25b1a7-a8cb-4a9b-890a-2f3f7319e9f0}, !- Space Name
-=======
-  {f446e2ae-245c-45c9-8697-b63f8acc8696}, !- Handle
-  Surface 5,                              !- Name
-  Wall,                                   !- Surface Type
-  ,                                       !- Construction Name
-  {42cc7005-a37f-4b43-ac50-95bc3051a388}, !- Space Name
->>>>>>> ed7d523f
+  {dd3b60d1-113a-43f3-bf21-5f8c8784feb8}, !- Space Name
   Outdoors,                               !- Outside Boundary Condition
   ,                                       !- Outside Boundary Condition Object
   SunExposed,                             !- Sun Exposure
@@ -627,23 +446,13 @@
   6.46578440716979, -12.9315688143396, 2.4384; !- X,Y,Z Vertex 4 {m}
 
 OS:Surface,
-<<<<<<< HEAD
-  {e18c7b4c-e627-4fef-84c1-da46a15cd586}, !- Handle
+  {d67dfb4d-0e95-4a16-9004-7a1b4e9cfd92}, !- Handle
   Surface 6,                              !- Name
   RoofCeiling,                            !- Surface Type
   ,                                       !- Construction Name
-  {8f25b1a7-a8cb-4a9b-890a-2f3f7319e9f0}, !- Space Name
+  {dd3b60d1-113a-43f3-bf21-5f8c8784feb8}, !- Space Name
   Surface,                                !- Outside Boundary Condition
-  {4798975d-b4ac-49d5-bf7c-d68dc131832f}, !- Outside Boundary Condition Object
-=======
-  {ccfbfa98-ef4f-402e-bef2-b0b73f1dbeab}, !- Handle
-  Surface 6,                              !- Name
-  RoofCeiling,                            !- Surface Type
-  ,                                       !- Construction Name
-  {42cc7005-a37f-4b43-ac50-95bc3051a388}, !- Space Name
-  Surface,                                !- Outside Boundary Condition
-  {2a7145ee-ac77-46e0-b4f3-5e7578f946f2}, !- Outside Boundary Condition Object
->>>>>>> ed7d523f
+  {a7917f84-1f66-412c-a9b1-36273b1b3cc7}, !- Outside Boundary Condition Object
   NoSun,                                  !- Sun Exposure
   NoWind,                                 !- Wind Exposure
   ,                                       !- View Factor to Ground
@@ -654,11 +463,7 @@
   0, -12.9315688143396, 2.4384;           !- X,Y,Z Vertex 4 {m}
 
 OS:SpaceType,
-<<<<<<< HEAD
-  {9f257518-94bb-4496-a428-54fe7071829e}, !- Handle
-=======
-  {ff3a54b5-a57c-472e-8f77-00c03e3eecc0}, !- Handle
->>>>>>> ed7d523f
+  {c4015290-c8dc-457a-8f9f-39b404a65016}, !- Handle
   Space Type 1,                           !- Name
   ,                                       !- Default Construction Set Name
   ,                                       !- Default Schedule Set Name
@@ -668,13 +473,124 @@
   ,                                       !- Standards Building Type
   living;                                 !- Standards Space Type
 
-<<<<<<< HEAD
-OS:Surface,
-  {ec94ebdd-7ff7-4bc3-a859-b30d96823b81}, !- Handle
-=======
+OS:Surface,
+  {3a30a35e-3bf0-482a-b4da-6ded591875d6}, !- Handle
+  Surface 12,                             !- Name
+  Floor,                                  !- Surface Type
+  ,                                       !- Construction Name
+  {d4aeae6e-b3e1-4a82-8778-b6743bd43177}, !- Space Name
+  Foundation,                             !- Outside Boundary Condition
+  ,                                       !- Outside Boundary Condition Object
+  NoSun,                                  !- Sun Exposure
+  NoWind,                                 !- Wind Exposure
+  ,                                       !- View Factor to Ground
+  ,                                       !- Number of Vertices
+  0, -12.9315688143396, -2.4384,          !- X,Y,Z Vertex 1 {m}
+  0, 0, -2.4384,                          !- X,Y,Z Vertex 2 {m}
+  6.46578440716979, 0, -2.4384,           !- X,Y,Z Vertex 3 {m}
+  6.46578440716979, -12.9315688143396, -2.4384; !- X,Y,Z Vertex 4 {m}
+
+OS:Surface,
+  {4b646430-e281-4348-a28c-ca37fbbe6bae}, !- Handle
+  Surface 13,                             !- Name
+  Wall,                                   !- Surface Type
+  ,                                       !- Construction Name
+  {d4aeae6e-b3e1-4a82-8778-b6743bd43177}, !- Space Name
+  Foundation,                             !- Outside Boundary Condition
+  ,                                       !- Outside Boundary Condition Object
+  NoSun,                                  !- Sun Exposure
+  NoWind,                                 !- Wind Exposure
+  ,                                       !- View Factor to Ground
+  ,                                       !- Number of Vertices
+  0, 0, 0,                                !- X,Y,Z Vertex 1 {m}
+  0, 0, -2.4384,                          !- X,Y,Z Vertex 2 {m}
+  0, -12.9315688143396, -2.4384,          !- X,Y,Z Vertex 3 {m}
+  0, -12.9315688143396, 0;                !- X,Y,Z Vertex 4 {m}
+
+OS:Surface,
+  {7a26d1e8-4387-4a82-b340-c71a104ba43c}, !- Handle
+  Surface 14,                             !- Name
+  Wall,                                   !- Surface Type
+  ,                                       !- Construction Name
+  {d4aeae6e-b3e1-4a82-8778-b6743bd43177}, !- Space Name
+  Foundation,                             !- Outside Boundary Condition
+  ,                                       !- Outside Boundary Condition Object
+  NoSun,                                  !- Sun Exposure
+  NoWind,                                 !- Wind Exposure
+  ,                                       !- View Factor to Ground
+  ,                                       !- Number of Vertices
+  6.46578440716979, 0, 0,                 !- X,Y,Z Vertex 1 {m}
+  6.46578440716979, 0, -2.4384,           !- X,Y,Z Vertex 2 {m}
+  0, 0, -2.4384,                          !- X,Y,Z Vertex 3 {m}
+  0, 0, 0;                                !- X,Y,Z Vertex 4 {m}
+
+OS:Surface,
+  {8228ea5b-1083-4743-b871-020202027858}, !- Handle
+  Surface 15,                             !- Name
+  Wall,                                   !- Surface Type
+  ,                                       !- Construction Name
+  {d4aeae6e-b3e1-4a82-8778-b6743bd43177}, !- Space Name
+  Adiabatic,                              !- Outside Boundary Condition
+  ,                                       !- Outside Boundary Condition Object
+  NoSun,                                  !- Sun Exposure
+  NoWind,                                 !- Wind Exposure
+  ,                                       !- View Factor to Ground
+  ,                                       !- Number of Vertices
+  6.46578440716979, -12.9315688143396, 0, !- X,Y,Z Vertex 1 {m}
+  6.46578440716979, -12.9315688143396, -2.4384, !- X,Y,Z Vertex 2 {m}
+  6.46578440716979, 0, -2.4384,           !- X,Y,Z Vertex 3 {m}
+  6.46578440716979, 0, 0;                 !- X,Y,Z Vertex 4 {m}
+
+OS:Surface,
+  {7d9e727f-07b8-448b-9cfd-1162ede23ee2}, !- Handle
+  Surface 16,                             !- Name
+  Wall,                                   !- Surface Type
+  ,                                       !- Construction Name
+  {d4aeae6e-b3e1-4a82-8778-b6743bd43177}, !- Space Name
+  Foundation,                             !- Outside Boundary Condition
+  ,                                       !- Outside Boundary Condition Object
+  NoSun,                                  !- Sun Exposure
+  NoWind,                                 !- Wind Exposure
+  ,                                       !- View Factor to Ground
+  ,                                       !- Number of Vertices
+  0, -12.9315688143396, 0,                !- X,Y,Z Vertex 1 {m}
+  0, -12.9315688143396, -2.4384,          !- X,Y,Z Vertex 2 {m}
+  6.46578440716979, -12.9315688143396, -2.4384, !- X,Y,Z Vertex 3 {m}
+  6.46578440716979, -12.9315688143396, 0; !- X,Y,Z Vertex 4 {m}
+
+OS:Surface,
+  {58d2e25f-f9b7-49ec-b506-a9d6013ab8b7}, !- Handle
+  Surface 17,                             !- Name
+  RoofCeiling,                            !- Surface Type
+  ,                                       !- Construction Name
+  {d4aeae6e-b3e1-4a82-8778-b6743bd43177}, !- Space Name
+  Surface,                                !- Outside Boundary Condition
+  {7a839ea9-b0c0-4cd7-b3b2-81fd2efa0044}, !- Outside Boundary Condition Object
+  NoSun,                                  !- Sun Exposure
+  NoWind,                                 !- Wind Exposure
+  ,                                       !- View Factor to Ground
+  ,                                       !- Number of Vertices
+  6.46578440716979, -12.9315688143396, 0, !- X,Y,Z Vertex 1 {m}
+  6.46578440716979, 0, 0,                 !- X,Y,Z Vertex 2 {m}
+  0, 0, 0,                                !- X,Y,Z Vertex 3 {m}
+  0, -12.9315688143396, 0;                !- X,Y,Z Vertex 4 {m}
+
+OS:Space,
+  {d4aeae6e-b3e1-4a82-8778-b6743bd43177}, !- Handle
+  unfinished basement space,              !- Name
+  {f28e9563-706b-4e02-ac8e-fe4a128b1bd6}, !- Space Type Name
+  ,                                       !- Default Construction Set Name
+  ,                                       !- Default Schedule Set Name
+  ,                                       !- Direction of Relative North {deg}
+  ,                                       !- X Origin {m}
+  ,                                       !- Y Origin {m}
+  ,                                       !- Z Origin {m}
+  ,                                       !- Building Story Name
+  {d59803eb-ce12-4f36-b17b-1d450807d559}; !- Thermal Zone Name
+
 OS:ThermalZone,
-  {8c6a09c8-8f50-4029-b227-8d3116da8e8d}, !- Handle
-  living zone|unit 2,                     !- Name
+  {d59803eb-ce12-4f36-b17b-1d450807d559}, !- Handle
+  unfinished basement zone,               !- Name
   ,                                       !- Multiplier
   ,                                       !- Ceiling Height {m}
   ,                                       !- Volume {m3}
@@ -682,10 +598,10 @@
   ,                                       !- Zone Inside Convection Algorithm
   ,                                       !- Zone Outside Convection Algorithm
   ,                                       !- Zone Conditioning Equipment List Name
-  {5723e4c9-0b30-4826-9e71-ae0def96a7c0}, !- Zone Air Inlet Port List
-  {152c59eb-32f6-42b1-89b4-c27c0e6772cd}, !- Zone Air Exhaust Port List
-  {250bb55b-3201-43f2-9516-2c9b3c9a140e}, !- Zone Air Node Name
-  {7a096153-8724-43fa-9c9d-605123cb8916}, !- Zone Return Air Port List
+  {81a7f3b2-721a-4643-943d-608d8554bd4b}, !- Zone Air Inlet Port List
+  {1d34001f-d7fd-41d6-85d7-6b22135b0c5b}, !- Zone Air Exhaust Port List
+  {d06b4da2-ce72-4782-b6be-1f0e2d49509a}, !- Zone Air Node Name
+  {9381e576-74f2-47cd-ac48-c59204b604b4}, !- Zone Return Air Port List
   ,                                       !- Primary Daylighting Control Name
   ,                                       !- Fraction of Zone Controlled by Primary Daylighting Control
   ,                                       !- Secondary Daylighting Control Name
@@ -696,37 +612,37 @@
   No;                                     !- Use Ideal Air Loads
 
 OS:Node,
-  {a9c05f89-195f-45e4-a277-c890e34c5c74}, !- Handle
+  {d0513bd9-a318-4a49-b6eb-281daa870ff9}, !- Handle
   Node 2,                                 !- Name
-  {250bb55b-3201-43f2-9516-2c9b3c9a140e}, !- Inlet Port
+  {d06b4da2-ce72-4782-b6be-1f0e2d49509a}, !- Inlet Port
   ;                                       !- Outlet Port
 
 OS:Connection,
-  {250bb55b-3201-43f2-9516-2c9b3c9a140e}, !- Handle
-  {0c600e11-2e5a-4a5c-8d1c-944bc86bafd6}, !- Name
-  {8c6a09c8-8f50-4029-b227-8d3116da8e8d}, !- Source Object
+  {d06b4da2-ce72-4782-b6be-1f0e2d49509a}, !- Handle
+  {fe241387-cb1f-4c37-8cf1-c9274bb017af}, !- Name
+  {d59803eb-ce12-4f36-b17b-1d450807d559}, !- Source Object
   11,                                     !- Outlet Port
-  {a9c05f89-195f-45e4-a277-c890e34c5c74}, !- Target Object
+  {d0513bd9-a318-4a49-b6eb-281daa870ff9}, !- Target Object
   2;                                      !- Inlet Port
 
 OS:PortList,
-  {5723e4c9-0b30-4826-9e71-ae0def96a7c0}, !- Handle
-  {f0d9f449-a645-48de-8500-65348dac9bb0}, !- Name
-  {8c6a09c8-8f50-4029-b227-8d3116da8e8d}; !- HVAC Component
+  {81a7f3b2-721a-4643-943d-608d8554bd4b}, !- Handle
+  {25df6fa5-b305-4631-bab5-fcc3f776e5bd}, !- Name
+  {d59803eb-ce12-4f36-b17b-1d450807d559}; !- HVAC Component
 
 OS:PortList,
-  {152c59eb-32f6-42b1-89b4-c27c0e6772cd}, !- Handle
-  {63335cbb-66b0-40ef-8acf-8a68eea60efd}, !- Name
-  {8c6a09c8-8f50-4029-b227-8d3116da8e8d}; !- HVAC Component
+  {1d34001f-d7fd-41d6-85d7-6b22135b0c5b}, !- Handle
+  {89dfd818-0283-442f-a9bb-28dec1dec16e}, !- Name
+  {d59803eb-ce12-4f36-b17b-1d450807d559}; !- HVAC Component
 
 OS:PortList,
-  {7a096153-8724-43fa-9c9d-605123cb8916}, !- Handle
-  {981cf45d-0b67-443d-9fcb-fee22d443c63}, !- Name
-  {8c6a09c8-8f50-4029-b227-8d3116da8e8d}; !- HVAC Component
+  {9381e576-74f2-47cd-ac48-c59204b604b4}, !- Handle
+  {ecebedaa-c5cd-4a6b-900f-80ce8e721f79}, !- Name
+  {d59803eb-ce12-4f36-b17b-1d450807d559}; !- HVAC Component
 
 OS:Sizing:Zone,
-  {db5b51d0-340a-4769-9da4-4732e577d735}, !- Handle
-  {8c6a09c8-8f50-4029-b227-8d3116da8e8d}, !- Zone or ZoneList Name
+  {80c4cc28-d2a5-4e5f-a117-20119d86d400}, !- Handle
+  {d59803eb-ce12-4f36-b17b-1d450807d559}, !- Zone or ZoneList Name
   SupplyAirTemperature,                   !- Zone Cooling Design Supply Air Temperature Input Method
   14,                                     !- Zone Cooling Design Supply Air Temperature {C}
   11.11,                                  !- Zone Cooling Design Supply Air Temperature Difference {deltaC}
@@ -755,209 +671,108 @@
   autosize;                               !- Dedicated Outdoor Air High Setpoint Temperature for Design {C}
 
 OS:ZoneHVAC:EquipmentList,
-  {3def1f82-168b-4bf0-9911-4f22ac079c16}, !- Handle
+  {624472a0-c1e8-42d6-b81e-76f70cb49f36}, !- Handle
   Zone HVAC Equipment List 2,             !- Name
-  {8c6a09c8-8f50-4029-b227-8d3116da8e8d}; !- Thermal Zone
-
-OS:Space,
-  {acc70993-8fb7-46ab-bfdb-a8ef9d0ccf89}, !- Handle
-  living space|unit 2|story 1,            !- Name
-  {ff3a54b5-a57c-472e-8f77-00c03e3eecc0}, !- Space Type Name
+  {d59803eb-ce12-4f36-b17b-1d450807d559}; !- Thermal Zone
+
+OS:SpaceType,
+  {f28e9563-706b-4e02-ac8e-fe4a128b1bd6}, !- Handle
+  Space Type 2,                           !- Name
   ,                                       !- Default Construction Set Name
   ,                                       !- Default Schedule Set Name
-  -0,                                     !- Direction of Relative North {deg}
-  0,                                      !- X Origin {m}
-  0,                                      !- Y Origin {m}
-  0,                                      !- Z Origin {m}
-  ,                                       !- Building Story Name
-  {8c6a09c8-8f50-4029-b227-8d3116da8e8d}, !- Thermal Zone Name
-  ,                                       !- Part of Total Floor Area
+  ,                                       !- Group Rendering Name
   ,                                       !- Design Specification Outdoor Air Object Name
-  {0cfafaa3-fb8c-4ab5-aee0-6027e93da6d7}; !- Building Unit Name
-
-OS:Surface,
-  {038db125-2c41-453d-a1d3-d2ff3732eb31}, !- Handle
->>>>>>> ed7d523f
-  Surface 12,                             !- Name
-  Wall,                                   !- Surface Type
-  ,                                       !- Construction Name
-  {acc70993-8fb7-46ab-bfdb-a8ef9d0ccf89}, !- Space Name
+  ,                                       !- Standards Template
+  ,                                       !- Standards Building Type
+  unfinished basement;                    !- Standards Space Type
+
+OS:Surface,
+  {a7917f84-1f66-412c-a9b1-36273b1b3cc7}, !- Handle
+  Surface 7,                              !- Name
+  Floor,                                  !- Surface Type
+  ,                                       !- Construction Name
+  {dd7ed33a-6e63-45ae-a377-7ef69b47ea97}, !- Space Name
+  Surface,                                !- Outside Boundary Condition
+  {d67dfb4d-0e95-4a16-9004-7a1b4e9cfd92}, !- Outside Boundary Condition Object
+  NoSun,                                  !- Sun Exposure
+  NoWind,                                 !- Wind Exposure
+  ,                                       !- View Factor to Ground
+  ,                                       !- Number of Vertices
+  0, -12.9315688143396, 2.4384,           !- X,Y,Z Vertex 1 {m}
+  0, 0, 2.4384,                           !- X,Y,Z Vertex 2 {m}
+  6.46578440716979, 0, 2.4384,            !- X,Y,Z Vertex 3 {m}
+  6.46578440716979, -12.9315688143396, 2.4384; !- X,Y,Z Vertex 4 {m}
+
+OS:Surface,
+  {17706042-f5b7-405d-8246-6335a0066d2b}, !- Handle
+  Surface 8,                              !- Name
+  RoofCeiling,                            !- Surface Type
+  ,                                       !- Construction Name
+  {dd7ed33a-6e63-45ae-a377-7ef69b47ea97}, !- Space Name
   Outdoors,                               !- Outside Boundary Condition
   ,                                       !- Outside Boundary Condition Object
   SunExposed,                             !- Sun Exposure
   WindExposed,                            !- Wind Exposure
   ,                                       !- View Factor to Ground
   ,                                       !- Number of Vertices
-  12.9315688143396, 0, 2.4384,            !- X,Y,Z Vertex 1 {m}
-  12.9315688143396, 0, 0,                 !- X,Y,Z Vertex 2 {m}
-  6.46578440716979, 0, 0,                 !- X,Y,Z Vertex 3 {m}
-  6.46578440716979, 0, 2.4384;            !- X,Y,Z Vertex 4 {m}
-
-OS:Surface,
-  {bb13488c-23ad-43f5-bde9-068b609087cd}, !- Handle
-  Surface 13,                             !- Name
-  Floor,                                  !- Surface Type
-  ,                                       !- Construction Name
-<<<<<<< HEAD
-  {05b4f7c9-0632-479f-9f17-263ec1923669}, !- Space Name
-  Foundation,                             !- Outside Boundary Condition
-  ,                                       !- Outside Boundary Condition Object
-=======
-  {acc70993-8fb7-46ab-bfdb-a8ef9d0ccf89}, !- Space Name
-  Surface,                                !- Outside Boundary Condition
-  {99219199-cd93-4236-83a1-93ad7d6480b0}, !- Outside Boundary Condition Object
->>>>>>> ed7d523f
-  NoSun,                                  !- Sun Exposure
-  NoWind,                                 !- Wind Exposure
-  ,                                       !- View Factor to Ground
-  ,                                       !- Number of Vertices
-  0, -12.9315688143396, -2.4384,          !- X,Y,Z Vertex 1 {m}
-  0, 0, -2.4384,                          !- X,Y,Z Vertex 2 {m}
-  6.46578440716979, 0, -2.4384,           !- X,Y,Z Vertex 3 {m}
-  6.46578440716979, -12.9315688143396, -2.4384; !- X,Y,Z Vertex 4 {m}
-
-OS:Surface,
-<<<<<<< HEAD
-  {07244a61-4359-4900-be2f-5bef7e80dde0}, !- Handle
-  Surface 13,                             !- Name
-  Wall,                                   !- Surface Type
-  ,                                       !- Construction Name
-  {05b4f7c9-0632-479f-9f17-263ec1923669}, !- Space Name
-  Foundation,                             !- Outside Boundary Condition
-  ,                                       !- Outside Boundary Condition Object
-  NoSun,                                  !- Sun Exposure
-  NoWind,                                 !- Wind Exposure
-  ,                                       !- View Factor to Ground
-  ,                                       !- Number of Vertices
-  0, 0, 0,                                !- X,Y,Z Vertex 1 {m}
-  0, 0, -2.4384,                          !- X,Y,Z Vertex 2 {m}
-  0, -12.9315688143396, -2.4384,          !- X,Y,Z Vertex 3 {m}
-  0, -12.9315688143396, 0;                !- X,Y,Z Vertex 4 {m}
-
-OS:Surface,
-  {573fb356-7ce5-4375-80e2-8ccc9cc49d7a}, !- Handle
-  Surface 14,                             !- Name
-  Wall,                                   !- Surface Type
-  ,                                       !- Construction Name
-  {05b4f7c9-0632-479f-9f17-263ec1923669}, !- Space Name
-  Foundation,                             !- Outside Boundary Condition
-  ,                                       !- Outside Boundary Condition Object
-=======
-  {4250d051-9914-4efc-ba9f-38f31eeff62c}, !- Handle
-  Surface 14,                             !- Name
-  Wall,                                   !- Surface Type
-  ,                                       !- Construction Name
-  {acc70993-8fb7-46ab-bfdb-a8ef9d0ccf89}, !- Space Name
-  Surface,                                !- Outside Boundary Condition
-  {7236a6c5-28f0-420d-bea1-fbab6a6689f3}, !- Outside Boundary Condition Object
->>>>>>> ed7d523f
-  NoSun,                                  !- Sun Exposure
-  NoWind,                                 !- Wind Exposure
-  ,                                       !- View Factor to Ground
-  ,                                       !- Number of Vertices
-<<<<<<< HEAD
-  6.46578440716979, 0, 0,                 !- X,Y,Z Vertex 1 {m}
-  6.46578440716979, 0, -2.4384,           !- X,Y,Z Vertex 2 {m}
-  0, 0, -2.4384,                          !- X,Y,Z Vertex 3 {m}
-  0, 0, 0;                                !- X,Y,Z Vertex 4 {m}
-
-OS:Surface,
-  {966ecfa5-4beb-4fdb-a2bd-694f9b8d4e63}, !- Handle
-  Surface 15,                             !- Name
-  Wall,                                   !- Surface Type
-  ,                                       !- Construction Name
-  {05b4f7c9-0632-479f-9f17-263ec1923669}, !- Space Name
-  Adiabatic,                              !- Outside Boundary Condition
-  ,                                       !- Outside Boundary Condition Object
-=======
-  6.46578440716979, 0, 2.4384,            !- X,Y,Z Vertex 1 {m}
-  6.46578440716979, 0, 0,                 !- X,Y,Z Vertex 2 {m}
-  6.46578440716979, -12.9315688143396, 0, !- X,Y,Z Vertex 3 {m}
-  6.46578440716979, -12.9315688143396, 2.4384; !- X,Y,Z Vertex 4 {m}
-
-OS:Surface,
-  {6655e387-d432-48d1-82cf-e8022d542e86}, !- Handle
-  Surface 15,                             !- Name
-  Wall,                                   !- Surface Type
-  ,                                       !- Construction Name
-  {acc70993-8fb7-46ab-bfdb-a8ef9d0ccf89}, !- Space Name
-  Surface,                                !- Outside Boundary Condition
-  {abf94930-811e-46ef-8bfd-e88977339461}, !- Outside Boundary Condition Object
->>>>>>> ed7d523f
-  NoSun,                                  !- Sun Exposure
-  NoWind,                                 !- Wind Exposure
-  ,                                       !- View Factor to Ground
-  ,                                       !- Number of Vertices
-  6.46578440716979, -12.9315688143396, 0, !- X,Y,Z Vertex 1 {m}
-  6.46578440716979, -12.9315688143396, -2.4384, !- X,Y,Z Vertex 2 {m}
-  6.46578440716979, 0, -2.4384,           !- X,Y,Z Vertex 3 {m}
-  6.46578440716979, 0, 0;                 !- X,Y,Z Vertex 4 {m}
-
-OS:Surface,
-<<<<<<< HEAD
-  {4b28c6c6-8c0c-4b17-b224-1edc34469754}, !- Handle
-  Surface 16,                             !- Name
-  Wall,                                   !- Surface Type
-  ,                                       !- Construction Name
-  {05b4f7c9-0632-479f-9f17-263ec1923669}, !- Space Name
-  Foundation,                             !- Outside Boundary Condition
-  ,                                       !- Outside Boundary Condition Object
-  NoSun,                                  !- Sun Exposure
-  NoWind,                                 !- Wind Exposure
-  ,                                       !- View Factor to Ground
-  ,                                       !- Number of Vertices
-  0, -12.9315688143396, 0,                !- X,Y,Z Vertex 1 {m}
-  0, -12.9315688143396, -2.4384,          !- X,Y,Z Vertex 2 {m}
-  6.46578440716979, -12.9315688143396, -2.4384, !- X,Y,Z Vertex 3 {m}
-  6.46578440716979, -12.9315688143396, 0; !- X,Y,Z Vertex 4 {m}
-
-OS:Surface,
-  {346d6d85-29a6-4028-b633-b4e27f872497}, !- Handle
-  Surface 17,                             !- Name
+  0, -6.46578440716979, 5.6712922035849,  !- X,Y,Z Vertex 1 {m}
+  6.46578440716979, -6.46578440716979, 5.6712922035849, !- X,Y,Z Vertex 2 {m}
+  6.46578440716979, 0, 2.4384,            !- X,Y,Z Vertex 3 {m}
+  0, 0, 2.4384;                           !- X,Y,Z Vertex 4 {m}
+
+OS:Surface,
+  {1311f61b-1364-4161-b1ac-7d4002e7a830}, !- Handle
+  Surface 9,                              !- Name
   RoofCeiling,                            !- Surface Type
   ,                                       !- Construction Name
-  {05b4f7c9-0632-479f-9f17-263ec1923669}, !- Space Name
-  Surface,                                !- Outside Boundary Condition
-  {0f915109-e55e-4edd-8357-b08e4c585d14}, !- Outside Boundary Condition Object
-=======
-  {50d1c78f-961b-421b-bed0-7de0df8a06ee}, !- Handle
-  Surface 16,                             !- Name
-  Wall,                                   !- Surface Type
-  ,                                       !- Construction Name
-  {acc70993-8fb7-46ab-bfdb-a8ef9d0ccf89}, !- Space Name
+  {dd7ed33a-6e63-45ae-a377-7ef69b47ea97}, !- Space Name
   Outdoors,                               !- Outside Boundary Condition
   ,                                       !- Outside Boundary Condition Object
   SunExposed,                             !- Sun Exposure
   WindExposed,                            !- Wind Exposure
   ,                                       !- View Factor to Ground
   ,                                       !- Number of Vertices
-  6.46578440716979, -12.9315688143396, 2.4384, !- X,Y,Z Vertex 1 {m}
-  6.46578440716979, -12.9315688143396, 0, !- X,Y,Z Vertex 2 {m}
-  12.9315688143396, -12.9315688143396, 0, !- X,Y,Z Vertex 3 {m}
-  12.9315688143396, -12.9315688143396, 2.4384; !- X,Y,Z Vertex 4 {m}
-
-OS:Surface,
-  {0d0e5ba1-c4de-43bb-82d0-485a4917df19}, !- Handle
-  Surface 17,                             !- Name
-  RoofCeiling,                            !- Surface Type
-  ,                                       !- Construction Name
-  {acc70993-8fb7-46ab-bfdb-a8ef9d0ccf89}, !- Space Name
-  Surface,                                !- Outside Boundary Condition
-  {1fc830a0-e92b-4a19-9ac3-9668fc343805}, !- Outside Boundary Condition Object
->>>>>>> ed7d523f
-  NoSun,                                  !- Sun Exposure
-  NoWind,                                 !- Wind Exposure
-  ,                                       !- View Factor to Ground
-  ,                                       !- Number of Vertices
-  6.46578440716979, -12.9315688143396, 0, !- X,Y,Z Vertex 1 {m}
-  6.46578440716979, 0, 0,                 !- X,Y,Z Vertex 2 {m}
-  0, 0, 0,                                !- X,Y,Z Vertex 3 {m}
-  0, -12.9315688143396, 0;                !- X,Y,Z Vertex 4 {m}
+  6.46578440716979, -6.46578440716979, 5.6712922035849, !- X,Y,Z Vertex 1 {m}
+  0, -6.46578440716979, 5.6712922035849,  !- X,Y,Z Vertex 2 {m}
+  0, -12.9315688143396, 2.4384,           !- X,Y,Z Vertex 3 {m}
+  6.46578440716979, -12.9315688143396, 2.4384; !- X,Y,Z Vertex 4 {m}
+
+OS:Surface,
+  {3001ac7d-e672-4854-8ac4-f3cf046fbfba}, !- Handle
+  Surface 10,                             !- Name
+  Wall,                                   !- Surface Type
+  ,                                       !- Construction Name
+  {dd7ed33a-6e63-45ae-a377-7ef69b47ea97}, !- Space Name
+  Outdoors,                               !- Outside Boundary Condition
+  ,                                       !- Outside Boundary Condition Object
+  SunExposed,                             !- Sun Exposure
+  WindExposed,                            !- Wind Exposure
+  ,                                       !- View Factor to Ground
+  ,                                       !- Number of Vertices
+  0, -6.46578440716979, 5.6712922035849,  !- X,Y,Z Vertex 1 {m}
+  0, 0, 2.4384,                           !- X,Y,Z Vertex 2 {m}
+  0, -12.9315688143396, 2.4384;           !- X,Y,Z Vertex 3 {m}
+
+OS:Surface,
+  {7a7f9023-7ff4-4d5e-99c6-8265eaf42897}, !- Handle
+  Surface 11,                             !- Name
+  Wall,                                   !- Surface Type
+  ,                                       !- Construction Name
+  {dd7ed33a-6e63-45ae-a377-7ef69b47ea97}, !- Space Name
+  Adiabatic,                              !- Outside Boundary Condition
+  ,                                       !- Outside Boundary Condition Object
+  NoSun,                                  !- Sun Exposure
+  NoWind,                                 !- Wind Exposure
+  ,                                       !- View Factor to Ground
+  ,                                       !- Number of Vertices
+  6.46578440716979, -6.46578440716979, 5.6712922035849, !- X,Y,Z Vertex 1 {m}
+  6.46578440716979, -12.9315688143396, 2.4384, !- X,Y,Z Vertex 2 {m}
+  6.46578440716979, 0, 2.4384;            !- X,Y,Z Vertex 3 {m}
 
 OS:Space,
-  {05b4f7c9-0632-479f-9f17-263ec1923669}, !- Handle
-  unfinished basement space,              !- Name
-  {766a989f-f961-418d-8275-c28e5fa11783}, !- Space Type Name
+  {dd7ed33a-6e63-45ae-a377-7ef69b47ea97}, !- Handle
+  unfinished attic space,                 !- Name
+  {430dd668-5856-4481-a092-7033921e5cfc}, !- Space Type Name
   ,                                       !- Default Construction Set Name
   ,                                       !- Default Schedule Set Name
   ,                                       !- Direction of Relative North {deg}
@@ -965,16 +780,11 @@
   ,                                       !- Y Origin {m}
   ,                                       !- Z Origin {m}
   ,                                       !- Building Story Name
-  {501721ba-88ee-43cc-8319-a2c0c31164af}; !- Thermal Zone Name
+  {73bbcf16-a693-4485-a979-1c5186b52b1e}; !- Thermal Zone Name
 
 OS:ThermalZone,
-<<<<<<< HEAD
-  {501721ba-88ee-43cc-8319-a2c0c31164af}, !- Handle
-  unfinished basement zone,               !- Name
-=======
-  {ed79f34a-f344-4f68-a8db-ac4c428f874c}, !- Handle
-  living zone|unit 3,                     !- Name
->>>>>>> ed7d523f
+  {73bbcf16-a693-4485-a979-1c5186b52b1e}, !- Handle
+  unfinished attic zone,                  !- Name
   ,                                       !- Multiplier
   ,                                       !- Ceiling Height {m}
   ,                                       !- Volume {m3}
@@ -982,17 +792,10 @@
   ,                                       !- Zone Inside Convection Algorithm
   ,                                       !- Zone Outside Convection Algorithm
   ,                                       !- Zone Conditioning Equipment List Name
-<<<<<<< HEAD
-  {5f240726-5319-4ef1-9d09-362ea21f961a}, !- Zone Air Inlet Port List
-  {388fdede-0fef-4e2c-be2f-901c72469f82}, !- Zone Air Exhaust Port List
-  {7d6268d6-5d9c-495e-ad9e-2f3c38db73b5}, !- Zone Air Node Name
-  {483e4279-2299-4635-8664-eb44ec4eccbb}, !- Zone Return Air Port List
-=======
-  {b3722c59-8291-401b-9c41-8a47bfd2ad89}, !- Zone Air Inlet Port List
-  {5f73e156-3f4a-4757-b270-2ef5a963e53d}, !- Zone Air Exhaust Port List
-  {10fdb251-141d-4ff2-a96c-978393b445f6}, !- Zone Air Node Name
-  {4426a41f-73ee-4905-8666-093831c7719d}, !- Zone Return Air Port List
->>>>>>> ed7d523f
+  {a9338b42-5f3f-4de7-bf6e-9e631fb6c698}, !- Zone Air Inlet Port List
+  {6c8368f0-c60e-4598-a09d-0f66b121e61d}, !- Zone Air Exhaust Port List
+  {d087a061-db73-4f06-82e5-8bd09ee77ca6}, !- Zone Air Node Name
+  {84bc53fd-929f-4add-88f8-600be09d1a1c}, !- Zone Return Air Port List
   ,                                       !- Primary Daylighting Control Name
   ,                                       !- Fraction of Zone Controlled by Primary Daylighting Control
   ,                                       !- Secondary Daylighting Control Name
@@ -1003,71 +806,37 @@
   No;                                     !- Use Ideal Air Loads
 
 OS:Node,
-<<<<<<< HEAD
-  {66cec984-3688-4e10-aa58-874e06be7f2f}, !- Handle
-  Node 2,                                 !- Name
-  {7d6268d6-5d9c-495e-ad9e-2f3c38db73b5}, !- Inlet Port
+  {8eaf6e27-c67c-43a1-8b30-e95f6c90aecc}, !- Handle
+  Node 3,                                 !- Name
+  {d087a061-db73-4f06-82e5-8bd09ee77ca6}, !- Inlet Port
   ;                                       !- Outlet Port
 
 OS:Connection,
-  {7d6268d6-5d9c-495e-ad9e-2f3c38db73b5}, !- Handle
-  {625f5201-f279-4844-8c3a-fd3aa75c56ad}, !- Name
-  {501721ba-88ee-43cc-8319-a2c0c31164af}, !- Source Object
+  {d087a061-db73-4f06-82e5-8bd09ee77ca6}, !- Handle
+  {4571b227-c46c-4c80-86b6-785eab080788}, !- Name
+  {73bbcf16-a693-4485-a979-1c5186b52b1e}, !- Source Object
   11,                                     !- Outlet Port
-  {66cec984-3688-4e10-aa58-874e06be7f2f}, !- Target Object
+  {8eaf6e27-c67c-43a1-8b30-e95f6c90aecc}, !- Target Object
   2;                                      !- Inlet Port
 
 OS:PortList,
-  {5f240726-5319-4ef1-9d09-362ea21f961a}, !- Handle
-  {60c814be-06c4-4779-add7-2b06101af490}, !- Name
-  {501721ba-88ee-43cc-8319-a2c0c31164af}; !- HVAC Component
+  {a9338b42-5f3f-4de7-bf6e-9e631fb6c698}, !- Handle
+  {11342ac8-a20f-40b0-9aae-c53c81aea50c}, !- Name
+  {73bbcf16-a693-4485-a979-1c5186b52b1e}; !- HVAC Component
 
 OS:PortList,
-  {388fdede-0fef-4e2c-be2f-901c72469f82}, !- Handle
-  {f1ea4c1d-174c-40d1-9855-8c7e736c8047}, !- Name
-  {501721ba-88ee-43cc-8319-a2c0c31164af}; !- HVAC Component
+  {6c8368f0-c60e-4598-a09d-0f66b121e61d}, !- Handle
+  {73d47c89-9cb3-4815-abda-1afcca4a2014}, !- Name
+  {73bbcf16-a693-4485-a979-1c5186b52b1e}; !- HVAC Component
 
 OS:PortList,
-  {483e4279-2299-4635-8664-eb44ec4eccbb}, !- Handle
-  {738d40a3-ff80-4d7d-8a1f-a1f6f505702a}, !- Name
-  {501721ba-88ee-43cc-8319-a2c0c31164af}; !- HVAC Component
+  {84bc53fd-929f-4add-88f8-600be09d1a1c}, !- Handle
+  {1173eca8-03ab-4567-a970-43703241469f}, !- Name
+  {73bbcf16-a693-4485-a979-1c5186b52b1e}; !- HVAC Component
 
 OS:Sizing:Zone,
-  {1487d89b-9032-45a8-90ce-a2135e935208}, !- Handle
-  {501721ba-88ee-43cc-8319-a2c0c31164af}, !- Zone or ZoneList Name
-=======
-  {f3ff8e55-6614-4a30-ae8e-86d03e4b8e1b}, !- Handle
-  Node 3,                                 !- Name
-  {10fdb251-141d-4ff2-a96c-978393b445f6}, !- Inlet Port
-  ;                                       !- Outlet Port
-
-OS:Connection,
-  {10fdb251-141d-4ff2-a96c-978393b445f6}, !- Handle
-  {a506cdb1-f5c3-4c91-9cec-edb104232bbd}, !- Name
-  {ed79f34a-f344-4f68-a8db-ac4c428f874c}, !- Source Object
-  11,                                     !- Outlet Port
-  {f3ff8e55-6614-4a30-ae8e-86d03e4b8e1b}, !- Target Object
-  2;                                      !- Inlet Port
-
-OS:PortList,
-  {b3722c59-8291-401b-9c41-8a47bfd2ad89}, !- Handle
-  {acae76e5-8680-476d-b30b-fa59179008b2}, !- Name
-  {ed79f34a-f344-4f68-a8db-ac4c428f874c}; !- HVAC Component
-
-OS:PortList,
-  {5f73e156-3f4a-4757-b270-2ef5a963e53d}, !- Handle
-  {5cc1ffdc-dda5-4852-ad2a-a81eb43b36d8}, !- Name
-  {ed79f34a-f344-4f68-a8db-ac4c428f874c}; !- HVAC Component
-
-OS:PortList,
-  {4426a41f-73ee-4905-8666-093831c7719d}, !- Handle
-  {bfbfe344-d792-40ba-bc42-a7eef82bf1cd}, !- Name
-  {ed79f34a-f344-4f68-a8db-ac4c428f874c}; !- HVAC Component
-
-OS:Sizing:Zone,
-  {7b2adc59-8b5b-4057-a8b3-3fe0ba4b5687}, !- Handle
-  {ed79f34a-f344-4f68-a8db-ac4c428f874c}, !- Zone or ZoneList Name
->>>>>>> ed7d523f
+  {5d7a8203-ca15-48c1-9aec-a909fa9488bb}, !- Handle
+  {73bbcf16-a693-4485-a979-1c5186b52b1e}, !- Zone or ZoneList Name
   SupplyAirTemperature,                   !- Zone Cooling Design Supply Air Temperature Input Method
   14,                                     !- Zone Cooling Design Supply Air Temperature {C}
   11.11,                                  !- Zone Cooling Design Supply Air Temperature Difference {deltaC}
@@ -1096,364 +865,12 @@
   autosize;                               !- Dedicated Outdoor Air High Setpoint Temperature for Design {C}
 
 OS:ZoneHVAC:EquipmentList,
-<<<<<<< HEAD
-  {42056d96-9b86-4b33-ae80-268a6bbc4f8c}, !- Handle
-  Zone HVAC Equipment List 2,             !- Name
-  {501721ba-88ee-43cc-8319-a2c0c31164af}; !- Thermal Zone
+  {02998c88-108a-4caf-886f-ee9b194c7b22}, !- Handle
+  Zone HVAC Equipment List 3,             !- Name
+  {73bbcf16-a693-4485-a979-1c5186b52b1e}; !- Thermal Zone
 
 OS:SpaceType,
-  {766a989f-f961-418d-8275-c28e5fa11783}, !- Handle
-  Space Type 2,                           !- Name
-  ,                                       !- Default Construction Set Name
-  ,                                       !- Default Schedule Set Name
-  ,                                       !- Group Rendering Name
-  ,                                       !- Design Specification Outdoor Air Object Name
-  ,                                       !- Standards Template
-  ,                                       !- Standards Building Type
-  unfinished basement;                    !- Standards Space Type
-
-OS:Surface,
-  {4798975d-b4ac-49d5-bf7c-d68dc131832f}, !- Handle
-  Surface 7,                              !- Name
-  Floor,                                  !- Surface Type
-  ,                                       !- Construction Name
-  {4c8e6c50-02a2-45ac-91c9-8572fc43836f}, !- Space Name
-  Surface,                                !- Outside Boundary Condition
-  {e18c7b4c-e627-4fef-84c1-da46a15cd586}, !- Outside Boundary Condition Object
-=======
-  {caf7b0b2-5ee5-4a7b-abd9-dcf6ca554349}, !- Handle
-  Zone HVAC Equipment List 3,             !- Name
-  {ed79f34a-f344-4f68-a8db-ac4c428f874c}; !- Thermal Zone
-
-OS:Space,
-  {3cbe7318-1320-4048-88dd-a1b9a70c156d}, !- Handle
-  living space|unit 3|story 1,            !- Name
-  {ff3a54b5-a57c-472e-8f77-00c03e3eecc0}, !- Space Type Name
-  ,                                       !- Default Construction Set Name
-  ,                                       !- Default Schedule Set Name
-  -0,                                     !- Direction of Relative North {deg}
-  0,                                      !- X Origin {m}
-  0,                                      !- Y Origin {m}
-  0,                                      !- Z Origin {m}
-  ,                                       !- Building Story Name
-  {ed79f34a-f344-4f68-a8db-ac4c428f874c}, !- Thermal Zone Name
-  ,                                       !- Part of Total Floor Area
-  ,                                       !- Design Specification Outdoor Air Object Name
-  {a008b48f-fe34-4c5b-83db-58918a750f8a}; !- Building Unit Name
-
-OS:Surface,
-  {3f6ecd0f-1354-4c53-94dc-72dd24d7da6a}, !- Handle
-  Surface 23,                             !- Name
-  Wall,                                   !- Surface Type
-  ,                                       !- Construction Name
-  {3cbe7318-1320-4048-88dd-a1b9a70c156d}, !- Space Name
-  Outdoors,                               !- Outside Boundary Condition
-  ,                                       !- Outside Boundary Condition Object
-  SunExposed,                             !- Sun Exposure
-  WindExposed,                            !- Wind Exposure
-  ,                                       !- View Factor to Ground
-  ,                                       !- Number of Vertices
-  19.3973532215094, 0, 2.4384,            !- X,Y,Z Vertex 1 {m}
-  19.3973532215094, 0, 0,                 !- X,Y,Z Vertex 2 {m}
-  12.9315688143396, 0, 0,                 !- X,Y,Z Vertex 3 {m}
-  12.9315688143396, 0, 2.4384;            !- X,Y,Z Vertex 4 {m}
-
-OS:Surface,
-  {9a574c4d-6f49-470f-9769-4b8285c96ec8}, !- Handle
-  Surface 24,                             !- Name
-  Floor,                                  !- Surface Type
-  ,                                       !- Construction Name
-  {3cbe7318-1320-4048-88dd-a1b9a70c156d}, !- Space Name
-  Surface,                                !- Outside Boundary Condition
-  {1ea21262-643f-4c9a-9fe1-bb98d66dabb7}, !- Outside Boundary Condition Object
->>>>>>> ed7d523f
-  NoSun,                                  !- Sun Exposure
-  NoWind,                                 !- Wind Exposure
-  ,                                       !- View Factor to Ground
-  ,                                       !- Number of Vertices
-  0, -12.9315688143396, 2.4384,           !- X,Y,Z Vertex 1 {m}
-  0, 0, 2.4384,                           !- X,Y,Z Vertex 2 {m}
-  6.46578440716979, 0, 2.4384,            !- X,Y,Z Vertex 3 {m}
-  6.46578440716979, -12.9315688143396, 2.4384; !- X,Y,Z Vertex 4 {m}
-
-OS:Surface,
-<<<<<<< HEAD
-  {7441bc32-8853-4393-be7e-ec34943aacb5}, !- Handle
-  Surface 8,                              !- Name
-  RoofCeiling,                            !- Surface Type
-  ,                                       !- Construction Name
-  {4c8e6c50-02a2-45ac-91c9-8572fc43836f}, !- Space Name
-  Outdoors,                               !- Outside Boundary Condition
-  ,                                       !- Outside Boundary Condition Object
-  SunExposed,                             !- Sun Exposure
-  WindExposed,                            !- Wind Exposure
-  ,                                       !- View Factor to Ground
-  ,                                       !- Number of Vertices
-  0, -6.46578440716979, 5.6712922035849,  !- X,Y,Z Vertex 1 {m}
-  6.46578440716979, -6.46578440716979, 5.6712922035849, !- X,Y,Z Vertex 2 {m}
-  6.46578440716979, 0, 2.4384,            !- X,Y,Z Vertex 3 {m}
-  0, 0, 2.4384;                           !- X,Y,Z Vertex 4 {m}
-
-OS:Surface,
-  {a580ef7f-352e-4ac2-a540-70d29762c205}, !- Handle
-  Surface 9,                              !- Name
-  RoofCeiling,                            !- Surface Type
-  ,                                       !- Construction Name
-  {4c8e6c50-02a2-45ac-91c9-8572fc43836f}, !- Space Name
-  Outdoors,                               !- Outside Boundary Condition
-  ,                                       !- Outside Boundary Condition Object
-  SunExposed,                             !- Sun Exposure
-  WindExposed,                            !- Wind Exposure
-  ,                                       !- View Factor to Ground
-  ,                                       !- Number of Vertices
-  6.46578440716979, -6.46578440716979, 5.6712922035849, !- X,Y,Z Vertex 1 {m}
-  0, -6.46578440716979, 5.6712922035849,  !- X,Y,Z Vertex 2 {m}
-  0, -12.9315688143396, 2.4384,           !- X,Y,Z Vertex 3 {m}
-  6.46578440716979, -12.9315688143396, 2.4384; !- X,Y,Z Vertex 4 {m}
-
-OS:Surface,
-  {aa4d2b5a-9eb3-44e7-b7e0-0c5dfbf9c773}, !- Handle
-  Surface 10,                             !- Name
-  Wall,                                   !- Surface Type
-  ,                                       !- Construction Name
-  {4c8e6c50-02a2-45ac-91c9-8572fc43836f}, !- Space Name
-  Outdoors,                               !- Outside Boundary Condition
-  ,                                       !- Outside Boundary Condition Object
-  SunExposed,                             !- Sun Exposure
-  WindExposed,                            !- Wind Exposure
-=======
-  {abf94930-811e-46ef-8bfd-e88977339461}, !- Handle
-  Surface 25,                             !- Name
-  Wall,                                   !- Surface Type
-  ,                                       !- Construction Name
-  {3cbe7318-1320-4048-88dd-a1b9a70c156d}, !- Space Name
-  Surface,                                !- Outside Boundary Condition
-  {6655e387-d432-48d1-82cf-e8022d542e86}, !- Outside Boundary Condition Object
-  NoSun,                                  !- Sun Exposure
-  NoWind,                                 !- Wind Exposure
-  ,                                       !- View Factor to Ground
-  ,                                       !- Number of Vertices
-  12.9315688143396, 0, 2.4384,            !- X,Y,Z Vertex 1 {m}
-  12.9315688143396, 0, 0,                 !- X,Y,Z Vertex 2 {m}
-  12.9315688143396, -12.9315688143396, 0, !- X,Y,Z Vertex 3 {m}
-  12.9315688143396, -12.9315688143396, 2.4384; !- X,Y,Z Vertex 4 {m}
-
-OS:Surface,
-  {291c51c9-4808-4f51-b6f3-a8619e36f81c}, !- Handle
-  Surface 26,                             !- Name
-  Wall,                                   !- Surface Type
-  ,                                       !- Construction Name
-  {3cbe7318-1320-4048-88dd-a1b9a70c156d}, !- Space Name
-  Surface,                                !- Outside Boundary Condition
-  {49fffb73-1763-4664-9e2b-b8a2468d79f9}, !- Outside Boundary Condition Object
-  NoSun,                                  !- Sun Exposure
-  NoWind,                                 !- Wind Exposure
->>>>>>> ed7d523f
-  ,                                       !- View Factor to Ground
-  ,                                       !- Number of Vertices
-  0, -6.46578440716979, 5.6712922035849,  !- X,Y,Z Vertex 1 {m}
-  0, 0, 2.4384,                           !- X,Y,Z Vertex 2 {m}
-  0, -12.9315688143396, 2.4384;           !- X,Y,Z Vertex 3 {m}
-
-OS:Surface,
-<<<<<<< HEAD
-  {6f7ce54a-9e89-4bd1-a133-b318291287f3}, !- Handle
-  Surface 11,                             !- Name
-  Wall,                                   !- Surface Type
-  ,                                       !- Construction Name
-  {4c8e6c50-02a2-45ac-91c9-8572fc43836f}, !- Space Name
-  Adiabatic,                              !- Outside Boundary Condition
-  ,                                       !- Outside Boundary Condition Object
-  NoSun,                                  !- Sun Exposure
-  NoWind,                                 !- Wind Exposure
-  ,                                       !- View Factor to Ground
-  ,                                       !- Number of Vertices
-  6.46578440716979, -6.46578440716979, 5.6712922035849, !- X,Y,Z Vertex 1 {m}
-  6.46578440716979, -12.9315688143396, 2.4384, !- X,Y,Z Vertex 2 {m}
-  6.46578440716979, 0, 2.4384;            !- X,Y,Z Vertex 3 {m}
-
-OS:Space,
-  {4c8e6c50-02a2-45ac-91c9-8572fc43836f}, !- Handle
-  unfinished attic space,                 !- Name
-  {3cc90ae1-d035-498e-a4d6-8aecab09bd5b}, !- Space Type Name
-  ,                                       !- Default Construction Set Name
-  ,                                       !- Default Schedule Set Name
-  ,                                       !- Direction of Relative North {deg}
-  ,                                       !- X Origin {m}
-  ,                                       !- Y Origin {m}
-  ,                                       !- Z Origin {m}
-  ,                                       !- Building Story Name
-  {1fb52292-eecb-49cc-9f7f-7cff79253193}; !- Thermal Zone Name
-
-OS:ThermalZone,
-  {1fb52292-eecb-49cc-9f7f-7cff79253193}, !- Handle
-  unfinished attic zone,                  !- Name
-=======
-  {499828ee-0634-490e-b5da-e06bcf7553af}, !- Handle
-  Surface 27,                             !- Name
-  Wall,                                   !- Surface Type
-  ,                                       !- Construction Name
-  {3cbe7318-1320-4048-88dd-a1b9a70c156d}, !- Space Name
-  Outdoors,                               !- Outside Boundary Condition
-  ,                                       !- Outside Boundary Condition Object
-  SunExposed,                             !- Sun Exposure
-  WindExposed,                            !- Wind Exposure
-  ,                                       !- View Factor to Ground
-  ,                                       !- Number of Vertices
-  12.9315688143396, -12.9315688143396, 2.4384, !- X,Y,Z Vertex 1 {m}
-  12.9315688143396, -12.9315688143396, 0, !- X,Y,Z Vertex 2 {m}
-  19.3973532215094, -12.9315688143396, 0, !- X,Y,Z Vertex 3 {m}
-  19.3973532215094, -12.9315688143396, 2.4384; !- X,Y,Z Vertex 4 {m}
-
-OS:Surface,
-  {827ef0a2-c262-4eca-bfb1-5c253281214f}, !- Handle
-  Surface 28,                             !- Name
-  RoofCeiling,                            !- Surface Type
-  ,                                       !- Construction Name
-  {3cbe7318-1320-4048-88dd-a1b9a70c156d}, !- Space Name
-  Surface,                                !- Outside Boundary Condition
-  {e3c1a60c-7c0a-44c3-bb04-fe96bd10b407}, !- Outside Boundary Condition Object
-  NoSun,                                  !- Sun Exposure
-  NoWind,                                 !- Wind Exposure
-  ,                                       !- View Factor to Ground
-  ,                                       !- Number of Vertices
-  19.3973532215094, -12.9315688143396, 2.4384, !- X,Y,Z Vertex 1 {m}
-  19.3973532215094, 0, 2.4384,            !- X,Y,Z Vertex 2 {m}
-  12.9315688143396, 0, 2.4384,            !- X,Y,Z Vertex 3 {m}
-  12.9315688143396, -12.9315688143396, 2.4384; !- X,Y,Z Vertex 4 {m}
-
-OS:ThermalZone,
-  {0681748d-6cec-45a6-9b21-5f295e8a7a93}, !- Handle
-  living zone|unit 4,                     !- Name
->>>>>>> ed7d523f
-  ,                                       !- Multiplier
-  ,                                       !- Ceiling Height {m}
-  ,                                       !- Volume {m3}
-  ,                                       !- Floor Area {m2}
-  ,                                       !- Zone Inside Convection Algorithm
-  ,                                       !- Zone Outside Convection Algorithm
-  ,                                       !- Zone Conditioning Equipment List Name
-<<<<<<< HEAD
-  {38c541e5-e382-4d37-9b42-b6680105c611}, !- Zone Air Inlet Port List
-  {d4075760-91f8-4961-9e5d-d119da1920fe}, !- Zone Air Exhaust Port List
-  {160bc643-d5f0-40d3-a3b9-99ae8b356805}, !- Zone Air Node Name
-  {be6d2ee5-869c-4de8-92f7-fa392c1e3afb}, !- Zone Return Air Port List
-=======
-  {ce908907-0694-4e58-94b0-208423851283}, !- Zone Air Inlet Port List
-  {a9f32221-d266-4ced-94b0-bba42ccbbc49}, !- Zone Air Exhaust Port List
-  {4121f777-209b-4686-b1c9-4374e966c56f}, !- Zone Air Node Name
-  {5b4936be-6506-401c-8b4e-56782e89cd36}, !- Zone Return Air Port List
->>>>>>> ed7d523f
-  ,                                       !- Primary Daylighting Control Name
-  ,                                       !- Fraction of Zone Controlled by Primary Daylighting Control
-  ,                                       !- Secondary Daylighting Control Name
-  ,                                       !- Fraction of Zone Controlled by Secondary Daylighting Control
-  ,                                       !- Illuminance Map Name
-  ,                                       !- Group Rendering Name
-  ,                                       !- Thermostat Name
-  No;                                     !- Use Ideal Air Loads
-
-OS:Node,
-<<<<<<< HEAD
-  {7ed9e1f3-3fd4-4dfb-bbae-a3c8a46c7814}, !- Handle
-  Node 3,                                 !- Name
-  {160bc643-d5f0-40d3-a3b9-99ae8b356805}, !- Inlet Port
-  ;                                       !- Outlet Port
-
-OS:Connection,
-  {160bc643-d5f0-40d3-a3b9-99ae8b356805}, !- Handle
-  {ee465149-612e-4d94-b20f-073fab340cb3}, !- Name
-  {1fb52292-eecb-49cc-9f7f-7cff79253193}, !- Source Object
-  11,                                     !- Outlet Port
-  {7ed9e1f3-3fd4-4dfb-bbae-a3c8a46c7814}, !- Target Object
-  2;                                      !- Inlet Port
-
-OS:PortList,
-  {38c541e5-e382-4d37-9b42-b6680105c611}, !- Handle
-  {4835cc3e-079c-49c5-a2c6-929d5c0c7858}, !- Name
-  {1fb52292-eecb-49cc-9f7f-7cff79253193}; !- HVAC Component
-
-OS:PortList,
-  {d4075760-91f8-4961-9e5d-d119da1920fe}, !- Handle
-  {2a161434-3b10-4fb5-8cda-9819761cfb4c}, !- Name
-  {1fb52292-eecb-49cc-9f7f-7cff79253193}; !- HVAC Component
-
-OS:PortList,
-  {be6d2ee5-869c-4de8-92f7-fa392c1e3afb}, !- Handle
-  {69106871-e6d8-4dee-8826-f4f398f3f5e2}, !- Name
-  {1fb52292-eecb-49cc-9f7f-7cff79253193}; !- HVAC Component
-
-OS:Sizing:Zone,
-  {a4b97986-f790-44fd-a3b0-9e355678c240}, !- Handle
-  {1fb52292-eecb-49cc-9f7f-7cff79253193}, !- Zone or ZoneList Name
-=======
-  {cda1633d-b06f-4d6c-9de8-a4230ab64312}, !- Handle
-  Node 4,                                 !- Name
-  {4121f777-209b-4686-b1c9-4374e966c56f}, !- Inlet Port
-  ;                                       !- Outlet Port
-
-OS:Connection,
-  {4121f777-209b-4686-b1c9-4374e966c56f}, !- Handle
-  {9ad71bf2-ecd4-4bef-8739-6dd05d855df8}, !- Name
-  {0681748d-6cec-45a6-9b21-5f295e8a7a93}, !- Source Object
-  11,                                     !- Outlet Port
-  {cda1633d-b06f-4d6c-9de8-a4230ab64312}, !- Target Object
-  2;                                      !- Inlet Port
-
-OS:PortList,
-  {ce908907-0694-4e58-94b0-208423851283}, !- Handle
-  {3e27f8ff-f1b7-41e7-8835-98e661492632}, !- Name
-  {0681748d-6cec-45a6-9b21-5f295e8a7a93}; !- HVAC Component
-
-OS:PortList,
-  {a9f32221-d266-4ced-94b0-bba42ccbbc49}, !- Handle
-  {9e9d7e92-a875-4a8f-9d3a-72bed5766f9c}, !- Name
-  {0681748d-6cec-45a6-9b21-5f295e8a7a93}; !- HVAC Component
-
-OS:PortList,
-  {5b4936be-6506-401c-8b4e-56782e89cd36}, !- Handle
-  {0822e007-e6b3-4ffb-b8cd-e16fe6593117}, !- Name
-  {0681748d-6cec-45a6-9b21-5f295e8a7a93}; !- HVAC Component
-
-OS:Sizing:Zone,
-  {11c82be8-53ef-4216-b492-499a07578723}, !- Handle
-  {0681748d-6cec-45a6-9b21-5f295e8a7a93}, !- Zone or ZoneList Name
->>>>>>> ed7d523f
-  SupplyAirTemperature,                   !- Zone Cooling Design Supply Air Temperature Input Method
-  14,                                     !- Zone Cooling Design Supply Air Temperature {C}
-  11.11,                                  !- Zone Cooling Design Supply Air Temperature Difference {deltaC}
-  SupplyAirTemperature,                   !- Zone Heating Design Supply Air Temperature Input Method
-  40,                                     !- Zone Heating Design Supply Air Temperature {C}
-  11.11,                                  !- Zone Heating Design Supply Air Temperature Difference {deltaC}
-  0.0085,                                 !- Zone Cooling Design Supply Air Humidity Ratio {kg-H2O/kg-air}
-  0.008,                                  !- Zone Heating Design Supply Air Humidity Ratio {kg-H2O/kg-air}
-  ,                                       !- Zone Heating Sizing Factor
-  ,                                       !- Zone Cooling Sizing Factor
-  DesignDay,                              !- Cooling Design Air Flow Method
-  ,                                       !- Cooling Design Air Flow Rate {m3/s}
-  ,                                       !- Cooling Minimum Air Flow per Zone Floor Area {m3/s-m2}
-  ,                                       !- Cooling Minimum Air Flow {m3/s}
-  ,                                       !- Cooling Minimum Air Flow Fraction
-  DesignDay,                              !- Heating Design Air Flow Method
-  ,                                       !- Heating Design Air Flow Rate {m3/s}
-  ,                                       !- Heating Maximum Air Flow per Zone Floor Area {m3/s-m2}
-  ,                                       !- Heating Maximum Air Flow {m3/s}
-  ,                                       !- Heating Maximum Air Flow Fraction
-  ,                                       !- Design Zone Air Distribution Effectiveness in Cooling Mode
-  ,                                       !- Design Zone Air Distribution Effectiveness in Heating Mode
-  No,                                     !- Account for Dedicated Outdoor Air System
-  NeutralSupplyAir,                       !- Dedicated Outdoor Air System Control Strategy
-  autosize,                               !- Dedicated Outdoor Air Low Setpoint Temperature for Design {C}
-  autosize;                               !- Dedicated Outdoor Air High Setpoint Temperature for Design {C}
-
-OS:ZoneHVAC:EquipmentList,
-<<<<<<< HEAD
-  {f6d016b0-05e9-418f-a5f7-4dd03e6e8be5}, !- Handle
-  Zone HVAC Equipment List 3,             !- Name
-  {1fb52292-eecb-49cc-9f7f-7cff79253193}; !- Thermal Zone
-
-OS:SpaceType,
-  {3cc90ae1-d035-498e-a4d6-8aecab09bd5b}, !- Handle
+  {430dd668-5856-4481-a092-7033921e5cfc}, !- Handle
   Space Type 3,                           !- Name
   ,                                       !- Default Construction Set Name
   ,                                       !- Default Schedule Set Name
@@ -1464,14 +881,14 @@
   unfinished attic;                       !- Standards Space Type
 
 OS:BuildingUnit,
-  {02eff11c-50a4-4c8c-817b-b67cfb9b7144}, !- Handle
+  {169d1a36-6f71-4093-b035-5df6b2864efb}, !- Handle
   unit 1,                                 !- Name
   ,                                       !- Rendering Color
   Residential;                            !- Building Unit Type
 
 OS:AdditionalProperties,
-  {6a3aa2b2-54cf-442f-b895-6d754812abe6}, !- Handle
-  {02eff11c-50a4-4c8c-817b-b67cfb9b7144}, !- Object Name
+  {1cada00b-3b78-4f47-b06f-e5b21c1990b9}, !- Handle
+  {169d1a36-6f71-4093-b035-5df6b2864efb}, !- Object Name
   NumberOfBedrooms,                       !- Feature Name 1
   Integer,                                !- Feature Data Type 1
   3,                                      !- Feature Value 1
@@ -1483,892 +900,12 @@
   3.3900000000000001;                     !- Feature Value 3
 
 OS:External:File,
-  {80301a92-c73f-4242-854f-785636faf10f}, !- Handle
-=======
-  {0c0ad63b-148f-4e31-b3e3-c78b661a90fd}, !- Handle
-  Zone HVAC Equipment List 4,             !- Name
-  {0681748d-6cec-45a6-9b21-5f295e8a7a93}; !- Thermal Zone
-
-OS:Space,
-  {65ad0e7c-2dad-4bd0-9307-28e654184b30}, !- Handle
-  living space|unit 4|story 1,            !- Name
-  {ff3a54b5-a57c-472e-8f77-00c03e3eecc0}, !- Space Type Name
-  ,                                       !- Default Construction Set Name
-  ,                                       !- Default Schedule Set Name
-  -0,                                     !- Direction of Relative North {deg}
-  0,                                      !- X Origin {m}
-  0,                                      !- Y Origin {m}
-  0,                                      !- Z Origin {m}
-  ,                                       !- Building Story Name
-  {0681748d-6cec-45a6-9b21-5f295e8a7a93}, !- Thermal Zone Name
-  ,                                       !- Part of Total Floor Area
-  ,                                       !- Design Specification Outdoor Air Object Name
-  {8f23376a-e8c3-439a-b520-9cdc7de50565}; !- Building Unit Name
-
-OS:Surface,
-  {18fc5ab0-bece-4a39-b84f-154b6210bfa6}, !- Handle
-  Surface 34,                             !- Name
-  Wall,                                   !- Surface Type
-  ,                                       !- Construction Name
-  {65ad0e7c-2dad-4bd0-9307-28e654184b30}, !- Space Name
-  Outdoors,                               !- Outside Boundary Condition
-  ,                                       !- Outside Boundary Condition Object
-  SunExposed,                             !- Sun Exposure
-  WindExposed,                            !- Wind Exposure
-  ,                                       !- View Factor to Ground
-  ,                                       !- Number of Vertices
-  25.8631376286792, 0, 2.4384,            !- X,Y,Z Vertex 1 {m}
-  25.8631376286792, 0, 0,                 !- X,Y,Z Vertex 2 {m}
-  19.3973532215094, 0, 0,                 !- X,Y,Z Vertex 3 {m}
-  19.3973532215094, 0, 2.4384;            !- X,Y,Z Vertex 4 {m}
-
-OS:Surface,
-  {23ea8bc0-7ca1-4453-9572-402a3113e879}, !- Handle
-  Surface 35,                             !- Name
-  Floor,                                  !- Surface Type
-  ,                                       !- Construction Name
-  {65ad0e7c-2dad-4bd0-9307-28e654184b30}, !- Space Name
-  Surface,                                !- Outside Boundary Condition
-  {ce4ab0c0-05f7-47fd-ab06-fd332ed64c4c}, !- Outside Boundary Condition Object
-  NoSun,                                  !- Sun Exposure
-  NoWind,                                 !- Wind Exposure
-  ,                                       !- View Factor to Ground
-  ,                                       !- Number of Vertices
-  19.3973532215094, -12.9315688143396, 0, !- X,Y,Z Vertex 1 {m}
-  19.3973532215094, 0, 0,                 !- X,Y,Z Vertex 2 {m}
-  25.8631376286792, 0, 0,                 !- X,Y,Z Vertex 3 {m}
-  25.8631376286792, -12.9315688143396, 0; !- X,Y,Z Vertex 4 {m}
-
-OS:Surface,
-  {49fffb73-1763-4664-9e2b-b8a2468d79f9}, !- Handle
-  Surface 36,                             !- Name
-  Wall,                                   !- Surface Type
-  ,                                       !- Construction Name
-  {65ad0e7c-2dad-4bd0-9307-28e654184b30}, !- Space Name
-  Surface,                                !- Outside Boundary Condition
-  {291c51c9-4808-4f51-b6f3-a8619e36f81c}, !- Outside Boundary Condition Object
-  NoSun,                                  !- Sun Exposure
-  NoWind,                                 !- Wind Exposure
-  ,                                       !- View Factor to Ground
-  ,                                       !- Number of Vertices
-  19.3973532215094, 0, 2.4384,            !- X,Y,Z Vertex 1 {m}
-  19.3973532215094, 0, 0,                 !- X,Y,Z Vertex 2 {m}
-  19.3973532215094, -12.9315688143396, 0, !- X,Y,Z Vertex 3 {m}
-  19.3973532215094, -12.9315688143396, 2.4384; !- X,Y,Z Vertex 4 {m}
-
-OS:Surface,
-  {984b5774-6be8-416b-a5c1-bd59362f34b8}, !- Handle
-  Surface 37,                             !- Name
-  Wall,                                   !- Surface Type
-  ,                                       !- Construction Name
-  {65ad0e7c-2dad-4bd0-9307-28e654184b30}, !- Space Name
-  Outdoors,                               !- Outside Boundary Condition
-  ,                                       !- Outside Boundary Condition Object
-  SunExposed,                             !- Sun Exposure
-  WindExposed,                            !- Wind Exposure
-  ,                                       !- View Factor to Ground
-  ,                                       !- Number of Vertices
-  25.8631376286792, -12.9315688143396, 2.4384, !- X,Y,Z Vertex 1 {m}
-  25.8631376286792, -12.9315688143396, 0, !- X,Y,Z Vertex 2 {m}
-  25.8631376286792, 0, 0,                 !- X,Y,Z Vertex 3 {m}
-  25.8631376286792, 0, 2.4384;            !- X,Y,Z Vertex 4 {m}
-
-OS:Surface,
-  {6fca54b5-f9e4-4351-b3f0-1f7712e71830}, !- Handle
-  Surface 38,                             !- Name
-  Wall,                                   !- Surface Type
-  ,                                       !- Construction Name
-  {65ad0e7c-2dad-4bd0-9307-28e654184b30}, !- Space Name
-  Outdoors,                               !- Outside Boundary Condition
-  ,                                       !- Outside Boundary Condition Object
-  SunExposed,                             !- Sun Exposure
-  WindExposed,                            !- Wind Exposure
-  ,                                       !- View Factor to Ground
-  ,                                       !- Number of Vertices
-  19.3973532215094, -12.9315688143396, 2.4384, !- X,Y,Z Vertex 1 {m}
-  19.3973532215094, -12.9315688143396, 0, !- X,Y,Z Vertex 2 {m}
-  25.8631376286792, -12.9315688143396, 0, !- X,Y,Z Vertex 3 {m}
-  25.8631376286792, -12.9315688143396, 2.4384; !- X,Y,Z Vertex 4 {m}
-
-OS:Surface,
-  {f183eaa7-759f-45c5-8f91-77b220db6d3d}, !- Handle
-  Surface 39,                             !- Name
-  RoofCeiling,                            !- Surface Type
-  ,                                       !- Construction Name
-  {65ad0e7c-2dad-4bd0-9307-28e654184b30}, !- Space Name
-  Surface,                                !- Outside Boundary Condition
-  {91fa39a8-43d2-46e8-b0bc-bed36ceeb82a}, !- Outside Boundary Condition Object
-  NoSun,                                  !- Sun Exposure
-  NoWind,                                 !- Wind Exposure
-  ,                                       !- View Factor to Ground
-  ,                                       !- Number of Vertices
-  25.8631376286792, -12.9315688143396, 2.4384, !- X,Y,Z Vertex 1 {m}
-  25.8631376286792, 0, 2.4384,            !- X,Y,Z Vertex 2 {m}
-  19.3973532215094, 0, 2.4384,            !- X,Y,Z Vertex 3 {m}
-  19.3973532215094, -12.9315688143396, 2.4384; !- X,Y,Z Vertex 4 {m}
-
-OS:Surface,
-  {ed3674d9-bfce-4453-bb69-762d3ddd0555}, !- Handle
-  Surface 45,                             !- Name
-  Floor,                                  !- Surface Type
-  ,                                       !- Construction Name
-  {bf0e228a-1d9b-4745-a2b3-335bc9937b46}, !- Space Name
-  Foundation,                             !- Outside Boundary Condition
-  ,                                       !- Outside Boundary Condition Object
-  NoSun,                                  !- Sun Exposure
-  NoWind,                                 !- Wind Exposure
-  ,                                       !- View Factor to Ground
-  ,                                       !- Number of Vertices
-  0, -12.9315688143396, -2.4384,          !- X,Y,Z Vertex 1 {m}
-  0, 0, -2.4384,                          !- X,Y,Z Vertex 2 {m}
-  6.46578440716979, 0, -2.4384,           !- X,Y,Z Vertex 3 {m}
-  6.46578440716979, -12.9315688143396, -2.4384; !- X,Y,Z Vertex 4 {m}
-
-OS:Surface,
-  {df624c40-9514-4442-9331-ca434ac852e8}, !- Handle
-  Surface 46,                             !- Name
-  Wall,                                   !- Surface Type
-  ,                                       !- Construction Name
-  {bf0e228a-1d9b-4745-a2b3-335bc9937b46}, !- Space Name
-  Foundation,                             !- Outside Boundary Condition
-  ,                                       !- Outside Boundary Condition Object
-  NoSun,                                  !- Sun Exposure
-  NoWind,                                 !- Wind Exposure
-  ,                                       !- View Factor to Ground
-  ,                                       !- Number of Vertices
-  0, 0, 0,                                !- X,Y,Z Vertex 1 {m}
-  0, 0, -2.4384,                          !- X,Y,Z Vertex 2 {m}
-  0, -12.9315688143396, -2.4384,          !- X,Y,Z Vertex 3 {m}
-  0, -12.9315688143396, 0;                !- X,Y,Z Vertex 4 {m}
-
-OS:Surface,
-  {38e7ca7e-610c-424d-a932-d232c6535440}, !- Handle
-  Surface 47,                             !- Name
-  Wall,                                   !- Surface Type
-  ,                                       !- Construction Name
-  {bf0e228a-1d9b-4745-a2b3-335bc9937b46}, !- Space Name
-  Foundation,                             !- Outside Boundary Condition
-  ,                                       !- Outside Boundary Condition Object
-  NoSun,                                  !- Sun Exposure
-  NoWind,                                 !- Wind Exposure
-  ,                                       !- View Factor to Ground
-  ,                                       !- Number of Vertices
-  6.46578440716979, 0, 0,                 !- X,Y,Z Vertex 1 {m}
-  6.46578440716979, 0, -2.4384,           !- X,Y,Z Vertex 2 {m}
-  0, 0, -2.4384,                          !- X,Y,Z Vertex 3 {m}
-  0, 0, 0;                                !- X,Y,Z Vertex 4 {m}
-
-OS:Surface,
-  {10a3e317-74ff-4308-a6fb-5885d4b2cda7}, !- Handle
-  Surface 49,                             !- Name
-  Wall,                                   !- Surface Type
-  ,                                       !- Construction Name
-  {bf0e228a-1d9b-4745-a2b3-335bc9937b46}, !- Space Name
-  Foundation,                             !- Outside Boundary Condition
-  ,                                       !- Outside Boundary Condition Object
-  NoSun,                                  !- Sun Exposure
-  NoWind,                                 !- Wind Exposure
-  ,                                       !- View Factor to Ground
-  ,                                       !- Number of Vertices
-  0, -12.9315688143396, 0,                !- X,Y,Z Vertex 1 {m}
-  0, -12.9315688143396, -2.4384,          !- X,Y,Z Vertex 2 {m}
-  6.46578440716979, -12.9315688143396, -2.4384, !- X,Y,Z Vertex 3 {m}
-  6.46578440716979, -12.9315688143396, 0; !- X,Y,Z Vertex 4 {m}
-
-OS:Surface,
-  {271d4292-f280-4c1a-93bf-3e3271c4cf48}, !- Handle
-  Surface 50,                             !- Name
-  RoofCeiling,                            !- Surface Type
-  ,                                       !- Construction Name
-  {bf0e228a-1d9b-4745-a2b3-335bc9937b46}, !- Space Name
-  Surface,                                !- Outside Boundary Condition
-  {0e1ff7a2-fb0c-41fd-8295-7000be99d20a}, !- Outside Boundary Condition Object
-  NoSun,                                  !- Sun Exposure
-  NoWind,                                 !- Wind Exposure
-  ,                                       !- View Factor to Ground
-  ,                                       !- Number of Vertices
-  6.46578440716979, -12.9315688143396, 0, !- X,Y,Z Vertex 1 {m}
-  6.46578440716979, 0, 0,                 !- X,Y,Z Vertex 2 {m}
-  0, 0, 0,                                !- X,Y,Z Vertex 3 {m}
-  0, -12.9315688143396, 0;                !- X,Y,Z Vertex 4 {m}
-
-OS:Surface,
-  {ddb75e5f-dab5-4831-8a7c-aab4738efa1f}, !- Handle
-  Surface 51,                             !- Name
-  Wall,                                   !- Surface Type
-  ,                                       !- Construction Name
-  {bf0e228a-1d9b-4745-a2b3-335bc9937b46}, !- Space Name
-  Foundation,                             !- Outside Boundary Condition
-  ,                                       !- Outside Boundary Condition Object
-  NoSun,                                  !- Sun Exposure
-  NoWind,                                 !- Wind Exposure
-  ,                                       !- View Factor to Ground
-  ,                                       !- Number of Vertices
-  12.9315688143396, 0, 0,                 !- X,Y,Z Vertex 1 {m}
-  12.9315688143396, 0, -2.4384,           !- X,Y,Z Vertex 2 {m}
-  6.46578440716979, 0, -2.4384,           !- X,Y,Z Vertex 3 {m}
-  6.46578440716979, 0, 0;                 !- X,Y,Z Vertex 4 {m}
-
-OS:Surface,
-  {49ea1d86-8254-489e-9a06-e7104218d5e2}, !- Handle
-  Surface 52,                             !- Name
-  Floor,                                  !- Surface Type
-  ,                                       !- Construction Name
-  {bf0e228a-1d9b-4745-a2b3-335bc9937b46}, !- Space Name
-  Foundation,                             !- Outside Boundary Condition
-  ,                                       !- Outside Boundary Condition Object
-  NoSun,                                  !- Sun Exposure
-  NoWind,                                 !- Wind Exposure
-  ,                                       !- View Factor to Ground
-  ,                                       !- Number of Vertices
-  6.46578440716979, -12.9315688143396, -2.4384, !- X,Y,Z Vertex 1 {m}
-  6.46578440716979, 0, -2.4384,           !- X,Y,Z Vertex 2 {m}
-  12.9315688143396, 0, -2.4384,           !- X,Y,Z Vertex 3 {m}
-  12.9315688143396, -12.9315688143396, -2.4384; !- X,Y,Z Vertex 4 {m}
-
-OS:Surface,
-  {99219199-cd93-4236-83a1-93ad7d6480b0}, !- Handle
-  Surface 53,                             !- Name
-  RoofCeiling,                            !- Surface Type
-  ,                                       !- Construction Name
-  {bf0e228a-1d9b-4745-a2b3-335bc9937b46}, !- Space Name
-  Surface,                                !- Outside Boundary Condition
-  {bb13488c-23ad-43f5-bde9-068b609087cd}, !- Outside Boundary Condition Object
-  NoSun,                                  !- Sun Exposure
-  NoWind,                                 !- Wind Exposure
-  ,                                       !- View Factor to Ground
-  ,                                       !- Number of Vertices
-  12.9315688143396, -12.9315688143396, 0, !- X,Y,Z Vertex 1 {m}
-  12.9315688143396, 0, 0,                 !- X,Y,Z Vertex 2 {m}
-  6.46578440716979, 0, 0,                 !- X,Y,Z Vertex 3 {m}
-  6.46578440716979, -12.9315688143396, 0; !- X,Y,Z Vertex 4 {m}
-
-OS:Surface,
-  {e45918a3-185e-4d24-8a3a-c5379be31102}, !- Handle
-  Surface 55,                             !- Name
-  Wall,                                   !- Surface Type
-  ,                                       !- Construction Name
-  {bf0e228a-1d9b-4745-a2b3-335bc9937b46}, !- Space Name
-  Foundation,                             !- Outside Boundary Condition
-  ,                                       !- Outside Boundary Condition Object
-  NoSun,                                  !- Sun Exposure
-  NoWind,                                 !- Wind Exposure
-  ,                                       !- View Factor to Ground
-  ,                                       !- Number of Vertices
-  6.46578440716979, -12.9315688143396, 0, !- X,Y,Z Vertex 1 {m}
-  6.46578440716979, -12.9315688143396, -2.4384, !- X,Y,Z Vertex 2 {m}
-  12.9315688143396, -12.9315688143396, -2.4384, !- X,Y,Z Vertex 3 {m}
-  12.9315688143396, -12.9315688143396, 0; !- X,Y,Z Vertex 4 {m}
-
-OS:Surface,
-  {6aa2d30b-1503-4324-99a2-acc385b658fb}, !- Handle
-  Surface 57,                             !- Name
-  Wall,                                   !- Surface Type
-  ,                                       !- Construction Name
-  {bf0e228a-1d9b-4745-a2b3-335bc9937b46}, !- Space Name
-  Foundation,                             !- Outside Boundary Condition
-  ,                                       !- Outside Boundary Condition Object
-  NoSun,                                  !- Sun Exposure
-  NoWind,                                 !- Wind Exposure
-  ,                                       !- View Factor to Ground
-  ,                                       !- Number of Vertices
-  19.3973532215094, 0, 0,                 !- X,Y,Z Vertex 1 {m}
-  19.3973532215094, 0, -2.4384,           !- X,Y,Z Vertex 2 {m}
-  12.9315688143396, 0, -2.4384,           !- X,Y,Z Vertex 3 {m}
-  12.9315688143396, 0, 0;                 !- X,Y,Z Vertex 4 {m}
-
-OS:Surface,
-  {8d307801-3643-434a-8078-4339532e1567}, !- Handle
-  Surface 58,                             !- Name
-  Floor,                                  !- Surface Type
-  ,                                       !- Construction Name
-  {bf0e228a-1d9b-4745-a2b3-335bc9937b46}, !- Space Name
-  Foundation,                             !- Outside Boundary Condition
-  ,                                       !- Outside Boundary Condition Object
-  NoSun,                                  !- Sun Exposure
-  NoWind,                                 !- Wind Exposure
-  ,                                       !- View Factor to Ground
-  ,                                       !- Number of Vertices
-  12.9315688143396, -12.9315688143396, -2.4384, !- X,Y,Z Vertex 1 {m}
-  12.9315688143396, 0, -2.4384,           !- X,Y,Z Vertex 2 {m}
-  19.3973532215094, 0, -2.4384,           !- X,Y,Z Vertex 3 {m}
-  19.3973532215094, -12.9315688143396, -2.4384; !- X,Y,Z Vertex 4 {m}
-
-OS:Surface,
-  {1ea21262-643f-4c9a-9fe1-bb98d66dabb7}, !- Handle
-  Surface 59,                             !- Name
-  RoofCeiling,                            !- Surface Type
-  ,                                       !- Construction Name
-  {bf0e228a-1d9b-4745-a2b3-335bc9937b46}, !- Space Name
-  Surface,                                !- Outside Boundary Condition
-  {9a574c4d-6f49-470f-9769-4b8285c96ec8}, !- Outside Boundary Condition Object
-  NoSun,                                  !- Sun Exposure
-  NoWind,                                 !- Wind Exposure
-  ,                                       !- View Factor to Ground
-  ,                                       !- Number of Vertices
-  19.3973532215094, -12.9315688143396, 0, !- X,Y,Z Vertex 1 {m}
-  19.3973532215094, 0, 0,                 !- X,Y,Z Vertex 2 {m}
-  12.9315688143396, 0, 0,                 !- X,Y,Z Vertex 3 {m}
-  12.9315688143396, -12.9315688143396, 0; !- X,Y,Z Vertex 4 {m}
-
-OS:Surface,
-  {1b2cb0fb-7ee2-4e76-b15b-0992b0e06623}, !- Handle
-  Surface 61,                             !- Name
-  Wall,                                   !- Surface Type
-  ,                                       !- Construction Name
-  {bf0e228a-1d9b-4745-a2b3-335bc9937b46}, !- Space Name
-  Foundation,                             !- Outside Boundary Condition
-  ,                                       !- Outside Boundary Condition Object
-  NoSun,                                  !- Sun Exposure
-  NoWind,                                 !- Wind Exposure
-  ,                                       !- View Factor to Ground
-  ,                                       !- Number of Vertices
-  12.9315688143396, -12.9315688143396, 0, !- X,Y,Z Vertex 1 {m}
-  12.9315688143396, -12.9315688143396, -2.4384, !- X,Y,Z Vertex 2 {m}
-  19.3973532215094, -12.9315688143396, -2.4384, !- X,Y,Z Vertex 3 {m}
-  19.3973532215094, -12.9315688143396, 0; !- X,Y,Z Vertex 4 {m}
-
-OS:Surface,
-  {fc5a85e4-96f7-4fe8-8f87-e240e662160a}, !- Handle
-  Surface 63,                             !- Name
-  Wall,                                   !- Surface Type
-  ,                                       !- Construction Name
-  {bf0e228a-1d9b-4745-a2b3-335bc9937b46}, !- Space Name
-  Foundation,                             !- Outside Boundary Condition
-  ,                                       !- Outside Boundary Condition Object
-  NoSun,                                  !- Sun Exposure
-  NoWind,                                 !- Wind Exposure
-  ,                                       !- View Factor to Ground
-  ,                                       !- Number of Vertices
-  25.8631376286792, 0, 0,                 !- X,Y,Z Vertex 1 {m}
-  25.8631376286792, 0, -2.4384,           !- X,Y,Z Vertex 2 {m}
-  19.3973532215094, 0, -2.4384,           !- X,Y,Z Vertex 3 {m}
-  19.3973532215094, 0, 0;                 !- X,Y,Z Vertex 4 {m}
-
-OS:Surface,
-  {60af4e4b-b227-4827-89d9-03a5db3891a7}, !- Handle
-  Surface 64,                             !- Name
-  Floor,                                  !- Surface Type
-  ,                                       !- Construction Name
-  {bf0e228a-1d9b-4745-a2b3-335bc9937b46}, !- Space Name
-  Foundation,                             !- Outside Boundary Condition
-  ,                                       !- Outside Boundary Condition Object
-  NoSun,                                  !- Sun Exposure
-  NoWind,                                 !- Wind Exposure
-  ,                                       !- View Factor to Ground
-  ,                                       !- Number of Vertices
-  19.3973532215094, -12.9315688143396, -2.4384, !- X,Y,Z Vertex 1 {m}
-  19.3973532215094, 0, -2.4384,           !- X,Y,Z Vertex 2 {m}
-  25.8631376286792, 0, -2.4384,           !- X,Y,Z Vertex 3 {m}
-  25.8631376286792, -12.9315688143396, -2.4384; !- X,Y,Z Vertex 4 {m}
-
-OS:Surface,
-  {ce4ab0c0-05f7-47fd-ab06-fd332ed64c4c}, !- Handle
-  Surface 65,                             !- Name
-  RoofCeiling,                            !- Surface Type
-  ,                                       !- Construction Name
-  {bf0e228a-1d9b-4745-a2b3-335bc9937b46}, !- Space Name
-  Surface,                                !- Outside Boundary Condition
-  {23ea8bc0-7ca1-4453-9572-402a3113e879}, !- Outside Boundary Condition Object
-  NoSun,                                  !- Sun Exposure
-  NoWind,                                 !- Wind Exposure
-  ,                                       !- View Factor to Ground
-  ,                                       !- Number of Vertices
-  25.8631376286792, -12.9315688143396, 0, !- X,Y,Z Vertex 1 {m}
-  25.8631376286792, 0, 0,                 !- X,Y,Z Vertex 2 {m}
-  19.3973532215094, 0, 0,                 !- X,Y,Z Vertex 3 {m}
-  19.3973532215094, -12.9315688143396, 0; !- X,Y,Z Vertex 4 {m}
-
-OS:Surface,
-  {ec8927ed-8ad1-4134-835b-8de49d32f9f1}, !- Handle
-  Surface 67,                             !- Name
-  Wall,                                   !- Surface Type
-  ,                                       !- Construction Name
-  {bf0e228a-1d9b-4745-a2b3-335bc9937b46}, !- Space Name
-  Foundation,                             !- Outside Boundary Condition
-  ,                                       !- Outside Boundary Condition Object
-  NoSun,                                  !- Sun Exposure
-  NoWind,                                 !- Wind Exposure
-  ,                                       !- View Factor to Ground
-  ,                                       !- Number of Vertices
-  19.3973532215094, -12.9315688143396, 0, !- X,Y,Z Vertex 1 {m}
-  19.3973532215094, -12.9315688143396, -2.4384, !- X,Y,Z Vertex 2 {m}
-  25.8631376286792, -12.9315688143396, -2.4384, !- X,Y,Z Vertex 3 {m}
-  25.8631376286792, -12.9315688143396, 0; !- X,Y,Z Vertex 4 {m}
-
-OS:Surface,
-  {6228cdb5-31b4-4d16-8ff3-4c87d9e9d3da}, !- Handle
-  Surface 68,                             !- Name
-  Wall,                                   !- Surface Type
-  ,                                       !- Construction Name
-  {bf0e228a-1d9b-4745-a2b3-335bc9937b46}, !- Space Name
-  Foundation,                             !- Outside Boundary Condition
-  ,                                       !- Outside Boundary Condition Object
-  NoSun,                                  !- Sun Exposure
-  NoWind,                                 !- Wind Exposure
-  ,                                       !- View Factor to Ground
-  ,                                       !- Number of Vertices
-  25.8631376286792, -12.9315688143396, 0, !- X,Y,Z Vertex 1 {m}
-  25.8631376286792, -12.9315688143396, -2.4384, !- X,Y,Z Vertex 2 {m}
-  25.8631376286792, 0, -2.4384,           !- X,Y,Z Vertex 3 {m}
-  25.8631376286792, 0, 0;                 !- X,Y,Z Vertex 4 {m}
-
-OS:Space,
-  {bf0e228a-1d9b-4745-a2b3-335bc9937b46}, !- Handle
-  unfinished basement space,              !- Name
-  {f9ff960a-b05f-494b-9fde-faf21a2334a9}, !- Space Type Name
-  ,                                       !- Default Construction Set Name
-  ,                                       !- Default Schedule Set Name
-  ,                                       !- Direction of Relative North {deg}
-  ,                                       !- X Origin {m}
-  ,                                       !- Y Origin {m}
-  ,                                       !- Z Origin {m}
-  ,                                       !- Building Story Name
-  {53d6e1c1-e98a-4a08-9b15-695a7a9aa97d}; !- Thermal Zone Name
-
-OS:ThermalZone,
-  {53d6e1c1-e98a-4a08-9b15-695a7a9aa97d}, !- Handle
-  unfinished basement zone,               !- Name
-  ,                                       !- Multiplier
-  ,                                       !- Ceiling Height {m}
-  ,                                       !- Volume {m3}
-  ,                                       !- Floor Area {m2}
-  ,                                       !- Zone Inside Convection Algorithm
-  ,                                       !- Zone Outside Convection Algorithm
-  ,                                       !- Zone Conditioning Equipment List Name
-  {135e4455-23d1-4efe-81d4-7a3d3a0d0a99}, !- Zone Air Inlet Port List
-  {430a52b3-664d-4309-b8d7-1107c4494465}, !- Zone Air Exhaust Port List
-  {c97e8531-ac5c-4604-98ac-c3055939129e}, !- Zone Air Node Name
-  {cef634fb-1e0f-4983-ba76-f15ec9765bd1}, !- Zone Return Air Port List
-  ,                                       !- Primary Daylighting Control Name
-  ,                                       !- Fraction of Zone Controlled by Primary Daylighting Control
-  ,                                       !- Secondary Daylighting Control Name
-  ,                                       !- Fraction of Zone Controlled by Secondary Daylighting Control
-  ,                                       !- Illuminance Map Name
-  ,                                       !- Group Rendering Name
-  ,                                       !- Thermostat Name
-  No;                                     !- Use Ideal Air Loads
-
-OS:Node,
-  {8e314227-5cf0-43cf-8a1b-f72ee3195371}, !- Handle
-  Node 5,                                 !- Name
-  {c97e8531-ac5c-4604-98ac-c3055939129e}, !- Inlet Port
-  ;                                       !- Outlet Port
-
-OS:Connection,
-  {c97e8531-ac5c-4604-98ac-c3055939129e}, !- Handle
-  {c52db056-bf7c-42d0-9d12-07781f3d3488}, !- Name
-  {53d6e1c1-e98a-4a08-9b15-695a7a9aa97d}, !- Source Object
-  11,                                     !- Outlet Port
-  {8e314227-5cf0-43cf-8a1b-f72ee3195371}, !- Target Object
-  2;                                      !- Inlet Port
-
-OS:PortList,
-  {135e4455-23d1-4efe-81d4-7a3d3a0d0a99}, !- Handle
-  {56f2f644-b80d-482e-b858-729a227b70ec}, !- Name
-  {53d6e1c1-e98a-4a08-9b15-695a7a9aa97d}; !- HVAC Component
-
-OS:PortList,
-  {430a52b3-664d-4309-b8d7-1107c4494465}, !- Handle
-  {56fcd566-e64a-485f-ab52-87b985700dbb}, !- Name
-  {53d6e1c1-e98a-4a08-9b15-695a7a9aa97d}; !- HVAC Component
-
-OS:PortList,
-  {cef634fb-1e0f-4983-ba76-f15ec9765bd1}, !- Handle
-  {3a6cf102-3e82-4677-bae9-4aadfc4f86e3}, !- Name
-  {53d6e1c1-e98a-4a08-9b15-695a7a9aa97d}; !- HVAC Component
-
-OS:Sizing:Zone,
-  {ffb7e53b-f24d-4817-a46d-054ab4c31d1b}, !- Handle
-  {53d6e1c1-e98a-4a08-9b15-695a7a9aa97d}, !- Zone or ZoneList Name
-  SupplyAirTemperature,                   !- Zone Cooling Design Supply Air Temperature Input Method
-  14,                                     !- Zone Cooling Design Supply Air Temperature {C}
-  11.11,                                  !- Zone Cooling Design Supply Air Temperature Difference {deltaC}
-  SupplyAirTemperature,                   !- Zone Heating Design Supply Air Temperature Input Method
-  40,                                     !- Zone Heating Design Supply Air Temperature {C}
-  11.11,                                  !- Zone Heating Design Supply Air Temperature Difference {deltaC}
-  0.0085,                                 !- Zone Cooling Design Supply Air Humidity Ratio {kg-H2O/kg-air}
-  0.008,                                  !- Zone Heating Design Supply Air Humidity Ratio {kg-H2O/kg-air}
-  ,                                       !- Zone Heating Sizing Factor
-  ,                                       !- Zone Cooling Sizing Factor
-  DesignDay,                              !- Cooling Design Air Flow Method
-  ,                                       !- Cooling Design Air Flow Rate {m3/s}
-  ,                                       !- Cooling Minimum Air Flow per Zone Floor Area {m3/s-m2}
-  ,                                       !- Cooling Minimum Air Flow {m3/s}
-  ,                                       !- Cooling Minimum Air Flow Fraction
-  DesignDay,                              !- Heating Design Air Flow Method
-  ,                                       !- Heating Design Air Flow Rate {m3/s}
-  ,                                       !- Heating Maximum Air Flow per Zone Floor Area {m3/s-m2}
-  ,                                       !- Heating Maximum Air Flow {m3/s}
-  ,                                       !- Heating Maximum Air Flow Fraction
-  ,                                       !- Design Zone Air Distribution Effectiveness in Cooling Mode
-  ,                                       !- Design Zone Air Distribution Effectiveness in Heating Mode
-  No,                                     !- Account for Dedicated Outdoor Air System
-  NeutralSupplyAir,                       !- Dedicated Outdoor Air System Control Strategy
-  autosize,                               !- Dedicated Outdoor Air Low Setpoint Temperature for Design {C}
-  autosize;                               !- Dedicated Outdoor Air High Setpoint Temperature for Design {C}
-
-OS:ZoneHVAC:EquipmentList,
-  {bc1b1c1e-ba5d-4188-92c4-a01275f4ca0a}, !- Handle
-  Zone HVAC Equipment List 5,             !- Name
-  {53d6e1c1-e98a-4a08-9b15-695a7a9aa97d}; !- Thermal Zone
-
-OS:SpaceType,
-  {f9ff960a-b05f-494b-9fde-faf21a2334a9}, !- Handle
-  Space Type 2,                           !- Name
-  ,                                       !- Default Construction Set Name
-  ,                                       !- Default Schedule Set Name
-  ,                                       !- Group Rendering Name
-  ,                                       !- Design Specification Outdoor Air Object Name
-  ,                                       !- Standards Template
-  ,                                       !- Standards Building Type
-  unfinished basement;                    !- Standards Space Type
-
-OS:Surface,
-  {2a7145ee-ac77-46e0-b4f3-5e7578f946f2}, !- Handle
-  Surface 7,                              !- Name
-  Floor,                                  !- Surface Type
-  ,                                       !- Construction Name
-  {ce2e7de3-bd0d-4f88-80f1-c484564f31be}, !- Space Name
-  Surface,                                !- Outside Boundary Condition
-  {ccfbfa98-ef4f-402e-bef2-b0b73f1dbeab}, !- Outside Boundary Condition Object
-  NoSun,                                  !- Sun Exposure
-  NoWind,                                 !- Wind Exposure
-  ,                                       !- View Factor to Ground
-  ,                                       !- Number of Vertices
-  6.46578440716979, 0, 2.4384,            !- X,Y,Z Vertex 1 {m}
-  6.46578440716979, -12.9315688143396, 2.4384, !- X,Y,Z Vertex 2 {m}
-  0, -12.9315688143396, 2.4384,           !- X,Y,Z Vertex 3 {m}
-  0, 0, 2.4384;                           !- X,Y,Z Vertex 4 {m}
-
-OS:Surface,
-  {5d6bf7cd-3b09-44b8-8cde-472a39c4400c}, !- Handle
-  Surface 8,                              !- Name
-  RoofCeiling,                            !- Surface Type
-  ,                                       !- Construction Name
-  {ce2e7de3-bd0d-4f88-80f1-c484564f31be}, !- Space Name
-  Outdoors,                               !- Outside Boundary Condition
-  ,                                       !- Outside Boundary Condition Object
-  SunExposed,                             !- Sun Exposure
-  WindExposed,                            !- Wind Exposure
-  ,                                       !- View Factor to Ground
-  ,                                       !- Number of Vertices
-  0, -6.46578440716979, 5.6712922035849,  !- X,Y,Z Vertex 1 {m}
-  25.8631376286792, -6.46578440716979, 5.6712922035849, !- X,Y,Z Vertex 2 {m}
-  25.8631376286792, 0, 2.4384,            !- X,Y,Z Vertex 3 {m}
-  0, 0, 2.4384;                           !- X,Y,Z Vertex 4 {m}
-
-OS:Surface,
-  {baaca6c0-5481-482b-9844-59d23cb6e333}, !- Handle
-  Surface 9,                              !- Name
-  RoofCeiling,                            !- Surface Type
-  ,                                       !- Construction Name
-  {ce2e7de3-bd0d-4f88-80f1-c484564f31be}, !- Space Name
-  Outdoors,                               !- Outside Boundary Condition
-  ,                                       !- Outside Boundary Condition Object
-  SunExposed,                             !- Sun Exposure
-  WindExposed,                            !- Wind Exposure
-  ,                                       !- View Factor to Ground
-  ,                                       !- Number of Vertices
-  25.8631376286792, -6.46578440716979, 5.6712922035849, !- X,Y,Z Vertex 1 {m}
-  0, -6.46578440716979, 5.6712922035849,  !- X,Y,Z Vertex 2 {m}
-  0, -12.9315688143396, 2.4384,           !- X,Y,Z Vertex 3 {m}
-  25.8631376286792, -12.9315688143396, 2.4384; !- X,Y,Z Vertex 4 {m}
-
-OS:Surface,
-  {4b0b29b1-688a-4390-b75c-ed6ade9fd0fb}, !- Handle
-  Surface 10,                             !- Name
-  Wall,                                   !- Surface Type
-  ,                                       !- Construction Name
-  {ce2e7de3-bd0d-4f88-80f1-c484564f31be}, !- Space Name
-  Outdoors,                               !- Outside Boundary Condition
-  ,                                       !- Outside Boundary Condition Object
-  SunExposed,                             !- Sun Exposure
-  WindExposed,                            !- Wind Exposure
-  ,                                       !- View Factor to Ground
-  ,                                       !- Number of Vertices
-  0, -6.46578440716979, 5.6712922035849,  !- X,Y,Z Vertex 1 {m}
-  0, 0, 2.4384,                           !- X,Y,Z Vertex 2 {m}
-  0, -12.9315688143396, 2.4384;           !- X,Y,Z Vertex 3 {m}
-
-OS:Surface,
-  {e73e6efe-0b17-43ca-96c0-a01987a6d9b3}, !- Handle
-  Surface 11,                             !- Name
-  Wall,                                   !- Surface Type
-  ,                                       !- Construction Name
-  {ce2e7de3-bd0d-4f88-80f1-c484564f31be}, !- Space Name
-  Outdoors,                               !- Outside Boundary Condition
-  ,                                       !- Outside Boundary Condition Object
-  SunExposed,                             !- Sun Exposure
-  WindExposed,                            !- Wind Exposure
-  ,                                       !- View Factor to Ground
-  ,                                       !- Number of Vertices
-  25.8631376286792, -6.46578440716979, 5.6712922035849, !- X,Y,Z Vertex 1 {m}
-  25.8631376286792, -12.9315688143396, 2.4384, !- X,Y,Z Vertex 2 {m}
-  25.8631376286792, 0, 2.4384;            !- X,Y,Z Vertex 3 {m}
-
-OS:Space,
-  {ce2e7de3-bd0d-4f88-80f1-c484564f31be}, !- Handle
-  unfinished attic space,                 !- Name
-  {b60023df-63d7-43dc-9a17-8ae891a29c71}, !- Space Type Name
-  ,                                       !- Default Construction Set Name
-  ,                                       !- Default Schedule Set Name
-  ,                                       !- Direction of Relative North {deg}
-  ,                                       !- X Origin {m}
-  ,                                       !- Y Origin {m}
-  ,                                       !- Z Origin {m}
-  ,                                       !- Building Story Name
-  {f75f8599-805f-4f2c-b065-b09f078ff1b5}; !- Thermal Zone Name
-
-OS:ThermalZone,
-  {f75f8599-805f-4f2c-b065-b09f078ff1b5}, !- Handle
-  unfinished attic zone,                  !- Name
-  ,                                       !- Multiplier
-  ,                                       !- Ceiling Height {m}
-  ,                                       !- Volume {m3}
-  ,                                       !- Floor Area {m2}
-  ,                                       !- Zone Inside Convection Algorithm
-  ,                                       !- Zone Outside Convection Algorithm
-  ,                                       !- Zone Conditioning Equipment List Name
-  {3a5fb813-a7c8-476f-ac9e-6229d32177df}, !- Zone Air Inlet Port List
-  {1415c78d-b6fe-4aa7-8b81-bd9dc07644ae}, !- Zone Air Exhaust Port List
-  {7d933f8b-69fb-4b41-863a-de7094ca2133}, !- Zone Air Node Name
-  {b4684218-9c43-47d8-95dd-4f3bc2808943}, !- Zone Return Air Port List
-  ,                                       !- Primary Daylighting Control Name
-  ,                                       !- Fraction of Zone Controlled by Primary Daylighting Control
-  ,                                       !- Secondary Daylighting Control Name
-  ,                                       !- Fraction of Zone Controlled by Secondary Daylighting Control
-  ,                                       !- Illuminance Map Name
-  ,                                       !- Group Rendering Name
-  ,                                       !- Thermostat Name
-  No;                                     !- Use Ideal Air Loads
-
-OS:Node,
-  {79eb9c60-b3c2-4524-9e14-daed86c94b07}, !- Handle
-  Node 6,                                 !- Name
-  {7d933f8b-69fb-4b41-863a-de7094ca2133}, !- Inlet Port
-  ;                                       !- Outlet Port
-
-OS:Connection,
-  {7d933f8b-69fb-4b41-863a-de7094ca2133}, !- Handle
-  {64918122-53e4-46e2-8d01-acdf71850f23}, !- Name
-  {f75f8599-805f-4f2c-b065-b09f078ff1b5}, !- Source Object
-  11,                                     !- Outlet Port
-  {79eb9c60-b3c2-4524-9e14-daed86c94b07}, !- Target Object
-  2;                                      !- Inlet Port
-
-OS:PortList,
-  {3a5fb813-a7c8-476f-ac9e-6229d32177df}, !- Handle
-  {7dab5eed-721c-4a93-957c-ad3015f90b65}, !- Name
-  {f75f8599-805f-4f2c-b065-b09f078ff1b5}; !- HVAC Component
-
-OS:PortList,
-  {1415c78d-b6fe-4aa7-8b81-bd9dc07644ae}, !- Handle
-  {bdca90eb-4b0d-4778-a135-a4214082e486}, !- Name
-  {f75f8599-805f-4f2c-b065-b09f078ff1b5}; !- HVAC Component
-
-OS:PortList,
-  {b4684218-9c43-47d8-95dd-4f3bc2808943}, !- Handle
-  {03d884db-5d39-4d9d-9a3d-e5a922683849}, !- Name
-  {f75f8599-805f-4f2c-b065-b09f078ff1b5}; !- HVAC Component
-
-OS:Sizing:Zone,
-  {16edd810-8af9-4d12-b32f-1f5b000897ef}, !- Handle
-  {f75f8599-805f-4f2c-b065-b09f078ff1b5}, !- Zone or ZoneList Name
-  SupplyAirTemperature,                   !- Zone Cooling Design Supply Air Temperature Input Method
-  14,                                     !- Zone Cooling Design Supply Air Temperature {C}
-  11.11,                                  !- Zone Cooling Design Supply Air Temperature Difference {deltaC}
-  SupplyAirTemperature,                   !- Zone Heating Design Supply Air Temperature Input Method
-  40,                                     !- Zone Heating Design Supply Air Temperature {C}
-  11.11,                                  !- Zone Heating Design Supply Air Temperature Difference {deltaC}
-  0.0085,                                 !- Zone Cooling Design Supply Air Humidity Ratio {kg-H2O/kg-air}
-  0.008,                                  !- Zone Heating Design Supply Air Humidity Ratio {kg-H2O/kg-air}
-  ,                                       !- Zone Heating Sizing Factor
-  ,                                       !- Zone Cooling Sizing Factor
-  DesignDay,                              !- Cooling Design Air Flow Method
-  ,                                       !- Cooling Design Air Flow Rate {m3/s}
-  ,                                       !- Cooling Minimum Air Flow per Zone Floor Area {m3/s-m2}
-  ,                                       !- Cooling Minimum Air Flow {m3/s}
-  ,                                       !- Cooling Minimum Air Flow Fraction
-  DesignDay,                              !- Heating Design Air Flow Method
-  ,                                       !- Heating Design Air Flow Rate {m3/s}
-  ,                                       !- Heating Maximum Air Flow per Zone Floor Area {m3/s-m2}
-  ,                                       !- Heating Maximum Air Flow {m3/s}
-  ,                                       !- Heating Maximum Air Flow Fraction
-  ,                                       !- Design Zone Air Distribution Effectiveness in Cooling Mode
-  ,                                       !- Design Zone Air Distribution Effectiveness in Heating Mode
-  No,                                     !- Account for Dedicated Outdoor Air System
-  NeutralSupplyAir,                       !- Dedicated Outdoor Air System Control Strategy
-  autosize,                               !- Dedicated Outdoor Air Low Setpoint Temperature for Design {C}
-  autosize;                               !- Dedicated Outdoor Air High Setpoint Temperature for Design {C}
-
-OS:ZoneHVAC:EquipmentList,
-  {67d9824a-a976-4857-8316-aa85ac1e1eca}, !- Handle
-  Zone HVAC Equipment List 6,             !- Name
-  {f75f8599-805f-4f2c-b065-b09f078ff1b5}; !- Thermal Zone
-
-OS:SpaceType,
-  {b60023df-63d7-43dc-9a17-8ae891a29c71}, !- Handle
-  Space Type 3,                           !- Name
-  ,                                       !- Default Construction Set Name
-  ,                                       !- Default Schedule Set Name
-  ,                                       !- Group Rendering Name
-  ,                                       !- Design Specification Outdoor Air Object Name
-  ,                                       !- Standards Template
-  ,                                       !- Standards Building Type
-  unfinished attic;                       !- Standards Space Type
-
-OS:BuildingUnit,
-  {85daecae-f09d-4c6d-8148-af39394b7936}, !- Handle
-  unit 1,                                 !- Name
-  ,                                       !- Rendering Color
-  Residential;                            !- Building Unit Type
-
-OS:AdditionalProperties,
-  {624a999c-4f10-4d09-8907-555d393bb390}, !- Handle
-  {85daecae-f09d-4c6d-8148-af39394b7936}, !- Object Name
-  Units Represented,                      !- Feature Name 1
-  Integer,                                !- Feature Data Type 1
-  1,                                      !- Feature Value 1
-  NumberOfBedrooms,                       !- Feature Name 2
-  Integer,                                !- Feature Data Type 2
-  3,                                      !- Feature Value 2
-  NumberOfBathrooms,                      !- Feature Name 3
-  Double,                                 !- Feature Data Type 3
-  2,                                      !- Feature Value 3
-  NumberOfOccupants,                      !- Feature Name 4
-  Double,                                 !- Feature Data Type 4
-  3.3900000000000001;                     !- Feature Value 4
-
-OS:BuildingUnit,
-  {0cfafaa3-fb8c-4ab5-aee0-6027e93da6d7}, !- Handle
-  unit 2,                                 !- Name
-  ,                                       !- Rendering Color
-  Residential;                            !- Building Unit Type
-
-OS:AdditionalProperties,
-  {41da6050-7827-49dd-b7fa-bdf6375d6f89}, !- Handle
-  {0cfafaa3-fb8c-4ab5-aee0-6027e93da6d7}, !- Object Name
-  Units Represented,                      !- Feature Name 1
-  Integer,                                !- Feature Data Type 1
-  1,                                      !- Feature Value 1
-  NumberOfBedrooms,                       !- Feature Name 2
-  Integer,                                !- Feature Data Type 2
-  3,                                      !- Feature Value 2
-  NumberOfBathrooms,                      !- Feature Name 3
-  Double,                                 !- Feature Data Type 3
-  2,                                      !- Feature Value 3
-  NumberOfOccupants,                      !- Feature Name 4
-  Double,                                 !- Feature Data Type 4
-  3.3900000000000001;                     !- Feature Value 4
-
-OS:BuildingUnit,
-  {a008b48f-fe34-4c5b-83db-58918a750f8a}, !- Handle
-  unit 3,                                 !- Name
-  ,                                       !- Rendering Color
-  Residential;                            !- Building Unit Type
-
-OS:AdditionalProperties,
-  {2e0c20d1-f4c3-42c3-9da7-a2e839bb7874}, !- Handle
-  {a008b48f-fe34-4c5b-83db-58918a750f8a}, !- Object Name
-  Units Represented,                      !- Feature Name 1
-  Integer,                                !- Feature Data Type 1
-  1,                                      !- Feature Value 1
-  NumberOfBedrooms,                       !- Feature Name 2
-  Integer,                                !- Feature Data Type 2
-  3,                                      !- Feature Value 2
-  NumberOfBathrooms,                      !- Feature Name 3
-  Double,                                 !- Feature Data Type 3
-  2,                                      !- Feature Value 3
-  NumberOfOccupants,                      !- Feature Name 4
-  Double,                                 !- Feature Data Type 4
-  3.3900000000000001;                     !- Feature Value 4
-
-OS:BuildingUnit,
-  {8f23376a-e8c3-439a-b520-9cdc7de50565}, !- Handle
-  unit 4,                                 !- Name
-  ,                                       !- Rendering Color
-  Residential;                            !- Building Unit Type
-
-OS:AdditionalProperties,
-  {bb386559-a701-439b-893e-e13d3ddf1372}, !- Handle
-  {8f23376a-e8c3-439a-b520-9cdc7de50565}, !- Object Name
-  Units Represented,                      !- Feature Name 1
-  Integer,                                !- Feature Data Type 1
-  1,                                      !- Feature Value 1
-  NumberOfBedrooms,                       !- Feature Name 2
-  Integer,                                !- Feature Data Type 2
-  3,                                      !- Feature Value 2
-  NumberOfBathrooms,                      !- Feature Name 3
-  Double,                                 !- Feature Data Type 3
-  2,                                      !- Feature Value 3
-  NumberOfOccupants,                      !- Feature Name 4
-  Double,                                 !- Feature Data Type 4
-  3.3900000000000001;                     !- Feature Value 4
-
-OS:Surface,
-  {e3c1a60c-7c0a-44c3-bb04-fe96bd10b407}, !- Handle
-  Surface 18,                             !- Name
-  Floor,                                  !- Surface Type
-  ,                                       !- Construction Name
-  {ce2e7de3-bd0d-4f88-80f1-c484564f31be}, !- Space Name
-  Surface,                                !- Outside Boundary Condition
-  {827ef0a2-c262-4eca-bfb1-5c253281214f}, !- Outside Boundary Condition Object
-  NoSun,                                  !- Sun Exposure
-  NoWind,                                 !- Wind Exposure
-  ,                                       !- View Factor to Ground
-  ,                                       !- Number of Vertices
-  19.3973532215094, 0, 2.4384,            !- X,Y,Z Vertex 1 {m}
-  19.3973532215094, -12.9315688143396, 2.4384, !- X,Y,Z Vertex 2 {m}
-  12.9315688143396, -12.9315688143396, 2.4384, !- X,Y,Z Vertex 3 {m}
-  12.9315688143396, 0, 2.4384;            !- X,Y,Z Vertex 4 {m}
-
-OS:Surface,
-  {91fa39a8-43d2-46e8-b0bc-bed36ceeb82a}, !- Handle
-  Surface 19,                             !- Name
-  Floor,                                  !- Surface Type
-  ,                                       !- Construction Name
-  {ce2e7de3-bd0d-4f88-80f1-c484564f31be}, !- Space Name
-  Surface,                                !- Outside Boundary Condition
-  {f183eaa7-759f-45c5-8f91-77b220db6d3d}, !- Outside Boundary Condition Object
-  NoSun,                                  !- Sun Exposure
-  NoWind,                                 !- Wind Exposure
-  ,                                       !- View Factor to Ground
-  ,                                       !- Number of Vertices
-  25.8631376286792, 0, 2.4384,            !- X,Y,Z Vertex 1 {m}
-  25.8631376286792, -12.9315688143396, 2.4384, !- X,Y,Z Vertex 2 {m}
-  19.3973532215094, -12.9315688143396, 2.4384, !- X,Y,Z Vertex 3 {m}
-  19.3973532215094, 0, 2.4384;            !- X,Y,Z Vertex 4 {m}
-
-OS:Surface,
-  {1fc830a0-e92b-4a19-9ac3-9668fc343805}, !- Handle
-  Surface 20,                             !- Name
-  Floor,                                  !- Surface Type
-  ,                                       !- Construction Name
-  {ce2e7de3-bd0d-4f88-80f1-c484564f31be}, !- Space Name
-  Surface,                                !- Outside Boundary Condition
-  {0d0e5ba1-c4de-43bb-82d0-485a4917df19}, !- Outside Boundary Condition Object
-  NoSun,                                  !- Sun Exposure
-  NoWind,                                 !- Wind Exposure
-  ,                                       !- View Factor to Ground
-  ,                                       !- Number of Vertices
-  12.9315688143396, 0, 2.4384,            !- X,Y,Z Vertex 1 {m}
-  12.9315688143396, -12.9315688143396, 2.4384, !- X,Y,Z Vertex 2 {m}
-  6.46578440716979, -12.9315688143396, 2.4384, !- X,Y,Z Vertex 3 {m}
-  6.46578440716979, 0, 2.4384;            !- X,Y,Z Vertex 4 {m}
-
-OS:External:File,
-  {c28c4f2a-96b9-4505-9c0f-83c01346c383}, !- Handle
->>>>>>> ed7d523f
+  {0b2e7d94-a83d-496a-a3c2-3c1849fe346b}, !- Handle
   8760.csv,                               !- Name
   8760.csv;                               !- File Name
 
 OS:Schedule:Day,
-<<<<<<< HEAD
-  {d9d770c4-aa12-43cd-8f0d-1ed5e3c5411b}, !- Handle
-=======
-  {32116541-b28c-46d4-a1f6-33ba3a5ef039}, !- Handle
->>>>>>> ed7d523f
+  {c55ad7c5-22cd-4d4b-9ad3-7be5cb729b6c}, !- Handle
   Schedule Day 1,                         !- Name
   ,                                       !- Schedule Type Limits Name
   ,                                       !- Interpolate to Timestep
@@ -2377,11 +914,7 @@
   0;                                      !- Value Until Time 1
 
 OS:Schedule:Day,
-<<<<<<< HEAD
-  {125d7c9e-b6f7-4812-91c6-b4b35f6aefca}, !- Handle
-=======
-  {c2d49213-e1be-4625-ad1e-69457a12961d}, !- Handle
->>>>>>> ed7d523f
+  {7efdccf1-8017-4de8-be51-478c095e8342}, !- Handle
   Schedule Day 2,                         !- Name
   ,                                       !- Schedule Type Limits Name
   ,                                       !- Interpolate to Timestep
@@ -2390,17 +923,10 @@
   1;                                      !- Value Until Time 1
 
 OS:Schedule:File,
-<<<<<<< HEAD
-  {96ee682b-3efa-47ac-9c72-a05bbce03c11}, !- Handle
+  {b361d79d-e104-42b0-87de-e396b8917095}, !- Handle
   occupants,                              !- Name
-  {b544dfc2-4ca3-4f51-8f78-85f8ef74cf17}, !- Schedule Type Limits Name
-  {80301a92-c73f-4242-854f-785636faf10f}, !- External File Name
-=======
-  {a68d7386-e0fe-43e5-b6f0-0bb8c2e059dc}, !- Handle
-  occupants,                              !- Name
-  {857832a3-72d9-46a4-8026-29f81769bd9c}, !- Schedule Type Limits Name
-  {c28c4f2a-96b9-4505-9c0f-83c01346c383}, !- External File Name
->>>>>>> ed7d523f
+  {57142817-891f-46cd-bddd-7bd95133c82c}, !- Schedule Type Limits Name
+  {0b2e7d94-a83d-496a-a3c2-3c1849fe346b}, !- External File Name
   1,                                      !- Column Number
   1,                                      !- Rows to Skip at Top
   8760,                                   !- Number of Hours of Data
@@ -2409,38 +935,22 @@
   60;                                     !- Minutes per Item
 
 OS:Schedule:Ruleset,
-<<<<<<< HEAD
-  {98235a03-ec9a-4b1b-9cc4-66c62472653d}, !- Handle
+  {d1ba05c3-580b-46f3-8108-ef7647d965fe}, !- Handle
   Schedule Ruleset 1,                     !- Name
-  {8adc3b0b-ddb7-47a4-8646-a26f8e838f7d}, !- Schedule Type Limits Name
-  {b8ad2376-e607-4787-b8e8-58d0f2c9bd87}; !- Default Day Schedule Name
+  {c1d5fd00-474e-4e99-9eeb-f5fd9aadafd5}, !- Schedule Type Limits Name
+  {bdaaa1ee-49d4-4303-b812-04abe405339e}; !- Default Day Schedule Name
 
 OS:Schedule:Day,
-  {b8ad2376-e607-4787-b8e8-58d0f2c9bd87}, !- Handle
+  {bdaaa1ee-49d4-4303-b812-04abe405339e}, !- Handle
   Schedule Day 3,                         !- Name
-  {8adc3b0b-ddb7-47a4-8646-a26f8e838f7d}, !- Schedule Type Limits Name
-=======
-  {11a8db8a-86dd-42ae-aec1-9d9689e60732}, !- Handle
-  Schedule Ruleset 1,                     !- Name
-  {75a3869a-346b-4b34-b7b9-ec7c5e3759ad}, !- Schedule Type Limits Name
-  {d07bfa90-a32d-4d52-a2a6-82ac6646b305}; !- Default Day Schedule Name
-
-OS:Schedule:Day,
-  {d07bfa90-a32d-4d52-a2a6-82ac6646b305}, !- Handle
-  Schedule Day 3,                         !- Name
-  {75a3869a-346b-4b34-b7b9-ec7c5e3759ad}, !- Schedule Type Limits Name
->>>>>>> ed7d523f
+  {c1d5fd00-474e-4e99-9eeb-f5fd9aadafd5}, !- Schedule Type Limits Name
   ,                                       !- Interpolate to Timestep
   24,                                     !- Hour 1
   0,                                      !- Minute 1
   112.539290946133;                       !- Value Until Time 1
 
 OS:People:Definition,
-<<<<<<< HEAD
-  {2191d01f-34a1-40ca-95a5-a861c036050b}, !- Handle
-=======
-  {cdd65a56-adfa-4ae6-934b-e125bea95f80}, !- Handle
->>>>>>> ed7d523f
+  {8857209c-396b-426b-8229-f5da69c9a105}, !- Handle
   res occupants|living space,             !- Name
   People,                                 !- Number of People Calculation Method
   3.39,                                   !- Number of People {people}
@@ -2453,21 +963,12 @@
   ZoneAveraged;                           !- Mean Radiant Temperature Calculation Type
 
 OS:People,
-<<<<<<< HEAD
-  {45194145-bce4-42e1-adc2-2d89b36faffc}, !- Handle
+  {536f5931-26cf-4c5d-ab6e-9768854ce8c7}, !- Handle
   res occupants|living space,             !- Name
-  {2191d01f-34a1-40ca-95a5-a861c036050b}, !- People Definition Name
-  {8f25b1a7-a8cb-4a9b-890a-2f3f7319e9f0}, !- Space or SpaceType Name
-  {96ee682b-3efa-47ac-9c72-a05bbce03c11}, !- Number of People Schedule Name
-  {98235a03-ec9a-4b1b-9cc4-66c62472653d}, !- Activity Level Schedule Name
-=======
-  {678c27ce-1e11-4f71-9af3-a75f902cbca2}, !- Handle
-  res occupants|living space,             !- Name
-  {cdd65a56-adfa-4ae6-934b-e125bea95f80}, !- People Definition Name
-  {42cc7005-a37f-4b43-ac50-95bc3051a388}, !- Space or SpaceType Name
-  {a68d7386-e0fe-43e5-b6f0-0bb8c2e059dc}, !- Number of People Schedule Name
-  {11a8db8a-86dd-42ae-aec1-9d9689e60732}, !- Activity Level Schedule Name
->>>>>>> ed7d523f
+  {8857209c-396b-426b-8229-f5da69c9a105}, !- People Definition Name
+  {dd3b60d1-113a-43f3-bf21-5f8c8784feb8}, !- Space or SpaceType Name
+  {b361d79d-e104-42b0-87de-e396b8917095}, !- Number of People Schedule Name
+  {d1ba05c3-580b-46f3-8108-ef7647d965fe}, !- Activity Level Schedule Name
   ,                                       !- Surface Name/Angle Factor List Name
   ,                                       !- Work Efficiency Schedule Name
   ,                                       !- Clothing Insulation Schedule Name
@@ -2475,11 +976,7 @@
   1;                                      !- Multiplier
 
 OS:ScheduleTypeLimits,
-<<<<<<< HEAD
-  {8adc3b0b-ddb7-47a4-8646-a26f8e838f7d}, !- Handle
-=======
-  {75a3869a-346b-4b34-b7b9-ec7c5e3759ad}, !- Handle
->>>>>>> ed7d523f
+  {c1d5fd00-474e-4e99-9eeb-f5fd9aadafd5}, !- Handle
   ActivityLevel,                          !- Name
   0,                                      !- Lower Limit Value
   ,                                       !- Upper Limit Value
@@ -2487,147 +984,8 @@
   ActivityLevel;                          !- Unit Type
 
 OS:ScheduleTypeLimits,
-<<<<<<< HEAD
-  {b544dfc2-4ca3-4f51-8f78-85f8ef74cf17}, !- Handle
-=======
-  {857832a3-72d9-46a4-8026-29f81769bd9c}, !- Handle
->>>>>>> ed7d523f
+  {57142817-891f-46cd-bddd-7bd95133c82c}, !- Handle
   Fractional,                             !- Name
   0,                                      !- Lower Limit Value
   1,                                      !- Upper Limit Value
   Continuous;                             !- Numeric Type
-<<<<<<< HEAD
-=======
-
-OS:Schedule:Day,
-  {75481625-ae3f-410d-8393-9baf16f3d50b}, !- Handle
-  Schedule Day 4,                         !- Name
-  ,                                       !- Schedule Type Limits Name
-  ,                                       !- Interpolate to Timestep
-  24,                                     !- Hour 1
-  0,                                      !- Minute 1
-  0;                                      !- Value Until Time 1
-
-OS:Schedule:Day,
-  {56d422a5-5e18-496c-a3dd-f41478187dda}, !- Handle
-  Schedule Day 5,                         !- Name
-  ,                                       !- Schedule Type Limits Name
-  ,                                       !- Interpolate to Timestep
-  24,                                     !- Hour 1
-  0,                                      !- Minute 1
-  1;                                      !- Value Until Time 1
-
-OS:People:Definition,
-  {f9499de1-6c33-4760-afa5-425baa2078c6}, !- Handle
-  res occupants|unit 2|living space|unit 2|story 1, !- Name
-  People,                                 !- Number of People Calculation Method
-  3.39,                                   !- Number of People {people}
-  ,                                       !- People per Space Floor Area {person/m2}
-  ,                                       !- Space Floor Area per Person {m2/person}
-  0.319734,                               !- Fraction Radiant
-  0.573,                                  !- Sensible Heat Fraction
-  0,                                      !- Carbon Dioxide Generation Rate {m3/s-W}
-  No,                                     !- Enable ASHRAE 55 Comfort Warnings
-  ZoneAveraged;                           !- Mean Radiant Temperature Calculation Type
-
-OS:People,
-  {16e188c1-b3cf-4263-89d4-ebb3a0e616d4}, !- Handle
-  res occupants|unit 2|living space|unit 2|story 1, !- Name
-  {f9499de1-6c33-4760-afa5-425baa2078c6}, !- People Definition Name
-  {acc70993-8fb7-46ab-bfdb-a8ef9d0ccf89}, !- Space or SpaceType Name
-  {a68d7386-e0fe-43e5-b6f0-0bb8c2e059dc}, !- Number of People Schedule Name
-  {11a8db8a-86dd-42ae-aec1-9d9689e60732}, !- Activity Level Schedule Name
-  ,                                       !- Surface Name/Angle Factor List Name
-  ,                                       !- Work Efficiency Schedule Name
-  ,                                       !- Clothing Insulation Schedule Name
-  ,                                       !- Air Velocity Schedule Name
-  1;                                      !- Multiplier
-
-OS:Schedule:Day,
-  {35295f00-e025-452f-863e-f85ef2b60cbf}, !- Handle
-  Schedule Day 6,                         !- Name
-  ,                                       !- Schedule Type Limits Name
-  ,                                       !- Interpolate to Timestep
-  24,                                     !- Hour 1
-  0,                                      !- Minute 1
-  0;                                      !- Value Until Time 1
-
-OS:Schedule:Day,
-  {ee123360-54e6-487d-b8df-eeff57b3062c}, !- Handle
-  Schedule Day 7,                         !- Name
-  ,                                       !- Schedule Type Limits Name
-  ,                                       !- Interpolate to Timestep
-  24,                                     !- Hour 1
-  0,                                      !- Minute 1
-  1;                                      !- Value Until Time 1
-
-OS:People:Definition,
-  {5179b081-5b8c-47c3-abaf-ff7efbe0b050}, !- Handle
-  res occupants|unit 3|living space|unit 3|story 1, !- Name
-  People,                                 !- Number of People Calculation Method
-  3.39,                                   !- Number of People {people}
-  ,                                       !- People per Space Floor Area {person/m2}
-  ,                                       !- Space Floor Area per Person {m2/person}
-  0.319734,                               !- Fraction Radiant
-  0.573,                                  !- Sensible Heat Fraction
-  0,                                      !- Carbon Dioxide Generation Rate {m3/s-W}
-  No,                                     !- Enable ASHRAE 55 Comfort Warnings
-  ZoneAveraged;                           !- Mean Radiant Temperature Calculation Type
-
-OS:People,
-  {d4d6d963-d5e2-4cbc-8a45-8195bfba0e44}, !- Handle
-  res occupants|unit 3|living space|unit 3|story 1, !- Name
-  {5179b081-5b8c-47c3-abaf-ff7efbe0b050}, !- People Definition Name
-  {3cbe7318-1320-4048-88dd-a1b9a70c156d}, !- Space or SpaceType Name
-  {a68d7386-e0fe-43e5-b6f0-0bb8c2e059dc}, !- Number of People Schedule Name
-  {11a8db8a-86dd-42ae-aec1-9d9689e60732}, !- Activity Level Schedule Name
-  ,                                       !- Surface Name/Angle Factor List Name
-  ,                                       !- Work Efficiency Schedule Name
-  ,                                       !- Clothing Insulation Schedule Name
-  ,                                       !- Air Velocity Schedule Name
-  1;                                      !- Multiplier
-
-OS:Schedule:Day,
-  {2f872fa5-c624-44a1-a7d8-c43a1338f924}, !- Handle
-  Schedule Day 8,                         !- Name
-  ,                                       !- Schedule Type Limits Name
-  ,                                       !- Interpolate to Timestep
-  24,                                     !- Hour 1
-  0,                                      !- Minute 1
-  0;                                      !- Value Until Time 1
-
-OS:Schedule:Day,
-  {e58de450-8744-4860-94c9-06b4ae73ce5d}, !- Handle
-  Schedule Day 9,                         !- Name
-  ,                                       !- Schedule Type Limits Name
-  ,                                       !- Interpolate to Timestep
-  24,                                     !- Hour 1
-  0,                                      !- Minute 1
-  1;                                      !- Value Until Time 1
-
-OS:People:Definition,
-  {05f5cdf8-3a5a-409d-9b8f-e7ddb23d2fa8}, !- Handle
-  res occupants|unit 4|living space|unit 4|story 1, !- Name
-  People,                                 !- Number of People Calculation Method
-  3.39,                                   !- Number of People {people}
-  ,                                       !- People per Space Floor Area {person/m2}
-  ,                                       !- Space Floor Area per Person {m2/person}
-  0.319734,                               !- Fraction Radiant
-  0.573,                                  !- Sensible Heat Fraction
-  0,                                      !- Carbon Dioxide Generation Rate {m3/s-W}
-  No,                                     !- Enable ASHRAE 55 Comfort Warnings
-  ZoneAveraged;                           !- Mean Radiant Temperature Calculation Type
-
-OS:People,
-  {c0bf8898-0714-4916-8155-c3da3fb22112}, !- Handle
-  res occupants|unit 4|living space|unit 4|story 1, !- Name
-  {05f5cdf8-3a5a-409d-9b8f-e7ddb23d2fa8}, !- People Definition Name
-  {65ad0e7c-2dad-4bd0-9307-28e654184b30}, !- Space or SpaceType Name
-  {a68d7386-e0fe-43e5-b6f0-0bb8c2e059dc}, !- Number of People Schedule Name
-  {11a8db8a-86dd-42ae-aec1-9d9689e60732}, !- Activity Level Schedule Name
-  ,                                       !- Surface Name/Angle Factor List Name
-  ,                                       !- Work Efficiency Schedule Name
-  ,                                       !- Clothing Insulation Schedule Name
-  ,                                       !- Air Velocity Schedule Name
-  1;                                      !- Multiplier
->>>>>>> ed7d523f
