!- NOTE: Auto-generated from /test/osw_files/SFD_HVACSizing_Load_1story_S_UA_Unvented_NoOverhangs_NoIntShading_SupplyMechVent.osw

OS:Version,
<<<<<<< HEAD
  {0dca6a9b-25c9-454c-a6e8-a28613e6e412}, !- Handle
  3.0.1;                                  !- Version Identifier

OS:SimulationControl,
  {86bc8c87-1777-4691-b3fb-5ec9e83fedd2}, !- Handle
=======
  {b97e10fe-0d60-4a10-8bec-e8fc84d33783}, !- Handle
  2.9.0;                                  !- Version Identifier

OS:SimulationControl,
  {278bf986-a662-4db4-bb9e-8b2e8709977e}, !- Handle
>>>>>>> fcfe5a62
  ,                                       !- Do Zone Sizing Calculation
  ,                                       !- Do System Sizing Calculation
  ,                                       !- Do Plant Sizing Calculation
  No;                                     !- Run Simulation for Sizing Periods

OS:Timestep,
<<<<<<< HEAD
  {d914bc4b-4e99-477e-ac8e-37a001de91d5}, !- Handle
  6;                                      !- Number of Timesteps per Hour

OS:ShadowCalculation,
  {c706145e-f60d-4106-9b27-1607e462f279}, !- Handle
  PolygonClipping,                        !- Shading Calculation Method
  ,                                       !- Shading Calculation Update Frequency Method
  20,                                     !- Shading Calculation Update Frequency
  15000,                                  !- Maximum Figures in Shadow Overlap Calculations
  ,                                       !- Polygon Clipping Algorithm
  512,                                    !- Pixel Counting Resolution
  ,                                       !- Sky Diffuse Modeling Algorithm
  No,                                     !- Output External Shading Calculation Results
  No,                                     !- Disable Self-Shading Within Shading Zone Groups
  No;                                     !- Disable Self-Shading From Shading Zone Groups to Other Zones

OS:WeatherFile,
  {6b560c51-f88b-4489-a26d-26136d29c8f2}, !- Handle
=======
  {38d1204b-6380-4cbf-b5a2-fbcac7a1f01e}, !- Handle
  6;                                      !- Number of Timesteps per Hour

OS:ShadowCalculation,
  {6584fd11-1036-44c2-9b10-2a5f0b38600b}, !- Handle
  20,                                     !- Calculation Frequency
  200;                                    !- Maximum Figures in Shadow Overlap Calculations

OS:SurfaceConvectionAlgorithm:Outside,
  {55ed0fa6-dcfa-45b7-9e35-d345140a9e4e}, !- Handle
  DOE-2;                                  !- Algorithm

OS:SurfaceConvectionAlgorithm:Inside,
  {d9560ece-5b2f-4583-833f-dacc0250e565}, !- Handle
  TARP;                                   !- Algorithm

OS:ZoneCapacitanceMultiplier:ResearchSpecial,
  {4fd8c04b-c7fa-4af9-b86b-e01aa7d8c659}, !- Handle
  3.6,                                    !- Temperature Capacity Multiplier
  15,                                     !- Humidity Capacity Multiplier
  ;                                       !- Carbon Dioxide Capacity Multiplier

OS:RunPeriod,
  {ac9afa96-91a3-471d-96ea-91f63904d7a5}, !- Handle
  Run Period 1,                           !- Name
  1,                                      !- Begin Month
  1,                                      !- Begin Day of Month
  12,                                     !- End Month
  31,                                     !- End Day of Month
  ,                                       !- Use Weather File Holidays and Special Days
  ,                                       !- Use Weather File Daylight Saving Period
  ,                                       !- Apply Weekend Holiday Rule
  ,                                       !- Use Weather File Rain Indicators
  ,                                       !- Use Weather File Snow Indicators
  ;                                       !- Number of Times Runperiod to be Repeated

OS:YearDescription,
  {f77f31bc-d78a-4401-b144-5310b1a66d3c}, !- Handle
  2007,                                   !- Calendar Year
  ,                                       !- Day of Week for Start Day
  ;                                       !- Is Leap Year

OS:WeatherFile,
  {071870a2-c351-4827-939d-c38dc215c6d6}, !- Handle
>>>>>>> fcfe5a62
  Denver Intl Ap,                         !- City
  CO,                                     !- State Province Region
  USA,                                    !- Country
  TMY3,                                   !- Data Source
  725650,                                 !- WMO Number
  39.83,                                  !- Latitude {deg}
  -104.65,                                !- Longitude {deg}
  -7,                                     !- Time Zone {hr}
  1650,                                   !- Elevation {m}
  C:/OpenStudio/OpenStudio-BuildStock/resources/measures/HPXMLtoOpenStudio/weather/USA_CO_Denver.Intl.AP.725650_TMY3.epw, !- Url
  E23378AA;                               !- Checksum

OS:AdditionalProperties,
<<<<<<< HEAD
  {ba3540cb-3a92-460a-91f8-b7dce7ac9d3f}, !- Handle
  {6b560c51-f88b-4489-a26d-26136d29c8f2}, !- Object Name
=======
  {05c637e1-5f40-4e57-9ada-c43795b7c60e}, !- Handle
  {071870a2-c351-4827-939d-c38dc215c6d6}, !- Object Name
>>>>>>> fcfe5a62
  EPWHeaderCity,                          !- Feature Name 1
  String,                                 !- Feature Data Type 1
  Denver Intl Ap,                         !- Feature Value 1
  EPWHeaderState,                         !- Feature Name 2
  String,                                 !- Feature Data Type 2
  CO,                                     !- Feature Value 2
  EPWHeaderCountry,                       !- Feature Name 3
  String,                                 !- Feature Data Type 3
  USA,                                    !- Feature Value 3
  EPWHeaderDataSource,                    !- Feature Name 4
  String,                                 !- Feature Data Type 4
  TMY3,                                   !- Feature Value 4
  EPWHeaderStation,                       !- Feature Name 5
  String,                                 !- Feature Data Type 5
  725650,                                 !- Feature Value 5
  EPWHeaderLatitude,                      !- Feature Name 6
  Double,                                 !- Feature Data Type 6
  39.829999999999998,                     !- Feature Value 6
  EPWHeaderLongitude,                     !- Feature Name 7
  Double,                                 !- Feature Data Type 7
  -104.65000000000001,                    !- Feature Value 7
  EPWHeaderTimezone,                      !- Feature Name 8
  Double,                                 !- Feature Data Type 8
  -7,                                     !- Feature Value 8
  EPWHeaderAltitude,                      !- Feature Name 9
  Double,                                 !- Feature Data Type 9
  5413.3858267716532,                     !- Feature Value 9
  EPWHeaderLocalPressure,                 !- Feature Name 10
  Double,                                 !- Feature Data Type 10
  0.81937567683596546,                    !- Feature Value 10
  EPWHeaderRecordsPerHour,                !- Feature Name 11
  Double,                                 !- Feature Data Type 11
  0,                                      !- Feature Value 11
  EPWDataAnnualAvgDrybulb,                !- Feature Name 12
  Double,                                 !- Feature Data Type 12
  51.575616438356228,                     !- Feature Value 12
  EPWDataAnnualMinDrybulb,                !- Feature Name 13
  Double,                                 !- Feature Data Type 13
  -2.9200000000000017,                    !- Feature Value 13
  EPWDataAnnualMaxDrybulb,                !- Feature Name 14
  Double,                                 !- Feature Data Type 14
  104,                                    !- Feature Value 14
  EPWDataCDD50F,                          !- Feature Name 15
  Double,                                 !- Feature Data Type 15
  3072.2925000000005,                     !- Feature Value 15
  EPWDataCDD65F,                          !- Feature Name 16
  Double,                                 !- Feature Data Type 16
  883.62000000000035,                     !- Feature Value 16
  EPWDataHDD50F,                          !- Feature Name 17
  Double,                                 !- Feature Data Type 17
  2497.1925000000001,                     !- Feature Value 17
  EPWDataHDD65F,                          !- Feature Name 18
  Double,                                 !- Feature Data Type 18
  5783.5200000000013,                     !- Feature Value 18
  EPWDataAnnualAvgWindspeed,              !- Feature Name 19
  Double,                                 !- Feature Data Type 19
  3.9165296803649667,                     !- Feature Value 19
  EPWDataMonthlyAvgDrybulbs,              !- Feature Name 20
  String,                                 !- Feature Data Type 20
  33.4191935483871&#4431.90142857142857&#4443.02620967741937&#4442.48624999999999&#4459.877741935483854&#4473.57574999999997&#4472.07975806451608&#4472.70008064516134&#4466.49200000000006&#4450.079112903225806&#4437.218250000000005&#4434.582177419354835, !- Feature Value 20
  EPWDataGroundMonthlyTemps,              !- Feature Name 21
  String,                                 !- Feature Data Type 21
  44.08306285945173&#4440.89570904991865&#4440.64045432632048&#4442.153016571250646&#4448.225111118704206&#4454.268919273837525&#4459.508577937551024&#4462.82777283423508&#4463.10975667174995&#4460.41014950381947&#4455.304105212311526&#4449.445696474514364, !- Feature Value 21
  EPWDataWSF,                             !- Feature Name 22
  Double,                                 !- Feature Data Type 22
  0.58999999999999997,                    !- Feature Value 22
  EPWDataMonthlyAvgDailyHighDrybulbs,     !- Feature Name 23
  String,                                 !- Feature Data Type 23
  47.41032258064516&#4446.58642857142857&#4455.15032258064517&#4453.708&#4472.80193548387098&#4488.67600000000002&#4486.1858064516129&#4485.87225806451613&#4482.082&#4463.18064516129033&#4448.73400000000001&#4448.87935483870968, !- Feature Value 23
  EPWDataMonthlyAvgDailyLowDrybulbs,      !- Feature Name 24
  String,                                 !- Feature Data Type 24
  19.347741935483874&#4419.856428571428573&#4430.316129032258065&#4431.112&#4447.41612903225806&#4457.901999999999994&#4459.063870967741934&#4460.956774193548384&#4452.352000000000004&#4438.41612903225806&#4427.002000000000002&#4423.02903225806451, !- Feature Value 24
  EPWDesignHeatingDrybulb,                !- Feature Name 25
  Double,                                 !- Feature Data Type 25
  12.02,                                  !- Feature Value 25
  EPWDesignHeatingWindspeed,              !- Feature Name 26
  Double,                                 !- Feature Data Type 26
  2.8062500000000004,                     !- Feature Value 26
  EPWDesignCoolingDrybulb,                !- Feature Name 27
  Double,                                 !- Feature Data Type 27
  91.939999999999998,                     !- Feature Value 27
  EPWDesignCoolingWetbulb,                !- Feature Name 28
  Double,                                 !- Feature Data Type 28
  59.95131430195849,                      !- Feature Value 28
  EPWDesignCoolingHumidityRatio,          !- Feature Name 29
  Double,                                 !- Feature Data Type 29
  0.0059161086834698092,                  !- Feature Value 29
  EPWDesignCoolingWindspeed,              !- Feature Name 30
  Double,                                 !- Feature Data Type 30
  3.7999999999999989,                     !- Feature Value 30
  EPWDesignDailyTemperatureRange,         !- Feature Name 31
  Double,                                 !- Feature Data Type 31
  24.915483870967748,                     !- Feature Value 31
  EPWDesignDehumidDrybulb,                !- Feature Name 32
  Double,                                 !- Feature Data Type 32
  67.996785714285721,                     !- Feature Value 32
  EPWDesignDehumidHumidityRatio,          !- Feature Name 33
  Double,                                 !- Feature Data Type 33
  0.012133744170488724,                   !- Feature Value 33
  EPWDesignCoolingDirectNormal,           !- Feature Name 34
  Double,                                 !- Feature Data Type 34
  985,                                    !- Feature Value 34
  EPWDesignCoolingDiffuseHorizontal,      !- Feature Name 35
  Double,                                 !- Feature Data Type 35
  84;                                     !- Feature Value 35

OS:YearDescription,
  {fa5405d3-bf6c-4be0-8ace-89f8e43140a7}; !- Handle

OS:Site,
<<<<<<< HEAD
  {1288a0bc-9d26-4968-8ee5-04b9334c33e0}, !- Handle
=======
  {c5a4660c-7c1b-4386-9216-66b8c9f3caa4}, !- Handle
>>>>>>> fcfe5a62
  Denver Intl Ap_CO_USA,                  !- Name
  39.83,                                  !- Latitude {deg}
  -104.65,                                !- Longitude {deg}
  -7,                                     !- Time Zone {hr}
  1650,                                   !- Elevation {m}
  ;                                       !- Terrain

OS:ClimateZones,
<<<<<<< HEAD
  {09e0bfe0-4c5e-487e-8294-7064f7cc19cd}, !- Handle
  Building America,                       !- Climate Zone Institution Name 1
=======
  {a12a8a33-e80b-447b-8aed-5c702de9a2b7}, !- Handle
  ,                                       !- Active Institution
  ,                                       !- Active Year
  ,                                       !- Climate Zone Institution Name 1
>>>>>>> fcfe5a62
  ,                                       !- Climate Zone Document Name 1
  0,                                      !- Climate Zone Document Year 1
  Cold;                                   !- Climate Zone Value 1

OS:Site:WaterMainsTemperature,
<<<<<<< HEAD
  {b39afe5a-4dd8-4806-bc44-96a7ed5cc0d8}, !- Handle
=======
  {72494eb6-9ea8-4843-a13a-3f47eff4d590}, !- Handle
>>>>>>> fcfe5a62
  Correlation,                            !- Calculation Method
  ,                                       !- Temperature Schedule Name
  10.8753424657535,                       !- Annual Average Outdoor Air Temperature {C}
  23.1524007936508;                       !- Maximum Difference In Monthly Average Outdoor Air Temperatures {deltaC}

OS:RunPeriodControl:DaylightSavingTime,
<<<<<<< HEAD
  {6f966a98-a9a4-4366-9fc8-a3a1fd8d397d}, !- Handle
=======
  {6660d993-4442-4ca7-947b-2791f92e6eed}, !- Handle
>>>>>>> fcfe5a62
  4/7,                                    !- Start Date
  10/26;                                  !- End Date

OS:Site:GroundTemperature:Deep,
<<<<<<< HEAD
  {0f52ea10-b681-4530-bbb6-455d7dba8117}, !- Handle
=======
  {d24b92d8-a120-4421-a6de-57daeee8cf97}, !- Handle
>>>>>>> fcfe5a62
  10.8753424657535,                       !- January Deep Ground Temperature {C}
  10.8753424657535,                       !- February Deep Ground Temperature {C}
  10.8753424657535,                       !- March Deep Ground Temperature {C}
  10.8753424657535,                       !- April Deep Ground Temperature {C}
  10.8753424657535,                       !- May Deep Ground Temperature {C}
  10.8753424657535,                       !- June Deep Ground Temperature {C}
  10.8753424657535,                       !- July Deep Ground Temperature {C}
  10.8753424657535,                       !- August Deep Ground Temperature {C}
  10.8753424657535,                       !- September Deep Ground Temperature {C}
  10.8753424657535,                       !- October Deep Ground Temperature {C}
  10.8753424657535,                       !- November Deep Ground Temperature {C}
  10.8753424657535;                       !- December Deep Ground Temperature {C}

OS:Building,
<<<<<<< HEAD
  {be52840f-18d5-45d5-8242-c52a35629e3e}, !- Handle
=======
  {1aa12cc6-760d-45cd-8108-bc08040339ec}, !- Handle
>>>>>>> fcfe5a62
  Building 1,                             !- Name
  ,                                       !- Building Sector Type
  ,                                       !- North Axis {deg}
  ,                                       !- Nominal Floor to Floor Height {m}
  ,                                       !- Space Type Name
  ,                                       !- Default Construction Set Name
  ,                                       !- Default Schedule Set Name
  1,                                      !- Standards Number of Stories
  1,                                      !- Standards Number of Above Ground Stories
  ,                                       !- Standards Template
  singlefamilydetached,                   !- Standards Building Type
  1;                                      !- Standards Number of Living Units

OS:AdditionalProperties,
<<<<<<< HEAD
  {2238bef9-d692-49e0-ad38-1b959f5d11be}, !- Handle
  {be52840f-18d5-45d5-8242-c52a35629e3e}, !- Object Name
=======
  {b52a7710-ca19-4b51-b58a-08301e1a4843}, !- Handle
  {1aa12cc6-760d-45cd-8108-bc08040339ec}, !- Object Name
>>>>>>> fcfe5a62
  Total Units Represented,                !- Feature Name 1
  Integer,                                !- Feature Data Type 1
  1,                                      !- Feature Value 1
  Total Units Modeled,                    !- Feature Name 2
  Integer,                                !- Feature Data Type 2
  1;                                      !- Feature Value 2

OS:ThermalZone,
<<<<<<< HEAD
  {00e60c7e-bd70-48b2-8d0c-692cba5b3fb5}, !- Handle
=======
  {7feaa25f-3a03-43d9-94f1-32c74e2cbb6b}, !- Handle
>>>>>>> fcfe5a62
  living zone,                            !- Name
  ,                                       !- Multiplier
  ,                                       !- Ceiling Height {m}
  ,                                       !- Volume {m3}
  ,                                       !- Floor Area {m2}
  ,                                       !- Zone Inside Convection Algorithm
  ,                                       !- Zone Outside Convection Algorithm
  ,                                       !- Zone Conditioning Equipment List Name
<<<<<<< HEAD
  {75db4757-f659-4c6a-b3f1-24a652142211}, !- Zone Air Inlet Port List
  {5b9fabee-3dd4-4c1a-9a48-33cd11033097}, !- Zone Air Exhaust Port List
  {8e82f6a1-f820-45e4-bbcc-103f2e4c234c}, !- Zone Air Node Name
  {3eb394d3-6e01-4565-9610-dd26b5572a71}, !- Zone Return Air Port List
=======
  {99ff971b-548f-4513-913e-2ea2ab5c429f}, !- Zone Air Inlet Port List
  {d13adca5-edd3-48f5-9194-ca0ecb8f78dd}, !- Zone Air Exhaust Port List
  {fb24061a-06f6-4ab6-8d2a-dc343e8a9bb6}, !- Zone Air Node Name
  {0250999a-d34b-4844-94c9-f861bb100790}, !- Zone Return Air Port List
>>>>>>> fcfe5a62
  ,                                       !- Primary Daylighting Control Name
  ,                                       !- Fraction of Zone Controlled by Primary Daylighting Control
  ,                                       !- Secondary Daylighting Control Name
  ,                                       !- Fraction of Zone Controlled by Secondary Daylighting Control
  ,                                       !- Illuminance Map Name
  ,                                       !- Group Rendering Name
  ,                                       !- Thermostat Name
  No;                                     !- Use Ideal Air Loads

OS:Node,
<<<<<<< HEAD
  {29cc6d6e-71db-4fc8-bbf4-698c86f83361}, !- Handle
  Node 1,                                 !- Name
  {8e82f6a1-f820-45e4-bbcc-103f2e4c234c}, !- Inlet Port
  ;                                       !- Outlet Port

OS:Connection,
  {8e82f6a1-f820-45e4-bbcc-103f2e4c234c}, !- Handle
  {069d952e-e582-4a5a-ab01-2a80b0c7667d}, !- Name
  {00e60c7e-bd70-48b2-8d0c-692cba5b3fb5}, !- Source Object
  11,                                     !- Outlet Port
  {29cc6d6e-71db-4fc8-bbf4-698c86f83361}, !- Target Object
  2;                                      !- Inlet Port

OS:PortList,
  {75db4757-f659-4c6a-b3f1-24a652142211}, !- Handle
  {2ab1e0c9-759b-4f81-a9c5-766d304ff478}, !- Name
  {00e60c7e-bd70-48b2-8d0c-692cba5b3fb5}; !- HVAC Component

OS:PortList,
  {5b9fabee-3dd4-4c1a-9a48-33cd11033097}, !- Handle
  {18efc09f-7587-445f-b3e8-4c5a5f962a05}, !- Name
  {00e60c7e-bd70-48b2-8d0c-692cba5b3fb5}; !- HVAC Component

OS:PortList,
  {3eb394d3-6e01-4565-9610-dd26b5572a71}, !- Handle
  {b446f52a-a302-402f-a8b3-c0b18ca50091}, !- Name
  {00e60c7e-bd70-48b2-8d0c-692cba5b3fb5}; !- HVAC Component

OS:Sizing:Zone,
  {c851a432-3b24-45c7-b068-f906ab0a5d57}, !- Handle
  {00e60c7e-bd70-48b2-8d0c-692cba5b3fb5}, !- Zone or ZoneList Name
=======
  {fb055fc4-03b2-4be4-b3a8-bd24b3e376b4}, !- Handle
  Node 1,                                 !- Name
  {fb24061a-06f6-4ab6-8d2a-dc343e8a9bb6}, !- Inlet Port
  ;                                       !- Outlet Port

OS:Connection,
  {fb24061a-06f6-4ab6-8d2a-dc343e8a9bb6}, !- Handle
  {4d0762e3-75a4-4a66-a430-231ac0598ca4}, !- Name
  {7feaa25f-3a03-43d9-94f1-32c74e2cbb6b}, !- Source Object
  11,                                     !- Outlet Port
  {fb055fc4-03b2-4be4-b3a8-bd24b3e376b4}, !- Target Object
  2;                                      !- Inlet Port

OS:PortList,
  {99ff971b-548f-4513-913e-2ea2ab5c429f}, !- Handle
  {4719ae19-eb90-405d-9f31-96e71826d8e2}, !- Name
  {7feaa25f-3a03-43d9-94f1-32c74e2cbb6b}; !- HVAC Component

OS:PortList,
  {d13adca5-edd3-48f5-9194-ca0ecb8f78dd}, !- Handle
  {84b25b99-a401-4843-8e70-6b1ba1554b8c}, !- Name
  {7feaa25f-3a03-43d9-94f1-32c74e2cbb6b}; !- HVAC Component

OS:PortList,
  {0250999a-d34b-4844-94c9-f861bb100790}, !- Handle
  {85fbf8e4-6a86-4029-971b-502b2afaeb32}, !- Name
  {7feaa25f-3a03-43d9-94f1-32c74e2cbb6b}; !- HVAC Component

OS:Sizing:Zone,
  {8f1b566f-3ef1-408f-bdd4-3361c10bc068}, !- Handle
  {7feaa25f-3a03-43d9-94f1-32c74e2cbb6b}, !- Zone or ZoneList Name
>>>>>>> fcfe5a62
  SupplyAirTemperature,                   !- Zone Cooling Design Supply Air Temperature Input Method
  14,                                     !- Zone Cooling Design Supply Air Temperature {C}
  11.11,                                  !- Zone Cooling Design Supply Air Temperature Difference {deltaC}
  SupplyAirTemperature,                   !- Zone Heating Design Supply Air Temperature Input Method
  40,                                     !- Zone Heating Design Supply Air Temperature {C}
  11.11,                                  !- Zone Heating Design Supply Air Temperature Difference {deltaC}
  0.0085,                                 !- Zone Cooling Design Supply Air Humidity Ratio {kg-H2O/kg-air}
  0.008,                                  !- Zone Heating Design Supply Air Humidity Ratio {kg-H2O/kg-air}
  ,                                       !- Zone Heating Sizing Factor
  ,                                       !- Zone Cooling Sizing Factor
  DesignDay,                              !- Cooling Design Air Flow Method
  ,                                       !- Cooling Design Air Flow Rate {m3/s}
  ,                                       !- Cooling Minimum Air Flow per Zone Floor Area {m3/s-m2}
  ,                                       !- Cooling Minimum Air Flow {m3/s}
  ,                                       !- Cooling Minimum Air Flow Fraction
  DesignDay,                              !- Heating Design Air Flow Method
  ,                                       !- Heating Design Air Flow Rate {m3/s}
  ,                                       !- Heating Maximum Air Flow per Zone Floor Area {m3/s-m2}
  ,                                       !- Heating Maximum Air Flow {m3/s}
  ,                                       !- Heating Maximum Air Flow Fraction
  No,                                     !- Account for Dedicated Outdoor Air System
  NeutralSupplyAir,                       !- Dedicated Outdoor Air System Control Strategy
  autosize,                               !- Dedicated Outdoor Air Low Setpoint Temperature for Design {C}
  autosize;                               !- Dedicated Outdoor Air High Setpoint Temperature for Design {C}

OS:ZoneHVAC:EquipmentList,
<<<<<<< HEAD
  {0cba95ca-4077-4144-b20b-c056ec5d9de1}, !- Handle
  Zone HVAC Equipment List 1,             !- Name
  {00e60c7e-bd70-48b2-8d0c-692cba5b3fb5}; !- Thermal Zone

OS:Space,
  {769654a2-518c-4a4f-9959-93841f49a8ba}, !- Handle
  living space,                           !- Name
  {55f2c651-c5f1-4a14-9925-98624fc91999}, !- Space Type Name
=======
  {4de184df-e39a-4e96-a2ad-813393c2072f}, !- Handle
  Zone HVAC Equipment List 1,             !- Name
  {7feaa25f-3a03-43d9-94f1-32c74e2cbb6b}; !- Thermal Zone

OS:Space,
  {d60c941a-6160-44cb-aaf5-bc959e23e2dd}, !- Handle
  living space,                           !- Name
  {a21e5828-622e-46b5-8b89-84dfb014c869}, !- Space Type Name
>>>>>>> fcfe5a62
  ,                                       !- Default Construction Set Name
  ,                                       !- Default Schedule Set Name
  -0,                                     !- Direction of Relative North {deg}
  0,                                      !- X Origin {m}
  0,                                      !- Y Origin {m}
  0,                                      !- Z Origin {m}
  ,                                       !- Building Story Name
<<<<<<< HEAD
  {00e60c7e-bd70-48b2-8d0c-692cba5b3fb5}, !- Thermal Zone Name
  ,                                       !- Part of Total Floor Area
  ,                                       !- Design Specification Outdoor Air Object Name
  {be51dd6d-1a66-48ee-897c-9ae122127af6}; !- Building Unit Name

OS:Surface,
  {9a063ca6-3823-42e5-83ce-b59a2890aa3e}, !- Handle
  Surface 1,                              !- Name
  Floor,                                  !- Surface Type
  {386877fd-966d-49e0-921e-201257aa4e94}, !- Construction Name
  {769654a2-518c-4a4f-9959-93841f49a8ba}, !- Space Name
  Foundation,                             !- Outside Boundary Condition
  {2155ef7c-675a-4169-a3f6-f54fa894e6d2}, !- Outside Boundary Condition Object
=======
  {7feaa25f-3a03-43d9-94f1-32c74e2cbb6b}, !- Thermal Zone Name
  ,                                       !- Part of Total Floor Area
  ,                                       !- Design Specification Outdoor Air Object Name
  {4e08e525-093a-426e-b371-439652a22624}; !- Building Unit Name

OS:Surface,
  {8cbd672d-73ba-4972-9325-982285743b94}, !- Handle
  Surface 1,                              !- Name
  Floor,                                  !- Surface Type
  ,                                       !- Construction Name
  {d60c941a-6160-44cb-aaf5-bc959e23e2dd}, !- Space Name
  Foundation,                             !- Outside Boundary Condition
  ,                                       !- Outside Boundary Condition Object
>>>>>>> fcfe5a62
  NoSun,                                  !- Sun Exposure
  NoWind,                                 !- Wind Exposure
  ,                                       !- View Factor to Ground
  ,                                       !- Number of Vertices
  0, 0, 0,                                !- X,Y,Z Vertex 1 {m}
  0, 10.7471427258245, 0,                 !- X,Y,Z Vertex 2 {m}
  17.2888817744574, 10.7471427258245, 0,  !- X,Y,Z Vertex 3 {m}
  17.2888817744574, 0, 0;                 !- X,Y,Z Vertex 4 {m}

OS:Surface,
<<<<<<< HEAD
  {57c8942e-791a-4478-911d-c002e65b0b88}, !- Handle
  Surface 2,                              !- Name
  Wall,                                   !- Surface Type
  {283ea425-72c7-415a-9294-522131da1642}, !- Construction Name
  {769654a2-518c-4a4f-9959-93841f49a8ba}, !- Space Name
=======
  {56e79d15-14da-404b-baef-215ff540899e}, !- Handle
  Surface 2,                              !- Name
  Wall,                                   !- Surface Type
  ,                                       !- Construction Name
  {d60c941a-6160-44cb-aaf5-bc959e23e2dd}, !- Space Name
>>>>>>> fcfe5a62
  Outdoors,                               !- Outside Boundary Condition
  ,                                       !- Outside Boundary Condition Object
  SunExposed,                             !- Sun Exposure
  WindExposed,                            !- Wind Exposure
  ,                                       !- View Factor to Ground
  ,                                       !- Number of Vertices
  0, 10.7471427258245, 2.4384,            !- X,Y,Z Vertex 1 {m}
  0, 10.7471427258245, 0,                 !- X,Y,Z Vertex 2 {m}
  0, 0, 0,                                !- X,Y,Z Vertex 3 {m}
  0, 0, 2.4384;                           !- X,Y,Z Vertex 4 {m}

OS:Surface,
<<<<<<< HEAD
  {45297424-d671-45df-8e5e-6403e709397d}, !- Handle
  Surface 3,                              !- Name
  Wall,                                   !- Surface Type
  {283ea425-72c7-415a-9294-522131da1642}, !- Construction Name
  {769654a2-518c-4a4f-9959-93841f49a8ba}, !- Space Name
=======
  {88f90436-5555-42cd-b34d-76f905ebbbbb}, !- Handle
  Surface 3,                              !- Name
  Wall,                                   !- Surface Type
  ,                                       !- Construction Name
  {d60c941a-6160-44cb-aaf5-bc959e23e2dd}, !- Space Name
>>>>>>> fcfe5a62
  Outdoors,                               !- Outside Boundary Condition
  ,                                       !- Outside Boundary Condition Object
  SunExposed,                             !- Sun Exposure
  WindExposed,                            !- Wind Exposure
  ,                                       !- View Factor to Ground
  ,                                       !- Number of Vertices
  17.2888817744574, 10.7471427258245, 2.4384, !- X,Y,Z Vertex 1 {m}
  17.2888817744574, 10.7471427258245, 0,  !- X,Y,Z Vertex 2 {m}
  0, 10.7471427258245, 0,                 !- X,Y,Z Vertex 3 {m}
  0, 10.7471427258245, 2.4384;            !- X,Y,Z Vertex 4 {m}

OS:Surface,
<<<<<<< HEAD
  {838f4118-12aa-4c09-8efb-78083b468c96}, !- Handle
  Surface 4,                              !- Name
  Wall,                                   !- Surface Type
  {283ea425-72c7-415a-9294-522131da1642}, !- Construction Name
  {769654a2-518c-4a4f-9959-93841f49a8ba}, !- Space Name
=======
  {f50c04ed-caba-4e3f-9ad2-92936f24c09e}, !- Handle
  Surface 4,                              !- Name
  Wall,                                   !- Surface Type
  ,                                       !- Construction Name
  {d60c941a-6160-44cb-aaf5-bc959e23e2dd}, !- Space Name
>>>>>>> fcfe5a62
  Outdoors,                               !- Outside Boundary Condition
  ,                                       !- Outside Boundary Condition Object
  SunExposed,                             !- Sun Exposure
  WindExposed,                            !- Wind Exposure
  ,                                       !- View Factor to Ground
  ,                                       !- Number of Vertices
  17.2888817744574, 0, 2.4384,            !- X,Y,Z Vertex 1 {m}
  17.2888817744574, 0, 0,                 !- X,Y,Z Vertex 2 {m}
  17.2888817744574, 10.7471427258245, 0,  !- X,Y,Z Vertex 3 {m}
  17.2888817744574, 10.7471427258245, 2.4384; !- X,Y,Z Vertex 4 {m}

OS:Surface,
<<<<<<< HEAD
  {ff59434b-7ab0-45ac-ab22-e28bbbf8f291}, !- Handle
  Surface 5,                              !- Name
  Wall,                                   !- Surface Type
  {283ea425-72c7-415a-9294-522131da1642}, !- Construction Name
  {769654a2-518c-4a4f-9959-93841f49a8ba}, !- Space Name
=======
  {51bce8f2-26d2-41d0-a453-0dd37d062151}, !- Handle
  Surface 5,                              !- Name
  Wall,                                   !- Surface Type
  ,                                       !- Construction Name
  {d60c941a-6160-44cb-aaf5-bc959e23e2dd}, !- Space Name
>>>>>>> fcfe5a62
  Outdoors,                               !- Outside Boundary Condition
  ,                                       !- Outside Boundary Condition Object
  SunExposed,                             !- Sun Exposure
  WindExposed,                            !- Wind Exposure
  ,                                       !- View Factor to Ground
  ,                                       !- Number of Vertices
<<<<<<< HEAD
  17.2888817744574, 0, 0,                 !- X,Y,Z Vertex 1 {m}
  17.2888817744574, 0, 2.4384,            !- X,Y,Z Vertex 2 {m}
  1.04865714285714, 0, 2.43840088208656,  !- X,Y,Z Vertex 3 {m}
  1.04865714285714, 0, 8.46803096088422e-07; !- X,Y,Z Vertex 4 {m}

OS:Surface,
  {75a26765-776b-4c09-b342-06866eed4be0}, !- Handle
  Surface 6,                              !- Name
  RoofCeiling,                            !- Surface Type
  {54c6e7c3-c83d-4e94-bf1d-847707700852}, !- Construction Name
  {769654a2-518c-4a4f-9959-93841f49a8ba}, !- Space Name
  Surface,                                !- Outside Boundary Condition
  {1ccff112-cfd2-40bb-a9aa-68911115257f}, !- Outside Boundary Condition Object
=======
  0, 0, 2.4384,                           !- X,Y,Z Vertex 1 {m}
  0, 0, 0,                                !- X,Y,Z Vertex 2 {m}
  17.2888817744574, 0, 0,                 !- X,Y,Z Vertex 3 {m}
  17.2888817744574, 0, 2.4384;            !- X,Y,Z Vertex 4 {m}

OS:Surface,
  {f6874165-94ca-4a06-832a-2aaaeb88127d}, !- Handle
  Surface 6,                              !- Name
  RoofCeiling,                            !- Surface Type
  ,                                       !- Construction Name
  {d60c941a-6160-44cb-aaf5-bc959e23e2dd}, !- Space Name
  Surface,                                !- Outside Boundary Condition
  {763a05e2-7c2b-49db-a822-d31f5641c843}, !- Outside Boundary Condition Object
>>>>>>> fcfe5a62
  NoSun,                                  !- Sun Exposure
  NoWind,                                 !- Wind Exposure
  ,                                       !- View Factor to Ground
  ,                                       !- Number of Vertices
  17.2888817744574, 0, 2.4384,            !- X,Y,Z Vertex 1 {m}
  17.2888817744574, 10.7471427258245, 2.4384, !- X,Y,Z Vertex 2 {m}
  0, 10.7471427258245, 2.4384,            !- X,Y,Z Vertex 3 {m}
  0, 0, 2.4384;                           !- X,Y,Z Vertex 4 {m}

OS:SpaceType,
<<<<<<< HEAD
  {55f2c651-c5f1-4a14-9925-98624fc91999}, !- Handle
=======
  {a21e5828-622e-46b5-8b89-84dfb014c869}, !- Handle
>>>>>>> fcfe5a62
  Space Type 1,                           !- Name
  ,                                       !- Default Construction Set Name
  ,                                       !- Default Schedule Set Name
  ,                                       !- Group Rendering Name
  ,                                       !- Design Specification Outdoor Air Object Name
  ,                                       !- Standards Template
  ,                                       !- Standards Building Type
  living;                                 !- Standards Space Type

OS:Surface,
<<<<<<< HEAD
  {1ccff112-cfd2-40bb-a9aa-68911115257f}, !- Handle
  Surface 7,                              !- Name
  Floor,                                  !- Surface Type
  {db5b5f35-7dab-4356-97a8-900a0bfbb6c0}, !- Construction Name
  {90529611-1838-445c-b92a-2b9e67562a83}, !- Space Name
  Surface,                                !- Outside Boundary Condition
  {75a26765-776b-4c09-b342-06866eed4be0}, !- Outside Boundary Condition Object
=======
  {763a05e2-7c2b-49db-a822-d31f5641c843}, !- Handle
  Surface 7,                              !- Name
  Floor,                                  !- Surface Type
  ,                                       !- Construction Name
  {8a5a4be4-11f4-405c-b33a-02d776cbbd79}, !- Space Name
  Surface,                                !- Outside Boundary Condition
  {f6874165-94ca-4a06-832a-2aaaeb88127d}, !- Outside Boundary Condition Object
>>>>>>> fcfe5a62
  NoSun,                                  !- Sun Exposure
  NoWind,                                 !- Wind Exposure
  ,                                       !- View Factor to Ground
  ,                                       !- Number of Vertices
  0, 10.7471427258245, 0,                 !- X,Y,Z Vertex 1 {m}
  17.2888817744574, 10.7471427258245, 0,  !- X,Y,Z Vertex 2 {m}
  17.2888817744574, 0, 0,                 !- X,Y,Z Vertex 3 {m}
  0, 0, 0;                                !- X,Y,Z Vertex 4 {m}

OS:Surface,
<<<<<<< HEAD
  {13392c22-da52-48cd-ace8-0949e79dc14c}, !- Handle
  Surface 8,                              !- Name
  RoofCeiling,                            !- Surface Type
  {97d712c9-c74e-49e6-9372-9b7ee8ea0eb0}, !- Construction Name
  {90529611-1838-445c-b92a-2b9e67562a83}, !- Space Name
=======
  {f45b1e43-4ccf-4bed-b29f-afccbd19ddd7}, !- Handle
  Surface 8,                              !- Name
  RoofCeiling,                            !- Surface Type
  ,                                       !- Construction Name
  {8a5a4be4-11f4-405c-b33a-02d776cbbd79}, !- Space Name
>>>>>>> fcfe5a62
  Outdoors,                               !- Outside Boundary Condition
  ,                                       !- Outside Boundary Condition Object
  SunExposed,                             !- Sun Exposure
  WindExposed,                            !- Wind Exposure
  ,                                       !- View Factor to Ground
  ,                                       !- Number of Vertices
  17.2888817744574, 5.37357136291227, 2.68678568145614, !- X,Y,Z Vertex 1 {m}
  0, 5.37357136291227, 2.68678568145614,  !- X,Y,Z Vertex 2 {m}
  0, 0, 0,                                !- X,Y,Z Vertex 3 {m}
  17.2888817744574, 0, 0;                 !- X,Y,Z Vertex 4 {m}

OS:Surface,
<<<<<<< HEAD
  {2f1135b7-9ebd-4bb6-a128-ea89ca9c1d45}, !- Handle
  Surface 9,                              !- Name
  RoofCeiling,                            !- Surface Type
  {97d712c9-c74e-49e6-9372-9b7ee8ea0eb0}, !- Construction Name
  {90529611-1838-445c-b92a-2b9e67562a83}, !- Space Name
=======
  {dea53b51-bca1-42b5-8698-e870beab95c3}, !- Handle
  Surface 9,                              !- Name
  RoofCeiling,                            !- Surface Type
  ,                                       !- Construction Name
  {8a5a4be4-11f4-405c-b33a-02d776cbbd79}, !- Space Name
>>>>>>> fcfe5a62
  Outdoors,                               !- Outside Boundary Condition
  ,                                       !- Outside Boundary Condition Object
  SunExposed,                             !- Sun Exposure
  WindExposed,                            !- Wind Exposure
  ,                                       !- View Factor to Ground
  ,                                       !- Number of Vertices
  0, 5.37357136291227, 2.68678568145614,  !- X,Y,Z Vertex 1 {m}
  17.2888817744574, 5.37357136291227, 2.68678568145614, !- X,Y,Z Vertex 2 {m}
  17.2888817744574, 10.7471427258245, 0,  !- X,Y,Z Vertex 3 {m}
  0, 10.7471427258245, 0;                 !- X,Y,Z Vertex 4 {m}

OS:Surface,
<<<<<<< HEAD
  {2f216a7c-7114-41f9-b221-1e3d000bf20b}, !- Handle
  Surface 10,                             !- Name
  Wall,                                   !- Surface Type
  {431101b7-58d4-4b2e-93b3-db003abf0e95}, !- Construction Name
  {90529611-1838-445c-b92a-2b9e67562a83}, !- Space Name
=======
  {ae6fe784-003f-4a85-8d5d-8a1398272ea3}, !- Handle
  Surface 10,                             !- Name
  Wall,                                   !- Surface Type
  ,                                       !- Construction Name
  {8a5a4be4-11f4-405c-b33a-02d776cbbd79}, !- Space Name
>>>>>>> fcfe5a62
  Outdoors,                               !- Outside Boundary Condition
  ,                                       !- Outside Boundary Condition Object
  SunExposed,                             !- Sun Exposure
  WindExposed,                            !- Wind Exposure
  ,                                       !- View Factor to Ground
  ,                                       !- Number of Vertices
  0, 5.37357136291227, 2.68678568145614,  !- X,Y,Z Vertex 1 {m}
  0, 10.7471427258245, 0,                 !- X,Y,Z Vertex 2 {m}
  0, 0, 0;                                !- X,Y,Z Vertex 3 {m}

OS:Surface,
<<<<<<< HEAD
  {7ee6c9fe-61e0-4e1f-9b50-65e28d13dc23}, !- Handle
  Surface 11,                             !- Name
  Wall,                                   !- Surface Type
  {431101b7-58d4-4b2e-93b3-db003abf0e95}, !- Construction Name
  {90529611-1838-445c-b92a-2b9e67562a83}, !- Space Name
=======
  {d5819900-db6e-452b-aa73-599d262af6ea}, !- Handle
  Surface 11,                             !- Name
  Wall,                                   !- Surface Type
  ,                                       !- Construction Name
  {8a5a4be4-11f4-405c-b33a-02d776cbbd79}, !- Space Name
>>>>>>> fcfe5a62
  Outdoors,                               !- Outside Boundary Condition
  ,                                       !- Outside Boundary Condition Object
  SunExposed,                             !- Sun Exposure
  WindExposed,                            !- Wind Exposure
  ,                                       !- View Factor to Ground
  ,                                       !- Number of Vertices
  17.2888817744574, 5.37357136291227, 2.68678568145614, !- X,Y,Z Vertex 1 {m}
  17.2888817744574, 0, 0,                 !- X,Y,Z Vertex 2 {m}
  17.2888817744574, 10.7471427258245, 0;  !- X,Y,Z Vertex 3 {m}

OS:Space,
<<<<<<< HEAD
  {90529611-1838-445c-b92a-2b9e67562a83}, !- Handle
  unfinished attic space,                 !- Name
  {3f801777-af4b-4189-87a2-e4f0c94f559a}, !- Space Type Name
=======
  {8a5a4be4-11f4-405c-b33a-02d776cbbd79}, !- Handle
  unfinished attic space,                 !- Name
  {312aeac1-2f7d-4ecf-837f-98b54cf41fb4}, !- Space Type Name
>>>>>>> fcfe5a62
  ,                                       !- Default Construction Set Name
  ,                                       !- Default Schedule Set Name
  -0,                                     !- Direction of Relative North {deg}
  0,                                      !- X Origin {m}
  0,                                      !- Y Origin {m}
  2.4384,                                 !- Z Origin {m}
  ,                                       !- Building Story Name
<<<<<<< HEAD
  {d50ffc0b-51e7-4476-9402-50bc2c61b389}; !- Thermal Zone Name

OS:ThermalZone,
  {d50ffc0b-51e7-4476-9402-50bc2c61b389}, !- Handle
=======
  {e1aee53a-dcd2-4a28-a13e-c86712841730}; !- Thermal Zone Name

OS:ThermalZone,
  {e1aee53a-dcd2-4a28-a13e-c86712841730}, !- Handle
>>>>>>> fcfe5a62
  unfinished attic zone,                  !- Name
  ,                                       !- Multiplier
  ,                                       !- Ceiling Height {m}
  ,                                       !- Volume {m3}
  ,                                       !- Floor Area {m2}
  ,                                       !- Zone Inside Convection Algorithm
  ,                                       !- Zone Outside Convection Algorithm
  ,                                       !- Zone Conditioning Equipment List Name
<<<<<<< HEAD
  {83cfd151-5f4d-4fc5-8d73-5fa14701983f}, !- Zone Air Inlet Port List
  {bc8b26ec-da6b-4d1e-a20f-ca404e2485e2}, !- Zone Air Exhaust Port List
  {e91ec7b6-118c-4c06-85da-2db7c25519fe}, !- Zone Air Node Name
  {85f47539-1dcf-4a17-9a65-f6e6156bc980}, !- Zone Return Air Port List
=======
  {b8b31c13-1903-4c38-8475-e7b3655849b1}, !- Zone Air Inlet Port List
  {5c9a68c7-481b-47fe-bc88-7b8e7f6233b4}, !- Zone Air Exhaust Port List
  {51699e75-4e1c-4637-929d-07af015f9cb1}, !- Zone Air Node Name
  {9c2d22ed-7e92-4bb2-bd09-113528157d01}, !- Zone Return Air Port List
>>>>>>> fcfe5a62
  ,                                       !- Primary Daylighting Control Name
  ,                                       !- Fraction of Zone Controlled by Primary Daylighting Control
  ,                                       !- Secondary Daylighting Control Name
  ,                                       !- Fraction of Zone Controlled by Secondary Daylighting Control
  ,                                       !- Illuminance Map Name
  ,                                       !- Group Rendering Name
  ,                                       !- Thermostat Name
  No;                                     !- Use Ideal Air Loads

OS:Node,
<<<<<<< HEAD
  {a6aba7c4-c34d-435e-818d-ac89984b9f73}, !- Handle
  Node 2,                                 !- Name
  {e91ec7b6-118c-4c06-85da-2db7c25519fe}, !- Inlet Port
  ;                                       !- Outlet Port

OS:Connection,
  {e91ec7b6-118c-4c06-85da-2db7c25519fe}, !- Handle
  {88c9961e-677f-49cf-9881-9796fc05cffa}, !- Name
  {d50ffc0b-51e7-4476-9402-50bc2c61b389}, !- Source Object
  11,                                     !- Outlet Port
  {a6aba7c4-c34d-435e-818d-ac89984b9f73}, !- Target Object
  2;                                      !- Inlet Port

OS:PortList,
  {83cfd151-5f4d-4fc5-8d73-5fa14701983f}, !- Handle
  {b810d3d8-3fb7-4905-91b7-75e44f350a08}, !- Name
  {d50ffc0b-51e7-4476-9402-50bc2c61b389}; !- HVAC Component

OS:PortList,
  {bc8b26ec-da6b-4d1e-a20f-ca404e2485e2}, !- Handle
  {f2e6c7c0-eccb-473f-9aa5-b3db1515f4a8}, !- Name
  {d50ffc0b-51e7-4476-9402-50bc2c61b389}; !- HVAC Component

OS:PortList,
  {85f47539-1dcf-4a17-9a65-f6e6156bc980}, !- Handle
  {86f2866b-498f-4c42-a76c-ffb7b5c91522}, !- Name
  {d50ffc0b-51e7-4476-9402-50bc2c61b389}; !- HVAC Component

OS:Sizing:Zone,
  {09e9c0fe-a52b-452d-969e-1dab81abdc8d}, !- Handle
  {d50ffc0b-51e7-4476-9402-50bc2c61b389}, !- Zone or ZoneList Name
=======
  {445ee56c-e977-42b5-8502-b0ac4d304230}, !- Handle
  Node 2,                                 !- Name
  {51699e75-4e1c-4637-929d-07af015f9cb1}, !- Inlet Port
  ;                                       !- Outlet Port

OS:Connection,
  {51699e75-4e1c-4637-929d-07af015f9cb1}, !- Handle
  {3c5224bf-52b7-4311-a56d-86b4354a75f5}, !- Name
  {e1aee53a-dcd2-4a28-a13e-c86712841730}, !- Source Object
  11,                                     !- Outlet Port
  {445ee56c-e977-42b5-8502-b0ac4d304230}, !- Target Object
  2;                                      !- Inlet Port

OS:PortList,
  {b8b31c13-1903-4c38-8475-e7b3655849b1}, !- Handle
  {94b30ffb-1e92-40f5-a750-7d2cbe6eb7af}, !- Name
  {e1aee53a-dcd2-4a28-a13e-c86712841730}; !- HVAC Component

OS:PortList,
  {5c9a68c7-481b-47fe-bc88-7b8e7f6233b4}, !- Handle
  {7bae6816-c20c-4842-a291-fb5b4b193d34}, !- Name
  {e1aee53a-dcd2-4a28-a13e-c86712841730}; !- HVAC Component

OS:PortList,
  {9c2d22ed-7e92-4bb2-bd09-113528157d01}, !- Handle
  {a038cbcd-331d-44e1-9b0e-127fdf444d3f}, !- Name
  {e1aee53a-dcd2-4a28-a13e-c86712841730}; !- HVAC Component

OS:Sizing:Zone,
  {598eb915-5561-4fd8-875b-e1c1bcc705a5}, !- Handle
  {e1aee53a-dcd2-4a28-a13e-c86712841730}, !- Zone or ZoneList Name
>>>>>>> fcfe5a62
  SupplyAirTemperature,                   !- Zone Cooling Design Supply Air Temperature Input Method
  14,                                     !- Zone Cooling Design Supply Air Temperature {C}
  11.11,                                  !- Zone Cooling Design Supply Air Temperature Difference {deltaC}
  SupplyAirTemperature,                   !- Zone Heating Design Supply Air Temperature Input Method
  40,                                     !- Zone Heating Design Supply Air Temperature {C}
  11.11,                                  !- Zone Heating Design Supply Air Temperature Difference {deltaC}
  0.0085,                                 !- Zone Cooling Design Supply Air Humidity Ratio {kg-H2O/kg-air}
  0.008,                                  !- Zone Heating Design Supply Air Humidity Ratio {kg-H2O/kg-air}
  ,                                       !- Zone Heating Sizing Factor
  ,                                       !- Zone Cooling Sizing Factor
  DesignDay,                              !- Cooling Design Air Flow Method
  ,                                       !- Cooling Design Air Flow Rate {m3/s}
  ,                                       !- Cooling Minimum Air Flow per Zone Floor Area {m3/s-m2}
  ,                                       !- Cooling Minimum Air Flow {m3/s}
  ,                                       !- Cooling Minimum Air Flow Fraction
  DesignDay,                              !- Heating Design Air Flow Method
  ,                                       !- Heating Design Air Flow Rate {m3/s}
  ,                                       !- Heating Maximum Air Flow per Zone Floor Area {m3/s-m2}
  ,                                       !- Heating Maximum Air Flow {m3/s}
  ,                                       !- Heating Maximum Air Flow Fraction
  No,                                     !- Account for Dedicated Outdoor Air System
  NeutralSupplyAir,                       !- Dedicated Outdoor Air System Control Strategy
  autosize,                               !- Dedicated Outdoor Air Low Setpoint Temperature for Design {C}
  autosize;                               !- Dedicated Outdoor Air High Setpoint Temperature for Design {C}

OS:ZoneHVAC:EquipmentList,
<<<<<<< HEAD
  {b5e9787e-f295-4927-9567-c04091341f8d}, !- Handle
  Zone HVAC Equipment List 2,             !- Name
  {d50ffc0b-51e7-4476-9402-50bc2c61b389}; !- Thermal Zone

OS:SpaceType,
  {3f801777-af4b-4189-87a2-e4f0c94f559a}, !- Handle
=======
  {1c599bbf-9556-4c50-ba04-8307c7fd17c5}, !- Handle
  Zone HVAC Equipment List 2,             !- Name
  {e1aee53a-dcd2-4a28-a13e-c86712841730}; !- Thermal Zone

OS:SpaceType,
  {312aeac1-2f7d-4ecf-837f-98b54cf41fb4}, !- Handle
>>>>>>> fcfe5a62
  Space Type 2,                           !- Name
  ,                                       !- Default Construction Set Name
  ,                                       !- Default Schedule Set Name
  ,                                       !- Group Rendering Name
  ,                                       !- Design Specification Outdoor Air Object Name
  ,                                       !- Standards Template
  ,                                       !- Standards Building Type
  unfinished attic;                       !- Standards Space Type

OS:BuildingUnit,
<<<<<<< HEAD
  {be51dd6d-1a66-48ee-897c-9ae122127af6}, !- Handle
=======
  {4e08e525-093a-426e-b371-439652a22624}, !- Handle
>>>>>>> fcfe5a62
  unit 1,                                 !- Name
  ,                                       !- Rendering Color
  Residential;                            !- Building Unit Type

OS:AdditionalProperties,
<<<<<<< HEAD
  {c7747a56-944d-4f2a-a993-75cafdc8da5d}, !- Handle
  {be51dd6d-1a66-48ee-897c-9ae122127af6}, !- Object Name
=======
  {e61af86b-d392-4940-8db6-23ab0e38c6d7}, !- Handle
  {4e08e525-093a-426e-b371-439652a22624}, !- Object Name
>>>>>>> fcfe5a62
  NumberOfBedrooms,                       !- Feature Name 1
  Integer,                                !- Feature Data Type 1
  3,                                      !- Feature Value 1
  NumberOfBathrooms,                      !- Feature Name 2
  Double,                                 !- Feature Data Type 2
  2,                                      !- Feature Value 2
  NumberOfOccupants,                      !- Feature Name 3
  Double,                                 !- Feature Data Type 3
  2.6400000000000001;                     !- Feature Value 3

<<<<<<< HEAD
OS:External:File,
  {34394a88-f476-4783-af96-66755d46c15d}, !- Handle
  8760.csv,                               !- Name
  8760.csv;                               !- File Name

OS:Schedule:Day,
  {02bb4edc-4ddf-4fff-95c1-ebc94b1896c5}, !- Handle
  Schedule Day 1,                         !- Name
  ,                                       !- Schedule Type Limits Name
  ,                                       !- Interpolate to Timestep
  24,                                     !- Hour 1
  0,                                      !- Minute 1
  0;                                      !- Value Until Time 1

OS:Schedule:Day,
  {234622c5-425d-4598-9a46-1813fb07976c}, !- Handle
  Schedule Day 2,                         !- Name
  ,                                       !- Schedule Type Limits Name
  ,                                       !- Interpolate to Timestep
  24,                                     !- Hour 1
  0,                                      !- Minute 1
  1;                                      !- Value Until Time 1

OS:Schedule:File,
  {5a3222f9-9ebd-4c06-ab29-ad4380e38e1e}, !- Handle
  occupants,                              !- Name
  {9058e366-db47-429a-b2f1-b904e2a75315}, !- Schedule Type Limits Name
  {34394a88-f476-4783-af96-66755d46c15d}, !- External File Name
  1,                                      !- Column Number
  1,                                      !- Rows to Skip at Top
  8760,                                   !- Number of Hours of Data
  ,                                       !- Column Separator
  ,                                       !- Interpolate to Timestep
  60;                                     !- Minutes per Item

OS:Schedule:Ruleset,
  {22230bcf-679b-4de8-b9cb-9581694383e8}, !- Handle
  Schedule Ruleset 1,                     !- Name
  {14c0ef5b-7212-494b-9eb9-7a6afb50bf3a}, !- Schedule Type Limits Name
  {54b09a09-14ee-4922-8035-aa72dfc57cd5}; !- Default Day Schedule Name

OS:Schedule:Day,
  {54b09a09-14ee-4922-8035-aa72dfc57cd5}, !- Handle
  Schedule Day 3,                         !- Name
  {14c0ef5b-7212-494b-9eb9-7a6afb50bf3a}, !- Schedule Type Limits Name
  ,                                       !- Interpolate to Timestep
  24,                                     !- Hour 1
  0,                                      !- Minute 1
  112.539290946133;                       !- Value Until Time 1

OS:People:Definition,
  {dea6e2b1-73c8-427f-9984-54ac2d9f1fa3}, !- Handle
  res occupants|living space,             !- Name
  People,                                 !- Number of People Calculation Method
  2.64,                                   !- Number of People {people}
  ,                                       !- People per Space Floor Area {person/m2}
  ,                                       !- Space Floor Area per Person {m2/person}
  0.319734,                               !- Fraction Radiant
  0.573,                                  !- Sensible Heat Fraction
  0,                                      !- Carbon Dioxide Generation Rate {m3/s-W}
  No,                                     !- Enable ASHRAE 55 Comfort Warnings
  ZoneAveraged;                           !- Mean Radiant Temperature Calculation Type

OS:People,
  {f5e1804c-02e9-4f5a-819b-18c08fc737e1}, !- Handle
  res occupants|living space,             !- Name
  {dea6e2b1-73c8-427f-9984-54ac2d9f1fa3}, !- People Definition Name
  {769654a2-518c-4a4f-9959-93841f49a8ba}, !- Space or SpaceType Name
  {5a3222f9-9ebd-4c06-ab29-ad4380e38e1e}, !- Number of People Schedule Name
  {22230bcf-679b-4de8-b9cb-9581694383e8}, !- Activity Level Schedule Name
  ,                                       !- Surface Name/Angle Factor List Name
  ,                                       !- Work Efficiency Schedule Name
  ,                                       !- Clothing Insulation Schedule Name
  ,                                       !- Air Velocity Schedule Name
  1;                                      !- Multiplier

OS:ScheduleTypeLimits,
  {14c0ef5b-7212-494b-9eb9-7a6afb50bf3a}, !- Handle
  ActivityLevel,                          !- Name
  0,                                      !- Lower Limit Value
  ,                                       !- Upper Limit Value
  Continuous,                             !- Numeric Type
  ActivityLevel;                          !- Unit Type

OS:ScheduleTypeLimits,
  {9058e366-db47-429a-b2f1-b904e2a75315}, !- Handle
  Fractional,                             !- Name
  0,                                      !- Lower Limit Value
  1,                                      !- Upper Limit Value
  Continuous;                             !- Numeric Type

OS:ShadingSurfaceGroup,
  {4f4d71c5-f8cc-4cbe-80f1-604e049ba5e0}, !- Handle
  res neighbors,                          !- Name
  Building;                               !- Shading Surface Type

OS:ShadingSurface,
  {02b45afd-a2b7-481b-9be4-963e0d67bf3d}, !- Handle
  res neighbors left,                     !- Name
  ,                                       !- Construction Name
  {4f4d71c5-f8cc-4cbe-80f1-604e049ba5e0}, !- Shading Surface Group Name
  ,                                       !- Transmittance Schedule Name
  ,                                       !- Number of Vertices
  -3.048, 0, 0,                           !- X,Y,Z Vertex 1 {m}
  -3.048, 0, 5.12518568145614,            !- X,Y,Z Vertex 2 {m}
  -3.048, 10.7471427258245, 5.12518568145614, !- X,Y,Z Vertex 3 {m}
  -3.048, 10.7471427258245, 0;            !- X,Y,Z Vertex 4 {m}

OS:ShadingSurface,
  {0e1ea423-dbdc-45bc-bcd6-111c5fbb0a52}, !- Handle
  res neighbors right,                    !- Name
  ,                                       !- Construction Name
  {4f4d71c5-f8cc-4cbe-80f1-604e049ba5e0}, !- Shading Surface Group Name
  ,                                       !- Transmittance Schedule Name
  ,                                       !- Number of Vertices
  20.3368817744574, 10.7471427258245, 0,  !- X,Y,Z Vertex 1 {m}
  20.3368817744574, 10.7471427258245, 5.12518568145614, !- X,Y,Z Vertex 2 {m}
  20.3368817744574, 0, 5.12518568145614,  !- X,Y,Z Vertex 3 {m}
  20.3368817744574, 0, 0;                 !- X,Y,Z Vertex 4 {m}

OS:SubSurface,
  {1e382a99-c539-4515-a40e-0ec7a82431f9}, !- Handle
  unit 1 - Surface 5 - Door,              !- Name
  Door,                                   !- Sub Surface Type
  {19224081-2c5a-4685-abe1-ad4aa426de35}, !- Construction Name
  {2fd36545-9144-488d-974d-059e80564fe3}, !- Surface Name
  ,                                       !- Outside Boundary Condition Object
  ,                                       !- View Factor to Ground
  ,                                       !- Shading Control Name
  ,                                       !- Frame and Divider Name
  ,                                       !- Multiplier
  ,                                       !- Number of Vertices
  0.1524, 0, 2.1336,                      !- X,Y,Z Vertex 1 {m}
  0.1524, 0, 0,                           !- X,Y,Z Vertex 2 {m}
  1.02325714285714, 0, 0,                 !- X,Y,Z Vertex 3 {m}
  1.02325714285714, 0, 2.1336;            !- X,Y,Z Vertex 4 {m}

OS:Surface,
  {2fd36545-9144-488d-974d-059e80564fe3}, !- Handle
  Surface 12,                             !- Name
  Wall,                                   !- Surface Type
  {283ea425-72c7-415a-9294-522131da1642}, !- Construction Name
  {769654a2-518c-4a4f-9959-93841f49a8ba}, !- Space Name
  Outdoors,                               !- Outside Boundary Condition
  ,                                       !- Outside Boundary Condition Object
  SunExposed,                             !- Sun Exposure
  WindExposed,                            !- Wind Exposure
  ,                                       !- View Factor to Ground
  ,                                       !- Number of Vertices
  1.04865714285714, 0, 2.43840088208656,  !- X,Y,Z Vertex 1 {m}
  0.127000756639339, 0, 2.4384,           !- X,Y,Z Vertex 2 {m}
  0.12700075663934, 0, 0,                 !- X,Y,Z Vertex 3 {m}
  1.04865714285714, 0, 8.46803096088422e-07; !- X,Y,Z Vertex 4 {m}

OS:Surface,
  {a138c81d-548f-4cf1-854e-fb4d99571a7f}, !- Handle
  Surface 13,                             !- Name
  Wall,                                   !- Surface Type
  {283ea425-72c7-415a-9294-522131da1642}, !- Construction Name
  {769654a2-518c-4a4f-9959-93841f49a8ba}, !- Space Name
  Outdoors,                               !- Outside Boundary Condition
  ,                                       !- Outside Boundary Condition Object
  SunExposed,                             !- Sun Exposure
  WindExposed,                            !- Wind Exposure
  ,                                       !- View Factor to Ground
  ,                                       !- Number of Vertices
  0.127000756639339, 0, 2.4384,           !- X,Y,Z Vertex 1 {m}
  0, 0, 2.4384,                           !- X,Y,Z Vertex 2 {m}
  0, 0, 0,                                !- X,Y,Z Vertex 3 {m}
  0.12700075663934, 0, 0;                 !- X,Y,Z Vertex 4 {m}

OS:SubSurface,
  {56150b34-489c-4222-b362-482e7ea6d858}, !- Handle
  Surface 3 - Window 1,                   !- Name
  FixedWindow,                            !- Sub Surface Type
  {e91bb36b-93f3-469f-a8e3-2c2277569748}, !- Construction Name
  {45297424-d671-45df-8e5e-6403e709397d}, !- Surface Name
  ,                                       !- Outside Boundary Condition Object
  ,                                       !- View Factor to Ground
  ,                                       !- Shading Control Name
  ,                                       !- Frame and Divider Name
  ,                                       !- Multiplier
  ,                                       !- Number of Vertices
  14.76338096336, 10.7471427258245, 2.1336, !- X,Y,Z Vertex 1 {m}
  14.76338096336, 10.7471427258245, 0.931506540122505, !- X,Y,Z Vertex 2 {m}
  13.8615854195659, 10.7471427258245, 0.931506540122505, !- X,Y,Z Vertex 3 {m}
  13.8615854195659, 10.7471427258245, 2.1336; !- X,Y,Z Vertex 4 {m}

OS:SubSurface,
  {ee3db86d-ee4c-4e82-b87b-f91e36c64632}, !- Handle
  Surface 3 - Window 2,                   !- Name
  FixedWindow,                            !- Sub Surface Type
  {e91bb36b-93f3-469f-a8e3-2c2277569748}, !- Construction Name
  {45297424-d671-45df-8e5e-6403e709397d}, !- Surface Name
  ,                                       !- Outside Boundary Condition Object
  ,                                       !- View Factor to Ground
  ,                                       !- Shading Control Name
  ,                                       !- Frame and Divider Name
  ,                                       !- Multiplier
  ,                                       !- Number of Vertices
  13.8006254195659, 10.7471427258245, 2.1336, !- X,Y,Z Vertex 1 {m}
  13.8006254195659, 10.7471427258245, 0.931506540122505, !- X,Y,Z Vertex 2 {m}
  12.8988298757719, 10.7471427258245, 0.931506540122505, !- X,Y,Z Vertex 3 {m}
  12.8988298757719, 10.7471427258245, 2.1336; !- X,Y,Z Vertex 4 {m}

OS:SubSurface,
  {655ce5ec-90a0-4ef4-9cf0-5bfb56d5a031}, !- Handle
  Surface 3 - Window 3,                   !- Name
  FixedWindow,                            !- Sub Surface Type
  {e91bb36b-93f3-469f-a8e3-2c2277569748}, !- Construction Name
  {45297424-d671-45df-8e5e-6403e709397d}, !- Surface Name
  ,                                       !- Outside Boundary Condition Object
  ,                                       !- View Factor to Ground
  ,                                       !- Shading Control Name
  ,                                       !- Frame and Divider Name
  ,                                       !- Multiplier
  ,                                       !- Number of Vertices
  11.3056046084685, 10.7471427258245, 2.1336, !- X,Y,Z Vertex 1 {m}
  11.3056046084685, 10.7471427258245, 0.931506540122505, !- X,Y,Z Vertex 2 {m}
  10.4038090646744, 10.7471427258245, 0.931506540122505, !- X,Y,Z Vertex 3 {m}
  10.4038090646744, 10.7471427258245, 2.1336; !- X,Y,Z Vertex 4 {m}

OS:SubSurface,
  {54c0b800-c7f3-48ad-82cf-895c23ec1aea}, !- Handle
  Surface 3 - Window 4,                   !- Name
  FixedWindow,                            !- Sub Surface Type
  {e91bb36b-93f3-469f-a8e3-2c2277569748}, !- Construction Name
  {45297424-d671-45df-8e5e-6403e709397d}, !- Surface Name
  ,                                       !- Outside Boundary Condition Object
  ,                                       !- View Factor to Ground
  ,                                       !- Shading Control Name
  ,                                       !- Frame and Divider Name
  ,                                       !- Multiplier
  ,                                       !- Number of Vertices
  10.3428490646744, 10.7471427258245, 2.1336, !- X,Y,Z Vertex 1 {m}
  10.3428490646744, 10.7471427258245, 0.931506540122505, !- X,Y,Z Vertex 2 {m}
  9.44105352088037, 10.7471427258245, 0.931506540122505, !- X,Y,Z Vertex 3 {m}
  9.44105352088037, 10.7471427258245, 2.1336; !- X,Y,Z Vertex 4 {m}

OS:SubSurface,
  {03fdb79b-e287-4a43-94cc-552d8408cb76}, !- Handle
  Surface 3 - Window 5,                   !- Name
  FixedWindow,                            !- Sub Surface Type
  {e91bb36b-93f3-469f-a8e3-2c2277569748}, !- Construction Name
  {45297424-d671-45df-8e5e-6403e709397d}, !- Surface Name
  ,                                       !- Outside Boundary Condition Object
  ,                                       !- View Factor to Ground
  ,                                       !- Shading Control Name
  ,                                       !- Frame and Divider Name
  ,                                       !- Multiplier
  ,                                       !- Number of Vertices
  7.84782825357703, 10.7471427258245, 2.1336, !- X,Y,Z Vertex 1 {m}
  7.84782825357703, 10.7471427258245, 0.931506540122505, !- X,Y,Z Vertex 2 {m}
  6.94603270978296, 10.7471427258245, 0.931506540122505, !- X,Y,Z Vertex 3 {m}
  6.94603270978296, 10.7471427258245, 2.1336; !- X,Y,Z Vertex 4 {m}

OS:SubSurface,
  {32ce8aa9-04ec-4528-a8cc-d01630322a2b}, !- Handle
  Surface 3 - Window 6,                   !- Name
  FixedWindow,                            !- Sub Surface Type
  {e91bb36b-93f3-469f-a8e3-2c2277569748}, !- Construction Name
  {45297424-d671-45df-8e5e-6403e709397d}, !- Surface Name
  ,                                       !- Outside Boundary Condition Object
  ,                                       !- View Factor to Ground
  ,                                       !- Shading Control Name
  ,                                       !- Frame and Divider Name
  ,                                       !- Multiplier
  ,                                       !- Number of Vertices
  6.88507270978296, 10.7471427258245, 2.1336, !- X,Y,Z Vertex 1 {m}
  6.88507270978296, 10.7471427258245, 0.931506540122505, !- X,Y,Z Vertex 2 {m}
  5.98327716598889, 10.7471427258245, 0.931506540122505, !- X,Y,Z Vertex 3 {m}
  5.98327716598889, 10.7471427258245, 2.1336; !- X,Y,Z Vertex 4 {m}

OS:SubSurface,
  {7b783b87-eb85-40e4-aa81-d06dcfd6ca4c}, !- Handle
  Surface 3 - Window 7,                   !- Name
  FixedWindow,                            !- Sub Surface Type
  {e91bb36b-93f3-469f-a8e3-2c2277569748}, !- Construction Name
  {45297424-d671-45df-8e5e-6403e709397d}, !- Surface Name
  ,                                       !- Outside Boundary Condition Object
  ,                                       !- View Factor to Ground
  ,                                       !- Shading Control Name
  ,                                       !- Frame and Divider Name
  ,                                       !- Multiplier
  ,                                       !- Number of Vertices
  3.90867412678852, 10.7471427258245, 2.1336, !- X,Y,Z Vertex 1 {m}
  3.90867412678852, 10.7471427258245, 0.931506540122505, !- X,Y,Z Vertex 2 {m}
  3.00687858299444, 10.7471427258245, 0.931506540122505, !- X,Y,Z Vertex 3 {m}
  3.00687858299444, 10.7471427258245, 2.1336; !- X,Y,Z Vertex 4 {m}

OS:SubSurface,
  {3be4c537-a08d-4aee-9785-36d842a40ce6}, !- Handle
  Surface 2 - Window 1,                   !- Name
  FixedWindow,                            !- Sub Surface Type
  {e91bb36b-93f3-469f-a8e3-2c2277569748}, !- Construction Name
  {57c8942e-791a-4478-911d-c002e65b0b88}, !- Surface Name
  ,                                       !- Outside Boundary Condition Object
  ,                                       !- View Factor to Ground
  ,                                       !- Shading Control Name
  ,                                       !- Frame and Divider Name
  ,                                       !- Multiplier
  ,                                       !- Number of Vertices
  0, 8.93210657300739, 2.1336,            !- X,Y,Z Vertex 1 {m}
  0, 8.93210657300739, 1.01218771832419,  !- X,Y,Z Vertex 2 {m}
  0, 8.09083704436837, 1.01218771832419,  !- X,Y,Z Vertex 3 {m}
  0, 8.09083704436837, 2.1336;            !- X,Y,Z Vertex 4 {m}

OS:SubSurface,
  {ab90ea95-50e2-4bd7-9510-bd825da023a9}, !- Handle
  Surface 2 - Window 2,                   !- Name
  FixedWindow,                            !- Sub Surface Type
  {e91bb36b-93f3-469f-a8e3-2c2277569748}, !- Construction Name
  {57c8942e-791a-4478-911d-c002e65b0b88}, !- Surface Name
  ,                                       !- Outside Boundary Condition Object
  ,                                       !- View Factor to Ground
  ,                                       !- Shading Control Name
  ,                                       !- Frame and Divider Name
  ,                                       !- Multiplier
  ,                                       !- Number of Vertices
  0, 8.02987704436837, 2.1336,            !- X,Y,Z Vertex 1 {m}
  0, 8.02987704436837, 1.01218771832419,  !- X,Y,Z Vertex 2 {m}
  0, 7.18860751572936, 1.01218771832419,  !- X,Y,Z Vertex 3 {m}
  0, 7.18860751572936, 2.1336;            !- X,Y,Z Vertex 4 {m}

OS:SubSurface,
  {5f4d7d31-1e62-40b9-9101-7edd66e1f862}, !- Handle
  Surface 2 - Window 3,                   !- Name
  FixedWindow,                            !- Sub Surface Type
  {e91bb36b-93f3-469f-a8e3-2c2277569748}, !- Construction Name
  {57c8942e-791a-4478-911d-c002e65b0b88}, !- Surface Name
  ,                                       !- Outside Boundary Condition Object
  ,                                       !- View Factor to Ground
  ,                                       !- Shading Control Name
  ,                                       !- Frame and Divider Name
  ,                                       !- Multiplier
  ,                                       !- Number of Vertices
  0, 6.24532089155127, 2.1336,            !- X,Y,Z Vertex 1 {m}
  0, 6.24532089155127, 1.01218771832419,  !- X,Y,Z Vertex 2 {m}
  0, 5.40405136291225, 1.01218771832419,  !- X,Y,Z Vertex 3 {m}
  0, 5.40405136291225, 2.1336;            !- X,Y,Z Vertex 4 {m}

OS:SubSurface,
  {ededa98a-da09-446a-8861-196f55bbd3f0}, !- Handle
  Surface 2 - Window 4,                   !- Name
  FixedWindow,                            !- Sub Surface Type
  {e91bb36b-93f3-469f-a8e3-2c2277569748}, !- Construction Name
  {57c8942e-791a-4478-911d-c002e65b0b88}, !- Surface Name
  ,                                       !- Outside Boundary Condition Object
  ,                                       !- View Factor to Ground
  ,                                       !- Shading Control Name
  ,                                       !- Frame and Divider Name
  ,                                       !- Multiplier
  ,                                       !- Number of Vertices
  0, 5.34309136291225, 2.1336,            !- X,Y,Z Vertex 1 {m}
  0, 5.34309136291225, 1.01218771832419,  !- X,Y,Z Vertex 2 {m}
  0, 4.50182183427323, 1.01218771832419,  !- X,Y,Z Vertex 3 {m}
  0, 4.50182183427323, 2.1336;            !- X,Y,Z Vertex 4 {m}

OS:SubSurface,
  {5df5bd46-da75-4fdb-a1ad-895394c6ae99}, !- Handle
  Surface 2 - Window 5,                   !- Name
  FixedWindow,                            !- Sub Surface Type
  {e91bb36b-93f3-469f-a8e3-2c2277569748}, !- Construction Name
  {57c8942e-791a-4478-911d-c002e65b0b88}, !- Surface Name
  ,                                       !- Outside Boundary Condition Object
  ,                                       !- View Factor to Ground
  ,                                       !- Shading Control Name
  ,                                       !- Frame and Divider Name
  ,                                       !- Multiplier
  ,                                       !- Number of Vertices
  0, 3.10742044577563, 2.1336,            !- X,Y,Z Vertex 1 {m}
  0, 3.10742044577563, 1.01218771832419,  !- X,Y,Z Vertex 2 {m}
  0, 2.26615091713662, 1.01218771832419,  !- X,Y,Z Vertex 3 {m}
  0, 2.26615091713662, 2.1336;            !- X,Y,Z Vertex 4 {m}

OS:SubSurface,
  {40e0730b-122a-4053-9c4d-c4e4d5b9a490}, !- Handle
  Surface 4 - Window 1,                   !- Name
  FixedWindow,                            !- Sub Surface Type
  {e91bb36b-93f3-469f-a8e3-2c2277569748}, !- Construction Name
  {838f4118-12aa-4c09-8efb-78083b468c96}, !- Surface Name
  ,                                       !- Outside Boundary Condition Object
  ,                                       !- View Factor to Ground
  ,                                       !- Shading Control Name
  ,                                       !- Frame and Divider Name
  ,                                       !- Multiplier
  ,                                       !- Number of Vertices
  17.2888817744574, 1.81503615281711, 2.1336, !- X,Y,Z Vertex 1 {m}
  17.2888817744574, 1.81503615281711, 1.01218771832419, !- X,Y,Z Vertex 2 {m}
  17.2888817744574, 2.65630568145613, 1.01218771832419, !- X,Y,Z Vertex 3 {m}
  17.2888817744574, 2.65630568145613, 2.1336; !- X,Y,Z Vertex 4 {m}

OS:SubSurface,
  {37bf62b7-f8e3-4d11-8861-acd7791d3768}, !- Handle
  Surface 4 - Window 2,                   !- Name
  FixedWindow,                            !- Sub Surface Type
  {e91bb36b-93f3-469f-a8e3-2c2277569748}, !- Construction Name
  {838f4118-12aa-4c09-8efb-78083b468c96}, !- Surface Name
  ,                                       !- Outside Boundary Condition Object
  ,                                       !- View Factor to Ground
  ,                                       !- Shading Control Name
  ,                                       !- Frame and Divider Name
  ,                                       !- Multiplier
  ,                                       !- Number of Vertices
  17.2888817744574, 2.71726568145613, 2.1336, !- X,Y,Z Vertex 1 {m}
  17.2888817744574, 2.71726568145613, 1.01218771832419, !- X,Y,Z Vertex 2 {m}
  17.2888817744574, 3.55853521009514, 1.01218771832419, !- X,Y,Z Vertex 3 {m}
  17.2888817744574, 3.55853521009514, 2.1336; !- X,Y,Z Vertex 4 {m}

OS:SubSurface,
  {a599d08f-d5cc-4be4-8610-478fdb4817c0}, !- Handle
  Surface 4 - Window 3,                   !- Name
  FixedWindow,                            !- Sub Surface Type
  {e91bb36b-93f3-469f-a8e3-2c2277569748}, !- Construction Name
  {838f4118-12aa-4c09-8efb-78083b468c96}, !- Surface Name
  ,                                       !- Outside Boundary Condition Object
  ,                                       !- View Factor to Ground
  ,                                       !- Shading Control Name
  ,                                       !- Frame and Divider Name
  ,                                       !- Multiplier
  ,                                       !- Number of Vertices
  17.2888817744574, 4.50182183427323, 2.1336, !- X,Y,Z Vertex 1 {m}
  17.2888817744574, 4.50182183427323, 1.01218771832419, !- X,Y,Z Vertex 2 {m}
  17.2888817744574, 5.34309136291225, 1.01218771832419, !- X,Y,Z Vertex 3 {m}
  17.2888817744574, 5.34309136291225, 2.1336; !- X,Y,Z Vertex 4 {m}

OS:SubSurface,
  {841dd7c7-5fcd-4b30-9d1a-58d05e6b2939}, !- Handle
  Surface 4 - Window 4,                   !- Name
  FixedWindow,                            !- Sub Surface Type
  {e91bb36b-93f3-469f-a8e3-2c2277569748}, !- Construction Name
  {838f4118-12aa-4c09-8efb-78083b468c96}, !- Surface Name
  ,                                       !- Outside Boundary Condition Object
  ,                                       !- View Factor to Ground
  ,                                       !- Shading Control Name
  ,                                       !- Frame and Divider Name
  ,                                       !- Multiplier
  ,                                       !- Number of Vertices
  17.2888817744574, 5.40405136291225, 2.1336, !- X,Y,Z Vertex 1 {m}
  17.2888817744574, 5.40405136291225, 1.01218771832419, !- X,Y,Z Vertex 2 {m}
  17.2888817744574, 6.24532089155127, 1.01218771832419, !- X,Y,Z Vertex 3 {m}
  17.2888817744574, 6.24532089155127, 2.1336; !- X,Y,Z Vertex 4 {m}

OS:SubSurface,
  {55c70e2f-2501-4c3a-882e-93af6792837e}, !- Handle
  Surface 4 - Window 5,                   !- Name
  FixedWindow,                            !- Sub Surface Type
  {e91bb36b-93f3-469f-a8e3-2c2277569748}, !- Construction Name
  {838f4118-12aa-4c09-8efb-78083b468c96}, !- Surface Name
  ,                                       !- Outside Boundary Condition Object
  ,                                       !- View Factor to Ground
  ,                                       !- Shading Control Name
  ,                                       !- Frame and Divider Name
  ,                                       !- Multiplier
  ,                                       !- Number of Vertices
  17.2888817744574, 7.63972228004887, 2.1336, !- X,Y,Z Vertex 1 {m}
  17.2888817744574, 7.63972228004887, 1.01218771832419, !- X,Y,Z Vertex 2 {m}
  17.2888817744574, 8.48099180868788, 1.01218771832419, !- X,Y,Z Vertex 3 {m}
  17.2888817744574, 8.48099180868788, 2.1336; !- X,Y,Z Vertex 4 {m}

OS:Material,
  {02f3c52c-1aa4-422a-9c4a-bf156f58cd24}, !- Handle
  FloorUAAdditionalCeilingIns,            !- Name
  Rough,                                  !- Roughness
  0.12827,                                !- Thickness {m}
  0.04111125,                             !- Conductivity {W/m-K}
  16.02,                                  !- Density {kg/m3}
  1046.75;                                !- Specific Heat {J/kg-K}

OS:Material,
  {a2c632f3-6341-42e1-9dae-1077886d7653}, !- Handle
  FloorUATrussandIns,                     !- Name
  Rough,                                  !- Roughness
  0.0889,                                 !- Thickness {m}
  0.0436673814251492,                     !- Conductivity {W/m-K}
  50.7834,                                !- Density {kg/m3}
  1165.09548895899;                       !- Specific Heat {J/kg-K}

OS:Material,
  {7e2f98dd-a55b-4857-a42a-a8a3f1a62206}, !- Handle
  Drywall 0.5 in.,                        !- Name
  Rough,                                  !- Roughness
  0.0127,                                 !- Thickness {m}
  0.1602906,                              !- Conductivity {W/m-K}
  801,                                    !- Density {kg/m3}
  837.4,                                  !- Specific Heat {J/kg-K}
  0.9,                                    !- Thermal Absorptance
  0.5,                                    !- Solar Absorptance
  0.1;                                    !- Visible Absorptance

OS:Construction,
  {db5b5f35-7dab-4356-97a8-900a0bfbb6c0}, !- Handle
  FloorFinInsUnfinAttic,                  !- Name
  ,                                       !- Surface Rendering Name
  {02f3c52c-1aa4-422a-9c4a-bf156f58cd24}, !- Layer 1
  {a2c632f3-6341-42e1-9dae-1077886d7653}, !- Layer 2
  {7e2f98dd-a55b-4857-a42a-a8a3f1a62206}; !- Layer 3

OS:Construction,
  {54c6e7c3-c83d-4e94-bf1d-847707700852}, !- Handle
  FloorFinInsUnfinAttic Reversed,         !- Name
  ,                                       !- Surface Rendering Name
  {7e2f98dd-a55b-4857-a42a-a8a3f1a62206}, !- Layer 1
  {a2c632f3-6341-42e1-9dae-1077886d7653}, !- Layer 2
  {02f3c52c-1aa4-422a-9c4a-bf156f58cd24}; !- Layer 3

OS:Material,
  {cd1448cc-c7af-4638-8a7d-384cd7c72fee}, !- Handle
  Asphalt Shingles&#44 Medium,            !- Name
  Rough,                                  !- Roughness
  0.009525,                               !- Thickness {m}
  0.162714,                               !- Conductivity {W/m-K}
  1121.4,                                 !- Density {kg/m3}
  1465.45,                                !- Specific Heat {J/kg-K}
  0.91,                                   !- Thermal Absorptance
  0.85,                                   !- Solar Absorptance
  0.85;                                   !- Visible Absorptance

OS:Material,
  {e9e418d4-e7b3-42b0-ac45-8a0980acd82a}, !- Handle
  RoofSheathing,                          !- Name
  Rough,                                  !- Roughness
  0.01905,                                !- Thickness {m}
  0.1154577,                              !- Conductivity {W/m-K}
  512.64,                                 !- Density {kg/m3}
  1214.23;                                !- Specific Heat {J/kg-K}

OS:Material,
  {850a676e-1856-4669-ad72-141bcd6c85b2}, !- Handle
  RoofUARoofIns,                          !- Name
  Rough,                                  !- Roughness
  0.18415,                                !- Thickness {m}
  8.02397499707217,                       !- Conductivity {W/m-K}
  37.004876748,                           !- Density {kg/m3}
  1207.88064650997;                       !- Specific Heat {J/kg-K}

OS:Construction,
  {97d712c9-c74e-49e6-9372-9b7ee8ea0eb0}, !- Handle
  RoofUnfinInsExt,                        !- Name
  ,                                       !- Surface Rendering Name
  {cd1448cc-c7af-4638-8a7d-384cd7c72fee}, !- Layer 1
  {e9e418d4-e7b3-42b0-ac45-8a0980acd82a}, !- Layer 2
  {850a676e-1856-4669-ad72-141bcd6c85b2}; !- Layer 3

OS:AdditionalProperties,
  {620cc44d-003a-4def-b0f3-0a584397dd19}, !- Handle
  {13392c22-da52-48cd-ace8-0949e79dc14c}, !- Object Name
  SizingInfoRoofColor,                    !- Feature Name 1
  String,                                 !- Feature Data Type 1
  medium,                                 !- Feature Value 1
  SizingInfoRoofMaterial,                 !- Feature Name 2
  String,                                 !- Feature Data Type 2
  asphalt shingles,                       !- Feature Value 2
  SizingInfoRoofRigidInsRvalue,           !- Feature Name 3
  Double,                                 !- Feature Data Type 3
  0,                                      !- Feature Value 3
  SizingInfoRoofHasRadiantBarrier,        !- Feature Name 4
  Boolean,                                !- Feature Data Type 4
  false;                                  !- Feature Value 4

OS:AdditionalProperties,
  {dacf2a8a-63b5-472f-8661-a6494f609d59}, !- Handle
  {2f1135b7-9ebd-4bb6-a128-ea89ca9c1d45}, !- Object Name
  SizingInfoRoofColor,                    !- Feature Name 1
  String,                                 !- Feature Data Type 1
  medium,                                 !- Feature Value 1
  SizingInfoRoofMaterial,                 !- Feature Name 2
  String,                                 !- Feature Data Type 2
  asphalt shingles,                       !- Feature Value 2
  SizingInfoRoofRigidInsRvalue,           !- Feature Name 3
  Double,                                 !- Feature Data Type 3
  0,                                      !- Feature Value 3
  SizingInfoRoofHasRadiantBarrier,        !- Feature Name 4
  Boolean,                                !- Feature Data Type 4
  false;                                  !- Feature Value 4

OS:Foundation:Kiva,
  {2155ef7c-675a-4169-a3f6-f54fa894e6d2}, !- Handle
  Foundation Kiva 1,                      !- Name
  ,                                       !- Initial Indoor Air Temperature {C}
  ,                                       !- Interior Horizontal Insulation Material Name
  ,                                       !- Interior Horizontal Insulation Depth {m}
  ,                                       !- Interior Horizontal Insulation Width {m}
  ,                                       !- Interior Vertical Insulation Material Name
  ,                                       !- Interior Vertical Insulation Depth {m}
  ,                                       !- Exterior Horizontal Insulation Material Name
  ,                                       !- Exterior Horizontal Insulation Depth {m}
  ,                                       !- Exterior Horizontal Insulation Width {m}
  ,                                       !- Exterior Vertical Insulation Material Name
  ,                                       !- Exterior Vertical Insulation Depth {m}
  0.2032,                                 !- Wall Height Above Grade {m}
  0.2032,                                 !- Wall Depth Below Slab {m}
  {c12ea59d-5f09-46cb-aef5-5d7c66e06abc}, !- Footing Wall Construction Name
  ,                                       !- Footing Material Name
  ;                                       !- Footing Depth {m}

OS:Material,
  {6bd76ef2-9b54-4c92-979d-509f8f301f38}, !- Handle
  FootingMaterial,                        !- Name
  Rough,                                  !- Roughness
  0.2032,                                 !- Thickness {m}
  1.803125,                               !- Conductivity {W/m-K}
  2242.8,                                 !- Density {kg/m3}
  837.4,                                  !- Specific Heat {J/kg-K}
  0.9;                                    !- Thermal Absorptance

OS:Construction,
  {c12ea59d-5f09-46cb-aef5-5d7c66e06abc}, !- Handle
  FootingConstruction,                    !- Name
  ,                                       !- Surface Rendering Name
  {6bd76ef2-9b54-4c92-979d-509f8f301f38}; !- Layer 1

OS:Foundation:Kiva:Settings,
  {b49e5db4-c718-4d66-86b3-788aa912d132}, !- Handle
  1.731,                                  !- Soil Conductivity {W/m-K}
  1842.3,                                 !- Soil Density {kg/m3}
  418.7,                                  !- Soil Specific Heat {J/kg-K}
  0.9,                                    !- Ground Solar Absorptivity {dimensionless}
  0.9,                                    !- Ground Thermal Absorptivity {dimensionless}
  0.03,                                   !- Ground Surface Roughness {m}
  40,                                     !- Far-Field Width {m}
  ZeroFlux,                               !- Deep-Ground Boundary Condition
  40,                                     !- Deep-Ground Depth {m}
  0.02,                                   !- Minimum Cell Dimension {m}
  1.5,                                    !- Maximum Cell Growth Coefficient {dimensionless}
  Hourly;                                 !- Simulation Timestep

OS:Material,
  {972c54d4-fa8b-462b-8746-e5cd39954423}, !- Handle
  Concrete 4.0 in.,                       !- Name
  Rough,                                  !- Roughness
  0.1016,                                 !- Thickness {m}
  1.803125,                               !- Conductivity {W/m-K}
  2242.8,                                 !- Density {kg/m3}
  837.4,                                  !- Specific Heat {J/kg-K}
  0.9;                                    !- Thermal Absorptance

OS:Material,
  {e421c4e2-8e54-46a6-aef7-d5fc18e15351}, !- Handle
  Floor Covering,                         !- Name
  Rough,                                  !- Roughness
  0.0127,                                 !- Thickness {m}
  0.0433443509615385,                     !- Conductivity {W/m-K}
  54.468,                                 !- Density {kg/m3}
  1339.84,                                !- Specific Heat {J/kg-K}
  0.9,                                    !- Thermal Absorptance
  0.9;                                    !- Solar Absorptance

OS:Construction,
  {386877fd-966d-49e0-921e-201257aa4e94}, !- Handle
  FloorFndGrndFinSlab,                    !- Name
  ,                                       !- Surface Rendering Name
  {972c54d4-fa8b-462b-8746-e5cd39954423}, !- Layer 1
  {e421c4e2-8e54-46a6-aef7-d5fc18e15351}; !- Layer 2

OS:SurfaceProperty:ExposedFoundationPerimeter,
  {2b2dda02-f95c-43e0-829f-b620b87eb9b6}, !- Handle
  {9a063ca6-3823-42e5-83ce-b59a2890aa3e}, !- Surface Name
  TotalExposedPerimeter,                  !- Exposed Perimeter Calculation Method
  56.0720490005642;                       !- Total Exposed Perimeter {m}

OS:AdditionalProperties,
  {defa9f38-f0d4-41bb-a3ee-9eb2bac1937d}, !- Handle
  {9a063ca6-3823-42e5-83ce-b59a2890aa3e}, !- Object Name
  SizingInfoSlabRvalue,                   !- Feature Name 1
  Double,                                 !- Feature Data Type 1
  13.002788583308323;                     !- Feature Value 1

OS:Material,
  {e9343ebc-7eb6-4f32-bd8a-b71c457d2598}, !- Handle
  Vinyl&#44 Light,                        !- Name
  Rough,                                  !- Roughness
  0.009525,                               !- Thickness {m}
  0.089435,                               !- Conductivity {W/m-K}
  177.822,                                !- Density {kg/m3}
  1046.75,                                !- Specific Heat {J/kg-K}
  0.9,                                    !- Thermal Absorptance
  0.3,                                    !- Solar Absorptance
  0.3;                                    !- Visible Absorptance

OS:Material,
  {6512bd78-5b4f-44db-bcb9-4f10f1c9abc2}, !- Handle
  WallSheathing,                          !- Name
  Rough,                                  !- Roughness
  0.0127,                                 !- Thickness {m}
  0.1154577,                              !- Conductivity {W/m-K}
  512.64,                                 !- Density {kg/m3}
  1214.23;                                !- Specific Heat {J/kg-K}

OS:Material,
  {549c6a37-c2b9-4fbd-95c0-01584b5b9e52}, !- Handle
  WallStudAndCavity,                      !- Name
  Rough,                                  !- Roughness
  0.0889,                                 !- Thickness {m}
  0.0542450177597404,                     !- Conductivity {W/m-K}
  162.40275,                              !- Density {kg/m3}
  1178.91670776819;                       !- Specific Heat {J/kg-K}

OS:Construction,
  {283ea425-72c7-415a-9294-522131da1642}, !- Handle
  WallExtInsFin,                          !- Name
  ,                                       !- Surface Rendering Name
  {e9343ebc-7eb6-4f32-bd8a-b71c457d2598}, !- Layer 1
  {6512bd78-5b4f-44db-bcb9-4f10f1c9abc2}, !- Layer 2
  {549c6a37-c2b9-4fbd-95c0-01584b5b9e52}, !- Layer 3
  {7e2f98dd-a55b-4857-a42a-a8a3f1a62206}; !- Layer 4

OS:AdditionalProperties,
  {da65b242-e7aa-4985-bb20-badb407ec301}, !- Handle
  {a138c81d-548f-4cf1-854e-fb4d99571a7f}, !- Object Name
  SizingInfoWallType,                     !- Feature Name 1
  String,                                 !- Feature Data Type 1
  WoodStud,                               !- Feature Value 1
  SizingInfoStudWallCavityRvalue,         !- Feature Name 2
  Double,                                 !- Feature Data Type 2
  13;                                     !- Feature Value 2

OS:AdditionalProperties,
  {7f2d3356-874c-45ab-ba73-b91b127debab}, !- Handle
  {2fd36545-9144-488d-974d-059e80564fe3}, !- Object Name
  SizingInfoWallType,                     !- Feature Name 1
  String,                                 !- Feature Data Type 1
  WoodStud,                               !- Feature Value 1
  SizingInfoStudWallCavityRvalue,         !- Feature Name 2
  Double,                                 !- Feature Data Type 2
  13;                                     !- Feature Value 2

OS:AdditionalProperties,
  {3a2ad9a0-fe0d-4eba-893c-2d0eabb357ca}, !- Handle
  {838f4118-12aa-4c09-8efb-78083b468c96}, !- Object Name
  SizingInfoWallType,                     !- Feature Name 1
  String,                                 !- Feature Data Type 1
  WoodStud,                               !- Feature Value 1
  SizingInfoStudWallCavityRvalue,         !- Feature Name 2
  Double,                                 !- Feature Data Type 2
  13;                                     !- Feature Value 2

OS:AdditionalProperties,
  {873826e7-4064-4f15-abaf-89a0555c9b91}, !- Handle
  {ff59434b-7ab0-45ac-ab22-e28bbbf8f291}, !- Object Name
  SizingInfoWallType,                     !- Feature Name 1
  String,                                 !- Feature Data Type 1
  WoodStud,                               !- Feature Value 1
  SizingInfoStudWallCavityRvalue,         !- Feature Name 2
  Double,                                 !- Feature Data Type 2
  13;                                     !- Feature Value 2

OS:AdditionalProperties,
  {b2337bd5-ad38-4154-a1f6-0aab40f54c80}, !- Handle
  {57c8942e-791a-4478-911d-c002e65b0b88}, !- Object Name
  SizingInfoWallType,                     !- Feature Name 1
  String,                                 !- Feature Data Type 1
  WoodStud,                               !- Feature Value 1
  SizingInfoStudWallCavityRvalue,         !- Feature Name 2
  Double,                                 !- Feature Data Type 2
  13;                                     !- Feature Value 2

OS:AdditionalProperties,
  {4e59b1b7-3f31-4c56-b9c3-884d45f53c9a}, !- Handle
  {45297424-d671-45df-8e5e-6403e709397d}, !- Object Name
  SizingInfoWallType,                     !- Feature Name 1
  String,                                 !- Feature Data Type 1
  WoodStud,                               !- Feature Value 1
  SizingInfoStudWallCavityRvalue,         !- Feature Name 2
  Double,                                 !- Feature Data Type 2
  13;                                     !- Feature Value 2

OS:Material,
  {b7d898cf-11c3-49c3-8c77-41eeac0791e2}, !- Handle
  WallStudAndCavity 1,                    !- Name
  Rough,                                  !- Roughness
  0.0889,                                 !- Thickness {m}
  0.393743535157484,                      !- Conductivity {W/m-K}
  83.034082224,                           !- Density {kg/m3}
  1211.67419087611;                       !- Specific Heat {J/kg-K}

OS:Construction,
  {431101b7-58d4-4b2e-93b3-db003abf0e95}, !- Handle
  WallExtUninsUnfin,                      !- Name
  ,                                       !- Surface Rendering Name
  {e9343ebc-7eb6-4f32-bd8a-b71c457d2598}, !- Layer 1
  {6512bd78-5b4f-44db-bcb9-4f10f1c9abc2}, !- Layer 2
  {b7d898cf-11c3-49c3-8c77-41eeac0791e2}; !- Layer 3

OS:AdditionalProperties,
  {7bc9125f-4884-48fb-b156-1a35f9f16aae}, !- Handle
  {2f216a7c-7114-41f9-b221-1e3d000bf20b}, !- Object Name
  SizingInfoWallType,                     !- Feature Name 1
  String,                                 !- Feature Data Type 1
  WoodStud,                               !- Feature Value 1
  SizingInfoStudWallCavityRvalue,         !- Feature Name 2
  Integer,                                !- Feature Data Type 2
  0;                                      !- Feature Value 2

OS:AdditionalProperties,
  {2ecfc759-8117-4b45-9067-728a67d4dda1}, !- Handle
  {7ee6c9fe-61e0-4e1f-9b50-65e28d13dc23}, !- Object Name
  SizingInfoWallType,                     !- Feature Name 1
  String,                                 !- Feature Data Type 1
  WoodStud,                               !- Feature Value 1
  SizingInfoStudWallCavityRvalue,         !- Feature Name 2
  Integer,                                !- Feature Data Type 2
  0;                                      !- Feature Value 2

OS:InternalMass:Definition,
  {85031e72-01a8-4792-812d-d0ca4b6466db}, !- Handle
  living space Partition,                 !- Name
  {493d5614-0854-4392-8f10-360481a8d529}, !- Construction Name
  SurfaceArea,                            !- Design Level Calculation Method
  185.80608,                              !- Surface Area {m2}
  ,                                       !- Surface Area per Space Floor Area {dimensionless}
  ;                                       !- Surface Area per Person {m2/person}

OS:InternalMass,
  {e9cd5da2-26b4-4ec5-b652-d244c4cc8a9c}, !- Handle
  living space Partition,                 !- Name
  {85031e72-01a8-4792-812d-d0ca4b6466db}, !- Internal Mass Definition Name
  {769654a2-518c-4a4f-9959-93841f49a8ba}, !- Space or SpaceType Name
  1;                                      !- Multiplier

OS:Material,
  {71024630-03f3-41d1-878c-19623b0808cc}, !- Handle
  WallStudAndCavity 2,                    !- Name
  Rough,                                  !- Roughness
  0.0889,                                 !- Thickness {m}
  0.397941757589692,                      !- Conductivity {W/m-K}
  83.034082224,                           !- Density {kg/m3}
  1211.67419087611;                       !- Specific Heat {J/kg-K}

OS:Construction,
  {493d5614-0854-4392-8f10-360481a8d529}, !- Handle
  WallIntFinUninsFin,                     !- Name
  ,                                       !- Surface Rendering Name
  {71024630-03f3-41d1-878c-19623b0808cc}, !- Layer 1
  {7e2f98dd-a55b-4857-a42a-a8a3f1a62206}; !- Layer 2

OS:AdditionalProperties,
  {1738cb9f-fb3d-4de2-8ae2-cff3d2ece337}, !- Handle
  {85031e72-01a8-4792-812d-d0ca4b6466db}, !- Object Name
  SizingInfoWallType,                     !- Feature Name 1
  String,                                 !- Feature Data Type 1
  WoodStud,                               !- Feature Value 1
  SizingInfoStudWallCavityRvalue,         !- Feature Name 2
  Integer,                                !- Feature Data Type 2
  0;                                      !- Feature Value 2

OS:InternalMass:Definition,
  {b33bf4ff-a268-4497-892d-55dfd4259914}, !- Handle
  res furniture mass living space,        !- Name
  {498c5fc0-9864-452c-8c1b-8c29dbb8cfe1}, !- Construction Name
  SurfaceArea,                            !- Design Level Calculation Method
  74.3224319999998,                       !- Surface Area {m2}
  ,                                       !- Surface Area per Space Floor Area {dimensionless}
  ;                                       !- Surface Area per Person {m2/person}

OS:InternalMass,
  {6d79a1f2-7399-471b-aeea-1f0c52a99931}, !- Handle
  res furniture mass living space,        !- Name
  {b33bf4ff-a268-4497-892d-55dfd4259914}, !- Internal Mass Definition Name
  {769654a2-518c-4a4f-9959-93841f49a8ba}, !- Space or SpaceType Name
  1;                                      !- Multiplier

OS:Material,
  {29a69b98-e866-49cd-82c8-a324aa6e8beb}, !- Handle
  res furniture material living space,    !- Name
  Rough,                                  !- Roughness
  0.1524,                                 !- Thickness {m}
  0.1154577,                              !- Conductivity {W/m-K}
  640.8,                                  !- Density {kg/m3}
  1214.23,                                !- Specific Heat {J/kg-K}
  0.9,                                    !- Thermal Absorptance
  0.6,                                    !- Solar Absorptance
  0.1;                                    !- Visible Absorptance

OS:Construction,
  {498c5fc0-9864-452c-8c1b-8c29dbb8cfe1}, !- Handle
  res furniture construction living space, !- Name
  ,                                       !- Surface Rendering Name
  {29a69b98-e866-49cd-82c8-a324aa6e8beb}; !- Layer 1

OS:WindowMaterial:SimpleGlazingSystem,
  {64350f13-6f84-4d8d-a801-d8c576d8746b}, !- Handle
  WindowMaterial,                         !- Name
  2.10086,                                !- U-Factor {W/m2-K}
  0.3;                                    !- Solar Heat Gain Coefficient

OS:Construction,
  {e91bb36b-93f3-469f-a8e3-2c2277569748}, !- Handle
  WindowConstruction,                     !- Name
  ,                                       !- Surface Rendering Name
  {64350f13-6f84-4d8d-a801-d8c576d8746b}; !- Layer 1

OS:Material,
  {0a327f80-c6b2-4d78-a570-838bf8294b84}, !- Handle
  DoorMaterial,                           !- Name
  Rough,                                  !- Roughness
  0.04445,                                !- Thickness {m}
  0.0612266553480475,                     !- Conductivity {W/m-K}
  512.64,                                 !- Density {kg/m3}
  1214.23;                                !- Specific Heat {J/kg-K}

OS:Construction,
  {19224081-2c5a-4685-abe1-ad4aa426de35}, !- Handle
  Door,                                   !- Name
  ,                                       !- Surface Rendering Name
  {0a327f80-c6b2-4d78-a570-838bf8294b84}; !- Layer 1

OS:PlantLoop,
  {7f3eb51a-6b4b-4ca8-873e-ae921f280acb}, !- Handle
  Domestic Hot Water Loop,                !- Name
  ,                                       !- Fluid Type
  0,                                      !- Glycol Concentration
  ,                                       !- User Defined Fluid Type
  ,                                       !- Plant Equipment Operation Heating Load
  ,                                       !- Plant Equipment Operation Cooling Load
  ,                                       !- Primary Plant Equipment Operation Scheme
  {15989590-53e8-45d2-9a9b-2456156dccf9}, !- Loop Temperature Setpoint Node Name
  ,                                       !- Maximum Loop Temperature {C}
  ,                                       !- Minimum Loop Temperature {C}
  0.01,                                   !- Maximum Loop Flow Rate {m3/s}
  ,                                       !- Minimum Loop Flow Rate {m3/s}
  0.003,                                  !- Plant Loop Volume {m3}
  {bd281839-a1df-4e84-9ed5-e447cdc637ef}, !- Plant Side Inlet Node Name
  {401ad6cb-ed6d-4b06-b150-29cd21b90054}, !- Plant Side Outlet Node Name
  ,                                       !- Plant Side Branch List Name
  {d028058b-d520-4632-946c-de60c4d4e3dd}, !- Demand Side Inlet Node Name
  {50ed9872-e7b5-41b9-a006-12e074dd3843}, !- Demand Side Outlet Node Name
  ,                                       !- Demand Side Branch List Name
  ,                                       !- Demand Side Connector List Name
  Optimal,                                !- Load Distribution Scheme
  {d7bb2992-92e9-481d-b72e-31a4f4a55bda}, !- Availability Manager List Name
  ,                                       !- Plant Loop Demand Calculation Scheme
  ,                                       !- Common Pipe Simulation
  ,                                       !- Pressure Simulation Type
  ,                                       !- Plant Equipment Operation Heating Load Schedule
  ,                                       !- Plant Equipment Operation Cooling Load Schedule
  ,                                       !- Primary Plant Equipment Operation Scheme Schedule
  ,                                       !- Component Setpoint Operation Scheme Schedule
  {1298ca4a-7c03-4008-9ade-d0e766b1ff40}, !- Demand Mixer Name
  {83e68370-caf3-440e-91e7-64bf5e2c44ef}, !- Demand Splitter Name
  {17e1e45e-08a0-44e5-8348-c8aa432b4dcc}, !- Supply Mixer Name
  {caefa67c-593b-4c1e-bc5a-aa0ef0a482a9}; !- Supply Splitter Name

OS:Node,
  {362163b2-f4db-4d65-b3e3-291ac11e20f1}, !- Handle
  Node 3,                                 !- Name
  {bd281839-a1df-4e84-9ed5-e447cdc637ef}, !- Inlet Port
  {eecf3bc9-fa0a-4acb-8135-a773f0b3533a}; !- Outlet Port

OS:Node,
  {15989590-53e8-45d2-9a9b-2456156dccf9}, !- Handle
  Node 4,                                 !- Name
  {d0808567-765a-4e52-b54d-fee5e6c11728}, !- Inlet Port
  {401ad6cb-ed6d-4b06-b150-29cd21b90054}; !- Outlet Port

OS:Node,
  {f153c89e-b6ef-4480-aa91-d4eba358c50d}, !- Handle
  Node 5,                                 !- Name
  {1c3fe96e-f456-4c54-ba80-fa674a213332}, !- Inlet Port
  {91a0b05c-4707-4117-9384-934bc8d9c4ad}; !- Outlet Port

OS:Connector:Mixer,
  {17e1e45e-08a0-44e5-8348-c8aa432b4dcc}, !- Handle
  Connector Mixer 1,                      !- Name
  {4a94a553-c0d4-4cac-86b2-bbe878dcd592}, !- Outlet Branch Name
  {fc52166e-429f-4b41-b407-1806441a7fd2}, !- Inlet Branch Name 1
  {ec84f0e0-917e-4002-b9c8-67d9c7d0b06b}; !- Inlet Branch Name 2

OS:Connector:Splitter,
  {caefa67c-593b-4c1e-bc5a-aa0ef0a482a9}, !- Handle
  Connector Splitter 1,                   !- Name
  {028f2050-85dc-401a-b50c-490714f9eb84}, !- Inlet Branch Name
  {1c3fe96e-f456-4c54-ba80-fa674a213332}, !- Outlet Branch Name 1
  {7ca49847-3b52-401f-b4ea-d744169ea115}; !- Outlet Branch Name 2

OS:Connection,
  {bd281839-a1df-4e84-9ed5-e447cdc637ef}, !- Handle
  {2ec6582f-ad7c-423f-94ed-482debc93c96}, !- Name
  {7f3eb51a-6b4b-4ca8-873e-ae921f280acb}, !- Source Object
  14,                                     !- Outlet Port
  {362163b2-f4db-4d65-b3e3-291ac11e20f1}, !- Target Object
  2;                                      !- Inlet Port

OS:Connection,
  {1c3fe96e-f456-4c54-ba80-fa674a213332}, !- Handle
  {4a420086-2100-4f8f-a13f-3076a422597f}, !- Name
  {caefa67c-593b-4c1e-bc5a-aa0ef0a482a9}, !- Source Object
  3,                                      !- Outlet Port
  {f153c89e-b6ef-4480-aa91-d4eba358c50d}, !- Target Object
  2;                                      !- Inlet Port

OS:Connection,
  {401ad6cb-ed6d-4b06-b150-29cd21b90054}, !- Handle
  {bf492d97-c561-49d1-a1a2-0ac62f365ce0}, !- Name
  {15989590-53e8-45d2-9a9b-2456156dccf9}, !- Source Object
  3,                                      !- Outlet Port
  {7f3eb51a-6b4b-4ca8-873e-ae921f280acb}, !- Target Object
  15;                                     !- Inlet Port

OS:Node,
  {0690554a-2086-421b-afab-bb08fba39253}, !- Handle
  Node 6,                                 !- Name
  {d028058b-d520-4632-946c-de60c4d4e3dd}, !- Inlet Port
  {ce8b60ed-cc78-4ffb-9544-f4579636929d}; !- Outlet Port

OS:Node,
  {009c9504-65ed-41db-bf21-6dc8f8879e32}, !- Handle
  Node 7,                                 !- Name
  {b2b0e8fe-6da2-4f79-9379-9130496caef6}, !- Inlet Port
  {50ed9872-e7b5-41b9-a006-12e074dd3843}; !- Outlet Port

OS:Node,
  {647d5fdb-a488-409d-b518-663b576125d0}, !- Handle
  Node 8,                                 !- Name
  {e334c947-5d44-4367-bb91-9de24fc847f4}, !- Inlet Port
  {7858d0f4-c1cd-4aaa-aae6-be6d82bdf1b3}; !- Outlet Port

OS:Connector:Mixer,
  {1298ca4a-7c03-4008-9ade-d0e766b1ff40}, !- Handle
  Connector Mixer 2,                      !- Name
  {b2b0e8fe-6da2-4f79-9379-9130496caef6}, !- Outlet Branch Name
  {7858d0f4-c1cd-4aaa-aae6-be6d82bdf1b3}; !- Inlet Branch Name 1

OS:Connector:Splitter,
  {83e68370-caf3-440e-91e7-64bf5e2c44ef}, !- Handle
  Connector Splitter 2,                   !- Name
  {ce8b60ed-cc78-4ffb-9544-f4579636929d}, !- Inlet Branch Name
  {e334c947-5d44-4367-bb91-9de24fc847f4}; !- Outlet Branch Name 1

OS:Connection,
  {d028058b-d520-4632-946c-de60c4d4e3dd}, !- Handle
  {82f87aaa-7982-4a2f-8111-acd0f84aa336}, !- Name
  {7f3eb51a-6b4b-4ca8-873e-ae921f280acb}, !- Source Object
  17,                                     !- Outlet Port
  {0690554a-2086-421b-afab-bb08fba39253}, !- Target Object
  2;                                      !- Inlet Port

OS:Connection,
  {ce8b60ed-cc78-4ffb-9544-f4579636929d}, !- Handle
  {34120735-c973-43c7-a2b9-09460bba50e2}, !- Name
  {0690554a-2086-421b-afab-bb08fba39253}, !- Source Object
  3,                                      !- Outlet Port
  {83e68370-caf3-440e-91e7-64bf5e2c44ef}, !- Target Object
  2;                                      !- Inlet Port

OS:Connection,
  {e334c947-5d44-4367-bb91-9de24fc847f4}, !- Handle
  {3974229b-43dd-4d5d-b460-509b0ba25f36}, !- Name
  {83e68370-caf3-440e-91e7-64bf5e2c44ef}, !- Source Object
  3,                                      !- Outlet Port
  {647d5fdb-a488-409d-b518-663b576125d0}, !- Target Object
  2;                                      !- Inlet Port

OS:Connection,
  {7858d0f4-c1cd-4aaa-aae6-be6d82bdf1b3}, !- Handle
  {c1355b18-f88d-4f3a-8bfe-f70155c022fd}, !- Name
  {647d5fdb-a488-409d-b518-663b576125d0}, !- Source Object
  3,                                      !- Outlet Port
  {1298ca4a-7c03-4008-9ade-d0e766b1ff40}, !- Target Object
  3;                                      !- Inlet Port

OS:Connection,
  {b2b0e8fe-6da2-4f79-9379-9130496caef6}, !- Handle
  {c5df770f-bd9a-422b-9279-6ac4fb9eec2d}, !- Name
  {1298ca4a-7c03-4008-9ade-d0e766b1ff40}, !- Source Object
  2,                                      !- Outlet Port
  {009c9504-65ed-41db-bf21-6dc8f8879e32}, !- Target Object
  2;                                      !- Inlet Port

OS:Connection,
  {50ed9872-e7b5-41b9-a006-12e074dd3843}, !- Handle
  {05ec7826-5ce9-4a3b-be78-6e06fd4599b1}, !- Name
  {009c9504-65ed-41db-bf21-6dc8f8879e32}, !- Source Object
  3,                                      !- Outlet Port
  {7f3eb51a-6b4b-4ca8-873e-ae921f280acb}, !- Target Object
  18;                                     !- Inlet Port

OS:Sizing:Plant,
  {955ae7ed-ef17-42bb-a840-0b65b1245252}, !- Handle
  {7f3eb51a-6b4b-4ca8-873e-ae921f280acb}, !- Plant or Condenser Loop Name
  Heating,                                !- Loop Type
  52.6666666666667,                       !- Design Loop Exit Temperature {C}
  5.55555555555556,                       !- Loop Design Temperature Difference {deltaC}
  NonCoincident,                          !- Sizing Option
  1,                                      !- Zone Timesteps in Averaging Window
  None;                                   !- Coincident Sizing Factor Mode

OS:AvailabilityManagerAssignmentList,
  {d7bb2992-92e9-481d-b72e-31a4f4a55bda}, !- Handle
  Plant Loop 1 AvailabilityManagerAssignmentList; !- Name

OS:Pipe:Adiabatic,
  {9b22d1e5-183d-40c6-9444-f44b6f7d260c}, !- Handle
  Pipe Adiabatic 1,                       !- Name
  {91a0b05c-4707-4117-9384-934bc8d9c4ad}, !- Inlet Node Name
  {0a69d611-8420-4501-9fa3-c157d542bca6}; !- Outlet Node Name

OS:Pipe:Adiabatic,
  {ba73c339-90b1-46c8-a2fd-f2aefd31177f}, !- Handle
  Pipe Adiabatic 2,                       !- Name
  {138d3dc3-fef4-4953-afd4-0d74b52dc234}, !- Inlet Node Name
  {d0808567-765a-4e52-b54d-fee5e6c11728}; !- Outlet Node Name

OS:Node,
  {9422a006-9482-4397-a2fe-e5ec0bd5edf0}, !- Handle
  Node 9,                                 !- Name
  {0a69d611-8420-4501-9fa3-c157d542bca6}, !- Inlet Port
  {fc52166e-429f-4b41-b407-1806441a7fd2}; !- Outlet Port

OS:Connection,
  {91a0b05c-4707-4117-9384-934bc8d9c4ad}, !- Handle
  {2119d88a-052e-4085-800d-7f7b816963be}, !- Name
  {f153c89e-b6ef-4480-aa91-d4eba358c50d}, !- Source Object
  3,                                      !- Outlet Port
  {9b22d1e5-183d-40c6-9444-f44b6f7d260c}, !- Target Object
  2;                                      !- Inlet Port

OS:Connection,
  {0a69d611-8420-4501-9fa3-c157d542bca6}, !- Handle
  {8dbab1bc-2b2f-4e26-bd1b-5f906b397d0e}, !- Name
  {9b22d1e5-183d-40c6-9444-f44b6f7d260c}, !- Source Object
  3,                                      !- Outlet Port
  {9422a006-9482-4397-a2fe-e5ec0bd5edf0}, !- Target Object
  2;                                      !- Inlet Port

OS:Connection,
  {fc52166e-429f-4b41-b407-1806441a7fd2}, !- Handle
  {34350050-b21d-4da3-abd9-b4cb01ba53f1}, !- Name
  {9422a006-9482-4397-a2fe-e5ec0bd5edf0}, !- Source Object
  3,                                      !- Outlet Port
  {17e1e45e-08a0-44e5-8348-c8aa432b4dcc}, !- Target Object
  3;                                      !- Inlet Port

OS:Node,
  {276fde95-2ab3-4226-b493-4f70d550798d}, !- Handle
  Node 10,                                !- Name
  {4a94a553-c0d4-4cac-86b2-bbe878dcd592}, !- Inlet Port
  {138d3dc3-fef4-4953-afd4-0d74b52dc234}; !- Outlet Port

OS:Connection,
  {4a94a553-c0d4-4cac-86b2-bbe878dcd592}, !- Handle
  {fd4efaa1-32bc-4c15-8939-a6eec5c1e163}, !- Name
  {17e1e45e-08a0-44e5-8348-c8aa432b4dcc}, !- Source Object
  2,                                      !- Outlet Port
  {276fde95-2ab3-4226-b493-4f70d550798d}, !- Target Object
  2;                                      !- Inlet Port

OS:Connection,
  {138d3dc3-fef4-4953-afd4-0d74b52dc234}, !- Handle
  {d592a160-76fd-4459-bc93-9f4222cec0e8}, !- Name
  {276fde95-2ab3-4226-b493-4f70d550798d}, !- Source Object
  3,                                      !- Outlet Port
  {ba73c339-90b1-46c8-a2fd-f2aefd31177f}, !- Target Object
  2;                                      !- Inlet Port

OS:Connection,
  {d0808567-765a-4e52-b54d-fee5e6c11728}, !- Handle
  {3343ab95-459c-4a46-9e06-fda7ee3c4aeb}, !- Name
  {ba73c339-90b1-46c8-a2fd-f2aefd31177f}, !- Source Object
  3,                                      !- Outlet Port
  {15989590-53e8-45d2-9a9b-2456156dccf9}, !- Target Object
  2;                                      !- Inlet Port

OS:Pump:VariableSpeed,
  {052460b9-9d55-4c20-9a9b-cf309a0385e0}, !- Handle
  Pump Variable Speed 1,                  !- Name
  {eecf3bc9-fa0a-4acb-8135-a773f0b3533a}, !- Inlet Node Name
  {bfafd6bc-982f-4821-a067-0d21063c7a3d}, !- Outlet Node Name
  0.01,                                   !- Rated Flow Rate {m3/s}
  1,                                      !- Rated Pump Head {Pa}
  0,                                      !- Rated Power Consumption {W}
  1,                                      !- Motor Efficiency
  0,                                      !- Fraction of Motor Inefficiencies to Fluid Stream
  0,                                      !- Coefficient 1 of the Part Load Performance Curve
  1,                                      !- Coefficient 2 of the Part Load Performance Curve
  0,                                      !- Coefficient 3 of the Part Load Performance Curve
  0,                                      !- Coefficient 4 of the Part Load Performance Curve
  ,                                       !- Minimum Flow Rate {m3/s}
  Intermittent,                           !- Pump Control Type
  ,                                       !- Pump Flow Rate Schedule Name
  ,                                       !- Pump Curve Name
  ,                                       !- Impeller Diameter {m}
  ,                                       !- VFD Control Type
  ,                                       !- Pump RPM Schedule Name
  ,                                       !- Minimum Pressure Schedule {Pa}
  ,                                       !- Maximum Pressure Schedule {Pa}
  ,                                       !- Minimum RPM Schedule {rev/min}
  ,                                       !- Maximum RPM Schedule {rev/min}
  ,                                       !- Zone Name
  0.5,                                    !- Skin Loss Radiative Fraction
  PowerPerFlowPerPressure,                !- Design Power Sizing Method
  348701.1,                               !- Design Electric Power per Unit Flow Rate {W/(m3/s)}
  1.282051282,                            !- Design Shaft Power per Unit Flow Rate per Unit Head {W-s/m3-Pa}
  0,                                      !- Design Minimum Flow Rate Fraction
  General;                                !- End-Use Subcategory

OS:Node,
  {b008bf84-c219-4975-9ce3-ff0bc796962d}, !- Handle
  Node 11,                                !- Name
  {bfafd6bc-982f-4821-a067-0d21063c7a3d}, !- Inlet Port
  {028f2050-85dc-401a-b50c-490714f9eb84}; !- Outlet Port

OS:Connection,
  {eecf3bc9-fa0a-4acb-8135-a773f0b3533a}, !- Handle
  {90c1d0c3-85b5-4d3d-96cb-29ea84415875}, !- Name
  {362163b2-f4db-4d65-b3e3-291ac11e20f1}, !- Source Object
  3,                                      !- Outlet Port
  {052460b9-9d55-4c20-9a9b-cf309a0385e0}, !- Target Object
  2;                                      !- Inlet Port

OS:Connection,
  {bfafd6bc-982f-4821-a067-0d21063c7a3d}, !- Handle
  {13ce9e6c-4c08-4f60-b93f-4e282c6d0c6a}, !- Name
  {052460b9-9d55-4c20-9a9b-cf309a0385e0}, !- Source Object
  3,                                      !- Outlet Port
  {b008bf84-c219-4975-9ce3-ff0bc796962d}, !- Target Object
  2;                                      !- Inlet Port

OS:Connection,
  {028f2050-85dc-401a-b50c-490714f9eb84}, !- Handle
  {e65e1bda-d22d-478a-86d5-cbbaa854c8d2}, !- Name
  {b008bf84-c219-4975-9ce3-ff0bc796962d}, !- Source Object
  3,                                      !- Outlet Port
  {caefa67c-593b-4c1e-bc5a-aa0ef0a482a9}, !- Target Object
  2;                                      !- Inlet Port

OS:Schedule:Constant,
  {4ef4dcca-4682-40e9-862d-0d4eb28b786b}, !- Handle
  dhw temp,                               !- Name
  {4220f7fa-9791-4a78-8bd7-54514c653e92}, !- Schedule Type Limits Name
  52.6666666666667;                       !- Value

OS:SetpointManager:Scheduled,
  {856634af-37cc-44ed-b97d-b75fe10b34a0}, !- Handle
  Setpoint Manager Scheduled 1,           !- Name
  Temperature,                            !- Control Variable
  {4ef4dcca-4682-40e9-862d-0d4eb28b786b}, !- Schedule Name
  {15989590-53e8-45d2-9a9b-2456156dccf9}; !- Setpoint Node or NodeList Name

OS:ScheduleTypeLimits,
  {4220f7fa-9791-4a78-8bd7-54514c653e92}, !- Handle
  Temperature,                            !- Name
  ,                                       !- Lower Limit Value
  ,                                       !- Upper Limit Value
  Continuous,                             !- Numeric Type
  Temperature;                            !- Unit Type

OS:WaterHeater:Mixed,
  {a4fb673d-aac8-4b25-aac0-317af989d547}, !- Handle
  res wh,                                 !- Name
  0.143845647790854,                      !- Tank Volume {m3}
  {c00abb9d-c996-45f4-afd4-8677f6371dc1}, !- Setpoint Temperature Schedule Name
  2,                                      !- Deadband Temperature Difference {deltaC}
  99,                                     !- Maximum Temperature Limit {C}
  Cycle,                                  !- Heater Control Type
  11722.8428068889,                       !- Heater Maximum Capacity {W}
  0,                                      !- Heater Minimum Capacity {W}
  ,                                       !- Heater Ignition Minimum Flow Rate {m3/s}
  ,                                       !- Heater Ignition Delay {s}
  NaturalGas,                             !- Heater Fuel Type
  0.773298241318794,                      !- Heater Thermal Efficiency
  ,                                       !- Part Load Factor Curve Name
  0,                                      !- Off Cycle Parasitic Fuel Consumption Rate {W}
  Electricity,                            !- Off Cycle Parasitic Fuel Type
  0,                                      !- Off Cycle Parasitic Heat Fraction to Tank
  0,                                      !- On Cycle Parasitic Fuel Consumption Rate {W}
  Electricity,                            !- On Cycle Parasitic Fuel Type
  0,                                      !- On Cycle Parasitic Heat Fraction to Tank
  ThermalZone,                            !- Ambient Temperature Indicator
  ,                                       !- Ambient Temperature Schedule Name
  {00e60c7e-bd70-48b2-8d0c-692cba5b3fb5}, !- Ambient Temperature Thermal Zone Name
  ,                                       !- Ambient Temperature Outdoor Air Node Name
  4.15693173076374,                       !- Off Cycle Loss Coefficient to Ambient Temperature {W/K}
  0.64,                                   !- Off Cycle Loss Fraction to Thermal Zone
  4.15693173076374,                       !- On Cycle Loss Coefficient to Ambient Temperature {W/K}
  1,                                      !- On Cycle Loss Fraction to Thermal Zone
  ,                                       !- Peak Use Flow Rate {m3/s}
  ,                                       !- Use Flow Rate Fraction Schedule Name
  ,                                       !- Cold Water Supply Temperature Schedule Name
  {44eebf0f-9767-41db-aa8c-7491b20c8ba4}, !- Use Side Inlet Node Name
  {f41baa5a-c968-4b17-b107-477d51d46369}, !- Use Side Outlet Node Name
  1,                                      !- Use Side Effectiveness
  ,                                       !- Source Side Inlet Node Name
  ,                                       !- Source Side Outlet Node Name
  1,                                      !- Source Side Effectiveness
  autosize,                               !- Use Side Design Flow Rate {m3/s}
  autosize,                               !- Source Side Design Flow Rate {m3/s}
  1.5,                                    !- Indirect Water Heating Recovery Time {hr}
  IndirectHeatPrimarySetpoint,            !- Source Side Flow Control Mode
  ,                                       !- Indirect Alternate Setpoint Temperature Schedule Name
  res wh;                                 !- End-Use Subcategory

OS:Schedule:Constant,
  {c00abb9d-c996-45f4-afd4-8677f6371dc1}, !- Handle
  WH Setpoint Temp,                       !- Name
  {4220f7fa-9791-4a78-8bd7-54514c653e92}, !- Schedule Type Limits Name
  52.6666666666667;                       !- Value

OS:Node,
  {e74e6dcf-3456-42fb-85e1-5515bdce4e1e}, !- Handle
  Node 12,                                !- Name
  {7ca49847-3b52-401f-b4ea-d744169ea115}, !- Inlet Port
  {44eebf0f-9767-41db-aa8c-7491b20c8ba4}; !- Outlet Port

OS:Connection,
  {7ca49847-3b52-401f-b4ea-d744169ea115}, !- Handle
  {a78d288a-93a9-48d9-b4d9-c7e73072a530}, !- Name
  {caefa67c-593b-4c1e-bc5a-aa0ef0a482a9}, !- Source Object
  4,                                      !- Outlet Port
  {e74e6dcf-3456-42fb-85e1-5515bdce4e1e}, !- Target Object
  2;                                      !- Inlet Port

OS:Node,
  {daff69d3-6ecd-4878-89c0-ecd025140151}, !- Handle
  Node 13,                                !- Name
  {f41baa5a-c968-4b17-b107-477d51d46369}, !- Inlet Port
  {ec84f0e0-917e-4002-b9c8-67d9c7d0b06b}; !- Outlet Port

OS:Connection,
  {44eebf0f-9767-41db-aa8c-7491b20c8ba4}, !- Handle
  {b10a6b6f-cb29-46b6-b59b-51a7d7ec5f67}, !- Name
  {e74e6dcf-3456-42fb-85e1-5515bdce4e1e}, !- Source Object
  3,                                      !- Outlet Port
  {a4fb673d-aac8-4b25-aac0-317af989d547}, !- Target Object
  31;                                     !- Inlet Port

OS:Connection,
  {f41baa5a-c968-4b17-b107-477d51d46369}, !- Handle
  {465f883c-2cab-4fba-a9b0-e1c1c37045b1}, !- Name
  {a4fb673d-aac8-4b25-aac0-317af989d547}, !- Source Object
  32,                                     !- Outlet Port
  {daff69d3-6ecd-4878-89c0-ecd025140151}, !- Target Object
  2;                                      !- Inlet Port

OS:Connection,
  {ec84f0e0-917e-4002-b9c8-67d9c7d0b06b}, !- Handle
  {c2953bd9-9bbd-400b-9175-34027c33d864}, !- Name
  {daff69d3-6ecd-4878-89c0-ecd025140151}, !- Source Object
  3,                                      !- Outlet Port
  {17e1e45e-08a0-44e5-8348-c8aa432b4dcc}, !- Target Object
  4;                                      !- Inlet Port
=======
OS:Schedule:Day,
  {19a64e7e-2f3a-41ec-b74f-457914557a40}, !- Handle
  Schedule Day 1,                         !- Name
  ,                                       !- Schedule Type Limits Name
  ,                                       !- Interpolate to Timestep
  24,                                     !- Hour 1
  0,                                      !- Minute 1
  0;                                      !- Value Until Time 1

OS:Schedule:Day,
  {0407948f-3bca-4ee7-ad7d-99390e8cea5a}, !- Handle
  Schedule Day 2,                         !- Name
  ,                                       !- Schedule Type Limits Name
  ,                                       !- Interpolate to Timestep
  24,                                     !- Hour 1
  0,                                      !- Minute 1
  1;                                      !- Value Until Time 1
>>>>>>> fcfe5a62
<|MERGE_RESOLUTION|>--- conflicted
+++ resolved
@@ -1,69 +1,41 @@
 !- NOTE: Auto-generated from /test/osw_files/SFD_HVACSizing_Load_1story_S_UA_Unvented_NoOverhangs_NoIntShading_SupplyMechVent.osw
 
 OS:Version,
-<<<<<<< HEAD
-  {0dca6a9b-25c9-454c-a6e8-a28613e6e412}, !- Handle
-  3.0.1;                                  !- Version Identifier
+  {0fb2445c-d134-453e-94cc-cfe0161e0851}, !- Handle
+  2.9.0;                                  !- Version Identifier
 
 OS:SimulationControl,
-  {86bc8c87-1777-4691-b3fb-5ec9e83fedd2}, !- Handle
-=======
-  {b97e10fe-0d60-4a10-8bec-e8fc84d33783}, !- Handle
-  2.9.0;                                  !- Version Identifier
-
-OS:SimulationControl,
-  {278bf986-a662-4db4-bb9e-8b2e8709977e}, !- Handle
->>>>>>> fcfe5a62
+  {568c8535-ac7d-421f-8d51-92b529f33024}, !- Handle
   ,                                       !- Do Zone Sizing Calculation
   ,                                       !- Do System Sizing Calculation
   ,                                       !- Do Plant Sizing Calculation
   No;                                     !- Run Simulation for Sizing Periods
 
 OS:Timestep,
-<<<<<<< HEAD
-  {d914bc4b-4e99-477e-ac8e-37a001de91d5}, !- Handle
+  {f44998f4-47a6-42f0-a78b-797a33673ac3}, !- Handle
   6;                                      !- Number of Timesteps per Hour
 
 OS:ShadowCalculation,
-  {c706145e-f60d-4106-9b27-1607e462f279}, !- Handle
-  PolygonClipping,                        !- Shading Calculation Method
-  ,                                       !- Shading Calculation Update Frequency Method
-  20,                                     !- Shading Calculation Update Frequency
-  15000,                                  !- Maximum Figures in Shadow Overlap Calculations
-  ,                                       !- Polygon Clipping Algorithm
-  512,                                    !- Pixel Counting Resolution
-  ,                                       !- Sky Diffuse Modeling Algorithm
-  No,                                     !- Output External Shading Calculation Results
-  No,                                     !- Disable Self-Shading Within Shading Zone Groups
-  No;                                     !- Disable Self-Shading From Shading Zone Groups to Other Zones
-
-OS:WeatherFile,
-  {6b560c51-f88b-4489-a26d-26136d29c8f2}, !- Handle
-=======
-  {38d1204b-6380-4cbf-b5a2-fbcac7a1f01e}, !- Handle
-  6;                                      !- Number of Timesteps per Hour
-
-OS:ShadowCalculation,
-  {6584fd11-1036-44c2-9b10-2a5f0b38600b}, !- Handle
+  {76ff69cc-80ed-4c78-86b2-2fbb5240b469}, !- Handle
   20,                                     !- Calculation Frequency
   200;                                    !- Maximum Figures in Shadow Overlap Calculations
 
 OS:SurfaceConvectionAlgorithm:Outside,
-  {55ed0fa6-dcfa-45b7-9e35-d345140a9e4e}, !- Handle
+  {d35516c3-847b-48d7-8627-184035f0aa3f}, !- Handle
   DOE-2;                                  !- Algorithm
 
 OS:SurfaceConvectionAlgorithm:Inside,
-  {d9560ece-5b2f-4583-833f-dacc0250e565}, !- Handle
+  {7d3de26d-90da-490d-bd65-b5f84b3dbca3}, !- Handle
   TARP;                                   !- Algorithm
 
 OS:ZoneCapacitanceMultiplier:ResearchSpecial,
-  {4fd8c04b-c7fa-4af9-b86b-e01aa7d8c659}, !- Handle
+  {0f680b08-b801-4889-ab93-1510332e3289}, !- Handle
   3.6,                                    !- Temperature Capacity Multiplier
   15,                                     !- Humidity Capacity Multiplier
   ;                                       !- Carbon Dioxide Capacity Multiplier
 
 OS:RunPeriod,
-  {ac9afa96-91a3-471d-96ea-91f63904d7a5}, !- Handle
+  {fb5ad56c-4c66-416b-a9b1-fec1864a7559}, !- Handle
   Run Period 1,                           !- Name
   1,                                      !- Begin Month
   1,                                      !- Begin Day of Month
@@ -77,14 +49,13 @@
   ;                                       !- Number of Times Runperiod to be Repeated
 
 OS:YearDescription,
-  {f77f31bc-d78a-4401-b144-5310b1a66d3c}, !- Handle
+  {9a61d583-60ba-45db-b598-5fb9b0dd050e}, !- Handle
   2007,                                   !- Calendar Year
   ,                                       !- Day of Week for Start Day
   ;                                       !- Is Leap Year
 
 OS:WeatherFile,
-  {071870a2-c351-4827-939d-c38dc215c6d6}, !- Handle
->>>>>>> fcfe5a62
+  {b3390770-0af1-4bb2-bfa2-8ede5253eeed}, !- Handle
   Denver Intl Ap,                         !- City
   CO,                                     !- State Province Region
   USA,                                    !- Country
@@ -94,17 +65,12 @@
   -104.65,                                !- Longitude {deg}
   -7,                                     !- Time Zone {hr}
   1650,                                   !- Elevation {m}
-  C:/OpenStudio/OpenStudio-BuildStock/resources/measures/HPXMLtoOpenStudio/weather/USA_CO_Denver.Intl.AP.725650_TMY3.epw, !- Url
+  file:../weather/USA_CO_Denver.Intl.AP.725650_TMY3.epw, !- Url
   E23378AA;                               !- Checksum
 
 OS:AdditionalProperties,
-<<<<<<< HEAD
-  {ba3540cb-3a92-460a-91f8-b7dce7ac9d3f}, !- Handle
-  {6b560c51-f88b-4489-a26d-26136d29c8f2}, !- Object Name
-=======
-  {05c637e1-5f40-4e57-9ada-c43795b7c60e}, !- Handle
-  {071870a2-c351-4827-939d-c38dc215c6d6}, !- Object Name
->>>>>>> fcfe5a62
+  {79b62415-1b0a-4a30-b96b-c199c2b8411c}, !- Handle
+  {b3390770-0af1-4bb2-bfa2-8ede5253eeed}, !- Object Name
   EPWHeaderCity,                          !- Feature Name 1
   String,                                 !- Feature Data Type 1
   Denver Intl Ap,                         !- Feature Value 1
@@ -211,15 +177,8 @@
   Double,                                 !- Feature Data Type 35
   84;                                     !- Feature Value 35
 
-OS:YearDescription,
-  {fa5405d3-bf6c-4be0-8ace-89f8e43140a7}; !- Handle
-
 OS:Site,
-<<<<<<< HEAD
-  {1288a0bc-9d26-4968-8ee5-04b9334c33e0}, !- Handle
-=======
-  {c5a4660c-7c1b-4386-9216-66b8c9f3caa4}, !- Handle
->>>>>>> fcfe5a62
+  {fd6e54ba-c356-42c3-b967-3620a4874632}, !- Handle
   Denver Intl Ap_CO_USA,                  !- Name
   39.83,                                  !- Latitude {deg}
   -104.65,                                !- Longitude {deg}
@@ -228,45 +187,32 @@
   ;                                       !- Terrain
 
 OS:ClimateZones,
-<<<<<<< HEAD
-  {09e0bfe0-4c5e-487e-8294-7064f7cc19cd}, !- Handle
-  Building America,                       !- Climate Zone Institution Name 1
-=======
-  {a12a8a33-e80b-447b-8aed-5c702de9a2b7}, !- Handle
+  {bb793947-0969-4ec7-b832-531c00cbe42a}, !- Handle
   ,                                       !- Active Institution
   ,                                       !- Active Year
   ,                                       !- Climate Zone Institution Name 1
->>>>>>> fcfe5a62
   ,                                       !- Climate Zone Document Name 1
-  0,                                      !- Climate Zone Document Year 1
-  Cold;                                   !- Climate Zone Value 1
+  ,                                       !- Climate Zone Document Year 1
+  ,                                       !- Climate Zone Value 1
+  Building America,                       !- Climate Zone Institution Name 2
+  ,                                       !- Climate Zone Document Name 2
+  0,                                      !- Climate Zone Document Year 2
+  Cold;                                   !- Climate Zone Value 2
 
 OS:Site:WaterMainsTemperature,
-<<<<<<< HEAD
-  {b39afe5a-4dd8-4806-bc44-96a7ed5cc0d8}, !- Handle
-=======
-  {72494eb6-9ea8-4843-a13a-3f47eff4d590}, !- Handle
->>>>>>> fcfe5a62
+  {05e0e219-5d39-4e8e-b296-3480f74d55af}, !- Handle
   Correlation,                            !- Calculation Method
   ,                                       !- Temperature Schedule Name
   10.8753424657535,                       !- Annual Average Outdoor Air Temperature {C}
   23.1524007936508;                       !- Maximum Difference In Monthly Average Outdoor Air Temperatures {deltaC}
 
 OS:RunPeriodControl:DaylightSavingTime,
-<<<<<<< HEAD
-  {6f966a98-a9a4-4366-9fc8-a3a1fd8d397d}, !- Handle
-=======
-  {6660d993-4442-4ca7-947b-2791f92e6eed}, !- Handle
->>>>>>> fcfe5a62
+  {d8c004db-81b6-486e-bf16-5444d2f7b492}, !- Handle
   4/7,                                    !- Start Date
   10/26;                                  !- End Date
 
 OS:Site:GroundTemperature:Deep,
-<<<<<<< HEAD
-  {0f52ea10-b681-4530-bbb6-455d7dba8117}, !- Handle
-=======
-  {d24b92d8-a120-4421-a6de-57daeee8cf97}, !- Handle
->>>>>>> fcfe5a62
+  {3701ae10-70c3-4231-9371-ffef3c118b0e}, !- Handle
   10.8753424657535,                       !- January Deep Ground Temperature {C}
   10.8753424657535,                       !- February Deep Ground Temperature {C}
   10.8753424657535,                       !- March Deep Ground Temperature {C}
@@ -281,11 +227,7 @@
   10.8753424657535;                       !- December Deep Ground Temperature {C}
 
 OS:Building,
-<<<<<<< HEAD
-  {be52840f-18d5-45d5-8242-c52a35629e3e}, !- Handle
-=======
-  {1aa12cc6-760d-45cd-8108-bc08040339ec}, !- Handle
->>>>>>> fcfe5a62
+  {beb27ed1-84de-4f34-b0d6-2a70356f83b1}, !- Handle
   Building 1,                             !- Name
   ,                                       !- Building Sector Type
   ,                                       !- North Axis {deg}
@@ -300,13 +242,8 @@
   1;                                      !- Standards Number of Living Units
 
 OS:AdditionalProperties,
-<<<<<<< HEAD
-  {2238bef9-d692-49e0-ad38-1b959f5d11be}, !- Handle
-  {be52840f-18d5-45d5-8242-c52a35629e3e}, !- Object Name
-=======
-  {b52a7710-ca19-4b51-b58a-08301e1a4843}, !- Handle
-  {1aa12cc6-760d-45cd-8108-bc08040339ec}, !- Object Name
->>>>>>> fcfe5a62
+  {658b6331-0712-49e5-a685-6328189093f7}, !- Handle
+  {beb27ed1-84de-4f34-b0d6-2a70356f83b1}, !- Object Name
   Total Units Represented,                !- Feature Name 1
   Integer,                                !- Feature Data Type 1
   1,                                      !- Feature Value 1
@@ -315,11 +252,7 @@
   1;                                      !- Feature Value 2
 
 OS:ThermalZone,
-<<<<<<< HEAD
-  {00e60c7e-bd70-48b2-8d0c-692cba5b3fb5}, !- Handle
-=======
-  {7feaa25f-3a03-43d9-94f1-32c74e2cbb6b}, !- Handle
->>>>>>> fcfe5a62
+  {49a91038-d83f-4e07-91be-71b85722aa5c}, !- Handle
   living zone,                            !- Name
   ,                                       !- Multiplier
   ,                                       !- Ceiling Height {m}
@@ -328,17 +261,10 @@
   ,                                       !- Zone Inside Convection Algorithm
   ,                                       !- Zone Outside Convection Algorithm
   ,                                       !- Zone Conditioning Equipment List Name
-<<<<<<< HEAD
-  {75db4757-f659-4c6a-b3f1-24a652142211}, !- Zone Air Inlet Port List
-  {5b9fabee-3dd4-4c1a-9a48-33cd11033097}, !- Zone Air Exhaust Port List
-  {8e82f6a1-f820-45e4-bbcc-103f2e4c234c}, !- Zone Air Node Name
-  {3eb394d3-6e01-4565-9610-dd26b5572a71}, !- Zone Return Air Port List
-=======
-  {99ff971b-548f-4513-913e-2ea2ab5c429f}, !- Zone Air Inlet Port List
-  {d13adca5-edd3-48f5-9194-ca0ecb8f78dd}, !- Zone Air Exhaust Port List
-  {fb24061a-06f6-4ab6-8d2a-dc343e8a9bb6}, !- Zone Air Node Name
-  {0250999a-d34b-4844-94c9-f861bb100790}, !- Zone Return Air Port List
->>>>>>> fcfe5a62
+  {ecbddbee-6d0d-4691-b326-8e3f56dc3244}, !- Zone Air Inlet Port List
+  {c855f82e-6988-445f-8880-7ae6c6874113}, !- Zone Air Exhaust Port List
+  {7c53619d-3b78-4b05-ab15-f480ad96ebaa}, !- Zone Air Node Name
+  {36905b61-57dd-46e3-814a-59c5eb3ff517}, !- Zone Return Air Port List
   ,                                       !- Primary Daylighting Control Name
   ,                                       !- Fraction of Zone Controlled by Primary Daylighting Control
   ,                                       !- Secondary Daylighting Control Name
@@ -349,71 +275,37 @@
   No;                                     !- Use Ideal Air Loads
 
 OS:Node,
-<<<<<<< HEAD
-  {29cc6d6e-71db-4fc8-bbf4-698c86f83361}, !- Handle
+  {53bcb66d-6fe4-492c-b3c1-4dd8f639ba30}, !- Handle
   Node 1,                                 !- Name
-  {8e82f6a1-f820-45e4-bbcc-103f2e4c234c}, !- Inlet Port
+  {7c53619d-3b78-4b05-ab15-f480ad96ebaa}, !- Inlet Port
   ;                                       !- Outlet Port
 
 OS:Connection,
-  {8e82f6a1-f820-45e4-bbcc-103f2e4c234c}, !- Handle
-  {069d952e-e582-4a5a-ab01-2a80b0c7667d}, !- Name
-  {00e60c7e-bd70-48b2-8d0c-692cba5b3fb5}, !- Source Object
+  {7c53619d-3b78-4b05-ab15-f480ad96ebaa}, !- Handle
+  {fea04e70-a36a-4576-b42f-c41e33ceeb53}, !- Name
+  {49a91038-d83f-4e07-91be-71b85722aa5c}, !- Source Object
   11,                                     !- Outlet Port
-  {29cc6d6e-71db-4fc8-bbf4-698c86f83361}, !- Target Object
+  {53bcb66d-6fe4-492c-b3c1-4dd8f639ba30}, !- Target Object
   2;                                      !- Inlet Port
 
 OS:PortList,
-  {75db4757-f659-4c6a-b3f1-24a652142211}, !- Handle
-  {2ab1e0c9-759b-4f81-a9c5-766d304ff478}, !- Name
-  {00e60c7e-bd70-48b2-8d0c-692cba5b3fb5}; !- HVAC Component
+  {ecbddbee-6d0d-4691-b326-8e3f56dc3244}, !- Handle
+  {b021767d-1c53-42e7-8180-034c648aa82d}, !- Name
+  {49a91038-d83f-4e07-91be-71b85722aa5c}; !- HVAC Component
 
 OS:PortList,
-  {5b9fabee-3dd4-4c1a-9a48-33cd11033097}, !- Handle
-  {18efc09f-7587-445f-b3e8-4c5a5f962a05}, !- Name
-  {00e60c7e-bd70-48b2-8d0c-692cba5b3fb5}; !- HVAC Component
+  {c855f82e-6988-445f-8880-7ae6c6874113}, !- Handle
+  {5e3b27ff-5016-4de1-ac7f-b8ecbea4d7ca}, !- Name
+  {49a91038-d83f-4e07-91be-71b85722aa5c}; !- HVAC Component
 
 OS:PortList,
-  {3eb394d3-6e01-4565-9610-dd26b5572a71}, !- Handle
-  {b446f52a-a302-402f-a8b3-c0b18ca50091}, !- Name
-  {00e60c7e-bd70-48b2-8d0c-692cba5b3fb5}; !- HVAC Component
+  {36905b61-57dd-46e3-814a-59c5eb3ff517}, !- Handle
+  {c27eaddf-780e-46bb-83d5-644352d9107a}, !- Name
+  {49a91038-d83f-4e07-91be-71b85722aa5c}; !- HVAC Component
 
 OS:Sizing:Zone,
-  {c851a432-3b24-45c7-b068-f906ab0a5d57}, !- Handle
-  {00e60c7e-bd70-48b2-8d0c-692cba5b3fb5}, !- Zone or ZoneList Name
-=======
-  {fb055fc4-03b2-4be4-b3a8-bd24b3e376b4}, !- Handle
-  Node 1,                                 !- Name
-  {fb24061a-06f6-4ab6-8d2a-dc343e8a9bb6}, !- Inlet Port
-  ;                                       !- Outlet Port
-
-OS:Connection,
-  {fb24061a-06f6-4ab6-8d2a-dc343e8a9bb6}, !- Handle
-  {4d0762e3-75a4-4a66-a430-231ac0598ca4}, !- Name
-  {7feaa25f-3a03-43d9-94f1-32c74e2cbb6b}, !- Source Object
-  11,                                     !- Outlet Port
-  {fb055fc4-03b2-4be4-b3a8-bd24b3e376b4}, !- Target Object
-  2;                                      !- Inlet Port
-
-OS:PortList,
-  {99ff971b-548f-4513-913e-2ea2ab5c429f}, !- Handle
-  {4719ae19-eb90-405d-9f31-96e71826d8e2}, !- Name
-  {7feaa25f-3a03-43d9-94f1-32c74e2cbb6b}; !- HVAC Component
-
-OS:PortList,
-  {d13adca5-edd3-48f5-9194-ca0ecb8f78dd}, !- Handle
-  {84b25b99-a401-4843-8e70-6b1ba1554b8c}, !- Name
-  {7feaa25f-3a03-43d9-94f1-32c74e2cbb6b}; !- HVAC Component
-
-OS:PortList,
-  {0250999a-d34b-4844-94c9-f861bb100790}, !- Handle
-  {85fbf8e4-6a86-4029-971b-502b2afaeb32}, !- Name
-  {7feaa25f-3a03-43d9-94f1-32c74e2cbb6b}; !- HVAC Component
-
-OS:Sizing:Zone,
-  {8f1b566f-3ef1-408f-bdd4-3361c10bc068}, !- Handle
-  {7feaa25f-3a03-43d9-94f1-32c74e2cbb6b}, !- Zone or ZoneList Name
->>>>>>> fcfe5a62
+  {9403dc79-3e5b-47fc-ad66-ace138d32543}, !- Handle
+  {49a91038-d83f-4e07-91be-71b85722aa5c}, !- Zone or ZoneList Name
   SupplyAirTemperature,                   !- Zone Cooling Design Supply Air Temperature Input Method
   14,                                     !- Zone Cooling Design Supply Air Temperature {C}
   11.11,                                  !- Zone Cooling Design Supply Air Temperature Difference {deltaC}
@@ -434,31 +326,22 @@
   ,                                       !- Heating Maximum Air Flow per Zone Floor Area {m3/s-m2}
   ,                                       !- Heating Maximum Air Flow {m3/s}
   ,                                       !- Heating Maximum Air Flow Fraction
+  ,                                       !- Design Zone Air Distribution Effectiveness in Cooling Mode
+  ,                                       !- Design Zone Air Distribution Effectiveness in Heating Mode
   No,                                     !- Account for Dedicated Outdoor Air System
   NeutralSupplyAir,                       !- Dedicated Outdoor Air System Control Strategy
   autosize,                               !- Dedicated Outdoor Air Low Setpoint Temperature for Design {C}
   autosize;                               !- Dedicated Outdoor Air High Setpoint Temperature for Design {C}
 
 OS:ZoneHVAC:EquipmentList,
-<<<<<<< HEAD
-  {0cba95ca-4077-4144-b20b-c056ec5d9de1}, !- Handle
+  {4e843fd6-b9de-4db1-90d1-44fcf60c2376}, !- Handle
   Zone HVAC Equipment List 1,             !- Name
-  {00e60c7e-bd70-48b2-8d0c-692cba5b3fb5}; !- Thermal Zone
+  {49a91038-d83f-4e07-91be-71b85722aa5c}; !- Thermal Zone
 
 OS:Space,
-  {769654a2-518c-4a4f-9959-93841f49a8ba}, !- Handle
+  {51c59dba-d2c8-455e-9030-12449c8fb28b}, !- Handle
   living space,                           !- Name
-  {55f2c651-c5f1-4a14-9925-98624fc91999}, !- Space Type Name
-=======
-  {4de184df-e39a-4e96-a2ad-813393c2072f}, !- Handle
-  Zone HVAC Equipment List 1,             !- Name
-  {7feaa25f-3a03-43d9-94f1-32c74e2cbb6b}; !- Thermal Zone
-
-OS:Space,
-  {d60c941a-6160-44cb-aaf5-bc959e23e2dd}, !- Handle
-  living space,                           !- Name
-  {a21e5828-622e-46b5-8b89-84dfb014c869}, !- Space Type Name
->>>>>>> fcfe5a62
+  {fc47a8e3-de22-48e1-bee3-16bcb6826cf9}, !- Space Type Name
   ,                                       !- Default Construction Set Name
   ,                                       !- Default Schedule Set Name
   -0,                                     !- Direction of Relative North {deg}
@@ -466,35 +349,19 @@
   0,                                      !- Y Origin {m}
   0,                                      !- Z Origin {m}
   ,                                       !- Building Story Name
-<<<<<<< HEAD
-  {00e60c7e-bd70-48b2-8d0c-692cba5b3fb5}, !- Thermal Zone Name
+  {49a91038-d83f-4e07-91be-71b85722aa5c}, !- Thermal Zone Name
   ,                                       !- Part of Total Floor Area
   ,                                       !- Design Specification Outdoor Air Object Name
-  {be51dd6d-1a66-48ee-897c-9ae122127af6}; !- Building Unit Name
-
-OS:Surface,
-  {9a063ca6-3823-42e5-83ce-b59a2890aa3e}, !- Handle
+  {02f9d171-bd77-4fcd-bd6e-bcb81879ea12}; !- Building Unit Name
+
+OS:Surface,
+  {4874eabf-465c-4f9a-a1ee-11a1a4f3eaba}, !- Handle
   Surface 1,                              !- Name
   Floor,                                  !- Surface Type
-  {386877fd-966d-49e0-921e-201257aa4e94}, !- Construction Name
-  {769654a2-518c-4a4f-9959-93841f49a8ba}, !- Space Name
+  ,                                       !- Construction Name
+  {51c59dba-d2c8-455e-9030-12449c8fb28b}, !- Space Name
   Foundation,                             !- Outside Boundary Condition
-  {2155ef7c-675a-4169-a3f6-f54fa894e6d2}, !- Outside Boundary Condition Object
-=======
-  {7feaa25f-3a03-43d9-94f1-32c74e2cbb6b}, !- Thermal Zone Name
-  ,                                       !- Part of Total Floor Area
-  ,                                       !- Design Specification Outdoor Air Object Name
-  {4e08e525-093a-426e-b371-439652a22624}; !- Building Unit Name
-
-OS:Surface,
-  {8cbd672d-73ba-4972-9325-982285743b94}, !- Handle
-  Surface 1,                              !- Name
-  Floor,                                  !- Surface Type
-  ,                                       !- Construction Name
-  {d60c941a-6160-44cb-aaf5-bc959e23e2dd}, !- Space Name
-  Foundation,                             !- Outside Boundary Condition
-  ,                                       !- Outside Boundary Condition Object
->>>>>>> fcfe5a62
+  ,                                       !- Outside Boundary Condition Object
   NoSun,                                  !- Sun Exposure
   NoWind,                                 !- Wind Exposure
   ,                                       !- View Factor to Ground
@@ -505,19 +372,11 @@
   17.2888817744574, 0, 0;                 !- X,Y,Z Vertex 4 {m}
 
 OS:Surface,
-<<<<<<< HEAD
-  {57c8942e-791a-4478-911d-c002e65b0b88}, !- Handle
+  {df7ed76f-4d1d-469f-82e2-d248bab738b7}, !- Handle
   Surface 2,                              !- Name
   Wall,                                   !- Surface Type
-  {283ea425-72c7-415a-9294-522131da1642}, !- Construction Name
-  {769654a2-518c-4a4f-9959-93841f49a8ba}, !- Space Name
-=======
-  {56e79d15-14da-404b-baef-215ff540899e}, !- Handle
-  Surface 2,                              !- Name
-  Wall,                                   !- Surface Type
-  ,                                       !- Construction Name
-  {d60c941a-6160-44cb-aaf5-bc959e23e2dd}, !- Space Name
->>>>>>> fcfe5a62
+  ,                                       !- Construction Name
+  {51c59dba-d2c8-455e-9030-12449c8fb28b}, !- Space Name
   Outdoors,                               !- Outside Boundary Condition
   ,                                       !- Outside Boundary Condition Object
   SunExposed,                             !- Sun Exposure
@@ -530,19 +389,11 @@
   0, 0, 2.4384;                           !- X,Y,Z Vertex 4 {m}
 
 OS:Surface,
-<<<<<<< HEAD
-  {45297424-d671-45df-8e5e-6403e709397d}, !- Handle
+  {461ea159-5a3f-4975-9885-7a8de611cf36}, !- Handle
   Surface 3,                              !- Name
   Wall,                                   !- Surface Type
-  {283ea425-72c7-415a-9294-522131da1642}, !- Construction Name
-  {769654a2-518c-4a4f-9959-93841f49a8ba}, !- Space Name
-=======
-  {88f90436-5555-42cd-b34d-76f905ebbbbb}, !- Handle
-  Surface 3,                              !- Name
-  Wall,                                   !- Surface Type
-  ,                                       !- Construction Name
-  {d60c941a-6160-44cb-aaf5-bc959e23e2dd}, !- Space Name
->>>>>>> fcfe5a62
+  ,                                       !- Construction Name
+  {51c59dba-d2c8-455e-9030-12449c8fb28b}, !- Space Name
   Outdoors,                               !- Outside Boundary Condition
   ,                                       !- Outside Boundary Condition Object
   SunExposed,                             !- Sun Exposure
@@ -555,19 +406,11 @@
   0, 10.7471427258245, 2.4384;            !- X,Y,Z Vertex 4 {m}
 
 OS:Surface,
-<<<<<<< HEAD
-  {838f4118-12aa-4c09-8efb-78083b468c96}, !- Handle
+  {5d7c1ab0-4110-4a7b-80f2-260448925542}, !- Handle
   Surface 4,                              !- Name
   Wall,                                   !- Surface Type
-  {283ea425-72c7-415a-9294-522131da1642}, !- Construction Name
-  {769654a2-518c-4a4f-9959-93841f49a8ba}, !- Space Name
-=======
-  {f50c04ed-caba-4e3f-9ad2-92936f24c09e}, !- Handle
-  Surface 4,                              !- Name
-  Wall,                                   !- Surface Type
-  ,                                       !- Construction Name
-  {d60c941a-6160-44cb-aaf5-bc959e23e2dd}, !- Space Name
->>>>>>> fcfe5a62
+  ,                                       !- Construction Name
+  {51c59dba-d2c8-455e-9030-12449c8fb28b}, !- Space Name
   Outdoors,                               !- Outside Boundary Condition
   ,                                       !- Outside Boundary Condition Object
   SunExposed,                             !- Sun Exposure
@@ -580,54 +423,30 @@
   17.2888817744574, 10.7471427258245, 2.4384; !- X,Y,Z Vertex 4 {m}
 
 OS:Surface,
-<<<<<<< HEAD
-  {ff59434b-7ab0-45ac-ab22-e28bbbf8f291}, !- Handle
+  {3c9a9c19-e550-4c77-87a3-2cbf8868a247}, !- Handle
   Surface 5,                              !- Name
   Wall,                                   !- Surface Type
-  {283ea425-72c7-415a-9294-522131da1642}, !- Construction Name
-  {769654a2-518c-4a4f-9959-93841f49a8ba}, !- Space Name
-=======
-  {51bce8f2-26d2-41d0-a453-0dd37d062151}, !- Handle
-  Surface 5,                              !- Name
-  Wall,                                   !- Surface Type
-  ,                                       !- Construction Name
-  {d60c941a-6160-44cb-aaf5-bc959e23e2dd}, !- Space Name
->>>>>>> fcfe5a62
-  Outdoors,                               !- Outside Boundary Condition
-  ,                                       !- Outside Boundary Condition Object
-  SunExposed,                             !- Sun Exposure
-  WindExposed,                            !- Wind Exposure
-  ,                                       !- View Factor to Ground
-  ,                                       !- Number of Vertices
-<<<<<<< HEAD
-  17.2888817744574, 0, 0,                 !- X,Y,Z Vertex 1 {m}
-  17.2888817744574, 0, 2.4384,            !- X,Y,Z Vertex 2 {m}
-  1.04865714285714, 0, 2.43840088208656,  !- X,Y,Z Vertex 3 {m}
-  1.04865714285714, 0, 8.46803096088422e-07; !- X,Y,Z Vertex 4 {m}
-
-OS:Surface,
-  {75a26765-776b-4c09-b342-06866eed4be0}, !- Handle
-  Surface 6,                              !- Name
-  RoofCeiling,                            !- Surface Type
-  {54c6e7c3-c83d-4e94-bf1d-847707700852}, !- Construction Name
-  {769654a2-518c-4a4f-9959-93841f49a8ba}, !- Space Name
-  Surface,                                !- Outside Boundary Condition
-  {1ccff112-cfd2-40bb-a9aa-68911115257f}, !- Outside Boundary Condition Object
-=======
+  ,                                       !- Construction Name
+  {51c59dba-d2c8-455e-9030-12449c8fb28b}, !- Space Name
+  Outdoors,                               !- Outside Boundary Condition
+  ,                                       !- Outside Boundary Condition Object
+  SunExposed,                             !- Sun Exposure
+  WindExposed,                            !- Wind Exposure
+  ,                                       !- View Factor to Ground
+  ,                                       !- Number of Vertices
   0, 0, 2.4384,                           !- X,Y,Z Vertex 1 {m}
   0, 0, 0,                                !- X,Y,Z Vertex 2 {m}
   17.2888817744574, 0, 0,                 !- X,Y,Z Vertex 3 {m}
   17.2888817744574, 0, 2.4384;            !- X,Y,Z Vertex 4 {m}
 
 OS:Surface,
-  {f6874165-94ca-4a06-832a-2aaaeb88127d}, !- Handle
+  {0b6f6e1a-64f5-497f-b2a4-e3a572924611}, !- Handle
   Surface 6,                              !- Name
   RoofCeiling,                            !- Surface Type
   ,                                       !- Construction Name
-  {d60c941a-6160-44cb-aaf5-bc959e23e2dd}, !- Space Name
+  {51c59dba-d2c8-455e-9030-12449c8fb28b}, !- Space Name
   Surface,                                !- Outside Boundary Condition
-  {763a05e2-7c2b-49db-a822-d31f5641c843}, !- Outside Boundary Condition Object
->>>>>>> fcfe5a62
+  {4362cc99-2019-46f9-a707-cf4d8eaf684c}, !- Outside Boundary Condition Object
   NoSun,                                  !- Sun Exposure
   NoWind,                                 !- Wind Exposure
   ,                                       !- View Factor to Ground
@@ -638,11 +457,7 @@
   0, 0, 2.4384;                           !- X,Y,Z Vertex 4 {m}
 
 OS:SpaceType,
-<<<<<<< HEAD
-  {55f2c651-c5f1-4a14-9925-98624fc91999}, !- Handle
-=======
-  {a21e5828-622e-46b5-8b89-84dfb014c869}, !- Handle
->>>>>>> fcfe5a62
+  {fc47a8e3-de22-48e1-bee3-16bcb6826cf9}, !- Handle
   Space Type 1,                           !- Name
   ,                                       !- Default Construction Set Name
   ,                                       !- Default Schedule Set Name
@@ -653,23 +468,13 @@
   living;                                 !- Standards Space Type
 
 OS:Surface,
-<<<<<<< HEAD
-  {1ccff112-cfd2-40bb-a9aa-68911115257f}, !- Handle
+  {4362cc99-2019-46f9-a707-cf4d8eaf684c}, !- Handle
   Surface 7,                              !- Name
   Floor,                                  !- Surface Type
-  {db5b5f35-7dab-4356-97a8-900a0bfbb6c0}, !- Construction Name
-  {90529611-1838-445c-b92a-2b9e67562a83}, !- Space Name
+  ,                                       !- Construction Name
+  {8e71de2a-01d4-4be0-8091-0e00438df246}, !- Space Name
   Surface,                                !- Outside Boundary Condition
-  {75a26765-776b-4c09-b342-06866eed4be0}, !- Outside Boundary Condition Object
-=======
-  {763a05e2-7c2b-49db-a822-d31f5641c843}, !- Handle
-  Surface 7,                              !- Name
-  Floor,                                  !- Surface Type
-  ,                                       !- Construction Name
-  {8a5a4be4-11f4-405c-b33a-02d776cbbd79}, !- Space Name
-  Surface,                                !- Outside Boundary Condition
-  {f6874165-94ca-4a06-832a-2aaaeb88127d}, !- Outside Boundary Condition Object
->>>>>>> fcfe5a62
+  {0b6f6e1a-64f5-497f-b2a4-e3a572924611}, !- Outside Boundary Condition Object
   NoSun,                                  !- Sun Exposure
   NoWind,                                 !- Wind Exposure
   ,                                       !- View Factor to Ground
@@ -680,19 +485,11 @@
   0, 0, 0;                                !- X,Y,Z Vertex 4 {m}
 
 OS:Surface,
-<<<<<<< HEAD
-  {13392c22-da52-48cd-ace8-0949e79dc14c}, !- Handle
+  {8cbc9600-ae50-4f07-9ade-4982b0486f7f}, !- Handle
   Surface 8,                              !- Name
   RoofCeiling,                            !- Surface Type
-  {97d712c9-c74e-49e6-9372-9b7ee8ea0eb0}, !- Construction Name
-  {90529611-1838-445c-b92a-2b9e67562a83}, !- Space Name
-=======
-  {f45b1e43-4ccf-4bed-b29f-afccbd19ddd7}, !- Handle
-  Surface 8,                              !- Name
-  RoofCeiling,                            !- Surface Type
-  ,                                       !- Construction Name
-  {8a5a4be4-11f4-405c-b33a-02d776cbbd79}, !- Space Name
->>>>>>> fcfe5a62
+  ,                                       !- Construction Name
+  {8e71de2a-01d4-4be0-8091-0e00438df246}, !- Space Name
   Outdoors,                               !- Outside Boundary Condition
   ,                                       !- Outside Boundary Condition Object
   SunExposed,                             !- Sun Exposure
@@ -705,19 +502,11 @@
   17.2888817744574, 0, 0;                 !- X,Y,Z Vertex 4 {m}
 
 OS:Surface,
-<<<<<<< HEAD
-  {2f1135b7-9ebd-4bb6-a128-ea89ca9c1d45}, !- Handle
+  {9ffb5338-46ea-4aaa-b553-d7a069dfdb26}, !- Handle
   Surface 9,                              !- Name
   RoofCeiling,                            !- Surface Type
-  {97d712c9-c74e-49e6-9372-9b7ee8ea0eb0}, !- Construction Name
-  {90529611-1838-445c-b92a-2b9e67562a83}, !- Space Name
-=======
-  {dea53b51-bca1-42b5-8698-e870beab95c3}, !- Handle
-  Surface 9,                              !- Name
-  RoofCeiling,                            !- Surface Type
-  ,                                       !- Construction Name
-  {8a5a4be4-11f4-405c-b33a-02d776cbbd79}, !- Space Name
->>>>>>> fcfe5a62
+  ,                                       !- Construction Name
+  {8e71de2a-01d4-4be0-8091-0e00438df246}, !- Space Name
   Outdoors,                               !- Outside Boundary Condition
   ,                                       !- Outside Boundary Condition Object
   SunExposed,                             !- Sun Exposure
@@ -730,19 +519,11 @@
   0, 10.7471427258245, 0;                 !- X,Y,Z Vertex 4 {m}
 
 OS:Surface,
-<<<<<<< HEAD
-  {2f216a7c-7114-41f9-b221-1e3d000bf20b}, !- Handle
+  {190e61c9-1b4d-4974-8c4e-3a4a4508e37f}, !- Handle
   Surface 10,                             !- Name
   Wall,                                   !- Surface Type
-  {431101b7-58d4-4b2e-93b3-db003abf0e95}, !- Construction Name
-  {90529611-1838-445c-b92a-2b9e67562a83}, !- Space Name
-=======
-  {ae6fe784-003f-4a85-8d5d-8a1398272ea3}, !- Handle
-  Surface 10,                             !- Name
-  Wall,                                   !- Surface Type
-  ,                                       !- Construction Name
-  {8a5a4be4-11f4-405c-b33a-02d776cbbd79}, !- Space Name
->>>>>>> fcfe5a62
+  ,                                       !- Construction Name
+  {8e71de2a-01d4-4be0-8091-0e00438df246}, !- Space Name
   Outdoors,                               !- Outside Boundary Condition
   ,                                       !- Outside Boundary Condition Object
   SunExposed,                             !- Sun Exposure
@@ -754,19 +535,11 @@
   0, 0, 0;                                !- X,Y,Z Vertex 3 {m}
 
 OS:Surface,
-<<<<<<< HEAD
-  {7ee6c9fe-61e0-4e1f-9b50-65e28d13dc23}, !- Handle
+  {d367e8b8-a232-4d07-953f-55d9eeb40771}, !- Handle
   Surface 11,                             !- Name
   Wall,                                   !- Surface Type
-  {431101b7-58d4-4b2e-93b3-db003abf0e95}, !- Construction Name
-  {90529611-1838-445c-b92a-2b9e67562a83}, !- Space Name
-=======
-  {d5819900-db6e-452b-aa73-599d262af6ea}, !- Handle
-  Surface 11,                             !- Name
-  Wall,                                   !- Surface Type
-  ,                                       !- Construction Name
-  {8a5a4be4-11f4-405c-b33a-02d776cbbd79}, !- Space Name
->>>>>>> fcfe5a62
+  ,                                       !- Construction Name
+  {8e71de2a-01d4-4be0-8091-0e00438df246}, !- Space Name
   Outdoors,                               !- Outside Boundary Condition
   ,                                       !- Outside Boundary Condition Object
   SunExposed,                             !- Sun Exposure
@@ -778,15 +551,9 @@
   17.2888817744574, 10.7471427258245, 0;  !- X,Y,Z Vertex 3 {m}
 
 OS:Space,
-<<<<<<< HEAD
-  {90529611-1838-445c-b92a-2b9e67562a83}, !- Handle
+  {8e71de2a-01d4-4be0-8091-0e00438df246}, !- Handle
   unfinished attic space,                 !- Name
-  {3f801777-af4b-4189-87a2-e4f0c94f559a}, !- Space Type Name
-=======
-  {8a5a4be4-11f4-405c-b33a-02d776cbbd79}, !- Handle
-  unfinished attic space,                 !- Name
-  {312aeac1-2f7d-4ecf-837f-98b54cf41fb4}, !- Space Type Name
->>>>>>> fcfe5a62
+  {1ae0c776-eedc-422c-8894-a5b71e9490de}, !- Space Type Name
   ,                                       !- Default Construction Set Name
   ,                                       !- Default Schedule Set Name
   -0,                                     !- Direction of Relative North {deg}
@@ -794,17 +561,10 @@
   0,                                      !- Y Origin {m}
   2.4384,                                 !- Z Origin {m}
   ,                                       !- Building Story Name
-<<<<<<< HEAD
-  {d50ffc0b-51e7-4476-9402-50bc2c61b389}; !- Thermal Zone Name
+  {22fa3f9b-c0e1-4264-905c-d138018fbc1b}; !- Thermal Zone Name
 
 OS:ThermalZone,
-  {d50ffc0b-51e7-4476-9402-50bc2c61b389}, !- Handle
-=======
-  {e1aee53a-dcd2-4a28-a13e-c86712841730}; !- Thermal Zone Name
-
-OS:ThermalZone,
-  {e1aee53a-dcd2-4a28-a13e-c86712841730}, !- Handle
->>>>>>> fcfe5a62
+  {22fa3f9b-c0e1-4264-905c-d138018fbc1b}, !- Handle
   unfinished attic zone,                  !- Name
   ,                                       !- Multiplier
   ,                                       !- Ceiling Height {m}
@@ -813,17 +573,10 @@
   ,                                       !- Zone Inside Convection Algorithm
   ,                                       !- Zone Outside Convection Algorithm
   ,                                       !- Zone Conditioning Equipment List Name
-<<<<<<< HEAD
-  {83cfd151-5f4d-4fc5-8d73-5fa14701983f}, !- Zone Air Inlet Port List
-  {bc8b26ec-da6b-4d1e-a20f-ca404e2485e2}, !- Zone Air Exhaust Port List
-  {e91ec7b6-118c-4c06-85da-2db7c25519fe}, !- Zone Air Node Name
-  {85f47539-1dcf-4a17-9a65-f6e6156bc980}, !- Zone Return Air Port List
-=======
-  {b8b31c13-1903-4c38-8475-e7b3655849b1}, !- Zone Air Inlet Port List
-  {5c9a68c7-481b-47fe-bc88-7b8e7f6233b4}, !- Zone Air Exhaust Port List
-  {51699e75-4e1c-4637-929d-07af015f9cb1}, !- Zone Air Node Name
-  {9c2d22ed-7e92-4bb2-bd09-113528157d01}, !- Zone Return Air Port List
->>>>>>> fcfe5a62
+  {80e43fa1-3c81-47dd-b28f-a40fae2e0f47}, !- Zone Air Inlet Port List
+  {36b18ee2-b6a8-4463-843d-f1ab8bd2205a}, !- Zone Air Exhaust Port List
+  {eac77f0c-8ea4-4638-be77-795aa9b14a6e}, !- Zone Air Node Name
+  {1b5ceb9c-8ee2-4a77-9d39-baa7907747e2}, !- Zone Return Air Port List
   ,                                       !- Primary Daylighting Control Name
   ,                                       !- Fraction of Zone Controlled by Primary Daylighting Control
   ,                                       !- Secondary Daylighting Control Name
@@ -834,71 +587,37 @@
   No;                                     !- Use Ideal Air Loads
 
 OS:Node,
-<<<<<<< HEAD
-  {a6aba7c4-c34d-435e-818d-ac89984b9f73}, !- Handle
+  {0847db88-1f0b-4b14-8a03-c8004d8d2f90}, !- Handle
   Node 2,                                 !- Name
-  {e91ec7b6-118c-4c06-85da-2db7c25519fe}, !- Inlet Port
+  {eac77f0c-8ea4-4638-be77-795aa9b14a6e}, !- Inlet Port
   ;                                       !- Outlet Port
 
 OS:Connection,
-  {e91ec7b6-118c-4c06-85da-2db7c25519fe}, !- Handle
-  {88c9961e-677f-49cf-9881-9796fc05cffa}, !- Name
-  {d50ffc0b-51e7-4476-9402-50bc2c61b389}, !- Source Object
+  {eac77f0c-8ea4-4638-be77-795aa9b14a6e}, !- Handle
+  {a42694ff-5eee-45e2-b949-0c3fc4be25db}, !- Name
+  {22fa3f9b-c0e1-4264-905c-d138018fbc1b}, !- Source Object
   11,                                     !- Outlet Port
-  {a6aba7c4-c34d-435e-818d-ac89984b9f73}, !- Target Object
+  {0847db88-1f0b-4b14-8a03-c8004d8d2f90}, !- Target Object
   2;                                      !- Inlet Port
 
 OS:PortList,
-  {83cfd151-5f4d-4fc5-8d73-5fa14701983f}, !- Handle
-  {b810d3d8-3fb7-4905-91b7-75e44f350a08}, !- Name
-  {d50ffc0b-51e7-4476-9402-50bc2c61b389}; !- HVAC Component
+  {80e43fa1-3c81-47dd-b28f-a40fae2e0f47}, !- Handle
+  {d8c384c4-9a4c-4d90-9072-9ffceeb858c2}, !- Name
+  {22fa3f9b-c0e1-4264-905c-d138018fbc1b}; !- HVAC Component
 
 OS:PortList,
-  {bc8b26ec-da6b-4d1e-a20f-ca404e2485e2}, !- Handle
-  {f2e6c7c0-eccb-473f-9aa5-b3db1515f4a8}, !- Name
-  {d50ffc0b-51e7-4476-9402-50bc2c61b389}; !- HVAC Component
+  {36b18ee2-b6a8-4463-843d-f1ab8bd2205a}, !- Handle
+  {a4669f9c-9e55-4eb3-9e0f-254b190c5144}, !- Name
+  {22fa3f9b-c0e1-4264-905c-d138018fbc1b}; !- HVAC Component
 
 OS:PortList,
-  {85f47539-1dcf-4a17-9a65-f6e6156bc980}, !- Handle
-  {86f2866b-498f-4c42-a76c-ffb7b5c91522}, !- Name
-  {d50ffc0b-51e7-4476-9402-50bc2c61b389}; !- HVAC Component
+  {1b5ceb9c-8ee2-4a77-9d39-baa7907747e2}, !- Handle
+  {a96fb679-4fbd-4fec-8aa3-aad8078a25e2}, !- Name
+  {22fa3f9b-c0e1-4264-905c-d138018fbc1b}; !- HVAC Component
 
 OS:Sizing:Zone,
-  {09e9c0fe-a52b-452d-969e-1dab81abdc8d}, !- Handle
-  {d50ffc0b-51e7-4476-9402-50bc2c61b389}, !- Zone or ZoneList Name
-=======
-  {445ee56c-e977-42b5-8502-b0ac4d304230}, !- Handle
-  Node 2,                                 !- Name
-  {51699e75-4e1c-4637-929d-07af015f9cb1}, !- Inlet Port
-  ;                                       !- Outlet Port
-
-OS:Connection,
-  {51699e75-4e1c-4637-929d-07af015f9cb1}, !- Handle
-  {3c5224bf-52b7-4311-a56d-86b4354a75f5}, !- Name
-  {e1aee53a-dcd2-4a28-a13e-c86712841730}, !- Source Object
-  11,                                     !- Outlet Port
-  {445ee56c-e977-42b5-8502-b0ac4d304230}, !- Target Object
-  2;                                      !- Inlet Port
-
-OS:PortList,
-  {b8b31c13-1903-4c38-8475-e7b3655849b1}, !- Handle
-  {94b30ffb-1e92-40f5-a750-7d2cbe6eb7af}, !- Name
-  {e1aee53a-dcd2-4a28-a13e-c86712841730}; !- HVAC Component
-
-OS:PortList,
-  {5c9a68c7-481b-47fe-bc88-7b8e7f6233b4}, !- Handle
-  {7bae6816-c20c-4842-a291-fb5b4b193d34}, !- Name
-  {e1aee53a-dcd2-4a28-a13e-c86712841730}; !- HVAC Component
-
-OS:PortList,
-  {9c2d22ed-7e92-4bb2-bd09-113528157d01}, !- Handle
-  {a038cbcd-331d-44e1-9b0e-127fdf444d3f}, !- Name
-  {e1aee53a-dcd2-4a28-a13e-c86712841730}; !- HVAC Component
-
-OS:Sizing:Zone,
-  {598eb915-5561-4fd8-875b-e1c1bcc705a5}, !- Handle
-  {e1aee53a-dcd2-4a28-a13e-c86712841730}, !- Zone or ZoneList Name
->>>>>>> fcfe5a62
+  {ca766229-824f-4a1e-a6a6-1c4f6b567b3b}, !- Handle
+  {22fa3f9b-c0e1-4264-905c-d138018fbc1b}, !- Zone or ZoneList Name
   SupplyAirTemperature,                   !- Zone Cooling Design Supply Air Temperature Input Method
   14,                                     !- Zone Cooling Design Supply Air Temperature {C}
   11.11,                                  !- Zone Cooling Design Supply Air Temperature Difference {deltaC}
@@ -919,27 +638,20 @@
   ,                                       !- Heating Maximum Air Flow per Zone Floor Area {m3/s-m2}
   ,                                       !- Heating Maximum Air Flow {m3/s}
   ,                                       !- Heating Maximum Air Flow Fraction
+  ,                                       !- Design Zone Air Distribution Effectiveness in Cooling Mode
+  ,                                       !- Design Zone Air Distribution Effectiveness in Heating Mode
   No,                                     !- Account for Dedicated Outdoor Air System
   NeutralSupplyAir,                       !- Dedicated Outdoor Air System Control Strategy
   autosize,                               !- Dedicated Outdoor Air Low Setpoint Temperature for Design {C}
   autosize;                               !- Dedicated Outdoor Air High Setpoint Temperature for Design {C}
 
 OS:ZoneHVAC:EquipmentList,
-<<<<<<< HEAD
-  {b5e9787e-f295-4927-9567-c04091341f8d}, !- Handle
+  {8dc7c7ac-0a00-4b55-a9a6-a286e5d040c6}, !- Handle
   Zone HVAC Equipment List 2,             !- Name
-  {d50ffc0b-51e7-4476-9402-50bc2c61b389}; !- Thermal Zone
+  {22fa3f9b-c0e1-4264-905c-d138018fbc1b}; !- Thermal Zone
 
 OS:SpaceType,
-  {3f801777-af4b-4189-87a2-e4f0c94f559a}, !- Handle
-=======
-  {1c599bbf-9556-4c50-ba04-8307c7fd17c5}, !- Handle
-  Zone HVAC Equipment List 2,             !- Name
-  {e1aee53a-dcd2-4a28-a13e-c86712841730}; !- Thermal Zone
-
-OS:SpaceType,
-  {312aeac1-2f7d-4ecf-837f-98b54cf41fb4}, !- Handle
->>>>>>> fcfe5a62
+  {1ae0c776-eedc-422c-8894-a5b71e9490de}, !- Handle
   Space Type 2,                           !- Name
   ,                                       !- Default Construction Set Name
   ,                                       !- Default Schedule Set Name
@@ -950,23 +662,14 @@
   unfinished attic;                       !- Standards Space Type
 
 OS:BuildingUnit,
-<<<<<<< HEAD
-  {be51dd6d-1a66-48ee-897c-9ae122127af6}, !- Handle
-=======
-  {4e08e525-093a-426e-b371-439652a22624}, !- Handle
->>>>>>> fcfe5a62
+  {02f9d171-bd77-4fcd-bd6e-bcb81879ea12}, !- Handle
   unit 1,                                 !- Name
   ,                                       !- Rendering Color
   Residential;                            !- Building Unit Type
 
 OS:AdditionalProperties,
-<<<<<<< HEAD
-  {c7747a56-944d-4f2a-a993-75cafdc8da5d}, !- Handle
-  {be51dd6d-1a66-48ee-897c-9ae122127af6}, !- Object Name
-=======
-  {e61af86b-d392-4940-8db6-23ab0e38c6d7}, !- Handle
-  {4e08e525-093a-426e-b371-439652a22624}, !- Object Name
->>>>>>> fcfe5a62
+  {f7b4a28a-9d44-46f4-a145-95ec18557769}, !- Handle
+  {02f9d171-bd77-4fcd-bd6e-bcb81879ea12}, !- Object Name
   NumberOfBedrooms,                       !- Feature Name 1
   Integer,                                !- Feature Data Type 1
   3,                                      !- Feature Value 1
@@ -977,14 +680,8 @@
   Double,                                 !- Feature Data Type 3
   2.6400000000000001;                     !- Feature Value 3
 
-<<<<<<< HEAD
-OS:External:File,
-  {34394a88-f476-4783-af96-66755d46c15d}, !- Handle
-  8760.csv,                               !- Name
-  8760.csv;                               !- File Name
-
 OS:Schedule:Day,
-  {02bb4edc-4ddf-4fff-95c1-ebc94b1896c5}, !- Handle
+  {08c9d0ef-393c-4329-b9c2-64271dee4c4e}, !- Handle
   Schedule Day 1,                         !- Name
   ,                                       !- Schedule Type Limits Name
   ,                                       !- Interpolate to Timestep
@@ -993,1348 +690,10 @@
   0;                                      !- Value Until Time 1
 
 OS:Schedule:Day,
-  {234622c5-425d-4598-9a46-1813fb07976c}, !- Handle
+  {9e862ba4-9ebb-4994-a9a3-afb1c7b70ed5}, !- Handle
   Schedule Day 2,                         !- Name
   ,                                       !- Schedule Type Limits Name
   ,                                       !- Interpolate to Timestep
   24,                                     !- Hour 1
   0,                                      !- Minute 1
   1;                                      !- Value Until Time 1
-
-OS:Schedule:File,
-  {5a3222f9-9ebd-4c06-ab29-ad4380e38e1e}, !- Handle
-  occupants,                              !- Name
-  {9058e366-db47-429a-b2f1-b904e2a75315}, !- Schedule Type Limits Name
-  {34394a88-f476-4783-af96-66755d46c15d}, !- External File Name
-  1,                                      !- Column Number
-  1,                                      !- Rows to Skip at Top
-  8760,                                   !- Number of Hours of Data
-  ,                                       !- Column Separator
-  ,                                       !- Interpolate to Timestep
-  60;                                     !- Minutes per Item
-
-OS:Schedule:Ruleset,
-  {22230bcf-679b-4de8-b9cb-9581694383e8}, !- Handle
-  Schedule Ruleset 1,                     !- Name
-  {14c0ef5b-7212-494b-9eb9-7a6afb50bf3a}, !- Schedule Type Limits Name
-  {54b09a09-14ee-4922-8035-aa72dfc57cd5}; !- Default Day Schedule Name
-
-OS:Schedule:Day,
-  {54b09a09-14ee-4922-8035-aa72dfc57cd5}, !- Handle
-  Schedule Day 3,                         !- Name
-  {14c0ef5b-7212-494b-9eb9-7a6afb50bf3a}, !- Schedule Type Limits Name
-  ,                                       !- Interpolate to Timestep
-  24,                                     !- Hour 1
-  0,                                      !- Minute 1
-  112.539290946133;                       !- Value Until Time 1
-
-OS:People:Definition,
-  {dea6e2b1-73c8-427f-9984-54ac2d9f1fa3}, !- Handle
-  res occupants|living space,             !- Name
-  People,                                 !- Number of People Calculation Method
-  2.64,                                   !- Number of People {people}
-  ,                                       !- People per Space Floor Area {person/m2}
-  ,                                       !- Space Floor Area per Person {m2/person}
-  0.319734,                               !- Fraction Radiant
-  0.573,                                  !- Sensible Heat Fraction
-  0,                                      !- Carbon Dioxide Generation Rate {m3/s-W}
-  No,                                     !- Enable ASHRAE 55 Comfort Warnings
-  ZoneAveraged;                           !- Mean Radiant Temperature Calculation Type
-
-OS:People,
-  {f5e1804c-02e9-4f5a-819b-18c08fc737e1}, !- Handle
-  res occupants|living space,             !- Name
-  {dea6e2b1-73c8-427f-9984-54ac2d9f1fa3}, !- People Definition Name
-  {769654a2-518c-4a4f-9959-93841f49a8ba}, !- Space or SpaceType Name
-  {5a3222f9-9ebd-4c06-ab29-ad4380e38e1e}, !- Number of People Schedule Name
-  {22230bcf-679b-4de8-b9cb-9581694383e8}, !- Activity Level Schedule Name
-  ,                                       !- Surface Name/Angle Factor List Name
-  ,                                       !- Work Efficiency Schedule Name
-  ,                                       !- Clothing Insulation Schedule Name
-  ,                                       !- Air Velocity Schedule Name
-  1;                                      !- Multiplier
-
-OS:ScheduleTypeLimits,
-  {14c0ef5b-7212-494b-9eb9-7a6afb50bf3a}, !- Handle
-  ActivityLevel,                          !- Name
-  0,                                      !- Lower Limit Value
-  ,                                       !- Upper Limit Value
-  Continuous,                             !- Numeric Type
-  ActivityLevel;                          !- Unit Type
-
-OS:ScheduleTypeLimits,
-  {9058e366-db47-429a-b2f1-b904e2a75315}, !- Handle
-  Fractional,                             !- Name
-  0,                                      !- Lower Limit Value
-  1,                                      !- Upper Limit Value
-  Continuous;                             !- Numeric Type
-
-OS:ShadingSurfaceGroup,
-  {4f4d71c5-f8cc-4cbe-80f1-604e049ba5e0}, !- Handle
-  res neighbors,                          !- Name
-  Building;                               !- Shading Surface Type
-
-OS:ShadingSurface,
-  {02b45afd-a2b7-481b-9be4-963e0d67bf3d}, !- Handle
-  res neighbors left,                     !- Name
-  ,                                       !- Construction Name
-  {4f4d71c5-f8cc-4cbe-80f1-604e049ba5e0}, !- Shading Surface Group Name
-  ,                                       !- Transmittance Schedule Name
-  ,                                       !- Number of Vertices
-  -3.048, 0, 0,                           !- X,Y,Z Vertex 1 {m}
-  -3.048, 0, 5.12518568145614,            !- X,Y,Z Vertex 2 {m}
-  -3.048, 10.7471427258245, 5.12518568145614, !- X,Y,Z Vertex 3 {m}
-  -3.048, 10.7471427258245, 0;            !- X,Y,Z Vertex 4 {m}
-
-OS:ShadingSurface,
-  {0e1ea423-dbdc-45bc-bcd6-111c5fbb0a52}, !- Handle
-  res neighbors right,                    !- Name
-  ,                                       !- Construction Name
-  {4f4d71c5-f8cc-4cbe-80f1-604e049ba5e0}, !- Shading Surface Group Name
-  ,                                       !- Transmittance Schedule Name
-  ,                                       !- Number of Vertices
-  20.3368817744574, 10.7471427258245, 0,  !- X,Y,Z Vertex 1 {m}
-  20.3368817744574, 10.7471427258245, 5.12518568145614, !- X,Y,Z Vertex 2 {m}
-  20.3368817744574, 0, 5.12518568145614,  !- X,Y,Z Vertex 3 {m}
-  20.3368817744574, 0, 0;                 !- X,Y,Z Vertex 4 {m}
-
-OS:SubSurface,
-  {1e382a99-c539-4515-a40e-0ec7a82431f9}, !- Handle
-  unit 1 - Surface 5 - Door,              !- Name
-  Door,                                   !- Sub Surface Type
-  {19224081-2c5a-4685-abe1-ad4aa426de35}, !- Construction Name
-  {2fd36545-9144-488d-974d-059e80564fe3}, !- Surface Name
-  ,                                       !- Outside Boundary Condition Object
-  ,                                       !- View Factor to Ground
-  ,                                       !- Shading Control Name
-  ,                                       !- Frame and Divider Name
-  ,                                       !- Multiplier
-  ,                                       !- Number of Vertices
-  0.1524, 0, 2.1336,                      !- X,Y,Z Vertex 1 {m}
-  0.1524, 0, 0,                           !- X,Y,Z Vertex 2 {m}
-  1.02325714285714, 0, 0,                 !- X,Y,Z Vertex 3 {m}
-  1.02325714285714, 0, 2.1336;            !- X,Y,Z Vertex 4 {m}
-
-OS:Surface,
-  {2fd36545-9144-488d-974d-059e80564fe3}, !- Handle
-  Surface 12,                             !- Name
-  Wall,                                   !- Surface Type
-  {283ea425-72c7-415a-9294-522131da1642}, !- Construction Name
-  {769654a2-518c-4a4f-9959-93841f49a8ba}, !- Space Name
-  Outdoors,                               !- Outside Boundary Condition
-  ,                                       !- Outside Boundary Condition Object
-  SunExposed,                             !- Sun Exposure
-  WindExposed,                            !- Wind Exposure
-  ,                                       !- View Factor to Ground
-  ,                                       !- Number of Vertices
-  1.04865714285714, 0, 2.43840088208656,  !- X,Y,Z Vertex 1 {m}
-  0.127000756639339, 0, 2.4384,           !- X,Y,Z Vertex 2 {m}
-  0.12700075663934, 0, 0,                 !- X,Y,Z Vertex 3 {m}
-  1.04865714285714, 0, 8.46803096088422e-07; !- X,Y,Z Vertex 4 {m}
-
-OS:Surface,
-  {a138c81d-548f-4cf1-854e-fb4d99571a7f}, !- Handle
-  Surface 13,                             !- Name
-  Wall,                                   !- Surface Type
-  {283ea425-72c7-415a-9294-522131da1642}, !- Construction Name
-  {769654a2-518c-4a4f-9959-93841f49a8ba}, !- Space Name
-  Outdoors,                               !- Outside Boundary Condition
-  ,                                       !- Outside Boundary Condition Object
-  SunExposed,                             !- Sun Exposure
-  WindExposed,                            !- Wind Exposure
-  ,                                       !- View Factor to Ground
-  ,                                       !- Number of Vertices
-  0.127000756639339, 0, 2.4384,           !- X,Y,Z Vertex 1 {m}
-  0, 0, 2.4384,                           !- X,Y,Z Vertex 2 {m}
-  0, 0, 0,                                !- X,Y,Z Vertex 3 {m}
-  0.12700075663934, 0, 0;                 !- X,Y,Z Vertex 4 {m}
-
-OS:SubSurface,
-  {56150b34-489c-4222-b362-482e7ea6d858}, !- Handle
-  Surface 3 - Window 1,                   !- Name
-  FixedWindow,                            !- Sub Surface Type
-  {e91bb36b-93f3-469f-a8e3-2c2277569748}, !- Construction Name
-  {45297424-d671-45df-8e5e-6403e709397d}, !- Surface Name
-  ,                                       !- Outside Boundary Condition Object
-  ,                                       !- View Factor to Ground
-  ,                                       !- Shading Control Name
-  ,                                       !- Frame and Divider Name
-  ,                                       !- Multiplier
-  ,                                       !- Number of Vertices
-  14.76338096336, 10.7471427258245, 2.1336, !- X,Y,Z Vertex 1 {m}
-  14.76338096336, 10.7471427258245, 0.931506540122505, !- X,Y,Z Vertex 2 {m}
-  13.8615854195659, 10.7471427258245, 0.931506540122505, !- X,Y,Z Vertex 3 {m}
-  13.8615854195659, 10.7471427258245, 2.1336; !- X,Y,Z Vertex 4 {m}
-
-OS:SubSurface,
-  {ee3db86d-ee4c-4e82-b87b-f91e36c64632}, !- Handle
-  Surface 3 - Window 2,                   !- Name
-  FixedWindow,                            !- Sub Surface Type
-  {e91bb36b-93f3-469f-a8e3-2c2277569748}, !- Construction Name
-  {45297424-d671-45df-8e5e-6403e709397d}, !- Surface Name
-  ,                                       !- Outside Boundary Condition Object
-  ,                                       !- View Factor to Ground
-  ,                                       !- Shading Control Name
-  ,                                       !- Frame and Divider Name
-  ,                                       !- Multiplier
-  ,                                       !- Number of Vertices
-  13.8006254195659, 10.7471427258245, 2.1336, !- X,Y,Z Vertex 1 {m}
-  13.8006254195659, 10.7471427258245, 0.931506540122505, !- X,Y,Z Vertex 2 {m}
-  12.8988298757719, 10.7471427258245, 0.931506540122505, !- X,Y,Z Vertex 3 {m}
-  12.8988298757719, 10.7471427258245, 2.1336; !- X,Y,Z Vertex 4 {m}
-
-OS:SubSurface,
-  {655ce5ec-90a0-4ef4-9cf0-5bfb56d5a031}, !- Handle
-  Surface 3 - Window 3,                   !- Name
-  FixedWindow,                            !- Sub Surface Type
-  {e91bb36b-93f3-469f-a8e3-2c2277569748}, !- Construction Name
-  {45297424-d671-45df-8e5e-6403e709397d}, !- Surface Name
-  ,                                       !- Outside Boundary Condition Object
-  ,                                       !- View Factor to Ground
-  ,                                       !- Shading Control Name
-  ,                                       !- Frame and Divider Name
-  ,                                       !- Multiplier
-  ,                                       !- Number of Vertices
-  11.3056046084685, 10.7471427258245, 2.1336, !- X,Y,Z Vertex 1 {m}
-  11.3056046084685, 10.7471427258245, 0.931506540122505, !- X,Y,Z Vertex 2 {m}
-  10.4038090646744, 10.7471427258245, 0.931506540122505, !- X,Y,Z Vertex 3 {m}
-  10.4038090646744, 10.7471427258245, 2.1336; !- X,Y,Z Vertex 4 {m}
-
-OS:SubSurface,
-  {54c0b800-c7f3-48ad-82cf-895c23ec1aea}, !- Handle
-  Surface 3 - Window 4,                   !- Name
-  FixedWindow,                            !- Sub Surface Type
-  {e91bb36b-93f3-469f-a8e3-2c2277569748}, !- Construction Name
-  {45297424-d671-45df-8e5e-6403e709397d}, !- Surface Name
-  ,                                       !- Outside Boundary Condition Object
-  ,                                       !- View Factor to Ground
-  ,                                       !- Shading Control Name
-  ,                                       !- Frame and Divider Name
-  ,                                       !- Multiplier
-  ,                                       !- Number of Vertices
-  10.3428490646744, 10.7471427258245, 2.1336, !- X,Y,Z Vertex 1 {m}
-  10.3428490646744, 10.7471427258245, 0.931506540122505, !- X,Y,Z Vertex 2 {m}
-  9.44105352088037, 10.7471427258245, 0.931506540122505, !- X,Y,Z Vertex 3 {m}
-  9.44105352088037, 10.7471427258245, 2.1336; !- X,Y,Z Vertex 4 {m}
-
-OS:SubSurface,
-  {03fdb79b-e287-4a43-94cc-552d8408cb76}, !- Handle
-  Surface 3 - Window 5,                   !- Name
-  FixedWindow,                            !- Sub Surface Type
-  {e91bb36b-93f3-469f-a8e3-2c2277569748}, !- Construction Name
-  {45297424-d671-45df-8e5e-6403e709397d}, !- Surface Name
-  ,                                       !- Outside Boundary Condition Object
-  ,                                       !- View Factor to Ground
-  ,                                       !- Shading Control Name
-  ,                                       !- Frame and Divider Name
-  ,                                       !- Multiplier
-  ,                                       !- Number of Vertices
-  7.84782825357703, 10.7471427258245, 2.1336, !- X,Y,Z Vertex 1 {m}
-  7.84782825357703, 10.7471427258245, 0.931506540122505, !- X,Y,Z Vertex 2 {m}
-  6.94603270978296, 10.7471427258245, 0.931506540122505, !- X,Y,Z Vertex 3 {m}
-  6.94603270978296, 10.7471427258245, 2.1336; !- X,Y,Z Vertex 4 {m}
-
-OS:SubSurface,
-  {32ce8aa9-04ec-4528-a8cc-d01630322a2b}, !- Handle
-  Surface 3 - Window 6,                   !- Name
-  FixedWindow,                            !- Sub Surface Type
-  {e91bb36b-93f3-469f-a8e3-2c2277569748}, !- Construction Name
-  {45297424-d671-45df-8e5e-6403e709397d}, !- Surface Name
-  ,                                       !- Outside Boundary Condition Object
-  ,                                       !- View Factor to Ground
-  ,                                       !- Shading Control Name
-  ,                                       !- Frame and Divider Name
-  ,                                       !- Multiplier
-  ,                                       !- Number of Vertices
-  6.88507270978296, 10.7471427258245, 2.1336, !- X,Y,Z Vertex 1 {m}
-  6.88507270978296, 10.7471427258245, 0.931506540122505, !- X,Y,Z Vertex 2 {m}
-  5.98327716598889, 10.7471427258245, 0.931506540122505, !- X,Y,Z Vertex 3 {m}
-  5.98327716598889, 10.7471427258245, 2.1336; !- X,Y,Z Vertex 4 {m}
-
-OS:SubSurface,
-  {7b783b87-eb85-40e4-aa81-d06dcfd6ca4c}, !- Handle
-  Surface 3 - Window 7,                   !- Name
-  FixedWindow,                            !- Sub Surface Type
-  {e91bb36b-93f3-469f-a8e3-2c2277569748}, !- Construction Name
-  {45297424-d671-45df-8e5e-6403e709397d}, !- Surface Name
-  ,                                       !- Outside Boundary Condition Object
-  ,                                       !- View Factor to Ground
-  ,                                       !- Shading Control Name
-  ,                                       !- Frame and Divider Name
-  ,                                       !- Multiplier
-  ,                                       !- Number of Vertices
-  3.90867412678852, 10.7471427258245, 2.1336, !- X,Y,Z Vertex 1 {m}
-  3.90867412678852, 10.7471427258245, 0.931506540122505, !- X,Y,Z Vertex 2 {m}
-  3.00687858299444, 10.7471427258245, 0.931506540122505, !- X,Y,Z Vertex 3 {m}
-  3.00687858299444, 10.7471427258245, 2.1336; !- X,Y,Z Vertex 4 {m}
-
-OS:SubSurface,
-  {3be4c537-a08d-4aee-9785-36d842a40ce6}, !- Handle
-  Surface 2 - Window 1,                   !- Name
-  FixedWindow,                            !- Sub Surface Type
-  {e91bb36b-93f3-469f-a8e3-2c2277569748}, !- Construction Name
-  {57c8942e-791a-4478-911d-c002e65b0b88}, !- Surface Name
-  ,                                       !- Outside Boundary Condition Object
-  ,                                       !- View Factor to Ground
-  ,                                       !- Shading Control Name
-  ,                                       !- Frame and Divider Name
-  ,                                       !- Multiplier
-  ,                                       !- Number of Vertices
-  0, 8.93210657300739, 2.1336,            !- X,Y,Z Vertex 1 {m}
-  0, 8.93210657300739, 1.01218771832419,  !- X,Y,Z Vertex 2 {m}
-  0, 8.09083704436837, 1.01218771832419,  !- X,Y,Z Vertex 3 {m}
-  0, 8.09083704436837, 2.1336;            !- X,Y,Z Vertex 4 {m}
-
-OS:SubSurface,
-  {ab90ea95-50e2-4bd7-9510-bd825da023a9}, !- Handle
-  Surface 2 - Window 2,                   !- Name
-  FixedWindow,                            !- Sub Surface Type
-  {e91bb36b-93f3-469f-a8e3-2c2277569748}, !- Construction Name
-  {57c8942e-791a-4478-911d-c002e65b0b88}, !- Surface Name
-  ,                                       !- Outside Boundary Condition Object
-  ,                                       !- View Factor to Ground
-  ,                                       !- Shading Control Name
-  ,                                       !- Frame and Divider Name
-  ,                                       !- Multiplier
-  ,                                       !- Number of Vertices
-  0, 8.02987704436837, 2.1336,            !- X,Y,Z Vertex 1 {m}
-  0, 8.02987704436837, 1.01218771832419,  !- X,Y,Z Vertex 2 {m}
-  0, 7.18860751572936, 1.01218771832419,  !- X,Y,Z Vertex 3 {m}
-  0, 7.18860751572936, 2.1336;            !- X,Y,Z Vertex 4 {m}
-
-OS:SubSurface,
-  {5f4d7d31-1e62-40b9-9101-7edd66e1f862}, !- Handle
-  Surface 2 - Window 3,                   !- Name
-  FixedWindow,                            !- Sub Surface Type
-  {e91bb36b-93f3-469f-a8e3-2c2277569748}, !- Construction Name
-  {57c8942e-791a-4478-911d-c002e65b0b88}, !- Surface Name
-  ,                                       !- Outside Boundary Condition Object
-  ,                                       !- View Factor to Ground
-  ,                                       !- Shading Control Name
-  ,                                       !- Frame and Divider Name
-  ,                                       !- Multiplier
-  ,                                       !- Number of Vertices
-  0, 6.24532089155127, 2.1336,            !- X,Y,Z Vertex 1 {m}
-  0, 6.24532089155127, 1.01218771832419,  !- X,Y,Z Vertex 2 {m}
-  0, 5.40405136291225, 1.01218771832419,  !- X,Y,Z Vertex 3 {m}
-  0, 5.40405136291225, 2.1336;            !- X,Y,Z Vertex 4 {m}
-
-OS:SubSurface,
-  {ededa98a-da09-446a-8861-196f55bbd3f0}, !- Handle
-  Surface 2 - Window 4,                   !- Name
-  FixedWindow,                            !- Sub Surface Type
-  {e91bb36b-93f3-469f-a8e3-2c2277569748}, !- Construction Name
-  {57c8942e-791a-4478-911d-c002e65b0b88}, !- Surface Name
-  ,                                       !- Outside Boundary Condition Object
-  ,                                       !- View Factor to Ground
-  ,                                       !- Shading Control Name
-  ,                                       !- Frame and Divider Name
-  ,                                       !- Multiplier
-  ,                                       !- Number of Vertices
-  0, 5.34309136291225, 2.1336,            !- X,Y,Z Vertex 1 {m}
-  0, 5.34309136291225, 1.01218771832419,  !- X,Y,Z Vertex 2 {m}
-  0, 4.50182183427323, 1.01218771832419,  !- X,Y,Z Vertex 3 {m}
-  0, 4.50182183427323, 2.1336;            !- X,Y,Z Vertex 4 {m}
-
-OS:SubSurface,
-  {5df5bd46-da75-4fdb-a1ad-895394c6ae99}, !- Handle
-  Surface 2 - Window 5,                   !- Name
-  FixedWindow,                            !- Sub Surface Type
-  {e91bb36b-93f3-469f-a8e3-2c2277569748}, !- Construction Name
-  {57c8942e-791a-4478-911d-c002e65b0b88}, !- Surface Name
-  ,                                       !- Outside Boundary Condition Object
-  ,                                       !- View Factor to Ground
-  ,                                       !- Shading Control Name
-  ,                                       !- Frame and Divider Name
-  ,                                       !- Multiplier
-  ,                                       !- Number of Vertices
-  0, 3.10742044577563, 2.1336,            !- X,Y,Z Vertex 1 {m}
-  0, 3.10742044577563, 1.01218771832419,  !- X,Y,Z Vertex 2 {m}
-  0, 2.26615091713662, 1.01218771832419,  !- X,Y,Z Vertex 3 {m}
-  0, 2.26615091713662, 2.1336;            !- X,Y,Z Vertex 4 {m}
-
-OS:SubSurface,
-  {40e0730b-122a-4053-9c4d-c4e4d5b9a490}, !- Handle
-  Surface 4 - Window 1,                   !- Name
-  FixedWindow,                            !- Sub Surface Type
-  {e91bb36b-93f3-469f-a8e3-2c2277569748}, !- Construction Name
-  {838f4118-12aa-4c09-8efb-78083b468c96}, !- Surface Name
-  ,                                       !- Outside Boundary Condition Object
-  ,                                       !- View Factor to Ground
-  ,                                       !- Shading Control Name
-  ,                                       !- Frame and Divider Name
-  ,                                       !- Multiplier
-  ,                                       !- Number of Vertices
-  17.2888817744574, 1.81503615281711, 2.1336, !- X,Y,Z Vertex 1 {m}
-  17.2888817744574, 1.81503615281711, 1.01218771832419, !- X,Y,Z Vertex 2 {m}
-  17.2888817744574, 2.65630568145613, 1.01218771832419, !- X,Y,Z Vertex 3 {m}
-  17.2888817744574, 2.65630568145613, 2.1336; !- X,Y,Z Vertex 4 {m}
-
-OS:SubSurface,
-  {37bf62b7-f8e3-4d11-8861-acd7791d3768}, !- Handle
-  Surface 4 - Window 2,                   !- Name
-  FixedWindow,                            !- Sub Surface Type
-  {e91bb36b-93f3-469f-a8e3-2c2277569748}, !- Construction Name
-  {838f4118-12aa-4c09-8efb-78083b468c96}, !- Surface Name
-  ,                                       !- Outside Boundary Condition Object
-  ,                                       !- View Factor to Ground
-  ,                                       !- Shading Control Name
-  ,                                       !- Frame and Divider Name
-  ,                                       !- Multiplier
-  ,                                       !- Number of Vertices
-  17.2888817744574, 2.71726568145613, 2.1336, !- X,Y,Z Vertex 1 {m}
-  17.2888817744574, 2.71726568145613, 1.01218771832419, !- X,Y,Z Vertex 2 {m}
-  17.2888817744574, 3.55853521009514, 1.01218771832419, !- X,Y,Z Vertex 3 {m}
-  17.2888817744574, 3.55853521009514, 2.1336; !- X,Y,Z Vertex 4 {m}
-
-OS:SubSurface,
-  {a599d08f-d5cc-4be4-8610-478fdb4817c0}, !- Handle
-  Surface 4 - Window 3,                   !- Name
-  FixedWindow,                            !- Sub Surface Type
-  {e91bb36b-93f3-469f-a8e3-2c2277569748}, !- Construction Name
-  {838f4118-12aa-4c09-8efb-78083b468c96}, !- Surface Name
-  ,                                       !- Outside Boundary Condition Object
-  ,                                       !- View Factor to Ground
-  ,                                       !- Shading Control Name
-  ,                                       !- Frame and Divider Name
-  ,                                       !- Multiplier
-  ,                                       !- Number of Vertices
-  17.2888817744574, 4.50182183427323, 2.1336, !- X,Y,Z Vertex 1 {m}
-  17.2888817744574, 4.50182183427323, 1.01218771832419, !- X,Y,Z Vertex 2 {m}
-  17.2888817744574, 5.34309136291225, 1.01218771832419, !- X,Y,Z Vertex 3 {m}
-  17.2888817744574, 5.34309136291225, 2.1336; !- X,Y,Z Vertex 4 {m}
-
-OS:SubSurface,
-  {841dd7c7-5fcd-4b30-9d1a-58d05e6b2939}, !- Handle
-  Surface 4 - Window 4,                   !- Name
-  FixedWindow,                            !- Sub Surface Type
-  {e91bb36b-93f3-469f-a8e3-2c2277569748}, !- Construction Name
-  {838f4118-12aa-4c09-8efb-78083b468c96}, !- Surface Name
-  ,                                       !- Outside Boundary Condition Object
-  ,                                       !- View Factor to Ground
-  ,                                       !- Shading Control Name
-  ,                                       !- Frame and Divider Name
-  ,                                       !- Multiplier
-  ,                                       !- Number of Vertices
-  17.2888817744574, 5.40405136291225, 2.1336, !- X,Y,Z Vertex 1 {m}
-  17.2888817744574, 5.40405136291225, 1.01218771832419, !- X,Y,Z Vertex 2 {m}
-  17.2888817744574, 6.24532089155127, 1.01218771832419, !- X,Y,Z Vertex 3 {m}
-  17.2888817744574, 6.24532089155127, 2.1336; !- X,Y,Z Vertex 4 {m}
-
-OS:SubSurface,
-  {55c70e2f-2501-4c3a-882e-93af6792837e}, !- Handle
-  Surface 4 - Window 5,                   !- Name
-  FixedWindow,                            !- Sub Surface Type
-  {e91bb36b-93f3-469f-a8e3-2c2277569748}, !- Construction Name
-  {838f4118-12aa-4c09-8efb-78083b468c96}, !- Surface Name
-  ,                                       !- Outside Boundary Condition Object
-  ,                                       !- View Factor to Ground
-  ,                                       !- Shading Control Name
-  ,                                       !- Frame and Divider Name
-  ,                                       !- Multiplier
-  ,                                       !- Number of Vertices
-  17.2888817744574, 7.63972228004887, 2.1336, !- X,Y,Z Vertex 1 {m}
-  17.2888817744574, 7.63972228004887, 1.01218771832419, !- X,Y,Z Vertex 2 {m}
-  17.2888817744574, 8.48099180868788, 1.01218771832419, !- X,Y,Z Vertex 3 {m}
-  17.2888817744574, 8.48099180868788, 2.1336; !- X,Y,Z Vertex 4 {m}
-
-OS:Material,
-  {02f3c52c-1aa4-422a-9c4a-bf156f58cd24}, !- Handle
-  FloorUAAdditionalCeilingIns,            !- Name
-  Rough,                                  !- Roughness
-  0.12827,                                !- Thickness {m}
-  0.04111125,                             !- Conductivity {W/m-K}
-  16.02,                                  !- Density {kg/m3}
-  1046.75;                                !- Specific Heat {J/kg-K}
-
-OS:Material,
-  {a2c632f3-6341-42e1-9dae-1077886d7653}, !- Handle
-  FloorUATrussandIns,                     !- Name
-  Rough,                                  !- Roughness
-  0.0889,                                 !- Thickness {m}
-  0.0436673814251492,                     !- Conductivity {W/m-K}
-  50.7834,                                !- Density {kg/m3}
-  1165.09548895899;                       !- Specific Heat {J/kg-K}
-
-OS:Material,
-  {7e2f98dd-a55b-4857-a42a-a8a3f1a62206}, !- Handle
-  Drywall 0.5 in.,                        !- Name
-  Rough,                                  !- Roughness
-  0.0127,                                 !- Thickness {m}
-  0.1602906,                              !- Conductivity {W/m-K}
-  801,                                    !- Density {kg/m3}
-  837.4,                                  !- Specific Heat {J/kg-K}
-  0.9,                                    !- Thermal Absorptance
-  0.5,                                    !- Solar Absorptance
-  0.1;                                    !- Visible Absorptance
-
-OS:Construction,
-  {db5b5f35-7dab-4356-97a8-900a0bfbb6c0}, !- Handle
-  FloorFinInsUnfinAttic,                  !- Name
-  ,                                       !- Surface Rendering Name
-  {02f3c52c-1aa4-422a-9c4a-bf156f58cd24}, !- Layer 1
-  {a2c632f3-6341-42e1-9dae-1077886d7653}, !- Layer 2
-  {7e2f98dd-a55b-4857-a42a-a8a3f1a62206}; !- Layer 3
-
-OS:Construction,
-  {54c6e7c3-c83d-4e94-bf1d-847707700852}, !- Handle
-  FloorFinInsUnfinAttic Reversed,         !- Name
-  ,                                       !- Surface Rendering Name
-  {7e2f98dd-a55b-4857-a42a-a8a3f1a62206}, !- Layer 1
-  {a2c632f3-6341-42e1-9dae-1077886d7653}, !- Layer 2
-  {02f3c52c-1aa4-422a-9c4a-bf156f58cd24}; !- Layer 3
-
-OS:Material,
-  {cd1448cc-c7af-4638-8a7d-384cd7c72fee}, !- Handle
-  Asphalt Shingles&#44 Medium,            !- Name
-  Rough,                                  !- Roughness
-  0.009525,                               !- Thickness {m}
-  0.162714,                               !- Conductivity {W/m-K}
-  1121.4,                                 !- Density {kg/m3}
-  1465.45,                                !- Specific Heat {J/kg-K}
-  0.91,                                   !- Thermal Absorptance
-  0.85,                                   !- Solar Absorptance
-  0.85;                                   !- Visible Absorptance
-
-OS:Material,
-  {e9e418d4-e7b3-42b0-ac45-8a0980acd82a}, !- Handle
-  RoofSheathing,                          !- Name
-  Rough,                                  !- Roughness
-  0.01905,                                !- Thickness {m}
-  0.1154577,                              !- Conductivity {W/m-K}
-  512.64,                                 !- Density {kg/m3}
-  1214.23;                                !- Specific Heat {J/kg-K}
-
-OS:Material,
-  {850a676e-1856-4669-ad72-141bcd6c85b2}, !- Handle
-  RoofUARoofIns,                          !- Name
-  Rough,                                  !- Roughness
-  0.18415,                                !- Thickness {m}
-  8.02397499707217,                       !- Conductivity {W/m-K}
-  37.004876748,                           !- Density {kg/m3}
-  1207.88064650997;                       !- Specific Heat {J/kg-K}
-
-OS:Construction,
-  {97d712c9-c74e-49e6-9372-9b7ee8ea0eb0}, !- Handle
-  RoofUnfinInsExt,                        !- Name
-  ,                                       !- Surface Rendering Name
-  {cd1448cc-c7af-4638-8a7d-384cd7c72fee}, !- Layer 1
-  {e9e418d4-e7b3-42b0-ac45-8a0980acd82a}, !- Layer 2
-  {850a676e-1856-4669-ad72-141bcd6c85b2}; !- Layer 3
-
-OS:AdditionalProperties,
-  {620cc44d-003a-4def-b0f3-0a584397dd19}, !- Handle
-  {13392c22-da52-48cd-ace8-0949e79dc14c}, !- Object Name
-  SizingInfoRoofColor,                    !- Feature Name 1
-  String,                                 !- Feature Data Type 1
-  medium,                                 !- Feature Value 1
-  SizingInfoRoofMaterial,                 !- Feature Name 2
-  String,                                 !- Feature Data Type 2
-  asphalt shingles,                       !- Feature Value 2
-  SizingInfoRoofRigidInsRvalue,           !- Feature Name 3
-  Double,                                 !- Feature Data Type 3
-  0,                                      !- Feature Value 3
-  SizingInfoRoofHasRadiantBarrier,        !- Feature Name 4
-  Boolean,                                !- Feature Data Type 4
-  false;                                  !- Feature Value 4
-
-OS:AdditionalProperties,
-  {dacf2a8a-63b5-472f-8661-a6494f609d59}, !- Handle
-  {2f1135b7-9ebd-4bb6-a128-ea89ca9c1d45}, !- Object Name
-  SizingInfoRoofColor,                    !- Feature Name 1
-  String,                                 !- Feature Data Type 1
-  medium,                                 !- Feature Value 1
-  SizingInfoRoofMaterial,                 !- Feature Name 2
-  String,                                 !- Feature Data Type 2
-  asphalt shingles,                       !- Feature Value 2
-  SizingInfoRoofRigidInsRvalue,           !- Feature Name 3
-  Double,                                 !- Feature Data Type 3
-  0,                                      !- Feature Value 3
-  SizingInfoRoofHasRadiantBarrier,        !- Feature Name 4
-  Boolean,                                !- Feature Data Type 4
-  false;                                  !- Feature Value 4
-
-OS:Foundation:Kiva,
-  {2155ef7c-675a-4169-a3f6-f54fa894e6d2}, !- Handle
-  Foundation Kiva 1,                      !- Name
-  ,                                       !- Initial Indoor Air Temperature {C}
-  ,                                       !- Interior Horizontal Insulation Material Name
-  ,                                       !- Interior Horizontal Insulation Depth {m}
-  ,                                       !- Interior Horizontal Insulation Width {m}
-  ,                                       !- Interior Vertical Insulation Material Name
-  ,                                       !- Interior Vertical Insulation Depth {m}
-  ,                                       !- Exterior Horizontal Insulation Material Name
-  ,                                       !- Exterior Horizontal Insulation Depth {m}
-  ,                                       !- Exterior Horizontal Insulation Width {m}
-  ,                                       !- Exterior Vertical Insulation Material Name
-  ,                                       !- Exterior Vertical Insulation Depth {m}
-  0.2032,                                 !- Wall Height Above Grade {m}
-  0.2032,                                 !- Wall Depth Below Slab {m}
-  {c12ea59d-5f09-46cb-aef5-5d7c66e06abc}, !- Footing Wall Construction Name
-  ,                                       !- Footing Material Name
-  ;                                       !- Footing Depth {m}
-
-OS:Material,
-  {6bd76ef2-9b54-4c92-979d-509f8f301f38}, !- Handle
-  FootingMaterial,                        !- Name
-  Rough,                                  !- Roughness
-  0.2032,                                 !- Thickness {m}
-  1.803125,                               !- Conductivity {W/m-K}
-  2242.8,                                 !- Density {kg/m3}
-  837.4,                                  !- Specific Heat {J/kg-K}
-  0.9;                                    !- Thermal Absorptance
-
-OS:Construction,
-  {c12ea59d-5f09-46cb-aef5-5d7c66e06abc}, !- Handle
-  FootingConstruction,                    !- Name
-  ,                                       !- Surface Rendering Name
-  {6bd76ef2-9b54-4c92-979d-509f8f301f38}; !- Layer 1
-
-OS:Foundation:Kiva:Settings,
-  {b49e5db4-c718-4d66-86b3-788aa912d132}, !- Handle
-  1.731,                                  !- Soil Conductivity {W/m-K}
-  1842.3,                                 !- Soil Density {kg/m3}
-  418.7,                                  !- Soil Specific Heat {J/kg-K}
-  0.9,                                    !- Ground Solar Absorptivity {dimensionless}
-  0.9,                                    !- Ground Thermal Absorptivity {dimensionless}
-  0.03,                                   !- Ground Surface Roughness {m}
-  40,                                     !- Far-Field Width {m}
-  ZeroFlux,                               !- Deep-Ground Boundary Condition
-  40,                                     !- Deep-Ground Depth {m}
-  0.02,                                   !- Minimum Cell Dimension {m}
-  1.5,                                    !- Maximum Cell Growth Coefficient {dimensionless}
-  Hourly;                                 !- Simulation Timestep
-
-OS:Material,
-  {972c54d4-fa8b-462b-8746-e5cd39954423}, !- Handle
-  Concrete 4.0 in.,                       !- Name
-  Rough,                                  !- Roughness
-  0.1016,                                 !- Thickness {m}
-  1.803125,                               !- Conductivity {W/m-K}
-  2242.8,                                 !- Density {kg/m3}
-  837.4,                                  !- Specific Heat {J/kg-K}
-  0.9;                                    !- Thermal Absorptance
-
-OS:Material,
-  {e421c4e2-8e54-46a6-aef7-d5fc18e15351}, !- Handle
-  Floor Covering,                         !- Name
-  Rough,                                  !- Roughness
-  0.0127,                                 !- Thickness {m}
-  0.0433443509615385,                     !- Conductivity {W/m-K}
-  54.468,                                 !- Density {kg/m3}
-  1339.84,                                !- Specific Heat {J/kg-K}
-  0.9,                                    !- Thermal Absorptance
-  0.9;                                    !- Solar Absorptance
-
-OS:Construction,
-  {386877fd-966d-49e0-921e-201257aa4e94}, !- Handle
-  FloorFndGrndFinSlab,                    !- Name
-  ,                                       !- Surface Rendering Name
-  {972c54d4-fa8b-462b-8746-e5cd39954423}, !- Layer 1
-  {e421c4e2-8e54-46a6-aef7-d5fc18e15351}; !- Layer 2
-
-OS:SurfaceProperty:ExposedFoundationPerimeter,
-  {2b2dda02-f95c-43e0-829f-b620b87eb9b6}, !- Handle
-  {9a063ca6-3823-42e5-83ce-b59a2890aa3e}, !- Surface Name
-  TotalExposedPerimeter,                  !- Exposed Perimeter Calculation Method
-  56.0720490005642;                       !- Total Exposed Perimeter {m}
-
-OS:AdditionalProperties,
-  {defa9f38-f0d4-41bb-a3ee-9eb2bac1937d}, !- Handle
-  {9a063ca6-3823-42e5-83ce-b59a2890aa3e}, !- Object Name
-  SizingInfoSlabRvalue,                   !- Feature Name 1
-  Double,                                 !- Feature Data Type 1
-  13.002788583308323;                     !- Feature Value 1
-
-OS:Material,
-  {e9343ebc-7eb6-4f32-bd8a-b71c457d2598}, !- Handle
-  Vinyl&#44 Light,                        !- Name
-  Rough,                                  !- Roughness
-  0.009525,                               !- Thickness {m}
-  0.089435,                               !- Conductivity {W/m-K}
-  177.822,                                !- Density {kg/m3}
-  1046.75,                                !- Specific Heat {J/kg-K}
-  0.9,                                    !- Thermal Absorptance
-  0.3,                                    !- Solar Absorptance
-  0.3;                                    !- Visible Absorptance
-
-OS:Material,
-  {6512bd78-5b4f-44db-bcb9-4f10f1c9abc2}, !- Handle
-  WallSheathing,                          !- Name
-  Rough,                                  !- Roughness
-  0.0127,                                 !- Thickness {m}
-  0.1154577,                              !- Conductivity {W/m-K}
-  512.64,                                 !- Density {kg/m3}
-  1214.23;                                !- Specific Heat {J/kg-K}
-
-OS:Material,
-  {549c6a37-c2b9-4fbd-95c0-01584b5b9e52}, !- Handle
-  WallStudAndCavity,                      !- Name
-  Rough,                                  !- Roughness
-  0.0889,                                 !- Thickness {m}
-  0.0542450177597404,                     !- Conductivity {W/m-K}
-  162.40275,                              !- Density {kg/m3}
-  1178.91670776819;                       !- Specific Heat {J/kg-K}
-
-OS:Construction,
-  {283ea425-72c7-415a-9294-522131da1642}, !- Handle
-  WallExtInsFin,                          !- Name
-  ,                                       !- Surface Rendering Name
-  {e9343ebc-7eb6-4f32-bd8a-b71c457d2598}, !- Layer 1
-  {6512bd78-5b4f-44db-bcb9-4f10f1c9abc2}, !- Layer 2
-  {549c6a37-c2b9-4fbd-95c0-01584b5b9e52}, !- Layer 3
-  {7e2f98dd-a55b-4857-a42a-a8a3f1a62206}; !- Layer 4
-
-OS:AdditionalProperties,
-  {da65b242-e7aa-4985-bb20-badb407ec301}, !- Handle
-  {a138c81d-548f-4cf1-854e-fb4d99571a7f}, !- Object Name
-  SizingInfoWallType,                     !- Feature Name 1
-  String,                                 !- Feature Data Type 1
-  WoodStud,                               !- Feature Value 1
-  SizingInfoStudWallCavityRvalue,         !- Feature Name 2
-  Double,                                 !- Feature Data Type 2
-  13;                                     !- Feature Value 2
-
-OS:AdditionalProperties,
-  {7f2d3356-874c-45ab-ba73-b91b127debab}, !- Handle
-  {2fd36545-9144-488d-974d-059e80564fe3}, !- Object Name
-  SizingInfoWallType,                     !- Feature Name 1
-  String,                                 !- Feature Data Type 1
-  WoodStud,                               !- Feature Value 1
-  SizingInfoStudWallCavityRvalue,         !- Feature Name 2
-  Double,                                 !- Feature Data Type 2
-  13;                                     !- Feature Value 2
-
-OS:AdditionalProperties,
-  {3a2ad9a0-fe0d-4eba-893c-2d0eabb357ca}, !- Handle
-  {838f4118-12aa-4c09-8efb-78083b468c96}, !- Object Name
-  SizingInfoWallType,                     !- Feature Name 1
-  String,                                 !- Feature Data Type 1
-  WoodStud,                               !- Feature Value 1
-  SizingInfoStudWallCavityRvalue,         !- Feature Name 2
-  Double,                                 !- Feature Data Type 2
-  13;                                     !- Feature Value 2
-
-OS:AdditionalProperties,
-  {873826e7-4064-4f15-abaf-89a0555c9b91}, !- Handle
-  {ff59434b-7ab0-45ac-ab22-e28bbbf8f291}, !- Object Name
-  SizingInfoWallType,                     !- Feature Name 1
-  String,                                 !- Feature Data Type 1
-  WoodStud,                               !- Feature Value 1
-  SizingInfoStudWallCavityRvalue,         !- Feature Name 2
-  Double,                                 !- Feature Data Type 2
-  13;                                     !- Feature Value 2
-
-OS:AdditionalProperties,
-  {b2337bd5-ad38-4154-a1f6-0aab40f54c80}, !- Handle
-  {57c8942e-791a-4478-911d-c002e65b0b88}, !- Object Name
-  SizingInfoWallType,                     !- Feature Name 1
-  String,                                 !- Feature Data Type 1
-  WoodStud,                               !- Feature Value 1
-  SizingInfoStudWallCavityRvalue,         !- Feature Name 2
-  Double,                                 !- Feature Data Type 2
-  13;                                     !- Feature Value 2
-
-OS:AdditionalProperties,
-  {4e59b1b7-3f31-4c56-b9c3-884d45f53c9a}, !- Handle
-  {45297424-d671-45df-8e5e-6403e709397d}, !- Object Name
-  SizingInfoWallType,                     !- Feature Name 1
-  String,                                 !- Feature Data Type 1
-  WoodStud,                               !- Feature Value 1
-  SizingInfoStudWallCavityRvalue,         !- Feature Name 2
-  Double,                                 !- Feature Data Type 2
-  13;                                     !- Feature Value 2
-
-OS:Material,
-  {b7d898cf-11c3-49c3-8c77-41eeac0791e2}, !- Handle
-  WallStudAndCavity 1,                    !- Name
-  Rough,                                  !- Roughness
-  0.0889,                                 !- Thickness {m}
-  0.393743535157484,                      !- Conductivity {W/m-K}
-  83.034082224,                           !- Density {kg/m3}
-  1211.67419087611;                       !- Specific Heat {J/kg-K}
-
-OS:Construction,
-  {431101b7-58d4-4b2e-93b3-db003abf0e95}, !- Handle
-  WallExtUninsUnfin,                      !- Name
-  ,                                       !- Surface Rendering Name
-  {e9343ebc-7eb6-4f32-bd8a-b71c457d2598}, !- Layer 1
-  {6512bd78-5b4f-44db-bcb9-4f10f1c9abc2}, !- Layer 2
-  {b7d898cf-11c3-49c3-8c77-41eeac0791e2}; !- Layer 3
-
-OS:AdditionalProperties,
-  {7bc9125f-4884-48fb-b156-1a35f9f16aae}, !- Handle
-  {2f216a7c-7114-41f9-b221-1e3d000bf20b}, !- Object Name
-  SizingInfoWallType,                     !- Feature Name 1
-  String,                                 !- Feature Data Type 1
-  WoodStud,                               !- Feature Value 1
-  SizingInfoStudWallCavityRvalue,         !- Feature Name 2
-  Integer,                                !- Feature Data Type 2
-  0;                                      !- Feature Value 2
-
-OS:AdditionalProperties,
-  {2ecfc759-8117-4b45-9067-728a67d4dda1}, !- Handle
-  {7ee6c9fe-61e0-4e1f-9b50-65e28d13dc23}, !- Object Name
-  SizingInfoWallType,                     !- Feature Name 1
-  String,                                 !- Feature Data Type 1
-  WoodStud,                               !- Feature Value 1
-  SizingInfoStudWallCavityRvalue,         !- Feature Name 2
-  Integer,                                !- Feature Data Type 2
-  0;                                      !- Feature Value 2
-
-OS:InternalMass:Definition,
-  {85031e72-01a8-4792-812d-d0ca4b6466db}, !- Handle
-  living space Partition,                 !- Name
-  {493d5614-0854-4392-8f10-360481a8d529}, !- Construction Name
-  SurfaceArea,                            !- Design Level Calculation Method
-  185.80608,                              !- Surface Area {m2}
-  ,                                       !- Surface Area per Space Floor Area {dimensionless}
-  ;                                       !- Surface Area per Person {m2/person}
-
-OS:InternalMass,
-  {e9cd5da2-26b4-4ec5-b652-d244c4cc8a9c}, !- Handle
-  living space Partition,                 !- Name
-  {85031e72-01a8-4792-812d-d0ca4b6466db}, !- Internal Mass Definition Name
-  {769654a2-518c-4a4f-9959-93841f49a8ba}, !- Space or SpaceType Name
-  1;                                      !- Multiplier
-
-OS:Material,
-  {71024630-03f3-41d1-878c-19623b0808cc}, !- Handle
-  WallStudAndCavity 2,                    !- Name
-  Rough,                                  !- Roughness
-  0.0889,                                 !- Thickness {m}
-  0.397941757589692,                      !- Conductivity {W/m-K}
-  83.034082224,                           !- Density {kg/m3}
-  1211.67419087611;                       !- Specific Heat {J/kg-K}
-
-OS:Construction,
-  {493d5614-0854-4392-8f10-360481a8d529}, !- Handle
-  WallIntFinUninsFin,                     !- Name
-  ,                                       !- Surface Rendering Name
-  {71024630-03f3-41d1-878c-19623b0808cc}, !- Layer 1
-  {7e2f98dd-a55b-4857-a42a-a8a3f1a62206}; !- Layer 2
-
-OS:AdditionalProperties,
-  {1738cb9f-fb3d-4de2-8ae2-cff3d2ece337}, !- Handle
-  {85031e72-01a8-4792-812d-d0ca4b6466db}, !- Object Name
-  SizingInfoWallType,                     !- Feature Name 1
-  String,                                 !- Feature Data Type 1
-  WoodStud,                               !- Feature Value 1
-  SizingInfoStudWallCavityRvalue,         !- Feature Name 2
-  Integer,                                !- Feature Data Type 2
-  0;                                      !- Feature Value 2
-
-OS:InternalMass:Definition,
-  {b33bf4ff-a268-4497-892d-55dfd4259914}, !- Handle
-  res furniture mass living space,        !- Name
-  {498c5fc0-9864-452c-8c1b-8c29dbb8cfe1}, !- Construction Name
-  SurfaceArea,                            !- Design Level Calculation Method
-  74.3224319999998,                       !- Surface Area {m2}
-  ,                                       !- Surface Area per Space Floor Area {dimensionless}
-  ;                                       !- Surface Area per Person {m2/person}
-
-OS:InternalMass,
-  {6d79a1f2-7399-471b-aeea-1f0c52a99931}, !- Handle
-  res furniture mass living space,        !- Name
-  {b33bf4ff-a268-4497-892d-55dfd4259914}, !- Internal Mass Definition Name
-  {769654a2-518c-4a4f-9959-93841f49a8ba}, !- Space or SpaceType Name
-  1;                                      !- Multiplier
-
-OS:Material,
-  {29a69b98-e866-49cd-82c8-a324aa6e8beb}, !- Handle
-  res furniture material living space,    !- Name
-  Rough,                                  !- Roughness
-  0.1524,                                 !- Thickness {m}
-  0.1154577,                              !- Conductivity {W/m-K}
-  640.8,                                  !- Density {kg/m3}
-  1214.23,                                !- Specific Heat {J/kg-K}
-  0.9,                                    !- Thermal Absorptance
-  0.6,                                    !- Solar Absorptance
-  0.1;                                    !- Visible Absorptance
-
-OS:Construction,
-  {498c5fc0-9864-452c-8c1b-8c29dbb8cfe1}, !- Handle
-  res furniture construction living space, !- Name
-  ,                                       !- Surface Rendering Name
-  {29a69b98-e866-49cd-82c8-a324aa6e8beb}; !- Layer 1
-
-OS:WindowMaterial:SimpleGlazingSystem,
-  {64350f13-6f84-4d8d-a801-d8c576d8746b}, !- Handle
-  WindowMaterial,                         !- Name
-  2.10086,                                !- U-Factor {W/m2-K}
-  0.3;                                    !- Solar Heat Gain Coefficient
-
-OS:Construction,
-  {e91bb36b-93f3-469f-a8e3-2c2277569748}, !- Handle
-  WindowConstruction,                     !- Name
-  ,                                       !- Surface Rendering Name
-  {64350f13-6f84-4d8d-a801-d8c576d8746b}; !- Layer 1
-
-OS:Material,
-  {0a327f80-c6b2-4d78-a570-838bf8294b84}, !- Handle
-  DoorMaterial,                           !- Name
-  Rough,                                  !- Roughness
-  0.04445,                                !- Thickness {m}
-  0.0612266553480475,                     !- Conductivity {W/m-K}
-  512.64,                                 !- Density {kg/m3}
-  1214.23;                                !- Specific Heat {J/kg-K}
-
-OS:Construction,
-  {19224081-2c5a-4685-abe1-ad4aa426de35}, !- Handle
-  Door,                                   !- Name
-  ,                                       !- Surface Rendering Name
-  {0a327f80-c6b2-4d78-a570-838bf8294b84}; !- Layer 1
-
-OS:PlantLoop,
-  {7f3eb51a-6b4b-4ca8-873e-ae921f280acb}, !- Handle
-  Domestic Hot Water Loop,                !- Name
-  ,                                       !- Fluid Type
-  0,                                      !- Glycol Concentration
-  ,                                       !- User Defined Fluid Type
-  ,                                       !- Plant Equipment Operation Heating Load
-  ,                                       !- Plant Equipment Operation Cooling Load
-  ,                                       !- Primary Plant Equipment Operation Scheme
-  {15989590-53e8-45d2-9a9b-2456156dccf9}, !- Loop Temperature Setpoint Node Name
-  ,                                       !- Maximum Loop Temperature {C}
-  ,                                       !- Minimum Loop Temperature {C}
-  0.01,                                   !- Maximum Loop Flow Rate {m3/s}
-  ,                                       !- Minimum Loop Flow Rate {m3/s}
-  0.003,                                  !- Plant Loop Volume {m3}
-  {bd281839-a1df-4e84-9ed5-e447cdc637ef}, !- Plant Side Inlet Node Name
-  {401ad6cb-ed6d-4b06-b150-29cd21b90054}, !- Plant Side Outlet Node Name
-  ,                                       !- Plant Side Branch List Name
-  {d028058b-d520-4632-946c-de60c4d4e3dd}, !- Demand Side Inlet Node Name
-  {50ed9872-e7b5-41b9-a006-12e074dd3843}, !- Demand Side Outlet Node Name
-  ,                                       !- Demand Side Branch List Name
-  ,                                       !- Demand Side Connector List Name
-  Optimal,                                !- Load Distribution Scheme
-  {d7bb2992-92e9-481d-b72e-31a4f4a55bda}, !- Availability Manager List Name
-  ,                                       !- Plant Loop Demand Calculation Scheme
-  ,                                       !- Common Pipe Simulation
-  ,                                       !- Pressure Simulation Type
-  ,                                       !- Plant Equipment Operation Heating Load Schedule
-  ,                                       !- Plant Equipment Operation Cooling Load Schedule
-  ,                                       !- Primary Plant Equipment Operation Scheme Schedule
-  ,                                       !- Component Setpoint Operation Scheme Schedule
-  {1298ca4a-7c03-4008-9ade-d0e766b1ff40}, !- Demand Mixer Name
-  {83e68370-caf3-440e-91e7-64bf5e2c44ef}, !- Demand Splitter Name
-  {17e1e45e-08a0-44e5-8348-c8aa432b4dcc}, !- Supply Mixer Name
-  {caefa67c-593b-4c1e-bc5a-aa0ef0a482a9}; !- Supply Splitter Name
-
-OS:Node,
-  {362163b2-f4db-4d65-b3e3-291ac11e20f1}, !- Handle
-  Node 3,                                 !- Name
-  {bd281839-a1df-4e84-9ed5-e447cdc637ef}, !- Inlet Port
-  {eecf3bc9-fa0a-4acb-8135-a773f0b3533a}; !- Outlet Port
-
-OS:Node,
-  {15989590-53e8-45d2-9a9b-2456156dccf9}, !- Handle
-  Node 4,                                 !- Name
-  {d0808567-765a-4e52-b54d-fee5e6c11728}, !- Inlet Port
-  {401ad6cb-ed6d-4b06-b150-29cd21b90054}; !- Outlet Port
-
-OS:Node,
-  {f153c89e-b6ef-4480-aa91-d4eba358c50d}, !- Handle
-  Node 5,                                 !- Name
-  {1c3fe96e-f456-4c54-ba80-fa674a213332}, !- Inlet Port
-  {91a0b05c-4707-4117-9384-934bc8d9c4ad}; !- Outlet Port
-
-OS:Connector:Mixer,
-  {17e1e45e-08a0-44e5-8348-c8aa432b4dcc}, !- Handle
-  Connector Mixer 1,                      !- Name
-  {4a94a553-c0d4-4cac-86b2-bbe878dcd592}, !- Outlet Branch Name
-  {fc52166e-429f-4b41-b407-1806441a7fd2}, !- Inlet Branch Name 1
-  {ec84f0e0-917e-4002-b9c8-67d9c7d0b06b}; !- Inlet Branch Name 2
-
-OS:Connector:Splitter,
-  {caefa67c-593b-4c1e-bc5a-aa0ef0a482a9}, !- Handle
-  Connector Splitter 1,                   !- Name
-  {028f2050-85dc-401a-b50c-490714f9eb84}, !- Inlet Branch Name
-  {1c3fe96e-f456-4c54-ba80-fa674a213332}, !- Outlet Branch Name 1
-  {7ca49847-3b52-401f-b4ea-d744169ea115}; !- Outlet Branch Name 2
-
-OS:Connection,
-  {bd281839-a1df-4e84-9ed5-e447cdc637ef}, !- Handle
-  {2ec6582f-ad7c-423f-94ed-482debc93c96}, !- Name
-  {7f3eb51a-6b4b-4ca8-873e-ae921f280acb}, !- Source Object
-  14,                                     !- Outlet Port
-  {362163b2-f4db-4d65-b3e3-291ac11e20f1}, !- Target Object
-  2;                                      !- Inlet Port
-
-OS:Connection,
-  {1c3fe96e-f456-4c54-ba80-fa674a213332}, !- Handle
-  {4a420086-2100-4f8f-a13f-3076a422597f}, !- Name
-  {caefa67c-593b-4c1e-bc5a-aa0ef0a482a9}, !- Source Object
-  3,                                      !- Outlet Port
-  {f153c89e-b6ef-4480-aa91-d4eba358c50d}, !- Target Object
-  2;                                      !- Inlet Port
-
-OS:Connection,
-  {401ad6cb-ed6d-4b06-b150-29cd21b90054}, !- Handle
-  {bf492d97-c561-49d1-a1a2-0ac62f365ce0}, !- Name
-  {15989590-53e8-45d2-9a9b-2456156dccf9}, !- Source Object
-  3,                                      !- Outlet Port
-  {7f3eb51a-6b4b-4ca8-873e-ae921f280acb}, !- Target Object
-  15;                                     !- Inlet Port
-
-OS:Node,
-  {0690554a-2086-421b-afab-bb08fba39253}, !- Handle
-  Node 6,                                 !- Name
-  {d028058b-d520-4632-946c-de60c4d4e3dd}, !- Inlet Port
-  {ce8b60ed-cc78-4ffb-9544-f4579636929d}; !- Outlet Port
-
-OS:Node,
-  {009c9504-65ed-41db-bf21-6dc8f8879e32}, !- Handle
-  Node 7,                                 !- Name
-  {b2b0e8fe-6da2-4f79-9379-9130496caef6}, !- Inlet Port
-  {50ed9872-e7b5-41b9-a006-12e074dd3843}; !- Outlet Port
-
-OS:Node,
-  {647d5fdb-a488-409d-b518-663b576125d0}, !- Handle
-  Node 8,                                 !- Name
-  {e334c947-5d44-4367-bb91-9de24fc847f4}, !- Inlet Port
-  {7858d0f4-c1cd-4aaa-aae6-be6d82bdf1b3}; !- Outlet Port
-
-OS:Connector:Mixer,
-  {1298ca4a-7c03-4008-9ade-d0e766b1ff40}, !- Handle
-  Connector Mixer 2,                      !- Name
-  {b2b0e8fe-6da2-4f79-9379-9130496caef6}, !- Outlet Branch Name
-  {7858d0f4-c1cd-4aaa-aae6-be6d82bdf1b3}; !- Inlet Branch Name 1
-
-OS:Connector:Splitter,
-  {83e68370-caf3-440e-91e7-64bf5e2c44ef}, !- Handle
-  Connector Splitter 2,                   !- Name
-  {ce8b60ed-cc78-4ffb-9544-f4579636929d}, !- Inlet Branch Name
-  {e334c947-5d44-4367-bb91-9de24fc847f4}; !- Outlet Branch Name 1
-
-OS:Connection,
-  {d028058b-d520-4632-946c-de60c4d4e3dd}, !- Handle
-  {82f87aaa-7982-4a2f-8111-acd0f84aa336}, !- Name
-  {7f3eb51a-6b4b-4ca8-873e-ae921f280acb}, !- Source Object
-  17,                                     !- Outlet Port
-  {0690554a-2086-421b-afab-bb08fba39253}, !- Target Object
-  2;                                      !- Inlet Port
-
-OS:Connection,
-  {ce8b60ed-cc78-4ffb-9544-f4579636929d}, !- Handle
-  {34120735-c973-43c7-a2b9-09460bba50e2}, !- Name
-  {0690554a-2086-421b-afab-bb08fba39253}, !- Source Object
-  3,                                      !- Outlet Port
-  {83e68370-caf3-440e-91e7-64bf5e2c44ef}, !- Target Object
-  2;                                      !- Inlet Port
-
-OS:Connection,
-  {e334c947-5d44-4367-bb91-9de24fc847f4}, !- Handle
-  {3974229b-43dd-4d5d-b460-509b0ba25f36}, !- Name
-  {83e68370-caf3-440e-91e7-64bf5e2c44ef}, !- Source Object
-  3,                                      !- Outlet Port
-  {647d5fdb-a488-409d-b518-663b576125d0}, !- Target Object
-  2;                                      !- Inlet Port
-
-OS:Connection,
-  {7858d0f4-c1cd-4aaa-aae6-be6d82bdf1b3}, !- Handle
-  {c1355b18-f88d-4f3a-8bfe-f70155c022fd}, !- Name
-  {647d5fdb-a488-409d-b518-663b576125d0}, !- Source Object
-  3,                                      !- Outlet Port
-  {1298ca4a-7c03-4008-9ade-d0e766b1ff40}, !- Target Object
-  3;                                      !- Inlet Port
-
-OS:Connection,
-  {b2b0e8fe-6da2-4f79-9379-9130496caef6}, !- Handle
-  {c5df770f-bd9a-422b-9279-6ac4fb9eec2d}, !- Name
-  {1298ca4a-7c03-4008-9ade-d0e766b1ff40}, !- Source Object
-  2,                                      !- Outlet Port
-  {009c9504-65ed-41db-bf21-6dc8f8879e32}, !- Target Object
-  2;                                      !- Inlet Port
-
-OS:Connection,
-  {50ed9872-e7b5-41b9-a006-12e074dd3843}, !- Handle
-  {05ec7826-5ce9-4a3b-be78-6e06fd4599b1}, !- Name
-  {009c9504-65ed-41db-bf21-6dc8f8879e32}, !- Source Object
-  3,                                      !- Outlet Port
-  {7f3eb51a-6b4b-4ca8-873e-ae921f280acb}, !- Target Object
-  18;                                     !- Inlet Port
-
-OS:Sizing:Plant,
-  {955ae7ed-ef17-42bb-a840-0b65b1245252}, !- Handle
-  {7f3eb51a-6b4b-4ca8-873e-ae921f280acb}, !- Plant or Condenser Loop Name
-  Heating,                                !- Loop Type
-  52.6666666666667,                       !- Design Loop Exit Temperature {C}
-  5.55555555555556,                       !- Loop Design Temperature Difference {deltaC}
-  NonCoincident,                          !- Sizing Option
-  1,                                      !- Zone Timesteps in Averaging Window
-  None;                                   !- Coincident Sizing Factor Mode
-
-OS:AvailabilityManagerAssignmentList,
-  {d7bb2992-92e9-481d-b72e-31a4f4a55bda}, !- Handle
-  Plant Loop 1 AvailabilityManagerAssignmentList; !- Name
-
-OS:Pipe:Adiabatic,
-  {9b22d1e5-183d-40c6-9444-f44b6f7d260c}, !- Handle
-  Pipe Adiabatic 1,                       !- Name
-  {91a0b05c-4707-4117-9384-934bc8d9c4ad}, !- Inlet Node Name
-  {0a69d611-8420-4501-9fa3-c157d542bca6}; !- Outlet Node Name
-
-OS:Pipe:Adiabatic,
-  {ba73c339-90b1-46c8-a2fd-f2aefd31177f}, !- Handle
-  Pipe Adiabatic 2,                       !- Name
-  {138d3dc3-fef4-4953-afd4-0d74b52dc234}, !- Inlet Node Name
-  {d0808567-765a-4e52-b54d-fee5e6c11728}; !- Outlet Node Name
-
-OS:Node,
-  {9422a006-9482-4397-a2fe-e5ec0bd5edf0}, !- Handle
-  Node 9,                                 !- Name
-  {0a69d611-8420-4501-9fa3-c157d542bca6}, !- Inlet Port
-  {fc52166e-429f-4b41-b407-1806441a7fd2}; !- Outlet Port
-
-OS:Connection,
-  {91a0b05c-4707-4117-9384-934bc8d9c4ad}, !- Handle
-  {2119d88a-052e-4085-800d-7f7b816963be}, !- Name
-  {f153c89e-b6ef-4480-aa91-d4eba358c50d}, !- Source Object
-  3,                                      !- Outlet Port
-  {9b22d1e5-183d-40c6-9444-f44b6f7d260c}, !- Target Object
-  2;                                      !- Inlet Port
-
-OS:Connection,
-  {0a69d611-8420-4501-9fa3-c157d542bca6}, !- Handle
-  {8dbab1bc-2b2f-4e26-bd1b-5f906b397d0e}, !- Name
-  {9b22d1e5-183d-40c6-9444-f44b6f7d260c}, !- Source Object
-  3,                                      !- Outlet Port
-  {9422a006-9482-4397-a2fe-e5ec0bd5edf0}, !- Target Object
-  2;                                      !- Inlet Port
-
-OS:Connection,
-  {fc52166e-429f-4b41-b407-1806441a7fd2}, !- Handle
-  {34350050-b21d-4da3-abd9-b4cb01ba53f1}, !- Name
-  {9422a006-9482-4397-a2fe-e5ec0bd5edf0}, !- Source Object
-  3,                                      !- Outlet Port
-  {17e1e45e-08a0-44e5-8348-c8aa432b4dcc}, !- Target Object
-  3;                                      !- Inlet Port
-
-OS:Node,
-  {276fde95-2ab3-4226-b493-4f70d550798d}, !- Handle
-  Node 10,                                !- Name
-  {4a94a553-c0d4-4cac-86b2-bbe878dcd592}, !- Inlet Port
-  {138d3dc3-fef4-4953-afd4-0d74b52dc234}; !- Outlet Port
-
-OS:Connection,
-  {4a94a553-c0d4-4cac-86b2-bbe878dcd592}, !- Handle
-  {fd4efaa1-32bc-4c15-8939-a6eec5c1e163}, !- Name
-  {17e1e45e-08a0-44e5-8348-c8aa432b4dcc}, !- Source Object
-  2,                                      !- Outlet Port
-  {276fde95-2ab3-4226-b493-4f70d550798d}, !- Target Object
-  2;                                      !- Inlet Port
-
-OS:Connection,
-  {138d3dc3-fef4-4953-afd4-0d74b52dc234}, !- Handle
-  {d592a160-76fd-4459-bc93-9f4222cec0e8}, !- Name
-  {276fde95-2ab3-4226-b493-4f70d550798d}, !- Source Object
-  3,                                      !- Outlet Port
-  {ba73c339-90b1-46c8-a2fd-f2aefd31177f}, !- Target Object
-  2;                                      !- Inlet Port
-
-OS:Connection,
-  {d0808567-765a-4e52-b54d-fee5e6c11728}, !- Handle
-  {3343ab95-459c-4a46-9e06-fda7ee3c4aeb}, !- Name
-  {ba73c339-90b1-46c8-a2fd-f2aefd31177f}, !- Source Object
-  3,                                      !- Outlet Port
-  {15989590-53e8-45d2-9a9b-2456156dccf9}, !- Target Object
-  2;                                      !- Inlet Port
-
-OS:Pump:VariableSpeed,
-  {052460b9-9d55-4c20-9a9b-cf309a0385e0}, !- Handle
-  Pump Variable Speed 1,                  !- Name
-  {eecf3bc9-fa0a-4acb-8135-a773f0b3533a}, !- Inlet Node Name
-  {bfafd6bc-982f-4821-a067-0d21063c7a3d}, !- Outlet Node Name
-  0.01,                                   !- Rated Flow Rate {m3/s}
-  1,                                      !- Rated Pump Head {Pa}
-  0,                                      !- Rated Power Consumption {W}
-  1,                                      !- Motor Efficiency
-  0,                                      !- Fraction of Motor Inefficiencies to Fluid Stream
-  0,                                      !- Coefficient 1 of the Part Load Performance Curve
-  1,                                      !- Coefficient 2 of the Part Load Performance Curve
-  0,                                      !- Coefficient 3 of the Part Load Performance Curve
-  0,                                      !- Coefficient 4 of the Part Load Performance Curve
-  ,                                       !- Minimum Flow Rate {m3/s}
-  Intermittent,                           !- Pump Control Type
-  ,                                       !- Pump Flow Rate Schedule Name
-  ,                                       !- Pump Curve Name
-  ,                                       !- Impeller Diameter {m}
-  ,                                       !- VFD Control Type
-  ,                                       !- Pump RPM Schedule Name
-  ,                                       !- Minimum Pressure Schedule {Pa}
-  ,                                       !- Maximum Pressure Schedule {Pa}
-  ,                                       !- Minimum RPM Schedule {rev/min}
-  ,                                       !- Maximum RPM Schedule {rev/min}
-  ,                                       !- Zone Name
-  0.5,                                    !- Skin Loss Radiative Fraction
-  PowerPerFlowPerPressure,                !- Design Power Sizing Method
-  348701.1,                               !- Design Electric Power per Unit Flow Rate {W/(m3/s)}
-  1.282051282,                            !- Design Shaft Power per Unit Flow Rate per Unit Head {W-s/m3-Pa}
-  0,                                      !- Design Minimum Flow Rate Fraction
-  General;                                !- End-Use Subcategory
-
-OS:Node,
-  {b008bf84-c219-4975-9ce3-ff0bc796962d}, !- Handle
-  Node 11,                                !- Name
-  {bfafd6bc-982f-4821-a067-0d21063c7a3d}, !- Inlet Port
-  {028f2050-85dc-401a-b50c-490714f9eb84}; !- Outlet Port
-
-OS:Connection,
-  {eecf3bc9-fa0a-4acb-8135-a773f0b3533a}, !- Handle
-  {90c1d0c3-85b5-4d3d-96cb-29ea84415875}, !- Name
-  {362163b2-f4db-4d65-b3e3-291ac11e20f1}, !- Source Object
-  3,                                      !- Outlet Port
-  {052460b9-9d55-4c20-9a9b-cf309a0385e0}, !- Target Object
-  2;                                      !- Inlet Port
-
-OS:Connection,
-  {bfafd6bc-982f-4821-a067-0d21063c7a3d}, !- Handle
-  {13ce9e6c-4c08-4f60-b93f-4e282c6d0c6a}, !- Name
-  {052460b9-9d55-4c20-9a9b-cf309a0385e0}, !- Source Object
-  3,                                      !- Outlet Port
-  {b008bf84-c219-4975-9ce3-ff0bc796962d}, !- Target Object
-  2;                                      !- Inlet Port
-
-OS:Connection,
-  {028f2050-85dc-401a-b50c-490714f9eb84}, !- Handle
-  {e65e1bda-d22d-478a-86d5-cbbaa854c8d2}, !- Name
-  {b008bf84-c219-4975-9ce3-ff0bc796962d}, !- Source Object
-  3,                                      !- Outlet Port
-  {caefa67c-593b-4c1e-bc5a-aa0ef0a482a9}, !- Target Object
-  2;                                      !- Inlet Port
-
-OS:Schedule:Constant,
-  {4ef4dcca-4682-40e9-862d-0d4eb28b786b}, !- Handle
-  dhw temp,                               !- Name
-  {4220f7fa-9791-4a78-8bd7-54514c653e92}, !- Schedule Type Limits Name
-  52.6666666666667;                       !- Value
-
-OS:SetpointManager:Scheduled,
-  {856634af-37cc-44ed-b97d-b75fe10b34a0}, !- Handle
-  Setpoint Manager Scheduled 1,           !- Name
-  Temperature,                            !- Control Variable
-  {4ef4dcca-4682-40e9-862d-0d4eb28b786b}, !- Schedule Name
-  {15989590-53e8-45d2-9a9b-2456156dccf9}; !- Setpoint Node or NodeList Name
-
-OS:ScheduleTypeLimits,
-  {4220f7fa-9791-4a78-8bd7-54514c653e92}, !- Handle
-  Temperature,                            !- Name
-  ,                                       !- Lower Limit Value
-  ,                                       !- Upper Limit Value
-  Continuous,                             !- Numeric Type
-  Temperature;                            !- Unit Type
-
-OS:WaterHeater:Mixed,
-  {a4fb673d-aac8-4b25-aac0-317af989d547}, !- Handle
-  res wh,                                 !- Name
-  0.143845647790854,                      !- Tank Volume {m3}
-  {c00abb9d-c996-45f4-afd4-8677f6371dc1}, !- Setpoint Temperature Schedule Name
-  2,                                      !- Deadband Temperature Difference {deltaC}
-  99,                                     !- Maximum Temperature Limit {C}
-  Cycle,                                  !- Heater Control Type
-  11722.8428068889,                       !- Heater Maximum Capacity {W}
-  0,                                      !- Heater Minimum Capacity {W}
-  ,                                       !- Heater Ignition Minimum Flow Rate {m3/s}
-  ,                                       !- Heater Ignition Delay {s}
-  NaturalGas,                             !- Heater Fuel Type
-  0.773298241318794,                      !- Heater Thermal Efficiency
-  ,                                       !- Part Load Factor Curve Name
-  0,                                      !- Off Cycle Parasitic Fuel Consumption Rate {W}
-  Electricity,                            !- Off Cycle Parasitic Fuel Type
-  0,                                      !- Off Cycle Parasitic Heat Fraction to Tank
-  0,                                      !- On Cycle Parasitic Fuel Consumption Rate {W}
-  Electricity,                            !- On Cycle Parasitic Fuel Type
-  0,                                      !- On Cycle Parasitic Heat Fraction to Tank
-  ThermalZone,                            !- Ambient Temperature Indicator
-  ,                                       !- Ambient Temperature Schedule Name
-  {00e60c7e-bd70-48b2-8d0c-692cba5b3fb5}, !- Ambient Temperature Thermal Zone Name
-  ,                                       !- Ambient Temperature Outdoor Air Node Name
-  4.15693173076374,                       !- Off Cycle Loss Coefficient to Ambient Temperature {W/K}
-  0.64,                                   !- Off Cycle Loss Fraction to Thermal Zone
-  4.15693173076374,                       !- On Cycle Loss Coefficient to Ambient Temperature {W/K}
-  1,                                      !- On Cycle Loss Fraction to Thermal Zone
-  ,                                       !- Peak Use Flow Rate {m3/s}
-  ,                                       !- Use Flow Rate Fraction Schedule Name
-  ,                                       !- Cold Water Supply Temperature Schedule Name
-  {44eebf0f-9767-41db-aa8c-7491b20c8ba4}, !- Use Side Inlet Node Name
-  {f41baa5a-c968-4b17-b107-477d51d46369}, !- Use Side Outlet Node Name
-  1,                                      !- Use Side Effectiveness
-  ,                                       !- Source Side Inlet Node Name
-  ,                                       !- Source Side Outlet Node Name
-  1,                                      !- Source Side Effectiveness
-  autosize,                               !- Use Side Design Flow Rate {m3/s}
-  autosize,                               !- Source Side Design Flow Rate {m3/s}
-  1.5,                                    !- Indirect Water Heating Recovery Time {hr}
-  IndirectHeatPrimarySetpoint,            !- Source Side Flow Control Mode
-  ,                                       !- Indirect Alternate Setpoint Temperature Schedule Name
-  res wh;                                 !- End-Use Subcategory
-
-OS:Schedule:Constant,
-  {c00abb9d-c996-45f4-afd4-8677f6371dc1}, !- Handle
-  WH Setpoint Temp,                       !- Name
-  {4220f7fa-9791-4a78-8bd7-54514c653e92}, !- Schedule Type Limits Name
-  52.6666666666667;                       !- Value
-
-OS:Node,
-  {e74e6dcf-3456-42fb-85e1-5515bdce4e1e}, !- Handle
-  Node 12,                                !- Name
-  {7ca49847-3b52-401f-b4ea-d744169ea115}, !- Inlet Port
-  {44eebf0f-9767-41db-aa8c-7491b20c8ba4}; !- Outlet Port
-
-OS:Connection,
-  {7ca49847-3b52-401f-b4ea-d744169ea115}, !- Handle
-  {a78d288a-93a9-48d9-b4d9-c7e73072a530}, !- Name
-  {caefa67c-593b-4c1e-bc5a-aa0ef0a482a9}, !- Source Object
-  4,                                      !- Outlet Port
-  {e74e6dcf-3456-42fb-85e1-5515bdce4e1e}, !- Target Object
-  2;                                      !- Inlet Port
-
-OS:Node,
-  {daff69d3-6ecd-4878-89c0-ecd025140151}, !- Handle
-  Node 13,                                !- Name
-  {f41baa5a-c968-4b17-b107-477d51d46369}, !- Inlet Port
-  {ec84f0e0-917e-4002-b9c8-67d9c7d0b06b}; !- Outlet Port
-
-OS:Connection,
-  {44eebf0f-9767-41db-aa8c-7491b20c8ba4}, !- Handle
-  {b10a6b6f-cb29-46b6-b59b-51a7d7ec5f67}, !- Name
-  {e74e6dcf-3456-42fb-85e1-5515bdce4e1e}, !- Source Object
-  3,                                      !- Outlet Port
-  {a4fb673d-aac8-4b25-aac0-317af989d547}, !- Target Object
-  31;                                     !- Inlet Port
-
-OS:Connection,
-  {f41baa5a-c968-4b17-b107-477d51d46369}, !- Handle
-  {465f883c-2cab-4fba-a9b0-e1c1c37045b1}, !- Name
-  {a4fb673d-aac8-4b25-aac0-317af989d547}, !- Source Object
-  32,                                     !- Outlet Port
-  {daff69d3-6ecd-4878-89c0-ecd025140151}, !- Target Object
-  2;                                      !- Inlet Port
-
-OS:Connection,
-  {ec84f0e0-917e-4002-b9c8-67d9c7d0b06b}, !- Handle
-  {c2953bd9-9bbd-400b-9175-34027c33d864}, !- Name
-  {daff69d3-6ecd-4878-89c0-ecd025140151}, !- Source Object
-  3,                                      !- Outlet Port
-  {17e1e45e-08a0-44e5-8348-c8aa432b4dcc}, !- Target Object
-  4;                                      !- Inlet Port
-=======
-OS:Schedule:Day,
-  {19a64e7e-2f3a-41ec-b74f-457914557a40}, !- Handle
-  Schedule Day 1,                         !- Name
-  ,                                       !- Schedule Type Limits Name
-  ,                                       !- Interpolate to Timestep
-  24,                                     !- Hour 1
-  0,                                      !- Minute 1
-  0;                                      !- Value Until Time 1
-
-OS:Schedule:Day,
-  {0407948f-3bca-4ee7-ad7d-99390e8cea5a}, !- Handle
-  Schedule Day 2,                         !- Name
-  ,                                       !- Schedule Type Limits Name
-  ,                                       !- Interpolate to Timestep
-  24,                                     !- Hour 1
-  0,                                      !- Minute 1
-  1;                                      !- Value Until Time 1
->>>>>>> fcfe5a62
