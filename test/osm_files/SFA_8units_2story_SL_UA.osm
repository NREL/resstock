--- conflicted
+++ resolved
@@ -1,31 +1,22 @@
 !- NOTE: Auto-generated from /test/osw_files/SFA_8units_2story_SL_UA.osw
 
 OS:Version,
-<<<<<<< HEAD
-  {adc7453b-8d60-4f0d-8d79-e4af4a7fd877}, !- Handle
-  3.2.0;                                  !- Version Identifier
+  {2c5ce5be-ea1c-4ca6-a682-75ebea89b75e}, !- Handle
+  3.2.1;                                  !- Version Identifier
 
 OS:SimulationControl,
-  {d5305b17-f85a-4e65-a6ee-23b8aa5d57e5}, !- Handle
-=======
-  {dc0f8cfd-47b6-45d5-abbe-86fc273bcbfa}, !- Handle
-  2.9.0;                                  !- Version Identifier
-
-OS:SimulationControl,
-  {2351cc52-44fb-4f2f-81ee-4c3d65d1cbc3}, !- Handle
->>>>>>> 78927444
+  {f94dd713-22c0-4599-b5cc-948abb3236ef}, !- Handle
   ,                                       !- Do Zone Sizing Calculation
   ,                                       !- Do System Sizing Calculation
   ,                                       !- Do Plant Sizing Calculation
   No;                                     !- Run Simulation for Sizing Periods
 
 OS:Timestep,
-<<<<<<< HEAD
-  {b027eca3-4d15-4bfb-a187-414364316a7a}, !- Handle
+  {b76547e5-38dc-4ed5-8c05-2271c23da3fc}, !- Handle
   6;                                      !- Number of Timesteps per Hour
 
 OS:ShadowCalculation,
-  {06188f7f-9c94-4207-9de7-bc1f8e47c335}, !- Handle
+  {6ae9ed5f-2cc8-4e89-b022-59c652993107}, !- Handle
   PolygonClipping,                        !- Shading Calculation Method
   ,                                       !- Shading Calculation Update Frequency Method
   20,                                     !- Shading Calculation Update Frequency
@@ -38,45 +29,21 @@
   No;                                     !- Disable Self-Shading From Shading Zone Groups to Other Zones
 
 OS:SurfaceConvectionAlgorithm:Outside,
-  {12aabf23-6c3e-4163-9eef-ff723ba58075}, !- Handle
+  {4ff27bbf-790f-4676-bfb5-b08e8da37a2b}, !- Handle
   DOE-2;                                  !- Algorithm
 
 OS:SurfaceConvectionAlgorithm:Inside,
-  {56722c9e-ea7f-463d-a927-9da2b550b595}, !- Handle
+  {d73b8ad4-d9c8-4899-ba4f-0fee0fc96f8b}, !- Handle
   TARP;                                   !- Algorithm
 
 OS:ZoneCapacitanceMultiplier:ResearchSpecial,
-  {3cba729e-461c-4eba-b9c1-b3a8d5463aa9}, !- Handle
-=======
-  {a1eee1b1-9f10-4cb9-aded-597eea989e41}, !- Handle
-  6;                                      !- Number of Timesteps per Hour
-
-OS:ShadowCalculation,
-  {c1699dec-a985-40cf-bf31-9d2868017d5c}, !- Handle
-  20,                                     !- Calculation Frequency
-  200;                                    !- Maximum Figures in Shadow Overlap Calculations
-
-OS:SurfaceConvectionAlgorithm:Outside,
-  {87f95f21-ee49-4791-8abc-d50675390285}, !- Handle
-  DOE-2;                                  !- Algorithm
-
-OS:SurfaceConvectionAlgorithm:Inside,
-  {f775006c-dd3e-43ff-bc97-86c7ab6f7f7b}, !- Handle
-  TARP;                                   !- Algorithm
-
-OS:ZoneCapacitanceMultiplier:ResearchSpecial,
-  {becd6ab2-7ac3-4514-b8bf-737e46919b08}, !- Handle
->>>>>>> 78927444
+  {689ba8fb-8c61-4d33-8fdf-b6d1fbcd70ac}, !- Handle
   ,                                       !- Temperature Capacity Multiplier
   15,                                     !- Humidity Capacity Multiplier
   ;                                       !- Carbon Dioxide Capacity Multiplier
 
 OS:RunPeriod,
-<<<<<<< HEAD
-  {f004dc50-002c-4abe-87b9-839ce8a6f6fa}, !- Handle
-=======
-  {27eb45bf-3bca-4a85-8785-663463894a37}, !- Handle
->>>>>>> 78927444
+  {66f84cb7-b2d0-4e7f-8634-66277946fb21}, !- Handle
   Run Period 1,                           !- Name
   1,                                      !- Begin Month
   1,                                      !- Begin Day of Month
@@ -90,21 +57,13 @@
   ;                                       !- Number of Times Runperiod to be Repeated
 
 OS:YearDescription,
-<<<<<<< HEAD
-  {54384310-be91-4f0d-9ffc-f6e8120153d3}, !- Handle
-=======
-  {04c1c7f0-f69f-4552-aae7-0aeaaac6ceb6}, !- Handle
->>>>>>> 78927444
+  {5693da0c-a4cf-40b0-821b-bac7a6750fb0}, !- Handle
   2007,                                   !- Calendar Year
   ,                                       !- Day of Week for Start Day
   ;                                       !- Is Leap Year
 
 OS:Building,
-<<<<<<< HEAD
-  {0b8af0d0-f485-486f-aea8-fd97acbd9352}, !- Handle
-=======
-  {594da186-9cbf-4064-8b49-889eb5ed95d0}, !- Handle
->>>>>>> 78927444
+  {59ca8d82-1358-4c69-9590-ec59c9c0da3b}, !- Handle
   Building 1,                             !- Name
   ,                                       !- Building Sector Type
   0,                                      !- North Axis {deg}
@@ -119,13 +78,8 @@
   8;                                      !- Standards Number of Living Units
 
 OS:AdditionalProperties,
-<<<<<<< HEAD
-  {6bfd5014-e2ee-4347-8726-e979ce3c9487}, !- Handle
-  {0b8af0d0-f485-486f-aea8-fd97acbd9352}, !- Object Name
-=======
-  {911da90f-6c7e-4638-b3a3-748e60f82218}, !- Handle
-  {594da186-9cbf-4064-8b49-889eb5ed95d0}, !- Object Name
->>>>>>> 78927444
+  {5706a1aa-fe07-4792-9d30-cc30628701cf}, !- Handle
+  {59ca8d82-1358-4c69-9590-ec59c9c0da3b}, !- Object Name
   num_units,                              !- Feature Name 1
   Integer,                                !- Feature Data Type 1
   8,                                      !- Feature Value 1
@@ -140,11 +94,7 @@
   2;                                      !- Feature Value 4
 
 OS:ThermalZone,
-<<<<<<< HEAD
-  {ff0eb871-0c43-4ce3-89dc-6f9cd6a21159}, !- Handle
-=======
-  {8452bb91-fd84-4e38-bf91-d6fbd1441cce}, !- Handle
->>>>>>> 78927444
+  {c8d2841a-8102-4008-bd7e-1c146a0a1f68}, !- Handle
   living zone,                            !- Name
   ,                                       !- Multiplier
   ,                                       !- Ceiling Height {m}
@@ -153,17 +103,10 @@
   ,                                       !- Zone Inside Convection Algorithm
   ,                                       !- Zone Outside Convection Algorithm
   ,                                       !- Zone Conditioning Equipment List Name
-<<<<<<< HEAD
-  {bb29dd58-e6c8-4ca3-91c9-70b2f376b497}, !- Zone Air Inlet Port List
-  {9a213c5e-fb33-4384-b5b2-c9f5c9812e86}, !- Zone Air Exhaust Port List
-  {8b065194-555e-4aff-b25d-689006254b8f}, !- Zone Air Node Name
-  {7ab03ee2-518b-4243-b7a2-bd4bf2c3226a}, !- Zone Return Air Port List
-=======
-  {8a9e184d-2fdb-455f-965d-f4e1a7ad476c}, !- Zone Air Inlet Port List
-  {7c9969ac-da90-4685-b4af-fc418292ee7a}, !- Zone Air Exhaust Port List
-  {4e5912eb-5aae-4035-af94-124c2d630cf6}, !- Zone Air Node Name
-  {fc448c45-ebe0-4412-9991-605a5e63bae4}, !- Zone Return Air Port List
->>>>>>> 78927444
+  {1bca7a58-acf4-4f48-9ccc-40984f2908b4}, !- Zone Air Inlet Port List
+  {31f939f6-e3b6-4af1-bda3-5ff63f74af22}, !- Zone Air Exhaust Port List
+  {b321a290-23a3-4b46-918c-a00c5a86a910}, !- Zone Air Node Name
+  {278391d6-af6b-4619-97d9-0b88bb3b1ea3}, !- Zone Return Air Port List
   ,                                       !- Primary Daylighting Control Name
   ,                                       !- Fraction of Zone Controlled by Primary Daylighting Control
   ,                                       !- Secondary Daylighting Control Name
@@ -174,67 +117,33 @@
   No;                                     !- Use Ideal Air Loads
 
 OS:Node,
-<<<<<<< HEAD
-  {541a4c5d-e327-41a3-86f5-d497377c81cf}, !- Handle
+  {a2a98779-ae3e-4591-98da-f84156121630}, !- Handle
   Node 1,                                 !- Name
-  {8b065194-555e-4aff-b25d-689006254b8f}, !- Inlet Port
+  {b321a290-23a3-4b46-918c-a00c5a86a910}, !- Inlet Port
   ;                                       !- Outlet Port
 
 OS:Connection,
-  {8b065194-555e-4aff-b25d-689006254b8f}, !- Handle
-  {ff0eb871-0c43-4ce3-89dc-6f9cd6a21159}, !- Source Object
+  {b321a290-23a3-4b46-918c-a00c5a86a910}, !- Handle
+  {c8d2841a-8102-4008-bd7e-1c146a0a1f68}, !- Source Object
   11,                                     !- Outlet Port
-  {541a4c5d-e327-41a3-86f5-d497377c81cf}, !- Target Object
+  {a2a98779-ae3e-4591-98da-f84156121630}, !- Target Object
   2;                                      !- Inlet Port
 
 OS:PortList,
-  {bb29dd58-e6c8-4ca3-91c9-70b2f376b497}, !- Handle
-  {ff0eb871-0c43-4ce3-89dc-6f9cd6a21159}; !- HVAC Component
+  {1bca7a58-acf4-4f48-9ccc-40984f2908b4}, !- Handle
+  {c8d2841a-8102-4008-bd7e-1c146a0a1f68}; !- HVAC Component
 
 OS:PortList,
-  {9a213c5e-fb33-4384-b5b2-c9f5c9812e86}, !- Handle
-  {ff0eb871-0c43-4ce3-89dc-6f9cd6a21159}; !- HVAC Component
+  {31f939f6-e3b6-4af1-bda3-5ff63f74af22}, !- Handle
+  {c8d2841a-8102-4008-bd7e-1c146a0a1f68}; !- HVAC Component
 
 OS:PortList,
-  {7ab03ee2-518b-4243-b7a2-bd4bf2c3226a}, !- Handle
-  {ff0eb871-0c43-4ce3-89dc-6f9cd6a21159}; !- HVAC Component
+  {278391d6-af6b-4619-97d9-0b88bb3b1ea3}, !- Handle
+  {c8d2841a-8102-4008-bd7e-1c146a0a1f68}; !- HVAC Component
 
 OS:Sizing:Zone,
-  {700df7fc-2611-4c5f-bd31-1276f8b4e0e3}, !- Handle
-  {ff0eb871-0c43-4ce3-89dc-6f9cd6a21159}, !- Zone or ZoneList Name
-=======
-  {18312799-a636-4555-b7ab-b331df676c15}, !- Handle
-  Node 1,                                 !- Name
-  {4e5912eb-5aae-4035-af94-124c2d630cf6}, !- Inlet Port
-  ;                                       !- Outlet Port
-
-OS:Connection,
-  {4e5912eb-5aae-4035-af94-124c2d630cf6}, !- Handle
-  {17be3415-b787-4f57-b99c-ae0d42b861f1}, !- Name
-  {8452bb91-fd84-4e38-bf91-d6fbd1441cce}, !- Source Object
-  11,                                     !- Outlet Port
-  {18312799-a636-4555-b7ab-b331df676c15}, !- Target Object
-  2;                                      !- Inlet Port
-
-OS:PortList,
-  {8a9e184d-2fdb-455f-965d-f4e1a7ad476c}, !- Handle
-  {b22a502f-14e2-40c4-bee0-d51fdfff9533}, !- Name
-  {8452bb91-fd84-4e38-bf91-d6fbd1441cce}; !- HVAC Component
-
-OS:PortList,
-  {7c9969ac-da90-4685-b4af-fc418292ee7a}, !- Handle
-  {ad88fe37-4234-4ca1-9f2e-c9304b556ef4}, !- Name
-  {8452bb91-fd84-4e38-bf91-d6fbd1441cce}; !- HVAC Component
-
-OS:PortList,
-  {fc448c45-ebe0-4412-9991-605a5e63bae4}, !- Handle
-  {829fee8d-6e04-40f1-8516-0cd54d553b6c}, !- Name
-  {8452bb91-fd84-4e38-bf91-d6fbd1441cce}; !- HVAC Component
-
-OS:Sizing:Zone,
-  {10a52b2d-0b9a-45c7-9f52-1779b56f26e7}, !- Handle
-  {8452bb91-fd84-4e38-bf91-d6fbd1441cce}, !- Zone or ZoneList Name
->>>>>>> 78927444
+  {ab1ab6ee-dc20-44cc-9c8f-7978ab7b771e}, !- Handle
+  {c8d2841a-8102-4008-bd7e-1c146a0a1f68}, !- Zone or ZoneList Name
   SupplyAirTemperature,                   !- Zone Cooling Design Supply Air Temperature Input Method
   14,                                     !- Zone Cooling Design Supply Air Temperature {C}
   11.11,                                  !- Zone Cooling Design Supply Air Temperature Difference {deltaC}
@@ -261,25 +170,14 @@
   autosize;                               !- Dedicated Outdoor Air High Setpoint Temperature for Design {C}
 
 OS:ZoneHVAC:EquipmentList,
-<<<<<<< HEAD
-  {1ea29ea0-d8a7-4d0a-a78e-ebadecbe9e58}, !- Handle
+  {8454b829-5747-4a38-8118-81da5a24c0cc}, !- Handle
   Zone HVAC Equipment List 1,             !- Name
-  {ff0eb871-0c43-4ce3-89dc-6f9cd6a21159}; !- Thermal Zone
+  {c8d2841a-8102-4008-bd7e-1c146a0a1f68}; !- Thermal Zone
 
 OS:Space,
-  {f6bdd152-00b5-464f-9e78-a7f13efc25c2}, !- Handle
+  {136c3b85-a8fd-4e3d-a57a-6de25fb1a0f3}, !- Handle
   living space,                           !- Name
-  {ef2edbb0-1a5d-4a59-b2c5-ca3991526253}, !- Space Type Name
-=======
-  {0b94eb08-89b3-4c34-9837-1d89ce05aad4}, !- Handle
-  Zone HVAC Equipment List 1,             !- Name
-  {8452bb91-fd84-4e38-bf91-d6fbd1441cce}; !- Thermal Zone
-
-OS:Space,
-  {9163751f-ad8c-4532-a749-12c2c679c40d}, !- Handle
-  living space,                           !- Name
-  {75fbb8d0-029d-4473-b5c8-57906a78d40a}, !- Space Type Name
->>>>>>> 78927444
+  {1ba64246-8737-44cb-af1a-34bf314a6b0c}, !- Space Type Name
   ,                                       !- Default Construction Set Name
   ,                                       !- Default Schedule Set Name
   ,                                       !- Direction of Relative North {deg}
@@ -287,31 +185,17 @@
   ,                                       !- Y Origin {m}
   ,                                       !- Z Origin {m}
   ,                                       !- Building Story Name
-<<<<<<< HEAD
-  {ff0eb871-0c43-4ce3-89dc-6f9cd6a21159}, !- Thermal Zone Name
+  {c8d2841a-8102-4008-bd7e-1c146a0a1f68}, !- Thermal Zone Name
   ,                                       !- Part of Total Floor Area
   ,                                       !- Design Specification Outdoor Air Object Name
-  {7846f4d2-f9b8-4552-a32f-f434bc5f4609}; !- Building Unit Name
-
-OS:Surface,
-  {84552062-416e-499f-93e3-006306079a3b}, !- Handle
+  {bb11bc18-9d34-4bdc-ab80-8cf7e11846d7}; !- Building Unit Name
+
+OS:Surface,
+  {810401a8-f234-45d3-89e0-23df96a82467}, !- Handle
   Surface 1,                              !- Name
   Floor,                                  !- Surface Type
   ,                                       !- Construction Name
-  {f6bdd152-00b5-464f-9e78-a7f13efc25c2}, !- Space Name
-=======
-  {8452bb91-fd84-4e38-bf91-d6fbd1441cce}, !- Thermal Zone Name
-  ,                                       !- Part of Total Floor Area
-  ,                                       !- Design Specification Outdoor Air Object Name
-  {3098939f-3c2a-4e81-97db-42fbde50d797}; !- Building Unit Name
-
-OS:Surface,
-  {704d14e5-b087-4f11-8ea9-e2ebc9cec282}, !- Handle
-  Surface 1,                              !- Name
-  Floor,                                  !- Surface Type
-  ,                                       !- Construction Name
-  {9163751f-ad8c-4532-a749-12c2c679c40d}, !- Space Name
->>>>>>> 78927444
+  {136c3b85-a8fd-4e3d-a57a-6de25fb1a0f3}, !- Space Name
   Foundation,                             !- Outside Boundary Condition
   ,                                       !- Outside Boundary Condition Object
   NoSun,                                  !- Sun Exposure
@@ -324,19 +208,11 @@
   4.572, -9.144, 0;                       !- X,Y,Z Vertex 4 {m}
 
 OS:Surface,
-<<<<<<< HEAD
-  {9f602930-1b16-4186-8593-7ac133c28d0e}, !- Handle
+  {9ab19e59-f280-438c-a912-354172212e91}, !- Handle
   Surface 2,                              !- Name
   Wall,                                   !- Surface Type
   ,                                       !- Construction Name
-  {f6bdd152-00b5-464f-9e78-a7f13efc25c2}, !- Space Name
-=======
-  {0278855f-34e0-410a-a189-162c56fc3c78}, !- Handle
-  Surface 2,                              !- Name
-  Wall,                                   !- Surface Type
-  ,                                       !- Construction Name
-  {9163751f-ad8c-4532-a749-12c2c679c40d}, !- Space Name
->>>>>>> 78927444
+  {136c3b85-a8fd-4e3d-a57a-6de25fb1a0f3}, !- Space Name
   Outdoors,                               !- Outside Boundary Condition
   ,                                       !- Outside Boundary Condition Object
   SunExposed,                             !- Sun Exposure
@@ -349,19 +225,11 @@
   0, -9.144, 2.4384;                      !- X,Y,Z Vertex 4 {m}
 
 OS:Surface,
-<<<<<<< HEAD
-  {101950a3-e205-4470-bb7a-2ec0768ca7b6}, !- Handle
+  {7a6321a3-7b3f-44f9-b7b5-d8046e6e4660}, !- Handle
   Surface 3,                              !- Name
   Wall,                                   !- Surface Type
   ,                                       !- Construction Name
-  {f6bdd152-00b5-464f-9e78-a7f13efc25c2}, !- Space Name
-=======
-  {6bcc39e9-8e4c-4811-acf0-4f98bd812676}, !- Handle
-  Surface 3,                              !- Name
-  Wall,                                   !- Surface Type
-  ,                                       !- Construction Name
-  {9163751f-ad8c-4532-a749-12c2c679c40d}, !- Space Name
->>>>>>> 78927444
+  {136c3b85-a8fd-4e3d-a57a-6de25fb1a0f3}, !- Space Name
   Outdoors,                               !- Outside Boundary Condition
   ,                                       !- Outside Boundary Condition Object
   SunExposed,                             !- Sun Exposure
@@ -374,19 +242,11 @@
   0, 0, 2.4384;                           !- X,Y,Z Vertex 4 {m}
 
 OS:Surface,
-<<<<<<< HEAD
-  {294c9623-2c19-4860-bed9-5f7ffd28975e}, !- Handle
+  {c5be2d60-114b-45cc-9676-a1487b428aff}, !- Handle
   Surface 4,                              !- Name
   Wall,                                   !- Surface Type
   ,                                       !- Construction Name
-  {f6bdd152-00b5-464f-9e78-a7f13efc25c2}, !- Space Name
-=======
-  {00d83734-20d2-414e-bd4f-cf519820fbf0}, !- Handle
-  Surface 4,                              !- Name
-  Wall,                                   !- Surface Type
-  ,                                       !- Construction Name
-  {9163751f-ad8c-4532-a749-12c2c679c40d}, !- Space Name
->>>>>>> 78927444
+  {136c3b85-a8fd-4e3d-a57a-6de25fb1a0f3}, !- Space Name
   Adiabatic,                              !- Outside Boundary Condition
   ,                                       !- Outside Boundary Condition Object
   NoSun,                                  !- Sun Exposure
@@ -399,19 +259,11 @@
   4.572, 0, 2.4384;                       !- X,Y,Z Vertex 4 {m}
 
 OS:Surface,
-<<<<<<< HEAD
-  {8dda9607-1c40-4743-8a50-f7b896f65f35}, !- Handle
+  {75bcb5df-37b3-4172-b0ad-bd956edd6f69}, !- Handle
   Surface 5,                              !- Name
   Wall,                                   !- Surface Type
   ,                                       !- Construction Name
-  {f6bdd152-00b5-464f-9e78-a7f13efc25c2}, !- Space Name
-=======
-  {e7bf8ea4-0328-4a44-b356-1956716f2863}, !- Handle
-  Surface 5,                              !- Name
-  Wall,                                   !- Surface Type
-  ,                                       !- Construction Name
-  {9163751f-ad8c-4532-a749-12c2c679c40d}, !- Space Name
->>>>>>> 78927444
+  {136c3b85-a8fd-4e3d-a57a-6de25fb1a0f3}, !- Space Name
   Outdoors,                               !- Outside Boundary Condition
   ,                                       !- Outside Boundary Condition Object
   SunExposed,                             !- Sun Exposure
@@ -424,23 +276,13 @@
   4.572, -9.144, 2.4384;                  !- X,Y,Z Vertex 4 {m}
 
 OS:Surface,
-<<<<<<< HEAD
-  {14834fe1-09f2-47b9-855c-dad58a711d33}, !- Handle
+  {0ca2c9a0-abb0-4dec-91dc-a8296bec823c}, !- Handle
   Surface 6,                              !- Name
   RoofCeiling,                            !- Surface Type
   ,                                       !- Construction Name
-  {f6bdd152-00b5-464f-9e78-a7f13efc25c2}, !- Space Name
+  {136c3b85-a8fd-4e3d-a57a-6de25fb1a0f3}, !- Space Name
   Surface,                                !- Outside Boundary Condition
-  {c2c6b253-e083-45e6-a355-c5d095a6a679}, !- Outside Boundary Condition Object
-=======
-  {320f8904-0a30-4bd1-927d-55009dd45ee6}, !- Handle
-  Surface 6,                              !- Name
-  RoofCeiling,                            !- Surface Type
-  ,                                       !- Construction Name
-  {9163751f-ad8c-4532-a749-12c2c679c40d}, !- Space Name
-  Surface,                                !- Outside Boundary Condition
-  {bc4c213a-5874-4f99-94ec-ab5388af4489}, !- Outside Boundary Condition Object
->>>>>>> 78927444
+  {2432e6e5-5055-41ac-bcd2-fd608338fce0}, !- Outside Boundary Condition Object
   NoSun,                                  !- Sun Exposure
   NoWind,                                 !- Wind Exposure
   ,                                       !- View Factor to Ground
@@ -451,11 +293,7 @@
   0, -9.144, 2.4384;                      !- X,Y,Z Vertex 4 {m}
 
 OS:SpaceType,
-<<<<<<< HEAD
-  {ef2edbb0-1a5d-4a59-b2c5-ca3991526253}, !- Handle
-=======
-  {75fbb8d0-029d-4473-b5c8-57906a78d40a}, !- Handle
->>>>>>> 78927444
+  {1ba64246-8737-44cb-af1a-34bf314a6b0c}, !- Handle
   Space Type 1,                           !- Name
   ,                                       !- Default Construction Set Name
   ,                                       !- Default Schedule Set Name
@@ -466,15 +304,9 @@
   living;                                 !- Standards Space Type
 
 OS:Space,
-<<<<<<< HEAD
-  {65d62417-21c0-44c4-98dd-efd6fd6ccc95}, !- Handle
+  {5f30488c-0c0a-41bf-98e2-e0757a4cc47f}, !- Handle
   living space|story 2,                   !- Name
-  {ef2edbb0-1a5d-4a59-b2c5-ca3991526253}, !- Space Type Name
-=======
-  {7e9726be-13df-4336-b44a-8713627a271e}, !- Handle
-  living space|story 2,                   !- Name
-  {75fbb8d0-029d-4473-b5c8-57906a78d40a}, !- Space Type Name
->>>>>>> 78927444
+  {1ba64246-8737-44cb-af1a-34bf314a6b0c}, !- Space Type Name
   ,                                       !- Default Construction Set Name
   ,                                       !- Default Schedule Set Name
   -0,                                     !- Direction of Relative North {deg}
@@ -482,39 +314,21 @@
   0,                                      !- Y Origin {m}
   2.4384,                                 !- Z Origin {m}
   ,                                       !- Building Story Name
-<<<<<<< HEAD
-  {ff0eb871-0c43-4ce3-89dc-6f9cd6a21159}, !- Thermal Zone Name
+  {c8d2841a-8102-4008-bd7e-1c146a0a1f68}, !- Thermal Zone Name
   ,                                       !- Part of Total Floor Area
   ,                                       !- Design Specification Outdoor Air Object Name
-  {7846f4d2-f9b8-4552-a32f-f434bc5f4609}; !- Building Unit Name
-
-OS:Surface,
-  {aea45055-c87f-40e8-8cd9-a82da3295d25}, !- Handle
-=======
-  {8452bb91-fd84-4e38-bf91-d6fbd1441cce}, !- Thermal Zone Name
-  ,                                       !- Part of Total Floor Area
-  ,                                       !- Design Specification Outdoor Air Object Name
-  {3098939f-3c2a-4e81-97db-42fbde50d797}; !- Building Unit Name
-
-OS:Surface,
-  {bc4c213a-5874-4f99-94ec-ab5388af4489}, !- Handle
->>>>>>> 78927444
+  {bb11bc18-9d34-4bdc-ab80-8cf7e11846d7}; !- Building Unit Name
+
+OS:Surface,
+  {a5f55b0f-f9f4-4015-813e-6860615b30e3}, !- Handle
   Surface 7,                              !- Name
   Wall,                                   !- Surface Type
   ,                                       !- Construction Name
-<<<<<<< HEAD
-  {65d62417-21c0-44c4-98dd-efd6fd6ccc95}, !- Space Name
-  Outdoors,                               !- Outside Boundary Condition
-  ,                                       !- Outside Boundary Condition Object
-  SunExposed,                             !- Sun Exposure
-  WindExposed,                            !- Wind Exposure
-=======
-  {7e9726be-13df-4336-b44a-8713627a271e}, !- Space Name
-  Surface,                                !- Outside Boundary Condition
-  {320f8904-0a30-4bd1-927d-55009dd45ee6}, !- Outside Boundary Condition Object
-  NoSun,                                  !- Sun Exposure
-  NoWind,                                 !- Wind Exposure
->>>>>>> 78927444
+  {5f30488c-0c0a-41bf-98e2-e0757a4cc47f}, !- Space Name
+  Outdoors,                               !- Outside Boundary Condition
+  ,                                       !- Outside Boundary Condition Object
+  SunExposed,                             !- Sun Exposure
+  WindExposed,                            !- Wind Exposure
   ,                                       !- View Factor to Ground
   ,                                       !- Number of Vertices
   4.572, 0, 2.4384,                       !- X,Y,Z Vertex 1 {m}
@@ -523,12 +337,11 @@
   0, 0, 2.4384;                           !- X,Y,Z Vertex 4 {m}
 
 OS:Surface,
-<<<<<<< HEAD
-  {9feb93e6-7fc5-4c6d-a1da-b799df1a6656}, !- Handle
+  {91fb9bfd-0795-4484-97e2-583dac9636b4}, !- Handle
   Surface 8,                              !- Name
   Wall,                                   !- Surface Type
   ,                                       !- Construction Name
-  {65d62417-21c0-44c4-98dd-efd6fd6ccc95}, !- Space Name
+  {5f30488c-0c0a-41bf-98e2-e0757a4cc47f}, !- Space Name
   Adiabatic,                              !- Outside Boundary Condition
   ,                                       !- Outside Boundary Condition Object
   NoSun,                                  !- Sun Exposure
@@ -541,19 +354,28 @@
   4.572, 0, 2.4384;                       !- X,Y,Z Vertex 4 {m}
 
 OS:Surface,
-  {cc9c8571-3019-46cd-bc4e-52400fe89a6c}, !- Handle
+  {2432e6e5-5055-41ac-bcd2-fd608338fce0}, !- Handle
   Surface 9,                              !- Name
-  RoofCeiling,                            !- Surface Type
-  ,                                       !- Construction Name
-  {65d62417-21c0-44c4-98dd-efd6fd6ccc95}, !- Space Name
+  Floor,                                  !- Surface Type
+  ,                                       !- Construction Name
+  {5f30488c-0c0a-41bf-98e2-e0757a4cc47f}, !- Space Name
   Surface,                                !- Outside Boundary Condition
-  {4536c718-8ad8-4cfc-94a0-4b8320867f13}, !- Outside Boundary Condition Object
-=======
-  {96d20fc7-f54c-4379-9cd2-32f78b02b33c}, !- Handle
-  Surface 8,                              !- Name
-  Wall,                                   !- Surface Type
-  ,                                       !- Construction Name
-  {7e9726be-13df-4336-b44a-8713627a271e}, !- Space Name
+  {0ca2c9a0-abb0-4dec-91dc-a8296bec823c}, !- Outside Boundary Condition Object
+  NoSun,                                  !- Sun Exposure
+  NoWind,                                 !- Wind Exposure
+  ,                                       !- View Factor to Ground
+  ,                                       !- Number of Vertices
+  0, -9.144, 0,                           !- X,Y,Z Vertex 1 {m}
+  0, 0, 0,                                !- X,Y,Z Vertex 2 {m}
+  4.572, 0, 0,                            !- X,Y,Z Vertex 3 {m}
+  4.572, -9.144, 0;                       !- X,Y,Z Vertex 4 {m}
+
+OS:Surface,
+  {a7c24cec-371e-4e9d-aba7-f80d39a6c4d0}, !- Handle
+  Surface 10,                             !- Name
+  Wall,                                   !- Surface Type
+  ,                                       !- Construction Name
+  {5f30488c-0c0a-41bf-98e2-e0757a4cc47f}, !- Space Name
   Outdoors,                               !- Outside Boundary Condition
   ,                                       !- Outside Boundary Condition Object
   SunExposed,                             !- Sun Exposure
@@ -566,14 +388,30 @@
   0, -9.144, 2.4384;                      !- X,Y,Z Vertex 4 {m}
 
 OS:Surface,
-  {ac71bd48-e724-4063-8226-225176055d91}, !- Handle
-  Surface 9,                              !- Name
+  {8a587b2a-2064-4474-825e-86e4471a463b}, !- Handle
+  Surface 11,                             !- Name
+  Wall,                                   !- Surface Type
+  ,                                       !- Construction Name
+  {5f30488c-0c0a-41bf-98e2-e0757a4cc47f}, !- Space Name
+  Outdoors,                               !- Outside Boundary Condition
+  ,                                       !- Outside Boundary Condition Object
+  SunExposed,                             !- Sun Exposure
+  WindExposed,                            !- Wind Exposure
+  ,                                       !- View Factor to Ground
+  ,                                       !- Number of Vertices
+  0, -9.144, 2.4384,                      !- X,Y,Z Vertex 1 {m}
+  0, -9.144, 0,                           !- X,Y,Z Vertex 2 {m}
+  4.572, -9.144, 0,                       !- X,Y,Z Vertex 3 {m}
+  4.572, -9.144, 2.4384;                  !- X,Y,Z Vertex 4 {m}
+
+OS:Surface,
+  {4677e7f1-8c45-45f2-a063-bcf9ff444b42}, !- Handle
+  Surface 12,                             !- Name
   RoofCeiling,                            !- Surface Type
   ,                                       !- Construction Name
-  {7e9726be-13df-4336-b44a-8713627a271e}, !- Space Name
+  {5f30488c-0c0a-41bf-98e2-e0757a4cc47f}, !- Space Name
   Surface,                                !- Outside Boundary Condition
-  {8779585f-3962-4a1b-aaaf-190836b60a38}, !- Outside Boundary Condition Object
->>>>>>> 78927444
+  {224f8021-8051-431d-817c-bfa5a49c3004}, !- Outside Boundary Condition Object
   NoSun,                                  !- Sun Exposure
   NoWind,                                 !- Wind Exposure
   ,                                       !- View Factor to Ground
@@ -584,103 +422,13 @@
   0, -9.144, 2.4384;                      !- X,Y,Z Vertex 4 {m}
 
 OS:Surface,
-<<<<<<< HEAD
-  {c2c6b253-e083-45e6-a355-c5d095a6a679}, !- Handle
-=======
-  {29525551-a049-42b8-93ed-a32c2ea26a13}, !- Handle
->>>>>>> 78927444
-  Surface 10,                             !- Name
-  Floor,                                  !- Surface Type
-  ,                                       !- Construction Name
-<<<<<<< HEAD
-  {65d62417-21c0-44c4-98dd-efd6fd6ccc95}, !- Space Name
-  Surface,                                !- Outside Boundary Condition
-  {14834fe1-09f2-47b9-855c-dad58a711d33}, !- Outside Boundary Condition Object
-  NoSun,                                  !- Sun Exposure
-  NoWind,                                 !- Wind Exposure
-=======
-  {7e9726be-13df-4336-b44a-8713627a271e}, !- Space Name
-  Outdoors,                               !- Outside Boundary Condition
-  ,                                       !- Outside Boundary Condition Object
-  SunExposed,                             !- Sun Exposure
-  WindExposed,                            !- Wind Exposure
->>>>>>> 78927444
-  ,                                       !- View Factor to Ground
-  ,                                       !- Number of Vertices
-  0, -9.144, 0,                           !- X,Y,Z Vertex 1 {m}
-  0, 0, 0,                                !- X,Y,Z Vertex 2 {m}
-  4.572, 0, 0,                            !- X,Y,Z Vertex 3 {m}
-  4.572, -9.144, 0;                       !- X,Y,Z Vertex 4 {m}
-
-OS:Surface,
-<<<<<<< HEAD
-  {0eeb84c2-a4ea-41ae-ad46-5d874d5b3841}, !- Handle
-  Surface 11,                             !- Name
-  Wall,                                   !- Surface Type
-  ,                                       !- Construction Name
-  {65d62417-21c0-44c4-98dd-efd6fd6ccc95}, !- Space Name
-=======
-  {36ff1322-5aea-4d15-88a4-c7a427b7773f}, !- Handle
-  Surface 11,                             !- Name
-  Wall,                                   !- Surface Type
-  ,                                       !- Construction Name
-  {7e9726be-13df-4336-b44a-8713627a271e}, !- Space Name
->>>>>>> 78927444
-  Outdoors,                               !- Outside Boundary Condition
-  ,                                       !- Outside Boundary Condition Object
-  SunExposed,                             !- Sun Exposure
-  WindExposed,                            !- Wind Exposure
-  ,                                       !- View Factor to Ground
-  ,                                       !- Number of Vertices
-  0, -9.144, 2.4384,                      !- X,Y,Z Vertex 1 {m}
-  0, -9.144, 0,                           !- X,Y,Z Vertex 2 {m}
-  4.572, -9.144, 0,                       !- X,Y,Z Vertex 3 {m}
-  4.572, -9.144, 2.4384;                  !- X,Y,Z Vertex 4 {m}
-
-OS:Surface,
-<<<<<<< HEAD
-  {93b8995e-fe53-4667-98b1-c9ca7a67fa66}, !- Handle
-  Surface 12,                             !- Name
-  Wall,                                   !- Surface Type
-  ,                                       !- Construction Name
-  {65d62417-21c0-44c4-98dd-efd6fd6ccc95}, !- Space Name
-  Outdoors,                               !- Outside Boundary Condition
-=======
-  {1d092d79-8726-425e-b5c8-a6e7e5be6605}, !- Handle
-  Surface 12,                             !- Name
-  Wall,                                   !- Surface Type
-  ,                                       !- Construction Name
-  {7e9726be-13df-4336-b44a-8713627a271e}, !- Space Name
-  Adiabatic,                              !- Outside Boundary Condition
->>>>>>> 78927444
-  ,                                       !- Outside Boundary Condition Object
-  NoSun,                                  !- Sun Exposure
-  NoWind,                                 !- Wind Exposure
-  ,                                       !- View Factor to Ground
-  ,                                       !- Number of Vertices
-  4.572, -9.144, 2.4384,                  !- X,Y,Z Vertex 1 {m}
-  4.572, -9.144, 0,                       !- X,Y,Z Vertex 2 {m}
-  4.572, 0, 0,                            !- X,Y,Z Vertex 3 {m}
-  4.572, 0, 2.4384;                       !- X,Y,Z Vertex 4 {m}
-
-OS:Surface,
-<<<<<<< HEAD
-  {4536c718-8ad8-4cfc-94a0-4b8320867f13}, !- Handle
+  {224f8021-8051-431d-817c-bfa5a49c3004}, !- Handle
   Surface 13,                             !- Name
   Floor,                                  !- Surface Type
   ,                                       !- Construction Name
-  {839c0684-3c90-4244-a52f-e0de3150b626}, !- Space Name
+  {11633468-f16e-4690-a91e-15bbae1da2f4}, !- Space Name
   Surface,                                !- Outside Boundary Condition
-  {cc9c8571-3019-46cd-bc4e-52400fe89a6c}, !- Outside Boundary Condition Object
-=======
-  {8779585f-3962-4a1b-aaaf-190836b60a38}, !- Handle
-  Surface 13,                             !- Name
-  Floor,                                  !- Surface Type
-  ,                                       !- Construction Name
-  {0357325f-e838-436e-8ad2-a9a36d618940}, !- Space Name
-  Surface,                                !- Outside Boundary Condition
-  {ac71bd48-e724-4063-8226-225176055d91}, !- Outside Boundary Condition Object
->>>>>>> 78927444
+  {4677e7f1-8c45-45f2-a063-bcf9ff444b42}, !- Outside Boundary Condition Object
   NoSun,                                  !- Sun Exposure
   NoWind,                                 !- Wind Exposure
   ,                                       !- View Factor to Ground
@@ -691,19 +439,11 @@
   4.572, -9.144, 4.8768;                  !- X,Y,Z Vertex 4 {m}
 
 OS:Surface,
-<<<<<<< HEAD
-  {88b7eb1c-aea5-4cc3-a102-14fa268dce15}, !- Handle
+  {1ee3001e-a6ba-480c-8f6d-a8095f9dfbb7}, !- Handle
   Surface 14,                             !- Name
   RoofCeiling,                            !- Surface Type
   ,                                       !- Construction Name
-  {839c0684-3c90-4244-a52f-e0de3150b626}, !- Space Name
-=======
-  {0306f3e1-c500-4415-a87e-69354edc49a7}, !- Handle
-  Surface 14,                             !- Name
-  RoofCeiling,                            !- Surface Type
-  ,                                       !- Construction Name
-  {0357325f-e838-436e-8ad2-a9a36d618940}, !- Space Name
->>>>>>> 78927444
+  {11633468-f16e-4690-a91e-15bbae1da2f4}, !- Space Name
   Outdoors,                               !- Outside Boundary Condition
   ,                                       !- Outside Boundary Condition Object
   SunExposed,                             !- Sun Exposure
@@ -716,19 +456,11 @@
   0, 0, 4.8768;                           !- X,Y,Z Vertex 4 {m}
 
 OS:Surface,
-<<<<<<< HEAD
-  {9846cf31-ae3e-4321-932b-85186a481a0e}, !- Handle
+  {af3da374-fc84-4505-9bd8-7ea109ca8222}, !- Handle
   Surface 15,                             !- Name
   RoofCeiling,                            !- Surface Type
   ,                                       !- Construction Name
-  {839c0684-3c90-4244-a52f-e0de3150b626}, !- Space Name
-=======
-  {8060a584-0128-431e-9427-915c0b9046d8}, !- Handle
-  Surface 15,                             !- Name
-  RoofCeiling,                            !- Surface Type
-  ,                                       !- Construction Name
-  {0357325f-e838-436e-8ad2-a9a36d618940}, !- Space Name
->>>>>>> 78927444
+  {11633468-f16e-4690-a91e-15bbae1da2f4}, !- Space Name
   Outdoors,                               !- Outside Boundary Condition
   ,                                       !- Outside Boundary Condition Object
   SunExposed,                             !- Sun Exposure
@@ -741,19 +473,11 @@
   4.572, -9.144, 4.8768;                  !- X,Y,Z Vertex 4 {m}
 
 OS:Surface,
-<<<<<<< HEAD
-  {26770875-5b5d-46a5-9d8f-19114fe40e84}, !- Handle
+  {36a33ac4-39ed-4fff-b26c-578fbf0ccc2f}, !- Handle
   Surface 16,                             !- Name
   Wall,                                   !- Surface Type
   ,                                       !- Construction Name
-  {839c0684-3c90-4244-a52f-e0de3150b626}, !- Space Name
-=======
-  {8e7ba404-61f4-47ac-93ec-bb7cbd6b66ee}, !- Handle
-  Surface 16,                             !- Name
-  Wall,                                   !- Surface Type
-  ,                                       !- Construction Name
-  {0357325f-e838-436e-8ad2-a9a36d618940}, !- Space Name
->>>>>>> 78927444
+  {11633468-f16e-4690-a91e-15bbae1da2f4}, !- Space Name
   Outdoors,                               !- Outside Boundary Condition
   ,                                       !- Outside Boundary Condition Object
   SunExposed,                             !- Sun Exposure
@@ -765,19 +489,11 @@
   0, -9.144, 4.8768;                      !- X,Y,Z Vertex 3 {m}
 
 OS:Surface,
-<<<<<<< HEAD
-  {ca5b0d3c-d05a-49e9-97af-6bf7e96d0c1d}, !- Handle
+  {2dcd9b3c-647f-4f83-947c-3f9ec3fe5043}, !- Handle
   Surface 17,                             !- Name
   Wall,                                   !- Surface Type
   ,                                       !- Construction Name
-  {839c0684-3c90-4244-a52f-e0de3150b626}, !- Space Name
-=======
-  {650a994f-289e-4745-8b13-093ed7ce7e48}, !- Handle
-  Surface 17,                             !- Name
-  Wall,                                   !- Surface Type
-  ,                                       !- Construction Name
-  {0357325f-e838-436e-8ad2-a9a36d618940}, !- Space Name
->>>>>>> 78927444
+  {11633468-f16e-4690-a91e-15bbae1da2f4}, !- Space Name
   Adiabatic,                              !- Outside Boundary Condition
   ,                                       !- Outside Boundary Condition Object
   NoSun,                                  !- Sun Exposure
@@ -789,15 +505,9 @@
   4.572, 0, 4.8768;                       !- X,Y,Z Vertex 3 {m}
 
 OS:Space,
-<<<<<<< HEAD
-  {839c0684-3c90-4244-a52f-e0de3150b626}, !- Handle
+  {11633468-f16e-4690-a91e-15bbae1da2f4}, !- Handle
   unfinished attic space,                 !- Name
-  {f0602b5e-86ad-4600-a8b1-15c05c035c77}, !- Space Type Name
-=======
-  {0357325f-e838-436e-8ad2-a9a36d618940}, !- Handle
-  unfinished attic space,                 !- Name
-  {35e27971-f671-465b-83c1-9362c3fad05b}, !- Space Type Name
->>>>>>> 78927444
+  {75a71a4a-81e6-4c2a-97a8-2dccb7712741}, !- Space Type Name
   ,                                       !- Default Construction Set Name
   ,                                       !- Default Schedule Set Name
   ,                                       !- Direction of Relative North {deg}
@@ -805,17 +515,10 @@
   ,                                       !- Y Origin {m}
   ,                                       !- Z Origin {m}
   ,                                       !- Building Story Name
-<<<<<<< HEAD
-  {6e157986-b5e7-46d8-86ad-32fa185302bb}; !- Thermal Zone Name
+  {75673e7d-752d-497e-8313-8bf56aa9bc6f}; !- Thermal Zone Name
 
 OS:ThermalZone,
-  {6e157986-b5e7-46d8-86ad-32fa185302bb}, !- Handle
-=======
-  {8188441b-cd35-4461-b616-1340948e54bb}; !- Thermal Zone Name
-
-OS:ThermalZone,
-  {8188441b-cd35-4461-b616-1340948e54bb}, !- Handle
->>>>>>> 78927444
+  {75673e7d-752d-497e-8313-8bf56aa9bc6f}, !- Handle
   unfinished attic zone,                  !- Name
   ,                                       !- Multiplier
   ,                                       !- Ceiling Height {m}
@@ -824,17 +527,10 @@
   ,                                       !- Zone Inside Convection Algorithm
   ,                                       !- Zone Outside Convection Algorithm
   ,                                       !- Zone Conditioning Equipment List Name
-<<<<<<< HEAD
-  {9e95244c-4cfa-42d8-9934-a30cfab7f44c}, !- Zone Air Inlet Port List
-  {a76c2ce4-8565-4acf-b40b-231bb26cc5af}, !- Zone Air Exhaust Port List
-  {0a6ee0f1-898e-47ca-8039-1f5d2b2c046e}, !- Zone Air Node Name
-  {b6fbe4bc-d7c7-4eef-ac31-cfd555d0077e}, !- Zone Return Air Port List
-=======
-  {289646c2-c9ff-443a-8785-56234130cc21}, !- Zone Air Inlet Port List
-  {78c4cef2-fd4e-4dbe-9c79-be90c2989f94}, !- Zone Air Exhaust Port List
-  {4f4c3e12-378a-455c-9ed0-f2a2b50d4bec}, !- Zone Air Node Name
-  {d549ca72-ea17-423f-bb26-0e54560c36b3}, !- Zone Return Air Port List
->>>>>>> 78927444
+  {be978ea1-d9de-446b-a080-527cbffa493e}, !- Zone Air Inlet Port List
+  {fd99ebf2-dd1f-4966-9c94-c2bd061018ba}, !- Zone Air Exhaust Port List
+  {7e8b22dd-08ef-4a74-bb0c-18adc3520691}, !- Zone Air Node Name
+  {8b139083-ac28-4b08-be96-74bb084d70df}, !- Zone Return Air Port List
   ,                                       !- Primary Daylighting Control Name
   ,                                       !- Fraction of Zone Controlled by Primary Daylighting Control
   ,                                       !- Secondary Daylighting Control Name
@@ -845,67 +541,33 @@
   No;                                     !- Use Ideal Air Loads
 
 OS:Node,
-<<<<<<< HEAD
-  {230b3162-5bf9-4763-814d-153bfada8089}, !- Handle
+  {830facb4-d269-4643-9b75-8dd93e250bc2}, !- Handle
   Node 2,                                 !- Name
-  {0a6ee0f1-898e-47ca-8039-1f5d2b2c046e}, !- Inlet Port
+  {7e8b22dd-08ef-4a74-bb0c-18adc3520691}, !- Inlet Port
   ;                                       !- Outlet Port
 
 OS:Connection,
-  {0a6ee0f1-898e-47ca-8039-1f5d2b2c046e}, !- Handle
-  {6e157986-b5e7-46d8-86ad-32fa185302bb}, !- Source Object
+  {7e8b22dd-08ef-4a74-bb0c-18adc3520691}, !- Handle
+  {75673e7d-752d-497e-8313-8bf56aa9bc6f}, !- Source Object
   11,                                     !- Outlet Port
-  {230b3162-5bf9-4763-814d-153bfada8089}, !- Target Object
+  {830facb4-d269-4643-9b75-8dd93e250bc2}, !- Target Object
   2;                                      !- Inlet Port
 
 OS:PortList,
-  {9e95244c-4cfa-42d8-9934-a30cfab7f44c}, !- Handle
-  {6e157986-b5e7-46d8-86ad-32fa185302bb}; !- HVAC Component
+  {be978ea1-d9de-446b-a080-527cbffa493e}, !- Handle
+  {75673e7d-752d-497e-8313-8bf56aa9bc6f}; !- HVAC Component
 
 OS:PortList,
-  {a76c2ce4-8565-4acf-b40b-231bb26cc5af}, !- Handle
-  {6e157986-b5e7-46d8-86ad-32fa185302bb}; !- HVAC Component
+  {fd99ebf2-dd1f-4966-9c94-c2bd061018ba}, !- Handle
+  {75673e7d-752d-497e-8313-8bf56aa9bc6f}; !- HVAC Component
 
 OS:PortList,
-  {b6fbe4bc-d7c7-4eef-ac31-cfd555d0077e}, !- Handle
-  {6e157986-b5e7-46d8-86ad-32fa185302bb}; !- HVAC Component
+  {8b139083-ac28-4b08-be96-74bb084d70df}, !- Handle
+  {75673e7d-752d-497e-8313-8bf56aa9bc6f}; !- HVAC Component
 
 OS:Sizing:Zone,
-  {95a754b1-f026-40da-b6cc-dbb21e306d67}, !- Handle
-  {6e157986-b5e7-46d8-86ad-32fa185302bb}, !- Zone or ZoneList Name
-=======
-  {34abfbad-e42e-4d45-b78f-919c8e05fcd0}, !- Handle
-  Node 2,                                 !- Name
-  {4f4c3e12-378a-455c-9ed0-f2a2b50d4bec}, !- Inlet Port
-  ;                                       !- Outlet Port
-
-OS:Connection,
-  {4f4c3e12-378a-455c-9ed0-f2a2b50d4bec}, !- Handle
-  {e798c8d0-fd9a-450f-a147-0f0f4e3dd31a}, !- Name
-  {8188441b-cd35-4461-b616-1340948e54bb}, !- Source Object
-  11,                                     !- Outlet Port
-  {34abfbad-e42e-4d45-b78f-919c8e05fcd0}, !- Target Object
-  2;                                      !- Inlet Port
-
-OS:PortList,
-  {289646c2-c9ff-443a-8785-56234130cc21}, !- Handle
-  {7191044e-3789-4445-8c67-8d8c2e4a95b3}, !- Name
-  {8188441b-cd35-4461-b616-1340948e54bb}; !- HVAC Component
-
-OS:PortList,
-  {78c4cef2-fd4e-4dbe-9c79-be90c2989f94}, !- Handle
-  {9dc70e11-5a41-4ad2-be4b-0c2ba3ddda5e}, !- Name
-  {8188441b-cd35-4461-b616-1340948e54bb}; !- HVAC Component
-
-OS:PortList,
-  {d549ca72-ea17-423f-bb26-0e54560c36b3}, !- Handle
-  {0a135939-bf62-4804-b15f-c0a58ce3acc1}, !- Name
-  {8188441b-cd35-4461-b616-1340948e54bb}; !- HVAC Component
-
-OS:Sizing:Zone,
-  {b63b6906-e012-4418-83a1-9515eff5048f}, !- Handle
-  {8188441b-cd35-4461-b616-1340948e54bb}, !- Zone or ZoneList Name
->>>>>>> 78927444
+  {45ed7665-fd41-42b3-8157-056af8421c10}, !- Handle
+  {75673e7d-752d-497e-8313-8bf56aa9bc6f}, !- Zone or ZoneList Name
   SupplyAirTemperature,                   !- Zone Cooling Design Supply Air Temperature Input Method
   14,                                     !- Zone Cooling Design Supply Air Temperature {C}
   11.11,                                  !- Zone Cooling Design Supply Air Temperature Difference {deltaC}
@@ -932,21 +594,12 @@
   autosize;                               !- Dedicated Outdoor Air High Setpoint Temperature for Design {C}
 
 OS:ZoneHVAC:EquipmentList,
-<<<<<<< HEAD
-  {274581f4-461e-49eb-9df5-4b84bb99422f}, !- Handle
+  {68c34b15-b2fb-45ad-a835-e8e75de87c91}, !- Handle
   Zone HVAC Equipment List 2,             !- Name
-  {6e157986-b5e7-46d8-86ad-32fa185302bb}; !- Thermal Zone
+  {75673e7d-752d-497e-8313-8bf56aa9bc6f}; !- Thermal Zone
 
 OS:SpaceType,
-  {f0602b5e-86ad-4600-a8b1-15c05c035c77}, !- Handle
-=======
-  {673161e1-1a55-40a4-bb3a-e7fcb8877805}, !- Handle
-  Zone HVAC Equipment List 2,             !- Name
-  {8188441b-cd35-4461-b616-1340948e54bb}; !- Thermal Zone
-
-OS:SpaceType,
-  {35e27971-f671-465b-83c1-9362c3fad05b}, !- Handle
->>>>>>> 78927444
+  {75a71a4a-81e6-4c2a-97a8-2dccb7712741}, !- Handle
   Space Type 2,                           !- Name
   ,                                       !- Default Construction Set Name
   ,                                       !- Default Schedule Set Name
@@ -957,23 +610,14 @@
   unfinished attic;                       !- Standards Space Type
 
 OS:BuildingUnit,
-<<<<<<< HEAD
-  {7846f4d2-f9b8-4552-a32f-f434bc5f4609}, !- Handle
-=======
-  {3098939f-3c2a-4e81-97db-42fbde50d797}, !- Handle
->>>>>>> 78927444
+  {bb11bc18-9d34-4bdc-ab80-8cf7e11846d7}, !- Handle
   unit 1,                                 !- Name
   ,                                       !- Rendering Color
   Residential;                            !- Building Unit Type
 
 OS:AdditionalProperties,
-<<<<<<< HEAD
-  {99e9743e-fdd9-4e5e-b884-a6ee8146dd05}, !- Handle
-  {7846f4d2-f9b8-4552-a32f-f434bc5f4609}, !- Object Name
-=======
-  {2e1311cd-5df4-446a-aae6-fd69ca0dfb1d}, !- Handle
-  {3098939f-3c2a-4e81-97db-42fbde50d797}, !- Object Name
->>>>>>> 78927444
+  {af23bd79-dec7-401f-8e08-8d8bbc1aa156}, !- Handle
+  {bb11bc18-9d34-4bdc-ab80-8cf7e11846d7}, !- Object Name
   NumberOfBedrooms,                       !- Feature Name 1
   Integer,                                !- Feature Data Type 1
   3,                                      !- Feature Value 1
@@ -985,20 +629,12 @@
   3.3900000000000001;                     !- Feature Value 3
 
 OS:External:File,
-<<<<<<< HEAD
-  {1f16b8e7-efd6-4324-86ae-7e8b3a3076b2}, !- Handle
-=======
-  {65b088c5-e911-4e1d-99fd-55dd7efbb515}, !- Handle
->>>>>>> 78927444
+  {94366b72-ef83-4d77-848a-fc6a0764de33}, !- Handle
   8760.csv,                               !- Name
   8760.csv;                               !- File Name
 
 OS:Schedule:Day,
-<<<<<<< HEAD
-  {f1ece45d-c036-4efc-b122-7653608ba0ad}, !- Handle
-=======
-  {beef2080-2e5d-4cd2-9d7d-5f8f4abf0d8e}, !- Handle
->>>>>>> 78927444
+  {8a66f35d-12e2-46a7-9239-e322f604c404}, !- Handle
   Schedule Day 1,                         !- Name
   ,                                       !- Schedule Type Limits Name
   ,                                       !- Interpolate to Timestep
@@ -1007,11 +643,7 @@
   0;                                      !- Value Until Time 1
 
 OS:Schedule:Day,
-<<<<<<< HEAD
-  {0c285829-8f79-4807-a697-e6b35abe7856}, !- Handle
-=======
-  {5dc289a2-9d90-49e5-9f45-9df81a7caa45}, !- Handle
->>>>>>> 78927444
+  {67e66db5-8e12-4634-9d02-ec2ac1251567}, !- Handle
   Schedule Day 2,                         !- Name
   ,                                       !- Schedule Type Limits Name
   ,                                       !- Interpolate to Timestep
@@ -1020,17 +652,10 @@
   1;                                      !- Value Until Time 1
 
 OS:Schedule:File,
-<<<<<<< HEAD
-  {e6bd386a-bd5b-4d34-ac54-b25ab0742524}, !- Handle
+  {550c39e5-5375-4aa2-a142-e40e1142d04d}, !- Handle
   occupants,                              !- Name
-  {07490393-9d43-40da-9aee-fdd6ff85eb68}, !- Schedule Type Limits Name
-  {1f16b8e7-efd6-4324-86ae-7e8b3a3076b2}, !- External File Name
-=======
-  {80752465-de21-4118-b436-174d9438e4a9}, !- Handle
-  occupants,                              !- Name
-  {d7c04b4f-d6ee-4b8e-b2ca-4509e69040f0}, !- Schedule Type Limits Name
-  {65b088c5-e911-4e1d-99fd-55dd7efbb515}, !- External File Name
->>>>>>> 78927444
+  {13faad58-c786-4726-b92d-a7b3b0c66ace}, !- Schedule Type Limits Name
+  {94366b72-ef83-4d77-848a-fc6a0764de33}, !- External File Name
   1,                                      !- Column Number
   1,                                      !- Rows to Skip at Top
   8760,                                   !- Number of Hours of Data
@@ -1038,34 +663,55 @@
   ,                                       !- Interpolate to Timestep
   60;                                     !- Minutes per Item
 
-<<<<<<< HEAD
 OS:Schedule:Constant,
-  {9ee7f1f2-57be-4842-a853-84adb76c629f}, !- Handle
+  {6f185c15-7196-444d-9c51-a24be45931df}, !- Handle
   res occupants activity schedule,        !- Name
-  {31122522-d947-4fd6-a34d-3b9ca66f1e17}, !- Schedule Type Limits Name
+  {2b1c7ecb-d9af-4889-ae59-cf5a0455255e}, !- Schedule Type Limits Name
   112.539290946133;                       !- Value
 
 OS:People:Definition,
-  {c4ca2b00-2da7-49db-b429-0b0d1693635b}, !- Handle
-=======
-OS:Schedule:Ruleset,
-  {a5eaa48e-e688-4d8e-bec4-9cb9a6880353}, !- Handle
-  Schedule Ruleset 1,                     !- Name
-  {747ae234-402f-4811-927f-d79e3abc0838}, !- Schedule Type Limits Name
-  {d8f21b6c-4c12-401d-9688-a72c2fffa968}; !- Default Day Schedule Name
-
-OS:Schedule:Day,
-  {d8f21b6c-4c12-401d-9688-a72c2fffa968}, !- Handle
-  Schedule Day 3,                         !- Name
-  {747ae234-402f-4811-927f-d79e3abc0838}, !- Schedule Type Limits Name
-  ,                                       !- Interpolate to Timestep
-  24,                                     !- Hour 1
-  0,                                      !- Minute 1
-  112.539290946133;                       !- Value Until Time 1
+  {7431b95e-4bce-4077-bb6c-8a1870fe269e}, !- Handle
+  res occupants|living space,             !- Name
+  People,                                 !- Number of People Calculation Method
+  1.695,                                  !- Number of People {people}
+  ,                                       !- People per Space Floor Area {person/m2}
+  ,                                       !- Space Floor Area per Person {m2/person}
+  0.319734,                               !- Fraction Radiant
+  0.573,                                  !- Sensible Heat Fraction
+  0,                                      !- Carbon Dioxide Generation Rate {m3/s-W}
+  No,                                     !- Enable ASHRAE 55 Comfort Warnings
+  ZoneAveraged;                           !- Mean Radiant Temperature Calculation Type
+
+OS:People,
+  {224e5a14-9fc2-4d2f-bbd3-f29e4e76b85f}, !- Handle
+  res occupants|living space,             !- Name
+  {7431b95e-4bce-4077-bb6c-8a1870fe269e}, !- People Definition Name
+  {136c3b85-a8fd-4e3d-a57a-6de25fb1a0f3}, !- Space or SpaceType Name
+  {550c39e5-5375-4aa2-a142-e40e1142d04d}, !- Number of People Schedule Name
+  {6f185c15-7196-444d-9c51-a24be45931df}, !- Activity Level Schedule Name
+  ,                                       !- Surface Name/Angle Factor List Name
+  ,                                       !- Work Efficiency Schedule Name
+  ,                                       !- Clothing Insulation Schedule Name
+  ,                                       !- Air Velocity Schedule Name
+  1;                                      !- Multiplier
+
+OS:ScheduleTypeLimits,
+  {2b1c7ecb-d9af-4889-ae59-cf5a0455255e}, !- Handle
+  ActivityLevel,                          !- Name
+  0,                                      !- Lower Limit Value
+  ,                                       !- Upper Limit Value
+  Continuous,                             !- Numeric Type
+  ActivityLevel;                          !- Unit Type
+
+OS:ScheduleTypeLimits,
+  {13faad58-c786-4726-b92d-a7b3b0c66ace}, !- Handle
+  Fractional,                             !- Name
+  0,                                      !- Lower Limit Value
+  1,                                      !- Upper Limit Value
+  Continuous;                             !- Numeric Type
 
 OS:People:Definition,
-  {e5d836ac-3b6e-40fa-b9b6-6ef73f3d2c7c}, !- Handle
->>>>>>> 78927444
+  {788fc088-a82a-4d74-915b-c98ce427b8c2}, !- Handle
   res occupants|living space|story 2,     !- Name
   People,                                 !- Number of People Calculation Method
   1.695,                                  !- Number of People {people}
@@ -1078,85 +724,14 @@
   ZoneAveraged;                           !- Mean Radiant Temperature Calculation Type
 
 OS:People,
-<<<<<<< HEAD
-  {746444ab-578c-4b57-bcd4-3bc7094bb1ce}, !- Handle
+  {e1713dba-6944-47a2-9dd9-cccee8e8a0b6}, !- Handle
   res occupants|living space|story 2,     !- Name
-  {c4ca2b00-2da7-49db-b429-0b0d1693635b}, !- People Definition Name
-  {65d62417-21c0-44c4-98dd-efd6fd6ccc95}, !- Space or SpaceType Name
-  {e6bd386a-bd5b-4d34-ac54-b25ab0742524}, !- Number of People Schedule Name
-  {9ee7f1f2-57be-4842-a853-84adb76c629f}, !- Activity Level Schedule Name
-=======
-  {c700b0a2-6578-49a4-a692-63f92b51afee}, !- Handle
-  res occupants|living space|story 2,     !- Name
-  {e5d836ac-3b6e-40fa-b9b6-6ef73f3d2c7c}, !- People Definition Name
-  {7e9726be-13df-4336-b44a-8713627a271e}, !- Space or SpaceType Name
-  {80752465-de21-4118-b436-174d9438e4a9}, !- Number of People Schedule Name
-  {a5eaa48e-e688-4d8e-bec4-9cb9a6880353}, !- Activity Level Schedule Name
->>>>>>> 78927444
+  {788fc088-a82a-4d74-915b-c98ce427b8c2}, !- People Definition Name
+  {5f30488c-0c0a-41bf-98e2-e0757a4cc47f}, !- Space or SpaceType Name
+  {550c39e5-5375-4aa2-a142-e40e1142d04d}, !- Number of People Schedule Name
+  {6f185c15-7196-444d-9c51-a24be45931df}, !- Activity Level Schedule Name
   ,                                       !- Surface Name/Angle Factor List Name
   ,                                       !- Work Efficiency Schedule Name
   ,                                       !- Clothing Insulation Schedule Name
   ,                                       !- Air Velocity Schedule Name
   1;                                      !- Multiplier
-
-OS:ScheduleTypeLimits,
-<<<<<<< HEAD
-  {31122522-d947-4fd6-a34d-3b9ca66f1e17}, !- Handle
-=======
-  {747ae234-402f-4811-927f-d79e3abc0838}, !- Handle
->>>>>>> 78927444
-  ActivityLevel,                          !- Name
-  0,                                      !- Lower Limit Value
-  ,                                       !- Upper Limit Value
-  Continuous,                             !- Numeric Type
-  ActivityLevel;                          !- Unit Type
-
-OS:ScheduleTypeLimits,
-<<<<<<< HEAD
-  {07490393-9d43-40da-9aee-fdd6ff85eb68}, !- Handle
-=======
-  {d7c04b4f-d6ee-4b8e-b2ca-4509e69040f0}, !- Handle
->>>>>>> 78927444
-  Fractional,                             !- Name
-  0,                                      !- Lower Limit Value
-  1,                                      !- Upper Limit Value
-  Continuous;                             !- Numeric Type
-
-OS:People:Definition,
-<<<<<<< HEAD
-  {65032982-2745-4eaa-8330-20a257762b41}, !- Handle
-=======
-  {14039dfb-efe0-4a9c-a0ed-6b9224a2bfbf}, !- Handle
->>>>>>> 78927444
-  res occupants|living space,             !- Name
-  People,                                 !- Number of People Calculation Method
-  1.695,                                  !- Number of People {people}
-  ,                                       !- People per Space Floor Area {person/m2}
-  ,                                       !- Space Floor Area per Person {m2/person}
-  0.319734,                               !- Fraction Radiant
-  0.573,                                  !- Sensible Heat Fraction
-  0,                                      !- Carbon Dioxide Generation Rate {m3/s-W}
-  No,                                     !- Enable ASHRAE 55 Comfort Warnings
-  ZoneAveraged;                           !- Mean Radiant Temperature Calculation Type
-
-OS:People,
-<<<<<<< HEAD
-  {6802afd6-2d29-43f0-83cb-401b40f7702d}, !- Handle
-  res occupants|living space,             !- Name
-  {65032982-2745-4eaa-8330-20a257762b41}, !- People Definition Name
-  {f6bdd152-00b5-464f-9e78-a7f13efc25c2}, !- Space or SpaceType Name
-  {e6bd386a-bd5b-4d34-ac54-b25ab0742524}, !- Number of People Schedule Name
-  {9ee7f1f2-57be-4842-a853-84adb76c629f}, !- Activity Level Schedule Name
-=======
-  {729650e6-5bc4-4ff2-9e76-4149d8f91823}, !- Handle
-  res occupants|living space,             !- Name
-  {14039dfb-efe0-4a9c-a0ed-6b9224a2bfbf}, !- People Definition Name
-  {9163751f-ad8c-4532-a749-12c2c679c40d}, !- Space or SpaceType Name
-  {80752465-de21-4118-b436-174d9438e4a9}, !- Number of People Schedule Name
-  {a5eaa48e-e688-4d8e-bec4-9cb9a6880353}, !- Activity Level Schedule Name
->>>>>>> 78927444
-  ,                                       !- Surface Name/Angle Factor List Name
-  ,                                       !- Work Efficiency Schedule Name
-  ,                                       !- Clothing Insulation Schedule Name
-  ,                                       !- Air Velocity Schedule Name
-  1;                                      !- Multiplier
