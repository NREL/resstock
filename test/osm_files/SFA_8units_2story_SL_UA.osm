!- NOTE: Auto-generated from /test/osw_files/SFA_8units_2story_SL_UA.osw

OS:Version,
<<<<<<< HEAD
  {b32aa6fe-72eb-4a44-b8be-2e8ad01f16f6}, !- Handle
  2.9.0;                                  !- Version Identifier

OS:SimulationControl,
  {2933e8f6-de42-446d-a457-017fcf1dd20f}, !- Handle
=======
  {d2a3df1b-f82b-4b87-b677-5ccb9ee72f49}, !- Handle
  2.9.0;                                  !- Version Identifier

OS:SimulationControl,
  {35791d30-dc2b-44dd-a55c-06b40954d557}, !- Handle
>>>>>>> 5553552e
  ,                                       !- Do Zone Sizing Calculation
  ,                                       !- Do System Sizing Calculation
  ,                                       !- Do Plant Sizing Calculation
  No;                                     !- Run Simulation for Sizing Periods

OS:Timestep,
<<<<<<< HEAD
  {005f39e4-5692-4b94-8fc0-1e755ab92657}, !- Handle
  6;                                      !- Number of Timesteps per Hour

OS:ShadowCalculation,
  {24ac8583-d1b8-4b7d-91dd-4d715f3aecaf}, !- Handle
=======
  {dce6f5d9-c84b-4e14-abba-34b7f4acab28}, !- Handle
  6;                                      !- Number of Timesteps per Hour

OS:ShadowCalculation,
  {c3b0d9dc-2f46-441a-8d55-2250452989ec}, !- Handle
>>>>>>> 5553552e
  20,                                     !- Calculation Frequency
  200;                                    !- Maximum Figures in Shadow Overlap Calculations

OS:SurfaceConvectionAlgorithm:Outside,
<<<<<<< HEAD
  {21400bf5-8dc1-4c81-8380-8e930d326c84}, !- Handle
  DOE-2;                                  !- Algorithm

OS:SurfaceConvectionAlgorithm:Inside,
  {bb884ebb-ce2b-449c-909c-b4e702264b04}, !- Handle
  TARP;                                   !- Algorithm

OS:ZoneCapacitanceMultiplier:ResearchSpecial,
  {6f518051-ad71-4ec2-9154-1f92a72820ae}, !- Handle
=======
  {9638e9c5-594e-4143-9579-ed47aa2f88b0}, !- Handle
  DOE-2;                                  !- Algorithm

OS:SurfaceConvectionAlgorithm:Inside,
  {ad01bb8b-01c9-4d7b-bacc-d1590460bd79}, !- Handle
  TARP;                                   !- Algorithm

OS:ZoneCapacitanceMultiplier:ResearchSpecial,
  {7d4880ef-42aa-4b86-ad93-81e96f9ee95b}, !- Handle
>>>>>>> 5553552e
  ,                                       !- Temperature Capacity Multiplier
  15,                                     !- Humidity Capacity Multiplier
  ;                                       !- Carbon Dioxide Capacity Multiplier

OS:RunPeriod,
<<<<<<< HEAD
  {141a703e-056c-4f58-8a8e-bfd1e3a61b2d}, !- Handle
=======
  {569761c1-bbe0-41f7-9dbf-f74af8478b63}, !- Handle
>>>>>>> 5553552e
  Run Period 1,                           !- Name
  1,                                      !- Begin Month
  1,                                      !- Begin Day of Month
  12,                                     !- End Month
  31,                                     !- End Day of Month
  ,                                       !- Use Weather File Holidays and Special Days
  ,                                       !- Use Weather File Daylight Saving Period
  ,                                       !- Apply Weekend Holiday Rule
  ,                                       !- Use Weather File Rain Indicators
  ,                                       !- Use Weather File Snow Indicators
  ;                                       !- Number of Times Runperiod to be Repeated

OS:YearDescription,
<<<<<<< HEAD
  {82e48aee-89e9-423b-bc2a-f52d603529dc}, !- Handle
=======
  {f96d066a-a831-4b5d-b7dc-c4c6164a6de5}, !- Handle
>>>>>>> 5553552e
  2007,                                   !- Calendar Year
  ,                                       !- Day of Week for Start Day
  ;                                       !- Is Leap Year

OS:Building,
<<<<<<< HEAD
  {a1575fd3-08d2-4732-afcd-5ff58cb26c4c}, !- Handle
=======
  {c4d6cd28-593b-4611-988a-2b47e7464f12}, !- Handle
>>>>>>> 5553552e
  Building 1,                             !- Name
  ,                                       !- Building Sector Type
  0,                                      !- North Axis {deg}
  ,                                       !- Nominal Floor to Floor Height {m}
  ,                                       !- Space Type Name
  ,                                       !- Default Construction Set Name
  ,                                       !- Default Schedule Set Name
  2,                                      !- Standards Number of Stories
  2,                                      !- Standards Number of Above Ground Stories
  ,                                       !- Standards Template
  singlefamilyattached,                   !- Standards Building Type
  8;                                      !- Standards Number of Living Units

OS:AdditionalProperties,
<<<<<<< HEAD
  {594632c0-388e-4b87-9027-9cbd42459250}, !- Handle
  {a1575fd3-08d2-4732-afcd-5ff58cb26c4c}, !- Object Name
  num_units,                              !- Feature Name 1
=======
  {8efd747b-5848-4dc4-8411-1feffe685cb0}, !- Handle
  {c4d6cd28-593b-4611-988a-2b47e7464f12}, !- Object Name
  Total Units Represented,                !- Feature Name 1
>>>>>>> 5553552e
  Integer,                                !- Feature Data Type 1
  8,                                      !- Feature Value 1
  has_rear_units,                         !- Feature Name 2
  Boolean,                                !- Feature Data Type 2
  false,                                  !- Feature Value 2
  horz_location,                          !- Feature Name 3
  String,                                 !- Feature Data Type 3
  Left,                                   !- Feature Value 3
  num_floors,                             !- Feature Name 4
  Integer,                                !- Feature Data Type 4
  2;                                      !- Feature Value 4

OS:ThermalZone,
<<<<<<< HEAD
  {3417eebc-6820-4624-9c7c-43174e77f977}, !- Handle
=======
  {c38fed87-9661-4e2b-b7b2-bc10a4b7ca90}, !- Handle
>>>>>>> 5553552e
  living zone,                            !- Name
  ,                                       !- Multiplier
  ,                                       !- Ceiling Height {m}
  ,                                       !- Volume {m3}
  ,                                       !- Floor Area {m2}
  ,                                       !- Zone Inside Convection Algorithm
  ,                                       !- Zone Outside Convection Algorithm
  ,                                       !- Zone Conditioning Equipment List Name
<<<<<<< HEAD
  {6897bb09-27cf-443c-af05-dd60156649d5}, !- Zone Air Inlet Port List
  {fc7ae888-d65e-4051-9197-c5f15b8795ad}, !- Zone Air Exhaust Port List
  {be137b1c-65ba-4d98-b5d2-5a54f51fc96b}, !- Zone Air Node Name
  {ead0ac5d-788b-4abf-a637-354a408f4a69}, !- Zone Return Air Port List
=======
  {88aa61c5-d061-44ff-a225-c60bcdd7e961}, !- Zone Air Inlet Port List
  {893cb195-7bc5-457d-9887-ca84164f86d0}, !- Zone Air Exhaust Port List
  {b265566c-b3b4-4a70-abbb-243fcb98906e}, !- Zone Air Node Name
  {c387a4a8-d961-472e-9b27-e0ea28d726dd}, !- Zone Return Air Port List
>>>>>>> 5553552e
  ,                                       !- Primary Daylighting Control Name
  ,                                       !- Fraction of Zone Controlled by Primary Daylighting Control
  ,                                       !- Secondary Daylighting Control Name
  ,                                       !- Fraction of Zone Controlled by Secondary Daylighting Control
  ,                                       !- Illuminance Map Name
  ,                                       !- Group Rendering Name
  ,                                       !- Thermostat Name
  No;                                     !- Use Ideal Air Loads

OS:Node,
<<<<<<< HEAD
  {685d9e98-1535-4d4c-a2d0-29fdc7ea3554}, !- Handle
  Node 1,                                 !- Name
  {be137b1c-65ba-4d98-b5d2-5a54f51fc96b}, !- Inlet Port
  ;                                       !- Outlet Port

OS:Connection,
  {be137b1c-65ba-4d98-b5d2-5a54f51fc96b}, !- Handle
  {d4c4a26e-d161-4049-8752-d1d2a8000869}, !- Name
  {3417eebc-6820-4624-9c7c-43174e77f977}, !- Source Object
  11,                                     !- Outlet Port
  {685d9e98-1535-4d4c-a2d0-29fdc7ea3554}, !- Target Object
  2;                                      !- Inlet Port

OS:PortList,
  {6897bb09-27cf-443c-af05-dd60156649d5}, !- Handle
  {e5aff740-fb7d-4002-8d37-39b455c6a56e}, !- Name
  {3417eebc-6820-4624-9c7c-43174e77f977}; !- HVAC Component

OS:PortList,
  {fc7ae888-d65e-4051-9197-c5f15b8795ad}, !- Handle
  {39679b64-ff04-44e1-9aee-adfa164c9a47}, !- Name
  {3417eebc-6820-4624-9c7c-43174e77f977}; !- HVAC Component

OS:PortList,
  {ead0ac5d-788b-4abf-a637-354a408f4a69}, !- Handle
  {0b96036f-283c-47fa-97dc-6cde044cd2fb}, !- Name
  {3417eebc-6820-4624-9c7c-43174e77f977}; !- HVAC Component

OS:Sizing:Zone,
  {d1dfe92a-89e6-4085-a53e-401837bc919a}, !- Handle
  {3417eebc-6820-4624-9c7c-43174e77f977}, !- Zone or ZoneList Name
=======
  {4b1bbcab-521e-4cfa-8bcc-16efcc3e69f0}, !- Handle
  Node 1,                                 !- Name
  {b265566c-b3b4-4a70-abbb-243fcb98906e}, !- Inlet Port
  ;                                       !- Outlet Port

OS:Connection,
  {b265566c-b3b4-4a70-abbb-243fcb98906e}, !- Handle
  {21a2ec01-10e7-4edb-9476-37299b644870}, !- Name
  {c38fed87-9661-4e2b-b7b2-bc10a4b7ca90}, !- Source Object
  11,                                     !- Outlet Port
  {4b1bbcab-521e-4cfa-8bcc-16efcc3e69f0}, !- Target Object
  2;                                      !- Inlet Port

OS:PortList,
  {88aa61c5-d061-44ff-a225-c60bcdd7e961}, !- Handle
  {7c0a478a-8216-46c8-96cf-3a72a6f4aafa}, !- Name
  {c38fed87-9661-4e2b-b7b2-bc10a4b7ca90}; !- HVAC Component

OS:PortList,
  {893cb195-7bc5-457d-9887-ca84164f86d0}, !- Handle
  {fe4ce90c-9df9-42b1-b255-2d29366bd12e}, !- Name
  {c38fed87-9661-4e2b-b7b2-bc10a4b7ca90}; !- HVAC Component

OS:PortList,
  {c387a4a8-d961-472e-9b27-e0ea28d726dd}, !- Handle
  {b8589533-209c-42ca-8bdd-deb845907156}, !- Name
  {c38fed87-9661-4e2b-b7b2-bc10a4b7ca90}; !- HVAC Component

OS:Sizing:Zone,
  {a3ab225d-0f41-41fc-84d2-c7048b58ecf1}, !- Handle
  {c38fed87-9661-4e2b-b7b2-bc10a4b7ca90}, !- Zone or ZoneList Name
>>>>>>> 5553552e
  SupplyAirTemperature,                   !- Zone Cooling Design Supply Air Temperature Input Method
  14,                                     !- Zone Cooling Design Supply Air Temperature {C}
  11.11,                                  !- Zone Cooling Design Supply Air Temperature Difference {deltaC}
  SupplyAirTemperature,                   !- Zone Heating Design Supply Air Temperature Input Method
  40,                                     !- Zone Heating Design Supply Air Temperature {C}
  11.11,                                  !- Zone Heating Design Supply Air Temperature Difference {deltaC}
  0.0085,                                 !- Zone Cooling Design Supply Air Humidity Ratio {kg-H2O/kg-air}
  0.008,                                  !- Zone Heating Design Supply Air Humidity Ratio {kg-H2O/kg-air}
  ,                                       !- Zone Heating Sizing Factor
  ,                                       !- Zone Cooling Sizing Factor
  DesignDay,                              !- Cooling Design Air Flow Method
  ,                                       !- Cooling Design Air Flow Rate {m3/s}
  ,                                       !- Cooling Minimum Air Flow per Zone Floor Area {m3/s-m2}
  ,                                       !- Cooling Minimum Air Flow {m3/s}
  ,                                       !- Cooling Minimum Air Flow Fraction
  DesignDay,                              !- Heating Design Air Flow Method
  ,                                       !- Heating Design Air Flow Rate {m3/s}
  ,                                       !- Heating Maximum Air Flow per Zone Floor Area {m3/s-m2}
  ,                                       !- Heating Maximum Air Flow {m3/s}
  ,                                       !- Heating Maximum Air Flow Fraction
  ,                                       !- Design Zone Air Distribution Effectiveness in Cooling Mode
  ,                                       !- Design Zone Air Distribution Effectiveness in Heating Mode
  No,                                     !- Account for Dedicated Outdoor Air System
  NeutralSupplyAir,                       !- Dedicated Outdoor Air System Control Strategy
  autosize,                               !- Dedicated Outdoor Air Low Setpoint Temperature for Design {C}
  autosize;                               !- Dedicated Outdoor Air High Setpoint Temperature for Design {C}

OS:ZoneHVAC:EquipmentList,
<<<<<<< HEAD
  {7765187b-08a7-48cd-b4dc-3ea63c1b68b5}, !- Handle
  Zone HVAC Equipment List 1,             !- Name
  {3417eebc-6820-4624-9c7c-43174e77f977}; !- Thermal Zone

OS:Space,
  {d770745e-1a81-41f2-b715-e175c562cc54}, !- Handle
  living space,                           !- Name
  {0aca570d-3b5c-45dd-8ed8-729ea64fc265}, !- Space Type Name
=======
  {c07ffff5-2684-43a8-b9c5-94a9760d9c41}, !- Handle
  Zone HVAC Equipment List 1,             !- Name
  {c38fed87-9661-4e2b-b7b2-bc10a4b7ca90}; !- Thermal Zone

OS:Space,
  {9eed0526-0db5-4bea-8018-396a8f0bcfef}, !- Handle
  living space,                           !- Name
  {4a812fff-f77c-4a76-8dfc-26dd3ff82bf4}, !- Space Type Name
>>>>>>> 5553552e
  ,                                       !- Default Construction Set Name
  ,                                       !- Default Schedule Set Name
  ,                                       !- Direction of Relative North {deg}
  ,                                       !- X Origin {m}
  ,                                       !- Y Origin {m}
  ,                                       !- Z Origin {m}
  ,                                       !- Building Story Name
<<<<<<< HEAD
  {3417eebc-6820-4624-9c7c-43174e77f977}, !- Thermal Zone Name
  ,                                       !- Part of Total Floor Area
  ,                                       !- Design Specification Outdoor Air Object Name
  {980256b7-0b43-46c3-b3df-e57052a7a753}; !- Building Unit Name

OS:Surface,
  {45f546cf-e3a1-4456-b334-ed2108a75486}, !- Handle
  Surface 1,                              !- Name
  Floor,                                  !- Surface Type
  ,                                       !- Construction Name
  {d770745e-1a81-41f2-b715-e175c562cc54}, !- Space Name
=======
  {c38fed87-9661-4e2b-b7b2-bc10a4b7ca90}, !- Thermal Zone Name
  ,                                       !- Part of Total Floor Area
  ,                                       !- Design Specification Outdoor Air Object Name
  {b8fe06e0-d692-48da-a841-a1a868e89290}; !- Building Unit Name

OS:Surface,
  {653f69b5-aee7-4de6-9856-cd4fbdd042e5}, !- Handle
  Surface 1,                              !- Name
  Floor,                                  !- Surface Type
  ,                                       !- Construction Name
  {9eed0526-0db5-4bea-8018-396a8f0bcfef}, !- Space Name
>>>>>>> 5553552e
  Foundation,                             !- Outside Boundary Condition
  ,                                       !- Outside Boundary Condition Object
  NoSun,                                  !- Sun Exposure
  NoWind,                                 !- Wind Exposure
  ,                                       !- View Factor to Ground
  ,                                       !- Number of Vertices
  0, -9.144, 0,                           !- X,Y,Z Vertex 1 {m}
  0, 0, 0,                                !- X,Y,Z Vertex 2 {m}
  4.572, 0, 0,                            !- X,Y,Z Vertex 3 {m}
  4.572, -9.144, 0;                       !- X,Y,Z Vertex 4 {m}

OS:Surface,
<<<<<<< HEAD
  {95136d64-a94d-4ad2-9edf-5f9786716185}, !- Handle
  Surface 2,                              !- Name
  Wall,                                   !- Surface Type
  ,                                       !- Construction Name
  {d770745e-1a81-41f2-b715-e175c562cc54}, !- Space Name
=======
  {df686a0e-f09b-4994-8814-8aef0691bd9c}, !- Handle
  Surface 2,                              !- Name
  Wall,                                   !- Surface Type
  ,                                       !- Construction Name
  {9eed0526-0db5-4bea-8018-396a8f0bcfef}, !- Space Name
>>>>>>> 5553552e
  Outdoors,                               !- Outside Boundary Condition
  ,                                       !- Outside Boundary Condition Object
  SunExposed,                             !- Sun Exposure
  WindExposed,                            !- Wind Exposure
  ,                                       !- View Factor to Ground
  ,                                       !- Number of Vertices
  0, 0, 2.4384,                           !- X,Y,Z Vertex 1 {m}
  0, 0, 0,                                !- X,Y,Z Vertex 2 {m}
  0, -9.144, 0,                           !- X,Y,Z Vertex 3 {m}
  0, -9.144, 2.4384;                      !- X,Y,Z Vertex 4 {m}

OS:Surface,
<<<<<<< HEAD
  {b6da332c-7ef0-4b55-86e8-1d28df5a58d8}, !- Handle
  Surface 3,                              !- Name
  Wall,                                   !- Surface Type
  ,                                       !- Construction Name
  {d770745e-1a81-41f2-b715-e175c562cc54}, !- Space Name
=======
  {92b0a9c1-d5da-471c-882b-408c2d246e03}, !- Handle
  Surface 3,                              !- Name
  Wall,                                   !- Surface Type
  ,                                       !- Construction Name
  {9eed0526-0db5-4bea-8018-396a8f0bcfef}, !- Space Name
>>>>>>> 5553552e
  Outdoors,                               !- Outside Boundary Condition
  ,                                       !- Outside Boundary Condition Object
  SunExposed,                             !- Sun Exposure
  WindExposed,                            !- Wind Exposure
  ,                                       !- View Factor to Ground
  ,                                       !- Number of Vertices
  4.572, 0, 2.4384,                       !- X,Y,Z Vertex 1 {m}
  4.572, 0, 0,                            !- X,Y,Z Vertex 2 {m}
  0, 0, 0,                                !- X,Y,Z Vertex 3 {m}
  0, 0, 2.4384;                           !- X,Y,Z Vertex 4 {m}

OS:Surface,
<<<<<<< HEAD
  {cc11f9ee-e254-40a8-8ebd-091424bdacef}, !- Handle
  Surface 4,                              !- Name
  Wall,                                   !- Surface Type
  ,                                       !- Construction Name
  {d770745e-1a81-41f2-b715-e175c562cc54}, !- Space Name
  Adiabatic,                              !- Outside Boundary Condition
  ,                                       !- Outside Boundary Condition Object
=======
  {ef99a25b-ed97-4ff0-b382-e819cadbcacb}, !- Handle
  Surface 4,                              !- Name
  Wall,                                   !- Surface Type
  ,                                       !- Construction Name
  {9eed0526-0db5-4bea-8018-396a8f0bcfef}, !- Space Name
  Surface,                                !- Outside Boundary Condition
  {9fa3e323-32a8-4550-be15-af522d59ace2}, !- Outside Boundary Condition Object
>>>>>>> 5553552e
  NoSun,                                  !- Sun Exposure
  NoWind,                                 !- Wind Exposure
  ,                                       !- View Factor to Ground
  ,                                       !- Number of Vertices
  4.572, -9.144, 2.4384,                  !- X,Y,Z Vertex 1 {m}
  4.572, -9.144, 0,                       !- X,Y,Z Vertex 2 {m}
  4.572, 0, 0,                            !- X,Y,Z Vertex 3 {m}
  4.572, 0, 2.4384;                       !- X,Y,Z Vertex 4 {m}

OS:Surface,
<<<<<<< HEAD
  {5ef6e54a-e294-458a-94f3-0b933a994c6c}, !- Handle
  Surface 5,                              !- Name
  Wall,                                   !- Surface Type
  ,                                       !- Construction Name
  {d770745e-1a81-41f2-b715-e175c562cc54}, !- Space Name
=======
  {7632d60e-b72c-45bf-b00e-1eea60d9c363}, !- Handle
  Surface 5,                              !- Name
  Wall,                                   !- Surface Type
  ,                                       !- Construction Name
  {9eed0526-0db5-4bea-8018-396a8f0bcfef}, !- Space Name
>>>>>>> 5553552e
  Outdoors,                               !- Outside Boundary Condition
  ,                                       !- Outside Boundary Condition Object
  SunExposed,                             !- Sun Exposure
  WindExposed,                            !- Wind Exposure
  ,                                       !- View Factor to Ground
  ,                                       !- Number of Vertices
  0, -9.144, 2.4384,                      !- X,Y,Z Vertex 1 {m}
  0, -9.144, 0,                           !- X,Y,Z Vertex 2 {m}
  4.572, -9.144, 0,                       !- X,Y,Z Vertex 3 {m}
  4.572, -9.144, 2.4384;                  !- X,Y,Z Vertex 4 {m}

OS:Surface,
<<<<<<< HEAD
  {d1e12d48-d604-4016-a16f-b9237e7b3669}, !- Handle
  Surface 6,                              !- Name
  RoofCeiling,                            !- Surface Type
  ,                                       !- Construction Name
  {d770745e-1a81-41f2-b715-e175c562cc54}, !- Space Name
  Surface,                                !- Outside Boundary Condition
  {b21ca2b4-c9e7-40da-978b-166e5bfe984f}, !- Outside Boundary Condition Object
=======
  {54e6647f-5039-40e1-9bd6-31be4a8fa39c}, !- Handle
  Surface 6,                              !- Name
  RoofCeiling,                            !- Surface Type
  ,                                       !- Construction Name
  {9eed0526-0db5-4bea-8018-396a8f0bcfef}, !- Space Name
  Surface,                                !- Outside Boundary Condition
  {ac5d652f-79a3-4a4f-954d-f2b424cf065d}, !- Outside Boundary Condition Object
>>>>>>> 5553552e
  NoSun,                                  !- Sun Exposure
  NoWind,                                 !- Wind Exposure
  ,                                       !- View Factor to Ground
  ,                                       !- Number of Vertices
  4.572, -9.144, 2.4384,                  !- X,Y,Z Vertex 1 {m}
  4.572, 0, 2.4384,                       !- X,Y,Z Vertex 2 {m}
  0, 0, 2.4384,                           !- X,Y,Z Vertex 3 {m}
  0, -9.144, 2.4384;                      !- X,Y,Z Vertex 4 {m}

OS:SpaceType,
<<<<<<< HEAD
  {0aca570d-3b5c-45dd-8ed8-729ea64fc265}, !- Handle
=======
  {4a812fff-f77c-4a76-8dfc-26dd3ff82bf4}, !- Handle
>>>>>>> 5553552e
  Space Type 1,                           !- Name
  ,                                       !- Default Construction Set Name
  ,                                       !- Default Schedule Set Name
  ,                                       !- Group Rendering Name
  ,                                       !- Design Specification Outdoor Air Object Name
  ,                                       !- Standards Template
  ,                                       !- Standards Building Type
  living;                                 !- Standards Space Type

OS:Space,
<<<<<<< HEAD
  {09591598-133d-43e4-83de-d7cb6cbfa4b8}, !- Handle
  living space|story 2,                   !- Name
  {0aca570d-3b5c-45dd-8ed8-729ea64fc265}, !- Space Type Name
=======
  {84c36ae9-fa1b-43d8-9c45-25e98b769a4c}, !- Handle
  living space|story 2,                   !- Name
  {4a812fff-f77c-4a76-8dfc-26dd3ff82bf4}, !- Space Type Name
>>>>>>> 5553552e
  ,                                       !- Default Construction Set Name
  ,                                       !- Default Schedule Set Name
  -0,                                     !- Direction of Relative North {deg}
  0,                                      !- X Origin {m}
  0,                                      !- Y Origin {m}
  2.4384,                                 !- Z Origin {m}
  ,                                       !- Building Story Name
<<<<<<< HEAD
  {3417eebc-6820-4624-9c7c-43174e77f977}, !- Thermal Zone Name
  ,                                       !- Part of Total Floor Area
  ,                                       !- Design Specification Outdoor Air Object Name
  {980256b7-0b43-46c3-b3df-e57052a7a753}; !- Building Unit Name

OS:Surface,
  {b21ca2b4-c9e7-40da-978b-166e5bfe984f}, !- Handle
  Surface 7,                              !- Name
  Floor,                                  !- Surface Type
  ,                                       !- Construction Name
  {09591598-133d-43e4-83de-d7cb6cbfa4b8}, !- Space Name
  Surface,                                !- Outside Boundary Condition
  {d1e12d48-d604-4016-a16f-b9237e7b3669}, !- Outside Boundary Condition Object
=======
  {c38fed87-9661-4e2b-b7b2-bc10a4b7ca90}, !- Thermal Zone Name
  ,                                       !- Part of Total Floor Area
  ,                                       !- Design Specification Outdoor Air Object Name
  {b8fe06e0-d692-48da-a841-a1a868e89290}; !- Building Unit Name

OS:Surface,
  {4d32fb66-bf09-4c91-968c-70da8de76b00}, !- Handle
  Surface 7,                              !- Name
  Wall,                                   !- Surface Type
  ,                                       !- Construction Name
  {84c36ae9-fa1b-43d8-9c45-25e98b769a4c}, !- Space Name
  Outdoors,                               !- Outside Boundary Condition
  ,                                       !- Outside Boundary Condition Object
  SunExposed,                             !- Sun Exposure
  WindExposed,                            !- Wind Exposure
  ,                                       !- View Factor to Ground
  ,                                       !- Number of Vertices
  0, 0, 2.4384,                           !- X,Y,Z Vertex 1 {m}
  0, 0, 0,                                !- X,Y,Z Vertex 2 {m}
  0, -9.144, 0,                           !- X,Y,Z Vertex 3 {m}
  0, -9.144, 2.4384;                      !- X,Y,Z Vertex 4 {m}

OS:Surface,
  {8cab27be-a9b4-4ac9-8f17-f7dc48e83155}, !- Handle
  Surface 8,                              !- Name
  Wall,                                   !- Surface Type
  ,                                       !- Construction Name
  {84c36ae9-fa1b-43d8-9c45-25e98b769a4c}, !- Space Name
  Outdoors,                               !- Outside Boundary Condition
  ,                                       !- Outside Boundary Condition Object
  SunExposed,                             !- Sun Exposure
  WindExposed,                            !- Wind Exposure
  ,                                       !- View Factor to Ground
  ,                                       !- Number of Vertices
  4.572, 0, 2.4384,                       !- X,Y,Z Vertex 1 {m}
  4.572, 0, 0,                            !- X,Y,Z Vertex 2 {m}
  0, 0, 0,                                !- X,Y,Z Vertex 3 {m}
  0, 0, 2.4384;                           !- X,Y,Z Vertex 4 {m}

OS:Surface,
  {4b1143d6-8770-4974-9770-9def3db83701}, !- Handle
  Surface 9,                              !- Name
  Wall,                                   !- Surface Type
  ,                                       !- Construction Name
  {84c36ae9-fa1b-43d8-9c45-25e98b769a4c}, !- Space Name
  Surface,                                !- Outside Boundary Condition
  {c09506ce-b7d1-4464-bce9-3b0c6d5a1793}, !- Outside Boundary Condition Object
  NoSun,                                  !- Sun Exposure
  NoWind,                                 !- Wind Exposure
  ,                                       !- View Factor to Ground
  ,                                       !- Number of Vertices
  4.572, -9.144, 2.4384,                  !- X,Y,Z Vertex 1 {m}
  4.572, -9.144, 0,                       !- X,Y,Z Vertex 2 {m}
  4.572, 0, 0,                            !- X,Y,Z Vertex 3 {m}
  4.572, 0, 2.4384;                       !- X,Y,Z Vertex 4 {m}

OS:Surface,
  {ac5d652f-79a3-4a4f-954d-f2b424cf065d}, !- Handle
  Surface 10,                             !- Name
  Floor,                                  !- Surface Type
  ,                                       !- Construction Name
  {84c36ae9-fa1b-43d8-9c45-25e98b769a4c}, !- Space Name
  Surface,                                !- Outside Boundary Condition
  {54e6647f-5039-40e1-9bd6-31be4a8fa39c}, !- Outside Boundary Condition Object
>>>>>>> 5553552e
  NoSun,                                  !- Sun Exposure
  NoWind,                                 !- Wind Exposure
  ,                                       !- View Factor to Ground
  ,                                       !- Number of Vertices
  0, -9.144, 0,                           !- X,Y,Z Vertex 1 {m}
  0, 0, 0,                                !- X,Y,Z Vertex 2 {m}
  4.572, 0, 0,                            !- X,Y,Z Vertex 3 {m}
  4.572, -9.144, 0;                       !- X,Y,Z Vertex 4 {m}

OS:Surface,
<<<<<<< HEAD
  {2d59a12e-b5bb-4a6c-ac14-422e1e6162ba}, !- Handle
  Surface 8,                              !- Name
  Wall,                                   !- Surface Type
  ,                                       !- Construction Name
  {09591598-133d-43e4-83de-d7cb6cbfa4b8}, !- Space Name
=======
  {0259b468-f48a-46e5-afb5-4a7d009183b8}, !- Handle
  Surface 11,                             !- Name
  Wall,                                   !- Surface Type
  ,                                       !- Construction Name
  {84c36ae9-fa1b-43d8-9c45-25e98b769a4c}, !- Space Name
>>>>>>> 5553552e
  Outdoors,                               !- Outside Boundary Condition
  ,                                       !- Outside Boundary Condition Object
  SunExposed,                             !- Sun Exposure
  WindExposed,                            !- Wind Exposure
  ,                                       !- View Factor to Ground
  ,                                       !- Number of Vertices
<<<<<<< HEAD
  0, 0, 2.4384,                           !- X,Y,Z Vertex 1 {m}
  0, 0, 0,                                !- X,Y,Z Vertex 2 {m}
  0, -9.144, 0,                           !- X,Y,Z Vertex 3 {m}
  0, -9.144, 2.4384;                      !- X,Y,Z Vertex 4 {m}

OS:Surface,
  {71f1fee1-53ee-4095-a2e1-e0efb253aa22}, !- Handle
  Surface 9,                              !- Name
  Wall,                                   !- Surface Type
  ,                                       !- Construction Name
  {09591598-133d-43e4-83de-d7cb6cbfa4b8}, !- Space Name
=======
  0, -9.144, 2.4384,                      !- X,Y,Z Vertex 1 {m}
  0, -9.144, 0,                           !- X,Y,Z Vertex 2 {m}
  4.572, -9.144, 0,                       !- X,Y,Z Vertex 3 {m}
  4.572, -9.144, 2.4384;                  !- X,Y,Z Vertex 4 {m}

OS:Surface,
  {b0491016-0b86-4a95-b433-402fdb042afd}, !- Handle
  Surface 12,                             !- Name
  RoofCeiling,                            !- Surface Type
  ,                                       !- Construction Name
  {84c36ae9-fa1b-43d8-9c45-25e98b769a4c}, !- Space Name
  Surface,                                !- Outside Boundary Condition
  {9a6ff5f7-7a50-4699-b65c-918580ef8a72}, !- Outside Boundary Condition Object
  NoSun,                                  !- Sun Exposure
  NoWind,                                 !- Wind Exposure
  ,                                       !- View Factor to Ground
  ,                                       !- Number of Vertices
  4.572, -9.144, 2.4384,                  !- X,Y,Z Vertex 1 {m}
  4.572, 0, 2.4384,                       !- X,Y,Z Vertex 2 {m}
  0, 0, 2.4384,                           !- X,Y,Z Vertex 3 {m}
  0, -9.144, 2.4384;                      !- X,Y,Z Vertex 4 {m}

OS:ThermalZone,
  {86455c72-21f3-43fe-8449-0c4bc54615e9}, !- Handle
  living zone|unit 2,                     !- Name
  ,                                       !- Multiplier
  ,                                       !- Ceiling Height {m}
  ,                                       !- Volume {m3}
  ,                                       !- Floor Area {m2}
  ,                                       !- Zone Inside Convection Algorithm
  ,                                       !- Zone Outside Convection Algorithm
  ,                                       !- Zone Conditioning Equipment List Name
  {0f2292c3-9259-4c48-b109-8fb3b25f33e5}, !- Zone Air Inlet Port List
  {203f7c33-f987-4c61-81e8-0c0ddc3cac79}, !- Zone Air Exhaust Port List
  {d57b3ef9-0e19-4317-a615-9c025364853c}, !- Zone Air Node Name
  {8792c727-7c2a-4139-94d5-1acff2c9989d}, !- Zone Return Air Port List
  ,                                       !- Primary Daylighting Control Name
  ,                                       !- Fraction of Zone Controlled by Primary Daylighting Control
  ,                                       !- Secondary Daylighting Control Name
  ,                                       !- Fraction of Zone Controlled by Secondary Daylighting Control
  ,                                       !- Illuminance Map Name
  ,                                       !- Group Rendering Name
  ,                                       !- Thermostat Name
  No;                                     !- Use Ideal Air Loads

OS:Node,
  {92913ce8-ad25-432e-b4a7-0f1d4dae7d92}, !- Handle
  Node 2,                                 !- Name
  {d57b3ef9-0e19-4317-a615-9c025364853c}, !- Inlet Port
  ;                                       !- Outlet Port

OS:Connection,
  {d57b3ef9-0e19-4317-a615-9c025364853c}, !- Handle
  {63be6a14-0b3e-49b8-ab52-9214ddaaa094}, !- Name
  {86455c72-21f3-43fe-8449-0c4bc54615e9}, !- Source Object
  11,                                     !- Outlet Port
  {92913ce8-ad25-432e-b4a7-0f1d4dae7d92}, !- Target Object
  2;                                      !- Inlet Port

OS:PortList,
  {0f2292c3-9259-4c48-b109-8fb3b25f33e5}, !- Handle
  {c711083a-67a4-440f-8d68-4475aff8840c}, !- Name
  {86455c72-21f3-43fe-8449-0c4bc54615e9}; !- HVAC Component

OS:PortList,
  {203f7c33-f987-4c61-81e8-0c0ddc3cac79}, !- Handle
  {00fd399e-6fa9-4271-bc2d-1ed779907051}, !- Name
  {86455c72-21f3-43fe-8449-0c4bc54615e9}; !- HVAC Component

OS:PortList,
  {8792c727-7c2a-4139-94d5-1acff2c9989d}, !- Handle
  {640a6dc4-adbd-4e61-b5e9-4783c06f0423}, !- Name
  {86455c72-21f3-43fe-8449-0c4bc54615e9}; !- HVAC Component

OS:Sizing:Zone,
  {3c586631-cc36-4b32-9f39-e3b3f04b4bb5}, !- Handle
  {86455c72-21f3-43fe-8449-0c4bc54615e9}, !- Zone or ZoneList Name
  SupplyAirTemperature,                   !- Zone Cooling Design Supply Air Temperature Input Method
  14,                                     !- Zone Cooling Design Supply Air Temperature {C}
  11.11,                                  !- Zone Cooling Design Supply Air Temperature Difference {deltaC}
  SupplyAirTemperature,                   !- Zone Heating Design Supply Air Temperature Input Method
  40,                                     !- Zone Heating Design Supply Air Temperature {C}
  11.11,                                  !- Zone Heating Design Supply Air Temperature Difference {deltaC}
  0.0085,                                 !- Zone Cooling Design Supply Air Humidity Ratio {kg-H2O/kg-air}
  0.008,                                  !- Zone Heating Design Supply Air Humidity Ratio {kg-H2O/kg-air}
  ,                                       !- Zone Heating Sizing Factor
  ,                                       !- Zone Cooling Sizing Factor
  DesignDay,                              !- Cooling Design Air Flow Method
  ,                                       !- Cooling Design Air Flow Rate {m3/s}
  ,                                       !- Cooling Minimum Air Flow per Zone Floor Area {m3/s-m2}
  ,                                       !- Cooling Minimum Air Flow {m3/s}
  ,                                       !- Cooling Minimum Air Flow Fraction
  DesignDay,                              !- Heating Design Air Flow Method
  ,                                       !- Heating Design Air Flow Rate {m3/s}
  ,                                       !- Heating Maximum Air Flow per Zone Floor Area {m3/s-m2}
  ,                                       !- Heating Maximum Air Flow {m3/s}
  ,                                       !- Heating Maximum Air Flow Fraction
  ,                                       !- Design Zone Air Distribution Effectiveness in Cooling Mode
  ,                                       !- Design Zone Air Distribution Effectiveness in Heating Mode
  No,                                     !- Account for Dedicated Outdoor Air System
  NeutralSupplyAir,                       !- Dedicated Outdoor Air System Control Strategy
  autosize,                               !- Dedicated Outdoor Air Low Setpoint Temperature for Design {C}
  autosize;                               !- Dedicated Outdoor Air High Setpoint Temperature for Design {C}

OS:ZoneHVAC:EquipmentList,
  {fb16f418-8f35-4284-94ce-84fddf3bab0e}, !- Handle
  Zone HVAC Equipment List 2,             !- Name
  {86455c72-21f3-43fe-8449-0c4bc54615e9}; !- Thermal Zone

OS:Space,
  {97baf183-a454-4f90-a29d-16af2ec39634}, !- Handle
  living space|unit 2|story 1,            !- Name
  {4a812fff-f77c-4a76-8dfc-26dd3ff82bf4}, !- Space Type Name
  ,                                       !- Default Construction Set Name
  ,                                       !- Default Schedule Set Name
  -0,                                     !- Direction of Relative North {deg}
  0,                                      !- X Origin {m}
  0,                                      !- Y Origin {m}
  0,                                      !- Z Origin {m}
  ,                                       !- Building Story Name
  {86455c72-21f3-43fe-8449-0c4bc54615e9}, !- Thermal Zone Name
  ,                                       !- Part of Total Floor Area
  ,                                       !- Design Specification Outdoor Air Object Name
  {958ee29f-e078-4e46-b325-f4b3e302ea69}; !- Building Unit Name

OS:Surface,
  {9fa3e323-32a8-4550-be15-af522d59ace2}, !- Handle
  Surface 18,                             !- Name
  Wall,                                   !- Surface Type
  ,                                       !- Construction Name
  {97baf183-a454-4f90-a29d-16af2ec39634}, !- Space Name
  Surface,                                !- Outside Boundary Condition
  {ef99a25b-ed97-4ff0-b382-e819cadbcacb}, !- Outside Boundary Condition Object
  NoSun,                                  !- Sun Exposure
  NoWind,                                 !- Wind Exposure
  ,                                       !- View Factor to Ground
  ,                                       !- Number of Vertices
  4.572, 0, 2.4384,                       !- X,Y,Z Vertex 1 {m}
  4.572, 0, 0,                            !- X,Y,Z Vertex 2 {m}
  4.572, -9.144, 0,                       !- X,Y,Z Vertex 3 {m}
  4.572, -9.144, 2.4384;                  !- X,Y,Z Vertex 4 {m}

OS:Surface,
  {90214fa5-b8d9-45a7-ac8a-8af13aa4d751}, !- Handle
  Surface 19,                             !- Name
  Wall,                                   !- Surface Type
  ,                                       !- Construction Name
  {97baf183-a454-4f90-a29d-16af2ec39634}, !- Space Name
>>>>>>> 5553552e
  Outdoors,                               !- Outside Boundary Condition
  ,                                       !- Outside Boundary Condition Object
  SunExposed,                             !- Sun Exposure
  WindExposed,                            !- Wind Exposure
  ,                                       !- View Factor to Ground
  ,                                       !- Number of Vertices
  0, -9.144, 2.4384,                      !- X,Y,Z Vertex 1 {m}
  0, -9.144, 0,                           !- X,Y,Z Vertex 2 {m}
  4.572, -9.144, 0,                       !- X,Y,Z Vertex 3 {m}
  4.572, -9.144, 2.4384;                  !- X,Y,Z Vertex 4 {m}

OS:Surface,
<<<<<<< HEAD
  {5a9df23f-5bf0-462c-9291-0c79861fd31e}, !- Handle
  Surface 10,                             !- Name
  RoofCeiling,                            !- Surface Type
  ,                                       !- Construction Name
  {09591598-133d-43e4-83de-d7cb6cbfa4b8}, !- Space Name
  Surface,                                !- Outside Boundary Condition
  {18359b25-f25b-4f0a-8fd1-e432fc19f4f3}, !- Outside Boundary Condition Object
=======
  {5bd90c72-1c4d-4a31-89a6-0484f30b67c0}, !- Handle
  Surface 20,                             !- Name
  Wall,                                   !- Surface Type
  ,                                       !- Construction Name
  {97baf183-a454-4f90-a29d-16af2ec39634}, !- Space Name
  Surface,                                !- Outside Boundary Condition
  {aafb658a-0a2d-4211-acda-813721efe394}, !- Outside Boundary Condition Object
  NoSun,                                  !- Sun Exposure
  NoWind,                                 !- Wind Exposure
  ,                                       !- View Factor to Ground
  ,                                       !- Number of Vertices
  9.144, -9.144, 2.4384,                  !- X,Y,Z Vertex 1 {m}
  9.144, -9.144, 0,                       !- X,Y,Z Vertex 2 {m}
  9.144, 0, 0,                            !- X,Y,Z Vertex 3 {m}
  9.144, 0, 2.4384;                       !- X,Y,Z Vertex 4 {m}

OS:Surface,
  {329793b3-49eb-471f-81e3-d6937c7c10df}, !- Handle
  Surface 21,                             !- Name
  Floor,                                  !- Surface Type
  ,                                       !- Construction Name
  {97baf183-a454-4f90-a29d-16af2ec39634}, !- Space Name
  Foundation,                             !- Outside Boundary Condition
  ,                                       !- Outside Boundary Condition Object
>>>>>>> 5553552e
  NoSun,                                  !- Sun Exposure
  NoWind,                                 !- Wind Exposure
  ,                                       !- View Factor to Ground
  ,                                       !- Number of Vertices
  4.572, -9.144, 2.4384,                  !- X,Y,Z Vertex 1 {m}
  4.572, 0, 2.4384,                       !- X,Y,Z Vertex 2 {m}
  0, 0, 2.4384,                           !- X,Y,Z Vertex 3 {m}
  0, -9.144, 2.4384;                      !- X,Y,Z Vertex 4 {m}

OS:Surface,
<<<<<<< HEAD
  {a23bdf0a-77ff-4037-bb94-a3761ba6057e}, !- Handle
  Surface 11,                             !- Name
  Wall,                                   !- Surface Type
  ,                                       !- Construction Name
  {09591598-133d-43e4-83de-d7cb6cbfa4b8}, !- Space Name
=======
  {4e72bace-baf8-42a8-af66-b93c6683df1d}, !- Handle
  Surface 22,                             !- Name
  Wall,                                   !- Surface Type
  ,                                       !- Construction Name
  {97baf183-a454-4f90-a29d-16af2ec39634}, !- Space Name
>>>>>>> 5553552e
  Outdoors,                               !- Outside Boundary Condition
  ,                                       !- Outside Boundary Condition Object
  SunExposed,                             !- Sun Exposure
  WindExposed,                            !- Wind Exposure
  ,                                       !- View Factor to Ground
  ,                                       !- Number of Vertices
  4.572, 0, 2.4384,                       !- X,Y,Z Vertex 1 {m}
  4.572, 0, 0,                            !- X,Y,Z Vertex 2 {m}
  0, 0, 0,                                !- X,Y,Z Vertex 3 {m}
  0, 0, 2.4384;                           !- X,Y,Z Vertex 4 {m}

OS:Surface,
<<<<<<< HEAD
  {58f9cc96-9794-4898-bb67-081ec4a130c0}, !- Handle
  Surface 12,                             !- Name
  Wall,                                   !- Surface Type
  ,                                       !- Construction Name
  {09591598-133d-43e4-83de-d7cb6cbfa4b8}, !- Space Name
  Adiabatic,                              !- Outside Boundary Condition
  ,                                       !- Outside Boundary Condition Object
  NoSun,                                  !- Sun Exposure
  NoWind,                                 !- Wind Exposure
  ,                                       !- View Factor to Ground
  ,                                       !- Number of Vertices
  4.572, -9.144, 2.4384,                  !- X,Y,Z Vertex 1 {m}
  4.572, -9.144, 0,                       !- X,Y,Z Vertex 2 {m}
  4.572, 0, 0,                            !- X,Y,Z Vertex 3 {m}
  4.572, 0, 2.4384;                       !- X,Y,Z Vertex 4 {m}

OS:Surface,
  {18359b25-f25b-4f0a-8fd1-e432fc19f4f3}, !- Handle
  Surface 13,                             !- Name
  Floor,                                  !- Surface Type
  ,                                       !- Construction Name
  {6b933868-b6f9-4fd6-a2ec-a846f3a529c3}, !- Space Name
  Surface,                                !- Outside Boundary Condition
  {5a9df23f-5bf0-462c-9291-0c79861fd31e}, !- Outside Boundary Condition Object
=======
  {93af3f3b-8621-4836-8844-7414c87bbfe6}, !- Handle
  Surface 23,                             !- Name
  RoofCeiling,                            !- Surface Type
  ,                                       !- Construction Name
  {97baf183-a454-4f90-a29d-16af2ec39634}, !- Space Name
  Surface,                                !- Outside Boundary Condition
  {1a609822-d2d6-48c5-854d-69ada2883dc4}, !- Outside Boundary Condition Object
>>>>>>> 5553552e
  NoSun,                                  !- Sun Exposure
  NoWind,                                 !- Wind Exposure
  ,                                       !- View Factor to Ground
  ,                                       !- Number of Vertices
<<<<<<< HEAD
  0, -9.144, 4.8768,                      !- X,Y,Z Vertex 1 {m}
  0, 0, 4.8768,                           !- X,Y,Z Vertex 2 {m}
  4.572, 0, 4.8768,                       !- X,Y,Z Vertex 3 {m}
  4.572, -9.144, 4.8768;                  !- X,Y,Z Vertex 4 {m}

OS:Surface,
  {1a026195-9ec9-4af9-9f68-d62139c7d594}, !- Handle
  Surface 14,                             !- Name
  RoofCeiling,                            !- Surface Type
  ,                                       !- Construction Name
  {6b933868-b6f9-4fd6-a2ec-a846f3a529c3}, !- Space Name
=======
  9.144, -9.144, 2.4384,                  !- X,Y,Z Vertex 1 {m}
  9.144, 0, 2.4384,                       !- X,Y,Z Vertex 2 {m}
  4.572, 0, 2.4384,                       !- X,Y,Z Vertex 3 {m}
  4.572, -9.144, 2.4384;                  !- X,Y,Z Vertex 4 {m}

OS:Space,
  {6b690341-f030-46d0-a64b-4ac2072eada6}, !- Handle
  living space|unit 2|story 2,            !- Name
  {4a812fff-f77c-4a76-8dfc-26dd3ff82bf4}, !- Space Type Name
  ,                                       !- Default Construction Set Name
  ,                                       !- Default Schedule Set Name
  -0,                                     !- Direction of Relative North {deg}
  0,                                      !- X Origin {m}
  0,                                      !- Y Origin {m}
  0,                                      !- Z Origin {m}
  ,                                       !- Building Story Name
  {86455c72-21f3-43fe-8449-0c4bc54615e9}, !- Thermal Zone Name
  ,                                       !- Part of Total Floor Area
  ,                                       !- Design Specification Outdoor Air Object Name
  {958ee29f-e078-4e46-b325-f4b3e302ea69}; !- Building Unit Name

OS:Surface,
  {697a54b9-19f5-4956-9866-8dbe14380f1f}, !- Handle
  Surface 24,                             !- Name
  Wall,                                   !- Surface Type
  ,                                       !- Construction Name
  {6b690341-f030-46d0-a64b-4ac2072eada6}, !- Space Name
>>>>>>> 5553552e
  Outdoors,                               !- Outside Boundary Condition
  ,                                       !- Outside Boundary Condition Object
  SunExposed,                             !- Sun Exposure
  WindExposed,                            !- Wind Exposure
  ,                                       !- View Factor to Ground
  ,                                       !- Number of Vertices
<<<<<<< HEAD
  0, -4.572, 7.1628,                      !- X,Y,Z Vertex 1 {m}
  4.572, -4.572, 7.1628,                  !- X,Y,Z Vertex 2 {m}
  4.572, 0, 4.8768,                       !- X,Y,Z Vertex 3 {m}
  0, 0, 4.8768;                           !- X,Y,Z Vertex 4 {m}

OS:Surface,
  {bfc5e20d-c5fc-4781-9cb5-60cdc894ffa1}, !- Handle
  Surface 15,                             !- Name
  RoofCeiling,                            !- Surface Type
  ,                                       !- Construction Name
  {6b933868-b6f9-4fd6-a2ec-a846f3a529c3}, !- Space Name
  Outdoors,                               !- Outside Boundary Condition
  ,                                       !- Outside Boundary Condition Object
  SunExposed,                             !- Sun Exposure
  WindExposed,                            !- Wind Exposure
=======
  4.572, -9.144, 4.8768,                  !- X,Y,Z Vertex 1 {m}
  4.572, -9.144, 2.4384,                  !- X,Y,Z Vertex 2 {m}
  9.144, -9.144, 2.4384,                  !- X,Y,Z Vertex 3 {m}
  9.144, -9.144, 4.8768;                  !- X,Y,Z Vertex 4 {m}

OS:Surface,
  {c09506ce-b7d1-4464-bce9-3b0c6d5a1793}, !- Handle
  Surface 25,                             !- Name
  Wall,                                   !- Surface Type
  ,                                       !- Construction Name
  {6b690341-f030-46d0-a64b-4ac2072eada6}, !- Space Name
  Surface,                                !- Outside Boundary Condition
  {4b1143d6-8770-4974-9770-9def3db83701}, !- Outside Boundary Condition Object
  NoSun,                                  !- Sun Exposure
  NoWind,                                 !- Wind Exposure
>>>>>>> 5553552e
  ,                                       !- View Factor to Ground
  ,                                       !- Number of Vertices
  4.572, -4.572, 7.1628,                  !- X,Y,Z Vertex 1 {m}
  0, -4.572, 7.1628,                      !- X,Y,Z Vertex 2 {m}
  0, -9.144, 4.8768,                      !- X,Y,Z Vertex 3 {m}
  4.572, -9.144, 4.8768;                  !- X,Y,Z Vertex 4 {m}

OS:Surface,
<<<<<<< HEAD
  {0c676bbb-cdd5-490c-9281-6c0c242a6d63}, !- Handle
  Surface 16,                             !- Name
  Wall,                                   !- Surface Type
  ,                                       !- Construction Name
  {6b933868-b6f9-4fd6-a2ec-a846f3a529c3}, !- Space Name
=======
  {74bf2bd9-1f2e-46b0-8c33-5e537f045192}, !- Handle
  Surface 26,                             !- Name
  Wall,                                   !- Surface Type
  ,                                       !- Construction Name
  {6b690341-f030-46d0-a64b-4ac2072eada6}, !- Space Name
>>>>>>> 5553552e
  Outdoors,                               !- Outside Boundary Condition
  ,                                       !- Outside Boundary Condition Object
  SunExposed,                             !- Sun Exposure
  WindExposed,                            !- Wind Exposure
  ,                                       !- View Factor to Ground
  ,                                       !- Number of Vertices
<<<<<<< HEAD
  0, -4.572, 7.1628,                      !- X,Y,Z Vertex 1 {m}
  0, 0, 4.8768,                           !- X,Y,Z Vertex 2 {m}
  0, -9.144, 4.8768;                      !- X,Y,Z Vertex 3 {m}

OS:Surface,
  {08611200-751f-4f05-aad9-d56cf14a3146}, !- Handle
  Surface 17,                             !- Name
  Wall,                                   !- Surface Type
  ,                                       !- Construction Name
  {6b933868-b6f9-4fd6-a2ec-a846f3a529c3}, !- Space Name
  Adiabatic,                              !- Outside Boundary Condition
  ,                                       !- Outside Boundary Condition Object
=======
  9.144, 0, 4.8768,                       !- X,Y,Z Vertex 1 {m}
  9.144, 0, 2.4384,                       !- X,Y,Z Vertex 2 {m}
  4.572, 0, 2.4384,                       !- X,Y,Z Vertex 3 {m}
  4.572, 0, 4.8768;                       !- X,Y,Z Vertex 4 {m}

OS:Surface,
  {7863d479-88ef-487a-bb11-2301f4bbbe30}, !- Handle
  Surface 27,                             !- Name
  Wall,                                   !- Surface Type
  ,                                       !- Construction Name
  {6b690341-f030-46d0-a64b-4ac2072eada6}, !- Space Name
  Surface,                                !- Outside Boundary Condition
  {93d353eb-5221-45f8-bdbb-2c11c0f641ba}, !- Outside Boundary Condition Object
  NoSun,                                  !- Sun Exposure
  NoWind,                                 !- Wind Exposure
  ,                                       !- View Factor to Ground
  ,                                       !- Number of Vertices
  9.144, -9.144, 4.8768,                  !- X,Y,Z Vertex 1 {m}
  9.144, -9.144, 2.4384,                  !- X,Y,Z Vertex 2 {m}
  9.144, 0, 2.4384,                       !- X,Y,Z Vertex 3 {m}
  9.144, 0, 4.8768;                       !- X,Y,Z Vertex 4 {m}

OS:Surface,
  {7ffb53f9-67c5-42b8-b354-8b4d6c296448}, !- Handle
  Surface 28,                             !- Name
  RoofCeiling,                            !- Surface Type
  ,                                       !- Construction Name
  {6b690341-f030-46d0-a64b-4ac2072eada6}, !- Space Name
  Surface,                                !- Outside Boundary Condition
  {c7b745b3-bad9-4251-b84d-320e410a44bc}, !- Outside Boundary Condition Object
>>>>>>> 5553552e
  NoSun,                                  !- Sun Exposure
  NoWind,                                 !- Wind Exposure
  ,                                       !- View Factor to Ground
  ,                                       !- Number of Vertices
  4.572, -4.572, 7.1628,                  !- X,Y,Z Vertex 1 {m}
  4.572, -9.144, 4.8768,                  !- X,Y,Z Vertex 2 {m}
  4.572, 0, 4.8768;                       !- X,Y,Z Vertex 3 {m}

<<<<<<< HEAD
OS:Space,
  {6b933868-b6f9-4fd6-a2ec-a846f3a529c3}, !- Handle
  unfinished attic space,                 !- Name
  {2ef10ee0-bb34-4625-889c-e38687558ada}, !- Space Type Name
  ,                                       !- Default Construction Set Name
  ,                                       !- Default Schedule Set Name
  ,                                       !- Direction of Relative North {deg}
  ,                                       !- X Origin {m}
  ,                                       !- Y Origin {m}
  ,                                       !- Z Origin {m}
  ,                                       !- Building Story Name
  {9ec8ac6e-8bf7-436a-95dc-e4dcf4e861f4}; !- Thermal Zone Name

OS:ThermalZone,
  {9ec8ac6e-8bf7-436a-95dc-e4dcf4e861f4}, !- Handle
  unfinished attic zone,                  !- Name
=======
OS:Surface,
  {1a609822-d2d6-48c5-854d-69ada2883dc4}, !- Handle
  Surface 29,                             !- Name
  Floor,                                  !- Surface Type
  ,                                       !- Construction Name
  {6b690341-f030-46d0-a64b-4ac2072eada6}, !- Space Name
  Surface,                                !- Outside Boundary Condition
  {93af3f3b-8621-4836-8844-7414c87bbfe6}, !- Outside Boundary Condition Object
  NoSun,                                  !- Sun Exposure
  NoWind,                                 !- Wind Exposure
  ,                                       !- View Factor to Ground
  ,                                       !- Number of Vertices
  4.572, -9.144, 2.4384,                  !- X,Y,Z Vertex 1 {m}
  4.572, 0, 2.4384,                       !- X,Y,Z Vertex 2 {m}
  9.144, 0, 2.4384,                       !- X,Y,Z Vertex 3 {m}
  9.144, -9.144, 2.4384;                  !- X,Y,Z Vertex 4 {m}

OS:ThermalZone,
  {9139d609-2774-4be4-973e-89da5faba3c2}, !- Handle
  living zone|unit 3,                     !- Name
>>>>>>> 5553552e
  ,                                       !- Multiplier
  ,                                       !- Ceiling Height {m}
  ,                                       !- Volume {m3}
  ,                                       !- Floor Area {m2}
  ,                                       !- Zone Inside Convection Algorithm
  ,                                       !- Zone Outside Convection Algorithm
  ,                                       !- Zone Conditioning Equipment List Name
<<<<<<< HEAD
  {845aa27d-aeab-42e2-a7a8-c007039c7ec2}, !- Zone Air Inlet Port List
  {0b24059e-8cc6-4796-ada6-fcbf1e6232f0}, !- Zone Air Exhaust Port List
  {faf265ce-ef99-462a-a8d9-dee7999bac6d}, !- Zone Air Node Name
  {0d22242f-5a8b-40bf-90f4-88b86dfc59ff}, !- Zone Return Air Port List
=======
  {3ff1bd57-f3d7-490e-ae7d-6a08178a4b1d}, !- Zone Air Inlet Port List
  {2989792e-d66b-446d-82de-56cca3338b7b}, !- Zone Air Exhaust Port List
  {76936359-589e-414f-9b48-4b7fdc587ce6}, !- Zone Air Node Name
  {605d15ac-ad42-4c1d-afc4-c07731bc5b76}, !- Zone Return Air Port List
>>>>>>> 5553552e
  ,                                       !- Primary Daylighting Control Name
  ,                                       !- Fraction of Zone Controlled by Primary Daylighting Control
  ,                                       !- Secondary Daylighting Control Name
  ,                                       !- Fraction of Zone Controlled by Secondary Daylighting Control
  ,                                       !- Illuminance Map Name
  ,                                       !- Group Rendering Name
  ,                                       !- Thermostat Name
  No;                                     !- Use Ideal Air Loads

OS:Node,
<<<<<<< HEAD
  {17951c3b-49c6-4e1b-9f86-75b88a602164}, !- Handle
  Node 2,                                 !- Name
  {faf265ce-ef99-462a-a8d9-dee7999bac6d}, !- Inlet Port
  ;                                       !- Outlet Port

OS:Connection,
  {faf265ce-ef99-462a-a8d9-dee7999bac6d}, !- Handle
  {988f722a-f1ba-4766-a4b4-4ee3b93318e0}, !- Name
  {9ec8ac6e-8bf7-436a-95dc-e4dcf4e861f4}, !- Source Object
  11,                                     !- Outlet Port
  {17951c3b-49c6-4e1b-9f86-75b88a602164}, !- Target Object
  2;                                      !- Inlet Port

OS:PortList,
  {845aa27d-aeab-42e2-a7a8-c007039c7ec2}, !- Handle
  {be976d82-75a5-4bad-bfc2-6cfd32d8e25a}, !- Name
  {9ec8ac6e-8bf7-436a-95dc-e4dcf4e861f4}; !- HVAC Component

OS:PortList,
  {0b24059e-8cc6-4796-ada6-fcbf1e6232f0}, !- Handle
  {7281237e-fd3e-44d7-aabc-22cb9a17e16a}, !- Name
  {9ec8ac6e-8bf7-436a-95dc-e4dcf4e861f4}; !- HVAC Component

OS:PortList,
  {0d22242f-5a8b-40bf-90f4-88b86dfc59ff}, !- Handle
  {40a84127-ccfc-4e04-a936-35748583c260}, !- Name
  {9ec8ac6e-8bf7-436a-95dc-e4dcf4e861f4}; !- HVAC Component

OS:Sizing:Zone,
  {6cfd5778-b196-4049-932f-7fb28642bef2}, !- Handle
  {9ec8ac6e-8bf7-436a-95dc-e4dcf4e861f4}, !- Zone or ZoneList Name
=======
  {df339fdb-4b05-46c2-a489-709fefaa419f}, !- Handle
  Node 3,                                 !- Name
  {76936359-589e-414f-9b48-4b7fdc587ce6}, !- Inlet Port
  ;                                       !- Outlet Port

OS:Connection,
  {76936359-589e-414f-9b48-4b7fdc587ce6}, !- Handle
  {b23e241f-4f58-4237-9423-89b688443fb8}, !- Name
  {9139d609-2774-4be4-973e-89da5faba3c2}, !- Source Object
  11,                                     !- Outlet Port
  {df339fdb-4b05-46c2-a489-709fefaa419f}, !- Target Object
  2;                                      !- Inlet Port

OS:PortList,
  {3ff1bd57-f3d7-490e-ae7d-6a08178a4b1d}, !- Handle
  {6a81905d-ced7-480a-b3c8-423bf2f2c352}, !- Name
  {9139d609-2774-4be4-973e-89da5faba3c2}; !- HVAC Component

OS:PortList,
  {2989792e-d66b-446d-82de-56cca3338b7b}, !- Handle
  {4dc7031d-8b9f-419c-92ee-08a2ff4d8cb1}, !- Name
  {9139d609-2774-4be4-973e-89da5faba3c2}; !- HVAC Component

OS:PortList,
  {605d15ac-ad42-4c1d-afc4-c07731bc5b76}, !- Handle
  {c1fdcda3-d996-4f88-84f9-6bdefeaddc67}, !- Name
  {9139d609-2774-4be4-973e-89da5faba3c2}; !- HVAC Component

OS:Sizing:Zone,
  {d40e01ef-d64e-4f43-8ac7-d0df92b97d20}, !- Handle
  {9139d609-2774-4be4-973e-89da5faba3c2}, !- Zone or ZoneList Name
>>>>>>> 5553552e
  SupplyAirTemperature,                   !- Zone Cooling Design Supply Air Temperature Input Method
  14,                                     !- Zone Cooling Design Supply Air Temperature {C}
  11.11,                                  !- Zone Cooling Design Supply Air Temperature Difference {deltaC}
  SupplyAirTemperature,                   !- Zone Heating Design Supply Air Temperature Input Method
  40,                                     !- Zone Heating Design Supply Air Temperature {C}
  11.11,                                  !- Zone Heating Design Supply Air Temperature Difference {deltaC}
  0.0085,                                 !- Zone Cooling Design Supply Air Humidity Ratio {kg-H2O/kg-air}
  0.008,                                  !- Zone Heating Design Supply Air Humidity Ratio {kg-H2O/kg-air}
  ,                                       !- Zone Heating Sizing Factor
  ,                                       !- Zone Cooling Sizing Factor
  DesignDay,                              !- Cooling Design Air Flow Method
  ,                                       !- Cooling Design Air Flow Rate {m3/s}
  ,                                       !- Cooling Minimum Air Flow per Zone Floor Area {m3/s-m2}
  ,                                       !- Cooling Minimum Air Flow {m3/s}
  ,                                       !- Cooling Minimum Air Flow Fraction
  DesignDay,                              !- Heating Design Air Flow Method
  ,                                       !- Heating Design Air Flow Rate {m3/s}
  ,                                       !- Heating Maximum Air Flow per Zone Floor Area {m3/s-m2}
  ,                                       !- Heating Maximum Air Flow {m3/s}
  ,                                       !- Heating Maximum Air Flow Fraction
  ,                                       !- Design Zone Air Distribution Effectiveness in Cooling Mode
  ,                                       !- Design Zone Air Distribution Effectiveness in Heating Mode
  No,                                     !- Account for Dedicated Outdoor Air System
  NeutralSupplyAir,                       !- Dedicated Outdoor Air System Control Strategy
  autosize,                               !- Dedicated Outdoor Air Low Setpoint Temperature for Design {C}
  autosize;                               !- Dedicated Outdoor Air High Setpoint Temperature for Design {C}

OS:ZoneHVAC:EquipmentList,
<<<<<<< HEAD
  {3c510036-12a7-4ff1-853a-72a9be1dc265}, !- Handle
  Zone HVAC Equipment List 2,             !- Name
  {9ec8ac6e-8bf7-436a-95dc-e4dcf4e861f4}; !- Thermal Zone

OS:SpaceType,
  {2ef10ee0-bb34-4625-889c-e38687558ada}, !- Handle
=======
  {1e09d422-da15-4ad1-a2cd-ad0d0943b523}, !- Handle
  Zone HVAC Equipment List 3,             !- Name
  {9139d609-2774-4be4-973e-89da5faba3c2}; !- Thermal Zone

OS:Space,
  {f13c1e1f-27a7-4f67-a873-df990c3c61bc}, !- Handle
  living space|unit 3|story 1,            !- Name
  {4a812fff-f77c-4a76-8dfc-26dd3ff82bf4}, !- Space Type Name
  ,                                       !- Default Construction Set Name
  ,                                       !- Default Schedule Set Name
  -0,                                     !- Direction of Relative North {deg}
  0,                                      !- X Origin {m}
  0,                                      !- Y Origin {m}
  0,                                      !- Z Origin {m}
  ,                                       !- Building Story Name
  {9139d609-2774-4be4-973e-89da5faba3c2}, !- Thermal Zone Name
  ,                                       !- Part of Total Floor Area
  ,                                       !- Design Specification Outdoor Air Object Name
  {bead572d-c555-4390-b330-0669e499102f}; !- Building Unit Name

OS:Surface,
  {aafb658a-0a2d-4211-acda-813721efe394}, !- Handle
  Surface 35,                             !- Name
  Wall,                                   !- Surface Type
  ,                                       !- Construction Name
  {f13c1e1f-27a7-4f67-a873-df990c3c61bc}, !- Space Name
  Surface,                                !- Outside Boundary Condition
  {5bd90c72-1c4d-4a31-89a6-0484f30b67c0}, !- Outside Boundary Condition Object
  NoSun,                                  !- Sun Exposure
  NoWind,                                 !- Wind Exposure
  ,                                       !- View Factor to Ground
  ,                                       !- Number of Vertices
  9.144, 0, 2.4384,                       !- X,Y,Z Vertex 1 {m}
  9.144, 0, 0,                            !- X,Y,Z Vertex 2 {m}
  9.144, -9.144, 0,                       !- X,Y,Z Vertex 3 {m}
  9.144, -9.144, 2.4384;                  !- X,Y,Z Vertex 4 {m}

OS:Surface,
  {5d00ffc3-147f-499c-9c2c-a8a813f4a642}, !- Handle
  Surface 36,                             !- Name
  Wall,                                   !- Surface Type
  ,                                       !- Construction Name
  {f13c1e1f-27a7-4f67-a873-df990c3c61bc}, !- Space Name
  Outdoors,                               !- Outside Boundary Condition
  ,                                       !- Outside Boundary Condition Object
  SunExposed,                             !- Sun Exposure
  WindExposed,                            !- Wind Exposure
  ,                                       !- View Factor to Ground
  ,                                       !- Number of Vertices
  13.716, 0, 2.4384,                      !- X,Y,Z Vertex 1 {m}
  13.716, 0, 0,                           !- X,Y,Z Vertex 2 {m}
  9.144, 0, 0,                            !- X,Y,Z Vertex 3 {m}
  9.144, 0, 2.4384;                       !- X,Y,Z Vertex 4 {m}

OS:Surface,
  {83e31b58-8c50-4317-93d6-8ad3e7b02441}, !- Handle
  Surface 37,                             !- Name
  Wall,                                   !- Surface Type
  ,                                       !- Construction Name
  {f13c1e1f-27a7-4f67-a873-df990c3c61bc}, !- Space Name
  Surface,                                !- Outside Boundary Condition
  {87a18f3f-46df-4d95-9c66-f459ac620404}, !- Outside Boundary Condition Object
  NoSun,                                  !- Sun Exposure
  NoWind,                                 !- Wind Exposure
  ,                                       !- View Factor to Ground
  ,                                       !- Number of Vertices
  13.716, -9.144, 2.4384,                 !- X,Y,Z Vertex 1 {m}
  13.716, -9.144, 0,                      !- X,Y,Z Vertex 2 {m}
  13.716, 0, 0,                           !- X,Y,Z Vertex 3 {m}
  13.716, 0, 2.4384;                      !- X,Y,Z Vertex 4 {m}

OS:Surface,
  {80ff9666-b097-4ecb-bdad-014be0589560}, !- Handle
  Surface 38,                             !- Name
  Floor,                                  !- Surface Type
  ,                                       !- Construction Name
  {f13c1e1f-27a7-4f67-a873-df990c3c61bc}, !- Space Name
  Foundation,                             !- Outside Boundary Condition
  ,                                       !- Outside Boundary Condition Object
  NoSun,                                  !- Sun Exposure
  NoWind,                                 !- Wind Exposure
  ,                                       !- View Factor to Ground
  ,                                       !- Number of Vertices
  9.144, -9.144, 0,                       !- X,Y,Z Vertex 1 {m}
  9.144, 0, 0,                            !- X,Y,Z Vertex 2 {m}
  13.716, 0, 0,                           !- X,Y,Z Vertex 3 {m}
  13.716, -9.144, 0;                      !- X,Y,Z Vertex 4 {m}

OS:Surface,
  {b2a352a6-f9bc-4187-8fdd-b0a4c407a7d3}, !- Handle
  Surface 39,                             !- Name
  Wall,                                   !- Surface Type
  ,                                       !- Construction Name
  {f13c1e1f-27a7-4f67-a873-df990c3c61bc}, !- Space Name
  Outdoors,                               !- Outside Boundary Condition
  ,                                       !- Outside Boundary Condition Object
  SunExposed,                             !- Sun Exposure
  WindExposed,                            !- Wind Exposure
  ,                                       !- View Factor to Ground
  ,                                       !- Number of Vertices
  9.144, -9.144, 2.4384,                  !- X,Y,Z Vertex 1 {m}
  9.144, -9.144, 0,                       !- X,Y,Z Vertex 2 {m}
  13.716, -9.144, 0,                      !- X,Y,Z Vertex 3 {m}
  13.716, -9.144, 2.4384;                 !- X,Y,Z Vertex 4 {m}

OS:Surface,
  {4656bc48-56e9-41a9-8ccb-4843b026b41b}, !- Handle
  Surface 40,                             !- Name
  RoofCeiling,                            !- Surface Type
  ,                                       !- Construction Name
  {f13c1e1f-27a7-4f67-a873-df990c3c61bc}, !- Space Name
  Surface,                                !- Outside Boundary Condition
  {80196d7f-0c96-45d6-9698-21df53f39722}, !- Outside Boundary Condition Object
  NoSun,                                  !- Sun Exposure
  NoWind,                                 !- Wind Exposure
  ,                                       !- View Factor to Ground
  ,                                       !- Number of Vertices
  13.716, -9.144, 2.4384,                 !- X,Y,Z Vertex 1 {m}
  13.716, 0, 2.4384,                      !- X,Y,Z Vertex 2 {m}
  9.144, 0, 2.4384,                       !- X,Y,Z Vertex 3 {m}
  9.144, -9.144, 2.4384;                  !- X,Y,Z Vertex 4 {m}

OS:Space,
  {11015ea3-9718-4ad1-971c-a8b719194d35}, !- Handle
  living space|unit 3|story 2,            !- Name
  {4a812fff-f77c-4a76-8dfc-26dd3ff82bf4}, !- Space Type Name
  ,                                       !- Default Construction Set Name
  ,                                       !- Default Schedule Set Name
  -0,                                     !- Direction of Relative North {deg}
  0,                                      !- X Origin {m}
  0,                                      !- Y Origin {m}
  0,                                      !- Z Origin {m}
  ,                                       !- Building Story Name
  {9139d609-2774-4be4-973e-89da5faba3c2}, !- Thermal Zone Name
  ,                                       !- Part of Total Floor Area
  ,                                       !- Design Specification Outdoor Air Object Name
  {bead572d-c555-4390-b330-0669e499102f}; !- Building Unit Name

OS:Surface,
  {6008b753-5a8b-4c6e-9e4d-e78c89f31f7e}, !- Handle
  Surface 41,                             !- Name
  Wall,                                   !- Surface Type
  ,                                       !- Construction Name
  {11015ea3-9718-4ad1-971c-a8b719194d35}, !- Space Name
  Outdoors,                               !- Outside Boundary Condition
  ,                                       !- Outside Boundary Condition Object
  SunExposed,                             !- Sun Exposure
  WindExposed,                            !- Wind Exposure
  ,                                       !- View Factor to Ground
  ,                                       !- Number of Vertices
  9.144, -9.144, 4.8768,                  !- X,Y,Z Vertex 1 {m}
  9.144, -9.144, 2.4384,                  !- X,Y,Z Vertex 2 {m}
  13.716, -9.144, 2.4384,                 !- X,Y,Z Vertex 3 {m}
  13.716, -9.144, 4.8768;                 !- X,Y,Z Vertex 4 {m}

OS:Surface,
  {93d353eb-5221-45f8-bdbb-2c11c0f641ba}, !- Handle
  Surface 42,                             !- Name
  Wall,                                   !- Surface Type
  ,                                       !- Construction Name
  {11015ea3-9718-4ad1-971c-a8b719194d35}, !- Space Name
  Surface,                                !- Outside Boundary Condition
  {7863d479-88ef-487a-bb11-2301f4bbbe30}, !- Outside Boundary Condition Object
  NoSun,                                  !- Sun Exposure
  NoWind,                                 !- Wind Exposure
  ,                                       !- View Factor to Ground
  ,                                       !- Number of Vertices
  9.144, 0, 4.8768,                       !- X,Y,Z Vertex 1 {m}
  9.144, 0, 2.4384,                       !- X,Y,Z Vertex 2 {m}
  9.144, -9.144, 2.4384,                  !- X,Y,Z Vertex 3 {m}
  9.144, -9.144, 4.8768;                  !- X,Y,Z Vertex 4 {m}

OS:Surface,
  {c9484e33-d66a-4074-8082-9dce61117800}, !- Handle
  Surface 43,                             !- Name
  Wall,                                   !- Surface Type
  ,                                       !- Construction Name
  {11015ea3-9718-4ad1-971c-a8b719194d35}, !- Space Name
  Outdoors,                               !- Outside Boundary Condition
  ,                                       !- Outside Boundary Condition Object
  SunExposed,                             !- Sun Exposure
  WindExposed,                            !- Wind Exposure
  ,                                       !- View Factor to Ground
  ,                                       !- Number of Vertices
  13.716, 0, 4.8768,                      !- X,Y,Z Vertex 1 {m}
  13.716, 0, 2.4384,                      !- X,Y,Z Vertex 2 {m}
  9.144, 0, 2.4384,                       !- X,Y,Z Vertex 3 {m}
  9.144, 0, 4.8768;                       !- X,Y,Z Vertex 4 {m}

OS:Surface,
  {23c7ee2d-dd2d-4a66-9515-b29caeaa5231}, !- Handle
  Surface 44,                             !- Name
  Wall,                                   !- Surface Type
  ,                                       !- Construction Name
  {11015ea3-9718-4ad1-971c-a8b719194d35}, !- Space Name
  Surface,                                !- Outside Boundary Condition
  {3b8f1a64-e1b6-44af-b7c2-0697d44f6001}, !- Outside Boundary Condition Object
  NoSun,                                  !- Sun Exposure
  NoWind,                                 !- Wind Exposure
  ,                                       !- View Factor to Ground
  ,                                       !- Number of Vertices
  13.716, -9.144, 4.8768,                 !- X,Y,Z Vertex 1 {m}
  13.716, -9.144, 2.4384,                 !- X,Y,Z Vertex 2 {m}
  13.716, 0, 2.4384,                      !- X,Y,Z Vertex 3 {m}
  13.716, 0, 4.8768;                      !- X,Y,Z Vertex 4 {m}

OS:Surface,
  {83c3fd89-6f35-4bc5-8ddf-1ef463573d9f}, !- Handle
  Surface 45,                             !- Name
  RoofCeiling,                            !- Surface Type
  ,                                       !- Construction Name
  {11015ea3-9718-4ad1-971c-a8b719194d35}, !- Space Name
  Surface,                                !- Outside Boundary Condition
  {26f4ff56-55ac-4cc7-9af0-dd26aff2e672}, !- Outside Boundary Condition Object
  NoSun,                                  !- Sun Exposure
  NoWind,                                 !- Wind Exposure
  ,                                       !- View Factor to Ground
  ,                                       !- Number of Vertices
  13.716, -9.144, 4.8768,                 !- X,Y,Z Vertex 1 {m}
  13.716, 0, 4.8768,                      !- X,Y,Z Vertex 2 {m}
  9.144, 0, 4.8768,                       !- X,Y,Z Vertex 3 {m}
  9.144, -9.144, 4.8768;                  !- X,Y,Z Vertex 4 {m}

OS:Surface,
  {80196d7f-0c96-45d6-9698-21df53f39722}, !- Handle
  Surface 46,                             !- Name
  Floor,                                  !- Surface Type
  ,                                       !- Construction Name
  {11015ea3-9718-4ad1-971c-a8b719194d35}, !- Space Name
  Surface,                                !- Outside Boundary Condition
  {4656bc48-56e9-41a9-8ccb-4843b026b41b}, !- Outside Boundary Condition Object
  NoSun,                                  !- Sun Exposure
  NoWind,                                 !- Wind Exposure
  ,                                       !- View Factor to Ground
  ,                                       !- Number of Vertices
  9.144, -9.144, 2.4384,                  !- X,Y,Z Vertex 1 {m}
  9.144, 0, 2.4384,                       !- X,Y,Z Vertex 2 {m}
  13.716, 0, 2.4384,                      !- X,Y,Z Vertex 3 {m}
  13.716, -9.144, 2.4384;                 !- X,Y,Z Vertex 4 {m}

OS:ThermalZone,
  {e28f9c6d-8722-4acf-afb6-009dbd154e48}, !- Handle
  living zone|unit 4,                     !- Name
  ,                                       !- Multiplier
  ,                                       !- Ceiling Height {m}
  ,                                       !- Volume {m3}
  ,                                       !- Floor Area {m2}
  ,                                       !- Zone Inside Convection Algorithm
  ,                                       !- Zone Outside Convection Algorithm
  ,                                       !- Zone Conditioning Equipment List Name
  {dffcb31d-db50-4f81-92cb-022117964b84}, !- Zone Air Inlet Port List
  {73241941-888a-44a8-955b-f72bac48c1b2}, !- Zone Air Exhaust Port List
  {876d7bac-3e8d-4587-913f-d6eefb4917b1}, !- Zone Air Node Name
  {94983177-2d88-4f52-9e80-df9596df461d}, !- Zone Return Air Port List
  ,                                       !- Primary Daylighting Control Name
  ,                                       !- Fraction of Zone Controlled by Primary Daylighting Control
  ,                                       !- Secondary Daylighting Control Name
  ,                                       !- Fraction of Zone Controlled by Secondary Daylighting Control
  ,                                       !- Illuminance Map Name
  ,                                       !- Group Rendering Name
  ,                                       !- Thermostat Name
  No;                                     !- Use Ideal Air Loads

OS:Node,
  {05c669e9-b06a-4438-a75d-83b9f8a0b304}, !- Handle
  Node 4,                                 !- Name
  {876d7bac-3e8d-4587-913f-d6eefb4917b1}, !- Inlet Port
  ;                                       !- Outlet Port

OS:Connection,
  {876d7bac-3e8d-4587-913f-d6eefb4917b1}, !- Handle
  {e170b8f7-c91d-4304-a281-612240dc39fe}, !- Name
  {e28f9c6d-8722-4acf-afb6-009dbd154e48}, !- Source Object
  11,                                     !- Outlet Port
  {05c669e9-b06a-4438-a75d-83b9f8a0b304}, !- Target Object
  2;                                      !- Inlet Port

OS:PortList,
  {dffcb31d-db50-4f81-92cb-022117964b84}, !- Handle
  {6463db03-30bb-47d7-93a7-d8e130daf0cc}, !- Name
  {e28f9c6d-8722-4acf-afb6-009dbd154e48}; !- HVAC Component

OS:PortList,
  {73241941-888a-44a8-955b-f72bac48c1b2}, !- Handle
  {79b50dd7-f393-442b-af7f-e5f985bf0a6e}, !- Name
  {e28f9c6d-8722-4acf-afb6-009dbd154e48}; !- HVAC Component

OS:PortList,
  {94983177-2d88-4f52-9e80-df9596df461d}, !- Handle
  {4825752a-ae07-48f8-a2a1-4fcac69102cf}, !- Name
  {e28f9c6d-8722-4acf-afb6-009dbd154e48}; !- HVAC Component

OS:Sizing:Zone,
  {14f583e6-c1f4-46a3-954f-fa88d950065b}, !- Handle
  {e28f9c6d-8722-4acf-afb6-009dbd154e48}, !- Zone or ZoneList Name
  SupplyAirTemperature,                   !- Zone Cooling Design Supply Air Temperature Input Method
  14,                                     !- Zone Cooling Design Supply Air Temperature {C}
  11.11,                                  !- Zone Cooling Design Supply Air Temperature Difference {deltaC}
  SupplyAirTemperature,                   !- Zone Heating Design Supply Air Temperature Input Method
  40,                                     !- Zone Heating Design Supply Air Temperature {C}
  11.11,                                  !- Zone Heating Design Supply Air Temperature Difference {deltaC}
  0.0085,                                 !- Zone Cooling Design Supply Air Humidity Ratio {kg-H2O/kg-air}
  0.008,                                  !- Zone Heating Design Supply Air Humidity Ratio {kg-H2O/kg-air}
  ,                                       !- Zone Heating Sizing Factor
  ,                                       !- Zone Cooling Sizing Factor
  DesignDay,                              !- Cooling Design Air Flow Method
  ,                                       !- Cooling Design Air Flow Rate {m3/s}
  ,                                       !- Cooling Minimum Air Flow per Zone Floor Area {m3/s-m2}
  ,                                       !- Cooling Minimum Air Flow {m3/s}
  ,                                       !- Cooling Minimum Air Flow Fraction
  DesignDay,                              !- Heating Design Air Flow Method
  ,                                       !- Heating Design Air Flow Rate {m3/s}
  ,                                       !- Heating Maximum Air Flow per Zone Floor Area {m3/s-m2}
  ,                                       !- Heating Maximum Air Flow {m3/s}
  ,                                       !- Heating Maximum Air Flow Fraction
  ,                                       !- Design Zone Air Distribution Effectiveness in Cooling Mode
  ,                                       !- Design Zone Air Distribution Effectiveness in Heating Mode
  No,                                     !- Account for Dedicated Outdoor Air System
  NeutralSupplyAir,                       !- Dedicated Outdoor Air System Control Strategy
  autosize,                               !- Dedicated Outdoor Air Low Setpoint Temperature for Design {C}
  autosize;                               !- Dedicated Outdoor Air High Setpoint Temperature for Design {C}

OS:ZoneHVAC:EquipmentList,
  {a2374e1f-4f9e-4e5f-80be-6e17d76dd45a}, !- Handle
  Zone HVAC Equipment List 4,             !- Name
  {e28f9c6d-8722-4acf-afb6-009dbd154e48}; !- Thermal Zone

OS:Space,
  {b0873db8-3262-4696-8187-fea33f811ac6}, !- Handle
  living space|unit 4|story 1,            !- Name
  {4a812fff-f77c-4a76-8dfc-26dd3ff82bf4}, !- Space Type Name
  ,                                       !- Default Construction Set Name
  ,                                       !- Default Schedule Set Name
  -0,                                     !- Direction of Relative North {deg}
  0,                                      !- X Origin {m}
  0,                                      !- Y Origin {m}
  0,                                      !- Z Origin {m}
  ,                                       !- Building Story Name
  {e28f9c6d-8722-4acf-afb6-009dbd154e48}, !- Thermal Zone Name
  ,                                       !- Part of Total Floor Area
  ,                                       !- Design Specification Outdoor Air Object Name
  {3062b308-1a26-4065-b15f-41770eeae6df}; !- Building Unit Name

OS:Surface,
  {87a18f3f-46df-4d95-9c66-f459ac620404}, !- Handle
  Surface 52,                             !- Name
  Wall,                                   !- Surface Type
  ,                                       !- Construction Name
  {b0873db8-3262-4696-8187-fea33f811ac6}, !- Space Name
  Surface,                                !- Outside Boundary Condition
  {83e31b58-8c50-4317-93d6-8ad3e7b02441}, !- Outside Boundary Condition Object
  NoSun,                                  !- Sun Exposure
  NoWind,                                 !- Wind Exposure
  ,                                       !- View Factor to Ground
  ,                                       !- Number of Vertices
  13.716, 0, 2.4384,                      !- X,Y,Z Vertex 1 {m}
  13.716, 0, 0,                           !- X,Y,Z Vertex 2 {m}
  13.716, -9.144, 0,                      !- X,Y,Z Vertex 3 {m}
  13.716, -9.144, 2.4384;                 !- X,Y,Z Vertex 4 {m}

OS:Surface,
  {a63de53b-ed22-407e-a088-4d4fae015fb5}, !- Handle
  Surface 53,                             !- Name
  Wall,                                   !- Surface Type
  ,                                       !- Construction Name
  {b0873db8-3262-4696-8187-fea33f811ac6}, !- Space Name
  Outdoors,                               !- Outside Boundary Condition
  ,                                       !- Outside Boundary Condition Object
  SunExposed,                             !- Sun Exposure
  WindExposed,                            !- Wind Exposure
  ,                                       !- View Factor to Ground
  ,                                       !- Number of Vertices
  18.288, 0, 2.4384,                      !- X,Y,Z Vertex 1 {m}
  18.288, 0, 0,                           !- X,Y,Z Vertex 2 {m}
  13.716, 0, 0,                           !- X,Y,Z Vertex 3 {m}
  13.716, 0, 2.4384;                      !- X,Y,Z Vertex 4 {m}

OS:Surface,
  {8827c4ce-811f-4991-ac30-c249dcf12e93}, !- Handle
  Surface 54,                             !- Name
  Wall,                                   !- Surface Type
  ,                                       !- Construction Name
  {b0873db8-3262-4696-8187-fea33f811ac6}, !- Space Name
  Surface,                                !- Outside Boundary Condition
  {2f20b065-1abb-4b54-803f-92e443005b45}, !- Outside Boundary Condition Object
  NoSun,                                  !- Sun Exposure
  NoWind,                                 !- Wind Exposure
  ,                                       !- View Factor to Ground
  ,                                       !- Number of Vertices
  18.288, -9.144, 2.4384,                 !- X,Y,Z Vertex 1 {m}
  18.288, -9.144, 0,                      !- X,Y,Z Vertex 2 {m}
  18.288, 0, 0,                           !- X,Y,Z Vertex 3 {m}
  18.288, 0, 2.4384;                      !- X,Y,Z Vertex 4 {m}

OS:Surface,
  {5155c539-08a9-44f0-a9c2-4f0803a94163}, !- Handle
  Surface 55,                             !- Name
  Floor,                                  !- Surface Type
  ,                                       !- Construction Name
  {b0873db8-3262-4696-8187-fea33f811ac6}, !- Space Name
  Foundation,                             !- Outside Boundary Condition
  ,                                       !- Outside Boundary Condition Object
  NoSun,                                  !- Sun Exposure
  NoWind,                                 !- Wind Exposure
  ,                                       !- View Factor to Ground
  ,                                       !- Number of Vertices
  13.716, -9.144, 0,                      !- X,Y,Z Vertex 1 {m}
  13.716, 0, 0,                           !- X,Y,Z Vertex 2 {m}
  18.288, 0, 0,                           !- X,Y,Z Vertex 3 {m}
  18.288, -9.144, 0;                      !- X,Y,Z Vertex 4 {m}

OS:Surface,
  {9ec4aceb-0b35-4544-9bbc-88a7ada527e7}, !- Handle
  Surface 56,                             !- Name
  Wall,                                   !- Surface Type
  ,                                       !- Construction Name
  {b0873db8-3262-4696-8187-fea33f811ac6}, !- Space Name
  Outdoors,                               !- Outside Boundary Condition
  ,                                       !- Outside Boundary Condition Object
  SunExposed,                             !- Sun Exposure
  WindExposed,                            !- Wind Exposure
  ,                                       !- View Factor to Ground
  ,                                       !- Number of Vertices
  13.716, -9.144, 2.4384,                 !- X,Y,Z Vertex 1 {m}
  13.716, -9.144, 0,                      !- X,Y,Z Vertex 2 {m}
  18.288, -9.144, 0,                      !- X,Y,Z Vertex 3 {m}
  18.288, -9.144, 2.4384;                 !- X,Y,Z Vertex 4 {m}

OS:Surface,
  {ec43b15b-d1d1-4bd8-b864-60edd83cce2a}, !- Handle
  Surface 57,                             !- Name
  RoofCeiling,                            !- Surface Type
  ,                                       !- Construction Name
  {b0873db8-3262-4696-8187-fea33f811ac6}, !- Space Name
  Surface,                                !- Outside Boundary Condition
  {3ebb018e-b9c7-4d8f-85e8-aabadd8d9029}, !- Outside Boundary Condition Object
  NoSun,                                  !- Sun Exposure
  NoWind,                                 !- Wind Exposure
  ,                                       !- View Factor to Ground
  ,                                       !- Number of Vertices
  18.288, -9.144, 2.4384,                 !- X,Y,Z Vertex 1 {m}
  18.288, 0, 2.4384,                      !- X,Y,Z Vertex 2 {m}
  13.716, 0, 2.4384,                      !- X,Y,Z Vertex 3 {m}
  13.716, -9.144, 2.4384;                 !- X,Y,Z Vertex 4 {m}

OS:Space,
  {a5ec86dd-a3ac-4c38-ac21-b5e34c240395}, !- Handle
  living space|unit 4|story 2,            !- Name
  {4a812fff-f77c-4a76-8dfc-26dd3ff82bf4}, !- Space Type Name
  ,                                       !- Default Construction Set Name
  ,                                       !- Default Schedule Set Name
  -0,                                     !- Direction of Relative North {deg}
  0,                                      !- X Origin {m}
  0,                                      !- Y Origin {m}
  0,                                      !- Z Origin {m}
  ,                                       !- Building Story Name
  {e28f9c6d-8722-4acf-afb6-009dbd154e48}, !- Thermal Zone Name
  ,                                       !- Part of Total Floor Area
  ,                                       !- Design Specification Outdoor Air Object Name
  {3062b308-1a26-4065-b15f-41770eeae6df}; !- Building Unit Name

OS:Surface,
  {407fe763-d6dc-4a6d-b752-4fd2c7ad4955}, !- Handle
  Surface 58,                             !- Name
  Wall,                                   !- Surface Type
  ,                                       !- Construction Name
  {a5ec86dd-a3ac-4c38-ac21-b5e34c240395}, !- Space Name
  Outdoors,                               !- Outside Boundary Condition
  ,                                       !- Outside Boundary Condition Object
  SunExposed,                             !- Sun Exposure
  WindExposed,                            !- Wind Exposure
  ,                                       !- View Factor to Ground
  ,                                       !- Number of Vertices
  13.716, -9.144, 4.8768,                 !- X,Y,Z Vertex 1 {m}
  13.716, -9.144, 2.4384,                 !- X,Y,Z Vertex 2 {m}
  18.288, -9.144, 2.4384,                 !- X,Y,Z Vertex 3 {m}
  18.288, -9.144, 4.8768;                 !- X,Y,Z Vertex 4 {m}

OS:Surface,
  {3b8f1a64-e1b6-44af-b7c2-0697d44f6001}, !- Handle
  Surface 59,                             !- Name
  Wall,                                   !- Surface Type
  ,                                       !- Construction Name
  {a5ec86dd-a3ac-4c38-ac21-b5e34c240395}, !- Space Name
  Surface,                                !- Outside Boundary Condition
  {23c7ee2d-dd2d-4a66-9515-b29caeaa5231}, !- Outside Boundary Condition Object
  NoSun,                                  !- Sun Exposure
  NoWind,                                 !- Wind Exposure
  ,                                       !- View Factor to Ground
  ,                                       !- Number of Vertices
  13.716, 0, 4.8768,                      !- X,Y,Z Vertex 1 {m}
  13.716, 0, 2.4384,                      !- X,Y,Z Vertex 2 {m}
  13.716, -9.144, 2.4384,                 !- X,Y,Z Vertex 3 {m}
  13.716, -9.144, 4.8768;                 !- X,Y,Z Vertex 4 {m}

OS:Surface,
  {a2a371d4-5cbb-4f2a-812c-333eb7d01442}, !- Handle
  Surface 60,                             !- Name
  Wall,                                   !- Surface Type
  ,                                       !- Construction Name
  {a5ec86dd-a3ac-4c38-ac21-b5e34c240395}, !- Space Name
  Outdoors,                               !- Outside Boundary Condition
  ,                                       !- Outside Boundary Condition Object
  SunExposed,                             !- Sun Exposure
  WindExposed,                            !- Wind Exposure
  ,                                       !- View Factor to Ground
  ,                                       !- Number of Vertices
  18.288, 0, 4.8768,                      !- X,Y,Z Vertex 1 {m}
  18.288, 0, 2.4384,                      !- X,Y,Z Vertex 2 {m}
  13.716, 0, 2.4384,                      !- X,Y,Z Vertex 3 {m}
  13.716, 0, 4.8768;                      !- X,Y,Z Vertex 4 {m}

OS:Surface,
  {fe57caa5-5d5f-4624-ae92-34e17e42b50e}, !- Handle
  Surface 61,                             !- Name
  Wall,                                   !- Surface Type
  ,                                       !- Construction Name
  {a5ec86dd-a3ac-4c38-ac21-b5e34c240395}, !- Space Name
  Surface,                                !- Outside Boundary Condition
  {54a2ee05-fbf0-4460-93d9-3f73a3e36602}, !- Outside Boundary Condition Object
  NoSun,                                  !- Sun Exposure
  NoWind,                                 !- Wind Exposure
  ,                                       !- View Factor to Ground
  ,                                       !- Number of Vertices
  18.288, -9.144, 4.8768,                 !- X,Y,Z Vertex 1 {m}
  18.288, -9.144, 2.4384,                 !- X,Y,Z Vertex 2 {m}
  18.288, 0, 2.4384,                      !- X,Y,Z Vertex 3 {m}
  18.288, 0, 4.8768;                      !- X,Y,Z Vertex 4 {m}

OS:Surface,
  {0be8a779-ba9a-42bd-92ea-fd4368b72eac}, !- Handle
  Surface 62,                             !- Name
  RoofCeiling,                            !- Surface Type
  ,                                       !- Construction Name
  {a5ec86dd-a3ac-4c38-ac21-b5e34c240395}, !- Space Name
  Surface,                                !- Outside Boundary Condition
  {200ef841-dd7f-41d3-a6fc-fec2e5b3c590}, !- Outside Boundary Condition Object
  NoSun,                                  !- Sun Exposure
  NoWind,                                 !- Wind Exposure
  ,                                       !- View Factor to Ground
  ,                                       !- Number of Vertices
  18.288, -9.144, 4.8768,                 !- X,Y,Z Vertex 1 {m}
  18.288, 0, 4.8768,                      !- X,Y,Z Vertex 2 {m}
  13.716, 0, 4.8768,                      !- X,Y,Z Vertex 3 {m}
  13.716, -9.144, 4.8768;                 !- X,Y,Z Vertex 4 {m}

OS:Surface,
  {3ebb018e-b9c7-4d8f-85e8-aabadd8d9029}, !- Handle
  Surface 63,                             !- Name
  Floor,                                  !- Surface Type
  ,                                       !- Construction Name
  {a5ec86dd-a3ac-4c38-ac21-b5e34c240395}, !- Space Name
  Surface,                                !- Outside Boundary Condition
  {ec43b15b-d1d1-4bd8-b864-60edd83cce2a}, !- Outside Boundary Condition Object
  NoSun,                                  !- Sun Exposure
  NoWind,                                 !- Wind Exposure
  ,                                       !- View Factor to Ground
  ,                                       !- Number of Vertices
  13.716, -9.144, 2.4384,                 !- X,Y,Z Vertex 1 {m}
  13.716, 0, 2.4384,                      !- X,Y,Z Vertex 2 {m}
  18.288, 0, 2.4384,                      !- X,Y,Z Vertex 3 {m}
  18.288, -9.144, 2.4384;                 !- X,Y,Z Vertex 4 {m}

OS:ThermalZone,
  {58f47235-0c3c-4eb8-a513-8d4bdbe5f681}, !- Handle
  living zone|unit 5,                     !- Name
  ,                                       !- Multiplier
  ,                                       !- Ceiling Height {m}
  ,                                       !- Volume {m3}
  ,                                       !- Floor Area {m2}
  ,                                       !- Zone Inside Convection Algorithm
  ,                                       !- Zone Outside Convection Algorithm
  ,                                       !- Zone Conditioning Equipment List Name
  {545f01c3-fe7a-4147-873b-850d8d77d807}, !- Zone Air Inlet Port List
  {e0537f37-a9f3-407e-a316-1a91e59e828b}, !- Zone Air Exhaust Port List
  {a1423478-8277-4b4b-b94c-f571d44e5837}, !- Zone Air Node Name
  {f0585786-7294-43e2-bd45-8f3f7510bedf}, !- Zone Return Air Port List
  ,                                       !- Primary Daylighting Control Name
  ,                                       !- Fraction of Zone Controlled by Primary Daylighting Control
  ,                                       !- Secondary Daylighting Control Name
  ,                                       !- Fraction of Zone Controlled by Secondary Daylighting Control
  ,                                       !- Illuminance Map Name
  ,                                       !- Group Rendering Name
  ,                                       !- Thermostat Name
  No;                                     !- Use Ideal Air Loads

OS:Node,
  {c5cbcabb-eabe-4c3b-b499-f20f8f1f0bd4}, !- Handle
  Node 5,                                 !- Name
  {a1423478-8277-4b4b-b94c-f571d44e5837}, !- Inlet Port
  ;                                       !- Outlet Port

OS:Connection,
  {a1423478-8277-4b4b-b94c-f571d44e5837}, !- Handle
  {5d4b8dd8-6c85-48c1-b63a-0f3cec8c75f4}, !- Name
  {58f47235-0c3c-4eb8-a513-8d4bdbe5f681}, !- Source Object
  11,                                     !- Outlet Port
  {c5cbcabb-eabe-4c3b-b499-f20f8f1f0bd4}, !- Target Object
  2;                                      !- Inlet Port

OS:PortList,
  {545f01c3-fe7a-4147-873b-850d8d77d807}, !- Handle
  {339bcdc1-dee0-40b0-a695-1e160ad71cfa}, !- Name
  {58f47235-0c3c-4eb8-a513-8d4bdbe5f681}; !- HVAC Component

OS:PortList,
  {e0537f37-a9f3-407e-a316-1a91e59e828b}, !- Handle
  {065fadb4-d7cd-4faf-b3d8-a82452537137}, !- Name
  {58f47235-0c3c-4eb8-a513-8d4bdbe5f681}; !- HVAC Component

OS:PortList,
  {f0585786-7294-43e2-bd45-8f3f7510bedf}, !- Handle
  {8a1fb81e-e424-4b7e-8379-344898a4c12a}, !- Name
  {58f47235-0c3c-4eb8-a513-8d4bdbe5f681}; !- HVAC Component

OS:Sizing:Zone,
  {2f917dd1-7ffc-41a6-9079-fc9366c30a3c}, !- Handle
  {58f47235-0c3c-4eb8-a513-8d4bdbe5f681}, !- Zone or ZoneList Name
  SupplyAirTemperature,                   !- Zone Cooling Design Supply Air Temperature Input Method
  14,                                     !- Zone Cooling Design Supply Air Temperature {C}
  11.11,                                  !- Zone Cooling Design Supply Air Temperature Difference {deltaC}
  SupplyAirTemperature,                   !- Zone Heating Design Supply Air Temperature Input Method
  40,                                     !- Zone Heating Design Supply Air Temperature {C}
  11.11,                                  !- Zone Heating Design Supply Air Temperature Difference {deltaC}
  0.0085,                                 !- Zone Cooling Design Supply Air Humidity Ratio {kg-H2O/kg-air}
  0.008,                                  !- Zone Heating Design Supply Air Humidity Ratio {kg-H2O/kg-air}
  ,                                       !- Zone Heating Sizing Factor
  ,                                       !- Zone Cooling Sizing Factor
  DesignDay,                              !- Cooling Design Air Flow Method
  ,                                       !- Cooling Design Air Flow Rate {m3/s}
  ,                                       !- Cooling Minimum Air Flow per Zone Floor Area {m3/s-m2}
  ,                                       !- Cooling Minimum Air Flow {m3/s}
  ,                                       !- Cooling Minimum Air Flow Fraction
  DesignDay,                              !- Heating Design Air Flow Method
  ,                                       !- Heating Design Air Flow Rate {m3/s}
  ,                                       !- Heating Maximum Air Flow per Zone Floor Area {m3/s-m2}
  ,                                       !- Heating Maximum Air Flow {m3/s}
  ,                                       !- Heating Maximum Air Flow Fraction
  ,                                       !- Design Zone Air Distribution Effectiveness in Cooling Mode
  ,                                       !- Design Zone Air Distribution Effectiveness in Heating Mode
  No,                                     !- Account for Dedicated Outdoor Air System
  NeutralSupplyAir,                       !- Dedicated Outdoor Air System Control Strategy
  autosize,                               !- Dedicated Outdoor Air Low Setpoint Temperature for Design {C}
  autosize;                               !- Dedicated Outdoor Air High Setpoint Temperature for Design {C}

OS:ZoneHVAC:EquipmentList,
  {57713c88-b792-4a13-901f-0a8f7c4d033f}, !- Handle
  Zone HVAC Equipment List 5,             !- Name
  {58f47235-0c3c-4eb8-a513-8d4bdbe5f681}; !- Thermal Zone

OS:Space,
  {adc6ad31-ba7f-47f5-8591-3ed2df54fa9e}, !- Handle
  living space|unit 5|story 1,            !- Name
  {4a812fff-f77c-4a76-8dfc-26dd3ff82bf4}, !- Space Type Name
  ,                                       !- Default Construction Set Name
  ,                                       !- Default Schedule Set Name
  -0,                                     !- Direction of Relative North {deg}
  0,                                      !- X Origin {m}
  0,                                      !- Y Origin {m}
  0,                                      !- Z Origin {m}
  ,                                       !- Building Story Name
  {58f47235-0c3c-4eb8-a513-8d4bdbe5f681}, !- Thermal Zone Name
  ,                                       !- Part of Total Floor Area
  ,                                       !- Design Specification Outdoor Air Object Name
  {f8494bff-ad9b-4e7a-9746-b2383bf5abf8}; !- Building Unit Name

OS:Surface,
  {2f20b065-1abb-4b54-803f-92e443005b45}, !- Handle
  Surface 69,                             !- Name
  Wall,                                   !- Surface Type
  ,                                       !- Construction Name
  {adc6ad31-ba7f-47f5-8591-3ed2df54fa9e}, !- Space Name
  Surface,                                !- Outside Boundary Condition
  {8827c4ce-811f-4991-ac30-c249dcf12e93}, !- Outside Boundary Condition Object
  NoSun,                                  !- Sun Exposure
  NoWind,                                 !- Wind Exposure
  ,                                       !- View Factor to Ground
  ,                                       !- Number of Vertices
  18.288, 0, 2.4384,                      !- X,Y,Z Vertex 1 {m}
  18.288, 0, 0,                           !- X,Y,Z Vertex 2 {m}
  18.288, -9.144, 0,                      !- X,Y,Z Vertex 3 {m}
  18.288, -9.144, 2.4384;                 !- X,Y,Z Vertex 4 {m}

OS:Surface,
  {67dd3f67-1ac6-427b-af45-a33d7bb06856}, !- Handle
  Surface 70,                             !- Name
  Wall,                                   !- Surface Type
  ,                                       !- Construction Name
  {adc6ad31-ba7f-47f5-8591-3ed2df54fa9e}, !- Space Name
  Outdoors,                               !- Outside Boundary Condition
  ,                                       !- Outside Boundary Condition Object
  SunExposed,                             !- Sun Exposure
  WindExposed,                            !- Wind Exposure
  ,                                       !- View Factor to Ground
  ,                                       !- Number of Vertices
  22.86, 0, 2.4384,                       !- X,Y,Z Vertex 1 {m}
  22.86, 0, 0,                            !- X,Y,Z Vertex 2 {m}
  18.288, 0, 0,                           !- X,Y,Z Vertex 3 {m}
  18.288, 0, 2.4384;                      !- X,Y,Z Vertex 4 {m}

OS:Surface,
  {076928b4-5bd3-4381-a735-0bf3c6f26985}, !- Handle
  Surface 71,                             !- Name
  Wall,                                   !- Surface Type
  ,                                       !- Construction Name
  {adc6ad31-ba7f-47f5-8591-3ed2df54fa9e}, !- Space Name
  Surface,                                !- Outside Boundary Condition
  {99e67247-731e-4101-9e5a-c02fc3e1ffd2}, !- Outside Boundary Condition Object
  NoSun,                                  !- Sun Exposure
  NoWind,                                 !- Wind Exposure
  ,                                       !- View Factor to Ground
  ,                                       !- Number of Vertices
  22.86, -9.144, 2.4384,                  !- X,Y,Z Vertex 1 {m}
  22.86, -9.144, 0,                       !- X,Y,Z Vertex 2 {m}
  22.86, 0, 0,                            !- X,Y,Z Vertex 3 {m}
  22.86, 0, 2.4384;                       !- X,Y,Z Vertex 4 {m}

OS:Surface,
  {c6c8e7a5-3904-4da3-8af3-489c3245553c}, !- Handle
  Surface 72,                             !- Name
  Floor,                                  !- Surface Type
  ,                                       !- Construction Name
  {adc6ad31-ba7f-47f5-8591-3ed2df54fa9e}, !- Space Name
  Foundation,                             !- Outside Boundary Condition
  ,                                       !- Outside Boundary Condition Object
  NoSun,                                  !- Sun Exposure
  NoWind,                                 !- Wind Exposure
  ,                                       !- View Factor to Ground
  ,                                       !- Number of Vertices
  18.288, -9.144, 0,                      !- X,Y,Z Vertex 1 {m}
  18.288, 0, 0,                           !- X,Y,Z Vertex 2 {m}
  22.86, 0, 0,                            !- X,Y,Z Vertex 3 {m}
  22.86, -9.144, 0;                       !- X,Y,Z Vertex 4 {m}

OS:Surface,
  {4309a0b5-0f4a-476f-80b2-27fd20108aca}, !- Handle
  Surface 73,                             !- Name
  Wall,                                   !- Surface Type
  ,                                       !- Construction Name
  {adc6ad31-ba7f-47f5-8591-3ed2df54fa9e}, !- Space Name
  Outdoors,                               !- Outside Boundary Condition
  ,                                       !- Outside Boundary Condition Object
  SunExposed,                             !- Sun Exposure
  WindExposed,                            !- Wind Exposure
  ,                                       !- View Factor to Ground
  ,                                       !- Number of Vertices
  18.288, -9.144, 2.4384,                 !- X,Y,Z Vertex 1 {m}
  18.288, -9.144, 0,                      !- X,Y,Z Vertex 2 {m}
  22.86, -9.144, 0,                       !- X,Y,Z Vertex 3 {m}
  22.86, -9.144, 2.4384;                  !- X,Y,Z Vertex 4 {m}

OS:Surface,
  {4491b808-e664-4c8c-a6a0-b9c43f6a5560}, !- Handle
  Surface 74,                             !- Name
  RoofCeiling,                            !- Surface Type
  ,                                       !- Construction Name
  {adc6ad31-ba7f-47f5-8591-3ed2df54fa9e}, !- Space Name
  Surface,                                !- Outside Boundary Condition
  {656f616a-188d-4f42-82a6-07fb0104447c}, !- Outside Boundary Condition Object
  NoSun,                                  !- Sun Exposure
  NoWind,                                 !- Wind Exposure
  ,                                       !- View Factor to Ground
  ,                                       !- Number of Vertices
  22.86, -9.144, 2.4384,                  !- X,Y,Z Vertex 1 {m}
  22.86, 0, 2.4384,                       !- X,Y,Z Vertex 2 {m}
  18.288, 0, 2.4384,                      !- X,Y,Z Vertex 3 {m}
  18.288, -9.144, 2.4384;                 !- X,Y,Z Vertex 4 {m}

OS:Space,
  {2d74688b-a56a-48a4-9ddb-0b6ce7007bcb}, !- Handle
  living space|unit 5|story 2,            !- Name
  {4a812fff-f77c-4a76-8dfc-26dd3ff82bf4}, !- Space Type Name
  ,                                       !- Default Construction Set Name
  ,                                       !- Default Schedule Set Name
  -0,                                     !- Direction of Relative North {deg}
  0,                                      !- X Origin {m}
  0,                                      !- Y Origin {m}
  0,                                      !- Z Origin {m}
  ,                                       !- Building Story Name
  {58f47235-0c3c-4eb8-a513-8d4bdbe5f681}, !- Thermal Zone Name
  ,                                       !- Part of Total Floor Area
  ,                                       !- Design Specification Outdoor Air Object Name
  {f8494bff-ad9b-4e7a-9746-b2383bf5abf8}; !- Building Unit Name

OS:Surface,
  {adbbdde4-b769-49e1-a821-fa0ce60a6d90}, !- Handle
  Surface 75,                             !- Name
  Wall,                                   !- Surface Type
  ,                                       !- Construction Name
  {2d74688b-a56a-48a4-9ddb-0b6ce7007bcb}, !- Space Name
  Outdoors,                               !- Outside Boundary Condition
  ,                                       !- Outside Boundary Condition Object
  SunExposed,                             !- Sun Exposure
  WindExposed,                            !- Wind Exposure
  ,                                       !- View Factor to Ground
  ,                                       !- Number of Vertices
  18.288, -9.144, 4.8768,                 !- X,Y,Z Vertex 1 {m}
  18.288, -9.144, 2.4384,                 !- X,Y,Z Vertex 2 {m}
  22.86, -9.144, 2.4384,                  !- X,Y,Z Vertex 3 {m}
  22.86, -9.144, 4.8768;                  !- X,Y,Z Vertex 4 {m}

OS:Surface,
  {54a2ee05-fbf0-4460-93d9-3f73a3e36602}, !- Handle
  Surface 76,                             !- Name
  Wall,                                   !- Surface Type
  ,                                       !- Construction Name
  {2d74688b-a56a-48a4-9ddb-0b6ce7007bcb}, !- Space Name
  Surface,                                !- Outside Boundary Condition
  {fe57caa5-5d5f-4624-ae92-34e17e42b50e}, !- Outside Boundary Condition Object
  NoSun,                                  !- Sun Exposure
  NoWind,                                 !- Wind Exposure
  ,                                       !- View Factor to Ground
  ,                                       !- Number of Vertices
  18.288, 0, 4.8768,                      !- X,Y,Z Vertex 1 {m}
  18.288, 0, 2.4384,                      !- X,Y,Z Vertex 2 {m}
  18.288, -9.144, 2.4384,                 !- X,Y,Z Vertex 3 {m}
  18.288, -9.144, 4.8768;                 !- X,Y,Z Vertex 4 {m}

OS:Surface,
  {049dd237-e125-4fd4-be00-c1974c73eaa7}, !- Handle
  Surface 77,                             !- Name
  Wall,                                   !- Surface Type
  ,                                       !- Construction Name
  {2d74688b-a56a-48a4-9ddb-0b6ce7007bcb}, !- Space Name
  Outdoors,                               !- Outside Boundary Condition
  ,                                       !- Outside Boundary Condition Object
  SunExposed,                             !- Sun Exposure
  WindExposed,                            !- Wind Exposure
  ,                                       !- View Factor to Ground
  ,                                       !- Number of Vertices
  22.86, 0, 4.8768,                       !- X,Y,Z Vertex 1 {m}
  22.86, 0, 2.4384,                       !- X,Y,Z Vertex 2 {m}
  18.288, 0, 2.4384,                      !- X,Y,Z Vertex 3 {m}
  18.288, 0, 4.8768;                      !- X,Y,Z Vertex 4 {m}

OS:Surface,
  {0155d904-cda5-4829-9e98-8b1ed031649e}, !- Handle
  Surface 78,                             !- Name
  Wall,                                   !- Surface Type
  ,                                       !- Construction Name
  {2d74688b-a56a-48a4-9ddb-0b6ce7007bcb}, !- Space Name
  Surface,                                !- Outside Boundary Condition
  {2bfb2fc2-3ea6-49b9-8bfc-4ccd81e86c35}, !- Outside Boundary Condition Object
  NoSun,                                  !- Sun Exposure
  NoWind,                                 !- Wind Exposure
  ,                                       !- View Factor to Ground
  ,                                       !- Number of Vertices
  22.86, -9.144, 4.8768,                  !- X,Y,Z Vertex 1 {m}
  22.86, -9.144, 2.4384,                  !- X,Y,Z Vertex 2 {m}
  22.86, 0, 2.4384,                       !- X,Y,Z Vertex 3 {m}
  22.86, 0, 4.8768;                       !- X,Y,Z Vertex 4 {m}

OS:Surface,
  {1ad56312-218b-4cef-ba5c-f65982a8ce5e}, !- Handle
  Surface 79,                             !- Name
  RoofCeiling,                            !- Surface Type
  ,                                       !- Construction Name
  {2d74688b-a56a-48a4-9ddb-0b6ce7007bcb}, !- Space Name
  Surface,                                !- Outside Boundary Condition
  {0b324670-1f74-4568-9ca9-401dcc50756e}, !- Outside Boundary Condition Object
  NoSun,                                  !- Sun Exposure
  NoWind,                                 !- Wind Exposure
  ,                                       !- View Factor to Ground
  ,                                       !- Number of Vertices
  22.86, -9.144, 4.8768,                  !- X,Y,Z Vertex 1 {m}
  22.86, 0, 4.8768,                       !- X,Y,Z Vertex 2 {m}
  18.288, 0, 4.8768,                      !- X,Y,Z Vertex 3 {m}
  18.288, -9.144, 4.8768;                 !- X,Y,Z Vertex 4 {m}

OS:Surface,
  {656f616a-188d-4f42-82a6-07fb0104447c}, !- Handle
  Surface 80,                             !- Name
  Floor,                                  !- Surface Type
  ,                                       !- Construction Name
  {2d74688b-a56a-48a4-9ddb-0b6ce7007bcb}, !- Space Name
  Surface,                                !- Outside Boundary Condition
  {4491b808-e664-4c8c-a6a0-b9c43f6a5560}, !- Outside Boundary Condition Object
  NoSun,                                  !- Sun Exposure
  NoWind,                                 !- Wind Exposure
  ,                                       !- View Factor to Ground
  ,                                       !- Number of Vertices
  18.288, -9.144, 2.4384,                 !- X,Y,Z Vertex 1 {m}
  18.288, 0, 2.4384,                      !- X,Y,Z Vertex 2 {m}
  22.86, 0, 2.4384,                       !- X,Y,Z Vertex 3 {m}
  22.86, -9.144, 2.4384;                  !- X,Y,Z Vertex 4 {m}

OS:ThermalZone,
  {1f356509-34ec-40e8-a694-c7ffba5084cb}, !- Handle
  living zone|unit 6,                     !- Name
  ,                                       !- Multiplier
  ,                                       !- Ceiling Height {m}
  ,                                       !- Volume {m3}
  ,                                       !- Floor Area {m2}
  ,                                       !- Zone Inside Convection Algorithm
  ,                                       !- Zone Outside Convection Algorithm
  ,                                       !- Zone Conditioning Equipment List Name
  {99e98ab0-0054-4787-bef6-2096302c2f86}, !- Zone Air Inlet Port List
  {95a9afc8-f941-437e-88b8-bcddfeb620ba}, !- Zone Air Exhaust Port List
  {dec6880b-ee2e-423d-a003-ee5486fa9ca0}, !- Zone Air Node Name
  {0ab1b12c-fe93-4a73-b8f0-e2d5afe0229b}, !- Zone Return Air Port List
  ,                                       !- Primary Daylighting Control Name
  ,                                       !- Fraction of Zone Controlled by Primary Daylighting Control
  ,                                       !- Secondary Daylighting Control Name
  ,                                       !- Fraction of Zone Controlled by Secondary Daylighting Control
  ,                                       !- Illuminance Map Name
  ,                                       !- Group Rendering Name
  ,                                       !- Thermostat Name
  No;                                     !- Use Ideal Air Loads

OS:Node,
  {a7cc0800-8d88-483f-a21d-5d2cf79a31f1}, !- Handle
  Node 6,                                 !- Name
  {dec6880b-ee2e-423d-a003-ee5486fa9ca0}, !- Inlet Port
  ;                                       !- Outlet Port

OS:Connection,
  {dec6880b-ee2e-423d-a003-ee5486fa9ca0}, !- Handle
  {3a1a2bed-dbe6-4567-bf75-aabeaf4179c3}, !- Name
  {1f356509-34ec-40e8-a694-c7ffba5084cb}, !- Source Object
  11,                                     !- Outlet Port
  {a7cc0800-8d88-483f-a21d-5d2cf79a31f1}, !- Target Object
  2;                                      !- Inlet Port

OS:PortList,
  {99e98ab0-0054-4787-bef6-2096302c2f86}, !- Handle
  {8c62ec44-3eb8-40e2-beea-b295b5c91c7b}, !- Name
  {1f356509-34ec-40e8-a694-c7ffba5084cb}; !- HVAC Component

OS:PortList,
  {95a9afc8-f941-437e-88b8-bcddfeb620ba}, !- Handle
  {d45936bf-dae1-4fa4-99f7-22e35d4a2aa8}, !- Name
  {1f356509-34ec-40e8-a694-c7ffba5084cb}; !- HVAC Component

OS:PortList,
  {0ab1b12c-fe93-4a73-b8f0-e2d5afe0229b}, !- Handle
  {7ae5138b-4541-45bb-91e6-37467ec753a8}, !- Name
  {1f356509-34ec-40e8-a694-c7ffba5084cb}; !- HVAC Component

OS:Sizing:Zone,
  {8b80e335-5e7b-489d-91d9-9dda92034d41}, !- Handle
  {1f356509-34ec-40e8-a694-c7ffba5084cb}, !- Zone or ZoneList Name
  SupplyAirTemperature,                   !- Zone Cooling Design Supply Air Temperature Input Method
  14,                                     !- Zone Cooling Design Supply Air Temperature {C}
  11.11,                                  !- Zone Cooling Design Supply Air Temperature Difference {deltaC}
  SupplyAirTemperature,                   !- Zone Heating Design Supply Air Temperature Input Method
  40,                                     !- Zone Heating Design Supply Air Temperature {C}
  11.11,                                  !- Zone Heating Design Supply Air Temperature Difference {deltaC}
  0.0085,                                 !- Zone Cooling Design Supply Air Humidity Ratio {kg-H2O/kg-air}
  0.008,                                  !- Zone Heating Design Supply Air Humidity Ratio {kg-H2O/kg-air}
  ,                                       !- Zone Heating Sizing Factor
  ,                                       !- Zone Cooling Sizing Factor
  DesignDay,                              !- Cooling Design Air Flow Method
  ,                                       !- Cooling Design Air Flow Rate {m3/s}
  ,                                       !- Cooling Minimum Air Flow per Zone Floor Area {m3/s-m2}
  ,                                       !- Cooling Minimum Air Flow {m3/s}
  ,                                       !- Cooling Minimum Air Flow Fraction
  DesignDay,                              !- Heating Design Air Flow Method
  ,                                       !- Heating Design Air Flow Rate {m3/s}
  ,                                       !- Heating Maximum Air Flow per Zone Floor Area {m3/s-m2}
  ,                                       !- Heating Maximum Air Flow {m3/s}
  ,                                       !- Heating Maximum Air Flow Fraction
  ,                                       !- Design Zone Air Distribution Effectiveness in Cooling Mode
  ,                                       !- Design Zone Air Distribution Effectiveness in Heating Mode
  No,                                     !- Account for Dedicated Outdoor Air System
  NeutralSupplyAir,                       !- Dedicated Outdoor Air System Control Strategy
  autosize,                               !- Dedicated Outdoor Air Low Setpoint Temperature for Design {C}
  autosize;                               !- Dedicated Outdoor Air High Setpoint Temperature for Design {C}

OS:ZoneHVAC:EquipmentList,
  {f99bdcfc-d32a-43dc-9700-be491f0fa07a}, !- Handle
  Zone HVAC Equipment List 6,             !- Name
  {1f356509-34ec-40e8-a694-c7ffba5084cb}; !- Thermal Zone

OS:Space,
  {35ccade8-7e25-451a-8c66-616254d60a31}, !- Handle
  living space|unit 6|story 1,            !- Name
  {4a812fff-f77c-4a76-8dfc-26dd3ff82bf4}, !- Space Type Name
  ,                                       !- Default Construction Set Name
  ,                                       !- Default Schedule Set Name
  -0,                                     !- Direction of Relative North {deg}
  0,                                      !- X Origin {m}
  0,                                      !- Y Origin {m}
  0,                                      !- Z Origin {m}
  ,                                       !- Building Story Name
  {1f356509-34ec-40e8-a694-c7ffba5084cb}, !- Thermal Zone Name
  ,                                       !- Part of Total Floor Area
  ,                                       !- Design Specification Outdoor Air Object Name
  {cdf5e50d-111b-40eb-a488-1b2c5f13d977}; !- Building Unit Name

OS:Surface,
  {99e67247-731e-4101-9e5a-c02fc3e1ffd2}, !- Handle
  Surface 86,                             !- Name
  Wall,                                   !- Surface Type
  ,                                       !- Construction Name
  {35ccade8-7e25-451a-8c66-616254d60a31}, !- Space Name
  Surface,                                !- Outside Boundary Condition
  {076928b4-5bd3-4381-a735-0bf3c6f26985}, !- Outside Boundary Condition Object
  NoSun,                                  !- Sun Exposure
  NoWind,                                 !- Wind Exposure
  ,                                       !- View Factor to Ground
  ,                                       !- Number of Vertices
  22.86, 0, 2.4384,                       !- X,Y,Z Vertex 1 {m}
  22.86, 0, 0,                            !- X,Y,Z Vertex 2 {m}
  22.86, -9.144, 0,                       !- X,Y,Z Vertex 3 {m}
  22.86, -9.144, 2.4384;                  !- X,Y,Z Vertex 4 {m}

OS:Surface,
  {605e9a25-b593-4df9-8883-2f338e51d62a}, !- Handle
  Surface 87,                             !- Name
  Wall,                                   !- Surface Type
  ,                                       !- Construction Name
  {35ccade8-7e25-451a-8c66-616254d60a31}, !- Space Name
  Outdoors,                               !- Outside Boundary Condition
  ,                                       !- Outside Boundary Condition Object
  SunExposed,                             !- Sun Exposure
  WindExposed,                            !- Wind Exposure
  ,                                       !- View Factor to Ground
  ,                                       !- Number of Vertices
  27.432, 0, 2.4384,                      !- X,Y,Z Vertex 1 {m}
  27.432, 0, 0,                           !- X,Y,Z Vertex 2 {m}
  22.86, 0, 0,                            !- X,Y,Z Vertex 3 {m}
  22.86, 0, 2.4384;                       !- X,Y,Z Vertex 4 {m}

OS:Surface,
  {eca1f8f7-486f-4314-b7c8-c3cb90e9cc6e}, !- Handle
  Surface 88,                             !- Name
  Wall,                                   !- Surface Type
  ,                                       !- Construction Name
  {35ccade8-7e25-451a-8c66-616254d60a31}, !- Space Name
  Surface,                                !- Outside Boundary Condition
  {6aed62a9-a06e-4c22-860d-077b32bfb860}, !- Outside Boundary Condition Object
  NoSun,                                  !- Sun Exposure
  NoWind,                                 !- Wind Exposure
  ,                                       !- View Factor to Ground
  ,                                       !- Number of Vertices
  27.432, -9.144, 2.4384,                 !- X,Y,Z Vertex 1 {m}
  27.432, -9.144, 0,                      !- X,Y,Z Vertex 2 {m}
  27.432, 0, 0,                           !- X,Y,Z Vertex 3 {m}
  27.432, 0, 2.4384;                      !- X,Y,Z Vertex 4 {m}

OS:Surface,
  {535ce9c4-aa8a-46fa-b0f7-d2c3bd2cad4f}, !- Handle
  Surface 89,                             !- Name
  Floor,                                  !- Surface Type
  ,                                       !- Construction Name
  {35ccade8-7e25-451a-8c66-616254d60a31}, !- Space Name
  Foundation,                             !- Outside Boundary Condition
  ,                                       !- Outside Boundary Condition Object
  NoSun,                                  !- Sun Exposure
  NoWind,                                 !- Wind Exposure
  ,                                       !- View Factor to Ground
  ,                                       !- Number of Vertices
  22.86, -9.144, 0,                       !- X,Y,Z Vertex 1 {m}
  22.86, 0, 0,                            !- X,Y,Z Vertex 2 {m}
  27.432, 0, 0,                           !- X,Y,Z Vertex 3 {m}
  27.432, -9.144, 0;                      !- X,Y,Z Vertex 4 {m}

OS:Surface,
  {43b4c5ba-3647-4f0a-bb11-39575a9bb4da}, !- Handle
  Surface 90,                             !- Name
  Wall,                                   !- Surface Type
  ,                                       !- Construction Name
  {35ccade8-7e25-451a-8c66-616254d60a31}, !- Space Name
  Outdoors,                               !- Outside Boundary Condition
  ,                                       !- Outside Boundary Condition Object
  SunExposed,                             !- Sun Exposure
  WindExposed,                            !- Wind Exposure
  ,                                       !- View Factor to Ground
  ,                                       !- Number of Vertices
  22.86, -9.144, 2.4384,                  !- X,Y,Z Vertex 1 {m}
  22.86, -9.144, 0,                       !- X,Y,Z Vertex 2 {m}
  27.432, -9.144, 0,                      !- X,Y,Z Vertex 3 {m}
  27.432, -9.144, 2.4384;                 !- X,Y,Z Vertex 4 {m}

OS:Surface,
  {1de39f74-ac8d-4654-8217-d7fc8a0fe2ba}, !- Handle
  Surface 91,                             !- Name
  RoofCeiling,                            !- Surface Type
  ,                                       !- Construction Name
  {35ccade8-7e25-451a-8c66-616254d60a31}, !- Space Name
  Surface,                                !- Outside Boundary Condition
  {dc83bfd7-76ba-4196-aa0f-19ab30a98314}, !- Outside Boundary Condition Object
  NoSun,                                  !- Sun Exposure
  NoWind,                                 !- Wind Exposure
  ,                                       !- View Factor to Ground
  ,                                       !- Number of Vertices
  27.432, -9.144, 2.4384,                 !- X,Y,Z Vertex 1 {m}
  27.432, 0, 2.4384,                      !- X,Y,Z Vertex 2 {m}
  22.86, 0, 2.4384,                       !- X,Y,Z Vertex 3 {m}
  22.86, -9.144, 2.4384;                  !- X,Y,Z Vertex 4 {m}

OS:Space,
  {9427deff-d41e-4da1-9e29-52740cb49561}, !- Handle
  living space|unit 6|story 2,            !- Name
  {4a812fff-f77c-4a76-8dfc-26dd3ff82bf4}, !- Space Type Name
  ,                                       !- Default Construction Set Name
  ,                                       !- Default Schedule Set Name
  -0,                                     !- Direction of Relative North {deg}
  0,                                      !- X Origin {m}
  0,                                      !- Y Origin {m}
  0,                                      !- Z Origin {m}
  ,                                       !- Building Story Name
  {1f356509-34ec-40e8-a694-c7ffba5084cb}, !- Thermal Zone Name
  ,                                       !- Part of Total Floor Area
  ,                                       !- Design Specification Outdoor Air Object Name
  {cdf5e50d-111b-40eb-a488-1b2c5f13d977}; !- Building Unit Name

OS:Surface,
  {8d7094b3-b6c5-459a-856c-7a9d461a3617}, !- Handle
  Surface 92,                             !- Name
  Wall,                                   !- Surface Type
  ,                                       !- Construction Name
  {9427deff-d41e-4da1-9e29-52740cb49561}, !- Space Name
  Outdoors,                               !- Outside Boundary Condition
  ,                                       !- Outside Boundary Condition Object
  SunExposed,                             !- Sun Exposure
  WindExposed,                            !- Wind Exposure
  ,                                       !- View Factor to Ground
  ,                                       !- Number of Vertices
  22.86, -9.144, 4.8768,                  !- X,Y,Z Vertex 1 {m}
  22.86, -9.144, 2.4384,                  !- X,Y,Z Vertex 2 {m}
  27.432, -9.144, 2.4384,                 !- X,Y,Z Vertex 3 {m}
  27.432, -9.144, 4.8768;                 !- X,Y,Z Vertex 4 {m}

OS:Surface,
  {2bfb2fc2-3ea6-49b9-8bfc-4ccd81e86c35}, !- Handle
  Surface 93,                             !- Name
  Wall,                                   !- Surface Type
  ,                                       !- Construction Name
  {9427deff-d41e-4da1-9e29-52740cb49561}, !- Space Name
  Surface,                                !- Outside Boundary Condition
  {0155d904-cda5-4829-9e98-8b1ed031649e}, !- Outside Boundary Condition Object
  NoSun,                                  !- Sun Exposure
  NoWind,                                 !- Wind Exposure
  ,                                       !- View Factor to Ground
  ,                                       !- Number of Vertices
  22.86, 0, 4.8768,                       !- X,Y,Z Vertex 1 {m}
  22.86, 0, 2.4384,                       !- X,Y,Z Vertex 2 {m}
  22.86, -9.144, 2.4384,                  !- X,Y,Z Vertex 3 {m}
  22.86, -9.144, 4.8768;                  !- X,Y,Z Vertex 4 {m}

OS:Surface,
  {875a574e-0ca6-40e3-8bdc-56e71087cacb}, !- Handle
  Surface 94,                             !- Name
  Wall,                                   !- Surface Type
  ,                                       !- Construction Name
  {9427deff-d41e-4da1-9e29-52740cb49561}, !- Space Name
  Outdoors,                               !- Outside Boundary Condition
  ,                                       !- Outside Boundary Condition Object
  SunExposed,                             !- Sun Exposure
  WindExposed,                            !- Wind Exposure
  ,                                       !- View Factor to Ground
  ,                                       !- Number of Vertices
  27.432, 0, 4.8768,                      !- X,Y,Z Vertex 1 {m}
  27.432, 0, 2.4384,                      !- X,Y,Z Vertex 2 {m}
  22.86, 0, 2.4384,                       !- X,Y,Z Vertex 3 {m}
  22.86, 0, 4.8768;                       !- X,Y,Z Vertex 4 {m}

OS:Surface,
  {64827a14-2d1d-4c68-81d1-a82da9dc9be6}, !- Handle
  Surface 95,                             !- Name
  Wall,                                   !- Surface Type
  ,                                       !- Construction Name
  {9427deff-d41e-4da1-9e29-52740cb49561}, !- Space Name
  Surface,                                !- Outside Boundary Condition
  {d8a8932a-2a84-4743-83f9-636e10521e99}, !- Outside Boundary Condition Object
  NoSun,                                  !- Sun Exposure
  NoWind,                                 !- Wind Exposure
  ,                                       !- View Factor to Ground
  ,                                       !- Number of Vertices
  27.432, -9.144, 4.8768,                 !- X,Y,Z Vertex 1 {m}
  27.432, -9.144, 2.4384,                 !- X,Y,Z Vertex 2 {m}
  27.432, 0, 2.4384,                      !- X,Y,Z Vertex 3 {m}
  27.432, 0, 4.8768;                      !- X,Y,Z Vertex 4 {m}

OS:Surface,
  {6365c269-a654-4084-8c8c-26a2fd02063f}, !- Handle
  Surface 96,                             !- Name
  RoofCeiling,                            !- Surface Type
  ,                                       !- Construction Name
  {9427deff-d41e-4da1-9e29-52740cb49561}, !- Space Name
  Surface,                                !- Outside Boundary Condition
  {affe5f5b-902a-4558-a7e7-348efce820b1}, !- Outside Boundary Condition Object
  NoSun,                                  !- Sun Exposure
  NoWind,                                 !- Wind Exposure
  ,                                       !- View Factor to Ground
  ,                                       !- Number of Vertices
  27.432, -9.144, 4.8768,                 !- X,Y,Z Vertex 1 {m}
  27.432, 0, 4.8768,                      !- X,Y,Z Vertex 2 {m}
  22.86, 0, 4.8768,                       !- X,Y,Z Vertex 3 {m}
  22.86, -9.144, 4.8768;                  !- X,Y,Z Vertex 4 {m}

OS:Surface,
  {dc83bfd7-76ba-4196-aa0f-19ab30a98314}, !- Handle
  Surface 97,                             !- Name
  Floor,                                  !- Surface Type
  ,                                       !- Construction Name
  {9427deff-d41e-4da1-9e29-52740cb49561}, !- Space Name
  Surface,                                !- Outside Boundary Condition
  {1de39f74-ac8d-4654-8217-d7fc8a0fe2ba}, !- Outside Boundary Condition Object
  NoSun,                                  !- Sun Exposure
  NoWind,                                 !- Wind Exposure
  ,                                       !- View Factor to Ground
  ,                                       !- Number of Vertices
  22.86, -9.144, 2.4384,                  !- X,Y,Z Vertex 1 {m}
  22.86, 0, 2.4384,                       !- X,Y,Z Vertex 2 {m}
  27.432, 0, 2.4384,                      !- X,Y,Z Vertex 3 {m}
  27.432, -9.144, 2.4384;                 !- X,Y,Z Vertex 4 {m}

OS:ThermalZone,
  {b7231067-2315-4e53-94f6-5790cbd28c17}, !- Handle
  living zone|unit 7,                     !- Name
  ,                                       !- Multiplier
  ,                                       !- Ceiling Height {m}
  ,                                       !- Volume {m3}
  ,                                       !- Floor Area {m2}
  ,                                       !- Zone Inside Convection Algorithm
  ,                                       !- Zone Outside Convection Algorithm
  ,                                       !- Zone Conditioning Equipment List Name
  {41d35d1f-4123-421d-a1cb-8986a9dceb90}, !- Zone Air Inlet Port List
  {dab615ec-28fe-4319-acab-e648e409e30d}, !- Zone Air Exhaust Port List
  {d09cf0eb-f52b-4307-872c-41ef1ab7cfee}, !- Zone Air Node Name
  {d0afc492-f5e8-49d3-b4f1-7fcaa682fdaa}, !- Zone Return Air Port List
  ,                                       !- Primary Daylighting Control Name
  ,                                       !- Fraction of Zone Controlled by Primary Daylighting Control
  ,                                       !- Secondary Daylighting Control Name
  ,                                       !- Fraction of Zone Controlled by Secondary Daylighting Control
  ,                                       !- Illuminance Map Name
  ,                                       !- Group Rendering Name
  ,                                       !- Thermostat Name
  No;                                     !- Use Ideal Air Loads

OS:Node,
  {03175c59-e16f-4f25-8777-dfdecf207d81}, !- Handle
  Node 7,                                 !- Name
  {d09cf0eb-f52b-4307-872c-41ef1ab7cfee}, !- Inlet Port
  ;                                       !- Outlet Port

OS:Connection,
  {d09cf0eb-f52b-4307-872c-41ef1ab7cfee}, !- Handle
  {b3e8def8-ed5c-4783-ada8-bf6ac3b047f8}, !- Name
  {b7231067-2315-4e53-94f6-5790cbd28c17}, !- Source Object
  11,                                     !- Outlet Port
  {03175c59-e16f-4f25-8777-dfdecf207d81}, !- Target Object
  2;                                      !- Inlet Port

OS:PortList,
  {41d35d1f-4123-421d-a1cb-8986a9dceb90}, !- Handle
  {94301acd-cf2f-4f41-9a4b-d7962cc5bc11}, !- Name
  {b7231067-2315-4e53-94f6-5790cbd28c17}; !- HVAC Component

OS:PortList,
  {dab615ec-28fe-4319-acab-e648e409e30d}, !- Handle
  {b796ac90-3008-428a-9470-cb0e0da72b53}, !- Name
  {b7231067-2315-4e53-94f6-5790cbd28c17}; !- HVAC Component

OS:PortList,
  {d0afc492-f5e8-49d3-b4f1-7fcaa682fdaa}, !- Handle
  {c2f78fa9-597d-4527-9be2-eb62cf69c005}, !- Name
  {b7231067-2315-4e53-94f6-5790cbd28c17}; !- HVAC Component

OS:Sizing:Zone,
  {c156a88d-d5ef-4962-a04e-7b37dddb7cb2}, !- Handle
  {b7231067-2315-4e53-94f6-5790cbd28c17}, !- Zone or ZoneList Name
  SupplyAirTemperature,                   !- Zone Cooling Design Supply Air Temperature Input Method
  14,                                     !- Zone Cooling Design Supply Air Temperature {C}
  11.11,                                  !- Zone Cooling Design Supply Air Temperature Difference {deltaC}
  SupplyAirTemperature,                   !- Zone Heating Design Supply Air Temperature Input Method
  40,                                     !- Zone Heating Design Supply Air Temperature {C}
  11.11,                                  !- Zone Heating Design Supply Air Temperature Difference {deltaC}
  0.0085,                                 !- Zone Cooling Design Supply Air Humidity Ratio {kg-H2O/kg-air}
  0.008,                                  !- Zone Heating Design Supply Air Humidity Ratio {kg-H2O/kg-air}
  ,                                       !- Zone Heating Sizing Factor
  ,                                       !- Zone Cooling Sizing Factor
  DesignDay,                              !- Cooling Design Air Flow Method
  ,                                       !- Cooling Design Air Flow Rate {m3/s}
  ,                                       !- Cooling Minimum Air Flow per Zone Floor Area {m3/s-m2}
  ,                                       !- Cooling Minimum Air Flow {m3/s}
  ,                                       !- Cooling Minimum Air Flow Fraction
  DesignDay,                              !- Heating Design Air Flow Method
  ,                                       !- Heating Design Air Flow Rate {m3/s}
  ,                                       !- Heating Maximum Air Flow per Zone Floor Area {m3/s-m2}
  ,                                       !- Heating Maximum Air Flow {m3/s}
  ,                                       !- Heating Maximum Air Flow Fraction
  ,                                       !- Design Zone Air Distribution Effectiveness in Cooling Mode
  ,                                       !- Design Zone Air Distribution Effectiveness in Heating Mode
  No,                                     !- Account for Dedicated Outdoor Air System
  NeutralSupplyAir,                       !- Dedicated Outdoor Air System Control Strategy
  autosize,                               !- Dedicated Outdoor Air Low Setpoint Temperature for Design {C}
  autosize;                               !- Dedicated Outdoor Air High Setpoint Temperature for Design {C}

OS:ZoneHVAC:EquipmentList,
  {e4349cd7-9740-4847-87f0-7f312f61d119}, !- Handle
  Zone HVAC Equipment List 7,             !- Name
  {b7231067-2315-4e53-94f6-5790cbd28c17}; !- Thermal Zone

OS:Space,
  {2d8e4b60-be0d-483f-9e16-65b89e61cd75}, !- Handle
  living space|unit 7|story 1,            !- Name
  {4a812fff-f77c-4a76-8dfc-26dd3ff82bf4}, !- Space Type Name
  ,                                       !- Default Construction Set Name
  ,                                       !- Default Schedule Set Name
  -0,                                     !- Direction of Relative North {deg}
  0,                                      !- X Origin {m}
  0,                                      !- Y Origin {m}
  0,                                      !- Z Origin {m}
  ,                                       !- Building Story Name
  {b7231067-2315-4e53-94f6-5790cbd28c17}, !- Thermal Zone Name
  ,                                       !- Part of Total Floor Area
  ,                                       !- Design Specification Outdoor Air Object Name
  {d164c3b0-235b-4ce3-8df6-f9a8e59df250}; !- Building Unit Name

OS:Surface,
  {6aed62a9-a06e-4c22-860d-077b32bfb860}, !- Handle
  Surface 103,                            !- Name
  Wall,                                   !- Surface Type
  ,                                       !- Construction Name
  {2d8e4b60-be0d-483f-9e16-65b89e61cd75}, !- Space Name
  Surface,                                !- Outside Boundary Condition
  {eca1f8f7-486f-4314-b7c8-c3cb90e9cc6e}, !- Outside Boundary Condition Object
  NoSun,                                  !- Sun Exposure
  NoWind,                                 !- Wind Exposure
  ,                                       !- View Factor to Ground
  ,                                       !- Number of Vertices
  27.432, 0, 2.4384,                      !- X,Y,Z Vertex 1 {m}
  27.432, 0, 0,                           !- X,Y,Z Vertex 2 {m}
  27.432, -9.144, 0,                      !- X,Y,Z Vertex 3 {m}
  27.432, -9.144, 2.4384;                 !- X,Y,Z Vertex 4 {m}

OS:Surface,
  {e55c33e7-b2ae-4b76-b6af-73eff6b45458}, !- Handle
  Surface 104,                            !- Name
  Wall,                                   !- Surface Type
  ,                                       !- Construction Name
  {2d8e4b60-be0d-483f-9e16-65b89e61cd75}, !- Space Name
  Outdoors,                               !- Outside Boundary Condition
  ,                                       !- Outside Boundary Condition Object
  SunExposed,                             !- Sun Exposure
  WindExposed,                            !- Wind Exposure
  ,                                       !- View Factor to Ground
  ,                                       !- Number of Vertices
  32.004, 0, 2.4384,                      !- X,Y,Z Vertex 1 {m}
  32.004, 0, 0,                           !- X,Y,Z Vertex 2 {m}
  27.432, 0, 0,                           !- X,Y,Z Vertex 3 {m}
  27.432, 0, 2.4384;                      !- X,Y,Z Vertex 4 {m}

OS:Surface,
  {b07ed2cd-4cd9-4092-8f92-1cbc0a1e2c2a}, !- Handle
  Surface 105,                            !- Name
  Wall,                                   !- Surface Type
  ,                                       !- Construction Name
  {2d8e4b60-be0d-483f-9e16-65b89e61cd75}, !- Space Name
  Surface,                                !- Outside Boundary Condition
  {92f7e56b-a1ff-4b85-bf4d-d257b92c76b5}, !- Outside Boundary Condition Object
  NoSun,                                  !- Sun Exposure
  NoWind,                                 !- Wind Exposure
  ,                                       !- View Factor to Ground
  ,                                       !- Number of Vertices
  32.004, -9.144, 2.4384,                 !- X,Y,Z Vertex 1 {m}
  32.004, -9.144, 0,                      !- X,Y,Z Vertex 2 {m}
  32.004, 0, 0,                           !- X,Y,Z Vertex 3 {m}
  32.004, 0, 2.4384;                      !- X,Y,Z Vertex 4 {m}

OS:Surface,
  {91aa6545-e221-4398-a09e-2fb17f546fe1}, !- Handle
  Surface 106,                            !- Name
  Floor,                                  !- Surface Type
  ,                                       !- Construction Name
  {2d8e4b60-be0d-483f-9e16-65b89e61cd75}, !- Space Name
  Foundation,                             !- Outside Boundary Condition
  ,                                       !- Outside Boundary Condition Object
  NoSun,                                  !- Sun Exposure
  NoWind,                                 !- Wind Exposure
  ,                                       !- View Factor to Ground
  ,                                       !- Number of Vertices
  27.432, -9.144, 0,                      !- X,Y,Z Vertex 1 {m}
  27.432, 0, 0,                           !- X,Y,Z Vertex 2 {m}
  32.004, 0, 0,                           !- X,Y,Z Vertex 3 {m}
  32.004, -9.144, 0;                      !- X,Y,Z Vertex 4 {m}

OS:Surface,
  {79768a67-072b-45fb-87a4-8011632024e0}, !- Handle
  Surface 107,                            !- Name
  Wall,                                   !- Surface Type
  ,                                       !- Construction Name
  {2d8e4b60-be0d-483f-9e16-65b89e61cd75}, !- Space Name
  Outdoors,                               !- Outside Boundary Condition
  ,                                       !- Outside Boundary Condition Object
  SunExposed,                             !- Sun Exposure
  WindExposed,                            !- Wind Exposure
  ,                                       !- View Factor to Ground
  ,                                       !- Number of Vertices
  27.432, -9.144, 2.4384,                 !- X,Y,Z Vertex 1 {m}
  27.432, -9.144, 0,                      !- X,Y,Z Vertex 2 {m}
  32.004, -9.144, 0,                      !- X,Y,Z Vertex 3 {m}
  32.004, -9.144, 2.4384;                 !- X,Y,Z Vertex 4 {m}

OS:Surface,
  {f0dc4454-6fd0-4add-b6be-34790961ce31}, !- Handle
  Surface 108,                            !- Name
  RoofCeiling,                            !- Surface Type
  ,                                       !- Construction Name
  {2d8e4b60-be0d-483f-9e16-65b89e61cd75}, !- Space Name
  Surface,                                !- Outside Boundary Condition
  {503257a0-acaa-497e-ac57-b2a47cbeb0f7}, !- Outside Boundary Condition Object
  NoSun,                                  !- Sun Exposure
  NoWind,                                 !- Wind Exposure
  ,                                       !- View Factor to Ground
  ,                                       !- Number of Vertices
  32.004, -9.144, 2.4384,                 !- X,Y,Z Vertex 1 {m}
  32.004, 0, 2.4384,                      !- X,Y,Z Vertex 2 {m}
  27.432, 0, 2.4384,                      !- X,Y,Z Vertex 3 {m}
  27.432, -9.144, 2.4384;                 !- X,Y,Z Vertex 4 {m}

OS:Space,
  {b75f3a17-252f-4253-9aa7-6f5555bb32c0}, !- Handle
  living space|unit 7|story 2,            !- Name
  {4a812fff-f77c-4a76-8dfc-26dd3ff82bf4}, !- Space Type Name
  ,                                       !- Default Construction Set Name
  ,                                       !- Default Schedule Set Name
  -0,                                     !- Direction of Relative North {deg}
  0,                                      !- X Origin {m}
  0,                                      !- Y Origin {m}
  0,                                      !- Z Origin {m}
  ,                                       !- Building Story Name
  {b7231067-2315-4e53-94f6-5790cbd28c17}, !- Thermal Zone Name
  ,                                       !- Part of Total Floor Area
  ,                                       !- Design Specification Outdoor Air Object Name
  {d164c3b0-235b-4ce3-8df6-f9a8e59df250}; !- Building Unit Name

OS:Surface,
  {0f71b152-93d8-48a0-8086-cdd80d61c298}, !- Handle
  Surface 109,                            !- Name
  Wall,                                   !- Surface Type
  ,                                       !- Construction Name
  {b75f3a17-252f-4253-9aa7-6f5555bb32c0}, !- Space Name
  Outdoors,                               !- Outside Boundary Condition
  ,                                       !- Outside Boundary Condition Object
  SunExposed,                             !- Sun Exposure
  WindExposed,                            !- Wind Exposure
  ,                                       !- View Factor to Ground
  ,                                       !- Number of Vertices
  27.432, -9.144, 4.8768,                 !- X,Y,Z Vertex 1 {m}
  27.432, -9.144, 2.4384,                 !- X,Y,Z Vertex 2 {m}
  32.004, -9.144, 2.4384,                 !- X,Y,Z Vertex 3 {m}
  32.004, -9.144, 4.8768;                 !- X,Y,Z Vertex 4 {m}

OS:Surface,
  {d8a8932a-2a84-4743-83f9-636e10521e99}, !- Handle
  Surface 110,                            !- Name
  Wall,                                   !- Surface Type
  ,                                       !- Construction Name
  {b75f3a17-252f-4253-9aa7-6f5555bb32c0}, !- Space Name
  Surface,                                !- Outside Boundary Condition
  {64827a14-2d1d-4c68-81d1-a82da9dc9be6}, !- Outside Boundary Condition Object
  NoSun,                                  !- Sun Exposure
  NoWind,                                 !- Wind Exposure
  ,                                       !- View Factor to Ground
  ,                                       !- Number of Vertices
  27.432, 0, 4.8768,                      !- X,Y,Z Vertex 1 {m}
  27.432, 0, 2.4384,                      !- X,Y,Z Vertex 2 {m}
  27.432, -9.144, 2.4384,                 !- X,Y,Z Vertex 3 {m}
  27.432, -9.144, 4.8768;                 !- X,Y,Z Vertex 4 {m}

OS:Surface,
  {453d6d90-3ae5-4da3-8464-301948e7ab77}, !- Handle
  Surface 111,                            !- Name
  Wall,                                   !- Surface Type
  ,                                       !- Construction Name
  {b75f3a17-252f-4253-9aa7-6f5555bb32c0}, !- Space Name
  Outdoors,                               !- Outside Boundary Condition
  ,                                       !- Outside Boundary Condition Object
  SunExposed,                             !- Sun Exposure
  WindExposed,                            !- Wind Exposure
  ,                                       !- View Factor to Ground
  ,                                       !- Number of Vertices
  32.004, 0, 4.8768,                      !- X,Y,Z Vertex 1 {m}
  32.004, 0, 2.4384,                      !- X,Y,Z Vertex 2 {m}
  27.432, 0, 2.4384,                      !- X,Y,Z Vertex 3 {m}
  27.432, 0, 4.8768;                      !- X,Y,Z Vertex 4 {m}

OS:Surface,
  {85073651-7072-4599-a74a-90cb723a740a}, !- Handle
  Surface 112,                            !- Name
  Wall,                                   !- Surface Type
  ,                                       !- Construction Name
  {b75f3a17-252f-4253-9aa7-6f5555bb32c0}, !- Space Name
  Surface,                                !- Outside Boundary Condition
  {efa3b830-8bdf-478f-9994-486e20d95a92}, !- Outside Boundary Condition Object
  NoSun,                                  !- Sun Exposure
  NoWind,                                 !- Wind Exposure
  ,                                       !- View Factor to Ground
  ,                                       !- Number of Vertices
  32.004, -9.144, 4.8768,                 !- X,Y,Z Vertex 1 {m}
  32.004, -9.144, 2.4384,                 !- X,Y,Z Vertex 2 {m}
  32.004, 0, 2.4384,                      !- X,Y,Z Vertex 3 {m}
  32.004, 0, 4.8768;                      !- X,Y,Z Vertex 4 {m}

OS:Surface,
  {00ce1790-d264-402e-9ed4-1e914d5d12b3}, !- Handle
  Surface 113,                            !- Name
  RoofCeiling,                            !- Surface Type
  ,                                       !- Construction Name
  {b75f3a17-252f-4253-9aa7-6f5555bb32c0}, !- Space Name
  Surface,                                !- Outside Boundary Condition
  {36b2f2d2-dea0-4a8f-a39b-b7f6e197f337}, !- Outside Boundary Condition Object
  NoSun,                                  !- Sun Exposure
  NoWind,                                 !- Wind Exposure
  ,                                       !- View Factor to Ground
  ,                                       !- Number of Vertices
  32.004, -9.144, 4.8768,                 !- X,Y,Z Vertex 1 {m}
  32.004, 0, 4.8768,                      !- X,Y,Z Vertex 2 {m}
  27.432, 0, 4.8768,                      !- X,Y,Z Vertex 3 {m}
  27.432, -9.144, 4.8768;                 !- X,Y,Z Vertex 4 {m}

OS:Surface,
  {503257a0-acaa-497e-ac57-b2a47cbeb0f7}, !- Handle
  Surface 114,                            !- Name
  Floor,                                  !- Surface Type
  ,                                       !- Construction Name
  {b75f3a17-252f-4253-9aa7-6f5555bb32c0}, !- Space Name
  Surface,                                !- Outside Boundary Condition
  {f0dc4454-6fd0-4add-b6be-34790961ce31}, !- Outside Boundary Condition Object
  NoSun,                                  !- Sun Exposure
  NoWind,                                 !- Wind Exposure
  ,                                       !- View Factor to Ground
  ,                                       !- Number of Vertices
  27.432, -9.144, 2.4384,                 !- X,Y,Z Vertex 1 {m}
  27.432, 0, 2.4384,                      !- X,Y,Z Vertex 2 {m}
  32.004, 0, 2.4384,                      !- X,Y,Z Vertex 3 {m}
  32.004, -9.144, 2.4384;                 !- X,Y,Z Vertex 4 {m}

OS:ThermalZone,
  {a35f8429-c627-4a42-bfb2-de2aa45b9d08}, !- Handle
  living zone|unit 8,                     !- Name
  ,                                       !- Multiplier
  ,                                       !- Ceiling Height {m}
  ,                                       !- Volume {m3}
  ,                                       !- Floor Area {m2}
  ,                                       !- Zone Inside Convection Algorithm
  ,                                       !- Zone Outside Convection Algorithm
  ,                                       !- Zone Conditioning Equipment List Name
  {78f2c8ca-0911-4cc8-b85d-7e1900f93bab}, !- Zone Air Inlet Port List
  {0d175b73-24c2-469b-a665-8b70897d3be1}, !- Zone Air Exhaust Port List
  {035874b9-b1fd-485b-8191-4294036676a8}, !- Zone Air Node Name
  {2abfb60a-6cf9-4c5a-bfc4-7935515a3c87}, !- Zone Return Air Port List
  ,                                       !- Primary Daylighting Control Name
  ,                                       !- Fraction of Zone Controlled by Primary Daylighting Control
  ,                                       !- Secondary Daylighting Control Name
  ,                                       !- Fraction of Zone Controlled by Secondary Daylighting Control
  ,                                       !- Illuminance Map Name
  ,                                       !- Group Rendering Name
  ,                                       !- Thermostat Name
  No;                                     !- Use Ideal Air Loads

OS:Node,
  {710ba601-bb59-494c-9210-d5c5daf8b3f6}, !- Handle
  Node 8,                                 !- Name
  {035874b9-b1fd-485b-8191-4294036676a8}, !- Inlet Port
  ;                                       !- Outlet Port

OS:Connection,
  {035874b9-b1fd-485b-8191-4294036676a8}, !- Handle
  {350087b9-4c8f-43a1-bd58-2300e42bbe6f}, !- Name
  {a35f8429-c627-4a42-bfb2-de2aa45b9d08}, !- Source Object
  11,                                     !- Outlet Port
  {710ba601-bb59-494c-9210-d5c5daf8b3f6}, !- Target Object
  2;                                      !- Inlet Port

OS:PortList,
  {78f2c8ca-0911-4cc8-b85d-7e1900f93bab}, !- Handle
  {e8ecd45a-ee9b-4d62-a385-7e4f2676a10d}, !- Name
  {a35f8429-c627-4a42-bfb2-de2aa45b9d08}; !- HVAC Component

OS:PortList,
  {0d175b73-24c2-469b-a665-8b70897d3be1}, !- Handle
  {624a17d3-b247-49c8-9cf9-c181b2700eea}, !- Name
  {a35f8429-c627-4a42-bfb2-de2aa45b9d08}; !- HVAC Component

OS:PortList,
  {2abfb60a-6cf9-4c5a-bfc4-7935515a3c87}, !- Handle
  {9e2a1571-90c2-4b2a-bd37-68ee7f06ac79}, !- Name
  {a35f8429-c627-4a42-bfb2-de2aa45b9d08}; !- HVAC Component

OS:Sizing:Zone,
  {f04011f7-bb18-4656-9f0e-17e8a79897a6}, !- Handle
  {a35f8429-c627-4a42-bfb2-de2aa45b9d08}, !- Zone or ZoneList Name
  SupplyAirTemperature,                   !- Zone Cooling Design Supply Air Temperature Input Method
  14,                                     !- Zone Cooling Design Supply Air Temperature {C}
  11.11,                                  !- Zone Cooling Design Supply Air Temperature Difference {deltaC}
  SupplyAirTemperature,                   !- Zone Heating Design Supply Air Temperature Input Method
  40,                                     !- Zone Heating Design Supply Air Temperature {C}
  11.11,                                  !- Zone Heating Design Supply Air Temperature Difference {deltaC}
  0.0085,                                 !- Zone Cooling Design Supply Air Humidity Ratio {kg-H2O/kg-air}
  0.008,                                  !- Zone Heating Design Supply Air Humidity Ratio {kg-H2O/kg-air}
  ,                                       !- Zone Heating Sizing Factor
  ,                                       !- Zone Cooling Sizing Factor
  DesignDay,                              !- Cooling Design Air Flow Method
  ,                                       !- Cooling Design Air Flow Rate {m3/s}
  ,                                       !- Cooling Minimum Air Flow per Zone Floor Area {m3/s-m2}
  ,                                       !- Cooling Minimum Air Flow {m3/s}
  ,                                       !- Cooling Minimum Air Flow Fraction
  DesignDay,                              !- Heating Design Air Flow Method
  ,                                       !- Heating Design Air Flow Rate {m3/s}
  ,                                       !- Heating Maximum Air Flow per Zone Floor Area {m3/s-m2}
  ,                                       !- Heating Maximum Air Flow {m3/s}
  ,                                       !- Heating Maximum Air Flow Fraction
  ,                                       !- Design Zone Air Distribution Effectiveness in Cooling Mode
  ,                                       !- Design Zone Air Distribution Effectiveness in Heating Mode
  No,                                     !- Account for Dedicated Outdoor Air System
  NeutralSupplyAir,                       !- Dedicated Outdoor Air System Control Strategy
  autosize,                               !- Dedicated Outdoor Air Low Setpoint Temperature for Design {C}
  autosize;                               !- Dedicated Outdoor Air High Setpoint Temperature for Design {C}

OS:ZoneHVAC:EquipmentList,
  {d5ffd874-8f20-4867-84e8-471bcd48c549}, !- Handle
  Zone HVAC Equipment List 8,             !- Name
  {a35f8429-c627-4a42-bfb2-de2aa45b9d08}; !- Thermal Zone

OS:Space,
  {873e7a32-3d4e-4037-9786-2d55222fe9aa}, !- Handle
  living space|unit 8|story 1,            !- Name
  {4a812fff-f77c-4a76-8dfc-26dd3ff82bf4}, !- Space Type Name
  ,                                       !- Default Construction Set Name
  ,                                       !- Default Schedule Set Name
  -0,                                     !- Direction of Relative North {deg}
  0,                                      !- X Origin {m}
  0,                                      !- Y Origin {m}
  0,                                      !- Z Origin {m}
  ,                                       !- Building Story Name
  {a35f8429-c627-4a42-bfb2-de2aa45b9d08}, !- Thermal Zone Name
  ,                                       !- Part of Total Floor Area
  ,                                       !- Design Specification Outdoor Air Object Name
  {a0322b09-8085-4ba6-bbe6-9f160ff822e0}; !- Building Unit Name

OS:Surface,
  {92f7e56b-a1ff-4b85-bf4d-d257b92c76b5}, !- Handle
  Surface 120,                            !- Name
  Wall,                                   !- Surface Type
  ,                                       !- Construction Name
  {873e7a32-3d4e-4037-9786-2d55222fe9aa}, !- Space Name
  Surface,                                !- Outside Boundary Condition
  {b07ed2cd-4cd9-4092-8f92-1cbc0a1e2c2a}, !- Outside Boundary Condition Object
  NoSun,                                  !- Sun Exposure
  NoWind,                                 !- Wind Exposure
  ,                                       !- View Factor to Ground
  ,                                       !- Number of Vertices
  32.004, 0, 2.4384,                      !- X,Y,Z Vertex 1 {m}
  32.004, 0, 0,                           !- X,Y,Z Vertex 2 {m}
  32.004, -9.144, 0,                      !- X,Y,Z Vertex 3 {m}
  32.004, -9.144, 2.4384;                 !- X,Y,Z Vertex 4 {m}

OS:Surface,
  {638ad6e7-f233-425a-9764-a5eb9151e1a6}, !- Handle
  Surface 121,                            !- Name
  Wall,                                   !- Surface Type
  ,                                       !- Construction Name
  {873e7a32-3d4e-4037-9786-2d55222fe9aa}, !- Space Name
  Outdoors,                               !- Outside Boundary Condition
  ,                                       !- Outside Boundary Condition Object
  SunExposed,                             !- Sun Exposure
  WindExposed,                            !- Wind Exposure
  ,                                       !- View Factor to Ground
  ,                                       !- Number of Vertices
  36.576, 0, 2.4384,                      !- X,Y,Z Vertex 1 {m}
  36.576, 0, 0,                           !- X,Y,Z Vertex 2 {m}
  32.004, 0, 0,                           !- X,Y,Z Vertex 3 {m}
  32.004, 0, 2.4384;                      !- X,Y,Z Vertex 4 {m}

OS:Surface,
  {9af23476-1868-4dd3-9ca8-de8018ddc386}, !- Handle
  Surface 122,                            !- Name
  Wall,                                   !- Surface Type
  ,                                       !- Construction Name
  {873e7a32-3d4e-4037-9786-2d55222fe9aa}, !- Space Name
  Outdoors,                               !- Outside Boundary Condition
  ,                                       !- Outside Boundary Condition Object
  SunExposed,                             !- Sun Exposure
  WindExposed,                            !- Wind Exposure
  ,                                       !- View Factor to Ground
  ,                                       !- Number of Vertices
  36.576, -9.144, 2.4384,                 !- X,Y,Z Vertex 1 {m}
  36.576, -9.144, 0,                      !- X,Y,Z Vertex 2 {m}
  36.576, 0, 0,                           !- X,Y,Z Vertex 3 {m}
  36.576, 0, 2.4384;                      !- X,Y,Z Vertex 4 {m}

OS:Surface,
  {8c9fa1c4-9a24-46b0-88a3-3bc00166f370}, !- Handle
  Surface 123,                            !- Name
  Floor,                                  !- Surface Type
  ,                                       !- Construction Name
  {873e7a32-3d4e-4037-9786-2d55222fe9aa}, !- Space Name
  Foundation,                             !- Outside Boundary Condition
  ,                                       !- Outside Boundary Condition Object
  NoSun,                                  !- Sun Exposure
  NoWind,                                 !- Wind Exposure
  ,                                       !- View Factor to Ground
  ,                                       !- Number of Vertices
  32.004, -9.144, 0,                      !- X,Y,Z Vertex 1 {m}
  32.004, 0, 0,                           !- X,Y,Z Vertex 2 {m}
  36.576, 0, 0,                           !- X,Y,Z Vertex 3 {m}
  36.576, -9.144, 0;                      !- X,Y,Z Vertex 4 {m}

OS:Surface,
  {a8d0a353-f494-46a9-985c-c889a34dad43}, !- Handle
  Surface 124,                            !- Name
  Wall,                                   !- Surface Type
  ,                                       !- Construction Name
  {873e7a32-3d4e-4037-9786-2d55222fe9aa}, !- Space Name
  Outdoors,                               !- Outside Boundary Condition
  ,                                       !- Outside Boundary Condition Object
  SunExposed,                             !- Sun Exposure
  WindExposed,                            !- Wind Exposure
  ,                                       !- View Factor to Ground
  ,                                       !- Number of Vertices
  32.004, -9.144, 2.4384,                 !- X,Y,Z Vertex 1 {m}
  32.004, -9.144, 0,                      !- X,Y,Z Vertex 2 {m}
  36.576, -9.144, 0,                      !- X,Y,Z Vertex 3 {m}
  36.576, -9.144, 2.4384;                 !- X,Y,Z Vertex 4 {m}

OS:Surface,
  {8df9afdb-3c77-4b22-a6d2-5c9356256450}, !- Handle
  Surface 125,                            !- Name
  RoofCeiling,                            !- Surface Type
  ,                                       !- Construction Name
  {873e7a32-3d4e-4037-9786-2d55222fe9aa}, !- Space Name
  Surface,                                !- Outside Boundary Condition
  {d20ede7b-e88f-459d-ac52-789d12b27d88}, !- Outside Boundary Condition Object
  NoSun,                                  !- Sun Exposure
  NoWind,                                 !- Wind Exposure
  ,                                       !- View Factor to Ground
  ,                                       !- Number of Vertices
  36.576, -9.144, 2.4384,                 !- X,Y,Z Vertex 1 {m}
  36.576, 0, 2.4384,                      !- X,Y,Z Vertex 2 {m}
  32.004, 0, 2.4384,                      !- X,Y,Z Vertex 3 {m}
  32.004, -9.144, 2.4384;                 !- X,Y,Z Vertex 4 {m}

OS:Space,
  {07f5e4c3-92c6-49a3-aa2f-408141f49f59}, !- Handle
  living space|unit 8|story 2,            !- Name
  {4a812fff-f77c-4a76-8dfc-26dd3ff82bf4}, !- Space Type Name
  ,                                       !- Default Construction Set Name
  ,                                       !- Default Schedule Set Name
  -0,                                     !- Direction of Relative North {deg}
  0,                                      !- X Origin {m}
  0,                                      !- Y Origin {m}
  0,                                      !- Z Origin {m}
  ,                                       !- Building Story Name
  {a35f8429-c627-4a42-bfb2-de2aa45b9d08}, !- Thermal Zone Name
  ,                                       !- Part of Total Floor Area
  ,                                       !- Design Specification Outdoor Air Object Name
  {a0322b09-8085-4ba6-bbe6-9f160ff822e0}; !- Building Unit Name

OS:Surface,
  {1e9784c6-ea16-4bf4-94fe-b518369f373f}, !- Handle
  Surface 126,                            !- Name
  Wall,                                   !- Surface Type
  ,                                       !- Construction Name
  {07f5e4c3-92c6-49a3-aa2f-408141f49f59}, !- Space Name
  Outdoors,                               !- Outside Boundary Condition
  ,                                       !- Outside Boundary Condition Object
  SunExposed,                             !- Sun Exposure
  WindExposed,                            !- Wind Exposure
  ,                                       !- View Factor to Ground
  ,                                       !- Number of Vertices
  32.004, -9.144, 4.8768,                 !- X,Y,Z Vertex 1 {m}
  32.004, -9.144, 2.4384,                 !- X,Y,Z Vertex 2 {m}
  36.576, -9.144, 2.4384,                 !- X,Y,Z Vertex 3 {m}
  36.576, -9.144, 4.8768;                 !- X,Y,Z Vertex 4 {m}

OS:Surface,
  {efa3b830-8bdf-478f-9994-486e20d95a92}, !- Handle
  Surface 127,                            !- Name
  Wall,                                   !- Surface Type
  ,                                       !- Construction Name
  {07f5e4c3-92c6-49a3-aa2f-408141f49f59}, !- Space Name
  Surface,                                !- Outside Boundary Condition
  {85073651-7072-4599-a74a-90cb723a740a}, !- Outside Boundary Condition Object
  NoSun,                                  !- Sun Exposure
  NoWind,                                 !- Wind Exposure
  ,                                       !- View Factor to Ground
  ,                                       !- Number of Vertices
  32.004, 0, 4.8768,                      !- X,Y,Z Vertex 1 {m}
  32.004, 0, 2.4384,                      !- X,Y,Z Vertex 2 {m}
  32.004, -9.144, 2.4384,                 !- X,Y,Z Vertex 3 {m}
  32.004, -9.144, 4.8768;                 !- X,Y,Z Vertex 4 {m}

OS:Surface,
  {e4eae0bb-2914-4768-b37b-6a2e4b51e013}, !- Handle
  Surface 128,                            !- Name
  Wall,                                   !- Surface Type
  ,                                       !- Construction Name
  {07f5e4c3-92c6-49a3-aa2f-408141f49f59}, !- Space Name
  Outdoors,                               !- Outside Boundary Condition
  ,                                       !- Outside Boundary Condition Object
  SunExposed,                             !- Sun Exposure
  WindExposed,                            !- Wind Exposure
  ,                                       !- View Factor to Ground
  ,                                       !- Number of Vertices
  36.576, 0, 4.8768,                      !- X,Y,Z Vertex 1 {m}
  36.576, 0, 2.4384,                      !- X,Y,Z Vertex 2 {m}
  32.004, 0, 2.4384,                      !- X,Y,Z Vertex 3 {m}
  32.004, 0, 4.8768;                      !- X,Y,Z Vertex 4 {m}

OS:Surface,
  {0b75f93e-2616-41c7-9558-5f42cabf880e}, !- Handle
  Surface 129,                            !- Name
  Wall,                                   !- Surface Type
  ,                                       !- Construction Name
  {07f5e4c3-92c6-49a3-aa2f-408141f49f59}, !- Space Name
  Outdoors,                               !- Outside Boundary Condition
  ,                                       !- Outside Boundary Condition Object
  SunExposed,                             !- Sun Exposure
  WindExposed,                            !- Wind Exposure
  ,                                       !- View Factor to Ground
  ,                                       !- Number of Vertices
  36.576, -9.144, 4.8768,                 !- X,Y,Z Vertex 1 {m}
  36.576, -9.144, 2.4384,                 !- X,Y,Z Vertex 2 {m}
  36.576, 0, 2.4384,                      !- X,Y,Z Vertex 3 {m}
  36.576, 0, 4.8768;                      !- X,Y,Z Vertex 4 {m}

OS:Surface,
  {d7a04ce8-ba85-408c-af48-fa8ef888a779}, !- Handle
  Surface 130,                            !- Name
  RoofCeiling,                            !- Surface Type
  ,                                       !- Construction Name
  {07f5e4c3-92c6-49a3-aa2f-408141f49f59}, !- Space Name
  Surface,                                !- Outside Boundary Condition
  {5b337062-2a2f-4437-bf22-8fe347e78c87}, !- Outside Boundary Condition Object
  NoSun,                                  !- Sun Exposure
  NoWind,                                 !- Wind Exposure
  ,                                       !- View Factor to Ground
  ,                                       !- Number of Vertices
  36.576, -9.144, 4.8768,                 !- X,Y,Z Vertex 1 {m}
  36.576, 0, 4.8768,                      !- X,Y,Z Vertex 2 {m}
  32.004, 0, 4.8768,                      !- X,Y,Z Vertex 3 {m}
  32.004, -9.144, 4.8768;                 !- X,Y,Z Vertex 4 {m}

OS:Surface,
  {d20ede7b-e88f-459d-ac52-789d12b27d88}, !- Handle
  Surface 131,                            !- Name
  Floor,                                  !- Surface Type
  ,                                       !- Construction Name
  {07f5e4c3-92c6-49a3-aa2f-408141f49f59}, !- Space Name
  Surface,                                !- Outside Boundary Condition
  {8df9afdb-3c77-4b22-a6d2-5c9356256450}, !- Outside Boundary Condition Object
  NoSun,                                  !- Sun Exposure
  NoWind,                                 !- Wind Exposure
  ,                                       !- View Factor to Ground
  ,                                       !- Number of Vertices
  32.004, -9.144, 2.4384,                 !- X,Y,Z Vertex 1 {m}
  32.004, 0, 2.4384,                      !- X,Y,Z Vertex 2 {m}
  36.576, 0, 2.4384,                      !- X,Y,Z Vertex 3 {m}
  36.576, -9.144, 2.4384;                 !- X,Y,Z Vertex 4 {m}

OS:Surface,
  {26f4ff56-55ac-4cc7-9af0-dd26aff2e672}, !- Handle
  Surface 13,                             !- Name
  Floor,                                  !- Surface Type
  ,                                       !- Construction Name
  {ac8a4c5c-63bd-4f99-b96d-c6221c4a106b}, !- Space Name
  Surface,                                !- Outside Boundary Condition
  {83c3fd89-6f35-4bc5-8ddf-1ef463573d9f}, !- Outside Boundary Condition Object
  NoSun,                                  !- Sun Exposure
  NoWind,                                 !- Wind Exposure
  ,                                       !- View Factor to Ground
  ,                                       !- Number of Vertices
  13.716, 0, 4.8768,                      !- X,Y,Z Vertex 1 {m}
  13.716, -9.144, 4.8768,                 !- X,Y,Z Vertex 2 {m}
  9.144, -9.144, 4.8768,                  !- X,Y,Z Vertex 3 {m}
  9.144, 0, 4.8768;                       !- X,Y,Z Vertex 4 {m}

OS:Surface,
  {17cefeb7-1527-4f59-935a-e9c8f3f00c14}, !- Handle
  Surface 14,                             !- Name
  RoofCeiling,                            !- Surface Type
  ,                                       !- Construction Name
  {ac8a4c5c-63bd-4f99-b96d-c6221c4a106b}, !- Space Name
  Outdoors,                               !- Outside Boundary Condition
  ,                                       !- Outside Boundary Condition Object
  SunExposed,                             !- Sun Exposure
  WindExposed,                            !- Wind Exposure
  ,                                       !- View Factor to Ground
  ,                                       !- Number of Vertices
  0, -4.572, 7.1628,                      !- X,Y,Z Vertex 1 {m}
  36.576, -4.572, 7.1628,                 !- X,Y,Z Vertex 2 {m}
  36.576, 0, 4.8768,                      !- X,Y,Z Vertex 3 {m}
  0, 0, 4.8768;                           !- X,Y,Z Vertex 4 {m}

OS:Surface,
  {4135a6f9-b8a3-46c1-a71e-3921267e9a4a}, !- Handle
  Surface 15,                             !- Name
  RoofCeiling,                            !- Surface Type
  ,                                       !- Construction Name
  {ac8a4c5c-63bd-4f99-b96d-c6221c4a106b}, !- Space Name
  Outdoors,                               !- Outside Boundary Condition
  ,                                       !- Outside Boundary Condition Object
  SunExposed,                             !- Sun Exposure
  WindExposed,                            !- Wind Exposure
  ,                                       !- View Factor to Ground
  ,                                       !- Number of Vertices
  36.576, -4.572, 7.1628,                 !- X,Y,Z Vertex 1 {m}
  0, -4.572, 7.1628,                      !- X,Y,Z Vertex 2 {m}
  0, -9.144, 4.8768,                      !- X,Y,Z Vertex 3 {m}
  36.576, -9.144, 4.8768;                 !- X,Y,Z Vertex 4 {m}

OS:Surface,
  {bb949e2e-feed-4627-a8f4-14b41e121832}, !- Handle
  Surface 16,                             !- Name
  Wall,                                   !- Surface Type
  ,                                       !- Construction Name
  {ac8a4c5c-63bd-4f99-b96d-c6221c4a106b}, !- Space Name
  Outdoors,                               !- Outside Boundary Condition
  ,                                       !- Outside Boundary Condition Object
  SunExposed,                             !- Sun Exposure
  WindExposed,                            !- Wind Exposure
  ,                                       !- View Factor to Ground
  ,                                       !- Number of Vertices
  0, -4.572, 7.1628,                      !- X,Y,Z Vertex 1 {m}
  0, 0, 4.8768,                           !- X,Y,Z Vertex 2 {m}
  0, -9.144, 4.8768;                      !- X,Y,Z Vertex 3 {m}

OS:Surface,
  {452e7e90-b468-42a6-a0de-54eb9c0def25}, !- Handle
  Surface 17,                             !- Name
  Wall,                                   !- Surface Type
  ,                                       !- Construction Name
  {ac8a4c5c-63bd-4f99-b96d-c6221c4a106b}, !- Space Name
  Outdoors,                               !- Outside Boundary Condition
  ,                                       !- Outside Boundary Condition Object
  SunExposed,                             !- Sun Exposure
  WindExposed,                            !- Wind Exposure
  ,                                       !- View Factor to Ground
  ,                                       !- Number of Vertices
  36.576, -4.572, 7.1628,                 !- X,Y,Z Vertex 1 {m}
  36.576, -9.144, 4.8768,                 !- X,Y,Z Vertex 2 {m}
  36.576, 0, 4.8768;                      !- X,Y,Z Vertex 3 {m}

OS:Space,
  {ac8a4c5c-63bd-4f99-b96d-c6221c4a106b}, !- Handle
  unfinished attic space,                 !- Name
  {bc520fc2-24d3-42bf-b28b-84258d717d47}, !- Space Type Name
  ,                                       !- Default Construction Set Name
  ,                                       !- Default Schedule Set Name
  ,                                       !- Direction of Relative North {deg}
  ,                                       !- X Origin {m}
  ,                                       !- Y Origin {m}
  ,                                       !- Z Origin {m}
  ,                                       !- Building Story Name
  {19719748-3dea-403d-810f-b360f97c3bd2}; !- Thermal Zone Name

OS:ThermalZone,
  {19719748-3dea-403d-810f-b360f97c3bd2}, !- Handle
  unfinished attic zone,                  !- Name
  ,                                       !- Multiplier
  ,                                       !- Ceiling Height {m}
  ,                                       !- Volume {m3}
  ,                                       !- Floor Area {m2}
  ,                                       !- Zone Inside Convection Algorithm
  ,                                       !- Zone Outside Convection Algorithm
  ,                                       !- Zone Conditioning Equipment List Name
  {e210b55d-63ff-434e-94a3-b650d6f9ebe1}, !- Zone Air Inlet Port List
  {50dfd310-cccf-4cbd-8d64-2d49366d4d7c}, !- Zone Air Exhaust Port List
  {d117b8b0-da02-4d7e-8bfd-ffcb41941c2c}, !- Zone Air Node Name
  {0b58a5fc-9b69-40e7-8a6a-92d1e0add027}, !- Zone Return Air Port List
  ,                                       !- Primary Daylighting Control Name
  ,                                       !- Fraction of Zone Controlled by Primary Daylighting Control
  ,                                       !- Secondary Daylighting Control Name
  ,                                       !- Fraction of Zone Controlled by Secondary Daylighting Control
  ,                                       !- Illuminance Map Name
  ,                                       !- Group Rendering Name
  ,                                       !- Thermostat Name
  No;                                     !- Use Ideal Air Loads

OS:Node,
  {94b1c699-fd23-48ef-b8f0-16f60439cdd3}, !- Handle
  Node 9,                                 !- Name
  {d117b8b0-da02-4d7e-8bfd-ffcb41941c2c}, !- Inlet Port
  ;                                       !- Outlet Port

OS:Connection,
  {d117b8b0-da02-4d7e-8bfd-ffcb41941c2c}, !- Handle
  {00dcf0f6-8d92-417d-bf4a-347e9099b2da}, !- Name
  {19719748-3dea-403d-810f-b360f97c3bd2}, !- Source Object
  11,                                     !- Outlet Port
  {94b1c699-fd23-48ef-b8f0-16f60439cdd3}, !- Target Object
  2;                                      !- Inlet Port

OS:PortList,
  {e210b55d-63ff-434e-94a3-b650d6f9ebe1}, !- Handle
  {7cf86af1-c893-4e54-b52f-6004ef8c23a4}, !- Name
  {19719748-3dea-403d-810f-b360f97c3bd2}; !- HVAC Component

OS:PortList,
  {50dfd310-cccf-4cbd-8d64-2d49366d4d7c}, !- Handle
  {3bc9345e-e82b-45cc-9b30-48515e1250f0}, !- Name
  {19719748-3dea-403d-810f-b360f97c3bd2}; !- HVAC Component

OS:PortList,
  {0b58a5fc-9b69-40e7-8a6a-92d1e0add027}, !- Handle
  {6c02ed84-9f0c-408e-b119-80f9959179e2}, !- Name
  {19719748-3dea-403d-810f-b360f97c3bd2}; !- HVAC Component

OS:Sizing:Zone,
  {d4df8fdb-6e55-478f-8570-a13698c892fb}, !- Handle
  {19719748-3dea-403d-810f-b360f97c3bd2}, !- Zone or ZoneList Name
  SupplyAirTemperature,                   !- Zone Cooling Design Supply Air Temperature Input Method
  14,                                     !- Zone Cooling Design Supply Air Temperature {C}
  11.11,                                  !- Zone Cooling Design Supply Air Temperature Difference {deltaC}
  SupplyAirTemperature,                   !- Zone Heating Design Supply Air Temperature Input Method
  40,                                     !- Zone Heating Design Supply Air Temperature {C}
  11.11,                                  !- Zone Heating Design Supply Air Temperature Difference {deltaC}
  0.0085,                                 !- Zone Cooling Design Supply Air Humidity Ratio {kg-H2O/kg-air}
  0.008,                                  !- Zone Heating Design Supply Air Humidity Ratio {kg-H2O/kg-air}
  ,                                       !- Zone Heating Sizing Factor
  ,                                       !- Zone Cooling Sizing Factor
  DesignDay,                              !- Cooling Design Air Flow Method
  ,                                       !- Cooling Design Air Flow Rate {m3/s}
  ,                                       !- Cooling Minimum Air Flow per Zone Floor Area {m3/s-m2}
  ,                                       !- Cooling Minimum Air Flow {m3/s}
  ,                                       !- Cooling Minimum Air Flow Fraction
  DesignDay,                              !- Heating Design Air Flow Method
  ,                                       !- Heating Design Air Flow Rate {m3/s}
  ,                                       !- Heating Maximum Air Flow per Zone Floor Area {m3/s-m2}
  ,                                       !- Heating Maximum Air Flow {m3/s}
  ,                                       !- Heating Maximum Air Flow Fraction
  ,                                       !- Design Zone Air Distribution Effectiveness in Cooling Mode
  ,                                       !- Design Zone Air Distribution Effectiveness in Heating Mode
  No,                                     !- Account for Dedicated Outdoor Air System
  NeutralSupplyAir,                       !- Dedicated Outdoor Air System Control Strategy
  autosize,                               !- Dedicated Outdoor Air Low Setpoint Temperature for Design {C}
  autosize;                               !- Dedicated Outdoor Air High Setpoint Temperature for Design {C}

OS:ZoneHVAC:EquipmentList,
  {9a6598d1-057d-4ba6-80a4-da0fc1b2e6ff}, !- Handle
  Zone HVAC Equipment List 9,             !- Name
  {19719748-3dea-403d-810f-b360f97c3bd2}; !- Thermal Zone

OS:SpaceType,
  {bc520fc2-24d3-42bf-b28b-84258d717d47}, !- Handle
>>>>>>> 5553552e
  Space Type 2,                           !- Name
  ,                                       !- Default Construction Set Name
  ,                                       !- Default Schedule Set Name
  ,                                       !- Group Rendering Name
  ,                                       !- Design Specification Outdoor Air Object Name
  ,                                       !- Standards Template
  ,                                       !- Standards Building Type
  unfinished attic;                       !- Standards Space Type
<<<<<<< HEAD

OS:BuildingUnit,
  {980256b7-0b43-46c3-b3df-e57052a7a753}, !- Handle
  unit 1,                                 !- Name
  ,                                       !- Rendering Color
  Residential;                            !- Building Unit Type

OS:AdditionalProperties,
  {57fd31ed-8f36-424f-910e-3eb1f3df127c}, !- Handle
  {980256b7-0b43-46c3-b3df-e57052a7a753}, !- Object Name
  NumberOfBedrooms,                       !- Feature Name 1
  Integer,                                !- Feature Data Type 1
  3,                                      !- Feature Value 1
  NumberOfBathrooms,                      !- Feature Name 2
  Double,                                 !- Feature Data Type 2
  2,                                      !- Feature Value 2
  NumberOfOccupants,                      !- Feature Name 3
  Double,                                 !- Feature Data Type 3
  3.3900000000000001;                     !- Feature Value 3

OS:External:File,
  {08b85437-8b81-41c5-9f4b-674d1f24b0f8}, !- Handle
  8760.csv,                               !- Name
  8760.csv;                               !- File Name

OS:Schedule:Day,
  {78275596-9e6f-46e3-8c9f-baa8c15d4ef4}, !- Handle
  Schedule Day 1,                         !- Name
=======

OS:BuildingUnit,
  {b8fe06e0-d692-48da-a841-a1a868e89290}, !- Handle
  unit 1,                                 !- Name
  ,                                       !- Rendering Color
  Residential;                            !- Building Unit Type

OS:AdditionalProperties,
  {c0e8fb20-5bcd-47aa-b83e-4dedc815c7b3}, !- Handle
  {b8fe06e0-d692-48da-a841-a1a868e89290}, !- Object Name
  Units Represented,                      !- Feature Name 1
  Integer,                                !- Feature Data Type 1
  1,                                      !- Feature Value 1
  NumberOfBedrooms,                       !- Feature Name 2
  Integer,                                !- Feature Data Type 2
  3,                                      !- Feature Value 2
  NumberOfBathrooms,                      !- Feature Name 3
  Double,                                 !- Feature Data Type 3
  2,                                      !- Feature Value 3
  NumberOfOccupants,                      !- Feature Name 4
  Double,                                 !- Feature Data Type 4
  3.3900000000000001;                     !- Feature Value 4

OS:BuildingUnit,
  {958ee29f-e078-4e46-b325-f4b3e302ea69}, !- Handle
  unit 2,                                 !- Name
  ,                                       !- Rendering Color
  Residential;                            !- Building Unit Type

OS:AdditionalProperties,
  {0a164aa7-985c-467a-8086-17e21b9abc62}, !- Handle
  {958ee29f-e078-4e46-b325-f4b3e302ea69}, !- Object Name
  Units Represented,                      !- Feature Name 1
  Integer,                                !- Feature Data Type 1
  1,                                      !- Feature Value 1
  NumberOfBedrooms,                       !- Feature Name 2
  Integer,                                !- Feature Data Type 2
  3,                                      !- Feature Value 2
  NumberOfBathrooms,                      !- Feature Name 3
  Double,                                 !- Feature Data Type 3
  2,                                      !- Feature Value 3
  NumberOfOccupants,                      !- Feature Name 4
  Double,                                 !- Feature Data Type 4
  3.3900000000000001;                     !- Feature Value 4

OS:BuildingUnit,
  {bead572d-c555-4390-b330-0669e499102f}, !- Handle
  unit 3,                                 !- Name
  ,                                       !- Rendering Color
  Residential;                            !- Building Unit Type

OS:AdditionalProperties,
  {0bab9e58-ae79-49ac-ab1b-e5b783c1265b}, !- Handle
  {bead572d-c555-4390-b330-0669e499102f}, !- Object Name
  Units Represented,                      !- Feature Name 1
  Integer,                                !- Feature Data Type 1
  1,                                      !- Feature Value 1
  NumberOfBedrooms,                       !- Feature Name 2
  Integer,                                !- Feature Data Type 2
  3,                                      !- Feature Value 2
  NumberOfBathrooms,                      !- Feature Name 3
  Double,                                 !- Feature Data Type 3
  2,                                      !- Feature Value 3
  NumberOfOccupants,                      !- Feature Name 4
  Double,                                 !- Feature Data Type 4
  3.3900000000000001;                     !- Feature Value 4

OS:BuildingUnit,
  {3062b308-1a26-4065-b15f-41770eeae6df}, !- Handle
  unit 4,                                 !- Name
  ,                                       !- Rendering Color
  Residential;                            !- Building Unit Type

OS:AdditionalProperties,
  {e2776179-8f44-4e28-9494-58cec9c72f0f}, !- Handle
  {3062b308-1a26-4065-b15f-41770eeae6df}, !- Object Name
  Units Represented,                      !- Feature Name 1
  Integer,                                !- Feature Data Type 1
  1,                                      !- Feature Value 1
  NumberOfBedrooms,                       !- Feature Name 2
  Integer,                                !- Feature Data Type 2
  3,                                      !- Feature Value 2
  NumberOfBathrooms,                      !- Feature Name 3
  Double,                                 !- Feature Data Type 3
  2,                                      !- Feature Value 3
  NumberOfOccupants,                      !- Feature Name 4
  Double,                                 !- Feature Data Type 4
  3.3900000000000001;                     !- Feature Value 4

OS:BuildingUnit,
  {f8494bff-ad9b-4e7a-9746-b2383bf5abf8}, !- Handle
  unit 5,                                 !- Name
  ,                                       !- Rendering Color
  Residential;                            !- Building Unit Type

OS:AdditionalProperties,
  {5ca01803-b199-4226-a3de-ec31d6582869}, !- Handle
  {f8494bff-ad9b-4e7a-9746-b2383bf5abf8}, !- Object Name
  Units Represented,                      !- Feature Name 1
  Integer,                                !- Feature Data Type 1
  1,                                      !- Feature Value 1
  NumberOfBedrooms,                       !- Feature Name 2
  Integer,                                !- Feature Data Type 2
  3,                                      !- Feature Value 2
  NumberOfBathrooms,                      !- Feature Name 3
  Double,                                 !- Feature Data Type 3
  2,                                      !- Feature Value 3
  NumberOfOccupants,                      !- Feature Name 4
  Double,                                 !- Feature Data Type 4
  3.3900000000000001;                     !- Feature Value 4

OS:BuildingUnit,
  {cdf5e50d-111b-40eb-a488-1b2c5f13d977}, !- Handle
  unit 6,                                 !- Name
  ,                                       !- Rendering Color
  Residential;                            !- Building Unit Type

OS:AdditionalProperties,
  {2680183c-cf21-4396-81e4-2ef21547d74c}, !- Handle
  {cdf5e50d-111b-40eb-a488-1b2c5f13d977}, !- Object Name
  Units Represented,                      !- Feature Name 1
  Integer,                                !- Feature Data Type 1
  1,                                      !- Feature Value 1
  NumberOfBedrooms,                       !- Feature Name 2
  Integer,                                !- Feature Data Type 2
  3,                                      !- Feature Value 2
  NumberOfBathrooms,                      !- Feature Name 3
  Double,                                 !- Feature Data Type 3
  2,                                      !- Feature Value 3
  NumberOfOccupants,                      !- Feature Name 4
  Double,                                 !- Feature Data Type 4
  3.3900000000000001;                     !- Feature Value 4

OS:BuildingUnit,
  {d164c3b0-235b-4ce3-8df6-f9a8e59df250}, !- Handle
  unit 7,                                 !- Name
  ,                                       !- Rendering Color
  Residential;                            !- Building Unit Type

OS:AdditionalProperties,
  {73b15e12-2951-43ba-8f88-28ca697b1af5}, !- Handle
  {d164c3b0-235b-4ce3-8df6-f9a8e59df250}, !- Object Name
  Units Represented,                      !- Feature Name 1
  Integer,                                !- Feature Data Type 1
  1,                                      !- Feature Value 1
  NumberOfBedrooms,                       !- Feature Name 2
  Integer,                                !- Feature Data Type 2
  3,                                      !- Feature Value 2
  NumberOfBathrooms,                      !- Feature Name 3
  Double,                                 !- Feature Data Type 3
  2,                                      !- Feature Value 3
  NumberOfOccupants,                      !- Feature Name 4
  Double,                                 !- Feature Data Type 4
  3.3900000000000001;                     !- Feature Value 4

OS:BuildingUnit,
  {a0322b09-8085-4ba6-bbe6-9f160ff822e0}, !- Handle
  unit 8,                                 !- Name
  ,                                       !- Rendering Color
  Residential;                            !- Building Unit Type

OS:AdditionalProperties,
  {19602d79-46cf-4e9d-b807-4e7151b8317a}, !- Handle
  {a0322b09-8085-4ba6-bbe6-9f160ff822e0}, !- Object Name
  Units Represented,                      !- Feature Name 1
  Integer,                                !- Feature Data Type 1
  1,                                      !- Feature Value 1
  NumberOfBedrooms,                       !- Feature Name 2
  Integer,                                !- Feature Data Type 2
  3,                                      !- Feature Value 2
  NumberOfBathrooms,                      !- Feature Name 3
  Double,                                 !- Feature Data Type 3
  2,                                      !- Feature Value 3
  NumberOfOccupants,                      !- Feature Name 4
  Double,                                 !- Feature Data Type 4
  3.3900000000000001;                     !- Feature Value 4

OS:Surface,
  {0b324670-1f74-4568-9ca9-401dcc50756e}, !- Handle
  Surface 30,                             !- Name
  Floor,                                  !- Surface Type
  ,                                       !- Construction Name
  {ac8a4c5c-63bd-4f99-b96d-c6221c4a106b}, !- Space Name
  Surface,                                !- Outside Boundary Condition
  {1ad56312-218b-4cef-ba5c-f65982a8ce5e}, !- Outside Boundary Condition Object
  NoSun,                                  !- Sun Exposure
  NoWind,                                 !- Wind Exposure
  ,                                       !- View Factor to Ground
  ,                                       !- Number of Vertices
  22.86, 0, 4.8768,                       !- X,Y,Z Vertex 1 {m}
  22.86, -9.144, 4.8768,                  !- X,Y,Z Vertex 2 {m}
  18.288, -9.144, 4.8768,                 !- X,Y,Z Vertex 3 {m}
  18.288, 0, 4.8768;                      !- X,Y,Z Vertex 4 {m}

OS:Surface,
  {9a6ff5f7-7a50-4699-b65c-918580ef8a72}, !- Handle
  Surface 31,                             !- Name
  Floor,                                  !- Surface Type
  ,                                       !- Construction Name
  {ac8a4c5c-63bd-4f99-b96d-c6221c4a106b}, !- Space Name
  Surface,                                !- Outside Boundary Condition
  {b0491016-0b86-4a95-b433-402fdb042afd}, !- Outside Boundary Condition Object
  NoSun,                                  !- Sun Exposure
  NoWind,                                 !- Wind Exposure
  ,                                       !- View Factor to Ground
  ,                                       !- Number of Vertices
  4.572, 0, 4.8768,                       !- X,Y,Z Vertex 1 {m}
  4.572, -9.144, 4.8768,                  !- X,Y,Z Vertex 2 {m}
  0, -9.144, 4.8768,                      !- X,Y,Z Vertex 3 {m}
  0, 0, 4.8768;                           !- X,Y,Z Vertex 4 {m}

OS:Surface,
  {affe5f5b-902a-4558-a7e7-348efce820b1}, !- Handle
  Surface 32,                             !- Name
  Floor,                                  !- Surface Type
  ,                                       !- Construction Name
  {ac8a4c5c-63bd-4f99-b96d-c6221c4a106b}, !- Space Name
  Surface,                                !- Outside Boundary Condition
  {6365c269-a654-4084-8c8c-26a2fd02063f}, !- Outside Boundary Condition Object
  NoSun,                                  !- Sun Exposure
  NoWind,                                 !- Wind Exposure
  ,                                       !- View Factor to Ground
  ,                                       !- Number of Vertices
  27.432, 0, 4.8768,                      !- X,Y,Z Vertex 1 {m}
  27.432, -9.144, 4.8768,                 !- X,Y,Z Vertex 2 {m}
  22.86, -9.144, 4.8768,                  !- X,Y,Z Vertex 3 {m}
  22.86, 0, 4.8768;                       !- X,Y,Z Vertex 4 {m}

OS:Surface,
  {200ef841-dd7f-41d3-a6fc-fec2e5b3c590}, !- Handle
  Surface 33,                             !- Name
  Floor,                                  !- Surface Type
  ,                                       !- Construction Name
  {ac8a4c5c-63bd-4f99-b96d-c6221c4a106b}, !- Space Name
  Surface,                                !- Outside Boundary Condition
  {0be8a779-ba9a-42bd-92ea-fd4368b72eac}, !- Outside Boundary Condition Object
  NoSun,                                  !- Sun Exposure
  NoWind,                                 !- Wind Exposure
  ,                                       !- View Factor to Ground
  ,                                       !- Number of Vertices
  18.288, 0, 4.8768,                      !- X,Y,Z Vertex 1 {m}
  18.288, -9.144, 4.8768,                 !- X,Y,Z Vertex 2 {m}
  13.716, -9.144, 4.8768,                 !- X,Y,Z Vertex 3 {m}
  13.716, 0, 4.8768;                      !- X,Y,Z Vertex 4 {m}

OS:Surface,
  {36b2f2d2-dea0-4a8f-a39b-b7f6e197f337}, !- Handle
  Surface 34,                             !- Name
  Floor,                                  !- Surface Type
  ,                                       !- Construction Name
  {ac8a4c5c-63bd-4f99-b96d-c6221c4a106b}, !- Space Name
  Surface,                                !- Outside Boundary Condition
  {00ce1790-d264-402e-9ed4-1e914d5d12b3}, !- Outside Boundary Condition Object
  NoSun,                                  !- Sun Exposure
  NoWind,                                 !- Wind Exposure
  ,                                       !- View Factor to Ground
  ,                                       !- Number of Vertices
  32.004, 0, 4.8768,                      !- X,Y,Z Vertex 1 {m}
  32.004, -9.144, 4.8768,                 !- X,Y,Z Vertex 2 {m}
  27.432, -9.144, 4.8768,                 !- X,Y,Z Vertex 3 {m}
  27.432, 0, 4.8768;                      !- X,Y,Z Vertex 4 {m}

OS:Surface,
  {5b337062-2a2f-4437-bf22-8fe347e78c87}, !- Handle
  Surface 47,                             !- Name
  Floor,                                  !- Surface Type
  ,                                       !- Construction Name
  {ac8a4c5c-63bd-4f99-b96d-c6221c4a106b}, !- Space Name
  Surface,                                !- Outside Boundary Condition
  {d7a04ce8-ba85-408c-af48-fa8ef888a779}, !- Outside Boundary Condition Object
  NoSun,                                  !- Sun Exposure
  NoWind,                                 !- Wind Exposure
  ,                                       !- View Factor to Ground
  ,                                       !- Number of Vertices
  36.576, 0, 4.8768,                      !- X,Y,Z Vertex 1 {m}
  36.576, -9.144, 4.8768,                 !- X,Y,Z Vertex 2 {m}
  32.004, -9.144, 4.8768,                 !- X,Y,Z Vertex 3 {m}
  32.004, 0, 4.8768;                      !- X,Y,Z Vertex 4 {m}

OS:Surface,
  {c7b745b3-bad9-4251-b84d-320e410a44bc}, !- Handle
  Surface 48,                             !- Name
  Floor,                                  !- Surface Type
  ,                                       !- Construction Name
  {ac8a4c5c-63bd-4f99-b96d-c6221c4a106b}, !- Space Name
  Surface,                                !- Outside Boundary Condition
  {7ffb53f9-67c5-42b8-b354-8b4d6c296448}, !- Outside Boundary Condition Object
  NoSun,                                  !- Sun Exposure
  NoWind,                                 !- Wind Exposure
  ,                                       !- View Factor to Ground
  ,                                       !- Number of Vertices
  9.144, 0, 4.8768,                       !- X,Y,Z Vertex 1 {m}
  9.144, -9.144, 4.8768,                  !- X,Y,Z Vertex 2 {m}
  4.572, -9.144, 4.8768,                  !- X,Y,Z Vertex 3 {m}
  4.572, 0, 4.8768;                       !- X,Y,Z Vertex 4 {m}

OS:External:File,
  {99015cc4-fa33-41c4-88a5-5cfb9ec65a10}, !- Handle
  8760.csv,                               !- Name
  8760.csv;                               !- File Name

OS:Schedule:Day,
  {cb46b6c3-91bd-4b2d-89dc-b2e063635775}, !- Handle
  Schedule Day 1,                         !- Name
  ,                                       !- Schedule Type Limits Name
  ,                                       !- Interpolate to Timestep
  24,                                     !- Hour 1
  0,                                      !- Minute 1
  0;                                      !- Value Until Time 1

OS:Schedule:Day,
  {188244e0-da09-4c98-9097-fe2ca90bccce}, !- Handle
  Schedule Day 2,                         !- Name
  ,                                       !- Schedule Type Limits Name
  ,                                       !- Interpolate to Timestep
  24,                                     !- Hour 1
  0,                                      !- Minute 1
  1;                                      !- Value Until Time 1

OS:Schedule:File,
  {68c1b553-64ef-4e78-90b9-f47d0cd1763d}, !- Handle
  occupants,                              !- Name
  {0cae0cfb-ad0d-4661-a47c-729d81dd5881}, !- Schedule Type Limits Name
  {99015cc4-fa33-41c4-88a5-5cfb9ec65a10}, !- External File Name
  1,                                      !- Column Number
  1,                                      !- Rows to Skip at Top
  8760,                                   !- Number of Hours of Data
  ,                                       !- Column Separator
  ,                                       !- Interpolate to Timestep
  60;                                     !- Minutes per Item

OS:Schedule:Ruleset,
  {1509591a-6cd5-4348-9f8d-b10663d759bc}, !- Handle
  Schedule Ruleset 1,                     !- Name
  {d6e9b6e8-e219-489e-8a8c-a38155e74e76}, !- Schedule Type Limits Name
  {53fa5495-5094-49a0-9992-b2d7a26af473}; !- Default Day Schedule Name

OS:Schedule:Day,
  {53fa5495-5094-49a0-9992-b2d7a26af473}, !- Handle
  Schedule Day 3,                         !- Name
  {d6e9b6e8-e219-489e-8a8c-a38155e74e76}, !- Schedule Type Limits Name
  ,                                       !- Interpolate to Timestep
  24,                                     !- Hour 1
  0,                                      !- Minute 1
  112.539290946133;                       !- Value Until Time 1

OS:People:Definition,
  {544bda5c-0666-4a11-afc3-2e1fd4d48298}, !- Handle
  res occupants|living space|story 2,     !- Name
  People,                                 !- Number of People Calculation Method
  1.695,                                  !- Number of People {people}
  ,                                       !- People per Space Floor Area {person/m2}
  ,                                       !- Space Floor Area per Person {m2/person}
  0.319734,                               !- Fraction Radiant
  0.573,                                  !- Sensible Heat Fraction
  0,                                      !- Carbon Dioxide Generation Rate {m3/s-W}
  No,                                     !- Enable ASHRAE 55 Comfort Warnings
  ZoneAveraged;                           !- Mean Radiant Temperature Calculation Type

OS:People,
  {2cf3fa95-34d5-4d28-916b-3c50e0ff5715}, !- Handle
  res occupants|living space|story 2,     !- Name
  {544bda5c-0666-4a11-afc3-2e1fd4d48298}, !- People Definition Name
  {84c36ae9-fa1b-43d8-9c45-25e98b769a4c}, !- Space or SpaceType Name
  {68c1b553-64ef-4e78-90b9-f47d0cd1763d}, !- Number of People Schedule Name
  {1509591a-6cd5-4348-9f8d-b10663d759bc}, !- Activity Level Schedule Name
  ,                                       !- Surface Name/Angle Factor List Name
  ,                                       !- Work Efficiency Schedule Name
  ,                                       !- Clothing Insulation Schedule Name
  ,                                       !- Air Velocity Schedule Name
  1;                                      !- Multiplier

OS:ScheduleTypeLimits,
  {d6e9b6e8-e219-489e-8a8c-a38155e74e76}, !- Handle
  ActivityLevel,                          !- Name
  0,                                      !- Lower Limit Value
  ,                                       !- Upper Limit Value
  Continuous,                             !- Numeric Type
  ActivityLevel;                          !- Unit Type

OS:ScheduleTypeLimits,
  {0cae0cfb-ad0d-4661-a47c-729d81dd5881}, !- Handle
  Fractional,                             !- Name
  0,                                      !- Lower Limit Value
  1,                                      !- Upper Limit Value
  Continuous;                             !- Numeric Type

OS:People:Definition,
  {6ba4a886-2fa7-4948-8bfd-22900343e914}, !- Handle
  res occupants|living space,             !- Name
  People,                                 !- Number of People Calculation Method
  1.695,                                  !- Number of People {people}
  ,                                       !- People per Space Floor Area {person/m2}
  ,                                       !- Space Floor Area per Person {m2/person}
  0.319734,                               !- Fraction Radiant
  0.573,                                  !- Sensible Heat Fraction
  0,                                      !- Carbon Dioxide Generation Rate {m3/s-W}
  No,                                     !- Enable ASHRAE 55 Comfort Warnings
  ZoneAveraged;                           !- Mean Radiant Temperature Calculation Type

OS:People,
  {8780ec19-680c-4f9e-9538-31a1a27d8517}, !- Handle
  res occupants|living space,             !- Name
  {6ba4a886-2fa7-4948-8bfd-22900343e914}, !- People Definition Name
  {9eed0526-0db5-4bea-8018-396a8f0bcfef}, !- Space or SpaceType Name
  {68c1b553-64ef-4e78-90b9-f47d0cd1763d}, !- Number of People Schedule Name
  {1509591a-6cd5-4348-9f8d-b10663d759bc}, !- Activity Level Schedule Name
  ,                                       !- Surface Name/Angle Factor List Name
  ,                                       !- Work Efficiency Schedule Name
  ,                                       !- Clothing Insulation Schedule Name
  ,                                       !- Air Velocity Schedule Name
  1;                                      !- Multiplier

OS:Schedule:Day,
  {b6eecec4-fd32-48b5-8620-96d6f6541cbc}, !- Handle
  Schedule Day 4,                         !- Name
  ,                                       !- Schedule Type Limits Name
  ,                                       !- Interpolate to Timestep
  24,                                     !- Hour 1
  0,                                      !- Minute 1
  0;                                      !- Value Until Time 1

OS:Schedule:Day,
  {d97956fd-5027-4925-b493-b3b427825020}, !- Handle
  Schedule Day 5,                         !- Name
  ,                                       !- Schedule Type Limits Name
  ,                                       !- Interpolate to Timestep
  24,                                     !- Hour 1
  0,                                      !- Minute 1
  1;                                      !- Value Until Time 1

OS:People:Definition,
  {8abbb006-583b-4671-b589-d03771f0692f}, !- Handle
  res occupants|unit 2|living space|unit 2|story 2, !- Name
  People,                                 !- Number of People Calculation Method
  1.695,                                  !- Number of People {people}
  ,                                       !- People per Space Floor Area {person/m2}
  ,                                       !- Space Floor Area per Person {m2/person}
  0.319734,                               !- Fraction Radiant
  0.573,                                  !- Sensible Heat Fraction
  0,                                      !- Carbon Dioxide Generation Rate {m3/s-W}
  No,                                     !- Enable ASHRAE 55 Comfort Warnings
  ZoneAveraged;                           !- Mean Radiant Temperature Calculation Type

OS:People,
  {32ba7a3d-43e9-4ff8-87f3-9b6bb73a8cf8}, !- Handle
  res occupants|unit 2|living space|unit 2|story 2, !- Name
  {8abbb006-583b-4671-b589-d03771f0692f}, !- People Definition Name
  {6b690341-f030-46d0-a64b-4ac2072eada6}, !- Space or SpaceType Name
  {68c1b553-64ef-4e78-90b9-f47d0cd1763d}, !- Number of People Schedule Name
  {1509591a-6cd5-4348-9f8d-b10663d759bc}, !- Activity Level Schedule Name
  ,                                       !- Surface Name/Angle Factor List Name
  ,                                       !- Work Efficiency Schedule Name
  ,                                       !- Clothing Insulation Schedule Name
  ,                                       !- Air Velocity Schedule Name
  1;                                      !- Multiplier

OS:People:Definition,
  {154fd746-b0f5-41fe-a240-08815cf29d69}, !- Handle
  res occupants|unit 2|living space|unit 2|story 1, !- Name
  People,                                 !- Number of People Calculation Method
  1.695,                                  !- Number of People {people}
  ,                                       !- People per Space Floor Area {person/m2}
  ,                                       !- Space Floor Area per Person {m2/person}
  0.319734,                               !- Fraction Radiant
  0.573,                                  !- Sensible Heat Fraction
  0,                                      !- Carbon Dioxide Generation Rate {m3/s-W}
  No,                                     !- Enable ASHRAE 55 Comfort Warnings
  ZoneAveraged;                           !- Mean Radiant Temperature Calculation Type

OS:People,
  {d48b0c96-c393-4067-9d59-e3090d2c5373}, !- Handle
  res occupants|unit 2|living space|unit 2|story 1, !- Name
  {154fd746-b0f5-41fe-a240-08815cf29d69}, !- People Definition Name
  {97baf183-a454-4f90-a29d-16af2ec39634}, !- Space or SpaceType Name
  {68c1b553-64ef-4e78-90b9-f47d0cd1763d}, !- Number of People Schedule Name
  {1509591a-6cd5-4348-9f8d-b10663d759bc}, !- Activity Level Schedule Name
  ,                                       !- Surface Name/Angle Factor List Name
  ,                                       !- Work Efficiency Schedule Name
  ,                                       !- Clothing Insulation Schedule Name
  ,                                       !- Air Velocity Schedule Name
  1;                                      !- Multiplier

OS:Schedule:Day,
  {1184eb1b-bcd1-4878-a642-8aaeeddd118b}, !- Handle
  Schedule Day 6,                         !- Name
  ,                                       !- Schedule Type Limits Name
  ,                                       !- Interpolate to Timestep
  24,                                     !- Hour 1
  0,                                      !- Minute 1
  0;                                      !- Value Until Time 1

OS:Schedule:Day,
  {75e553aa-c4bd-4db6-85e3-235a7f3a8459}, !- Handle
  Schedule Day 7,                         !- Name
  ,                                       !- Schedule Type Limits Name
  ,                                       !- Interpolate to Timestep
  24,                                     !- Hour 1
  0,                                      !- Minute 1
  1;                                      !- Value Until Time 1

OS:People:Definition,
  {74d86fe2-dc2b-4edf-8d45-67b547102ac2}, !- Handle
  res occupants|unit 3|living space|unit 3|story 1, !- Name
  People,                                 !- Number of People Calculation Method
  1.695,                                  !- Number of People {people}
  ,                                       !- People per Space Floor Area {person/m2}
  ,                                       !- Space Floor Area per Person {m2/person}
  0.319734,                               !- Fraction Radiant
  0.573,                                  !- Sensible Heat Fraction
  0,                                      !- Carbon Dioxide Generation Rate {m3/s-W}
  No,                                     !- Enable ASHRAE 55 Comfort Warnings
  ZoneAveraged;                           !- Mean Radiant Temperature Calculation Type

OS:People,
  {a6d8d213-a9ad-472f-8c7f-700a7ecc5c28}, !- Handle
  res occupants|unit 3|living space|unit 3|story 1, !- Name
  {74d86fe2-dc2b-4edf-8d45-67b547102ac2}, !- People Definition Name
  {f13c1e1f-27a7-4f67-a873-df990c3c61bc}, !- Space or SpaceType Name
  {68c1b553-64ef-4e78-90b9-f47d0cd1763d}, !- Number of People Schedule Name
  {1509591a-6cd5-4348-9f8d-b10663d759bc}, !- Activity Level Schedule Name
  ,                                       !- Surface Name/Angle Factor List Name
  ,                                       !- Work Efficiency Schedule Name
  ,                                       !- Clothing Insulation Schedule Name
  ,                                       !- Air Velocity Schedule Name
  1;                                      !- Multiplier

OS:People:Definition,
  {27b0cb74-c617-4d67-8486-f5821170978c}, !- Handle
  res occupants|unit 3|living space|unit 3|story 2, !- Name
  People,                                 !- Number of People Calculation Method
  1.695,                                  !- Number of People {people}
  ,                                       !- People per Space Floor Area {person/m2}
  ,                                       !- Space Floor Area per Person {m2/person}
  0.319734,                               !- Fraction Radiant
  0.573,                                  !- Sensible Heat Fraction
  0,                                      !- Carbon Dioxide Generation Rate {m3/s-W}
  No,                                     !- Enable ASHRAE 55 Comfort Warnings
  ZoneAveraged;                           !- Mean Radiant Temperature Calculation Type

OS:People,
  {ff042ac2-2a38-44d0-86df-2b25fe55053f}, !- Handle
  res occupants|unit 3|living space|unit 3|story 2, !- Name
  {27b0cb74-c617-4d67-8486-f5821170978c}, !- People Definition Name
  {11015ea3-9718-4ad1-971c-a8b719194d35}, !- Space or SpaceType Name
  {68c1b553-64ef-4e78-90b9-f47d0cd1763d}, !- Number of People Schedule Name
  {1509591a-6cd5-4348-9f8d-b10663d759bc}, !- Activity Level Schedule Name
  ,                                       !- Surface Name/Angle Factor List Name
  ,                                       !- Work Efficiency Schedule Name
  ,                                       !- Clothing Insulation Schedule Name
  ,                                       !- Air Velocity Schedule Name
  1;                                      !- Multiplier

OS:Schedule:Day,
  {f60d771d-8f53-41b6-98d9-cc6f27813576}, !- Handle
  Schedule Day 8,                         !- Name
  ,                                       !- Schedule Type Limits Name
  ,                                       !- Interpolate to Timestep
  24,                                     !- Hour 1
  0,                                      !- Minute 1
  0;                                      !- Value Until Time 1

OS:Schedule:Day,
  {6b1eff15-b1b7-4d44-b525-7c0a73cbfde3}, !- Handle
  Schedule Day 9,                         !- Name
  ,                                       !- Schedule Type Limits Name
  ,                                       !- Interpolate to Timestep
  24,                                     !- Hour 1
  0,                                      !- Minute 1
  1;                                      !- Value Until Time 1

OS:People:Definition,
  {0cb401df-78a4-428d-a310-ec68d89ad260}, !- Handle
  res occupants|unit 4|living space|unit 4|story 1, !- Name
  People,                                 !- Number of People Calculation Method
  1.695,                                  !- Number of People {people}
  ,                                       !- People per Space Floor Area {person/m2}
  ,                                       !- Space Floor Area per Person {m2/person}
  0.319734,                               !- Fraction Radiant
  0.573,                                  !- Sensible Heat Fraction
  0,                                      !- Carbon Dioxide Generation Rate {m3/s-W}
  No,                                     !- Enable ASHRAE 55 Comfort Warnings
  ZoneAveraged;                           !- Mean Radiant Temperature Calculation Type

OS:People,
  {baba7934-df77-4b22-9918-5295925b0f85}, !- Handle
  res occupants|unit 4|living space|unit 4|story 1, !- Name
  {0cb401df-78a4-428d-a310-ec68d89ad260}, !- People Definition Name
  {b0873db8-3262-4696-8187-fea33f811ac6}, !- Space or SpaceType Name
  {68c1b553-64ef-4e78-90b9-f47d0cd1763d}, !- Number of People Schedule Name
  {1509591a-6cd5-4348-9f8d-b10663d759bc}, !- Activity Level Schedule Name
  ,                                       !- Surface Name/Angle Factor List Name
  ,                                       !- Work Efficiency Schedule Name
  ,                                       !- Clothing Insulation Schedule Name
  ,                                       !- Air Velocity Schedule Name
  1;                                      !- Multiplier

OS:People:Definition,
  {815686e5-c77e-4c95-ba23-8d920cef66e6}, !- Handle
  res occupants|unit 4|living space|unit 4|story 2, !- Name
  People,                                 !- Number of People Calculation Method
  1.695,                                  !- Number of People {people}
  ,                                       !- People per Space Floor Area {person/m2}
  ,                                       !- Space Floor Area per Person {m2/person}
  0.319734,                               !- Fraction Radiant
  0.573,                                  !- Sensible Heat Fraction
  0,                                      !- Carbon Dioxide Generation Rate {m3/s-W}
  No,                                     !- Enable ASHRAE 55 Comfort Warnings
  ZoneAveraged;                           !- Mean Radiant Temperature Calculation Type

OS:People,
  {8a884aad-1ea5-448d-9bf1-f0dc19110596}, !- Handle
  res occupants|unit 4|living space|unit 4|story 2, !- Name
  {815686e5-c77e-4c95-ba23-8d920cef66e6}, !- People Definition Name
  {a5ec86dd-a3ac-4c38-ac21-b5e34c240395}, !- Space or SpaceType Name
  {68c1b553-64ef-4e78-90b9-f47d0cd1763d}, !- Number of People Schedule Name
  {1509591a-6cd5-4348-9f8d-b10663d759bc}, !- Activity Level Schedule Name
  ,                                       !- Surface Name/Angle Factor List Name
  ,                                       !- Work Efficiency Schedule Name
  ,                                       !- Clothing Insulation Schedule Name
  ,                                       !- Air Velocity Schedule Name
  1;                                      !- Multiplier

OS:Schedule:Day,
  {0c803cfc-e047-436f-8d17-12035a64e4d3}, !- Handle
  Schedule Day 10,                        !- Name
>>>>>>> 5553552e
  ,                                       !- Schedule Type Limits Name
  ,                                       !- Interpolate to Timestep
  24,                                     !- Hour 1
  0,                                      !- Minute 1
  0;                                      !- Value Until Time 1

OS:Schedule:Day,
<<<<<<< HEAD
  {f1218806-cd11-4864-953a-fb09c76d5381}, !- Handle
  Schedule Day 2,                         !- Name
=======
  {816a39b0-bed3-4adc-a755-be523bcb7a19}, !- Handle
  Schedule Day 11,                        !- Name
>>>>>>> 5553552e
  ,                                       !- Schedule Type Limits Name
  ,                                       !- Interpolate to Timestep
  24,                                     !- Hour 1
  0,                                      !- Minute 1
  1;                                      !- Value Until Time 1

<<<<<<< HEAD
OS:Schedule:File,
  {f07e0ce3-772f-4cbc-9b48-b0852f7ca836}, !- Handle
  occupants,                              !- Name
  {70966e5b-7028-4315-a21a-493e08063659}, !- Schedule Type Limits Name
  {08b85437-8b81-41c5-9f4b-674d1f24b0f8}, !- External File Name
  1,                                      !- Column Number
  1,                                      !- Rows to Skip at Top
  8760,                                   !- Number of Hours of Data
  ,                                       !- Column Separator
  ,                                       !- Interpolate to Timestep
  60;                                     !- Minutes per Item

OS:Schedule:Ruleset,
  {f74570d8-818d-4519-8ff2-a78e801b2102}, !- Handle
  Schedule Ruleset 1,                     !- Name
  {6b943960-6e00-4113-99a5-a9ec5d3845ac}, !- Schedule Type Limits Name
  {c8b6c73f-cc31-4320-a8fd-6f8f7975f303}; !- Default Day Schedule Name

OS:Schedule:Day,
  {c8b6c73f-cc31-4320-a8fd-6f8f7975f303}, !- Handle
  Schedule Day 3,                         !- Name
  {6b943960-6e00-4113-99a5-a9ec5d3845ac}, !- Schedule Type Limits Name
  ,                                       !- Interpolate to Timestep
  24,                                     !- Hour 1
  0,                                      !- Minute 1
  112.539290946133;                       !- Value Until Time 1

OS:People:Definition,
  {46d5463e-2368-4a16-bf6c-e51e1956d3b5}, !- Handle
  res occupants|living space|story 2,     !- Name
=======
OS:People:Definition,
  {5005a9ef-8e4d-45a2-8436-53e52ed226c0}, !- Handle
  res occupants|unit 5|living space|unit 5|story 1, !- Name
  People,                                 !- Number of People Calculation Method
  1.695,                                  !- Number of People {people}
  ,                                       !- People per Space Floor Area {person/m2}
  ,                                       !- Space Floor Area per Person {m2/person}
  0.319734,                               !- Fraction Radiant
  0.573,                                  !- Sensible Heat Fraction
  0,                                      !- Carbon Dioxide Generation Rate {m3/s-W}
  No,                                     !- Enable ASHRAE 55 Comfort Warnings
  ZoneAveraged;                           !- Mean Radiant Temperature Calculation Type

OS:People,
  {abe127d4-0193-48be-a5aa-e4d409d64549}, !- Handle
  res occupants|unit 5|living space|unit 5|story 1, !- Name
  {5005a9ef-8e4d-45a2-8436-53e52ed226c0}, !- People Definition Name
  {adc6ad31-ba7f-47f5-8591-3ed2df54fa9e}, !- Space or SpaceType Name
  {68c1b553-64ef-4e78-90b9-f47d0cd1763d}, !- Number of People Schedule Name
  {1509591a-6cd5-4348-9f8d-b10663d759bc}, !- Activity Level Schedule Name
  ,                                       !- Surface Name/Angle Factor List Name
  ,                                       !- Work Efficiency Schedule Name
  ,                                       !- Clothing Insulation Schedule Name
  ,                                       !- Air Velocity Schedule Name
  1;                                      !- Multiplier

OS:People:Definition,
  {6c42211f-f180-4ce1-ac01-ba46ca4d2006}, !- Handle
  res occupants|unit 5|living space|unit 5|story 2, !- Name
  People,                                 !- Number of People Calculation Method
  1.695,                                  !- Number of People {people}
  ,                                       !- People per Space Floor Area {person/m2}
  ,                                       !- Space Floor Area per Person {m2/person}
  0.319734,                               !- Fraction Radiant
  0.573,                                  !- Sensible Heat Fraction
  0,                                      !- Carbon Dioxide Generation Rate {m3/s-W}
  No,                                     !- Enable ASHRAE 55 Comfort Warnings
  ZoneAveraged;                           !- Mean Radiant Temperature Calculation Type

OS:People,
  {31b7eebe-3546-42f4-bc48-c34702b6e013}, !- Handle
  res occupants|unit 5|living space|unit 5|story 2, !- Name
  {6c42211f-f180-4ce1-ac01-ba46ca4d2006}, !- People Definition Name
  {2d74688b-a56a-48a4-9ddb-0b6ce7007bcb}, !- Space or SpaceType Name
  {68c1b553-64ef-4e78-90b9-f47d0cd1763d}, !- Number of People Schedule Name
  {1509591a-6cd5-4348-9f8d-b10663d759bc}, !- Activity Level Schedule Name
  ,                                       !- Surface Name/Angle Factor List Name
  ,                                       !- Work Efficiency Schedule Name
  ,                                       !- Clothing Insulation Schedule Name
  ,                                       !- Air Velocity Schedule Name
  1;                                      !- Multiplier

OS:Schedule:Day,
  {691ece86-1023-4703-88d1-4ef6bc939e96}, !- Handle
  Schedule Day 12,                        !- Name
  ,                                       !- Schedule Type Limits Name
  ,                                       !- Interpolate to Timestep
  24,                                     !- Hour 1
  0,                                      !- Minute 1
  0;                                      !- Value Until Time 1

OS:Schedule:Day,
  {a0bf1402-f72b-4830-a1ac-978403f78e90}, !- Handle
  Schedule Day 13,                        !- Name
  ,                                       !- Schedule Type Limits Name
  ,                                       !- Interpolate to Timestep
  24,                                     !- Hour 1
  0,                                      !- Minute 1
  1;                                      !- Value Until Time 1

OS:People:Definition,
  {6203814c-5f9f-4890-89f4-3f72782b08af}, !- Handle
  res occupants|unit 6|living space|unit 6|story 2, !- Name
  People,                                 !- Number of People Calculation Method
  1.695,                                  !- Number of People {people}
  ,                                       !- People per Space Floor Area {person/m2}
  ,                                       !- Space Floor Area per Person {m2/person}
  0.319734,                               !- Fraction Radiant
  0.573,                                  !- Sensible Heat Fraction
  0,                                      !- Carbon Dioxide Generation Rate {m3/s-W}
  No,                                     !- Enable ASHRAE 55 Comfort Warnings
  ZoneAveraged;                           !- Mean Radiant Temperature Calculation Type

OS:People,
  {d7acd44e-8849-499d-ae62-7650c0a48713}, !- Handle
  res occupants|unit 6|living space|unit 6|story 2, !- Name
  {6203814c-5f9f-4890-89f4-3f72782b08af}, !- People Definition Name
  {9427deff-d41e-4da1-9e29-52740cb49561}, !- Space or SpaceType Name
  {68c1b553-64ef-4e78-90b9-f47d0cd1763d}, !- Number of People Schedule Name
  {1509591a-6cd5-4348-9f8d-b10663d759bc}, !- Activity Level Schedule Name
  ,                                       !- Surface Name/Angle Factor List Name
  ,                                       !- Work Efficiency Schedule Name
  ,                                       !- Clothing Insulation Schedule Name
  ,                                       !- Air Velocity Schedule Name
  1;                                      !- Multiplier

OS:People:Definition,
  {191811ac-33a3-4c8d-8acb-85d94b0aaadc}, !- Handle
  res occupants|unit 6|living space|unit 6|story 1, !- Name
  People,                                 !- Number of People Calculation Method
  1.695,                                  !- Number of People {people}
  ,                                       !- People per Space Floor Area {person/m2}
  ,                                       !- Space Floor Area per Person {m2/person}
  0.319734,                               !- Fraction Radiant
  0.573,                                  !- Sensible Heat Fraction
  0,                                      !- Carbon Dioxide Generation Rate {m3/s-W}
  No,                                     !- Enable ASHRAE 55 Comfort Warnings
  ZoneAveraged;                           !- Mean Radiant Temperature Calculation Type

OS:People,
  {409bf35f-373c-4d2f-8a03-b85959a9d0e2}, !- Handle
  res occupants|unit 6|living space|unit 6|story 1, !- Name
  {191811ac-33a3-4c8d-8acb-85d94b0aaadc}, !- People Definition Name
  {35ccade8-7e25-451a-8c66-616254d60a31}, !- Space or SpaceType Name
  {68c1b553-64ef-4e78-90b9-f47d0cd1763d}, !- Number of People Schedule Name
  {1509591a-6cd5-4348-9f8d-b10663d759bc}, !- Activity Level Schedule Name
  ,                                       !- Surface Name/Angle Factor List Name
  ,                                       !- Work Efficiency Schedule Name
  ,                                       !- Clothing Insulation Schedule Name
  ,                                       !- Air Velocity Schedule Name
  1;                                      !- Multiplier

OS:Schedule:Day,
  {80ab02ab-da13-4dff-aae2-99b828653d5a}, !- Handle
  Schedule Day 14,                        !- Name
  ,                                       !- Schedule Type Limits Name
  ,                                       !- Interpolate to Timestep
  24,                                     !- Hour 1
  0,                                      !- Minute 1
  0;                                      !- Value Until Time 1

OS:Schedule:Day,
  {718facef-b293-447a-809e-8558f8bf3272}, !- Handle
  Schedule Day 15,                        !- Name
  ,                                       !- Schedule Type Limits Name
  ,                                       !- Interpolate to Timestep
  24,                                     !- Hour 1
  0,                                      !- Minute 1
  1;                                      !- Value Until Time 1

OS:People:Definition,
  {ea9a3cd6-6c3d-4dbe-820d-e6955498a18d}, !- Handle
  res occupants|unit 7|living space|unit 7|story 2, !- Name
  People,                                 !- Number of People Calculation Method
  1.695,                                  !- Number of People {people}
  ,                                       !- People per Space Floor Area {person/m2}
  ,                                       !- Space Floor Area per Person {m2/person}
  0.319734,                               !- Fraction Radiant
  0.573,                                  !- Sensible Heat Fraction
  0,                                      !- Carbon Dioxide Generation Rate {m3/s-W}
  No,                                     !- Enable ASHRAE 55 Comfort Warnings
  ZoneAveraged;                           !- Mean Radiant Temperature Calculation Type

OS:People,
  {58694cfc-8229-43db-b170-b6045f303b77}, !- Handle
  res occupants|unit 7|living space|unit 7|story 2, !- Name
  {ea9a3cd6-6c3d-4dbe-820d-e6955498a18d}, !- People Definition Name
  {b75f3a17-252f-4253-9aa7-6f5555bb32c0}, !- Space or SpaceType Name
  {68c1b553-64ef-4e78-90b9-f47d0cd1763d}, !- Number of People Schedule Name
  {1509591a-6cd5-4348-9f8d-b10663d759bc}, !- Activity Level Schedule Name
  ,                                       !- Surface Name/Angle Factor List Name
  ,                                       !- Work Efficiency Schedule Name
  ,                                       !- Clothing Insulation Schedule Name
  ,                                       !- Air Velocity Schedule Name
  1;                                      !- Multiplier

OS:People:Definition,
  {00d41053-c326-4847-b152-946ccc04474d}, !- Handle
  res occupants|unit 7|living space|unit 7|story 1, !- Name
>>>>>>> 5553552e
  People,                                 !- Number of People Calculation Method
  1.695,                                  !- Number of People {people}
  ,                                       !- People per Space Floor Area {person/m2}
  ,                                       !- Space Floor Area per Person {m2/person}
  0.319734,                               !- Fraction Radiant
  0.573,                                  !- Sensible Heat Fraction
  0,                                      !- Carbon Dioxide Generation Rate {m3/s-W}
  No,                                     !- Enable ASHRAE 55 Comfort Warnings
  ZoneAveraged;                           !- Mean Radiant Temperature Calculation Type

OS:People,
<<<<<<< HEAD
  {54d9e219-5ab0-4dbc-816c-017445ad5878}, !- Handle
  res occupants|living space|story 2,     !- Name
  {46d5463e-2368-4a16-bf6c-e51e1956d3b5}, !- People Definition Name
  {09591598-133d-43e4-83de-d7cb6cbfa4b8}, !- Space or SpaceType Name
  {f07e0ce3-772f-4cbc-9b48-b0852f7ca836}, !- Number of People Schedule Name
  {f74570d8-818d-4519-8ff2-a78e801b2102}, !- Activity Level Schedule Name
=======
  {2f158b92-e27f-4383-8d54-0725195a88ac}, !- Handle
  res occupants|unit 7|living space|unit 7|story 1, !- Name
  {00d41053-c326-4847-b152-946ccc04474d}, !- People Definition Name
  {2d8e4b60-be0d-483f-9e16-65b89e61cd75}, !- Space or SpaceType Name
  {68c1b553-64ef-4e78-90b9-f47d0cd1763d}, !- Number of People Schedule Name
  {1509591a-6cd5-4348-9f8d-b10663d759bc}, !- Activity Level Schedule Name
>>>>>>> 5553552e
  ,                                       !- Surface Name/Angle Factor List Name
  ,                                       !- Work Efficiency Schedule Name
  ,                                       !- Clothing Insulation Schedule Name
  ,                                       !- Air Velocity Schedule Name
  1;                                      !- Multiplier

<<<<<<< HEAD
OS:ScheduleTypeLimits,
  {6b943960-6e00-4113-99a5-a9ec5d3845ac}, !- Handle
  ActivityLevel,                          !- Name
  0,                                      !- Lower Limit Value
  ,                                       !- Upper Limit Value
  Continuous,                             !- Numeric Type
  ActivityLevel;                          !- Unit Type

OS:ScheduleTypeLimits,
  {70966e5b-7028-4315-a21a-493e08063659}, !- Handle
  Fractional,                             !- Name
  0,                                      !- Lower Limit Value
  1,                                      !- Upper Limit Value
  Continuous;                             !- Numeric Type

OS:People:Definition,
  {098f7b7a-cd06-4f4a-abc0-deb83b4f7b30}, !- Handle
  res occupants|living space,             !- Name
=======
OS:Schedule:Day,
  {a3b045b6-e5c9-4dbb-a993-d5c46cf57308}, !- Handle
  Schedule Day 16,                        !- Name
  ,                                       !- Schedule Type Limits Name
  ,                                       !- Interpolate to Timestep
  24,                                     !- Hour 1
  0,                                      !- Minute 1
  0;                                      !- Value Until Time 1

OS:Schedule:Day,
  {e4afd023-b0ac-4566-b6a5-65ee62750876}, !- Handle
  Schedule Day 17,                        !- Name
  ,                                       !- Schedule Type Limits Name
  ,                                       !- Interpolate to Timestep
  24,                                     !- Hour 1
  0,                                      !- Minute 1
  1;                                      !- Value Until Time 1

OS:People:Definition,
  {c90e888a-4106-4cdf-84af-38228479e8c3}, !- Handle
  res occupants|unit 8|living space|unit 8|story 1, !- Name
  People,                                 !- Number of People Calculation Method
  1.695,                                  !- Number of People {people}
  ,                                       !- People per Space Floor Area {person/m2}
  ,                                       !- Space Floor Area per Person {m2/person}
  0.319734,                               !- Fraction Radiant
  0.573,                                  !- Sensible Heat Fraction
  0,                                      !- Carbon Dioxide Generation Rate {m3/s-W}
  No,                                     !- Enable ASHRAE 55 Comfort Warnings
  ZoneAveraged;                           !- Mean Radiant Temperature Calculation Type

OS:People,
  {e874d0f8-7922-4d7c-a09c-ad4cad32b57e}, !- Handle
  res occupants|unit 8|living space|unit 8|story 1, !- Name
  {c90e888a-4106-4cdf-84af-38228479e8c3}, !- People Definition Name
  {873e7a32-3d4e-4037-9786-2d55222fe9aa}, !- Space or SpaceType Name
  {68c1b553-64ef-4e78-90b9-f47d0cd1763d}, !- Number of People Schedule Name
  {1509591a-6cd5-4348-9f8d-b10663d759bc}, !- Activity Level Schedule Name
  ,                                       !- Surface Name/Angle Factor List Name
  ,                                       !- Work Efficiency Schedule Name
  ,                                       !- Clothing Insulation Schedule Name
  ,                                       !- Air Velocity Schedule Name
  1;                                      !- Multiplier

OS:People:Definition,
  {1548b39b-6849-4f31-9789-3f49099df416}, !- Handle
  res occupants|unit 8|living space|unit 8|story 2, !- Name
>>>>>>> 5553552e
  People,                                 !- Number of People Calculation Method
  1.695,                                  !- Number of People {people}
  ,                                       !- People per Space Floor Area {person/m2}
  ,                                       !- Space Floor Area per Person {m2/person}
  0.319734,                               !- Fraction Radiant
  0.573,                                  !- Sensible Heat Fraction
  0,                                      !- Carbon Dioxide Generation Rate {m3/s-W}
  No,                                     !- Enable ASHRAE 55 Comfort Warnings
  ZoneAveraged;                           !- Mean Radiant Temperature Calculation Type

OS:People,
<<<<<<< HEAD
  {5a2a77fc-7b70-41da-a375-dd4cc8150313}, !- Handle
  res occupants|living space,             !- Name
  {098f7b7a-cd06-4f4a-abc0-deb83b4f7b30}, !- People Definition Name
  {d770745e-1a81-41f2-b715-e175c562cc54}, !- Space or SpaceType Name
  {f07e0ce3-772f-4cbc-9b48-b0852f7ca836}, !- Number of People Schedule Name
  {f74570d8-818d-4519-8ff2-a78e801b2102}, !- Activity Level Schedule Name
=======
  {d624c035-e6d3-4d13-b87f-b398a43589e0}, !- Handle
  res occupants|unit 8|living space|unit 8|story 2, !- Name
  {1548b39b-6849-4f31-9789-3f49099df416}, !- People Definition Name
  {07f5e4c3-92c6-49a3-aa2f-408141f49f59}, !- Space or SpaceType Name
  {68c1b553-64ef-4e78-90b9-f47d0cd1763d}, !- Number of People Schedule Name
  {1509591a-6cd5-4348-9f8d-b10663d759bc}, !- Activity Level Schedule Name
>>>>>>> 5553552e
  ,                                       !- Surface Name/Angle Factor List Name
  ,                                       !- Work Efficiency Schedule Name
  ,                                       !- Clothing Insulation Schedule Name
  ,                                       !- Air Velocity Schedule Name
  1;                                      !- Multiplier
<|MERGE_RESOLUTION|>--- conflicted
+++ resolved
@@ -1,73 +1,41 @@
 !- NOTE: Auto-generated from /test/osw_files/SFA_8units_2story_SL_UA.osw
 
 OS:Version,
-<<<<<<< HEAD
-  {b32aa6fe-72eb-4a44-b8be-2e8ad01f16f6}, !- Handle
+  {97b05e61-40ee-47fa-afc7-f0356e633644}, !- Handle
   2.9.0;                                  !- Version Identifier
 
 OS:SimulationControl,
-  {2933e8f6-de42-446d-a457-017fcf1dd20f}, !- Handle
-=======
-  {d2a3df1b-f82b-4b87-b677-5ccb9ee72f49}, !- Handle
-  2.9.0;                                  !- Version Identifier
-
-OS:SimulationControl,
-  {35791d30-dc2b-44dd-a55c-06b40954d557}, !- Handle
->>>>>>> 5553552e
+  {938d2af8-25a3-4573-bca0-5a6d0f0f62c3}, !- Handle
   ,                                       !- Do Zone Sizing Calculation
   ,                                       !- Do System Sizing Calculation
   ,                                       !- Do Plant Sizing Calculation
   No;                                     !- Run Simulation for Sizing Periods
 
 OS:Timestep,
-<<<<<<< HEAD
-  {005f39e4-5692-4b94-8fc0-1e755ab92657}, !- Handle
+  {2214443b-e853-428d-8dc2-f4b037b14aa9}, !- Handle
   6;                                      !- Number of Timesteps per Hour
 
 OS:ShadowCalculation,
-  {24ac8583-d1b8-4b7d-91dd-4d715f3aecaf}, !- Handle
-=======
-  {dce6f5d9-c84b-4e14-abba-34b7f4acab28}, !- Handle
-  6;                                      !- Number of Timesteps per Hour
-
-OS:ShadowCalculation,
-  {c3b0d9dc-2f46-441a-8d55-2250452989ec}, !- Handle
->>>>>>> 5553552e
+  {baf715c5-422b-4bcb-a77d-8808bf666a15}, !- Handle
   20,                                     !- Calculation Frequency
   200;                                    !- Maximum Figures in Shadow Overlap Calculations
 
 OS:SurfaceConvectionAlgorithm:Outside,
-<<<<<<< HEAD
-  {21400bf5-8dc1-4c81-8380-8e930d326c84}, !- Handle
+  {9c769672-745d-43e0-bbb7-83e9db5a0ed3}, !- Handle
   DOE-2;                                  !- Algorithm
 
 OS:SurfaceConvectionAlgorithm:Inside,
-  {bb884ebb-ce2b-449c-909c-b4e702264b04}, !- Handle
+  {848184a2-16e9-450f-bb12-edc8c9acb508}, !- Handle
   TARP;                                   !- Algorithm
 
 OS:ZoneCapacitanceMultiplier:ResearchSpecial,
-  {6f518051-ad71-4ec2-9154-1f92a72820ae}, !- Handle
-=======
-  {9638e9c5-594e-4143-9579-ed47aa2f88b0}, !- Handle
-  DOE-2;                                  !- Algorithm
-
-OS:SurfaceConvectionAlgorithm:Inside,
-  {ad01bb8b-01c9-4d7b-bacc-d1590460bd79}, !- Handle
-  TARP;                                   !- Algorithm
-
-OS:ZoneCapacitanceMultiplier:ResearchSpecial,
-  {7d4880ef-42aa-4b86-ad93-81e96f9ee95b}, !- Handle
->>>>>>> 5553552e
+  {c2ef7644-94d5-45da-8e59-491d9b5c2a5e}, !- Handle
   ,                                       !- Temperature Capacity Multiplier
   15,                                     !- Humidity Capacity Multiplier
   ;                                       !- Carbon Dioxide Capacity Multiplier
 
 OS:RunPeriod,
-<<<<<<< HEAD
-  {141a703e-056c-4f58-8a8e-bfd1e3a61b2d}, !- Handle
-=======
-  {569761c1-bbe0-41f7-9dbf-f74af8478b63}, !- Handle
->>>>>>> 5553552e
+  {db6c7132-8226-43f2-bd9f-3b6a27479e9b}, !- Handle
   Run Period 1,                           !- Name
   1,                                      !- Begin Month
   1,                                      !- Begin Day of Month
@@ -81,21 +49,13 @@
   ;                                       !- Number of Times Runperiod to be Repeated
 
 OS:YearDescription,
-<<<<<<< HEAD
-  {82e48aee-89e9-423b-bc2a-f52d603529dc}, !- Handle
-=======
-  {f96d066a-a831-4b5d-b7dc-c4c6164a6de5}, !- Handle
->>>>>>> 5553552e
+  {590100bc-4ac6-4601-88a3-13c6b2bacca3}, !- Handle
   2007,                                   !- Calendar Year
   ,                                       !- Day of Week for Start Day
   ;                                       !- Is Leap Year
 
 OS:Building,
-<<<<<<< HEAD
-  {a1575fd3-08d2-4732-afcd-5ff58cb26c4c}, !- Handle
-=======
-  {c4d6cd28-593b-4611-988a-2b47e7464f12}, !- Handle
->>>>>>> 5553552e
+  {956f4acc-c140-4584-b19b-d177f8e377af}, !- Handle
   Building 1,                             !- Name
   ,                                       !- Building Sector Type
   0,                                      !- North Axis {deg}
@@ -110,15 +70,9 @@
   8;                                      !- Standards Number of Living Units
 
 OS:AdditionalProperties,
-<<<<<<< HEAD
-  {594632c0-388e-4b87-9027-9cbd42459250}, !- Handle
-  {a1575fd3-08d2-4732-afcd-5ff58cb26c4c}, !- Object Name
+  {648a1764-b513-4cf0-8ad4-6a71e7861040}, !- Handle
+  {956f4acc-c140-4584-b19b-d177f8e377af}, !- Object Name
   num_units,                              !- Feature Name 1
-=======
-  {8efd747b-5848-4dc4-8411-1feffe685cb0}, !- Handle
-  {c4d6cd28-593b-4611-988a-2b47e7464f12}, !- Object Name
-  Total Units Represented,                !- Feature Name 1
->>>>>>> 5553552e
   Integer,                                !- Feature Data Type 1
   8,                                      !- Feature Value 1
   has_rear_units,                         !- Feature Name 2
@@ -132,11 +86,7 @@
   2;                                      !- Feature Value 4
 
 OS:ThermalZone,
-<<<<<<< HEAD
-  {3417eebc-6820-4624-9c7c-43174e77f977}, !- Handle
-=======
-  {c38fed87-9661-4e2b-b7b2-bc10a4b7ca90}, !- Handle
->>>>>>> 5553552e
+  {d1687aaf-4a84-4d7a-a844-c4ead338bb54}, !- Handle
   living zone,                            !- Name
   ,                                       !- Multiplier
   ,                                       !- Ceiling Height {m}
@@ -145,17 +95,10 @@
   ,                                       !- Zone Inside Convection Algorithm
   ,                                       !- Zone Outside Convection Algorithm
   ,                                       !- Zone Conditioning Equipment List Name
-<<<<<<< HEAD
-  {6897bb09-27cf-443c-af05-dd60156649d5}, !- Zone Air Inlet Port List
-  {fc7ae888-d65e-4051-9197-c5f15b8795ad}, !- Zone Air Exhaust Port List
-  {be137b1c-65ba-4d98-b5d2-5a54f51fc96b}, !- Zone Air Node Name
-  {ead0ac5d-788b-4abf-a637-354a408f4a69}, !- Zone Return Air Port List
-=======
-  {88aa61c5-d061-44ff-a225-c60bcdd7e961}, !- Zone Air Inlet Port List
-  {893cb195-7bc5-457d-9887-ca84164f86d0}, !- Zone Air Exhaust Port List
-  {b265566c-b3b4-4a70-abbb-243fcb98906e}, !- Zone Air Node Name
-  {c387a4a8-d961-472e-9b27-e0ea28d726dd}, !- Zone Return Air Port List
->>>>>>> 5553552e
+  {6c5013f6-6cb9-48b3-b669-13e814ae152a}, !- Zone Air Inlet Port List
+  {0c630c2d-88ae-43a3-aa7f-40cd942cb293}, !- Zone Air Exhaust Port List
+  {3ae32534-815a-4357-86e8-978ce7ec1b55}, !- Zone Air Node Name
+  {c9476a50-f3a9-4387-810e-7f93b8ec51da}, !- Zone Return Air Port List
   ,                                       !- Primary Daylighting Control Name
   ,                                       !- Fraction of Zone Controlled by Primary Daylighting Control
   ,                                       !- Secondary Daylighting Control Name
@@ -166,71 +109,37 @@
   No;                                     !- Use Ideal Air Loads
 
 OS:Node,
-<<<<<<< HEAD
-  {685d9e98-1535-4d4c-a2d0-29fdc7ea3554}, !- Handle
+  {299e0923-7d53-4386-a2f4-52084c7385ac}, !- Handle
   Node 1,                                 !- Name
-  {be137b1c-65ba-4d98-b5d2-5a54f51fc96b}, !- Inlet Port
+  {3ae32534-815a-4357-86e8-978ce7ec1b55}, !- Inlet Port
   ;                                       !- Outlet Port
 
 OS:Connection,
-  {be137b1c-65ba-4d98-b5d2-5a54f51fc96b}, !- Handle
-  {d4c4a26e-d161-4049-8752-d1d2a8000869}, !- Name
-  {3417eebc-6820-4624-9c7c-43174e77f977}, !- Source Object
+  {3ae32534-815a-4357-86e8-978ce7ec1b55}, !- Handle
+  {523c8e5c-af9c-463e-afb9-0ab9f5320e8e}, !- Name
+  {d1687aaf-4a84-4d7a-a844-c4ead338bb54}, !- Source Object
   11,                                     !- Outlet Port
-  {685d9e98-1535-4d4c-a2d0-29fdc7ea3554}, !- Target Object
+  {299e0923-7d53-4386-a2f4-52084c7385ac}, !- Target Object
   2;                                      !- Inlet Port
 
 OS:PortList,
-  {6897bb09-27cf-443c-af05-dd60156649d5}, !- Handle
-  {e5aff740-fb7d-4002-8d37-39b455c6a56e}, !- Name
-  {3417eebc-6820-4624-9c7c-43174e77f977}; !- HVAC Component
+  {6c5013f6-6cb9-48b3-b669-13e814ae152a}, !- Handle
+  {d21c4d38-5c33-4286-815c-7f3bfff6af4c}, !- Name
+  {d1687aaf-4a84-4d7a-a844-c4ead338bb54}; !- HVAC Component
 
 OS:PortList,
-  {fc7ae888-d65e-4051-9197-c5f15b8795ad}, !- Handle
-  {39679b64-ff04-44e1-9aee-adfa164c9a47}, !- Name
-  {3417eebc-6820-4624-9c7c-43174e77f977}; !- HVAC Component
+  {0c630c2d-88ae-43a3-aa7f-40cd942cb293}, !- Handle
+  {adaf7328-d93a-4e35-82cb-60a913911cc5}, !- Name
+  {d1687aaf-4a84-4d7a-a844-c4ead338bb54}; !- HVAC Component
 
 OS:PortList,
-  {ead0ac5d-788b-4abf-a637-354a408f4a69}, !- Handle
-  {0b96036f-283c-47fa-97dc-6cde044cd2fb}, !- Name
-  {3417eebc-6820-4624-9c7c-43174e77f977}; !- HVAC Component
+  {c9476a50-f3a9-4387-810e-7f93b8ec51da}, !- Handle
+  {4738599b-9b7f-42d5-ad77-e632dcd9ebeb}, !- Name
+  {d1687aaf-4a84-4d7a-a844-c4ead338bb54}; !- HVAC Component
 
 OS:Sizing:Zone,
-  {d1dfe92a-89e6-4085-a53e-401837bc919a}, !- Handle
-  {3417eebc-6820-4624-9c7c-43174e77f977}, !- Zone or ZoneList Name
-=======
-  {4b1bbcab-521e-4cfa-8bcc-16efcc3e69f0}, !- Handle
-  Node 1,                                 !- Name
-  {b265566c-b3b4-4a70-abbb-243fcb98906e}, !- Inlet Port
-  ;                                       !- Outlet Port
-
-OS:Connection,
-  {b265566c-b3b4-4a70-abbb-243fcb98906e}, !- Handle
-  {21a2ec01-10e7-4edb-9476-37299b644870}, !- Name
-  {c38fed87-9661-4e2b-b7b2-bc10a4b7ca90}, !- Source Object
-  11,                                     !- Outlet Port
-  {4b1bbcab-521e-4cfa-8bcc-16efcc3e69f0}, !- Target Object
-  2;                                      !- Inlet Port
-
-OS:PortList,
-  {88aa61c5-d061-44ff-a225-c60bcdd7e961}, !- Handle
-  {7c0a478a-8216-46c8-96cf-3a72a6f4aafa}, !- Name
-  {c38fed87-9661-4e2b-b7b2-bc10a4b7ca90}; !- HVAC Component
-
-OS:PortList,
-  {893cb195-7bc5-457d-9887-ca84164f86d0}, !- Handle
-  {fe4ce90c-9df9-42b1-b255-2d29366bd12e}, !- Name
-  {c38fed87-9661-4e2b-b7b2-bc10a4b7ca90}; !- HVAC Component
-
-OS:PortList,
-  {c387a4a8-d961-472e-9b27-e0ea28d726dd}, !- Handle
-  {b8589533-209c-42ca-8bdd-deb845907156}, !- Name
-  {c38fed87-9661-4e2b-b7b2-bc10a4b7ca90}; !- HVAC Component
-
-OS:Sizing:Zone,
-  {a3ab225d-0f41-41fc-84d2-c7048b58ecf1}, !- Handle
-  {c38fed87-9661-4e2b-b7b2-bc10a4b7ca90}, !- Zone or ZoneList Name
->>>>>>> 5553552e
+  {a24ae403-a0e2-4fc8-994a-f7859e7dd86c}, !- Handle
+  {d1687aaf-4a84-4d7a-a844-c4ead338bb54}, !- Zone or ZoneList Name
   SupplyAirTemperature,                   !- Zone Cooling Design Supply Air Temperature Input Method
   14,                                     !- Zone Cooling Design Supply Air Temperature {C}
   11.11,                                  !- Zone Cooling Design Supply Air Temperature Difference {deltaC}
@@ -259,25 +168,14 @@
   autosize;                               !- Dedicated Outdoor Air High Setpoint Temperature for Design {C}
 
 OS:ZoneHVAC:EquipmentList,
-<<<<<<< HEAD
-  {7765187b-08a7-48cd-b4dc-3ea63c1b68b5}, !- Handle
+  {e4d76ee9-8f43-4977-8e14-e99fb864fbba}, !- Handle
   Zone HVAC Equipment List 1,             !- Name
-  {3417eebc-6820-4624-9c7c-43174e77f977}; !- Thermal Zone
+  {d1687aaf-4a84-4d7a-a844-c4ead338bb54}; !- Thermal Zone
 
 OS:Space,
-  {d770745e-1a81-41f2-b715-e175c562cc54}, !- Handle
+  {3a7ff15b-ebdb-489b-99fc-5719f9440bb0}, !- Handle
   living space,                           !- Name
-  {0aca570d-3b5c-45dd-8ed8-729ea64fc265}, !- Space Type Name
-=======
-  {c07ffff5-2684-43a8-b9c5-94a9760d9c41}, !- Handle
-  Zone HVAC Equipment List 1,             !- Name
-  {c38fed87-9661-4e2b-b7b2-bc10a4b7ca90}; !- Thermal Zone
-
-OS:Space,
-  {9eed0526-0db5-4bea-8018-396a8f0bcfef}, !- Handle
-  living space,                           !- Name
-  {4a812fff-f77c-4a76-8dfc-26dd3ff82bf4}, !- Space Type Name
->>>>>>> 5553552e
+  {a39cdb7c-8d3e-43f9-918a-444b82f5bfb9}, !- Space Type Name
   ,                                       !- Default Construction Set Name
   ,                                       !- Default Schedule Set Name
   ,                                       !- Direction of Relative North {deg}
@@ -285,31 +183,17 @@
   ,                                       !- Y Origin {m}
   ,                                       !- Z Origin {m}
   ,                                       !- Building Story Name
-<<<<<<< HEAD
-  {3417eebc-6820-4624-9c7c-43174e77f977}, !- Thermal Zone Name
+  {d1687aaf-4a84-4d7a-a844-c4ead338bb54}, !- Thermal Zone Name
   ,                                       !- Part of Total Floor Area
   ,                                       !- Design Specification Outdoor Air Object Name
-  {980256b7-0b43-46c3-b3df-e57052a7a753}; !- Building Unit Name
-
-OS:Surface,
-  {45f546cf-e3a1-4456-b334-ed2108a75486}, !- Handle
+  {59bf53e2-2077-4167-989a-a6a78fa32013}; !- Building Unit Name
+
+OS:Surface,
+  {0cd6bb35-e459-474f-b7d1-80a474dfad4b}, !- Handle
   Surface 1,                              !- Name
   Floor,                                  !- Surface Type
   ,                                       !- Construction Name
-  {d770745e-1a81-41f2-b715-e175c562cc54}, !- Space Name
-=======
-  {c38fed87-9661-4e2b-b7b2-bc10a4b7ca90}, !- Thermal Zone Name
-  ,                                       !- Part of Total Floor Area
-  ,                                       !- Design Specification Outdoor Air Object Name
-  {b8fe06e0-d692-48da-a841-a1a868e89290}; !- Building Unit Name
-
-OS:Surface,
-  {653f69b5-aee7-4de6-9856-cd4fbdd042e5}, !- Handle
-  Surface 1,                              !- Name
-  Floor,                                  !- Surface Type
-  ,                                       !- Construction Name
-  {9eed0526-0db5-4bea-8018-396a8f0bcfef}, !- Space Name
->>>>>>> 5553552e
+  {3a7ff15b-ebdb-489b-99fc-5719f9440bb0}, !- Space Name
   Foundation,                             !- Outside Boundary Condition
   ,                                       !- Outside Boundary Condition Object
   NoSun,                                  !- Sun Exposure
@@ -322,19 +206,11 @@
   4.572, -9.144, 0;                       !- X,Y,Z Vertex 4 {m}
 
 OS:Surface,
-<<<<<<< HEAD
-  {95136d64-a94d-4ad2-9edf-5f9786716185}, !- Handle
+  {d9297e1a-ac9e-447b-86ad-d8e90435c358}, !- Handle
   Surface 2,                              !- Name
   Wall,                                   !- Surface Type
   ,                                       !- Construction Name
-  {d770745e-1a81-41f2-b715-e175c562cc54}, !- Space Name
-=======
-  {df686a0e-f09b-4994-8814-8aef0691bd9c}, !- Handle
-  Surface 2,                              !- Name
-  Wall,                                   !- Surface Type
-  ,                                       !- Construction Name
-  {9eed0526-0db5-4bea-8018-396a8f0bcfef}, !- Space Name
->>>>>>> 5553552e
+  {3a7ff15b-ebdb-489b-99fc-5719f9440bb0}, !- Space Name
   Outdoors,                               !- Outside Boundary Condition
   ,                                       !- Outside Boundary Condition Object
   SunExposed,                             !- Sun Exposure
@@ -347,19 +223,11 @@
   0, -9.144, 2.4384;                      !- X,Y,Z Vertex 4 {m}
 
 OS:Surface,
-<<<<<<< HEAD
-  {b6da332c-7ef0-4b55-86e8-1d28df5a58d8}, !- Handle
+  {6d179b94-8627-483b-a338-e849a015f39a}, !- Handle
   Surface 3,                              !- Name
   Wall,                                   !- Surface Type
   ,                                       !- Construction Name
-  {d770745e-1a81-41f2-b715-e175c562cc54}, !- Space Name
-=======
-  {92b0a9c1-d5da-471c-882b-408c2d246e03}, !- Handle
-  Surface 3,                              !- Name
-  Wall,                                   !- Surface Type
-  ,                                       !- Construction Name
-  {9eed0526-0db5-4bea-8018-396a8f0bcfef}, !- Space Name
->>>>>>> 5553552e
+  {3a7ff15b-ebdb-489b-99fc-5719f9440bb0}, !- Space Name
   Outdoors,                               !- Outside Boundary Condition
   ,                                       !- Outside Boundary Condition Object
   SunExposed,                             !- Sun Exposure
@@ -372,23 +240,13 @@
   0, 0, 2.4384;                           !- X,Y,Z Vertex 4 {m}
 
 OS:Surface,
-<<<<<<< HEAD
-  {cc11f9ee-e254-40a8-8ebd-091424bdacef}, !- Handle
+  {35fcd948-021e-4664-a093-0ff136c30e63}, !- Handle
   Surface 4,                              !- Name
   Wall,                                   !- Surface Type
   ,                                       !- Construction Name
-  {d770745e-1a81-41f2-b715-e175c562cc54}, !- Space Name
+  {3a7ff15b-ebdb-489b-99fc-5719f9440bb0}, !- Space Name
   Adiabatic,                              !- Outside Boundary Condition
   ,                                       !- Outside Boundary Condition Object
-=======
-  {ef99a25b-ed97-4ff0-b382-e819cadbcacb}, !- Handle
-  Surface 4,                              !- Name
-  Wall,                                   !- Surface Type
-  ,                                       !- Construction Name
-  {9eed0526-0db5-4bea-8018-396a8f0bcfef}, !- Space Name
-  Surface,                                !- Outside Boundary Condition
-  {9fa3e323-32a8-4550-be15-af522d59ace2}, !- Outside Boundary Condition Object
->>>>>>> 5553552e
   NoSun,                                  !- Sun Exposure
   NoWind,                                 !- Wind Exposure
   ,                                       !- View Factor to Ground
@@ -399,19 +257,11 @@
   4.572, 0, 2.4384;                       !- X,Y,Z Vertex 4 {m}
 
 OS:Surface,
-<<<<<<< HEAD
-  {5ef6e54a-e294-458a-94f3-0b933a994c6c}, !- Handle
+  {bc11eafb-aebb-40c1-9b42-160b8fb6e797}, !- Handle
   Surface 5,                              !- Name
   Wall,                                   !- Surface Type
   ,                                       !- Construction Name
-  {d770745e-1a81-41f2-b715-e175c562cc54}, !- Space Name
-=======
-  {7632d60e-b72c-45bf-b00e-1eea60d9c363}, !- Handle
-  Surface 5,                              !- Name
-  Wall,                                   !- Surface Type
-  ,                                       !- Construction Name
-  {9eed0526-0db5-4bea-8018-396a8f0bcfef}, !- Space Name
->>>>>>> 5553552e
+  {3a7ff15b-ebdb-489b-99fc-5719f9440bb0}, !- Space Name
   Outdoors,                               !- Outside Boundary Condition
   ,                                       !- Outside Boundary Condition Object
   SunExposed,                             !- Sun Exposure
@@ -424,23 +274,13 @@
   4.572, -9.144, 2.4384;                  !- X,Y,Z Vertex 4 {m}
 
 OS:Surface,
-<<<<<<< HEAD
-  {d1e12d48-d604-4016-a16f-b9237e7b3669}, !- Handle
+  {d5a765a0-b0c7-40f0-8268-4650bbad577a}, !- Handle
   Surface 6,                              !- Name
   RoofCeiling,                            !- Surface Type
   ,                                       !- Construction Name
-  {d770745e-1a81-41f2-b715-e175c562cc54}, !- Space Name
+  {3a7ff15b-ebdb-489b-99fc-5719f9440bb0}, !- Space Name
   Surface,                                !- Outside Boundary Condition
-  {b21ca2b4-c9e7-40da-978b-166e5bfe984f}, !- Outside Boundary Condition Object
-=======
-  {54e6647f-5039-40e1-9bd6-31be4a8fa39c}, !- Handle
-  Surface 6,                              !- Name
-  RoofCeiling,                            !- Surface Type
-  ,                                       !- Construction Name
-  {9eed0526-0db5-4bea-8018-396a8f0bcfef}, !- Space Name
-  Surface,                                !- Outside Boundary Condition
-  {ac5d652f-79a3-4a4f-954d-f2b424cf065d}, !- Outside Boundary Condition Object
->>>>>>> 5553552e
+  {ea9cf0cf-15e9-4de8-b991-0973630f6f8b}, !- Outside Boundary Condition Object
   NoSun,                                  !- Sun Exposure
   NoWind,                                 !- Wind Exposure
   ,                                       !- View Factor to Ground
@@ -451,11 +291,7 @@
   0, -9.144, 2.4384;                      !- X,Y,Z Vertex 4 {m}
 
 OS:SpaceType,
-<<<<<<< HEAD
-  {0aca570d-3b5c-45dd-8ed8-729ea64fc265}, !- Handle
-=======
-  {4a812fff-f77c-4a76-8dfc-26dd3ff82bf4}, !- Handle
->>>>>>> 5553552e
+  {a39cdb7c-8d3e-43f9-918a-444b82f5bfb9}, !- Handle
   Space Type 1,                           !- Name
   ,                                       !- Default Construction Set Name
   ,                                       !- Default Schedule Set Name
@@ -466,15 +302,9 @@
   living;                                 !- Standards Space Type
 
 OS:Space,
-<<<<<<< HEAD
-  {09591598-133d-43e4-83de-d7cb6cbfa4b8}, !- Handle
+  {aed0fade-cf6e-4495-98c6-381d1b3d5aa0}, !- Handle
   living space|story 2,                   !- Name
-  {0aca570d-3b5c-45dd-8ed8-729ea64fc265}, !- Space Type Name
-=======
-  {84c36ae9-fa1b-43d8-9c45-25e98b769a4c}, !- Handle
-  living space|story 2,                   !- Name
-  {4a812fff-f77c-4a76-8dfc-26dd3ff82bf4}, !- Space Type Name
->>>>>>> 5553552e
+  {a39cdb7c-8d3e-43f9-918a-444b82f5bfb9}, !- Space Type Name
   ,                                       !- Default Construction Set Name
   ,                                       !- Default Schedule Set Name
   -0,                                     !- Direction of Relative North {deg}
@@ -482,32 +312,102 @@
   0,                                      !- Y Origin {m}
   2.4384,                                 !- Z Origin {m}
   ,                                       !- Building Story Name
-<<<<<<< HEAD
-  {3417eebc-6820-4624-9c7c-43174e77f977}, !- Thermal Zone Name
+  {d1687aaf-4a84-4d7a-a844-c4ead338bb54}, !- Thermal Zone Name
   ,                                       !- Part of Total Floor Area
   ,                                       !- Design Specification Outdoor Air Object Name
-  {980256b7-0b43-46c3-b3df-e57052a7a753}; !- Building Unit Name
-
-OS:Surface,
-  {b21ca2b4-c9e7-40da-978b-166e5bfe984f}, !- Handle
+  {59bf53e2-2077-4167-989a-a6a78fa32013}; !- Building Unit Name
+
+OS:Surface,
+  {493457a4-7fa1-444b-8400-79797e9842f6}, !- Handle
   Surface 7,                              !- Name
+  Wall,                                   !- Surface Type
+  ,                                       !- Construction Name
+  {aed0fade-cf6e-4495-98c6-381d1b3d5aa0}, !- Space Name
+  Outdoors,                               !- Outside Boundary Condition
+  ,                                       !- Outside Boundary Condition Object
+  SunExposed,                             !- Sun Exposure
+  WindExposed,                            !- Wind Exposure
+  ,                                       !- View Factor to Ground
+  ,                                       !- Number of Vertices
+  4.572, 0, 2.4384,                       !- X,Y,Z Vertex 1 {m}
+  4.572, 0, 0,                            !- X,Y,Z Vertex 2 {m}
+  0, 0, 0,                                !- X,Y,Z Vertex 3 {m}
+  0, 0, 2.4384;                           !- X,Y,Z Vertex 4 {m}
+
+OS:Surface,
+  {ea9cf0cf-15e9-4de8-b991-0973630f6f8b}, !- Handle
+  Surface 8,                              !- Name
   Floor,                                  !- Surface Type
   ,                                       !- Construction Name
-  {09591598-133d-43e4-83de-d7cb6cbfa4b8}, !- Space Name
+  {aed0fade-cf6e-4495-98c6-381d1b3d5aa0}, !- Space Name
   Surface,                                !- Outside Boundary Condition
-  {d1e12d48-d604-4016-a16f-b9237e7b3669}, !- Outside Boundary Condition Object
-=======
-  {c38fed87-9661-4e2b-b7b2-bc10a4b7ca90}, !- Thermal Zone Name
-  ,                                       !- Part of Total Floor Area
-  ,                                       !- Design Specification Outdoor Air Object Name
-  {b8fe06e0-d692-48da-a841-a1a868e89290}; !- Building Unit Name
-
-OS:Surface,
-  {4d32fb66-bf09-4c91-968c-70da8de76b00}, !- Handle
-  Surface 7,                              !- Name
-  Wall,                                   !- Surface Type
-  ,                                       !- Construction Name
-  {84c36ae9-fa1b-43d8-9c45-25e98b769a4c}, !- Space Name
+  {d5a765a0-b0c7-40f0-8268-4650bbad577a}, !- Outside Boundary Condition Object
+  NoSun,                                  !- Sun Exposure
+  NoWind,                                 !- Wind Exposure
+  ,                                       !- View Factor to Ground
+  ,                                       !- Number of Vertices
+  0, -9.144, 0,                           !- X,Y,Z Vertex 1 {m}
+  0, 0, 0,                                !- X,Y,Z Vertex 2 {m}
+  4.572, 0, 0,                            !- X,Y,Z Vertex 3 {m}
+  4.572, -9.144, 0;                       !- X,Y,Z Vertex 4 {m}
+
+OS:Surface,
+  {ccda2208-b453-4352-b422-af17950550ef}, !- Handle
+  Surface 9,                              !- Name
+  Wall,                                   !- Surface Type
+  ,                                       !- Construction Name
+  {aed0fade-cf6e-4495-98c6-381d1b3d5aa0}, !- Space Name
+  Outdoors,                               !- Outside Boundary Condition
+  ,                                       !- Outside Boundary Condition Object
+  SunExposed,                             !- Sun Exposure
+  WindExposed,                            !- Wind Exposure
+  ,                                       !- View Factor to Ground
+  ,                                       !- Number of Vertices
+  0, -9.144, 2.4384,                      !- X,Y,Z Vertex 1 {m}
+  0, -9.144, 0,                           !- X,Y,Z Vertex 2 {m}
+  4.572, -9.144, 0,                       !- X,Y,Z Vertex 3 {m}
+  4.572, -9.144, 2.4384;                  !- X,Y,Z Vertex 4 {m}
+
+OS:Surface,
+  {c8e2d798-864f-443b-9946-36e50b10f843}, !- Handle
+  Surface 10,                             !- Name
+  RoofCeiling,                            !- Surface Type
+  ,                                       !- Construction Name
+  {aed0fade-cf6e-4495-98c6-381d1b3d5aa0}, !- Space Name
+  Surface,                                !- Outside Boundary Condition
+  {85df86b5-566a-4172-b137-3be67c405d38}, !- Outside Boundary Condition Object
+  NoSun,                                  !- Sun Exposure
+  NoWind,                                 !- Wind Exposure
+  ,                                       !- View Factor to Ground
+  ,                                       !- Number of Vertices
+  4.572, -9.144, 2.4384,                  !- X,Y,Z Vertex 1 {m}
+  4.572, 0, 2.4384,                       !- X,Y,Z Vertex 2 {m}
+  0, 0, 2.4384,                           !- X,Y,Z Vertex 3 {m}
+  0, -9.144, 2.4384;                      !- X,Y,Z Vertex 4 {m}
+
+OS:Surface,
+  {dc59ff56-c236-4dca-b74a-19d37145e4f1}, !- Handle
+  Surface 11,                             !- Name
+  Wall,                                   !- Surface Type
+  ,                                       !- Construction Name
+  {aed0fade-cf6e-4495-98c6-381d1b3d5aa0}, !- Space Name
+  Adiabatic,                              !- Outside Boundary Condition
+  ,                                       !- Outside Boundary Condition Object
+  NoSun,                                  !- Sun Exposure
+  NoWind,                                 !- Wind Exposure
+  ,                                       !- View Factor to Ground
+  ,                                       !- Number of Vertices
+  4.572, -9.144, 2.4384,                  !- X,Y,Z Vertex 1 {m}
+  4.572, -9.144, 0,                       !- X,Y,Z Vertex 2 {m}
+  4.572, 0, 0,                            !- X,Y,Z Vertex 3 {m}
+  4.572, 0, 2.4384;                       !- X,Y,Z Vertex 4 {m}
+
+OS:Surface,
+  {f173489c-143c-46dd-805f-736f71cc773b}, !- Handle
+  Surface 12,                             !- Name
+  Wall,                                   !- Surface Type
+  ,                                       !- Construction Name
+  {aed0fade-cf6e-4495-98c6-381d1b3d5aa0}, !- Space Name
   Outdoors,                               !- Outside Boundary Condition
   ,                                       !- Outside Boundary Condition Object
   SunExposed,                             !- Sun Exposure
@@ -520,115 +420,104 @@
   0, -9.144, 2.4384;                      !- X,Y,Z Vertex 4 {m}
 
 OS:Surface,
-  {8cab27be-a9b4-4ac9-8f17-f7dc48e83155}, !- Handle
-  Surface 8,                              !- Name
-  Wall,                                   !- Surface Type
-  ,                                       !- Construction Name
-  {84c36ae9-fa1b-43d8-9c45-25e98b769a4c}, !- Space Name
-  Outdoors,                               !- Outside Boundary Condition
-  ,                                       !- Outside Boundary Condition Object
-  SunExposed,                             !- Sun Exposure
-  WindExposed,                            !- Wind Exposure
-  ,                                       !- View Factor to Ground
-  ,                                       !- Number of Vertices
-  4.572, 0, 2.4384,                       !- X,Y,Z Vertex 1 {m}
-  4.572, 0, 0,                            !- X,Y,Z Vertex 2 {m}
-  0, 0, 0,                                !- X,Y,Z Vertex 3 {m}
-  0, 0, 2.4384;                           !- X,Y,Z Vertex 4 {m}
-
-OS:Surface,
-  {4b1143d6-8770-4974-9770-9def3db83701}, !- Handle
-  Surface 9,                              !- Name
-  Wall,                                   !- Surface Type
-  ,                                       !- Construction Name
-  {84c36ae9-fa1b-43d8-9c45-25e98b769a4c}, !- Space Name
+  {85df86b5-566a-4172-b137-3be67c405d38}, !- Handle
+  Surface 13,                             !- Name
+  Floor,                                  !- Surface Type
+  ,                                       !- Construction Name
+  {576a8358-67c7-407a-b483-7d876e4d66c4}, !- Space Name
   Surface,                                !- Outside Boundary Condition
-  {c09506ce-b7d1-4464-bce9-3b0c6d5a1793}, !- Outside Boundary Condition Object
+  {c8e2d798-864f-443b-9946-36e50b10f843}, !- Outside Boundary Condition Object
   NoSun,                                  !- Sun Exposure
   NoWind,                                 !- Wind Exposure
   ,                                       !- View Factor to Ground
   ,                                       !- Number of Vertices
-  4.572, -9.144, 2.4384,                  !- X,Y,Z Vertex 1 {m}
-  4.572, -9.144, 0,                       !- X,Y,Z Vertex 2 {m}
-  4.572, 0, 0,                            !- X,Y,Z Vertex 3 {m}
-  4.572, 0, 2.4384;                       !- X,Y,Z Vertex 4 {m}
-
-OS:Surface,
-  {ac5d652f-79a3-4a4f-954d-f2b424cf065d}, !- Handle
-  Surface 10,                             !- Name
-  Floor,                                  !- Surface Type
-  ,                                       !- Construction Name
-  {84c36ae9-fa1b-43d8-9c45-25e98b769a4c}, !- Space Name
-  Surface,                                !- Outside Boundary Condition
-  {54e6647f-5039-40e1-9bd6-31be4a8fa39c}, !- Outside Boundary Condition Object
->>>>>>> 5553552e
+  0, -9.144, 4.8768,                      !- X,Y,Z Vertex 1 {m}
+  0, 0, 4.8768,                           !- X,Y,Z Vertex 2 {m}
+  4.572, 0, 4.8768,                       !- X,Y,Z Vertex 3 {m}
+  4.572, -9.144, 4.8768;                  !- X,Y,Z Vertex 4 {m}
+
+OS:Surface,
+  {4ec7e028-5b6a-4953-878b-2bd858b71bbe}, !- Handle
+  Surface 14,                             !- Name
+  RoofCeiling,                            !- Surface Type
+  ,                                       !- Construction Name
+  {576a8358-67c7-407a-b483-7d876e4d66c4}, !- Space Name
+  Outdoors,                               !- Outside Boundary Condition
+  ,                                       !- Outside Boundary Condition Object
+  SunExposed,                             !- Sun Exposure
+  WindExposed,                            !- Wind Exposure
+  ,                                       !- View Factor to Ground
+  ,                                       !- Number of Vertices
+  0, -4.572, 7.1628,                      !- X,Y,Z Vertex 1 {m}
+  4.572, -4.572, 7.1628,                  !- X,Y,Z Vertex 2 {m}
+  4.572, 0, 4.8768,                       !- X,Y,Z Vertex 3 {m}
+  0, 0, 4.8768;                           !- X,Y,Z Vertex 4 {m}
+
+OS:Surface,
+  {98b990f7-f107-42f6-9ab0-84ffd7ef9f91}, !- Handle
+  Surface 15,                             !- Name
+  RoofCeiling,                            !- Surface Type
+  ,                                       !- Construction Name
+  {576a8358-67c7-407a-b483-7d876e4d66c4}, !- Space Name
+  Outdoors,                               !- Outside Boundary Condition
+  ,                                       !- Outside Boundary Condition Object
+  SunExposed,                             !- Sun Exposure
+  WindExposed,                            !- Wind Exposure
+  ,                                       !- View Factor to Ground
+  ,                                       !- Number of Vertices
+  4.572, -4.572, 7.1628,                  !- X,Y,Z Vertex 1 {m}
+  0, -4.572, 7.1628,                      !- X,Y,Z Vertex 2 {m}
+  0, -9.144, 4.8768,                      !- X,Y,Z Vertex 3 {m}
+  4.572, -9.144, 4.8768;                  !- X,Y,Z Vertex 4 {m}
+
+OS:Surface,
+  {5e0a6657-a7aa-4678-a163-60a18f54fd6c}, !- Handle
+  Surface 16,                             !- Name
+  Wall,                                   !- Surface Type
+  ,                                       !- Construction Name
+  {576a8358-67c7-407a-b483-7d876e4d66c4}, !- Space Name
+  Outdoors,                               !- Outside Boundary Condition
+  ,                                       !- Outside Boundary Condition Object
+  SunExposed,                             !- Sun Exposure
+  WindExposed,                            !- Wind Exposure
+  ,                                       !- View Factor to Ground
+  ,                                       !- Number of Vertices
+  0, -4.572, 7.1628,                      !- X,Y,Z Vertex 1 {m}
+  0, 0, 4.8768,                           !- X,Y,Z Vertex 2 {m}
+  0, -9.144, 4.8768;                      !- X,Y,Z Vertex 3 {m}
+
+OS:Surface,
+  {ab6979bf-240c-4ceb-9aa5-0b533a139025}, !- Handle
+  Surface 17,                             !- Name
+  Wall,                                   !- Surface Type
+  ,                                       !- Construction Name
+  {576a8358-67c7-407a-b483-7d876e4d66c4}, !- Space Name
+  Adiabatic,                              !- Outside Boundary Condition
+  ,                                       !- Outside Boundary Condition Object
   NoSun,                                  !- Sun Exposure
   NoWind,                                 !- Wind Exposure
   ,                                       !- View Factor to Ground
   ,                                       !- Number of Vertices
-  0, -9.144, 0,                           !- X,Y,Z Vertex 1 {m}
-  0, 0, 0,                                !- X,Y,Z Vertex 2 {m}
-  4.572, 0, 0,                            !- X,Y,Z Vertex 3 {m}
-  4.572, -9.144, 0;                       !- X,Y,Z Vertex 4 {m}
-
-OS:Surface,
-<<<<<<< HEAD
-  {2d59a12e-b5bb-4a6c-ac14-422e1e6162ba}, !- Handle
-  Surface 8,                              !- Name
-  Wall,                                   !- Surface Type
-  ,                                       !- Construction Name
-  {09591598-133d-43e4-83de-d7cb6cbfa4b8}, !- Space Name
-=======
-  {0259b468-f48a-46e5-afb5-4a7d009183b8}, !- Handle
-  Surface 11,                             !- Name
-  Wall,                                   !- Surface Type
-  ,                                       !- Construction Name
-  {84c36ae9-fa1b-43d8-9c45-25e98b769a4c}, !- Space Name
->>>>>>> 5553552e
-  Outdoors,                               !- Outside Boundary Condition
-  ,                                       !- Outside Boundary Condition Object
-  SunExposed,                             !- Sun Exposure
-  WindExposed,                            !- Wind Exposure
-  ,                                       !- View Factor to Ground
-  ,                                       !- Number of Vertices
-<<<<<<< HEAD
-  0, 0, 2.4384,                           !- X,Y,Z Vertex 1 {m}
-  0, 0, 0,                                !- X,Y,Z Vertex 2 {m}
-  0, -9.144, 0,                           !- X,Y,Z Vertex 3 {m}
-  0, -9.144, 2.4384;                      !- X,Y,Z Vertex 4 {m}
-
-OS:Surface,
-  {71f1fee1-53ee-4095-a2e1-e0efb253aa22}, !- Handle
-  Surface 9,                              !- Name
-  Wall,                                   !- Surface Type
-  ,                                       !- Construction Name
-  {09591598-133d-43e4-83de-d7cb6cbfa4b8}, !- Space Name
-=======
-  0, -9.144, 2.4384,                      !- X,Y,Z Vertex 1 {m}
-  0, -9.144, 0,                           !- X,Y,Z Vertex 2 {m}
-  4.572, -9.144, 0,                       !- X,Y,Z Vertex 3 {m}
-  4.572, -9.144, 2.4384;                  !- X,Y,Z Vertex 4 {m}
-
-OS:Surface,
-  {b0491016-0b86-4a95-b433-402fdb042afd}, !- Handle
-  Surface 12,                             !- Name
-  RoofCeiling,                            !- Surface Type
-  ,                                       !- Construction Name
-  {84c36ae9-fa1b-43d8-9c45-25e98b769a4c}, !- Space Name
-  Surface,                                !- Outside Boundary Condition
-  {9a6ff5f7-7a50-4699-b65c-918580ef8a72}, !- Outside Boundary Condition Object
-  NoSun,                                  !- Sun Exposure
-  NoWind,                                 !- Wind Exposure
-  ,                                       !- View Factor to Ground
-  ,                                       !- Number of Vertices
-  4.572, -9.144, 2.4384,                  !- X,Y,Z Vertex 1 {m}
-  4.572, 0, 2.4384,                       !- X,Y,Z Vertex 2 {m}
-  0, 0, 2.4384,                           !- X,Y,Z Vertex 3 {m}
-  0, -9.144, 2.4384;                      !- X,Y,Z Vertex 4 {m}
+  4.572, -4.572, 7.1628,                  !- X,Y,Z Vertex 1 {m}
+  4.572, -9.144, 4.8768,                  !- X,Y,Z Vertex 2 {m}
+  4.572, 0, 4.8768;                       !- X,Y,Z Vertex 3 {m}
+
+OS:Space,
+  {576a8358-67c7-407a-b483-7d876e4d66c4}, !- Handle
+  unfinished attic space,                 !- Name
+  {92ddb201-1a3a-490c-82d3-74fa9316b9ba}, !- Space Type Name
+  ,                                       !- Default Construction Set Name
+  ,                                       !- Default Schedule Set Name
+  ,                                       !- Direction of Relative North {deg}
+  ,                                       !- X Origin {m}
+  ,                                       !- Y Origin {m}
+  ,                                       !- Z Origin {m}
+  ,                                       !- Building Story Name
+  {5b4332dc-7ffe-4733-be2b-bcbd73c55c2e}; !- Thermal Zone Name
 
 OS:ThermalZone,
-  {86455c72-21f3-43fe-8449-0c4bc54615e9}, !- Handle
-  living zone|unit 2,                     !- Name
+  {5b4332dc-7ffe-4733-be2b-bcbd73c55c2e}, !- Handle
+  unfinished attic zone,                  !- Name
   ,                                       !- Multiplier
   ,                                       !- Ceiling Height {m}
   ,                                       !- Volume {m3}
@@ -636,10 +525,10 @@
   ,                                       !- Zone Inside Convection Algorithm
   ,                                       !- Zone Outside Convection Algorithm
   ,                                       !- Zone Conditioning Equipment List Name
-  {0f2292c3-9259-4c48-b109-8fb3b25f33e5}, !- Zone Air Inlet Port List
-  {203f7c33-f987-4c61-81e8-0c0ddc3cac79}, !- Zone Air Exhaust Port List
-  {d57b3ef9-0e19-4317-a615-9c025364853c}, !- Zone Air Node Name
-  {8792c727-7c2a-4139-94d5-1acff2c9989d}, !- Zone Return Air Port List
+  {c7dce628-6eb0-4c64-aa14-4a8fa12fb5ec}, !- Zone Air Inlet Port List
+  {8e55ab43-c207-4eeb-abdf-7b2314c1be3f}, !- Zone Air Exhaust Port List
+  {bbc47f33-e1b6-4fb7-a3fa-27b6f16d2052}, !- Zone Air Node Name
+  {4785af73-9fee-47b5-8ae0-3f1a63ab84d6}, !- Zone Return Air Port List
   ,                                       !- Primary Daylighting Control Name
   ,                                       !- Fraction of Zone Controlled by Primary Daylighting Control
   ,                                       !- Secondary Daylighting Control Name
@@ -650,37 +539,37 @@
   No;                                     !- Use Ideal Air Loads
 
 OS:Node,
-  {92913ce8-ad25-432e-b4a7-0f1d4dae7d92}, !- Handle
+  {ca2b0880-d4d9-4200-866d-8539cce45a3d}, !- Handle
   Node 2,                                 !- Name
-  {d57b3ef9-0e19-4317-a615-9c025364853c}, !- Inlet Port
+  {bbc47f33-e1b6-4fb7-a3fa-27b6f16d2052}, !- Inlet Port
   ;                                       !- Outlet Port
 
 OS:Connection,
-  {d57b3ef9-0e19-4317-a615-9c025364853c}, !- Handle
-  {63be6a14-0b3e-49b8-ab52-9214ddaaa094}, !- Name
-  {86455c72-21f3-43fe-8449-0c4bc54615e9}, !- Source Object
+  {bbc47f33-e1b6-4fb7-a3fa-27b6f16d2052}, !- Handle
+  {953a58be-889a-4838-b534-6e62ad5eb215}, !- Name
+  {5b4332dc-7ffe-4733-be2b-bcbd73c55c2e}, !- Source Object
   11,                                     !- Outlet Port
-  {92913ce8-ad25-432e-b4a7-0f1d4dae7d92}, !- Target Object
+  {ca2b0880-d4d9-4200-866d-8539cce45a3d}, !- Target Object
   2;                                      !- Inlet Port
 
 OS:PortList,
-  {0f2292c3-9259-4c48-b109-8fb3b25f33e5}, !- Handle
-  {c711083a-67a4-440f-8d68-4475aff8840c}, !- Name
-  {86455c72-21f3-43fe-8449-0c4bc54615e9}; !- HVAC Component
+  {c7dce628-6eb0-4c64-aa14-4a8fa12fb5ec}, !- Handle
+  {4e06d6db-91c4-4c91-bbd5-8bf030ef10dd}, !- Name
+  {5b4332dc-7ffe-4733-be2b-bcbd73c55c2e}; !- HVAC Component
 
 OS:PortList,
-  {203f7c33-f987-4c61-81e8-0c0ddc3cac79}, !- Handle
-  {00fd399e-6fa9-4271-bc2d-1ed779907051}, !- Name
-  {86455c72-21f3-43fe-8449-0c4bc54615e9}; !- HVAC Component
+  {8e55ab43-c207-4eeb-abdf-7b2314c1be3f}, !- Handle
+  {44a0b61a-9b8f-4488-868f-db08e8611afa}, !- Name
+  {5b4332dc-7ffe-4733-be2b-bcbd73c55c2e}; !- HVAC Component
 
 OS:PortList,
-  {8792c727-7c2a-4139-94d5-1acff2c9989d}, !- Handle
-  {640a6dc4-adbd-4e61-b5e9-4783c06f0423}, !- Name
-  {86455c72-21f3-43fe-8449-0c4bc54615e9}; !- HVAC Component
+  {4785af73-9fee-47b5-8ae0-3f1a63ab84d6}, !- Handle
+  {9a2bc56c-3130-41af-ae62-d53da17fd67f}, !- Name
+  {5b4332dc-7ffe-4733-be2b-bcbd73c55c2e}; !- HVAC Component
 
 OS:Sizing:Zone,
-  {3c586631-cc36-4b32-9f39-e3b3f04b4bb5}, !- Handle
-  {86455c72-21f3-43fe-8449-0c4bc54615e9}, !- Zone or ZoneList Name
+  {d4cc3875-6b98-4fca-8663-7a68678a9250}, !- Handle
+  {5b4332dc-7ffe-4733-be2b-bcbd73c55c2e}, !- Zone or ZoneList Name
   SupplyAirTemperature,                   !- Zone Cooling Design Supply Air Temperature Input Method
   14,                                     !- Zone Cooling Design Supply Air Temperature {C}
   11.11,                                  !- Zone Cooling Design Supply Air Temperature Difference {deltaC}
@@ -709,2538 +598,12 @@
   autosize;                               !- Dedicated Outdoor Air High Setpoint Temperature for Design {C}
 
 OS:ZoneHVAC:EquipmentList,
-  {fb16f418-8f35-4284-94ce-84fddf3bab0e}, !- Handle
+  {a95e1322-b169-451f-a62b-823b52640361}, !- Handle
   Zone HVAC Equipment List 2,             !- Name
-  {86455c72-21f3-43fe-8449-0c4bc54615e9}; !- Thermal Zone
-
-OS:Space,
-  {97baf183-a454-4f90-a29d-16af2ec39634}, !- Handle
-  living space|unit 2|story 1,            !- Name
-  {4a812fff-f77c-4a76-8dfc-26dd3ff82bf4}, !- Space Type Name
-  ,                                       !- Default Construction Set Name
-  ,                                       !- Default Schedule Set Name
-  -0,                                     !- Direction of Relative North {deg}
-  0,                                      !- X Origin {m}
-  0,                                      !- Y Origin {m}
-  0,                                      !- Z Origin {m}
-  ,                                       !- Building Story Name
-  {86455c72-21f3-43fe-8449-0c4bc54615e9}, !- Thermal Zone Name
-  ,                                       !- Part of Total Floor Area
-  ,                                       !- Design Specification Outdoor Air Object Name
-  {958ee29f-e078-4e46-b325-f4b3e302ea69}; !- Building Unit Name
-
-OS:Surface,
-  {9fa3e323-32a8-4550-be15-af522d59ace2}, !- Handle
-  Surface 18,                             !- Name
-  Wall,                                   !- Surface Type
-  ,                                       !- Construction Name
-  {97baf183-a454-4f90-a29d-16af2ec39634}, !- Space Name
-  Surface,                                !- Outside Boundary Condition
-  {ef99a25b-ed97-4ff0-b382-e819cadbcacb}, !- Outside Boundary Condition Object
-  NoSun,                                  !- Sun Exposure
-  NoWind,                                 !- Wind Exposure
-  ,                                       !- View Factor to Ground
-  ,                                       !- Number of Vertices
-  4.572, 0, 2.4384,                       !- X,Y,Z Vertex 1 {m}
-  4.572, 0, 0,                            !- X,Y,Z Vertex 2 {m}
-  4.572, -9.144, 0,                       !- X,Y,Z Vertex 3 {m}
-  4.572, -9.144, 2.4384;                  !- X,Y,Z Vertex 4 {m}
-
-OS:Surface,
-  {90214fa5-b8d9-45a7-ac8a-8af13aa4d751}, !- Handle
-  Surface 19,                             !- Name
-  Wall,                                   !- Surface Type
-  ,                                       !- Construction Name
-  {97baf183-a454-4f90-a29d-16af2ec39634}, !- Space Name
->>>>>>> 5553552e
-  Outdoors,                               !- Outside Boundary Condition
-  ,                                       !- Outside Boundary Condition Object
-  SunExposed,                             !- Sun Exposure
-  WindExposed,                            !- Wind Exposure
-  ,                                       !- View Factor to Ground
-  ,                                       !- Number of Vertices
-  0, -9.144, 2.4384,                      !- X,Y,Z Vertex 1 {m}
-  0, -9.144, 0,                           !- X,Y,Z Vertex 2 {m}
-  4.572, -9.144, 0,                       !- X,Y,Z Vertex 3 {m}
-  4.572, -9.144, 2.4384;                  !- X,Y,Z Vertex 4 {m}
-
-OS:Surface,
-<<<<<<< HEAD
-  {5a9df23f-5bf0-462c-9291-0c79861fd31e}, !- Handle
-  Surface 10,                             !- Name
-  RoofCeiling,                            !- Surface Type
-  ,                                       !- Construction Name
-  {09591598-133d-43e4-83de-d7cb6cbfa4b8}, !- Space Name
-  Surface,                                !- Outside Boundary Condition
-  {18359b25-f25b-4f0a-8fd1-e432fc19f4f3}, !- Outside Boundary Condition Object
-=======
-  {5bd90c72-1c4d-4a31-89a6-0484f30b67c0}, !- Handle
-  Surface 20,                             !- Name
-  Wall,                                   !- Surface Type
-  ,                                       !- Construction Name
-  {97baf183-a454-4f90-a29d-16af2ec39634}, !- Space Name
-  Surface,                                !- Outside Boundary Condition
-  {aafb658a-0a2d-4211-acda-813721efe394}, !- Outside Boundary Condition Object
-  NoSun,                                  !- Sun Exposure
-  NoWind,                                 !- Wind Exposure
-  ,                                       !- View Factor to Ground
-  ,                                       !- Number of Vertices
-  9.144, -9.144, 2.4384,                  !- X,Y,Z Vertex 1 {m}
-  9.144, -9.144, 0,                       !- X,Y,Z Vertex 2 {m}
-  9.144, 0, 0,                            !- X,Y,Z Vertex 3 {m}
-  9.144, 0, 2.4384;                       !- X,Y,Z Vertex 4 {m}
-
-OS:Surface,
-  {329793b3-49eb-471f-81e3-d6937c7c10df}, !- Handle
-  Surface 21,                             !- Name
-  Floor,                                  !- Surface Type
-  ,                                       !- Construction Name
-  {97baf183-a454-4f90-a29d-16af2ec39634}, !- Space Name
-  Foundation,                             !- Outside Boundary Condition
-  ,                                       !- Outside Boundary Condition Object
->>>>>>> 5553552e
-  NoSun,                                  !- Sun Exposure
-  NoWind,                                 !- Wind Exposure
-  ,                                       !- View Factor to Ground
-  ,                                       !- Number of Vertices
-  4.572, -9.144, 2.4384,                  !- X,Y,Z Vertex 1 {m}
-  4.572, 0, 2.4384,                       !- X,Y,Z Vertex 2 {m}
-  0, 0, 2.4384,                           !- X,Y,Z Vertex 3 {m}
-  0, -9.144, 2.4384;                      !- X,Y,Z Vertex 4 {m}
-
-OS:Surface,
-<<<<<<< HEAD
-  {a23bdf0a-77ff-4037-bb94-a3761ba6057e}, !- Handle
-  Surface 11,                             !- Name
-  Wall,                                   !- Surface Type
-  ,                                       !- Construction Name
-  {09591598-133d-43e4-83de-d7cb6cbfa4b8}, !- Space Name
-=======
-  {4e72bace-baf8-42a8-af66-b93c6683df1d}, !- Handle
-  Surface 22,                             !- Name
-  Wall,                                   !- Surface Type
-  ,                                       !- Construction Name
-  {97baf183-a454-4f90-a29d-16af2ec39634}, !- Space Name
->>>>>>> 5553552e
-  Outdoors,                               !- Outside Boundary Condition
-  ,                                       !- Outside Boundary Condition Object
-  SunExposed,                             !- Sun Exposure
-  WindExposed,                            !- Wind Exposure
-  ,                                       !- View Factor to Ground
-  ,                                       !- Number of Vertices
-  4.572, 0, 2.4384,                       !- X,Y,Z Vertex 1 {m}
-  4.572, 0, 0,                            !- X,Y,Z Vertex 2 {m}
-  0, 0, 0,                                !- X,Y,Z Vertex 3 {m}
-  0, 0, 2.4384;                           !- X,Y,Z Vertex 4 {m}
-
-OS:Surface,
-<<<<<<< HEAD
-  {58f9cc96-9794-4898-bb67-081ec4a130c0}, !- Handle
-  Surface 12,                             !- Name
-  Wall,                                   !- Surface Type
-  ,                                       !- Construction Name
-  {09591598-133d-43e4-83de-d7cb6cbfa4b8}, !- Space Name
-  Adiabatic,                              !- Outside Boundary Condition
-  ,                                       !- Outside Boundary Condition Object
-  NoSun,                                  !- Sun Exposure
-  NoWind,                                 !- Wind Exposure
-  ,                                       !- View Factor to Ground
-  ,                                       !- Number of Vertices
-  4.572, -9.144, 2.4384,                  !- X,Y,Z Vertex 1 {m}
-  4.572, -9.144, 0,                       !- X,Y,Z Vertex 2 {m}
-  4.572, 0, 0,                            !- X,Y,Z Vertex 3 {m}
-  4.572, 0, 2.4384;                       !- X,Y,Z Vertex 4 {m}
-
-OS:Surface,
-  {18359b25-f25b-4f0a-8fd1-e432fc19f4f3}, !- Handle
-  Surface 13,                             !- Name
-  Floor,                                  !- Surface Type
-  ,                                       !- Construction Name
-  {6b933868-b6f9-4fd6-a2ec-a846f3a529c3}, !- Space Name
-  Surface,                                !- Outside Boundary Condition
-  {5a9df23f-5bf0-462c-9291-0c79861fd31e}, !- Outside Boundary Condition Object
-=======
-  {93af3f3b-8621-4836-8844-7414c87bbfe6}, !- Handle
-  Surface 23,                             !- Name
-  RoofCeiling,                            !- Surface Type
-  ,                                       !- Construction Name
-  {97baf183-a454-4f90-a29d-16af2ec39634}, !- Space Name
-  Surface,                                !- Outside Boundary Condition
-  {1a609822-d2d6-48c5-854d-69ada2883dc4}, !- Outside Boundary Condition Object
->>>>>>> 5553552e
-  NoSun,                                  !- Sun Exposure
-  NoWind,                                 !- Wind Exposure
-  ,                                       !- View Factor to Ground
-  ,                                       !- Number of Vertices
-<<<<<<< HEAD
-  0, -9.144, 4.8768,                      !- X,Y,Z Vertex 1 {m}
-  0, 0, 4.8768,                           !- X,Y,Z Vertex 2 {m}
-  4.572, 0, 4.8768,                       !- X,Y,Z Vertex 3 {m}
-  4.572, -9.144, 4.8768;                  !- X,Y,Z Vertex 4 {m}
-
-OS:Surface,
-  {1a026195-9ec9-4af9-9f68-d62139c7d594}, !- Handle
-  Surface 14,                             !- Name
-  RoofCeiling,                            !- Surface Type
-  ,                                       !- Construction Name
-  {6b933868-b6f9-4fd6-a2ec-a846f3a529c3}, !- Space Name
-=======
-  9.144, -9.144, 2.4384,                  !- X,Y,Z Vertex 1 {m}
-  9.144, 0, 2.4384,                       !- X,Y,Z Vertex 2 {m}
-  4.572, 0, 2.4384,                       !- X,Y,Z Vertex 3 {m}
-  4.572, -9.144, 2.4384;                  !- X,Y,Z Vertex 4 {m}
-
-OS:Space,
-  {6b690341-f030-46d0-a64b-4ac2072eada6}, !- Handle
-  living space|unit 2|story 2,            !- Name
-  {4a812fff-f77c-4a76-8dfc-26dd3ff82bf4}, !- Space Type Name
-  ,                                       !- Default Construction Set Name
-  ,                                       !- Default Schedule Set Name
-  -0,                                     !- Direction of Relative North {deg}
-  0,                                      !- X Origin {m}
-  0,                                      !- Y Origin {m}
-  0,                                      !- Z Origin {m}
-  ,                                       !- Building Story Name
-  {86455c72-21f3-43fe-8449-0c4bc54615e9}, !- Thermal Zone Name
-  ,                                       !- Part of Total Floor Area
-  ,                                       !- Design Specification Outdoor Air Object Name
-  {958ee29f-e078-4e46-b325-f4b3e302ea69}; !- Building Unit Name
-
-OS:Surface,
-  {697a54b9-19f5-4956-9866-8dbe14380f1f}, !- Handle
-  Surface 24,                             !- Name
-  Wall,                                   !- Surface Type
-  ,                                       !- Construction Name
-  {6b690341-f030-46d0-a64b-4ac2072eada6}, !- Space Name
->>>>>>> 5553552e
-  Outdoors,                               !- Outside Boundary Condition
-  ,                                       !- Outside Boundary Condition Object
-  SunExposed,                             !- Sun Exposure
-  WindExposed,                            !- Wind Exposure
-  ,                                       !- View Factor to Ground
-  ,                                       !- Number of Vertices
-<<<<<<< HEAD
-  0, -4.572, 7.1628,                      !- X,Y,Z Vertex 1 {m}
-  4.572, -4.572, 7.1628,                  !- X,Y,Z Vertex 2 {m}
-  4.572, 0, 4.8768,                       !- X,Y,Z Vertex 3 {m}
-  0, 0, 4.8768;                           !- X,Y,Z Vertex 4 {m}
-
-OS:Surface,
-  {bfc5e20d-c5fc-4781-9cb5-60cdc894ffa1}, !- Handle
-  Surface 15,                             !- Name
-  RoofCeiling,                            !- Surface Type
-  ,                                       !- Construction Name
-  {6b933868-b6f9-4fd6-a2ec-a846f3a529c3}, !- Space Name
-  Outdoors,                               !- Outside Boundary Condition
-  ,                                       !- Outside Boundary Condition Object
-  SunExposed,                             !- Sun Exposure
-  WindExposed,                            !- Wind Exposure
-=======
-  4.572, -9.144, 4.8768,                  !- X,Y,Z Vertex 1 {m}
-  4.572, -9.144, 2.4384,                  !- X,Y,Z Vertex 2 {m}
-  9.144, -9.144, 2.4384,                  !- X,Y,Z Vertex 3 {m}
-  9.144, -9.144, 4.8768;                  !- X,Y,Z Vertex 4 {m}
-
-OS:Surface,
-  {c09506ce-b7d1-4464-bce9-3b0c6d5a1793}, !- Handle
-  Surface 25,                             !- Name
-  Wall,                                   !- Surface Type
-  ,                                       !- Construction Name
-  {6b690341-f030-46d0-a64b-4ac2072eada6}, !- Space Name
-  Surface,                                !- Outside Boundary Condition
-  {4b1143d6-8770-4974-9770-9def3db83701}, !- Outside Boundary Condition Object
-  NoSun,                                  !- Sun Exposure
-  NoWind,                                 !- Wind Exposure
->>>>>>> 5553552e
-  ,                                       !- View Factor to Ground
-  ,                                       !- Number of Vertices
-  4.572, -4.572, 7.1628,                  !- X,Y,Z Vertex 1 {m}
-  0, -4.572, 7.1628,                      !- X,Y,Z Vertex 2 {m}
-  0, -9.144, 4.8768,                      !- X,Y,Z Vertex 3 {m}
-  4.572, -9.144, 4.8768;                  !- X,Y,Z Vertex 4 {m}
-
-OS:Surface,
-<<<<<<< HEAD
-  {0c676bbb-cdd5-490c-9281-6c0c242a6d63}, !- Handle
-  Surface 16,                             !- Name
-  Wall,                                   !- Surface Type
-  ,                                       !- Construction Name
-  {6b933868-b6f9-4fd6-a2ec-a846f3a529c3}, !- Space Name
-=======
-  {74bf2bd9-1f2e-46b0-8c33-5e537f045192}, !- Handle
-  Surface 26,                             !- Name
-  Wall,                                   !- Surface Type
-  ,                                       !- Construction Name
-  {6b690341-f030-46d0-a64b-4ac2072eada6}, !- Space Name
->>>>>>> 5553552e
-  Outdoors,                               !- Outside Boundary Condition
-  ,                                       !- Outside Boundary Condition Object
-  SunExposed,                             !- Sun Exposure
-  WindExposed,                            !- Wind Exposure
-  ,                                       !- View Factor to Ground
-  ,                                       !- Number of Vertices
-<<<<<<< HEAD
-  0, -4.572, 7.1628,                      !- X,Y,Z Vertex 1 {m}
-  0, 0, 4.8768,                           !- X,Y,Z Vertex 2 {m}
-  0, -9.144, 4.8768;                      !- X,Y,Z Vertex 3 {m}
-
-OS:Surface,
-  {08611200-751f-4f05-aad9-d56cf14a3146}, !- Handle
-  Surface 17,                             !- Name
-  Wall,                                   !- Surface Type
-  ,                                       !- Construction Name
-  {6b933868-b6f9-4fd6-a2ec-a846f3a529c3}, !- Space Name
-  Adiabatic,                              !- Outside Boundary Condition
-  ,                                       !- Outside Boundary Condition Object
-=======
-  9.144, 0, 4.8768,                       !- X,Y,Z Vertex 1 {m}
-  9.144, 0, 2.4384,                       !- X,Y,Z Vertex 2 {m}
-  4.572, 0, 2.4384,                       !- X,Y,Z Vertex 3 {m}
-  4.572, 0, 4.8768;                       !- X,Y,Z Vertex 4 {m}
-
-OS:Surface,
-  {7863d479-88ef-487a-bb11-2301f4bbbe30}, !- Handle
-  Surface 27,                             !- Name
-  Wall,                                   !- Surface Type
-  ,                                       !- Construction Name
-  {6b690341-f030-46d0-a64b-4ac2072eada6}, !- Space Name
-  Surface,                                !- Outside Boundary Condition
-  {93d353eb-5221-45f8-bdbb-2c11c0f641ba}, !- Outside Boundary Condition Object
-  NoSun,                                  !- Sun Exposure
-  NoWind,                                 !- Wind Exposure
-  ,                                       !- View Factor to Ground
-  ,                                       !- Number of Vertices
-  9.144, -9.144, 4.8768,                  !- X,Y,Z Vertex 1 {m}
-  9.144, -9.144, 2.4384,                  !- X,Y,Z Vertex 2 {m}
-  9.144, 0, 2.4384,                       !- X,Y,Z Vertex 3 {m}
-  9.144, 0, 4.8768;                       !- X,Y,Z Vertex 4 {m}
-
-OS:Surface,
-  {7ffb53f9-67c5-42b8-b354-8b4d6c296448}, !- Handle
-  Surface 28,                             !- Name
-  RoofCeiling,                            !- Surface Type
-  ,                                       !- Construction Name
-  {6b690341-f030-46d0-a64b-4ac2072eada6}, !- Space Name
-  Surface,                                !- Outside Boundary Condition
-  {c7b745b3-bad9-4251-b84d-320e410a44bc}, !- Outside Boundary Condition Object
->>>>>>> 5553552e
-  NoSun,                                  !- Sun Exposure
-  NoWind,                                 !- Wind Exposure
-  ,                                       !- View Factor to Ground
-  ,                                       !- Number of Vertices
-  4.572, -4.572, 7.1628,                  !- X,Y,Z Vertex 1 {m}
-  4.572, -9.144, 4.8768,                  !- X,Y,Z Vertex 2 {m}
-  4.572, 0, 4.8768;                       !- X,Y,Z Vertex 3 {m}
-
-<<<<<<< HEAD
-OS:Space,
-  {6b933868-b6f9-4fd6-a2ec-a846f3a529c3}, !- Handle
-  unfinished attic space,                 !- Name
-  {2ef10ee0-bb34-4625-889c-e38687558ada}, !- Space Type Name
-  ,                                       !- Default Construction Set Name
-  ,                                       !- Default Schedule Set Name
-  ,                                       !- Direction of Relative North {deg}
-  ,                                       !- X Origin {m}
-  ,                                       !- Y Origin {m}
-  ,                                       !- Z Origin {m}
-  ,                                       !- Building Story Name
-  {9ec8ac6e-8bf7-436a-95dc-e4dcf4e861f4}; !- Thermal Zone Name
-
-OS:ThermalZone,
-  {9ec8ac6e-8bf7-436a-95dc-e4dcf4e861f4}, !- Handle
-  unfinished attic zone,                  !- Name
-=======
-OS:Surface,
-  {1a609822-d2d6-48c5-854d-69ada2883dc4}, !- Handle
-  Surface 29,                             !- Name
-  Floor,                                  !- Surface Type
-  ,                                       !- Construction Name
-  {6b690341-f030-46d0-a64b-4ac2072eada6}, !- Space Name
-  Surface,                                !- Outside Boundary Condition
-  {93af3f3b-8621-4836-8844-7414c87bbfe6}, !- Outside Boundary Condition Object
-  NoSun,                                  !- Sun Exposure
-  NoWind,                                 !- Wind Exposure
-  ,                                       !- View Factor to Ground
-  ,                                       !- Number of Vertices
-  4.572, -9.144, 2.4384,                  !- X,Y,Z Vertex 1 {m}
-  4.572, 0, 2.4384,                       !- X,Y,Z Vertex 2 {m}
-  9.144, 0, 2.4384,                       !- X,Y,Z Vertex 3 {m}
-  9.144, -9.144, 2.4384;                  !- X,Y,Z Vertex 4 {m}
-
-OS:ThermalZone,
-  {9139d609-2774-4be4-973e-89da5faba3c2}, !- Handle
-  living zone|unit 3,                     !- Name
->>>>>>> 5553552e
-  ,                                       !- Multiplier
-  ,                                       !- Ceiling Height {m}
-  ,                                       !- Volume {m3}
-  ,                                       !- Floor Area {m2}
-  ,                                       !- Zone Inside Convection Algorithm
-  ,                                       !- Zone Outside Convection Algorithm
-  ,                                       !- Zone Conditioning Equipment List Name
-<<<<<<< HEAD
-  {845aa27d-aeab-42e2-a7a8-c007039c7ec2}, !- Zone Air Inlet Port List
-  {0b24059e-8cc6-4796-ada6-fcbf1e6232f0}, !- Zone Air Exhaust Port List
-  {faf265ce-ef99-462a-a8d9-dee7999bac6d}, !- Zone Air Node Name
-  {0d22242f-5a8b-40bf-90f4-88b86dfc59ff}, !- Zone Return Air Port List
-=======
-  {3ff1bd57-f3d7-490e-ae7d-6a08178a4b1d}, !- Zone Air Inlet Port List
-  {2989792e-d66b-446d-82de-56cca3338b7b}, !- Zone Air Exhaust Port List
-  {76936359-589e-414f-9b48-4b7fdc587ce6}, !- Zone Air Node Name
-  {605d15ac-ad42-4c1d-afc4-c07731bc5b76}, !- Zone Return Air Port List
->>>>>>> 5553552e
-  ,                                       !- Primary Daylighting Control Name
-  ,                                       !- Fraction of Zone Controlled by Primary Daylighting Control
-  ,                                       !- Secondary Daylighting Control Name
-  ,                                       !- Fraction of Zone Controlled by Secondary Daylighting Control
-  ,                                       !- Illuminance Map Name
-  ,                                       !- Group Rendering Name
-  ,                                       !- Thermostat Name
-  No;                                     !- Use Ideal Air Loads
-
-OS:Node,
-<<<<<<< HEAD
-  {17951c3b-49c6-4e1b-9f86-75b88a602164}, !- Handle
-  Node 2,                                 !- Name
-  {faf265ce-ef99-462a-a8d9-dee7999bac6d}, !- Inlet Port
-  ;                                       !- Outlet Port
-
-OS:Connection,
-  {faf265ce-ef99-462a-a8d9-dee7999bac6d}, !- Handle
-  {988f722a-f1ba-4766-a4b4-4ee3b93318e0}, !- Name
-  {9ec8ac6e-8bf7-436a-95dc-e4dcf4e861f4}, !- Source Object
-  11,                                     !- Outlet Port
-  {17951c3b-49c6-4e1b-9f86-75b88a602164}, !- Target Object
-  2;                                      !- Inlet Port
-
-OS:PortList,
-  {845aa27d-aeab-42e2-a7a8-c007039c7ec2}, !- Handle
-  {be976d82-75a5-4bad-bfc2-6cfd32d8e25a}, !- Name
-  {9ec8ac6e-8bf7-436a-95dc-e4dcf4e861f4}; !- HVAC Component
-
-OS:PortList,
-  {0b24059e-8cc6-4796-ada6-fcbf1e6232f0}, !- Handle
-  {7281237e-fd3e-44d7-aabc-22cb9a17e16a}, !- Name
-  {9ec8ac6e-8bf7-436a-95dc-e4dcf4e861f4}; !- HVAC Component
-
-OS:PortList,
-  {0d22242f-5a8b-40bf-90f4-88b86dfc59ff}, !- Handle
-  {40a84127-ccfc-4e04-a936-35748583c260}, !- Name
-  {9ec8ac6e-8bf7-436a-95dc-e4dcf4e861f4}; !- HVAC Component
-
-OS:Sizing:Zone,
-  {6cfd5778-b196-4049-932f-7fb28642bef2}, !- Handle
-  {9ec8ac6e-8bf7-436a-95dc-e4dcf4e861f4}, !- Zone or ZoneList Name
-=======
-  {df339fdb-4b05-46c2-a489-709fefaa419f}, !- Handle
-  Node 3,                                 !- Name
-  {76936359-589e-414f-9b48-4b7fdc587ce6}, !- Inlet Port
-  ;                                       !- Outlet Port
-
-OS:Connection,
-  {76936359-589e-414f-9b48-4b7fdc587ce6}, !- Handle
-  {b23e241f-4f58-4237-9423-89b688443fb8}, !- Name
-  {9139d609-2774-4be4-973e-89da5faba3c2}, !- Source Object
-  11,                                     !- Outlet Port
-  {df339fdb-4b05-46c2-a489-709fefaa419f}, !- Target Object
-  2;                                      !- Inlet Port
-
-OS:PortList,
-  {3ff1bd57-f3d7-490e-ae7d-6a08178a4b1d}, !- Handle
-  {6a81905d-ced7-480a-b3c8-423bf2f2c352}, !- Name
-  {9139d609-2774-4be4-973e-89da5faba3c2}; !- HVAC Component
-
-OS:PortList,
-  {2989792e-d66b-446d-82de-56cca3338b7b}, !- Handle
-  {4dc7031d-8b9f-419c-92ee-08a2ff4d8cb1}, !- Name
-  {9139d609-2774-4be4-973e-89da5faba3c2}; !- HVAC Component
-
-OS:PortList,
-  {605d15ac-ad42-4c1d-afc4-c07731bc5b76}, !- Handle
-  {c1fdcda3-d996-4f88-84f9-6bdefeaddc67}, !- Name
-  {9139d609-2774-4be4-973e-89da5faba3c2}; !- HVAC Component
-
-OS:Sizing:Zone,
-  {d40e01ef-d64e-4f43-8ac7-d0df92b97d20}, !- Handle
-  {9139d609-2774-4be4-973e-89da5faba3c2}, !- Zone or ZoneList Name
->>>>>>> 5553552e
-  SupplyAirTemperature,                   !- Zone Cooling Design Supply Air Temperature Input Method
-  14,                                     !- Zone Cooling Design Supply Air Temperature {C}
-  11.11,                                  !- Zone Cooling Design Supply Air Temperature Difference {deltaC}
-  SupplyAirTemperature,                   !- Zone Heating Design Supply Air Temperature Input Method
-  40,                                     !- Zone Heating Design Supply Air Temperature {C}
-  11.11,                                  !- Zone Heating Design Supply Air Temperature Difference {deltaC}
-  0.0085,                                 !- Zone Cooling Design Supply Air Humidity Ratio {kg-H2O/kg-air}
-  0.008,                                  !- Zone Heating Design Supply Air Humidity Ratio {kg-H2O/kg-air}
-  ,                                       !- Zone Heating Sizing Factor
-  ,                                       !- Zone Cooling Sizing Factor
-  DesignDay,                              !- Cooling Design Air Flow Method
-  ,                                       !- Cooling Design Air Flow Rate {m3/s}
-  ,                                       !- Cooling Minimum Air Flow per Zone Floor Area {m3/s-m2}
-  ,                                       !- Cooling Minimum Air Flow {m3/s}
-  ,                                       !- Cooling Minimum Air Flow Fraction
-  DesignDay,                              !- Heating Design Air Flow Method
-  ,                                       !- Heating Design Air Flow Rate {m3/s}
-  ,                                       !- Heating Maximum Air Flow per Zone Floor Area {m3/s-m2}
-  ,                                       !- Heating Maximum Air Flow {m3/s}
-  ,                                       !- Heating Maximum Air Flow Fraction
-  ,                                       !- Design Zone Air Distribution Effectiveness in Cooling Mode
-  ,                                       !- Design Zone Air Distribution Effectiveness in Heating Mode
-  No,                                     !- Account for Dedicated Outdoor Air System
-  NeutralSupplyAir,                       !- Dedicated Outdoor Air System Control Strategy
-  autosize,                               !- Dedicated Outdoor Air Low Setpoint Temperature for Design {C}
-  autosize;                               !- Dedicated Outdoor Air High Setpoint Temperature for Design {C}
-
-OS:ZoneHVAC:EquipmentList,
-<<<<<<< HEAD
-  {3c510036-12a7-4ff1-853a-72a9be1dc265}, !- Handle
-  Zone HVAC Equipment List 2,             !- Name
-  {9ec8ac6e-8bf7-436a-95dc-e4dcf4e861f4}; !- Thermal Zone
+  {5b4332dc-7ffe-4733-be2b-bcbd73c55c2e}; !- Thermal Zone
 
 OS:SpaceType,
-  {2ef10ee0-bb34-4625-889c-e38687558ada}, !- Handle
-=======
-  {1e09d422-da15-4ad1-a2cd-ad0d0943b523}, !- Handle
-  Zone HVAC Equipment List 3,             !- Name
-  {9139d609-2774-4be4-973e-89da5faba3c2}; !- Thermal Zone
-
-OS:Space,
-  {f13c1e1f-27a7-4f67-a873-df990c3c61bc}, !- Handle
-  living space|unit 3|story 1,            !- Name
-  {4a812fff-f77c-4a76-8dfc-26dd3ff82bf4}, !- Space Type Name
-  ,                                       !- Default Construction Set Name
-  ,                                       !- Default Schedule Set Name
-  -0,                                     !- Direction of Relative North {deg}
-  0,                                      !- X Origin {m}
-  0,                                      !- Y Origin {m}
-  0,                                      !- Z Origin {m}
-  ,                                       !- Building Story Name
-  {9139d609-2774-4be4-973e-89da5faba3c2}, !- Thermal Zone Name
-  ,                                       !- Part of Total Floor Area
-  ,                                       !- Design Specification Outdoor Air Object Name
-  {bead572d-c555-4390-b330-0669e499102f}; !- Building Unit Name
-
-OS:Surface,
-  {aafb658a-0a2d-4211-acda-813721efe394}, !- Handle
-  Surface 35,                             !- Name
-  Wall,                                   !- Surface Type
-  ,                                       !- Construction Name
-  {f13c1e1f-27a7-4f67-a873-df990c3c61bc}, !- Space Name
-  Surface,                                !- Outside Boundary Condition
-  {5bd90c72-1c4d-4a31-89a6-0484f30b67c0}, !- Outside Boundary Condition Object
-  NoSun,                                  !- Sun Exposure
-  NoWind,                                 !- Wind Exposure
-  ,                                       !- View Factor to Ground
-  ,                                       !- Number of Vertices
-  9.144, 0, 2.4384,                       !- X,Y,Z Vertex 1 {m}
-  9.144, 0, 0,                            !- X,Y,Z Vertex 2 {m}
-  9.144, -9.144, 0,                       !- X,Y,Z Vertex 3 {m}
-  9.144, -9.144, 2.4384;                  !- X,Y,Z Vertex 4 {m}
-
-OS:Surface,
-  {5d00ffc3-147f-499c-9c2c-a8a813f4a642}, !- Handle
-  Surface 36,                             !- Name
-  Wall,                                   !- Surface Type
-  ,                                       !- Construction Name
-  {f13c1e1f-27a7-4f67-a873-df990c3c61bc}, !- Space Name
-  Outdoors,                               !- Outside Boundary Condition
-  ,                                       !- Outside Boundary Condition Object
-  SunExposed,                             !- Sun Exposure
-  WindExposed,                            !- Wind Exposure
-  ,                                       !- View Factor to Ground
-  ,                                       !- Number of Vertices
-  13.716, 0, 2.4384,                      !- X,Y,Z Vertex 1 {m}
-  13.716, 0, 0,                           !- X,Y,Z Vertex 2 {m}
-  9.144, 0, 0,                            !- X,Y,Z Vertex 3 {m}
-  9.144, 0, 2.4384;                       !- X,Y,Z Vertex 4 {m}
-
-OS:Surface,
-  {83e31b58-8c50-4317-93d6-8ad3e7b02441}, !- Handle
-  Surface 37,                             !- Name
-  Wall,                                   !- Surface Type
-  ,                                       !- Construction Name
-  {f13c1e1f-27a7-4f67-a873-df990c3c61bc}, !- Space Name
-  Surface,                                !- Outside Boundary Condition
-  {87a18f3f-46df-4d95-9c66-f459ac620404}, !- Outside Boundary Condition Object
-  NoSun,                                  !- Sun Exposure
-  NoWind,                                 !- Wind Exposure
-  ,                                       !- View Factor to Ground
-  ,                                       !- Number of Vertices
-  13.716, -9.144, 2.4384,                 !- X,Y,Z Vertex 1 {m}
-  13.716, -9.144, 0,                      !- X,Y,Z Vertex 2 {m}
-  13.716, 0, 0,                           !- X,Y,Z Vertex 3 {m}
-  13.716, 0, 2.4384;                      !- X,Y,Z Vertex 4 {m}
-
-OS:Surface,
-  {80ff9666-b097-4ecb-bdad-014be0589560}, !- Handle
-  Surface 38,                             !- Name
-  Floor,                                  !- Surface Type
-  ,                                       !- Construction Name
-  {f13c1e1f-27a7-4f67-a873-df990c3c61bc}, !- Space Name
-  Foundation,                             !- Outside Boundary Condition
-  ,                                       !- Outside Boundary Condition Object
-  NoSun,                                  !- Sun Exposure
-  NoWind,                                 !- Wind Exposure
-  ,                                       !- View Factor to Ground
-  ,                                       !- Number of Vertices
-  9.144, -9.144, 0,                       !- X,Y,Z Vertex 1 {m}
-  9.144, 0, 0,                            !- X,Y,Z Vertex 2 {m}
-  13.716, 0, 0,                           !- X,Y,Z Vertex 3 {m}
-  13.716, -9.144, 0;                      !- X,Y,Z Vertex 4 {m}
-
-OS:Surface,
-  {b2a352a6-f9bc-4187-8fdd-b0a4c407a7d3}, !- Handle
-  Surface 39,                             !- Name
-  Wall,                                   !- Surface Type
-  ,                                       !- Construction Name
-  {f13c1e1f-27a7-4f67-a873-df990c3c61bc}, !- Space Name
-  Outdoors,                               !- Outside Boundary Condition
-  ,                                       !- Outside Boundary Condition Object
-  SunExposed,                             !- Sun Exposure
-  WindExposed,                            !- Wind Exposure
-  ,                                       !- View Factor to Ground
-  ,                                       !- Number of Vertices
-  9.144, -9.144, 2.4384,                  !- X,Y,Z Vertex 1 {m}
-  9.144, -9.144, 0,                       !- X,Y,Z Vertex 2 {m}
-  13.716, -9.144, 0,                      !- X,Y,Z Vertex 3 {m}
-  13.716, -9.144, 2.4384;                 !- X,Y,Z Vertex 4 {m}
-
-OS:Surface,
-  {4656bc48-56e9-41a9-8ccb-4843b026b41b}, !- Handle
-  Surface 40,                             !- Name
-  RoofCeiling,                            !- Surface Type
-  ,                                       !- Construction Name
-  {f13c1e1f-27a7-4f67-a873-df990c3c61bc}, !- Space Name
-  Surface,                                !- Outside Boundary Condition
-  {80196d7f-0c96-45d6-9698-21df53f39722}, !- Outside Boundary Condition Object
-  NoSun,                                  !- Sun Exposure
-  NoWind,                                 !- Wind Exposure
-  ,                                       !- View Factor to Ground
-  ,                                       !- Number of Vertices
-  13.716, -9.144, 2.4384,                 !- X,Y,Z Vertex 1 {m}
-  13.716, 0, 2.4384,                      !- X,Y,Z Vertex 2 {m}
-  9.144, 0, 2.4384,                       !- X,Y,Z Vertex 3 {m}
-  9.144, -9.144, 2.4384;                  !- X,Y,Z Vertex 4 {m}
-
-OS:Space,
-  {11015ea3-9718-4ad1-971c-a8b719194d35}, !- Handle
-  living space|unit 3|story 2,            !- Name
-  {4a812fff-f77c-4a76-8dfc-26dd3ff82bf4}, !- Space Type Name
-  ,                                       !- Default Construction Set Name
-  ,                                       !- Default Schedule Set Name
-  -0,                                     !- Direction of Relative North {deg}
-  0,                                      !- X Origin {m}
-  0,                                      !- Y Origin {m}
-  0,                                      !- Z Origin {m}
-  ,                                       !- Building Story Name
-  {9139d609-2774-4be4-973e-89da5faba3c2}, !- Thermal Zone Name
-  ,                                       !- Part of Total Floor Area
-  ,                                       !- Design Specification Outdoor Air Object Name
-  {bead572d-c555-4390-b330-0669e499102f}; !- Building Unit Name
-
-OS:Surface,
-  {6008b753-5a8b-4c6e-9e4d-e78c89f31f7e}, !- Handle
-  Surface 41,                             !- Name
-  Wall,                                   !- Surface Type
-  ,                                       !- Construction Name
-  {11015ea3-9718-4ad1-971c-a8b719194d35}, !- Space Name
-  Outdoors,                               !- Outside Boundary Condition
-  ,                                       !- Outside Boundary Condition Object
-  SunExposed,                             !- Sun Exposure
-  WindExposed,                            !- Wind Exposure
-  ,                                       !- View Factor to Ground
-  ,                                       !- Number of Vertices
-  9.144, -9.144, 4.8768,                  !- X,Y,Z Vertex 1 {m}
-  9.144, -9.144, 2.4384,                  !- X,Y,Z Vertex 2 {m}
-  13.716, -9.144, 2.4384,                 !- X,Y,Z Vertex 3 {m}
-  13.716, -9.144, 4.8768;                 !- X,Y,Z Vertex 4 {m}
-
-OS:Surface,
-  {93d353eb-5221-45f8-bdbb-2c11c0f641ba}, !- Handle
-  Surface 42,                             !- Name
-  Wall,                                   !- Surface Type
-  ,                                       !- Construction Name
-  {11015ea3-9718-4ad1-971c-a8b719194d35}, !- Space Name
-  Surface,                                !- Outside Boundary Condition
-  {7863d479-88ef-487a-bb11-2301f4bbbe30}, !- Outside Boundary Condition Object
-  NoSun,                                  !- Sun Exposure
-  NoWind,                                 !- Wind Exposure
-  ,                                       !- View Factor to Ground
-  ,                                       !- Number of Vertices
-  9.144, 0, 4.8768,                       !- X,Y,Z Vertex 1 {m}
-  9.144, 0, 2.4384,                       !- X,Y,Z Vertex 2 {m}
-  9.144, -9.144, 2.4384,                  !- X,Y,Z Vertex 3 {m}
-  9.144, -9.144, 4.8768;                  !- X,Y,Z Vertex 4 {m}
-
-OS:Surface,
-  {c9484e33-d66a-4074-8082-9dce61117800}, !- Handle
-  Surface 43,                             !- Name
-  Wall,                                   !- Surface Type
-  ,                                       !- Construction Name
-  {11015ea3-9718-4ad1-971c-a8b719194d35}, !- Space Name
-  Outdoors,                               !- Outside Boundary Condition
-  ,                                       !- Outside Boundary Condition Object
-  SunExposed,                             !- Sun Exposure
-  WindExposed,                            !- Wind Exposure
-  ,                                       !- View Factor to Ground
-  ,                                       !- Number of Vertices
-  13.716, 0, 4.8768,                      !- X,Y,Z Vertex 1 {m}
-  13.716, 0, 2.4384,                      !- X,Y,Z Vertex 2 {m}
-  9.144, 0, 2.4384,                       !- X,Y,Z Vertex 3 {m}
-  9.144, 0, 4.8768;                       !- X,Y,Z Vertex 4 {m}
-
-OS:Surface,
-  {23c7ee2d-dd2d-4a66-9515-b29caeaa5231}, !- Handle
-  Surface 44,                             !- Name
-  Wall,                                   !- Surface Type
-  ,                                       !- Construction Name
-  {11015ea3-9718-4ad1-971c-a8b719194d35}, !- Space Name
-  Surface,                                !- Outside Boundary Condition
-  {3b8f1a64-e1b6-44af-b7c2-0697d44f6001}, !- Outside Boundary Condition Object
-  NoSun,                                  !- Sun Exposure
-  NoWind,                                 !- Wind Exposure
-  ,                                       !- View Factor to Ground
-  ,                                       !- Number of Vertices
-  13.716, -9.144, 4.8768,                 !- X,Y,Z Vertex 1 {m}
-  13.716, -9.144, 2.4384,                 !- X,Y,Z Vertex 2 {m}
-  13.716, 0, 2.4384,                      !- X,Y,Z Vertex 3 {m}
-  13.716, 0, 4.8768;                      !- X,Y,Z Vertex 4 {m}
-
-OS:Surface,
-  {83c3fd89-6f35-4bc5-8ddf-1ef463573d9f}, !- Handle
-  Surface 45,                             !- Name
-  RoofCeiling,                            !- Surface Type
-  ,                                       !- Construction Name
-  {11015ea3-9718-4ad1-971c-a8b719194d35}, !- Space Name
-  Surface,                                !- Outside Boundary Condition
-  {26f4ff56-55ac-4cc7-9af0-dd26aff2e672}, !- Outside Boundary Condition Object
-  NoSun,                                  !- Sun Exposure
-  NoWind,                                 !- Wind Exposure
-  ,                                       !- View Factor to Ground
-  ,                                       !- Number of Vertices
-  13.716, -9.144, 4.8768,                 !- X,Y,Z Vertex 1 {m}
-  13.716, 0, 4.8768,                      !- X,Y,Z Vertex 2 {m}
-  9.144, 0, 4.8768,                       !- X,Y,Z Vertex 3 {m}
-  9.144, -9.144, 4.8768;                  !- X,Y,Z Vertex 4 {m}
-
-OS:Surface,
-  {80196d7f-0c96-45d6-9698-21df53f39722}, !- Handle
-  Surface 46,                             !- Name
-  Floor,                                  !- Surface Type
-  ,                                       !- Construction Name
-  {11015ea3-9718-4ad1-971c-a8b719194d35}, !- Space Name
-  Surface,                                !- Outside Boundary Condition
-  {4656bc48-56e9-41a9-8ccb-4843b026b41b}, !- Outside Boundary Condition Object
-  NoSun,                                  !- Sun Exposure
-  NoWind,                                 !- Wind Exposure
-  ,                                       !- View Factor to Ground
-  ,                                       !- Number of Vertices
-  9.144, -9.144, 2.4384,                  !- X,Y,Z Vertex 1 {m}
-  9.144, 0, 2.4384,                       !- X,Y,Z Vertex 2 {m}
-  13.716, 0, 2.4384,                      !- X,Y,Z Vertex 3 {m}
-  13.716, -9.144, 2.4384;                 !- X,Y,Z Vertex 4 {m}
-
-OS:ThermalZone,
-  {e28f9c6d-8722-4acf-afb6-009dbd154e48}, !- Handle
-  living zone|unit 4,                     !- Name
-  ,                                       !- Multiplier
-  ,                                       !- Ceiling Height {m}
-  ,                                       !- Volume {m3}
-  ,                                       !- Floor Area {m2}
-  ,                                       !- Zone Inside Convection Algorithm
-  ,                                       !- Zone Outside Convection Algorithm
-  ,                                       !- Zone Conditioning Equipment List Name
-  {dffcb31d-db50-4f81-92cb-022117964b84}, !- Zone Air Inlet Port List
-  {73241941-888a-44a8-955b-f72bac48c1b2}, !- Zone Air Exhaust Port List
-  {876d7bac-3e8d-4587-913f-d6eefb4917b1}, !- Zone Air Node Name
-  {94983177-2d88-4f52-9e80-df9596df461d}, !- Zone Return Air Port List
-  ,                                       !- Primary Daylighting Control Name
-  ,                                       !- Fraction of Zone Controlled by Primary Daylighting Control
-  ,                                       !- Secondary Daylighting Control Name
-  ,                                       !- Fraction of Zone Controlled by Secondary Daylighting Control
-  ,                                       !- Illuminance Map Name
-  ,                                       !- Group Rendering Name
-  ,                                       !- Thermostat Name
-  No;                                     !- Use Ideal Air Loads
-
-OS:Node,
-  {05c669e9-b06a-4438-a75d-83b9f8a0b304}, !- Handle
-  Node 4,                                 !- Name
-  {876d7bac-3e8d-4587-913f-d6eefb4917b1}, !- Inlet Port
-  ;                                       !- Outlet Port
-
-OS:Connection,
-  {876d7bac-3e8d-4587-913f-d6eefb4917b1}, !- Handle
-  {e170b8f7-c91d-4304-a281-612240dc39fe}, !- Name
-  {e28f9c6d-8722-4acf-afb6-009dbd154e48}, !- Source Object
-  11,                                     !- Outlet Port
-  {05c669e9-b06a-4438-a75d-83b9f8a0b304}, !- Target Object
-  2;                                      !- Inlet Port
-
-OS:PortList,
-  {dffcb31d-db50-4f81-92cb-022117964b84}, !- Handle
-  {6463db03-30bb-47d7-93a7-d8e130daf0cc}, !- Name
-  {e28f9c6d-8722-4acf-afb6-009dbd154e48}; !- HVAC Component
-
-OS:PortList,
-  {73241941-888a-44a8-955b-f72bac48c1b2}, !- Handle
-  {79b50dd7-f393-442b-af7f-e5f985bf0a6e}, !- Name
-  {e28f9c6d-8722-4acf-afb6-009dbd154e48}; !- HVAC Component
-
-OS:PortList,
-  {94983177-2d88-4f52-9e80-df9596df461d}, !- Handle
-  {4825752a-ae07-48f8-a2a1-4fcac69102cf}, !- Name
-  {e28f9c6d-8722-4acf-afb6-009dbd154e48}; !- HVAC Component
-
-OS:Sizing:Zone,
-  {14f583e6-c1f4-46a3-954f-fa88d950065b}, !- Handle
-  {e28f9c6d-8722-4acf-afb6-009dbd154e48}, !- Zone or ZoneList Name
-  SupplyAirTemperature,                   !- Zone Cooling Design Supply Air Temperature Input Method
-  14,                                     !- Zone Cooling Design Supply Air Temperature {C}
-  11.11,                                  !- Zone Cooling Design Supply Air Temperature Difference {deltaC}
-  SupplyAirTemperature,                   !- Zone Heating Design Supply Air Temperature Input Method
-  40,                                     !- Zone Heating Design Supply Air Temperature {C}
-  11.11,                                  !- Zone Heating Design Supply Air Temperature Difference {deltaC}
-  0.0085,                                 !- Zone Cooling Design Supply Air Humidity Ratio {kg-H2O/kg-air}
-  0.008,                                  !- Zone Heating Design Supply Air Humidity Ratio {kg-H2O/kg-air}
-  ,                                       !- Zone Heating Sizing Factor
-  ,                                       !- Zone Cooling Sizing Factor
-  DesignDay,                              !- Cooling Design Air Flow Method
-  ,                                       !- Cooling Design Air Flow Rate {m3/s}
-  ,                                       !- Cooling Minimum Air Flow per Zone Floor Area {m3/s-m2}
-  ,                                       !- Cooling Minimum Air Flow {m3/s}
-  ,                                       !- Cooling Minimum Air Flow Fraction
-  DesignDay,                              !- Heating Design Air Flow Method
-  ,                                       !- Heating Design Air Flow Rate {m3/s}
-  ,                                       !- Heating Maximum Air Flow per Zone Floor Area {m3/s-m2}
-  ,                                       !- Heating Maximum Air Flow {m3/s}
-  ,                                       !- Heating Maximum Air Flow Fraction
-  ,                                       !- Design Zone Air Distribution Effectiveness in Cooling Mode
-  ,                                       !- Design Zone Air Distribution Effectiveness in Heating Mode
-  No,                                     !- Account for Dedicated Outdoor Air System
-  NeutralSupplyAir,                       !- Dedicated Outdoor Air System Control Strategy
-  autosize,                               !- Dedicated Outdoor Air Low Setpoint Temperature for Design {C}
-  autosize;                               !- Dedicated Outdoor Air High Setpoint Temperature for Design {C}
-
-OS:ZoneHVAC:EquipmentList,
-  {a2374e1f-4f9e-4e5f-80be-6e17d76dd45a}, !- Handle
-  Zone HVAC Equipment List 4,             !- Name
-  {e28f9c6d-8722-4acf-afb6-009dbd154e48}; !- Thermal Zone
-
-OS:Space,
-  {b0873db8-3262-4696-8187-fea33f811ac6}, !- Handle
-  living space|unit 4|story 1,            !- Name
-  {4a812fff-f77c-4a76-8dfc-26dd3ff82bf4}, !- Space Type Name
-  ,                                       !- Default Construction Set Name
-  ,                                       !- Default Schedule Set Name
-  -0,                                     !- Direction of Relative North {deg}
-  0,                                      !- X Origin {m}
-  0,                                      !- Y Origin {m}
-  0,                                      !- Z Origin {m}
-  ,                                       !- Building Story Name
-  {e28f9c6d-8722-4acf-afb6-009dbd154e48}, !- Thermal Zone Name
-  ,                                       !- Part of Total Floor Area
-  ,                                       !- Design Specification Outdoor Air Object Name
-  {3062b308-1a26-4065-b15f-41770eeae6df}; !- Building Unit Name
-
-OS:Surface,
-  {87a18f3f-46df-4d95-9c66-f459ac620404}, !- Handle
-  Surface 52,                             !- Name
-  Wall,                                   !- Surface Type
-  ,                                       !- Construction Name
-  {b0873db8-3262-4696-8187-fea33f811ac6}, !- Space Name
-  Surface,                                !- Outside Boundary Condition
-  {83e31b58-8c50-4317-93d6-8ad3e7b02441}, !- Outside Boundary Condition Object
-  NoSun,                                  !- Sun Exposure
-  NoWind,                                 !- Wind Exposure
-  ,                                       !- View Factor to Ground
-  ,                                       !- Number of Vertices
-  13.716, 0, 2.4384,                      !- X,Y,Z Vertex 1 {m}
-  13.716, 0, 0,                           !- X,Y,Z Vertex 2 {m}
-  13.716, -9.144, 0,                      !- X,Y,Z Vertex 3 {m}
-  13.716, -9.144, 2.4384;                 !- X,Y,Z Vertex 4 {m}
-
-OS:Surface,
-  {a63de53b-ed22-407e-a088-4d4fae015fb5}, !- Handle
-  Surface 53,                             !- Name
-  Wall,                                   !- Surface Type
-  ,                                       !- Construction Name
-  {b0873db8-3262-4696-8187-fea33f811ac6}, !- Space Name
-  Outdoors,                               !- Outside Boundary Condition
-  ,                                       !- Outside Boundary Condition Object
-  SunExposed,                             !- Sun Exposure
-  WindExposed,                            !- Wind Exposure
-  ,                                       !- View Factor to Ground
-  ,                                       !- Number of Vertices
-  18.288, 0, 2.4384,                      !- X,Y,Z Vertex 1 {m}
-  18.288, 0, 0,                           !- X,Y,Z Vertex 2 {m}
-  13.716, 0, 0,                           !- X,Y,Z Vertex 3 {m}
-  13.716, 0, 2.4384;                      !- X,Y,Z Vertex 4 {m}
-
-OS:Surface,
-  {8827c4ce-811f-4991-ac30-c249dcf12e93}, !- Handle
-  Surface 54,                             !- Name
-  Wall,                                   !- Surface Type
-  ,                                       !- Construction Name
-  {b0873db8-3262-4696-8187-fea33f811ac6}, !- Space Name
-  Surface,                                !- Outside Boundary Condition
-  {2f20b065-1abb-4b54-803f-92e443005b45}, !- Outside Boundary Condition Object
-  NoSun,                                  !- Sun Exposure
-  NoWind,                                 !- Wind Exposure
-  ,                                       !- View Factor to Ground
-  ,                                       !- Number of Vertices
-  18.288, -9.144, 2.4384,                 !- X,Y,Z Vertex 1 {m}
-  18.288, -9.144, 0,                      !- X,Y,Z Vertex 2 {m}
-  18.288, 0, 0,                           !- X,Y,Z Vertex 3 {m}
-  18.288, 0, 2.4384;                      !- X,Y,Z Vertex 4 {m}
-
-OS:Surface,
-  {5155c539-08a9-44f0-a9c2-4f0803a94163}, !- Handle
-  Surface 55,                             !- Name
-  Floor,                                  !- Surface Type
-  ,                                       !- Construction Name
-  {b0873db8-3262-4696-8187-fea33f811ac6}, !- Space Name
-  Foundation,                             !- Outside Boundary Condition
-  ,                                       !- Outside Boundary Condition Object
-  NoSun,                                  !- Sun Exposure
-  NoWind,                                 !- Wind Exposure
-  ,                                       !- View Factor to Ground
-  ,                                       !- Number of Vertices
-  13.716, -9.144, 0,                      !- X,Y,Z Vertex 1 {m}
-  13.716, 0, 0,                           !- X,Y,Z Vertex 2 {m}
-  18.288, 0, 0,                           !- X,Y,Z Vertex 3 {m}
-  18.288, -9.144, 0;                      !- X,Y,Z Vertex 4 {m}
-
-OS:Surface,
-  {9ec4aceb-0b35-4544-9bbc-88a7ada527e7}, !- Handle
-  Surface 56,                             !- Name
-  Wall,                                   !- Surface Type
-  ,                                       !- Construction Name
-  {b0873db8-3262-4696-8187-fea33f811ac6}, !- Space Name
-  Outdoors,                               !- Outside Boundary Condition
-  ,                                       !- Outside Boundary Condition Object
-  SunExposed,                             !- Sun Exposure
-  WindExposed,                            !- Wind Exposure
-  ,                                       !- View Factor to Ground
-  ,                                       !- Number of Vertices
-  13.716, -9.144, 2.4384,                 !- X,Y,Z Vertex 1 {m}
-  13.716, -9.144, 0,                      !- X,Y,Z Vertex 2 {m}
-  18.288, -9.144, 0,                      !- X,Y,Z Vertex 3 {m}
-  18.288, -9.144, 2.4384;                 !- X,Y,Z Vertex 4 {m}
-
-OS:Surface,
-  {ec43b15b-d1d1-4bd8-b864-60edd83cce2a}, !- Handle
-  Surface 57,                             !- Name
-  RoofCeiling,                            !- Surface Type
-  ,                                       !- Construction Name
-  {b0873db8-3262-4696-8187-fea33f811ac6}, !- Space Name
-  Surface,                                !- Outside Boundary Condition
-  {3ebb018e-b9c7-4d8f-85e8-aabadd8d9029}, !- Outside Boundary Condition Object
-  NoSun,                                  !- Sun Exposure
-  NoWind,                                 !- Wind Exposure
-  ,                                       !- View Factor to Ground
-  ,                                       !- Number of Vertices
-  18.288, -9.144, 2.4384,                 !- X,Y,Z Vertex 1 {m}
-  18.288, 0, 2.4384,                      !- X,Y,Z Vertex 2 {m}
-  13.716, 0, 2.4384,                      !- X,Y,Z Vertex 3 {m}
-  13.716, -9.144, 2.4384;                 !- X,Y,Z Vertex 4 {m}
-
-OS:Space,
-  {a5ec86dd-a3ac-4c38-ac21-b5e34c240395}, !- Handle
-  living space|unit 4|story 2,            !- Name
-  {4a812fff-f77c-4a76-8dfc-26dd3ff82bf4}, !- Space Type Name
-  ,                                       !- Default Construction Set Name
-  ,                                       !- Default Schedule Set Name
-  -0,                                     !- Direction of Relative North {deg}
-  0,                                      !- X Origin {m}
-  0,                                      !- Y Origin {m}
-  0,                                      !- Z Origin {m}
-  ,                                       !- Building Story Name
-  {e28f9c6d-8722-4acf-afb6-009dbd154e48}, !- Thermal Zone Name
-  ,                                       !- Part of Total Floor Area
-  ,                                       !- Design Specification Outdoor Air Object Name
-  {3062b308-1a26-4065-b15f-41770eeae6df}; !- Building Unit Name
-
-OS:Surface,
-  {407fe763-d6dc-4a6d-b752-4fd2c7ad4955}, !- Handle
-  Surface 58,                             !- Name
-  Wall,                                   !- Surface Type
-  ,                                       !- Construction Name
-  {a5ec86dd-a3ac-4c38-ac21-b5e34c240395}, !- Space Name
-  Outdoors,                               !- Outside Boundary Condition
-  ,                                       !- Outside Boundary Condition Object
-  SunExposed,                             !- Sun Exposure
-  WindExposed,                            !- Wind Exposure
-  ,                                       !- View Factor to Ground
-  ,                                       !- Number of Vertices
-  13.716, -9.144, 4.8768,                 !- X,Y,Z Vertex 1 {m}
-  13.716, -9.144, 2.4384,                 !- X,Y,Z Vertex 2 {m}
-  18.288, -9.144, 2.4384,                 !- X,Y,Z Vertex 3 {m}
-  18.288, -9.144, 4.8768;                 !- X,Y,Z Vertex 4 {m}
-
-OS:Surface,
-  {3b8f1a64-e1b6-44af-b7c2-0697d44f6001}, !- Handle
-  Surface 59,                             !- Name
-  Wall,                                   !- Surface Type
-  ,                                       !- Construction Name
-  {a5ec86dd-a3ac-4c38-ac21-b5e34c240395}, !- Space Name
-  Surface,                                !- Outside Boundary Condition
-  {23c7ee2d-dd2d-4a66-9515-b29caeaa5231}, !- Outside Boundary Condition Object
-  NoSun,                                  !- Sun Exposure
-  NoWind,                                 !- Wind Exposure
-  ,                                       !- View Factor to Ground
-  ,                                       !- Number of Vertices
-  13.716, 0, 4.8768,                      !- X,Y,Z Vertex 1 {m}
-  13.716, 0, 2.4384,                      !- X,Y,Z Vertex 2 {m}
-  13.716, -9.144, 2.4384,                 !- X,Y,Z Vertex 3 {m}
-  13.716, -9.144, 4.8768;                 !- X,Y,Z Vertex 4 {m}
-
-OS:Surface,
-  {a2a371d4-5cbb-4f2a-812c-333eb7d01442}, !- Handle
-  Surface 60,                             !- Name
-  Wall,                                   !- Surface Type
-  ,                                       !- Construction Name
-  {a5ec86dd-a3ac-4c38-ac21-b5e34c240395}, !- Space Name
-  Outdoors,                               !- Outside Boundary Condition
-  ,                                       !- Outside Boundary Condition Object
-  SunExposed,                             !- Sun Exposure
-  WindExposed,                            !- Wind Exposure
-  ,                                       !- View Factor to Ground
-  ,                                       !- Number of Vertices
-  18.288, 0, 4.8768,                      !- X,Y,Z Vertex 1 {m}
-  18.288, 0, 2.4384,                      !- X,Y,Z Vertex 2 {m}
-  13.716, 0, 2.4384,                      !- X,Y,Z Vertex 3 {m}
-  13.716, 0, 4.8768;                      !- X,Y,Z Vertex 4 {m}
-
-OS:Surface,
-  {fe57caa5-5d5f-4624-ae92-34e17e42b50e}, !- Handle
-  Surface 61,                             !- Name
-  Wall,                                   !- Surface Type
-  ,                                       !- Construction Name
-  {a5ec86dd-a3ac-4c38-ac21-b5e34c240395}, !- Space Name
-  Surface,                                !- Outside Boundary Condition
-  {54a2ee05-fbf0-4460-93d9-3f73a3e36602}, !- Outside Boundary Condition Object
-  NoSun,                                  !- Sun Exposure
-  NoWind,                                 !- Wind Exposure
-  ,                                       !- View Factor to Ground
-  ,                                       !- Number of Vertices
-  18.288, -9.144, 4.8768,                 !- X,Y,Z Vertex 1 {m}
-  18.288, -9.144, 2.4384,                 !- X,Y,Z Vertex 2 {m}
-  18.288, 0, 2.4384,                      !- X,Y,Z Vertex 3 {m}
-  18.288, 0, 4.8768;                      !- X,Y,Z Vertex 4 {m}
-
-OS:Surface,
-  {0be8a779-ba9a-42bd-92ea-fd4368b72eac}, !- Handle
-  Surface 62,                             !- Name
-  RoofCeiling,                            !- Surface Type
-  ,                                       !- Construction Name
-  {a5ec86dd-a3ac-4c38-ac21-b5e34c240395}, !- Space Name
-  Surface,                                !- Outside Boundary Condition
-  {200ef841-dd7f-41d3-a6fc-fec2e5b3c590}, !- Outside Boundary Condition Object
-  NoSun,                                  !- Sun Exposure
-  NoWind,                                 !- Wind Exposure
-  ,                                       !- View Factor to Ground
-  ,                                       !- Number of Vertices
-  18.288, -9.144, 4.8768,                 !- X,Y,Z Vertex 1 {m}
-  18.288, 0, 4.8768,                      !- X,Y,Z Vertex 2 {m}
-  13.716, 0, 4.8768,                      !- X,Y,Z Vertex 3 {m}
-  13.716, -9.144, 4.8768;                 !- X,Y,Z Vertex 4 {m}
-
-OS:Surface,
-  {3ebb018e-b9c7-4d8f-85e8-aabadd8d9029}, !- Handle
-  Surface 63,                             !- Name
-  Floor,                                  !- Surface Type
-  ,                                       !- Construction Name
-  {a5ec86dd-a3ac-4c38-ac21-b5e34c240395}, !- Space Name
-  Surface,                                !- Outside Boundary Condition
-  {ec43b15b-d1d1-4bd8-b864-60edd83cce2a}, !- Outside Boundary Condition Object
-  NoSun,                                  !- Sun Exposure
-  NoWind,                                 !- Wind Exposure
-  ,                                       !- View Factor to Ground
-  ,                                       !- Number of Vertices
-  13.716, -9.144, 2.4384,                 !- X,Y,Z Vertex 1 {m}
-  13.716, 0, 2.4384,                      !- X,Y,Z Vertex 2 {m}
-  18.288, 0, 2.4384,                      !- X,Y,Z Vertex 3 {m}
-  18.288, -9.144, 2.4384;                 !- X,Y,Z Vertex 4 {m}
-
-OS:ThermalZone,
-  {58f47235-0c3c-4eb8-a513-8d4bdbe5f681}, !- Handle
-  living zone|unit 5,                     !- Name
-  ,                                       !- Multiplier
-  ,                                       !- Ceiling Height {m}
-  ,                                       !- Volume {m3}
-  ,                                       !- Floor Area {m2}
-  ,                                       !- Zone Inside Convection Algorithm
-  ,                                       !- Zone Outside Convection Algorithm
-  ,                                       !- Zone Conditioning Equipment List Name
-  {545f01c3-fe7a-4147-873b-850d8d77d807}, !- Zone Air Inlet Port List
-  {e0537f37-a9f3-407e-a316-1a91e59e828b}, !- Zone Air Exhaust Port List
-  {a1423478-8277-4b4b-b94c-f571d44e5837}, !- Zone Air Node Name
-  {f0585786-7294-43e2-bd45-8f3f7510bedf}, !- Zone Return Air Port List
-  ,                                       !- Primary Daylighting Control Name
-  ,                                       !- Fraction of Zone Controlled by Primary Daylighting Control
-  ,                                       !- Secondary Daylighting Control Name
-  ,                                       !- Fraction of Zone Controlled by Secondary Daylighting Control
-  ,                                       !- Illuminance Map Name
-  ,                                       !- Group Rendering Name
-  ,                                       !- Thermostat Name
-  No;                                     !- Use Ideal Air Loads
-
-OS:Node,
-  {c5cbcabb-eabe-4c3b-b499-f20f8f1f0bd4}, !- Handle
-  Node 5,                                 !- Name
-  {a1423478-8277-4b4b-b94c-f571d44e5837}, !- Inlet Port
-  ;                                       !- Outlet Port
-
-OS:Connection,
-  {a1423478-8277-4b4b-b94c-f571d44e5837}, !- Handle
-  {5d4b8dd8-6c85-48c1-b63a-0f3cec8c75f4}, !- Name
-  {58f47235-0c3c-4eb8-a513-8d4bdbe5f681}, !- Source Object
-  11,                                     !- Outlet Port
-  {c5cbcabb-eabe-4c3b-b499-f20f8f1f0bd4}, !- Target Object
-  2;                                      !- Inlet Port
-
-OS:PortList,
-  {545f01c3-fe7a-4147-873b-850d8d77d807}, !- Handle
-  {339bcdc1-dee0-40b0-a695-1e160ad71cfa}, !- Name
-  {58f47235-0c3c-4eb8-a513-8d4bdbe5f681}; !- HVAC Component
-
-OS:PortList,
-  {e0537f37-a9f3-407e-a316-1a91e59e828b}, !- Handle
-  {065fadb4-d7cd-4faf-b3d8-a82452537137}, !- Name
-  {58f47235-0c3c-4eb8-a513-8d4bdbe5f681}; !- HVAC Component
-
-OS:PortList,
-  {f0585786-7294-43e2-bd45-8f3f7510bedf}, !- Handle
-  {8a1fb81e-e424-4b7e-8379-344898a4c12a}, !- Name
-  {58f47235-0c3c-4eb8-a513-8d4bdbe5f681}; !- HVAC Component
-
-OS:Sizing:Zone,
-  {2f917dd1-7ffc-41a6-9079-fc9366c30a3c}, !- Handle
-  {58f47235-0c3c-4eb8-a513-8d4bdbe5f681}, !- Zone or ZoneList Name
-  SupplyAirTemperature,                   !- Zone Cooling Design Supply Air Temperature Input Method
-  14,                                     !- Zone Cooling Design Supply Air Temperature {C}
-  11.11,                                  !- Zone Cooling Design Supply Air Temperature Difference {deltaC}
-  SupplyAirTemperature,                   !- Zone Heating Design Supply Air Temperature Input Method
-  40,                                     !- Zone Heating Design Supply Air Temperature {C}
-  11.11,                                  !- Zone Heating Design Supply Air Temperature Difference {deltaC}
-  0.0085,                                 !- Zone Cooling Design Supply Air Humidity Ratio {kg-H2O/kg-air}
-  0.008,                                  !- Zone Heating Design Supply Air Humidity Ratio {kg-H2O/kg-air}
-  ,                                       !- Zone Heating Sizing Factor
-  ,                                       !- Zone Cooling Sizing Factor
-  DesignDay,                              !- Cooling Design Air Flow Method
-  ,                                       !- Cooling Design Air Flow Rate {m3/s}
-  ,                                       !- Cooling Minimum Air Flow per Zone Floor Area {m3/s-m2}
-  ,                                       !- Cooling Minimum Air Flow {m3/s}
-  ,                                       !- Cooling Minimum Air Flow Fraction
-  DesignDay,                              !- Heating Design Air Flow Method
-  ,                                       !- Heating Design Air Flow Rate {m3/s}
-  ,                                       !- Heating Maximum Air Flow per Zone Floor Area {m3/s-m2}
-  ,                                       !- Heating Maximum Air Flow {m3/s}
-  ,                                       !- Heating Maximum Air Flow Fraction
-  ,                                       !- Design Zone Air Distribution Effectiveness in Cooling Mode
-  ,                                       !- Design Zone Air Distribution Effectiveness in Heating Mode
-  No,                                     !- Account for Dedicated Outdoor Air System
-  NeutralSupplyAir,                       !- Dedicated Outdoor Air System Control Strategy
-  autosize,                               !- Dedicated Outdoor Air Low Setpoint Temperature for Design {C}
-  autosize;                               !- Dedicated Outdoor Air High Setpoint Temperature for Design {C}
-
-OS:ZoneHVAC:EquipmentList,
-  {57713c88-b792-4a13-901f-0a8f7c4d033f}, !- Handle
-  Zone HVAC Equipment List 5,             !- Name
-  {58f47235-0c3c-4eb8-a513-8d4bdbe5f681}; !- Thermal Zone
-
-OS:Space,
-  {adc6ad31-ba7f-47f5-8591-3ed2df54fa9e}, !- Handle
-  living space|unit 5|story 1,            !- Name
-  {4a812fff-f77c-4a76-8dfc-26dd3ff82bf4}, !- Space Type Name
-  ,                                       !- Default Construction Set Name
-  ,                                       !- Default Schedule Set Name
-  -0,                                     !- Direction of Relative North {deg}
-  0,                                      !- X Origin {m}
-  0,                                      !- Y Origin {m}
-  0,                                      !- Z Origin {m}
-  ,                                       !- Building Story Name
-  {58f47235-0c3c-4eb8-a513-8d4bdbe5f681}, !- Thermal Zone Name
-  ,                                       !- Part of Total Floor Area
-  ,                                       !- Design Specification Outdoor Air Object Name
-  {f8494bff-ad9b-4e7a-9746-b2383bf5abf8}; !- Building Unit Name
-
-OS:Surface,
-  {2f20b065-1abb-4b54-803f-92e443005b45}, !- Handle
-  Surface 69,                             !- Name
-  Wall,                                   !- Surface Type
-  ,                                       !- Construction Name
-  {adc6ad31-ba7f-47f5-8591-3ed2df54fa9e}, !- Space Name
-  Surface,                                !- Outside Boundary Condition
-  {8827c4ce-811f-4991-ac30-c249dcf12e93}, !- Outside Boundary Condition Object
-  NoSun,                                  !- Sun Exposure
-  NoWind,                                 !- Wind Exposure
-  ,                                       !- View Factor to Ground
-  ,                                       !- Number of Vertices
-  18.288, 0, 2.4384,                      !- X,Y,Z Vertex 1 {m}
-  18.288, 0, 0,                           !- X,Y,Z Vertex 2 {m}
-  18.288, -9.144, 0,                      !- X,Y,Z Vertex 3 {m}
-  18.288, -9.144, 2.4384;                 !- X,Y,Z Vertex 4 {m}
-
-OS:Surface,
-  {67dd3f67-1ac6-427b-af45-a33d7bb06856}, !- Handle
-  Surface 70,                             !- Name
-  Wall,                                   !- Surface Type
-  ,                                       !- Construction Name
-  {adc6ad31-ba7f-47f5-8591-3ed2df54fa9e}, !- Space Name
-  Outdoors,                               !- Outside Boundary Condition
-  ,                                       !- Outside Boundary Condition Object
-  SunExposed,                             !- Sun Exposure
-  WindExposed,                            !- Wind Exposure
-  ,                                       !- View Factor to Ground
-  ,                                       !- Number of Vertices
-  22.86, 0, 2.4384,                       !- X,Y,Z Vertex 1 {m}
-  22.86, 0, 0,                            !- X,Y,Z Vertex 2 {m}
-  18.288, 0, 0,                           !- X,Y,Z Vertex 3 {m}
-  18.288, 0, 2.4384;                      !- X,Y,Z Vertex 4 {m}
-
-OS:Surface,
-  {076928b4-5bd3-4381-a735-0bf3c6f26985}, !- Handle
-  Surface 71,                             !- Name
-  Wall,                                   !- Surface Type
-  ,                                       !- Construction Name
-  {adc6ad31-ba7f-47f5-8591-3ed2df54fa9e}, !- Space Name
-  Surface,                                !- Outside Boundary Condition
-  {99e67247-731e-4101-9e5a-c02fc3e1ffd2}, !- Outside Boundary Condition Object
-  NoSun,                                  !- Sun Exposure
-  NoWind,                                 !- Wind Exposure
-  ,                                       !- View Factor to Ground
-  ,                                       !- Number of Vertices
-  22.86, -9.144, 2.4384,                  !- X,Y,Z Vertex 1 {m}
-  22.86, -9.144, 0,                       !- X,Y,Z Vertex 2 {m}
-  22.86, 0, 0,                            !- X,Y,Z Vertex 3 {m}
-  22.86, 0, 2.4384;                       !- X,Y,Z Vertex 4 {m}
-
-OS:Surface,
-  {c6c8e7a5-3904-4da3-8af3-489c3245553c}, !- Handle
-  Surface 72,                             !- Name
-  Floor,                                  !- Surface Type
-  ,                                       !- Construction Name
-  {adc6ad31-ba7f-47f5-8591-3ed2df54fa9e}, !- Space Name
-  Foundation,                             !- Outside Boundary Condition
-  ,                                       !- Outside Boundary Condition Object
-  NoSun,                                  !- Sun Exposure
-  NoWind,                                 !- Wind Exposure
-  ,                                       !- View Factor to Ground
-  ,                                       !- Number of Vertices
-  18.288, -9.144, 0,                      !- X,Y,Z Vertex 1 {m}
-  18.288, 0, 0,                           !- X,Y,Z Vertex 2 {m}
-  22.86, 0, 0,                            !- X,Y,Z Vertex 3 {m}
-  22.86, -9.144, 0;                       !- X,Y,Z Vertex 4 {m}
-
-OS:Surface,
-  {4309a0b5-0f4a-476f-80b2-27fd20108aca}, !- Handle
-  Surface 73,                             !- Name
-  Wall,                                   !- Surface Type
-  ,                                       !- Construction Name
-  {adc6ad31-ba7f-47f5-8591-3ed2df54fa9e}, !- Space Name
-  Outdoors,                               !- Outside Boundary Condition
-  ,                                       !- Outside Boundary Condition Object
-  SunExposed,                             !- Sun Exposure
-  WindExposed,                            !- Wind Exposure
-  ,                                       !- View Factor to Ground
-  ,                                       !- Number of Vertices
-  18.288, -9.144, 2.4384,                 !- X,Y,Z Vertex 1 {m}
-  18.288, -9.144, 0,                      !- X,Y,Z Vertex 2 {m}
-  22.86, -9.144, 0,                       !- X,Y,Z Vertex 3 {m}
-  22.86, -9.144, 2.4384;                  !- X,Y,Z Vertex 4 {m}
-
-OS:Surface,
-  {4491b808-e664-4c8c-a6a0-b9c43f6a5560}, !- Handle
-  Surface 74,                             !- Name
-  RoofCeiling,                            !- Surface Type
-  ,                                       !- Construction Name
-  {adc6ad31-ba7f-47f5-8591-3ed2df54fa9e}, !- Space Name
-  Surface,                                !- Outside Boundary Condition
-  {656f616a-188d-4f42-82a6-07fb0104447c}, !- Outside Boundary Condition Object
-  NoSun,                                  !- Sun Exposure
-  NoWind,                                 !- Wind Exposure
-  ,                                       !- View Factor to Ground
-  ,                                       !- Number of Vertices
-  22.86, -9.144, 2.4384,                  !- X,Y,Z Vertex 1 {m}
-  22.86, 0, 2.4384,                       !- X,Y,Z Vertex 2 {m}
-  18.288, 0, 2.4384,                      !- X,Y,Z Vertex 3 {m}
-  18.288, -9.144, 2.4384;                 !- X,Y,Z Vertex 4 {m}
-
-OS:Space,
-  {2d74688b-a56a-48a4-9ddb-0b6ce7007bcb}, !- Handle
-  living space|unit 5|story 2,            !- Name
-  {4a812fff-f77c-4a76-8dfc-26dd3ff82bf4}, !- Space Type Name
-  ,                                       !- Default Construction Set Name
-  ,                                       !- Default Schedule Set Name
-  -0,                                     !- Direction of Relative North {deg}
-  0,                                      !- X Origin {m}
-  0,                                      !- Y Origin {m}
-  0,                                      !- Z Origin {m}
-  ,                                       !- Building Story Name
-  {58f47235-0c3c-4eb8-a513-8d4bdbe5f681}, !- Thermal Zone Name
-  ,                                       !- Part of Total Floor Area
-  ,                                       !- Design Specification Outdoor Air Object Name
-  {f8494bff-ad9b-4e7a-9746-b2383bf5abf8}; !- Building Unit Name
-
-OS:Surface,
-  {adbbdde4-b769-49e1-a821-fa0ce60a6d90}, !- Handle
-  Surface 75,                             !- Name
-  Wall,                                   !- Surface Type
-  ,                                       !- Construction Name
-  {2d74688b-a56a-48a4-9ddb-0b6ce7007bcb}, !- Space Name
-  Outdoors,                               !- Outside Boundary Condition
-  ,                                       !- Outside Boundary Condition Object
-  SunExposed,                             !- Sun Exposure
-  WindExposed,                            !- Wind Exposure
-  ,                                       !- View Factor to Ground
-  ,                                       !- Number of Vertices
-  18.288, -9.144, 4.8768,                 !- X,Y,Z Vertex 1 {m}
-  18.288, -9.144, 2.4384,                 !- X,Y,Z Vertex 2 {m}
-  22.86, -9.144, 2.4384,                  !- X,Y,Z Vertex 3 {m}
-  22.86, -9.144, 4.8768;                  !- X,Y,Z Vertex 4 {m}
-
-OS:Surface,
-  {54a2ee05-fbf0-4460-93d9-3f73a3e36602}, !- Handle
-  Surface 76,                             !- Name
-  Wall,                                   !- Surface Type
-  ,                                       !- Construction Name
-  {2d74688b-a56a-48a4-9ddb-0b6ce7007bcb}, !- Space Name
-  Surface,                                !- Outside Boundary Condition
-  {fe57caa5-5d5f-4624-ae92-34e17e42b50e}, !- Outside Boundary Condition Object
-  NoSun,                                  !- Sun Exposure
-  NoWind,                                 !- Wind Exposure
-  ,                                       !- View Factor to Ground
-  ,                                       !- Number of Vertices
-  18.288, 0, 4.8768,                      !- X,Y,Z Vertex 1 {m}
-  18.288, 0, 2.4384,                      !- X,Y,Z Vertex 2 {m}
-  18.288, -9.144, 2.4384,                 !- X,Y,Z Vertex 3 {m}
-  18.288, -9.144, 4.8768;                 !- X,Y,Z Vertex 4 {m}
-
-OS:Surface,
-  {049dd237-e125-4fd4-be00-c1974c73eaa7}, !- Handle
-  Surface 77,                             !- Name
-  Wall,                                   !- Surface Type
-  ,                                       !- Construction Name
-  {2d74688b-a56a-48a4-9ddb-0b6ce7007bcb}, !- Space Name
-  Outdoors,                               !- Outside Boundary Condition
-  ,                                       !- Outside Boundary Condition Object
-  SunExposed,                             !- Sun Exposure
-  WindExposed,                            !- Wind Exposure
-  ,                                       !- View Factor to Ground
-  ,                                       !- Number of Vertices
-  22.86, 0, 4.8768,                       !- X,Y,Z Vertex 1 {m}
-  22.86, 0, 2.4384,                       !- X,Y,Z Vertex 2 {m}
-  18.288, 0, 2.4384,                      !- X,Y,Z Vertex 3 {m}
-  18.288, 0, 4.8768;                      !- X,Y,Z Vertex 4 {m}
-
-OS:Surface,
-  {0155d904-cda5-4829-9e98-8b1ed031649e}, !- Handle
-  Surface 78,                             !- Name
-  Wall,                                   !- Surface Type
-  ,                                       !- Construction Name
-  {2d74688b-a56a-48a4-9ddb-0b6ce7007bcb}, !- Space Name
-  Surface,                                !- Outside Boundary Condition
-  {2bfb2fc2-3ea6-49b9-8bfc-4ccd81e86c35}, !- Outside Boundary Condition Object
-  NoSun,                                  !- Sun Exposure
-  NoWind,                                 !- Wind Exposure
-  ,                                       !- View Factor to Ground
-  ,                                       !- Number of Vertices
-  22.86, -9.144, 4.8768,                  !- X,Y,Z Vertex 1 {m}
-  22.86, -9.144, 2.4384,                  !- X,Y,Z Vertex 2 {m}
-  22.86, 0, 2.4384,                       !- X,Y,Z Vertex 3 {m}
-  22.86, 0, 4.8768;                       !- X,Y,Z Vertex 4 {m}
-
-OS:Surface,
-  {1ad56312-218b-4cef-ba5c-f65982a8ce5e}, !- Handle
-  Surface 79,                             !- Name
-  RoofCeiling,                            !- Surface Type
-  ,                                       !- Construction Name
-  {2d74688b-a56a-48a4-9ddb-0b6ce7007bcb}, !- Space Name
-  Surface,                                !- Outside Boundary Condition
-  {0b324670-1f74-4568-9ca9-401dcc50756e}, !- Outside Boundary Condition Object
-  NoSun,                                  !- Sun Exposure
-  NoWind,                                 !- Wind Exposure
-  ,                                       !- View Factor to Ground
-  ,                                       !- Number of Vertices
-  22.86, -9.144, 4.8768,                  !- X,Y,Z Vertex 1 {m}
-  22.86, 0, 4.8768,                       !- X,Y,Z Vertex 2 {m}
-  18.288, 0, 4.8768,                      !- X,Y,Z Vertex 3 {m}
-  18.288, -9.144, 4.8768;                 !- X,Y,Z Vertex 4 {m}
-
-OS:Surface,
-  {656f616a-188d-4f42-82a6-07fb0104447c}, !- Handle
-  Surface 80,                             !- Name
-  Floor,                                  !- Surface Type
-  ,                                       !- Construction Name
-  {2d74688b-a56a-48a4-9ddb-0b6ce7007bcb}, !- Space Name
-  Surface,                                !- Outside Boundary Condition
-  {4491b808-e664-4c8c-a6a0-b9c43f6a5560}, !- Outside Boundary Condition Object
-  NoSun,                                  !- Sun Exposure
-  NoWind,                                 !- Wind Exposure
-  ,                                       !- View Factor to Ground
-  ,                                       !- Number of Vertices
-  18.288, -9.144, 2.4384,                 !- X,Y,Z Vertex 1 {m}
-  18.288, 0, 2.4384,                      !- X,Y,Z Vertex 2 {m}
-  22.86, 0, 2.4384,                       !- X,Y,Z Vertex 3 {m}
-  22.86, -9.144, 2.4384;                  !- X,Y,Z Vertex 4 {m}
-
-OS:ThermalZone,
-  {1f356509-34ec-40e8-a694-c7ffba5084cb}, !- Handle
-  living zone|unit 6,                     !- Name
-  ,                                       !- Multiplier
-  ,                                       !- Ceiling Height {m}
-  ,                                       !- Volume {m3}
-  ,                                       !- Floor Area {m2}
-  ,                                       !- Zone Inside Convection Algorithm
-  ,                                       !- Zone Outside Convection Algorithm
-  ,                                       !- Zone Conditioning Equipment List Name
-  {99e98ab0-0054-4787-bef6-2096302c2f86}, !- Zone Air Inlet Port List
-  {95a9afc8-f941-437e-88b8-bcddfeb620ba}, !- Zone Air Exhaust Port List
-  {dec6880b-ee2e-423d-a003-ee5486fa9ca0}, !- Zone Air Node Name
-  {0ab1b12c-fe93-4a73-b8f0-e2d5afe0229b}, !- Zone Return Air Port List
-  ,                                       !- Primary Daylighting Control Name
-  ,                                       !- Fraction of Zone Controlled by Primary Daylighting Control
-  ,                                       !- Secondary Daylighting Control Name
-  ,                                       !- Fraction of Zone Controlled by Secondary Daylighting Control
-  ,                                       !- Illuminance Map Name
-  ,                                       !- Group Rendering Name
-  ,                                       !- Thermostat Name
-  No;                                     !- Use Ideal Air Loads
-
-OS:Node,
-  {a7cc0800-8d88-483f-a21d-5d2cf79a31f1}, !- Handle
-  Node 6,                                 !- Name
-  {dec6880b-ee2e-423d-a003-ee5486fa9ca0}, !- Inlet Port
-  ;                                       !- Outlet Port
-
-OS:Connection,
-  {dec6880b-ee2e-423d-a003-ee5486fa9ca0}, !- Handle
-  {3a1a2bed-dbe6-4567-bf75-aabeaf4179c3}, !- Name
-  {1f356509-34ec-40e8-a694-c7ffba5084cb}, !- Source Object
-  11,                                     !- Outlet Port
-  {a7cc0800-8d88-483f-a21d-5d2cf79a31f1}, !- Target Object
-  2;                                      !- Inlet Port
-
-OS:PortList,
-  {99e98ab0-0054-4787-bef6-2096302c2f86}, !- Handle
-  {8c62ec44-3eb8-40e2-beea-b295b5c91c7b}, !- Name
-  {1f356509-34ec-40e8-a694-c7ffba5084cb}; !- HVAC Component
-
-OS:PortList,
-  {95a9afc8-f941-437e-88b8-bcddfeb620ba}, !- Handle
-  {d45936bf-dae1-4fa4-99f7-22e35d4a2aa8}, !- Name
-  {1f356509-34ec-40e8-a694-c7ffba5084cb}; !- HVAC Component
-
-OS:PortList,
-  {0ab1b12c-fe93-4a73-b8f0-e2d5afe0229b}, !- Handle
-  {7ae5138b-4541-45bb-91e6-37467ec753a8}, !- Name
-  {1f356509-34ec-40e8-a694-c7ffba5084cb}; !- HVAC Component
-
-OS:Sizing:Zone,
-  {8b80e335-5e7b-489d-91d9-9dda92034d41}, !- Handle
-  {1f356509-34ec-40e8-a694-c7ffba5084cb}, !- Zone or ZoneList Name
-  SupplyAirTemperature,                   !- Zone Cooling Design Supply Air Temperature Input Method
-  14,                                     !- Zone Cooling Design Supply Air Temperature {C}
-  11.11,                                  !- Zone Cooling Design Supply Air Temperature Difference {deltaC}
-  SupplyAirTemperature,                   !- Zone Heating Design Supply Air Temperature Input Method
-  40,                                     !- Zone Heating Design Supply Air Temperature {C}
-  11.11,                                  !- Zone Heating Design Supply Air Temperature Difference {deltaC}
-  0.0085,                                 !- Zone Cooling Design Supply Air Humidity Ratio {kg-H2O/kg-air}
-  0.008,                                  !- Zone Heating Design Supply Air Humidity Ratio {kg-H2O/kg-air}
-  ,                                       !- Zone Heating Sizing Factor
-  ,                                       !- Zone Cooling Sizing Factor
-  DesignDay,                              !- Cooling Design Air Flow Method
-  ,                                       !- Cooling Design Air Flow Rate {m3/s}
-  ,                                       !- Cooling Minimum Air Flow per Zone Floor Area {m3/s-m2}
-  ,                                       !- Cooling Minimum Air Flow {m3/s}
-  ,                                       !- Cooling Minimum Air Flow Fraction
-  DesignDay,                              !- Heating Design Air Flow Method
-  ,                                       !- Heating Design Air Flow Rate {m3/s}
-  ,                                       !- Heating Maximum Air Flow per Zone Floor Area {m3/s-m2}
-  ,                                       !- Heating Maximum Air Flow {m3/s}
-  ,                                       !- Heating Maximum Air Flow Fraction
-  ,                                       !- Design Zone Air Distribution Effectiveness in Cooling Mode
-  ,                                       !- Design Zone Air Distribution Effectiveness in Heating Mode
-  No,                                     !- Account for Dedicated Outdoor Air System
-  NeutralSupplyAir,                       !- Dedicated Outdoor Air System Control Strategy
-  autosize,                               !- Dedicated Outdoor Air Low Setpoint Temperature for Design {C}
-  autosize;                               !- Dedicated Outdoor Air High Setpoint Temperature for Design {C}
-
-OS:ZoneHVAC:EquipmentList,
-  {f99bdcfc-d32a-43dc-9700-be491f0fa07a}, !- Handle
-  Zone HVAC Equipment List 6,             !- Name
-  {1f356509-34ec-40e8-a694-c7ffba5084cb}; !- Thermal Zone
-
-OS:Space,
-  {35ccade8-7e25-451a-8c66-616254d60a31}, !- Handle
-  living space|unit 6|story 1,            !- Name
-  {4a812fff-f77c-4a76-8dfc-26dd3ff82bf4}, !- Space Type Name
-  ,                                       !- Default Construction Set Name
-  ,                                       !- Default Schedule Set Name
-  -0,                                     !- Direction of Relative North {deg}
-  0,                                      !- X Origin {m}
-  0,                                      !- Y Origin {m}
-  0,                                      !- Z Origin {m}
-  ,                                       !- Building Story Name
-  {1f356509-34ec-40e8-a694-c7ffba5084cb}, !- Thermal Zone Name
-  ,                                       !- Part of Total Floor Area
-  ,                                       !- Design Specification Outdoor Air Object Name
-  {cdf5e50d-111b-40eb-a488-1b2c5f13d977}; !- Building Unit Name
-
-OS:Surface,
-  {99e67247-731e-4101-9e5a-c02fc3e1ffd2}, !- Handle
-  Surface 86,                             !- Name
-  Wall,                                   !- Surface Type
-  ,                                       !- Construction Name
-  {35ccade8-7e25-451a-8c66-616254d60a31}, !- Space Name
-  Surface,                                !- Outside Boundary Condition
-  {076928b4-5bd3-4381-a735-0bf3c6f26985}, !- Outside Boundary Condition Object
-  NoSun,                                  !- Sun Exposure
-  NoWind,                                 !- Wind Exposure
-  ,                                       !- View Factor to Ground
-  ,                                       !- Number of Vertices
-  22.86, 0, 2.4384,                       !- X,Y,Z Vertex 1 {m}
-  22.86, 0, 0,                            !- X,Y,Z Vertex 2 {m}
-  22.86, -9.144, 0,                       !- X,Y,Z Vertex 3 {m}
-  22.86, -9.144, 2.4384;                  !- X,Y,Z Vertex 4 {m}
-
-OS:Surface,
-  {605e9a25-b593-4df9-8883-2f338e51d62a}, !- Handle
-  Surface 87,                             !- Name
-  Wall,                                   !- Surface Type
-  ,                                       !- Construction Name
-  {35ccade8-7e25-451a-8c66-616254d60a31}, !- Space Name
-  Outdoors,                               !- Outside Boundary Condition
-  ,                                       !- Outside Boundary Condition Object
-  SunExposed,                             !- Sun Exposure
-  WindExposed,                            !- Wind Exposure
-  ,                                       !- View Factor to Ground
-  ,                                       !- Number of Vertices
-  27.432, 0, 2.4384,                      !- X,Y,Z Vertex 1 {m}
-  27.432, 0, 0,                           !- X,Y,Z Vertex 2 {m}
-  22.86, 0, 0,                            !- X,Y,Z Vertex 3 {m}
-  22.86, 0, 2.4384;                       !- X,Y,Z Vertex 4 {m}
-
-OS:Surface,
-  {eca1f8f7-486f-4314-b7c8-c3cb90e9cc6e}, !- Handle
-  Surface 88,                             !- Name
-  Wall,                                   !- Surface Type
-  ,                                       !- Construction Name
-  {35ccade8-7e25-451a-8c66-616254d60a31}, !- Space Name
-  Surface,                                !- Outside Boundary Condition
-  {6aed62a9-a06e-4c22-860d-077b32bfb860}, !- Outside Boundary Condition Object
-  NoSun,                                  !- Sun Exposure
-  NoWind,                                 !- Wind Exposure
-  ,                                       !- View Factor to Ground
-  ,                                       !- Number of Vertices
-  27.432, -9.144, 2.4384,                 !- X,Y,Z Vertex 1 {m}
-  27.432, -9.144, 0,                      !- X,Y,Z Vertex 2 {m}
-  27.432, 0, 0,                           !- X,Y,Z Vertex 3 {m}
-  27.432, 0, 2.4384;                      !- X,Y,Z Vertex 4 {m}
-
-OS:Surface,
-  {535ce9c4-aa8a-46fa-b0f7-d2c3bd2cad4f}, !- Handle
-  Surface 89,                             !- Name
-  Floor,                                  !- Surface Type
-  ,                                       !- Construction Name
-  {35ccade8-7e25-451a-8c66-616254d60a31}, !- Space Name
-  Foundation,                             !- Outside Boundary Condition
-  ,                                       !- Outside Boundary Condition Object
-  NoSun,                                  !- Sun Exposure
-  NoWind,                                 !- Wind Exposure
-  ,                                       !- View Factor to Ground
-  ,                                       !- Number of Vertices
-  22.86, -9.144, 0,                       !- X,Y,Z Vertex 1 {m}
-  22.86, 0, 0,                            !- X,Y,Z Vertex 2 {m}
-  27.432, 0, 0,                           !- X,Y,Z Vertex 3 {m}
-  27.432, -9.144, 0;                      !- X,Y,Z Vertex 4 {m}
-
-OS:Surface,
-  {43b4c5ba-3647-4f0a-bb11-39575a9bb4da}, !- Handle
-  Surface 90,                             !- Name
-  Wall,                                   !- Surface Type
-  ,                                       !- Construction Name
-  {35ccade8-7e25-451a-8c66-616254d60a31}, !- Space Name
-  Outdoors,                               !- Outside Boundary Condition
-  ,                                       !- Outside Boundary Condition Object
-  SunExposed,                             !- Sun Exposure
-  WindExposed,                            !- Wind Exposure
-  ,                                       !- View Factor to Ground
-  ,                                       !- Number of Vertices
-  22.86, -9.144, 2.4384,                  !- X,Y,Z Vertex 1 {m}
-  22.86, -9.144, 0,                       !- X,Y,Z Vertex 2 {m}
-  27.432, -9.144, 0,                      !- X,Y,Z Vertex 3 {m}
-  27.432, -9.144, 2.4384;                 !- X,Y,Z Vertex 4 {m}
-
-OS:Surface,
-  {1de39f74-ac8d-4654-8217-d7fc8a0fe2ba}, !- Handle
-  Surface 91,                             !- Name
-  RoofCeiling,                            !- Surface Type
-  ,                                       !- Construction Name
-  {35ccade8-7e25-451a-8c66-616254d60a31}, !- Space Name
-  Surface,                                !- Outside Boundary Condition
-  {dc83bfd7-76ba-4196-aa0f-19ab30a98314}, !- Outside Boundary Condition Object
-  NoSun,                                  !- Sun Exposure
-  NoWind,                                 !- Wind Exposure
-  ,                                       !- View Factor to Ground
-  ,                                       !- Number of Vertices
-  27.432, -9.144, 2.4384,                 !- X,Y,Z Vertex 1 {m}
-  27.432, 0, 2.4384,                      !- X,Y,Z Vertex 2 {m}
-  22.86, 0, 2.4384,                       !- X,Y,Z Vertex 3 {m}
-  22.86, -9.144, 2.4384;                  !- X,Y,Z Vertex 4 {m}
-
-OS:Space,
-  {9427deff-d41e-4da1-9e29-52740cb49561}, !- Handle
-  living space|unit 6|story 2,            !- Name
-  {4a812fff-f77c-4a76-8dfc-26dd3ff82bf4}, !- Space Type Name
-  ,                                       !- Default Construction Set Name
-  ,                                       !- Default Schedule Set Name
-  -0,                                     !- Direction of Relative North {deg}
-  0,                                      !- X Origin {m}
-  0,                                      !- Y Origin {m}
-  0,                                      !- Z Origin {m}
-  ,                                       !- Building Story Name
-  {1f356509-34ec-40e8-a694-c7ffba5084cb}, !- Thermal Zone Name
-  ,                                       !- Part of Total Floor Area
-  ,                                       !- Design Specification Outdoor Air Object Name
-  {cdf5e50d-111b-40eb-a488-1b2c5f13d977}; !- Building Unit Name
-
-OS:Surface,
-  {8d7094b3-b6c5-459a-856c-7a9d461a3617}, !- Handle
-  Surface 92,                             !- Name
-  Wall,                                   !- Surface Type
-  ,                                       !- Construction Name
-  {9427deff-d41e-4da1-9e29-52740cb49561}, !- Space Name
-  Outdoors,                               !- Outside Boundary Condition
-  ,                                       !- Outside Boundary Condition Object
-  SunExposed,                             !- Sun Exposure
-  WindExposed,                            !- Wind Exposure
-  ,                                       !- View Factor to Ground
-  ,                                       !- Number of Vertices
-  22.86, -9.144, 4.8768,                  !- X,Y,Z Vertex 1 {m}
-  22.86, -9.144, 2.4384,                  !- X,Y,Z Vertex 2 {m}
-  27.432, -9.144, 2.4384,                 !- X,Y,Z Vertex 3 {m}
-  27.432, -9.144, 4.8768;                 !- X,Y,Z Vertex 4 {m}
-
-OS:Surface,
-  {2bfb2fc2-3ea6-49b9-8bfc-4ccd81e86c35}, !- Handle
-  Surface 93,                             !- Name
-  Wall,                                   !- Surface Type
-  ,                                       !- Construction Name
-  {9427deff-d41e-4da1-9e29-52740cb49561}, !- Space Name
-  Surface,                                !- Outside Boundary Condition
-  {0155d904-cda5-4829-9e98-8b1ed031649e}, !- Outside Boundary Condition Object
-  NoSun,                                  !- Sun Exposure
-  NoWind,                                 !- Wind Exposure
-  ,                                       !- View Factor to Ground
-  ,                                       !- Number of Vertices
-  22.86, 0, 4.8768,                       !- X,Y,Z Vertex 1 {m}
-  22.86, 0, 2.4384,                       !- X,Y,Z Vertex 2 {m}
-  22.86, -9.144, 2.4384,                  !- X,Y,Z Vertex 3 {m}
-  22.86, -9.144, 4.8768;                  !- X,Y,Z Vertex 4 {m}
-
-OS:Surface,
-  {875a574e-0ca6-40e3-8bdc-56e71087cacb}, !- Handle
-  Surface 94,                             !- Name
-  Wall,                                   !- Surface Type
-  ,                                       !- Construction Name
-  {9427deff-d41e-4da1-9e29-52740cb49561}, !- Space Name
-  Outdoors,                               !- Outside Boundary Condition
-  ,                                       !- Outside Boundary Condition Object
-  SunExposed,                             !- Sun Exposure
-  WindExposed,                            !- Wind Exposure
-  ,                                       !- View Factor to Ground
-  ,                                       !- Number of Vertices
-  27.432, 0, 4.8768,                      !- X,Y,Z Vertex 1 {m}
-  27.432, 0, 2.4384,                      !- X,Y,Z Vertex 2 {m}
-  22.86, 0, 2.4384,                       !- X,Y,Z Vertex 3 {m}
-  22.86, 0, 4.8768;                       !- X,Y,Z Vertex 4 {m}
-
-OS:Surface,
-  {64827a14-2d1d-4c68-81d1-a82da9dc9be6}, !- Handle
-  Surface 95,                             !- Name
-  Wall,                                   !- Surface Type
-  ,                                       !- Construction Name
-  {9427deff-d41e-4da1-9e29-52740cb49561}, !- Space Name
-  Surface,                                !- Outside Boundary Condition
-  {d8a8932a-2a84-4743-83f9-636e10521e99}, !- Outside Boundary Condition Object
-  NoSun,                                  !- Sun Exposure
-  NoWind,                                 !- Wind Exposure
-  ,                                       !- View Factor to Ground
-  ,                                       !- Number of Vertices
-  27.432, -9.144, 4.8768,                 !- X,Y,Z Vertex 1 {m}
-  27.432, -9.144, 2.4384,                 !- X,Y,Z Vertex 2 {m}
-  27.432, 0, 2.4384,                      !- X,Y,Z Vertex 3 {m}
-  27.432, 0, 4.8768;                      !- X,Y,Z Vertex 4 {m}
-
-OS:Surface,
-  {6365c269-a654-4084-8c8c-26a2fd02063f}, !- Handle
-  Surface 96,                             !- Name
-  RoofCeiling,                            !- Surface Type
-  ,                                       !- Construction Name
-  {9427deff-d41e-4da1-9e29-52740cb49561}, !- Space Name
-  Surface,                                !- Outside Boundary Condition
-  {affe5f5b-902a-4558-a7e7-348efce820b1}, !- Outside Boundary Condition Object
-  NoSun,                                  !- Sun Exposure
-  NoWind,                                 !- Wind Exposure
-  ,                                       !- View Factor to Ground
-  ,                                       !- Number of Vertices
-  27.432, -9.144, 4.8768,                 !- X,Y,Z Vertex 1 {m}
-  27.432, 0, 4.8768,                      !- X,Y,Z Vertex 2 {m}
-  22.86, 0, 4.8768,                       !- X,Y,Z Vertex 3 {m}
-  22.86, -9.144, 4.8768;                  !- X,Y,Z Vertex 4 {m}
-
-OS:Surface,
-  {dc83bfd7-76ba-4196-aa0f-19ab30a98314}, !- Handle
-  Surface 97,                             !- Name
-  Floor,                                  !- Surface Type
-  ,                                       !- Construction Name
-  {9427deff-d41e-4da1-9e29-52740cb49561}, !- Space Name
-  Surface,                                !- Outside Boundary Condition
-  {1de39f74-ac8d-4654-8217-d7fc8a0fe2ba}, !- Outside Boundary Condition Object
-  NoSun,                                  !- Sun Exposure
-  NoWind,                                 !- Wind Exposure
-  ,                                       !- View Factor to Ground
-  ,                                       !- Number of Vertices
-  22.86, -9.144, 2.4384,                  !- X,Y,Z Vertex 1 {m}
-  22.86, 0, 2.4384,                       !- X,Y,Z Vertex 2 {m}
-  27.432, 0, 2.4384,                      !- X,Y,Z Vertex 3 {m}
-  27.432, -9.144, 2.4384;                 !- X,Y,Z Vertex 4 {m}
-
-OS:ThermalZone,
-  {b7231067-2315-4e53-94f6-5790cbd28c17}, !- Handle
-  living zone|unit 7,                     !- Name
-  ,                                       !- Multiplier
-  ,                                       !- Ceiling Height {m}
-  ,                                       !- Volume {m3}
-  ,                                       !- Floor Area {m2}
-  ,                                       !- Zone Inside Convection Algorithm
-  ,                                       !- Zone Outside Convection Algorithm
-  ,                                       !- Zone Conditioning Equipment List Name
-  {41d35d1f-4123-421d-a1cb-8986a9dceb90}, !- Zone Air Inlet Port List
-  {dab615ec-28fe-4319-acab-e648e409e30d}, !- Zone Air Exhaust Port List
-  {d09cf0eb-f52b-4307-872c-41ef1ab7cfee}, !- Zone Air Node Name
-  {d0afc492-f5e8-49d3-b4f1-7fcaa682fdaa}, !- Zone Return Air Port List
-  ,                                       !- Primary Daylighting Control Name
-  ,                                       !- Fraction of Zone Controlled by Primary Daylighting Control
-  ,                                       !- Secondary Daylighting Control Name
-  ,                                       !- Fraction of Zone Controlled by Secondary Daylighting Control
-  ,                                       !- Illuminance Map Name
-  ,                                       !- Group Rendering Name
-  ,                                       !- Thermostat Name
-  No;                                     !- Use Ideal Air Loads
-
-OS:Node,
-  {03175c59-e16f-4f25-8777-dfdecf207d81}, !- Handle
-  Node 7,                                 !- Name
-  {d09cf0eb-f52b-4307-872c-41ef1ab7cfee}, !- Inlet Port
-  ;                                       !- Outlet Port
-
-OS:Connection,
-  {d09cf0eb-f52b-4307-872c-41ef1ab7cfee}, !- Handle
-  {b3e8def8-ed5c-4783-ada8-bf6ac3b047f8}, !- Name
-  {b7231067-2315-4e53-94f6-5790cbd28c17}, !- Source Object
-  11,                                     !- Outlet Port
-  {03175c59-e16f-4f25-8777-dfdecf207d81}, !- Target Object
-  2;                                      !- Inlet Port
-
-OS:PortList,
-  {41d35d1f-4123-421d-a1cb-8986a9dceb90}, !- Handle
-  {94301acd-cf2f-4f41-9a4b-d7962cc5bc11}, !- Name
-  {b7231067-2315-4e53-94f6-5790cbd28c17}; !- HVAC Component
-
-OS:PortList,
-  {dab615ec-28fe-4319-acab-e648e409e30d}, !- Handle
-  {b796ac90-3008-428a-9470-cb0e0da72b53}, !- Name
-  {b7231067-2315-4e53-94f6-5790cbd28c17}; !- HVAC Component
-
-OS:PortList,
-  {d0afc492-f5e8-49d3-b4f1-7fcaa682fdaa}, !- Handle
-  {c2f78fa9-597d-4527-9be2-eb62cf69c005}, !- Name
-  {b7231067-2315-4e53-94f6-5790cbd28c17}; !- HVAC Component
-
-OS:Sizing:Zone,
-  {c156a88d-d5ef-4962-a04e-7b37dddb7cb2}, !- Handle
-  {b7231067-2315-4e53-94f6-5790cbd28c17}, !- Zone or ZoneList Name
-  SupplyAirTemperature,                   !- Zone Cooling Design Supply Air Temperature Input Method
-  14,                                     !- Zone Cooling Design Supply Air Temperature {C}
-  11.11,                                  !- Zone Cooling Design Supply Air Temperature Difference {deltaC}
-  SupplyAirTemperature,                   !- Zone Heating Design Supply Air Temperature Input Method
-  40,                                     !- Zone Heating Design Supply Air Temperature {C}
-  11.11,                                  !- Zone Heating Design Supply Air Temperature Difference {deltaC}
-  0.0085,                                 !- Zone Cooling Design Supply Air Humidity Ratio {kg-H2O/kg-air}
-  0.008,                                  !- Zone Heating Design Supply Air Humidity Ratio {kg-H2O/kg-air}
-  ,                                       !- Zone Heating Sizing Factor
-  ,                                       !- Zone Cooling Sizing Factor
-  DesignDay,                              !- Cooling Design Air Flow Method
-  ,                                       !- Cooling Design Air Flow Rate {m3/s}
-  ,                                       !- Cooling Minimum Air Flow per Zone Floor Area {m3/s-m2}
-  ,                                       !- Cooling Minimum Air Flow {m3/s}
-  ,                                       !- Cooling Minimum Air Flow Fraction
-  DesignDay,                              !- Heating Design Air Flow Method
-  ,                                       !- Heating Design Air Flow Rate {m3/s}
-  ,                                       !- Heating Maximum Air Flow per Zone Floor Area {m3/s-m2}
-  ,                                       !- Heating Maximum Air Flow {m3/s}
-  ,                                       !- Heating Maximum Air Flow Fraction
-  ,                                       !- Design Zone Air Distribution Effectiveness in Cooling Mode
-  ,                                       !- Design Zone Air Distribution Effectiveness in Heating Mode
-  No,                                     !- Account for Dedicated Outdoor Air System
-  NeutralSupplyAir,                       !- Dedicated Outdoor Air System Control Strategy
-  autosize,                               !- Dedicated Outdoor Air Low Setpoint Temperature for Design {C}
-  autosize;                               !- Dedicated Outdoor Air High Setpoint Temperature for Design {C}
-
-OS:ZoneHVAC:EquipmentList,
-  {e4349cd7-9740-4847-87f0-7f312f61d119}, !- Handle
-  Zone HVAC Equipment List 7,             !- Name
-  {b7231067-2315-4e53-94f6-5790cbd28c17}; !- Thermal Zone
-
-OS:Space,
-  {2d8e4b60-be0d-483f-9e16-65b89e61cd75}, !- Handle
-  living space|unit 7|story 1,            !- Name
-  {4a812fff-f77c-4a76-8dfc-26dd3ff82bf4}, !- Space Type Name
-  ,                                       !- Default Construction Set Name
-  ,                                       !- Default Schedule Set Name
-  -0,                                     !- Direction of Relative North {deg}
-  0,                                      !- X Origin {m}
-  0,                                      !- Y Origin {m}
-  0,                                      !- Z Origin {m}
-  ,                                       !- Building Story Name
-  {b7231067-2315-4e53-94f6-5790cbd28c17}, !- Thermal Zone Name
-  ,                                       !- Part of Total Floor Area
-  ,                                       !- Design Specification Outdoor Air Object Name
-  {d164c3b0-235b-4ce3-8df6-f9a8e59df250}; !- Building Unit Name
-
-OS:Surface,
-  {6aed62a9-a06e-4c22-860d-077b32bfb860}, !- Handle
-  Surface 103,                            !- Name
-  Wall,                                   !- Surface Type
-  ,                                       !- Construction Name
-  {2d8e4b60-be0d-483f-9e16-65b89e61cd75}, !- Space Name
-  Surface,                                !- Outside Boundary Condition
-  {eca1f8f7-486f-4314-b7c8-c3cb90e9cc6e}, !- Outside Boundary Condition Object
-  NoSun,                                  !- Sun Exposure
-  NoWind,                                 !- Wind Exposure
-  ,                                       !- View Factor to Ground
-  ,                                       !- Number of Vertices
-  27.432, 0, 2.4384,                      !- X,Y,Z Vertex 1 {m}
-  27.432, 0, 0,                           !- X,Y,Z Vertex 2 {m}
-  27.432, -9.144, 0,                      !- X,Y,Z Vertex 3 {m}
-  27.432, -9.144, 2.4384;                 !- X,Y,Z Vertex 4 {m}
-
-OS:Surface,
-  {e55c33e7-b2ae-4b76-b6af-73eff6b45458}, !- Handle
-  Surface 104,                            !- Name
-  Wall,                                   !- Surface Type
-  ,                                       !- Construction Name
-  {2d8e4b60-be0d-483f-9e16-65b89e61cd75}, !- Space Name
-  Outdoors,                               !- Outside Boundary Condition
-  ,                                       !- Outside Boundary Condition Object
-  SunExposed,                             !- Sun Exposure
-  WindExposed,                            !- Wind Exposure
-  ,                                       !- View Factor to Ground
-  ,                                       !- Number of Vertices
-  32.004, 0, 2.4384,                      !- X,Y,Z Vertex 1 {m}
-  32.004, 0, 0,                           !- X,Y,Z Vertex 2 {m}
-  27.432, 0, 0,                           !- X,Y,Z Vertex 3 {m}
-  27.432, 0, 2.4384;                      !- X,Y,Z Vertex 4 {m}
-
-OS:Surface,
-  {b07ed2cd-4cd9-4092-8f92-1cbc0a1e2c2a}, !- Handle
-  Surface 105,                            !- Name
-  Wall,                                   !- Surface Type
-  ,                                       !- Construction Name
-  {2d8e4b60-be0d-483f-9e16-65b89e61cd75}, !- Space Name
-  Surface,                                !- Outside Boundary Condition
-  {92f7e56b-a1ff-4b85-bf4d-d257b92c76b5}, !- Outside Boundary Condition Object
-  NoSun,                                  !- Sun Exposure
-  NoWind,                                 !- Wind Exposure
-  ,                                       !- View Factor to Ground
-  ,                                       !- Number of Vertices
-  32.004, -9.144, 2.4384,                 !- X,Y,Z Vertex 1 {m}
-  32.004, -9.144, 0,                      !- X,Y,Z Vertex 2 {m}
-  32.004, 0, 0,                           !- X,Y,Z Vertex 3 {m}
-  32.004, 0, 2.4384;                      !- X,Y,Z Vertex 4 {m}
-
-OS:Surface,
-  {91aa6545-e221-4398-a09e-2fb17f546fe1}, !- Handle
-  Surface 106,                            !- Name
-  Floor,                                  !- Surface Type
-  ,                                       !- Construction Name
-  {2d8e4b60-be0d-483f-9e16-65b89e61cd75}, !- Space Name
-  Foundation,                             !- Outside Boundary Condition
-  ,                                       !- Outside Boundary Condition Object
-  NoSun,                                  !- Sun Exposure
-  NoWind,                                 !- Wind Exposure
-  ,                                       !- View Factor to Ground
-  ,                                       !- Number of Vertices
-  27.432, -9.144, 0,                      !- X,Y,Z Vertex 1 {m}
-  27.432, 0, 0,                           !- X,Y,Z Vertex 2 {m}
-  32.004, 0, 0,                           !- X,Y,Z Vertex 3 {m}
-  32.004, -9.144, 0;                      !- X,Y,Z Vertex 4 {m}
-
-OS:Surface,
-  {79768a67-072b-45fb-87a4-8011632024e0}, !- Handle
-  Surface 107,                            !- Name
-  Wall,                                   !- Surface Type
-  ,                                       !- Construction Name
-  {2d8e4b60-be0d-483f-9e16-65b89e61cd75}, !- Space Name
-  Outdoors,                               !- Outside Boundary Condition
-  ,                                       !- Outside Boundary Condition Object
-  SunExposed,                             !- Sun Exposure
-  WindExposed,                            !- Wind Exposure
-  ,                                       !- View Factor to Ground
-  ,                                       !- Number of Vertices
-  27.432, -9.144, 2.4384,                 !- X,Y,Z Vertex 1 {m}
-  27.432, -9.144, 0,                      !- X,Y,Z Vertex 2 {m}
-  32.004, -9.144, 0,                      !- X,Y,Z Vertex 3 {m}
-  32.004, -9.144, 2.4384;                 !- X,Y,Z Vertex 4 {m}
-
-OS:Surface,
-  {f0dc4454-6fd0-4add-b6be-34790961ce31}, !- Handle
-  Surface 108,                            !- Name
-  RoofCeiling,                            !- Surface Type
-  ,                                       !- Construction Name
-  {2d8e4b60-be0d-483f-9e16-65b89e61cd75}, !- Space Name
-  Surface,                                !- Outside Boundary Condition
-  {503257a0-acaa-497e-ac57-b2a47cbeb0f7}, !- Outside Boundary Condition Object
-  NoSun,                                  !- Sun Exposure
-  NoWind,                                 !- Wind Exposure
-  ,                                       !- View Factor to Ground
-  ,                                       !- Number of Vertices
-  32.004, -9.144, 2.4384,                 !- X,Y,Z Vertex 1 {m}
-  32.004, 0, 2.4384,                      !- X,Y,Z Vertex 2 {m}
-  27.432, 0, 2.4384,                      !- X,Y,Z Vertex 3 {m}
-  27.432, -9.144, 2.4384;                 !- X,Y,Z Vertex 4 {m}
-
-OS:Space,
-  {b75f3a17-252f-4253-9aa7-6f5555bb32c0}, !- Handle
-  living space|unit 7|story 2,            !- Name
-  {4a812fff-f77c-4a76-8dfc-26dd3ff82bf4}, !- Space Type Name
-  ,                                       !- Default Construction Set Name
-  ,                                       !- Default Schedule Set Name
-  -0,                                     !- Direction of Relative North {deg}
-  0,                                      !- X Origin {m}
-  0,                                      !- Y Origin {m}
-  0,                                      !- Z Origin {m}
-  ,                                       !- Building Story Name
-  {b7231067-2315-4e53-94f6-5790cbd28c17}, !- Thermal Zone Name
-  ,                                       !- Part of Total Floor Area
-  ,                                       !- Design Specification Outdoor Air Object Name
-  {d164c3b0-235b-4ce3-8df6-f9a8e59df250}; !- Building Unit Name
-
-OS:Surface,
-  {0f71b152-93d8-48a0-8086-cdd80d61c298}, !- Handle
-  Surface 109,                            !- Name
-  Wall,                                   !- Surface Type
-  ,                                       !- Construction Name
-  {b75f3a17-252f-4253-9aa7-6f5555bb32c0}, !- Space Name
-  Outdoors,                               !- Outside Boundary Condition
-  ,                                       !- Outside Boundary Condition Object
-  SunExposed,                             !- Sun Exposure
-  WindExposed,                            !- Wind Exposure
-  ,                                       !- View Factor to Ground
-  ,                                       !- Number of Vertices
-  27.432, -9.144, 4.8768,                 !- X,Y,Z Vertex 1 {m}
-  27.432, -9.144, 2.4384,                 !- X,Y,Z Vertex 2 {m}
-  32.004, -9.144, 2.4384,                 !- X,Y,Z Vertex 3 {m}
-  32.004, -9.144, 4.8768;                 !- X,Y,Z Vertex 4 {m}
-
-OS:Surface,
-  {d8a8932a-2a84-4743-83f9-636e10521e99}, !- Handle
-  Surface 110,                            !- Name
-  Wall,                                   !- Surface Type
-  ,                                       !- Construction Name
-  {b75f3a17-252f-4253-9aa7-6f5555bb32c0}, !- Space Name
-  Surface,                                !- Outside Boundary Condition
-  {64827a14-2d1d-4c68-81d1-a82da9dc9be6}, !- Outside Boundary Condition Object
-  NoSun,                                  !- Sun Exposure
-  NoWind,                                 !- Wind Exposure
-  ,                                       !- View Factor to Ground
-  ,                                       !- Number of Vertices
-  27.432, 0, 4.8768,                      !- X,Y,Z Vertex 1 {m}
-  27.432, 0, 2.4384,                      !- X,Y,Z Vertex 2 {m}
-  27.432, -9.144, 2.4384,                 !- X,Y,Z Vertex 3 {m}
-  27.432, -9.144, 4.8768;                 !- X,Y,Z Vertex 4 {m}
-
-OS:Surface,
-  {453d6d90-3ae5-4da3-8464-301948e7ab77}, !- Handle
-  Surface 111,                            !- Name
-  Wall,                                   !- Surface Type
-  ,                                       !- Construction Name
-  {b75f3a17-252f-4253-9aa7-6f5555bb32c0}, !- Space Name
-  Outdoors,                               !- Outside Boundary Condition
-  ,                                       !- Outside Boundary Condition Object
-  SunExposed,                             !- Sun Exposure
-  WindExposed,                            !- Wind Exposure
-  ,                                       !- View Factor to Ground
-  ,                                       !- Number of Vertices
-  32.004, 0, 4.8768,                      !- X,Y,Z Vertex 1 {m}
-  32.004, 0, 2.4384,                      !- X,Y,Z Vertex 2 {m}
-  27.432, 0, 2.4384,                      !- X,Y,Z Vertex 3 {m}
-  27.432, 0, 4.8768;                      !- X,Y,Z Vertex 4 {m}
-
-OS:Surface,
-  {85073651-7072-4599-a74a-90cb723a740a}, !- Handle
-  Surface 112,                            !- Name
-  Wall,                                   !- Surface Type
-  ,                                       !- Construction Name
-  {b75f3a17-252f-4253-9aa7-6f5555bb32c0}, !- Space Name
-  Surface,                                !- Outside Boundary Condition
-  {efa3b830-8bdf-478f-9994-486e20d95a92}, !- Outside Boundary Condition Object
-  NoSun,                                  !- Sun Exposure
-  NoWind,                                 !- Wind Exposure
-  ,                                       !- View Factor to Ground
-  ,                                       !- Number of Vertices
-  32.004, -9.144, 4.8768,                 !- X,Y,Z Vertex 1 {m}
-  32.004, -9.144, 2.4384,                 !- X,Y,Z Vertex 2 {m}
-  32.004, 0, 2.4384,                      !- X,Y,Z Vertex 3 {m}
-  32.004, 0, 4.8768;                      !- X,Y,Z Vertex 4 {m}
-
-OS:Surface,
-  {00ce1790-d264-402e-9ed4-1e914d5d12b3}, !- Handle
-  Surface 113,                            !- Name
-  RoofCeiling,                            !- Surface Type
-  ,                                       !- Construction Name
-  {b75f3a17-252f-4253-9aa7-6f5555bb32c0}, !- Space Name
-  Surface,                                !- Outside Boundary Condition
-  {36b2f2d2-dea0-4a8f-a39b-b7f6e197f337}, !- Outside Boundary Condition Object
-  NoSun,                                  !- Sun Exposure
-  NoWind,                                 !- Wind Exposure
-  ,                                       !- View Factor to Ground
-  ,                                       !- Number of Vertices
-  32.004, -9.144, 4.8768,                 !- X,Y,Z Vertex 1 {m}
-  32.004, 0, 4.8768,                      !- X,Y,Z Vertex 2 {m}
-  27.432, 0, 4.8768,                      !- X,Y,Z Vertex 3 {m}
-  27.432, -9.144, 4.8768;                 !- X,Y,Z Vertex 4 {m}
-
-OS:Surface,
-  {503257a0-acaa-497e-ac57-b2a47cbeb0f7}, !- Handle
-  Surface 114,                            !- Name
-  Floor,                                  !- Surface Type
-  ,                                       !- Construction Name
-  {b75f3a17-252f-4253-9aa7-6f5555bb32c0}, !- Space Name
-  Surface,                                !- Outside Boundary Condition
-  {f0dc4454-6fd0-4add-b6be-34790961ce31}, !- Outside Boundary Condition Object
-  NoSun,                                  !- Sun Exposure
-  NoWind,                                 !- Wind Exposure
-  ,                                       !- View Factor to Ground
-  ,                                       !- Number of Vertices
-  27.432, -9.144, 2.4384,                 !- X,Y,Z Vertex 1 {m}
-  27.432, 0, 2.4384,                      !- X,Y,Z Vertex 2 {m}
-  32.004, 0, 2.4384,                      !- X,Y,Z Vertex 3 {m}
-  32.004, -9.144, 2.4384;                 !- X,Y,Z Vertex 4 {m}
-
-OS:ThermalZone,
-  {a35f8429-c627-4a42-bfb2-de2aa45b9d08}, !- Handle
-  living zone|unit 8,                     !- Name
-  ,                                       !- Multiplier
-  ,                                       !- Ceiling Height {m}
-  ,                                       !- Volume {m3}
-  ,                                       !- Floor Area {m2}
-  ,                                       !- Zone Inside Convection Algorithm
-  ,                                       !- Zone Outside Convection Algorithm
-  ,                                       !- Zone Conditioning Equipment List Name
-  {78f2c8ca-0911-4cc8-b85d-7e1900f93bab}, !- Zone Air Inlet Port List
-  {0d175b73-24c2-469b-a665-8b70897d3be1}, !- Zone Air Exhaust Port List
-  {035874b9-b1fd-485b-8191-4294036676a8}, !- Zone Air Node Name
-  {2abfb60a-6cf9-4c5a-bfc4-7935515a3c87}, !- Zone Return Air Port List
-  ,                                       !- Primary Daylighting Control Name
-  ,                                       !- Fraction of Zone Controlled by Primary Daylighting Control
-  ,                                       !- Secondary Daylighting Control Name
-  ,                                       !- Fraction of Zone Controlled by Secondary Daylighting Control
-  ,                                       !- Illuminance Map Name
-  ,                                       !- Group Rendering Name
-  ,                                       !- Thermostat Name
-  No;                                     !- Use Ideal Air Loads
-
-OS:Node,
-  {710ba601-bb59-494c-9210-d5c5daf8b3f6}, !- Handle
-  Node 8,                                 !- Name
-  {035874b9-b1fd-485b-8191-4294036676a8}, !- Inlet Port
-  ;                                       !- Outlet Port
-
-OS:Connection,
-  {035874b9-b1fd-485b-8191-4294036676a8}, !- Handle
-  {350087b9-4c8f-43a1-bd58-2300e42bbe6f}, !- Name
-  {a35f8429-c627-4a42-bfb2-de2aa45b9d08}, !- Source Object
-  11,                                     !- Outlet Port
-  {710ba601-bb59-494c-9210-d5c5daf8b3f6}, !- Target Object
-  2;                                      !- Inlet Port
-
-OS:PortList,
-  {78f2c8ca-0911-4cc8-b85d-7e1900f93bab}, !- Handle
-  {e8ecd45a-ee9b-4d62-a385-7e4f2676a10d}, !- Name
-  {a35f8429-c627-4a42-bfb2-de2aa45b9d08}; !- HVAC Component
-
-OS:PortList,
-  {0d175b73-24c2-469b-a665-8b70897d3be1}, !- Handle
-  {624a17d3-b247-49c8-9cf9-c181b2700eea}, !- Name
-  {a35f8429-c627-4a42-bfb2-de2aa45b9d08}; !- HVAC Component
-
-OS:PortList,
-  {2abfb60a-6cf9-4c5a-bfc4-7935515a3c87}, !- Handle
-  {9e2a1571-90c2-4b2a-bd37-68ee7f06ac79}, !- Name
-  {a35f8429-c627-4a42-bfb2-de2aa45b9d08}; !- HVAC Component
-
-OS:Sizing:Zone,
-  {f04011f7-bb18-4656-9f0e-17e8a79897a6}, !- Handle
-  {a35f8429-c627-4a42-bfb2-de2aa45b9d08}, !- Zone or ZoneList Name
-  SupplyAirTemperature,                   !- Zone Cooling Design Supply Air Temperature Input Method
-  14,                                     !- Zone Cooling Design Supply Air Temperature {C}
-  11.11,                                  !- Zone Cooling Design Supply Air Temperature Difference {deltaC}
-  SupplyAirTemperature,                   !- Zone Heating Design Supply Air Temperature Input Method
-  40,                                     !- Zone Heating Design Supply Air Temperature {C}
-  11.11,                                  !- Zone Heating Design Supply Air Temperature Difference {deltaC}
-  0.0085,                                 !- Zone Cooling Design Supply Air Humidity Ratio {kg-H2O/kg-air}
-  0.008,                                  !- Zone Heating Design Supply Air Humidity Ratio {kg-H2O/kg-air}
-  ,                                       !- Zone Heating Sizing Factor
-  ,                                       !- Zone Cooling Sizing Factor
-  DesignDay,                              !- Cooling Design Air Flow Method
-  ,                                       !- Cooling Design Air Flow Rate {m3/s}
-  ,                                       !- Cooling Minimum Air Flow per Zone Floor Area {m3/s-m2}
-  ,                                       !- Cooling Minimum Air Flow {m3/s}
-  ,                                       !- Cooling Minimum Air Flow Fraction
-  DesignDay,                              !- Heating Design Air Flow Method
-  ,                                       !- Heating Design Air Flow Rate {m3/s}
-  ,                                       !- Heating Maximum Air Flow per Zone Floor Area {m3/s-m2}
-  ,                                       !- Heating Maximum Air Flow {m3/s}
-  ,                                       !- Heating Maximum Air Flow Fraction
-  ,                                       !- Design Zone Air Distribution Effectiveness in Cooling Mode
-  ,                                       !- Design Zone Air Distribution Effectiveness in Heating Mode
-  No,                                     !- Account for Dedicated Outdoor Air System
-  NeutralSupplyAir,                       !- Dedicated Outdoor Air System Control Strategy
-  autosize,                               !- Dedicated Outdoor Air Low Setpoint Temperature for Design {C}
-  autosize;                               !- Dedicated Outdoor Air High Setpoint Temperature for Design {C}
-
-OS:ZoneHVAC:EquipmentList,
-  {d5ffd874-8f20-4867-84e8-471bcd48c549}, !- Handle
-  Zone HVAC Equipment List 8,             !- Name
-  {a35f8429-c627-4a42-bfb2-de2aa45b9d08}; !- Thermal Zone
-
-OS:Space,
-  {873e7a32-3d4e-4037-9786-2d55222fe9aa}, !- Handle
-  living space|unit 8|story 1,            !- Name
-  {4a812fff-f77c-4a76-8dfc-26dd3ff82bf4}, !- Space Type Name
-  ,                                       !- Default Construction Set Name
-  ,                                       !- Default Schedule Set Name
-  -0,                                     !- Direction of Relative North {deg}
-  0,                                      !- X Origin {m}
-  0,                                      !- Y Origin {m}
-  0,                                      !- Z Origin {m}
-  ,                                       !- Building Story Name
-  {a35f8429-c627-4a42-bfb2-de2aa45b9d08}, !- Thermal Zone Name
-  ,                                       !- Part of Total Floor Area
-  ,                                       !- Design Specification Outdoor Air Object Name
-  {a0322b09-8085-4ba6-bbe6-9f160ff822e0}; !- Building Unit Name
-
-OS:Surface,
-  {92f7e56b-a1ff-4b85-bf4d-d257b92c76b5}, !- Handle
-  Surface 120,                            !- Name
-  Wall,                                   !- Surface Type
-  ,                                       !- Construction Name
-  {873e7a32-3d4e-4037-9786-2d55222fe9aa}, !- Space Name
-  Surface,                                !- Outside Boundary Condition
-  {b07ed2cd-4cd9-4092-8f92-1cbc0a1e2c2a}, !- Outside Boundary Condition Object
-  NoSun,                                  !- Sun Exposure
-  NoWind,                                 !- Wind Exposure
-  ,                                       !- View Factor to Ground
-  ,                                       !- Number of Vertices
-  32.004, 0, 2.4384,                      !- X,Y,Z Vertex 1 {m}
-  32.004, 0, 0,                           !- X,Y,Z Vertex 2 {m}
-  32.004, -9.144, 0,                      !- X,Y,Z Vertex 3 {m}
-  32.004, -9.144, 2.4384;                 !- X,Y,Z Vertex 4 {m}
-
-OS:Surface,
-  {638ad6e7-f233-425a-9764-a5eb9151e1a6}, !- Handle
-  Surface 121,                            !- Name
-  Wall,                                   !- Surface Type
-  ,                                       !- Construction Name
-  {873e7a32-3d4e-4037-9786-2d55222fe9aa}, !- Space Name
-  Outdoors,                               !- Outside Boundary Condition
-  ,                                       !- Outside Boundary Condition Object
-  SunExposed,                             !- Sun Exposure
-  WindExposed,                            !- Wind Exposure
-  ,                                       !- View Factor to Ground
-  ,                                       !- Number of Vertices
-  36.576, 0, 2.4384,                      !- X,Y,Z Vertex 1 {m}
-  36.576, 0, 0,                           !- X,Y,Z Vertex 2 {m}
-  32.004, 0, 0,                           !- X,Y,Z Vertex 3 {m}
-  32.004, 0, 2.4384;                      !- X,Y,Z Vertex 4 {m}
-
-OS:Surface,
-  {9af23476-1868-4dd3-9ca8-de8018ddc386}, !- Handle
-  Surface 122,                            !- Name
-  Wall,                                   !- Surface Type
-  ,                                       !- Construction Name
-  {873e7a32-3d4e-4037-9786-2d55222fe9aa}, !- Space Name
-  Outdoors,                               !- Outside Boundary Condition
-  ,                                       !- Outside Boundary Condition Object
-  SunExposed,                             !- Sun Exposure
-  WindExposed,                            !- Wind Exposure
-  ,                                       !- View Factor to Ground
-  ,                                       !- Number of Vertices
-  36.576, -9.144, 2.4384,                 !- X,Y,Z Vertex 1 {m}
-  36.576, -9.144, 0,                      !- X,Y,Z Vertex 2 {m}
-  36.576, 0, 0,                           !- X,Y,Z Vertex 3 {m}
-  36.576, 0, 2.4384;                      !- X,Y,Z Vertex 4 {m}
-
-OS:Surface,
-  {8c9fa1c4-9a24-46b0-88a3-3bc00166f370}, !- Handle
-  Surface 123,                            !- Name
-  Floor,                                  !- Surface Type
-  ,                                       !- Construction Name
-  {873e7a32-3d4e-4037-9786-2d55222fe9aa}, !- Space Name
-  Foundation,                             !- Outside Boundary Condition
-  ,                                       !- Outside Boundary Condition Object
-  NoSun,                                  !- Sun Exposure
-  NoWind,                                 !- Wind Exposure
-  ,                                       !- View Factor to Ground
-  ,                                       !- Number of Vertices
-  32.004, -9.144, 0,                      !- X,Y,Z Vertex 1 {m}
-  32.004, 0, 0,                           !- X,Y,Z Vertex 2 {m}
-  36.576, 0, 0,                           !- X,Y,Z Vertex 3 {m}
-  36.576, -9.144, 0;                      !- X,Y,Z Vertex 4 {m}
-
-OS:Surface,
-  {a8d0a353-f494-46a9-985c-c889a34dad43}, !- Handle
-  Surface 124,                            !- Name
-  Wall,                                   !- Surface Type
-  ,                                       !- Construction Name
-  {873e7a32-3d4e-4037-9786-2d55222fe9aa}, !- Space Name
-  Outdoors,                               !- Outside Boundary Condition
-  ,                                       !- Outside Boundary Condition Object
-  SunExposed,                             !- Sun Exposure
-  WindExposed,                            !- Wind Exposure
-  ,                                       !- View Factor to Ground
-  ,                                       !- Number of Vertices
-  32.004, -9.144, 2.4384,                 !- X,Y,Z Vertex 1 {m}
-  32.004, -9.144, 0,                      !- X,Y,Z Vertex 2 {m}
-  36.576, -9.144, 0,                      !- X,Y,Z Vertex 3 {m}
-  36.576, -9.144, 2.4384;                 !- X,Y,Z Vertex 4 {m}
-
-OS:Surface,
-  {8df9afdb-3c77-4b22-a6d2-5c9356256450}, !- Handle
-  Surface 125,                            !- Name
-  RoofCeiling,                            !- Surface Type
-  ,                                       !- Construction Name
-  {873e7a32-3d4e-4037-9786-2d55222fe9aa}, !- Space Name
-  Surface,                                !- Outside Boundary Condition
-  {d20ede7b-e88f-459d-ac52-789d12b27d88}, !- Outside Boundary Condition Object
-  NoSun,                                  !- Sun Exposure
-  NoWind,                                 !- Wind Exposure
-  ,                                       !- View Factor to Ground
-  ,                                       !- Number of Vertices
-  36.576, -9.144, 2.4384,                 !- X,Y,Z Vertex 1 {m}
-  36.576, 0, 2.4384,                      !- X,Y,Z Vertex 2 {m}
-  32.004, 0, 2.4384,                      !- X,Y,Z Vertex 3 {m}
-  32.004, -9.144, 2.4384;                 !- X,Y,Z Vertex 4 {m}
-
-OS:Space,
-  {07f5e4c3-92c6-49a3-aa2f-408141f49f59}, !- Handle
-  living space|unit 8|story 2,            !- Name
-  {4a812fff-f77c-4a76-8dfc-26dd3ff82bf4}, !- Space Type Name
-  ,                                       !- Default Construction Set Name
-  ,                                       !- Default Schedule Set Name
-  -0,                                     !- Direction of Relative North {deg}
-  0,                                      !- X Origin {m}
-  0,                                      !- Y Origin {m}
-  0,                                      !- Z Origin {m}
-  ,                                       !- Building Story Name
-  {a35f8429-c627-4a42-bfb2-de2aa45b9d08}, !- Thermal Zone Name
-  ,                                       !- Part of Total Floor Area
-  ,                                       !- Design Specification Outdoor Air Object Name
-  {a0322b09-8085-4ba6-bbe6-9f160ff822e0}; !- Building Unit Name
-
-OS:Surface,
-  {1e9784c6-ea16-4bf4-94fe-b518369f373f}, !- Handle
-  Surface 126,                            !- Name
-  Wall,                                   !- Surface Type
-  ,                                       !- Construction Name
-  {07f5e4c3-92c6-49a3-aa2f-408141f49f59}, !- Space Name
-  Outdoors,                               !- Outside Boundary Condition
-  ,                                       !- Outside Boundary Condition Object
-  SunExposed,                             !- Sun Exposure
-  WindExposed,                            !- Wind Exposure
-  ,                                       !- View Factor to Ground
-  ,                                       !- Number of Vertices
-  32.004, -9.144, 4.8768,                 !- X,Y,Z Vertex 1 {m}
-  32.004, -9.144, 2.4384,                 !- X,Y,Z Vertex 2 {m}
-  36.576, -9.144, 2.4384,                 !- X,Y,Z Vertex 3 {m}
-  36.576, -9.144, 4.8768;                 !- X,Y,Z Vertex 4 {m}
-
-OS:Surface,
-  {efa3b830-8bdf-478f-9994-486e20d95a92}, !- Handle
-  Surface 127,                            !- Name
-  Wall,                                   !- Surface Type
-  ,                                       !- Construction Name
-  {07f5e4c3-92c6-49a3-aa2f-408141f49f59}, !- Space Name
-  Surface,                                !- Outside Boundary Condition
-  {85073651-7072-4599-a74a-90cb723a740a}, !- Outside Boundary Condition Object
-  NoSun,                                  !- Sun Exposure
-  NoWind,                                 !- Wind Exposure
-  ,                                       !- View Factor to Ground
-  ,                                       !- Number of Vertices
-  32.004, 0, 4.8768,                      !- X,Y,Z Vertex 1 {m}
-  32.004, 0, 2.4384,                      !- X,Y,Z Vertex 2 {m}
-  32.004, -9.144, 2.4384,                 !- X,Y,Z Vertex 3 {m}
-  32.004, -9.144, 4.8768;                 !- X,Y,Z Vertex 4 {m}
-
-OS:Surface,
-  {e4eae0bb-2914-4768-b37b-6a2e4b51e013}, !- Handle
-  Surface 128,                            !- Name
-  Wall,                                   !- Surface Type
-  ,                                       !- Construction Name
-  {07f5e4c3-92c6-49a3-aa2f-408141f49f59}, !- Space Name
-  Outdoors,                               !- Outside Boundary Condition
-  ,                                       !- Outside Boundary Condition Object
-  SunExposed,                             !- Sun Exposure
-  WindExposed,                            !- Wind Exposure
-  ,                                       !- View Factor to Ground
-  ,                                       !- Number of Vertices
-  36.576, 0, 4.8768,                      !- X,Y,Z Vertex 1 {m}
-  36.576, 0, 2.4384,                      !- X,Y,Z Vertex 2 {m}
-  32.004, 0, 2.4384,                      !- X,Y,Z Vertex 3 {m}
-  32.004, 0, 4.8768;                      !- X,Y,Z Vertex 4 {m}
-
-OS:Surface,
-  {0b75f93e-2616-41c7-9558-5f42cabf880e}, !- Handle
-  Surface 129,                            !- Name
-  Wall,                                   !- Surface Type
-  ,                                       !- Construction Name
-  {07f5e4c3-92c6-49a3-aa2f-408141f49f59}, !- Space Name
-  Outdoors,                               !- Outside Boundary Condition
-  ,                                       !- Outside Boundary Condition Object
-  SunExposed,                             !- Sun Exposure
-  WindExposed,                            !- Wind Exposure
-  ,                                       !- View Factor to Ground
-  ,                                       !- Number of Vertices
-  36.576, -9.144, 4.8768,                 !- X,Y,Z Vertex 1 {m}
-  36.576, -9.144, 2.4384,                 !- X,Y,Z Vertex 2 {m}
-  36.576, 0, 2.4384,                      !- X,Y,Z Vertex 3 {m}
-  36.576, 0, 4.8768;                      !- X,Y,Z Vertex 4 {m}
-
-OS:Surface,
-  {d7a04ce8-ba85-408c-af48-fa8ef888a779}, !- Handle
-  Surface 130,                            !- Name
-  RoofCeiling,                            !- Surface Type
-  ,                                       !- Construction Name
-  {07f5e4c3-92c6-49a3-aa2f-408141f49f59}, !- Space Name
-  Surface,                                !- Outside Boundary Condition
-  {5b337062-2a2f-4437-bf22-8fe347e78c87}, !- Outside Boundary Condition Object
-  NoSun,                                  !- Sun Exposure
-  NoWind,                                 !- Wind Exposure
-  ,                                       !- View Factor to Ground
-  ,                                       !- Number of Vertices
-  36.576, -9.144, 4.8768,                 !- X,Y,Z Vertex 1 {m}
-  36.576, 0, 4.8768,                      !- X,Y,Z Vertex 2 {m}
-  32.004, 0, 4.8768,                      !- X,Y,Z Vertex 3 {m}
-  32.004, -9.144, 4.8768;                 !- X,Y,Z Vertex 4 {m}
-
-OS:Surface,
-  {d20ede7b-e88f-459d-ac52-789d12b27d88}, !- Handle
-  Surface 131,                            !- Name
-  Floor,                                  !- Surface Type
-  ,                                       !- Construction Name
-  {07f5e4c3-92c6-49a3-aa2f-408141f49f59}, !- Space Name
-  Surface,                                !- Outside Boundary Condition
-  {8df9afdb-3c77-4b22-a6d2-5c9356256450}, !- Outside Boundary Condition Object
-  NoSun,                                  !- Sun Exposure
-  NoWind,                                 !- Wind Exposure
-  ,                                       !- View Factor to Ground
-  ,                                       !- Number of Vertices
-  32.004, -9.144, 2.4384,                 !- X,Y,Z Vertex 1 {m}
-  32.004, 0, 2.4384,                      !- X,Y,Z Vertex 2 {m}
-  36.576, 0, 2.4384,                      !- X,Y,Z Vertex 3 {m}
-  36.576, -9.144, 2.4384;                 !- X,Y,Z Vertex 4 {m}
-
-OS:Surface,
-  {26f4ff56-55ac-4cc7-9af0-dd26aff2e672}, !- Handle
-  Surface 13,                             !- Name
-  Floor,                                  !- Surface Type
-  ,                                       !- Construction Name
-  {ac8a4c5c-63bd-4f99-b96d-c6221c4a106b}, !- Space Name
-  Surface,                                !- Outside Boundary Condition
-  {83c3fd89-6f35-4bc5-8ddf-1ef463573d9f}, !- Outside Boundary Condition Object
-  NoSun,                                  !- Sun Exposure
-  NoWind,                                 !- Wind Exposure
-  ,                                       !- View Factor to Ground
-  ,                                       !- Number of Vertices
-  13.716, 0, 4.8768,                      !- X,Y,Z Vertex 1 {m}
-  13.716, -9.144, 4.8768,                 !- X,Y,Z Vertex 2 {m}
-  9.144, -9.144, 4.8768,                  !- X,Y,Z Vertex 3 {m}
-  9.144, 0, 4.8768;                       !- X,Y,Z Vertex 4 {m}
-
-OS:Surface,
-  {17cefeb7-1527-4f59-935a-e9c8f3f00c14}, !- Handle
-  Surface 14,                             !- Name
-  RoofCeiling,                            !- Surface Type
-  ,                                       !- Construction Name
-  {ac8a4c5c-63bd-4f99-b96d-c6221c4a106b}, !- Space Name
-  Outdoors,                               !- Outside Boundary Condition
-  ,                                       !- Outside Boundary Condition Object
-  SunExposed,                             !- Sun Exposure
-  WindExposed,                            !- Wind Exposure
-  ,                                       !- View Factor to Ground
-  ,                                       !- Number of Vertices
-  0, -4.572, 7.1628,                      !- X,Y,Z Vertex 1 {m}
-  36.576, -4.572, 7.1628,                 !- X,Y,Z Vertex 2 {m}
-  36.576, 0, 4.8768,                      !- X,Y,Z Vertex 3 {m}
-  0, 0, 4.8768;                           !- X,Y,Z Vertex 4 {m}
-
-OS:Surface,
-  {4135a6f9-b8a3-46c1-a71e-3921267e9a4a}, !- Handle
-  Surface 15,                             !- Name
-  RoofCeiling,                            !- Surface Type
-  ,                                       !- Construction Name
-  {ac8a4c5c-63bd-4f99-b96d-c6221c4a106b}, !- Space Name
-  Outdoors,                               !- Outside Boundary Condition
-  ,                                       !- Outside Boundary Condition Object
-  SunExposed,                             !- Sun Exposure
-  WindExposed,                            !- Wind Exposure
-  ,                                       !- View Factor to Ground
-  ,                                       !- Number of Vertices
-  36.576, -4.572, 7.1628,                 !- X,Y,Z Vertex 1 {m}
-  0, -4.572, 7.1628,                      !- X,Y,Z Vertex 2 {m}
-  0, -9.144, 4.8768,                      !- X,Y,Z Vertex 3 {m}
-  36.576, -9.144, 4.8768;                 !- X,Y,Z Vertex 4 {m}
-
-OS:Surface,
-  {bb949e2e-feed-4627-a8f4-14b41e121832}, !- Handle
-  Surface 16,                             !- Name
-  Wall,                                   !- Surface Type
-  ,                                       !- Construction Name
-  {ac8a4c5c-63bd-4f99-b96d-c6221c4a106b}, !- Space Name
-  Outdoors,                               !- Outside Boundary Condition
-  ,                                       !- Outside Boundary Condition Object
-  SunExposed,                             !- Sun Exposure
-  WindExposed,                            !- Wind Exposure
-  ,                                       !- View Factor to Ground
-  ,                                       !- Number of Vertices
-  0, -4.572, 7.1628,                      !- X,Y,Z Vertex 1 {m}
-  0, 0, 4.8768,                           !- X,Y,Z Vertex 2 {m}
-  0, -9.144, 4.8768;                      !- X,Y,Z Vertex 3 {m}
-
-OS:Surface,
-  {452e7e90-b468-42a6-a0de-54eb9c0def25}, !- Handle
-  Surface 17,                             !- Name
-  Wall,                                   !- Surface Type
-  ,                                       !- Construction Name
-  {ac8a4c5c-63bd-4f99-b96d-c6221c4a106b}, !- Space Name
-  Outdoors,                               !- Outside Boundary Condition
-  ,                                       !- Outside Boundary Condition Object
-  SunExposed,                             !- Sun Exposure
-  WindExposed,                            !- Wind Exposure
-  ,                                       !- View Factor to Ground
-  ,                                       !- Number of Vertices
-  36.576, -4.572, 7.1628,                 !- X,Y,Z Vertex 1 {m}
-  36.576, -9.144, 4.8768,                 !- X,Y,Z Vertex 2 {m}
-  36.576, 0, 4.8768;                      !- X,Y,Z Vertex 3 {m}
-
-OS:Space,
-  {ac8a4c5c-63bd-4f99-b96d-c6221c4a106b}, !- Handle
-  unfinished attic space,                 !- Name
-  {bc520fc2-24d3-42bf-b28b-84258d717d47}, !- Space Type Name
-  ,                                       !- Default Construction Set Name
-  ,                                       !- Default Schedule Set Name
-  ,                                       !- Direction of Relative North {deg}
-  ,                                       !- X Origin {m}
-  ,                                       !- Y Origin {m}
-  ,                                       !- Z Origin {m}
-  ,                                       !- Building Story Name
-  {19719748-3dea-403d-810f-b360f97c3bd2}; !- Thermal Zone Name
-
-OS:ThermalZone,
-  {19719748-3dea-403d-810f-b360f97c3bd2}, !- Handle
-  unfinished attic zone,                  !- Name
-  ,                                       !- Multiplier
-  ,                                       !- Ceiling Height {m}
-  ,                                       !- Volume {m3}
-  ,                                       !- Floor Area {m2}
-  ,                                       !- Zone Inside Convection Algorithm
-  ,                                       !- Zone Outside Convection Algorithm
-  ,                                       !- Zone Conditioning Equipment List Name
-  {e210b55d-63ff-434e-94a3-b650d6f9ebe1}, !- Zone Air Inlet Port List
-  {50dfd310-cccf-4cbd-8d64-2d49366d4d7c}, !- Zone Air Exhaust Port List
-  {d117b8b0-da02-4d7e-8bfd-ffcb41941c2c}, !- Zone Air Node Name
-  {0b58a5fc-9b69-40e7-8a6a-92d1e0add027}, !- Zone Return Air Port List
-  ,                                       !- Primary Daylighting Control Name
-  ,                                       !- Fraction of Zone Controlled by Primary Daylighting Control
-  ,                                       !- Secondary Daylighting Control Name
-  ,                                       !- Fraction of Zone Controlled by Secondary Daylighting Control
-  ,                                       !- Illuminance Map Name
-  ,                                       !- Group Rendering Name
-  ,                                       !- Thermostat Name
-  No;                                     !- Use Ideal Air Loads
-
-OS:Node,
-  {94b1c699-fd23-48ef-b8f0-16f60439cdd3}, !- Handle
-  Node 9,                                 !- Name
-  {d117b8b0-da02-4d7e-8bfd-ffcb41941c2c}, !- Inlet Port
-  ;                                       !- Outlet Port
-
-OS:Connection,
-  {d117b8b0-da02-4d7e-8bfd-ffcb41941c2c}, !- Handle
-  {00dcf0f6-8d92-417d-bf4a-347e9099b2da}, !- Name
-  {19719748-3dea-403d-810f-b360f97c3bd2}, !- Source Object
-  11,                                     !- Outlet Port
-  {94b1c699-fd23-48ef-b8f0-16f60439cdd3}, !- Target Object
-  2;                                      !- Inlet Port
-
-OS:PortList,
-  {e210b55d-63ff-434e-94a3-b650d6f9ebe1}, !- Handle
-  {7cf86af1-c893-4e54-b52f-6004ef8c23a4}, !- Name
-  {19719748-3dea-403d-810f-b360f97c3bd2}; !- HVAC Component
-
-OS:PortList,
-  {50dfd310-cccf-4cbd-8d64-2d49366d4d7c}, !- Handle
-  {3bc9345e-e82b-45cc-9b30-48515e1250f0}, !- Name
-  {19719748-3dea-403d-810f-b360f97c3bd2}; !- HVAC Component
-
-OS:PortList,
-  {0b58a5fc-9b69-40e7-8a6a-92d1e0add027}, !- Handle
-  {6c02ed84-9f0c-408e-b119-80f9959179e2}, !- Name
-  {19719748-3dea-403d-810f-b360f97c3bd2}; !- HVAC Component
-
-OS:Sizing:Zone,
-  {d4df8fdb-6e55-478f-8570-a13698c892fb}, !- Handle
-  {19719748-3dea-403d-810f-b360f97c3bd2}, !- Zone or ZoneList Name
-  SupplyAirTemperature,                   !- Zone Cooling Design Supply Air Temperature Input Method
-  14,                                     !- Zone Cooling Design Supply Air Temperature {C}
-  11.11,                                  !- Zone Cooling Design Supply Air Temperature Difference {deltaC}
-  SupplyAirTemperature,                   !- Zone Heating Design Supply Air Temperature Input Method
-  40,                                     !- Zone Heating Design Supply Air Temperature {C}
-  11.11,                                  !- Zone Heating Design Supply Air Temperature Difference {deltaC}
-  0.0085,                                 !- Zone Cooling Design Supply Air Humidity Ratio {kg-H2O/kg-air}
-  0.008,                                  !- Zone Heating Design Supply Air Humidity Ratio {kg-H2O/kg-air}
-  ,                                       !- Zone Heating Sizing Factor
-  ,                                       !- Zone Cooling Sizing Factor
-  DesignDay,                              !- Cooling Design Air Flow Method
-  ,                                       !- Cooling Design Air Flow Rate {m3/s}
-  ,                                       !- Cooling Minimum Air Flow per Zone Floor Area {m3/s-m2}
-  ,                                       !- Cooling Minimum Air Flow {m3/s}
-  ,                                       !- Cooling Minimum Air Flow Fraction
-  DesignDay,                              !- Heating Design Air Flow Method
-  ,                                       !- Heating Design Air Flow Rate {m3/s}
-  ,                                       !- Heating Maximum Air Flow per Zone Floor Area {m3/s-m2}
-  ,                                       !- Heating Maximum Air Flow {m3/s}
-  ,                                       !- Heating Maximum Air Flow Fraction
-  ,                                       !- Design Zone Air Distribution Effectiveness in Cooling Mode
-  ,                                       !- Design Zone Air Distribution Effectiveness in Heating Mode
-  No,                                     !- Account for Dedicated Outdoor Air System
-  NeutralSupplyAir,                       !- Dedicated Outdoor Air System Control Strategy
-  autosize,                               !- Dedicated Outdoor Air Low Setpoint Temperature for Design {C}
-  autosize;                               !- Dedicated Outdoor Air High Setpoint Temperature for Design {C}
-
-OS:ZoneHVAC:EquipmentList,
-  {9a6598d1-057d-4ba6-80a4-da0fc1b2e6ff}, !- Handle
-  Zone HVAC Equipment List 9,             !- Name
-  {19719748-3dea-403d-810f-b360f97c3bd2}; !- Thermal Zone
-
-OS:SpaceType,
-  {bc520fc2-24d3-42bf-b28b-84258d717d47}, !- Handle
->>>>>>> 5553552e
+  {92ddb201-1a3a-490c-82d3-74fa9316b9ba}, !- Handle
   Space Type 2,                           !- Name
   ,                                       !- Default Construction Set Name
   ,                                       !- Default Schedule Set Name
@@ -3249,17 +612,16 @@
   ,                                       !- Standards Template
   ,                                       !- Standards Building Type
   unfinished attic;                       !- Standards Space Type
-<<<<<<< HEAD
 
 OS:BuildingUnit,
-  {980256b7-0b43-46c3-b3df-e57052a7a753}, !- Handle
+  {59bf53e2-2077-4167-989a-a6a78fa32013}, !- Handle
   unit 1,                                 !- Name
   ,                                       !- Rendering Color
   Residential;                            !- Building Unit Type
 
 OS:AdditionalProperties,
-  {57fd31ed-8f36-424f-910e-3eb1f3df127c}, !- Handle
-  {980256b7-0b43-46c3-b3df-e57052a7a753}, !- Object Name
+  {1894be43-3929-4fa4-b31b-317b35e95be3}, !- Handle
+  {59bf53e2-2077-4167-989a-a6a78fa32013}, !- Object Name
   NumberOfBedrooms,                       !- Feature Name 1
   Integer,                                !- Feature Data Type 1
   3,                                      !- Feature Value 1
@@ -3271,317 +633,12 @@
   3.3900000000000001;                     !- Feature Value 3
 
 OS:External:File,
-  {08b85437-8b81-41c5-9f4b-674d1f24b0f8}, !- Handle
+  {d6c85f0f-da94-4a2e-af7c-374ba77162c2}, !- Handle
   8760.csv,                               !- Name
   8760.csv;                               !- File Name
 
 OS:Schedule:Day,
-  {78275596-9e6f-46e3-8c9f-baa8c15d4ef4}, !- Handle
-  Schedule Day 1,                         !- Name
-=======
-
-OS:BuildingUnit,
-  {b8fe06e0-d692-48da-a841-a1a868e89290}, !- Handle
-  unit 1,                                 !- Name
-  ,                                       !- Rendering Color
-  Residential;                            !- Building Unit Type
-
-OS:AdditionalProperties,
-  {c0e8fb20-5bcd-47aa-b83e-4dedc815c7b3}, !- Handle
-  {b8fe06e0-d692-48da-a841-a1a868e89290}, !- Object Name
-  Units Represented,                      !- Feature Name 1
-  Integer,                                !- Feature Data Type 1
-  1,                                      !- Feature Value 1
-  NumberOfBedrooms,                       !- Feature Name 2
-  Integer,                                !- Feature Data Type 2
-  3,                                      !- Feature Value 2
-  NumberOfBathrooms,                      !- Feature Name 3
-  Double,                                 !- Feature Data Type 3
-  2,                                      !- Feature Value 3
-  NumberOfOccupants,                      !- Feature Name 4
-  Double,                                 !- Feature Data Type 4
-  3.3900000000000001;                     !- Feature Value 4
-
-OS:BuildingUnit,
-  {958ee29f-e078-4e46-b325-f4b3e302ea69}, !- Handle
-  unit 2,                                 !- Name
-  ,                                       !- Rendering Color
-  Residential;                            !- Building Unit Type
-
-OS:AdditionalProperties,
-  {0a164aa7-985c-467a-8086-17e21b9abc62}, !- Handle
-  {958ee29f-e078-4e46-b325-f4b3e302ea69}, !- Object Name
-  Units Represented,                      !- Feature Name 1
-  Integer,                                !- Feature Data Type 1
-  1,                                      !- Feature Value 1
-  NumberOfBedrooms,                       !- Feature Name 2
-  Integer,                                !- Feature Data Type 2
-  3,                                      !- Feature Value 2
-  NumberOfBathrooms,                      !- Feature Name 3
-  Double,                                 !- Feature Data Type 3
-  2,                                      !- Feature Value 3
-  NumberOfOccupants,                      !- Feature Name 4
-  Double,                                 !- Feature Data Type 4
-  3.3900000000000001;                     !- Feature Value 4
-
-OS:BuildingUnit,
-  {bead572d-c555-4390-b330-0669e499102f}, !- Handle
-  unit 3,                                 !- Name
-  ,                                       !- Rendering Color
-  Residential;                            !- Building Unit Type
-
-OS:AdditionalProperties,
-  {0bab9e58-ae79-49ac-ab1b-e5b783c1265b}, !- Handle
-  {bead572d-c555-4390-b330-0669e499102f}, !- Object Name
-  Units Represented,                      !- Feature Name 1
-  Integer,                                !- Feature Data Type 1
-  1,                                      !- Feature Value 1
-  NumberOfBedrooms,                       !- Feature Name 2
-  Integer,                                !- Feature Data Type 2
-  3,                                      !- Feature Value 2
-  NumberOfBathrooms,                      !- Feature Name 3
-  Double,                                 !- Feature Data Type 3
-  2,                                      !- Feature Value 3
-  NumberOfOccupants,                      !- Feature Name 4
-  Double,                                 !- Feature Data Type 4
-  3.3900000000000001;                     !- Feature Value 4
-
-OS:BuildingUnit,
-  {3062b308-1a26-4065-b15f-41770eeae6df}, !- Handle
-  unit 4,                                 !- Name
-  ,                                       !- Rendering Color
-  Residential;                            !- Building Unit Type
-
-OS:AdditionalProperties,
-  {e2776179-8f44-4e28-9494-58cec9c72f0f}, !- Handle
-  {3062b308-1a26-4065-b15f-41770eeae6df}, !- Object Name
-  Units Represented,                      !- Feature Name 1
-  Integer,                                !- Feature Data Type 1
-  1,                                      !- Feature Value 1
-  NumberOfBedrooms,                       !- Feature Name 2
-  Integer,                                !- Feature Data Type 2
-  3,                                      !- Feature Value 2
-  NumberOfBathrooms,                      !- Feature Name 3
-  Double,                                 !- Feature Data Type 3
-  2,                                      !- Feature Value 3
-  NumberOfOccupants,                      !- Feature Name 4
-  Double,                                 !- Feature Data Type 4
-  3.3900000000000001;                     !- Feature Value 4
-
-OS:BuildingUnit,
-  {f8494bff-ad9b-4e7a-9746-b2383bf5abf8}, !- Handle
-  unit 5,                                 !- Name
-  ,                                       !- Rendering Color
-  Residential;                            !- Building Unit Type
-
-OS:AdditionalProperties,
-  {5ca01803-b199-4226-a3de-ec31d6582869}, !- Handle
-  {f8494bff-ad9b-4e7a-9746-b2383bf5abf8}, !- Object Name
-  Units Represented,                      !- Feature Name 1
-  Integer,                                !- Feature Data Type 1
-  1,                                      !- Feature Value 1
-  NumberOfBedrooms,                       !- Feature Name 2
-  Integer,                                !- Feature Data Type 2
-  3,                                      !- Feature Value 2
-  NumberOfBathrooms,                      !- Feature Name 3
-  Double,                                 !- Feature Data Type 3
-  2,                                      !- Feature Value 3
-  NumberOfOccupants,                      !- Feature Name 4
-  Double,                                 !- Feature Data Type 4
-  3.3900000000000001;                     !- Feature Value 4
-
-OS:BuildingUnit,
-  {cdf5e50d-111b-40eb-a488-1b2c5f13d977}, !- Handle
-  unit 6,                                 !- Name
-  ,                                       !- Rendering Color
-  Residential;                            !- Building Unit Type
-
-OS:AdditionalProperties,
-  {2680183c-cf21-4396-81e4-2ef21547d74c}, !- Handle
-  {cdf5e50d-111b-40eb-a488-1b2c5f13d977}, !- Object Name
-  Units Represented,                      !- Feature Name 1
-  Integer,                                !- Feature Data Type 1
-  1,                                      !- Feature Value 1
-  NumberOfBedrooms,                       !- Feature Name 2
-  Integer,                                !- Feature Data Type 2
-  3,                                      !- Feature Value 2
-  NumberOfBathrooms,                      !- Feature Name 3
-  Double,                                 !- Feature Data Type 3
-  2,                                      !- Feature Value 3
-  NumberOfOccupants,                      !- Feature Name 4
-  Double,                                 !- Feature Data Type 4
-  3.3900000000000001;                     !- Feature Value 4
-
-OS:BuildingUnit,
-  {d164c3b0-235b-4ce3-8df6-f9a8e59df250}, !- Handle
-  unit 7,                                 !- Name
-  ,                                       !- Rendering Color
-  Residential;                            !- Building Unit Type
-
-OS:AdditionalProperties,
-  {73b15e12-2951-43ba-8f88-28ca697b1af5}, !- Handle
-  {d164c3b0-235b-4ce3-8df6-f9a8e59df250}, !- Object Name
-  Units Represented,                      !- Feature Name 1
-  Integer,                                !- Feature Data Type 1
-  1,                                      !- Feature Value 1
-  NumberOfBedrooms,                       !- Feature Name 2
-  Integer,                                !- Feature Data Type 2
-  3,                                      !- Feature Value 2
-  NumberOfBathrooms,                      !- Feature Name 3
-  Double,                                 !- Feature Data Type 3
-  2,                                      !- Feature Value 3
-  NumberOfOccupants,                      !- Feature Name 4
-  Double,                                 !- Feature Data Type 4
-  3.3900000000000001;                     !- Feature Value 4
-
-OS:BuildingUnit,
-  {a0322b09-8085-4ba6-bbe6-9f160ff822e0}, !- Handle
-  unit 8,                                 !- Name
-  ,                                       !- Rendering Color
-  Residential;                            !- Building Unit Type
-
-OS:AdditionalProperties,
-  {19602d79-46cf-4e9d-b807-4e7151b8317a}, !- Handle
-  {a0322b09-8085-4ba6-bbe6-9f160ff822e0}, !- Object Name
-  Units Represented,                      !- Feature Name 1
-  Integer,                                !- Feature Data Type 1
-  1,                                      !- Feature Value 1
-  NumberOfBedrooms,                       !- Feature Name 2
-  Integer,                                !- Feature Data Type 2
-  3,                                      !- Feature Value 2
-  NumberOfBathrooms,                      !- Feature Name 3
-  Double,                                 !- Feature Data Type 3
-  2,                                      !- Feature Value 3
-  NumberOfOccupants,                      !- Feature Name 4
-  Double,                                 !- Feature Data Type 4
-  3.3900000000000001;                     !- Feature Value 4
-
-OS:Surface,
-  {0b324670-1f74-4568-9ca9-401dcc50756e}, !- Handle
-  Surface 30,                             !- Name
-  Floor,                                  !- Surface Type
-  ,                                       !- Construction Name
-  {ac8a4c5c-63bd-4f99-b96d-c6221c4a106b}, !- Space Name
-  Surface,                                !- Outside Boundary Condition
-  {1ad56312-218b-4cef-ba5c-f65982a8ce5e}, !- Outside Boundary Condition Object
-  NoSun,                                  !- Sun Exposure
-  NoWind,                                 !- Wind Exposure
-  ,                                       !- View Factor to Ground
-  ,                                       !- Number of Vertices
-  22.86, 0, 4.8768,                       !- X,Y,Z Vertex 1 {m}
-  22.86, -9.144, 4.8768,                  !- X,Y,Z Vertex 2 {m}
-  18.288, -9.144, 4.8768,                 !- X,Y,Z Vertex 3 {m}
-  18.288, 0, 4.8768;                      !- X,Y,Z Vertex 4 {m}
-
-OS:Surface,
-  {9a6ff5f7-7a50-4699-b65c-918580ef8a72}, !- Handle
-  Surface 31,                             !- Name
-  Floor,                                  !- Surface Type
-  ,                                       !- Construction Name
-  {ac8a4c5c-63bd-4f99-b96d-c6221c4a106b}, !- Space Name
-  Surface,                                !- Outside Boundary Condition
-  {b0491016-0b86-4a95-b433-402fdb042afd}, !- Outside Boundary Condition Object
-  NoSun,                                  !- Sun Exposure
-  NoWind,                                 !- Wind Exposure
-  ,                                       !- View Factor to Ground
-  ,                                       !- Number of Vertices
-  4.572, 0, 4.8768,                       !- X,Y,Z Vertex 1 {m}
-  4.572, -9.144, 4.8768,                  !- X,Y,Z Vertex 2 {m}
-  0, -9.144, 4.8768,                      !- X,Y,Z Vertex 3 {m}
-  0, 0, 4.8768;                           !- X,Y,Z Vertex 4 {m}
-
-OS:Surface,
-  {affe5f5b-902a-4558-a7e7-348efce820b1}, !- Handle
-  Surface 32,                             !- Name
-  Floor,                                  !- Surface Type
-  ,                                       !- Construction Name
-  {ac8a4c5c-63bd-4f99-b96d-c6221c4a106b}, !- Space Name
-  Surface,                                !- Outside Boundary Condition
-  {6365c269-a654-4084-8c8c-26a2fd02063f}, !- Outside Boundary Condition Object
-  NoSun,                                  !- Sun Exposure
-  NoWind,                                 !- Wind Exposure
-  ,                                       !- View Factor to Ground
-  ,                                       !- Number of Vertices
-  27.432, 0, 4.8768,                      !- X,Y,Z Vertex 1 {m}
-  27.432, -9.144, 4.8768,                 !- X,Y,Z Vertex 2 {m}
-  22.86, -9.144, 4.8768,                  !- X,Y,Z Vertex 3 {m}
-  22.86, 0, 4.8768;                       !- X,Y,Z Vertex 4 {m}
-
-OS:Surface,
-  {200ef841-dd7f-41d3-a6fc-fec2e5b3c590}, !- Handle
-  Surface 33,                             !- Name
-  Floor,                                  !- Surface Type
-  ,                                       !- Construction Name
-  {ac8a4c5c-63bd-4f99-b96d-c6221c4a106b}, !- Space Name
-  Surface,                                !- Outside Boundary Condition
-  {0be8a779-ba9a-42bd-92ea-fd4368b72eac}, !- Outside Boundary Condition Object
-  NoSun,                                  !- Sun Exposure
-  NoWind,                                 !- Wind Exposure
-  ,                                       !- View Factor to Ground
-  ,                                       !- Number of Vertices
-  18.288, 0, 4.8768,                      !- X,Y,Z Vertex 1 {m}
-  18.288, -9.144, 4.8768,                 !- X,Y,Z Vertex 2 {m}
-  13.716, -9.144, 4.8768,                 !- X,Y,Z Vertex 3 {m}
-  13.716, 0, 4.8768;                      !- X,Y,Z Vertex 4 {m}
-
-OS:Surface,
-  {36b2f2d2-dea0-4a8f-a39b-b7f6e197f337}, !- Handle
-  Surface 34,                             !- Name
-  Floor,                                  !- Surface Type
-  ,                                       !- Construction Name
-  {ac8a4c5c-63bd-4f99-b96d-c6221c4a106b}, !- Space Name
-  Surface,                                !- Outside Boundary Condition
-  {00ce1790-d264-402e-9ed4-1e914d5d12b3}, !- Outside Boundary Condition Object
-  NoSun,                                  !- Sun Exposure
-  NoWind,                                 !- Wind Exposure
-  ,                                       !- View Factor to Ground
-  ,                                       !- Number of Vertices
-  32.004, 0, 4.8768,                      !- X,Y,Z Vertex 1 {m}
-  32.004, -9.144, 4.8768,                 !- X,Y,Z Vertex 2 {m}
-  27.432, -9.144, 4.8768,                 !- X,Y,Z Vertex 3 {m}
-  27.432, 0, 4.8768;                      !- X,Y,Z Vertex 4 {m}
-
-OS:Surface,
-  {5b337062-2a2f-4437-bf22-8fe347e78c87}, !- Handle
-  Surface 47,                             !- Name
-  Floor,                                  !- Surface Type
-  ,                                       !- Construction Name
-  {ac8a4c5c-63bd-4f99-b96d-c6221c4a106b}, !- Space Name
-  Surface,                                !- Outside Boundary Condition
-  {d7a04ce8-ba85-408c-af48-fa8ef888a779}, !- Outside Boundary Condition Object
-  NoSun,                                  !- Sun Exposure
-  NoWind,                                 !- Wind Exposure
-  ,                                       !- View Factor to Ground
-  ,                                       !- Number of Vertices
-  36.576, 0, 4.8768,                      !- X,Y,Z Vertex 1 {m}
-  36.576, -9.144, 4.8768,                 !- X,Y,Z Vertex 2 {m}
-  32.004, -9.144, 4.8768,                 !- X,Y,Z Vertex 3 {m}
-  32.004, 0, 4.8768;                      !- X,Y,Z Vertex 4 {m}
-
-OS:Surface,
-  {c7b745b3-bad9-4251-b84d-320e410a44bc}, !- Handle
-  Surface 48,                             !- Name
-  Floor,                                  !- Surface Type
-  ,                                       !- Construction Name
-  {ac8a4c5c-63bd-4f99-b96d-c6221c4a106b}, !- Space Name
-  Surface,                                !- Outside Boundary Condition
-  {7ffb53f9-67c5-42b8-b354-8b4d6c296448}, !- Outside Boundary Condition Object
-  NoSun,                                  !- Sun Exposure
-  NoWind,                                 !- Wind Exposure
-  ,                                       !- View Factor to Ground
-  ,                                       !- Number of Vertices
-  9.144, 0, 4.8768,                       !- X,Y,Z Vertex 1 {m}
-  9.144, -9.144, 4.8768,                  !- X,Y,Z Vertex 2 {m}
-  4.572, -9.144, 4.8768,                  !- X,Y,Z Vertex 3 {m}
-  4.572, 0, 4.8768;                       !- X,Y,Z Vertex 4 {m}
-
-OS:External:File,
-  {99015cc4-fa33-41c4-88a5-5cfb9ec65a10}, !- Handle
-  8760.csv,                               !- Name
-  8760.csv;                               !- File Name
-
-OS:Schedule:Day,
-  {cb46b6c3-91bd-4b2d-89dc-b2e063635775}, !- Handle
+  {4385e58b-f716-4ed8-9786-5b26914c1d26}, !- Handle
   Schedule Day 1,                         !- Name
   ,                                       !- Schedule Type Limits Name
   ,                                       !- Interpolate to Timestep
@@ -3590,7 +647,7 @@
   0;                                      !- Value Until Time 1
 
 OS:Schedule:Day,
-  {188244e0-da09-4c98-9097-fe2ca90bccce}, !- Handle
+  {42da7451-f892-49fe-b520-c04e95f8368a}, !- Handle
   Schedule Day 2,                         !- Name
   ,                                       !- Schedule Type Limits Name
   ,                                       !- Interpolate to Timestep
@@ -3599,10 +656,10 @@
   1;                                      !- Value Until Time 1
 
 OS:Schedule:File,
-  {68c1b553-64ef-4e78-90b9-f47d0cd1763d}, !- Handle
+  {70677445-48c1-4450-8470-c01189088b2f}, !- Handle
   occupants,                              !- Name
-  {0cae0cfb-ad0d-4661-a47c-729d81dd5881}, !- Schedule Type Limits Name
-  {99015cc4-fa33-41c4-88a5-5cfb9ec65a10}, !- External File Name
+  {1a1256e2-6177-4fec-8d50-6e7af8a86e63}, !- Schedule Type Limits Name
+  {d6c85f0f-da94-4a2e-af7c-374ba77162c2}, !- External File Name
   1,                                      !- Column Number
   1,                                      !- Rows to Skip at Top
   8760,                                   !- Number of Hours of Data
@@ -3611,22 +668,63 @@
   60;                                     !- Minutes per Item
 
 OS:Schedule:Ruleset,
-  {1509591a-6cd5-4348-9f8d-b10663d759bc}, !- Handle
+  {7901c38e-d786-418f-8adc-8a88a98f2290}, !- Handle
   Schedule Ruleset 1,                     !- Name
-  {d6e9b6e8-e219-489e-8a8c-a38155e74e76}, !- Schedule Type Limits Name
-  {53fa5495-5094-49a0-9992-b2d7a26af473}; !- Default Day Schedule Name
+  {39df81d5-b813-4e25-be5b-394e529cb119}, !- Schedule Type Limits Name
+  {6e1c6098-44d9-482e-aa40-234f71994288}; !- Default Day Schedule Name
 
 OS:Schedule:Day,
-  {53fa5495-5094-49a0-9992-b2d7a26af473}, !- Handle
+  {6e1c6098-44d9-482e-aa40-234f71994288}, !- Handle
   Schedule Day 3,                         !- Name
-  {d6e9b6e8-e219-489e-8a8c-a38155e74e76}, !- Schedule Type Limits Name
+  {39df81d5-b813-4e25-be5b-394e529cb119}, !- Schedule Type Limits Name
   ,                                       !- Interpolate to Timestep
   24,                                     !- Hour 1
   0,                                      !- Minute 1
   112.539290946133;                       !- Value Until Time 1
 
 OS:People:Definition,
-  {544bda5c-0666-4a11-afc3-2e1fd4d48298}, !- Handle
+  {05fc7264-bab3-4ff9-8838-a46d210fb367}, !- Handle
+  res occupants|living space,             !- Name
+  People,                                 !- Number of People Calculation Method
+  1.695,                                  !- Number of People {people}
+  ,                                       !- People per Space Floor Area {person/m2}
+  ,                                       !- Space Floor Area per Person {m2/person}
+  0.319734,                               !- Fraction Radiant
+  0.573,                                  !- Sensible Heat Fraction
+  0,                                      !- Carbon Dioxide Generation Rate {m3/s-W}
+  No,                                     !- Enable ASHRAE 55 Comfort Warnings
+  ZoneAveraged;                           !- Mean Radiant Temperature Calculation Type
+
+OS:People,
+  {8f45c102-77ab-44c9-9da2-c2a647a1b753}, !- Handle
+  res occupants|living space,             !- Name
+  {05fc7264-bab3-4ff9-8838-a46d210fb367}, !- People Definition Name
+  {3a7ff15b-ebdb-489b-99fc-5719f9440bb0}, !- Space or SpaceType Name
+  {70677445-48c1-4450-8470-c01189088b2f}, !- Number of People Schedule Name
+  {7901c38e-d786-418f-8adc-8a88a98f2290}, !- Activity Level Schedule Name
+  ,                                       !- Surface Name/Angle Factor List Name
+  ,                                       !- Work Efficiency Schedule Name
+  ,                                       !- Clothing Insulation Schedule Name
+  ,                                       !- Air Velocity Schedule Name
+  1;                                      !- Multiplier
+
+OS:ScheduleTypeLimits,
+  {39df81d5-b813-4e25-be5b-394e529cb119}, !- Handle
+  ActivityLevel,                          !- Name
+  0,                                      !- Lower Limit Value
+  ,                                       !- Upper Limit Value
+  Continuous,                             !- Numeric Type
+  ActivityLevel;                          !- Unit Type
+
+OS:ScheduleTypeLimits,
+  {1a1256e2-6177-4fec-8d50-6e7af8a86e63}, !- Handle
+  Fractional,                             !- Name
+  0,                                      !- Lower Limit Value
+  1,                                      !- Upper Limit Value
+  Continuous;                             !- Numeric Type
+
+OS:People:Definition,
+  {3928e961-d834-45ba-8525-5577cc29bf29}, !- Handle
   res occupants|living space|story 2,     !- Name
   People,                                 !- Number of People Calculation Method
   1.695,                                  !- Number of People {people}
@@ -3639,623 +737,14 @@
   ZoneAveraged;                           !- Mean Radiant Temperature Calculation Type
 
 OS:People,
-  {2cf3fa95-34d5-4d28-916b-3c50e0ff5715}, !- Handle
+  {d485b450-004d-4a58-ae37-2fac19d8a88c}, !- Handle
   res occupants|living space|story 2,     !- Name
-  {544bda5c-0666-4a11-afc3-2e1fd4d48298}, !- People Definition Name
-  {84c36ae9-fa1b-43d8-9c45-25e98b769a4c}, !- Space or SpaceType Name
-  {68c1b553-64ef-4e78-90b9-f47d0cd1763d}, !- Number of People Schedule Name
-  {1509591a-6cd5-4348-9f8d-b10663d759bc}, !- Activity Level Schedule Name
+  {3928e961-d834-45ba-8525-5577cc29bf29}, !- People Definition Name
+  {aed0fade-cf6e-4495-98c6-381d1b3d5aa0}, !- Space or SpaceType Name
+  {70677445-48c1-4450-8470-c01189088b2f}, !- Number of People Schedule Name
+  {7901c38e-d786-418f-8adc-8a88a98f2290}, !- Activity Level Schedule Name
   ,                                       !- Surface Name/Angle Factor List Name
   ,                                       !- Work Efficiency Schedule Name
   ,                                       !- Clothing Insulation Schedule Name
   ,                                       !- Air Velocity Schedule Name
   1;                                      !- Multiplier
-
-OS:ScheduleTypeLimits,
-  {d6e9b6e8-e219-489e-8a8c-a38155e74e76}, !- Handle
-  ActivityLevel,                          !- Name
-  0,                                      !- Lower Limit Value
-  ,                                       !- Upper Limit Value
-  Continuous,                             !- Numeric Type
-  ActivityLevel;                          !- Unit Type
-
-OS:ScheduleTypeLimits,
-  {0cae0cfb-ad0d-4661-a47c-729d81dd5881}, !- Handle
-  Fractional,                             !- Name
-  0,                                      !- Lower Limit Value
-  1,                                      !- Upper Limit Value
-  Continuous;                             !- Numeric Type
-
-OS:People:Definition,
-  {6ba4a886-2fa7-4948-8bfd-22900343e914}, !- Handle
-  res occupants|living space,             !- Name
-  People,                                 !- Number of People Calculation Method
-  1.695,                                  !- Number of People {people}
-  ,                                       !- People per Space Floor Area {person/m2}
-  ,                                       !- Space Floor Area per Person {m2/person}
-  0.319734,                               !- Fraction Radiant
-  0.573,                                  !- Sensible Heat Fraction
-  0,                                      !- Carbon Dioxide Generation Rate {m3/s-W}
-  No,                                     !- Enable ASHRAE 55 Comfort Warnings
-  ZoneAveraged;                           !- Mean Radiant Temperature Calculation Type
-
-OS:People,
-  {8780ec19-680c-4f9e-9538-31a1a27d8517}, !- Handle
-  res occupants|living space,             !- Name
-  {6ba4a886-2fa7-4948-8bfd-22900343e914}, !- People Definition Name
-  {9eed0526-0db5-4bea-8018-396a8f0bcfef}, !- Space or SpaceType Name
-  {68c1b553-64ef-4e78-90b9-f47d0cd1763d}, !- Number of People Schedule Name
-  {1509591a-6cd5-4348-9f8d-b10663d759bc}, !- Activity Level Schedule Name
-  ,                                       !- Surface Name/Angle Factor List Name
-  ,                                       !- Work Efficiency Schedule Name
-  ,                                       !- Clothing Insulation Schedule Name
-  ,                                       !- Air Velocity Schedule Name
-  1;                                      !- Multiplier
-
-OS:Schedule:Day,
-  {b6eecec4-fd32-48b5-8620-96d6f6541cbc}, !- Handle
-  Schedule Day 4,                         !- Name
-  ,                                       !- Schedule Type Limits Name
-  ,                                       !- Interpolate to Timestep
-  24,                                     !- Hour 1
-  0,                                      !- Minute 1
-  0;                                      !- Value Until Time 1
-
-OS:Schedule:Day,
-  {d97956fd-5027-4925-b493-b3b427825020}, !- Handle
-  Schedule Day 5,                         !- Name
-  ,                                       !- Schedule Type Limits Name
-  ,                                       !- Interpolate to Timestep
-  24,                                     !- Hour 1
-  0,                                      !- Minute 1
-  1;                                      !- Value Until Time 1
-
-OS:People:Definition,
-  {8abbb006-583b-4671-b589-d03771f0692f}, !- Handle
-  res occupants|unit 2|living space|unit 2|story 2, !- Name
-  People,                                 !- Number of People Calculation Method
-  1.695,                                  !- Number of People {people}
-  ,                                       !- People per Space Floor Area {person/m2}
-  ,                                       !- Space Floor Area per Person {m2/person}
-  0.319734,                               !- Fraction Radiant
-  0.573,                                  !- Sensible Heat Fraction
-  0,                                      !- Carbon Dioxide Generation Rate {m3/s-W}
-  No,                                     !- Enable ASHRAE 55 Comfort Warnings
-  ZoneAveraged;                           !- Mean Radiant Temperature Calculation Type
-
-OS:People,
-  {32ba7a3d-43e9-4ff8-87f3-9b6bb73a8cf8}, !- Handle
-  res occupants|unit 2|living space|unit 2|story 2, !- Name
-  {8abbb006-583b-4671-b589-d03771f0692f}, !- People Definition Name
-  {6b690341-f030-46d0-a64b-4ac2072eada6}, !- Space or SpaceType Name
-  {68c1b553-64ef-4e78-90b9-f47d0cd1763d}, !- Number of People Schedule Name
-  {1509591a-6cd5-4348-9f8d-b10663d759bc}, !- Activity Level Schedule Name
-  ,                                       !- Surface Name/Angle Factor List Name
-  ,                                       !- Work Efficiency Schedule Name
-  ,                                       !- Clothing Insulation Schedule Name
-  ,                                       !- Air Velocity Schedule Name
-  1;                                      !- Multiplier
-
-OS:People:Definition,
-  {154fd746-b0f5-41fe-a240-08815cf29d69}, !- Handle
-  res occupants|unit 2|living space|unit 2|story 1, !- Name
-  People,                                 !- Number of People Calculation Method
-  1.695,                                  !- Number of People {people}
-  ,                                       !- People per Space Floor Area {person/m2}
-  ,                                       !- Space Floor Area per Person {m2/person}
-  0.319734,                               !- Fraction Radiant
-  0.573,                                  !- Sensible Heat Fraction
-  0,                                      !- Carbon Dioxide Generation Rate {m3/s-W}
-  No,                                     !- Enable ASHRAE 55 Comfort Warnings
-  ZoneAveraged;                           !- Mean Radiant Temperature Calculation Type
-
-OS:People,
-  {d48b0c96-c393-4067-9d59-e3090d2c5373}, !- Handle
-  res occupants|unit 2|living space|unit 2|story 1, !- Name
-  {154fd746-b0f5-41fe-a240-08815cf29d69}, !- People Definition Name
-  {97baf183-a454-4f90-a29d-16af2ec39634}, !- Space or SpaceType Name
-  {68c1b553-64ef-4e78-90b9-f47d0cd1763d}, !- Number of People Schedule Name
-  {1509591a-6cd5-4348-9f8d-b10663d759bc}, !- Activity Level Schedule Name
-  ,                                       !- Surface Name/Angle Factor List Name
-  ,                                       !- Work Efficiency Schedule Name
-  ,                                       !- Clothing Insulation Schedule Name
-  ,                                       !- Air Velocity Schedule Name
-  1;                                      !- Multiplier
-
-OS:Schedule:Day,
-  {1184eb1b-bcd1-4878-a642-8aaeeddd118b}, !- Handle
-  Schedule Day 6,                         !- Name
-  ,                                       !- Schedule Type Limits Name
-  ,                                       !- Interpolate to Timestep
-  24,                                     !- Hour 1
-  0,                                      !- Minute 1
-  0;                                      !- Value Until Time 1
-
-OS:Schedule:Day,
-  {75e553aa-c4bd-4db6-85e3-235a7f3a8459}, !- Handle
-  Schedule Day 7,                         !- Name
-  ,                                       !- Schedule Type Limits Name
-  ,                                       !- Interpolate to Timestep
-  24,                                     !- Hour 1
-  0,                                      !- Minute 1
-  1;                                      !- Value Until Time 1
-
-OS:People:Definition,
-  {74d86fe2-dc2b-4edf-8d45-67b547102ac2}, !- Handle
-  res occupants|unit 3|living space|unit 3|story 1, !- Name
-  People,                                 !- Number of People Calculation Method
-  1.695,                                  !- Number of People {people}
-  ,                                       !- People per Space Floor Area {person/m2}
-  ,                                       !- Space Floor Area per Person {m2/person}
-  0.319734,                               !- Fraction Radiant
-  0.573,                                  !- Sensible Heat Fraction
-  0,                                      !- Carbon Dioxide Generation Rate {m3/s-W}
-  No,                                     !- Enable ASHRAE 55 Comfort Warnings
-  ZoneAveraged;                           !- Mean Radiant Temperature Calculation Type
-
-OS:People,
-  {a6d8d213-a9ad-472f-8c7f-700a7ecc5c28}, !- Handle
-  res occupants|unit 3|living space|unit 3|story 1, !- Name
-  {74d86fe2-dc2b-4edf-8d45-67b547102ac2}, !- People Definition Name
-  {f13c1e1f-27a7-4f67-a873-df990c3c61bc}, !- Space or SpaceType Name
-  {68c1b553-64ef-4e78-90b9-f47d0cd1763d}, !- Number of People Schedule Name
-  {1509591a-6cd5-4348-9f8d-b10663d759bc}, !- Activity Level Schedule Name
-  ,                                       !- Surface Name/Angle Factor List Name
-  ,                                       !- Work Efficiency Schedule Name
-  ,                                       !- Clothing Insulation Schedule Name
-  ,                                       !- Air Velocity Schedule Name
-  1;                                      !- Multiplier
-
-OS:People:Definition,
-  {27b0cb74-c617-4d67-8486-f5821170978c}, !- Handle
-  res occupants|unit 3|living space|unit 3|story 2, !- Name
-  People,                                 !- Number of People Calculation Method
-  1.695,                                  !- Number of People {people}
-  ,                                       !- People per Space Floor Area {person/m2}
-  ,                                       !- Space Floor Area per Person {m2/person}
-  0.319734,                               !- Fraction Radiant
-  0.573,                                  !- Sensible Heat Fraction
-  0,                                      !- Carbon Dioxide Generation Rate {m3/s-W}
-  No,                                     !- Enable ASHRAE 55 Comfort Warnings
-  ZoneAveraged;                           !- Mean Radiant Temperature Calculation Type
-
-OS:People,
-  {ff042ac2-2a38-44d0-86df-2b25fe55053f}, !- Handle
-  res occupants|unit 3|living space|unit 3|story 2, !- Name
-  {27b0cb74-c617-4d67-8486-f5821170978c}, !- People Definition Name
-  {11015ea3-9718-4ad1-971c-a8b719194d35}, !- Space or SpaceType Name
-  {68c1b553-64ef-4e78-90b9-f47d0cd1763d}, !- Number of People Schedule Name
-  {1509591a-6cd5-4348-9f8d-b10663d759bc}, !- Activity Level Schedule Name
-  ,                                       !- Surface Name/Angle Factor List Name
-  ,                                       !- Work Efficiency Schedule Name
-  ,                                       !- Clothing Insulation Schedule Name
-  ,                                       !- Air Velocity Schedule Name
-  1;                                      !- Multiplier
-
-OS:Schedule:Day,
-  {f60d771d-8f53-41b6-98d9-cc6f27813576}, !- Handle
-  Schedule Day 8,                         !- Name
-  ,                                       !- Schedule Type Limits Name
-  ,                                       !- Interpolate to Timestep
-  24,                                     !- Hour 1
-  0,                                      !- Minute 1
-  0;                                      !- Value Until Time 1
-
-OS:Schedule:Day,
-  {6b1eff15-b1b7-4d44-b525-7c0a73cbfde3}, !- Handle
-  Schedule Day 9,                         !- Name
-  ,                                       !- Schedule Type Limits Name
-  ,                                       !- Interpolate to Timestep
-  24,                                     !- Hour 1
-  0,                                      !- Minute 1
-  1;                                      !- Value Until Time 1
-
-OS:People:Definition,
-  {0cb401df-78a4-428d-a310-ec68d89ad260}, !- Handle
-  res occupants|unit 4|living space|unit 4|story 1, !- Name
-  People,                                 !- Number of People Calculation Method
-  1.695,                                  !- Number of People {people}
-  ,                                       !- People per Space Floor Area {person/m2}
-  ,                                       !- Space Floor Area per Person {m2/person}
-  0.319734,                               !- Fraction Radiant
-  0.573,                                  !- Sensible Heat Fraction
-  0,                                      !- Carbon Dioxide Generation Rate {m3/s-W}
-  No,                                     !- Enable ASHRAE 55 Comfort Warnings
-  ZoneAveraged;                           !- Mean Radiant Temperature Calculation Type
-
-OS:People,
-  {baba7934-df77-4b22-9918-5295925b0f85}, !- Handle
-  res occupants|unit 4|living space|unit 4|story 1, !- Name
-  {0cb401df-78a4-428d-a310-ec68d89ad260}, !- People Definition Name
-  {b0873db8-3262-4696-8187-fea33f811ac6}, !- Space or SpaceType Name
-  {68c1b553-64ef-4e78-90b9-f47d0cd1763d}, !- Number of People Schedule Name
-  {1509591a-6cd5-4348-9f8d-b10663d759bc}, !- Activity Level Schedule Name
-  ,                                       !- Surface Name/Angle Factor List Name
-  ,                                       !- Work Efficiency Schedule Name
-  ,                                       !- Clothing Insulation Schedule Name
-  ,                                       !- Air Velocity Schedule Name
-  1;                                      !- Multiplier
-
-OS:People:Definition,
-  {815686e5-c77e-4c95-ba23-8d920cef66e6}, !- Handle
-  res occupants|unit 4|living space|unit 4|story 2, !- Name
-  People,                                 !- Number of People Calculation Method
-  1.695,                                  !- Number of People {people}
-  ,                                       !- People per Space Floor Area {person/m2}
-  ,                                       !- Space Floor Area per Person {m2/person}
-  0.319734,                               !- Fraction Radiant
-  0.573,                                  !- Sensible Heat Fraction
-  0,                                      !- Carbon Dioxide Generation Rate {m3/s-W}
-  No,                                     !- Enable ASHRAE 55 Comfort Warnings
-  ZoneAveraged;                           !- Mean Radiant Temperature Calculation Type
-
-OS:People,
-  {8a884aad-1ea5-448d-9bf1-f0dc19110596}, !- Handle
-  res occupants|unit 4|living space|unit 4|story 2, !- Name
-  {815686e5-c77e-4c95-ba23-8d920cef66e6}, !- People Definition Name
-  {a5ec86dd-a3ac-4c38-ac21-b5e34c240395}, !- Space or SpaceType Name
-  {68c1b553-64ef-4e78-90b9-f47d0cd1763d}, !- Number of People Schedule Name
-  {1509591a-6cd5-4348-9f8d-b10663d759bc}, !- Activity Level Schedule Name
-  ,                                       !- Surface Name/Angle Factor List Name
-  ,                                       !- Work Efficiency Schedule Name
-  ,                                       !- Clothing Insulation Schedule Name
-  ,                                       !- Air Velocity Schedule Name
-  1;                                      !- Multiplier
-
-OS:Schedule:Day,
-  {0c803cfc-e047-436f-8d17-12035a64e4d3}, !- Handle
-  Schedule Day 10,                        !- Name
->>>>>>> 5553552e
-  ,                                       !- Schedule Type Limits Name
-  ,                                       !- Interpolate to Timestep
-  24,                                     !- Hour 1
-  0,                                      !- Minute 1
-  0;                                      !- Value Until Time 1
-
-OS:Schedule:Day,
-<<<<<<< HEAD
-  {f1218806-cd11-4864-953a-fb09c76d5381}, !- Handle
-  Schedule Day 2,                         !- Name
-=======
-  {816a39b0-bed3-4adc-a755-be523bcb7a19}, !- Handle
-  Schedule Day 11,                        !- Name
->>>>>>> 5553552e
-  ,                                       !- Schedule Type Limits Name
-  ,                                       !- Interpolate to Timestep
-  24,                                     !- Hour 1
-  0,                                      !- Minute 1
-  1;                                      !- Value Until Time 1
-
-<<<<<<< HEAD
-OS:Schedule:File,
-  {f07e0ce3-772f-4cbc-9b48-b0852f7ca836}, !- Handle
-  occupants,                              !- Name
-  {70966e5b-7028-4315-a21a-493e08063659}, !- Schedule Type Limits Name
-  {08b85437-8b81-41c5-9f4b-674d1f24b0f8}, !- External File Name
-  1,                                      !- Column Number
-  1,                                      !- Rows to Skip at Top
-  8760,                                   !- Number of Hours of Data
-  ,                                       !- Column Separator
-  ,                                       !- Interpolate to Timestep
-  60;                                     !- Minutes per Item
-
-OS:Schedule:Ruleset,
-  {f74570d8-818d-4519-8ff2-a78e801b2102}, !- Handle
-  Schedule Ruleset 1,                     !- Name
-  {6b943960-6e00-4113-99a5-a9ec5d3845ac}, !- Schedule Type Limits Name
-  {c8b6c73f-cc31-4320-a8fd-6f8f7975f303}; !- Default Day Schedule Name
-
-OS:Schedule:Day,
-  {c8b6c73f-cc31-4320-a8fd-6f8f7975f303}, !- Handle
-  Schedule Day 3,                         !- Name
-  {6b943960-6e00-4113-99a5-a9ec5d3845ac}, !- Schedule Type Limits Name
-  ,                                       !- Interpolate to Timestep
-  24,                                     !- Hour 1
-  0,                                      !- Minute 1
-  112.539290946133;                       !- Value Until Time 1
-
-OS:People:Definition,
-  {46d5463e-2368-4a16-bf6c-e51e1956d3b5}, !- Handle
-  res occupants|living space|story 2,     !- Name
-=======
-OS:People:Definition,
-  {5005a9ef-8e4d-45a2-8436-53e52ed226c0}, !- Handle
-  res occupants|unit 5|living space|unit 5|story 1, !- Name
-  People,                                 !- Number of People Calculation Method
-  1.695,                                  !- Number of People {people}
-  ,                                       !- People per Space Floor Area {person/m2}
-  ,                                       !- Space Floor Area per Person {m2/person}
-  0.319734,                               !- Fraction Radiant
-  0.573,                                  !- Sensible Heat Fraction
-  0,                                      !- Carbon Dioxide Generation Rate {m3/s-W}
-  No,                                     !- Enable ASHRAE 55 Comfort Warnings
-  ZoneAveraged;                           !- Mean Radiant Temperature Calculation Type
-
-OS:People,
-  {abe127d4-0193-48be-a5aa-e4d409d64549}, !- Handle
-  res occupants|unit 5|living space|unit 5|story 1, !- Name
-  {5005a9ef-8e4d-45a2-8436-53e52ed226c0}, !- People Definition Name
-  {adc6ad31-ba7f-47f5-8591-3ed2df54fa9e}, !- Space or SpaceType Name
-  {68c1b553-64ef-4e78-90b9-f47d0cd1763d}, !- Number of People Schedule Name
-  {1509591a-6cd5-4348-9f8d-b10663d759bc}, !- Activity Level Schedule Name
-  ,                                       !- Surface Name/Angle Factor List Name
-  ,                                       !- Work Efficiency Schedule Name
-  ,                                       !- Clothing Insulation Schedule Name
-  ,                                       !- Air Velocity Schedule Name
-  1;                                      !- Multiplier
-
-OS:People:Definition,
-  {6c42211f-f180-4ce1-ac01-ba46ca4d2006}, !- Handle
-  res occupants|unit 5|living space|unit 5|story 2, !- Name
-  People,                                 !- Number of People Calculation Method
-  1.695,                                  !- Number of People {people}
-  ,                                       !- People per Space Floor Area {person/m2}
-  ,                                       !- Space Floor Area per Person {m2/person}
-  0.319734,                               !- Fraction Radiant
-  0.573,                                  !- Sensible Heat Fraction
-  0,                                      !- Carbon Dioxide Generation Rate {m3/s-W}
-  No,                                     !- Enable ASHRAE 55 Comfort Warnings
-  ZoneAveraged;                           !- Mean Radiant Temperature Calculation Type
-
-OS:People,
-  {31b7eebe-3546-42f4-bc48-c34702b6e013}, !- Handle
-  res occupants|unit 5|living space|unit 5|story 2, !- Name
-  {6c42211f-f180-4ce1-ac01-ba46ca4d2006}, !- People Definition Name
-  {2d74688b-a56a-48a4-9ddb-0b6ce7007bcb}, !- Space or SpaceType Name
-  {68c1b553-64ef-4e78-90b9-f47d0cd1763d}, !- Number of People Schedule Name
-  {1509591a-6cd5-4348-9f8d-b10663d759bc}, !- Activity Level Schedule Name
-  ,                                       !- Surface Name/Angle Factor List Name
-  ,                                       !- Work Efficiency Schedule Name
-  ,                                       !- Clothing Insulation Schedule Name
-  ,                                       !- Air Velocity Schedule Name
-  1;                                      !- Multiplier
-
-OS:Schedule:Day,
-  {691ece86-1023-4703-88d1-4ef6bc939e96}, !- Handle
-  Schedule Day 12,                        !- Name
-  ,                                       !- Schedule Type Limits Name
-  ,                                       !- Interpolate to Timestep
-  24,                                     !- Hour 1
-  0,                                      !- Minute 1
-  0;                                      !- Value Until Time 1
-
-OS:Schedule:Day,
-  {a0bf1402-f72b-4830-a1ac-978403f78e90}, !- Handle
-  Schedule Day 13,                        !- Name
-  ,                                       !- Schedule Type Limits Name
-  ,                                       !- Interpolate to Timestep
-  24,                                     !- Hour 1
-  0,                                      !- Minute 1
-  1;                                      !- Value Until Time 1
-
-OS:People:Definition,
-  {6203814c-5f9f-4890-89f4-3f72782b08af}, !- Handle
-  res occupants|unit 6|living space|unit 6|story 2, !- Name
-  People,                                 !- Number of People Calculation Method
-  1.695,                                  !- Number of People {people}
-  ,                                       !- People per Space Floor Area {person/m2}
-  ,                                       !- Space Floor Area per Person {m2/person}
-  0.319734,                               !- Fraction Radiant
-  0.573,                                  !- Sensible Heat Fraction
-  0,                                      !- Carbon Dioxide Generation Rate {m3/s-W}
-  No,                                     !- Enable ASHRAE 55 Comfort Warnings
-  ZoneAveraged;                           !- Mean Radiant Temperature Calculation Type
-
-OS:People,
-  {d7acd44e-8849-499d-ae62-7650c0a48713}, !- Handle
-  res occupants|unit 6|living space|unit 6|story 2, !- Name
-  {6203814c-5f9f-4890-89f4-3f72782b08af}, !- People Definition Name
-  {9427deff-d41e-4da1-9e29-52740cb49561}, !- Space or SpaceType Name
-  {68c1b553-64ef-4e78-90b9-f47d0cd1763d}, !- Number of People Schedule Name
-  {1509591a-6cd5-4348-9f8d-b10663d759bc}, !- Activity Level Schedule Name
-  ,                                       !- Surface Name/Angle Factor List Name
-  ,                                       !- Work Efficiency Schedule Name
-  ,                                       !- Clothing Insulation Schedule Name
-  ,                                       !- Air Velocity Schedule Name
-  1;                                      !- Multiplier
-
-OS:People:Definition,
-  {191811ac-33a3-4c8d-8acb-85d94b0aaadc}, !- Handle
-  res occupants|unit 6|living space|unit 6|story 1, !- Name
-  People,                                 !- Number of People Calculation Method
-  1.695,                                  !- Number of People {people}
-  ,                                       !- People per Space Floor Area {person/m2}
-  ,                                       !- Space Floor Area per Person {m2/person}
-  0.319734,                               !- Fraction Radiant
-  0.573,                                  !- Sensible Heat Fraction
-  0,                                      !- Carbon Dioxide Generation Rate {m3/s-W}
-  No,                                     !- Enable ASHRAE 55 Comfort Warnings
-  ZoneAveraged;                           !- Mean Radiant Temperature Calculation Type
-
-OS:People,
-  {409bf35f-373c-4d2f-8a03-b85959a9d0e2}, !- Handle
-  res occupants|unit 6|living space|unit 6|story 1, !- Name
-  {191811ac-33a3-4c8d-8acb-85d94b0aaadc}, !- People Definition Name
-  {35ccade8-7e25-451a-8c66-616254d60a31}, !- Space or SpaceType Name
-  {68c1b553-64ef-4e78-90b9-f47d0cd1763d}, !- Number of People Schedule Name
-  {1509591a-6cd5-4348-9f8d-b10663d759bc}, !- Activity Level Schedule Name
-  ,                                       !- Surface Name/Angle Factor List Name
-  ,                                       !- Work Efficiency Schedule Name
-  ,                                       !- Clothing Insulation Schedule Name
-  ,                                       !- Air Velocity Schedule Name
-  1;                                      !- Multiplier
-
-OS:Schedule:Day,
-  {80ab02ab-da13-4dff-aae2-99b828653d5a}, !- Handle
-  Schedule Day 14,                        !- Name
-  ,                                       !- Schedule Type Limits Name
-  ,                                       !- Interpolate to Timestep
-  24,                                     !- Hour 1
-  0,                                      !- Minute 1
-  0;                                      !- Value Until Time 1
-
-OS:Schedule:Day,
-  {718facef-b293-447a-809e-8558f8bf3272}, !- Handle
-  Schedule Day 15,                        !- Name
-  ,                                       !- Schedule Type Limits Name
-  ,                                       !- Interpolate to Timestep
-  24,                                     !- Hour 1
-  0,                                      !- Minute 1
-  1;                                      !- Value Until Time 1
-
-OS:People:Definition,
-  {ea9a3cd6-6c3d-4dbe-820d-e6955498a18d}, !- Handle
-  res occupants|unit 7|living space|unit 7|story 2, !- Name
-  People,                                 !- Number of People Calculation Method
-  1.695,                                  !- Number of People {people}
-  ,                                       !- People per Space Floor Area {person/m2}
-  ,                                       !- Space Floor Area per Person {m2/person}
-  0.319734,                               !- Fraction Radiant
-  0.573,                                  !- Sensible Heat Fraction
-  0,                                      !- Carbon Dioxide Generation Rate {m3/s-W}
-  No,                                     !- Enable ASHRAE 55 Comfort Warnings
-  ZoneAveraged;                           !- Mean Radiant Temperature Calculation Type
-
-OS:People,
-  {58694cfc-8229-43db-b170-b6045f303b77}, !- Handle
-  res occupants|unit 7|living space|unit 7|story 2, !- Name
-  {ea9a3cd6-6c3d-4dbe-820d-e6955498a18d}, !- People Definition Name
-  {b75f3a17-252f-4253-9aa7-6f5555bb32c0}, !- Space or SpaceType Name
-  {68c1b553-64ef-4e78-90b9-f47d0cd1763d}, !- Number of People Schedule Name
-  {1509591a-6cd5-4348-9f8d-b10663d759bc}, !- Activity Level Schedule Name
-  ,                                       !- Surface Name/Angle Factor List Name
-  ,                                       !- Work Efficiency Schedule Name
-  ,                                       !- Clothing Insulation Schedule Name
-  ,                                       !- Air Velocity Schedule Name
-  1;                                      !- Multiplier
-
-OS:People:Definition,
-  {00d41053-c326-4847-b152-946ccc04474d}, !- Handle
-  res occupants|unit 7|living space|unit 7|story 1, !- Name
->>>>>>> 5553552e
-  People,                                 !- Number of People Calculation Method
-  1.695,                                  !- Number of People {people}
-  ,                                       !- People per Space Floor Area {person/m2}
-  ,                                       !- Space Floor Area per Person {m2/person}
-  0.319734,                               !- Fraction Radiant
-  0.573,                                  !- Sensible Heat Fraction
-  0,                                      !- Carbon Dioxide Generation Rate {m3/s-W}
-  No,                                     !- Enable ASHRAE 55 Comfort Warnings
-  ZoneAveraged;                           !- Mean Radiant Temperature Calculation Type
-
-OS:People,
-<<<<<<< HEAD
-  {54d9e219-5ab0-4dbc-816c-017445ad5878}, !- Handle
-  res occupants|living space|story 2,     !- Name
-  {46d5463e-2368-4a16-bf6c-e51e1956d3b5}, !- People Definition Name
-  {09591598-133d-43e4-83de-d7cb6cbfa4b8}, !- Space or SpaceType Name
-  {f07e0ce3-772f-4cbc-9b48-b0852f7ca836}, !- Number of People Schedule Name
-  {f74570d8-818d-4519-8ff2-a78e801b2102}, !- Activity Level Schedule Name
-=======
-  {2f158b92-e27f-4383-8d54-0725195a88ac}, !- Handle
-  res occupants|unit 7|living space|unit 7|story 1, !- Name
-  {00d41053-c326-4847-b152-946ccc04474d}, !- People Definition Name
-  {2d8e4b60-be0d-483f-9e16-65b89e61cd75}, !- Space or SpaceType Name
-  {68c1b553-64ef-4e78-90b9-f47d0cd1763d}, !- Number of People Schedule Name
-  {1509591a-6cd5-4348-9f8d-b10663d759bc}, !- Activity Level Schedule Name
->>>>>>> 5553552e
-  ,                                       !- Surface Name/Angle Factor List Name
-  ,                                       !- Work Efficiency Schedule Name
-  ,                                       !- Clothing Insulation Schedule Name
-  ,                                       !- Air Velocity Schedule Name
-  1;                                      !- Multiplier
-
-<<<<<<< HEAD
-OS:ScheduleTypeLimits,
-  {6b943960-6e00-4113-99a5-a9ec5d3845ac}, !- Handle
-  ActivityLevel,                          !- Name
-  0,                                      !- Lower Limit Value
-  ,                                       !- Upper Limit Value
-  Continuous,                             !- Numeric Type
-  ActivityLevel;                          !- Unit Type
-
-OS:ScheduleTypeLimits,
-  {70966e5b-7028-4315-a21a-493e08063659}, !- Handle
-  Fractional,                             !- Name
-  0,                                      !- Lower Limit Value
-  1,                                      !- Upper Limit Value
-  Continuous;                             !- Numeric Type
-
-OS:People:Definition,
-  {098f7b7a-cd06-4f4a-abc0-deb83b4f7b30}, !- Handle
-  res occupants|living space,             !- Name
-=======
-OS:Schedule:Day,
-  {a3b045b6-e5c9-4dbb-a993-d5c46cf57308}, !- Handle
-  Schedule Day 16,                        !- Name
-  ,                                       !- Schedule Type Limits Name
-  ,                                       !- Interpolate to Timestep
-  24,                                     !- Hour 1
-  0,                                      !- Minute 1
-  0;                                      !- Value Until Time 1
-
-OS:Schedule:Day,
-  {e4afd023-b0ac-4566-b6a5-65ee62750876}, !- Handle
-  Schedule Day 17,                        !- Name
-  ,                                       !- Schedule Type Limits Name
-  ,                                       !- Interpolate to Timestep
-  24,                                     !- Hour 1
-  0,                                      !- Minute 1
-  1;                                      !- Value Until Time 1
-
-OS:People:Definition,
-  {c90e888a-4106-4cdf-84af-38228479e8c3}, !- Handle
-  res occupants|unit 8|living space|unit 8|story 1, !- Name
-  People,                                 !- Number of People Calculation Method
-  1.695,                                  !- Number of People {people}
-  ,                                       !- People per Space Floor Area {person/m2}
-  ,                                       !- Space Floor Area per Person {m2/person}
-  0.319734,                               !- Fraction Radiant
-  0.573,                                  !- Sensible Heat Fraction
-  0,                                      !- Carbon Dioxide Generation Rate {m3/s-W}
-  No,                                     !- Enable ASHRAE 55 Comfort Warnings
-  ZoneAveraged;                           !- Mean Radiant Temperature Calculation Type
-
-OS:People,
-  {e874d0f8-7922-4d7c-a09c-ad4cad32b57e}, !- Handle
-  res occupants|unit 8|living space|unit 8|story 1, !- Name
-  {c90e888a-4106-4cdf-84af-38228479e8c3}, !- People Definition Name
-  {873e7a32-3d4e-4037-9786-2d55222fe9aa}, !- Space or SpaceType Name
-  {68c1b553-64ef-4e78-90b9-f47d0cd1763d}, !- Number of People Schedule Name
-  {1509591a-6cd5-4348-9f8d-b10663d759bc}, !- Activity Level Schedule Name
-  ,                                       !- Surface Name/Angle Factor List Name
-  ,                                       !- Work Efficiency Schedule Name
-  ,                                       !- Clothing Insulation Schedule Name
-  ,                                       !- Air Velocity Schedule Name
-  1;                                      !- Multiplier
-
-OS:People:Definition,
-  {1548b39b-6849-4f31-9789-3f49099df416}, !- Handle
-  res occupants|unit 8|living space|unit 8|story 2, !- Name
->>>>>>> 5553552e
-  People,                                 !- Number of People Calculation Method
-  1.695,                                  !- Number of People {people}
-  ,                                       !- People per Space Floor Area {person/m2}
-  ,                                       !- Space Floor Area per Person {m2/person}
-  0.319734,                               !- Fraction Radiant
-  0.573,                                  !- Sensible Heat Fraction
-  0,                                      !- Carbon Dioxide Generation Rate {m3/s-W}
-  No,                                     !- Enable ASHRAE 55 Comfort Warnings
-  ZoneAveraged;                           !- Mean Radiant Temperature Calculation Type
-
-OS:People,
-<<<<<<< HEAD
-  {5a2a77fc-7b70-41da-a375-dd4cc8150313}, !- Handle
-  res occupants|living space,             !- Name
-  {098f7b7a-cd06-4f4a-abc0-deb83b4f7b30}, !- People Definition Name
-  {d770745e-1a81-41f2-b715-e175c562cc54}, !- Space or SpaceType Name
-  {f07e0ce3-772f-4cbc-9b48-b0852f7ca836}, !- Number of People Schedule Name
-  {f74570d8-818d-4519-8ff2-a78e801b2102}, !- Activity Level Schedule Name
-=======
-  {d624c035-e6d3-4d13-b87f-b398a43589e0}, !- Handle
-  res occupants|unit 8|living space|unit 8|story 2, !- Name
-  {1548b39b-6849-4f31-9789-3f49099df416}, !- People Definition Name
-  {07f5e4c3-92c6-49a3-aa2f-408141f49f59}, !- Space or SpaceType Name
-  {68c1b553-64ef-4e78-90b9-f47d0cd1763d}, !- Number of People Schedule Name
-  {1509591a-6cd5-4348-9f8d-b10663d759bc}, !- Activity Level Schedule Name
->>>>>>> 5553552e
-  ,                                       !- Surface Name/Angle Factor List Name
-  ,                                       !- Work Efficiency Schedule Name
-  ,                                       !- Clothing Insulation Schedule Name
-  ,                                       !- Air Velocity Schedule Name
-  1;                                      !- Multiplier
