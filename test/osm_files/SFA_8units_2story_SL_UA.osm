--- conflicted
+++ resolved
@@ -1,32 +1,22 @@
 !- NOTE: Auto-generated from /test/osw_files/SFA_8units_2story_SL_UA.osw
 
 OS:Version,
-<<<<<<< HEAD
-  {444f1514-4b8a-47cb-b3a8-e4611f4e5f1c}, !- Handle
-  3.2.1,                                  !- Version Identifier
-  rc1;                                    !- Prerelease Identifier
+  {adc7453b-8d60-4f0d-8d79-e4af4a7fd877}, !- Handle
+  3.2.0;                                  !- Version Identifier
 
 OS:SimulationControl,
-  {91d0b0cf-7fd3-4068-8a28-d4234d6ed3a4}, !- Handle
-=======
-  {2135c46d-2956-4d6d-8689-f341bcee72d8}, !- Handle
-  2.9.0;                                  !- Version Identifier
-
-OS:SimulationControl,
-  {54b3cc45-fe2a-4c27-89ea-e23a4300200d}, !- Handle
->>>>>>> 3c1d7324
+  {d5305b17-f85a-4e65-a6ee-23b8aa5d57e5}, !- Handle
   ,                                       !- Do Zone Sizing Calculation
   ,                                       !- Do System Sizing Calculation
   ,                                       !- Do Plant Sizing Calculation
   No;                                     !- Run Simulation for Sizing Periods
 
 OS:Timestep,
-<<<<<<< HEAD
-  {29310297-70f5-4ec1-9cb1-1ac6436a0517}, !- Handle
+  {b027eca3-4d15-4bfb-a187-414364316a7a}, !- Handle
   6;                                      !- Number of Timesteps per Hour
 
 OS:ShadowCalculation,
-  {996337fd-3722-4903-a668-393ca83f9a52}, !- Handle
+  {06188f7f-9c94-4207-9de7-bc1f8e47c335}, !- Handle
   PolygonClipping,                        !- Shading Calculation Method
   ,                                       !- Shading Calculation Update Frequency Method
   20,                                     !- Shading Calculation Update Frequency
@@ -39,45 +29,21 @@
   No;                                     !- Disable Self-Shading From Shading Zone Groups to Other Zones
 
 OS:SurfaceConvectionAlgorithm:Outside,
-  {4790e86b-e925-46ff-a69d-0893efeb1f3f}, !- Handle
+  {12aabf23-6c3e-4163-9eef-ff723ba58075}, !- Handle
   DOE-2;                                  !- Algorithm
 
 OS:SurfaceConvectionAlgorithm:Inside,
-  {adf3905b-5c3f-41e8-891d-b9ea4b676483}, !- Handle
+  {56722c9e-ea7f-463d-a927-9da2b550b595}, !- Handle
   TARP;                                   !- Algorithm
 
 OS:ZoneCapacitanceMultiplier:ResearchSpecial,
-  {7281b195-7157-4512-ac6e-7b6f4546daf8}, !- Handle
-=======
-  {81048960-747a-4d50-8507-ab6a3dce532e}, !- Handle
-  6;                                      !- Number of Timesteps per Hour
-
-OS:ShadowCalculation,
-  {d5d8c979-6a0c-4e47-a245-9e49e1cffe64}, !- Handle
-  20,                                     !- Calculation Frequency
-  200;                                    !- Maximum Figures in Shadow Overlap Calculations
-
-OS:SurfaceConvectionAlgorithm:Outside,
-  {6cc7ade5-ce59-4978-81a5-822ad979bb31}, !- Handle
-  DOE-2;                                  !- Algorithm
-
-OS:SurfaceConvectionAlgorithm:Inside,
-  {59456146-fdee-4468-9ea6-49f8b65291af}, !- Handle
-  TARP;                                   !- Algorithm
-
-OS:ZoneCapacitanceMultiplier:ResearchSpecial,
-  {cae562dd-d3b7-44cf-a64c-0b7131afbe2b}, !- Handle
->>>>>>> 3c1d7324
+  {3cba729e-461c-4eba-b9c1-b3a8d5463aa9}, !- Handle
   ,                                       !- Temperature Capacity Multiplier
   15,                                     !- Humidity Capacity Multiplier
   ;                                       !- Carbon Dioxide Capacity Multiplier
 
 OS:RunPeriod,
-<<<<<<< HEAD
-  {81bdfdd2-8ea8-4999-929e-77bb3f9879c6}, !- Handle
-=======
-  {16d514d1-2c67-4143-9f4e-1f73dac21e33}, !- Handle
->>>>>>> 3c1d7324
+  {f004dc50-002c-4abe-87b9-839ce8a6f6fa}, !- Handle
   Run Period 1,                           !- Name
   1,                                      !- Begin Month
   1,                                      !- Begin Day of Month
@@ -91,21 +57,13 @@
   ;                                       !- Number of Times Runperiod to be Repeated
 
 OS:YearDescription,
-<<<<<<< HEAD
-  {59d6bc5c-fbdd-459b-a4b4-4ce16debe19b}, !- Handle
-=======
-  {b17c0ffd-eb32-4ca1-ae13-a83266cb333f}, !- Handle
->>>>>>> 3c1d7324
+  {54384310-be91-4f0d-9ffc-f6e8120153d3}, !- Handle
   2007,                                   !- Calendar Year
   ,                                       !- Day of Week for Start Day
   ;                                       !- Is Leap Year
 
 OS:Building,
-<<<<<<< HEAD
-  {c3cf9fd1-ef4b-46fb-b205-2f1cdb8a13f5}, !- Handle
-=======
-  {f523928b-964d-45e2-bcee-090b493c078f}, !- Handle
->>>>>>> 3c1d7324
+  {0b8af0d0-f485-486f-aea8-fd97acbd9352}, !- Handle
   Building 1,                             !- Name
   ,                                       !- Building Sector Type
   0,                                      !- North Axis {deg}
@@ -120,13 +78,8 @@
   8;                                      !- Standards Number of Living Units
 
 OS:AdditionalProperties,
-<<<<<<< HEAD
-  {0c76d2a1-9527-4128-a161-28d36a02d902}, !- Handle
-  {c3cf9fd1-ef4b-46fb-b205-2f1cdb8a13f5}, !- Object Name
-=======
-  {f2bb3619-c4fa-4c38-96f0-4423a7051efc}, !- Handle
-  {f523928b-964d-45e2-bcee-090b493c078f}, !- Object Name
->>>>>>> 3c1d7324
+  {6bfd5014-e2ee-4347-8726-e979ce3c9487}, !- Handle
+  {0b8af0d0-f485-486f-aea8-fd97acbd9352}, !- Object Name
   num_units,                              !- Feature Name 1
   Integer,                                !- Feature Data Type 1
   8,                                      !- Feature Value 1
@@ -141,11 +94,7 @@
   2;                                      !- Feature Value 4
 
 OS:ThermalZone,
-<<<<<<< HEAD
-  {24a2a4f8-7519-4e98-b196-8900ae5648d4}, !- Handle
-=======
-  {eb3f552e-b5f2-4749-8b4c-f892329a233c}, !- Handle
->>>>>>> 3c1d7324
+  {ff0eb871-0c43-4ce3-89dc-6f9cd6a21159}, !- Handle
   living zone,                            !- Name
   ,                                       !- Multiplier
   ,                                       !- Ceiling Height {m}
@@ -154,17 +103,10 @@
   ,                                       !- Zone Inside Convection Algorithm
   ,                                       !- Zone Outside Convection Algorithm
   ,                                       !- Zone Conditioning Equipment List Name
-<<<<<<< HEAD
-  {a1b0d3f6-3f9e-4380-b2d9-e5fc92464004}, !- Zone Air Inlet Port List
-  {032b6331-2143-4f35-b4fd-6b6173ae975f}, !- Zone Air Exhaust Port List
-  {509fbe32-849d-4296-856a-25d508bb8fc6}, !- Zone Air Node Name
-  {860107eb-a822-4e56-94c6-abfe1ff092ed}, !- Zone Return Air Port List
-=======
-  {47648e3c-a706-4fe4-8815-2a8d0d35d0e5}, !- Zone Air Inlet Port List
-  {e7946b95-2436-4735-91df-29ff9850a9de}, !- Zone Air Exhaust Port List
-  {1838efae-a290-4a2d-be39-80e9c0014dd1}, !- Zone Air Node Name
-  {3822efb9-bbc6-4090-94a0-d744b35d271d}, !- Zone Return Air Port List
->>>>>>> 3c1d7324
+  {bb29dd58-e6c8-4ca3-91c9-70b2f376b497}, !- Zone Air Inlet Port List
+  {9a213c5e-fb33-4384-b5b2-c9f5c9812e86}, !- Zone Air Exhaust Port List
+  {8b065194-555e-4aff-b25d-689006254b8f}, !- Zone Air Node Name
+  {7ab03ee2-518b-4243-b7a2-bd4bf2c3226a}, !- Zone Return Air Port List
   ,                                       !- Primary Daylighting Control Name
   ,                                       !- Fraction of Zone Controlled by Primary Daylighting Control
   ,                                       !- Secondary Daylighting Control Name
@@ -175,67 +117,33 @@
   No;                                     !- Use Ideal Air Loads
 
 OS:Node,
-<<<<<<< HEAD
-  {5fb209d3-d172-404d-b3d6-c7fe5770581e}, !- Handle
+  {541a4c5d-e327-41a3-86f5-d497377c81cf}, !- Handle
   Node 1,                                 !- Name
-  {509fbe32-849d-4296-856a-25d508bb8fc6}, !- Inlet Port
+  {8b065194-555e-4aff-b25d-689006254b8f}, !- Inlet Port
   ;                                       !- Outlet Port
 
 OS:Connection,
-  {509fbe32-849d-4296-856a-25d508bb8fc6}, !- Handle
-  {24a2a4f8-7519-4e98-b196-8900ae5648d4}, !- Source Object
+  {8b065194-555e-4aff-b25d-689006254b8f}, !- Handle
+  {ff0eb871-0c43-4ce3-89dc-6f9cd6a21159}, !- Source Object
   11,                                     !- Outlet Port
-  {5fb209d3-d172-404d-b3d6-c7fe5770581e}, !- Target Object
+  {541a4c5d-e327-41a3-86f5-d497377c81cf}, !- Target Object
   2;                                      !- Inlet Port
 
 OS:PortList,
-  {a1b0d3f6-3f9e-4380-b2d9-e5fc92464004}, !- Handle
-  {24a2a4f8-7519-4e98-b196-8900ae5648d4}; !- HVAC Component
+  {bb29dd58-e6c8-4ca3-91c9-70b2f376b497}, !- Handle
+  {ff0eb871-0c43-4ce3-89dc-6f9cd6a21159}; !- HVAC Component
 
 OS:PortList,
-  {032b6331-2143-4f35-b4fd-6b6173ae975f}, !- Handle
-  {24a2a4f8-7519-4e98-b196-8900ae5648d4}; !- HVAC Component
+  {9a213c5e-fb33-4384-b5b2-c9f5c9812e86}, !- Handle
+  {ff0eb871-0c43-4ce3-89dc-6f9cd6a21159}; !- HVAC Component
 
 OS:PortList,
-  {860107eb-a822-4e56-94c6-abfe1ff092ed}, !- Handle
-  {24a2a4f8-7519-4e98-b196-8900ae5648d4}; !- HVAC Component
+  {7ab03ee2-518b-4243-b7a2-bd4bf2c3226a}, !- Handle
+  {ff0eb871-0c43-4ce3-89dc-6f9cd6a21159}; !- HVAC Component
 
 OS:Sizing:Zone,
-  {7e29d3aa-1d9d-4a16-b2af-466e2807c569}, !- Handle
-  {24a2a4f8-7519-4e98-b196-8900ae5648d4}, !- Zone or ZoneList Name
-=======
-  {e1407d3a-2d76-4fef-9b8a-fb6e1db3bfc5}, !- Handle
-  Node 1,                                 !- Name
-  {1838efae-a290-4a2d-be39-80e9c0014dd1}, !- Inlet Port
-  ;                                       !- Outlet Port
-
-OS:Connection,
-  {1838efae-a290-4a2d-be39-80e9c0014dd1}, !- Handle
-  {6a4906f5-2bfc-4fa9-968d-c2cd670099b5}, !- Name
-  {eb3f552e-b5f2-4749-8b4c-f892329a233c}, !- Source Object
-  11,                                     !- Outlet Port
-  {e1407d3a-2d76-4fef-9b8a-fb6e1db3bfc5}, !- Target Object
-  2;                                      !- Inlet Port
-
-OS:PortList,
-  {47648e3c-a706-4fe4-8815-2a8d0d35d0e5}, !- Handle
-  {907582eb-6339-4412-9440-5a096220bf5d}, !- Name
-  {eb3f552e-b5f2-4749-8b4c-f892329a233c}; !- HVAC Component
-
-OS:PortList,
-  {e7946b95-2436-4735-91df-29ff9850a9de}, !- Handle
-  {d0c317e7-433b-40aa-b313-e13d2b2a2059}, !- Name
-  {eb3f552e-b5f2-4749-8b4c-f892329a233c}; !- HVAC Component
-
-OS:PortList,
-  {3822efb9-bbc6-4090-94a0-d744b35d271d}, !- Handle
-  {13a35d11-85ad-437b-85f9-b44d8f9719bc}, !- Name
-  {eb3f552e-b5f2-4749-8b4c-f892329a233c}; !- HVAC Component
-
-OS:Sizing:Zone,
-  {6e7bc2cf-5c9d-44ea-b6e6-189907648df5}, !- Handle
-  {eb3f552e-b5f2-4749-8b4c-f892329a233c}, !- Zone or ZoneList Name
->>>>>>> 3c1d7324
+  {700df7fc-2611-4c5f-bd31-1276f8b4e0e3}, !- Handle
+  {ff0eb871-0c43-4ce3-89dc-6f9cd6a21159}, !- Zone or ZoneList Name
   SupplyAirTemperature,                   !- Zone Cooling Design Supply Air Temperature Input Method
   14,                                     !- Zone Cooling Design Supply Air Temperature {C}
   11.11,                                  !- Zone Cooling Design Supply Air Temperature Difference {deltaC}
@@ -262,25 +170,14 @@
   autosize;                               !- Dedicated Outdoor Air High Setpoint Temperature for Design {C}
 
 OS:ZoneHVAC:EquipmentList,
-<<<<<<< HEAD
-  {8616d3bf-e511-473f-a125-92e28920da4a}, !- Handle
+  {1ea29ea0-d8a7-4d0a-a78e-ebadecbe9e58}, !- Handle
   Zone HVAC Equipment List 1,             !- Name
-  {24a2a4f8-7519-4e98-b196-8900ae5648d4}; !- Thermal Zone
+  {ff0eb871-0c43-4ce3-89dc-6f9cd6a21159}; !- Thermal Zone
 
 OS:Space,
-  {9254948b-9752-4ac5-bd7f-fa75dc8974b2}, !- Handle
+  {f6bdd152-00b5-464f-9e78-a7f13efc25c2}, !- Handle
   living space,                           !- Name
-  {47a8663e-7bc7-46f3-98ad-72ea0c501e4a}, !- Space Type Name
-=======
-  {ee228d9d-63a6-4cd0-bf1f-b41b28ef71d4}, !- Handle
-  Zone HVAC Equipment List 1,             !- Name
-  {eb3f552e-b5f2-4749-8b4c-f892329a233c}; !- Thermal Zone
-
-OS:Space,
-  {3197a978-bb6e-406d-9f8c-118b38b86687}, !- Handle
-  living space,                           !- Name
-  {f8732969-15ec-40fa-94c3-0b98ff93a40e}, !- Space Type Name
->>>>>>> 3c1d7324
+  {ef2edbb0-1a5d-4a59-b2c5-ca3991526253}, !- Space Type Name
   ,                                       !- Default Construction Set Name
   ,                                       !- Default Schedule Set Name
   ,                                       !- Direction of Relative North {deg}
@@ -288,31 +185,17 @@
   ,                                       !- Y Origin {m}
   ,                                       !- Z Origin {m}
   ,                                       !- Building Story Name
-<<<<<<< HEAD
-  {24a2a4f8-7519-4e98-b196-8900ae5648d4}, !- Thermal Zone Name
+  {ff0eb871-0c43-4ce3-89dc-6f9cd6a21159}, !- Thermal Zone Name
   ,                                       !- Part of Total Floor Area
   ,                                       !- Design Specification Outdoor Air Object Name
-  {623486ff-3eba-470b-a37d-00aa8779f092}; !- Building Unit Name
-
-OS:Surface,
-  {cb0976a0-ba46-4946-bcc8-57349e692fbd}, !- Handle
+  {7846f4d2-f9b8-4552-a32f-f434bc5f4609}; !- Building Unit Name
+
+OS:Surface,
+  {84552062-416e-499f-93e3-006306079a3b}, !- Handle
   Surface 1,                              !- Name
   Floor,                                  !- Surface Type
   ,                                       !- Construction Name
-  {9254948b-9752-4ac5-bd7f-fa75dc8974b2}, !- Space Name
-=======
-  {eb3f552e-b5f2-4749-8b4c-f892329a233c}, !- Thermal Zone Name
-  ,                                       !- Part of Total Floor Area
-  ,                                       !- Design Specification Outdoor Air Object Name
-  {085fdf7f-0155-47b1-9046-b7f0334c2115}; !- Building Unit Name
-
-OS:Surface,
-  {473fc68e-b905-4441-a594-4fcafca21030}, !- Handle
-  Surface 1,                              !- Name
-  Floor,                                  !- Surface Type
-  ,                                       !- Construction Name
-  {3197a978-bb6e-406d-9f8c-118b38b86687}, !- Space Name
->>>>>>> 3c1d7324
+  {f6bdd152-00b5-464f-9e78-a7f13efc25c2}, !- Space Name
   Foundation,                             !- Outside Boundary Condition
   ,                                       !- Outside Boundary Condition Object
   NoSun,                                  !- Sun Exposure
@@ -325,19 +208,11 @@
   4.572, -9.144, 0;                       !- X,Y,Z Vertex 4 {m}
 
 OS:Surface,
-<<<<<<< HEAD
-  {91ed22fb-836c-44f1-91f0-4c70d9311ef4}, !- Handle
+  {9f602930-1b16-4186-8593-7ac133c28d0e}, !- Handle
   Surface 2,                              !- Name
   Wall,                                   !- Surface Type
   ,                                       !- Construction Name
-  {9254948b-9752-4ac5-bd7f-fa75dc8974b2}, !- Space Name
-=======
-  {d10d5ad5-fcfc-4cd6-a623-283f5061fa06}, !- Handle
-  Surface 2,                              !- Name
-  Wall,                                   !- Surface Type
-  ,                                       !- Construction Name
-  {3197a978-bb6e-406d-9f8c-118b38b86687}, !- Space Name
->>>>>>> 3c1d7324
+  {f6bdd152-00b5-464f-9e78-a7f13efc25c2}, !- Space Name
   Outdoors,                               !- Outside Boundary Condition
   ,                                       !- Outside Boundary Condition Object
   SunExposed,                             !- Sun Exposure
@@ -350,19 +225,11 @@
   0, -9.144, 2.4384;                      !- X,Y,Z Vertex 4 {m}
 
 OS:Surface,
-<<<<<<< HEAD
-  {0f800eb9-f405-44f4-9ffa-45e764123fb0}, !- Handle
+  {101950a3-e205-4470-bb7a-2ec0768ca7b6}, !- Handle
   Surface 3,                              !- Name
   Wall,                                   !- Surface Type
   ,                                       !- Construction Name
-  {9254948b-9752-4ac5-bd7f-fa75dc8974b2}, !- Space Name
-=======
-  {88202ae1-caae-4626-b5ea-7ba1ab062c96}, !- Handle
-  Surface 3,                              !- Name
-  Wall,                                   !- Surface Type
-  ,                                       !- Construction Name
-  {3197a978-bb6e-406d-9f8c-118b38b86687}, !- Space Name
->>>>>>> 3c1d7324
+  {f6bdd152-00b5-464f-9e78-a7f13efc25c2}, !- Space Name
   Outdoors,                               !- Outside Boundary Condition
   ,                                       !- Outside Boundary Condition Object
   SunExposed,                             !- Sun Exposure
@@ -375,19 +242,11 @@
   0, 0, 2.4384;                           !- X,Y,Z Vertex 4 {m}
 
 OS:Surface,
-<<<<<<< HEAD
-  {7bf00a11-3f25-4a1c-b0d8-d432d24cc45f}, !- Handle
+  {294c9623-2c19-4860-bed9-5f7ffd28975e}, !- Handle
   Surface 4,                              !- Name
   Wall,                                   !- Surface Type
   ,                                       !- Construction Name
-  {9254948b-9752-4ac5-bd7f-fa75dc8974b2}, !- Space Name
-=======
-  {546818ec-44af-4e0d-917e-bb1caaf12320}, !- Handle
-  Surface 4,                              !- Name
-  Wall,                                   !- Surface Type
-  ,                                       !- Construction Name
-  {3197a978-bb6e-406d-9f8c-118b38b86687}, !- Space Name
->>>>>>> 3c1d7324
+  {f6bdd152-00b5-464f-9e78-a7f13efc25c2}, !- Space Name
   Adiabatic,                              !- Outside Boundary Condition
   ,                                       !- Outside Boundary Condition Object
   NoSun,                                  !- Sun Exposure
@@ -400,19 +259,11 @@
   4.572, 0, 2.4384;                       !- X,Y,Z Vertex 4 {m}
 
 OS:Surface,
-<<<<<<< HEAD
-  {f14152cd-c5bc-46e9-885c-0ca9c29f989d}, !- Handle
+  {8dda9607-1c40-4743-8a50-f7b896f65f35}, !- Handle
   Surface 5,                              !- Name
   Wall,                                   !- Surface Type
   ,                                       !- Construction Name
-  {9254948b-9752-4ac5-bd7f-fa75dc8974b2}, !- Space Name
-=======
-  {be586172-ca65-4e76-ae81-e916b726331b}, !- Handle
-  Surface 5,                              !- Name
-  Wall,                                   !- Surface Type
-  ,                                       !- Construction Name
-  {3197a978-bb6e-406d-9f8c-118b38b86687}, !- Space Name
->>>>>>> 3c1d7324
+  {f6bdd152-00b5-464f-9e78-a7f13efc25c2}, !- Space Name
   Outdoors,                               !- Outside Boundary Condition
   ,                                       !- Outside Boundary Condition Object
   SunExposed,                             !- Sun Exposure
@@ -425,23 +276,13 @@
   4.572, -9.144, 2.4384;                  !- X,Y,Z Vertex 4 {m}
 
 OS:Surface,
-<<<<<<< HEAD
-  {4611d5fe-c99e-4d39-a762-8ef00222f35f}, !- Handle
+  {14834fe1-09f2-47b9-855c-dad58a711d33}, !- Handle
   Surface 6,                              !- Name
   RoofCeiling,                            !- Surface Type
   ,                                       !- Construction Name
-  {9254948b-9752-4ac5-bd7f-fa75dc8974b2}, !- Space Name
+  {f6bdd152-00b5-464f-9e78-a7f13efc25c2}, !- Space Name
   Surface,                                !- Outside Boundary Condition
-  {26181671-09ce-4773-8200-646453688f95}, !- Outside Boundary Condition Object
-=======
-  {f748ad99-b3e0-499c-bbd3-8013e3cd1942}, !- Handle
-  Surface 6,                              !- Name
-  RoofCeiling,                            !- Surface Type
-  ,                                       !- Construction Name
-  {3197a978-bb6e-406d-9f8c-118b38b86687}, !- Space Name
-  Surface,                                !- Outside Boundary Condition
-  {f663610a-cdd8-40ff-aeb3-aa5fc7e08feb}, !- Outside Boundary Condition Object
->>>>>>> 3c1d7324
+  {c2c6b253-e083-45e6-a355-c5d095a6a679}, !- Outside Boundary Condition Object
   NoSun,                                  !- Sun Exposure
   NoWind,                                 !- Wind Exposure
   ,                                       !- View Factor to Ground
@@ -452,11 +293,7 @@
   0, -9.144, 2.4384;                      !- X,Y,Z Vertex 4 {m}
 
 OS:SpaceType,
-<<<<<<< HEAD
-  {47a8663e-7bc7-46f3-98ad-72ea0c501e4a}, !- Handle
-=======
-  {f8732969-15ec-40fa-94c3-0b98ff93a40e}, !- Handle
->>>>>>> 3c1d7324
+  {ef2edbb0-1a5d-4a59-b2c5-ca3991526253}, !- Handle
   Space Type 1,                           !- Name
   ,                                       !- Default Construction Set Name
   ,                                       !- Default Schedule Set Name
@@ -467,15 +304,9 @@
   living;                                 !- Standards Space Type
 
 OS:Space,
-<<<<<<< HEAD
-  {bbaeba91-703a-4400-b7b4-f9cc3401ca0a}, !- Handle
+  {65d62417-21c0-44c4-98dd-efd6fd6ccc95}, !- Handle
   living space|story 2,                   !- Name
-  {47a8663e-7bc7-46f3-98ad-72ea0c501e4a}, !- Space Type Name
-=======
-  {2e115766-ed51-45a5-ac24-ad3c45688e25}, !- Handle
-  living space|story 2,                   !- Name
-  {f8732969-15ec-40fa-94c3-0b98ff93a40e}, !- Space Type Name
->>>>>>> 3c1d7324
+  {ef2edbb0-1a5d-4a59-b2c5-ca3991526253}, !- Space Type Name
   ,                                       !- Default Construction Set Name
   ,                                       !- Default Schedule Set Name
   -0,                                     !- Direction of Relative North {deg}
@@ -483,34 +314,70 @@
   0,                                      !- Y Origin {m}
   2.4384,                                 !- Z Origin {m}
   ,                                       !- Building Story Name
-<<<<<<< HEAD
-  {24a2a4f8-7519-4e98-b196-8900ae5648d4}, !- Thermal Zone Name
+  {ff0eb871-0c43-4ce3-89dc-6f9cd6a21159}, !- Thermal Zone Name
   ,                                       !- Part of Total Floor Area
   ,                                       !- Design Specification Outdoor Air Object Name
-  {623486ff-3eba-470b-a37d-00aa8779f092}; !- Building Unit Name
-
-OS:Surface,
-  {04b5add4-41ed-46f5-a2f7-dd0abe359772}, !- Handle
-=======
-  {eb3f552e-b5f2-4749-8b4c-f892329a233c}, !- Thermal Zone Name
-  ,                                       !- Part of Total Floor Area
-  ,                                       !- Design Specification Outdoor Air Object Name
-  {085fdf7f-0155-47b1-9046-b7f0334c2115}; !- Building Unit Name
-
-OS:Surface,
-  {f663610a-cdd8-40ff-aeb3-aa5fc7e08feb}, !- Handle
->>>>>>> 3c1d7324
+  {7846f4d2-f9b8-4552-a32f-f434bc5f4609}; !- Building Unit Name
+
+OS:Surface,
+  {aea45055-c87f-40e8-8cd9-a82da3295d25}, !- Handle
   Surface 7,                              !- Name
+  Wall,                                   !- Surface Type
+  ,                                       !- Construction Name
+  {65d62417-21c0-44c4-98dd-efd6fd6ccc95}, !- Space Name
+  Outdoors,                               !- Outside Boundary Condition
+  ,                                       !- Outside Boundary Condition Object
+  SunExposed,                             !- Sun Exposure
+  WindExposed,                            !- Wind Exposure
+  ,                                       !- View Factor to Ground
+  ,                                       !- Number of Vertices
+  4.572, 0, 2.4384,                       !- X,Y,Z Vertex 1 {m}
+  4.572, 0, 0,                            !- X,Y,Z Vertex 2 {m}
+  0, 0, 0,                                !- X,Y,Z Vertex 3 {m}
+  0, 0, 2.4384;                           !- X,Y,Z Vertex 4 {m}
+
+OS:Surface,
+  {9feb93e6-7fc5-4c6d-a1da-b799df1a6656}, !- Handle
+  Surface 8,                              !- Name
+  Wall,                                   !- Surface Type
+  ,                                       !- Construction Name
+  {65d62417-21c0-44c4-98dd-efd6fd6ccc95}, !- Space Name
+  Adiabatic,                              !- Outside Boundary Condition
+  ,                                       !- Outside Boundary Condition Object
+  NoSun,                                  !- Sun Exposure
+  NoWind,                                 !- Wind Exposure
+  ,                                       !- View Factor to Ground
+  ,                                       !- Number of Vertices
+  4.572, -9.144, 2.4384,                  !- X,Y,Z Vertex 1 {m}
+  4.572, -9.144, 0,                       !- X,Y,Z Vertex 2 {m}
+  4.572, 0, 0,                            !- X,Y,Z Vertex 3 {m}
+  4.572, 0, 2.4384;                       !- X,Y,Z Vertex 4 {m}
+
+OS:Surface,
+  {cc9c8571-3019-46cd-bc4e-52400fe89a6c}, !- Handle
+  Surface 9,                              !- Name
+  RoofCeiling,                            !- Surface Type
+  ,                                       !- Construction Name
+  {65d62417-21c0-44c4-98dd-efd6fd6ccc95}, !- Space Name
+  Surface,                                !- Outside Boundary Condition
+  {4536c718-8ad8-4cfc-94a0-4b8320867f13}, !- Outside Boundary Condition Object
+  NoSun,                                  !- Sun Exposure
+  NoWind,                                 !- Wind Exposure
+  ,                                       !- View Factor to Ground
+  ,                                       !- Number of Vertices
+  4.572, -9.144, 2.4384,                  !- X,Y,Z Vertex 1 {m}
+  4.572, 0, 2.4384,                       !- X,Y,Z Vertex 2 {m}
+  0, 0, 2.4384,                           !- X,Y,Z Vertex 3 {m}
+  0, -9.144, 2.4384;                      !- X,Y,Z Vertex 4 {m}
+
+OS:Surface,
+  {c2c6b253-e083-45e6-a355-c5d095a6a679}, !- Handle
+  Surface 10,                             !- Name
   Floor,                                  !- Surface Type
   ,                                       !- Construction Name
-<<<<<<< HEAD
-  {bbaeba91-703a-4400-b7b4-f9cc3401ca0a}, !- Space Name
-  Adiabatic,                              !- Outside Boundary Condition
-  ,                                       !- Outside Boundary Condition Object
-=======
-  {2e115766-ed51-45a5-ac24-ad3c45688e25}, !- Space Name
+  {65d62417-21c0-44c4-98dd-efd6fd6ccc95}, !- Space Name
   Surface,                                !- Outside Boundary Condition
-  {f748ad99-b3e0-499c-bbd3-8013e3cd1942}, !- Outside Boundary Condition Object
+  {14834fe1-09f2-47b9-855c-dad58a711d33}, !- Outside Boundary Condition Object
   NoSun,                                  !- Sun Exposure
   NoWind,                                 !- Wind Exposure
   ,                                       !- View Factor to Ground
@@ -521,69 +388,28 @@
   4.572, -9.144, 0;                       !- X,Y,Z Vertex 4 {m}
 
 OS:Surface,
-  {0ee77da7-a777-4d18-ab33-56262bd55dee}, !- Handle
-  Surface 8,                              !- Name
-  RoofCeiling,                            !- Surface Type
-  ,                                       !- Construction Name
-  {2e115766-ed51-45a5-ac24-ad3c45688e25}, !- Space Name
-  Surface,                                !- Outside Boundary Condition
-  {9bba1562-1fca-426b-b01c-afe8387f0e2c}, !- Outside Boundary Condition Object
->>>>>>> 3c1d7324
-  NoSun,                                  !- Sun Exposure
-  NoWind,                                 !- Wind Exposure
-  ,                                       !- View Factor to Ground
-  ,                                       !- Number of Vertices
-  4.572, -9.144, 2.4384,                  !- X,Y,Z Vertex 1 {m}
-  4.572, -9.144, 0,                       !- X,Y,Z Vertex 2 {m}
-  4.572, 0, 0,                            !- X,Y,Z Vertex 3 {m}
-  4.572, 0, 2.4384;                       !- X,Y,Z Vertex 4 {m}
-
-OS:Surface,
-<<<<<<< HEAD
-  {7a095bc1-e762-4eff-a25c-1054ff360926}, !- Handle
-  Surface 8,                              !- Name
-  Wall,                                   !- Surface Type
-  ,                                       !- Construction Name
-  {bbaeba91-703a-4400-b7b4-f9cc3401ca0a}, !- Space Name
-  Outdoors,                               !- Outside Boundary Condition
-=======
-  {cffa74f2-e763-41aa-a296-692a18ad1e00}, !- Handle
-  Surface 9,                              !- Name
-  Wall,                                   !- Surface Type
-  ,                                       !- Construction Name
-  {2e115766-ed51-45a5-ac24-ad3c45688e25}, !- Space Name
-  Adiabatic,                              !- Outside Boundary Condition
->>>>>>> 3c1d7324
-  ,                                       !- Outside Boundary Condition Object
-  NoSun,                                  !- Sun Exposure
-  NoWind,                                 !- Wind Exposure
-  ,                                       !- View Factor to Ground
-  ,                                       !- Number of Vertices
-<<<<<<< HEAD
-  4.572, 0, 2.4384,                       !- X,Y,Z Vertex 1 {m}
-  4.572, 0, 0,                            !- X,Y,Z Vertex 2 {m}
-  0, 0, 0,                                !- X,Y,Z Vertex 3 {m}
-  0, 0, 2.4384;                           !- X,Y,Z Vertex 4 {m}
-
-OS:Surface,
-  {d2f6dbf9-6295-4098-b28f-bdc3acbad841}, !- Handle
-  Surface 9,                              !- Name
-  Wall,                                   !- Surface Type
-  ,                                       !- Construction Name
-  {bbaeba91-703a-4400-b7b4-f9cc3401ca0a}, !- Space Name
-=======
-  4.572, -9.144, 2.4384,                  !- X,Y,Z Vertex 1 {m}
-  4.572, -9.144, 0,                       !- X,Y,Z Vertex 2 {m}
-  4.572, 0, 0,                            !- X,Y,Z Vertex 3 {m}
-  4.572, 0, 2.4384;                       !- X,Y,Z Vertex 4 {m}
-
-OS:Surface,
-  {580ea57a-f507-4eef-a197-85e331f468b7}, !- Handle
-  Surface 10,                             !- Name
-  Wall,                                   !- Surface Type
-  ,                                       !- Construction Name
-  {2e115766-ed51-45a5-ac24-ad3c45688e25}, !- Space Name
->>>>>>> 3c1d7324
+  {0eeb84c2-a4ea-41ae-ad46-5d874d5b3841}, !- Handle
+  Surface 11,                             !- Name
+  Wall,                                   !- Surface Type
+  ,                                       !- Construction Name
+  {65d62417-21c0-44c4-98dd-efd6fd6ccc95}, !- Space Name
+  Outdoors,                               !- Outside Boundary Condition
+  ,                                       !- Outside Boundary Condition Object
+  SunExposed,                             !- Sun Exposure
+  WindExposed,                            !- Wind Exposure
+  ,                                       !- View Factor to Ground
+  ,                                       !- Number of Vertices
+  0, -9.144, 2.4384,                      !- X,Y,Z Vertex 1 {m}
+  0, -9.144, 0,                           !- X,Y,Z Vertex 2 {m}
+  4.572, -9.144, 0,                       !- X,Y,Z Vertex 3 {m}
+  4.572, -9.144, 2.4384;                  !- X,Y,Z Vertex 4 {m}
+
+OS:Surface,
+  {93b8995e-fe53-4667-98b1-c9ca7a67fa66}, !- Handle
+  Surface 12,                             !- Name
+  Wall,                                   !- Surface Type
+  ,                                       !- Construction Name
+  {65d62417-21c0-44c4-98dd-efd6fd6ccc95}, !- Space Name
   Outdoors,                               !- Outside Boundary Condition
   ,                                       !- Outside Boundary Condition Object
   SunExposed,                             !- Sun Exposure
@@ -596,103 +422,13 @@
   0, -9.144, 2.4384;                      !- X,Y,Z Vertex 4 {m}
 
 OS:Surface,
-<<<<<<< HEAD
-  {26181671-09ce-4773-8200-646453688f95}, !- Handle
-  Surface 10,                             !- Name
-  Floor,                                  !- Surface Type
-  ,                                       !- Construction Name
-  {bbaeba91-703a-4400-b7b4-f9cc3401ca0a}, !- Space Name
-  Surface,                                !- Outside Boundary Condition
-  {4611d5fe-c99e-4d39-a762-8ef00222f35f}, !- Outside Boundary Condition Object
-  NoSun,                                  !- Sun Exposure
-  NoWind,                                 !- Wind Exposure
-=======
-  {260fd967-3db8-41f7-b959-989b88c21c7f}, !- Handle
-  Surface 11,                             !- Name
-  Wall,                                   !- Surface Type
-  ,                                       !- Construction Name
-  {2e115766-ed51-45a5-ac24-ad3c45688e25}, !- Space Name
-  Outdoors,                               !- Outside Boundary Condition
-  ,                                       !- Outside Boundary Condition Object
-  SunExposed,                             !- Sun Exposure
-  WindExposed,                            !- Wind Exposure
->>>>>>> 3c1d7324
-  ,                                       !- View Factor to Ground
-  ,                                       !- Number of Vertices
-  0, -9.144, 2.4384,                      !- X,Y,Z Vertex 1 {m}
-  0, -9.144, 0,                           !- X,Y,Z Vertex 2 {m}
-  4.572, -9.144, 0,                       !- X,Y,Z Vertex 3 {m}
-  4.572, -9.144, 2.4384;                  !- X,Y,Z Vertex 4 {m}
-
-OS:Surface,
-<<<<<<< HEAD
-  {dbca525c-9a21-46e1-a31e-69cdc00862b6}, !- Handle
-  Surface 11,                             !- Name
-  RoofCeiling,                            !- Surface Type
-  ,                                       !- Construction Name
-  {bbaeba91-703a-4400-b7b4-f9cc3401ca0a}, !- Space Name
-  Surface,                                !- Outside Boundary Condition
-  {e669a837-a3a4-4f8e-a698-4f6c16f2d22e}, !- Outside Boundary Condition Object
-  NoSun,                                  !- Sun Exposure
-  NoWind,                                 !- Wind Exposure
-  ,                                       !- View Factor to Ground
-  ,                                       !- Number of Vertices
-  4.572, -9.144, 2.4384,                  !- X,Y,Z Vertex 1 {m}
-  4.572, 0, 2.4384,                       !- X,Y,Z Vertex 2 {m}
-  0, 0, 2.4384,                           !- X,Y,Z Vertex 3 {m}
-  0, -9.144, 2.4384;                      !- X,Y,Z Vertex 4 {m}
-
-OS:Surface,
-  {d2d17b1f-4725-4722-928f-20cad82fb557}, !- Handle
-  Surface 12,                             !- Name
-  Wall,                                   !- Surface Type
-  ,                                       !- Construction Name
-  {bbaeba91-703a-4400-b7b4-f9cc3401ca0a}, !- Space Name
-  Outdoors,                               !- Outside Boundary Condition
-  ,                                       !- Outside Boundary Condition Object
-  SunExposed,                             !- Sun Exposure
-  WindExposed,                            !- Wind Exposure
-  ,                                       !- View Factor to Ground
-  ,                                       !- Number of Vertices
-  0, -9.144, 2.4384,                      !- X,Y,Z Vertex 1 {m}
-  0, -9.144, 0,                           !- X,Y,Z Vertex 2 {m}
-  4.572, -9.144, 0,                       !- X,Y,Z Vertex 3 {m}
-  4.572, -9.144, 2.4384;                  !- X,Y,Z Vertex 4 {m}
-
-OS:Surface,
-  {e669a837-a3a4-4f8e-a698-4f6c16f2d22e}, !- Handle
+  {4536c718-8ad8-4cfc-94a0-4b8320867f13}, !- Handle
   Surface 13,                             !- Name
   Floor,                                  !- Surface Type
   ,                                       !- Construction Name
-  {80f8a98b-8180-4822-9714-595f187eadce}, !- Space Name
+  {839c0684-3c90-4244-a52f-e0de3150b626}, !- Space Name
   Surface,                                !- Outside Boundary Condition
-  {dbca525c-9a21-46e1-a31e-69cdc00862b6}, !- Outside Boundary Condition Object
-=======
-  {675d336f-ea1c-4947-b57a-ecee9dccf8f9}, !- Handle
-  Surface 12,                             !- Name
-  Wall,                                   !- Surface Type
-  ,                                       !- Construction Name
-  {2e115766-ed51-45a5-ac24-ad3c45688e25}, !- Space Name
-  Outdoors,                               !- Outside Boundary Condition
-  ,                                       !- Outside Boundary Condition Object
-  SunExposed,                             !- Sun Exposure
-  WindExposed,                            !- Wind Exposure
-  ,                                       !- View Factor to Ground
-  ,                                       !- Number of Vertices
-  0, 0, 2.4384,                           !- X,Y,Z Vertex 1 {m}
-  0, 0, 0,                                !- X,Y,Z Vertex 2 {m}
-  0, -9.144, 0,                           !- X,Y,Z Vertex 3 {m}
-  0, -9.144, 2.4384;                      !- X,Y,Z Vertex 4 {m}
-
-OS:Surface,
-  {9bba1562-1fca-426b-b01c-afe8387f0e2c}, !- Handle
-  Surface 13,                             !- Name
-  Floor,                                  !- Surface Type
-  ,                                       !- Construction Name
-  {be2a270d-8996-49fe-932d-2bc9086ed6b4}, !- Space Name
-  Surface,                                !- Outside Boundary Condition
-  {0ee77da7-a777-4d18-ab33-56262bd55dee}, !- Outside Boundary Condition Object
->>>>>>> 3c1d7324
+  {cc9c8571-3019-46cd-bc4e-52400fe89a6c}, !- Outside Boundary Condition Object
   NoSun,                                  !- Sun Exposure
   NoWind,                                 !- Wind Exposure
   ,                                       !- View Factor to Ground
@@ -703,19 +439,11 @@
   4.572, -9.144, 4.8768;                  !- X,Y,Z Vertex 4 {m}
 
 OS:Surface,
-<<<<<<< HEAD
-  {272e4d2d-75ec-4d5a-899b-da399c1aecf0}, !- Handle
+  {88b7eb1c-aea5-4cc3-a102-14fa268dce15}, !- Handle
   Surface 14,                             !- Name
   RoofCeiling,                            !- Surface Type
   ,                                       !- Construction Name
-  {80f8a98b-8180-4822-9714-595f187eadce}, !- Space Name
-=======
-  {e6654439-e087-4205-b333-696b7c349342}, !- Handle
-  Surface 14,                             !- Name
-  RoofCeiling,                            !- Surface Type
-  ,                                       !- Construction Name
-  {be2a270d-8996-49fe-932d-2bc9086ed6b4}, !- Space Name
->>>>>>> 3c1d7324
+  {839c0684-3c90-4244-a52f-e0de3150b626}, !- Space Name
   Outdoors,                               !- Outside Boundary Condition
   ,                                       !- Outside Boundary Condition Object
   SunExposed,                             !- Sun Exposure
@@ -728,19 +456,11 @@
   0, 0, 4.8768;                           !- X,Y,Z Vertex 4 {m}
 
 OS:Surface,
-<<<<<<< HEAD
-  {31da2959-1d93-4343-9116-aaed0157fef6}, !- Handle
+  {9846cf31-ae3e-4321-932b-85186a481a0e}, !- Handle
   Surface 15,                             !- Name
   RoofCeiling,                            !- Surface Type
   ,                                       !- Construction Name
-  {80f8a98b-8180-4822-9714-595f187eadce}, !- Space Name
-=======
-  {84526228-2835-4c8c-bfa9-ff6f8814cc97}, !- Handle
-  Surface 15,                             !- Name
-  RoofCeiling,                            !- Surface Type
-  ,                                       !- Construction Name
-  {be2a270d-8996-49fe-932d-2bc9086ed6b4}, !- Space Name
->>>>>>> 3c1d7324
+  {839c0684-3c90-4244-a52f-e0de3150b626}, !- Space Name
   Outdoors,                               !- Outside Boundary Condition
   ,                                       !- Outside Boundary Condition Object
   SunExposed,                             !- Sun Exposure
@@ -753,19 +473,11 @@
   4.572, -9.144, 4.8768;                  !- X,Y,Z Vertex 4 {m}
 
 OS:Surface,
-<<<<<<< HEAD
-  {0d2d7be2-ff6f-43b2-9763-282208514d97}, !- Handle
+  {26770875-5b5d-46a5-9d8f-19114fe40e84}, !- Handle
   Surface 16,                             !- Name
   Wall,                                   !- Surface Type
   ,                                       !- Construction Name
-  {80f8a98b-8180-4822-9714-595f187eadce}, !- Space Name
-=======
-  {cf3cc123-c7b7-43f7-862a-6807ac646543}, !- Handle
-  Surface 16,                             !- Name
-  Wall,                                   !- Surface Type
-  ,                                       !- Construction Name
-  {be2a270d-8996-49fe-932d-2bc9086ed6b4}, !- Space Name
->>>>>>> 3c1d7324
+  {839c0684-3c90-4244-a52f-e0de3150b626}, !- Space Name
   Outdoors,                               !- Outside Boundary Condition
   ,                                       !- Outside Boundary Condition Object
   SunExposed,                             !- Sun Exposure
@@ -777,19 +489,11 @@
   0, -9.144, 4.8768;                      !- X,Y,Z Vertex 3 {m}
 
 OS:Surface,
-<<<<<<< HEAD
-  {e8868a35-edf1-4634-b8a2-0f6d2adbecb6}, !- Handle
+  {ca5b0d3c-d05a-49e9-97af-6bf7e96d0c1d}, !- Handle
   Surface 17,                             !- Name
   Wall,                                   !- Surface Type
   ,                                       !- Construction Name
-  {80f8a98b-8180-4822-9714-595f187eadce}, !- Space Name
-=======
-  {66fad440-5975-422d-908c-386a5afdaeb7}, !- Handle
-  Surface 17,                             !- Name
-  Wall,                                   !- Surface Type
-  ,                                       !- Construction Name
-  {be2a270d-8996-49fe-932d-2bc9086ed6b4}, !- Space Name
->>>>>>> 3c1d7324
+  {839c0684-3c90-4244-a52f-e0de3150b626}, !- Space Name
   Adiabatic,                              !- Outside Boundary Condition
   ,                                       !- Outside Boundary Condition Object
   NoSun,                                  !- Sun Exposure
@@ -801,15 +505,9 @@
   4.572, 0, 4.8768;                       !- X,Y,Z Vertex 3 {m}
 
 OS:Space,
-<<<<<<< HEAD
-  {80f8a98b-8180-4822-9714-595f187eadce}, !- Handle
+  {839c0684-3c90-4244-a52f-e0de3150b626}, !- Handle
   unfinished attic space,                 !- Name
-  {69fda206-714c-40f1-a4a6-850ddfe52ddf}, !- Space Type Name
-=======
-  {be2a270d-8996-49fe-932d-2bc9086ed6b4}, !- Handle
-  unfinished attic space,                 !- Name
-  {20e920eb-f8d2-40ca-ac08-0d81ca210ba8}, !- Space Type Name
->>>>>>> 3c1d7324
+  {f0602b5e-86ad-4600-a8b1-15c05c035c77}, !- Space Type Name
   ,                                       !- Default Construction Set Name
   ,                                       !- Default Schedule Set Name
   ,                                       !- Direction of Relative North {deg}
@@ -817,17 +515,10 @@
   ,                                       !- Y Origin {m}
   ,                                       !- Z Origin {m}
   ,                                       !- Building Story Name
-<<<<<<< HEAD
-  {7ee4162f-8c03-426d-8afd-4775cf9bf867}; !- Thermal Zone Name
+  {6e157986-b5e7-46d8-86ad-32fa185302bb}; !- Thermal Zone Name
 
 OS:ThermalZone,
-  {7ee4162f-8c03-426d-8afd-4775cf9bf867}, !- Handle
-=======
-  {bbdf064d-afcb-4e79-a694-769e0b0419af}; !- Thermal Zone Name
-
-OS:ThermalZone,
-  {bbdf064d-afcb-4e79-a694-769e0b0419af}, !- Handle
->>>>>>> 3c1d7324
+  {6e157986-b5e7-46d8-86ad-32fa185302bb}, !- Handle
   unfinished attic zone,                  !- Name
   ,                                       !- Multiplier
   ,                                       !- Ceiling Height {m}
@@ -836,17 +527,10 @@
   ,                                       !- Zone Inside Convection Algorithm
   ,                                       !- Zone Outside Convection Algorithm
   ,                                       !- Zone Conditioning Equipment List Name
-<<<<<<< HEAD
-  {c70234e3-f7a1-4ae1-840f-1d3bc5148ab1}, !- Zone Air Inlet Port List
-  {6c9ffdb3-1146-4a20-a9c7-950531378421}, !- Zone Air Exhaust Port List
-  {9d443582-69d0-4534-962e-3463e7bd88c0}, !- Zone Air Node Name
-  {1f63446c-0f86-4078-9ce9-350a6ff2542d}, !- Zone Return Air Port List
-=======
-  {664e3115-e328-4b29-947f-455355e5fd75}, !- Zone Air Inlet Port List
-  {3c7790cf-f963-43c8-a12f-78681fa16d7e}, !- Zone Air Exhaust Port List
-  {987b54de-cbdf-4740-941f-ca7c5e0d0ec6}, !- Zone Air Node Name
-  {71b94c1a-00a3-4291-ac91-f240a832db41}, !- Zone Return Air Port List
->>>>>>> 3c1d7324
+  {9e95244c-4cfa-42d8-9934-a30cfab7f44c}, !- Zone Air Inlet Port List
+  {a76c2ce4-8565-4acf-b40b-231bb26cc5af}, !- Zone Air Exhaust Port List
+  {0a6ee0f1-898e-47ca-8039-1f5d2b2c046e}, !- Zone Air Node Name
+  {b6fbe4bc-d7c7-4eef-ac31-cfd555d0077e}, !- Zone Return Air Port List
   ,                                       !- Primary Daylighting Control Name
   ,                                       !- Fraction of Zone Controlled by Primary Daylighting Control
   ,                                       !- Secondary Daylighting Control Name
@@ -857,67 +541,33 @@
   No;                                     !- Use Ideal Air Loads
 
 OS:Node,
-<<<<<<< HEAD
-  {04575d22-8cc5-4334-ad09-40a6dd256c5f}, !- Handle
+  {230b3162-5bf9-4763-814d-153bfada8089}, !- Handle
   Node 2,                                 !- Name
-  {9d443582-69d0-4534-962e-3463e7bd88c0}, !- Inlet Port
+  {0a6ee0f1-898e-47ca-8039-1f5d2b2c046e}, !- Inlet Port
   ;                                       !- Outlet Port
 
 OS:Connection,
-  {9d443582-69d0-4534-962e-3463e7bd88c0}, !- Handle
-  {7ee4162f-8c03-426d-8afd-4775cf9bf867}, !- Source Object
+  {0a6ee0f1-898e-47ca-8039-1f5d2b2c046e}, !- Handle
+  {6e157986-b5e7-46d8-86ad-32fa185302bb}, !- Source Object
   11,                                     !- Outlet Port
-  {04575d22-8cc5-4334-ad09-40a6dd256c5f}, !- Target Object
+  {230b3162-5bf9-4763-814d-153bfada8089}, !- Target Object
   2;                                      !- Inlet Port
 
 OS:PortList,
-  {c70234e3-f7a1-4ae1-840f-1d3bc5148ab1}, !- Handle
-  {7ee4162f-8c03-426d-8afd-4775cf9bf867}; !- HVAC Component
+  {9e95244c-4cfa-42d8-9934-a30cfab7f44c}, !- Handle
+  {6e157986-b5e7-46d8-86ad-32fa185302bb}; !- HVAC Component
 
 OS:PortList,
-  {6c9ffdb3-1146-4a20-a9c7-950531378421}, !- Handle
-  {7ee4162f-8c03-426d-8afd-4775cf9bf867}; !- HVAC Component
+  {a76c2ce4-8565-4acf-b40b-231bb26cc5af}, !- Handle
+  {6e157986-b5e7-46d8-86ad-32fa185302bb}; !- HVAC Component
 
 OS:PortList,
-  {1f63446c-0f86-4078-9ce9-350a6ff2542d}, !- Handle
-  {7ee4162f-8c03-426d-8afd-4775cf9bf867}; !- HVAC Component
+  {b6fbe4bc-d7c7-4eef-ac31-cfd555d0077e}, !- Handle
+  {6e157986-b5e7-46d8-86ad-32fa185302bb}; !- HVAC Component
 
 OS:Sizing:Zone,
-  {7ca6d3ca-5fe9-4663-9723-0d398cf11393}, !- Handle
-  {7ee4162f-8c03-426d-8afd-4775cf9bf867}, !- Zone or ZoneList Name
-=======
-  {89e8b396-ac9b-4ac9-8172-aa258cb7678a}, !- Handle
-  Node 2,                                 !- Name
-  {987b54de-cbdf-4740-941f-ca7c5e0d0ec6}, !- Inlet Port
-  ;                                       !- Outlet Port
-
-OS:Connection,
-  {987b54de-cbdf-4740-941f-ca7c5e0d0ec6}, !- Handle
-  {a073aafa-f9b3-4b13-b30e-abb2dcc0eba2}, !- Name
-  {bbdf064d-afcb-4e79-a694-769e0b0419af}, !- Source Object
-  11,                                     !- Outlet Port
-  {89e8b396-ac9b-4ac9-8172-aa258cb7678a}, !- Target Object
-  2;                                      !- Inlet Port
-
-OS:PortList,
-  {664e3115-e328-4b29-947f-455355e5fd75}, !- Handle
-  {c848f3ab-a371-4104-9b6d-e444e518d8e9}, !- Name
-  {bbdf064d-afcb-4e79-a694-769e0b0419af}; !- HVAC Component
-
-OS:PortList,
-  {3c7790cf-f963-43c8-a12f-78681fa16d7e}, !- Handle
-  {de02cdf4-c5c8-49ac-ad1b-a4d5a07ed6a0}, !- Name
-  {bbdf064d-afcb-4e79-a694-769e0b0419af}; !- HVAC Component
-
-OS:PortList,
-  {71b94c1a-00a3-4291-ac91-f240a832db41}, !- Handle
-  {fee9c7da-3ebc-4fea-89d1-9c8361792ab1}, !- Name
-  {bbdf064d-afcb-4e79-a694-769e0b0419af}; !- HVAC Component
-
-OS:Sizing:Zone,
-  {e6c91fe0-0ef8-4f52-85d2-a7a323aaa1fe}, !- Handle
-  {bbdf064d-afcb-4e79-a694-769e0b0419af}, !- Zone or ZoneList Name
->>>>>>> 3c1d7324
+  {95a754b1-f026-40da-b6cc-dbb21e306d67}, !- Handle
+  {6e157986-b5e7-46d8-86ad-32fa185302bb}, !- Zone or ZoneList Name
   SupplyAirTemperature,                   !- Zone Cooling Design Supply Air Temperature Input Method
   14,                                     !- Zone Cooling Design Supply Air Temperature {C}
   11.11,                                  !- Zone Cooling Design Supply Air Temperature Difference {deltaC}
@@ -944,21 +594,12 @@
   autosize;                               !- Dedicated Outdoor Air High Setpoint Temperature for Design {C}
 
 OS:ZoneHVAC:EquipmentList,
-<<<<<<< HEAD
-  {54eae7ca-221f-4778-b063-a2230ecf6600}, !- Handle
+  {274581f4-461e-49eb-9df5-4b84bb99422f}, !- Handle
   Zone HVAC Equipment List 2,             !- Name
-  {7ee4162f-8c03-426d-8afd-4775cf9bf867}; !- Thermal Zone
+  {6e157986-b5e7-46d8-86ad-32fa185302bb}; !- Thermal Zone
 
 OS:SpaceType,
-  {69fda206-714c-40f1-a4a6-850ddfe52ddf}, !- Handle
-=======
-  {53ce9f79-27f5-4e4e-b052-06ae1f4dc535}, !- Handle
-  Zone HVAC Equipment List 2,             !- Name
-  {bbdf064d-afcb-4e79-a694-769e0b0419af}; !- Thermal Zone
-
-OS:SpaceType,
-  {20e920eb-f8d2-40ca-ac08-0d81ca210ba8}, !- Handle
->>>>>>> 3c1d7324
+  {f0602b5e-86ad-4600-a8b1-15c05c035c77}, !- Handle
   Space Type 2,                           !- Name
   ,                                       !- Default Construction Set Name
   ,                                       !- Default Schedule Set Name
@@ -969,23 +610,14 @@
   unfinished attic;                       !- Standards Space Type
 
 OS:BuildingUnit,
-<<<<<<< HEAD
-  {623486ff-3eba-470b-a37d-00aa8779f092}, !- Handle
-=======
-  {085fdf7f-0155-47b1-9046-b7f0334c2115}, !- Handle
->>>>>>> 3c1d7324
+  {7846f4d2-f9b8-4552-a32f-f434bc5f4609}, !- Handle
   unit 1,                                 !- Name
   ,                                       !- Rendering Color
   Residential;                            !- Building Unit Type
 
 OS:AdditionalProperties,
-<<<<<<< HEAD
-  {445b8e52-b001-4588-8f8b-abf880de0be6}, !- Handle
-  {623486ff-3eba-470b-a37d-00aa8779f092}, !- Object Name
-=======
-  {3b32a0f9-8bfd-4eee-8282-fa51f6efdeea}, !- Handle
-  {085fdf7f-0155-47b1-9046-b7f0334c2115}, !- Object Name
->>>>>>> 3c1d7324
+  {99e9743e-fdd9-4e5e-b884-a6ee8146dd05}, !- Handle
+  {7846f4d2-f9b8-4552-a32f-f434bc5f4609}, !- Object Name
   NumberOfBedrooms,                       !- Feature Name 1
   Integer,                                !- Feature Data Type 1
   3,                                      !- Feature Value 1
@@ -997,20 +629,12 @@
   3.3900000000000001;                     !- Feature Value 3
 
 OS:External:File,
-<<<<<<< HEAD
-  {2c65b113-e673-4953-b4bf-5f5d3679b41f}, !- Handle
-=======
-  {30ce373a-7025-4487-8fbf-e3014909bd82}, !- Handle
->>>>>>> 3c1d7324
+  {1f16b8e7-efd6-4324-86ae-7e8b3a3076b2}, !- Handle
   8760.csv,                               !- Name
   8760.csv;                               !- File Name
 
 OS:Schedule:Day,
-<<<<<<< HEAD
-  {95bbcfda-0353-4a99-8150-9e25fed14051}, !- Handle
-=======
-  {2db0a3bc-b28e-463d-be46-2a81532a5c33}, !- Handle
->>>>>>> 3c1d7324
+  {f1ece45d-c036-4efc-b122-7653608ba0ad}, !- Handle
   Schedule Day 1,                         !- Name
   ,                                       !- Schedule Type Limits Name
   ,                                       !- Interpolate to Timestep
@@ -1019,11 +643,7 @@
   0;                                      !- Value Until Time 1
 
 OS:Schedule:Day,
-<<<<<<< HEAD
-  {998cec96-a7fd-4402-86e6-3ed256233137}, !- Handle
-=======
-  {b05a7232-3b8b-4a72-8acc-65976fee8b9c}, !- Handle
->>>>>>> 3c1d7324
+  {0c285829-8f79-4807-a697-e6b35abe7856}, !- Handle
   Schedule Day 2,                         !- Name
   ,                                       !- Schedule Type Limits Name
   ,                                       !- Interpolate to Timestep
@@ -1032,17 +652,10 @@
   1;                                      !- Value Until Time 1
 
 OS:Schedule:File,
-<<<<<<< HEAD
-  {b4e5d316-a801-478c-ade8-1a36992baafc}, !- Handle
+  {e6bd386a-bd5b-4d34-ac54-b25ab0742524}, !- Handle
   occupants,                              !- Name
-  {08211546-8e46-42a2-9709-06beff513b72}, !- Schedule Type Limits Name
-  {2c65b113-e673-4953-b4bf-5f5d3679b41f}, !- External File Name
-=======
-  {02d3d742-c053-4aaa-be90-8acc0ebac287}, !- Handle
-  occupants,                              !- Name
-  {61dec1ed-383d-465d-9ac7-d514faaf01d6}, !- Schedule Type Limits Name
-  {30ce373a-7025-4487-8fbf-e3014909bd82}, !- External File Name
->>>>>>> 3c1d7324
+  {07490393-9d43-40da-9aee-fdd6ff85eb68}, !- Schedule Type Limits Name
+  {1f16b8e7-efd6-4324-86ae-7e8b3a3076b2}, !- External File Name
   1,                                      !- Column Number
   1,                                      !- Rows to Skip at Top
   8760,                                   !- Number of Hours of Data
@@ -1050,36 +663,15 @@
   ,                                       !- Interpolate to Timestep
   60;                                     !- Minutes per Item
 
-<<<<<<< HEAD
 OS:Schedule:Constant,
-  {3664e87a-bb5c-4203-aef2-e453e76004a4}, !- Handle
+  {9ee7f1f2-57be-4842-a853-84adb76c629f}, !- Handle
   res occupants activity schedule,        !- Name
-  {41f07626-7edf-402a-af55-68cdac64d649}, !- Schedule Type Limits Name
+  {31122522-d947-4fd6-a34d-3b9ca66f1e17}, !- Schedule Type Limits Name
   112.539290946133;                       !- Value
 
 OS:People:Definition,
-  {8d009455-ab84-4d89-9b76-aa796c5054c9}, !- Handle
+  {c4ca2b00-2da7-49db-b429-0b0d1693635b}, !- Handle
   res occupants|living space|story 2,     !- Name
-=======
-OS:Schedule:Ruleset,
-  {706e0f59-17ed-48a1-b3f3-98efb9b15e71}, !- Handle
-  Schedule Ruleset 1,                     !- Name
-  {154c108b-1fff-46aa-8da4-51276ae91577}, !- Schedule Type Limits Name
-  {3ed57e7f-23e5-497b-a6af-a0c87ed73f8d}; !- Default Day Schedule Name
-
-OS:Schedule:Day,
-  {3ed57e7f-23e5-497b-a6af-a0c87ed73f8d}, !- Handle
-  Schedule Day 3,                         !- Name
-  {154c108b-1fff-46aa-8da4-51276ae91577}, !- Schedule Type Limits Name
-  ,                                       !- Interpolate to Timestep
-  24,                                     !- Hour 1
-  0,                                      !- Minute 1
-  112.539290946133;                       !- Value Until Time 1
-
-OS:People:Definition,
-  {d8adccb5-0cf7-4a62-9ba2-78d2c4210837}, !- Handle
-  res occupants|living space,             !- Name
->>>>>>> 3c1d7324
   People,                                 !- Number of People Calculation Method
   1.695,                                  !- Number of People {people}
   ,                                       !- People per Space Floor Area {person/m2}
@@ -1091,21 +683,12 @@
   ZoneAveraged;                           !- Mean Radiant Temperature Calculation Type
 
 OS:People,
-<<<<<<< HEAD
-  {f1318771-9635-4dbb-98d1-8431fbb732d4}, !- Handle
+  {746444ab-578c-4b57-bcd4-3bc7094bb1ce}, !- Handle
   res occupants|living space|story 2,     !- Name
-  {8d009455-ab84-4d89-9b76-aa796c5054c9}, !- People Definition Name
-  {bbaeba91-703a-4400-b7b4-f9cc3401ca0a}, !- Space or SpaceType Name
-  {b4e5d316-a801-478c-ade8-1a36992baafc}, !- Number of People Schedule Name
-  {3664e87a-bb5c-4203-aef2-e453e76004a4}, !- Activity Level Schedule Name
-=======
-  {76e70d8f-b231-4a05-a6dd-f07676054aad}, !- Handle
-  res occupants|living space,             !- Name
-  {d8adccb5-0cf7-4a62-9ba2-78d2c4210837}, !- People Definition Name
-  {3197a978-bb6e-406d-9f8c-118b38b86687}, !- Space or SpaceType Name
-  {02d3d742-c053-4aaa-be90-8acc0ebac287}, !- Number of People Schedule Name
-  {706e0f59-17ed-48a1-b3f3-98efb9b15e71}, !- Activity Level Schedule Name
->>>>>>> 3c1d7324
+  {c4ca2b00-2da7-49db-b429-0b0d1693635b}, !- People Definition Name
+  {65d62417-21c0-44c4-98dd-efd6fd6ccc95}, !- Space or SpaceType Name
+  {e6bd386a-bd5b-4d34-ac54-b25ab0742524}, !- Number of People Schedule Name
+  {9ee7f1f2-57be-4842-a853-84adb76c629f}, !- Activity Level Schedule Name
   ,                                       !- Surface Name/Angle Factor List Name
   ,                                       !- Work Efficiency Schedule Name
   ,                                       !- Clothing Insulation Schedule Name
@@ -1113,11 +696,7 @@
   1;                                      !- Multiplier
 
 OS:ScheduleTypeLimits,
-<<<<<<< HEAD
-  {41f07626-7edf-402a-af55-68cdac64d649}, !- Handle
-=======
-  {154c108b-1fff-46aa-8da4-51276ae91577}, !- Handle
->>>>>>> 3c1d7324
+  {31122522-d947-4fd6-a34d-3b9ca66f1e17}, !- Handle
   ActivityLevel,                          !- Name
   0,                                      !- Lower Limit Value
   ,                                       !- Upper Limit Value
@@ -1125,24 +704,15 @@
   ActivityLevel;                          !- Unit Type
 
 OS:ScheduleTypeLimits,
-<<<<<<< HEAD
-  {08211546-8e46-42a2-9709-06beff513b72}, !- Handle
-=======
-  {61dec1ed-383d-465d-9ac7-d514faaf01d6}, !- Handle
->>>>>>> 3c1d7324
+  {07490393-9d43-40da-9aee-fdd6ff85eb68}, !- Handle
   Fractional,                             !- Name
   0,                                      !- Lower Limit Value
   1,                                      !- Upper Limit Value
   Continuous;                             !- Numeric Type
 
 OS:People:Definition,
-<<<<<<< HEAD
-  {bee8c1ec-17b8-4f3b-9d3f-25e5e7e3b867}, !- Handle
+  {65032982-2745-4eaa-8330-20a257762b41}, !- Handle
   res occupants|living space,             !- Name
-=======
-  {31e216f5-73cf-4cb2-af8a-eec169a1d669}, !- Handle
-  res occupants|living space|story 2,     !- Name
->>>>>>> 3c1d7324
   People,                                 !- Number of People Calculation Method
   1.695,                                  !- Number of People {people}
   ,                                       !- People per Space Floor Area {person/m2}
@@ -1154,21 +724,12 @@
   ZoneAveraged;                           !- Mean Radiant Temperature Calculation Type
 
 OS:People,
-<<<<<<< HEAD
-  {5de22782-bdfa-4a7d-87de-e94eb90aab52}, !- Handle
+  {6802afd6-2d29-43f0-83cb-401b40f7702d}, !- Handle
   res occupants|living space,             !- Name
-  {bee8c1ec-17b8-4f3b-9d3f-25e5e7e3b867}, !- People Definition Name
-  {9254948b-9752-4ac5-bd7f-fa75dc8974b2}, !- Space or SpaceType Name
-  {b4e5d316-a801-478c-ade8-1a36992baafc}, !- Number of People Schedule Name
-  {3664e87a-bb5c-4203-aef2-e453e76004a4}, !- Activity Level Schedule Name
-=======
-  {516db77a-beea-4441-a0e3-50f6cc0deec5}, !- Handle
-  res occupants|living space|story 2,     !- Name
-  {31e216f5-73cf-4cb2-af8a-eec169a1d669}, !- People Definition Name
-  {2e115766-ed51-45a5-ac24-ad3c45688e25}, !- Space or SpaceType Name
-  {02d3d742-c053-4aaa-be90-8acc0ebac287}, !- Number of People Schedule Name
-  {706e0f59-17ed-48a1-b3f3-98efb9b15e71}, !- Activity Level Schedule Name
->>>>>>> 3c1d7324
+  {65032982-2745-4eaa-8330-20a257762b41}, !- People Definition Name
+  {f6bdd152-00b5-464f-9e78-a7f13efc25c2}, !- Space or SpaceType Name
+  {e6bd386a-bd5b-4d34-ac54-b25ab0742524}, !- Number of People Schedule Name
+  {9ee7f1f2-57be-4842-a853-84adb76c629f}, !- Activity Level Schedule Name
   ,                                       !- Surface Name/Angle Factor List Name
   ,                                       !- Work Efficiency Schedule Name
   ,                                       !- Clothing Insulation Schedule Name
