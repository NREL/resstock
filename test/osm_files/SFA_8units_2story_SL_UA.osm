--- conflicted
+++ resolved
@@ -1,38 +1,22 @@
 !- NOTE: Auto-generated from /test/osw_files/SFA_8units_2story_SL_UA.osw
 
 OS:Version,
-<<<<<<< HEAD
-  {3765a294-55e4-44f5-994a-9eca41c46623}, !- Handle
+  {7cdffe6e-bc67-4e81-a436-3320883bbf3b}, !- Handle
   3.2.1;                                  !- Version Identifier
 
 OS:SimulationControl,
-  {d1dfd045-f1a3-45ce-a36b-b4dd25578d57}, !- Handle
-=======
-  {5b8755e5-a66c-42e6-bb86-a096cd17b54c}, !- Handle
-  3.2.1;                                  !- Version Identifier
-
-OS:SimulationControl,
-  {f49ff996-a20e-4b7d-a0d1-1251bcce6432}, !- Handle
->>>>>>> a49bb51b
+  {42ff88e1-ed3a-4150-b082-3cff19ba19b1}, !- Handle
   ,                                       !- Do Zone Sizing Calculation
   ,                                       !- Do System Sizing Calculation
   ,                                       !- Do Plant Sizing Calculation
   No;                                     !- Run Simulation for Sizing Periods
 
 OS:Timestep,
-<<<<<<< HEAD
-  {70b3d643-66c9-41b7-898b-cd3a8b079c7f}, !- Handle
+  {a5106bba-70da-4c01-a958-bfc1dae10005}, !- Handle
   6;                                      !- Number of Timesteps per Hour
 
 OS:ShadowCalculation,
-  {4e2bd245-e878-43d7-8978-3cafb6bbfc7c}, !- Handle
-=======
-  {2cfb1fcb-e7e2-41a1-96f0-d21ed2cbbc45}, !- Handle
-  6;                                      !- Number of Timesteps per Hour
-
-OS:ShadowCalculation,
-  {269d65d3-ab6b-448f-a864-02ddebaba1ce}, !- Handle
->>>>>>> a49bb51b
+  {a3781bb5-c7e2-4939-a990-1ba87278c4a1}, !- Handle
   PolygonClipping,                        !- Shading Calculation Method
   ,                                       !- Shading Calculation Update Frequency Method
   20,                                     !- Shading Calculation Update Frequency
@@ -45,37 +29,21 @@
   No;                                     !- Disable Self-Shading From Shading Zone Groups to Other Zones
 
 OS:SurfaceConvectionAlgorithm:Outside,
-<<<<<<< HEAD
-  {339f0936-a7a0-4bec-b93a-f006bc1d3f78}, !- Handle
+  {58ed90ef-2ca9-4d1a-96ac-056a477253ed}, !- Handle
   DOE-2;                                  !- Algorithm
 
 OS:SurfaceConvectionAlgorithm:Inside,
-  {306e8db1-ecc4-4af7-bf43-fac057ab5f9a}, !- Handle
+  {f095338f-5743-45b6-ada0-93e14745c55b}, !- Handle
   TARP;                                   !- Algorithm
 
 OS:ZoneCapacitanceMultiplier:ResearchSpecial,
-  {4bf801b0-9df3-4fbb-8515-df378cd3a493}, !- Handle
-=======
-  {67439aac-3c20-4baf-b402-b7997240e47d}, !- Handle
-  DOE-2;                                  !- Algorithm
-
-OS:SurfaceConvectionAlgorithm:Inside,
-  {853f4ae6-d89d-4234-8429-beb792b22b2f}, !- Handle
-  TARP;                                   !- Algorithm
-
-OS:ZoneCapacitanceMultiplier:ResearchSpecial,
-  {bc85d845-516a-4257-b5a9-cd1dd561c92b}, !- Handle
->>>>>>> a49bb51b
+  {376de071-63af-4b0a-b5c2-bcd0475bfd77}, !- Handle
   ,                                       !- Temperature Capacity Multiplier
   15,                                     !- Humidity Capacity Multiplier
   ;                                       !- Carbon Dioxide Capacity Multiplier
 
 OS:RunPeriod,
-<<<<<<< HEAD
-  {c11faa2d-a29b-4ebc-8bf6-7ab700c24885}, !- Handle
-=======
-  {6d86738f-5d9b-4880-811d-89e8f028a15d}, !- Handle
->>>>>>> a49bb51b
+  {6344d5aa-17da-4167-94b5-adb05e883261}, !- Handle
   Run Period 1,                           !- Name
   1,                                      !- Begin Month
   1,                                      !- Begin Day of Month
@@ -89,21 +57,13 @@
   ;                                       !- Number of Times Runperiod to be Repeated
 
 OS:YearDescription,
-<<<<<<< HEAD
-  {18c4e0b2-986e-422b-b858-fde02d3dbbb2}, !- Handle
-=======
-  {edd2e587-0926-4bdb-b91a-718fa465a640}, !- Handle
->>>>>>> a49bb51b
+  {4e6e4cc1-92b5-43ac-ba84-1ea4493f42c3}, !- Handle
   2007,                                   !- Calendar Year
   ,                                       !- Day of Week for Start Day
   ;                                       !- Is Leap Year
 
 OS:Building,
-<<<<<<< HEAD
-  {fefecdbd-9b86-489e-be2f-4fc872931688}, !- Handle
-=======
-  {d520289d-96c7-47df-b03a-2414a9930be5}, !- Handle
->>>>>>> a49bb51b
+  {977b2b9b-82d7-4ae4-ad40-ad1689946e85}, !- Handle
   Building 1,                             !- Name
   ,                                       !- Building Sector Type
   0,                                      !- North Axis {deg}
@@ -118,13 +78,8 @@
   8;                                      !- Standards Number of Living Units
 
 OS:AdditionalProperties,
-<<<<<<< HEAD
-  {edd01b90-b8f8-45b5-b486-54b4ebbba035}, !- Handle
-  {fefecdbd-9b86-489e-be2f-4fc872931688}, !- Object Name
-=======
-  {005cb71b-9831-4a15-8d2c-03df0319d0f7}, !- Handle
-  {d520289d-96c7-47df-b03a-2414a9930be5}, !- Object Name
->>>>>>> a49bb51b
+  {c487cdff-6512-4480-a655-7a66ccd835b2}, !- Handle
+  {977b2b9b-82d7-4ae4-ad40-ad1689946e85}, !- Object Name
   num_units,                              !- Feature Name 1
   Integer,                                !- Feature Data Type 1
   8,                                      !- Feature Value 1
@@ -139,11 +94,7 @@
   2;                                      !- Feature Value 4
 
 OS:ThermalZone,
-<<<<<<< HEAD
-  {5eb8862a-7533-41ef-a1e2-1277bae5c05b}, !- Handle
-=======
-  {631305f1-b47d-4e29-ba10-dc5c9de17ae4}, !- Handle
->>>>>>> a49bb51b
+  {31785c14-db62-4ba2-b389-e0b90997c483}, !- Handle
   living zone,                            !- Name
   ,                                       !- Multiplier
   ,                                       !- Ceiling Height {m}
@@ -152,17 +103,10 @@
   ,                                       !- Zone Inside Convection Algorithm
   ,                                       !- Zone Outside Convection Algorithm
   ,                                       !- Zone Conditioning Equipment List Name
-<<<<<<< HEAD
-  {165bf3b2-13b8-4515-9863-2888d684c505}, !- Zone Air Inlet Port List
-  {260bd93d-452e-45e5-b81f-67bc034b4bb7}, !- Zone Air Exhaust Port List
-  {1f3ca8fc-4c4a-4995-8549-c6164eb8841b}, !- Zone Air Node Name
-  {8d37f507-0368-4349-93ca-93cac22ade12}, !- Zone Return Air Port List
-=======
-  {abaae01b-7915-412c-ae9a-2ee6c09b55f2}, !- Zone Air Inlet Port List
-  {6979cce2-c883-44c4-b90a-893f05c18e79}, !- Zone Air Exhaust Port List
-  {aa369029-4a08-45da-95d5-3cd2d5b9716c}, !- Zone Air Node Name
-  {dbe34b53-cd56-4c24-bad7-146545c04449}, !- Zone Return Air Port List
->>>>>>> a49bb51b
+  {61e69f6d-04e3-4fb0-96e1-66bd65691715}, !- Zone Air Inlet Port List
+  {5efee5a8-a6a9-49cb-9211-2610a65462ee}, !- Zone Air Exhaust Port List
+  {f8b9c1c6-e3bc-4fd9-8009-124af398840b}, !- Zone Air Node Name
+  {1dabf0b6-2337-45ab-b2f8-677b9175cbbb}, !- Zone Return Air Port List
   ,                                       !- Primary Daylighting Control Name
   ,                                       !- Fraction of Zone Controlled by Primary Daylighting Control
   ,                                       !- Secondary Daylighting Control Name
@@ -173,63 +117,33 @@
   No;                                     !- Use Ideal Air Loads
 
 OS:Node,
-<<<<<<< HEAD
-  {b25ac769-0900-46b4-804e-6f4e91411b09}, !- Handle
+  {6c29bab7-1809-41b3-a9c9-080fa6d53960}, !- Handle
   Node 1,                                 !- Name
-  {1f3ca8fc-4c4a-4995-8549-c6164eb8841b}, !- Inlet Port
+  {f8b9c1c6-e3bc-4fd9-8009-124af398840b}, !- Inlet Port
   ;                                       !- Outlet Port
 
 OS:Connection,
-  {1f3ca8fc-4c4a-4995-8549-c6164eb8841b}, !- Handle
-  {5eb8862a-7533-41ef-a1e2-1277bae5c05b}, !- Source Object
+  {f8b9c1c6-e3bc-4fd9-8009-124af398840b}, !- Handle
+  {31785c14-db62-4ba2-b389-e0b90997c483}, !- Source Object
   11,                                     !- Outlet Port
-  {b25ac769-0900-46b4-804e-6f4e91411b09}, !- Target Object
+  {6c29bab7-1809-41b3-a9c9-080fa6d53960}, !- Target Object
   2;                                      !- Inlet Port
 
 OS:PortList,
-  {165bf3b2-13b8-4515-9863-2888d684c505}, !- Handle
-  {5eb8862a-7533-41ef-a1e2-1277bae5c05b}; !- HVAC Component
+  {61e69f6d-04e3-4fb0-96e1-66bd65691715}, !- Handle
+  {31785c14-db62-4ba2-b389-e0b90997c483}; !- HVAC Component
 
 OS:PortList,
-  {260bd93d-452e-45e5-b81f-67bc034b4bb7}, !- Handle
-  {5eb8862a-7533-41ef-a1e2-1277bae5c05b}; !- HVAC Component
+  {5efee5a8-a6a9-49cb-9211-2610a65462ee}, !- Handle
+  {31785c14-db62-4ba2-b389-e0b90997c483}; !- HVAC Component
 
 OS:PortList,
-  {8d37f507-0368-4349-93ca-93cac22ade12}, !- Handle
-  {5eb8862a-7533-41ef-a1e2-1277bae5c05b}; !- HVAC Component
+  {1dabf0b6-2337-45ab-b2f8-677b9175cbbb}, !- Handle
+  {31785c14-db62-4ba2-b389-e0b90997c483}; !- HVAC Component
 
 OS:Sizing:Zone,
-  {157a1af6-4bfc-4d66-91ed-3ffc43a1679a}, !- Handle
-  {5eb8862a-7533-41ef-a1e2-1277bae5c05b}, !- Zone or ZoneList Name
-=======
-  {226fb9c9-5ea7-48ac-adfa-3ee180d223d5}, !- Handle
-  Node 1,                                 !- Name
-  {aa369029-4a08-45da-95d5-3cd2d5b9716c}, !- Inlet Port
-  ;                                       !- Outlet Port
-
-OS:Connection,
-  {aa369029-4a08-45da-95d5-3cd2d5b9716c}, !- Handle
-  {631305f1-b47d-4e29-ba10-dc5c9de17ae4}, !- Source Object
-  11,                                     !- Outlet Port
-  {226fb9c9-5ea7-48ac-adfa-3ee180d223d5}, !- Target Object
-  2;                                      !- Inlet Port
-
-OS:PortList,
-  {abaae01b-7915-412c-ae9a-2ee6c09b55f2}, !- Handle
-  {631305f1-b47d-4e29-ba10-dc5c9de17ae4}; !- HVAC Component
-
-OS:PortList,
-  {6979cce2-c883-44c4-b90a-893f05c18e79}, !- Handle
-  {631305f1-b47d-4e29-ba10-dc5c9de17ae4}; !- HVAC Component
-
-OS:PortList,
-  {dbe34b53-cd56-4c24-bad7-146545c04449}, !- Handle
-  {631305f1-b47d-4e29-ba10-dc5c9de17ae4}; !- HVAC Component
-
-OS:Sizing:Zone,
-  {70731169-9acd-4a48-8341-12f4a79001b2}, !- Handle
-  {631305f1-b47d-4e29-ba10-dc5c9de17ae4}, !- Zone or ZoneList Name
->>>>>>> a49bb51b
+  {5d730f19-518f-4dbc-a1f3-3000ffc6ffac}, !- Handle
+  {31785c14-db62-4ba2-b389-e0b90997c483}, !- Zone or ZoneList Name
   SupplyAirTemperature,                   !- Zone Cooling Design Supply Air Temperature Input Method
   14,                                     !- Zone Cooling Design Supply Air Temperature {C}
   11.11,                                  !- Zone Cooling Design Supply Air Temperature Difference {deltaC}
@@ -256,25 +170,14 @@
   autosize;                               !- Dedicated Outdoor Air High Setpoint Temperature for Design {C}
 
 OS:ZoneHVAC:EquipmentList,
-<<<<<<< HEAD
-  {6b1a8431-b32c-4c0b-bd0a-1c0acac4197e}, !- Handle
+  {cade5ff1-7fe7-41b8-ad5b-43d5b61be6b7}, !- Handle
   Zone HVAC Equipment List 1,             !- Name
-  {5eb8862a-7533-41ef-a1e2-1277bae5c05b}; !- Thermal Zone
+  {31785c14-db62-4ba2-b389-e0b90997c483}; !- Thermal Zone
 
 OS:Space,
-  {f4d7189d-42bb-407e-a99d-a59bede33bf3}, !- Handle
+  {7c23fc67-3910-4aa5-92e3-1af0333f1498}, !- Handle
   living space,                           !- Name
-  {589f4fdc-1606-4a1a-a864-03c2b51d5f9a}, !- Space Type Name
-=======
-  {631571a3-75be-4ce4-899b-e38654b48eb6}, !- Handle
-  Zone HVAC Equipment List 1,             !- Name
-  {631305f1-b47d-4e29-ba10-dc5c9de17ae4}; !- Thermal Zone
-
-OS:Space,
-  {63911c1d-453e-4074-98a4-8bc884314de7}, !- Handle
-  living space,                           !- Name
-  {9cea18f4-3233-4c8f-9bfa-09a9f84a4951}, !- Space Type Name
->>>>>>> a49bb51b
+  {b9b42d06-161b-47a7-acfe-a54aa610e3f2}, !- Space Type Name
   ,                                       !- Default Construction Set Name
   ,                                       !- Default Schedule Set Name
   ,                                       !- Direction of Relative North {deg}
@@ -282,31 +185,17 @@
   ,                                       !- Y Origin {m}
   ,                                       !- Z Origin {m}
   ,                                       !- Building Story Name
-<<<<<<< HEAD
-  {5eb8862a-7533-41ef-a1e2-1277bae5c05b}, !- Thermal Zone Name
+  {31785c14-db62-4ba2-b389-e0b90997c483}, !- Thermal Zone Name
   ,                                       !- Part of Total Floor Area
   ,                                       !- Design Specification Outdoor Air Object Name
-  {93a8d94b-bfb1-41ba-b54c-43f9006681bc}; !- Building Unit Name
-
-OS:Surface,
-  {7ca6fd62-cbe9-4743-9006-70cd5feea36e}, !- Handle
+  {297d8b74-e3a5-495d-a85c-b27570ef06fe}; !- Building Unit Name
+
+OS:Surface,
+  {b07d4541-cea5-4a2f-a37d-4eff6d97b21a}, !- Handle
   Surface 1,                              !- Name
   Floor,                                  !- Surface Type
   ,                                       !- Construction Name
-  {f4d7189d-42bb-407e-a99d-a59bede33bf3}, !- Space Name
-=======
-  {631305f1-b47d-4e29-ba10-dc5c9de17ae4}, !- Thermal Zone Name
-  ,                                       !- Part of Total Floor Area
-  ,                                       !- Design Specification Outdoor Air Object Name
-  {a187c693-26fd-4267-908d-9474da80ed57}; !- Building Unit Name
-
-OS:Surface,
-  {15b69c86-975a-4fa3-9700-a691d0b4bae9}, !- Handle
-  Surface 1,                              !- Name
-  Floor,                                  !- Surface Type
-  ,                                       !- Construction Name
-  {63911c1d-453e-4074-98a4-8bc884314de7}, !- Space Name
->>>>>>> a49bb51b
+  {7c23fc67-3910-4aa5-92e3-1af0333f1498}, !- Space Name
   Foundation,                             !- Outside Boundary Condition
   ,                                       !- Outside Boundary Condition Object
   NoSun,                                  !- Sun Exposure
@@ -319,19 +208,11 @@
   4.572, -9.144, 0;                       !- X,Y,Z Vertex 4 {m}
 
 OS:Surface,
-<<<<<<< HEAD
-  {29e743b3-d41c-4d22-beb8-02a31f4b6b41}, !- Handle
+  {98be8847-6004-419d-8e50-c190e1de91aa}, !- Handle
   Surface 2,                              !- Name
   Wall,                                   !- Surface Type
   ,                                       !- Construction Name
-  {f4d7189d-42bb-407e-a99d-a59bede33bf3}, !- Space Name
-=======
-  {05744071-eb29-43be-996b-96aa2228bbb0}, !- Handle
-  Surface 2,                              !- Name
-  Wall,                                   !- Surface Type
-  ,                                       !- Construction Name
-  {63911c1d-453e-4074-98a4-8bc884314de7}, !- Space Name
->>>>>>> a49bb51b
+  {7c23fc67-3910-4aa5-92e3-1af0333f1498}, !- Space Name
   Outdoors,                               !- Outside Boundary Condition
   ,                                       !- Outside Boundary Condition Object
   SunExposed,                             !- Sun Exposure
@@ -344,19 +225,11 @@
   0, -9.144, 2.4384;                      !- X,Y,Z Vertex 4 {m}
 
 OS:Surface,
-<<<<<<< HEAD
-  {d7d03af6-3012-4ba2-8bdb-31d37daa757a}, !- Handle
+  {25562a5e-1d14-4fd5-a1a1-4a01d2af5f9b}, !- Handle
   Surface 3,                              !- Name
   Wall,                                   !- Surface Type
   ,                                       !- Construction Name
-  {f4d7189d-42bb-407e-a99d-a59bede33bf3}, !- Space Name
-=======
-  {7acd52d6-c10d-49c5-8410-0d469ac374ce}, !- Handle
-  Surface 3,                              !- Name
-  Wall,                                   !- Surface Type
-  ,                                       !- Construction Name
-  {63911c1d-453e-4074-98a4-8bc884314de7}, !- Space Name
->>>>>>> a49bb51b
+  {7c23fc67-3910-4aa5-92e3-1af0333f1498}, !- Space Name
   Outdoors,                               !- Outside Boundary Condition
   ,                                       !- Outside Boundary Condition Object
   SunExposed,                             !- Sun Exposure
@@ -369,19 +242,11 @@
   0, 0, 2.4384;                           !- X,Y,Z Vertex 4 {m}
 
 OS:Surface,
-<<<<<<< HEAD
-  {dac7f7d9-5037-425a-bb88-8ba90115729b}, !- Handle
+  {3944c122-1f1b-440c-8333-8a2f2126fd82}, !- Handle
   Surface 4,                              !- Name
   Wall,                                   !- Surface Type
   ,                                       !- Construction Name
-  {f4d7189d-42bb-407e-a99d-a59bede33bf3}, !- Space Name
-=======
-  {3163eef8-cdf9-481a-8594-1e76abc4a3e9}, !- Handle
-  Surface 4,                              !- Name
-  Wall,                                   !- Surface Type
-  ,                                       !- Construction Name
-  {63911c1d-453e-4074-98a4-8bc884314de7}, !- Space Name
->>>>>>> a49bb51b
+  {7c23fc67-3910-4aa5-92e3-1af0333f1498}, !- Space Name
   Adiabatic,                              !- Outside Boundary Condition
   ,                                       !- Outside Boundary Condition Object
   NoSun,                                  !- Sun Exposure
@@ -394,19 +259,11 @@
   4.572, 0, 2.4384;                       !- X,Y,Z Vertex 4 {m}
 
 OS:Surface,
-<<<<<<< HEAD
-  {0d58e6b6-a741-4c5b-92d8-db38d722314b}, !- Handle
+  {0ed29695-e217-40e1-b7cc-f45918f9cdb3}, !- Handle
   Surface 5,                              !- Name
   Wall,                                   !- Surface Type
   ,                                       !- Construction Name
-  {f4d7189d-42bb-407e-a99d-a59bede33bf3}, !- Space Name
-=======
-  {9599997f-c649-4830-b12b-e33a4718b116}, !- Handle
-  Surface 5,                              !- Name
-  Wall,                                   !- Surface Type
-  ,                                       !- Construction Name
-  {63911c1d-453e-4074-98a4-8bc884314de7}, !- Space Name
->>>>>>> a49bb51b
+  {7c23fc67-3910-4aa5-92e3-1af0333f1498}, !- Space Name
   Outdoors,                               !- Outside Boundary Condition
   ,                                       !- Outside Boundary Condition Object
   SunExposed,                             !- Sun Exposure
@@ -419,23 +276,13 @@
   4.572, -9.144, 2.4384;                  !- X,Y,Z Vertex 4 {m}
 
 OS:Surface,
-<<<<<<< HEAD
-  {50a2e847-48d4-4b59-b999-8a127733821d}, !- Handle
+  {c4375145-e22d-4438-b581-0a47dc3ee7f5}, !- Handle
   Surface 6,                              !- Name
   RoofCeiling,                            !- Surface Type
   ,                                       !- Construction Name
-  {f4d7189d-42bb-407e-a99d-a59bede33bf3}, !- Space Name
+  {7c23fc67-3910-4aa5-92e3-1af0333f1498}, !- Space Name
   Surface,                                !- Outside Boundary Condition
-  {74fad73b-7b6f-4c7f-ac74-0fd3ef2c6433}, !- Outside Boundary Condition Object
-=======
-  {282e3885-4b6d-426e-bb70-cceaee7fc8c6}, !- Handle
-  Surface 6,                              !- Name
-  RoofCeiling,                            !- Surface Type
-  ,                                       !- Construction Name
-  {63911c1d-453e-4074-98a4-8bc884314de7}, !- Space Name
-  Surface,                                !- Outside Boundary Condition
-  {406310f7-a070-4903-9ff9-fb8d1d104e98}, !- Outside Boundary Condition Object
->>>>>>> a49bb51b
+  {3f041108-4e8d-46b1-875d-3697398bb6dc}, !- Outside Boundary Condition Object
   NoSun,                                  !- Sun Exposure
   NoWind,                                 !- Wind Exposure
   ,                                       !- View Factor to Ground
@@ -446,11 +293,7 @@
   0, -9.144, 2.4384;                      !- X,Y,Z Vertex 4 {m}
 
 OS:SpaceType,
-<<<<<<< HEAD
-  {589f4fdc-1606-4a1a-a864-03c2b51d5f9a}, !- Handle
-=======
-  {9cea18f4-3233-4c8f-9bfa-09a9f84a4951}, !- Handle
->>>>>>> a49bb51b
+  {b9b42d06-161b-47a7-acfe-a54aa610e3f2}, !- Handle
   Space Type 1,                           !- Name
   ,                                       !- Default Construction Set Name
   ,                                       !- Default Schedule Set Name
@@ -461,15 +304,9 @@
   living;                                 !- Standards Space Type
 
 OS:Space,
-<<<<<<< HEAD
-  {deee51b1-d045-4ae8-8aa3-37e7c00f1cbb}, !- Handle
+  {108210fc-ce36-44f4-887e-ea384170f88d}, !- Handle
   living space|story 2,                   !- Name
-  {589f4fdc-1606-4a1a-a864-03c2b51d5f9a}, !- Space Type Name
-=======
-  {17f037cd-145f-4a57-b523-97cc5fd6caba}, !- Handle
-  living space|story 2,                   !- Name
-  {9cea18f4-3233-4c8f-9bfa-09a9f84a4951}, !- Space Type Name
->>>>>>> a49bb51b
+  {b9b42d06-161b-47a7-acfe-a54aa610e3f2}, !- Space Type Name
   ,                                       !- Default Construction Set Name
   ,                                       !- Default Schedule Set Name
   -0,                                     !- Direction of Relative North {deg}
@@ -477,30 +314,17 @@
   0,                                      !- Y Origin {m}
   2.4384,                                 !- Z Origin {m}
   ,                                       !- Building Story Name
-<<<<<<< HEAD
-  {5eb8862a-7533-41ef-a1e2-1277bae5c05b}, !- Thermal Zone Name
+  {31785c14-db62-4ba2-b389-e0b90997c483}, !- Thermal Zone Name
   ,                                       !- Part of Total Floor Area
   ,                                       !- Design Specification Outdoor Air Object Name
-  {93a8d94b-bfb1-41ba-b54c-43f9006681bc}; !- Building Unit Name
-
-OS:Surface,
-  {0daa1d43-645e-4e1d-893a-fcf8e981026a}, !- Handle
+  {297d8b74-e3a5-495d-a85c-b27570ef06fe}; !- Building Unit Name
+
+OS:Surface,
+  {bb38aa7d-0365-4c4b-84b6-697454eaf992}, !- Handle
   Surface 7,                              !- Name
   Wall,                                   !- Surface Type
   ,                                       !- Construction Name
-  {deee51b1-d045-4ae8-8aa3-37e7c00f1cbb}, !- Space Name
-=======
-  {631305f1-b47d-4e29-ba10-dc5c9de17ae4}, !- Thermal Zone Name
-  ,                                       !- Part of Total Floor Area
-  ,                                       !- Design Specification Outdoor Air Object Name
-  {a187c693-26fd-4267-908d-9474da80ed57}; !- Building Unit Name
-
-OS:Surface,
-  {1ff5a322-6ba1-4605-9293-84657e236a91}, !- Handle
-  Surface 7,                              !- Name
-  Wall,                                   !- Surface Type
-  ,                                       !- Construction Name
-  {17f037cd-145f-4a57-b523-97cc5fd6caba}, !- Space Name
+  {108210fc-ce36-44f4-887e-ea384170f88d}, !- Space Name
   Outdoors,                               !- Outside Boundary Condition
   ,                                       !- Outside Boundary Condition Object
   SunExposed,                             !- Sun Exposure
@@ -513,11 +337,28 @@
   4.572, -9.144, 2.4384;                  !- X,Y,Z Vertex 4 {m}
 
 OS:Surface,
-  {fe9b7750-5aad-4457-ab31-e0fc1ca9231f}, !- Handle
+  {82ba45d3-90fa-403d-92e3-00cb1c2dc77a}, !- Handle
   Surface 8,                              !- Name
   Wall,                                   !- Surface Type
   ,                                       !- Construction Name
-  {17f037cd-145f-4a57-b523-97cc5fd6caba}, !- Space Name
+  {108210fc-ce36-44f4-887e-ea384170f88d}, !- Space Name
+  Outdoors,                               !- Outside Boundary Condition
+  ,                                       !- Outside Boundary Condition Object
+  SunExposed,                             !- Sun Exposure
+  WindExposed,                            !- Wind Exposure
+  ,                                       !- View Factor to Ground
+  ,                                       !- Number of Vertices
+  4.572, 0, 2.4384,                       !- X,Y,Z Vertex 1 {m}
+  4.572, 0, 0,                            !- X,Y,Z Vertex 2 {m}
+  0, 0, 0,                                !- X,Y,Z Vertex 3 {m}
+  0, 0, 2.4384;                           !- X,Y,Z Vertex 4 {m}
+
+OS:Surface,
+  {565e99d2-80f9-4f93-9028-67e8a2217987}, !- Handle
+  Surface 9,                              !- Name
+  Wall,                                   !- Surface Type
+  ,                                       !- Construction Name
+  {108210fc-ce36-44f4-887e-ea384170f88d}, !- Space Name
   Outdoors,                               !- Outside Boundary Condition
   ,                                       !- Outside Boundary Condition Object
   SunExposed,                             !- Sun Exposure
@@ -530,41 +371,30 @@
   0, -9.144, 2.4384;                      !- X,Y,Z Vertex 4 {m}
 
 OS:Surface,
-  {d6ad1e31-fe44-4a15-a397-b9501c002603}, !- Handle
-  Surface 9,                              !- Name
-  Wall,                                   !- Surface Type
-  ,                                       !- Construction Name
-  {17f037cd-145f-4a57-b523-97cc5fd6caba}, !- Space Name
->>>>>>> a49bb51b
-  Outdoors,                               !- Outside Boundary Condition
-  ,                                       !- Outside Boundary Condition Object
-  SunExposed,                             !- Sun Exposure
-  WindExposed,                            !- Wind Exposure
-  ,                                       !- View Factor to Ground
-  ,                                       !- Number of Vertices
-  4.572, 0, 2.4384,                       !- X,Y,Z Vertex 1 {m}
-  4.572, 0, 0,                            !- X,Y,Z Vertex 2 {m}
-  0, 0, 0,                                !- X,Y,Z Vertex 3 {m}
-  0, 0, 2.4384;                           !- X,Y,Z Vertex 4 {m}
-
-OS:Surface,
-<<<<<<< HEAD
-  {c35f2ba7-3934-48ee-b2a3-c5bcfa81c50a}, !- Handle
-  Surface 8,                              !- Name
+  {25e4ebd8-93ce-41f8-af58-6a963ff90c0e}, !- Handle
+  Surface 10,                             !- Name
+  Wall,                                   !- Surface Type
+  ,                                       !- Construction Name
+  {108210fc-ce36-44f4-887e-ea384170f88d}, !- Space Name
+  Adiabatic,                              !- Outside Boundary Condition
+  ,                                       !- Outside Boundary Condition Object
+  NoSun,                                  !- Sun Exposure
+  NoWind,                                 !- Wind Exposure
+  ,                                       !- View Factor to Ground
+  ,                                       !- Number of Vertices
+  4.572, -9.144, 2.4384,                  !- X,Y,Z Vertex 1 {m}
+  4.572, -9.144, 0,                       !- X,Y,Z Vertex 2 {m}
+  4.572, 0, 0,                            !- X,Y,Z Vertex 3 {m}
+  4.572, 0, 2.4384;                       !- X,Y,Z Vertex 4 {m}
+
+OS:Surface,
+  {0ad0f96c-43d9-4bb1-951c-4c5781469ea2}, !- Handle
+  Surface 11,                             !- Name
   RoofCeiling,                            !- Surface Type
   ,                                       !- Construction Name
-  {deee51b1-d045-4ae8-8aa3-37e7c00f1cbb}, !- Space Name
+  {108210fc-ce36-44f4-887e-ea384170f88d}, !- Space Name
   Surface,                                !- Outside Boundary Condition
-  {d6718d5f-189e-4bbd-a603-3cf79d175253}, !- Outside Boundary Condition Object
-=======
-  {37eaa29f-5f6e-44e0-8ea9-db295fdfb357}, !- Handle
-  Surface 10,                             !- Name
-  Wall,                                   !- Surface Type
-  ,                                       !- Construction Name
-  {17f037cd-145f-4a57-b523-97cc5fd6caba}, !- Space Name
-  Adiabatic,                              !- Outside Boundary Condition
-  ,                                       !- Outside Boundary Condition Object
->>>>>>> a49bb51b
+  {190bb8ce-543d-4e2f-8ed5-cdc0787124b5}, !- Outside Boundary Condition Object
   NoSun,                                  !- Sun Exposure
   NoWind,                                 !- Wind Exposure
   ,                                       !- View Factor to Ground
@@ -575,23 +405,13 @@
   0, -9.144, 2.4384;                      !- X,Y,Z Vertex 4 {m}
 
 OS:Surface,
-<<<<<<< HEAD
-  {74fad73b-7b6f-4c7f-ac74-0fd3ef2c6433}, !- Handle
-  Surface 9,                              !- Name
+  {3f041108-4e8d-46b1-875d-3697398bb6dc}, !- Handle
+  Surface 12,                             !- Name
   Floor,                                  !- Surface Type
   ,                                       !- Construction Name
-  {deee51b1-d045-4ae8-8aa3-37e7c00f1cbb}, !- Space Name
+  {108210fc-ce36-44f4-887e-ea384170f88d}, !- Space Name
   Surface,                                !- Outside Boundary Condition
-  {50a2e847-48d4-4b59-b999-8a127733821d}, !- Outside Boundary Condition Object
-=======
-  {3399a84b-c0fe-407b-8fb0-a3c2da55cf30}, !- Handle
-  Surface 11,                             !- Name
-  RoofCeiling,                            !- Surface Type
-  ,                                       !- Construction Name
-  {17f037cd-145f-4a57-b523-97cc5fd6caba}, !- Space Name
-  Surface,                                !- Outside Boundary Condition
-  {71746c9d-cded-450f-b1a4-e0ec69735e29}, !- Outside Boundary Condition Object
->>>>>>> a49bb51b
+  {c4375145-e22d-4438-b581-0a47dc3ee7f5}, !- Outside Boundary Condition Object
   NoSun,                                  !- Sun Exposure
   NoWind,                                 !- Wind Exposure
   ,                                       !- View Factor to Ground
@@ -602,86 +422,13 @@
   4.572, -9.144, 0;                       !- X,Y,Z Vertex 4 {m}
 
 OS:Surface,
-<<<<<<< HEAD
-  {6f13f58f-0f4c-4de9-8970-3b4b2c8a4ea5}, !- Handle
-  Surface 10,                             !- Name
-  Wall,                                   !- Surface Type
-  ,                                       !- Construction Name
-  {deee51b1-d045-4ae8-8aa3-37e7c00f1cbb}, !- Space Name
-  Outdoors,                               !- Outside Boundary Condition
-  ,                                       !- Outside Boundary Condition Object
-  SunExposed,                             !- Sun Exposure
-  WindExposed,                            !- Wind Exposure
-  ,                                       !- View Factor to Ground
-  ,                                       !- Number of Vertices
-  0, 0, 2.4384,                           !- X,Y,Z Vertex 1 {m}
-  0, 0, 0,                                !- X,Y,Z Vertex 2 {m}
-  0, -9.144, 0,                           !- X,Y,Z Vertex 3 {m}
-  0, -9.144, 2.4384;                      !- X,Y,Z Vertex 4 {m}
-
-OS:Surface,
-  {124f1db6-e2c5-4e3b-83ab-369cfaa7d360}, !- Handle
-  Surface 11,                             !- Name
-  Wall,                                   !- Surface Type
-  ,                                       !- Construction Name
-  {deee51b1-d045-4ae8-8aa3-37e7c00f1cbb}, !- Space Name
-  Adiabatic,                              !- Outside Boundary Condition
-  ,                                       !- Outside Boundary Condition Object
-  NoSun,                                  !- Sun Exposure
-  NoWind,                                 !- Wind Exposure
-  ,                                       !- View Factor to Ground
-  ,                                       !- Number of Vertices
-  4.572, -9.144, 2.4384,                  !- X,Y,Z Vertex 1 {m}
-  4.572, -9.144, 0,                       !- X,Y,Z Vertex 2 {m}
-  4.572, 0, 0,                            !- X,Y,Z Vertex 3 {m}
-  4.572, 0, 2.4384;                       !- X,Y,Z Vertex 4 {m}
-
-OS:Surface,
-  {57d781c0-057e-4cc0-bb8b-af13675ca2bc}, !- Handle
-=======
-  {406310f7-a070-4903-9ff9-fb8d1d104e98}, !- Handle
->>>>>>> a49bb51b
-  Surface 12,                             !- Name
-  Floor,                                  !- Surface Type
-  ,                                       !- Construction Name
-<<<<<<< HEAD
-  {deee51b1-d045-4ae8-8aa3-37e7c00f1cbb}, !- Space Name
-  Outdoors,                               !- Outside Boundary Condition
-  ,                                       !- Outside Boundary Condition Object
-  SunExposed,                             !- Sun Exposure
-  WindExposed,                            !- Wind Exposure
-=======
-  {17f037cd-145f-4a57-b523-97cc5fd6caba}, !- Space Name
-  Surface,                                !- Outside Boundary Condition
-  {282e3885-4b6d-426e-bb70-cceaee7fc8c6}, !- Outside Boundary Condition Object
-  NoSun,                                  !- Sun Exposure
-  NoWind,                                 !- Wind Exposure
->>>>>>> a49bb51b
-  ,                                       !- View Factor to Ground
-  ,                                       !- Number of Vertices
-  0, -9.144, 0,                           !- X,Y,Z Vertex 1 {m}
-  0, 0, 0,                                !- X,Y,Z Vertex 2 {m}
-  4.572, 0, 0,                            !- X,Y,Z Vertex 3 {m}
-  4.572, -9.144, 0;                       !- X,Y,Z Vertex 4 {m}
-
-OS:Surface,
-<<<<<<< HEAD
-  {d6718d5f-189e-4bbd-a603-3cf79d175253}, !- Handle
+  {190bb8ce-543d-4e2f-8ed5-cdc0787124b5}, !- Handle
   Surface 13,                             !- Name
   Floor,                                  !- Surface Type
   ,                                       !- Construction Name
-  {8e8ee3b0-4649-430a-bdf0-31f22cd44a7f}, !- Space Name
+  {15fbd5ea-dd64-4c89-b9bd-a5a5f19cfa63}, !- Space Name
   Surface,                                !- Outside Boundary Condition
-  {c35f2ba7-3934-48ee-b2a3-c5bcfa81c50a}, !- Outside Boundary Condition Object
-=======
-  {71746c9d-cded-450f-b1a4-e0ec69735e29}, !- Handle
-  Surface 13,                             !- Name
-  Floor,                                  !- Surface Type
-  ,                                       !- Construction Name
-  {f7d94b8a-ef21-413d-84a7-0355c79ba082}, !- Space Name
-  Surface,                                !- Outside Boundary Condition
-  {3399a84b-c0fe-407b-8fb0-a3c2da55cf30}, !- Outside Boundary Condition Object
->>>>>>> a49bb51b
+  {0ad0f96c-43d9-4bb1-951c-4c5781469ea2}, !- Outside Boundary Condition Object
   NoSun,                                  !- Sun Exposure
   NoWind,                                 !- Wind Exposure
   ,                                       !- View Factor to Ground
@@ -692,19 +439,11 @@
   4.572, -9.144, 4.8768;                  !- X,Y,Z Vertex 4 {m}
 
 OS:Surface,
-<<<<<<< HEAD
-  {1fc87a11-c83b-4da0-b2bc-d7640aec815a}, !- Handle
+  {ffef5adf-8fd7-44ee-a828-bb890ed33693}, !- Handle
   Surface 14,                             !- Name
   RoofCeiling,                            !- Surface Type
   ,                                       !- Construction Name
-  {8e8ee3b0-4649-430a-bdf0-31f22cd44a7f}, !- Space Name
-=======
-  {18e025a9-1ae8-4c95-8dd7-1c8e3d0d6969}, !- Handle
-  Surface 14,                             !- Name
-  RoofCeiling,                            !- Surface Type
-  ,                                       !- Construction Name
-  {f7d94b8a-ef21-413d-84a7-0355c79ba082}, !- Space Name
->>>>>>> a49bb51b
+  {15fbd5ea-dd64-4c89-b9bd-a5a5f19cfa63}, !- Space Name
   Outdoors,                               !- Outside Boundary Condition
   ,                                       !- Outside Boundary Condition Object
   SunExposed,                             !- Sun Exposure
@@ -717,19 +456,11 @@
   0, 0, 4.8768;                           !- X,Y,Z Vertex 4 {m}
 
 OS:Surface,
-<<<<<<< HEAD
-  {a0a8f42d-0700-4036-8bbf-54cc80c5abae}, !- Handle
+  {e11f601e-7fe5-410c-a6eb-858df70d213e}, !- Handle
   Surface 15,                             !- Name
   RoofCeiling,                            !- Surface Type
   ,                                       !- Construction Name
-  {8e8ee3b0-4649-430a-bdf0-31f22cd44a7f}, !- Space Name
-=======
-  {5dd36d9f-ecac-4373-b6f9-ed3130197d3f}, !- Handle
-  Surface 15,                             !- Name
-  RoofCeiling,                            !- Surface Type
-  ,                                       !- Construction Name
-  {f7d94b8a-ef21-413d-84a7-0355c79ba082}, !- Space Name
->>>>>>> a49bb51b
+  {15fbd5ea-dd64-4c89-b9bd-a5a5f19cfa63}, !- Space Name
   Outdoors,                               !- Outside Boundary Condition
   ,                                       !- Outside Boundary Condition Object
   SunExposed,                             !- Sun Exposure
@@ -742,19 +473,11 @@
   4.572, -9.144, 4.8768;                  !- X,Y,Z Vertex 4 {m}
 
 OS:Surface,
-<<<<<<< HEAD
-  {583765f1-c10b-4239-b2a2-39d1896da2b8}, !- Handle
+  {20b3390a-e1f7-422a-85be-76e5508f9333}, !- Handle
   Surface 16,                             !- Name
   Wall,                                   !- Surface Type
   ,                                       !- Construction Name
-  {8e8ee3b0-4649-430a-bdf0-31f22cd44a7f}, !- Space Name
-=======
-  {391b3b22-37b8-4ba5-b4b8-5e4d1616fc2f}, !- Handle
-  Surface 16,                             !- Name
-  Wall,                                   !- Surface Type
-  ,                                       !- Construction Name
-  {f7d94b8a-ef21-413d-84a7-0355c79ba082}, !- Space Name
->>>>>>> a49bb51b
+  {15fbd5ea-dd64-4c89-b9bd-a5a5f19cfa63}, !- Space Name
   Outdoors,                               !- Outside Boundary Condition
   ,                                       !- Outside Boundary Condition Object
   SunExposed,                             !- Sun Exposure
@@ -766,19 +489,11 @@
   0, -9.144, 4.8768;                      !- X,Y,Z Vertex 3 {m}
 
 OS:Surface,
-<<<<<<< HEAD
-  {df50cf91-e8a8-40c9-a002-844e58b5b122}, !- Handle
+  {8a2d2697-658d-495a-af63-3065dcbce3c4}, !- Handle
   Surface 17,                             !- Name
   Wall,                                   !- Surface Type
   ,                                       !- Construction Name
-  {8e8ee3b0-4649-430a-bdf0-31f22cd44a7f}, !- Space Name
-=======
-  {13cf227d-33a9-4bf8-b7c8-152d4197007b}, !- Handle
-  Surface 17,                             !- Name
-  Wall,                                   !- Surface Type
-  ,                                       !- Construction Name
-  {f7d94b8a-ef21-413d-84a7-0355c79ba082}, !- Space Name
->>>>>>> a49bb51b
+  {15fbd5ea-dd64-4c89-b9bd-a5a5f19cfa63}, !- Space Name
   Adiabatic,                              !- Outside Boundary Condition
   ,                                       !- Outside Boundary Condition Object
   NoSun,                                  !- Sun Exposure
@@ -790,15 +505,9 @@
   4.572, 0, 4.8768;                       !- X,Y,Z Vertex 3 {m}
 
 OS:Space,
-<<<<<<< HEAD
-  {8e8ee3b0-4649-430a-bdf0-31f22cd44a7f}, !- Handle
+  {15fbd5ea-dd64-4c89-b9bd-a5a5f19cfa63}, !- Handle
   unfinished attic space,                 !- Name
-  {4b7ee3ba-e176-416f-862c-9c263850f166}, !- Space Type Name
-=======
-  {f7d94b8a-ef21-413d-84a7-0355c79ba082}, !- Handle
-  unfinished attic space,                 !- Name
-  {42b25eb8-ba0c-452e-9a40-6c81f6ac7d4d}, !- Space Type Name
->>>>>>> a49bb51b
+  {f93233fa-54e5-4101-9ce3-11e527dfe257}, !- Space Type Name
   ,                                       !- Default Construction Set Name
   ,                                       !- Default Schedule Set Name
   ,                                       !- Direction of Relative North {deg}
@@ -806,17 +515,10 @@
   ,                                       !- Y Origin {m}
   ,                                       !- Z Origin {m}
   ,                                       !- Building Story Name
-<<<<<<< HEAD
-  {ed075ec3-d767-4326-b7e3-e80716805877}; !- Thermal Zone Name
+  {2a8bee3f-898a-4b8b-aa41-86a4d84285ac}; !- Thermal Zone Name
 
 OS:ThermalZone,
-  {ed075ec3-d767-4326-b7e3-e80716805877}, !- Handle
-=======
-  {65e22f74-2b28-415b-9c90-603e2fc82b53}; !- Thermal Zone Name
-
-OS:ThermalZone,
-  {65e22f74-2b28-415b-9c90-603e2fc82b53}, !- Handle
->>>>>>> a49bb51b
+  {2a8bee3f-898a-4b8b-aa41-86a4d84285ac}, !- Handle
   unfinished attic zone,                  !- Name
   ,                                       !- Multiplier
   ,                                       !- Ceiling Height {m}
@@ -825,17 +527,10 @@
   ,                                       !- Zone Inside Convection Algorithm
   ,                                       !- Zone Outside Convection Algorithm
   ,                                       !- Zone Conditioning Equipment List Name
-<<<<<<< HEAD
-  {7c7459d0-ecce-466c-b030-aa949397be79}, !- Zone Air Inlet Port List
-  {e10f0be6-9d6c-4fb2-8278-76f2ed99d365}, !- Zone Air Exhaust Port List
-  {62f32404-6d1c-4850-b255-c8bc87b04580}, !- Zone Air Node Name
-  {6f054f77-09f9-49be-8475-ce362d1e90f4}, !- Zone Return Air Port List
-=======
-  {297ce0ed-5ba6-488e-b31f-4e0e1aeddbe0}, !- Zone Air Inlet Port List
-  {ce4643a3-a011-46e0-9007-0c3e7e48e149}, !- Zone Air Exhaust Port List
-  {34403543-1776-4329-b8fb-23bc8da10f73}, !- Zone Air Node Name
-  {cffebfa4-957f-4780-9521-a11a8081165e}, !- Zone Return Air Port List
->>>>>>> a49bb51b
+  {84342d17-6cfb-4571-94d6-8f86848353eb}, !- Zone Air Inlet Port List
+  {9f9a5747-2fba-4897-b972-a74a10e3126f}, !- Zone Air Exhaust Port List
+  {3e26e975-dc6e-426e-8453-4f822417c1d8}, !- Zone Air Node Name
+  {6be222ff-8ed2-4da8-9bf5-cf92b13f1fe9}, !- Zone Return Air Port List
   ,                                       !- Primary Daylighting Control Name
   ,                                       !- Fraction of Zone Controlled by Primary Daylighting Control
   ,                                       !- Secondary Daylighting Control Name
@@ -846,63 +541,33 @@
   No;                                     !- Use Ideal Air Loads
 
 OS:Node,
-<<<<<<< HEAD
-  {9e674ecd-9ed6-490b-81db-fde229040a48}, !- Handle
+  {a8d93af9-d29f-4720-a104-b60fc338cfb0}, !- Handle
   Node 2,                                 !- Name
-  {62f32404-6d1c-4850-b255-c8bc87b04580}, !- Inlet Port
+  {3e26e975-dc6e-426e-8453-4f822417c1d8}, !- Inlet Port
   ;                                       !- Outlet Port
 
 OS:Connection,
-  {62f32404-6d1c-4850-b255-c8bc87b04580}, !- Handle
-  {ed075ec3-d767-4326-b7e3-e80716805877}, !- Source Object
+  {3e26e975-dc6e-426e-8453-4f822417c1d8}, !- Handle
+  {2a8bee3f-898a-4b8b-aa41-86a4d84285ac}, !- Source Object
   11,                                     !- Outlet Port
-  {9e674ecd-9ed6-490b-81db-fde229040a48}, !- Target Object
+  {a8d93af9-d29f-4720-a104-b60fc338cfb0}, !- Target Object
   2;                                      !- Inlet Port
 
 OS:PortList,
-  {7c7459d0-ecce-466c-b030-aa949397be79}, !- Handle
-  {ed075ec3-d767-4326-b7e3-e80716805877}; !- HVAC Component
+  {84342d17-6cfb-4571-94d6-8f86848353eb}, !- Handle
+  {2a8bee3f-898a-4b8b-aa41-86a4d84285ac}; !- HVAC Component
 
 OS:PortList,
-  {e10f0be6-9d6c-4fb2-8278-76f2ed99d365}, !- Handle
-  {ed075ec3-d767-4326-b7e3-e80716805877}; !- HVAC Component
+  {9f9a5747-2fba-4897-b972-a74a10e3126f}, !- Handle
+  {2a8bee3f-898a-4b8b-aa41-86a4d84285ac}; !- HVAC Component
 
 OS:PortList,
-  {6f054f77-09f9-49be-8475-ce362d1e90f4}, !- Handle
-  {ed075ec3-d767-4326-b7e3-e80716805877}; !- HVAC Component
+  {6be222ff-8ed2-4da8-9bf5-cf92b13f1fe9}, !- Handle
+  {2a8bee3f-898a-4b8b-aa41-86a4d84285ac}; !- HVAC Component
 
 OS:Sizing:Zone,
-  {e49cbf3d-b4ea-488f-a158-b47448444366}, !- Handle
-  {ed075ec3-d767-4326-b7e3-e80716805877}, !- Zone or ZoneList Name
-=======
-  {1e0852d5-4b35-4d0a-9d4f-d36bfaff5b4b}, !- Handle
-  Node 2,                                 !- Name
-  {34403543-1776-4329-b8fb-23bc8da10f73}, !- Inlet Port
-  ;                                       !- Outlet Port
-
-OS:Connection,
-  {34403543-1776-4329-b8fb-23bc8da10f73}, !- Handle
-  {65e22f74-2b28-415b-9c90-603e2fc82b53}, !- Source Object
-  11,                                     !- Outlet Port
-  {1e0852d5-4b35-4d0a-9d4f-d36bfaff5b4b}, !- Target Object
-  2;                                      !- Inlet Port
-
-OS:PortList,
-  {297ce0ed-5ba6-488e-b31f-4e0e1aeddbe0}, !- Handle
-  {65e22f74-2b28-415b-9c90-603e2fc82b53}; !- HVAC Component
-
-OS:PortList,
-  {ce4643a3-a011-46e0-9007-0c3e7e48e149}, !- Handle
-  {65e22f74-2b28-415b-9c90-603e2fc82b53}; !- HVAC Component
-
-OS:PortList,
-  {cffebfa4-957f-4780-9521-a11a8081165e}, !- Handle
-  {65e22f74-2b28-415b-9c90-603e2fc82b53}; !- HVAC Component
-
-OS:Sizing:Zone,
-  {da0bc63a-b21e-4389-b609-85d43c3e3e96}, !- Handle
-  {65e22f74-2b28-415b-9c90-603e2fc82b53}, !- Zone or ZoneList Name
->>>>>>> a49bb51b
+  {5b3e5852-9f21-4b04-b0ae-917fb68bc8b2}, !- Handle
+  {2a8bee3f-898a-4b8b-aa41-86a4d84285ac}, !- Zone or ZoneList Name
   SupplyAirTemperature,                   !- Zone Cooling Design Supply Air Temperature Input Method
   14,                                     !- Zone Cooling Design Supply Air Temperature {C}
   11.11,                                  !- Zone Cooling Design Supply Air Temperature Difference {deltaC}
@@ -929,21 +594,12 @@
   autosize;                               !- Dedicated Outdoor Air High Setpoint Temperature for Design {C}
 
 OS:ZoneHVAC:EquipmentList,
-<<<<<<< HEAD
-  {e8713c52-0efb-42d8-b13a-efe448cb258c}, !- Handle
+  {23d02dd1-a3f2-4388-beb8-ab294e94a4eb}, !- Handle
   Zone HVAC Equipment List 2,             !- Name
-  {ed075ec3-d767-4326-b7e3-e80716805877}; !- Thermal Zone
+  {2a8bee3f-898a-4b8b-aa41-86a4d84285ac}; !- Thermal Zone
 
 OS:SpaceType,
-  {4b7ee3ba-e176-416f-862c-9c263850f166}, !- Handle
-=======
-  {558d105d-ab68-475f-b0fa-c0359837f2bb}, !- Handle
-  Zone HVAC Equipment List 2,             !- Name
-  {65e22f74-2b28-415b-9c90-603e2fc82b53}; !- Thermal Zone
-
-OS:SpaceType,
-  {42b25eb8-ba0c-452e-9a40-6c81f6ac7d4d}, !- Handle
->>>>>>> a49bb51b
+  {f93233fa-54e5-4101-9ce3-11e527dfe257}, !- Handle
   Space Type 2,                           !- Name
   ,                                       !- Default Construction Set Name
   ,                                       !- Default Schedule Set Name
@@ -954,23 +610,14 @@
   unfinished attic;                       !- Standards Space Type
 
 OS:BuildingUnit,
-<<<<<<< HEAD
-  {93a8d94b-bfb1-41ba-b54c-43f9006681bc}, !- Handle
-=======
-  {a187c693-26fd-4267-908d-9474da80ed57}, !- Handle
->>>>>>> a49bb51b
+  {297d8b74-e3a5-495d-a85c-b27570ef06fe}, !- Handle
   unit 1,                                 !- Name
   ,                                       !- Rendering Color
   Residential;                            !- Building Unit Type
 
 OS:AdditionalProperties,
-<<<<<<< HEAD
-  {8c1535eb-24fe-4ebf-b825-16bc2b204a97}, !- Handle
-  {93a8d94b-bfb1-41ba-b54c-43f9006681bc}, !- Object Name
-=======
-  {98e1752d-3452-47fa-bbce-29f93e36efef}, !- Handle
-  {a187c693-26fd-4267-908d-9474da80ed57}, !- Object Name
->>>>>>> a49bb51b
+  {124ae421-bcdd-4863-9efa-e794101bba44}, !- Handle
+  {297d8b74-e3a5-495d-a85c-b27570ef06fe}, !- Object Name
   NumberOfBedrooms,                       !- Feature Name 1
   Integer,                                !- Feature Data Type 1
   3,                                      !- Feature Value 1
@@ -982,20 +629,12 @@
   3.3900000000000001;                     !- Feature Value 3
 
 OS:External:File,
-<<<<<<< HEAD
-  {58ff1a3c-16d9-4ef4-a244-51faed957dc6}, !- Handle
-=======
-  {f66b9bfc-0822-449e-a156-12c341538a2c}, !- Handle
->>>>>>> a49bb51b
+  {8689a494-a356-42ad-b006-5fe8e79ca81b}, !- Handle
   8760.csv,                               !- Name
   8760.csv;                               !- File Name
 
 OS:Schedule:Day,
-<<<<<<< HEAD
-  {b6431b5a-9fdd-4281-b7ff-07a4b25e221b}, !- Handle
-=======
-  {de96f6ad-a2fe-4e84-b023-197eeee5c10b}, !- Handle
->>>>>>> a49bb51b
+  {c43193f5-feb5-433d-9395-a14f2afe866c}, !- Handle
   Schedule Day 1,                         !- Name
   ,                                       !- Schedule Type Limits Name
   ,                                       !- Interpolate to Timestep
@@ -1004,11 +643,7 @@
   0;                                      !- Value Until Time 1
 
 OS:Schedule:Day,
-<<<<<<< HEAD
-  {02cf4ecf-aaf9-4cd8-a945-a8ac5f486240}, !- Handle
-=======
-  {2bd7da18-7dbe-4b47-b746-e5a0f40bbc70}, !- Handle
->>>>>>> a49bb51b
+  {dd8eddab-dd61-464e-aa9d-0cb39ee90ff6}, !- Handle
   Schedule Day 2,                         !- Name
   ,                                       !- Schedule Type Limits Name
   ,                                       !- Interpolate to Timestep
@@ -1017,17 +652,10 @@
   1;                                      !- Value Until Time 1
 
 OS:Schedule:File,
-<<<<<<< HEAD
-  {37cdd716-c25e-40bd-9c69-cecd2b3aa14d}, !- Handle
+  {7894bb93-6fae-4413-8871-1c5d7b540905}, !- Handle
   occupants,                              !- Name
-  {396cbc69-279c-44ef-a56e-8669d668eee2}, !- Schedule Type Limits Name
-  {58ff1a3c-16d9-4ef4-a244-51faed957dc6}, !- External File Name
-=======
-  {440b666a-4cf1-497b-abd7-0b9025743e51}, !- Handle
-  occupants,                              !- Name
-  {9964e2ff-43fa-4a97-90d0-fe7ad942c45a}, !- Schedule Type Limits Name
-  {f66b9bfc-0822-449e-a156-12c341538a2c}, !- External File Name
->>>>>>> a49bb51b
+  {796a9561-f678-4776-800b-a138d9e9c92d}, !- Schedule Type Limits Name
+  {8689a494-a356-42ad-b006-5fe8e79ca81b}, !- External File Name
   1,                                      !- Column Number
   1,                                      !- Rows to Skip at Top
   8760,                                   !- Number of Hours of Data
@@ -1036,25 +664,14 @@
   60;                                     !- Minutes per Item
 
 OS:Schedule:Constant,
-<<<<<<< HEAD
-  {61498d09-bff5-48a3-a45b-3ba2dadcb9f4}, !- Handle
+  {1d978452-374d-4ba5-8984-62b0d9472044}, !- Handle
   res occupants activity schedule,        !- Name
-  {ca373408-1d04-4534-ac64-042351eb2da7}, !- Schedule Type Limits Name
+  {6cd85abd-d1ee-4ada-a13d-b6254c566257}, !- Schedule Type Limits Name
   112.539290946133;                       !- Value
 
 OS:People:Definition,
-  {c71e463d-8e7f-496e-a323-ad1075370fd4}, !- Handle
-  res occupants|living space|story 2,     !- Name
-=======
-  {fdc5caa1-2e62-46d9-aea2-8e738c6164fc}, !- Handle
-  res occupants activity schedule,        !- Name
-  {4ebd48da-5738-4441-bb84-1ed51c168596}, !- Schedule Type Limits Name
-  112.539290946133;                       !- Value
-
-OS:People:Definition,
-  {28d5e512-1f10-45be-b7db-cedd0a2c3e76}, !- Handle
+  {1f198c55-9c32-4ff0-9037-634b0cdc596a}, !- Handle
   res occupants|living space,             !- Name
->>>>>>> a49bb51b
   People,                                 !- Number of People Calculation Method
   1.695,                                  !- Number of People {people}
   ,                                       !- People per Space Floor Area {person/m2}
@@ -1066,21 +683,12 @@
   ZoneAveraged;                           !- Mean Radiant Temperature Calculation Type
 
 OS:People,
-<<<<<<< HEAD
-  {f063f073-df68-483c-b811-bf3120c2f58e}, !- Handle
-  res occupants|living space|story 2,     !- Name
-  {c71e463d-8e7f-496e-a323-ad1075370fd4}, !- People Definition Name
-  {deee51b1-d045-4ae8-8aa3-37e7c00f1cbb}, !- Space or SpaceType Name
-  {37cdd716-c25e-40bd-9c69-cecd2b3aa14d}, !- Number of People Schedule Name
-  {61498d09-bff5-48a3-a45b-3ba2dadcb9f4}, !- Activity Level Schedule Name
-=======
-  {5944280a-7456-4012-9f7c-045336550f41}, !- Handle
+  {fe43b91c-200e-49b1-b71a-e51a13beca4a}, !- Handle
   res occupants|living space,             !- Name
-  {28d5e512-1f10-45be-b7db-cedd0a2c3e76}, !- People Definition Name
-  {63911c1d-453e-4074-98a4-8bc884314de7}, !- Space or SpaceType Name
-  {440b666a-4cf1-497b-abd7-0b9025743e51}, !- Number of People Schedule Name
-  {fdc5caa1-2e62-46d9-aea2-8e738c6164fc}, !- Activity Level Schedule Name
->>>>>>> a49bb51b
+  {1f198c55-9c32-4ff0-9037-634b0cdc596a}, !- People Definition Name
+  {7c23fc67-3910-4aa5-92e3-1af0333f1498}, !- Space or SpaceType Name
+  {7894bb93-6fae-4413-8871-1c5d7b540905}, !- Number of People Schedule Name
+  {1d978452-374d-4ba5-8984-62b0d9472044}, !- Activity Level Schedule Name
   ,                                       !- Surface Name/Angle Factor List Name
   ,                                       !- Work Efficiency Schedule Name
   ,                                       !- Clothing Insulation Schedule Name
@@ -1088,11 +696,7 @@
   1;                                      !- Multiplier
 
 OS:ScheduleTypeLimits,
-<<<<<<< HEAD
-  {ca373408-1d04-4534-ac64-042351eb2da7}, !- Handle
-=======
-  {4ebd48da-5738-4441-bb84-1ed51c168596}, !- Handle
->>>>>>> a49bb51b
+  {6cd85abd-d1ee-4ada-a13d-b6254c566257}, !- Handle
   ActivityLevel,                          !- Name
   0,                                      !- Lower Limit Value
   ,                                       !- Upper Limit Value
@@ -1100,24 +704,15 @@
   ActivityLevel;                          !- Unit Type
 
 OS:ScheduleTypeLimits,
-<<<<<<< HEAD
-  {396cbc69-279c-44ef-a56e-8669d668eee2}, !- Handle
-=======
-  {9964e2ff-43fa-4a97-90d0-fe7ad942c45a}, !- Handle
->>>>>>> a49bb51b
+  {796a9561-f678-4776-800b-a138d9e9c92d}, !- Handle
   Fractional,                             !- Name
   0,                                      !- Lower Limit Value
   1,                                      !- Upper Limit Value
   Continuous;                             !- Numeric Type
 
 OS:People:Definition,
-<<<<<<< HEAD
-  {296f95c5-4c2b-4644-91c0-22b6d5459a5e}, !- Handle
-  res occupants|living space,             !- Name
-=======
-  {aa4ad284-cbaf-4e8b-8681-d4ede472a0a4}, !- Handle
+  {78594fc2-ab50-4744-b592-e7265db0711d}, !- Handle
   res occupants|living space|story 2,     !- Name
->>>>>>> a49bb51b
   People,                                 !- Number of People Calculation Method
   1.695,                                  !- Number of People {people}
   ,                                       !- People per Space Floor Area {person/m2}
@@ -1129,21 +724,12 @@
   ZoneAveraged;                           !- Mean Radiant Temperature Calculation Type
 
 OS:People,
-<<<<<<< HEAD
-  {a03f3db2-016f-4739-b353-d726cb31a6da}, !- Handle
-  res occupants|living space,             !- Name
-  {296f95c5-4c2b-4644-91c0-22b6d5459a5e}, !- People Definition Name
-  {f4d7189d-42bb-407e-a99d-a59bede33bf3}, !- Space or SpaceType Name
-  {37cdd716-c25e-40bd-9c69-cecd2b3aa14d}, !- Number of People Schedule Name
-  {61498d09-bff5-48a3-a45b-3ba2dadcb9f4}, !- Activity Level Schedule Name
-=======
-  {8a5044cb-c7f4-430c-84dc-dc963e2e5e00}, !- Handle
+  {9fe636a8-1c59-495e-b7f5-d63bc956d3b1}, !- Handle
   res occupants|living space|story 2,     !- Name
-  {aa4ad284-cbaf-4e8b-8681-d4ede472a0a4}, !- People Definition Name
-  {17f037cd-145f-4a57-b523-97cc5fd6caba}, !- Space or SpaceType Name
-  {440b666a-4cf1-497b-abd7-0b9025743e51}, !- Number of People Schedule Name
-  {fdc5caa1-2e62-46d9-aea2-8e738c6164fc}, !- Activity Level Schedule Name
->>>>>>> a49bb51b
+  {78594fc2-ab50-4744-b592-e7265db0711d}, !- People Definition Name
+  {108210fc-ce36-44f4-887e-ea384170f88d}, !- Space or SpaceType Name
+  {7894bb93-6fae-4413-8871-1c5d7b540905}, !- Number of People Schedule Name
+  {1d978452-374d-4ba5-8984-62b0d9472044}, !- Activity Level Schedule Name
   ,                                       !- Surface Name/Angle Factor List Name
   ,                                       !- Work Efficiency Schedule Name
   ,                                       !- Clothing Insulation Schedule Name
