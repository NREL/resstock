--- conflicted
+++ resolved
@@ -1,53 +1,26 @@
 !- NOTE: Auto-generated from /test/osw_files/SFA_8units_2story_SL_UA.osw
 
 OS:Version,
-<<<<<<< HEAD
-  {286f3797-943c-419d-8a53-2b475b60336e}, !- Handle
-  2.9.0;                                  !- Version Identifier
-
-OS:SimulationControl,
-  {4cfbcba0-ff55-4d09-9522-fccd5c5be2cd}, !- Handle
-=======
   {6b6255a5-794f-4b09-961e-2136459c1d12}, !- Handle
   2.9.0;                                  !- Version Identifier
 
 OS:SimulationControl,
   {09091670-03e1-4697-a1ea-9132d8402056}, !- Handle
->>>>>>> 9a3e8d5e
   ,                                       !- Do Zone Sizing Calculation
   ,                                       !- Do System Sizing Calculation
   ,                                       !- Do Plant Sizing Calculation
   No;                                     !- Run Simulation for Sizing Periods
 
 OS:Timestep,
-<<<<<<< HEAD
-  {e9c14ae1-ff77-4910-b8c2-3c38d491f1c5}, !- Handle
-  6;                                      !- Number of Timesteps per Hour
-
-OS:ShadowCalculation,
-  {9d1bb3f9-8d67-4ac5-9021-432d8c0be710}, !- Handle
-=======
   {a4d9f50c-1904-4b22-8cbb-b2dfe8a40fa1}, !- Handle
   6;                                      !- Number of Timesteps per Hour
 
 OS:ShadowCalculation,
   {42ba1edc-dee1-454f-9cee-b9f03304de1d}, !- Handle
->>>>>>> 9a3e8d5e
   20,                                     !- Calculation Frequency
   200;                                    !- Maximum Figures in Shadow Overlap Calculations
 
 OS:SurfaceConvectionAlgorithm:Outside,
-<<<<<<< HEAD
-  {649b52b8-fa47-42cb-8439-4d992c901b4a}, !- Handle
-  DOE-2;                                  !- Algorithm
-
-OS:SurfaceConvectionAlgorithm:Inside,
-  {ef079046-40e4-4d7f-b473-f59a18ac412a}, !- Handle
-  TARP;                                   !- Algorithm
-
-OS:ZoneCapacitanceMultiplier:ResearchSpecial,
-  {3dbbbc20-57ad-42b5-b7fe-4be03694cc6f}, !- Handle
-=======
   {300fa153-eb5a-49f2-a420-f50f49422926}, !- Handle
   DOE-2;                                  !- Algorithm
 
@@ -57,17 +30,12 @@
 
 OS:ZoneCapacitanceMultiplier:ResearchSpecial,
   {20a02e9c-1f3f-4605-a3f0-6957ea0bbea6}, !- Handle
->>>>>>> 9a3e8d5e
   ,                                       !- Temperature Capacity Multiplier
   15,                                     !- Humidity Capacity Multiplier
   ;                                       !- Carbon Dioxide Capacity Multiplier
 
 OS:RunPeriod,
-<<<<<<< HEAD
-  {8388aaf0-9783-460a-9ebc-993d867a8c2d}, !- Handle
-=======
   {94ed361f-60be-43b8-9094-6225b3a5afe3}, !- Handle
->>>>>>> 9a3e8d5e
   Run Period 1,                           !- Name
   1,                                      !- Begin Month
   1,                                      !- Begin Day of Month
@@ -81,21 +49,13 @@
   ;                                       !- Number of Times Runperiod to be Repeated
 
 OS:YearDescription,
-<<<<<<< HEAD
-  {7b72b856-02c8-4411-babd-ebc27e14068c}, !- Handle
-=======
   {2d424c40-03cc-40c9-bc2f-b528d024e885}, !- Handle
->>>>>>> 9a3e8d5e
   2007,                                   !- Calendar Year
   ,                                       !- Day of Week for Start Day
   ;                                       !- Is Leap Year
 
 OS:Building,
-<<<<<<< HEAD
-  {d90ba463-0540-47dd-b56f-137a13336351}, !- Handle
-=======
   {5a3535ed-da56-46f8-bca5-2e9480ce8a9a}, !- Handle
->>>>>>> 9a3e8d5e
   Building 1,                             !- Name
   ,                                       !- Building Sector Type
   0,                                      !- North Axis {deg}
@@ -110,33 +70,17 @@
   8;                                      !- Standards Number of Living Units
 
 OS:AdditionalProperties,
-<<<<<<< HEAD
-  {de5a985f-4e58-4e4f-a3ad-65219c87456b}, !- Handle
-  {d90ba463-0540-47dd-b56f-137a13336351}, !- Object Name
-  num_units,                              !- Feature Name 1
-=======
   {23f4209f-8514-4611-8975-307d636fb9f1}, !- Handle
   {5a3535ed-da56-46f8-bca5-2e9480ce8a9a}, !- Object Name
   Total Units Represented,                !- Feature Name 1
->>>>>>> 9a3e8d5e
   Integer,                                !- Feature Data Type 1
   8,                                      !- Feature Value 1
-  has_rear_units,                         !- Feature Name 2
-  Boolean,                                !- Feature Data Type 2
-  false,                                  !- Feature Value 2
-  horz_location,                          !- Feature Name 3
-  String,                                 !- Feature Data Type 3
-  Left,                                   !- Feature Value 3
-  num_floors,                             !- Feature Name 4
-  Integer,                                !- Feature Data Type 4
-  2;                                      !- Feature Value 4
+  Total Units Modeled,                    !- Feature Name 2
+  Integer,                                !- Feature Data Type 2
+  8;                                      !- Feature Value 2
 
 OS:ThermalZone,
-<<<<<<< HEAD
-  {7a0df174-6593-4497-97e4-e14e9fc53ff8}, !- Handle
-=======
   {c3638268-8a5b-4faf-b820-13b26c5d7b7f}, !- Handle
->>>>>>> 9a3e8d5e
   living zone,                            !- Name
   ,                                       !- Multiplier
   ,                                       !- Ceiling Height {m}
@@ -145,17 +89,10 @@
   ,                                       !- Zone Inside Convection Algorithm
   ,                                       !- Zone Outside Convection Algorithm
   ,                                       !- Zone Conditioning Equipment List Name
-<<<<<<< HEAD
-  {5f12c6c5-2293-4958-8ba6-32a689ecc12e}, !- Zone Air Inlet Port List
-  {b9fdc916-194f-41cb-a500-25679121f79a}, !- Zone Air Exhaust Port List
-  {cf17e455-d969-4bcc-8bd0-c9e71261c8fe}, !- Zone Air Node Name
-  {7aa5418d-5b63-4614-b1e3-640ef8aa4957}, !- Zone Return Air Port List
-=======
   {915919ac-cc13-400a-83c4-7260487f2c80}, !- Zone Air Inlet Port List
   {04e2a498-008a-4301-b5f3-54c38282744c}, !- Zone Air Exhaust Port List
   {2d803eed-d28a-4573-94c4-f5a45ad16084}, !- Zone Air Node Name
   {06968ddb-f88c-410b-a608-da95b4d6cee3}, !- Zone Return Air Port List
->>>>>>> 9a3e8d5e
   ,                                       !- Primary Daylighting Control Name
   ,                                       !- Fraction of Zone Controlled by Primary Daylighting Control
   ,                                       !- Secondary Daylighting Control Name
@@ -166,39 +103,6 @@
   No;                                     !- Use Ideal Air Loads
 
 OS:Node,
-<<<<<<< HEAD
-  {32355a2c-c330-41bb-85b4-b120048e8629}, !- Handle
-  Node 1,                                 !- Name
-  {cf17e455-d969-4bcc-8bd0-c9e71261c8fe}, !- Inlet Port
-  ;                                       !- Outlet Port
-
-OS:Connection,
-  {cf17e455-d969-4bcc-8bd0-c9e71261c8fe}, !- Handle
-  {5e25035a-6efc-451b-8d30-d401ef11e866}, !- Name
-  {7a0df174-6593-4497-97e4-e14e9fc53ff8}, !- Source Object
-  11,                                     !- Outlet Port
-  {32355a2c-c330-41bb-85b4-b120048e8629}, !- Target Object
-  2;                                      !- Inlet Port
-
-OS:PortList,
-  {5f12c6c5-2293-4958-8ba6-32a689ecc12e}, !- Handle
-  {8b9a1e5c-9ba7-451c-97f6-2a887cd0f6f6}, !- Name
-  {7a0df174-6593-4497-97e4-e14e9fc53ff8}; !- HVAC Component
-
-OS:PortList,
-  {b9fdc916-194f-41cb-a500-25679121f79a}, !- Handle
-  {3e3948ad-427e-4f0e-b468-2c6cfaf4490e}, !- Name
-  {7a0df174-6593-4497-97e4-e14e9fc53ff8}; !- HVAC Component
-
-OS:PortList,
-  {7aa5418d-5b63-4614-b1e3-640ef8aa4957}, !- Handle
-  {eab88353-ab90-4c39-8d31-3cad1fecfe87}, !- Name
-  {7a0df174-6593-4497-97e4-e14e9fc53ff8}; !- HVAC Component
-
-OS:Sizing:Zone,
-  {a52016a7-1a85-44c4-be2a-efcdd529a367}, !- Handle
-  {7a0df174-6593-4497-97e4-e14e9fc53ff8}, !- Zone or ZoneList Name
-=======
   {fb70c9a6-f962-4d34-a837-237465cb4cd1}, !- Handle
   Node 1,                                 !- Name
   {2d803eed-d28a-4573-94c4-f5a45ad16084}, !- Inlet Port
@@ -230,7 +134,6 @@
 OS:Sizing:Zone,
   {93c461a3-d345-46b6-8efe-1423651e7233}, !- Handle
   {c3638268-8a5b-4faf-b820-13b26c5d7b7f}, !- Zone or ZoneList Name
->>>>>>> 9a3e8d5e
   SupplyAirTemperature,                   !- Zone Cooling Design Supply Air Temperature Input Method
   14,                                     !- Zone Cooling Design Supply Air Temperature {C}
   11.11,                                  !- Zone Cooling Design Supply Air Temperature Difference {deltaC}
@@ -259,16 +162,6 @@
   autosize;                               !- Dedicated Outdoor Air High Setpoint Temperature for Design {C}
 
 OS:ZoneHVAC:EquipmentList,
-<<<<<<< HEAD
-  {2573b576-84c7-4867-8bc8-2de3313e1064}, !- Handle
-  Zone HVAC Equipment List 1,             !- Name
-  {7a0df174-6593-4497-97e4-e14e9fc53ff8}; !- Thermal Zone
-
-OS:Space,
-  {ac5c5d16-8099-4e6f-b3fb-2eeed5b38382}, !- Handle
-  living space,                           !- Name
-  {eb989439-1c31-48ae-ac23-8629c462b4f4}, !- Space Type Name
-=======
   {cabde40e-01ff-44b4-8318-9a73ea9e0cb7}, !- Handle
   Zone HVAC Equipment List 1,             !- Name
   {c3638268-8a5b-4faf-b820-13b26c5d7b7f}; !- Thermal Zone
@@ -277,7 +170,6 @@
   {018b7718-56e6-4c40-9599-1b2c273e8588}, !- Handle
   living space,                           !- Name
   {aa4665e4-08aa-4e7a-9a00-0f4347a867d4}, !- Space Type Name
->>>>>>> 9a3e8d5e
   ,                                       !- Default Construction Set Name
   ,                                       !- Default Schedule Set Name
   ,                                       !- Direction of Relative North {deg}
@@ -285,19 +177,6 @@
   ,                                       !- Y Origin {m}
   ,                                       !- Z Origin {m}
   ,                                       !- Building Story Name
-<<<<<<< HEAD
-  {7a0df174-6593-4497-97e4-e14e9fc53ff8}, !- Thermal Zone Name
-  ,                                       !- Part of Total Floor Area
-  ,                                       !- Design Specification Outdoor Air Object Name
-  {f5352edb-d793-49a9-aebd-be843941e4e5}; !- Building Unit Name
-
-OS:Surface,
-  {a68822b0-6201-4603-96f3-da4b4fe1cbc4}, !- Handle
-  Surface 1,                              !- Name
-  Floor,                                  !- Surface Type
-  ,                                       !- Construction Name
-  {ac5c5d16-8099-4e6f-b3fb-2eeed5b38382}, !- Space Name
-=======
   {c3638268-8a5b-4faf-b820-13b26c5d7b7f}, !- Thermal Zone Name
   ,                                       !- Part of Total Floor Area
   ,                                       !- Design Specification Outdoor Air Object Name
@@ -309,7 +188,6 @@
   Floor,                                  !- Surface Type
   ,                                       !- Construction Name
   {018b7718-56e6-4c40-9599-1b2c273e8588}, !- Space Name
->>>>>>> 9a3e8d5e
   Foundation,                             !- Outside Boundary Condition
   ,                                       !- Outside Boundary Condition Object
   NoSun,                                  !- Sun Exposure
@@ -322,19 +200,11 @@
   4.572, -9.144, 0;                       !- X,Y,Z Vertex 4 {m}
 
 OS:Surface,
-<<<<<<< HEAD
-  {035320bd-9cd1-400b-83d0-2262cea39716}, !- Handle
-  Surface 2,                              !- Name
-  Wall,                                   !- Surface Type
-  ,                                       !- Construction Name
-  {ac5c5d16-8099-4e6f-b3fb-2eeed5b38382}, !- Space Name
-=======
   {0bd32808-0903-4295-8394-234d16100c87}, !- Handle
   Surface 2,                              !- Name
   Wall,                                   !- Surface Type
   ,                                       !- Construction Name
   {018b7718-56e6-4c40-9599-1b2c273e8588}, !- Space Name
->>>>>>> 9a3e8d5e
   Outdoors,                               !- Outside Boundary Condition
   ,                                       !- Outside Boundary Condition Object
   SunExposed,                             !- Sun Exposure
@@ -347,19 +217,11 @@
   0, -9.144, 2.4384;                      !- X,Y,Z Vertex 4 {m}
 
 OS:Surface,
-<<<<<<< HEAD
-  {6e6d5aeb-2af4-4416-9d03-8f884ce1df96}, !- Handle
-  Surface 3,                              !- Name
-  Wall,                                   !- Surface Type
-  ,                                       !- Construction Name
-  {ac5c5d16-8099-4e6f-b3fb-2eeed5b38382}, !- Space Name
-=======
   {b70a8c56-29f2-4eab-8c99-15e89ea9d607}, !- Handle
   Surface 3,                              !- Name
   Wall,                                   !- Surface Type
   ,                                       !- Construction Name
   {018b7718-56e6-4c40-9599-1b2c273e8588}, !- Space Name
->>>>>>> 9a3e8d5e
   Outdoors,                               !- Outside Boundary Condition
   ,                                       !- Outside Boundary Condition Object
   SunExposed,                             !- Sun Exposure
@@ -372,15 +234,6 @@
   0, 0, 2.4384;                           !- X,Y,Z Vertex 4 {m}
 
 OS:Surface,
-<<<<<<< HEAD
-  {a2ccba16-dace-49d9-add5-1e1ba97687ea}, !- Handle
-  Surface 4,                              !- Name
-  Wall,                                   !- Surface Type
-  ,                                       !- Construction Name
-  {ac5c5d16-8099-4e6f-b3fb-2eeed5b38382}, !- Space Name
-  Adiabatic,                              !- Outside Boundary Condition
-  ,                                       !- Outside Boundary Condition Object
-=======
   {e80f5c59-841b-4a2d-a34e-6d2e8b42f696}, !- Handle
   Surface 4,                              !- Name
   Wall,                                   !- Surface Type
@@ -388,7 +241,6 @@
   {018b7718-56e6-4c40-9599-1b2c273e8588}, !- Space Name
   Surface,                                !- Outside Boundary Condition
   {f86af367-8825-4de6-aa2b-e5f5b0048b97}, !- Outside Boundary Condition Object
->>>>>>> 9a3e8d5e
   NoSun,                                  !- Sun Exposure
   NoWind,                                 !- Wind Exposure
   ,                                       !- View Factor to Ground
@@ -399,19 +251,11 @@
   4.572, 0, 2.4384;                       !- X,Y,Z Vertex 4 {m}
 
 OS:Surface,
-<<<<<<< HEAD
-  {2a704947-755f-4015-aaf1-63d731f85c30}, !- Handle
-  Surface 5,                              !- Name
-  Wall,                                   !- Surface Type
-  ,                                       !- Construction Name
-  {ac5c5d16-8099-4e6f-b3fb-2eeed5b38382}, !- Space Name
-=======
   {436cad20-88df-4757-86db-8350914ea0ea}, !- Handle
   Surface 5,                              !- Name
   Wall,                                   !- Surface Type
   ,                                       !- Construction Name
   {018b7718-56e6-4c40-9599-1b2c273e8588}, !- Space Name
->>>>>>> 9a3e8d5e
   Outdoors,                               !- Outside Boundary Condition
   ,                                       !- Outside Boundary Condition Object
   SunExposed,                             !- Sun Exposure
@@ -424,15 +268,6 @@
   4.572, -9.144, 2.4384;                  !- X,Y,Z Vertex 4 {m}
 
 OS:Surface,
-<<<<<<< HEAD
-  {d93f5309-7c50-4cc5-8245-c3a180193b57}, !- Handle
-  Surface 6,                              !- Name
-  RoofCeiling,                            !- Surface Type
-  ,                                       !- Construction Name
-  {ac5c5d16-8099-4e6f-b3fb-2eeed5b38382}, !- Space Name
-  Surface,                                !- Outside Boundary Condition
-  {39945fc7-8265-42b4-a0ef-8b1301fa302e}, !- Outside Boundary Condition Object
-=======
   {e72b7a36-e558-4b04-9a6f-9dd406f1223a}, !- Handle
   Surface 6,                              !- Name
   RoofCeiling,                            !- Surface Type
@@ -440,7 +275,6 @@
   {018b7718-56e6-4c40-9599-1b2c273e8588}, !- Space Name
   Surface,                                !- Outside Boundary Condition
   {a7901ef0-574d-4103-817f-672c5c0a6d53}, !- Outside Boundary Condition Object
->>>>>>> 9a3e8d5e
   NoSun,                                  !- Sun Exposure
   NoWind,                                 !- Wind Exposure
   ,                                       !- View Factor to Ground
@@ -451,11 +285,7 @@
   0, -9.144, 2.4384;                      !- X,Y,Z Vertex 4 {m}
 
 OS:SpaceType,
-<<<<<<< HEAD
-  {eb989439-1c31-48ae-ac23-8629c462b4f4}, !- Handle
-=======
   {aa4665e4-08aa-4e7a-9a00-0f4347a867d4}, !- Handle
->>>>>>> 9a3e8d5e
   Space Type 1,                           !- Name
   ,                                       !- Default Construction Set Name
   ,                                       !- Default Schedule Set Name
@@ -466,15 +296,9 @@
   living;                                 !- Standards Space Type
 
 OS:Space,
-<<<<<<< HEAD
-  {701c5879-a7b3-4aa8-9e9f-b622023db68f}, !- Handle
-  living space|story 2,                   !- Name
-  {eb989439-1c31-48ae-ac23-8629c462b4f4}, !- Space Type Name
-=======
   {9cf36076-53ef-43b8-9c53-224975310c69}, !- Handle
   living space|story 2,                   !- Name
   {aa4665e4-08aa-4e7a-9a00-0f4347a867d4}, !- Space Type Name
->>>>>>> 9a3e8d5e
   ,                                       !- Default Construction Set Name
   ,                                       !- Default Schedule Set Name
   -0,                                     !- Direction of Relative North {deg}
@@ -482,18 +306,68 @@
   0,                                      !- Y Origin {m}
   2.4384,                                 !- Z Origin {m}
   ,                                       !- Building Story Name
-<<<<<<< HEAD
-  {7a0df174-6593-4497-97e4-e14e9fc53ff8}, !- Thermal Zone Name
+  {c3638268-8a5b-4faf-b820-13b26c5d7b7f}, !- Thermal Zone Name
   ,                                       !- Part of Total Floor Area
   ,                                       !- Design Specification Outdoor Air Object Name
-  {f5352edb-d793-49a9-aebd-be843941e4e5}; !- Building Unit Name
-
-OS:Surface,
-  {e913448d-01d6-43c8-8a27-c062b45ae286}, !- Handle
+  {d2b17403-dd5d-47f8-ba4c-17492bd38d3e}; !- Building Unit Name
+
+OS:Surface,
+  {305c43e3-b1d3-461f-a98a-689c65e60ca0}, !- Handle
   Surface 7,                              !- Name
   Wall,                                   !- Surface Type
   ,                                       !- Construction Name
-  {701c5879-a7b3-4aa8-9e9f-b622023db68f}, !- Space Name
+  {9cf36076-53ef-43b8-9c53-224975310c69}, !- Space Name
+  Outdoors,                               !- Outside Boundary Condition
+  ,                                       !- Outside Boundary Condition Object
+  SunExposed,                             !- Sun Exposure
+  WindExposed,                            !- Wind Exposure
+  ,                                       !- View Factor to Ground
+  ,                                       !- Number of Vertices
+  4.572, 0, 2.4384,                       !- X,Y,Z Vertex 1 {m}
+  4.572, 0, 0,                            !- X,Y,Z Vertex 2 {m}
+  0, 0, 0,                                !- X,Y,Z Vertex 3 {m}
+  0, 0, 2.4384;                           !- X,Y,Z Vertex 4 {m}
+
+OS:Surface,
+  {dfb2cf1d-0c50-4c4b-8244-775a0b73e0a8}, !- Handle
+  Surface 8,                              !- Name
+  RoofCeiling,                            !- Surface Type
+  ,                                       !- Construction Name
+  {9cf36076-53ef-43b8-9c53-224975310c69}, !- Space Name
+  Surface,                                !- Outside Boundary Condition
+  {fc49ddb3-3f1c-4c56-996b-e400cb69432b}, !- Outside Boundary Condition Object
+  NoSun,                                  !- Sun Exposure
+  NoWind,                                 !- Wind Exposure
+  ,                                       !- View Factor to Ground
+  ,                                       !- Number of Vertices
+  4.572, -9.144, 2.4384,                  !- X,Y,Z Vertex 1 {m}
+  4.572, 0, 2.4384,                       !- X,Y,Z Vertex 2 {m}
+  0, 0, 2.4384,                           !- X,Y,Z Vertex 3 {m}
+  0, -9.144, 2.4384;                      !- X,Y,Z Vertex 4 {m}
+
+OS:Surface,
+  {a7901ef0-574d-4103-817f-672c5c0a6d53}, !- Handle
+  Surface 9,                              !- Name
+  Floor,                                  !- Surface Type
+  ,                                       !- Construction Name
+  {9cf36076-53ef-43b8-9c53-224975310c69}, !- Space Name
+  Surface,                                !- Outside Boundary Condition
+  {e72b7a36-e558-4b04-9a6f-9dd406f1223a}, !- Outside Boundary Condition Object
+  NoSun,                                  !- Sun Exposure
+  NoWind,                                 !- Wind Exposure
+  ,                                       !- View Factor to Ground
+  ,                                       !- Number of Vertices
+  0, -9.144, 0,                           !- X,Y,Z Vertex 1 {m}
+  0, 0, 0,                                !- X,Y,Z Vertex 2 {m}
+  4.572, 0, 0,                            !- X,Y,Z Vertex 3 {m}
+  4.572, -9.144, 0;                       !- X,Y,Z Vertex 4 {m}
+
+OS:Surface,
+  {c9152613-992d-41ff-a88d-8c981bb6af2b}, !- Handle
+  Surface 10,                             !- Name
+  Wall,                                   !- Surface Type
+  ,                                       !- Construction Name
+  {9cf36076-53ef-43b8-9c53-224975310c69}, !- Space Name
   Outdoors,                               !- Outside Boundary Condition
   ,                                       !- Outside Boundary Condition Object
   SunExposed,                             !- Sun Exposure
@@ -506,91 +380,13 @@
   4.572, -9.144, 2.4384;                  !- X,Y,Z Vertex 4 {m}
 
 OS:Surface,
-  {40065337-13b2-4869-949a-57fd8e2bbbab}, !- Handle
-  Surface 8,                              !- Name
-  Wall,                                   !- Surface Type
-  ,                                       !- Construction Name
-  {701c5879-a7b3-4aa8-9e9f-b622023db68f}, !- Space Name
-  Outdoors,                               !- Outside Boundary Condition
-  ,                                       !- Outside Boundary Condition Object
-  SunExposed,                             !- Sun Exposure
-  WindExposed,                            !- Wind Exposure
-  ,                                       !- View Factor to Ground
-  ,                                       !- Number of Vertices
-  4.572, 0, 2.4384,                       !- X,Y,Z Vertex 1 {m}
-  4.572, 0, 0,                            !- X,Y,Z Vertex 2 {m}
-  0, 0, 0,                                !- X,Y,Z Vertex 3 {m}
-  0, 0, 2.4384;                           !- X,Y,Z Vertex 4 {m}
-
-OS:Surface,
-  {824b260e-5b68-4ae0-ab40-4c080640f859}, !- Handle
-  Surface 9,                              !- Name
-  RoofCeiling,                            !- Surface Type
-  ,                                       !- Construction Name
-  {701c5879-a7b3-4aa8-9e9f-b622023db68f}, !- Space Name
-  Surface,                                !- Outside Boundary Condition
-  {4689c3ad-dbc0-46dd-af95-3b13a6b17ba8}, !- Outside Boundary Condition Object
-  NoSun,                                  !- Sun Exposure
-  NoWind,                                 !- Wind Exposure
-  ,                                       !- View Factor to Ground
-  ,                                       !- Number of Vertices
-  4.572, -9.144, 2.4384,                  !- X,Y,Z Vertex 1 {m}
-  4.572, 0, 2.4384,                       !- X,Y,Z Vertex 2 {m}
-  0, 0, 2.4384,                           !- X,Y,Z Vertex 3 {m}
-  0, -9.144, 2.4384;                      !- X,Y,Z Vertex 4 {m}
-
-OS:Surface,
-  {39945fc7-8265-42b4-a0ef-8b1301fa302e}, !- Handle
-  Surface 10,                             !- Name
-  Floor,                                  !- Surface Type
-  ,                                       !- Construction Name
-  {701c5879-a7b3-4aa8-9e9f-b622023db68f}, !- Space Name
-  Surface,                                !- Outside Boundary Condition
-  {d93f5309-7c50-4cc5-8245-c3a180193b57}, !- Outside Boundary Condition Object
-  NoSun,                                  !- Sun Exposure
-  NoWind,                                 !- Wind Exposure
-=======
-  {c3638268-8a5b-4faf-b820-13b26c5d7b7f}, !- Thermal Zone Name
-  ,                                       !- Part of Total Floor Area
-  ,                                       !- Design Specification Outdoor Air Object Name
-  {d2b17403-dd5d-47f8-ba4c-17492bd38d3e}; !- Building Unit Name
-
-OS:Surface,
-  {305c43e3-b1d3-461f-a98a-689c65e60ca0}, !- Handle
-  Surface 7,                              !- Name
+  {5e39bcf4-78b9-4690-aeb7-d7498951c5bb}, !- Handle
+  Surface 11,                             !- Name
   Wall,                                   !- Surface Type
   ,                                       !- Construction Name
   {9cf36076-53ef-43b8-9c53-224975310c69}, !- Space Name
-  Outdoors,                               !- Outside Boundary Condition
-  ,                                       !- Outside Boundary Condition Object
-  SunExposed,                             !- Sun Exposure
-  WindExposed,                            !- Wind Exposure
->>>>>>> 9a3e8d5e
-  ,                                       !- View Factor to Ground
-  ,                                       !- Number of Vertices
-  4.572, 0, 2.4384,                       !- X,Y,Z Vertex 1 {m}
-  4.572, 0, 0,                            !- X,Y,Z Vertex 2 {m}
-  0, 0, 0,                                !- X,Y,Z Vertex 3 {m}
-  0, 0, 2.4384;                           !- X,Y,Z Vertex 4 {m}
-
-OS:Surface,
-<<<<<<< HEAD
-  {37dd8fae-3c2c-4ad5-a938-b3892ca73ce5}, !- Handle
-  Surface 11,                             !- Name
-  Wall,                                   !- Surface Type
-  ,                                       !- Construction Name
-  {701c5879-a7b3-4aa8-9e9f-b622023db68f}, !- Space Name
-  Adiabatic,                              !- Outside Boundary Condition
-  ,                                       !- Outside Boundary Condition Object
-=======
-  {dfb2cf1d-0c50-4c4b-8244-775a0b73e0a8}, !- Handle
-  Surface 8,                              !- Name
-  RoofCeiling,                            !- Surface Type
-  ,                                       !- Construction Name
-  {9cf36076-53ef-43b8-9c53-224975310c69}, !- Space Name
-  Surface,                                !- Outside Boundary Condition
-  {fc49ddb3-3f1c-4c56-996b-e400cb69432b}, !- Outside Boundary Condition Object
->>>>>>> 9a3e8d5e
+  Surface,                                !- Outside Boundary Condition
+  {4f1efeba-7942-45b8-8d9a-1a7f66fbe998}, !- Outside Boundary Condition Object
   NoSun,                                  !- Sun Exposure
   NoWind,                                 !- Wind Exposure
   ,                                       !- View Factor to Ground
@@ -601,149 +397,6 @@
   4.572, 0, 2.4384;                       !- X,Y,Z Vertex 4 {m}
 
 OS:Surface,
-<<<<<<< HEAD
-  {71e36754-d175-4083-9385-08c77fd9e3e4}, !- Handle
-  Surface 12,                             !- Name
-  Wall,                                   !- Surface Type
-  ,                                       !- Construction Name
-  {701c5879-a7b3-4aa8-9e9f-b622023db68f}, !- Space Name
-  Outdoors,                               !- Outside Boundary Condition
-  ,                                       !- Outside Boundary Condition Object
-  SunExposed,                             !- Sun Exposure
-  WindExposed,                            !- Wind Exposure
-=======
-  {a7901ef0-574d-4103-817f-672c5c0a6d53}, !- Handle
-  Surface 9,                              !- Name
-  Floor,                                  !- Surface Type
-  ,                                       !- Construction Name
-  {9cf36076-53ef-43b8-9c53-224975310c69}, !- Space Name
-  Surface,                                !- Outside Boundary Condition
-  {e72b7a36-e558-4b04-9a6f-9dd406f1223a}, !- Outside Boundary Condition Object
-  NoSun,                                  !- Sun Exposure
-  NoWind,                                 !- Wind Exposure
->>>>>>> 9a3e8d5e
-  ,                                       !- View Factor to Ground
-  ,                                       !- Number of Vertices
-  0, -9.144, 0,                           !- X,Y,Z Vertex 1 {m}
-  0, 0, 0,                                !- X,Y,Z Vertex 2 {m}
-  4.572, 0, 0,                            !- X,Y,Z Vertex 3 {m}
-  4.572, -9.144, 0;                       !- X,Y,Z Vertex 4 {m}
-
-OS:Surface,
-<<<<<<< HEAD
-  {4689c3ad-dbc0-46dd-af95-3b13a6b17ba8}, !- Handle
-  Surface 13,                             !- Name
-  Floor,                                  !- Surface Type
-  ,                                       !- Construction Name
-  {d20239d3-36a5-4032-a28c-788800f8dab7}, !- Space Name
-  Surface,                                !- Outside Boundary Condition
-  {824b260e-5b68-4ae0-ab40-4c080640f859}, !- Outside Boundary Condition Object
-  NoSun,                                  !- Sun Exposure
-  NoWind,                                 !- Wind Exposure
-  ,                                       !- View Factor to Ground
-  ,                                       !- Number of Vertices
-  0, -9.144, 4.8768,                      !- X,Y,Z Vertex 1 {m}
-  0, 0, 4.8768,                           !- X,Y,Z Vertex 2 {m}
-  4.572, 0, 4.8768,                       !- X,Y,Z Vertex 3 {m}
-  4.572, -9.144, 4.8768;                  !- X,Y,Z Vertex 4 {m}
-
-OS:Surface,
-  {303e5bf5-cb03-4be1-82f2-5e7fa427af8d}, !- Handle
-  Surface 14,                             !- Name
-  RoofCeiling,                            !- Surface Type
-  ,                                       !- Construction Name
-  {d20239d3-36a5-4032-a28c-788800f8dab7}, !- Space Name
-  Outdoors,                               !- Outside Boundary Condition
-  ,                                       !- Outside Boundary Condition Object
-  SunExposed,                             !- Sun Exposure
-  WindExposed,                            !- Wind Exposure
-  ,                                       !- View Factor to Ground
-  ,                                       !- Number of Vertices
-  0, -4.572, 7.1628,                      !- X,Y,Z Vertex 1 {m}
-  4.572, -4.572, 7.1628,                  !- X,Y,Z Vertex 2 {m}
-  4.572, 0, 4.8768,                       !- X,Y,Z Vertex 3 {m}
-  0, 0, 4.8768;                           !- X,Y,Z Vertex 4 {m}
-
-OS:Surface,
-  {3c8af981-1d21-4db4-9271-be5832c4b15d}, !- Handle
-  Surface 15,                             !- Name
-  RoofCeiling,                            !- Surface Type
-  ,                                       !- Construction Name
-  {d20239d3-36a5-4032-a28c-788800f8dab7}, !- Space Name
-  Outdoors,                               !- Outside Boundary Condition
-  ,                                       !- Outside Boundary Condition Object
-  SunExposed,                             !- Sun Exposure
-  WindExposed,                            !- Wind Exposure
-  ,                                       !- View Factor to Ground
-  ,                                       !- Number of Vertices
-  4.572, -4.572, 7.1628,                  !- X,Y,Z Vertex 1 {m}
-  0, -4.572, 7.1628,                      !- X,Y,Z Vertex 2 {m}
-  0, -9.144, 4.8768,                      !- X,Y,Z Vertex 3 {m}
-  4.572, -9.144, 4.8768;                  !- X,Y,Z Vertex 4 {m}
-
-OS:Surface,
-  {1c300663-388e-4c7f-b271-55f715798ab3}, !- Handle
-  Surface 16,                             !- Name
-  Wall,                                   !- Surface Type
-  ,                                       !- Construction Name
-  {d20239d3-36a5-4032-a28c-788800f8dab7}, !- Space Name
-=======
-  {c9152613-992d-41ff-a88d-8c981bb6af2b}, !- Handle
-  Surface 10,                             !- Name
-  Wall,                                   !- Surface Type
-  ,                                       !- Construction Name
-  {9cf36076-53ef-43b8-9c53-224975310c69}, !- Space Name
->>>>>>> 9a3e8d5e
-  Outdoors,                               !- Outside Boundary Condition
-  ,                                       !- Outside Boundary Condition Object
-  SunExposed,                             !- Sun Exposure
-  WindExposed,                            !- Wind Exposure
-  ,                                       !- View Factor to Ground
-  ,                                       !- Number of Vertices
-  0, -4.572, 7.1628,                      !- X,Y,Z Vertex 1 {m}
-  0, 0, 4.8768,                           !- X,Y,Z Vertex 2 {m}
-  0, -9.144, 4.8768;                      !- X,Y,Z Vertex 3 {m}
-
-OS:Surface,
-<<<<<<< HEAD
-  {c9888c69-5468-46e9-b9bd-fff424a0c6c9}, !- Handle
-  Surface 17,                             !- Name
-  Wall,                                   !- Surface Type
-  ,                                       !- Construction Name
-  {d20239d3-36a5-4032-a28c-788800f8dab7}, !- Space Name
-  Adiabatic,                              !- Outside Boundary Condition
-  ,                                       !- Outside Boundary Condition Object
-=======
-  {5e39bcf4-78b9-4690-aeb7-d7498951c5bb}, !- Handle
-  Surface 11,                             !- Name
-  Wall,                                   !- Surface Type
-  ,                                       !- Construction Name
-  {9cf36076-53ef-43b8-9c53-224975310c69}, !- Space Name
-  Surface,                                !- Outside Boundary Condition
-  {4f1efeba-7942-45b8-8d9a-1a7f66fbe998}, !- Outside Boundary Condition Object
->>>>>>> 9a3e8d5e
-  NoSun,                                  !- Sun Exposure
-  NoWind,                                 !- Wind Exposure
-  ,                                       !- View Factor to Ground
-  ,                                       !- Number of Vertices
-  4.572, -4.572, 7.1628,                  !- X,Y,Z Vertex 1 {m}
-  4.572, -9.144, 4.8768,                  !- X,Y,Z Vertex 2 {m}
-  4.572, 0, 4.8768;                       !- X,Y,Z Vertex 3 {m}
-
-OS:Space,
-  {d20239d3-36a5-4032-a28c-788800f8dab7}, !- Handle
-  unfinished attic space,                 !- Name
-  {13c60a0c-5d59-457f-91ab-871586496fe5}, !- Space Type Name
-  ,                                       !- Default Construction Set Name
-  ,                                       !- Default Schedule Set Name
-  ,                                       !- Direction of Relative North {deg}
-  ,                                       !- X Origin {m}
-  ,                                       !- Y Origin {m}
-  ,                                       !- Z Origin {m}
-  ,                                       !- Building Story Name
-  {9141c547-4733-4651-8bc4-49658886c0cf}; !- Thermal Zone Name
-
-OS:Surface,
   {f1c90b22-13b5-4bb2-96aa-e452d79481fc}, !- Handle
   Surface 12,                             !- Name
   Wall,                                   !- Surface Type
@@ -761,13 +414,8 @@
   0, -9.144, 2.4384;                      !- X,Y,Z Vertex 4 {m}
 
 OS:ThermalZone,
-<<<<<<< HEAD
-  {9141c547-4733-4651-8bc4-49658886c0cf}, !- Handle
-  unfinished attic zone,                  !- Name
-=======
   {359464d8-a05b-47de-8562-36e9f2dd4c14}, !- Handle
   living zone|unit 2,                     !- Name
->>>>>>> 9a3e8d5e
   ,                                       !- Multiplier
   ,                                       !- Ceiling Height {m}
   ,                                       !- Volume {m3}
@@ -775,17 +423,10 @@
   ,                                       !- Zone Inside Convection Algorithm
   ,                                       !- Zone Outside Convection Algorithm
   ,                                       !- Zone Conditioning Equipment List Name
-<<<<<<< HEAD
-  {0d8363ec-3fa9-4fce-ac97-85acc3032d10}, !- Zone Air Inlet Port List
-  {ac3a0a90-9b8a-4ed0-8fb2-c3310684b234}, !- Zone Air Exhaust Port List
-  {9f59f88f-f0b4-4108-8251-27e9edbce1a0}, !- Zone Air Node Name
-  {49c1acd4-e6dc-4e5c-89ce-c22fe1f462b9}, !- Zone Return Air Port List
-=======
   {dbdc983f-0c74-4795-a9a2-13c7bdbdc39e}, !- Zone Air Inlet Port List
   {d3337dc6-1303-4123-9ca5-06a43161f65c}, !- Zone Air Exhaust Port List
   {02758d2f-2e0d-4f04-9f5a-0ba2b58cde60}, !- Zone Air Node Name
   {c922b41b-9db2-4aa9-a9eb-4c396566650c}, !- Zone Return Air Port List
->>>>>>> 9a3e8d5e
   ,                                       !- Primary Daylighting Control Name
   ,                                       !- Fraction of Zone Controlled by Primary Daylighting Control
   ,                                       !- Secondary Daylighting Control Name
@@ -796,39 +437,6 @@
   No;                                     !- Use Ideal Air Loads
 
 OS:Node,
-<<<<<<< HEAD
-  {c2f21259-c8f3-490c-a977-939fdd8aecab}, !- Handle
-  Node 2,                                 !- Name
-  {9f59f88f-f0b4-4108-8251-27e9edbce1a0}, !- Inlet Port
-  ;                                       !- Outlet Port
-
-OS:Connection,
-  {9f59f88f-f0b4-4108-8251-27e9edbce1a0}, !- Handle
-  {b8e26b62-ce96-4faa-8dec-b5c80e5699a8}, !- Name
-  {9141c547-4733-4651-8bc4-49658886c0cf}, !- Source Object
-  11,                                     !- Outlet Port
-  {c2f21259-c8f3-490c-a977-939fdd8aecab}, !- Target Object
-  2;                                      !- Inlet Port
-
-OS:PortList,
-  {0d8363ec-3fa9-4fce-ac97-85acc3032d10}, !- Handle
-  {39125751-631f-47c8-b2ee-06f5547aba4f}, !- Name
-  {9141c547-4733-4651-8bc4-49658886c0cf}; !- HVAC Component
-
-OS:PortList,
-  {ac3a0a90-9b8a-4ed0-8fb2-c3310684b234}, !- Handle
-  {6018f665-50cb-4c35-a091-bb4a9e0140c3}, !- Name
-  {9141c547-4733-4651-8bc4-49658886c0cf}; !- HVAC Component
-
-OS:PortList,
-  {49c1acd4-e6dc-4e5c-89ce-c22fe1f462b9}, !- Handle
-  {fced2748-b6da-4428-923f-a8b908337afc}, !- Name
-  {9141c547-4733-4651-8bc4-49658886c0cf}; !- HVAC Component
-
-OS:Sizing:Zone,
-  {799926d3-6b00-48e8-a486-e15ebd401059}, !- Handle
-  {9141c547-4733-4651-8bc4-49658886c0cf}, !- Zone or ZoneList Name
-=======
   {470d7722-79a5-4ea7-bd55-cfc89d0b2b6a}, !- Handle
   Node 2,                                 !- Name
   {02758d2f-2e0d-4f04-9f5a-0ba2b58cde60}, !- Inlet Port
@@ -860,7 +468,6 @@
 OS:Sizing:Zone,
   {0baa2957-4768-4751-8b60-d51e188d2fa2}, !- Handle
   {359464d8-a05b-47de-8562-36e9f2dd4c14}, !- Zone or ZoneList Name
->>>>>>> 9a3e8d5e
   SupplyAirTemperature,                   !- Zone Cooling Design Supply Air Temperature Input Method
   14,                                     !- Zone Cooling Design Supply Air Temperature {C}
   11.11,                                  !- Zone Cooling Design Supply Air Temperature Difference {deltaC}
@@ -889,95 +496,6 @@
   autosize;                               !- Dedicated Outdoor Air High Setpoint Temperature for Design {C}
 
 OS:ZoneHVAC:EquipmentList,
-<<<<<<< HEAD
-  {4fc9f2fc-60ac-4837-af18-8e903aa0f338}, !- Handle
-  Zone HVAC Equipment List 2,             !- Name
-  {9141c547-4733-4651-8bc4-49658886c0cf}; !- Thermal Zone
-
-OS:SpaceType,
-  {13c60a0c-5d59-457f-91ab-871586496fe5}, !- Handle
-  Space Type 2,                           !- Name
-  ,                                       !- Default Construction Set Name
-  ,                                       !- Default Schedule Set Name
-  ,                                       !- Group Rendering Name
-  ,                                       !- Design Specification Outdoor Air Object Name
-  ,                                       !- Standards Template
-  ,                                       !- Standards Building Type
-  unfinished attic;                       !- Standards Space Type
-
-OS:BuildingUnit,
-  {f5352edb-d793-49a9-aebd-be843941e4e5}, !- Handle
-  unit 1,                                 !- Name
-  ,                                       !- Rendering Color
-  Residential;                            !- Building Unit Type
-
-OS:AdditionalProperties,
-  {ab17f6c7-4367-45ca-b2da-3c3bf1736646}, !- Handle
-  {f5352edb-d793-49a9-aebd-be843941e4e5}, !- Object Name
-  NumberOfBedrooms,                       !- Feature Name 1
-  Integer,                                !- Feature Data Type 1
-  3,                                      !- Feature Value 1
-  NumberOfBathrooms,                      !- Feature Name 2
-  Double,                                 !- Feature Data Type 2
-  2,                                      !- Feature Value 2
-  NumberOfOccupants,                      !- Feature Name 3
-  Double,                                 !- Feature Data Type 3
-  3.3900000000000001;                     !- Feature Value 3
-
-OS:External:File,
-  {3410312a-c89c-4af3-b38d-803334fd2faf}, !- Handle
-  8760.csv,                               !- Name
-  8760.csv;                               !- File Name
-
-OS:Schedule:Day,
-  {403bc202-7f34-44c8-a4c3-2921ee370f7d}, !- Handle
-  Schedule Day 1,                         !- Name
-  ,                                       !- Schedule Type Limits Name
-  ,                                       !- Interpolate to Timestep
-  24,                                     !- Hour 1
-  0,                                      !- Minute 1
-  0;                                      !- Value Until Time 1
-
-OS:Schedule:Day,
-  {4d46541e-aa33-4a8d-badc-abf05c57b033}, !- Handle
-  Schedule Day 2,                         !- Name
-  ,                                       !- Schedule Type Limits Name
-  ,                                       !- Interpolate to Timestep
-  24,                                     !- Hour 1
-  0,                                      !- Minute 1
-  1;                                      !- Value Until Time 1
-
-OS:Schedule:File,
-  {7729909b-23ac-4921-b0b0-4f138b6dad87}, !- Handle
-  occupants,                              !- Name
-  {94fe6320-1981-4a58-839c-02e9df6a0295}, !- Schedule Type Limits Name
-  {3410312a-c89c-4af3-b38d-803334fd2faf}, !- External File Name
-  1,                                      !- Column Number
-  1,                                      !- Rows to Skip at Top
-  8760,                                   !- Number of Hours of Data
-  ,                                       !- Column Separator
-  ,                                       !- Interpolate to Timestep
-  60;                                     !- Minutes per Item
-
-OS:Schedule:Ruleset,
-  {195f6d42-2fe7-4851-917d-41a2dc924e34}, !- Handle
-  Schedule Ruleset 1,                     !- Name
-  {cc11587e-08b9-445d-a297-ecc4547d884a}, !- Schedule Type Limits Name
-  {46e48475-ddb3-46f0-b3a4-a627b86c758a}; !- Default Day Schedule Name
-
-OS:Schedule:Day,
-  {46e48475-ddb3-46f0-b3a4-a627b86c758a}, !- Handle
-  Schedule Day 3,                         !- Name
-  {cc11587e-08b9-445d-a297-ecc4547d884a}, !- Schedule Type Limits Name
-  ,                                       !- Interpolate to Timestep
-  24,                                     !- Hour 1
-  0,                                      !- Minute 1
-  112.539290946133;                       !- Value Until Time 1
-
-OS:People:Definition,
-  {edd3d5c8-114b-4233-bdca-db9bcbd9cb4b}, !- Handle
-  res occupants|living space,             !- Name
-=======
   {c582a977-bfa3-4258-b117-cf08be5574d6}, !- Handle
   Zone HVAC Equipment List 2,             !- Name
   {359464d8-a05b-47de-8562-36e9f2dd4c14}; !- Thermal Zone
@@ -4159,7 +3677,6 @@
 OS:People:Definition,
   {3f603b23-ad7b-4c2f-8a85-fd1230c16f38}, !- Handle
   res occupants|unit 7|living space|unit 7|story 2, !- Name
->>>>>>> 9a3e8d5e
   People,                                 !- Number of People Calculation Method
   1.695,                                  !- Number of People {people}
   ,                                       !- People per Space Floor Area {person/m2}
@@ -4171,47 +3688,18 @@
   ZoneAveraged;                           !- Mean Radiant Temperature Calculation Type
 
 OS:People,
-<<<<<<< HEAD
-  {a068a4b9-8959-4f09-9e83-21bd877b237e}, !- Handle
-  res occupants|living space,             !- Name
-  {edd3d5c8-114b-4233-bdca-db9bcbd9cb4b}, !- People Definition Name
-  {ac5c5d16-8099-4e6f-b3fb-2eeed5b38382}, !- Space or SpaceType Name
-  {7729909b-23ac-4921-b0b0-4f138b6dad87}, !- Number of People Schedule Name
-  {195f6d42-2fe7-4851-917d-41a2dc924e34}, !- Activity Level Schedule Name
-=======
   {b1d961b3-fae6-464b-9adc-6fa2613c922e}, !- Handle
   res occupants|unit 7|living space|unit 7|story 2, !- Name
   {3f603b23-ad7b-4c2f-8a85-fd1230c16f38}, !- People Definition Name
   {2c650f4c-9eb8-4701-8836-fec601bf680e}, !- Space or SpaceType Name
   {a28da499-53ea-45da-854a-b0001d1c77a1}, !- Number of People Schedule Name
   {3c4edba5-bb90-4745-ad5b-705e00bf14b4}, !- Activity Level Schedule Name
->>>>>>> 9a3e8d5e
   ,                                       !- Surface Name/Angle Factor List Name
   ,                                       !- Work Efficiency Schedule Name
   ,                                       !- Clothing Insulation Schedule Name
   ,                                       !- Air Velocity Schedule Name
   1;                                      !- Multiplier
 
-<<<<<<< HEAD
-OS:ScheduleTypeLimits,
-  {cc11587e-08b9-445d-a297-ecc4547d884a}, !- Handle
-  ActivityLevel,                          !- Name
-  0,                                      !- Lower Limit Value
-  ,                                       !- Upper Limit Value
-  Continuous,                             !- Numeric Type
-  ActivityLevel;                          !- Unit Type
-
-OS:ScheduleTypeLimits,
-  {94fe6320-1981-4a58-839c-02e9df6a0295}, !- Handle
-  Fractional,                             !- Name
-  0,                                      !- Lower Limit Value
-  1,                                      !- Upper Limit Value
-  Continuous;                             !- Numeric Type
-
-OS:People:Definition,
-  {f7e07384-9440-4a43-8c72-d0a941962c5a}, !- Handle
-  res occupants|living space|story 2,     !- Name
-=======
 OS:Schedule:Day,
   {614f2145-e369-4194-86ec-882818a9263a}, !- Handle
   Schedule Day 16,                        !- Name
@@ -4259,7 +3747,6 @@
 OS:People:Definition,
   {14b5b718-0049-4ad6-a9f1-7114559ed8d9}, !- Handle
   res occupants|unit 8|living space|unit 8|story 1, !- Name
->>>>>>> 9a3e8d5e
   People,                                 !- Number of People Calculation Method
   1.695,                                  !- Number of People {people}
   ,                                       !- People per Space Floor Area {person/m2}
@@ -4271,21 +3758,12 @@
   ZoneAveraged;                           !- Mean Radiant Temperature Calculation Type
 
 OS:People,
-<<<<<<< HEAD
-  {6eb1dae8-4125-4511-bc7f-51754b4cf5f8}, !- Handle
-  res occupants|living space|story 2,     !- Name
-  {f7e07384-9440-4a43-8c72-d0a941962c5a}, !- People Definition Name
-  {701c5879-a7b3-4aa8-9e9f-b622023db68f}, !- Space or SpaceType Name
-  {7729909b-23ac-4921-b0b0-4f138b6dad87}, !- Number of People Schedule Name
-  {195f6d42-2fe7-4851-917d-41a2dc924e34}, !- Activity Level Schedule Name
-=======
   {5cc817e4-3dc3-46ca-9ad2-2f10ebaaa766}, !- Handle
   res occupants|unit 8|living space|unit 8|story 1, !- Name
   {14b5b718-0049-4ad6-a9f1-7114559ed8d9}, !- People Definition Name
   {f2a210e4-6e06-4710-bd4d-6c8e33525afd}, !- Space or SpaceType Name
   {a28da499-53ea-45da-854a-b0001d1c77a1}, !- Number of People Schedule Name
   {3c4edba5-bb90-4745-ad5b-705e00bf14b4}, !- Activity Level Schedule Name
->>>>>>> 9a3e8d5e
   ,                                       !- Surface Name/Angle Factor List Name
   ,                                       !- Work Efficiency Schedule Name
   ,                                       !- Clothing Insulation Schedule Name
