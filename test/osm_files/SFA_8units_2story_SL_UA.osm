--- conflicted
+++ resolved
@@ -1,50 +1,22 @@
 !- NOTE: Auto-generated from /test/osw_files/SFA_8units_2story_SL_UA.osw
 
 OS:Version,
-<<<<<<< HEAD
-  {9c65e17b-15e6-4898-9b27-61ea15ae6718}, !- Handle
-  2.9.0;                                  !- Version Identifier
+  {3765a294-55e4-44f5-994a-9eca41c46623}, !- Handle
+  3.2.1;                                  !- Version Identifier
 
 OS:SimulationControl,
-  {71d5b1c2-72f4-463e-a6ec-ce6dcb0206b4}, !- Handle
-=======
-  {dae9b963-d84d-41b7-860f-3679c4a246e7}, !- Handle
-  3.2.1;                                  !- Version Identifier
-
-OS:SimulationControl,
-  {cedc4cf1-8ba4-4fbf-8ee6-b481a967d58b}, !- Handle
->>>>>>> ecc00d0a
+  {d1dfd045-f1a3-45ce-a36b-b4dd25578d57}, !- Handle
   ,                                       !- Do Zone Sizing Calculation
   ,                                       !- Do System Sizing Calculation
   ,                                       !- Do Plant Sizing Calculation
   No;                                     !- Run Simulation for Sizing Periods
 
 OS:Timestep,
-<<<<<<< HEAD
-  {f7e937f2-07be-4aed-ac7f-96c3cf8d0e6f}, !- Handle
+  {70b3d643-66c9-41b7-898b-cd3a8b079c7f}, !- Handle
   6;                                      !- Number of Timesteps per Hour
 
 OS:ShadowCalculation,
-  {bfbcebda-7e87-4739-8215-4a7b3a410d16}, !- Handle
-  20,                                     !- Calculation Frequency
-  200;                                    !- Maximum Figures in Shadow Overlap Calculations
-
-OS:SurfaceConvectionAlgorithm:Outside,
-  {cabcd773-e0a6-462b-bd1e-7b79c4f1e0dd}, !- Handle
-  DOE-2;                                  !- Algorithm
-
-OS:SurfaceConvectionAlgorithm:Inside,
-  {ac06d8cf-6a4f-4018-a4ec-60c5b391ecbd}, !- Handle
-  TARP;                                   !- Algorithm
-
-OS:ZoneCapacitanceMultiplier:ResearchSpecial,
-  {6ff14cec-1967-42a0-8fb2-c83e2ab25b8e}, !- Handle
-=======
-  {89d297ce-7081-4086-875c-5aaff47eabaf}, !- Handle
-  6;                                      !- Number of Timesteps per Hour
-
-OS:ShadowCalculation,
-  {dfdd9708-1616-4726-a344-b4d02c4049a6}, !- Handle
+  {4e2bd245-e878-43d7-8978-3cafb6bbfc7c}, !- Handle
   PolygonClipping,                        !- Shading Calculation Method
   ,                                       !- Shading Calculation Update Frequency Method
   20,                                     !- Shading Calculation Update Frequency
@@ -57,26 +29,21 @@
   No;                                     !- Disable Self-Shading From Shading Zone Groups to Other Zones
 
 OS:SurfaceConvectionAlgorithm:Outside,
-  {5fde74df-4838-4ee4-99b0-95dd89de6ebb}, !- Handle
+  {339f0936-a7a0-4bec-b93a-f006bc1d3f78}, !- Handle
   DOE-2;                                  !- Algorithm
 
 OS:SurfaceConvectionAlgorithm:Inside,
-  {d5c94dd8-1ee1-486b-beaa-21d15e6f95a2}, !- Handle
+  {306e8db1-ecc4-4af7-bf43-fac057ab5f9a}, !- Handle
   TARP;                                   !- Algorithm
 
 OS:ZoneCapacitanceMultiplier:ResearchSpecial,
-  {95fdccc5-bbff-4dee-84b6-48d6ce3a495e}, !- Handle
->>>>>>> ecc00d0a
+  {4bf801b0-9df3-4fbb-8515-df378cd3a493}, !- Handle
   ,                                       !- Temperature Capacity Multiplier
   15,                                     !- Humidity Capacity Multiplier
   ;                                       !- Carbon Dioxide Capacity Multiplier
 
 OS:RunPeriod,
-<<<<<<< HEAD
-  {bda6f92e-2849-4d7c-917e-e3e9b9f87926}, !- Handle
-=======
-  {d29739b1-c46e-439e-8e73-ee3e04fc90c4}, !- Handle
->>>>>>> ecc00d0a
+  {c11faa2d-a29b-4ebc-8bf6-7ab700c24885}, !- Handle
   Run Period 1,                           !- Name
   1,                                      !- Begin Month
   1,                                      !- Begin Day of Month
@@ -90,21 +57,13 @@
   ;                                       !- Number of Times Runperiod to be Repeated
 
 OS:YearDescription,
-<<<<<<< HEAD
-  {2ae83d0e-216f-4116-9b12-18519609f83c}, !- Handle
-=======
-  {5e181009-9473-4f85-a55c-986151a4b697}, !- Handle
->>>>>>> ecc00d0a
+  {18c4e0b2-986e-422b-b858-fde02d3dbbb2}, !- Handle
   2007,                                   !- Calendar Year
   ,                                       !- Day of Week for Start Day
   ;                                       !- Is Leap Year
 
 OS:Building,
-<<<<<<< HEAD
-  {b7800aa4-7056-4d5e-8c4e-a71124767759}, !- Handle
-=======
-  {d869f4f1-4f59-46bc-8ea1-a1da1b8ffa26}, !- Handle
->>>>>>> ecc00d0a
+  {fefecdbd-9b86-489e-be2f-4fc872931688}, !- Handle
   Building 1,                             !- Name
   ,                                       !- Building Sector Type
   0,                                      !- North Axis {deg}
@@ -119,13 +78,8 @@
   8;                                      !- Standards Number of Living Units
 
 OS:AdditionalProperties,
-<<<<<<< HEAD
-  {9f829069-56df-4373-8f14-5e42362687c4}, !- Handle
-  {b7800aa4-7056-4d5e-8c4e-a71124767759}, !- Object Name
-=======
-  {771c52a8-1678-4f62-9d18-a1cf09fcce2f}, !- Handle
-  {d869f4f1-4f59-46bc-8ea1-a1da1b8ffa26}, !- Object Name
->>>>>>> ecc00d0a
+  {edd01b90-b8f8-45b5-b486-54b4ebbba035}, !- Handle
+  {fefecdbd-9b86-489e-be2f-4fc872931688}, !- Object Name
   num_units,                              !- Feature Name 1
   Integer,                                !- Feature Data Type 1
   8,                                      !- Feature Value 1
@@ -140,11 +94,7 @@
   2;                                      !- Feature Value 4
 
 OS:ThermalZone,
-<<<<<<< HEAD
-  {6fc5fe4b-b324-4afa-b167-983d83a26485}, !- Handle
-=======
-  {5bb723f8-0408-4928-bf93-0cc92c6d8f02}, !- Handle
->>>>>>> ecc00d0a
+  {5eb8862a-7533-41ef-a1e2-1277bae5c05b}, !- Handle
   living zone,                            !- Name
   ,                                       !- Multiplier
   ,                                       !- Ceiling Height {m}
@@ -153,17 +103,10 @@
   ,                                       !- Zone Inside Convection Algorithm
   ,                                       !- Zone Outside Convection Algorithm
   ,                                       !- Zone Conditioning Equipment List Name
-<<<<<<< HEAD
-  {54a0c4f5-0d1a-4cfb-a438-3d001673d654}, !- Zone Air Inlet Port List
-  {e3d1be28-3013-437d-a192-c13921dd213b}, !- Zone Air Exhaust Port List
-  {7ca43b2e-1a3c-4221-83c4-031d2ea3f78d}, !- Zone Air Node Name
-  {4f0a0542-34e4-47a3-847e-845fdebb71aa}, !- Zone Return Air Port List
-=======
-  {733431a2-e49c-4388-98d9-465dde97b5cf}, !- Zone Air Inlet Port List
-  {47ecf728-e3a6-4934-a3b5-907fb3464cb5}, !- Zone Air Exhaust Port List
-  {f1de37fd-82a1-4ccd-8e40-bd24154dbdce}, !- Zone Air Node Name
-  {5f54579f-65aa-4ff0-9489-f47f821eed6b}, !- Zone Return Air Port List
->>>>>>> ecc00d0a
+  {165bf3b2-13b8-4515-9863-2888d684c505}, !- Zone Air Inlet Port List
+  {260bd93d-452e-45e5-b81f-67bc034b4bb7}, !- Zone Air Exhaust Port List
+  {1f3ca8fc-4c4a-4995-8549-c6164eb8841b}, !- Zone Air Node Name
+  {8d37f507-0368-4349-93ca-93cac22ade12}, !- Zone Return Air Port List
   ,                                       !- Primary Daylighting Control Name
   ,                                       !- Fraction of Zone Controlled by Primary Daylighting Control
   ,                                       !- Secondary Daylighting Control Name
@@ -174,67 +117,33 @@
   No;                                     !- Use Ideal Air Loads
 
 OS:Node,
-<<<<<<< HEAD
-  {d19691d3-ecb4-4c51-b41f-56aa9bd2d283}, !- Handle
+  {b25ac769-0900-46b4-804e-6f4e91411b09}, !- Handle
   Node 1,                                 !- Name
-  {7ca43b2e-1a3c-4221-83c4-031d2ea3f78d}, !- Inlet Port
+  {1f3ca8fc-4c4a-4995-8549-c6164eb8841b}, !- Inlet Port
   ;                                       !- Outlet Port
 
 OS:Connection,
-  {7ca43b2e-1a3c-4221-83c4-031d2ea3f78d}, !- Handle
-  {f4aa6b1e-2a5b-410a-9dcc-a7f3cfc34df0}, !- Name
-  {6fc5fe4b-b324-4afa-b167-983d83a26485}, !- Source Object
+  {1f3ca8fc-4c4a-4995-8549-c6164eb8841b}, !- Handle
+  {5eb8862a-7533-41ef-a1e2-1277bae5c05b}, !- Source Object
   11,                                     !- Outlet Port
-  {d19691d3-ecb4-4c51-b41f-56aa9bd2d283}, !- Target Object
+  {b25ac769-0900-46b4-804e-6f4e91411b09}, !- Target Object
   2;                                      !- Inlet Port
 
 OS:PortList,
-  {54a0c4f5-0d1a-4cfb-a438-3d001673d654}, !- Handle
-  {f8968bc7-95da-4f8a-8af2-b70165e99ea3}, !- Name
-  {6fc5fe4b-b324-4afa-b167-983d83a26485}; !- HVAC Component
+  {165bf3b2-13b8-4515-9863-2888d684c505}, !- Handle
+  {5eb8862a-7533-41ef-a1e2-1277bae5c05b}; !- HVAC Component
 
 OS:PortList,
-  {e3d1be28-3013-437d-a192-c13921dd213b}, !- Handle
-  {dd656235-cbc6-4efa-a432-069552e0d4a3}, !- Name
-  {6fc5fe4b-b324-4afa-b167-983d83a26485}; !- HVAC Component
+  {260bd93d-452e-45e5-b81f-67bc034b4bb7}, !- Handle
+  {5eb8862a-7533-41ef-a1e2-1277bae5c05b}; !- HVAC Component
 
 OS:PortList,
-  {4f0a0542-34e4-47a3-847e-845fdebb71aa}, !- Handle
-  {8e8293d2-c85a-4107-b8fb-6a3e4a4a62c7}, !- Name
-  {6fc5fe4b-b324-4afa-b167-983d83a26485}; !- HVAC Component
+  {8d37f507-0368-4349-93ca-93cac22ade12}, !- Handle
+  {5eb8862a-7533-41ef-a1e2-1277bae5c05b}; !- HVAC Component
 
 OS:Sizing:Zone,
-  {44e05773-8598-454d-886f-cc0febb842c4}, !- Handle
-  {6fc5fe4b-b324-4afa-b167-983d83a26485}, !- Zone or ZoneList Name
-=======
-  {e4093ecb-7569-45da-b823-16d3d48931d5}, !- Handle
-  Node 1,                                 !- Name
-  {f1de37fd-82a1-4ccd-8e40-bd24154dbdce}, !- Inlet Port
-  ;                                       !- Outlet Port
-
-OS:Connection,
-  {f1de37fd-82a1-4ccd-8e40-bd24154dbdce}, !- Handle
-  {5bb723f8-0408-4928-bf93-0cc92c6d8f02}, !- Source Object
-  11,                                     !- Outlet Port
-  {e4093ecb-7569-45da-b823-16d3d48931d5}, !- Target Object
-  2;                                      !- Inlet Port
-
-OS:PortList,
-  {733431a2-e49c-4388-98d9-465dde97b5cf}, !- Handle
-  {5bb723f8-0408-4928-bf93-0cc92c6d8f02}; !- HVAC Component
-
-OS:PortList,
-  {47ecf728-e3a6-4934-a3b5-907fb3464cb5}, !- Handle
-  {5bb723f8-0408-4928-bf93-0cc92c6d8f02}; !- HVAC Component
-
-OS:PortList,
-  {5f54579f-65aa-4ff0-9489-f47f821eed6b}, !- Handle
-  {5bb723f8-0408-4928-bf93-0cc92c6d8f02}; !- HVAC Component
-
-OS:Sizing:Zone,
-  {9ff6f4bf-5027-4405-9c52-74483147ef12}, !- Handle
-  {5bb723f8-0408-4928-bf93-0cc92c6d8f02}, !- Zone or ZoneList Name
->>>>>>> ecc00d0a
+  {157a1af6-4bfc-4d66-91ed-3ffc43a1679a}, !- Handle
+  {5eb8862a-7533-41ef-a1e2-1277bae5c05b}, !- Zone or ZoneList Name
   SupplyAirTemperature,                   !- Zone Cooling Design Supply Air Temperature Input Method
   14,                                     !- Zone Cooling Design Supply Air Temperature {C}
   11.11,                                  !- Zone Cooling Design Supply Air Temperature Difference {deltaC}
@@ -261,25 +170,14 @@
   autosize;                               !- Dedicated Outdoor Air High Setpoint Temperature for Design {C}
 
 OS:ZoneHVAC:EquipmentList,
-<<<<<<< HEAD
-  {c5796856-6bfe-4a89-a698-13cfd38ad2ea}, !- Handle
+  {6b1a8431-b32c-4c0b-bd0a-1c0acac4197e}, !- Handle
   Zone HVAC Equipment List 1,             !- Name
-  {6fc5fe4b-b324-4afa-b167-983d83a26485}; !- Thermal Zone
+  {5eb8862a-7533-41ef-a1e2-1277bae5c05b}; !- Thermal Zone
 
 OS:Space,
-  {cb2c90d3-9469-4a0e-939e-945865249d54}, !- Handle
+  {f4d7189d-42bb-407e-a99d-a59bede33bf3}, !- Handle
   living space,                           !- Name
-  {7c52491b-f6ca-4df8-9a1a-a723d4938062}, !- Space Type Name
-=======
-  {160fbb38-5213-4fbb-8431-f51b7071e45b}, !- Handle
-  Zone HVAC Equipment List 1,             !- Name
-  {5bb723f8-0408-4928-bf93-0cc92c6d8f02}; !- Thermal Zone
-
-OS:Space,
-  {5c519f1c-c480-485e-90a0-58a6ab820f00}, !- Handle
-  living space,                           !- Name
-  {cbba9997-420d-42c0-b03e-5b2424085b0d}, !- Space Type Name
->>>>>>> ecc00d0a
+  {589f4fdc-1606-4a1a-a864-03c2b51d5f9a}, !- Space Type Name
   ,                                       !- Default Construction Set Name
   ,                                       !- Default Schedule Set Name
   ,                                       !- Direction of Relative North {deg}
@@ -287,31 +185,17 @@
   ,                                       !- Y Origin {m}
   ,                                       !- Z Origin {m}
   ,                                       !- Building Story Name
-<<<<<<< HEAD
-  {6fc5fe4b-b324-4afa-b167-983d83a26485}, !- Thermal Zone Name
+  {5eb8862a-7533-41ef-a1e2-1277bae5c05b}, !- Thermal Zone Name
   ,                                       !- Part of Total Floor Area
   ,                                       !- Design Specification Outdoor Air Object Name
-  {c2267e9b-a4ba-4421-b3f6-8222b5ec5f84}; !- Building Unit Name
-
-OS:Surface,
-  {eef1f355-d296-4fc8-b9aa-79f2a82e430b}, !- Handle
+  {93a8d94b-bfb1-41ba-b54c-43f9006681bc}; !- Building Unit Name
+
+OS:Surface,
+  {7ca6fd62-cbe9-4743-9006-70cd5feea36e}, !- Handle
   Surface 1,                              !- Name
   Floor,                                  !- Surface Type
   ,                                       !- Construction Name
-  {cb2c90d3-9469-4a0e-939e-945865249d54}, !- Space Name
-=======
-  {5bb723f8-0408-4928-bf93-0cc92c6d8f02}, !- Thermal Zone Name
-  ,                                       !- Part of Total Floor Area
-  ,                                       !- Design Specification Outdoor Air Object Name
-  {130e44d1-3333-49a9-bc54-2014d7e156f5}; !- Building Unit Name
-
-OS:Surface,
-  {27913b25-33b0-4f08-9c5a-3750d30336b9}, !- Handle
-  Surface 1,                              !- Name
-  Floor,                                  !- Surface Type
-  ,                                       !- Construction Name
-  {5c519f1c-c480-485e-90a0-58a6ab820f00}, !- Space Name
->>>>>>> ecc00d0a
+  {f4d7189d-42bb-407e-a99d-a59bede33bf3}, !- Space Name
   Foundation,                             !- Outside Boundary Condition
   ,                                       !- Outside Boundary Condition Object
   NoSun,                                  !- Sun Exposure
@@ -324,19 +208,11 @@
   4.572, -9.144, 0;                       !- X,Y,Z Vertex 4 {m}
 
 OS:Surface,
-<<<<<<< HEAD
-  {0bfe767b-c11e-4c0a-aec0-759d1fe4dab2}, !- Handle
+  {29e743b3-d41c-4d22-beb8-02a31f4b6b41}, !- Handle
   Surface 2,                              !- Name
   Wall,                                   !- Surface Type
   ,                                       !- Construction Name
-  {cb2c90d3-9469-4a0e-939e-945865249d54}, !- Space Name
-=======
-  {e47124eb-395d-4bb0-8c10-4649d73ce313}, !- Handle
-  Surface 2,                              !- Name
-  Wall,                                   !- Surface Type
-  ,                                       !- Construction Name
-  {5c519f1c-c480-485e-90a0-58a6ab820f00}, !- Space Name
->>>>>>> ecc00d0a
+  {f4d7189d-42bb-407e-a99d-a59bede33bf3}, !- Space Name
   Outdoors,                               !- Outside Boundary Condition
   ,                                       !- Outside Boundary Condition Object
   SunExposed,                             !- Sun Exposure
@@ -349,19 +225,11 @@
   0, -9.144, 2.4384;                      !- X,Y,Z Vertex 4 {m}
 
 OS:Surface,
-<<<<<<< HEAD
-  {5ebaa42a-8595-4f8c-8434-e9ba5790f98c}, !- Handle
+  {d7d03af6-3012-4ba2-8bdb-31d37daa757a}, !- Handle
   Surface 3,                              !- Name
   Wall,                                   !- Surface Type
   ,                                       !- Construction Name
-  {cb2c90d3-9469-4a0e-939e-945865249d54}, !- Space Name
-=======
-  {c99d5488-0b92-4f25-a044-3d30ad2cfdb1}, !- Handle
-  Surface 3,                              !- Name
-  Wall,                                   !- Surface Type
-  ,                                       !- Construction Name
-  {5c519f1c-c480-485e-90a0-58a6ab820f00}, !- Space Name
->>>>>>> ecc00d0a
+  {f4d7189d-42bb-407e-a99d-a59bede33bf3}, !- Space Name
   Outdoors,                               !- Outside Boundary Condition
   ,                                       !- Outside Boundary Condition Object
   SunExposed,                             !- Sun Exposure
@@ -374,19 +242,11 @@
   0, 0, 2.4384;                           !- X,Y,Z Vertex 4 {m}
 
 OS:Surface,
-<<<<<<< HEAD
-  {9971ad5a-e7b8-4c12-b652-091ed2a64902}, !- Handle
+  {dac7f7d9-5037-425a-bb88-8ba90115729b}, !- Handle
   Surface 4,                              !- Name
   Wall,                                   !- Surface Type
   ,                                       !- Construction Name
-  {cb2c90d3-9469-4a0e-939e-945865249d54}, !- Space Name
-=======
-  {85b4780f-8e7e-4412-8381-6aa3810415b1}, !- Handle
-  Surface 4,                              !- Name
-  Wall,                                   !- Surface Type
-  ,                                       !- Construction Name
-  {5c519f1c-c480-485e-90a0-58a6ab820f00}, !- Space Name
->>>>>>> ecc00d0a
+  {f4d7189d-42bb-407e-a99d-a59bede33bf3}, !- Space Name
   Adiabatic,                              !- Outside Boundary Condition
   ,                                       !- Outside Boundary Condition Object
   NoSun,                                  !- Sun Exposure
@@ -399,19 +259,11 @@
   4.572, 0, 2.4384;                       !- X,Y,Z Vertex 4 {m}
 
 OS:Surface,
-<<<<<<< HEAD
-  {ebcf0c1a-5f00-4133-883b-e4be65136b40}, !- Handle
+  {0d58e6b6-a741-4c5b-92d8-db38d722314b}, !- Handle
   Surface 5,                              !- Name
   Wall,                                   !- Surface Type
   ,                                       !- Construction Name
-  {cb2c90d3-9469-4a0e-939e-945865249d54}, !- Space Name
-=======
-  {2ac384b1-b306-407a-bb55-c243a79c2dfa}, !- Handle
-  Surface 5,                              !- Name
-  Wall,                                   !- Surface Type
-  ,                                       !- Construction Name
-  {5c519f1c-c480-485e-90a0-58a6ab820f00}, !- Space Name
->>>>>>> ecc00d0a
+  {f4d7189d-42bb-407e-a99d-a59bede33bf3}, !- Space Name
   Outdoors,                               !- Outside Boundary Condition
   ,                                       !- Outside Boundary Condition Object
   SunExposed,                             !- Sun Exposure
@@ -424,23 +276,13 @@
   4.572, -9.144, 2.4384;                  !- X,Y,Z Vertex 4 {m}
 
 OS:Surface,
-<<<<<<< HEAD
-  {756ba083-4487-47c6-bd7c-8bcd9e07a78c}, !- Handle
+  {50a2e847-48d4-4b59-b999-8a127733821d}, !- Handle
   Surface 6,                              !- Name
   RoofCeiling,                            !- Surface Type
   ,                                       !- Construction Name
-  {cb2c90d3-9469-4a0e-939e-945865249d54}, !- Space Name
+  {f4d7189d-42bb-407e-a99d-a59bede33bf3}, !- Space Name
   Surface,                                !- Outside Boundary Condition
-  {11820998-642b-4dca-9a48-29faab095f06}, !- Outside Boundary Condition Object
-=======
-  {18d434a6-7443-4e9b-a775-0d162086b98b}, !- Handle
-  Surface 6,                              !- Name
-  RoofCeiling,                            !- Surface Type
-  ,                                       !- Construction Name
-  {5c519f1c-c480-485e-90a0-58a6ab820f00}, !- Space Name
-  Surface,                                !- Outside Boundary Condition
-  {df0ad500-7cda-4edb-aae8-36f43e356fa8}, !- Outside Boundary Condition Object
->>>>>>> ecc00d0a
+  {74fad73b-7b6f-4c7f-ac74-0fd3ef2c6433}, !- Outside Boundary Condition Object
   NoSun,                                  !- Sun Exposure
   NoWind,                                 !- Wind Exposure
   ,                                       !- View Factor to Ground
@@ -451,11 +293,7 @@
   0, -9.144, 2.4384;                      !- X,Y,Z Vertex 4 {m}
 
 OS:SpaceType,
-<<<<<<< HEAD
-  {7c52491b-f6ca-4df8-9a1a-a723d4938062}, !- Handle
-=======
-  {cbba9997-420d-42c0-b03e-5b2424085b0d}, !- Handle
->>>>>>> ecc00d0a
+  {589f4fdc-1606-4a1a-a864-03c2b51d5f9a}, !- Handle
   Space Type 1,                           !- Name
   ,                                       !- Default Construction Set Name
   ,                                       !- Default Schedule Set Name
@@ -466,15 +304,9 @@
   living;                                 !- Standards Space Type
 
 OS:Space,
-<<<<<<< HEAD
-  {34ac9309-1138-4c04-916c-5d8b8babe539}, !- Handle
+  {deee51b1-d045-4ae8-8aa3-37e7c00f1cbb}, !- Handle
   living space|story 2,                   !- Name
-  {7c52491b-f6ca-4df8-9a1a-a723d4938062}, !- Space Type Name
-=======
-  {ffd75b0f-bb91-4d33-a1b9-33cd1acca9a0}, !- Handle
-  living space|story 2,                   !- Name
-  {cbba9997-420d-42c0-b03e-5b2424085b0d}, !- Space Type Name
->>>>>>> ecc00d0a
+  {589f4fdc-1606-4a1a-a864-03c2b51d5f9a}, !- Space Type Name
   ,                                       !- Default Construction Set Name
   ,                                       !- Default Schedule Set Name
   -0,                                     !- Direction of Relative North {deg}
@@ -482,28 +314,17 @@
   0,                                      !- Y Origin {m}
   2.4384,                                 !- Z Origin {m}
   ,                                       !- Building Story Name
-<<<<<<< HEAD
-  {6fc5fe4b-b324-4afa-b167-983d83a26485}, !- Thermal Zone Name
+  {5eb8862a-7533-41ef-a1e2-1277bae5c05b}, !- Thermal Zone Name
   ,                                       !- Part of Total Floor Area
   ,                                       !- Design Specification Outdoor Air Object Name
-  {c2267e9b-a4ba-4421-b3f6-8222b5ec5f84}; !- Building Unit Name
-
-OS:Surface,
-  {3f5175db-406b-4fe7-9c37-7aefa80c34e2}, !- Handle
-=======
-  {5bb723f8-0408-4928-bf93-0cc92c6d8f02}, !- Thermal Zone Name
-  ,                                       !- Part of Total Floor Area
-  ,                                       !- Design Specification Outdoor Air Object Name
-  {130e44d1-3333-49a9-bc54-2014d7e156f5}; !- Building Unit Name
-
-OS:Surface,
-  {df0ad500-7cda-4edb-aae8-36f43e356fa8}, !- Handle
->>>>>>> ecc00d0a
+  {93a8d94b-bfb1-41ba-b54c-43f9006681bc}; !- Building Unit Name
+
+OS:Surface,
+  {0daa1d43-645e-4e1d-893a-fcf8e981026a}, !- Handle
   Surface 7,                              !- Name
-  Floor,                                  !- Surface Type
-  ,                                       !- Construction Name
-<<<<<<< HEAD
-  {34ac9309-1138-4c04-916c-5d8b8babe539}, !- Space Name
+  Wall,                                   !- Surface Type
+  ,                                       !- Construction Name
+  {deee51b1-d045-4ae8-8aa3-37e7c00f1cbb}, !- Space Name
   Outdoors,                               !- Outside Boundary Condition
   ,                                       !- Outside Boundary Condition Object
   SunExposed,                             !- Sun Exposure
@@ -516,18 +337,30 @@
   0, 0, 2.4384;                           !- X,Y,Z Vertex 4 {m}
 
 OS:Surface,
-  {d513bbc2-2018-43de-a1d2-9a2ed2064abb}, !- Handle
+  {c35f2ba7-3934-48ee-b2a3-c5bcfa81c50a}, !- Handle
   Surface 8,                              !- Name
-  Wall,                                   !- Surface Type
-  ,                                       !- Construction Name
-  {34ac9309-1138-4c04-916c-5d8b8babe539}, !- Space Name
-  Adiabatic,                              !- Outside Boundary Condition
-  ,                                       !- Outside Boundary Condition Object
-=======
-  {ffd75b0f-bb91-4d33-a1b9-33cd1acca9a0}, !- Space Name
+  RoofCeiling,                            !- Surface Type
+  ,                                       !- Construction Name
+  {deee51b1-d045-4ae8-8aa3-37e7c00f1cbb}, !- Space Name
   Surface,                                !- Outside Boundary Condition
-  {18d434a6-7443-4e9b-a775-0d162086b98b}, !- Outside Boundary Condition Object
->>>>>>> ecc00d0a
+  {d6718d5f-189e-4bbd-a603-3cf79d175253}, !- Outside Boundary Condition Object
+  NoSun,                                  !- Sun Exposure
+  NoWind,                                 !- Wind Exposure
+  ,                                       !- View Factor to Ground
+  ,                                       !- Number of Vertices
+  4.572, -9.144, 2.4384,                  !- X,Y,Z Vertex 1 {m}
+  4.572, 0, 2.4384,                       !- X,Y,Z Vertex 2 {m}
+  0, 0, 2.4384,                           !- X,Y,Z Vertex 3 {m}
+  0, -9.144, 2.4384;                      !- X,Y,Z Vertex 4 {m}
+
+OS:Surface,
+  {74fad73b-7b6f-4c7f-ac74-0fd3ef2c6433}, !- Handle
+  Surface 9,                              !- Name
+  Floor,                                  !- Surface Type
+  ,                                       !- Construction Name
+  {deee51b1-d045-4ae8-8aa3-37e7c00f1cbb}, !- Space Name
+  Surface,                                !- Outside Boundary Condition
+  {50a2e847-48d4-4b59-b999-8a127733821d}, !- Outside Boundary Condition Object
   NoSun,                                  !- Sun Exposure
   NoWind,                                 !- Wind Exposure
   ,                                       !- View Factor to Ground
@@ -538,36 +371,11 @@
   4.572, -9.144, 0;                       !- X,Y,Z Vertex 4 {m}
 
 OS:Surface,
-<<<<<<< HEAD
-  {11820998-642b-4dca-9a48-29faab095f06}, !- Handle
-  Surface 9,                              !- Name
-  Floor,                                  !- Surface Type
-  ,                                       !- Construction Name
-  {34ac9309-1138-4c04-916c-5d8b8babe539}, !- Space Name
-  Surface,                                !- Outside Boundary Condition
-  {756ba083-4487-47c6-bd7c-8bcd9e07a78c}, !- Outside Boundary Condition Object
-  NoSun,                                  !- Sun Exposure
-  NoWind,                                 !- Wind Exposure
-  ,                                       !- View Factor to Ground
-  ,                                       !- Number of Vertices
-  0, -9.144, 0,                           !- X,Y,Z Vertex 1 {m}
-  0, 0, 0,                                !- X,Y,Z Vertex 2 {m}
-  4.572, 0, 0,                            !- X,Y,Z Vertex 3 {m}
-  4.572, -9.144, 0;                       !- X,Y,Z Vertex 4 {m}
-
-OS:Surface,
-  {a9552d84-792c-4aec-9bf1-a809ef4b2ed7}, !- Handle
+  {6f13f58f-0f4c-4de9-8970-3b4b2c8a4ea5}, !- Handle
   Surface 10,                             !- Name
   Wall,                                   !- Surface Type
   ,                                       !- Construction Name
-  {34ac9309-1138-4c04-916c-5d8b8babe539}, !- Space Name
-=======
-  {ec693ffd-d133-4047-822f-8ed4b3ae74e3}, !- Handle
-  Surface 8,                              !- Name
-  Wall,                                   !- Surface Type
-  ,                                       !- Construction Name
-  {ffd75b0f-bb91-4d33-a1b9-33cd1acca9a0}, !- Space Name
->>>>>>> ecc00d0a
+  {deee51b1-d045-4ae8-8aa3-37e7c00f1cbb}, !- Space Name
   Outdoors,                               !- Outside Boundary Condition
   ,                                       !- Outside Boundary Condition Object
   SunExposed,                             !- Sun Exposure
@@ -580,21 +388,12 @@
   0, -9.144, 2.4384;                      !- X,Y,Z Vertex 4 {m}
 
 OS:Surface,
-<<<<<<< HEAD
-  {fc0339ea-fc84-43f9-9667-8b84b432b11e}, !- Handle
+  {124f1db6-e2c5-4e3b-83ab-369cfaa7d360}, !- Handle
   Surface 11,                             !- Name
   Wall,                                   !- Surface Type
   ,                                       !- Construction Name
-  {34ac9309-1138-4c04-916c-5d8b8babe539}, !- Space Name
-  Outdoors,                               !- Outside Boundary Condition
-=======
-  {436902c1-bf28-4a6b-8f1f-1778ab5f0416}, !- Handle
-  Surface 9,                              !- Name
-  Wall,                                   !- Surface Type
-  ,                                       !- Construction Name
-  {ffd75b0f-bb91-4d33-a1b9-33cd1acca9a0}, !- Space Name
+  {deee51b1-d045-4ae8-8aa3-37e7c00f1cbb}, !- Space Name
   Adiabatic,                              !- Outside Boundary Condition
->>>>>>> ecc00d0a
   ,                                       !- Outside Boundary Condition Object
   NoSun,                                  !- Sun Exposure
   NoWind,                                 !- Wind Exposure
@@ -606,71 +405,11 @@
   4.572, 0, 2.4384;                       !- X,Y,Z Vertex 4 {m}
 
 OS:Surface,
-<<<<<<< HEAD
-  {8177e064-7c04-41b0-af05-383fd1fd8ca1}, !- Handle
+  {57d781c0-057e-4cc0-bb8b-af13675ca2bc}, !- Handle
   Surface 12,                             !- Name
-  RoofCeiling,                            !- Surface Type
-  ,                                       !- Construction Name
-  {34ac9309-1138-4c04-916c-5d8b8babe539}, !- Space Name
-  Surface,                                !- Outside Boundary Condition
-  {dac12eaa-a593-4d40-9a1d-7fbd7e82fdbc}, !- Outside Boundary Condition Object
-  NoSun,                                  !- Sun Exposure
-  NoWind,                                 !- Wind Exposure
-  ,                                       !- View Factor to Ground
-  ,                                       !- Number of Vertices
-  4.572, -9.144, 2.4384,                  !- X,Y,Z Vertex 1 {m}
-  4.572, 0, 2.4384,                       !- X,Y,Z Vertex 2 {m}
-  0, 0, 2.4384,                           !- X,Y,Z Vertex 3 {m}
-  0, -9.144, 2.4384;                      !- X,Y,Z Vertex 4 {m}
-
-OS:Surface,
-  {dac12eaa-a593-4d40-9a1d-7fbd7e82fdbc}, !- Handle
-  Surface 13,                             !- Name
-  Floor,                                  !- Surface Type
-  ,                                       !- Construction Name
-  {9fbb0203-f2f4-4a5f-8eb6-b851f02b57b1}, !- Space Name
-  Surface,                                !- Outside Boundary Condition
-  {8177e064-7c04-41b0-af05-383fd1fd8ca1}, !- Outside Boundary Condition Object
-=======
-  {0fabda48-c3f0-4413-a7f6-d4950a4069b0}, !- Handle
-  Surface 10,                             !- Name
-  RoofCeiling,                            !- Surface Type
-  ,                                       !- Construction Name
-  {ffd75b0f-bb91-4d33-a1b9-33cd1acca9a0}, !- Space Name
-  Surface,                                !- Outside Boundary Condition
-  {3db28994-2f2a-4c25-9046-2692bfd4e34d}, !- Outside Boundary Condition Object
-  NoSun,                                  !- Sun Exposure
-  NoWind,                                 !- Wind Exposure
-  ,                                       !- View Factor to Ground
-  ,                                       !- Number of Vertices
-  4.572, -9.144, 2.4384,                  !- X,Y,Z Vertex 1 {m}
-  4.572, 0, 2.4384,                       !- X,Y,Z Vertex 2 {m}
-  0, 0, 2.4384,                           !- X,Y,Z Vertex 3 {m}
-  0, -9.144, 2.4384;                      !- X,Y,Z Vertex 4 {m}
-
-OS:Surface,
-  {7ff4e0fe-a2c9-4255-a392-2701e2e41a2c}, !- Handle
-  Surface 11,                             !- Name
-  Wall,                                   !- Surface Type
-  ,                                       !- Construction Name
-  {ffd75b0f-bb91-4d33-a1b9-33cd1acca9a0}, !- Space Name
-  Outdoors,                               !- Outside Boundary Condition
-  ,                                       !- Outside Boundary Condition Object
-  SunExposed,                             !- Sun Exposure
-  WindExposed,                            !- Wind Exposure
-  ,                                       !- View Factor to Ground
-  ,                                       !- Number of Vertices
-  0, 0, 2.4384,                           !- X,Y,Z Vertex 1 {m}
-  0, 0, 0,                                !- X,Y,Z Vertex 2 {m}
-  0, -9.144, 0,                           !- X,Y,Z Vertex 3 {m}
-  0, -9.144, 2.4384;                      !- X,Y,Z Vertex 4 {m}
-
-OS:Surface,
-  {3559bb24-20a7-46e9-90c8-c8f1c6766357}, !- Handle
-  Surface 12,                             !- Name
-  Wall,                                   !- Surface Type
-  ,                                       !- Construction Name
-  {ffd75b0f-bb91-4d33-a1b9-33cd1acca9a0}, !- Space Name
+  Wall,                                   !- Surface Type
+  ,                                       !- Construction Name
+  {deee51b1-d045-4ae8-8aa3-37e7c00f1cbb}, !- Space Name
   Outdoors,                               !- Outside Boundary Condition
   ,                                       !- Outside Boundary Condition Object
   SunExposed,                             !- Sun Exposure
@@ -683,14 +422,13 @@
   4.572, -9.144, 2.4384;                  !- X,Y,Z Vertex 4 {m}
 
 OS:Surface,
-  {3db28994-2f2a-4c25-9046-2692bfd4e34d}, !- Handle
+  {d6718d5f-189e-4bbd-a603-3cf79d175253}, !- Handle
   Surface 13,                             !- Name
   Floor,                                  !- Surface Type
   ,                                       !- Construction Name
-  {8f11f7f9-6c83-40de-b670-37589468d94e}, !- Space Name
+  {8e8ee3b0-4649-430a-bdf0-31f22cd44a7f}, !- Space Name
   Surface,                                !- Outside Boundary Condition
-  {0fabda48-c3f0-4413-a7f6-d4950a4069b0}, !- Outside Boundary Condition Object
->>>>>>> ecc00d0a
+  {c35f2ba7-3934-48ee-b2a3-c5bcfa81c50a}, !- Outside Boundary Condition Object
   NoSun,                                  !- Sun Exposure
   NoWind,                                 !- Wind Exposure
   ,                                       !- View Factor to Ground
@@ -701,19 +439,11 @@
   4.572, -9.144, 4.8768;                  !- X,Y,Z Vertex 4 {m}
 
 OS:Surface,
-<<<<<<< HEAD
-  {472bad0d-59cf-49f0-a553-ca15346ce838}, !- Handle
+  {1fc87a11-c83b-4da0-b2bc-d7640aec815a}, !- Handle
   Surface 14,                             !- Name
   RoofCeiling,                            !- Surface Type
   ,                                       !- Construction Name
-  {9fbb0203-f2f4-4a5f-8eb6-b851f02b57b1}, !- Space Name
-=======
-  {a430bffd-0763-4e64-8fdd-ef5076491c57}, !- Handle
-  Surface 14,                             !- Name
-  RoofCeiling,                            !- Surface Type
-  ,                                       !- Construction Name
-  {8f11f7f9-6c83-40de-b670-37589468d94e}, !- Space Name
->>>>>>> ecc00d0a
+  {8e8ee3b0-4649-430a-bdf0-31f22cd44a7f}, !- Space Name
   Outdoors,                               !- Outside Boundary Condition
   ,                                       !- Outside Boundary Condition Object
   SunExposed,                             !- Sun Exposure
@@ -726,19 +456,11 @@
   0, 0, 4.8768;                           !- X,Y,Z Vertex 4 {m}
 
 OS:Surface,
-<<<<<<< HEAD
-  {455e5ae2-9cdd-4006-b3c2-939616121c9c}, !- Handle
+  {a0a8f42d-0700-4036-8bbf-54cc80c5abae}, !- Handle
   Surface 15,                             !- Name
   RoofCeiling,                            !- Surface Type
   ,                                       !- Construction Name
-  {9fbb0203-f2f4-4a5f-8eb6-b851f02b57b1}, !- Space Name
-=======
-  {57ae0b23-1283-4418-8b2a-efb698c9e3d0}, !- Handle
-  Surface 15,                             !- Name
-  RoofCeiling,                            !- Surface Type
-  ,                                       !- Construction Name
-  {8f11f7f9-6c83-40de-b670-37589468d94e}, !- Space Name
->>>>>>> ecc00d0a
+  {8e8ee3b0-4649-430a-bdf0-31f22cd44a7f}, !- Space Name
   Outdoors,                               !- Outside Boundary Condition
   ,                                       !- Outside Boundary Condition Object
   SunExposed,                             !- Sun Exposure
@@ -751,19 +473,11 @@
   4.572, -9.144, 4.8768;                  !- X,Y,Z Vertex 4 {m}
 
 OS:Surface,
-<<<<<<< HEAD
-  {881ad246-e0a3-499a-9483-b7091c1c6a33}, !- Handle
+  {583765f1-c10b-4239-b2a2-39d1896da2b8}, !- Handle
   Surface 16,                             !- Name
   Wall,                                   !- Surface Type
   ,                                       !- Construction Name
-  {9fbb0203-f2f4-4a5f-8eb6-b851f02b57b1}, !- Space Name
-=======
-  {a7c660ec-886c-4541-88e9-e8e73c46cd0e}, !- Handle
-  Surface 16,                             !- Name
-  Wall,                                   !- Surface Type
-  ,                                       !- Construction Name
-  {8f11f7f9-6c83-40de-b670-37589468d94e}, !- Space Name
->>>>>>> ecc00d0a
+  {8e8ee3b0-4649-430a-bdf0-31f22cd44a7f}, !- Space Name
   Outdoors,                               !- Outside Boundary Condition
   ,                                       !- Outside Boundary Condition Object
   SunExposed,                             !- Sun Exposure
@@ -775,19 +489,11 @@
   0, -9.144, 4.8768;                      !- X,Y,Z Vertex 3 {m}
 
 OS:Surface,
-<<<<<<< HEAD
-  {0e26244f-236d-4032-8ea0-364ef92c3486}, !- Handle
+  {df50cf91-e8a8-40c9-a002-844e58b5b122}, !- Handle
   Surface 17,                             !- Name
   Wall,                                   !- Surface Type
   ,                                       !- Construction Name
-  {9fbb0203-f2f4-4a5f-8eb6-b851f02b57b1}, !- Space Name
-=======
-  {d289541f-ff1c-4960-8dd1-3825f40881a2}, !- Handle
-  Surface 17,                             !- Name
-  Wall,                                   !- Surface Type
-  ,                                       !- Construction Name
-  {8f11f7f9-6c83-40de-b670-37589468d94e}, !- Space Name
->>>>>>> ecc00d0a
+  {8e8ee3b0-4649-430a-bdf0-31f22cd44a7f}, !- Space Name
   Adiabatic,                              !- Outside Boundary Condition
   ,                                       !- Outside Boundary Condition Object
   NoSun,                                  !- Sun Exposure
@@ -799,15 +505,9 @@
   4.572, 0, 4.8768;                       !- X,Y,Z Vertex 3 {m}
 
 OS:Space,
-<<<<<<< HEAD
-  {9fbb0203-f2f4-4a5f-8eb6-b851f02b57b1}, !- Handle
+  {8e8ee3b0-4649-430a-bdf0-31f22cd44a7f}, !- Handle
   unfinished attic space,                 !- Name
-  {7f080b85-20d1-49cb-a511-89af73addd83}, !- Space Type Name
-=======
-  {8f11f7f9-6c83-40de-b670-37589468d94e}, !- Handle
-  unfinished attic space,                 !- Name
-  {c4c3b6c0-de95-432a-af9f-e1b71c4002bf}, !- Space Type Name
->>>>>>> ecc00d0a
+  {4b7ee3ba-e176-416f-862c-9c263850f166}, !- Space Type Name
   ,                                       !- Default Construction Set Name
   ,                                       !- Default Schedule Set Name
   ,                                       !- Direction of Relative North {deg}
@@ -815,17 +515,10 @@
   ,                                       !- Y Origin {m}
   ,                                       !- Z Origin {m}
   ,                                       !- Building Story Name
-<<<<<<< HEAD
-  {31f346db-f1c3-49a6-8f48-47fead037e2e}; !- Thermal Zone Name
+  {ed075ec3-d767-4326-b7e3-e80716805877}; !- Thermal Zone Name
 
 OS:ThermalZone,
-  {31f346db-f1c3-49a6-8f48-47fead037e2e}, !- Handle
-=======
-  {9814d5b2-7264-44ea-90cb-af373b648b31}; !- Thermal Zone Name
-
-OS:ThermalZone,
-  {9814d5b2-7264-44ea-90cb-af373b648b31}, !- Handle
->>>>>>> ecc00d0a
+  {ed075ec3-d767-4326-b7e3-e80716805877}, !- Handle
   unfinished attic zone,                  !- Name
   ,                                       !- Multiplier
   ,                                       !- Ceiling Height {m}
@@ -834,17 +527,10 @@
   ,                                       !- Zone Inside Convection Algorithm
   ,                                       !- Zone Outside Convection Algorithm
   ,                                       !- Zone Conditioning Equipment List Name
-<<<<<<< HEAD
-  {7a9ee12c-d24c-4149-9f4a-7459db863054}, !- Zone Air Inlet Port List
-  {161cd680-24b2-4ddf-beaa-7b4c05a98fa5}, !- Zone Air Exhaust Port List
-  {798573c0-b38f-4f0d-9ed3-f40477ad1a16}, !- Zone Air Node Name
-  {92882279-5831-4d8f-b2be-afbf8ada3fc6}, !- Zone Return Air Port List
-=======
-  {74a8ccd7-f122-4112-b047-95e0b709351f}, !- Zone Air Inlet Port List
-  {e39c895e-6675-47d9-a8d6-c43ed845614b}, !- Zone Air Exhaust Port List
-  {39f891de-af71-49af-a091-3462c5f81aa3}, !- Zone Air Node Name
-  {3b1db8ce-0efc-4366-882e-9124d6a7b393}, !- Zone Return Air Port List
->>>>>>> ecc00d0a
+  {7c7459d0-ecce-466c-b030-aa949397be79}, !- Zone Air Inlet Port List
+  {e10f0be6-9d6c-4fb2-8278-76f2ed99d365}, !- Zone Air Exhaust Port List
+  {62f32404-6d1c-4850-b255-c8bc87b04580}, !- Zone Air Node Name
+  {6f054f77-09f9-49be-8475-ce362d1e90f4}, !- Zone Return Air Port List
   ,                                       !- Primary Daylighting Control Name
   ,                                       !- Fraction of Zone Controlled by Primary Daylighting Control
   ,                                       !- Secondary Daylighting Control Name
@@ -855,67 +541,33 @@
   No;                                     !- Use Ideal Air Loads
 
 OS:Node,
-<<<<<<< HEAD
-  {14fb2bb7-899a-47ed-b7fb-94945d8fee03}, !- Handle
+  {9e674ecd-9ed6-490b-81db-fde229040a48}, !- Handle
   Node 2,                                 !- Name
-  {798573c0-b38f-4f0d-9ed3-f40477ad1a16}, !- Inlet Port
+  {62f32404-6d1c-4850-b255-c8bc87b04580}, !- Inlet Port
   ;                                       !- Outlet Port
 
 OS:Connection,
-  {798573c0-b38f-4f0d-9ed3-f40477ad1a16}, !- Handle
-  {53eb90bf-e4f1-4d40-b6db-f043ee4b2e34}, !- Name
-  {31f346db-f1c3-49a6-8f48-47fead037e2e}, !- Source Object
+  {62f32404-6d1c-4850-b255-c8bc87b04580}, !- Handle
+  {ed075ec3-d767-4326-b7e3-e80716805877}, !- Source Object
   11,                                     !- Outlet Port
-  {14fb2bb7-899a-47ed-b7fb-94945d8fee03}, !- Target Object
+  {9e674ecd-9ed6-490b-81db-fde229040a48}, !- Target Object
   2;                                      !- Inlet Port
 
 OS:PortList,
-  {7a9ee12c-d24c-4149-9f4a-7459db863054}, !- Handle
-  {5e8ee300-eafd-45e1-86fa-2e9b1995cc56}, !- Name
-  {31f346db-f1c3-49a6-8f48-47fead037e2e}; !- HVAC Component
+  {7c7459d0-ecce-466c-b030-aa949397be79}, !- Handle
+  {ed075ec3-d767-4326-b7e3-e80716805877}; !- HVAC Component
 
 OS:PortList,
-  {161cd680-24b2-4ddf-beaa-7b4c05a98fa5}, !- Handle
-  {5ab41c61-9ea4-4a35-80d6-a12a4c85396f}, !- Name
-  {31f346db-f1c3-49a6-8f48-47fead037e2e}; !- HVAC Component
+  {e10f0be6-9d6c-4fb2-8278-76f2ed99d365}, !- Handle
+  {ed075ec3-d767-4326-b7e3-e80716805877}; !- HVAC Component
 
 OS:PortList,
-  {92882279-5831-4d8f-b2be-afbf8ada3fc6}, !- Handle
-  {a066fb67-6b88-4e2d-bfba-ecf5680ea0c0}, !- Name
-  {31f346db-f1c3-49a6-8f48-47fead037e2e}; !- HVAC Component
+  {6f054f77-09f9-49be-8475-ce362d1e90f4}, !- Handle
+  {ed075ec3-d767-4326-b7e3-e80716805877}; !- HVAC Component
 
 OS:Sizing:Zone,
-  {a1751769-5b9d-42e0-8bd4-71039973d065}, !- Handle
-  {31f346db-f1c3-49a6-8f48-47fead037e2e}, !- Zone or ZoneList Name
-=======
-  {247e5d37-50fd-4c15-9f25-824eb79e004b}, !- Handle
-  Node 2,                                 !- Name
-  {39f891de-af71-49af-a091-3462c5f81aa3}, !- Inlet Port
-  ;                                       !- Outlet Port
-
-OS:Connection,
-  {39f891de-af71-49af-a091-3462c5f81aa3}, !- Handle
-  {9814d5b2-7264-44ea-90cb-af373b648b31}, !- Source Object
-  11,                                     !- Outlet Port
-  {247e5d37-50fd-4c15-9f25-824eb79e004b}, !- Target Object
-  2;                                      !- Inlet Port
-
-OS:PortList,
-  {74a8ccd7-f122-4112-b047-95e0b709351f}, !- Handle
-  {9814d5b2-7264-44ea-90cb-af373b648b31}; !- HVAC Component
-
-OS:PortList,
-  {e39c895e-6675-47d9-a8d6-c43ed845614b}, !- Handle
-  {9814d5b2-7264-44ea-90cb-af373b648b31}; !- HVAC Component
-
-OS:PortList,
-  {3b1db8ce-0efc-4366-882e-9124d6a7b393}, !- Handle
-  {9814d5b2-7264-44ea-90cb-af373b648b31}; !- HVAC Component
-
-OS:Sizing:Zone,
-  {bd6cd5d7-bce5-4fa3-bc16-546c230e1eaf}, !- Handle
-  {9814d5b2-7264-44ea-90cb-af373b648b31}, !- Zone or ZoneList Name
->>>>>>> ecc00d0a
+  {e49cbf3d-b4ea-488f-a158-b47448444366}, !- Handle
+  {ed075ec3-d767-4326-b7e3-e80716805877}, !- Zone or ZoneList Name
   SupplyAirTemperature,                   !- Zone Cooling Design Supply Air Temperature Input Method
   14,                                     !- Zone Cooling Design Supply Air Temperature {C}
   11.11,                                  !- Zone Cooling Design Supply Air Temperature Difference {deltaC}
@@ -942,21 +594,12 @@
   autosize;                               !- Dedicated Outdoor Air High Setpoint Temperature for Design {C}
 
 OS:ZoneHVAC:EquipmentList,
-<<<<<<< HEAD
-  {f05fbdc2-a66e-4a0c-80e7-3d7c014e304d}, !- Handle
+  {e8713c52-0efb-42d8-b13a-efe448cb258c}, !- Handle
   Zone HVAC Equipment List 2,             !- Name
-  {31f346db-f1c3-49a6-8f48-47fead037e2e}; !- Thermal Zone
+  {ed075ec3-d767-4326-b7e3-e80716805877}; !- Thermal Zone
 
 OS:SpaceType,
-  {7f080b85-20d1-49cb-a511-89af73addd83}, !- Handle
-=======
-  {7f2eef33-3300-44ff-be63-f99282fabc3d}, !- Handle
-  Zone HVAC Equipment List 2,             !- Name
-  {9814d5b2-7264-44ea-90cb-af373b648b31}; !- Thermal Zone
-
-OS:SpaceType,
-  {c4c3b6c0-de95-432a-af9f-e1b71c4002bf}, !- Handle
->>>>>>> ecc00d0a
+  {4b7ee3ba-e176-416f-862c-9c263850f166}, !- Handle
   Space Type 2,                           !- Name
   ,                                       !- Default Construction Set Name
   ,                                       !- Default Schedule Set Name
@@ -967,23 +610,14 @@
   unfinished attic;                       !- Standards Space Type
 
 OS:BuildingUnit,
-<<<<<<< HEAD
-  {c2267e9b-a4ba-4421-b3f6-8222b5ec5f84}, !- Handle
-=======
-  {130e44d1-3333-49a9-bc54-2014d7e156f5}, !- Handle
->>>>>>> ecc00d0a
+  {93a8d94b-bfb1-41ba-b54c-43f9006681bc}, !- Handle
   unit 1,                                 !- Name
   ,                                       !- Rendering Color
   Residential;                            !- Building Unit Type
 
 OS:AdditionalProperties,
-<<<<<<< HEAD
-  {fabea65b-1e19-4c07-bd87-9dd1a1bc33a8}, !- Handle
-  {c2267e9b-a4ba-4421-b3f6-8222b5ec5f84}, !- Object Name
-=======
-  {589b43d3-a201-48c4-b99b-bb3cc5d3e137}, !- Handle
-  {130e44d1-3333-49a9-bc54-2014d7e156f5}, !- Object Name
->>>>>>> ecc00d0a
+  {8c1535eb-24fe-4ebf-b825-16bc2b204a97}, !- Handle
+  {93a8d94b-bfb1-41ba-b54c-43f9006681bc}, !- Object Name
   NumberOfBedrooms,                       !- Feature Name 1
   Integer,                                !- Feature Data Type 1
   3,                                      !- Feature Value 1
@@ -995,20 +629,12 @@
   3.3900000000000001;                     !- Feature Value 3
 
 OS:External:File,
-<<<<<<< HEAD
-  {eab6e753-1857-41fb-ba81-ee54d219070b}, !- Handle
-=======
-  {a35bd5ea-31be-4495-a5f6-b4c011cb511e}, !- Handle
->>>>>>> ecc00d0a
+  {58ff1a3c-16d9-4ef4-a244-51faed957dc6}, !- Handle
   8760.csv,                               !- Name
   8760.csv;                               !- File Name
 
 OS:Schedule:Day,
-<<<<<<< HEAD
-  {07d04a5b-44c1-45cf-b01f-d4abb576e5dd}, !- Handle
-=======
-  {c8e38d47-dd37-4d4b-a530-23f756b49220}, !- Handle
->>>>>>> ecc00d0a
+  {b6431b5a-9fdd-4281-b7ff-07a4b25e221b}, !- Handle
   Schedule Day 1,                         !- Name
   ,                                       !- Schedule Type Limits Name
   ,                                       !- Interpolate to Timestep
@@ -1017,11 +643,7 @@
   0;                                      !- Value Until Time 1
 
 OS:Schedule:Day,
-<<<<<<< HEAD
-  {0b33b090-f923-46b5-b3ff-ccd45583b6ec}, !- Handle
-=======
-  {2be52914-e404-45d2-9dab-44c5a77e1697}, !- Handle
->>>>>>> ecc00d0a
+  {02cf4ecf-aaf9-4cd8-a945-a8ac5f486240}, !- Handle
   Schedule Day 2,                         !- Name
   ,                                       !- Schedule Type Limits Name
   ,                                       !- Interpolate to Timestep
@@ -1030,17 +652,10 @@
   1;                                      !- Value Until Time 1
 
 OS:Schedule:File,
-<<<<<<< HEAD
-  {3f1abe09-6c01-4669-aeef-974a7b488623}, !- Handle
+  {37cdd716-c25e-40bd-9c69-cecd2b3aa14d}, !- Handle
   occupants,                              !- Name
-  {78eb54ac-9f90-4fff-8ef3-d6b39b65bbc3}, !- Schedule Type Limits Name
-  {eab6e753-1857-41fb-ba81-ee54d219070b}, !- External File Name
-=======
-  {34b33898-e13a-4f28-bf50-3b0256793863}, !- Handle
-  occupants,                              !- Name
-  {8140185c-266c-4a64-8c94-45bdedd49c58}, !- Schedule Type Limits Name
-  {a35bd5ea-31be-4495-a5f6-b4c011cb511e}, !- External File Name
->>>>>>> ecc00d0a
+  {396cbc69-279c-44ef-a56e-8669d668eee2}, !- Schedule Type Limits Name
+  {58ff1a3c-16d9-4ef4-a244-51faed957dc6}, !- External File Name
   1,                                      !- Column Number
   1,                                      !- Rows to Skip at Top
   8760,                                   !- Number of Hours of Data
@@ -1048,36 +663,15 @@
   ,                                       !- Interpolate to Timestep
   60;                                     !- Minutes per Item
 
-<<<<<<< HEAD
-OS:Schedule:Ruleset,
-  {d3c02f60-6562-40c2-9aee-81baa061e138}, !- Handle
-  Schedule Ruleset 1,                     !- Name
-  {8629fcbd-c9a1-4b23-a422-2ac85e608732}, !- Schedule Type Limits Name
-  {87764945-19e2-429a-b2de-e09cbe911371}; !- Default Day Schedule Name
-
-OS:Schedule:Day,
-  {87764945-19e2-429a-b2de-e09cbe911371}, !- Handle
-  Schedule Day 3,                         !- Name
-  {8629fcbd-c9a1-4b23-a422-2ac85e608732}, !- Schedule Type Limits Name
-  ,                                       !- Interpolate to Timestep
-  24,                                     !- Hour 1
-  0,                                      !- Minute 1
-  112.539290946133;                       !- Value Until Time 1
+OS:Schedule:Constant,
+  {61498d09-bff5-48a3-a45b-3ba2dadcb9f4}, !- Handle
+  res occupants activity schedule,        !- Name
+  {ca373408-1d04-4534-ac64-042351eb2da7}, !- Schedule Type Limits Name
+  112.539290946133;                       !- Value
 
 OS:People:Definition,
-  {b4a9e133-00d3-4309-9be0-6550e93aa614}, !- Handle
+  {c71e463d-8e7f-496e-a323-ad1075370fd4}, !- Handle
   res occupants|living space|story 2,     !- Name
-=======
-OS:Schedule:Constant,
-  {21e25557-5359-48e1-8d48-4b61ca1584c9}, !- Handle
-  res occupants activity schedule,        !- Name
-  {4bb112dd-3398-47e7-8f15-519750954d4c}, !- Schedule Type Limits Name
-  112.539290946133;                       !- Value
-
-OS:People:Definition,
-  {b9cfeef3-be36-4029-815a-39d6d19e3239}, !- Handle
-  res occupants|living space,             !- Name
->>>>>>> ecc00d0a
   People,                                 !- Number of People Calculation Method
   1.695,                                  !- Number of People {people}
   ,                                       !- People per Space Floor Area {person/m2}
@@ -1089,21 +683,12 @@
   ZoneAveraged;                           !- Mean Radiant Temperature Calculation Type
 
 OS:People,
-<<<<<<< HEAD
-  {66146bd6-bdfd-4273-90b6-29077c0d3cce}, !- Handle
+  {f063f073-df68-483c-b811-bf3120c2f58e}, !- Handle
   res occupants|living space|story 2,     !- Name
-  {b4a9e133-00d3-4309-9be0-6550e93aa614}, !- People Definition Name
-  {34ac9309-1138-4c04-916c-5d8b8babe539}, !- Space or SpaceType Name
-  {3f1abe09-6c01-4669-aeef-974a7b488623}, !- Number of People Schedule Name
-  {d3c02f60-6562-40c2-9aee-81baa061e138}, !- Activity Level Schedule Name
-=======
-  {4f6c2243-eab7-4568-9c2e-8d4211d1182f}, !- Handle
-  res occupants|living space,             !- Name
-  {b9cfeef3-be36-4029-815a-39d6d19e3239}, !- People Definition Name
-  {5c519f1c-c480-485e-90a0-58a6ab820f00}, !- Space or SpaceType Name
-  {34b33898-e13a-4f28-bf50-3b0256793863}, !- Number of People Schedule Name
-  {21e25557-5359-48e1-8d48-4b61ca1584c9}, !- Activity Level Schedule Name
->>>>>>> ecc00d0a
+  {c71e463d-8e7f-496e-a323-ad1075370fd4}, !- People Definition Name
+  {deee51b1-d045-4ae8-8aa3-37e7c00f1cbb}, !- Space or SpaceType Name
+  {37cdd716-c25e-40bd-9c69-cecd2b3aa14d}, !- Number of People Schedule Name
+  {61498d09-bff5-48a3-a45b-3ba2dadcb9f4}, !- Activity Level Schedule Name
   ,                                       !- Surface Name/Angle Factor List Name
   ,                                       !- Work Efficiency Schedule Name
   ,                                       !- Clothing Insulation Schedule Name
@@ -1111,11 +696,7 @@
   1;                                      !- Multiplier
 
 OS:ScheduleTypeLimits,
-<<<<<<< HEAD
-  {8629fcbd-c9a1-4b23-a422-2ac85e608732}, !- Handle
-=======
-  {4bb112dd-3398-47e7-8f15-519750954d4c}, !- Handle
->>>>>>> ecc00d0a
+  {ca373408-1d04-4534-ac64-042351eb2da7}, !- Handle
   ActivityLevel,                          !- Name
   0,                                      !- Lower Limit Value
   ,                                       !- Upper Limit Value
@@ -1123,24 +704,15 @@
   ActivityLevel;                          !- Unit Type
 
 OS:ScheduleTypeLimits,
-<<<<<<< HEAD
-  {78eb54ac-9f90-4fff-8ef3-d6b39b65bbc3}, !- Handle
-=======
-  {8140185c-266c-4a64-8c94-45bdedd49c58}, !- Handle
->>>>>>> ecc00d0a
+  {396cbc69-279c-44ef-a56e-8669d668eee2}, !- Handle
   Fractional,                             !- Name
   0,                                      !- Lower Limit Value
   1,                                      !- Upper Limit Value
   Continuous;                             !- Numeric Type
 
 OS:People:Definition,
-<<<<<<< HEAD
-  {3f04dd6a-d6f0-4325-bce6-0b6f0a115062}, !- Handle
+  {296f95c5-4c2b-4644-91c0-22b6d5459a5e}, !- Handle
   res occupants|living space,             !- Name
-=======
-  {7bb88282-ca36-4c62-b91d-a4acf508933a}, !- Handle
-  res occupants|living space|story 2,     !- Name
->>>>>>> ecc00d0a
   People,                                 !- Number of People Calculation Method
   1.695,                                  !- Number of People {people}
   ,                                       !- People per Space Floor Area {person/m2}
@@ -1152,21 +724,12 @@
   ZoneAveraged;                           !- Mean Radiant Temperature Calculation Type
 
 OS:People,
-<<<<<<< HEAD
-  {5cdd7883-f82a-48e4-9cd1-49f946f87de6}, !- Handle
+  {a03f3db2-016f-4739-b353-d726cb31a6da}, !- Handle
   res occupants|living space,             !- Name
-  {3f04dd6a-d6f0-4325-bce6-0b6f0a115062}, !- People Definition Name
-  {cb2c90d3-9469-4a0e-939e-945865249d54}, !- Space or SpaceType Name
-  {3f1abe09-6c01-4669-aeef-974a7b488623}, !- Number of People Schedule Name
-  {d3c02f60-6562-40c2-9aee-81baa061e138}, !- Activity Level Schedule Name
-=======
-  {46c7205e-91d3-480d-adfa-537cc532c83f}, !- Handle
-  res occupants|living space|story 2,     !- Name
-  {7bb88282-ca36-4c62-b91d-a4acf508933a}, !- People Definition Name
-  {ffd75b0f-bb91-4d33-a1b9-33cd1acca9a0}, !- Space or SpaceType Name
-  {34b33898-e13a-4f28-bf50-3b0256793863}, !- Number of People Schedule Name
-  {21e25557-5359-48e1-8d48-4b61ca1584c9}, !- Activity Level Schedule Name
->>>>>>> ecc00d0a
+  {296f95c5-4c2b-4644-91c0-22b6d5459a5e}, !- People Definition Name
+  {f4d7189d-42bb-407e-a99d-a59bede33bf3}, !- Space or SpaceType Name
+  {37cdd716-c25e-40bd-9c69-cecd2b3aa14d}, !- Number of People Schedule Name
+  {61498d09-bff5-48a3-a45b-3ba2dadcb9f4}, !- Activity Level Schedule Name
   ,                                       !- Surface Name/Angle Factor List Name
   ,                                       !- Work Efficiency Schedule Name
   ,                                       !- Clothing Insulation Schedule Name
