--- conflicted
+++ resolved
@@ -1,73 +1,41 @@
 !- NOTE: Auto-generated from /test/osw_files/SFA_8units_2story_SL_UA.osw
 
 OS:Version,
-<<<<<<< HEAD
-  {23274a45-bd76-43fe-a57c-7a605cde3be8}, !- Handle
+  {a821effe-0609-46a8-8cfe-2be5e150f0e6}, !- Handle
   2.9.1;                                  !- Version Identifier
 
 OS:SimulationControl,
-  {f339231a-e97a-4e2b-bab4-a6e704a407e0}, !- Handle
-=======
-  {2135c46d-2956-4d6d-8689-f341bcee72d8}, !- Handle
-  2.9.0;                                  !- Version Identifier
-
-OS:SimulationControl,
-  {54b3cc45-fe2a-4c27-89ea-e23a4300200d}, !- Handle
->>>>>>> 3c1d7324
+  {8b3ec5dd-17e6-4758-9dd1-1bae33064f0b}, !- Handle
   ,                                       !- Do Zone Sizing Calculation
   ,                                       !- Do System Sizing Calculation
   ,                                       !- Do Plant Sizing Calculation
   No;                                     !- Run Simulation for Sizing Periods
 
 OS:Timestep,
-<<<<<<< HEAD
-  {67598acc-0cce-46d4-b81e-6a361a0565ac}, !- Handle
+  {6dce70dd-4f25-4ae9-ac02-fb4d52a501f4}, !- Handle
   6;                                      !- Number of Timesteps per Hour
 
 OS:ShadowCalculation,
-  {2734d05a-163b-4316-b5d1-44ad55bbe5db}, !- Handle
-=======
-  {81048960-747a-4d50-8507-ab6a3dce532e}, !- Handle
-  6;                                      !- Number of Timesteps per Hour
-
-OS:ShadowCalculation,
-  {d5d8c979-6a0c-4e47-a245-9e49e1cffe64}, !- Handle
->>>>>>> 3c1d7324
+  {7ef06cc0-a728-4b77-8d45-d281522d8d19}, !- Handle
   20,                                     !- Calculation Frequency
   200;                                    !- Maximum Figures in Shadow Overlap Calculations
 
 OS:SurfaceConvectionAlgorithm:Outside,
-<<<<<<< HEAD
-  {b8cb186f-c448-49d9-b007-b95174de1ef6}, !- Handle
+  {e13c8dd8-0a04-473d-8c1c-eebdbd2c01a2}, !- Handle
   DOE-2;                                  !- Algorithm
 
 OS:SurfaceConvectionAlgorithm:Inside,
-  {434ad10a-0f91-4eb1-b885-5ad56243300f}, !- Handle
+  {20713d01-aaa6-4751-ae20-24362155a143}, !- Handle
   TARP;                                   !- Algorithm
 
 OS:ZoneCapacitanceMultiplier:ResearchSpecial,
-  {892be0c3-b37c-47e8-8a89-cfbd1d634b2f}, !- Handle
-=======
-  {6cc7ade5-ce59-4978-81a5-822ad979bb31}, !- Handle
-  DOE-2;                                  !- Algorithm
-
-OS:SurfaceConvectionAlgorithm:Inside,
-  {59456146-fdee-4468-9ea6-49f8b65291af}, !- Handle
-  TARP;                                   !- Algorithm
-
-OS:ZoneCapacitanceMultiplier:ResearchSpecial,
-  {cae562dd-d3b7-44cf-a64c-0b7131afbe2b}, !- Handle
->>>>>>> 3c1d7324
+  {9a3ffa2c-0c4f-4cd8-9a4e-3f25c15c63b1}, !- Handle
   ,                                       !- Temperature Capacity Multiplier
   15,                                     !- Humidity Capacity Multiplier
   ;                                       !- Carbon Dioxide Capacity Multiplier
 
 OS:RunPeriod,
-<<<<<<< HEAD
-  {b2aada5a-1416-4f8d-ba8e-45b3db61ada5}, !- Handle
-=======
-  {16d514d1-2c67-4143-9f4e-1f73dac21e33}, !- Handle
->>>>>>> 3c1d7324
+  {d6a69575-8c94-4b4b-b7a1-8298d876a43f}, !- Handle
   Run Period 1,                           !- Name
   1,                                      !- Begin Month
   1,                                      !- Begin Day of Month
@@ -81,21 +49,13 @@
   ;                                       !- Number of Times Runperiod to be Repeated
 
 OS:YearDescription,
-<<<<<<< HEAD
-  {b3998e50-1ad4-46c1-939c-4d4be9acf572}, !- Handle
-=======
-  {b17c0ffd-eb32-4ca1-ae13-a83266cb333f}, !- Handle
->>>>>>> 3c1d7324
+  {ec60d6f2-90bb-472a-8b05-76de50b32461}, !- Handle
   2007,                                   !- Calendar Year
   ,                                       !- Day of Week for Start Day
   ;                                       !- Is Leap Year
 
 OS:Building,
-<<<<<<< HEAD
-  {2bcd4685-1058-4a42-b417-7d8cd7c7868d}, !- Handle
-=======
-  {f523928b-964d-45e2-bcee-090b493c078f}, !- Handle
->>>>>>> 3c1d7324
+  {796bf886-9c2a-4fe5-a3cf-dd79c65de2f4}, !- Handle
   Building 1,                             !- Name
   ,                                       !- Building Sector Type
   0,                                      !- North Axis {deg}
@@ -110,13 +70,8 @@
   8;                                      !- Standards Number of Living Units
 
 OS:AdditionalProperties,
-<<<<<<< HEAD
-  {bfd2c295-249b-47be-8cd4-e0ba4d45caf0}, !- Handle
-  {2bcd4685-1058-4a42-b417-7d8cd7c7868d}, !- Object Name
-=======
-  {f2bb3619-c4fa-4c38-96f0-4423a7051efc}, !- Handle
-  {f523928b-964d-45e2-bcee-090b493c078f}, !- Object Name
->>>>>>> 3c1d7324
+  {db7191d3-ef38-48b1-a5d1-5217348cd182}, !- Handle
+  {796bf886-9c2a-4fe5-a3cf-dd79c65de2f4}, !- Object Name
   num_units,                              !- Feature Name 1
   Integer,                                !- Feature Data Type 1
   8,                                      !- Feature Value 1
@@ -131,11 +86,7 @@
   2;                                      !- Feature Value 4
 
 OS:ThermalZone,
-<<<<<<< HEAD
-  {4ec0856b-5118-4e05-9f29-9236cd8669bc}, !- Handle
-=======
-  {eb3f552e-b5f2-4749-8b4c-f892329a233c}, !- Handle
->>>>>>> 3c1d7324
+  {0370ae71-1b0b-43eb-a465-249e43852bf4}, !- Handle
   living zone,                            !- Name
   ,                                       !- Multiplier
   ,                                       !- Ceiling Height {m}
@@ -144,17 +95,10 @@
   ,                                       !- Zone Inside Convection Algorithm
   ,                                       !- Zone Outside Convection Algorithm
   ,                                       !- Zone Conditioning Equipment List Name
-<<<<<<< HEAD
-  {bf399158-08dc-4a6f-8b69-35fbec05686b}, !- Zone Air Inlet Port List
-  {880a16cb-d6eb-4462-a2d4-f21836e83cd4}, !- Zone Air Exhaust Port List
-  {0d2277a1-d975-4d20-ac82-f8ae388abf39}, !- Zone Air Node Name
-  {e6bf7065-7b4e-4c1f-9181-0ac2bb61bca1}, !- Zone Return Air Port List
-=======
-  {47648e3c-a706-4fe4-8815-2a8d0d35d0e5}, !- Zone Air Inlet Port List
-  {e7946b95-2436-4735-91df-29ff9850a9de}, !- Zone Air Exhaust Port List
-  {1838efae-a290-4a2d-be39-80e9c0014dd1}, !- Zone Air Node Name
-  {3822efb9-bbc6-4090-94a0-d744b35d271d}, !- Zone Return Air Port List
->>>>>>> 3c1d7324
+  {74e3e1ef-8b6a-40a3-9dce-5b4b83247a1d}, !- Zone Air Inlet Port List
+  {6cf13815-41a5-4d8d-b59a-84e28c20209e}, !- Zone Air Exhaust Port List
+  {3fa6284b-cded-4ea0-b135-95fcd402a8af}, !- Zone Air Node Name
+  {db475ecb-a6d3-4470-a79f-b884e1ab128c}, !- Zone Return Air Port List
   ,                                       !- Primary Daylighting Control Name
   ,                                       !- Fraction of Zone Controlled by Primary Daylighting Control
   ,                                       !- Secondary Daylighting Control Name
@@ -165,71 +109,37 @@
   No;                                     !- Use Ideal Air Loads
 
 OS:Node,
-<<<<<<< HEAD
-  {9990a076-1479-4fb7-b8fe-f3c70b1becf4}, !- Handle
+  {abcf18a6-c9a0-4873-9779-713891822e8b}, !- Handle
   Node 1,                                 !- Name
-  {0d2277a1-d975-4d20-ac82-f8ae388abf39}, !- Inlet Port
+  {3fa6284b-cded-4ea0-b135-95fcd402a8af}, !- Inlet Port
   ;                                       !- Outlet Port
 
 OS:Connection,
-  {0d2277a1-d975-4d20-ac82-f8ae388abf39}, !- Handle
-  {2534023b-c4fa-4441-bd3f-26ebb82c82e4}, !- Name
-  {4ec0856b-5118-4e05-9f29-9236cd8669bc}, !- Source Object
+  {3fa6284b-cded-4ea0-b135-95fcd402a8af}, !- Handle
+  {a8246c6b-9242-43ed-8359-6559141ea25e}, !- Name
+  {0370ae71-1b0b-43eb-a465-249e43852bf4}, !- Source Object
   11,                                     !- Outlet Port
-  {9990a076-1479-4fb7-b8fe-f3c70b1becf4}, !- Target Object
+  {abcf18a6-c9a0-4873-9779-713891822e8b}, !- Target Object
   2;                                      !- Inlet Port
 
 OS:PortList,
-  {bf399158-08dc-4a6f-8b69-35fbec05686b}, !- Handle
-  {3b80109a-8fb9-4780-82c0-a2506e544c7c}, !- Name
-  {4ec0856b-5118-4e05-9f29-9236cd8669bc}; !- HVAC Component
+  {74e3e1ef-8b6a-40a3-9dce-5b4b83247a1d}, !- Handle
+  {75d5053e-8873-42f7-ae54-b14eceed069b}, !- Name
+  {0370ae71-1b0b-43eb-a465-249e43852bf4}; !- HVAC Component
 
 OS:PortList,
-  {880a16cb-d6eb-4462-a2d4-f21836e83cd4}, !- Handle
-  {81c5d3e5-1802-461c-9097-8be1f8b07278}, !- Name
-  {4ec0856b-5118-4e05-9f29-9236cd8669bc}; !- HVAC Component
+  {6cf13815-41a5-4d8d-b59a-84e28c20209e}, !- Handle
+  {d956f1da-0201-4528-9dcb-3355b53c3bdb}, !- Name
+  {0370ae71-1b0b-43eb-a465-249e43852bf4}; !- HVAC Component
 
 OS:PortList,
-  {e6bf7065-7b4e-4c1f-9181-0ac2bb61bca1}, !- Handle
-  {36de6378-fbd3-4bab-850a-6c1cc659a933}, !- Name
-  {4ec0856b-5118-4e05-9f29-9236cd8669bc}; !- HVAC Component
+  {db475ecb-a6d3-4470-a79f-b884e1ab128c}, !- Handle
+  {5bf6469a-b4be-42ff-8a4b-0199976b2044}, !- Name
+  {0370ae71-1b0b-43eb-a465-249e43852bf4}; !- HVAC Component
 
 OS:Sizing:Zone,
-  {469dd04f-b9eb-40a8-9c3d-9d4d71eab31e}, !- Handle
-  {4ec0856b-5118-4e05-9f29-9236cd8669bc}, !- Zone or ZoneList Name
-=======
-  {e1407d3a-2d76-4fef-9b8a-fb6e1db3bfc5}, !- Handle
-  Node 1,                                 !- Name
-  {1838efae-a290-4a2d-be39-80e9c0014dd1}, !- Inlet Port
-  ;                                       !- Outlet Port
-
-OS:Connection,
-  {1838efae-a290-4a2d-be39-80e9c0014dd1}, !- Handle
-  {6a4906f5-2bfc-4fa9-968d-c2cd670099b5}, !- Name
-  {eb3f552e-b5f2-4749-8b4c-f892329a233c}, !- Source Object
-  11,                                     !- Outlet Port
-  {e1407d3a-2d76-4fef-9b8a-fb6e1db3bfc5}, !- Target Object
-  2;                                      !- Inlet Port
-
-OS:PortList,
-  {47648e3c-a706-4fe4-8815-2a8d0d35d0e5}, !- Handle
-  {907582eb-6339-4412-9440-5a096220bf5d}, !- Name
-  {eb3f552e-b5f2-4749-8b4c-f892329a233c}; !- HVAC Component
-
-OS:PortList,
-  {e7946b95-2436-4735-91df-29ff9850a9de}, !- Handle
-  {d0c317e7-433b-40aa-b313-e13d2b2a2059}, !- Name
-  {eb3f552e-b5f2-4749-8b4c-f892329a233c}; !- HVAC Component
-
-OS:PortList,
-  {3822efb9-bbc6-4090-94a0-d744b35d271d}, !- Handle
-  {13a35d11-85ad-437b-85f9-b44d8f9719bc}, !- Name
-  {eb3f552e-b5f2-4749-8b4c-f892329a233c}; !- HVAC Component
-
-OS:Sizing:Zone,
-  {6e7bc2cf-5c9d-44ea-b6e6-189907648df5}, !- Handle
-  {eb3f552e-b5f2-4749-8b4c-f892329a233c}, !- Zone or ZoneList Name
->>>>>>> 3c1d7324
+  {ef5907d6-1a14-4762-a534-c626668cfd79}, !- Handle
+  {0370ae71-1b0b-43eb-a465-249e43852bf4}, !- Zone or ZoneList Name
   SupplyAirTemperature,                   !- Zone Cooling Design Supply Air Temperature Input Method
   14,                                     !- Zone Cooling Design Supply Air Temperature {C}
   11.11,                                  !- Zone Cooling Design Supply Air Temperature Difference {deltaC}
@@ -258,25 +168,14 @@
   autosize;                               !- Dedicated Outdoor Air High Setpoint Temperature for Design {C}
 
 OS:ZoneHVAC:EquipmentList,
-<<<<<<< HEAD
-  {ad584dd5-928a-41b0-afc9-0783b9ab9f12}, !- Handle
+  {2829d453-c644-4c5c-97cc-b8f09089ca61}, !- Handle
   Zone HVAC Equipment List 1,             !- Name
-  {4ec0856b-5118-4e05-9f29-9236cd8669bc}; !- Thermal Zone
+  {0370ae71-1b0b-43eb-a465-249e43852bf4}; !- Thermal Zone
 
 OS:Space,
-  {16b31d8e-922c-4d15-9d71-5053961ee60f}, !- Handle
+  {ed947143-b4a2-4b19-b81a-8b8c771a2e97}, !- Handle
   living space,                           !- Name
-  {e1ad9797-3dea-410f-9f86-44f3ede064b4}, !- Space Type Name
-=======
-  {ee228d9d-63a6-4cd0-bf1f-b41b28ef71d4}, !- Handle
-  Zone HVAC Equipment List 1,             !- Name
-  {eb3f552e-b5f2-4749-8b4c-f892329a233c}; !- Thermal Zone
-
-OS:Space,
-  {3197a978-bb6e-406d-9f8c-118b38b86687}, !- Handle
-  living space,                           !- Name
-  {f8732969-15ec-40fa-94c3-0b98ff93a40e}, !- Space Type Name
->>>>>>> 3c1d7324
+  {9d9c25ef-0e0d-4751-a48c-497d6f5c37b7}, !- Space Type Name
   ,                                       !- Default Construction Set Name
   ,                                       !- Default Schedule Set Name
   ,                                       !- Direction of Relative North {deg}
@@ -284,31 +183,17 @@
   ,                                       !- Y Origin {m}
   ,                                       !- Z Origin {m}
   ,                                       !- Building Story Name
-<<<<<<< HEAD
-  {4ec0856b-5118-4e05-9f29-9236cd8669bc}, !- Thermal Zone Name
+  {0370ae71-1b0b-43eb-a465-249e43852bf4}, !- Thermal Zone Name
   ,                                       !- Part of Total Floor Area
   ,                                       !- Design Specification Outdoor Air Object Name
-  {f47abce3-65ff-4d28-becf-f49ef27c8ef0}; !- Building Unit Name
-
-OS:Surface,
-  {1fe0e5a3-1c51-4543-a2b4-1c180188cc72}, !- Handle
+  {50a74a96-a406-4f73-8c58-c00cacb7b7b9}; !- Building Unit Name
+
+OS:Surface,
+  {6cb2ccba-4518-4bee-99a9-fbee7f26e26c}, !- Handle
   Surface 1,                              !- Name
   Floor,                                  !- Surface Type
   ,                                       !- Construction Name
-  {16b31d8e-922c-4d15-9d71-5053961ee60f}, !- Space Name
-=======
-  {eb3f552e-b5f2-4749-8b4c-f892329a233c}, !- Thermal Zone Name
-  ,                                       !- Part of Total Floor Area
-  ,                                       !- Design Specification Outdoor Air Object Name
-  {085fdf7f-0155-47b1-9046-b7f0334c2115}; !- Building Unit Name
-
-OS:Surface,
-  {473fc68e-b905-4441-a594-4fcafca21030}, !- Handle
-  Surface 1,                              !- Name
-  Floor,                                  !- Surface Type
-  ,                                       !- Construction Name
-  {3197a978-bb6e-406d-9f8c-118b38b86687}, !- Space Name
->>>>>>> 3c1d7324
+  {ed947143-b4a2-4b19-b81a-8b8c771a2e97}, !- Space Name
   Foundation,                             !- Outside Boundary Condition
   ,                                       !- Outside Boundary Condition Object
   NoSun,                                  !- Sun Exposure
@@ -321,19 +206,11 @@
   4.572, -9.144, 0;                       !- X,Y,Z Vertex 4 {m}
 
 OS:Surface,
-<<<<<<< HEAD
-  {43bc34ba-2ff2-40e3-97c5-c0f56b762948}, !- Handle
+  {fe42bf3f-37fa-4333-ba94-6e47443c65a6}, !- Handle
   Surface 2,                              !- Name
   Wall,                                   !- Surface Type
   ,                                       !- Construction Name
-  {16b31d8e-922c-4d15-9d71-5053961ee60f}, !- Space Name
-=======
-  {d10d5ad5-fcfc-4cd6-a623-283f5061fa06}, !- Handle
-  Surface 2,                              !- Name
-  Wall,                                   !- Surface Type
-  ,                                       !- Construction Name
-  {3197a978-bb6e-406d-9f8c-118b38b86687}, !- Space Name
->>>>>>> 3c1d7324
+  {ed947143-b4a2-4b19-b81a-8b8c771a2e97}, !- Space Name
   Outdoors,                               !- Outside Boundary Condition
   ,                                       !- Outside Boundary Condition Object
   SunExposed,                             !- Sun Exposure
@@ -346,19 +223,11 @@
   0, -9.144, 2.4384;                      !- X,Y,Z Vertex 4 {m}
 
 OS:Surface,
-<<<<<<< HEAD
-  {dadeb017-31ee-4b92-ad94-0ad25fb5b201}, !- Handle
+  {867ee30c-cd04-49cf-aa85-19f2e6302b44}, !- Handle
   Surface 3,                              !- Name
   Wall,                                   !- Surface Type
   ,                                       !- Construction Name
-  {16b31d8e-922c-4d15-9d71-5053961ee60f}, !- Space Name
-=======
-  {88202ae1-caae-4626-b5ea-7ba1ab062c96}, !- Handle
-  Surface 3,                              !- Name
-  Wall,                                   !- Surface Type
-  ,                                       !- Construction Name
-  {3197a978-bb6e-406d-9f8c-118b38b86687}, !- Space Name
->>>>>>> 3c1d7324
+  {ed947143-b4a2-4b19-b81a-8b8c771a2e97}, !- Space Name
   Outdoors,                               !- Outside Boundary Condition
   ,                                       !- Outside Boundary Condition Object
   SunExposed,                             !- Sun Exposure
@@ -371,19 +240,11 @@
   0, 0, 2.4384;                           !- X,Y,Z Vertex 4 {m}
 
 OS:Surface,
-<<<<<<< HEAD
-  {9079faa6-ffc5-4cc2-83c0-d33856a1320c}, !- Handle
+  {eb9609e4-8ea9-48e2-b3d0-a066d8ba306d}, !- Handle
   Surface 4,                              !- Name
   Wall,                                   !- Surface Type
   ,                                       !- Construction Name
-  {16b31d8e-922c-4d15-9d71-5053961ee60f}, !- Space Name
-=======
-  {546818ec-44af-4e0d-917e-bb1caaf12320}, !- Handle
-  Surface 4,                              !- Name
-  Wall,                                   !- Surface Type
-  ,                                       !- Construction Name
-  {3197a978-bb6e-406d-9f8c-118b38b86687}, !- Space Name
->>>>>>> 3c1d7324
+  {ed947143-b4a2-4b19-b81a-8b8c771a2e97}, !- Space Name
   Adiabatic,                              !- Outside Boundary Condition
   ,                                       !- Outside Boundary Condition Object
   NoSun,                                  !- Sun Exposure
@@ -396,19 +257,11 @@
   4.572, 0, 2.4384;                       !- X,Y,Z Vertex 4 {m}
 
 OS:Surface,
-<<<<<<< HEAD
-  {790689be-9988-4830-9680-6d68531d18fb}, !- Handle
+  {6cc214a8-6a0b-44a0-9d96-a0f3baa09d82}, !- Handle
   Surface 5,                              !- Name
   Wall,                                   !- Surface Type
   ,                                       !- Construction Name
-  {16b31d8e-922c-4d15-9d71-5053961ee60f}, !- Space Name
-=======
-  {be586172-ca65-4e76-ae81-e916b726331b}, !- Handle
-  Surface 5,                              !- Name
-  Wall,                                   !- Surface Type
-  ,                                       !- Construction Name
-  {3197a978-bb6e-406d-9f8c-118b38b86687}, !- Space Name
->>>>>>> 3c1d7324
+  {ed947143-b4a2-4b19-b81a-8b8c771a2e97}, !- Space Name
   Outdoors,                               !- Outside Boundary Condition
   ,                                       !- Outside Boundary Condition Object
   SunExposed,                             !- Sun Exposure
@@ -421,23 +274,13 @@
   4.572, -9.144, 2.4384;                  !- X,Y,Z Vertex 4 {m}
 
 OS:Surface,
-<<<<<<< HEAD
-  {99fe34e6-5887-4ab1-9c31-da4a9d026726}, !- Handle
+  {b9e1b64d-d3d5-496d-8ab1-cfbaff909122}, !- Handle
   Surface 6,                              !- Name
   RoofCeiling,                            !- Surface Type
   ,                                       !- Construction Name
-  {16b31d8e-922c-4d15-9d71-5053961ee60f}, !- Space Name
+  {ed947143-b4a2-4b19-b81a-8b8c771a2e97}, !- Space Name
   Surface,                                !- Outside Boundary Condition
-  {dbaeccf6-62ea-4865-9f60-63e23f05e213}, !- Outside Boundary Condition Object
-=======
-  {f748ad99-b3e0-499c-bbd3-8013e3cd1942}, !- Handle
-  Surface 6,                              !- Name
-  RoofCeiling,                            !- Surface Type
-  ,                                       !- Construction Name
-  {3197a978-bb6e-406d-9f8c-118b38b86687}, !- Space Name
-  Surface,                                !- Outside Boundary Condition
-  {f663610a-cdd8-40ff-aeb3-aa5fc7e08feb}, !- Outside Boundary Condition Object
->>>>>>> 3c1d7324
+  {97313696-d3a2-458e-b3b7-b44b93882e95}, !- Outside Boundary Condition Object
   NoSun,                                  !- Sun Exposure
   NoWind,                                 !- Wind Exposure
   ,                                       !- View Factor to Ground
@@ -448,11 +291,7 @@
   0, -9.144, 2.4384;                      !- X,Y,Z Vertex 4 {m}
 
 OS:SpaceType,
-<<<<<<< HEAD
-  {e1ad9797-3dea-410f-9f86-44f3ede064b4}, !- Handle
-=======
-  {f8732969-15ec-40fa-94c3-0b98ff93a40e}, !- Handle
->>>>>>> 3c1d7324
+  {9d9c25ef-0e0d-4751-a48c-497d6f5c37b7}, !- Handle
   Space Type 1,                           !- Name
   ,                                       !- Default Construction Set Name
   ,                                       !- Default Schedule Set Name
@@ -463,15 +302,9 @@
   living;                                 !- Standards Space Type
 
 OS:Space,
-<<<<<<< HEAD
-  {d7daa307-b1f3-4dec-b58d-1c665da99db8}, !- Handle
+  {5b47058c-7c16-4136-a87a-fd3c533ed6a0}, !- Handle
   living space|story 2,                   !- Name
-  {e1ad9797-3dea-410f-9f86-44f3ede064b4}, !- Space Type Name
-=======
-  {2e115766-ed51-45a5-ac24-ad3c45688e25}, !- Handle
-  living space|story 2,                   !- Name
-  {f8732969-15ec-40fa-94c3-0b98ff93a40e}, !- Space Type Name
->>>>>>> 3c1d7324
+  {9d9c25ef-0e0d-4751-a48c-497d6f5c37b7}, !- Space Type Name
   ,                                       !- Default Construction Set Name
   ,                                       !- Default Schedule Set Name
   -0,                                     !- Direction of Relative North {deg}
@@ -479,20 +312,70 @@
   0,                                      !- Y Origin {m}
   2.4384,                                 !- Z Origin {m}
   ,                                       !- Building Story Name
-<<<<<<< HEAD
-  {4ec0856b-5118-4e05-9f29-9236cd8669bc}, !- Thermal Zone Name
+  {0370ae71-1b0b-43eb-a465-249e43852bf4}, !- Thermal Zone Name
   ,                                       !- Part of Total Floor Area
   ,                                       !- Design Specification Outdoor Air Object Name
-  {f47abce3-65ff-4d28-becf-f49ef27c8ef0}; !- Building Unit Name
-
-OS:Surface,
-  {dbaeccf6-62ea-4865-9f60-63e23f05e213}, !- Handle
+  {50a74a96-a406-4f73-8c58-c00cacb7b7b9}; !- Building Unit Name
+
+OS:Surface,
+  {5eedb4e8-9e25-415d-b438-cca5626fd95d}, !- Handle
   Surface 7,                              !- Name
+  Wall,                                   !- Surface Type
+  ,                                       !- Construction Name
+  {5b47058c-7c16-4136-a87a-fd3c533ed6a0}, !- Space Name
+  Outdoors,                               !- Outside Boundary Condition
+  ,                                       !- Outside Boundary Condition Object
+  SunExposed,                             !- Sun Exposure
+  WindExposed,                            !- Wind Exposure
+  ,                                       !- View Factor to Ground
+  ,                                       !- Number of Vertices
+  4.572, 0, 2.4384,                       !- X,Y,Z Vertex 1 {m}
+  4.572, 0, 0,                            !- X,Y,Z Vertex 2 {m}
+  0, 0, 0,                                !- X,Y,Z Vertex 3 {m}
+  0, 0, 2.4384;                           !- X,Y,Z Vertex 4 {m}
+
+OS:Surface,
+  {89b895f0-1f20-4331-9d21-0b0b211be4aa}, !- Handle
+  Surface 8,                              !- Name
+  Wall,                                   !- Surface Type
+  ,                                       !- Construction Name
+  {5b47058c-7c16-4136-a87a-fd3c533ed6a0}, !- Space Name
+  Outdoors,                               !- Outside Boundary Condition
+  ,                                       !- Outside Boundary Condition Object
+  SunExposed,                             !- Sun Exposure
+  WindExposed,                            !- Wind Exposure
+  ,                                       !- View Factor to Ground
+  ,                                       !- Number of Vertices
+  0, 0, 2.4384,                           !- X,Y,Z Vertex 1 {m}
+  0, 0, 0,                                !- X,Y,Z Vertex 2 {m}
+  0, -9.144, 0,                           !- X,Y,Z Vertex 3 {m}
+  0, -9.144, 2.4384;                      !- X,Y,Z Vertex 4 {m}
+
+OS:Surface,
+  {d1383a99-5e15-49c3-a8b8-b6891e256038}, !- Handle
+  Surface 9,                              !- Name
+  Wall,                                   !- Surface Type
+  ,                                       !- Construction Name
+  {5b47058c-7c16-4136-a87a-fd3c533ed6a0}, !- Space Name
+  Adiabatic,                              !- Outside Boundary Condition
+  ,                                       !- Outside Boundary Condition Object
+  NoSun,                                  !- Sun Exposure
+  NoWind,                                 !- Wind Exposure
+  ,                                       !- View Factor to Ground
+  ,                                       !- Number of Vertices
+  4.572, -9.144, 2.4384,                  !- X,Y,Z Vertex 1 {m}
+  4.572, -9.144, 0,                       !- X,Y,Z Vertex 2 {m}
+  4.572, 0, 0,                            !- X,Y,Z Vertex 3 {m}
+  4.572, 0, 2.4384;                       !- X,Y,Z Vertex 4 {m}
+
+OS:Surface,
+  {97313696-d3a2-458e-b3b7-b44b93882e95}, !- Handle
+  Surface 10,                             !- Name
   Floor,                                  !- Surface Type
   ,                                       !- Construction Name
-  {d7daa307-b1f3-4dec-b58d-1c665da99db8}, !- Space Name
+  {5b47058c-7c16-4136-a87a-fd3c533ed6a0}, !- Space Name
   Surface,                                !- Outside Boundary Condition
-  {99fe34e6-5887-4ab1-9c31-da4a9d026726}, !- Outside Boundary Condition Object
+  {b9e1b64d-d3d5-496d-8ab1-cfbaff909122}, !- Outside Boundary Condition Object
   NoSun,                                  !- Sun Exposure
   NoWind,                                 !- Wind Exposure
   ,                                       !- View Factor to Ground
@@ -503,62 +386,30 @@
   4.572, -9.144, 0;                       !- X,Y,Z Vertex 4 {m}
 
 OS:Surface,
-  {ab2ba034-079a-4e54-b765-b394146c109b}, !- Handle
-  Surface 8,                              !- Name
-  Wall,                                   !- Surface Type
-  ,                                       !- Construction Name
-  {d7daa307-b1f3-4dec-b58d-1c665da99db8}, !- Space Name
-  Outdoors,                               !- Outside Boundary Condition
-  ,                                       !- Outside Boundary Condition Object
-  SunExposed,                             !- Sun Exposure
-  WindExposed,                            !- Wind Exposure
-  ,                                       !- View Factor to Ground
-  ,                                       !- Number of Vertices
-  4.572, 0, 2.4384,                       !- X,Y,Z Vertex 1 {m}
-  4.572, 0, 0,                            !- X,Y,Z Vertex 2 {m}
-  0, 0, 0,                                !- X,Y,Z Vertex 3 {m}
-  0, 0, 2.4384;                           !- X,Y,Z Vertex 4 {m}
-
-OS:Surface,
-  {dd5ec31a-22e0-4dc7-bd3c-17ef3d788de9}, !- Handle
-  Surface 9,                              !- Name
+  {d14ed93b-48ce-4dc2-a2fa-7a19ed88b326}, !- Handle
+  Surface 11,                             !- Name
+  Wall,                                   !- Surface Type
+  ,                                       !- Construction Name
+  {5b47058c-7c16-4136-a87a-fd3c533ed6a0}, !- Space Name
+  Outdoors,                               !- Outside Boundary Condition
+  ,                                       !- Outside Boundary Condition Object
+  SunExposed,                             !- Sun Exposure
+  WindExposed,                            !- Wind Exposure
+  ,                                       !- View Factor to Ground
+  ,                                       !- Number of Vertices
+  0, -9.144, 2.4384,                      !- X,Y,Z Vertex 1 {m}
+  0, -9.144, 0,                           !- X,Y,Z Vertex 2 {m}
+  4.572, -9.144, 0,                       !- X,Y,Z Vertex 3 {m}
+  4.572, -9.144, 2.4384;                  !- X,Y,Z Vertex 4 {m}
+
+OS:Surface,
+  {e8a157b3-fada-4c4e-940d-85e3e3b1197c}, !- Handle
+  Surface 12,                             !- Name
   RoofCeiling,                            !- Surface Type
   ,                                       !- Construction Name
-  {d7daa307-b1f3-4dec-b58d-1c665da99db8}, !- Space Name
+  {5b47058c-7c16-4136-a87a-fd3c533ed6a0}, !- Space Name
   Surface,                                !- Outside Boundary Condition
-  {c1b7081a-ae0e-4ef4-a56d-06ce27b0696e}, !- Outside Boundary Condition Object
-=======
-  {eb3f552e-b5f2-4749-8b4c-f892329a233c}, !- Thermal Zone Name
-  ,                                       !- Part of Total Floor Area
-  ,                                       !- Design Specification Outdoor Air Object Name
-  {085fdf7f-0155-47b1-9046-b7f0334c2115}; !- Building Unit Name
-
-OS:Surface,
-  {f663610a-cdd8-40ff-aeb3-aa5fc7e08feb}, !- Handle
-  Surface 7,                              !- Name
-  Floor,                                  !- Surface Type
-  ,                                       !- Construction Name
-  {2e115766-ed51-45a5-ac24-ad3c45688e25}, !- Space Name
-  Surface,                                !- Outside Boundary Condition
-  {f748ad99-b3e0-499c-bbd3-8013e3cd1942}, !- Outside Boundary Condition Object
-  NoSun,                                  !- Sun Exposure
-  NoWind,                                 !- Wind Exposure
-  ,                                       !- View Factor to Ground
-  ,                                       !- Number of Vertices
-  0, -9.144, 0,                           !- X,Y,Z Vertex 1 {m}
-  0, 0, 0,                                !- X,Y,Z Vertex 2 {m}
-  4.572, 0, 0,                            !- X,Y,Z Vertex 3 {m}
-  4.572, -9.144, 0;                       !- X,Y,Z Vertex 4 {m}
-
-OS:Surface,
-  {0ee77da7-a777-4d18-ab33-56262bd55dee}, !- Handle
-  Surface 8,                              !- Name
-  RoofCeiling,                            !- Surface Type
-  ,                                       !- Construction Name
-  {2e115766-ed51-45a5-ac24-ad3c45688e25}, !- Space Name
-  Surface,                                !- Outside Boundary Condition
-  {9bba1562-1fca-426b-b01c-afe8387f0e2c}, !- Outside Boundary Condition Object
->>>>>>> 3c1d7324
+  {b3bbcd47-8fae-4ed0-aab2-94fabcc56dfe}, !- Outside Boundary Condition Object
   NoSun,                                  !- Sun Exposure
   NoWind,                                 !- Wind Exposure
   ,                                       !- View Factor to Ground
@@ -569,120 +420,13 @@
   0, -9.144, 2.4384;                      !- X,Y,Z Vertex 4 {m}
 
 OS:Surface,
-<<<<<<< HEAD
-  {cad87e8c-1aac-4247-8f8e-6516edee2d48}, !- Handle
-  Surface 10,                             !- Name
-  Wall,                                   !- Surface Type
-  ,                                       !- Construction Name
-  {d7daa307-b1f3-4dec-b58d-1c665da99db8}, !- Space Name
-  Outdoors,                               !- Outside Boundary Condition
-=======
-  {cffa74f2-e763-41aa-a296-692a18ad1e00}, !- Handle
-  Surface 9,                              !- Name
-  Wall,                                   !- Surface Type
-  ,                                       !- Construction Name
-  {2e115766-ed51-45a5-ac24-ad3c45688e25}, !- Space Name
-  Adiabatic,                              !- Outside Boundary Condition
->>>>>>> 3c1d7324
-  ,                                       !- Outside Boundary Condition Object
-  NoSun,                                  !- Sun Exposure
-  NoWind,                                 !- Wind Exposure
-  ,                                       !- View Factor to Ground
-  ,                                       !- Number of Vertices
-  4.572, -9.144, 2.4384,                  !- X,Y,Z Vertex 1 {m}
-  4.572, -9.144, 0,                       !- X,Y,Z Vertex 2 {m}
-  4.572, 0, 0,                            !- X,Y,Z Vertex 3 {m}
-  4.572, 0, 2.4384;                       !- X,Y,Z Vertex 4 {m}
-
-OS:Surface,
-<<<<<<< HEAD
-  {c1f353a6-f246-444b-8d36-655d73110eec}, !- Handle
-  Surface 11,                             !- Name
-  Wall,                                   !- Surface Type
-  ,                                       !- Construction Name
-  {d7daa307-b1f3-4dec-b58d-1c665da99db8}, !- Space Name
-=======
-  {580ea57a-f507-4eef-a197-85e331f468b7}, !- Handle
-  Surface 10,                             !- Name
-  Wall,                                   !- Surface Type
-  ,                                       !- Construction Name
-  {2e115766-ed51-45a5-ac24-ad3c45688e25}, !- Space Name
->>>>>>> 3c1d7324
-  Outdoors,                               !- Outside Boundary Condition
-  ,                                       !- Outside Boundary Condition Object
-  SunExposed,                             !- Sun Exposure
-  WindExposed,                            !- Wind Exposure
-  ,                                       !- View Factor to Ground
-  ,                                       !- Number of Vertices
-<<<<<<< HEAD
-=======
-  4.572, 0, 2.4384,                       !- X,Y,Z Vertex 1 {m}
-  4.572, 0, 0,                            !- X,Y,Z Vertex 2 {m}
-  0, 0, 0,                                !- X,Y,Z Vertex 3 {m}
-  0, 0, 2.4384;                           !- X,Y,Z Vertex 4 {m}
-
-OS:Surface,
-  {260fd967-3db8-41f7-b959-989b88c21c7f}, !- Handle
-  Surface 11,                             !- Name
-  Wall,                                   !- Surface Type
-  ,                                       !- Construction Name
-  {2e115766-ed51-45a5-ac24-ad3c45688e25}, !- Space Name
-  Outdoors,                               !- Outside Boundary Condition
-  ,                                       !- Outside Boundary Condition Object
-  SunExposed,                             !- Sun Exposure
-  WindExposed,                            !- Wind Exposure
-  ,                                       !- View Factor to Ground
-  ,                                       !- Number of Vertices
->>>>>>> 3c1d7324
-  0, -9.144, 2.4384,                      !- X,Y,Z Vertex 1 {m}
-  0, -9.144, 0,                           !- X,Y,Z Vertex 2 {m}
-  4.572, -9.144, 0,                       !- X,Y,Z Vertex 3 {m}
-  4.572, -9.144, 2.4384;                  !- X,Y,Z Vertex 4 {m}
-
-OS:Surface,
-<<<<<<< HEAD
-  {c972700c-744c-452a-8bc5-75f04a670d96}, !- Handle
-  Surface 12,                             !- Name
-  Wall,                                   !- Surface Type
-  ,                                       !- Construction Name
-  {d7daa307-b1f3-4dec-b58d-1c665da99db8}, !- Space Name
-  Adiabatic,                              !- Outside Boundary Condition
-=======
-  {675d336f-ea1c-4947-b57a-ecee9dccf8f9}, !- Handle
-  Surface 12,                             !- Name
-  Wall,                                   !- Surface Type
-  ,                                       !- Construction Name
-  {2e115766-ed51-45a5-ac24-ad3c45688e25}, !- Space Name
-  Outdoors,                               !- Outside Boundary Condition
->>>>>>> 3c1d7324
-  ,                                       !- Outside Boundary Condition Object
-  SunExposed,                             !- Sun Exposure
-  WindExposed,                            !- Wind Exposure
-  ,                                       !- View Factor to Ground
-  ,                                       !- Number of Vertices
-  0, 0, 2.4384,                           !- X,Y,Z Vertex 1 {m}
-  0, 0, 0,                                !- X,Y,Z Vertex 2 {m}
-  0, -9.144, 0,                           !- X,Y,Z Vertex 3 {m}
-  0, -9.144, 2.4384;                      !- X,Y,Z Vertex 4 {m}
-
-OS:Surface,
-<<<<<<< HEAD
-  {c1b7081a-ae0e-4ef4-a56d-06ce27b0696e}, !- Handle
+  {b3bbcd47-8fae-4ed0-aab2-94fabcc56dfe}, !- Handle
   Surface 13,                             !- Name
   Floor,                                  !- Surface Type
   ,                                       !- Construction Name
-  {52839325-90b6-4c87-8d31-b24f942139c2}, !- Space Name
+  {df7ebaed-277c-4d03-95af-f548b6f68f76}, !- Space Name
   Surface,                                !- Outside Boundary Condition
-  {dd5ec31a-22e0-4dc7-bd3c-17ef3d788de9}, !- Outside Boundary Condition Object
-=======
-  {9bba1562-1fca-426b-b01c-afe8387f0e2c}, !- Handle
-  Surface 13,                             !- Name
-  Floor,                                  !- Surface Type
-  ,                                       !- Construction Name
-  {be2a270d-8996-49fe-932d-2bc9086ed6b4}, !- Space Name
-  Surface,                                !- Outside Boundary Condition
-  {0ee77da7-a777-4d18-ab33-56262bd55dee}, !- Outside Boundary Condition Object
->>>>>>> 3c1d7324
+  {e8a157b3-fada-4c4e-940d-85e3e3b1197c}, !- Outside Boundary Condition Object
   NoSun,                                  !- Sun Exposure
   NoWind,                                 !- Wind Exposure
   ,                                       !- View Factor to Ground
@@ -693,19 +437,11 @@
   4.572, -9.144, 4.8768;                  !- X,Y,Z Vertex 4 {m}
 
 OS:Surface,
-<<<<<<< HEAD
-  {85c83c0b-92ac-4011-8a58-c1d047272e6b}, !- Handle
+  {de250aff-b61f-405c-8d25-fde1646cc7e4}, !- Handle
   Surface 14,                             !- Name
   RoofCeiling,                            !- Surface Type
   ,                                       !- Construction Name
-  {52839325-90b6-4c87-8d31-b24f942139c2}, !- Space Name
-=======
-  {e6654439-e087-4205-b333-696b7c349342}, !- Handle
-  Surface 14,                             !- Name
-  RoofCeiling,                            !- Surface Type
-  ,                                       !- Construction Name
-  {be2a270d-8996-49fe-932d-2bc9086ed6b4}, !- Space Name
->>>>>>> 3c1d7324
+  {df7ebaed-277c-4d03-95af-f548b6f68f76}, !- Space Name
   Outdoors,                               !- Outside Boundary Condition
   ,                                       !- Outside Boundary Condition Object
   SunExposed,                             !- Sun Exposure
@@ -718,19 +454,11 @@
   0, 0, 4.8768;                           !- X,Y,Z Vertex 4 {m}
 
 OS:Surface,
-<<<<<<< HEAD
-  {2aecdc8a-e5e3-4968-9428-a91b5d428af1}, !- Handle
+  {325fbf3e-c178-4e20-babc-7a0790ff1198}, !- Handle
   Surface 15,                             !- Name
   RoofCeiling,                            !- Surface Type
   ,                                       !- Construction Name
-  {52839325-90b6-4c87-8d31-b24f942139c2}, !- Space Name
-=======
-  {84526228-2835-4c8c-bfa9-ff6f8814cc97}, !- Handle
-  Surface 15,                             !- Name
-  RoofCeiling,                            !- Surface Type
-  ,                                       !- Construction Name
-  {be2a270d-8996-49fe-932d-2bc9086ed6b4}, !- Space Name
->>>>>>> 3c1d7324
+  {df7ebaed-277c-4d03-95af-f548b6f68f76}, !- Space Name
   Outdoors,                               !- Outside Boundary Condition
   ,                                       !- Outside Boundary Condition Object
   SunExposed,                             !- Sun Exposure
@@ -743,19 +471,11 @@
   4.572, -9.144, 4.8768;                  !- X,Y,Z Vertex 4 {m}
 
 OS:Surface,
-<<<<<<< HEAD
-  {aadb2aaf-478f-4857-8465-72da08032b0a}, !- Handle
+  {877ab3be-8728-41ca-92df-c8d2c5ee7be9}, !- Handle
   Surface 16,                             !- Name
   Wall,                                   !- Surface Type
   ,                                       !- Construction Name
-  {52839325-90b6-4c87-8d31-b24f942139c2}, !- Space Name
-=======
-  {cf3cc123-c7b7-43f7-862a-6807ac646543}, !- Handle
-  Surface 16,                             !- Name
-  Wall,                                   !- Surface Type
-  ,                                       !- Construction Name
-  {be2a270d-8996-49fe-932d-2bc9086ed6b4}, !- Space Name
->>>>>>> 3c1d7324
+  {df7ebaed-277c-4d03-95af-f548b6f68f76}, !- Space Name
   Outdoors,                               !- Outside Boundary Condition
   ,                                       !- Outside Boundary Condition Object
   SunExposed,                             !- Sun Exposure
@@ -767,19 +487,11 @@
   0, -9.144, 4.8768;                      !- X,Y,Z Vertex 3 {m}
 
 OS:Surface,
-<<<<<<< HEAD
-  {f31665cf-a391-4395-b7a1-55026be0f205}, !- Handle
+  {d39d5c57-0733-471c-8903-ccb0c75b42ad}, !- Handle
   Surface 17,                             !- Name
   Wall,                                   !- Surface Type
   ,                                       !- Construction Name
-  {52839325-90b6-4c87-8d31-b24f942139c2}, !- Space Name
-=======
-  {66fad440-5975-422d-908c-386a5afdaeb7}, !- Handle
-  Surface 17,                             !- Name
-  Wall,                                   !- Surface Type
-  ,                                       !- Construction Name
-  {be2a270d-8996-49fe-932d-2bc9086ed6b4}, !- Space Name
->>>>>>> 3c1d7324
+  {df7ebaed-277c-4d03-95af-f548b6f68f76}, !- Space Name
   Adiabatic,                              !- Outside Boundary Condition
   ,                                       !- Outside Boundary Condition Object
   NoSun,                                  !- Sun Exposure
@@ -791,15 +503,9 @@
   4.572, 0, 4.8768;                       !- X,Y,Z Vertex 3 {m}
 
 OS:Space,
-<<<<<<< HEAD
-  {52839325-90b6-4c87-8d31-b24f942139c2}, !- Handle
+  {df7ebaed-277c-4d03-95af-f548b6f68f76}, !- Handle
   unfinished attic space,                 !- Name
-  {79914148-c1a6-48f0-8173-4223c24afa75}, !- Space Type Name
-=======
-  {be2a270d-8996-49fe-932d-2bc9086ed6b4}, !- Handle
-  unfinished attic space,                 !- Name
-  {20e920eb-f8d2-40ca-ac08-0d81ca210ba8}, !- Space Type Name
->>>>>>> 3c1d7324
+  {b0b7426a-b0a8-483c-9d59-aaca203fda3b}, !- Space Type Name
   ,                                       !- Default Construction Set Name
   ,                                       !- Default Schedule Set Name
   ,                                       !- Direction of Relative North {deg}
@@ -807,17 +513,10 @@
   ,                                       !- Y Origin {m}
   ,                                       !- Z Origin {m}
   ,                                       !- Building Story Name
-<<<<<<< HEAD
-  {ce113387-c690-4029-b491-932ef1bd0156}; !- Thermal Zone Name
+  {8980a60c-4c6e-4694-ac09-ce467ec172f9}; !- Thermal Zone Name
 
 OS:ThermalZone,
-  {ce113387-c690-4029-b491-932ef1bd0156}, !- Handle
-=======
-  {bbdf064d-afcb-4e79-a694-769e0b0419af}; !- Thermal Zone Name
-
-OS:ThermalZone,
-  {bbdf064d-afcb-4e79-a694-769e0b0419af}, !- Handle
->>>>>>> 3c1d7324
+  {8980a60c-4c6e-4694-ac09-ce467ec172f9}, !- Handle
   unfinished attic zone,                  !- Name
   ,                                       !- Multiplier
   ,                                       !- Ceiling Height {m}
@@ -826,17 +525,10 @@
   ,                                       !- Zone Inside Convection Algorithm
   ,                                       !- Zone Outside Convection Algorithm
   ,                                       !- Zone Conditioning Equipment List Name
-<<<<<<< HEAD
-  {31e3fde9-29e6-4919-a3b6-e0f55d5054db}, !- Zone Air Inlet Port List
-  {0ee1aec4-364c-4234-8391-0bf2ef4dec69}, !- Zone Air Exhaust Port List
-  {45895354-ea6c-4c89-a8d9-6bab95d50ab6}, !- Zone Air Node Name
-  {54152dbb-1c8b-417d-85e7-6bf964e8abd7}, !- Zone Return Air Port List
-=======
-  {664e3115-e328-4b29-947f-455355e5fd75}, !- Zone Air Inlet Port List
-  {3c7790cf-f963-43c8-a12f-78681fa16d7e}, !- Zone Air Exhaust Port List
-  {987b54de-cbdf-4740-941f-ca7c5e0d0ec6}, !- Zone Air Node Name
-  {71b94c1a-00a3-4291-ac91-f240a832db41}, !- Zone Return Air Port List
->>>>>>> 3c1d7324
+  {666e4c24-59fe-492e-ae0b-ed019efcdfd7}, !- Zone Air Inlet Port List
+  {01a0dc29-9c26-4d7d-922c-8af6f64c24a5}, !- Zone Air Exhaust Port List
+  {4b848a4d-ddfc-40f5-b74d-75566e599045}, !- Zone Air Node Name
+  {b8ff41b5-906b-4cb0-a04e-420741575288}, !- Zone Return Air Port List
   ,                                       !- Primary Daylighting Control Name
   ,                                       !- Fraction of Zone Controlled by Primary Daylighting Control
   ,                                       !- Secondary Daylighting Control Name
@@ -847,71 +539,37 @@
   No;                                     !- Use Ideal Air Loads
 
 OS:Node,
-<<<<<<< HEAD
-  {b4495a30-f76b-4a45-b858-1080b85f4645}, !- Handle
+  {7e491ea8-7d99-490c-9910-4a945131175b}, !- Handle
   Node 2,                                 !- Name
-  {45895354-ea6c-4c89-a8d9-6bab95d50ab6}, !- Inlet Port
+  {4b848a4d-ddfc-40f5-b74d-75566e599045}, !- Inlet Port
   ;                                       !- Outlet Port
 
 OS:Connection,
-  {45895354-ea6c-4c89-a8d9-6bab95d50ab6}, !- Handle
-  {f663138a-58e0-4164-a547-0601b2ca1795}, !- Name
-  {ce113387-c690-4029-b491-932ef1bd0156}, !- Source Object
+  {4b848a4d-ddfc-40f5-b74d-75566e599045}, !- Handle
+  {896244ec-391a-417b-b18d-34ea9e38da30}, !- Name
+  {8980a60c-4c6e-4694-ac09-ce467ec172f9}, !- Source Object
   11,                                     !- Outlet Port
-  {b4495a30-f76b-4a45-b858-1080b85f4645}, !- Target Object
+  {7e491ea8-7d99-490c-9910-4a945131175b}, !- Target Object
   2;                                      !- Inlet Port
 
 OS:PortList,
-  {31e3fde9-29e6-4919-a3b6-e0f55d5054db}, !- Handle
-  {97675f4e-cfa5-42c1-b238-80e27f950fa2}, !- Name
-  {ce113387-c690-4029-b491-932ef1bd0156}; !- HVAC Component
+  {666e4c24-59fe-492e-ae0b-ed019efcdfd7}, !- Handle
+  {e4d1845d-70e1-4d58-96e1-b604bc4e398f}, !- Name
+  {8980a60c-4c6e-4694-ac09-ce467ec172f9}; !- HVAC Component
 
 OS:PortList,
-  {0ee1aec4-364c-4234-8391-0bf2ef4dec69}, !- Handle
-  {34141c57-34d6-4986-9976-707ab0cb4f3f}, !- Name
-  {ce113387-c690-4029-b491-932ef1bd0156}; !- HVAC Component
+  {01a0dc29-9c26-4d7d-922c-8af6f64c24a5}, !- Handle
+  {3788d281-0ff0-4de5-8782-556afac99c5a}, !- Name
+  {8980a60c-4c6e-4694-ac09-ce467ec172f9}; !- HVAC Component
 
 OS:PortList,
-  {54152dbb-1c8b-417d-85e7-6bf964e8abd7}, !- Handle
-  {a19e073d-f275-4bdc-a3ad-f478fe0c9dfe}, !- Name
-  {ce113387-c690-4029-b491-932ef1bd0156}; !- HVAC Component
+  {b8ff41b5-906b-4cb0-a04e-420741575288}, !- Handle
+  {bac9772f-6a75-495e-be52-7672d760b18d}, !- Name
+  {8980a60c-4c6e-4694-ac09-ce467ec172f9}; !- HVAC Component
 
 OS:Sizing:Zone,
-  {a271b648-d2a0-42c9-aabc-533c2b06891c}, !- Handle
-  {ce113387-c690-4029-b491-932ef1bd0156}, !- Zone or ZoneList Name
-=======
-  {89e8b396-ac9b-4ac9-8172-aa258cb7678a}, !- Handle
-  Node 2,                                 !- Name
-  {987b54de-cbdf-4740-941f-ca7c5e0d0ec6}, !- Inlet Port
-  ;                                       !- Outlet Port
-
-OS:Connection,
-  {987b54de-cbdf-4740-941f-ca7c5e0d0ec6}, !- Handle
-  {a073aafa-f9b3-4b13-b30e-abb2dcc0eba2}, !- Name
-  {bbdf064d-afcb-4e79-a694-769e0b0419af}, !- Source Object
-  11,                                     !- Outlet Port
-  {89e8b396-ac9b-4ac9-8172-aa258cb7678a}, !- Target Object
-  2;                                      !- Inlet Port
-
-OS:PortList,
-  {664e3115-e328-4b29-947f-455355e5fd75}, !- Handle
-  {c848f3ab-a371-4104-9b6d-e444e518d8e9}, !- Name
-  {bbdf064d-afcb-4e79-a694-769e0b0419af}; !- HVAC Component
-
-OS:PortList,
-  {3c7790cf-f963-43c8-a12f-78681fa16d7e}, !- Handle
-  {de02cdf4-c5c8-49ac-ad1b-a4d5a07ed6a0}, !- Name
-  {bbdf064d-afcb-4e79-a694-769e0b0419af}; !- HVAC Component
-
-OS:PortList,
-  {71b94c1a-00a3-4291-ac91-f240a832db41}, !- Handle
-  {fee9c7da-3ebc-4fea-89d1-9c8361792ab1}, !- Name
-  {bbdf064d-afcb-4e79-a694-769e0b0419af}; !- HVAC Component
-
-OS:Sizing:Zone,
-  {e6c91fe0-0ef8-4f52-85d2-a7a323aaa1fe}, !- Handle
-  {bbdf064d-afcb-4e79-a694-769e0b0419af}, !- Zone or ZoneList Name
->>>>>>> 3c1d7324
+  {5ddadd53-ffc4-40ce-af43-6a1e178d8164}, !- Handle
+  {8980a60c-4c6e-4694-ac09-ce467ec172f9}, !- Zone or ZoneList Name
   SupplyAirTemperature,                   !- Zone Cooling Design Supply Air Temperature Input Method
   14,                                     !- Zone Cooling Design Supply Air Temperature {C}
   11.11,                                  !- Zone Cooling Design Supply Air Temperature Difference {deltaC}
@@ -940,21 +598,12 @@
   autosize;                               !- Dedicated Outdoor Air High Setpoint Temperature for Design {C}
 
 OS:ZoneHVAC:EquipmentList,
-<<<<<<< HEAD
-  {1eb2a501-8e2e-4132-9b01-7df4ff121f01}, !- Handle
+  {52b48b53-f95e-43b3-bb9f-a8155bdcaf70}, !- Handle
   Zone HVAC Equipment List 2,             !- Name
-  {ce113387-c690-4029-b491-932ef1bd0156}; !- Thermal Zone
+  {8980a60c-4c6e-4694-ac09-ce467ec172f9}; !- Thermal Zone
 
 OS:SpaceType,
-  {79914148-c1a6-48f0-8173-4223c24afa75}, !- Handle
-=======
-  {53ce9f79-27f5-4e4e-b052-06ae1f4dc535}, !- Handle
-  Zone HVAC Equipment List 2,             !- Name
-  {bbdf064d-afcb-4e79-a694-769e0b0419af}; !- Thermal Zone
-
-OS:SpaceType,
-  {20e920eb-f8d2-40ca-ac08-0d81ca210ba8}, !- Handle
->>>>>>> 3c1d7324
+  {b0b7426a-b0a8-483c-9d59-aaca203fda3b}, !- Handle
   Space Type 2,                           !- Name
   ,                                       !- Default Construction Set Name
   ,                                       !- Default Schedule Set Name
@@ -965,23 +614,14 @@
   unfinished attic;                       !- Standards Space Type
 
 OS:BuildingUnit,
-<<<<<<< HEAD
-  {f47abce3-65ff-4d28-becf-f49ef27c8ef0}, !- Handle
-=======
-  {085fdf7f-0155-47b1-9046-b7f0334c2115}, !- Handle
->>>>>>> 3c1d7324
+  {50a74a96-a406-4f73-8c58-c00cacb7b7b9}, !- Handle
   unit 1,                                 !- Name
   ,                                       !- Rendering Color
   Residential;                            !- Building Unit Type
 
 OS:AdditionalProperties,
-<<<<<<< HEAD
-  {0391170a-08c6-4cb7-ac93-2e858f205939}, !- Handle
-  {f47abce3-65ff-4d28-becf-f49ef27c8ef0}, !- Object Name
-=======
-  {3b32a0f9-8bfd-4eee-8282-fa51f6efdeea}, !- Handle
-  {085fdf7f-0155-47b1-9046-b7f0334c2115}, !- Object Name
->>>>>>> 3c1d7324
+  {424bb0d2-e7db-4e37-9adc-828cd53dfe98}, !- Handle
+  {50a74a96-a406-4f73-8c58-c00cacb7b7b9}, !- Object Name
   NumberOfBedrooms,                       !- Feature Name 1
   Integer,                                !- Feature Data Type 1
   3,                                      !- Feature Value 1
@@ -993,20 +633,12 @@
   3.3900000000000001;                     !- Feature Value 3
 
 OS:External:File,
-<<<<<<< HEAD
-  {e7bd39c9-7d56-48f0-92a6-6fb2573a90e8}, !- Handle
-=======
-  {30ce373a-7025-4487-8fbf-e3014909bd82}, !- Handle
->>>>>>> 3c1d7324
+  {acb946ea-a909-447f-a76b-5fb0a2acbb12}, !- Handle
   8760.csv,                               !- Name
   8760.csv;                               !- File Name
 
 OS:Schedule:Day,
-<<<<<<< HEAD
-  {6c03346a-0ac6-4f8c-a05b-d61d982a857e}, !- Handle
-=======
-  {2db0a3bc-b28e-463d-be46-2a81532a5c33}, !- Handle
->>>>>>> 3c1d7324
+  {ad085026-bb7f-44ce-b27f-538348d2c681}, !- Handle
   Schedule Day 1,                         !- Name
   ,                                       !- Schedule Type Limits Name
   ,                                       !- Interpolate to Timestep
@@ -1015,11 +647,7 @@
   0;                                      !- Value Until Time 1
 
 OS:Schedule:Day,
-<<<<<<< HEAD
-  {a40cdb3d-cbdd-4f7b-a080-8e3e822a5fbe}, !- Handle
-=======
-  {b05a7232-3b8b-4a72-8acc-65976fee8b9c}, !- Handle
->>>>>>> 3c1d7324
+  {b85378a8-0c9a-4707-88e6-1dd41cf5242c}, !- Handle
   Schedule Day 2,                         !- Name
   ,                                       !- Schedule Type Limits Name
   ,                                       !- Interpolate to Timestep
@@ -1028,17 +656,10 @@
   1;                                      !- Value Until Time 1
 
 OS:Schedule:File,
-<<<<<<< HEAD
-  {1f7e2882-b548-4e35-8483-d6064a4b9175}, !- Handle
+  {f08eab06-f471-4589-ba38-64ac2a537ce4}, !- Handle
   occupants,                              !- Name
-  {2dc32a2c-ecf6-453d-bc20-fb40b0e3f2ba}, !- Schedule Type Limits Name
-  {e7bd39c9-7d56-48f0-92a6-6fb2573a90e8}, !- External File Name
-=======
-  {02d3d742-c053-4aaa-be90-8acc0ebac287}, !- Handle
-  occupants,                              !- Name
-  {61dec1ed-383d-465d-9ac7-d514faaf01d6}, !- Schedule Type Limits Name
-  {30ce373a-7025-4487-8fbf-e3014909bd82}, !- External File Name
->>>>>>> 3c1d7324
+  {7e2da226-cb03-4033-9fb1-e968ceb53f92}, !- Schedule Type Limits Name
+  {acb946ea-a909-447f-a76b-5fb0a2acbb12}, !- External File Name
   1,                                      !- Column Number
   1,                                      !- Rows to Skip at Top
   8760,                                   !- Number of Hours of Data
@@ -1047,38 +668,63 @@
   60;                                     !- Minutes per Item
 
 OS:Schedule:Ruleset,
-<<<<<<< HEAD
-  {f514e421-0289-4f52-8a7b-08742120cc7d}, !- Handle
+  {5dd19288-3051-4353-8f02-bc3f0a07690b}, !- Handle
   Schedule Ruleset 1,                     !- Name
-  {66aaa1bc-f2e0-447b-903c-c5feedf445d1}, !- Schedule Type Limits Name
-  {9b59a759-474d-48eb-865a-835eff2a7314}; !- Default Day Schedule Name
+  {d299f982-6967-4fa2-aec5-ec10c5062a9a}, !- Schedule Type Limits Name
+  {551de72c-8a0b-41dd-94eb-279d7e1d7d6c}; !- Default Day Schedule Name
 
 OS:Schedule:Day,
-  {9b59a759-474d-48eb-865a-835eff2a7314}, !- Handle
+  {551de72c-8a0b-41dd-94eb-279d7e1d7d6c}, !- Handle
   Schedule Day 3,                         !- Name
-  {66aaa1bc-f2e0-447b-903c-c5feedf445d1}, !- Schedule Type Limits Name
-=======
-  {706e0f59-17ed-48a1-b3f3-98efb9b15e71}, !- Handle
-  Schedule Ruleset 1,                     !- Name
-  {154c108b-1fff-46aa-8da4-51276ae91577}, !- Schedule Type Limits Name
-  {3ed57e7f-23e5-497b-a6af-a0c87ed73f8d}; !- Default Day Schedule Name
-
-OS:Schedule:Day,
-  {3ed57e7f-23e5-497b-a6af-a0c87ed73f8d}, !- Handle
-  Schedule Day 3,                         !- Name
-  {154c108b-1fff-46aa-8da4-51276ae91577}, !- Schedule Type Limits Name
->>>>>>> 3c1d7324
+  {d299f982-6967-4fa2-aec5-ec10c5062a9a}, !- Schedule Type Limits Name
   ,                                       !- Interpolate to Timestep
   24,                                     !- Hour 1
   0,                                      !- Minute 1
   112.539290946133;                       !- Value Until Time 1
 
 OS:People:Definition,
-<<<<<<< HEAD
-  {20db1662-861f-4cf8-9ee4-d77a70f72f33}, !- Handle
-=======
-  {d8adccb5-0cf7-4a62-9ba2-78d2c4210837}, !- Handle
->>>>>>> 3c1d7324
+  {51390c96-b266-4b56-bee4-d34a912a2c0c}, !- Handle
+  res occupants|living space|story 2,     !- Name
+  People,                                 !- Number of People Calculation Method
+  1.695,                                  !- Number of People {people}
+  ,                                       !- People per Space Floor Area {person/m2}
+  ,                                       !- Space Floor Area per Person {m2/person}
+  0.319734,                               !- Fraction Radiant
+  0.573,                                  !- Sensible Heat Fraction
+  0,                                      !- Carbon Dioxide Generation Rate {m3/s-W}
+  No,                                     !- Enable ASHRAE 55 Comfort Warnings
+  ZoneAveraged;                           !- Mean Radiant Temperature Calculation Type
+
+OS:People,
+  {499db4dd-9153-456b-af5b-79c2eac6d345}, !- Handle
+  res occupants|living space|story 2,     !- Name
+  {51390c96-b266-4b56-bee4-d34a912a2c0c}, !- People Definition Name
+  {5b47058c-7c16-4136-a87a-fd3c533ed6a0}, !- Space or SpaceType Name
+  {f08eab06-f471-4589-ba38-64ac2a537ce4}, !- Number of People Schedule Name
+  {5dd19288-3051-4353-8f02-bc3f0a07690b}, !- Activity Level Schedule Name
+  ,                                       !- Surface Name/Angle Factor List Name
+  ,                                       !- Work Efficiency Schedule Name
+  ,                                       !- Clothing Insulation Schedule Name
+  ,                                       !- Air Velocity Schedule Name
+  1;                                      !- Multiplier
+
+OS:ScheduleTypeLimits,
+  {d299f982-6967-4fa2-aec5-ec10c5062a9a}, !- Handle
+  ActivityLevel,                          !- Name
+  0,                                      !- Lower Limit Value
+  ,                                       !- Upper Limit Value
+  Continuous,                             !- Numeric Type
+  ActivityLevel;                          !- Unit Type
+
+OS:ScheduleTypeLimits,
+  {7e2da226-cb03-4033-9fb1-e968ceb53f92}, !- Handle
+  Fractional,                             !- Name
+  0,                                      !- Lower Limit Value
+  1,                                      !- Upper Limit Value
+  Continuous;                             !- Numeric Type
+
+OS:People:Definition,
+  {380a2e14-4e96-4df9-b656-e04b7c771507}, !- Handle
   res occupants|living space,             !- Name
   People,                                 !- Number of People Calculation Method
   1.695,                                  !- Number of People {people}
@@ -1091,85 +737,14 @@
   ZoneAveraged;                           !- Mean Radiant Temperature Calculation Type
 
 OS:People,
-<<<<<<< HEAD
-  {63fc1cd8-2b91-4725-b0d4-0220fc0eb317}, !- Handle
+  {f4ed128a-a367-4849-9b29-eb6f7e93cc32}, !- Handle
   res occupants|living space,             !- Name
-  {20db1662-861f-4cf8-9ee4-d77a70f72f33}, !- People Definition Name
-  {16b31d8e-922c-4d15-9d71-5053961ee60f}, !- Space or SpaceType Name
-  {1f7e2882-b548-4e35-8483-d6064a4b9175}, !- Number of People Schedule Name
-  {f514e421-0289-4f52-8a7b-08742120cc7d}, !- Activity Level Schedule Name
-=======
-  {76e70d8f-b231-4a05-a6dd-f07676054aad}, !- Handle
-  res occupants|living space,             !- Name
-  {d8adccb5-0cf7-4a62-9ba2-78d2c4210837}, !- People Definition Name
-  {3197a978-bb6e-406d-9f8c-118b38b86687}, !- Space or SpaceType Name
-  {02d3d742-c053-4aaa-be90-8acc0ebac287}, !- Number of People Schedule Name
-  {706e0f59-17ed-48a1-b3f3-98efb9b15e71}, !- Activity Level Schedule Name
->>>>>>> 3c1d7324
+  {380a2e14-4e96-4df9-b656-e04b7c771507}, !- People Definition Name
+  {ed947143-b4a2-4b19-b81a-8b8c771a2e97}, !- Space or SpaceType Name
+  {f08eab06-f471-4589-ba38-64ac2a537ce4}, !- Number of People Schedule Name
+  {5dd19288-3051-4353-8f02-bc3f0a07690b}, !- Activity Level Schedule Name
   ,                                       !- Surface Name/Angle Factor List Name
   ,                                       !- Work Efficiency Schedule Name
   ,                                       !- Clothing Insulation Schedule Name
   ,                                       !- Air Velocity Schedule Name
   1;                                      !- Multiplier
-
-OS:ScheduleTypeLimits,
-<<<<<<< HEAD
-  {66aaa1bc-f2e0-447b-903c-c5feedf445d1}, !- Handle
-=======
-  {154c108b-1fff-46aa-8da4-51276ae91577}, !- Handle
->>>>>>> 3c1d7324
-  ActivityLevel,                          !- Name
-  0,                                      !- Lower Limit Value
-  ,                                       !- Upper Limit Value
-  Continuous,                             !- Numeric Type
-  ActivityLevel;                          !- Unit Type
-
-OS:ScheduleTypeLimits,
-<<<<<<< HEAD
-  {2dc32a2c-ecf6-453d-bc20-fb40b0e3f2ba}, !- Handle
-=======
-  {61dec1ed-383d-465d-9ac7-d514faaf01d6}, !- Handle
->>>>>>> 3c1d7324
-  Fractional,                             !- Name
-  0,                                      !- Lower Limit Value
-  1,                                      !- Upper Limit Value
-  Continuous;                             !- Numeric Type
-
-OS:People:Definition,
-<<<<<<< HEAD
-  {e32beed7-5cdb-4175-aa2e-fe125ddbc152}, !- Handle
-=======
-  {31e216f5-73cf-4cb2-af8a-eec169a1d669}, !- Handle
->>>>>>> 3c1d7324
-  res occupants|living space|story 2,     !- Name
-  People,                                 !- Number of People Calculation Method
-  1.695,                                  !- Number of People {people}
-  ,                                       !- People per Space Floor Area {person/m2}
-  ,                                       !- Space Floor Area per Person {m2/person}
-  0.319734,                               !- Fraction Radiant
-  0.573,                                  !- Sensible Heat Fraction
-  0,                                      !- Carbon Dioxide Generation Rate {m3/s-W}
-  No,                                     !- Enable ASHRAE 55 Comfort Warnings
-  ZoneAveraged;                           !- Mean Radiant Temperature Calculation Type
-
-OS:People,
-<<<<<<< HEAD
-  {86bbd94e-7fb3-4498-b187-7734e2a7d792}, !- Handle
-  res occupants|living space|story 2,     !- Name
-  {e32beed7-5cdb-4175-aa2e-fe125ddbc152}, !- People Definition Name
-  {d7daa307-b1f3-4dec-b58d-1c665da99db8}, !- Space or SpaceType Name
-  {1f7e2882-b548-4e35-8483-d6064a4b9175}, !- Number of People Schedule Name
-  {f514e421-0289-4f52-8a7b-08742120cc7d}, !- Activity Level Schedule Name
-=======
-  {516db77a-beea-4441-a0e3-50f6cc0deec5}, !- Handle
-  res occupants|living space|story 2,     !- Name
-  {31e216f5-73cf-4cb2-af8a-eec169a1d669}, !- People Definition Name
-  {2e115766-ed51-45a5-ac24-ad3c45688e25}, !- Space or SpaceType Name
-  {02d3d742-c053-4aaa-be90-8acc0ebac287}, !- Number of People Schedule Name
-  {706e0f59-17ed-48a1-b3f3-98efb9b15e71}, !- Activity Level Schedule Name
->>>>>>> 3c1d7324
-  ,                                       !- Surface Name/Angle Factor List Name
-  ,                                       !- Work Efficiency Schedule Name
-  ,                                       !- Clothing Insulation Schedule Name
-  ,                                       !- Air Velocity Schedule Name
-  1;                                      !- Multiplier
