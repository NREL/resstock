--- conflicted
+++ resolved
@@ -1,73 +1,41 @@
 !- NOTE: Auto-generated from /test/osw_files/SFA_8units_2story_SL_UA.osw
 
 OS:Version,
-<<<<<<< HEAD
-  {0681dc75-cb3a-4d37-ac7b-7dcbcbfca109}, !- Handle
+  {007bbc20-e165-42d6-acd7-fc412f36da44}, !- Handle
   2.9.0;                                  !- Version Identifier
 
 OS:SimulationControl,
-  {51d626b5-397a-4421-92cd-981b4464466a}, !- Handle
-=======
-  {5ea3b481-75d2-4c71-a43b-9950c0ced1c6}, !- Handle
-  2.9.0;                                  !- Version Identifier
-
-OS:SimulationControl,
-  {a2b54d79-4a4a-4d53-b52b-022bce04bb58}, !- Handle
->>>>>>> f9199dcb
+  {c1275267-dfb2-45d6-b3b9-f5a312747bc4}, !- Handle
   ,                                       !- Do Zone Sizing Calculation
   ,                                       !- Do System Sizing Calculation
   ,                                       !- Do Plant Sizing Calculation
   No;                                     !- Run Simulation for Sizing Periods
 
 OS:Timestep,
-<<<<<<< HEAD
-  {17783168-b88d-4c1e-910e-d8f6cb90e8ef}, !- Handle
+  {ec5dbba3-7abb-463b-b458-be75db1efe90}, !- Handle
   6;                                      !- Number of Timesteps per Hour
 
 OS:ShadowCalculation,
-  {fb92f733-732a-4436-8ee3-6e61597bdb56}, !- Handle
-=======
-  {2705e797-78ca-4257-8724-bc156221697e}, !- Handle
-  6;                                      !- Number of Timesteps per Hour
-
-OS:ShadowCalculation,
-  {7cfc8943-a0c8-458e-bba2-f418cd45055a}, !- Handle
->>>>>>> f9199dcb
+  {6a415d4e-558b-4252-8471-9b0d385aa6d2}, !- Handle
   20,                                     !- Calculation Frequency
   200;                                    !- Maximum Figures in Shadow Overlap Calculations
 
 OS:SurfaceConvectionAlgorithm:Outside,
-<<<<<<< HEAD
-  {0fe8eeb4-c0ee-42f4-bfa2-19b0d5db3027}, !- Handle
+  {d3687b1d-58e0-48c2-8fb6-0bc38d7cdb5c}, !- Handle
   DOE-2;                                  !- Algorithm
 
 OS:SurfaceConvectionAlgorithm:Inside,
-  {92850411-4707-4e35-bda0-5d9598f682f5}, !- Handle
+  {acbcee4a-1f62-4688-a1b0-a54a32d151c7}, !- Handle
   TARP;                                   !- Algorithm
 
 OS:ZoneCapacitanceMultiplier:ResearchSpecial,
-  {e3ade171-9889-4026-83b2-565cfd058138}, !- Handle
-=======
-  {72496430-27d0-439f-9d78-09a16d022038}, !- Handle
-  DOE-2;                                  !- Algorithm
-
-OS:SurfaceConvectionAlgorithm:Inside,
-  {609057fe-60d3-4a19-973d-8d5a3aa4f6bc}, !- Handle
-  TARP;                                   !- Algorithm
-
-OS:ZoneCapacitanceMultiplier:ResearchSpecial,
-  {a30487ad-19e1-4611-92f3-cbbd68ccdbd2}, !- Handle
->>>>>>> f9199dcb
+  {9c03cc39-fda5-4ea7-8411-a5f041854272}, !- Handle
   ,                                       !- Temperature Capacity Multiplier
   15,                                     !- Humidity Capacity Multiplier
   ;                                       !- Carbon Dioxide Capacity Multiplier
 
 OS:RunPeriod,
-<<<<<<< HEAD
-  {06f3fcde-d95d-408e-a9a7-87807691330a}, !- Handle
-=======
-  {9c6af76f-6cf0-4726-9d89-d8ce7f02ada5}, !- Handle
->>>>>>> f9199dcb
+  {c9c9c4d0-8047-4e3e-a5ab-1cfc70e7da93}, !- Handle
   Run Period 1,                           !- Name
   1,                                      !- Begin Month
   1,                                      !- Begin Day of Month
@@ -81,21 +49,13 @@
   ;                                       !- Number of Times Runperiod to be Repeated
 
 OS:YearDescription,
-<<<<<<< HEAD
-  {c66e55f3-f0f8-457f-98db-aec415e39967}, !- Handle
-=======
-  {d4aa348c-48ea-4a4d-a507-9cee4d818b00}, !- Handle
->>>>>>> f9199dcb
+  {915e2917-1418-4744-a82c-a5fe02070701}, !- Handle
   2007,                                   !- Calendar Year
   ,                                       !- Day of Week for Start Day
   ;                                       !- Is Leap Year
 
 OS:ThermalZone,
-<<<<<<< HEAD
-  {cc4e1768-cf22-4be3-a745-6bb2296231bf}, !- Handle
-=======
-  {193a0000-69b9-4a03-9724-6d34d5a74509}, !- Handle
->>>>>>> f9199dcb
+  {208d2277-5298-4c35-b0d6-8c8b71c1cbde}, !- Handle
   living zone,                            !- Name
   ,                                       !- Multiplier
   ,                                       !- Ceiling Height {m}
@@ -104,17 +64,10 @@
   ,                                       !- Zone Inside Convection Algorithm
   ,                                       !- Zone Outside Convection Algorithm
   ,                                       !- Zone Conditioning Equipment List Name
-<<<<<<< HEAD
-  {210e2744-ff8b-4eaf-8602-32dd545c72c5}, !- Zone Air Inlet Port List
-  {fabc2ee5-5a1c-40f1-8049-3ba64f4fb58b}, !- Zone Air Exhaust Port List
-  {c666133a-ac3d-4d68-9824-8846d1f39819}, !- Zone Air Node Name
-  {6520807b-da1b-4d3e-9fd1-ba99a0177c8a}, !- Zone Return Air Port List
-=======
-  {f6af8e93-ff8e-47fa-bdc0-3a29de945899}, !- Zone Air Inlet Port List
-  {7dbebd3c-2124-4b4d-9248-5135a3cc9e6a}, !- Zone Air Exhaust Port List
-  {7563e4cf-47b1-4f48-9755-335f20c31503}, !- Zone Air Node Name
-  {4f767db7-6c44-4068-b9e6-0982c5654969}, !- Zone Return Air Port List
->>>>>>> f9199dcb
+  {8d929705-86d8-46a9-84a6-dbb7c4b49d6b}, !- Zone Air Inlet Port List
+  {9e4dcb58-7d47-4cb8-a243-37072230348c}, !- Zone Air Exhaust Port List
+  {df65e7e8-df9c-4f70-8340-9f72a93c4987}, !- Zone Air Node Name
+  {003c0141-31c1-4e32-866e-5059ba0462cc}, !- Zone Return Air Port List
   ,                                       !- Primary Daylighting Control Name
   ,                                       !- Fraction of Zone Controlled by Primary Daylighting Control
   ,                                       !- Secondary Daylighting Control Name
@@ -125,71 +78,37 @@
   No;                                     !- Use Ideal Air Loads
 
 OS:Node,
-<<<<<<< HEAD
-  {2a938365-8709-49b1-9c82-f55e106ecb8b}, !- Handle
+  {67b07a67-5e3e-45e6-a5ab-708bf1ca6b3c}, !- Handle
   Node 1,                                 !- Name
-  {c666133a-ac3d-4d68-9824-8846d1f39819}, !- Inlet Port
+  {df65e7e8-df9c-4f70-8340-9f72a93c4987}, !- Inlet Port
   ;                                       !- Outlet Port
 
 OS:Connection,
-  {c666133a-ac3d-4d68-9824-8846d1f39819}, !- Handle
-  {1b2e3c14-c9c8-4655-bead-45b9219c4dba}, !- Name
-  {cc4e1768-cf22-4be3-a745-6bb2296231bf}, !- Source Object
+  {df65e7e8-df9c-4f70-8340-9f72a93c4987}, !- Handle
+  {339a2d69-fe2d-4dba-87ab-0f6ff003e777}, !- Name
+  {208d2277-5298-4c35-b0d6-8c8b71c1cbde}, !- Source Object
   11,                                     !- Outlet Port
-  {2a938365-8709-49b1-9c82-f55e106ecb8b}, !- Target Object
+  {67b07a67-5e3e-45e6-a5ab-708bf1ca6b3c}, !- Target Object
   2;                                      !- Inlet Port
 
 OS:PortList,
-  {210e2744-ff8b-4eaf-8602-32dd545c72c5}, !- Handle
-  {1d619a02-cd2f-4a2b-b9ee-489e7e367423}, !- Name
-  {cc4e1768-cf22-4be3-a745-6bb2296231bf}; !- HVAC Component
+  {8d929705-86d8-46a9-84a6-dbb7c4b49d6b}, !- Handle
+  {97dac435-c10d-4a91-9d3d-dd069b34a845}, !- Name
+  {208d2277-5298-4c35-b0d6-8c8b71c1cbde}; !- HVAC Component
 
 OS:PortList,
-  {fabc2ee5-5a1c-40f1-8049-3ba64f4fb58b}, !- Handle
-  {d52c2f90-b347-403a-bd17-4d991dc67b2e}, !- Name
-  {cc4e1768-cf22-4be3-a745-6bb2296231bf}; !- HVAC Component
+  {9e4dcb58-7d47-4cb8-a243-37072230348c}, !- Handle
+  {5988a208-209f-4c9c-a37f-25d7ab11fadf}, !- Name
+  {208d2277-5298-4c35-b0d6-8c8b71c1cbde}; !- HVAC Component
 
 OS:PortList,
-  {6520807b-da1b-4d3e-9fd1-ba99a0177c8a}, !- Handle
-  {d4c2bd84-1f56-4994-a22c-018dd066f366}, !- Name
-  {cc4e1768-cf22-4be3-a745-6bb2296231bf}; !- HVAC Component
+  {003c0141-31c1-4e32-866e-5059ba0462cc}, !- Handle
+  {b61c4de8-fb42-4cbe-8a13-9ca66bd5a809}, !- Name
+  {208d2277-5298-4c35-b0d6-8c8b71c1cbde}; !- HVAC Component
 
 OS:Sizing:Zone,
-  {b33737ef-510d-497d-b368-5a3a37992d35}, !- Handle
-  {cc4e1768-cf22-4be3-a745-6bb2296231bf}, !- Zone or ZoneList Name
-=======
-  {57b01aa0-e236-4d03-81f7-84a6631eb071}, !- Handle
-  Node 1,                                 !- Name
-  {7563e4cf-47b1-4f48-9755-335f20c31503}, !- Inlet Port
-  ;                                       !- Outlet Port
-
-OS:Connection,
-  {7563e4cf-47b1-4f48-9755-335f20c31503}, !- Handle
-  {0e249bf3-bf24-49c4-823c-48e2431e0e36}, !- Name
-  {193a0000-69b9-4a03-9724-6d34d5a74509}, !- Source Object
-  11,                                     !- Outlet Port
-  {57b01aa0-e236-4d03-81f7-84a6631eb071}, !- Target Object
-  2;                                      !- Inlet Port
-
-OS:PortList,
-  {f6af8e93-ff8e-47fa-bdc0-3a29de945899}, !- Handle
-  {0d69a9c6-0c92-41ba-993a-0b15ef54d088}, !- Name
-  {193a0000-69b9-4a03-9724-6d34d5a74509}; !- HVAC Component
-
-OS:PortList,
-  {7dbebd3c-2124-4b4d-9248-5135a3cc9e6a}, !- Handle
-  {fa2f80e6-c698-4a6d-8f51-246d18accbf2}, !- Name
-  {193a0000-69b9-4a03-9724-6d34d5a74509}; !- HVAC Component
-
-OS:PortList,
-  {4f767db7-6c44-4068-b9e6-0982c5654969}, !- Handle
-  {4e76f77a-19b7-43e8-b966-e2d2b3be666d}, !- Name
-  {193a0000-69b9-4a03-9724-6d34d5a74509}; !- HVAC Component
-
-OS:Sizing:Zone,
-  {1545dedd-258f-465f-a13c-626c190c644c}, !- Handle
-  {193a0000-69b9-4a03-9724-6d34d5a74509}, !- Zone or ZoneList Name
->>>>>>> f9199dcb
+  {b53e118a-8010-4ffb-b0fa-c5562a7e02ee}, !- Handle
+  {208d2277-5298-4c35-b0d6-8c8b71c1cbde}, !- Zone or ZoneList Name
   SupplyAirTemperature,                   !- Zone Cooling Design Supply Air Temperature Input Method
   14,                                     !- Zone Cooling Design Supply Air Temperature {C}
   11.11,                                  !- Zone Cooling Design Supply Air Temperature Difference {deltaC}
@@ -218,25 +137,14 @@
   autosize;                               !- Dedicated Outdoor Air High Setpoint Temperature for Design {C}
 
 OS:ZoneHVAC:EquipmentList,
-<<<<<<< HEAD
-  {5595cbf8-6fdf-4d0c-a9d4-9608cca621a4}, !- Handle
+  {93a24b90-c1b4-41fb-bcb2-f3779ecfb3dc}, !- Handle
   Zone HVAC Equipment List 1,             !- Name
-  {cc4e1768-cf22-4be3-a745-6bb2296231bf}; !- Thermal Zone
+  {208d2277-5298-4c35-b0d6-8c8b71c1cbde}; !- Thermal Zone
 
 OS:Space,
-  {7c5ed17f-e227-4161-ba9e-15d7c5cd513e}, !- Handle
+  {2c4a177f-5dd5-449e-8284-024af827ea10}, !- Handle
   living space,                           !- Name
-  {c5fc2d46-de3b-4937-925f-975b76a5cad2}, !- Space Type Name
-=======
-  {1068e6b5-718d-4352-bb43-d45cce568abc}, !- Handle
-  Zone HVAC Equipment List 1,             !- Name
-  {193a0000-69b9-4a03-9724-6d34d5a74509}; !- Thermal Zone
-
-OS:Space,
-  {76b5b473-95e9-41ef-9886-f1fe78f364f1}, !- Handle
-  living space,                           !- Name
-  {4d26b65e-9616-45b5-85be-3795b7285484}, !- Space Type Name
->>>>>>> f9199dcb
+  {4248acd4-1954-4471-b50c-073800a7eb65}, !- Space Type Name
   ,                                       !- Default Construction Set Name
   ,                                       !- Default Schedule Set Name
   ,                                       !- Direction of Relative North {deg}
@@ -244,31 +152,17 @@
   ,                                       !- Y Origin {m}
   ,                                       !- Z Origin {m}
   ,                                       !- Building Story Name
-<<<<<<< HEAD
-  {cc4e1768-cf22-4be3-a745-6bb2296231bf}, !- Thermal Zone Name
+  {208d2277-5298-4c35-b0d6-8c8b71c1cbde}, !- Thermal Zone Name
   ,                                       !- Part of Total Floor Area
   ,                                       !- Design Specification Outdoor Air Object Name
-  {a88a4555-f592-48b6-8226-d5acbfb95311}; !- Building Unit Name
-
-OS:Surface,
-  {2ab208e3-7bf9-4729-8dd9-f6e758790b18}, !- Handle
+  {f224dcbf-d629-4feb-afe4-472bd3dcdeb8}; !- Building Unit Name
+
+OS:Surface,
+  {7908dec1-0e7d-4215-948c-b80deb8b7d8f}, !- Handle
   Surface 1,                              !- Name
   Floor,                                  !- Surface Type
   ,                                       !- Construction Name
-  {7c5ed17f-e227-4161-ba9e-15d7c5cd513e}, !- Space Name
-=======
-  {193a0000-69b9-4a03-9724-6d34d5a74509}, !- Thermal Zone Name
-  ,                                       !- Part of Total Floor Area
-  ,                                       !- Design Specification Outdoor Air Object Name
-  {de0efbc5-438c-428c-a22e-a9105a59f1c8}; !- Building Unit Name
-
-OS:Surface,
-  {79e8f29e-5e10-4db0-a2f9-142f9401f45f}, !- Handle
-  Surface 1,                              !- Name
-  Floor,                                  !- Surface Type
-  ,                                       !- Construction Name
-  {76b5b473-95e9-41ef-9886-f1fe78f364f1}, !- Space Name
->>>>>>> f9199dcb
+  {2c4a177f-5dd5-449e-8284-024af827ea10}, !- Space Name
   Foundation,                             !- Outside Boundary Condition
   ,                                       !- Outside Boundary Condition Object
   NoSun,                                  !- Sun Exposure
@@ -281,19 +175,11 @@
   4.572, -9.144, 0;                       !- X,Y,Z Vertex 4 {m}
 
 OS:Surface,
-<<<<<<< HEAD
-  {aac6a766-6111-4497-b56f-d1741beeddce}, !- Handle
+  {dd378783-f2f0-406f-aec9-f576245da930}, !- Handle
   Surface 2,                              !- Name
   Wall,                                   !- Surface Type
   ,                                       !- Construction Name
-  {7c5ed17f-e227-4161-ba9e-15d7c5cd513e}, !- Space Name
-=======
-  {2fc90f90-1bf7-4cee-9e7f-75a43d9520fc}, !- Handle
-  Surface 2,                              !- Name
-  Wall,                                   !- Surface Type
-  ,                                       !- Construction Name
-  {76b5b473-95e9-41ef-9886-f1fe78f364f1}, !- Space Name
->>>>>>> f9199dcb
+  {2c4a177f-5dd5-449e-8284-024af827ea10}, !- Space Name
   Outdoors,                               !- Outside Boundary Condition
   ,                                       !- Outside Boundary Condition Object
   SunExposed,                             !- Sun Exposure
@@ -306,19 +192,11 @@
   0, -9.144, 2.4384;                      !- X,Y,Z Vertex 4 {m}
 
 OS:Surface,
-<<<<<<< HEAD
-  {cb457413-14ee-4463-a67e-f0470e387142}, !- Handle
+  {1d10a0ea-11cc-40c3-98ea-dd275004f486}, !- Handle
   Surface 3,                              !- Name
   Wall,                                   !- Surface Type
   ,                                       !- Construction Name
-  {7c5ed17f-e227-4161-ba9e-15d7c5cd513e}, !- Space Name
-=======
-  {3101a1a7-5175-4edb-9f67-aa2d5d26122b}, !- Handle
-  Surface 3,                              !- Name
-  Wall,                                   !- Surface Type
-  ,                                       !- Construction Name
-  {76b5b473-95e9-41ef-9886-f1fe78f364f1}, !- Space Name
->>>>>>> f9199dcb
+  {2c4a177f-5dd5-449e-8284-024af827ea10}, !- Space Name
   Outdoors,                               !- Outside Boundary Condition
   ,                                       !- Outside Boundary Condition Object
   SunExposed,                             !- Sun Exposure
@@ -331,23 +209,13 @@
   0, 0, 2.4384;                           !- X,Y,Z Vertex 4 {m}
 
 OS:Surface,
-<<<<<<< HEAD
-  {16162ba4-2b06-456e-b127-29115c7c77e1}, !- Handle
+  {760804ae-819c-4097-8a0e-a6106a44446b}, !- Handle
   Surface 4,                              !- Name
   Wall,                                   !- Surface Type
   ,                                       !- Construction Name
-  {7c5ed17f-e227-4161-ba9e-15d7c5cd513e}, !- Space Name
+  {2c4a177f-5dd5-449e-8284-024af827ea10}, !- Space Name
   Adiabatic,                              !- Outside Boundary Condition
   ,                                       !- Outside Boundary Condition Object
-=======
-  {e62ca0a2-e2bf-407d-b2dc-5c0f6a82191d}, !- Handle
-  Surface 4,                              !- Name
-  Wall,                                   !- Surface Type
-  ,                                       !- Construction Name
-  {76b5b473-95e9-41ef-9886-f1fe78f364f1}, !- Space Name
-  Surface,                                !- Outside Boundary Condition
-  {10947c49-7421-4f9e-a9d4-3265b14a9d64}, !- Outside Boundary Condition Object
->>>>>>> f9199dcb
   NoSun,                                  !- Sun Exposure
   NoWind,                                 !- Wind Exposure
   ,                                       !- View Factor to Ground
@@ -358,19 +226,11 @@
   4.572, 0, 2.4384;                       !- X,Y,Z Vertex 4 {m}
 
 OS:Surface,
-<<<<<<< HEAD
-  {8251238a-0aa9-4c72-9a88-7bb8275d5d0f}, !- Handle
+  {e3e59fc0-3370-4829-a3e0-081f75c5a49a}, !- Handle
   Surface 5,                              !- Name
   Wall,                                   !- Surface Type
   ,                                       !- Construction Name
-  {7c5ed17f-e227-4161-ba9e-15d7c5cd513e}, !- Space Name
-=======
-  {d1d1060b-865b-4e3f-b3b7-a8b935e2070c}, !- Handle
-  Surface 5,                              !- Name
-  Wall,                                   !- Surface Type
-  ,                                       !- Construction Name
-  {76b5b473-95e9-41ef-9886-f1fe78f364f1}, !- Space Name
->>>>>>> f9199dcb
+  {2c4a177f-5dd5-449e-8284-024af827ea10}, !- Space Name
   Outdoors,                               !- Outside Boundary Condition
   ,                                       !- Outside Boundary Condition Object
   SunExposed,                             !- Sun Exposure
@@ -383,23 +243,13 @@
   4.572, -9.144, 2.4384;                  !- X,Y,Z Vertex 4 {m}
 
 OS:Surface,
-<<<<<<< HEAD
-  {a75d854c-129e-4073-aaa3-49170884ea34}, !- Handle
+  {2908910f-c2da-4e4c-8974-9114833a1188}, !- Handle
   Surface 6,                              !- Name
   RoofCeiling,                            !- Surface Type
   ,                                       !- Construction Name
-  {7c5ed17f-e227-4161-ba9e-15d7c5cd513e}, !- Space Name
+  {2c4a177f-5dd5-449e-8284-024af827ea10}, !- Space Name
   Surface,                                !- Outside Boundary Condition
-  {d340b233-da75-4da0-9250-16ee105b90dc}, !- Outside Boundary Condition Object
-=======
-  {5ff4eb1e-bc78-443a-8181-d961ea8846b1}, !- Handle
-  Surface 6,                              !- Name
-  RoofCeiling,                            !- Surface Type
-  ,                                       !- Construction Name
-  {76b5b473-95e9-41ef-9886-f1fe78f364f1}, !- Space Name
-  Surface,                                !- Outside Boundary Condition
-  {c41791f5-c975-489f-861e-908f37ccde60}, !- Outside Boundary Condition Object
->>>>>>> f9199dcb
+  {2201e902-89c9-41f4-9fcb-ea10fe18bf9d}, !- Outside Boundary Condition Object
   NoSun,                                  !- Sun Exposure
   NoWind,                                 !- Wind Exposure
   ,                                       !- View Factor to Ground
@@ -410,11 +260,7 @@
   0, -9.144, 2.4384;                      !- X,Y,Z Vertex 4 {m}
 
 OS:SpaceType,
-<<<<<<< HEAD
-  {c5fc2d46-de3b-4937-925f-975b76a5cad2}, !- Handle
-=======
-  {4d26b65e-9616-45b5-85be-3795b7285484}, !- Handle
->>>>>>> f9199dcb
+  {4248acd4-1954-4471-b50c-073800a7eb65}, !- Handle
   Space Type 1,                           !- Name
   ,                                       !- Default Construction Set Name
   ,                                       !- Default Schedule Set Name
@@ -425,15 +271,9 @@
   living;                                 !- Standards Space Type
 
 OS:Space,
-<<<<<<< HEAD
-  {fad3307b-c131-482c-b927-d6aaa16a1582}, !- Handle
+  {94378a45-8165-45f9-8ec7-9f5d90b3fffe}, !- Handle
   living space|story 2,                   !- Name
-  {c5fc2d46-de3b-4937-925f-975b76a5cad2}, !- Space Type Name
-=======
-  {8baa1f5e-82c8-4b41-ba77-5f1e0a519b7c}, !- Handle
-  living space|story 2,                   !- Name
-  {4d26b65e-9616-45b5-85be-3795b7285484}, !- Space Type Name
->>>>>>> f9199dcb
+  {4248acd4-1954-4471-b50c-073800a7eb65}, !- Space Type Name
   ,                                       !- Default Construction Set Name
   ,                                       !- Default Schedule Set Name
   -0,                                     !- Direction of Relative North {deg}
@@ -441,32 +281,104 @@
   0,                                      !- Y Origin {m}
   2.4384,                                 !- Z Origin {m}
   ,                                       !- Building Story Name
-<<<<<<< HEAD
-  {cc4e1768-cf22-4be3-a745-6bb2296231bf}, !- Thermal Zone Name
+  {208d2277-5298-4c35-b0d6-8c8b71c1cbde}, !- Thermal Zone Name
   ,                                       !- Part of Total Floor Area
   ,                                       !- Design Specification Outdoor Air Object Name
-  {a88a4555-f592-48b6-8226-d5acbfb95311}; !- Building Unit Name
-
-OS:Surface,
-  {87051607-9ed3-45af-9bea-6d6bd5559ad4}, !- Handle
+  {f224dcbf-d629-4feb-afe4-472bd3dcdeb8}; !- Building Unit Name
+
+OS:Surface,
+  {f865780c-c979-4043-864a-6b64fcdee66a}, !- Handle
   Surface 7,                              !- Name
   Wall,                                   !- Surface Type
   ,                                       !- Construction Name
-  {fad3307b-c131-482c-b927-d6aaa16a1582}, !- Space Name
-=======
-  {193a0000-69b9-4a03-9724-6d34d5a74509}, !- Thermal Zone Name
-  ,                                       !- Part of Total Floor Area
-  ,                                       !- Design Specification Outdoor Air Object Name
-  {de0efbc5-438c-428c-a22e-a9105a59f1c8}; !- Building Unit Name
-
-OS:Surface,
-  {53f49cf4-7f8a-4145-8ca7-a44ea0e6686b}, !- Handle
-  Surface 7,                              !- Name
+  {94378a45-8165-45f9-8ec7-9f5d90b3fffe}, !- Space Name
+  Outdoors,                               !- Outside Boundary Condition
+  ,                                       !- Outside Boundary Condition Object
+  SunExposed,                             !- Sun Exposure
+  WindExposed,                            !- Wind Exposure
+  ,                                       !- View Factor to Ground
+  ,                                       !- Number of Vertices
+  0, -9.144, 2.4384,                      !- X,Y,Z Vertex 1 {m}
+  0, -9.144, 0,                           !- X,Y,Z Vertex 2 {m}
+  4.572, -9.144, 0,                       !- X,Y,Z Vertex 3 {m}
+  4.572, -9.144, 2.4384;                  !- X,Y,Z Vertex 4 {m}
+
+OS:Surface,
+  {2201e902-89c9-41f4-9fcb-ea10fe18bf9d}, !- Handle
+  Surface 8,                              !- Name
+  Floor,                                  !- Surface Type
+  ,                                       !- Construction Name
+  {94378a45-8165-45f9-8ec7-9f5d90b3fffe}, !- Space Name
+  Surface,                                !- Outside Boundary Condition
+  {2908910f-c2da-4e4c-8974-9114833a1188}, !- Outside Boundary Condition Object
+  NoSun,                                  !- Sun Exposure
+  NoWind,                                 !- Wind Exposure
+  ,                                       !- View Factor to Ground
+  ,                                       !- Number of Vertices
+  0, -9.144, 0,                           !- X,Y,Z Vertex 1 {m}
+  0, 0, 0,                                !- X,Y,Z Vertex 2 {m}
+  4.572, 0, 0,                            !- X,Y,Z Vertex 3 {m}
+  4.572, -9.144, 0;                       !- X,Y,Z Vertex 4 {m}
+
+OS:Surface,
+  {1594e684-0bb9-4aa6-b7fa-fd0e6fc33dfc}, !- Handle
+  Surface 9,                              !- Name
+  Wall,                                   !- Surface Type
+  ,                                       !- Construction Name
+  {94378a45-8165-45f9-8ec7-9f5d90b3fffe}, !- Space Name
+  Outdoors,                               !- Outside Boundary Condition
+  ,                                       !- Outside Boundary Condition Object
+  SunExposed,                             !- Sun Exposure
+  WindExposed,                            !- Wind Exposure
+  ,                                       !- View Factor to Ground
+  ,                                       !- Number of Vertices
+  4.572, 0, 2.4384,                       !- X,Y,Z Vertex 1 {m}
+  4.572, 0, 0,                            !- X,Y,Z Vertex 2 {m}
+  0, 0, 0,                                !- X,Y,Z Vertex 3 {m}
+  0, 0, 2.4384;                           !- X,Y,Z Vertex 4 {m}
+
+OS:Surface,
+  {fbf8cabe-8581-42d7-a990-10336ca055d8}, !- Handle
+  Surface 10,                             !- Name
+  Wall,                                   !- Surface Type
+  ,                                       !- Construction Name
+  {94378a45-8165-45f9-8ec7-9f5d90b3fffe}, !- Space Name
+  Outdoors,                               !- Outside Boundary Condition
+  ,                                       !- Outside Boundary Condition Object
+  SunExposed,                             !- Sun Exposure
+  WindExposed,                            !- Wind Exposure
+  ,                                       !- View Factor to Ground
+  ,                                       !- Number of Vertices
+  0, 0, 2.4384,                           !- X,Y,Z Vertex 1 {m}
+  0, 0, 0,                                !- X,Y,Z Vertex 2 {m}
+  0, -9.144, 0,                           !- X,Y,Z Vertex 3 {m}
+  0, -9.144, 2.4384;                      !- X,Y,Z Vertex 4 {m}
+
+OS:Surface,
+  {42559661-157e-42f5-9e5b-571ff463ea6c}, !- Handle
+  Surface 11,                             !- Name
+  Wall,                                   !- Surface Type
+  ,                                       !- Construction Name
+  {94378a45-8165-45f9-8ec7-9f5d90b3fffe}, !- Space Name
+  Adiabatic,                              !- Outside Boundary Condition
+  ,                                       !- Outside Boundary Condition Object
+  NoSun,                                  !- Sun Exposure
+  NoWind,                                 !- Wind Exposure
+  ,                                       !- View Factor to Ground
+  ,                                       !- Number of Vertices
+  4.572, -9.144, 2.4384,                  !- X,Y,Z Vertex 1 {m}
+  4.572, -9.144, 0,                       !- X,Y,Z Vertex 2 {m}
+  4.572, 0, 0,                            !- X,Y,Z Vertex 3 {m}
+  4.572, 0, 2.4384;                       !- X,Y,Z Vertex 4 {m}
+
+OS:Surface,
+  {e8ab7264-7b8f-447b-b3e6-f4e4867816f8}, !- Handle
+  Surface 12,                             !- Name
   RoofCeiling,                            !- Surface Type
   ,                                       !- Construction Name
-  {8baa1f5e-82c8-4b41-ba77-5f1e0a519b7c}, !- Space Name
+  {94378a45-8165-45f9-8ec7-9f5d90b3fffe}, !- Space Name
   Surface,                                !- Outside Boundary Condition
-  {f7105803-efc6-4f7d-a275-273727dafdb0}, !- Outside Boundary Condition Object
+  {3f66bb99-d3d4-4499-9338-4c565f13604d}, !- Outside Boundary Condition Object
   NoSun,                                  !- Sun Exposure
   NoWind,                                 !- Wind Exposure
   ,                                       !- View Factor to Ground
@@ -477,121 +389,107 @@
   0, -9.144, 2.4384;                      !- X,Y,Z Vertex 4 {m}
 
 OS:Surface,
-  {b1e47169-faf4-45e0-8058-2e5fae7ae9c0}, !- Handle
-  Surface 8,                              !- Name
-  Wall,                                   !- Surface Type
-  ,                                       !- Construction Name
-  {8baa1f5e-82c8-4b41-ba77-5f1e0a519b7c}, !- Space Name
+  {3f66bb99-d3d4-4499-9338-4c565f13604d}, !- Handle
+  Surface 13,                             !- Name
+  Floor,                                  !- Surface Type
+  ,                                       !- Construction Name
+  {b9719322-6214-474f-a48e-3fcf60f40db9}, !- Space Name
+  Surface,                                !- Outside Boundary Condition
+  {e8ab7264-7b8f-447b-b3e6-f4e4867816f8}, !- Outside Boundary Condition Object
+  NoSun,                                  !- Sun Exposure
+  NoWind,                                 !- Wind Exposure
+  ,                                       !- View Factor to Ground
+  ,                                       !- Number of Vertices
+  0, -9.144, 4.8768,                      !- X,Y,Z Vertex 1 {m}
+  0, 0, 4.8768,                           !- X,Y,Z Vertex 2 {m}
+  4.572, 0, 4.8768,                       !- X,Y,Z Vertex 3 {m}
+  4.572, -9.144, 4.8768;                  !- X,Y,Z Vertex 4 {m}
+
+OS:Surface,
+  {5a12a58a-53d0-496a-9ff6-9fdb6edc5b79}, !- Handle
+  Surface 14,                             !- Name
+  RoofCeiling,                            !- Surface Type
+  ,                                       !- Construction Name
+  {b9719322-6214-474f-a48e-3fcf60f40db9}, !- Space Name
   Outdoors,                               !- Outside Boundary Condition
   ,                                       !- Outside Boundary Condition Object
   SunExposed,                             !- Sun Exposure
   WindExposed,                            !- Wind Exposure
   ,                                       !- View Factor to Ground
   ,                                       !- Number of Vertices
-  0, 0, 2.4384,                           !- X,Y,Z Vertex 1 {m}
-  0, 0, 0,                                !- X,Y,Z Vertex 2 {m}
-  0, -9.144, 0,                           !- X,Y,Z Vertex 3 {m}
-  0, -9.144, 2.4384;                      !- X,Y,Z Vertex 4 {m}
-
-OS:Surface,
-  {251819a4-dd19-4134-b981-dfe060ac135f}, !- Handle
-  Surface 9,                              !- Name
-  Wall,                                   !- Surface Type
-  ,                                       !- Construction Name
-  {8baa1f5e-82c8-4b41-ba77-5f1e0a519b7c}, !- Space Name
->>>>>>> f9199dcb
+  0, -4.572, 7.1628,                      !- X,Y,Z Vertex 1 {m}
+  4.572, -4.572, 7.1628,                  !- X,Y,Z Vertex 2 {m}
+  4.572, 0, 4.8768,                       !- X,Y,Z Vertex 3 {m}
+  0, 0, 4.8768;                           !- X,Y,Z Vertex 4 {m}
+
+OS:Surface,
+  {02dda326-9e14-4022-be33-ee05035fe89c}, !- Handle
+  Surface 15,                             !- Name
+  RoofCeiling,                            !- Surface Type
+  ,                                       !- Construction Name
+  {b9719322-6214-474f-a48e-3fcf60f40db9}, !- Space Name
   Outdoors,                               !- Outside Boundary Condition
   ,                                       !- Outside Boundary Condition Object
   SunExposed,                             !- Sun Exposure
   WindExposed,                            !- Wind Exposure
   ,                                       !- View Factor to Ground
   ,                                       !- Number of Vertices
-  4.572, 0, 2.4384,                       !- X,Y,Z Vertex 1 {m}
-  4.572, 0, 0,                            !- X,Y,Z Vertex 2 {m}
-  0, 0, 0,                                !- X,Y,Z Vertex 3 {m}
-  0, 0, 2.4384;                           !- X,Y,Z Vertex 4 {m}
-
-OS:Surface,
-<<<<<<< HEAD
-  {d340b233-da75-4da0-9250-16ee105b90dc}, !- Handle
-  Surface 8,                              !- Name
-  Floor,                                  !- Surface Type
-  ,                                       !- Construction Name
-  {fad3307b-c131-482c-b927-d6aaa16a1582}, !- Space Name
-  Surface,                                !- Outside Boundary Condition
-  {a75d854c-129e-4073-aaa3-49170884ea34}, !- Outside Boundary Condition Object
-=======
-  {c41791f5-c975-489f-861e-908f37ccde60}, !- Handle
-  Surface 10,                             !- Name
-  Floor,                                  !- Surface Type
-  ,                                       !- Construction Name
-  {8baa1f5e-82c8-4b41-ba77-5f1e0a519b7c}, !- Space Name
-  Surface,                                !- Outside Boundary Condition
-  {5ff4eb1e-bc78-443a-8181-d961ea8846b1}, !- Outside Boundary Condition Object
->>>>>>> f9199dcb
-  NoSun,                                  !- Sun Exposure
-  NoWind,                                 !- Wind Exposure
-  ,                                       !- View Factor to Ground
-  ,                                       !- Number of Vertices
-  0, -9.144, 0,                           !- X,Y,Z Vertex 1 {m}
-  0, 0, 0,                                !- X,Y,Z Vertex 2 {m}
-  4.572, 0, 0,                            !- X,Y,Z Vertex 3 {m}
-  4.572, -9.144, 0;                       !- X,Y,Z Vertex 4 {m}
-
-OS:Surface,
-<<<<<<< HEAD
-  {41d6aa2c-05c0-408f-9250-f9ddaa209e18}, !- Handle
-  Surface 9,                              !- Name
+  4.572, -4.572, 7.1628,                  !- X,Y,Z Vertex 1 {m}
+  0, -4.572, 7.1628,                      !- X,Y,Z Vertex 2 {m}
+  0, -9.144, 4.8768,                      !- X,Y,Z Vertex 3 {m}
+  4.572, -9.144, 4.8768;                  !- X,Y,Z Vertex 4 {m}
+
+OS:Surface,
+  {a39327ff-7448-4d15-b316-72923e2de844}, !- Handle
+  Surface 16,                             !- Name
   Wall,                                   !- Surface Type
   ,                                       !- Construction Name
-  {fad3307b-c131-482c-b927-d6aaa16a1582}, !- Space Name
-=======
-  {e20a27f3-0fb5-45a7-97f9-bbf09f1cffd6}, !- Handle
-  Surface 11,                             !- Name
-  Wall,                                   !- Surface Type
-  ,                                       !- Construction Name
-  {8baa1f5e-82c8-4b41-ba77-5f1e0a519b7c}, !- Space Name
->>>>>>> f9199dcb
+  {b9719322-6214-474f-a48e-3fcf60f40db9}, !- Space Name
   Outdoors,                               !- Outside Boundary Condition
   ,                                       !- Outside Boundary Condition Object
   SunExposed,                             !- Sun Exposure
   WindExposed,                            !- Wind Exposure
   ,                                       !- View Factor to Ground
   ,                                       !- Number of Vertices
-  4.572, 0, 2.4384,                       !- X,Y,Z Vertex 1 {m}
-  4.572, 0, 0,                            !- X,Y,Z Vertex 2 {m}
-  0, 0, 0,                                !- X,Y,Z Vertex 3 {m}
-  0, 0, 2.4384;                           !- X,Y,Z Vertex 4 {m}
-
-OS:Surface,
-<<<<<<< HEAD
-  {132f9374-66f9-4680-8283-b8c198bc4790}, !- Handle
-  Surface 10,                             !- Name
+  0, -4.572, 7.1628,                      !- X,Y,Z Vertex 1 {m}
+  0, 0, 4.8768,                           !- X,Y,Z Vertex 2 {m}
+  0, -9.144, 4.8768;                      !- X,Y,Z Vertex 3 {m}
+
+OS:Surface,
+  {195dfa9a-bb0c-4e38-be54-042d73e77067}, !- Handle
+  Surface 17,                             !- Name
   Wall,                                   !- Surface Type
   ,                                       !- Construction Name
-  {fad3307b-c131-482c-b927-d6aaa16a1582}, !- Space Name
+  {b9719322-6214-474f-a48e-3fcf60f40db9}, !- Space Name
   Adiabatic,                              !- Outside Boundary Condition
   ,                                       !- Outside Boundary Condition Object
-=======
-  {fab0f414-ab08-43d3-a251-7b56e0d10ab9}, !- Handle
-  Surface 12,                             !- Name
-  Wall,                                   !- Surface Type
-  ,                                       !- Construction Name
-  {8baa1f5e-82c8-4b41-ba77-5f1e0a519b7c}, !- Space Name
-  Surface,                                !- Outside Boundary Condition
-  {15f0094e-d97d-434c-9eee-b4cf0e4b48ef}, !- Outside Boundary Condition Object
   NoSun,                                  !- Sun Exposure
   NoWind,                                 !- Wind Exposure
   ,                                       !- View Factor to Ground
   ,                                       !- Number of Vertices
-  4.572, -9.144, 2.4384,                  !- X,Y,Z Vertex 1 {m}
-  4.572, -9.144, 0,                       !- X,Y,Z Vertex 2 {m}
-  4.572, 0, 0,                            !- X,Y,Z Vertex 3 {m}
-  4.572, 0, 2.4384;                       !- X,Y,Z Vertex 4 {m}
+  4.572, -4.572, 7.1628,                  !- X,Y,Z Vertex 1 {m}
+  4.572, -9.144, 4.8768,                  !- X,Y,Z Vertex 2 {m}
+  4.572, 0, 4.8768;                       !- X,Y,Z Vertex 3 {m}
+
+OS:Space,
+  {b9719322-6214-474f-a48e-3fcf60f40db9}, !- Handle
+  unfinished attic space,                 !- Name
+  {04b5f2f0-9d20-4fb7-a9ed-dddfab92b930}, !- Space Type Name
+  ,                                       !- Default Construction Set Name
+  ,                                       !- Default Schedule Set Name
+  ,                                       !- Direction of Relative North {deg}
+  ,                                       !- X Origin {m}
+  ,                                       !- Y Origin {m}
+  ,                                       !- Z Origin {m}
+  ,                                       !- Building Story Name
+  {72c76f2c-242e-4b14-965e-b5c4900d7e33}, !- Thermal Zone Name
+  ,                                       !- Part of Total Floor Area
+  ,                                       !- Design Specification Outdoor Air Object Name
+  {f224dcbf-d629-4feb-afe4-472bd3dcdeb8}; !- Building Unit Name
 
 OS:ThermalZone,
-  {0e23998c-8762-43cc-8482-dc6488e8340f}, !- Handle
-  living zone|unit 2,                     !- Name
+  {72c76f2c-242e-4b14-965e-b5c4900d7e33}, !- Handle
+  unfinished attic zone,                  !- Name
   ,                                       !- Multiplier
   ,                                       !- Ceiling Height {m}
   ,                                       !- Volume {m3}
@@ -599,10 +497,10 @@
   ,                                       !- Zone Inside Convection Algorithm
   ,                                       !- Zone Outside Convection Algorithm
   ,                                       !- Zone Conditioning Equipment List Name
-  {0964b3bb-2ba8-442c-9717-bcdff0cc847f}, !- Zone Air Inlet Port List
-  {08609de4-7ffa-417b-94df-2ee3b3ade075}, !- Zone Air Exhaust Port List
-  {364858b1-baac-44ed-80da-ae87bc9e5ac8}, !- Zone Air Node Name
-  {5361ef22-a844-46f9-896e-51459d17f2fd}, !- Zone Return Air Port List
+  {fd5e2da6-6302-4b1e-981e-977478aeb8aa}, !- Zone Air Inlet Port List
+  {9f6aea51-8a5a-4b60-818f-3f81f1c369d4}, !- Zone Air Exhaust Port List
+  {a68bf05e-187f-473c-b758-eb232f6407c1}, !- Zone Air Node Name
+  {601b5c53-286d-4da5-a189-8ce1718e0bd2}, !- Zone Return Air Port List
   ,                                       !- Primary Daylighting Control Name
   ,                                       !- Fraction of Zone Controlled by Primary Daylighting Control
   ,                                       !- Secondary Daylighting Control Name
@@ -613,37 +511,37 @@
   No;                                     !- Use Ideal Air Loads
 
 OS:Node,
-  {79c327eb-c26b-4845-8f1b-34d8881c3aec}, !- Handle
+  {c5ce79fc-7870-4b55-949a-9c7d6ec83bc6}, !- Handle
   Node 2,                                 !- Name
-  {364858b1-baac-44ed-80da-ae87bc9e5ac8}, !- Inlet Port
+  {a68bf05e-187f-473c-b758-eb232f6407c1}, !- Inlet Port
   ;                                       !- Outlet Port
 
 OS:Connection,
-  {364858b1-baac-44ed-80da-ae87bc9e5ac8}, !- Handle
-  {9759ba27-6809-4fa6-90f7-70d1e57e8d77}, !- Name
-  {0e23998c-8762-43cc-8482-dc6488e8340f}, !- Source Object
+  {a68bf05e-187f-473c-b758-eb232f6407c1}, !- Handle
+  {4823cd70-3035-4b59-8042-48be4e171499}, !- Name
+  {72c76f2c-242e-4b14-965e-b5c4900d7e33}, !- Source Object
   11,                                     !- Outlet Port
-  {79c327eb-c26b-4845-8f1b-34d8881c3aec}, !- Target Object
+  {c5ce79fc-7870-4b55-949a-9c7d6ec83bc6}, !- Target Object
   2;                                      !- Inlet Port
 
 OS:PortList,
-  {0964b3bb-2ba8-442c-9717-bcdff0cc847f}, !- Handle
-  {ef58f0da-a0cd-44d2-a407-9fee393570ae}, !- Name
-  {0e23998c-8762-43cc-8482-dc6488e8340f}; !- HVAC Component
+  {fd5e2da6-6302-4b1e-981e-977478aeb8aa}, !- Handle
+  {4099b352-4348-474a-ab99-0075ec84b874}, !- Name
+  {72c76f2c-242e-4b14-965e-b5c4900d7e33}; !- HVAC Component
 
 OS:PortList,
-  {08609de4-7ffa-417b-94df-2ee3b3ade075}, !- Handle
-  {0e0a7061-1762-4b97-bf1c-fd31f9f1cd49}, !- Name
-  {0e23998c-8762-43cc-8482-dc6488e8340f}; !- HVAC Component
+  {9f6aea51-8a5a-4b60-818f-3f81f1c369d4}, !- Handle
+  {0122d4a8-abde-4733-a2b8-9fc1090fb3ed}, !- Name
+  {72c76f2c-242e-4b14-965e-b5c4900d7e33}; !- HVAC Component
 
 OS:PortList,
-  {5361ef22-a844-46f9-896e-51459d17f2fd}, !- Handle
-  {9bcc516a-22f7-497a-bf8a-b5b42c98a561}, !- Name
-  {0e23998c-8762-43cc-8482-dc6488e8340f}; !- HVAC Component
+  {601b5c53-286d-4da5-a189-8ce1718e0bd2}, !- Handle
+  {56e594f5-e2ee-41a5-9e1e-bac88f802ddf}, !- Name
+  {72c76f2c-242e-4b14-965e-b5c4900d7e33}; !- HVAC Component
 
 OS:Sizing:Zone,
-  {4a3ec8f2-69bc-4ec6-a079-a73ed2b394b1}, !- Handle
-  {0e23998c-8762-43cc-8482-dc6488e8340f}, !- Zone or ZoneList Name
+  {4a3fc351-1430-49e5-8dd8-1db2ae9cdd1f}, !- Handle
+  {72c76f2c-242e-4b14-965e-b5c4900d7e33}, !- Zone or ZoneList Name
   SupplyAirTemperature,                   !- Zone Cooling Design Supply Air Temperature Input Method
   14,                                     !- Zone Cooling Design Supply Air Temperature {C}
   11.11,                                  !- Zone Cooling Design Supply Air Temperature Difference {deltaC}
@@ -672,2560 +570,12 @@
   autosize;                               !- Dedicated Outdoor Air High Setpoint Temperature for Design {C}
 
 OS:ZoneHVAC:EquipmentList,
-  {13e336b1-c72a-4bbc-a190-67a53209fce1}, !- Handle
+  {03cc0888-2c8c-4770-854c-73f4fa33d0ff}, !- Handle
   Zone HVAC Equipment List 2,             !- Name
-  {0e23998c-8762-43cc-8482-dc6488e8340f}; !- Thermal Zone
-
-OS:Space,
-  {b8754330-614e-4a4b-b28f-b8759806dd2d}, !- Handle
-  living space|unit 2|story 1,            !- Name
-  {4d26b65e-9616-45b5-85be-3795b7285484}, !- Space Type Name
-  ,                                       !- Default Construction Set Name
-  ,                                       !- Default Schedule Set Name
-  -0,                                     !- Direction of Relative North {deg}
-  0,                                      !- X Origin {m}
-  0,                                      !- Y Origin {m}
-  0,                                      !- Z Origin {m}
-  ,                                       !- Building Story Name
-  {0e23998c-8762-43cc-8482-dc6488e8340f}, !- Thermal Zone Name
-  ,                                       !- Part of Total Floor Area
-  ,                                       !- Design Specification Outdoor Air Object Name
-  {66c73903-26c6-44a2-8a78-5423971de2a6}; !- Building Unit Name
-
-OS:Surface,
-  {6d6ac6e5-bb1a-4d42-a344-07881f82ebc8}, !- Handle
-  Surface 18,                             !- Name
-  RoofCeiling,                            !- Surface Type
-  ,                                       !- Construction Name
-  {b8754330-614e-4a4b-b28f-b8759806dd2d}, !- Space Name
-  Surface,                                !- Outside Boundary Condition
-  {ff231b72-3b19-409a-8ad6-20af5e091146}, !- Outside Boundary Condition Object
-  NoSun,                                  !- Sun Exposure
-  NoWind,                                 !- Wind Exposure
-  ,                                       !- View Factor to Ground
-  ,                                       !- Number of Vertices
-  9.144, -9.144, 2.4384,                  !- X,Y,Z Vertex 1 {m}
-  9.144, 0, 2.4384,                       !- X,Y,Z Vertex 2 {m}
-  4.572, 0, 2.4384,                       !- X,Y,Z Vertex 3 {m}
-  4.572, -9.144, 2.4384;                  !- X,Y,Z Vertex 4 {m}
-
-OS:Surface,
-  {10947c49-7421-4f9e-a9d4-3265b14a9d64}, !- Handle
-  Surface 19,                             !- Name
-  Wall,                                   !- Surface Type
-  ,                                       !- Construction Name
-  {b8754330-614e-4a4b-b28f-b8759806dd2d}, !- Space Name
-  Surface,                                !- Outside Boundary Condition
-  {e62ca0a2-e2bf-407d-b2dc-5c0f6a82191d}, !- Outside Boundary Condition Object
->>>>>>> f9199dcb
-  NoSun,                                  !- Sun Exposure
-  NoWind,                                 !- Wind Exposure
-  ,                                       !- View Factor to Ground
-  ,                                       !- Number of Vertices
-<<<<<<< HEAD
-  4.572, -9.144, 2.4384,                  !- X,Y,Z Vertex 1 {m}
-  4.572, -9.144, 0,                       !- X,Y,Z Vertex 2 {m}
-  4.572, 0, 0,                            !- X,Y,Z Vertex 3 {m}
-  4.572, 0, 2.4384;                       !- X,Y,Z Vertex 4 {m}
-
-OS:Surface,
-  {26e7a0ca-64e0-4112-ac3f-c432ba6d3a45}, !- Handle
-  Surface 11,                             !- Name
-  Wall,                                   !- Surface Type
-  ,                                       !- Construction Name
-  {fad3307b-c131-482c-b927-d6aaa16a1582}, !- Space Name
-=======
-  4.572, 0, 2.4384,                       !- X,Y,Z Vertex 1 {m}
-  4.572, 0, 0,                            !- X,Y,Z Vertex 2 {m}
-  4.572, -9.144, 0,                       !- X,Y,Z Vertex 3 {m}
-  4.572, -9.144, 2.4384;                  !- X,Y,Z Vertex 4 {m}
-
-OS:Surface,
-  {f21308f6-85c5-48a9-81f2-56f35671bd63}, !- Handle
-  Surface 20,                             !- Name
-  Wall,                                   !- Surface Type
-  ,                                       !- Construction Name
-  {b8754330-614e-4a4b-b28f-b8759806dd2d}, !- Space Name
-  Outdoors,                               !- Outside Boundary Condition
-  ,                                       !- Outside Boundary Condition Object
-  SunExposed,                             !- Sun Exposure
-  WindExposed,                            !- Wind Exposure
-  ,                                       !- View Factor to Ground
-  ,                                       !- Number of Vertices
-  4.572, -9.144, 2.4384,                  !- X,Y,Z Vertex 1 {m}
-  4.572, -9.144, 0,                       !- X,Y,Z Vertex 2 {m}
-  9.144, -9.144, 0,                       !- X,Y,Z Vertex 3 {m}
-  9.144, -9.144, 2.4384;                  !- X,Y,Z Vertex 4 {m}
-
-OS:Surface,
-  {2eec65ba-6bcc-466f-812d-116aa812950a}, !- Handle
-  Surface 21,                             !- Name
-  Floor,                                  !- Surface Type
-  ,                                       !- Construction Name
-  {b8754330-614e-4a4b-b28f-b8759806dd2d}, !- Space Name
-  Foundation,                             !- Outside Boundary Condition
-  ,                                       !- Outside Boundary Condition Object
-  NoSun,                                  !- Sun Exposure
-  NoWind,                                 !- Wind Exposure
-  ,                                       !- View Factor to Ground
-  ,                                       !- Number of Vertices
-  4.572, -9.144, 0,                       !- X,Y,Z Vertex 1 {m}
-  4.572, 0, 0,                            !- X,Y,Z Vertex 2 {m}
-  9.144, 0, 0,                            !- X,Y,Z Vertex 3 {m}
-  9.144, -9.144, 0;                       !- X,Y,Z Vertex 4 {m}
-
-OS:Surface,
-  {5c6e42d1-5dba-4ac2-bb53-e5c4839f5f3b}, !- Handle
-  Surface 22,                             !- Name
-  Wall,                                   !- Surface Type
-  ,                                       !- Construction Name
-  {b8754330-614e-4a4b-b28f-b8759806dd2d}, !- Space Name
->>>>>>> f9199dcb
-  Outdoors,                               !- Outside Boundary Condition
-  ,                                       !- Outside Boundary Condition Object
-  SunExposed,                             !- Sun Exposure
-  WindExposed,                            !- Wind Exposure
-  ,                                       !- View Factor to Ground
-  ,                                       !- Number of Vertices
-<<<<<<< HEAD
-  0, -9.144, 2.4384,                      !- X,Y,Z Vertex 1 {m}
-  0, -9.144, 0,                           !- X,Y,Z Vertex 2 {m}
-  4.572, -9.144, 0,                       !- X,Y,Z Vertex 3 {m}
-  4.572, -9.144, 2.4384;                  !- X,Y,Z Vertex 4 {m}
-
-OS:Surface,
-  {d9a1631f-6c8b-4bcc-ab6c-b4e8a2baafbd}, !- Handle
-  Surface 12,                             !- Name
-  RoofCeiling,                            !- Surface Type
-  ,                                       !- Construction Name
-  {fad3307b-c131-482c-b927-d6aaa16a1582}, !- Space Name
-  Surface,                                !- Outside Boundary Condition
-  {721ee995-e8b1-4e86-9850-9db30aee6641}, !- Outside Boundary Condition Object
-  NoSun,                                  !- Sun Exposure
-  NoWind,                                 !- Wind Exposure
-  ,                                       !- View Factor to Ground
-  ,                                       !- Number of Vertices
-  4.572, -9.144, 2.4384,                  !- X,Y,Z Vertex 1 {m}
-  4.572, 0, 2.4384,                       !- X,Y,Z Vertex 2 {m}
-  0, 0, 2.4384,                           !- X,Y,Z Vertex 3 {m}
-  0, -9.144, 2.4384;                      !- X,Y,Z Vertex 4 {m}
-
-OS:Surface,
-  {721ee995-e8b1-4e86-9850-9db30aee6641}, !- Handle
-  Surface 13,                             !- Name
-  Floor,                                  !- Surface Type
-  ,                                       !- Construction Name
-  {84fac8b8-4f36-4e6c-952a-e3f3c5923e47}, !- Space Name
-  Surface,                                !- Outside Boundary Condition
-  {d9a1631f-6c8b-4bcc-ab6c-b4e8a2baafbd}, !- Outside Boundary Condition Object
-  NoSun,                                  !- Sun Exposure
-  NoWind,                                 !- Wind Exposure
-  ,                                       !- View Factor to Ground
-  ,                                       !- Number of Vertices
-  0, -9.144, 4.8768,                      !- X,Y,Z Vertex 1 {m}
-  0, 0, 4.8768,                           !- X,Y,Z Vertex 2 {m}
-  4.572, 0, 4.8768,                       !- X,Y,Z Vertex 3 {m}
-  4.572, -9.144, 4.8768;                  !- X,Y,Z Vertex 4 {m}
-
-OS:Surface,
-  {fd2dc8fc-0140-4b6e-8a61-426198523615}, !- Handle
-  Surface 14,                             !- Name
-  RoofCeiling,                            !- Surface Type
-  ,                                       !- Construction Name
-  {84fac8b8-4f36-4e6c-952a-e3f3c5923e47}, !- Space Name
-  Outdoors,                               !- Outside Boundary Condition
-  ,                                       !- Outside Boundary Condition Object
-  SunExposed,                             !- Sun Exposure
-  WindExposed,                            !- Wind Exposure
-  ,                                       !- View Factor to Ground
-  ,                                       !- Number of Vertices
-  0, -4.572, 7.1628,                      !- X,Y,Z Vertex 1 {m}
-  4.572, -4.572, 7.1628,                  !- X,Y,Z Vertex 2 {m}
-  4.572, 0, 4.8768,                       !- X,Y,Z Vertex 3 {m}
-  0, 0, 4.8768;                           !- X,Y,Z Vertex 4 {m}
-
-OS:Surface,
-  {8d47b0fc-6d61-40e1-9bba-738ef1a70b74}, !- Handle
-  Surface 15,                             !- Name
-  RoofCeiling,                            !- Surface Type
-  ,                                       !- Construction Name
-  {84fac8b8-4f36-4e6c-952a-e3f3c5923e47}, !- Space Name
-  Outdoors,                               !- Outside Boundary Condition
-  ,                                       !- Outside Boundary Condition Object
-  SunExposed,                             !- Sun Exposure
-  WindExposed,                            !- Wind Exposure
-  ,                                       !- View Factor to Ground
-  ,                                       !- Number of Vertices
-  4.572, -4.572, 7.1628,                  !- X,Y,Z Vertex 1 {m}
-  0, -4.572, 7.1628,                      !- X,Y,Z Vertex 2 {m}
-  0, -9.144, 4.8768,                      !- X,Y,Z Vertex 3 {m}
-  4.572, -9.144, 4.8768;                  !- X,Y,Z Vertex 4 {m}
-
-OS:Surface,
-  {c3a0a8a8-d3e4-4b3d-b9f5-147301018fac}, !- Handle
-  Surface 16,                             !- Name
-  Wall,                                   !- Surface Type
-  ,                                       !- Construction Name
-  {84fac8b8-4f36-4e6c-952a-e3f3c5923e47}, !- Space Name
-  Outdoors,                               !- Outside Boundary Condition
-  ,                                       !- Outside Boundary Condition Object
-  SunExposed,                             !- Sun Exposure
-  WindExposed,                            !- Wind Exposure
-  ,                                       !- View Factor to Ground
-  ,                                       !- Number of Vertices
-  0, -4.572, 7.1628,                      !- X,Y,Z Vertex 1 {m}
-  0, 0, 4.8768,                           !- X,Y,Z Vertex 2 {m}
-  0, -9.144, 4.8768;                      !- X,Y,Z Vertex 3 {m}
-
-OS:Surface,
-  {975ba6a6-dbbc-4fcb-85b0-5c26402affea}, !- Handle
-  Surface 17,                             !- Name
-  Wall,                                   !- Surface Type
-  ,                                       !- Construction Name
-  {84fac8b8-4f36-4e6c-952a-e3f3c5923e47}, !- Space Name
-  Adiabatic,                              !- Outside Boundary Condition
-  ,                                       !- Outside Boundary Condition Object
-=======
-  9.144, 0, 2.4384,                       !- X,Y,Z Vertex 1 {m}
-  9.144, 0, 0,                            !- X,Y,Z Vertex 2 {m}
-  4.572, 0, 0,                            !- X,Y,Z Vertex 3 {m}
-  4.572, 0, 2.4384;                       !- X,Y,Z Vertex 4 {m}
-
-OS:Surface,
-  {84c0fde3-683e-443e-8742-80473eecc086}, !- Handle
-  Surface 23,                             !- Name
-  Wall,                                   !- Surface Type
-  ,                                       !- Construction Name
-  {b8754330-614e-4a4b-b28f-b8759806dd2d}, !- Space Name
-  Surface,                                !- Outside Boundary Condition
-  {1630c8d2-61f5-4129-a9f4-fadec08048d9}, !- Outside Boundary Condition Object
-  NoSun,                                  !- Sun Exposure
-  NoWind,                                 !- Wind Exposure
-  ,                                       !- View Factor to Ground
-  ,                                       !- Number of Vertices
-  9.144, -9.144, 2.4384,                  !- X,Y,Z Vertex 1 {m}
-  9.144, -9.144, 0,                       !- X,Y,Z Vertex 2 {m}
-  9.144, 0, 0,                            !- X,Y,Z Vertex 3 {m}
-  9.144, 0, 2.4384;                       !- X,Y,Z Vertex 4 {m}
-
-OS:Space,
-  {97ba8e00-b321-461f-8224-d25fe1aae25f}, !- Handle
-  living space|unit 2|story 2,            !- Name
-  {4d26b65e-9616-45b5-85be-3795b7285484}, !- Space Type Name
-  ,                                       !- Default Construction Set Name
-  ,                                       !- Default Schedule Set Name
-  -0,                                     !- Direction of Relative North {deg}
-  0,                                      !- X Origin {m}
-  0,                                      !- Y Origin {m}
-  0,                                      !- Z Origin {m}
-  ,                                       !- Building Story Name
-  {0e23998c-8762-43cc-8482-dc6488e8340f}, !- Thermal Zone Name
-  ,                                       !- Part of Total Floor Area
-  ,                                       !- Design Specification Outdoor Air Object Name
-  {66c73903-26c6-44a2-8a78-5423971de2a6}; !- Building Unit Name
-
-OS:Surface,
-  {bf6be141-bfad-492a-bff4-aa5ce771c684}, !- Handle
-  Surface 24,                             !- Name
-  Wall,                                   !- Surface Type
-  ,                                       !- Construction Name
-  {97ba8e00-b321-461f-8224-d25fe1aae25f}, !- Space Name
-  Outdoors,                               !- Outside Boundary Condition
-  ,                                       !- Outside Boundary Condition Object
-  SunExposed,                             !- Sun Exposure
-  WindExposed,                            !- Wind Exposure
-  ,                                       !- View Factor to Ground
-  ,                                       !- Number of Vertices
-  9.144, 0, 4.8768,                       !- X,Y,Z Vertex 1 {m}
-  9.144, 0, 2.4384,                       !- X,Y,Z Vertex 2 {m}
-  4.572, 0, 2.4384,                       !- X,Y,Z Vertex 3 {m}
-  4.572, 0, 4.8768;                       !- X,Y,Z Vertex 4 {m}
-
-OS:Surface,
-  {29fb39f3-180d-49f2-aef5-ceb0566cab59}, !- Handle
-  Surface 25,                             !- Name
-  Wall,                                   !- Surface Type
-  ,                                       !- Construction Name
-  {97ba8e00-b321-461f-8224-d25fe1aae25f}, !- Space Name
-  Outdoors,                               !- Outside Boundary Condition
-  ,                                       !- Outside Boundary Condition Object
-  SunExposed,                             !- Sun Exposure
-  WindExposed,                            !- Wind Exposure
-  ,                                       !- View Factor to Ground
-  ,                                       !- Number of Vertices
-  4.572, -9.144, 4.8768,                  !- X,Y,Z Vertex 1 {m}
-  4.572, -9.144, 2.4384,                  !- X,Y,Z Vertex 2 {m}
-  9.144, -9.144, 2.4384,                  !- X,Y,Z Vertex 3 {m}
-  9.144, -9.144, 4.8768;                  !- X,Y,Z Vertex 4 {m}
-
-OS:Surface,
-  {0be910a1-f7b4-4289-9c85-b41238b0d52d}, !- Handle
-  Surface 26,                             !- Name
-  Wall,                                   !- Surface Type
-  ,                                       !- Construction Name
-  {97ba8e00-b321-461f-8224-d25fe1aae25f}, !- Space Name
-  Surface,                                !- Outside Boundary Condition
-  {aea13344-6e64-4437-bd51-9f56d1845987}, !- Outside Boundary Condition Object
-  NoSun,                                  !- Sun Exposure
-  NoWind,                                 !- Wind Exposure
-  ,                                       !- View Factor to Ground
-  ,                                       !- Number of Vertices
-  9.144, -9.144, 4.8768,                  !- X,Y,Z Vertex 1 {m}
-  9.144, -9.144, 2.4384,                  !- X,Y,Z Vertex 2 {m}
-  9.144, 0, 2.4384,                       !- X,Y,Z Vertex 3 {m}
-  9.144, 0, 4.8768;                       !- X,Y,Z Vertex 4 {m}
-
-OS:Surface,
-  {ff231b72-3b19-409a-8ad6-20af5e091146}, !- Handle
-  Surface 27,                             !- Name
-  Floor,                                  !- Surface Type
-  ,                                       !- Construction Name
-  {97ba8e00-b321-461f-8224-d25fe1aae25f}, !- Space Name
-  Surface,                                !- Outside Boundary Condition
-  {6d6ac6e5-bb1a-4d42-a344-07881f82ebc8}, !- Outside Boundary Condition Object
-  NoSun,                                  !- Sun Exposure
-  NoWind,                                 !- Wind Exposure
-  ,                                       !- View Factor to Ground
-  ,                                       !- Number of Vertices
-  4.572, -9.144, 2.4384,                  !- X,Y,Z Vertex 1 {m}
-  4.572, 0, 2.4384,                       !- X,Y,Z Vertex 2 {m}
-  9.144, 0, 2.4384,                       !- X,Y,Z Vertex 3 {m}
-  9.144, -9.144, 2.4384;                  !- X,Y,Z Vertex 4 {m}
-
-OS:Surface,
-  {6e5395bd-0d3d-4162-ab63-c609dd4deb5f}, !- Handle
-  Surface 28,                             !- Name
-  RoofCeiling,                            !- Surface Type
-  ,                                       !- Construction Name
-  {97ba8e00-b321-461f-8224-d25fe1aae25f}, !- Space Name
-  Surface,                                !- Outside Boundary Condition
-  {c0307e8d-d8e3-413c-8e7a-868676cf7555}, !- Outside Boundary Condition Object
-  NoSun,                                  !- Sun Exposure
-  NoWind,                                 !- Wind Exposure
-  ,                                       !- View Factor to Ground
-  ,                                       !- Number of Vertices
-  9.144, -9.144, 4.8768,                  !- X,Y,Z Vertex 1 {m}
-  9.144, 0, 4.8768,                       !- X,Y,Z Vertex 2 {m}
-  4.572, 0, 4.8768,                       !- X,Y,Z Vertex 3 {m}
-  4.572, -9.144, 4.8768;                  !- X,Y,Z Vertex 4 {m}
-
-OS:Surface,
-  {15f0094e-d97d-434c-9eee-b4cf0e4b48ef}, !- Handle
-  Surface 29,                             !- Name
-  Wall,                                   !- Surface Type
-  ,                                       !- Construction Name
-  {97ba8e00-b321-461f-8224-d25fe1aae25f}, !- Space Name
-  Surface,                                !- Outside Boundary Condition
-  {fab0f414-ab08-43d3-a251-7b56e0d10ab9}, !- Outside Boundary Condition Object
->>>>>>> f9199dcb
-  NoSun,                                  !- Sun Exposure
-  NoWind,                                 !- Wind Exposure
-  ,                                       !- View Factor to Ground
-  ,                                       !- Number of Vertices
-<<<<<<< HEAD
-  4.572, -4.572, 7.1628,                  !- X,Y,Z Vertex 1 {m}
-  4.572, -9.144, 4.8768,                  !- X,Y,Z Vertex 2 {m}
-  4.572, 0, 4.8768;                       !- X,Y,Z Vertex 3 {m}
-
-OS:Space,
-  {84fac8b8-4f36-4e6c-952a-e3f3c5923e47}, !- Handle
-  unfinished attic space,                 !- Name
-  {824cb4b6-9333-4aaa-8681-84f2c4b07475}, !- Space Type Name
-  ,                                       !- Default Construction Set Name
-  ,                                       !- Default Schedule Set Name
-  ,                                       !- Direction of Relative North {deg}
-  ,                                       !- X Origin {m}
-  ,                                       !- Y Origin {m}
-  ,                                       !- Z Origin {m}
-  ,                                       !- Building Story Name
-  {4a8641b5-1555-4881-a3a6-9f2a183306c1}, !- Thermal Zone Name
-  ,                                       !- Part of Total Floor Area
-  ,                                       !- Design Specification Outdoor Air Object Name
-  {a88a4555-f592-48b6-8226-d5acbfb95311}; !- Building Unit Name
-
-OS:ThermalZone,
-  {4a8641b5-1555-4881-a3a6-9f2a183306c1}, !- Handle
-  unfinished attic zone,                  !- Name
-=======
-  4.572, 0, 4.8768,                       !- X,Y,Z Vertex 1 {m}
-  4.572, 0, 2.4384,                       !- X,Y,Z Vertex 2 {m}
-  4.572, -9.144, 2.4384,                  !- X,Y,Z Vertex 3 {m}
-  4.572, -9.144, 4.8768;                  !- X,Y,Z Vertex 4 {m}
-
-OS:ThermalZone,
-  {a6bf7267-1ad7-47e7-89ca-28a5e9c7db2d}, !- Handle
-  living zone|unit 3,                     !- Name
->>>>>>> f9199dcb
-  ,                                       !- Multiplier
-  ,                                       !- Ceiling Height {m}
-  ,                                       !- Volume {m3}
-  ,                                       !- Floor Area {m2}
-  ,                                       !- Zone Inside Convection Algorithm
-  ,                                       !- Zone Outside Convection Algorithm
-  ,                                       !- Zone Conditioning Equipment List Name
-<<<<<<< HEAD
-  {ac73d79d-602a-4a58-9fa4-bfbe400ee586}, !- Zone Air Inlet Port List
-  {e8c040e0-5555-4de9-b6c9-2e2b1acd9058}, !- Zone Air Exhaust Port List
-  {6e215eea-192a-464c-a377-42e522b3ec0a}, !- Zone Air Node Name
-  {ae781615-98d8-4fab-ae31-5524e7627f90}, !- Zone Return Air Port List
-=======
-  {856bea98-a8bd-4678-810f-b49d1ee9be8b}, !- Zone Air Inlet Port List
-  {f4d64e1d-de96-445a-8b43-da18c8653a7c}, !- Zone Air Exhaust Port List
-  {a925e3bb-f4fd-4c93-8c13-2902744db36d}, !- Zone Air Node Name
-  {04354be0-b9ee-49ee-8655-ed0de143cfde}, !- Zone Return Air Port List
->>>>>>> f9199dcb
-  ,                                       !- Primary Daylighting Control Name
-  ,                                       !- Fraction of Zone Controlled by Primary Daylighting Control
-  ,                                       !- Secondary Daylighting Control Name
-  ,                                       !- Fraction of Zone Controlled by Secondary Daylighting Control
-  ,                                       !- Illuminance Map Name
-  ,                                       !- Group Rendering Name
-  ,                                       !- Thermostat Name
-  No;                                     !- Use Ideal Air Loads
-
-OS:Node,
-<<<<<<< HEAD
-  {04381389-4b7f-4d3f-b826-45eb7704970a}, !- Handle
-  Node 2,                                 !- Name
-  {6e215eea-192a-464c-a377-42e522b3ec0a}, !- Inlet Port
-  ;                                       !- Outlet Port
-
-OS:Connection,
-  {6e215eea-192a-464c-a377-42e522b3ec0a}, !- Handle
-  {9ebeee80-3f18-4fdd-b320-c229af87dcae}, !- Name
-  {4a8641b5-1555-4881-a3a6-9f2a183306c1}, !- Source Object
-  11,                                     !- Outlet Port
-  {04381389-4b7f-4d3f-b826-45eb7704970a}, !- Target Object
-  2;                                      !- Inlet Port
-
-OS:PortList,
-  {ac73d79d-602a-4a58-9fa4-bfbe400ee586}, !- Handle
-  {904fd419-7482-489b-b068-60c241f6f429}, !- Name
-  {4a8641b5-1555-4881-a3a6-9f2a183306c1}; !- HVAC Component
-
-OS:PortList,
-  {e8c040e0-5555-4de9-b6c9-2e2b1acd9058}, !- Handle
-  {eb856e28-c256-4391-8f39-d15dfc1284c0}, !- Name
-  {4a8641b5-1555-4881-a3a6-9f2a183306c1}; !- HVAC Component
-
-OS:PortList,
-  {ae781615-98d8-4fab-ae31-5524e7627f90}, !- Handle
-  {39c2a7c8-63e3-4ba5-8e0e-a48fa7742977}, !- Name
-  {4a8641b5-1555-4881-a3a6-9f2a183306c1}; !- HVAC Component
-
-OS:Sizing:Zone,
-  {c157f73a-a742-4054-961e-677e32ed2e73}, !- Handle
-  {4a8641b5-1555-4881-a3a6-9f2a183306c1}, !- Zone or ZoneList Name
-=======
-  {16fe6bfe-a6ce-4c7f-a712-ed811c4b8f0f}, !- Handle
-  Node 3,                                 !- Name
-  {a925e3bb-f4fd-4c93-8c13-2902744db36d}, !- Inlet Port
-  ;                                       !- Outlet Port
-
-OS:Connection,
-  {a925e3bb-f4fd-4c93-8c13-2902744db36d}, !- Handle
-  {b05138de-8326-44e7-8697-f9c4945f8de9}, !- Name
-  {a6bf7267-1ad7-47e7-89ca-28a5e9c7db2d}, !- Source Object
-  11,                                     !- Outlet Port
-  {16fe6bfe-a6ce-4c7f-a712-ed811c4b8f0f}, !- Target Object
-  2;                                      !- Inlet Port
-
-OS:PortList,
-  {856bea98-a8bd-4678-810f-b49d1ee9be8b}, !- Handle
-  {4754cdf2-c1ee-475d-813c-a0649f7d07aa}, !- Name
-  {a6bf7267-1ad7-47e7-89ca-28a5e9c7db2d}; !- HVAC Component
-
-OS:PortList,
-  {f4d64e1d-de96-445a-8b43-da18c8653a7c}, !- Handle
-  {42e22469-2acc-4b8e-98ef-58182aa4b13e}, !- Name
-  {a6bf7267-1ad7-47e7-89ca-28a5e9c7db2d}; !- HVAC Component
-
-OS:PortList,
-  {04354be0-b9ee-49ee-8655-ed0de143cfde}, !- Handle
-  {add4f3d6-f5d1-4abd-a8be-499cae8ed0c7}, !- Name
-  {a6bf7267-1ad7-47e7-89ca-28a5e9c7db2d}; !- HVAC Component
-
-OS:Sizing:Zone,
-  {196a4c52-8944-46ab-baf6-167ca4deda9b}, !- Handle
-  {a6bf7267-1ad7-47e7-89ca-28a5e9c7db2d}, !- Zone or ZoneList Name
->>>>>>> f9199dcb
-  SupplyAirTemperature,                   !- Zone Cooling Design Supply Air Temperature Input Method
-  14,                                     !- Zone Cooling Design Supply Air Temperature {C}
-  11.11,                                  !- Zone Cooling Design Supply Air Temperature Difference {deltaC}
-  SupplyAirTemperature,                   !- Zone Heating Design Supply Air Temperature Input Method
-  40,                                     !- Zone Heating Design Supply Air Temperature {C}
-  11.11,                                  !- Zone Heating Design Supply Air Temperature Difference {deltaC}
-  0.0085,                                 !- Zone Cooling Design Supply Air Humidity Ratio {kg-H2O/kg-air}
-  0.008,                                  !- Zone Heating Design Supply Air Humidity Ratio {kg-H2O/kg-air}
-  ,                                       !- Zone Heating Sizing Factor
-  ,                                       !- Zone Cooling Sizing Factor
-  DesignDay,                              !- Cooling Design Air Flow Method
-  ,                                       !- Cooling Design Air Flow Rate {m3/s}
-  ,                                       !- Cooling Minimum Air Flow per Zone Floor Area {m3/s-m2}
-  ,                                       !- Cooling Minimum Air Flow {m3/s}
-  ,                                       !- Cooling Minimum Air Flow Fraction
-  DesignDay,                              !- Heating Design Air Flow Method
-  ,                                       !- Heating Design Air Flow Rate {m3/s}
-  ,                                       !- Heating Maximum Air Flow per Zone Floor Area {m3/s-m2}
-  ,                                       !- Heating Maximum Air Flow {m3/s}
-  ,                                       !- Heating Maximum Air Flow Fraction
-  ,                                       !- Design Zone Air Distribution Effectiveness in Cooling Mode
-  ,                                       !- Design Zone Air Distribution Effectiveness in Heating Mode
-  No,                                     !- Account for Dedicated Outdoor Air System
-  NeutralSupplyAir,                       !- Dedicated Outdoor Air System Control Strategy
-  autosize,                               !- Dedicated Outdoor Air Low Setpoint Temperature for Design {C}
-  autosize;                               !- Dedicated Outdoor Air High Setpoint Temperature for Design {C}
-
-OS:ZoneHVAC:EquipmentList,
-<<<<<<< HEAD
-  {8ba21c78-2ef9-499b-b808-81a761567e56}, !- Handle
-  Zone HVAC Equipment List 2,             !- Name
-  {4a8641b5-1555-4881-a3a6-9f2a183306c1}; !- Thermal Zone
+  {72c76f2c-242e-4b14-965e-b5c4900d7e33}; !- Thermal Zone
 
 OS:SpaceType,
-  {824cb4b6-9333-4aaa-8681-84f2c4b07475}, !- Handle
-=======
-  {f7fd0ba8-c55b-454c-9439-99ff11e90517}, !- Handle
-  Zone HVAC Equipment List 3,             !- Name
-  {a6bf7267-1ad7-47e7-89ca-28a5e9c7db2d}; !- Thermal Zone
-
-OS:Space,
-  {8afae045-ba3c-46c6-aa2a-28fc205e4798}, !- Handle
-  living space|unit 3|story 1,            !- Name
-  {4d26b65e-9616-45b5-85be-3795b7285484}, !- Space Type Name
-  ,                                       !- Default Construction Set Name
-  ,                                       !- Default Schedule Set Name
-  -0,                                     !- Direction of Relative North {deg}
-  0,                                      !- X Origin {m}
-  0,                                      !- Y Origin {m}
-  0,                                      !- Z Origin {m}
-  ,                                       !- Building Story Name
-  {a6bf7267-1ad7-47e7-89ca-28a5e9c7db2d}, !- Thermal Zone Name
-  ,                                       !- Part of Total Floor Area
-  ,                                       !- Design Specification Outdoor Air Object Name
-  {0a045e2f-6a63-42d9-9f1a-fe7f4747f417}; !- Building Unit Name
-
-OS:Surface,
-  {4ad59cb4-e53d-44d4-b21e-f41af0d0382a}, !- Handle
-  Surface 35,                             !- Name
-  RoofCeiling,                            !- Surface Type
-  ,                                       !- Construction Name
-  {8afae045-ba3c-46c6-aa2a-28fc205e4798}, !- Space Name
-  Surface,                                !- Outside Boundary Condition
-  {d84a17e5-40a1-4687-a451-26b1cfdaa668}, !- Outside Boundary Condition Object
-  NoSun,                                  !- Sun Exposure
-  NoWind,                                 !- Wind Exposure
-  ,                                       !- View Factor to Ground
-  ,                                       !- Number of Vertices
-  13.716, -9.144, 2.4384,                 !- X,Y,Z Vertex 1 {m}
-  13.716, 0, 2.4384,                      !- X,Y,Z Vertex 2 {m}
-  9.144, 0, 2.4384,                       !- X,Y,Z Vertex 3 {m}
-  9.144, -9.144, 2.4384;                  !- X,Y,Z Vertex 4 {m}
-
-OS:Surface,
-  {1630c8d2-61f5-4129-a9f4-fadec08048d9}, !- Handle
-  Surface 36,                             !- Name
-  Wall,                                   !- Surface Type
-  ,                                       !- Construction Name
-  {8afae045-ba3c-46c6-aa2a-28fc205e4798}, !- Space Name
-  Surface,                                !- Outside Boundary Condition
-  {84c0fde3-683e-443e-8742-80473eecc086}, !- Outside Boundary Condition Object
-  NoSun,                                  !- Sun Exposure
-  NoWind,                                 !- Wind Exposure
-  ,                                       !- View Factor to Ground
-  ,                                       !- Number of Vertices
-  9.144, 0, 2.4384,                       !- X,Y,Z Vertex 1 {m}
-  9.144, 0, 0,                            !- X,Y,Z Vertex 2 {m}
-  9.144, -9.144, 0,                       !- X,Y,Z Vertex 3 {m}
-  9.144, -9.144, 2.4384;                  !- X,Y,Z Vertex 4 {m}
-
-OS:Surface,
-  {b7672fc5-958c-4a2c-822a-3f17b3554fb9}, !- Handle
-  Surface 37,                             !- Name
-  Wall,                                   !- Surface Type
-  ,                                       !- Construction Name
-  {8afae045-ba3c-46c6-aa2a-28fc205e4798}, !- Space Name
-  Outdoors,                               !- Outside Boundary Condition
-  ,                                       !- Outside Boundary Condition Object
-  SunExposed,                             !- Sun Exposure
-  WindExposed,                            !- Wind Exposure
-  ,                                       !- View Factor to Ground
-  ,                                       !- Number of Vertices
-  9.144, -9.144, 2.4384,                  !- X,Y,Z Vertex 1 {m}
-  9.144, -9.144, 0,                       !- X,Y,Z Vertex 2 {m}
-  13.716, -9.144, 0,                      !- X,Y,Z Vertex 3 {m}
-  13.716, -9.144, 2.4384;                 !- X,Y,Z Vertex 4 {m}
-
-OS:Surface,
-  {6f375336-fd9b-4b9d-aaef-5d20efe9f5fd}, !- Handle
-  Surface 38,                             !- Name
-  Floor,                                  !- Surface Type
-  ,                                       !- Construction Name
-  {8afae045-ba3c-46c6-aa2a-28fc205e4798}, !- Space Name
-  Foundation,                             !- Outside Boundary Condition
-  ,                                       !- Outside Boundary Condition Object
-  NoSun,                                  !- Sun Exposure
-  NoWind,                                 !- Wind Exposure
-  ,                                       !- View Factor to Ground
-  ,                                       !- Number of Vertices
-  9.144, -9.144, 0,                       !- X,Y,Z Vertex 1 {m}
-  9.144, 0, 0,                            !- X,Y,Z Vertex 2 {m}
-  13.716, 0, 0,                           !- X,Y,Z Vertex 3 {m}
-  13.716, -9.144, 0;                      !- X,Y,Z Vertex 4 {m}
-
-OS:Surface,
-  {2f9beeb3-ca06-4e3d-b694-57f7188d77ad}, !- Handle
-  Surface 39,                             !- Name
-  Wall,                                   !- Surface Type
-  ,                                       !- Construction Name
-  {8afae045-ba3c-46c6-aa2a-28fc205e4798}, !- Space Name
-  Outdoors,                               !- Outside Boundary Condition
-  ,                                       !- Outside Boundary Condition Object
-  SunExposed,                             !- Sun Exposure
-  WindExposed,                            !- Wind Exposure
-  ,                                       !- View Factor to Ground
-  ,                                       !- Number of Vertices
-  13.716, 0, 2.4384,                      !- X,Y,Z Vertex 1 {m}
-  13.716, 0, 0,                           !- X,Y,Z Vertex 2 {m}
-  9.144, 0, 0,                            !- X,Y,Z Vertex 3 {m}
-  9.144, 0, 2.4384;                       !- X,Y,Z Vertex 4 {m}
-
-OS:Surface,
-  {f9e71987-141b-4406-8442-4128d1f2371c}, !- Handle
-  Surface 40,                             !- Name
-  Wall,                                   !- Surface Type
-  ,                                       !- Construction Name
-  {8afae045-ba3c-46c6-aa2a-28fc205e4798}, !- Space Name
-  Surface,                                !- Outside Boundary Condition
-  {ddd1ca51-42a1-4775-a0b5-971944439dde}, !- Outside Boundary Condition Object
-  NoSun,                                  !- Sun Exposure
-  NoWind,                                 !- Wind Exposure
-  ,                                       !- View Factor to Ground
-  ,                                       !- Number of Vertices
-  13.716, -9.144, 2.4384,                 !- X,Y,Z Vertex 1 {m}
-  13.716, -9.144, 0,                      !- X,Y,Z Vertex 2 {m}
-  13.716, 0, 0,                           !- X,Y,Z Vertex 3 {m}
-  13.716, 0, 2.4384;                      !- X,Y,Z Vertex 4 {m}
-
-OS:Space,
-  {18c71ceb-cefe-4165-97d5-2f45bd939eb7}, !- Handle
-  living space|unit 3|story 2,            !- Name
-  {4d26b65e-9616-45b5-85be-3795b7285484}, !- Space Type Name
-  ,                                       !- Default Construction Set Name
-  ,                                       !- Default Schedule Set Name
-  -0,                                     !- Direction of Relative North {deg}
-  0,                                      !- X Origin {m}
-  0,                                      !- Y Origin {m}
-  0,                                      !- Z Origin {m}
-  ,                                       !- Building Story Name
-  {a6bf7267-1ad7-47e7-89ca-28a5e9c7db2d}, !- Thermal Zone Name
-  ,                                       !- Part of Total Floor Area
-  ,                                       !- Design Specification Outdoor Air Object Name
-  {0a045e2f-6a63-42d9-9f1a-fe7f4747f417}; !- Building Unit Name
-
-OS:Surface,
-  {8367ad83-0286-4c19-8878-c2ff74ad2e41}, !- Handle
-  Surface 41,                             !- Name
-  Wall,                                   !- Surface Type
-  ,                                       !- Construction Name
-  {18c71ceb-cefe-4165-97d5-2f45bd939eb7}, !- Space Name
-  Outdoors,                               !- Outside Boundary Condition
-  ,                                       !- Outside Boundary Condition Object
-  SunExposed,                             !- Sun Exposure
-  WindExposed,                            !- Wind Exposure
-  ,                                       !- View Factor to Ground
-  ,                                       !- Number of Vertices
-  13.716, 0, 4.8768,                      !- X,Y,Z Vertex 1 {m}
-  13.716, 0, 2.4384,                      !- X,Y,Z Vertex 2 {m}
-  9.144, 0, 2.4384,                       !- X,Y,Z Vertex 3 {m}
-  9.144, 0, 4.8768;                       !- X,Y,Z Vertex 4 {m}
-
-OS:Surface,
-  {f77bb449-1cb1-4113-809a-4657eda9649e}, !- Handle
-  Surface 42,                             !- Name
-  Wall,                                   !- Surface Type
-  ,                                       !- Construction Name
-  {18c71ceb-cefe-4165-97d5-2f45bd939eb7}, !- Space Name
-  Outdoors,                               !- Outside Boundary Condition
-  ,                                       !- Outside Boundary Condition Object
-  SunExposed,                             !- Sun Exposure
-  WindExposed,                            !- Wind Exposure
-  ,                                       !- View Factor to Ground
-  ,                                       !- Number of Vertices
-  9.144, -9.144, 4.8768,                  !- X,Y,Z Vertex 1 {m}
-  9.144, -9.144, 2.4384,                  !- X,Y,Z Vertex 2 {m}
-  13.716, -9.144, 2.4384,                 !- X,Y,Z Vertex 3 {m}
-  13.716, -9.144, 4.8768;                 !- X,Y,Z Vertex 4 {m}
-
-OS:Surface,
-  {9f361d8d-2f4d-421e-9bbe-a188e4e492e4}, !- Handle
-  Surface 43,                             !- Name
-  Wall,                                   !- Surface Type
-  ,                                       !- Construction Name
-  {18c71ceb-cefe-4165-97d5-2f45bd939eb7}, !- Space Name
-  Surface,                                !- Outside Boundary Condition
-  {9ca0d6b6-9a4f-48cb-8047-7c7c35baa2ce}, !- Outside Boundary Condition Object
-  NoSun,                                  !- Sun Exposure
-  NoWind,                                 !- Wind Exposure
-  ,                                       !- View Factor to Ground
-  ,                                       !- Number of Vertices
-  13.716, -9.144, 4.8768,                 !- X,Y,Z Vertex 1 {m}
-  13.716, -9.144, 2.4384,                 !- X,Y,Z Vertex 2 {m}
-  13.716, 0, 2.4384,                      !- X,Y,Z Vertex 3 {m}
-  13.716, 0, 4.8768;                      !- X,Y,Z Vertex 4 {m}
-
-OS:Surface,
-  {d84a17e5-40a1-4687-a451-26b1cfdaa668}, !- Handle
-  Surface 44,                             !- Name
-  Floor,                                  !- Surface Type
-  ,                                       !- Construction Name
-  {18c71ceb-cefe-4165-97d5-2f45bd939eb7}, !- Space Name
-  Surface,                                !- Outside Boundary Condition
-  {4ad59cb4-e53d-44d4-b21e-f41af0d0382a}, !- Outside Boundary Condition Object
-  NoSun,                                  !- Sun Exposure
-  NoWind,                                 !- Wind Exposure
-  ,                                       !- View Factor to Ground
-  ,                                       !- Number of Vertices
-  9.144, -9.144, 2.4384,                  !- X,Y,Z Vertex 1 {m}
-  9.144, 0, 2.4384,                       !- X,Y,Z Vertex 2 {m}
-  13.716, 0, 2.4384,                      !- X,Y,Z Vertex 3 {m}
-  13.716, -9.144, 2.4384;                 !- X,Y,Z Vertex 4 {m}
-
-OS:Surface,
-  {41d702cf-dc78-41e1-a711-1acf327193cf}, !- Handle
-  Surface 45,                             !- Name
-  RoofCeiling,                            !- Surface Type
-  ,                                       !- Construction Name
-  {18c71ceb-cefe-4165-97d5-2f45bd939eb7}, !- Space Name
-  Surface,                                !- Outside Boundary Condition
-  {a98e5075-70c8-4955-be5c-d9f291e5d5e5}, !- Outside Boundary Condition Object
-  NoSun,                                  !- Sun Exposure
-  NoWind,                                 !- Wind Exposure
-  ,                                       !- View Factor to Ground
-  ,                                       !- Number of Vertices
-  13.716, -9.144, 4.8768,                 !- X,Y,Z Vertex 1 {m}
-  13.716, 0, 4.8768,                      !- X,Y,Z Vertex 2 {m}
-  9.144, 0, 4.8768,                       !- X,Y,Z Vertex 3 {m}
-  9.144, -9.144, 4.8768;                  !- X,Y,Z Vertex 4 {m}
-
-OS:Surface,
-  {aea13344-6e64-4437-bd51-9f56d1845987}, !- Handle
-  Surface 46,                             !- Name
-  Wall,                                   !- Surface Type
-  ,                                       !- Construction Name
-  {18c71ceb-cefe-4165-97d5-2f45bd939eb7}, !- Space Name
-  Surface,                                !- Outside Boundary Condition
-  {0be910a1-f7b4-4289-9c85-b41238b0d52d}, !- Outside Boundary Condition Object
-  NoSun,                                  !- Sun Exposure
-  NoWind,                                 !- Wind Exposure
-  ,                                       !- View Factor to Ground
-  ,                                       !- Number of Vertices
-  9.144, 0, 4.8768,                       !- X,Y,Z Vertex 1 {m}
-  9.144, 0, 2.4384,                       !- X,Y,Z Vertex 2 {m}
-  9.144, -9.144, 2.4384,                  !- X,Y,Z Vertex 3 {m}
-  9.144, -9.144, 4.8768;                  !- X,Y,Z Vertex 4 {m}
-
-OS:ThermalZone,
-  {07e83486-9a2a-46bb-ad14-495a9b5d9521}, !- Handle
-  living zone|unit 4,                     !- Name
-  ,                                       !- Multiplier
-  ,                                       !- Ceiling Height {m}
-  ,                                       !- Volume {m3}
-  ,                                       !- Floor Area {m2}
-  ,                                       !- Zone Inside Convection Algorithm
-  ,                                       !- Zone Outside Convection Algorithm
-  ,                                       !- Zone Conditioning Equipment List Name
-  {adc00094-430d-4c30-bd91-b05df619ebba}, !- Zone Air Inlet Port List
-  {6e825ddf-d56b-4881-bf26-e8d4c92b6b3f}, !- Zone Air Exhaust Port List
-  {8e1b31ff-8b6e-4fab-83f2-e6e09a496d1b}, !- Zone Air Node Name
-  {1276c4ab-ac99-47da-9a1d-db6054cdb0f2}, !- Zone Return Air Port List
-  ,                                       !- Primary Daylighting Control Name
-  ,                                       !- Fraction of Zone Controlled by Primary Daylighting Control
-  ,                                       !- Secondary Daylighting Control Name
-  ,                                       !- Fraction of Zone Controlled by Secondary Daylighting Control
-  ,                                       !- Illuminance Map Name
-  ,                                       !- Group Rendering Name
-  ,                                       !- Thermostat Name
-  No;                                     !- Use Ideal Air Loads
-
-OS:Node,
-  {d93e44f7-fe2a-4fbb-b017-95b402d4c557}, !- Handle
-  Node 4,                                 !- Name
-  {8e1b31ff-8b6e-4fab-83f2-e6e09a496d1b}, !- Inlet Port
-  ;                                       !- Outlet Port
-
-OS:Connection,
-  {8e1b31ff-8b6e-4fab-83f2-e6e09a496d1b}, !- Handle
-  {7538b1be-c920-42a5-b3bd-c804d3d210bd}, !- Name
-  {07e83486-9a2a-46bb-ad14-495a9b5d9521}, !- Source Object
-  11,                                     !- Outlet Port
-  {d93e44f7-fe2a-4fbb-b017-95b402d4c557}, !- Target Object
-  2;                                      !- Inlet Port
-
-OS:PortList,
-  {adc00094-430d-4c30-bd91-b05df619ebba}, !- Handle
-  {8d21dc3b-cdd2-47de-abd2-d4d2f4916496}, !- Name
-  {07e83486-9a2a-46bb-ad14-495a9b5d9521}; !- HVAC Component
-
-OS:PortList,
-  {6e825ddf-d56b-4881-bf26-e8d4c92b6b3f}, !- Handle
-  {5aa8aa92-2bdb-445f-b78f-94839b5f8cb5}, !- Name
-  {07e83486-9a2a-46bb-ad14-495a9b5d9521}; !- HVAC Component
-
-OS:PortList,
-  {1276c4ab-ac99-47da-9a1d-db6054cdb0f2}, !- Handle
-  {74d9658e-d1cf-4168-8356-ff4a8b777f23}, !- Name
-  {07e83486-9a2a-46bb-ad14-495a9b5d9521}; !- HVAC Component
-
-OS:Sizing:Zone,
-  {1d9d92c9-c40f-4a96-8357-d2c1bc7a7cba}, !- Handle
-  {07e83486-9a2a-46bb-ad14-495a9b5d9521}, !- Zone or ZoneList Name
-  SupplyAirTemperature,                   !- Zone Cooling Design Supply Air Temperature Input Method
-  14,                                     !- Zone Cooling Design Supply Air Temperature {C}
-  11.11,                                  !- Zone Cooling Design Supply Air Temperature Difference {deltaC}
-  SupplyAirTemperature,                   !- Zone Heating Design Supply Air Temperature Input Method
-  40,                                     !- Zone Heating Design Supply Air Temperature {C}
-  11.11,                                  !- Zone Heating Design Supply Air Temperature Difference {deltaC}
-  0.0085,                                 !- Zone Cooling Design Supply Air Humidity Ratio {kg-H2O/kg-air}
-  0.008,                                  !- Zone Heating Design Supply Air Humidity Ratio {kg-H2O/kg-air}
-  ,                                       !- Zone Heating Sizing Factor
-  ,                                       !- Zone Cooling Sizing Factor
-  DesignDay,                              !- Cooling Design Air Flow Method
-  ,                                       !- Cooling Design Air Flow Rate {m3/s}
-  ,                                       !- Cooling Minimum Air Flow per Zone Floor Area {m3/s-m2}
-  ,                                       !- Cooling Minimum Air Flow {m3/s}
-  ,                                       !- Cooling Minimum Air Flow Fraction
-  DesignDay,                              !- Heating Design Air Flow Method
-  ,                                       !- Heating Design Air Flow Rate {m3/s}
-  ,                                       !- Heating Maximum Air Flow per Zone Floor Area {m3/s-m2}
-  ,                                       !- Heating Maximum Air Flow {m3/s}
-  ,                                       !- Heating Maximum Air Flow Fraction
-  ,                                       !- Design Zone Air Distribution Effectiveness in Cooling Mode
-  ,                                       !- Design Zone Air Distribution Effectiveness in Heating Mode
-  No,                                     !- Account for Dedicated Outdoor Air System
-  NeutralSupplyAir,                       !- Dedicated Outdoor Air System Control Strategy
-  autosize,                               !- Dedicated Outdoor Air Low Setpoint Temperature for Design {C}
-  autosize;                               !- Dedicated Outdoor Air High Setpoint Temperature for Design {C}
-
-OS:ZoneHVAC:EquipmentList,
-  {62db35f4-54ad-4be5-b9d3-6038b2105366}, !- Handle
-  Zone HVAC Equipment List 4,             !- Name
-  {07e83486-9a2a-46bb-ad14-495a9b5d9521}; !- Thermal Zone
-
-OS:Space,
-  {84766690-3d9b-4e89-b752-35b4fbcdbb82}, !- Handle
-  living space|unit 4|story 1,            !- Name
-  {4d26b65e-9616-45b5-85be-3795b7285484}, !- Space Type Name
-  ,                                       !- Default Construction Set Name
-  ,                                       !- Default Schedule Set Name
-  -0,                                     !- Direction of Relative North {deg}
-  0,                                      !- X Origin {m}
-  0,                                      !- Y Origin {m}
-  0,                                      !- Z Origin {m}
-  ,                                       !- Building Story Name
-  {07e83486-9a2a-46bb-ad14-495a9b5d9521}, !- Thermal Zone Name
-  ,                                       !- Part of Total Floor Area
-  ,                                       !- Design Specification Outdoor Air Object Name
-  {03ee2fa4-7471-4728-b71c-d01c00860c12}; !- Building Unit Name
-
-OS:Surface,
-  {9522b38b-da2e-4e97-9e23-042d58897a84}, !- Handle
-  Surface 52,                             !- Name
-  RoofCeiling,                            !- Surface Type
-  ,                                       !- Construction Name
-  {84766690-3d9b-4e89-b752-35b4fbcdbb82}, !- Space Name
-  Surface,                                !- Outside Boundary Condition
-  {0e6bdd39-5b39-4083-827b-48feb9ec6649}, !- Outside Boundary Condition Object
-  NoSun,                                  !- Sun Exposure
-  NoWind,                                 !- Wind Exposure
-  ,                                       !- View Factor to Ground
-  ,                                       !- Number of Vertices
-  18.288, -9.144, 2.4384,                 !- X,Y,Z Vertex 1 {m}
-  18.288, 0, 2.4384,                      !- X,Y,Z Vertex 2 {m}
-  13.716, 0, 2.4384,                      !- X,Y,Z Vertex 3 {m}
-  13.716, -9.144, 2.4384;                 !- X,Y,Z Vertex 4 {m}
-
-OS:Surface,
-  {ddd1ca51-42a1-4775-a0b5-971944439dde}, !- Handle
-  Surface 53,                             !- Name
-  Wall,                                   !- Surface Type
-  ,                                       !- Construction Name
-  {84766690-3d9b-4e89-b752-35b4fbcdbb82}, !- Space Name
-  Surface,                                !- Outside Boundary Condition
-  {f9e71987-141b-4406-8442-4128d1f2371c}, !- Outside Boundary Condition Object
-  NoSun,                                  !- Sun Exposure
-  NoWind,                                 !- Wind Exposure
-  ,                                       !- View Factor to Ground
-  ,                                       !- Number of Vertices
-  13.716, 0, 2.4384,                      !- X,Y,Z Vertex 1 {m}
-  13.716, 0, 0,                           !- X,Y,Z Vertex 2 {m}
-  13.716, -9.144, 0,                      !- X,Y,Z Vertex 3 {m}
-  13.716, -9.144, 2.4384;                 !- X,Y,Z Vertex 4 {m}
-
-OS:Surface,
-  {a08dbbe6-4741-4aa0-96be-127611fe728f}, !- Handle
-  Surface 54,                             !- Name
-  Wall,                                   !- Surface Type
-  ,                                       !- Construction Name
-  {84766690-3d9b-4e89-b752-35b4fbcdbb82}, !- Space Name
-  Outdoors,                               !- Outside Boundary Condition
-  ,                                       !- Outside Boundary Condition Object
-  SunExposed,                             !- Sun Exposure
-  WindExposed,                            !- Wind Exposure
-  ,                                       !- View Factor to Ground
-  ,                                       !- Number of Vertices
-  13.716, -9.144, 2.4384,                 !- X,Y,Z Vertex 1 {m}
-  13.716, -9.144, 0,                      !- X,Y,Z Vertex 2 {m}
-  18.288, -9.144, 0,                      !- X,Y,Z Vertex 3 {m}
-  18.288, -9.144, 2.4384;                 !- X,Y,Z Vertex 4 {m}
-
-OS:Surface,
-  {784847a6-788c-47e3-9540-0313bf5854dd}, !- Handle
-  Surface 55,                             !- Name
-  Floor,                                  !- Surface Type
-  ,                                       !- Construction Name
-  {84766690-3d9b-4e89-b752-35b4fbcdbb82}, !- Space Name
-  Foundation,                             !- Outside Boundary Condition
-  ,                                       !- Outside Boundary Condition Object
-  NoSun,                                  !- Sun Exposure
-  NoWind,                                 !- Wind Exposure
-  ,                                       !- View Factor to Ground
-  ,                                       !- Number of Vertices
-  13.716, -9.144, 0,                      !- X,Y,Z Vertex 1 {m}
-  13.716, 0, 0,                           !- X,Y,Z Vertex 2 {m}
-  18.288, 0, 0,                           !- X,Y,Z Vertex 3 {m}
-  18.288, -9.144, 0;                      !- X,Y,Z Vertex 4 {m}
-
-OS:Surface,
-  {0ad3ec54-1a73-4bc6-93f1-a518ace78909}, !- Handle
-  Surface 56,                             !- Name
-  Wall,                                   !- Surface Type
-  ,                                       !- Construction Name
-  {84766690-3d9b-4e89-b752-35b4fbcdbb82}, !- Space Name
-  Outdoors,                               !- Outside Boundary Condition
-  ,                                       !- Outside Boundary Condition Object
-  SunExposed,                             !- Sun Exposure
-  WindExposed,                            !- Wind Exposure
-  ,                                       !- View Factor to Ground
-  ,                                       !- Number of Vertices
-  18.288, 0, 2.4384,                      !- X,Y,Z Vertex 1 {m}
-  18.288, 0, 0,                           !- X,Y,Z Vertex 2 {m}
-  13.716, 0, 0,                           !- X,Y,Z Vertex 3 {m}
-  13.716, 0, 2.4384;                      !- X,Y,Z Vertex 4 {m}
-
-OS:Surface,
-  {17930300-f4e5-4b95-87fe-6ee60cb8f619}, !- Handle
-  Surface 57,                             !- Name
-  Wall,                                   !- Surface Type
-  ,                                       !- Construction Name
-  {84766690-3d9b-4e89-b752-35b4fbcdbb82}, !- Space Name
-  Surface,                                !- Outside Boundary Condition
-  {19a1b704-65c9-47e1-8f78-16020292ad4a}, !- Outside Boundary Condition Object
-  NoSun,                                  !- Sun Exposure
-  NoWind,                                 !- Wind Exposure
-  ,                                       !- View Factor to Ground
-  ,                                       !- Number of Vertices
-  18.288, -9.144, 2.4384,                 !- X,Y,Z Vertex 1 {m}
-  18.288, -9.144, 0,                      !- X,Y,Z Vertex 2 {m}
-  18.288, 0, 0,                           !- X,Y,Z Vertex 3 {m}
-  18.288, 0, 2.4384;                      !- X,Y,Z Vertex 4 {m}
-
-OS:Space,
-  {29907105-3845-4e83-80b9-326f0ee601ca}, !- Handle
-  living space|unit 4|story 2,            !- Name
-  {4d26b65e-9616-45b5-85be-3795b7285484}, !- Space Type Name
-  ,                                       !- Default Construction Set Name
-  ,                                       !- Default Schedule Set Name
-  -0,                                     !- Direction of Relative North {deg}
-  0,                                      !- X Origin {m}
-  0,                                      !- Y Origin {m}
-  0,                                      !- Z Origin {m}
-  ,                                       !- Building Story Name
-  {07e83486-9a2a-46bb-ad14-495a9b5d9521}, !- Thermal Zone Name
-  ,                                       !- Part of Total Floor Area
-  ,                                       !- Design Specification Outdoor Air Object Name
-  {03ee2fa4-7471-4728-b71c-d01c00860c12}; !- Building Unit Name
-
-OS:Surface,
-  {78147386-90c2-4c9a-91fa-de7202ee74ff}, !- Handle
-  Surface 58,                             !- Name
-  Wall,                                   !- Surface Type
-  ,                                       !- Construction Name
-  {29907105-3845-4e83-80b9-326f0ee601ca}, !- Space Name
-  Outdoors,                               !- Outside Boundary Condition
-  ,                                       !- Outside Boundary Condition Object
-  SunExposed,                             !- Sun Exposure
-  WindExposed,                            !- Wind Exposure
-  ,                                       !- View Factor to Ground
-  ,                                       !- Number of Vertices
-  18.288, 0, 4.8768,                      !- X,Y,Z Vertex 1 {m}
-  18.288, 0, 2.4384,                      !- X,Y,Z Vertex 2 {m}
-  13.716, 0, 2.4384,                      !- X,Y,Z Vertex 3 {m}
-  13.716, 0, 4.8768;                      !- X,Y,Z Vertex 4 {m}
-
-OS:Surface,
-  {f4c93d06-78ec-4dd0-8eff-92f95c52f161}, !- Handle
-  Surface 59,                             !- Name
-  Wall,                                   !- Surface Type
-  ,                                       !- Construction Name
-  {29907105-3845-4e83-80b9-326f0ee601ca}, !- Space Name
-  Outdoors,                               !- Outside Boundary Condition
-  ,                                       !- Outside Boundary Condition Object
-  SunExposed,                             !- Sun Exposure
-  WindExposed,                            !- Wind Exposure
-  ,                                       !- View Factor to Ground
-  ,                                       !- Number of Vertices
-  13.716, -9.144, 4.8768,                 !- X,Y,Z Vertex 1 {m}
-  13.716, -9.144, 2.4384,                 !- X,Y,Z Vertex 2 {m}
-  18.288, -9.144, 2.4384,                 !- X,Y,Z Vertex 3 {m}
-  18.288, -9.144, 4.8768;                 !- X,Y,Z Vertex 4 {m}
-
-OS:Surface,
-  {a482c912-09e2-4866-b1d5-70db845c62af}, !- Handle
-  Surface 60,                             !- Name
-  Wall,                                   !- Surface Type
-  ,                                       !- Construction Name
-  {29907105-3845-4e83-80b9-326f0ee601ca}, !- Space Name
-  Surface,                                !- Outside Boundary Condition
-  {70681507-e416-40ec-8225-5b252f020b62}, !- Outside Boundary Condition Object
-  NoSun,                                  !- Sun Exposure
-  NoWind,                                 !- Wind Exposure
-  ,                                       !- View Factor to Ground
-  ,                                       !- Number of Vertices
-  18.288, -9.144, 4.8768,                 !- X,Y,Z Vertex 1 {m}
-  18.288, -9.144, 2.4384,                 !- X,Y,Z Vertex 2 {m}
-  18.288, 0, 2.4384,                      !- X,Y,Z Vertex 3 {m}
-  18.288, 0, 4.8768;                      !- X,Y,Z Vertex 4 {m}
-
-OS:Surface,
-  {0e6bdd39-5b39-4083-827b-48feb9ec6649}, !- Handle
-  Surface 61,                             !- Name
-  Floor,                                  !- Surface Type
-  ,                                       !- Construction Name
-  {29907105-3845-4e83-80b9-326f0ee601ca}, !- Space Name
-  Surface,                                !- Outside Boundary Condition
-  {9522b38b-da2e-4e97-9e23-042d58897a84}, !- Outside Boundary Condition Object
-  NoSun,                                  !- Sun Exposure
-  NoWind,                                 !- Wind Exposure
-  ,                                       !- View Factor to Ground
-  ,                                       !- Number of Vertices
-  13.716, -9.144, 2.4384,                 !- X,Y,Z Vertex 1 {m}
-  13.716, 0, 2.4384,                      !- X,Y,Z Vertex 2 {m}
-  18.288, 0, 2.4384,                      !- X,Y,Z Vertex 3 {m}
-  18.288, -9.144, 2.4384;                 !- X,Y,Z Vertex 4 {m}
-
-OS:Surface,
-  {be788d44-f577-4292-8e39-173cf20bed8b}, !- Handle
-  Surface 62,                             !- Name
-  RoofCeiling,                            !- Surface Type
-  ,                                       !- Construction Name
-  {29907105-3845-4e83-80b9-326f0ee601ca}, !- Space Name
-  Surface,                                !- Outside Boundary Condition
-  {9b58c07f-3e40-4fc8-a101-ca054285c7fd}, !- Outside Boundary Condition Object
-  NoSun,                                  !- Sun Exposure
-  NoWind,                                 !- Wind Exposure
-  ,                                       !- View Factor to Ground
-  ,                                       !- Number of Vertices
-  18.288, -9.144, 4.8768,                 !- X,Y,Z Vertex 1 {m}
-  18.288, 0, 4.8768,                      !- X,Y,Z Vertex 2 {m}
-  13.716, 0, 4.8768,                      !- X,Y,Z Vertex 3 {m}
-  13.716, -9.144, 4.8768;                 !- X,Y,Z Vertex 4 {m}
-
-OS:Surface,
-  {9ca0d6b6-9a4f-48cb-8047-7c7c35baa2ce}, !- Handle
-  Surface 63,                             !- Name
-  Wall,                                   !- Surface Type
-  ,                                       !- Construction Name
-  {29907105-3845-4e83-80b9-326f0ee601ca}, !- Space Name
-  Surface,                                !- Outside Boundary Condition
-  {9f361d8d-2f4d-421e-9bbe-a188e4e492e4}, !- Outside Boundary Condition Object
-  NoSun,                                  !- Sun Exposure
-  NoWind,                                 !- Wind Exposure
-  ,                                       !- View Factor to Ground
-  ,                                       !- Number of Vertices
-  13.716, 0, 4.8768,                      !- X,Y,Z Vertex 1 {m}
-  13.716, 0, 2.4384,                      !- X,Y,Z Vertex 2 {m}
-  13.716, -9.144, 2.4384,                 !- X,Y,Z Vertex 3 {m}
-  13.716, -9.144, 4.8768;                 !- X,Y,Z Vertex 4 {m}
-
-OS:ThermalZone,
-  {83ecaebd-1229-4db0-9c41-ac158d34d0bb}, !- Handle
-  living zone|unit 5,                     !- Name
-  ,                                       !- Multiplier
-  ,                                       !- Ceiling Height {m}
-  ,                                       !- Volume {m3}
-  ,                                       !- Floor Area {m2}
-  ,                                       !- Zone Inside Convection Algorithm
-  ,                                       !- Zone Outside Convection Algorithm
-  ,                                       !- Zone Conditioning Equipment List Name
-  {9b7857d9-1660-45ce-83f7-5d78b609f9c2}, !- Zone Air Inlet Port List
-  {22145a42-1f30-4271-8b07-709200805a08}, !- Zone Air Exhaust Port List
-  {c2bb5343-4fc8-44da-a9d5-add7d16f5163}, !- Zone Air Node Name
-  {b50b530b-6a0e-40a9-8a31-af465c793921}, !- Zone Return Air Port List
-  ,                                       !- Primary Daylighting Control Name
-  ,                                       !- Fraction of Zone Controlled by Primary Daylighting Control
-  ,                                       !- Secondary Daylighting Control Name
-  ,                                       !- Fraction of Zone Controlled by Secondary Daylighting Control
-  ,                                       !- Illuminance Map Name
-  ,                                       !- Group Rendering Name
-  ,                                       !- Thermostat Name
-  No;                                     !- Use Ideal Air Loads
-
-OS:Node,
-  {7ea2fde6-91b8-4dd4-92e3-babf7f042bd6}, !- Handle
-  Node 5,                                 !- Name
-  {c2bb5343-4fc8-44da-a9d5-add7d16f5163}, !- Inlet Port
-  ;                                       !- Outlet Port
-
-OS:Connection,
-  {c2bb5343-4fc8-44da-a9d5-add7d16f5163}, !- Handle
-  {fd46e999-e4ef-4dd5-8ad8-cdca87a6c9e4}, !- Name
-  {83ecaebd-1229-4db0-9c41-ac158d34d0bb}, !- Source Object
-  11,                                     !- Outlet Port
-  {7ea2fde6-91b8-4dd4-92e3-babf7f042bd6}, !- Target Object
-  2;                                      !- Inlet Port
-
-OS:PortList,
-  {9b7857d9-1660-45ce-83f7-5d78b609f9c2}, !- Handle
-  {24b02ac5-4699-42d3-9940-4367e7119f70}, !- Name
-  {83ecaebd-1229-4db0-9c41-ac158d34d0bb}; !- HVAC Component
-
-OS:PortList,
-  {22145a42-1f30-4271-8b07-709200805a08}, !- Handle
-  {daa8b41a-b600-40b7-981b-9282144e70b1}, !- Name
-  {83ecaebd-1229-4db0-9c41-ac158d34d0bb}; !- HVAC Component
-
-OS:PortList,
-  {b50b530b-6a0e-40a9-8a31-af465c793921}, !- Handle
-  {fd42490c-6c1e-4a10-bfda-4400fce44bec}, !- Name
-  {83ecaebd-1229-4db0-9c41-ac158d34d0bb}; !- HVAC Component
-
-OS:Sizing:Zone,
-  {8c7e1baf-3f0f-4c51-97a4-b4243ba227d5}, !- Handle
-  {83ecaebd-1229-4db0-9c41-ac158d34d0bb}, !- Zone or ZoneList Name
-  SupplyAirTemperature,                   !- Zone Cooling Design Supply Air Temperature Input Method
-  14,                                     !- Zone Cooling Design Supply Air Temperature {C}
-  11.11,                                  !- Zone Cooling Design Supply Air Temperature Difference {deltaC}
-  SupplyAirTemperature,                   !- Zone Heating Design Supply Air Temperature Input Method
-  40,                                     !- Zone Heating Design Supply Air Temperature {C}
-  11.11,                                  !- Zone Heating Design Supply Air Temperature Difference {deltaC}
-  0.0085,                                 !- Zone Cooling Design Supply Air Humidity Ratio {kg-H2O/kg-air}
-  0.008,                                  !- Zone Heating Design Supply Air Humidity Ratio {kg-H2O/kg-air}
-  ,                                       !- Zone Heating Sizing Factor
-  ,                                       !- Zone Cooling Sizing Factor
-  DesignDay,                              !- Cooling Design Air Flow Method
-  ,                                       !- Cooling Design Air Flow Rate {m3/s}
-  ,                                       !- Cooling Minimum Air Flow per Zone Floor Area {m3/s-m2}
-  ,                                       !- Cooling Minimum Air Flow {m3/s}
-  ,                                       !- Cooling Minimum Air Flow Fraction
-  DesignDay,                              !- Heating Design Air Flow Method
-  ,                                       !- Heating Design Air Flow Rate {m3/s}
-  ,                                       !- Heating Maximum Air Flow per Zone Floor Area {m3/s-m2}
-  ,                                       !- Heating Maximum Air Flow {m3/s}
-  ,                                       !- Heating Maximum Air Flow Fraction
-  ,                                       !- Design Zone Air Distribution Effectiveness in Cooling Mode
-  ,                                       !- Design Zone Air Distribution Effectiveness in Heating Mode
-  No,                                     !- Account for Dedicated Outdoor Air System
-  NeutralSupplyAir,                       !- Dedicated Outdoor Air System Control Strategy
-  autosize,                               !- Dedicated Outdoor Air Low Setpoint Temperature for Design {C}
-  autosize;                               !- Dedicated Outdoor Air High Setpoint Temperature for Design {C}
-
-OS:ZoneHVAC:EquipmentList,
-  {0a5106fb-a548-4d0a-b6f8-f94a68624047}, !- Handle
-  Zone HVAC Equipment List 5,             !- Name
-  {83ecaebd-1229-4db0-9c41-ac158d34d0bb}; !- Thermal Zone
-
-OS:Space,
-  {0815ab27-6904-4ae1-9152-bcd5e4a3131d}, !- Handle
-  living space|unit 5|story 1,            !- Name
-  {4d26b65e-9616-45b5-85be-3795b7285484}, !- Space Type Name
-  ,                                       !- Default Construction Set Name
-  ,                                       !- Default Schedule Set Name
-  -0,                                     !- Direction of Relative North {deg}
-  0,                                      !- X Origin {m}
-  0,                                      !- Y Origin {m}
-  0,                                      !- Z Origin {m}
-  ,                                       !- Building Story Name
-  {83ecaebd-1229-4db0-9c41-ac158d34d0bb}, !- Thermal Zone Name
-  ,                                       !- Part of Total Floor Area
-  ,                                       !- Design Specification Outdoor Air Object Name
-  {ca2f0e1b-c77c-4ffd-bdf2-00f9c9e32d2f}; !- Building Unit Name
-
-OS:Surface,
-  {63a036d2-128a-4944-950b-d0a7a8482f29}, !- Handle
-  Surface 69,                             !- Name
-  RoofCeiling,                            !- Surface Type
-  ,                                       !- Construction Name
-  {0815ab27-6904-4ae1-9152-bcd5e4a3131d}, !- Space Name
-  Surface,                                !- Outside Boundary Condition
-  {c3ea7451-fd04-4fe5-b027-aa368a5d65d7}, !- Outside Boundary Condition Object
-  NoSun,                                  !- Sun Exposure
-  NoWind,                                 !- Wind Exposure
-  ,                                       !- View Factor to Ground
-  ,                                       !- Number of Vertices
-  22.86, -9.144, 2.4384,                  !- X,Y,Z Vertex 1 {m}
-  22.86, 0, 2.4384,                       !- X,Y,Z Vertex 2 {m}
-  18.288, 0, 2.4384,                      !- X,Y,Z Vertex 3 {m}
-  18.288, -9.144, 2.4384;                 !- X,Y,Z Vertex 4 {m}
-
-OS:Surface,
-  {19a1b704-65c9-47e1-8f78-16020292ad4a}, !- Handle
-  Surface 70,                             !- Name
-  Wall,                                   !- Surface Type
-  ,                                       !- Construction Name
-  {0815ab27-6904-4ae1-9152-bcd5e4a3131d}, !- Space Name
-  Surface,                                !- Outside Boundary Condition
-  {17930300-f4e5-4b95-87fe-6ee60cb8f619}, !- Outside Boundary Condition Object
-  NoSun,                                  !- Sun Exposure
-  NoWind,                                 !- Wind Exposure
-  ,                                       !- View Factor to Ground
-  ,                                       !- Number of Vertices
-  18.288, 0, 2.4384,                      !- X,Y,Z Vertex 1 {m}
-  18.288, 0, 0,                           !- X,Y,Z Vertex 2 {m}
-  18.288, -9.144, 0,                      !- X,Y,Z Vertex 3 {m}
-  18.288, -9.144, 2.4384;                 !- X,Y,Z Vertex 4 {m}
-
-OS:Surface,
-  {8f4642a7-9306-4655-8b88-1b3dc488e66e}, !- Handle
-  Surface 71,                             !- Name
-  Wall,                                   !- Surface Type
-  ,                                       !- Construction Name
-  {0815ab27-6904-4ae1-9152-bcd5e4a3131d}, !- Space Name
-  Outdoors,                               !- Outside Boundary Condition
-  ,                                       !- Outside Boundary Condition Object
-  SunExposed,                             !- Sun Exposure
-  WindExposed,                            !- Wind Exposure
-  ,                                       !- View Factor to Ground
-  ,                                       !- Number of Vertices
-  18.288, -9.144, 2.4384,                 !- X,Y,Z Vertex 1 {m}
-  18.288, -9.144, 0,                      !- X,Y,Z Vertex 2 {m}
-  22.86, -9.144, 0,                       !- X,Y,Z Vertex 3 {m}
-  22.86, -9.144, 2.4384;                  !- X,Y,Z Vertex 4 {m}
-
-OS:Surface,
-  {d34ac38a-9ad4-4d21-8bc0-f62f7bbe7f08}, !- Handle
-  Surface 72,                             !- Name
-  Floor,                                  !- Surface Type
-  ,                                       !- Construction Name
-  {0815ab27-6904-4ae1-9152-bcd5e4a3131d}, !- Space Name
-  Foundation,                             !- Outside Boundary Condition
-  ,                                       !- Outside Boundary Condition Object
-  NoSun,                                  !- Sun Exposure
-  NoWind,                                 !- Wind Exposure
-  ,                                       !- View Factor to Ground
-  ,                                       !- Number of Vertices
-  18.288, -9.144, 0,                      !- X,Y,Z Vertex 1 {m}
-  18.288, 0, 0,                           !- X,Y,Z Vertex 2 {m}
-  22.86, 0, 0,                            !- X,Y,Z Vertex 3 {m}
-  22.86, -9.144, 0;                       !- X,Y,Z Vertex 4 {m}
-
-OS:Surface,
-  {8ca0ec76-bc87-4a86-86ec-4a1158411d7f}, !- Handle
-  Surface 73,                             !- Name
-  Wall,                                   !- Surface Type
-  ,                                       !- Construction Name
-  {0815ab27-6904-4ae1-9152-bcd5e4a3131d}, !- Space Name
-  Outdoors,                               !- Outside Boundary Condition
-  ,                                       !- Outside Boundary Condition Object
-  SunExposed,                             !- Sun Exposure
-  WindExposed,                            !- Wind Exposure
-  ,                                       !- View Factor to Ground
-  ,                                       !- Number of Vertices
-  22.86, 0, 2.4384,                       !- X,Y,Z Vertex 1 {m}
-  22.86, 0, 0,                            !- X,Y,Z Vertex 2 {m}
-  18.288, 0, 0,                           !- X,Y,Z Vertex 3 {m}
-  18.288, 0, 2.4384;                      !- X,Y,Z Vertex 4 {m}
-
-OS:Surface,
-  {85529b1a-9c53-45ba-bc79-572ba208c25a}, !- Handle
-  Surface 74,                             !- Name
-  Wall,                                   !- Surface Type
-  ,                                       !- Construction Name
-  {0815ab27-6904-4ae1-9152-bcd5e4a3131d}, !- Space Name
-  Surface,                                !- Outside Boundary Condition
-  {72bb7db5-6641-4107-8298-fba9a8750cb5}, !- Outside Boundary Condition Object
-  NoSun,                                  !- Sun Exposure
-  NoWind,                                 !- Wind Exposure
-  ,                                       !- View Factor to Ground
-  ,                                       !- Number of Vertices
-  22.86, -9.144, 2.4384,                  !- X,Y,Z Vertex 1 {m}
-  22.86, -9.144, 0,                       !- X,Y,Z Vertex 2 {m}
-  22.86, 0, 0,                            !- X,Y,Z Vertex 3 {m}
-  22.86, 0, 2.4384;                       !- X,Y,Z Vertex 4 {m}
-
-OS:Space,
-  {7d24925e-c182-43e7-9e68-18fc5a97c702}, !- Handle
-  living space|unit 5|story 2,            !- Name
-  {4d26b65e-9616-45b5-85be-3795b7285484}, !- Space Type Name
-  ,                                       !- Default Construction Set Name
-  ,                                       !- Default Schedule Set Name
-  -0,                                     !- Direction of Relative North {deg}
-  0,                                      !- X Origin {m}
-  0,                                      !- Y Origin {m}
-  0,                                      !- Z Origin {m}
-  ,                                       !- Building Story Name
-  {83ecaebd-1229-4db0-9c41-ac158d34d0bb}, !- Thermal Zone Name
-  ,                                       !- Part of Total Floor Area
-  ,                                       !- Design Specification Outdoor Air Object Name
-  {ca2f0e1b-c77c-4ffd-bdf2-00f9c9e32d2f}; !- Building Unit Name
-
-OS:Surface,
-  {ca76f544-c0e2-47e9-8bc2-faa477dff4ec}, !- Handle
-  Surface 75,                             !- Name
-  Wall,                                   !- Surface Type
-  ,                                       !- Construction Name
-  {7d24925e-c182-43e7-9e68-18fc5a97c702}, !- Space Name
-  Outdoors,                               !- Outside Boundary Condition
-  ,                                       !- Outside Boundary Condition Object
-  SunExposed,                             !- Sun Exposure
-  WindExposed,                            !- Wind Exposure
-  ,                                       !- View Factor to Ground
-  ,                                       !- Number of Vertices
-  22.86, 0, 4.8768,                       !- X,Y,Z Vertex 1 {m}
-  22.86, 0, 2.4384,                       !- X,Y,Z Vertex 2 {m}
-  18.288, 0, 2.4384,                      !- X,Y,Z Vertex 3 {m}
-  18.288, 0, 4.8768;                      !- X,Y,Z Vertex 4 {m}
-
-OS:Surface,
-  {8b98a0e2-6c7e-422d-8b5d-7d926fc80ac6}, !- Handle
-  Surface 76,                             !- Name
-  Wall,                                   !- Surface Type
-  ,                                       !- Construction Name
-  {7d24925e-c182-43e7-9e68-18fc5a97c702}, !- Space Name
-  Outdoors,                               !- Outside Boundary Condition
-  ,                                       !- Outside Boundary Condition Object
-  SunExposed,                             !- Sun Exposure
-  WindExposed,                            !- Wind Exposure
-  ,                                       !- View Factor to Ground
-  ,                                       !- Number of Vertices
-  18.288, -9.144, 4.8768,                 !- X,Y,Z Vertex 1 {m}
-  18.288, -9.144, 2.4384,                 !- X,Y,Z Vertex 2 {m}
-  22.86, -9.144, 2.4384,                  !- X,Y,Z Vertex 3 {m}
-  22.86, -9.144, 4.8768;                  !- X,Y,Z Vertex 4 {m}
-
-OS:Surface,
-  {3105eb40-a565-4b54-8310-20d5d3918035}, !- Handle
-  Surface 77,                             !- Name
-  Wall,                                   !- Surface Type
-  ,                                       !- Construction Name
-  {7d24925e-c182-43e7-9e68-18fc5a97c702}, !- Space Name
-  Surface,                                !- Outside Boundary Condition
-  {4b67b689-b312-4411-bb44-00c6060188cb}, !- Outside Boundary Condition Object
-  NoSun,                                  !- Sun Exposure
-  NoWind,                                 !- Wind Exposure
-  ,                                       !- View Factor to Ground
-  ,                                       !- Number of Vertices
-  22.86, -9.144, 4.8768,                  !- X,Y,Z Vertex 1 {m}
-  22.86, -9.144, 2.4384,                  !- X,Y,Z Vertex 2 {m}
-  22.86, 0, 2.4384,                       !- X,Y,Z Vertex 3 {m}
-  22.86, 0, 4.8768;                       !- X,Y,Z Vertex 4 {m}
-
-OS:Surface,
-  {c3ea7451-fd04-4fe5-b027-aa368a5d65d7}, !- Handle
-  Surface 78,                             !- Name
-  Floor,                                  !- Surface Type
-  ,                                       !- Construction Name
-  {7d24925e-c182-43e7-9e68-18fc5a97c702}, !- Space Name
-  Surface,                                !- Outside Boundary Condition
-  {63a036d2-128a-4944-950b-d0a7a8482f29}, !- Outside Boundary Condition Object
-  NoSun,                                  !- Sun Exposure
-  NoWind,                                 !- Wind Exposure
-  ,                                       !- View Factor to Ground
-  ,                                       !- Number of Vertices
-  18.288, -9.144, 2.4384,                 !- X,Y,Z Vertex 1 {m}
-  18.288, 0, 2.4384,                      !- X,Y,Z Vertex 2 {m}
-  22.86, 0, 2.4384,                       !- X,Y,Z Vertex 3 {m}
-  22.86, -9.144, 2.4384;                  !- X,Y,Z Vertex 4 {m}
-
-OS:Surface,
-  {54ac4812-ea6f-47a2-bc31-df62a2dcfab3}, !- Handle
-  Surface 79,                             !- Name
-  RoofCeiling,                            !- Surface Type
-  ,                                       !- Construction Name
-  {7d24925e-c182-43e7-9e68-18fc5a97c702}, !- Space Name
-  Surface,                                !- Outside Boundary Condition
-  {59409d5d-3fae-4954-98a4-5dd70632005e}, !- Outside Boundary Condition Object
-  NoSun,                                  !- Sun Exposure
-  NoWind,                                 !- Wind Exposure
-  ,                                       !- View Factor to Ground
-  ,                                       !- Number of Vertices
-  22.86, -9.144, 4.8768,                  !- X,Y,Z Vertex 1 {m}
-  22.86, 0, 4.8768,                       !- X,Y,Z Vertex 2 {m}
-  18.288, 0, 4.8768,                      !- X,Y,Z Vertex 3 {m}
-  18.288, -9.144, 4.8768;                 !- X,Y,Z Vertex 4 {m}
-
-OS:Surface,
-  {70681507-e416-40ec-8225-5b252f020b62}, !- Handle
-  Surface 80,                             !- Name
-  Wall,                                   !- Surface Type
-  ,                                       !- Construction Name
-  {7d24925e-c182-43e7-9e68-18fc5a97c702}, !- Space Name
-  Surface,                                !- Outside Boundary Condition
-  {a482c912-09e2-4866-b1d5-70db845c62af}, !- Outside Boundary Condition Object
-  NoSun,                                  !- Sun Exposure
-  NoWind,                                 !- Wind Exposure
-  ,                                       !- View Factor to Ground
-  ,                                       !- Number of Vertices
-  18.288, 0, 4.8768,                      !- X,Y,Z Vertex 1 {m}
-  18.288, 0, 2.4384,                      !- X,Y,Z Vertex 2 {m}
-  18.288, -9.144, 2.4384,                 !- X,Y,Z Vertex 3 {m}
-  18.288, -9.144, 4.8768;                 !- X,Y,Z Vertex 4 {m}
-
-OS:ThermalZone,
-  {9e35ac9d-ca71-4c13-9f72-4cbfece6afc1}, !- Handle
-  living zone|unit 6,                     !- Name
-  ,                                       !- Multiplier
-  ,                                       !- Ceiling Height {m}
-  ,                                       !- Volume {m3}
-  ,                                       !- Floor Area {m2}
-  ,                                       !- Zone Inside Convection Algorithm
-  ,                                       !- Zone Outside Convection Algorithm
-  ,                                       !- Zone Conditioning Equipment List Name
-  {8fcb9dc4-d803-45bd-93d8-b6f12d5c6362}, !- Zone Air Inlet Port List
-  {2aceaf77-415e-40ca-a7c9-d3c4aa0f2fc5}, !- Zone Air Exhaust Port List
-  {feb04bab-695d-4a83-8820-fe005863daea}, !- Zone Air Node Name
-  {5e2810fe-3ef0-44a1-9522-584e5a73ca2f}, !- Zone Return Air Port List
-  ,                                       !- Primary Daylighting Control Name
-  ,                                       !- Fraction of Zone Controlled by Primary Daylighting Control
-  ,                                       !- Secondary Daylighting Control Name
-  ,                                       !- Fraction of Zone Controlled by Secondary Daylighting Control
-  ,                                       !- Illuminance Map Name
-  ,                                       !- Group Rendering Name
-  ,                                       !- Thermostat Name
-  No;                                     !- Use Ideal Air Loads
-
-OS:Node,
-  {8fd753b5-a611-4ccd-93ae-b53281dd82f9}, !- Handle
-  Node 6,                                 !- Name
-  {feb04bab-695d-4a83-8820-fe005863daea}, !- Inlet Port
-  ;                                       !- Outlet Port
-
-OS:Connection,
-  {feb04bab-695d-4a83-8820-fe005863daea}, !- Handle
-  {cb093a04-034f-40c1-abbd-cb9a80b0e0ec}, !- Name
-  {9e35ac9d-ca71-4c13-9f72-4cbfece6afc1}, !- Source Object
-  11,                                     !- Outlet Port
-  {8fd753b5-a611-4ccd-93ae-b53281dd82f9}, !- Target Object
-  2;                                      !- Inlet Port
-
-OS:PortList,
-  {8fcb9dc4-d803-45bd-93d8-b6f12d5c6362}, !- Handle
-  {5ad02216-4801-41e0-a896-c5ed79d19552}, !- Name
-  {9e35ac9d-ca71-4c13-9f72-4cbfece6afc1}; !- HVAC Component
-
-OS:PortList,
-  {2aceaf77-415e-40ca-a7c9-d3c4aa0f2fc5}, !- Handle
-  {a7ea81ce-f6de-4039-9b4e-e1a598fed768}, !- Name
-  {9e35ac9d-ca71-4c13-9f72-4cbfece6afc1}; !- HVAC Component
-
-OS:PortList,
-  {5e2810fe-3ef0-44a1-9522-584e5a73ca2f}, !- Handle
-  {19431dde-70e3-49c8-a33a-cdba73121d43}, !- Name
-  {9e35ac9d-ca71-4c13-9f72-4cbfece6afc1}; !- HVAC Component
-
-OS:Sizing:Zone,
-  {953ae19c-5e5f-464b-b1ec-429a010dfa4d}, !- Handle
-  {9e35ac9d-ca71-4c13-9f72-4cbfece6afc1}, !- Zone or ZoneList Name
-  SupplyAirTemperature,                   !- Zone Cooling Design Supply Air Temperature Input Method
-  14,                                     !- Zone Cooling Design Supply Air Temperature {C}
-  11.11,                                  !- Zone Cooling Design Supply Air Temperature Difference {deltaC}
-  SupplyAirTemperature,                   !- Zone Heating Design Supply Air Temperature Input Method
-  40,                                     !- Zone Heating Design Supply Air Temperature {C}
-  11.11,                                  !- Zone Heating Design Supply Air Temperature Difference {deltaC}
-  0.0085,                                 !- Zone Cooling Design Supply Air Humidity Ratio {kg-H2O/kg-air}
-  0.008,                                  !- Zone Heating Design Supply Air Humidity Ratio {kg-H2O/kg-air}
-  ,                                       !- Zone Heating Sizing Factor
-  ,                                       !- Zone Cooling Sizing Factor
-  DesignDay,                              !- Cooling Design Air Flow Method
-  ,                                       !- Cooling Design Air Flow Rate {m3/s}
-  ,                                       !- Cooling Minimum Air Flow per Zone Floor Area {m3/s-m2}
-  ,                                       !- Cooling Minimum Air Flow {m3/s}
-  ,                                       !- Cooling Minimum Air Flow Fraction
-  DesignDay,                              !- Heating Design Air Flow Method
-  ,                                       !- Heating Design Air Flow Rate {m3/s}
-  ,                                       !- Heating Maximum Air Flow per Zone Floor Area {m3/s-m2}
-  ,                                       !- Heating Maximum Air Flow {m3/s}
-  ,                                       !- Heating Maximum Air Flow Fraction
-  ,                                       !- Design Zone Air Distribution Effectiveness in Cooling Mode
-  ,                                       !- Design Zone Air Distribution Effectiveness in Heating Mode
-  No,                                     !- Account for Dedicated Outdoor Air System
-  NeutralSupplyAir,                       !- Dedicated Outdoor Air System Control Strategy
-  autosize,                               !- Dedicated Outdoor Air Low Setpoint Temperature for Design {C}
-  autosize;                               !- Dedicated Outdoor Air High Setpoint Temperature for Design {C}
-
-OS:ZoneHVAC:EquipmentList,
-  {2b8645ea-41e6-4801-bbd5-fafdba81c4fb}, !- Handle
-  Zone HVAC Equipment List 6,             !- Name
-  {9e35ac9d-ca71-4c13-9f72-4cbfece6afc1}; !- Thermal Zone
-
-OS:Space,
-  {5d43d280-ac58-4038-bc47-06beabe05b22}, !- Handle
-  living space|unit 6|story 1,            !- Name
-  {4d26b65e-9616-45b5-85be-3795b7285484}, !- Space Type Name
-  ,                                       !- Default Construction Set Name
-  ,                                       !- Default Schedule Set Name
-  -0,                                     !- Direction of Relative North {deg}
-  0,                                      !- X Origin {m}
-  0,                                      !- Y Origin {m}
-  0,                                      !- Z Origin {m}
-  ,                                       !- Building Story Name
-  {9e35ac9d-ca71-4c13-9f72-4cbfece6afc1}, !- Thermal Zone Name
-  ,                                       !- Part of Total Floor Area
-  ,                                       !- Design Specification Outdoor Air Object Name
-  {cd6d625c-9fc0-43ce-87d9-bab83a46f90a}; !- Building Unit Name
-
-OS:Surface,
-  {64c320b5-4ad7-4bfe-b4d4-9c43f8d8b842}, !- Handle
-  Surface 86,                             !- Name
-  RoofCeiling,                            !- Surface Type
-  ,                                       !- Construction Name
-  {5d43d280-ac58-4038-bc47-06beabe05b22}, !- Space Name
-  Surface,                                !- Outside Boundary Condition
-  {541f1f83-6a0e-432f-964a-4e71137f6c01}, !- Outside Boundary Condition Object
-  NoSun,                                  !- Sun Exposure
-  NoWind,                                 !- Wind Exposure
-  ,                                       !- View Factor to Ground
-  ,                                       !- Number of Vertices
-  27.432, -9.144, 2.4384,                 !- X,Y,Z Vertex 1 {m}
-  27.432, 0, 2.4384,                      !- X,Y,Z Vertex 2 {m}
-  22.86, 0, 2.4384,                       !- X,Y,Z Vertex 3 {m}
-  22.86, -9.144, 2.4384;                  !- X,Y,Z Vertex 4 {m}
-
-OS:Surface,
-  {72bb7db5-6641-4107-8298-fba9a8750cb5}, !- Handle
-  Surface 87,                             !- Name
-  Wall,                                   !- Surface Type
-  ,                                       !- Construction Name
-  {5d43d280-ac58-4038-bc47-06beabe05b22}, !- Space Name
-  Surface,                                !- Outside Boundary Condition
-  {85529b1a-9c53-45ba-bc79-572ba208c25a}, !- Outside Boundary Condition Object
-  NoSun,                                  !- Sun Exposure
-  NoWind,                                 !- Wind Exposure
-  ,                                       !- View Factor to Ground
-  ,                                       !- Number of Vertices
-  22.86, 0, 2.4384,                       !- X,Y,Z Vertex 1 {m}
-  22.86, 0, 0,                            !- X,Y,Z Vertex 2 {m}
-  22.86, -9.144, 0,                       !- X,Y,Z Vertex 3 {m}
-  22.86, -9.144, 2.4384;                  !- X,Y,Z Vertex 4 {m}
-
-OS:Surface,
-  {f67729db-fbef-471f-8566-9c55886b99ec}, !- Handle
-  Surface 88,                             !- Name
-  Wall,                                   !- Surface Type
-  ,                                       !- Construction Name
-  {5d43d280-ac58-4038-bc47-06beabe05b22}, !- Space Name
-  Outdoors,                               !- Outside Boundary Condition
-  ,                                       !- Outside Boundary Condition Object
-  SunExposed,                             !- Sun Exposure
-  WindExposed,                            !- Wind Exposure
-  ,                                       !- View Factor to Ground
-  ,                                       !- Number of Vertices
-  22.86, -9.144, 2.4384,                  !- X,Y,Z Vertex 1 {m}
-  22.86, -9.144, 0,                       !- X,Y,Z Vertex 2 {m}
-  27.432, -9.144, 0,                      !- X,Y,Z Vertex 3 {m}
-  27.432, -9.144, 2.4384;                 !- X,Y,Z Vertex 4 {m}
-
-OS:Surface,
-  {4873aa7c-9ef3-4014-b107-f9830ff7d5b6}, !- Handle
-  Surface 89,                             !- Name
-  Floor,                                  !- Surface Type
-  ,                                       !- Construction Name
-  {5d43d280-ac58-4038-bc47-06beabe05b22}, !- Space Name
-  Foundation,                             !- Outside Boundary Condition
-  ,                                       !- Outside Boundary Condition Object
-  NoSun,                                  !- Sun Exposure
-  NoWind,                                 !- Wind Exposure
-  ,                                       !- View Factor to Ground
-  ,                                       !- Number of Vertices
-  22.86, -9.144, 0,                       !- X,Y,Z Vertex 1 {m}
-  22.86, 0, 0,                            !- X,Y,Z Vertex 2 {m}
-  27.432, 0, 0,                           !- X,Y,Z Vertex 3 {m}
-  27.432, -9.144, 0;                      !- X,Y,Z Vertex 4 {m}
-
-OS:Surface,
-  {fc03af52-d237-41d7-b21a-b2c9b918ba30}, !- Handle
-  Surface 90,                             !- Name
-  Wall,                                   !- Surface Type
-  ,                                       !- Construction Name
-  {5d43d280-ac58-4038-bc47-06beabe05b22}, !- Space Name
-  Outdoors,                               !- Outside Boundary Condition
-  ,                                       !- Outside Boundary Condition Object
-  SunExposed,                             !- Sun Exposure
-  WindExposed,                            !- Wind Exposure
-  ,                                       !- View Factor to Ground
-  ,                                       !- Number of Vertices
-  27.432, 0, 2.4384,                      !- X,Y,Z Vertex 1 {m}
-  27.432, 0, 0,                           !- X,Y,Z Vertex 2 {m}
-  22.86, 0, 0,                            !- X,Y,Z Vertex 3 {m}
-  22.86, 0, 2.4384;                       !- X,Y,Z Vertex 4 {m}
-
-OS:Surface,
-  {f5695596-0e73-413c-8654-3db7a7060a6f}, !- Handle
-  Surface 91,                             !- Name
-  Wall,                                   !- Surface Type
-  ,                                       !- Construction Name
-  {5d43d280-ac58-4038-bc47-06beabe05b22}, !- Space Name
-  Surface,                                !- Outside Boundary Condition
-  {f9d3e482-dfe4-4b33-b75b-2edefc9e4c94}, !- Outside Boundary Condition Object
-  NoSun,                                  !- Sun Exposure
-  NoWind,                                 !- Wind Exposure
-  ,                                       !- View Factor to Ground
-  ,                                       !- Number of Vertices
-  27.432, -9.144, 2.4384,                 !- X,Y,Z Vertex 1 {m}
-  27.432, -9.144, 0,                      !- X,Y,Z Vertex 2 {m}
-  27.432, 0, 0,                           !- X,Y,Z Vertex 3 {m}
-  27.432, 0, 2.4384;                      !- X,Y,Z Vertex 4 {m}
-
-OS:Space,
-  {77f8194d-972a-4e02-b941-47dc7df63338}, !- Handle
-  living space|unit 6|story 2,            !- Name
-  {4d26b65e-9616-45b5-85be-3795b7285484}, !- Space Type Name
-  ,                                       !- Default Construction Set Name
-  ,                                       !- Default Schedule Set Name
-  -0,                                     !- Direction of Relative North {deg}
-  0,                                      !- X Origin {m}
-  0,                                      !- Y Origin {m}
-  0,                                      !- Z Origin {m}
-  ,                                       !- Building Story Name
-  {9e35ac9d-ca71-4c13-9f72-4cbfece6afc1}, !- Thermal Zone Name
-  ,                                       !- Part of Total Floor Area
-  ,                                       !- Design Specification Outdoor Air Object Name
-  {cd6d625c-9fc0-43ce-87d9-bab83a46f90a}; !- Building Unit Name
-
-OS:Surface,
-  {a8d8ac5e-7103-470f-9d43-ff4ff32f9213}, !- Handle
-  Surface 92,                             !- Name
-  Wall,                                   !- Surface Type
-  ,                                       !- Construction Name
-  {77f8194d-972a-4e02-b941-47dc7df63338}, !- Space Name
-  Outdoors,                               !- Outside Boundary Condition
-  ,                                       !- Outside Boundary Condition Object
-  SunExposed,                             !- Sun Exposure
-  WindExposed,                            !- Wind Exposure
-  ,                                       !- View Factor to Ground
-  ,                                       !- Number of Vertices
-  27.432, 0, 4.8768,                      !- X,Y,Z Vertex 1 {m}
-  27.432, 0, 2.4384,                      !- X,Y,Z Vertex 2 {m}
-  22.86, 0, 2.4384,                       !- X,Y,Z Vertex 3 {m}
-  22.86, 0, 4.8768;                       !- X,Y,Z Vertex 4 {m}
-
-OS:Surface,
-  {5d7f85bc-03dc-46bb-b4b1-e6a9cef395c4}, !- Handle
-  Surface 93,                             !- Name
-  Wall,                                   !- Surface Type
-  ,                                       !- Construction Name
-  {77f8194d-972a-4e02-b941-47dc7df63338}, !- Space Name
-  Outdoors,                               !- Outside Boundary Condition
-  ,                                       !- Outside Boundary Condition Object
-  SunExposed,                             !- Sun Exposure
-  WindExposed,                            !- Wind Exposure
-  ,                                       !- View Factor to Ground
-  ,                                       !- Number of Vertices
-  22.86, -9.144, 4.8768,                  !- X,Y,Z Vertex 1 {m}
-  22.86, -9.144, 2.4384,                  !- X,Y,Z Vertex 2 {m}
-  27.432, -9.144, 2.4384,                 !- X,Y,Z Vertex 3 {m}
-  27.432, -9.144, 4.8768;                 !- X,Y,Z Vertex 4 {m}
-
-OS:Surface,
-  {fb6682a6-ca55-4abe-8215-1e4d299848d3}, !- Handle
-  Surface 94,                             !- Name
-  Wall,                                   !- Surface Type
-  ,                                       !- Construction Name
-  {77f8194d-972a-4e02-b941-47dc7df63338}, !- Space Name
-  Surface,                                !- Outside Boundary Condition
-  {deea8767-20d5-4c04-b276-592bc0ce0ff8}, !- Outside Boundary Condition Object
-  NoSun,                                  !- Sun Exposure
-  NoWind,                                 !- Wind Exposure
-  ,                                       !- View Factor to Ground
-  ,                                       !- Number of Vertices
-  27.432, -9.144, 4.8768,                 !- X,Y,Z Vertex 1 {m}
-  27.432, -9.144, 2.4384,                 !- X,Y,Z Vertex 2 {m}
-  27.432, 0, 2.4384,                      !- X,Y,Z Vertex 3 {m}
-  27.432, 0, 4.8768;                      !- X,Y,Z Vertex 4 {m}
-
-OS:Surface,
-  {541f1f83-6a0e-432f-964a-4e71137f6c01}, !- Handle
-  Surface 95,                             !- Name
-  Floor,                                  !- Surface Type
-  ,                                       !- Construction Name
-  {77f8194d-972a-4e02-b941-47dc7df63338}, !- Space Name
-  Surface,                                !- Outside Boundary Condition
-  {64c320b5-4ad7-4bfe-b4d4-9c43f8d8b842}, !- Outside Boundary Condition Object
-  NoSun,                                  !- Sun Exposure
-  NoWind,                                 !- Wind Exposure
-  ,                                       !- View Factor to Ground
-  ,                                       !- Number of Vertices
-  22.86, -9.144, 2.4384,                  !- X,Y,Z Vertex 1 {m}
-  22.86, 0, 2.4384,                       !- X,Y,Z Vertex 2 {m}
-  27.432, 0, 2.4384,                      !- X,Y,Z Vertex 3 {m}
-  27.432, -9.144, 2.4384;                 !- X,Y,Z Vertex 4 {m}
-
-OS:Surface,
-  {d2053381-9ab1-4c5c-b564-fbd642a3371e}, !- Handle
-  Surface 96,                             !- Name
-  RoofCeiling,                            !- Surface Type
-  ,                                       !- Construction Name
-  {77f8194d-972a-4e02-b941-47dc7df63338}, !- Space Name
-  Surface,                                !- Outside Boundary Condition
-  {c214ea3e-fce1-43c9-b80a-23213e8ad11c}, !- Outside Boundary Condition Object
-  NoSun,                                  !- Sun Exposure
-  NoWind,                                 !- Wind Exposure
-  ,                                       !- View Factor to Ground
-  ,                                       !- Number of Vertices
-  27.432, -9.144, 4.8768,                 !- X,Y,Z Vertex 1 {m}
-  27.432, 0, 4.8768,                      !- X,Y,Z Vertex 2 {m}
-  22.86, 0, 4.8768,                       !- X,Y,Z Vertex 3 {m}
-  22.86, -9.144, 4.8768;                  !- X,Y,Z Vertex 4 {m}
-
-OS:Surface,
-  {4b67b689-b312-4411-bb44-00c6060188cb}, !- Handle
-  Surface 97,                             !- Name
-  Wall,                                   !- Surface Type
-  ,                                       !- Construction Name
-  {77f8194d-972a-4e02-b941-47dc7df63338}, !- Space Name
-  Surface,                                !- Outside Boundary Condition
-  {3105eb40-a565-4b54-8310-20d5d3918035}, !- Outside Boundary Condition Object
-  NoSun,                                  !- Sun Exposure
-  NoWind,                                 !- Wind Exposure
-  ,                                       !- View Factor to Ground
-  ,                                       !- Number of Vertices
-  22.86, 0, 4.8768,                       !- X,Y,Z Vertex 1 {m}
-  22.86, 0, 2.4384,                       !- X,Y,Z Vertex 2 {m}
-  22.86, -9.144, 2.4384,                  !- X,Y,Z Vertex 3 {m}
-  22.86, -9.144, 4.8768;                  !- X,Y,Z Vertex 4 {m}
-
-OS:ThermalZone,
-  {b1c04f54-fa8c-4a71-a132-ce9b6a18436d}, !- Handle
-  living zone|unit 7,                     !- Name
-  ,                                       !- Multiplier
-  ,                                       !- Ceiling Height {m}
-  ,                                       !- Volume {m3}
-  ,                                       !- Floor Area {m2}
-  ,                                       !- Zone Inside Convection Algorithm
-  ,                                       !- Zone Outside Convection Algorithm
-  ,                                       !- Zone Conditioning Equipment List Name
-  {0a186f73-50a7-42c9-b9ba-34e34b7d69b1}, !- Zone Air Inlet Port List
-  {de73520a-ed47-48c4-a0b0-f16361a19daa}, !- Zone Air Exhaust Port List
-  {0d5a2fe1-af05-48c4-9fca-410e646f851f}, !- Zone Air Node Name
-  {de68e092-c6b9-4496-9fd2-00844f26b148}, !- Zone Return Air Port List
-  ,                                       !- Primary Daylighting Control Name
-  ,                                       !- Fraction of Zone Controlled by Primary Daylighting Control
-  ,                                       !- Secondary Daylighting Control Name
-  ,                                       !- Fraction of Zone Controlled by Secondary Daylighting Control
-  ,                                       !- Illuminance Map Name
-  ,                                       !- Group Rendering Name
-  ,                                       !- Thermostat Name
-  No;                                     !- Use Ideal Air Loads
-
-OS:Node,
-  {348148c8-bc77-482d-aef9-802dcc8cedd6}, !- Handle
-  Node 7,                                 !- Name
-  {0d5a2fe1-af05-48c4-9fca-410e646f851f}, !- Inlet Port
-  ;                                       !- Outlet Port
-
-OS:Connection,
-  {0d5a2fe1-af05-48c4-9fca-410e646f851f}, !- Handle
-  {b2efd460-d858-4e69-ab2a-c0c7df4da6b8}, !- Name
-  {b1c04f54-fa8c-4a71-a132-ce9b6a18436d}, !- Source Object
-  11,                                     !- Outlet Port
-  {348148c8-bc77-482d-aef9-802dcc8cedd6}, !- Target Object
-  2;                                      !- Inlet Port
-
-OS:PortList,
-  {0a186f73-50a7-42c9-b9ba-34e34b7d69b1}, !- Handle
-  {f44b1b7d-ff52-4632-bcc4-2359e7149c60}, !- Name
-  {b1c04f54-fa8c-4a71-a132-ce9b6a18436d}; !- HVAC Component
-
-OS:PortList,
-  {de73520a-ed47-48c4-a0b0-f16361a19daa}, !- Handle
-  {aa9a15a0-0c14-4fab-8b6b-bfb2884fe631}, !- Name
-  {b1c04f54-fa8c-4a71-a132-ce9b6a18436d}; !- HVAC Component
-
-OS:PortList,
-  {de68e092-c6b9-4496-9fd2-00844f26b148}, !- Handle
-  {a8e167c3-9eb7-4331-8b0e-fbac54176e03}, !- Name
-  {b1c04f54-fa8c-4a71-a132-ce9b6a18436d}; !- HVAC Component
-
-OS:Sizing:Zone,
-  {d1546eb9-1790-41b8-9b5d-b439325fe895}, !- Handle
-  {b1c04f54-fa8c-4a71-a132-ce9b6a18436d}, !- Zone or ZoneList Name
-  SupplyAirTemperature,                   !- Zone Cooling Design Supply Air Temperature Input Method
-  14,                                     !- Zone Cooling Design Supply Air Temperature {C}
-  11.11,                                  !- Zone Cooling Design Supply Air Temperature Difference {deltaC}
-  SupplyAirTemperature,                   !- Zone Heating Design Supply Air Temperature Input Method
-  40,                                     !- Zone Heating Design Supply Air Temperature {C}
-  11.11,                                  !- Zone Heating Design Supply Air Temperature Difference {deltaC}
-  0.0085,                                 !- Zone Cooling Design Supply Air Humidity Ratio {kg-H2O/kg-air}
-  0.008,                                  !- Zone Heating Design Supply Air Humidity Ratio {kg-H2O/kg-air}
-  ,                                       !- Zone Heating Sizing Factor
-  ,                                       !- Zone Cooling Sizing Factor
-  DesignDay,                              !- Cooling Design Air Flow Method
-  ,                                       !- Cooling Design Air Flow Rate {m3/s}
-  ,                                       !- Cooling Minimum Air Flow per Zone Floor Area {m3/s-m2}
-  ,                                       !- Cooling Minimum Air Flow {m3/s}
-  ,                                       !- Cooling Minimum Air Flow Fraction
-  DesignDay,                              !- Heating Design Air Flow Method
-  ,                                       !- Heating Design Air Flow Rate {m3/s}
-  ,                                       !- Heating Maximum Air Flow per Zone Floor Area {m3/s-m2}
-  ,                                       !- Heating Maximum Air Flow {m3/s}
-  ,                                       !- Heating Maximum Air Flow Fraction
-  ,                                       !- Design Zone Air Distribution Effectiveness in Cooling Mode
-  ,                                       !- Design Zone Air Distribution Effectiveness in Heating Mode
-  No,                                     !- Account for Dedicated Outdoor Air System
-  NeutralSupplyAir,                       !- Dedicated Outdoor Air System Control Strategy
-  autosize,                               !- Dedicated Outdoor Air Low Setpoint Temperature for Design {C}
-  autosize;                               !- Dedicated Outdoor Air High Setpoint Temperature for Design {C}
-
-OS:ZoneHVAC:EquipmentList,
-  {6d6df6a0-e358-4056-a795-1638779513f2}, !- Handle
-  Zone HVAC Equipment List 7,             !- Name
-  {b1c04f54-fa8c-4a71-a132-ce9b6a18436d}; !- Thermal Zone
-
-OS:Space,
-  {178d2cff-50ad-410c-a3b1-4d7d101adfa5}, !- Handle
-  living space|unit 7|story 1,            !- Name
-  {4d26b65e-9616-45b5-85be-3795b7285484}, !- Space Type Name
-  ,                                       !- Default Construction Set Name
-  ,                                       !- Default Schedule Set Name
-  -0,                                     !- Direction of Relative North {deg}
-  0,                                      !- X Origin {m}
-  0,                                      !- Y Origin {m}
-  0,                                      !- Z Origin {m}
-  ,                                       !- Building Story Name
-  {b1c04f54-fa8c-4a71-a132-ce9b6a18436d}, !- Thermal Zone Name
-  ,                                       !- Part of Total Floor Area
-  ,                                       !- Design Specification Outdoor Air Object Name
-  {a8f99dd0-a208-49aa-be11-cc8aaaf9735f}; !- Building Unit Name
-
-OS:Surface,
-  {c80f6ed6-15fc-48e9-9a9d-1854baf04342}, !- Handle
-  Surface 103,                            !- Name
-  RoofCeiling,                            !- Surface Type
-  ,                                       !- Construction Name
-  {178d2cff-50ad-410c-a3b1-4d7d101adfa5}, !- Space Name
-  Surface,                                !- Outside Boundary Condition
-  {80c489ac-afd4-40ba-ba72-fb402d88a467}, !- Outside Boundary Condition Object
-  NoSun,                                  !- Sun Exposure
-  NoWind,                                 !- Wind Exposure
-  ,                                       !- View Factor to Ground
-  ,                                       !- Number of Vertices
-  32.004, -9.144, 2.4384,                 !- X,Y,Z Vertex 1 {m}
-  32.004, 0, 2.4384,                      !- X,Y,Z Vertex 2 {m}
-  27.432, 0, 2.4384,                      !- X,Y,Z Vertex 3 {m}
-  27.432, -9.144, 2.4384;                 !- X,Y,Z Vertex 4 {m}
-
-OS:Surface,
-  {f9d3e482-dfe4-4b33-b75b-2edefc9e4c94}, !- Handle
-  Surface 104,                            !- Name
-  Wall,                                   !- Surface Type
-  ,                                       !- Construction Name
-  {178d2cff-50ad-410c-a3b1-4d7d101adfa5}, !- Space Name
-  Surface,                                !- Outside Boundary Condition
-  {f5695596-0e73-413c-8654-3db7a7060a6f}, !- Outside Boundary Condition Object
-  NoSun,                                  !- Sun Exposure
-  NoWind,                                 !- Wind Exposure
-  ,                                       !- View Factor to Ground
-  ,                                       !- Number of Vertices
-  27.432, 0, 2.4384,                      !- X,Y,Z Vertex 1 {m}
-  27.432, 0, 0,                           !- X,Y,Z Vertex 2 {m}
-  27.432, -9.144, 0,                      !- X,Y,Z Vertex 3 {m}
-  27.432, -9.144, 2.4384;                 !- X,Y,Z Vertex 4 {m}
-
-OS:Surface,
-  {81ae8c8b-a7d3-4242-b1fa-12c75fadc048}, !- Handle
-  Surface 105,                            !- Name
-  Wall,                                   !- Surface Type
-  ,                                       !- Construction Name
-  {178d2cff-50ad-410c-a3b1-4d7d101adfa5}, !- Space Name
-  Outdoors,                               !- Outside Boundary Condition
-  ,                                       !- Outside Boundary Condition Object
-  SunExposed,                             !- Sun Exposure
-  WindExposed,                            !- Wind Exposure
-  ,                                       !- View Factor to Ground
-  ,                                       !- Number of Vertices
-  27.432, -9.144, 2.4384,                 !- X,Y,Z Vertex 1 {m}
-  27.432, -9.144, 0,                      !- X,Y,Z Vertex 2 {m}
-  32.004, -9.144, 0,                      !- X,Y,Z Vertex 3 {m}
-  32.004, -9.144, 2.4384;                 !- X,Y,Z Vertex 4 {m}
-
-OS:Surface,
-  {d6fae08f-45b8-41bd-8f79-8c474612ec93}, !- Handle
-  Surface 106,                            !- Name
-  Floor,                                  !- Surface Type
-  ,                                       !- Construction Name
-  {178d2cff-50ad-410c-a3b1-4d7d101adfa5}, !- Space Name
-  Foundation,                             !- Outside Boundary Condition
-  ,                                       !- Outside Boundary Condition Object
-  NoSun,                                  !- Sun Exposure
-  NoWind,                                 !- Wind Exposure
-  ,                                       !- View Factor to Ground
-  ,                                       !- Number of Vertices
-  27.432, -9.144, 0,                      !- X,Y,Z Vertex 1 {m}
-  27.432, 0, 0,                           !- X,Y,Z Vertex 2 {m}
-  32.004, 0, 0,                           !- X,Y,Z Vertex 3 {m}
-  32.004, -9.144, 0;                      !- X,Y,Z Vertex 4 {m}
-
-OS:Surface,
-  {3645f503-112e-4a57-a910-7ac3f6cc9372}, !- Handle
-  Surface 107,                            !- Name
-  Wall,                                   !- Surface Type
-  ,                                       !- Construction Name
-  {178d2cff-50ad-410c-a3b1-4d7d101adfa5}, !- Space Name
-  Outdoors,                               !- Outside Boundary Condition
-  ,                                       !- Outside Boundary Condition Object
-  SunExposed,                             !- Sun Exposure
-  WindExposed,                            !- Wind Exposure
-  ,                                       !- View Factor to Ground
-  ,                                       !- Number of Vertices
-  32.004, 0, 2.4384,                      !- X,Y,Z Vertex 1 {m}
-  32.004, 0, 0,                           !- X,Y,Z Vertex 2 {m}
-  27.432, 0, 0,                           !- X,Y,Z Vertex 3 {m}
-  27.432, 0, 2.4384;                      !- X,Y,Z Vertex 4 {m}
-
-OS:Surface,
-  {3b28a820-059b-47d5-807d-64e4f2b17a36}, !- Handle
-  Surface 108,                            !- Name
-  Wall,                                   !- Surface Type
-  ,                                       !- Construction Name
-  {178d2cff-50ad-410c-a3b1-4d7d101adfa5}, !- Space Name
-  Surface,                                !- Outside Boundary Condition
-  {c3854ec7-0b02-4f2b-9830-e2b36debd6bc}, !- Outside Boundary Condition Object
-  NoSun,                                  !- Sun Exposure
-  NoWind,                                 !- Wind Exposure
-  ,                                       !- View Factor to Ground
-  ,                                       !- Number of Vertices
-  32.004, -9.144, 2.4384,                 !- X,Y,Z Vertex 1 {m}
-  32.004, -9.144, 0,                      !- X,Y,Z Vertex 2 {m}
-  32.004, 0, 0,                           !- X,Y,Z Vertex 3 {m}
-  32.004, 0, 2.4384;                      !- X,Y,Z Vertex 4 {m}
-
-OS:Space,
-  {49a7bc6b-8bae-4014-b1f8-d5e86b8089ee}, !- Handle
-  living space|unit 7|story 2,            !- Name
-  {4d26b65e-9616-45b5-85be-3795b7285484}, !- Space Type Name
-  ,                                       !- Default Construction Set Name
-  ,                                       !- Default Schedule Set Name
-  -0,                                     !- Direction of Relative North {deg}
-  0,                                      !- X Origin {m}
-  0,                                      !- Y Origin {m}
-  0,                                      !- Z Origin {m}
-  ,                                       !- Building Story Name
-  {b1c04f54-fa8c-4a71-a132-ce9b6a18436d}, !- Thermal Zone Name
-  ,                                       !- Part of Total Floor Area
-  ,                                       !- Design Specification Outdoor Air Object Name
-  {a8f99dd0-a208-49aa-be11-cc8aaaf9735f}; !- Building Unit Name
-
-OS:Surface,
-  {b29975bc-6be5-4e97-8594-8a882f2a9f99}, !- Handle
-  Surface 109,                            !- Name
-  Wall,                                   !- Surface Type
-  ,                                       !- Construction Name
-  {49a7bc6b-8bae-4014-b1f8-d5e86b8089ee}, !- Space Name
-  Outdoors,                               !- Outside Boundary Condition
-  ,                                       !- Outside Boundary Condition Object
-  SunExposed,                             !- Sun Exposure
-  WindExposed,                            !- Wind Exposure
-  ,                                       !- View Factor to Ground
-  ,                                       !- Number of Vertices
-  32.004, 0, 4.8768,                      !- X,Y,Z Vertex 1 {m}
-  32.004, 0, 2.4384,                      !- X,Y,Z Vertex 2 {m}
-  27.432, 0, 2.4384,                      !- X,Y,Z Vertex 3 {m}
-  27.432, 0, 4.8768;                      !- X,Y,Z Vertex 4 {m}
-
-OS:Surface,
-  {d87053a4-df25-477b-8374-0c2fe11c0200}, !- Handle
-  Surface 110,                            !- Name
-  Wall,                                   !- Surface Type
-  ,                                       !- Construction Name
-  {49a7bc6b-8bae-4014-b1f8-d5e86b8089ee}, !- Space Name
-  Outdoors,                               !- Outside Boundary Condition
-  ,                                       !- Outside Boundary Condition Object
-  SunExposed,                             !- Sun Exposure
-  WindExposed,                            !- Wind Exposure
-  ,                                       !- View Factor to Ground
-  ,                                       !- Number of Vertices
-  27.432, -9.144, 4.8768,                 !- X,Y,Z Vertex 1 {m}
-  27.432, -9.144, 2.4384,                 !- X,Y,Z Vertex 2 {m}
-  32.004, -9.144, 2.4384,                 !- X,Y,Z Vertex 3 {m}
-  32.004, -9.144, 4.8768;                 !- X,Y,Z Vertex 4 {m}
-
-OS:Surface,
-  {b261fc5e-b717-44d5-bfbe-fb64efd628ec}, !- Handle
-  Surface 111,                            !- Name
-  Wall,                                   !- Surface Type
-  ,                                       !- Construction Name
-  {49a7bc6b-8bae-4014-b1f8-d5e86b8089ee}, !- Space Name
-  Surface,                                !- Outside Boundary Condition
-  {41bcdafb-7e29-4fa5-9393-fca89c0ac4f6}, !- Outside Boundary Condition Object
-  NoSun,                                  !- Sun Exposure
-  NoWind,                                 !- Wind Exposure
-  ,                                       !- View Factor to Ground
-  ,                                       !- Number of Vertices
-  32.004, -9.144, 4.8768,                 !- X,Y,Z Vertex 1 {m}
-  32.004, -9.144, 2.4384,                 !- X,Y,Z Vertex 2 {m}
-  32.004, 0, 2.4384,                      !- X,Y,Z Vertex 3 {m}
-  32.004, 0, 4.8768;                      !- X,Y,Z Vertex 4 {m}
-
-OS:Surface,
-  {80c489ac-afd4-40ba-ba72-fb402d88a467}, !- Handle
-  Surface 112,                            !- Name
-  Floor,                                  !- Surface Type
-  ,                                       !- Construction Name
-  {49a7bc6b-8bae-4014-b1f8-d5e86b8089ee}, !- Space Name
-  Surface,                                !- Outside Boundary Condition
-  {c80f6ed6-15fc-48e9-9a9d-1854baf04342}, !- Outside Boundary Condition Object
-  NoSun,                                  !- Sun Exposure
-  NoWind,                                 !- Wind Exposure
-  ,                                       !- View Factor to Ground
-  ,                                       !- Number of Vertices
-  27.432, -9.144, 2.4384,                 !- X,Y,Z Vertex 1 {m}
-  27.432, 0, 2.4384,                      !- X,Y,Z Vertex 2 {m}
-  32.004, 0, 2.4384,                      !- X,Y,Z Vertex 3 {m}
-  32.004, -9.144, 2.4384;                 !- X,Y,Z Vertex 4 {m}
-
-OS:Surface,
-  {8b4ec331-6716-4d2b-8174-616185c063a7}, !- Handle
-  Surface 113,                            !- Name
-  RoofCeiling,                            !- Surface Type
-  ,                                       !- Construction Name
-  {49a7bc6b-8bae-4014-b1f8-d5e86b8089ee}, !- Space Name
-  Surface,                                !- Outside Boundary Condition
-  {7ba21291-f39a-47df-a750-e33fedaebcfa}, !- Outside Boundary Condition Object
-  NoSun,                                  !- Sun Exposure
-  NoWind,                                 !- Wind Exposure
-  ,                                       !- View Factor to Ground
-  ,                                       !- Number of Vertices
-  32.004, -9.144, 4.8768,                 !- X,Y,Z Vertex 1 {m}
-  32.004, 0, 4.8768,                      !- X,Y,Z Vertex 2 {m}
-  27.432, 0, 4.8768,                      !- X,Y,Z Vertex 3 {m}
-  27.432, -9.144, 4.8768;                 !- X,Y,Z Vertex 4 {m}
-
-OS:Surface,
-  {deea8767-20d5-4c04-b276-592bc0ce0ff8}, !- Handle
-  Surface 114,                            !- Name
-  Wall,                                   !- Surface Type
-  ,                                       !- Construction Name
-  {49a7bc6b-8bae-4014-b1f8-d5e86b8089ee}, !- Space Name
-  Surface,                                !- Outside Boundary Condition
-  {fb6682a6-ca55-4abe-8215-1e4d299848d3}, !- Outside Boundary Condition Object
-  NoSun,                                  !- Sun Exposure
-  NoWind,                                 !- Wind Exposure
-  ,                                       !- View Factor to Ground
-  ,                                       !- Number of Vertices
-  27.432, 0, 4.8768,                      !- X,Y,Z Vertex 1 {m}
-  27.432, 0, 2.4384,                      !- X,Y,Z Vertex 2 {m}
-  27.432, -9.144, 2.4384,                 !- X,Y,Z Vertex 3 {m}
-  27.432, -9.144, 4.8768;                 !- X,Y,Z Vertex 4 {m}
-
-OS:ThermalZone,
-  {9c85b216-2c05-491e-afad-58ddf05296f7}, !- Handle
-  living zone|unit 8,                     !- Name
-  ,                                       !- Multiplier
-  ,                                       !- Ceiling Height {m}
-  ,                                       !- Volume {m3}
-  ,                                       !- Floor Area {m2}
-  ,                                       !- Zone Inside Convection Algorithm
-  ,                                       !- Zone Outside Convection Algorithm
-  ,                                       !- Zone Conditioning Equipment List Name
-  {7a061336-6e96-4fe2-9e9a-4ecf0a6ad460}, !- Zone Air Inlet Port List
-  {c17fd22a-3352-4d6a-807e-0312f9db458c}, !- Zone Air Exhaust Port List
-  {add15ad4-fab1-4d1e-af92-7c839f3a6773}, !- Zone Air Node Name
-  {aa7a4c92-03a5-4964-8ea4-3a95806bcd63}, !- Zone Return Air Port List
-  ,                                       !- Primary Daylighting Control Name
-  ,                                       !- Fraction of Zone Controlled by Primary Daylighting Control
-  ,                                       !- Secondary Daylighting Control Name
-  ,                                       !- Fraction of Zone Controlled by Secondary Daylighting Control
-  ,                                       !- Illuminance Map Name
-  ,                                       !- Group Rendering Name
-  ,                                       !- Thermostat Name
-  No;                                     !- Use Ideal Air Loads
-
-OS:Node,
-  {76bde487-b06d-4bea-bbff-4d4dca6fab94}, !- Handle
-  Node 8,                                 !- Name
-  {add15ad4-fab1-4d1e-af92-7c839f3a6773}, !- Inlet Port
-  ;                                       !- Outlet Port
-
-OS:Connection,
-  {add15ad4-fab1-4d1e-af92-7c839f3a6773}, !- Handle
-  {1bf8064f-a6c4-41f7-9362-552a1038b5b7}, !- Name
-  {9c85b216-2c05-491e-afad-58ddf05296f7}, !- Source Object
-  11,                                     !- Outlet Port
-  {76bde487-b06d-4bea-bbff-4d4dca6fab94}, !- Target Object
-  2;                                      !- Inlet Port
-
-OS:PortList,
-  {7a061336-6e96-4fe2-9e9a-4ecf0a6ad460}, !- Handle
-  {eb2fb406-fa6a-4619-aaf6-62cbe8862a37}, !- Name
-  {9c85b216-2c05-491e-afad-58ddf05296f7}; !- HVAC Component
-
-OS:PortList,
-  {c17fd22a-3352-4d6a-807e-0312f9db458c}, !- Handle
-  {3365e59b-13fd-4561-b86f-679f0569de4a}, !- Name
-  {9c85b216-2c05-491e-afad-58ddf05296f7}; !- HVAC Component
-
-OS:PortList,
-  {aa7a4c92-03a5-4964-8ea4-3a95806bcd63}, !- Handle
-  {4961f99d-64ea-4878-8c81-993e2dd3ab74}, !- Name
-  {9c85b216-2c05-491e-afad-58ddf05296f7}; !- HVAC Component
-
-OS:Sizing:Zone,
-  {f16bf013-aa3f-40eb-8cc7-93fc1430a6f7}, !- Handle
-  {9c85b216-2c05-491e-afad-58ddf05296f7}, !- Zone or ZoneList Name
-  SupplyAirTemperature,                   !- Zone Cooling Design Supply Air Temperature Input Method
-  14,                                     !- Zone Cooling Design Supply Air Temperature {C}
-  11.11,                                  !- Zone Cooling Design Supply Air Temperature Difference {deltaC}
-  SupplyAirTemperature,                   !- Zone Heating Design Supply Air Temperature Input Method
-  40,                                     !- Zone Heating Design Supply Air Temperature {C}
-  11.11,                                  !- Zone Heating Design Supply Air Temperature Difference {deltaC}
-  0.0085,                                 !- Zone Cooling Design Supply Air Humidity Ratio {kg-H2O/kg-air}
-  0.008,                                  !- Zone Heating Design Supply Air Humidity Ratio {kg-H2O/kg-air}
-  ,                                       !- Zone Heating Sizing Factor
-  ,                                       !- Zone Cooling Sizing Factor
-  DesignDay,                              !- Cooling Design Air Flow Method
-  ,                                       !- Cooling Design Air Flow Rate {m3/s}
-  ,                                       !- Cooling Minimum Air Flow per Zone Floor Area {m3/s-m2}
-  ,                                       !- Cooling Minimum Air Flow {m3/s}
-  ,                                       !- Cooling Minimum Air Flow Fraction
-  DesignDay,                              !- Heating Design Air Flow Method
-  ,                                       !- Heating Design Air Flow Rate {m3/s}
-  ,                                       !- Heating Maximum Air Flow per Zone Floor Area {m3/s-m2}
-  ,                                       !- Heating Maximum Air Flow {m3/s}
-  ,                                       !- Heating Maximum Air Flow Fraction
-  ,                                       !- Design Zone Air Distribution Effectiveness in Cooling Mode
-  ,                                       !- Design Zone Air Distribution Effectiveness in Heating Mode
-  No,                                     !- Account for Dedicated Outdoor Air System
-  NeutralSupplyAir,                       !- Dedicated Outdoor Air System Control Strategy
-  autosize,                               !- Dedicated Outdoor Air Low Setpoint Temperature for Design {C}
-  autosize;                               !- Dedicated Outdoor Air High Setpoint Temperature for Design {C}
-
-OS:ZoneHVAC:EquipmentList,
-  {f68aaf03-eb4b-4f48-853e-2bd71c75aa3b}, !- Handle
-  Zone HVAC Equipment List 8,             !- Name
-  {9c85b216-2c05-491e-afad-58ddf05296f7}; !- Thermal Zone
-
-OS:Space,
-  {2e8116c3-cbcb-4133-bf98-1a62120c22e1}, !- Handle
-  living space|unit 8|story 1,            !- Name
-  {4d26b65e-9616-45b5-85be-3795b7285484}, !- Space Type Name
-  ,                                       !- Default Construction Set Name
-  ,                                       !- Default Schedule Set Name
-  -0,                                     !- Direction of Relative North {deg}
-  0,                                      !- X Origin {m}
-  0,                                      !- Y Origin {m}
-  0,                                      !- Z Origin {m}
-  ,                                       !- Building Story Name
-  {9c85b216-2c05-491e-afad-58ddf05296f7}, !- Thermal Zone Name
-  ,                                       !- Part of Total Floor Area
-  ,                                       !- Design Specification Outdoor Air Object Name
-  {5d0f9d1a-bf4f-4a41-b004-e20e319d9af0}; !- Building Unit Name
-
-OS:Surface,
-  {177f1665-779c-4a76-aa21-118efe77e5a9}, !- Handle
-  Surface 120,                            !- Name
-  RoofCeiling,                            !- Surface Type
-  ,                                       !- Construction Name
-  {2e8116c3-cbcb-4133-bf98-1a62120c22e1}, !- Space Name
-  Surface,                                !- Outside Boundary Condition
-  {f34b2942-6882-4b38-a217-b5907783883e}, !- Outside Boundary Condition Object
-  NoSun,                                  !- Sun Exposure
-  NoWind,                                 !- Wind Exposure
-  ,                                       !- View Factor to Ground
-  ,                                       !- Number of Vertices
-  36.576, -9.144, 2.4384,                 !- X,Y,Z Vertex 1 {m}
-  36.576, 0, 2.4384,                      !- X,Y,Z Vertex 2 {m}
-  32.004, 0, 2.4384,                      !- X,Y,Z Vertex 3 {m}
-  32.004, -9.144, 2.4384;                 !- X,Y,Z Vertex 4 {m}
-
-OS:Surface,
-  {c3854ec7-0b02-4f2b-9830-e2b36debd6bc}, !- Handle
-  Surface 121,                            !- Name
-  Wall,                                   !- Surface Type
-  ,                                       !- Construction Name
-  {2e8116c3-cbcb-4133-bf98-1a62120c22e1}, !- Space Name
-  Surface,                                !- Outside Boundary Condition
-  {3b28a820-059b-47d5-807d-64e4f2b17a36}, !- Outside Boundary Condition Object
-  NoSun,                                  !- Sun Exposure
-  NoWind,                                 !- Wind Exposure
-  ,                                       !- View Factor to Ground
-  ,                                       !- Number of Vertices
-  32.004, 0, 2.4384,                      !- X,Y,Z Vertex 1 {m}
-  32.004, 0, 0,                           !- X,Y,Z Vertex 2 {m}
-  32.004, -9.144, 0,                      !- X,Y,Z Vertex 3 {m}
-  32.004, -9.144, 2.4384;                 !- X,Y,Z Vertex 4 {m}
-
-OS:Surface,
-  {f22c8ffa-ffd9-4867-8d0f-8fd294ec2dd4}, !- Handle
-  Surface 122,                            !- Name
-  Wall,                                   !- Surface Type
-  ,                                       !- Construction Name
-  {2e8116c3-cbcb-4133-bf98-1a62120c22e1}, !- Space Name
-  Outdoors,                               !- Outside Boundary Condition
-  ,                                       !- Outside Boundary Condition Object
-  SunExposed,                             !- Sun Exposure
-  WindExposed,                            !- Wind Exposure
-  ,                                       !- View Factor to Ground
-  ,                                       !- Number of Vertices
-  32.004, -9.144, 2.4384,                 !- X,Y,Z Vertex 1 {m}
-  32.004, -9.144, 0,                      !- X,Y,Z Vertex 2 {m}
-  36.576, -9.144, 0,                      !- X,Y,Z Vertex 3 {m}
-  36.576, -9.144, 2.4384;                 !- X,Y,Z Vertex 4 {m}
-
-OS:Surface,
-  {43086b12-d0a7-4e30-a249-18093e88ef7e}, !- Handle
-  Surface 123,                            !- Name
-  Floor,                                  !- Surface Type
-  ,                                       !- Construction Name
-  {2e8116c3-cbcb-4133-bf98-1a62120c22e1}, !- Space Name
-  Foundation,                             !- Outside Boundary Condition
-  ,                                       !- Outside Boundary Condition Object
-  NoSun,                                  !- Sun Exposure
-  NoWind,                                 !- Wind Exposure
-  ,                                       !- View Factor to Ground
-  ,                                       !- Number of Vertices
-  32.004, -9.144, 0,                      !- X,Y,Z Vertex 1 {m}
-  32.004, 0, 0,                           !- X,Y,Z Vertex 2 {m}
-  36.576, 0, 0,                           !- X,Y,Z Vertex 3 {m}
-  36.576, -9.144, 0;                      !- X,Y,Z Vertex 4 {m}
-
-OS:Surface,
-  {ef271a61-5f05-40f2-8909-3f5c95d666d8}, !- Handle
-  Surface 124,                            !- Name
-  Wall,                                   !- Surface Type
-  ,                                       !- Construction Name
-  {2e8116c3-cbcb-4133-bf98-1a62120c22e1}, !- Space Name
-  Outdoors,                               !- Outside Boundary Condition
-  ,                                       !- Outside Boundary Condition Object
-  SunExposed,                             !- Sun Exposure
-  WindExposed,                            !- Wind Exposure
-  ,                                       !- View Factor to Ground
-  ,                                       !- Number of Vertices
-  36.576, 0, 2.4384,                      !- X,Y,Z Vertex 1 {m}
-  36.576, 0, 0,                           !- X,Y,Z Vertex 2 {m}
-  32.004, 0, 0,                           !- X,Y,Z Vertex 3 {m}
-  32.004, 0, 2.4384;                      !- X,Y,Z Vertex 4 {m}
-
-OS:Surface,
-  {a8ecd4ca-03e2-4d0c-a4f1-18f1a84d04c0}, !- Handle
-  Surface 125,                            !- Name
-  Wall,                                   !- Surface Type
-  ,                                       !- Construction Name
-  {2e8116c3-cbcb-4133-bf98-1a62120c22e1}, !- Space Name
-  Outdoors,                               !- Outside Boundary Condition
-  ,                                       !- Outside Boundary Condition Object
-  SunExposed,                             !- Sun Exposure
-  WindExposed,                            !- Wind Exposure
-  ,                                       !- View Factor to Ground
-  ,                                       !- Number of Vertices
-  36.576, -9.144, 2.4384,                 !- X,Y,Z Vertex 1 {m}
-  36.576, -9.144, 0,                      !- X,Y,Z Vertex 2 {m}
-  36.576, 0, 0,                           !- X,Y,Z Vertex 3 {m}
-  36.576, 0, 2.4384;                      !- X,Y,Z Vertex 4 {m}
-
-OS:Space,
-  {65f46ba1-6150-4e24-8000-2626b499f9de}, !- Handle
-  living space|unit 8|story 2,            !- Name
-  {4d26b65e-9616-45b5-85be-3795b7285484}, !- Space Type Name
-  ,                                       !- Default Construction Set Name
-  ,                                       !- Default Schedule Set Name
-  -0,                                     !- Direction of Relative North {deg}
-  0,                                      !- X Origin {m}
-  0,                                      !- Y Origin {m}
-  0,                                      !- Z Origin {m}
-  ,                                       !- Building Story Name
-  {9c85b216-2c05-491e-afad-58ddf05296f7}, !- Thermal Zone Name
-  ,                                       !- Part of Total Floor Area
-  ,                                       !- Design Specification Outdoor Air Object Name
-  {5d0f9d1a-bf4f-4a41-b004-e20e319d9af0}; !- Building Unit Name
-
-OS:Surface,
-  {2cb0e5f8-638c-4b9b-99e7-0686ec2ce318}, !- Handle
-  Surface 126,                            !- Name
-  Wall,                                   !- Surface Type
-  ,                                       !- Construction Name
-  {65f46ba1-6150-4e24-8000-2626b499f9de}, !- Space Name
-  Outdoors,                               !- Outside Boundary Condition
-  ,                                       !- Outside Boundary Condition Object
-  SunExposed,                             !- Sun Exposure
-  WindExposed,                            !- Wind Exposure
-  ,                                       !- View Factor to Ground
-  ,                                       !- Number of Vertices
-  36.576, 0, 4.8768,                      !- X,Y,Z Vertex 1 {m}
-  36.576, 0, 2.4384,                      !- X,Y,Z Vertex 2 {m}
-  32.004, 0, 2.4384,                      !- X,Y,Z Vertex 3 {m}
-  32.004, 0, 4.8768;                      !- X,Y,Z Vertex 4 {m}
-
-OS:Surface,
-  {bf235d08-7d93-4ea1-8246-46f62a9c91ef}, !- Handle
-  Surface 127,                            !- Name
-  Wall,                                   !- Surface Type
-  ,                                       !- Construction Name
-  {65f46ba1-6150-4e24-8000-2626b499f9de}, !- Space Name
-  Outdoors,                               !- Outside Boundary Condition
-  ,                                       !- Outside Boundary Condition Object
-  SunExposed,                             !- Sun Exposure
-  WindExposed,                            !- Wind Exposure
-  ,                                       !- View Factor to Ground
-  ,                                       !- Number of Vertices
-  32.004, -9.144, 4.8768,                 !- X,Y,Z Vertex 1 {m}
-  32.004, -9.144, 2.4384,                 !- X,Y,Z Vertex 2 {m}
-  36.576, -9.144, 2.4384,                 !- X,Y,Z Vertex 3 {m}
-  36.576, -9.144, 4.8768;                 !- X,Y,Z Vertex 4 {m}
-
-OS:Surface,
-  {bd84cf7e-589b-4560-862e-039da55c9bea}, !- Handle
-  Surface 128,                            !- Name
-  Wall,                                   !- Surface Type
-  ,                                       !- Construction Name
-  {65f46ba1-6150-4e24-8000-2626b499f9de}, !- Space Name
-  Outdoors,                               !- Outside Boundary Condition
-  ,                                       !- Outside Boundary Condition Object
-  SunExposed,                             !- Sun Exposure
-  WindExposed,                            !- Wind Exposure
-  ,                                       !- View Factor to Ground
-  ,                                       !- Number of Vertices
-  36.576, -9.144, 4.8768,                 !- X,Y,Z Vertex 1 {m}
-  36.576, -9.144, 2.4384,                 !- X,Y,Z Vertex 2 {m}
-  36.576, 0, 2.4384,                      !- X,Y,Z Vertex 3 {m}
-  36.576, 0, 4.8768;                      !- X,Y,Z Vertex 4 {m}
-
-OS:Surface,
-  {f34b2942-6882-4b38-a217-b5907783883e}, !- Handle
-  Surface 129,                            !- Name
-  Floor,                                  !- Surface Type
-  ,                                       !- Construction Name
-  {65f46ba1-6150-4e24-8000-2626b499f9de}, !- Space Name
-  Surface,                                !- Outside Boundary Condition
-  {177f1665-779c-4a76-aa21-118efe77e5a9}, !- Outside Boundary Condition Object
-  NoSun,                                  !- Sun Exposure
-  NoWind,                                 !- Wind Exposure
-  ,                                       !- View Factor to Ground
-  ,                                       !- Number of Vertices
-  32.004, -9.144, 2.4384,                 !- X,Y,Z Vertex 1 {m}
-  32.004, 0, 2.4384,                      !- X,Y,Z Vertex 2 {m}
-  36.576, 0, 2.4384,                      !- X,Y,Z Vertex 3 {m}
-  36.576, -9.144, 2.4384;                 !- X,Y,Z Vertex 4 {m}
-
-OS:Surface,
-  {663f6f09-0414-453e-a4e1-4af978ad4f65}, !- Handle
-  Surface 130,                            !- Name
-  RoofCeiling,                            !- Surface Type
-  ,                                       !- Construction Name
-  {65f46ba1-6150-4e24-8000-2626b499f9de}, !- Space Name
-  Surface,                                !- Outside Boundary Condition
-  {b9d12469-7062-4cdc-84fd-a7a3487bb706}, !- Outside Boundary Condition Object
-  NoSun,                                  !- Sun Exposure
-  NoWind,                                 !- Wind Exposure
-  ,                                       !- View Factor to Ground
-  ,                                       !- Number of Vertices
-  36.576, -9.144, 4.8768,                 !- X,Y,Z Vertex 1 {m}
-  36.576, 0, 4.8768,                      !- X,Y,Z Vertex 2 {m}
-  32.004, 0, 4.8768,                      !- X,Y,Z Vertex 3 {m}
-  32.004, -9.144, 4.8768;                 !- X,Y,Z Vertex 4 {m}
-
-OS:Surface,
-  {41bcdafb-7e29-4fa5-9393-fca89c0ac4f6}, !- Handle
-  Surface 131,                            !- Name
-  Wall,                                   !- Surface Type
-  ,                                       !- Construction Name
-  {65f46ba1-6150-4e24-8000-2626b499f9de}, !- Space Name
-  Surface,                                !- Outside Boundary Condition
-  {b261fc5e-b717-44d5-bfbe-fb64efd628ec}, !- Outside Boundary Condition Object
-  NoSun,                                  !- Sun Exposure
-  NoWind,                                 !- Wind Exposure
-  ,                                       !- View Factor to Ground
-  ,                                       !- Number of Vertices
-  32.004, 0, 4.8768,                      !- X,Y,Z Vertex 1 {m}
-  32.004, 0, 2.4384,                      !- X,Y,Z Vertex 2 {m}
-  32.004, -9.144, 2.4384,                 !- X,Y,Z Vertex 3 {m}
-  32.004, -9.144, 4.8768;                 !- X,Y,Z Vertex 4 {m}
-
-OS:Surface,
-  {59409d5d-3fae-4954-98a4-5dd70632005e}, !- Handle
-  Surface 13,                             !- Name
-  Floor,                                  !- Surface Type
-  ,                                       !- Construction Name
-  {eade90b2-de72-4c93-9f4f-81ffac44148c}, !- Space Name
-  Surface,                                !- Outside Boundary Condition
-  {54ac4812-ea6f-47a2-bc31-df62a2dcfab3}, !- Outside Boundary Condition Object
-  NoSun,                                  !- Sun Exposure
-  NoWind,                                 !- Wind Exposure
-  ,                                       !- View Factor to Ground
-  ,                                       !- Number of Vertices
-  22.86, 0, 4.8768,                       !- X,Y,Z Vertex 1 {m}
-  22.86, -9.144, 4.8768,                  !- X,Y,Z Vertex 2 {m}
-  18.288, -9.144, 4.8768,                 !- X,Y,Z Vertex 3 {m}
-  18.288, 0, 4.8768;                      !- X,Y,Z Vertex 4 {m}
-
-OS:Surface,
-  {ec3cf7f8-a23a-497f-9616-677db61e285f}, !- Handle
-  Surface 14,                             !- Name
-  RoofCeiling,                            !- Surface Type
-  ,                                       !- Construction Name
-  {eade90b2-de72-4c93-9f4f-81ffac44148c}, !- Space Name
-  Outdoors,                               !- Outside Boundary Condition
-  ,                                       !- Outside Boundary Condition Object
-  SunExposed,                             !- Sun Exposure
-  WindExposed,                            !- Wind Exposure
-  ,                                       !- View Factor to Ground
-  ,                                       !- Number of Vertices
-  0, -4.572, 7.1628,                      !- X,Y,Z Vertex 1 {m}
-  36.576, -4.572, 7.1628,                 !- X,Y,Z Vertex 2 {m}
-  36.576, 0, 4.8768,                      !- X,Y,Z Vertex 3 {m}
-  0, 0, 4.8768;                           !- X,Y,Z Vertex 4 {m}
-
-OS:Surface,
-  {435b2e3e-b24a-4f73-a796-bd135072d303}, !- Handle
-  Surface 15,                             !- Name
-  RoofCeiling,                            !- Surface Type
-  ,                                       !- Construction Name
-  {eade90b2-de72-4c93-9f4f-81ffac44148c}, !- Space Name
-  Outdoors,                               !- Outside Boundary Condition
-  ,                                       !- Outside Boundary Condition Object
-  SunExposed,                             !- Sun Exposure
-  WindExposed,                            !- Wind Exposure
-  ,                                       !- View Factor to Ground
-  ,                                       !- Number of Vertices
-  36.576, -4.572, 7.1628,                 !- X,Y,Z Vertex 1 {m}
-  0, -4.572, 7.1628,                      !- X,Y,Z Vertex 2 {m}
-  0, -9.144, 4.8768,                      !- X,Y,Z Vertex 3 {m}
-  36.576, -9.144, 4.8768;                 !- X,Y,Z Vertex 4 {m}
-
-OS:Surface,
-  {808f19e1-d7c4-4d9b-898c-ba8a41305b0e}, !- Handle
-  Surface 16,                             !- Name
-  Wall,                                   !- Surface Type
-  ,                                       !- Construction Name
-  {eade90b2-de72-4c93-9f4f-81ffac44148c}, !- Space Name
-  Outdoors,                               !- Outside Boundary Condition
-  ,                                       !- Outside Boundary Condition Object
-  SunExposed,                             !- Sun Exposure
-  WindExposed,                            !- Wind Exposure
-  ,                                       !- View Factor to Ground
-  ,                                       !- Number of Vertices
-  0, -4.572, 7.1628,                      !- X,Y,Z Vertex 1 {m}
-  0, 0, 4.8768,                           !- X,Y,Z Vertex 2 {m}
-  0, -9.144, 4.8768;                      !- X,Y,Z Vertex 3 {m}
-
-OS:Surface,
-  {e1d07bea-5990-4899-a892-30ba71d710b4}, !- Handle
-  Surface 17,                             !- Name
-  Wall,                                   !- Surface Type
-  ,                                       !- Construction Name
-  {eade90b2-de72-4c93-9f4f-81ffac44148c}, !- Space Name
-  Outdoors,                               !- Outside Boundary Condition
-  ,                                       !- Outside Boundary Condition Object
-  SunExposed,                             !- Sun Exposure
-  WindExposed,                            !- Wind Exposure
-  ,                                       !- View Factor to Ground
-  ,                                       !- Number of Vertices
-  36.576, -4.572, 7.1628,                 !- X,Y,Z Vertex 1 {m}
-  36.576, -9.144, 4.8768,                 !- X,Y,Z Vertex 2 {m}
-  36.576, 0, 4.8768;                      !- X,Y,Z Vertex 3 {m}
-
-OS:Space,
-  {eade90b2-de72-4c93-9f4f-81ffac44148c}, !- Handle
-  unfinished attic space,                 !- Name
-  {f77b4a70-5c74-4d81-929a-9bb5b2a666a5}, !- Space Type Name
-  ,                                       !- Default Construction Set Name
-  ,                                       !- Default Schedule Set Name
-  ,                                       !- Direction of Relative North {deg}
-  ,                                       !- X Origin {m}
-  ,                                       !- Y Origin {m}
-  ,                                       !- Z Origin {m}
-  ,                                       !- Building Story Name
-  {51986ad2-4fb8-4ba6-84a8-c6f9f6669b01}; !- Thermal Zone Name
-
-OS:ThermalZone,
-  {51986ad2-4fb8-4ba6-84a8-c6f9f6669b01}, !- Handle
-  unfinished attic zone,                  !- Name
-  ,                                       !- Multiplier
-  ,                                       !- Ceiling Height {m}
-  ,                                       !- Volume {m3}
-  ,                                       !- Floor Area {m2}
-  ,                                       !- Zone Inside Convection Algorithm
-  ,                                       !- Zone Outside Convection Algorithm
-  ,                                       !- Zone Conditioning Equipment List Name
-  {85f26317-ae75-4028-8716-b57590431ff5}, !- Zone Air Inlet Port List
-  {ef0aecc1-7e68-41b7-93a8-512c61e7ae75}, !- Zone Air Exhaust Port List
-  {9a4973ef-bf35-4319-8ad6-9a00ba438e44}, !- Zone Air Node Name
-  {1ce912f6-82e2-4209-9263-052ecd2063a9}, !- Zone Return Air Port List
-  ,                                       !- Primary Daylighting Control Name
-  ,                                       !- Fraction of Zone Controlled by Primary Daylighting Control
-  ,                                       !- Secondary Daylighting Control Name
-  ,                                       !- Fraction of Zone Controlled by Secondary Daylighting Control
-  ,                                       !- Illuminance Map Name
-  ,                                       !- Group Rendering Name
-  ,                                       !- Thermostat Name
-  No;                                     !- Use Ideal Air Loads
-
-OS:Node,
-  {a991882d-df53-460c-9b82-1f9685a8e972}, !- Handle
-  Node 9,                                 !- Name
-  {9a4973ef-bf35-4319-8ad6-9a00ba438e44}, !- Inlet Port
-  ;                                       !- Outlet Port
-
-OS:Connection,
-  {9a4973ef-bf35-4319-8ad6-9a00ba438e44}, !- Handle
-  {1699d611-73a7-4982-b845-b79e400f2f90}, !- Name
-  {51986ad2-4fb8-4ba6-84a8-c6f9f6669b01}, !- Source Object
-  11,                                     !- Outlet Port
-  {a991882d-df53-460c-9b82-1f9685a8e972}, !- Target Object
-  2;                                      !- Inlet Port
-
-OS:PortList,
-  {85f26317-ae75-4028-8716-b57590431ff5}, !- Handle
-  {1efea826-7715-43e8-be01-9bda6fd9d0f0}, !- Name
-  {51986ad2-4fb8-4ba6-84a8-c6f9f6669b01}; !- HVAC Component
-
-OS:PortList,
-  {ef0aecc1-7e68-41b7-93a8-512c61e7ae75}, !- Handle
-  {e037da31-d3a1-414c-a12e-11e629c05cd8}, !- Name
-  {51986ad2-4fb8-4ba6-84a8-c6f9f6669b01}; !- HVAC Component
-
-OS:PortList,
-  {1ce912f6-82e2-4209-9263-052ecd2063a9}, !- Handle
-  {85896f54-3b0c-4d13-b70a-921a1841a138}, !- Name
-  {51986ad2-4fb8-4ba6-84a8-c6f9f6669b01}; !- HVAC Component
-
-OS:Sizing:Zone,
-  {055e6ee1-9e63-49ad-bd90-87727e4ac780}, !- Handle
-  {51986ad2-4fb8-4ba6-84a8-c6f9f6669b01}, !- Zone or ZoneList Name
-  SupplyAirTemperature,                   !- Zone Cooling Design Supply Air Temperature Input Method
-  14,                                     !- Zone Cooling Design Supply Air Temperature {C}
-  11.11,                                  !- Zone Cooling Design Supply Air Temperature Difference {deltaC}
-  SupplyAirTemperature,                   !- Zone Heating Design Supply Air Temperature Input Method
-  40,                                     !- Zone Heating Design Supply Air Temperature {C}
-  11.11,                                  !- Zone Heating Design Supply Air Temperature Difference {deltaC}
-  0.0085,                                 !- Zone Cooling Design Supply Air Humidity Ratio {kg-H2O/kg-air}
-  0.008,                                  !- Zone Heating Design Supply Air Humidity Ratio {kg-H2O/kg-air}
-  ,                                       !- Zone Heating Sizing Factor
-  ,                                       !- Zone Cooling Sizing Factor
-  DesignDay,                              !- Cooling Design Air Flow Method
-  ,                                       !- Cooling Design Air Flow Rate {m3/s}
-  ,                                       !- Cooling Minimum Air Flow per Zone Floor Area {m3/s-m2}
-  ,                                       !- Cooling Minimum Air Flow {m3/s}
-  ,                                       !- Cooling Minimum Air Flow Fraction
-  DesignDay,                              !- Heating Design Air Flow Method
-  ,                                       !- Heating Design Air Flow Rate {m3/s}
-  ,                                       !- Heating Maximum Air Flow per Zone Floor Area {m3/s-m2}
-  ,                                       !- Heating Maximum Air Flow {m3/s}
-  ,                                       !- Heating Maximum Air Flow Fraction
-  ,                                       !- Design Zone Air Distribution Effectiveness in Cooling Mode
-  ,                                       !- Design Zone Air Distribution Effectiveness in Heating Mode
-  No,                                     !- Account for Dedicated Outdoor Air System
-  NeutralSupplyAir,                       !- Dedicated Outdoor Air System Control Strategy
-  autosize,                               !- Dedicated Outdoor Air Low Setpoint Temperature for Design {C}
-  autosize;                               !- Dedicated Outdoor Air High Setpoint Temperature for Design {C}
-
-OS:ZoneHVAC:EquipmentList,
-  {e5c3f987-9d92-4998-9c1e-8d29fc86d75f}, !- Handle
-  Zone HVAC Equipment List 9,             !- Name
-  {51986ad2-4fb8-4ba6-84a8-c6f9f6669b01}; !- Thermal Zone
-
-OS:SpaceType,
-  {f77b4a70-5c74-4d81-929a-9bb5b2a666a5}, !- Handle
->>>>>>> f9199dcb
+  {04b5f2f0-9d20-4fb7-a9ed-dddfab92b930}, !- Handle
   Space Type 2,                           !- Name
   ,                                       !- Default Construction Set Name
   ,                                       !- Default Schedule Set Name
@@ -3235,189 +585,8 @@
   ,                                       !- Standards Building Type
   unfinished attic;                       !- Standards Space Type
 
-<<<<<<< HEAD
 OS:Building,
-  {e3351ad3-4670-4d91-9c1a-91bdd04102b4}, !- Handle
-=======
-OS:BuildingUnit,
-  {de0efbc5-438c-428c-a22e-a9105a59f1c8}, !- Handle
-  unit 1,                                 !- Name
-  ,                                       !- Rendering Color
-  Residential;                            !- Building Unit Type
-
-OS:AdditionalProperties,
-  {41c65a88-4c46-431e-b12b-a32cc399fc9b}, !- Handle
-  {de0efbc5-438c-428c-a22e-a9105a59f1c8}, !- Object Name
-  Units Represented,                      !- Feature Name 1
-  Integer,                                !- Feature Data Type 1
-  1,                                      !- Feature Value 1
-  NumberOfBedrooms,                       !- Feature Name 2
-  Integer,                                !- Feature Data Type 2
-  3,                                      !- Feature Value 2
-  NumberOfBathrooms,                      !- Feature Name 3
-  Double,                                 !- Feature Data Type 3
-  2,                                      !- Feature Value 3
-  NumberOfOccupants,                      !- Feature Name 4
-  Double,                                 !- Feature Data Type 4
-  3.3900000000000001;                     !- Feature Value 4
-
-OS:BuildingUnit,
-  {66c73903-26c6-44a2-8a78-5423971de2a6}, !- Handle
-  unit 2,                                 !- Name
-  ,                                       !- Rendering Color
-  Residential;                            !- Building Unit Type
-
-OS:AdditionalProperties,
-  {657e3a7b-9c96-4d99-b9a6-0ee8b0ac1f57}, !- Handle
-  {66c73903-26c6-44a2-8a78-5423971de2a6}, !- Object Name
-  Units Represented,                      !- Feature Name 1
-  Integer,                                !- Feature Data Type 1
-  1,                                      !- Feature Value 1
-  NumberOfBedrooms,                       !- Feature Name 2
-  Integer,                                !- Feature Data Type 2
-  3,                                      !- Feature Value 2
-  NumberOfBathrooms,                      !- Feature Name 3
-  Double,                                 !- Feature Data Type 3
-  2,                                      !- Feature Value 3
-  NumberOfOccupants,                      !- Feature Name 4
-  Double,                                 !- Feature Data Type 4
-  3.3900000000000001;                     !- Feature Value 4
-
-OS:BuildingUnit,
-  {0a045e2f-6a63-42d9-9f1a-fe7f4747f417}, !- Handle
-  unit 3,                                 !- Name
-  ,                                       !- Rendering Color
-  Residential;                            !- Building Unit Type
-
-OS:AdditionalProperties,
-  {87364e69-f033-4446-946b-ab44839f1cfb}, !- Handle
-  {0a045e2f-6a63-42d9-9f1a-fe7f4747f417}, !- Object Name
-  Units Represented,                      !- Feature Name 1
-  Integer,                                !- Feature Data Type 1
-  1,                                      !- Feature Value 1
-  NumberOfBedrooms,                       !- Feature Name 2
-  Integer,                                !- Feature Data Type 2
-  3,                                      !- Feature Value 2
-  NumberOfBathrooms,                      !- Feature Name 3
-  Double,                                 !- Feature Data Type 3
-  2,                                      !- Feature Value 3
-  NumberOfOccupants,                      !- Feature Name 4
-  Double,                                 !- Feature Data Type 4
-  3.3900000000000001;                     !- Feature Value 4
-
-OS:BuildingUnit,
-  {03ee2fa4-7471-4728-b71c-d01c00860c12}, !- Handle
-  unit 4,                                 !- Name
-  ,                                       !- Rendering Color
-  Residential;                            !- Building Unit Type
-
-OS:AdditionalProperties,
-  {4af7b379-25de-4882-b638-2303ddbb6b26}, !- Handle
-  {03ee2fa4-7471-4728-b71c-d01c00860c12}, !- Object Name
-  Units Represented,                      !- Feature Name 1
-  Integer,                                !- Feature Data Type 1
-  1,                                      !- Feature Value 1
-  NumberOfBedrooms,                       !- Feature Name 2
-  Integer,                                !- Feature Data Type 2
-  3,                                      !- Feature Value 2
-  NumberOfBathrooms,                      !- Feature Name 3
-  Double,                                 !- Feature Data Type 3
-  2,                                      !- Feature Value 3
-  NumberOfOccupants,                      !- Feature Name 4
-  Double,                                 !- Feature Data Type 4
-  3.3900000000000001;                     !- Feature Value 4
-
-OS:BuildingUnit,
-  {ca2f0e1b-c77c-4ffd-bdf2-00f9c9e32d2f}, !- Handle
-  unit 5,                                 !- Name
-  ,                                       !- Rendering Color
-  Residential;                            !- Building Unit Type
-
-OS:AdditionalProperties,
-  {36e832d7-5355-4972-97e6-09fb2c294a5b}, !- Handle
-  {ca2f0e1b-c77c-4ffd-bdf2-00f9c9e32d2f}, !- Object Name
-  Units Represented,                      !- Feature Name 1
-  Integer,                                !- Feature Data Type 1
-  1,                                      !- Feature Value 1
-  NumberOfBedrooms,                       !- Feature Name 2
-  Integer,                                !- Feature Data Type 2
-  3,                                      !- Feature Value 2
-  NumberOfBathrooms,                      !- Feature Name 3
-  Double,                                 !- Feature Data Type 3
-  2,                                      !- Feature Value 3
-  NumberOfOccupants,                      !- Feature Name 4
-  Double,                                 !- Feature Data Type 4
-  3.3900000000000001;                     !- Feature Value 4
-
-OS:BuildingUnit,
-  {cd6d625c-9fc0-43ce-87d9-bab83a46f90a}, !- Handle
-  unit 6,                                 !- Name
-  ,                                       !- Rendering Color
-  Residential;                            !- Building Unit Type
-
-OS:AdditionalProperties,
-  {b21c1433-69f5-476f-abe2-1e9866806cbb}, !- Handle
-  {cd6d625c-9fc0-43ce-87d9-bab83a46f90a}, !- Object Name
-  Units Represented,                      !- Feature Name 1
-  Integer,                                !- Feature Data Type 1
-  1,                                      !- Feature Value 1
-  NumberOfBedrooms,                       !- Feature Name 2
-  Integer,                                !- Feature Data Type 2
-  3,                                      !- Feature Value 2
-  NumberOfBathrooms,                      !- Feature Name 3
-  Double,                                 !- Feature Data Type 3
-  2,                                      !- Feature Value 3
-  NumberOfOccupants,                      !- Feature Name 4
-  Double,                                 !- Feature Data Type 4
-  3.3900000000000001;                     !- Feature Value 4
-
-OS:BuildingUnit,
-  {a8f99dd0-a208-49aa-be11-cc8aaaf9735f}, !- Handle
-  unit 7,                                 !- Name
-  ,                                       !- Rendering Color
-  Residential;                            !- Building Unit Type
-
-OS:AdditionalProperties,
-  {5afc2589-ac53-400f-b1e2-456d2be0392f}, !- Handle
-  {a8f99dd0-a208-49aa-be11-cc8aaaf9735f}, !- Object Name
-  Units Represented,                      !- Feature Name 1
-  Integer,                                !- Feature Data Type 1
-  1,                                      !- Feature Value 1
-  NumberOfBedrooms,                       !- Feature Name 2
-  Integer,                                !- Feature Data Type 2
-  3,                                      !- Feature Value 2
-  NumberOfBathrooms,                      !- Feature Name 3
-  Double,                                 !- Feature Data Type 3
-  2,                                      !- Feature Value 3
-  NumberOfOccupants,                      !- Feature Name 4
-  Double,                                 !- Feature Data Type 4
-  3.3900000000000001;                     !- Feature Value 4
-
-OS:BuildingUnit,
-  {5d0f9d1a-bf4f-4a41-b004-e20e319d9af0}, !- Handle
-  unit 8,                                 !- Name
-  ,                                       !- Rendering Color
-  Residential;                            !- Building Unit Type
-
-OS:AdditionalProperties,
-  {7e8cbddb-8bcd-47a5-889a-fd1228915365}, !- Handle
-  {5d0f9d1a-bf4f-4a41-b004-e20e319d9af0}, !- Object Name
-  Units Represented,                      !- Feature Name 1
-  Integer,                                !- Feature Data Type 1
-  1,                                      !- Feature Value 1
-  NumberOfBedrooms,                       !- Feature Name 2
-  Integer,                                !- Feature Data Type 2
-  3,                                      !- Feature Value 2
-  NumberOfBathrooms,                      !- Feature Name 3
-  Double,                                 !- Feature Data Type 3
-  2,                                      !- Feature Value 3
-  NumberOfOccupants,                      !- Feature Name 4
-  Double,                                 !- Feature Data Type 4
-  3.3900000000000001;                     !- Feature Value 4
-
-OS:Building,
-  {afbb219a-4431-4518-81ef-2ebd838fc5b0}, !- Handle
->>>>>>> f9199dcb
+  {5cc47fa1-4a00-4b0b-bdeb-6395b4ad7360}, !- Handle
   Building 1,                             !- Name
   ,                                       !- Building Sector Type
   0,                                      !- North Axis {deg}
@@ -3432,9 +601,8 @@
   8;                                      !- Standards Number of Living Units
 
 OS:AdditionalProperties,
-<<<<<<< HEAD
-  {54f237df-09b3-46eb-a1d8-19a2a236859e}, !- Handle
-  {e3351ad3-4670-4d91-9c1a-91bdd04102b4}, !- Object Name
+  {7172952a-1075-44be-85a2-a8b3358c809f}, !- Handle
+  {5cc47fa1-4a00-4b0b-bdeb-6395b4ad7360}, !- Object Name
   num_units,                              !- Feature Name 1
   Integer,                                !- Feature Data Type 1
   8,                                      !- Feature Value 1
@@ -3443,161 +611,29 @@
   false,                                  !- Feature Value 2
   horz_location,                          !- Feature Name 3
   String,                                 !- Feature Data Type 3
-  Left,                                   !- Feature Value 3
-  build_type,                             !- Feature Name 4
-  String,                                 !- Feature Data Type 4
-  SFA;                                    !- Feature Value 4
+  Left;                                   !- Feature Value 3
 
 OS:BuildingUnit,
-  {a88a4555-f592-48b6-8226-d5acbfb95311}, !- Handle
+  {f224dcbf-d629-4feb-afe4-472bd3dcdeb8}, !- Handle
   unit 1,                                 !- Name
   ,                                       !- Rendering Color
   Residential;                            !- Building Unit Type
 
 OS:AdditionalProperties,
-  {55e8a46b-9474-484d-999d-bdd5328f72d4}, !- Handle
-  {a88a4555-f592-48b6-8226-d5acbfb95311}, !- Object Name
+  {39fcea8d-a8cb-41e1-83be-0804595dc81e}, !- Handle
+  {f224dcbf-d629-4feb-afe4-472bd3dcdeb8}, !- Object Name
   NumberOfBedrooms,                       !- Feature Name 1
   Integer,                                !- Feature Data Type 1
   3,                                      !- Feature Value 1
   NumberOfBathrooms,                      !- Feature Name 2
   Double,                                 !- Feature Data Type 2
-  2;                                      !- Feature Value 2
-
-OS:Schedule:Day,
-  {d163b1e4-2647-446a-9176-618a1fc0d355}, !- Handle
-=======
-  {3fe05c42-8f7b-4f2c-ae7a-96d1bb37fc78}, !- Handle
-  {afbb219a-4431-4518-81ef-2ebd838fc5b0}, !- Object Name
-  Total Units Represented,                !- Feature Name 1
-  Integer,                                !- Feature Data Type 1
-  8,                                      !- Feature Value 1
-  Total Units Modeled,                    !- Feature Name 2
-  Integer,                                !- Feature Data Type 2
-  8;                                      !- Feature Value 2
-
-OS:Surface,
-  {c214ea3e-fce1-43c9-b80a-23213e8ad11c}, !- Handle
-  Surface 30,                             !- Name
-  Floor,                                  !- Surface Type
-  ,                                       !- Construction Name
-  {eade90b2-de72-4c93-9f4f-81ffac44148c}, !- Space Name
-  Surface,                                !- Outside Boundary Condition
-  {d2053381-9ab1-4c5c-b564-fbd642a3371e}, !- Outside Boundary Condition Object
-  NoSun,                                  !- Sun Exposure
-  NoWind,                                 !- Wind Exposure
-  ,                                       !- View Factor to Ground
-  ,                                       !- Number of Vertices
-  27.432, 0, 4.8768,                      !- X,Y,Z Vertex 1 {m}
-  27.432, -9.144, 4.8768,                 !- X,Y,Z Vertex 2 {m}
-  22.86, -9.144, 4.8768,                  !- X,Y,Z Vertex 3 {m}
-  22.86, 0, 4.8768;                       !- X,Y,Z Vertex 4 {m}
-
-OS:Surface,
-  {a98e5075-70c8-4955-be5c-d9f291e5d5e5}, !- Handle
-  Surface 31,                             !- Name
-  Floor,                                  !- Surface Type
-  ,                                       !- Construction Name
-  {eade90b2-de72-4c93-9f4f-81ffac44148c}, !- Space Name
-  Surface,                                !- Outside Boundary Condition
-  {41d702cf-dc78-41e1-a711-1acf327193cf}, !- Outside Boundary Condition Object
-  NoSun,                                  !- Sun Exposure
-  NoWind,                                 !- Wind Exposure
-  ,                                       !- View Factor to Ground
-  ,                                       !- Number of Vertices
-  13.716, 0, 4.8768,                      !- X,Y,Z Vertex 1 {m}
-  13.716, -9.144, 4.8768,                 !- X,Y,Z Vertex 2 {m}
-  9.144, -9.144, 4.8768,                  !- X,Y,Z Vertex 3 {m}
-  9.144, 0, 4.8768;                       !- X,Y,Z Vertex 4 {m}
-
-OS:Surface,
-  {9b58c07f-3e40-4fc8-a101-ca054285c7fd}, !- Handle
-  Surface 32,                             !- Name
-  Floor,                                  !- Surface Type
-  ,                                       !- Construction Name
-  {eade90b2-de72-4c93-9f4f-81ffac44148c}, !- Space Name
-  Surface,                                !- Outside Boundary Condition
-  {be788d44-f577-4292-8e39-173cf20bed8b}, !- Outside Boundary Condition Object
-  NoSun,                                  !- Sun Exposure
-  NoWind,                                 !- Wind Exposure
-  ,                                       !- View Factor to Ground
-  ,                                       !- Number of Vertices
-  18.288, 0, 4.8768,                      !- X,Y,Z Vertex 1 {m}
-  18.288, -9.144, 4.8768,                 !- X,Y,Z Vertex 2 {m}
-  13.716, -9.144, 4.8768,                 !- X,Y,Z Vertex 3 {m}
-  13.716, 0, 4.8768;                      !- X,Y,Z Vertex 4 {m}
-
-OS:Surface,
-  {f7105803-efc6-4f7d-a275-273727dafdb0}, !- Handle
-  Surface 33,                             !- Name
-  Floor,                                  !- Surface Type
-  ,                                       !- Construction Name
-  {eade90b2-de72-4c93-9f4f-81ffac44148c}, !- Space Name
-  Surface,                                !- Outside Boundary Condition
-  {53f49cf4-7f8a-4145-8ca7-a44ea0e6686b}, !- Outside Boundary Condition Object
-  NoSun,                                  !- Sun Exposure
-  NoWind,                                 !- Wind Exposure
-  ,                                       !- View Factor to Ground
-  ,                                       !- Number of Vertices
-  4.572, 0, 4.8768,                       !- X,Y,Z Vertex 1 {m}
-  4.572, -9.144, 4.8768,                  !- X,Y,Z Vertex 2 {m}
-  0, -9.144, 4.8768,                      !- X,Y,Z Vertex 3 {m}
-  0, 0, 4.8768;                           !- X,Y,Z Vertex 4 {m}
-
-OS:Surface,
-  {7ba21291-f39a-47df-a750-e33fedaebcfa}, !- Handle
-  Surface 34,                             !- Name
-  Floor,                                  !- Surface Type
-  ,                                       !- Construction Name
-  {eade90b2-de72-4c93-9f4f-81ffac44148c}, !- Space Name
-  Surface,                                !- Outside Boundary Condition
-  {8b4ec331-6716-4d2b-8174-616185c063a7}, !- Outside Boundary Condition Object
-  NoSun,                                  !- Sun Exposure
-  NoWind,                                 !- Wind Exposure
-  ,                                       !- View Factor to Ground
-  ,                                       !- Number of Vertices
-  32.004, 0, 4.8768,                      !- X,Y,Z Vertex 1 {m}
-  32.004, -9.144, 4.8768,                 !- X,Y,Z Vertex 2 {m}
-  27.432, -9.144, 4.8768,                 !- X,Y,Z Vertex 3 {m}
-  27.432, 0, 4.8768;                      !- X,Y,Z Vertex 4 {m}
-
-OS:Surface,
-  {b9d12469-7062-4cdc-84fd-a7a3487bb706}, !- Handle
-  Surface 47,                             !- Name
-  Floor,                                  !- Surface Type
-  ,                                       !- Construction Name
-  {eade90b2-de72-4c93-9f4f-81ffac44148c}, !- Space Name
-  Surface,                                !- Outside Boundary Condition
-  {663f6f09-0414-453e-a4e1-4af978ad4f65}, !- Outside Boundary Condition Object
-  NoSun,                                  !- Sun Exposure
-  NoWind,                                 !- Wind Exposure
-  ,                                       !- View Factor to Ground
-  ,                                       !- Number of Vertices
-  36.576, 0, 4.8768,                      !- X,Y,Z Vertex 1 {m}
-  36.576, -9.144, 4.8768,                 !- X,Y,Z Vertex 2 {m}
-  32.004, -9.144, 4.8768,                 !- X,Y,Z Vertex 3 {m}
-  32.004, 0, 4.8768;                      !- X,Y,Z Vertex 4 {m}
-
-OS:Surface,
-  {c0307e8d-d8e3-413c-8e7a-868676cf7555}, !- Handle
-  Surface 48,                             !- Name
-  Floor,                                  !- Surface Type
-  ,                                       !- Construction Name
-  {eade90b2-de72-4c93-9f4f-81ffac44148c}, !- Space Name
-  Surface,                                !- Outside Boundary Condition
-  {6e5395bd-0d3d-4162-ab63-c609dd4deb5f}, !- Outside Boundary Condition Object
-  NoSun,                                  !- Sun Exposure
-  NoWind,                                 !- Wind Exposure
-  ,                                       !- View Factor to Ground
-  ,                                       !- Number of Vertices
-  9.144, 0, 4.8768,                       !- X,Y,Z Vertex 1 {m}
-  9.144, -9.144, 4.8768,                  !- X,Y,Z Vertex 2 {m}
-  4.572, -9.144, 4.8768,                  !- X,Y,Z Vertex 3 {m}
-  4.572, 0, 4.8768;                       !- X,Y,Z Vertex 4 {m}
-
-OS:Schedule:Day,
-  {d516098b-a373-44c0-9233-b6c806158ad2}, !- Handle
->>>>>>> f9199dcb
+  2,                                      !- Feature Value 2
+  NumberOfOccupants,                      !- Feature Name 3
+  Double,                                 !- Feature Data Type 3
+  3.3900000000000001;                     !- Feature Value 3
+
+OS:Schedule:Day,
+  {6c17e56e-7e8d-4cd3-8cd2-4c84c839c97f}, !- Handle
   Schedule Day 1,                         !- Name
   ,                                       !- Schedule Type Limits Name
   ,                                       !- Interpolate to Timestep
@@ -3606,43 +642,37 @@
   0;                                      !- Value Until Time 1
 
 OS:Schedule:Day,
-<<<<<<< HEAD
-  {4a55c0fb-3f83-4ae9-be38-808738478eda}, !- Handle
-=======
-  {ec650251-2273-4229-9383-7070125e48cb}, !- Handle
->>>>>>> f9199dcb
+  {6e4c5350-1e14-4d42-92bf-b38b03ef98cb}, !- Handle
   Schedule Day 2,                         !- Name
   ,                                       !- Schedule Type Limits Name
   ,                                       !- Interpolate to Timestep
   24,                                     !- Hour 1
   0,                                      !- Minute 1
   1;                                      !- Value Until Time 1
-<<<<<<< HEAD
-=======
 
 OS:Schedule:Ruleset,
-  {a2bf2f00-093d-4d48-8305-245b3c525696}, !- Handle
+  {6fe7d131-7214-4113-9b35-d053a390db05}, !- Handle
   res occupants schedule,                 !- Name
-  {c54bd45e-2502-4752-a34a-b7c2f1342937}, !- Schedule Type Limits Name
-  {018d10ef-af3f-45c2-9108-0e55e9e20909}, !- Default Day Schedule Name
-  {b16dbb1b-ab21-4f64-a63b-f77317a40523}, !- Summer Design Day Schedule Name
-  {855a8140-a5ac-4c38-b98c-e03f7f13eec6}; !- Winter Design Day Schedule Name
-
-OS:Schedule:Day,
-  {018d10ef-af3f-45c2-9108-0e55e9e20909}, !- Handle
+  {0fbc492f-647b-4fbf-83a1-b78a974411ed}, !- Schedule Type Limits Name
+  {a5dc8656-90fc-4c64-82fd-ccaf4f0dbc10}, !- Default Day Schedule Name
+  {a2e6b84a-847a-44df-bd44-9014ceee1484}, !- Summer Design Day Schedule Name
+  {07ec18ec-4ff1-49d8-9be4-a271fb0be68f}; !- Winter Design Day Schedule Name
+
+OS:Schedule:Day,
+  {a5dc8656-90fc-4c64-82fd-ccaf4f0dbc10}, !- Handle
   Schedule Day 3,                         !- Name
-  {c54bd45e-2502-4752-a34a-b7c2f1342937}, !- Schedule Type Limits Name
+  {0fbc492f-647b-4fbf-83a1-b78a974411ed}, !- Schedule Type Limits Name
   ,                                       !- Interpolate to Timestep
   24,                                     !- Hour 1
   0,                                      !- Minute 1
   0;                                      !- Value Until Time 1
 
 OS:Schedule:Rule,
-  {76a24dba-589b-45b8-8ddf-a3176ad60c82}, !- Handle
+  {be224499-b7cc-4407-8f20-3d20e3341309}, !- Handle
   res occupants schedule allday rule1,    !- Name
-  {a2bf2f00-093d-4d48-8305-245b3c525696}, !- Schedule Ruleset Name
+  {6fe7d131-7214-4113-9b35-d053a390db05}, !- Schedule Ruleset Name
   11,                                     !- Rule Order
-  {e215a25b-6fb6-4032-8f58-abb248bd6ca4}, !- Day Schedule Name
+  {fea78d5c-f1a6-416d-b2e5-ec9e84909597}, !- Day Schedule Name
   Yes,                                    !- Apply Sunday
   Yes,                                    !- Apply Monday
   Yes,                                    !- Apply Tuesday
@@ -3658,9 +688,9 @@
   31;                                     !- End Day
 
 OS:Schedule:Day,
-  {e215a25b-6fb6-4032-8f58-abb248bd6ca4}, !- Handle
+  {fea78d5c-f1a6-416d-b2e5-ec9e84909597}, !- Handle
   res occupants schedule allday1,         !- Name
-  {c54bd45e-2502-4752-a34a-b7c2f1342937}, !- Schedule Type Limits Name
+  {0fbc492f-647b-4fbf-83a1-b78a974411ed}, !- Schedule Type Limits Name
   ,                                       !- Interpolate to Timestep
   7,                                      !- Hour 1
   0,                                      !- Minute 1
@@ -3688,11 +718,11 @@
   1;                                      !- Value Until Time 8
 
 OS:Schedule:Rule,
-  {bd49e6a9-5348-4826-8c29-242777a7687d}, !- Handle
+  {9542cdf6-c9eb-4761-9623-6b3c49437080}, !- Handle
   res occupants schedule allday rule2,    !- Name
-  {a2bf2f00-093d-4d48-8305-245b3c525696}, !- Schedule Ruleset Name
+  {6fe7d131-7214-4113-9b35-d053a390db05}, !- Schedule Ruleset Name
   10,                                     !- Rule Order
-  {215a7e4c-a334-43c8-ab62-742ff63b094e}, !- Day Schedule Name
+  {63240df9-9aed-441f-8206-b6b7cdb6878b}, !- Day Schedule Name
   Yes,                                    !- Apply Sunday
   Yes,                                    !- Apply Monday
   Yes,                                    !- Apply Tuesday
@@ -3708,9 +738,9 @@
   28;                                     !- End Day
 
 OS:Schedule:Day,
-  {215a7e4c-a334-43c8-ab62-742ff63b094e}, !- Handle
+  {63240df9-9aed-441f-8206-b6b7cdb6878b}, !- Handle
   res occupants schedule allday2,         !- Name
-  {c54bd45e-2502-4752-a34a-b7c2f1342937}, !- Schedule Type Limits Name
+  {0fbc492f-647b-4fbf-83a1-b78a974411ed}, !- Schedule Type Limits Name
   ,                                       !- Interpolate to Timestep
   7,                                      !- Hour 1
   0,                                      !- Minute 1
@@ -3738,11 +768,11 @@
   1;                                      !- Value Until Time 8
 
 OS:Schedule:Rule,
-  {25e17b12-7cc6-4164-8198-faa0297c3f51}, !- Handle
+  {8f64e4e7-9180-48bd-9fe7-f9dfcdf2ed3e}, !- Handle
   res occupants schedule allday rule3,    !- Name
-  {a2bf2f00-093d-4d48-8305-245b3c525696}, !- Schedule Ruleset Name
+  {6fe7d131-7214-4113-9b35-d053a390db05}, !- Schedule Ruleset Name
   9,                                      !- Rule Order
-  {abf92c20-9c77-4035-b1e3-59d98a80c41c}, !- Day Schedule Name
+  {d1102343-3c05-47ad-9cf8-d87dbfedec7a}, !- Day Schedule Name
   Yes,                                    !- Apply Sunday
   Yes,                                    !- Apply Monday
   Yes,                                    !- Apply Tuesday
@@ -3758,9 +788,9 @@
   31;                                     !- End Day
 
 OS:Schedule:Day,
-  {abf92c20-9c77-4035-b1e3-59d98a80c41c}, !- Handle
+  {d1102343-3c05-47ad-9cf8-d87dbfedec7a}, !- Handle
   res occupants schedule allday3,         !- Name
-  {c54bd45e-2502-4752-a34a-b7c2f1342937}, !- Schedule Type Limits Name
+  {0fbc492f-647b-4fbf-83a1-b78a974411ed}, !- Schedule Type Limits Name
   ,                                       !- Interpolate to Timestep
   7,                                      !- Hour 1
   0,                                      !- Minute 1
@@ -3788,11 +818,11 @@
   1;                                      !- Value Until Time 8
 
 OS:Schedule:Rule,
-  {0cc9fa49-e773-4f0d-a6db-853d7abdf7f1}, !- Handle
+  {616c57a6-7a16-4cc0-8a16-5aa4119cecc2}, !- Handle
   res occupants schedule allday rule4,    !- Name
-  {a2bf2f00-093d-4d48-8305-245b3c525696}, !- Schedule Ruleset Name
+  {6fe7d131-7214-4113-9b35-d053a390db05}, !- Schedule Ruleset Name
   8,                                      !- Rule Order
-  {b8bad9e3-39dc-40b6-a631-197c4f6a24ea}, !- Day Schedule Name
+  {133689f8-3ae4-4967-9571-7c911cd3b81e}, !- Day Schedule Name
   Yes,                                    !- Apply Sunday
   Yes,                                    !- Apply Monday
   Yes,                                    !- Apply Tuesday
@@ -3808,9 +838,9 @@
   30;                                     !- End Day
 
 OS:Schedule:Day,
-  {b8bad9e3-39dc-40b6-a631-197c4f6a24ea}, !- Handle
+  {133689f8-3ae4-4967-9571-7c911cd3b81e}, !- Handle
   res occupants schedule allday4,         !- Name
-  {c54bd45e-2502-4752-a34a-b7c2f1342937}, !- Schedule Type Limits Name
+  {0fbc492f-647b-4fbf-83a1-b78a974411ed}, !- Schedule Type Limits Name
   ,                                       !- Interpolate to Timestep
   7,                                      !- Hour 1
   0,                                      !- Minute 1
@@ -3838,11 +868,11 @@
   1;                                      !- Value Until Time 8
 
 OS:Schedule:Rule,
-  {7ee8910b-64ec-4aef-94ee-9e6310006e11}, !- Handle
+  {54c9ae9c-8ed2-4952-8a02-f715d390bd87}, !- Handle
   res occupants schedule allday rule5,    !- Name
-  {a2bf2f00-093d-4d48-8305-245b3c525696}, !- Schedule Ruleset Name
+  {6fe7d131-7214-4113-9b35-d053a390db05}, !- Schedule Ruleset Name
   7,                                      !- Rule Order
-  {c61eb3fd-39db-47d9-bd3d-4fec3cc3d2ec}, !- Day Schedule Name
+  {58d8b9c7-d7b5-4bbd-87d3-c986652b644d}, !- Day Schedule Name
   Yes,                                    !- Apply Sunday
   Yes,                                    !- Apply Monday
   Yes,                                    !- Apply Tuesday
@@ -3858,9 +888,9 @@
   31;                                     !- End Day
 
 OS:Schedule:Day,
-  {c61eb3fd-39db-47d9-bd3d-4fec3cc3d2ec}, !- Handle
+  {58d8b9c7-d7b5-4bbd-87d3-c986652b644d}, !- Handle
   res occupants schedule allday5,         !- Name
-  {c54bd45e-2502-4752-a34a-b7c2f1342937}, !- Schedule Type Limits Name
+  {0fbc492f-647b-4fbf-83a1-b78a974411ed}, !- Schedule Type Limits Name
   ,                                       !- Interpolate to Timestep
   7,                                      !- Hour 1
   0,                                      !- Minute 1
@@ -3888,11 +918,11 @@
   1;                                      !- Value Until Time 8
 
 OS:Schedule:Rule,
-  {6938ac39-2c2e-4c6c-95ee-2a09b7c1f67e}, !- Handle
+  {dc8b189c-60a6-45a1-9484-fb6f62ad61fc}, !- Handle
   res occupants schedule allday rule6,    !- Name
-  {a2bf2f00-093d-4d48-8305-245b3c525696}, !- Schedule Ruleset Name
+  {6fe7d131-7214-4113-9b35-d053a390db05}, !- Schedule Ruleset Name
   6,                                      !- Rule Order
-  {6c01a06d-f211-4930-8241-4936fb7545ff}, !- Day Schedule Name
+  {31e32b30-8962-4672-b414-91c2af87e2b0}, !- Day Schedule Name
   Yes,                                    !- Apply Sunday
   Yes,                                    !- Apply Monday
   Yes,                                    !- Apply Tuesday
@@ -3908,9 +938,9 @@
   30;                                     !- End Day
 
 OS:Schedule:Day,
-  {6c01a06d-f211-4930-8241-4936fb7545ff}, !- Handle
+  {31e32b30-8962-4672-b414-91c2af87e2b0}, !- Handle
   res occupants schedule allday6,         !- Name
-  {c54bd45e-2502-4752-a34a-b7c2f1342937}, !- Schedule Type Limits Name
+  {0fbc492f-647b-4fbf-83a1-b78a974411ed}, !- Schedule Type Limits Name
   ,                                       !- Interpolate to Timestep
   7,                                      !- Hour 1
   0,                                      !- Minute 1
@@ -3938,11 +968,11 @@
   1;                                      !- Value Until Time 8
 
 OS:Schedule:Rule,
-  {5afd3f19-24cb-4d9a-ab49-c8522574e7f6}, !- Handle
+  {2e8179b8-6f18-4cc2-90ff-25e84d70fea1}, !- Handle
   res occupants schedule allday rule7,    !- Name
-  {a2bf2f00-093d-4d48-8305-245b3c525696}, !- Schedule Ruleset Name
+  {6fe7d131-7214-4113-9b35-d053a390db05}, !- Schedule Ruleset Name
   5,                                      !- Rule Order
-  {84a73284-970c-4f46-83b0-6dd19beee11c}, !- Day Schedule Name
+  {509d6158-09bd-4cca-a11b-ccd6c05512c9}, !- Day Schedule Name
   Yes,                                    !- Apply Sunday
   Yes,                                    !- Apply Monday
   Yes,                                    !- Apply Tuesday
@@ -3958,9 +988,9 @@
   31;                                     !- End Day
 
 OS:Schedule:Day,
-  {84a73284-970c-4f46-83b0-6dd19beee11c}, !- Handle
+  {509d6158-09bd-4cca-a11b-ccd6c05512c9}, !- Handle
   res occupants schedule allday7,         !- Name
-  {c54bd45e-2502-4752-a34a-b7c2f1342937}, !- Schedule Type Limits Name
+  {0fbc492f-647b-4fbf-83a1-b78a974411ed}, !- Schedule Type Limits Name
   ,                                       !- Interpolate to Timestep
   7,                                      !- Hour 1
   0,                                      !- Minute 1
@@ -3988,11 +1018,11 @@
   1;                                      !- Value Until Time 8
 
 OS:Schedule:Rule,
-  {e586d1b8-82ce-4c55-a4ad-a394499f6f4b}, !- Handle
+  {d243d4c9-b506-4ea4-9248-37920e42dfa1}, !- Handle
   res occupants schedule allday rule8,    !- Name
-  {a2bf2f00-093d-4d48-8305-245b3c525696}, !- Schedule Ruleset Name
+  {6fe7d131-7214-4113-9b35-d053a390db05}, !- Schedule Ruleset Name
   4,                                      !- Rule Order
-  {e148f6d0-9c86-4d88-bd84-6334ab264c47}, !- Day Schedule Name
+  {22910602-2407-4375-be5d-033000e92b17}, !- Day Schedule Name
   Yes,                                    !- Apply Sunday
   Yes,                                    !- Apply Monday
   Yes,                                    !- Apply Tuesday
@@ -4008,9 +1038,9 @@
   31;                                     !- End Day
 
 OS:Schedule:Day,
-  {e148f6d0-9c86-4d88-bd84-6334ab264c47}, !- Handle
+  {22910602-2407-4375-be5d-033000e92b17}, !- Handle
   res occupants schedule allday8,         !- Name
-  {c54bd45e-2502-4752-a34a-b7c2f1342937}, !- Schedule Type Limits Name
+  {0fbc492f-647b-4fbf-83a1-b78a974411ed}, !- Schedule Type Limits Name
   ,                                       !- Interpolate to Timestep
   7,                                      !- Hour 1
   0,                                      !- Minute 1
@@ -4038,11 +1068,11 @@
   1;                                      !- Value Until Time 8
 
 OS:Schedule:Rule,
-  {8e9bed9c-27be-410a-9b5b-a74278c10eb4}, !- Handle
+  {c516ecf7-32c1-4500-8211-3dc1f5bcd0eb}, !- Handle
   res occupants schedule allday rule9,    !- Name
-  {a2bf2f00-093d-4d48-8305-245b3c525696}, !- Schedule Ruleset Name
+  {6fe7d131-7214-4113-9b35-d053a390db05}, !- Schedule Ruleset Name
   3,                                      !- Rule Order
-  {2e214f72-754e-4d2c-8ea8-fc0f66ba66b4}, !- Day Schedule Name
+  {5b4edf9f-24cd-4d10-8bcf-fc01e56fda2b}, !- Day Schedule Name
   Yes,                                    !- Apply Sunday
   Yes,                                    !- Apply Monday
   Yes,                                    !- Apply Tuesday
@@ -4058,9 +1088,9 @@
   30;                                     !- End Day
 
 OS:Schedule:Day,
-  {2e214f72-754e-4d2c-8ea8-fc0f66ba66b4}, !- Handle
+  {5b4edf9f-24cd-4d10-8bcf-fc01e56fda2b}, !- Handle
   res occupants schedule allday9,         !- Name
-  {c54bd45e-2502-4752-a34a-b7c2f1342937}, !- Schedule Type Limits Name
+  {0fbc492f-647b-4fbf-83a1-b78a974411ed}, !- Schedule Type Limits Name
   ,                                       !- Interpolate to Timestep
   7,                                      !- Hour 1
   0,                                      !- Minute 1
@@ -4088,11 +1118,11 @@
   1;                                      !- Value Until Time 8
 
 OS:Schedule:Rule,
-  {dcdd4cad-ab4a-43f7-abef-fec66f507472}, !- Handle
+  {8464c59e-0b62-40f1-bd62-98cf4de05a0d}, !- Handle
   res occupants schedule allday rule10,   !- Name
-  {a2bf2f00-093d-4d48-8305-245b3c525696}, !- Schedule Ruleset Name
+  {6fe7d131-7214-4113-9b35-d053a390db05}, !- Schedule Ruleset Name
   2,                                      !- Rule Order
-  {9dfd38bb-36f6-460c-a98f-52dc579314cd}, !- Day Schedule Name
+  {116c0d25-32ab-47b1-9095-e61421759d20}, !- Day Schedule Name
   Yes,                                    !- Apply Sunday
   Yes,                                    !- Apply Monday
   Yes,                                    !- Apply Tuesday
@@ -4108,9 +1138,9 @@
   31;                                     !- End Day
 
 OS:Schedule:Day,
-  {9dfd38bb-36f6-460c-a98f-52dc579314cd}, !- Handle
+  {116c0d25-32ab-47b1-9095-e61421759d20}, !- Handle
   res occupants schedule allday10,        !- Name
-  {c54bd45e-2502-4752-a34a-b7c2f1342937}, !- Schedule Type Limits Name
+  {0fbc492f-647b-4fbf-83a1-b78a974411ed}, !- Schedule Type Limits Name
   ,                                       !- Interpolate to Timestep
   7,                                      !- Hour 1
   0,                                      !- Minute 1
@@ -4138,11 +1168,11 @@
   1;                                      !- Value Until Time 8
 
 OS:Schedule:Rule,
-  {0b9d40f2-3caf-480e-9a2e-92878f37e704}, !- Handle
+  {7f3bd968-4cc3-4da6-9f29-5dcce5cb7093}, !- Handle
   res occupants schedule allday rule11,   !- Name
-  {a2bf2f00-093d-4d48-8305-245b3c525696}, !- Schedule Ruleset Name
+  {6fe7d131-7214-4113-9b35-d053a390db05}, !- Schedule Ruleset Name
   1,                                      !- Rule Order
-  {857ba755-192f-49e0-a021-1a18514d8426}, !- Day Schedule Name
+  {1f7d86b9-f61e-4d0c-89b7-9349ea79364d}, !- Day Schedule Name
   Yes,                                    !- Apply Sunday
   Yes,                                    !- Apply Monday
   Yes,                                    !- Apply Tuesday
@@ -4158,9 +1188,9 @@
   30;                                     !- End Day
 
 OS:Schedule:Day,
-  {857ba755-192f-49e0-a021-1a18514d8426}, !- Handle
+  {1f7d86b9-f61e-4d0c-89b7-9349ea79364d}, !- Handle
   res occupants schedule allday11,        !- Name
-  {c54bd45e-2502-4752-a34a-b7c2f1342937}, !- Schedule Type Limits Name
+  {0fbc492f-647b-4fbf-83a1-b78a974411ed}, !- Schedule Type Limits Name
   ,                                       !- Interpolate to Timestep
   7,                                      !- Hour 1
   0,                                      !- Minute 1
@@ -4188,11 +1218,11 @@
   1;                                      !- Value Until Time 8
 
 OS:Schedule:Rule,
-  {aad29525-b950-4b07-9cd1-0fc2685b745b}, !- Handle
+  {7a95f3b2-8381-4261-b19d-933d2dbe3784}, !- Handle
   res occupants schedule allday rule12,   !- Name
-  {a2bf2f00-093d-4d48-8305-245b3c525696}, !- Schedule Ruleset Name
+  {6fe7d131-7214-4113-9b35-d053a390db05}, !- Schedule Ruleset Name
   0,                                      !- Rule Order
-  {59388038-3fe4-4d75-8197-96fd7b4f2283}, !- Day Schedule Name
+  {cdc33abb-e389-44d5-96ef-17a2b0d5b36d}, !- Day Schedule Name
   Yes,                                    !- Apply Sunday
   Yes,                                    !- Apply Monday
   Yes,                                    !- Apply Tuesday
@@ -4208,9 +1238,9 @@
   31;                                     !- End Day
 
 OS:Schedule:Day,
-  {59388038-3fe4-4d75-8197-96fd7b4f2283}, !- Handle
+  {cdc33abb-e389-44d5-96ef-17a2b0d5b36d}, !- Handle
   res occupants schedule allday12,        !- Name
-  {c54bd45e-2502-4752-a34a-b7c2f1342937}, !- Schedule Type Limits Name
+  {0fbc492f-647b-4fbf-83a1-b78a974411ed}, !- Schedule Type Limits Name
   ,                                       !- Interpolate to Timestep
   7,                                      !- Hour 1
   0,                                      !- Minute 1
@@ -4238,47 +1268,81 @@
   1;                                      !- Value Until Time 8
 
 OS:Schedule:Day,
-  {855a8140-a5ac-4c38-b98c-e03f7f13eec6}, !- Handle
+  {07ec18ec-4ff1-49d8-9be4-a271fb0be68f}, !- Handle
   res occupants schedule winter design,   !- Name
-  {c54bd45e-2502-4752-a34a-b7c2f1342937}, !- Schedule Type Limits Name
+  {0fbc492f-647b-4fbf-83a1-b78a974411ed}, !- Schedule Type Limits Name
   ,                                       !- Interpolate to Timestep
   24,                                     !- Hour 1
   0,                                      !- Minute 1
   0;                                      !- Value Until Time 1
 
 OS:Schedule:Day,
-  {b16dbb1b-ab21-4f64-a63b-f77317a40523}, !- Handle
+  {a2e6b84a-847a-44df-bd44-9014ceee1484}, !- Handle
   res occupants schedule summer design,   !- Name
-  {c54bd45e-2502-4752-a34a-b7c2f1342937}, !- Schedule Type Limits Name
+  {0fbc492f-647b-4fbf-83a1-b78a974411ed}, !- Schedule Type Limits Name
   ,                                       !- Interpolate to Timestep
   24,                                     !- Hour 1
   0,                                      !- Minute 1
   1;                                      !- Value Until Time 1
 
 OS:ScheduleTypeLimits,
-  {c54bd45e-2502-4752-a34a-b7c2f1342937}, !- Handle
+  {0fbc492f-647b-4fbf-83a1-b78a974411ed}, !- Handle
   Fractional,                             !- Name
   0,                                      !- Lower Limit Value
   1,                                      !- Upper Limit Value
   Continuous;                             !- Numeric Type
 
 OS:Schedule:Ruleset,
-  {1167917d-ac48-43eb-99e9-f8021c1e7b18}, !- Handle
+  {98276fc9-8774-40ca-94af-0a6f3fd2f37f}, !- Handle
   Schedule Ruleset 1,                     !- Name
-  {8a138cb9-760d-4266-a3cb-6cadbf54a492}, !- Schedule Type Limits Name
-  {764f971d-1ca5-47b2-aa33-652585d0c370}; !- Default Day Schedule Name
-
-OS:Schedule:Day,
-  {764f971d-1ca5-47b2-aa33-652585d0c370}, !- Handle
+  {cba3392a-07b3-418f-9237-c33f459e7e9e}, !- Schedule Type Limits Name
+  {1d32c1e6-4716-4b5f-b9fb-5c2d055ab088}; !- Default Day Schedule Name
+
+OS:Schedule:Day,
+  {1d32c1e6-4716-4b5f-b9fb-5c2d055ab088}, !- Handle
   Schedule Day 4,                         !- Name
-  {8a138cb9-760d-4266-a3cb-6cadbf54a492}, !- Schedule Type Limits Name
+  {cba3392a-07b3-418f-9237-c33f459e7e9e}, !- Schedule Type Limits Name
   ,                                       !- Interpolate to Timestep
   24,                                     !- Hour 1
   0,                                      !- Minute 1
   112.539290946133;                       !- Value Until Time 1
 
 OS:People:Definition,
-  {9d111093-dd4f-4bba-95bf-c165fe3aa169}, !- Handle
+  {9c96f883-a440-4ccd-abf8-1b72ff1866fb}, !- Handle
+  res occupants|living space|story 2,     !- Name
+  People,                                 !- Number of People Calculation Method
+  1.695,                                  !- Number of People {people}
+  ,                                       !- People per Space Floor Area {person/m2}
+  ,                                       !- Space Floor Area per Person {m2/person}
+  0.319734,                               !- Fraction Radiant
+  0.573,                                  !- Sensible Heat Fraction
+  0,                                      !- Carbon Dioxide Generation Rate {m3/s-W}
+  No,                                     !- Enable ASHRAE 55 Comfort Warnings
+  ZoneAveraged;                           !- Mean Radiant Temperature Calculation Type
+
+OS:People,
+  {a13ffc0c-668a-4cb3-95f6-d3071e774e5c}, !- Handle
+  res occupants|living space|story 2,     !- Name
+  {9c96f883-a440-4ccd-abf8-1b72ff1866fb}, !- People Definition Name
+  {94378a45-8165-45f9-8ec7-9f5d90b3fffe}, !- Space or SpaceType Name
+  {6fe7d131-7214-4113-9b35-d053a390db05}, !- Number of People Schedule Name
+  {98276fc9-8774-40ca-94af-0a6f3fd2f37f}, !- Activity Level Schedule Name
+  ,                                       !- Surface Name/Angle Factor List Name
+  ,                                       !- Work Efficiency Schedule Name
+  ,                                       !- Clothing Insulation Schedule Name
+  ,                                       !- Air Velocity Schedule Name
+  1;                                      !- Multiplier
+
+OS:ScheduleTypeLimits,
+  {cba3392a-07b3-418f-9237-c33f459e7e9e}, !- Handle
+  ActivityLevel,                          !- Name
+  0,                                      !- Lower Limit Value
+  ,                                       !- Upper Limit Value
+  Continuous,                             !- Numeric Type
+  ActivityLevel;                          !- Unit Type
+
+OS:People:Definition,
+  {21ededda-2081-40aa-9900-516c00c9f2fe}, !- Handle
   res occupants|living space,             !- Name
   People,                                 !- Number of People Calculation Method
   1.695,                                  !- Number of People {people}
@@ -4291,539 +1355,14 @@
   ZoneAveraged;                           !- Mean Radiant Temperature Calculation Type
 
 OS:People,
-  {0a29e77b-a7c8-464f-a708-c6ee86d08c45}, !- Handle
+  {6de627e6-bbcd-44df-b3d7-ed639406cd7d}, !- Handle
   res occupants|living space,             !- Name
-  {9d111093-dd4f-4bba-95bf-c165fe3aa169}, !- People Definition Name
-  {76b5b473-95e9-41ef-9886-f1fe78f364f1}, !- Space or SpaceType Name
-  {a2bf2f00-093d-4d48-8305-245b3c525696}, !- Number of People Schedule Name
-  {1167917d-ac48-43eb-99e9-f8021c1e7b18}, !- Activity Level Schedule Name
+  {21ededda-2081-40aa-9900-516c00c9f2fe}, !- People Definition Name
+  {2c4a177f-5dd5-449e-8284-024af827ea10}, !- Space or SpaceType Name
+  {6fe7d131-7214-4113-9b35-d053a390db05}, !- Number of People Schedule Name
+  {98276fc9-8774-40ca-94af-0a6f3fd2f37f}, !- Activity Level Schedule Name
   ,                                       !- Surface Name/Angle Factor List Name
   ,                                       !- Work Efficiency Schedule Name
   ,                                       !- Clothing Insulation Schedule Name
   ,                                       !- Air Velocity Schedule Name
   1;                                      !- Multiplier
-
-OS:ScheduleTypeLimits,
-  {8a138cb9-760d-4266-a3cb-6cadbf54a492}, !- Handle
-  ActivityLevel,                          !- Name
-  0,                                      !- Lower Limit Value
-  ,                                       !- Upper Limit Value
-  Continuous,                             !- Numeric Type
-  ActivityLevel;                          !- Unit Type
-
-OS:People:Definition,
-  {19e29d70-80f4-4277-a021-203d50e75489}, !- Handle
-  res occupants|living space|story 2,     !- Name
-  People,                                 !- Number of People Calculation Method
-  1.695,                                  !- Number of People {people}
-  ,                                       !- People per Space Floor Area {person/m2}
-  ,                                       !- Space Floor Area per Person {m2/person}
-  0.319734,                               !- Fraction Radiant
-  0.573,                                  !- Sensible Heat Fraction
-  0,                                      !- Carbon Dioxide Generation Rate {m3/s-W}
-  No,                                     !- Enable ASHRAE 55 Comfort Warnings
-  ZoneAveraged;                           !- Mean Radiant Temperature Calculation Type
-
-OS:People,
-  {530e9085-fa81-4cb5-b1f8-47589bce6933}, !- Handle
-  res occupants|living space|story 2,     !- Name
-  {19e29d70-80f4-4277-a021-203d50e75489}, !- People Definition Name
-  {8baa1f5e-82c8-4b41-ba77-5f1e0a519b7c}, !- Space or SpaceType Name
-  {a2bf2f00-093d-4d48-8305-245b3c525696}, !- Number of People Schedule Name
-  {1167917d-ac48-43eb-99e9-f8021c1e7b18}, !- Activity Level Schedule Name
-  ,                                       !- Surface Name/Angle Factor List Name
-  ,                                       !- Work Efficiency Schedule Name
-  ,                                       !- Clothing Insulation Schedule Name
-  ,                                       !- Air Velocity Schedule Name
-  1;                                      !- Multiplier
-
-OS:Schedule:Day,
-  {e51c2106-94a6-4b59-85dc-deff2cc59c62}, !- Handle
-  Schedule Day 5,                         !- Name
-  ,                                       !- Schedule Type Limits Name
-  ,                                       !- Interpolate to Timestep
-  24,                                     !- Hour 1
-  0,                                      !- Minute 1
-  0;                                      !- Value Until Time 1
-
-OS:Schedule:Day,
-  {0dac908e-24ba-4136-951c-9a547d90d947}, !- Handle
-  Schedule Day 6,                         !- Name
-  ,                                       !- Schedule Type Limits Name
-  ,                                       !- Interpolate to Timestep
-  24,                                     !- Hour 1
-  0,                                      !- Minute 1
-  1;                                      !- Value Until Time 1
-
-OS:People:Definition,
-  {b128715b-1857-4869-a8f1-d4ba372687f3}, !- Handle
-  res occupants|unit 2|living space|unit 2|story 1, !- Name
-  People,                                 !- Number of People Calculation Method
-  1.695,                                  !- Number of People {people}
-  ,                                       !- People per Space Floor Area {person/m2}
-  ,                                       !- Space Floor Area per Person {m2/person}
-  0.319734,                               !- Fraction Radiant
-  0.573,                                  !- Sensible Heat Fraction
-  0,                                      !- Carbon Dioxide Generation Rate {m3/s-W}
-  No,                                     !- Enable ASHRAE 55 Comfort Warnings
-  ZoneAveraged;                           !- Mean Radiant Temperature Calculation Type
-
-OS:People,
-  {3acbd328-5f9b-4a37-ac8b-3b1c9b156e3c}, !- Handle
-  res occupants|unit 2|living space|unit 2|story 1, !- Name
-  {b128715b-1857-4869-a8f1-d4ba372687f3}, !- People Definition Name
-  {b8754330-614e-4a4b-b28f-b8759806dd2d}, !- Space or SpaceType Name
-  {a2bf2f00-093d-4d48-8305-245b3c525696}, !- Number of People Schedule Name
-  {1167917d-ac48-43eb-99e9-f8021c1e7b18}, !- Activity Level Schedule Name
-  ,                                       !- Surface Name/Angle Factor List Name
-  ,                                       !- Work Efficiency Schedule Name
-  ,                                       !- Clothing Insulation Schedule Name
-  ,                                       !- Air Velocity Schedule Name
-  1;                                      !- Multiplier
-
-OS:People:Definition,
-  {1729fb44-af07-48c2-9ab1-a4fe404019e1}, !- Handle
-  res occupants|unit 2|living space|unit 2|story 2, !- Name
-  People,                                 !- Number of People Calculation Method
-  1.695,                                  !- Number of People {people}
-  ,                                       !- People per Space Floor Area {person/m2}
-  ,                                       !- Space Floor Area per Person {m2/person}
-  0.319734,                               !- Fraction Radiant
-  0.573,                                  !- Sensible Heat Fraction
-  0,                                      !- Carbon Dioxide Generation Rate {m3/s-W}
-  No,                                     !- Enable ASHRAE 55 Comfort Warnings
-  ZoneAveraged;                           !- Mean Radiant Temperature Calculation Type
-
-OS:People,
-  {c9494cbc-bfe8-4830-a21c-cd8b4d82c812}, !- Handle
-  res occupants|unit 2|living space|unit 2|story 2, !- Name
-  {1729fb44-af07-48c2-9ab1-a4fe404019e1}, !- People Definition Name
-  {97ba8e00-b321-461f-8224-d25fe1aae25f}, !- Space or SpaceType Name
-  {a2bf2f00-093d-4d48-8305-245b3c525696}, !- Number of People Schedule Name
-  {1167917d-ac48-43eb-99e9-f8021c1e7b18}, !- Activity Level Schedule Name
-  ,                                       !- Surface Name/Angle Factor List Name
-  ,                                       !- Work Efficiency Schedule Name
-  ,                                       !- Clothing Insulation Schedule Name
-  ,                                       !- Air Velocity Schedule Name
-  1;                                      !- Multiplier
-
-OS:Schedule:Day,
-  {1cd8f464-8611-42a9-a3f8-18946665f481}, !- Handle
-  Schedule Day 7,                         !- Name
-  ,                                       !- Schedule Type Limits Name
-  ,                                       !- Interpolate to Timestep
-  24,                                     !- Hour 1
-  0,                                      !- Minute 1
-  0;                                      !- Value Until Time 1
-
-OS:Schedule:Day,
-  {65906e6a-922a-4991-b87f-60a09070c37e}, !- Handle
-  Schedule Day 8,                         !- Name
-  ,                                       !- Schedule Type Limits Name
-  ,                                       !- Interpolate to Timestep
-  24,                                     !- Hour 1
-  0,                                      !- Minute 1
-  1;                                      !- Value Until Time 1
-
-OS:People:Definition,
-  {11d4b916-2738-4b5f-8cf3-77c1f7a1a0c0}, !- Handle
-  res occupants|unit 3|living space|unit 3|story 1, !- Name
-  People,                                 !- Number of People Calculation Method
-  1.695,                                  !- Number of People {people}
-  ,                                       !- People per Space Floor Area {person/m2}
-  ,                                       !- Space Floor Area per Person {m2/person}
-  0.319734,                               !- Fraction Radiant
-  0.573,                                  !- Sensible Heat Fraction
-  0,                                      !- Carbon Dioxide Generation Rate {m3/s-W}
-  No,                                     !- Enable ASHRAE 55 Comfort Warnings
-  ZoneAveraged;                           !- Mean Radiant Temperature Calculation Type
-
-OS:People,
-  {6586b53b-7c8e-4295-b0f4-103ad7a1928f}, !- Handle
-  res occupants|unit 3|living space|unit 3|story 1, !- Name
-  {11d4b916-2738-4b5f-8cf3-77c1f7a1a0c0}, !- People Definition Name
-  {8afae045-ba3c-46c6-aa2a-28fc205e4798}, !- Space or SpaceType Name
-  {a2bf2f00-093d-4d48-8305-245b3c525696}, !- Number of People Schedule Name
-  {1167917d-ac48-43eb-99e9-f8021c1e7b18}, !- Activity Level Schedule Name
-  ,                                       !- Surface Name/Angle Factor List Name
-  ,                                       !- Work Efficiency Schedule Name
-  ,                                       !- Clothing Insulation Schedule Name
-  ,                                       !- Air Velocity Schedule Name
-  1;                                      !- Multiplier
-
-OS:People:Definition,
-  {c892a31c-e227-4768-9176-a18c87c43700}, !- Handle
-  res occupants|unit 3|living space|unit 3|story 2, !- Name
-  People,                                 !- Number of People Calculation Method
-  1.695,                                  !- Number of People {people}
-  ,                                       !- People per Space Floor Area {person/m2}
-  ,                                       !- Space Floor Area per Person {m2/person}
-  0.319734,                               !- Fraction Radiant
-  0.573,                                  !- Sensible Heat Fraction
-  0,                                      !- Carbon Dioxide Generation Rate {m3/s-W}
-  No,                                     !- Enable ASHRAE 55 Comfort Warnings
-  ZoneAveraged;                           !- Mean Radiant Temperature Calculation Type
-
-OS:People,
-  {214fa2c7-89fd-40c1-ba9f-4d39f41dd405}, !- Handle
-  res occupants|unit 3|living space|unit 3|story 2, !- Name
-  {c892a31c-e227-4768-9176-a18c87c43700}, !- People Definition Name
-  {18c71ceb-cefe-4165-97d5-2f45bd939eb7}, !- Space or SpaceType Name
-  {a2bf2f00-093d-4d48-8305-245b3c525696}, !- Number of People Schedule Name
-  {1167917d-ac48-43eb-99e9-f8021c1e7b18}, !- Activity Level Schedule Name
-  ,                                       !- Surface Name/Angle Factor List Name
-  ,                                       !- Work Efficiency Schedule Name
-  ,                                       !- Clothing Insulation Schedule Name
-  ,                                       !- Air Velocity Schedule Name
-  1;                                      !- Multiplier
-
-OS:Schedule:Day,
-  {9acfd531-063b-4dab-84e3-cebc4350d98e}, !- Handle
-  Schedule Day 9,                         !- Name
-  ,                                       !- Schedule Type Limits Name
-  ,                                       !- Interpolate to Timestep
-  24,                                     !- Hour 1
-  0,                                      !- Minute 1
-  0;                                      !- Value Until Time 1
-
-OS:Schedule:Day,
-  {676c3cc6-9dde-452a-bc91-c87346172a8e}, !- Handle
-  Schedule Day 10,                        !- Name
-  ,                                       !- Schedule Type Limits Name
-  ,                                       !- Interpolate to Timestep
-  24,                                     !- Hour 1
-  0,                                      !- Minute 1
-  1;                                      !- Value Until Time 1
-
-OS:People:Definition,
-  {1f8424a4-9a4c-4b20-b9cc-b3c3712f3bf9}, !- Handle
-  res occupants|unit 4|living space|unit 4|story 1, !- Name
-  People,                                 !- Number of People Calculation Method
-  1.695,                                  !- Number of People {people}
-  ,                                       !- People per Space Floor Area {person/m2}
-  ,                                       !- Space Floor Area per Person {m2/person}
-  0.319734,                               !- Fraction Radiant
-  0.573,                                  !- Sensible Heat Fraction
-  0,                                      !- Carbon Dioxide Generation Rate {m3/s-W}
-  No,                                     !- Enable ASHRAE 55 Comfort Warnings
-  ZoneAveraged;                           !- Mean Radiant Temperature Calculation Type
-
-OS:People,
-  {3965397d-6f2a-4f3c-9838-e3c87f1087f9}, !- Handle
-  res occupants|unit 4|living space|unit 4|story 1, !- Name
-  {1f8424a4-9a4c-4b20-b9cc-b3c3712f3bf9}, !- People Definition Name
-  {84766690-3d9b-4e89-b752-35b4fbcdbb82}, !- Space or SpaceType Name
-  {a2bf2f00-093d-4d48-8305-245b3c525696}, !- Number of People Schedule Name
-  {1167917d-ac48-43eb-99e9-f8021c1e7b18}, !- Activity Level Schedule Name
-  ,                                       !- Surface Name/Angle Factor List Name
-  ,                                       !- Work Efficiency Schedule Name
-  ,                                       !- Clothing Insulation Schedule Name
-  ,                                       !- Air Velocity Schedule Name
-  1;                                      !- Multiplier
-
-OS:People:Definition,
-  {0675552a-3b8c-4a34-8339-46d8c6d5072d}, !- Handle
-  res occupants|unit 4|living space|unit 4|story 2, !- Name
-  People,                                 !- Number of People Calculation Method
-  1.695,                                  !- Number of People {people}
-  ,                                       !- People per Space Floor Area {person/m2}
-  ,                                       !- Space Floor Area per Person {m2/person}
-  0.319734,                               !- Fraction Radiant
-  0.573,                                  !- Sensible Heat Fraction
-  0,                                      !- Carbon Dioxide Generation Rate {m3/s-W}
-  No,                                     !- Enable ASHRAE 55 Comfort Warnings
-  ZoneAveraged;                           !- Mean Radiant Temperature Calculation Type
-
-OS:People,
-  {ff9ad903-5768-4f45-9442-5d44e0a60e39}, !- Handle
-  res occupants|unit 4|living space|unit 4|story 2, !- Name
-  {0675552a-3b8c-4a34-8339-46d8c6d5072d}, !- People Definition Name
-  {29907105-3845-4e83-80b9-326f0ee601ca}, !- Space or SpaceType Name
-  {a2bf2f00-093d-4d48-8305-245b3c525696}, !- Number of People Schedule Name
-  {1167917d-ac48-43eb-99e9-f8021c1e7b18}, !- Activity Level Schedule Name
-  ,                                       !- Surface Name/Angle Factor List Name
-  ,                                       !- Work Efficiency Schedule Name
-  ,                                       !- Clothing Insulation Schedule Name
-  ,                                       !- Air Velocity Schedule Name
-  1;                                      !- Multiplier
-
-OS:Schedule:Day,
-  {cb2326c8-78d1-47e1-8539-7059c7d80ff6}, !- Handle
-  Schedule Day 11,                        !- Name
-  ,                                       !- Schedule Type Limits Name
-  ,                                       !- Interpolate to Timestep
-  24,                                     !- Hour 1
-  0,                                      !- Minute 1
-  0;                                      !- Value Until Time 1
-
-OS:Schedule:Day,
-  {8d930f91-a540-454b-a0a7-1bf7543990cd}, !- Handle
-  Schedule Day 12,                        !- Name
-  ,                                       !- Schedule Type Limits Name
-  ,                                       !- Interpolate to Timestep
-  24,                                     !- Hour 1
-  0,                                      !- Minute 1
-  1;                                      !- Value Until Time 1
-
-OS:People:Definition,
-  {986c85f7-aeec-4853-914b-50e7413649b2}, !- Handle
-  res occupants|unit 5|living space|unit 5|story 2, !- Name
-  People,                                 !- Number of People Calculation Method
-  1.695,                                  !- Number of People {people}
-  ,                                       !- People per Space Floor Area {person/m2}
-  ,                                       !- Space Floor Area per Person {m2/person}
-  0.319734,                               !- Fraction Radiant
-  0.573,                                  !- Sensible Heat Fraction
-  0,                                      !- Carbon Dioxide Generation Rate {m3/s-W}
-  No,                                     !- Enable ASHRAE 55 Comfort Warnings
-  ZoneAveraged;                           !- Mean Radiant Temperature Calculation Type
-
-OS:People,
-  {de93930d-6294-4129-8883-d6b56f79ff53}, !- Handle
-  res occupants|unit 5|living space|unit 5|story 2, !- Name
-  {986c85f7-aeec-4853-914b-50e7413649b2}, !- People Definition Name
-  {7d24925e-c182-43e7-9e68-18fc5a97c702}, !- Space or SpaceType Name
-  {a2bf2f00-093d-4d48-8305-245b3c525696}, !- Number of People Schedule Name
-  {1167917d-ac48-43eb-99e9-f8021c1e7b18}, !- Activity Level Schedule Name
-  ,                                       !- Surface Name/Angle Factor List Name
-  ,                                       !- Work Efficiency Schedule Name
-  ,                                       !- Clothing Insulation Schedule Name
-  ,                                       !- Air Velocity Schedule Name
-  1;                                      !- Multiplier
-
-OS:People:Definition,
-  {4aa44b0c-1155-4365-8d69-d4058a9888c5}, !- Handle
-  res occupants|unit 5|living space|unit 5|story 1, !- Name
-  People,                                 !- Number of People Calculation Method
-  1.695,                                  !- Number of People {people}
-  ,                                       !- People per Space Floor Area {person/m2}
-  ,                                       !- Space Floor Area per Person {m2/person}
-  0.319734,                               !- Fraction Radiant
-  0.573,                                  !- Sensible Heat Fraction
-  0,                                      !- Carbon Dioxide Generation Rate {m3/s-W}
-  No,                                     !- Enable ASHRAE 55 Comfort Warnings
-  ZoneAveraged;                           !- Mean Radiant Temperature Calculation Type
-
-OS:People,
-  {394c157b-043d-4ed2-bea4-e4ee38ff8df2}, !- Handle
-  res occupants|unit 5|living space|unit 5|story 1, !- Name
-  {4aa44b0c-1155-4365-8d69-d4058a9888c5}, !- People Definition Name
-  {0815ab27-6904-4ae1-9152-bcd5e4a3131d}, !- Space or SpaceType Name
-  {a2bf2f00-093d-4d48-8305-245b3c525696}, !- Number of People Schedule Name
-  {1167917d-ac48-43eb-99e9-f8021c1e7b18}, !- Activity Level Schedule Name
-  ,                                       !- Surface Name/Angle Factor List Name
-  ,                                       !- Work Efficiency Schedule Name
-  ,                                       !- Clothing Insulation Schedule Name
-  ,                                       !- Air Velocity Schedule Name
-  1;                                      !- Multiplier
-
-OS:Schedule:Day,
-  {788f93c3-fa6b-4dbf-830d-fa6274c2a7a2}, !- Handle
-  Schedule Day 13,                        !- Name
-  ,                                       !- Schedule Type Limits Name
-  ,                                       !- Interpolate to Timestep
-  24,                                     !- Hour 1
-  0,                                      !- Minute 1
-  0;                                      !- Value Until Time 1
-
-OS:Schedule:Day,
-  {302cb4ad-be08-4617-961b-72fc481cf43d}, !- Handle
-  Schedule Day 14,                        !- Name
-  ,                                       !- Schedule Type Limits Name
-  ,                                       !- Interpolate to Timestep
-  24,                                     !- Hour 1
-  0,                                      !- Minute 1
-  1;                                      !- Value Until Time 1
-
-OS:People:Definition,
-  {ba9648ca-4497-457a-952d-6a975bb1a393}, !- Handle
-  res occupants|unit 6|living space|unit 6|story 2, !- Name
-  People,                                 !- Number of People Calculation Method
-  1.695,                                  !- Number of People {people}
-  ,                                       !- People per Space Floor Area {person/m2}
-  ,                                       !- Space Floor Area per Person {m2/person}
-  0.319734,                               !- Fraction Radiant
-  0.573,                                  !- Sensible Heat Fraction
-  0,                                      !- Carbon Dioxide Generation Rate {m3/s-W}
-  No,                                     !- Enable ASHRAE 55 Comfort Warnings
-  ZoneAveraged;                           !- Mean Radiant Temperature Calculation Type
-
-OS:People,
-  {d8b2166d-a6e8-473f-9d54-4628786e58ab}, !- Handle
-  res occupants|unit 6|living space|unit 6|story 2, !- Name
-  {ba9648ca-4497-457a-952d-6a975bb1a393}, !- People Definition Name
-  {77f8194d-972a-4e02-b941-47dc7df63338}, !- Space or SpaceType Name
-  {a2bf2f00-093d-4d48-8305-245b3c525696}, !- Number of People Schedule Name
-  {1167917d-ac48-43eb-99e9-f8021c1e7b18}, !- Activity Level Schedule Name
-  ,                                       !- Surface Name/Angle Factor List Name
-  ,                                       !- Work Efficiency Schedule Name
-  ,                                       !- Clothing Insulation Schedule Name
-  ,                                       !- Air Velocity Schedule Name
-  1;                                      !- Multiplier
-
-OS:People:Definition,
-  {04b3aba0-f4bb-4add-8cdb-0a8d30e1133d}, !- Handle
-  res occupants|unit 6|living space|unit 6|story 1, !- Name
-  People,                                 !- Number of People Calculation Method
-  1.695,                                  !- Number of People {people}
-  ,                                       !- People per Space Floor Area {person/m2}
-  ,                                       !- Space Floor Area per Person {m2/person}
-  0.319734,                               !- Fraction Radiant
-  0.573,                                  !- Sensible Heat Fraction
-  0,                                      !- Carbon Dioxide Generation Rate {m3/s-W}
-  No,                                     !- Enable ASHRAE 55 Comfort Warnings
-  ZoneAveraged;                           !- Mean Radiant Temperature Calculation Type
-
-OS:People,
-  {0e9102cc-cf8d-4d0d-b709-94cef9503c79}, !- Handle
-  res occupants|unit 6|living space|unit 6|story 1, !- Name
-  {04b3aba0-f4bb-4add-8cdb-0a8d30e1133d}, !- People Definition Name
-  {5d43d280-ac58-4038-bc47-06beabe05b22}, !- Space or SpaceType Name
-  {a2bf2f00-093d-4d48-8305-245b3c525696}, !- Number of People Schedule Name
-  {1167917d-ac48-43eb-99e9-f8021c1e7b18}, !- Activity Level Schedule Name
-  ,                                       !- Surface Name/Angle Factor List Name
-  ,                                       !- Work Efficiency Schedule Name
-  ,                                       !- Clothing Insulation Schedule Name
-  ,                                       !- Air Velocity Schedule Name
-  1;                                      !- Multiplier
-
-OS:Schedule:Day,
-  {f05a1923-d88c-4d21-8b68-8f5e3dee1dc2}, !- Handle
-  Schedule Day 15,                        !- Name
-  ,                                       !- Schedule Type Limits Name
-  ,                                       !- Interpolate to Timestep
-  24,                                     !- Hour 1
-  0,                                      !- Minute 1
-  0;                                      !- Value Until Time 1
-
-OS:Schedule:Day,
-  {aa712258-c4ca-4aac-a2ae-66bcc17bcb8a}, !- Handle
-  Schedule Day 16,                        !- Name
-  ,                                       !- Schedule Type Limits Name
-  ,                                       !- Interpolate to Timestep
-  24,                                     !- Hour 1
-  0,                                      !- Minute 1
-  1;                                      !- Value Until Time 1
-
-OS:People:Definition,
-  {8286ee96-834d-4b02-82a9-51ac9eb5c442}, !- Handle
-  res occupants|unit 7|living space|unit 7|story 1, !- Name
-  People,                                 !- Number of People Calculation Method
-  1.695,                                  !- Number of People {people}
-  ,                                       !- People per Space Floor Area {person/m2}
-  ,                                       !- Space Floor Area per Person {m2/person}
-  0.319734,                               !- Fraction Radiant
-  0.573,                                  !- Sensible Heat Fraction
-  0,                                      !- Carbon Dioxide Generation Rate {m3/s-W}
-  No,                                     !- Enable ASHRAE 55 Comfort Warnings
-  ZoneAveraged;                           !- Mean Radiant Temperature Calculation Type
-
-OS:People,
-  {2102f973-a171-405c-ba19-90fa4f246db2}, !- Handle
-  res occupants|unit 7|living space|unit 7|story 1, !- Name
-  {8286ee96-834d-4b02-82a9-51ac9eb5c442}, !- People Definition Name
-  {178d2cff-50ad-410c-a3b1-4d7d101adfa5}, !- Space or SpaceType Name
-  {a2bf2f00-093d-4d48-8305-245b3c525696}, !- Number of People Schedule Name
-  {1167917d-ac48-43eb-99e9-f8021c1e7b18}, !- Activity Level Schedule Name
-  ,                                       !- Surface Name/Angle Factor List Name
-  ,                                       !- Work Efficiency Schedule Name
-  ,                                       !- Clothing Insulation Schedule Name
-  ,                                       !- Air Velocity Schedule Name
-  1;                                      !- Multiplier
-
-OS:People:Definition,
-  {92566085-7272-4d88-9feb-6589a35567e4}, !- Handle
-  res occupants|unit 7|living space|unit 7|story 2, !- Name
-  People,                                 !- Number of People Calculation Method
-  1.695,                                  !- Number of People {people}
-  ,                                       !- People per Space Floor Area {person/m2}
-  ,                                       !- Space Floor Area per Person {m2/person}
-  0.319734,                               !- Fraction Radiant
-  0.573,                                  !- Sensible Heat Fraction
-  0,                                      !- Carbon Dioxide Generation Rate {m3/s-W}
-  No,                                     !- Enable ASHRAE 55 Comfort Warnings
-  ZoneAveraged;                           !- Mean Radiant Temperature Calculation Type
-
-OS:People,
-  {0a1207e4-744b-4cc1-838d-8c026f290b55}, !- Handle
-  res occupants|unit 7|living space|unit 7|story 2, !- Name
-  {92566085-7272-4d88-9feb-6589a35567e4}, !- People Definition Name
-  {49a7bc6b-8bae-4014-b1f8-d5e86b8089ee}, !- Space or SpaceType Name
-  {a2bf2f00-093d-4d48-8305-245b3c525696}, !- Number of People Schedule Name
-  {1167917d-ac48-43eb-99e9-f8021c1e7b18}, !- Activity Level Schedule Name
-  ,                                       !- Surface Name/Angle Factor List Name
-  ,                                       !- Work Efficiency Schedule Name
-  ,                                       !- Clothing Insulation Schedule Name
-  ,                                       !- Air Velocity Schedule Name
-  1;                                      !- Multiplier
-
-OS:Schedule:Day,
-  {e6f5c8ca-9828-458d-96cf-961abea7f96a}, !- Handle
-  Schedule Day 17,                        !- Name
-  ,                                       !- Schedule Type Limits Name
-  ,                                       !- Interpolate to Timestep
-  24,                                     !- Hour 1
-  0,                                      !- Minute 1
-  0;                                      !- Value Until Time 1
-
-OS:Schedule:Day,
-  {4d7941dd-4dea-4bcd-a32c-b9e97f990115}, !- Handle
-  Schedule Day 18,                        !- Name
-  ,                                       !- Schedule Type Limits Name
-  ,                                       !- Interpolate to Timestep
-  24,                                     !- Hour 1
-  0,                                      !- Minute 1
-  1;                                      !- Value Until Time 1
-
-OS:People:Definition,
-  {ba8c3fd8-285e-40b7-a29c-ae6f1d23eea4}, !- Handle
-  res occupants|unit 8|living space|unit 8|story 1, !- Name
-  People,                                 !- Number of People Calculation Method
-  1.695,                                  !- Number of People {people}
-  ,                                       !- People per Space Floor Area {person/m2}
-  ,                                       !- Space Floor Area per Person {m2/person}
-  0.319734,                               !- Fraction Radiant
-  0.573,                                  !- Sensible Heat Fraction
-  0,                                      !- Carbon Dioxide Generation Rate {m3/s-W}
-  No,                                     !- Enable ASHRAE 55 Comfort Warnings
-  ZoneAveraged;                           !- Mean Radiant Temperature Calculation Type
-
-OS:People,
-  {c5eba121-65c0-4944-abef-fc0ca8ff5a43}, !- Handle
-  res occupants|unit 8|living space|unit 8|story 1, !- Name
-  {ba8c3fd8-285e-40b7-a29c-ae6f1d23eea4}, !- People Definition Name
-  {2e8116c3-cbcb-4133-bf98-1a62120c22e1}, !- Space or SpaceType Name
-  {a2bf2f00-093d-4d48-8305-245b3c525696}, !- Number of People Schedule Name
-  {1167917d-ac48-43eb-99e9-f8021c1e7b18}, !- Activity Level Schedule Name
-  ,                                       !- Surface Name/Angle Factor List Name
-  ,                                       !- Work Efficiency Schedule Name
-  ,                                       !- Clothing Insulation Schedule Name
-  ,                                       !- Air Velocity Schedule Name
-  1;                                      !- Multiplier
-
-OS:People:Definition,
-  {7e981ef9-5abb-43ab-8a98-b85050687767}, !- Handle
-  res occupants|unit 8|living space|unit 8|story 2, !- Name
-  People,                                 !- Number of People Calculation Method
-  1.695,                                  !- Number of People {people}
-  ,                                       !- People per Space Floor Area {person/m2}
-  ,                                       !- Space Floor Area per Person {m2/person}
-  0.319734,                               !- Fraction Radiant
-  0.573,                                  !- Sensible Heat Fraction
-  0,                                      !- Carbon Dioxide Generation Rate {m3/s-W}
-  No,                                     !- Enable ASHRAE 55 Comfort Warnings
-  ZoneAveraged;                           !- Mean Radiant Temperature Calculation Type
-
-OS:People,
-  {188f8736-397b-4a42-aa1a-64ad0ab89fd4}, !- Handle
-  res occupants|unit 8|living space|unit 8|story 2, !- Name
-  {7e981ef9-5abb-43ab-8a98-b85050687767}, !- People Definition Name
-  {65f46ba1-6150-4e24-8000-2626b499f9de}, !- Space or SpaceType Name
-  {a2bf2f00-093d-4d48-8305-245b3c525696}, !- Number of People Schedule Name
-  {1167917d-ac48-43eb-99e9-f8021c1e7b18}, !- Activity Level Schedule Name
-  ,                                       !- Surface Name/Angle Factor List Name
-  ,                                       !- Work Efficiency Schedule Name
-  ,                                       !- Clothing Insulation Schedule Name
-  ,                                       !- Air Velocity Schedule Name
-  1;                                      !- Multiplier
->>>>>>> f9199dcb
