--- conflicted
+++ resolved
@@ -1,53 +1,26 @@
 !- NOTE: Auto-generated from /test/osw_files/SFA_8units_2story_SL_UA.osw
 
 OS:Version,
-<<<<<<< HEAD
-  {514dbfa3-3153-4678-a06b-9c5f37d06d19}, !- Handle
-  2.9.0;                                  !- Version Identifier
-
-OS:SimulationControl,
-  {700e69af-81da-4aba-af90-5f962e9882db}, !- Handle
-=======
   {091fee28-1979-4ceb-815b-76a39c3658b6}, !- Handle
   2.9.0;                                  !- Version Identifier
 
 OS:SimulationControl,
   {c48fc8d2-fe5c-43ce-a95c-ca5c9bc4fb1a}, !- Handle
->>>>>>> 935faeed
   ,                                       !- Do Zone Sizing Calculation
   ,                                       !- Do System Sizing Calculation
   ,                                       !- Do Plant Sizing Calculation
   No;                                     !- Run Simulation for Sizing Periods
 
 OS:Timestep,
-<<<<<<< HEAD
-  {5bfb0b7b-d3db-4402-9069-8e5b3b33b33c}, !- Handle
-  6;                                      !- Number of Timesteps per Hour
-
-OS:ShadowCalculation,
-  {e43015fb-f6ce-4923-830a-c9d3fa662a6b}, !- Handle
-=======
   {3a5a8a4b-5e64-43bb-b705-d39902675e7d}, !- Handle
   6;                                      !- Number of Timesteps per Hour
 
 OS:ShadowCalculation,
   {858bf036-1864-4062-ae39-1d732408ad1d}, !- Handle
->>>>>>> 935faeed
   20,                                     !- Calculation Frequency
   200;                                    !- Maximum Figures in Shadow Overlap Calculations
 
 OS:SurfaceConvectionAlgorithm:Outside,
-<<<<<<< HEAD
-  {95af7728-27b7-453f-81c0-5376b08311b5}, !- Handle
-  DOE-2;                                  !- Algorithm
-
-OS:SurfaceConvectionAlgorithm:Inside,
-  {9cb9d4b6-1ed5-4e34-9cac-acc1313e45f4}, !- Handle
-  TARP;                                   !- Algorithm
-
-OS:ZoneCapacitanceMultiplier:ResearchSpecial,
-  {624d6977-7b82-4da6-9d1e-e553c6654137}, !- Handle
-=======
   {27c74e47-abe5-4931-96b2-76479e12ae73}, !- Handle
   DOE-2;                                  !- Algorithm
 
@@ -57,17 +30,12 @@
 
 OS:ZoneCapacitanceMultiplier:ResearchSpecial,
   {ff3a49e6-ad11-410d-b146-4f32ffaefe8d}, !- Handle
->>>>>>> 935faeed
   ,                                       !- Temperature Capacity Multiplier
   15,                                     !- Humidity Capacity Multiplier
   ;                                       !- Carbon Dioxide Capacity Multiplier
 
 OS:RunPeriod,
-<<<<<<< HEAD
-  {aa07ad6f-5104-4762-86ba-e1037dad18d9}, !- Handle
-=======
   {73493294-ad19-4800-bae7-a494f19042ab}, !- Handle
->>>>>>> 935faeed
   Run Period 1,                           !- Name
   1,                                      !- Begin Month
   1,                                      !- Begin Day of Month
@@ -81,21 +49,13 @@
   ;                                       !- Number of Times Runperiod to be Repeated
 
 OS:YearDescription,
-<<<<<<< HEAD
-  {767a2803-fe95-4e68-9391-7ac778aa13b3}, !- Handle
-=======
   {3b9fac59-dbe8-4768-9a29-c8136fce93f6}, !- Handle
->>>>>>> 935faeed
   2007,                                   !- Calendar Year
   ,                                       !- Day of Week for Start Day
   ;                                       !- Is Leap Year
 
 OS:Building,
-<<<<<<< HEAD
-  {5a321af3-0bfb-4de5-a510-7ccb8da506bf}, !- Handle
-=======
   {4aa11d45-6a32-46c1-aa32-6ba7c28c4344}, !- Handle
->>>>>>> 935faeed
   Building 1,                             !- Name
   ,                                       !- Building Sector Type
   0,                                      !- North Axis {deg}
@@ -110,13 +70,8 @@
   8;                                      !- Standards Number of Living Units
 
 OS:AdditionalProperties,
-<<<<<<< HEAD
-  {679d7f8b-aa31-48d8-9f39-e0f3c0553b7c}, !- Handle
-  {5a321af3-0bfb-4de5-a510-7ccb8da506bf}, !- Object Name
-=======
   {ade639e9-b6d3-40e9-8aa9-6bedd71f0ee1}, !- Handle
   {4aa11d45-6a32-46c1-aa32-6ba7c28c4344}, !- Object Name
->>>>>>> 935faeed
   num_units,                              !- Feature Name 1
   Integer,                                !- Feature Data Type 1
   8,                                      !- Feature Value 1
@@ -131,11 +86,7 @@
   2;                                      !- Feature Value 4
 
 OS:ThermalZone,
-<<<<<<< HEAD
-  {7ab907e3-e829-4522-ad34-2abdad70ebe8}, !- Handle
-=======
   {83876763-6be9-4315-9721-e83ec18d8954}, !- Handle
->>>>>>> 935faeed
   living zone,                            !- Name
   ,                                       !- Multiplier
   ,                                       !- Ceiling Height {m}
@@ -144,17 +95,10 @@
   ,                                       !- Zone Inside Convection Algorithm
   ,                                       !- Zone Outside Convection Algorithm
   ,                                       !- Zone Conditioning Equipment List Name
-<<<<<<< HEAD
-  {f8481685-77c0-4496-87d7-78812def5c85}, !- Zone Air Inlet Port List
-  {b0baf87d-f940-41e7-af14-8a4450fb7790}, !- Zone Air Exhaust Port List
-  {7491e1ac-2c3d-4fa0-8f53-7b491551ab3d}, !- Zone Air Node Name
-  {cb348fd8-30e1-461b-8c54-77a092e72775}, !- Zone Return Air Port List
-=======
   {c26e6ead-2fcf-4dcb-a054-1db5f2c60a70}, !- Zone Air Inlet Port List
   {67e48bdd-4c3d-4f6f-9d56-ccf7790dbe90}, !- Zone Air Exhaust Port List
   {35739368-3b04-4afe-ae14-37caa7a746ab}, !- Zone Air Node Name
   {1913a9d0-5362-47e3-ab8c-e1a8c80a3d1d}, !- Zone Return Air Port List
->>>>>>> 935faeed
   ,                                       !- Primary Daylighting Control Name
   ,                                       !- Fraction of Zone Controlled by Primary Daylighting Control
   ,                                       !- Secondary Daylighting Control Name
@@ -165,39 +109,6 @@
   No;                                     !- Use Ideal Air Loads
 
 OS:Node,
-<<<<<<< HEAD
-  {a4291dd0-1a6f-4136-b84b-5790baa48466}, !- Handle
-  Node 1,                                 !- Name
-  {7491e1ac-2c3d-4fa0-8f53-7b491551ab3d}, !- Inlet Port
-  ;                                       !- Outlet Port
-
-OS:Connection,
-  {7491e1ac-2c3d-4fa0-8f53-7b491551ab3d}, !- Handle
-  {5bdf284d-79cd-41ed-ac91-2a099fb293a6}, !- Name
-  {7ab907e3-e829-4522-ad34-2abdad70ebe8}, !- Source Object
-  11,                                     !- Outlet Port
-  {a4291dd0-1a6f-4136-b84b-5790baa48466}, !- Target Object
-  2;                                      !- Inlet Port
-
-OS:PortList,
-  {f8481685-77c0-4496-87d7-78812def5c85}, !- Handle
-  {2536b050-e338-4e86-9cac-6e927286d074}, !- Name
-  {7ab907e3-e829-4522-ad34-2abdad70ebe8}; !- HVAC Component
-
-OS:PortList,
-  {b0baf87d-f940-41e7-af14-8a4450fb7790}, !- Handle
-  {fe37652a-e844-412a-83a4-da9cd3c3172a}, !- Name
-  {7ab907e3-e829-4522-ad34-2abdad70ebe8}; !- HVAC Component
-
-OS:PortList,
-  {cb348fd8-30e1-461b-8c54-77a092e72775}, !- Handle
-  {a101efa0-8cd5-4b98-b45a-aab3c7202901}, !- Name
-  {7ab907e3-e829-4522-ad34-2abdad70ebe8}; !- HVAC Component
-
-OS:Sizing:Zone,
-  {bdc0aa01-da59-484d-8485-2b972390c2fd}, !- Handle
-  {7ab907e3-e829-4522-ad34-2abdad70ebe8}, !- Zone or ZoneList Name
-=======
   {8a518c0d-afef-4bd6-9bbd-a172b237fd56}, !- Handle
   Node 1,                                 !- Name
   {35739368-3b04-4afe-ae14-37caa7a746ab}, !- Inlet Port
@@ -229,7 +140,6 @@
 OS:Sizing:Zone,
   {49898ec0-ab28-4de8-872e-6ba9c2e3703c}, !- Handle
   {83876763-6be9-4315-9721-e83ec18d8954}, !- Zone or ZoneList Name
->>>>>>> 935faeed
   SupplyAirTemperature,                   !- Zone Cooling Design Supply Air Temperature Input Method
   14,                                     !- Zone Cooling Design Supply Air Temperature {C}
   11.11,                                  !- Zone Cooling Design Supply Air Temperature Difference {deltaC}
@@ -258,16 +168,6 @@
   autosize;                               !- Dedicated Outdoor Air High Setpoint Temperature for Design {C}
 
 OS:ZoneHVAC:EquipmentList,
-<<<<<<< HEAD
-  {34d77d98-79fa-482f-b17d-c01ec793b656}, !- Handle
-  Zone HVAC Equipment List 1,             !- Name
-  {7ab907e3-e829-4522-ad34-2abdad70ebe8}; !- Thermal Zone
-
-OS:Space,
-  {1b7bd3e2-ed78-45a4-8840-c7c1fb4a4e49}, !- Handle
-  living space,                           !- Name
-  {85c5530a-89ae-419a-a123-063e3abb7c54}, !- Space Type Name
-=======
   {58a60924-503e-43d4-8f90-2ba89fadc9df}, !- Handle
   Zone HVAC Equipment List 1,             !- Name
   {83876763-6be9-4315-9721-e83ec18d8954}; !- Thermal Zone
@@ -276,7 +176,6 @@
   {0789d166-8d33-45b8-a500-2bdfb58bfcb2}, !- Handle
   living space,                           !- Name
   {125e3498-5265-4d58-b36d-05bf2ed137de}, !- Space Type Name
->>>>>>> 935faeed
   ,                                       !- Default Construction Set Name
   ,                                       !- Default Schedule Set Name
   ,                                       !- Direction of Relative North {deg}
@@ -284,19 +183,6 @@
   ,                                       !- Y Origin {m}
   ,                                       !- Z Origin {m}
   ,                                       !- Building Story Name
-<<<<<<< HEAD
-  {7ab907e3-e829-4522-ad34-2abdad70ebe8}, !- Thermal Zone Name
-  ,                                       !- Part of Total Floor Area
-  ,                                       !- Design Specification Outdoor Air Object Name
-  {ee0299d3-dd10-46c2-a8b4-5d17d0b79907}; !- Building Unit Name
-
-OS:Surface,
-  {ba7cad7f-fecb-4a28-bea8-05f702e1731a}, !- Handle
-  Surface 1,                              !- Name
-  Floor,                                  !- Surface Type
-  ,                                       !- Construction Name
-  {1b7bd3e2-ed78-45a4-8840-c7c1fb4a4e49}, !- Space Name
-=======
   {83876763-6be9-4315-9721-e83ec18d8954}, !- Thermal Zone Name
   ,                                       !- Part of Total Floor Area
   ,                                       !- Design Specification Outdoor Air Object Name
@@ -308,7 +194,6 @@
   Floor,                                  !- Surface Type
   ,                                       !- Construction Name
   {0789d166-8d33-45b8-a500-2bdfb58bfcb2}, !- Space Name
->>>>>>> 935faeed
   Foundation,                             !- Outside Boundary Condition
   ,                                       !- Outside Boundary Condition Object
   NoSun,                                  !- Sun Exposure
@@ -321,19 +206,11 @@
   4.572, -9.144, 0;                       !- X,Y,Z Vertex 4 {m}
 
 OS:Surface,
-<<<<<<< HEAD
-  {3347e23c-a2d9-4ea4-afd4-2e49d54fd5eb}, !- Handle
-  Surface 2,                              !- Name
-  Wall,                                   !- Surface Type
-  ,                                       !- Construction Name
-  {1b7bd3e2-ed78-45a4-8840-c7c1fb4a4e49}, !- Space Name
-=======
   {4561efc0-3989-4cd1-ba74-728a70479e79}, !- Handle
   Surface 2,                              !- Name
   Wall,                                   !- Surface Type
   ,                                       !- Construction Name
   {0789d166-8d33-45b8-a500-2bdfb58bfcb2}, !- Space Name
->>>>>>> 935faeed
   Outdoors,                               !- Outside Boundary Condition
   ,                                       !- Outside Boundary Condition Object
   SunExposed,                             !- Sun Exposure
@@ -346,19 +223,11 @@
   0, -9.144, 2.4384;                      !- X,Y,Z Vertex 4 {m}
 
 OS:Surface,
-<<<<<<< HEAD
-  {abb61a8b-d59c-4066-9652-3d88a88ef7ba}, !- Handle
-  Surface 3,                              !- Name
-  Wall,                                   !- Surface Type
-  ,                                       !- Construction Name
-  {1b7bd3e2-ed78-45a4-8840-c7c1fb4a4e49}, !- Space Name
-=======
   {33f298a2-d0e5-4978-9da1-7058fc9acc1c}, !- Handle
   Surface 3,                              !- Name
   Wall,                                   !- Surface Type
   ,                                       !- Construction Name
   {0789d166-8d33-45b8-a500-2bdfb58bfcb2}, !- Space Name
->>>>>>> 935faeed
   Outdoors,                               !- Outside Boundary Condition
   ,                                       !- Outside Boundary Condition Object
   SunExposed,                             !- Sun Exposure
@@ -371,19 +240,11 @@
   0, 0, 2.4384;                           !- X,Y,Z Vertex 4 {m}
 
 OS:Surface,
-<<<<<<< HEAD
-  {edca0702-cbf5-48f6-adbc-ac9d74df26bb}, !- Handle
-  Surface 4,                              !- Name
-  Wall,                                   !- Surface Type
-  ,                                       !- Construction Name
-  {1b7bd3e2-ed78-45a4-8840-c7c1fb4a4e49}, !- Space Name
-=======
   {c701229e-c2d3-44bb-8ebd-18b6cd399df8}, !- Handle
   Surface 4,                              !- Name
   Wall,                                   !- Surface Type
   ,                                       !- Construction Name
   {0789d166-8d33-45b8-a500-2bdfb58bfcb2}, !- Space Name
->>>>>>> 935faeed
   Adiabatic,                              !- Outside Boundary Condition
   ,                                       !- Outside Boundary Condition Object
   NoSun,                                  !- Sun Exposure
@@ -396,19 +257,11 @@
   4.572, 0, 2.4384;                       !- X,Y,Z Vertex 4 {m}
 
 OS:Surface,
-<<<<<<< HEAD
-  {fe085eaa-34eb-4b36-9401-88a14fcb870b}, !- Handle
-  Surface 5,                              !- Name
-  Wall,                                   !- Surface Type
-  ,                                       !- Construction Name
-  {1b7bd3e2-ed78-45a4-8840-c7c1fb4a4e49}, !- Space Name
-=======
   {16ff95bb-037b-49a9-8d58-23c29ebc03b1}, !- Handle
   Surface 5,                              !- Name
   Wall,                                   !- Surface Type
   ,                                       !- Construction Name
   {0789d166-8d33-45b8-a500-2bdfb58bfcb2}, !- Space Name
->>>>>>> 935faeed
   Outdoors,                               !- Outside Boundary Condition
   ,                                       !- Outside Boundary Condition Object
   SunExposed,                             !- Sun Exposure
@@ -421,15 +274,6 @@
   4.572, -9.144, 2.4384;                  !- X,Y,Z Vertex 4 {m}
 
 OS:Surface,
-<<<<<<< HEAD
-  {2a524ca1-e97b-4e19-8f70-7d9d04f66472}, !- Handle
-  Surface 6,                              !- Name
-  RoofCeiling,                            !- Surface Type
-  ,                                       !- Construction Name
-  {1b7bd3e2-ed78-45a4-8840-c7c1fb4a4e49}, !- Space Name
-  Surface,                                !- Outside Boundary Condition
-  {54d2e940-b289-44b7-9f3e-2590dc42dff0}, !- Outside Boundary Condition Object
-=======
   {acd070b9-571f-41e8-ac31-38058c5b4740}, !- Handle
   Surface 6,                              !- Name
   RoofCeiling,                            !- Surface Type
@@ -437,7 +281,6 @@
   {0789d166-8d33-45b8-a500-2bdfb58bfcb2}, !- Space Name
   Surface,                                !- Outside Boundary Condition
   {a1e1e315-de89-4792-911a-cbff9cd3d280}, !- Outside Boundary Condition Object
->>>>>>> 935faeed
   NoSun,                                  !- Sun Exposure
   NoWind,                                 !- Wind Exposure
   ,                                       !- View Factor to Ground
@@ -448,11 +291,7 @@
   0, -9.144, 2.4384;                      !- X,Y,Z Vertex 4 {m}
 
 OS:SpaceType,
-<<<<<<< HEAD
-  {85c5530a-89ae-419a-a123-063e3abb7c54}, !- Handle
-=======
   {125e3498-5265-4d58-b36d-05bf2ed137de}, !- Handle
->>>>>>> 935faeed
   Space Type 1,                           !- Name
   ,                                       !- Default Construction Set Name
   ,                                       !- Default Schedule Set Name
@@ -463,15 +302,9 @@
   living;                                 !- Standards Space Type
 
 OS:Space,
-<<<<<<< HEAD
-  {833bf151-6bad-47fb-b3db-540decf43b91}, !- Handle
-  living space|story 2,                   !- Name
-  {85c5530a-89ae-419a-a123-063e3abb7c54}, !- Space Type Name
-=======
   {56334383-41aa-4ad3-acea-c5da28c1c4aa}, !- Handle
   living space|story 2,                   !- Name
   {125e3498-5265-4d58-b36d-05bf2ed137de}, !- Space Type Name
->>>>>>> 935faeed
   ,                                       !- Default Construction Set Name
   ,                                       !- Default Schedule Set Name
   -0,                                     !- Direction of Relative North {deg}
@@ -479,21 +312,6 @@
   0,                                      !- Y Origin {m}
   2.4384,                                 !- Z Origin {m}
   ,                                       !- Building Story Name
-<<<<<<< HEAD
-  {7ab907e3-e829-4522-ad34-2abdad70ebe8}, !- Thermal Zone Name
-  ,                                       !- Part of Total Floor Area
-  ,                                       !- Design Specification Outdoor Air Object Name
-  {ee0299d3-dd10-46c2-a8b4-5d17d0b79907}; !- Building Unit Name
-
-OS:Surface,
-  {d1953096-be1f-4551-9805-69783163dd7f}, !- Handle
-  Surface 7,                              !- Name
-  RoofCeiling,                            !- Surface Type
-  ,                                       !- Construction Name
-  {833bf151-6bad-47fb-b3db-540decf43b91}, !- Space Name
-  Surface,                                !- Outside Boundary Condition
-  {af54abdf-daab-4678-9041-a4b8200d020f}, !- Outside Boundary Condition Object
-=======
   {83876763-6be9-4315-9721-e83ec18d8954}, !- Thermal Zone Name
   ,                                       !- Part of Total Floor Area
   ,                                       !- Design Specification Outdoor Air Object Name
@@ -524,7 +342,6 @@
   {56334383-41aa-4ad3-acea-c5da28c1c4aa}, !- Space Name
   Surface,                                !- Outside Boundary Condition
   {acd070b9-571f-41e8-ac31-38058c5b4740}, !- Outside Boundary Condition Object
->>>>>>> 935faeed
   NoSun,                                  !- Sun Exposure
   NoWind,                                 !- Wind Exposure
   ,                                       !- View Factor to Ground
@@ -535,19 +352,11 @@
   4.572, -9.144, 0;                       !- X,Y,Z Vertex 4 {m}
 
 OS:Surface,
-<<<<<<< HEAD
-  {889b4745-62b8-4765-82f7-451a31a11baa}, !- Handle
-  Surface 8,                              !- Name
-  Wall,                                   !- Surface Type
-  ,                                       !- Construction Name
-  {833bf151-6bad-47fb-b3db-540decf43b91}, !- Space Name
-=======
   {6cbe6d2f-e187-4443-9c87-c582c9cdbf3d}, !- Handle
   Surface 9,                              !- Name
   Wall,                                   !- Surface Type
   ,                                       !- Construction Name
   {56334383-41aa-4ad3-acea-c5da28c1c4aa}, !- Space Name
->>>>>>> 935faeed
   Outdoors,                               !- Outside Boundary Condition
   ,                                       !- Outside Boundary Condition Object
   SunExposed,                             !- Sun Exposure
@@ -560,19 +369,11 @@
   0, -9.144, 2.4384;                      !- X,Y,Z Vertex 4 {m}
 
 OS:Surface,
-<<<<<<< HEAD
-  {74693509-95dc-4d03-b53f-46a0aa2df08b}, !- Handle
-  Surface 9,                              !- Name
-  Wall,                                   !- Surface Type
-  ,                                       !- Construction Name
-  {833bf151-6bad-47fb-b3db-540decf43b91}, !- Space Name
-=======
   {56a350ff-65fb-46b6-84c5-2281921c144e}, !- Handle
   Surface 10,                             !- Name
   Wall,                                   !- Surface Type
   ,                                       !- Construction Name
   {56334383-41aa-4ad3-acea-c5da28c1c4aa}, !- Space Name
->>>>>>> 935faeed
   Outdoors,                               !- Outside Boundary Condition
   ,                                       !- Outside Boundary Condition Object
   SunExposed,                             !- Sun Exposure
@@ -585,40 +386,13 @@
   0, 0, 2.4384;                           !- X,Y,Z Vertex 4 {m}
 
 OS:Surface,
-<<<<<<< HEAD
-  {4d09e384-b0fa-4565-a5cd-1bca548dc2ca}, !- Handle
-  Surface 10,                             !- Name
-  Wall,                                   !- Surface Type
-  ,                                       !- Construction Name
-  {833bf151-6bad-47fb-b3db-540decf43b91}, !- Space Name
-  Outdoors,                               !- Outside Boundary Condition
-  ,                                       !- Outside Boundary Condition Object
-  SunExposed,                             !- Sun Exposure
-  WindExposed,                            !- Wind Exposure
-  ,                                       !- View Factor to Ground
-  ,                                       !- Number of Vertices
-  0, -9.144, 2.4384,                      !- X,Y,Z Vertex 1 {m}
-  0, -9.144, 0,                           !- X,Y,Z Vertex 2 {m}
-  4.572, -9.144, 0,                       !- X,Y,Z Vertex 3 {m}
-  4.572, -9.144, 2.4384;                  !- X,Y,Z Vertex 4 {m}
-
-OS:Surface,
-  {54d2e940-b289-44b7-9f3e-2590dc42dff0}, !- Handle
-=======
   {99426d0e-63c2-4e94-8e44-b682bf4840d7}, !- Handle
->>>>>>> 935faeed
   Surface 11,                             !- Name
   Wall,                                   !- Surface Type
   ,                                       !- Construction Name
-<<<<<<< HEAD
-  {833bf151-6bad-47fb-b3db-540decf43b91}, !- Space Name
-  Surface,                                !- Outside Boundary Condition
-  {2a524ca1-e97b-4e19-8f70-7d9d04f66472}, !- Outside Boundary Condition Object
-=======
   {56334383-41aa-4ad3-acea-c5da28c1c4aa}, !- Space Name
   Adiabatic,                              !- Outside Boundary Condition
   ,                                       !- Outside Boundary Condition Object
->>>>>>> 935faeed
   NoSun,                                  !- Sun Exposure
   NoWind,                                 !- Wind Exposure
   ,                                       !- View Factor to Ground
@@ -629,23 +403,13 @@
   4.572, 0, 2.4384;                       !- X,Y,Z Vertex 4 {m}
 
 OS:Surface,
-<<<<<<< HEAD
-  {4ce947b7-9cdb-4354-8b6c-06a81c846606}, !- Handle
-=======
   {86815e9a-3d14-4789-ae23-cbf28b000c05}, !- Handle
->>>>>>> 935faeed
   Surface 12,                             !- Name
   RoofCeiling,                            !- Surface Type
   ,                                       !- Construction Name
-<<<<<<< HEAD
-  {833bf151-6bad-47fb-b3db-540decf43b91}, !- Space Name
-  Adiabatic,                              !- Outside Boundary Condition
-  ,                                       !- Outside Boundary Condition Object
-=======
   {56334383-41aa-4ad3-acea-c5da28c1c4aa}, !- Space Name
   Surface,                                !- Outside Boundary Condition
   {51611f24-3786-4c74-b8a5-6d9b510506d9}, !- Outside Boundary Condition Object
->>>>>>> 935faeed
   NoSun,                                  !- Sun Exposure
   NoWind,                                 !- Wind Exposure
   ,                                       !- View Factor to Ground
@@ -656,15 +420,6 @@
   0, -9.144, 2.4384;                      !- X,Y,Z Vertex 4 {m}
 
 OS:Surface,
-<<<<<<< HEAD
-  {af54abdf-daab-4678-9041-a4b8200d020f}, !- Handle
-  Surface 13,                             !- Name
-  Floor,                                  !- Surface Type
-  ,                                       !- Construction Name
-  {894e6745-8dfe-4590-9941-a3ca514cd432}, !- Space Name
-  Surface,                                !- Outside Boundary Condition
-  {d1953096-be1f-4551-9805-69783163dd7f}, !- Outside Boundary Condition Object
-=======
   {51611f24-3786-4c74-b8a5-6d9b510506d9}, !- Handle
   Surface 13,                             !- Name
   Floor,                                  !- Surface Type
@@ -672,7 +427,6 @@
   {56603d31-a2d5-4c8e-a3e9-e825a447f962}, !- Space Name
   Surface,                                !- Outside Boundary Condition
   {86815e9a-3d14-4789-ae23-cbf28b000c05}, !- Outside Boundary Condition Object
->>>>>>> 935faeed
   NoSun,                                  !- Sun Exposure
   NoWind,                                 !- Wind Exposure
   ,                                       !- View Factor to Ground
@@ -683,19 +437,11 @@
   4.572, -9.144, 4.8768;                  !- X,Y,Z Vertex 4 {m}
 
 OS:Surface,
-<<<<<<< HEAD
-  {01580d6a-4d6a-47e7-98db-281644e0f454}, !- Handle
-  Surface 14,                             !- Name
-  RoofCeiling,                            !- Surface Type
-  ,                                       !- Construction Name
-  {894e6745-8dfe-4590-9941-a3ca514cd432}, !- Space Name
-=======
   {f68bf304-f2e8-4b0f-8ac7-c9f9ea2684d7}, !- Handle
   Surface 14,                             !- Name
   RoofCeiling,                            !- Surface Type
   ,                                       !- Construction Name
   {56603d31-a2d5-4c8e-a3e9-e825a447f962}, !- Space Name
->>>>>>> 935faeed
   Outdoors,                               !- Outside Boundary Condition
   ,                                       !- Outside Boundary Condition Object
   SunExposed,                             !- Sun Exposure
@@ -708,19 +454,11 @@
   0, 0, 4.8768;                           !- X,Y,Z Vertex 4 {m}
 
 OS:Surface,
-<<<<<<< HEAD
-  {e44cde7f-f25e-4c57-ae04-18b28866911b}, !- Handle
-  Surface 15,                             !- Name
-  RoofCeiling,                            !- Surface Type
-  ,                                       !- Construction Name
-  {894e6745-8dfe-4590-9941-a3ca514cd432}, !- Space Name
-=======
   {fff9aabb-5324-4dec-988e-8e90e7b9fef5}, !- Handle
   Surface 15,                             !- Name
   RoofCeiling,                            !- Surface Type
   ,                                       !- Construction Name
   {56603d31-a2d5-4c8e-a3e9-e825a447f962}, !- Space Name
->>>>>>> 935faeed
   Outdoors,                               !- Outside Boundary Condition
   ,                                       !- Outside Boundary Condition Object
   SunExposed,                             !- Sun Exposure
@@ -733,19 +471,11 @@
   4.572, -9.144, 4.8768;                  !- X,Y,Z Vertex 4 {m}
 
 OS:Surface,
-<<<<<<< HEAD
-  {816c4ce0-0702-4cb4-a72d-30fca0995624}, !- Handle
-  Surface 16,                             !- Name
-  Wall,                                   !- Surface Type
-  ,                                       !- Construction Name
-  {894e6745-8dfe-4590-9941-a3ca514cd432}, !- Space Name
-=======
   {49cb2aba-2be7-45d8-ad8e-6278e9f576e5}, !- Handle
   Surface 16,                             !- Name
   Wall,                                   !- Surface Type
   ,                                       !- Construction Name
   {56603d31-a2d5-4c8e-a3e9-e825a447f962}, !- Space Name
->>>>>>> 935faeed
   Outdoors,                               !- Outside Boundary Condition
   ,                                       !- Outside Boundary Condition Object
   SunExposed,                             !- Sun Exposure
@@ -757,19 +487,11 @@
   0, -9.144, 4.8768;                      !- X,Y,Z Vertex 3 {m}
 
 OS:Surface,
-<<<<<<< HEAD
-  {c245b961-66f4-4ea0-9ff7-ca0cb00cf474}, !- Handle
-  Surface 17,                             !- Name
-  Wall,                                   !- Surface Type
-  ,                                       !- Construction Name
-  {894e6745-8dfe-4590-9941-a3ca514cd432}, !- Space Name
-=======
   {1d919a29-a44f-4579-8bf9-c5e746cf4b51}, !- Handle
   Surface 17,                             !- Name
   Wall,                                   !- Surface Type
   ,                                       !- Construction Name
   {56603d31-a2d5-4c8e-a3e9-e825a447f962}, !- Space Name
->>>>>>> 935faeed
   Adiabatic,                              !- Outside Boundary Condition
   ,                                       !- Outside Boundary Condition Object
   NoSun,                                  !- Sun Exposure
@@ -781,15 +503,9 @@
   4.572, 0, 4.8768;                       !- X,Y,Z Vertex 3 {m}
 
 OS:Space,
-<<<<<<< HEAD
-  {894e6745-8dfe-4590-9941-a3ca514cd432}, !- Handle
-  unfinished attic space,                 !- Name
-  {37894415-0ad1-4c28-974b-3dd89d34f5fe}, !- Space Type Name
-=======
   {56603d31-a2d5-4c8e-a3e9-e825a447f962}, !- Handle
   unfinished attic space,                 !- Name
   {4be9e1e6-a72c-43fc-918b-ca4dc2a48a3d}, !- Space Type Name
->>>>>>> 935faeed
   ,                                       !- Default Construction Set Name
   ,                                       !- Default Schedule Set Name
   ,                                       !- Direction of Relative North {deg}
@@ -797,17 +513,10 @@
   ,                                       !- Y Origin {m}
   ,                                       !- Z Origin {m}
   ,                                       !- Building Story Name
-<<<<<<< HEAD
-  {425e557f-a581-4aa9-9d40-d95b1f86f967}; !- Thermal Zone Name
-
-OS:ThermalZone,
-  {425e557f-a581-4aa9-9d40-d95b1f86f967}, !- Handle
-=======
   {b28ca11c-f213-486b-bae8-fc6586934afa}; !- Thermal Zone Name
 
 OS:ThermalZone,
   {b28ca11c-f213-486b-bae8-fc6586934afa}, !- Handle
->>>>>>> 935faeed
   unfinished attic zone,                  !- Name
   ,                                       !- Multiplier
   ,                                       !- Ceiling Height {m}
@@ -816,17 +525,10 @@
   ,                                       !- Zone Inside Convection Algorithm
   ,                                       !- Zone Outside Convection Algorithm
   ,                                       !- Zone Conditioning Equipment List Name
-<<<<<<< HEAD
-  {10b8683a-852a-491d-83ed-cf638bbf8957}, !- Zone Air Inlet Port List
-  {46a804e5-b9e7-4e17-ab2b-d48bff18b563}, !- Zone Air Exhaust Port List
-  {ea9d5d3c-bd9a-43f2-92e2-33460697f35a}, !- Zone Air Node Name
-  {8e8a6138-ae02-4497-b9f5-ab56894cc214}, !- Zone Return Air Port List
-=======
   {a3e93bde-3fe7-4319-80cf-9a19661e565f}, !- Zone Air Inlet Port List
   {7e9f8362-68ad-4bba-9d16-7eff9f4f3ebd}, !- Zone Air Exhaust Port List
   {f51c66a1-3935-424d-8d56-9c711f3e737c}, !- Zone Air Node Name
   {f8f5d068-af95-428f-a90f-4bae51b1c503}, !- Zone Return Air Port List
->>>>>>> 935faeed
   ,                                       !- Primary Daylighting Control Name
   ,                                       !- Fraction of Zone Controlled by Primary Daylighting Control
   ,                                       !- Secondary Daylighting Control Name
@@ -837,39 +539,6 @@
   No;                                     !- Use Ideal Air Loads
 
 OS:Node,
-<<<<<<< HEAD
-  {99730ddc-07ee-48bf-ab4b-b524ddb2e014}, !- Handle
-  Node 2,                                 !- Name
-  {ea9d5d3c-bd9a-43f2-92e2-33460697f35a}, !- Inlet Port
-  ;                                       !- Outlet Port
-
-OS:Connection,
-  {ea9d5d3c-bd9a-43f2-92e2-33460697f35a}, !- Handle
-  {0adab9dd-d633-46db-a727-31162a2fcfc4}, !- Name
-  {425e557f-a581-4aa9-9d40-d95b1f86f967}, !- Source Object
-  11,                                     !- Outlet Port
-  {99730ddc-07ee-48bf-ab4b-b524ddb2e014}, !- Target Object
-  2;                                      !- Inlet Port
-
-OS:PortList,
-  {10b8683a-852a-491d-83ed-cf638bbf8957}, !- Handle
-  {6a0a82cf-63ad-44b0-bd42-70c553d92ad7}, !- Name
-  {425e557f-a581-4aa9-9d40-d95b1f86f967}; !- HVAC Component
-
-OS:PortList,
-  {46a804e5-b9e7-4e17-ab2b-d48bff18b563}, !- Handle
-  {3d9ba6f2-70f6-4526-88cf-aee070295033}, !- Name
-  {425e557f-a581-4aa9-9d40-d95b1f86f967}; !- HVAC Component
-
-OS:PortList,
-  {8e8a6138-ae02-4497-b9f5-ab56894cc214}, !- Handle
-  {ad21431b-f971-4267-b09d-e4519fae3b53}, !- Name
-  {425e557f-a581-4aa9-9d40-d95b1f86f967}; !- HVAC Component
-
-OS:Sizing:Zone,
-  {7a7d7560-3c07-455d-a420-20d9e675f761}, !- Handle
-  {425e557f-a581-4aa9-9d40-d95b1f86f967}, !- Zone or ZoneList Name
-=======
   {c11990a1-b327-48a0-b3b3-16e3c1811b01}, !- Handle
   Node 2,                                 !- Name
   {f51c66a1-3935-424d-8d56-9c711f3e737c}, !- Inlet Port
@@ -901,7 +570,6 @@
 OS:Sizing:Zone,
   {9ba3dd51-d916-486b-bd1b-c79c75ba2159}, !- Handle
   {b28ca11c-f213-486b-bae8-fc6586934afa}, !- Zone or ZoneList Name
->>>>>>> 935faeed
   SupplyAirTemperature,                   !- Zone Cooling Design Supply Air Temperature Input Method
   14,                                     !- Zone Cooling Design Supply Air Temperature {C}
   11.11,                                  !- Zone Cooling Design Supply Air Temperature Difference {deltaC}
@@ -930,21 +598,12 @@
   autosize;                               !- Dedicated Outdoor Air High Setpoint Temperature for Design {C}
 
 OS:ZoneHVAC:EquipmentList,
-<<<<<<< HEAD
-  {a10177e3-b774-459c-94bf-81bb8aeb8c12}, !- Handle
-  Zone HVAC Equipment List 2,             !- Name
-  {425e557f-a581-4aa9-9d40-d95b1f86f967}; !- Thermal Zone
-
-OS:SpaceType,
-  {37894415-0ad1-4c28-974b-3dd89d34f5fe}, !- Handle
-=======
   {8dfa14b9-4447-4140-a0c8-4a9b8e3a301e}, !- Handle
   Zone HVAC Equipment List 2,             !- Name
   {b28ca11c-f213-486b-bae8-fc6586934afa}; !- Thermal Zone
 
 OS:SpaceType,
   {4be9e1e6-a72c-43fc-918b-ca4dc2a48a3d}, !- Handle
->>>>>>> 935faeed
   Space Type 2,                           !- Name
   ,                                       !- Default Construction Set Name
   ,                                       !- Default Schedule Set Name
@@ -955,23 +614,14 @@
   unfinished attic;                       !- Standards Space Type
 
 OS:BuildingUnit,
-<<<<<<< HEAD
-  {ee0299d3-dd10-46c2-a8b4-5d17d0b79907}, !- Handle
-=======
   {8518db9f-2cf2-4efb-9bc8-9052ef3f250f}, !- Handle
->>>>>>> 935faeed
   unit 1,                                 !- Name
   ,                                       !- Rendering Color
   Residential;                            !- Building Unit Type
 
 OS:AdditionalProperties,
-<<<<<<< HEAD
-  {95a71552-4ced-4cd1-8d1f-924ae8c5e7c5}, !- Handle
-  {ee0299d3-dd10-46c2-a8b4-5d17d0b79907}, !- Object Name
-=======
   {8c9b5e5b-bb7b-4ccd-bc7a-30cbb0ca0335}, !- Handle
   {8518db9f-2cf2-4efb-9bc8-9052ef3f250f}, !- Object Name
->>>>>>> 935faeed
   NumberOfBedrooms,                       !- Feature Name 1
   Integer,                                !- Feature Data Type 1
   3,                                      !- Feature Value 1
@@ -983,20 +633,12 @@
   3.3900000000000001;                     !- Feature Value 3
 
 OS:External:File,
-<<<<<<< HEAD
-  {13a7fef1-92a0-43f9-a6ec-79eedde56b64}, !- Handle
-=======
   {276872b4-5f1b-4662-9b80-181d527fd21d}, !- Handle
->>>>>>> 935faeed
   8760.csv,                               !- Name
   8760.csv;                               !- File Name
 
 OS:Schedule:Day,
-<<<<<<< HEAD
-  {3a65b31a-2de3-4772-9dbe-a44af5a3d357}, !- Handle
-=======
   {520d917c-77c2-4bd3-9ddd-cf4c673db743}, !- Handle
->>>>>>> 935faeed
   Schedule Day 1,                         !- Name
   ,                                       !- Schedule Type Limits Name
   ,                                       !- Interpolate to Timestep
@@ -1005,11 +647,7 @@
   0;                                      !- Value Until Time 1
 
 OS:Schedule:Day,
-<<<<<<< HEAD
-  {d067eb79-b67a-45fa-92b8-a1aa1c1e8e73}, !- Handle
-=======
   {ef22d8e0-fc83-4623-a675-5e6060e352bb}, !- Handle
->>>>>>> 935faeed
   Schedule Day 2,                         !- Name
   ,                                       !- Schedule Type Limits Name
   ,                                       !- Interpolate to Timestep
@@ -1018,17 +656,10 @@
   1;                                      !- Value Until Time 1
 
 OS:Schedule:File,
-<<<<<<< HEAD
-  {42461214-0fbb-47b5-8fec-d9d07531dfd1}, !- Handle
-  occupants,                              !- Name
-  {cc5af605-babe-484f-ae06-194710d45d35}, !- Schedule Type Limits Name
-  {13a7fef1-92a0-43f9-a6ec-79eedde56b64}, !- External File Name
-=======
   {1949c8bb-fdc7-4428-8442-ef77933db4be}, !- Handle
   occupants,                              !- Name
   {8ecd8389-d46c-4745-bd06-8b9b41913b1c}, !- Schedule Type Limits Name
   {276872b4-5f1b-4662-9b80-181d527fd21d}, !- External File Name
->>>>>>> 935faeed
   1,                                      !- Column Number
   1,                                      !- Rows to Skip at Top
   8760,                                   !- Number of Hours of Data
@@ -1037,17 +668,6 @@
   60;                                     !- Minutes per Item
 
 OS:Schedule:Ruleset,
-<<<<<<< HEAD
-  {697d0de0-17c2-4c59-bfc4-b6640841e9ab}, !- Handle
-  Schedule Ruleset 1,                     !- Name
-  {37e37e5e-a6fd-461e-866f-563ef8f9903d}, !- Schedule Type Limits Name
-  {b0009d9d-a649-40d7-9e63-80c82fc12a37}; !- Default Day Schedule Name
-
-OS:Schedule:Day,
-  {b0009d9d-a649-40d7-9e63-80c82fc12a37}, !- Handle
-  Schedule Day 3,                         !- Name
-  {37e37e5e-a6fd-461e-866f-563ef8f9903d}, !- Schedule Type Limits Name
-=======
   {421105c7-6e7a-419c-9796-b4fe74612939}, !- Handle
   Schedule Ruleset 1,                     !- Name
   {fa978e0c-e31f-456c-b58d-3f904b5b882d}, !- Schedule Type Limits Name
@@ -1057,20 +677,14 @@
   {b678d1bf-7b8f-40cb-9b8a-7aeee955bf77}, !- Handle
   Schedule Day 3,                         !- Name
   {fa978e0c-e31f-456c-b58d-3f904b5b882d}, !- Schedule Type Limits Name
->>>>>>> 935faeed
   ,                                       !- Interpolate to Timestep
   24,                                     !- Hour 1
   0,                                      !- Minute 1
   112.539290946133;                       !- Value Until Time 1
 
 OS:People:Definition,
-<<<<<<< HEAD
-  {9fb18d4a-d0bc-47a1-b2b3-581ac7b4524d}, !- Handle
-  res occupants|living space,             !- Name
-=======
   {0440c456-f40a-452b-a1fe-0a8980e29f30}, !- Handle
   res occupants|living space|story 2,     !- Name
->>>>>>> 935faeed
   People,                                 !- Number of People Calculation Method
   1.695,                                  !- Number of People {people}
   ,                                       !- People per Space Floor Area {person/m2}
@@ -1082,21 +696,12 @@
   ZoneAveraged;                           !- Mean Radiant Temperature Calculation Type
 
 OS:People,
-<<<<<<< HEAD
-  {fbd42aa7-4834-4bb7-9ea0-890e9bfd8412}, !- Handle
-  res occupants|living space,             !- Name
-  {9fb18d4a-d0bc-47a1-b2b3-581ac7b4524d}, !- People Definition Name
-  {1b7bd3e2-ed78-45a4-8840-c7c1fb4a4e49}, !- Space or SpaceType Name
-  {42461214-0fbb-47b5-8fec-d9d07531dfd1}, !- Number of People Schedule Name
-  {697d0de0-17c2-4c59-bfc4-b6640841e9ab}, !- Activity Level Schedule Name
-=======
   {bc56f9c3-90fb-4e52-bed7-4c3c6ed732b8}, !- Handle
   res occupants|living space|story 2,     !- Name
   {0440c456-f40a-452b-a1fe-0a8980e29f30}, !- People Definition Name
   {56334383-41aa-4ad3-acea-c5da28c1c4aa}, !- Space or SpaceType Name
   {1949c8bb-fdc7-4428-8442-ef77933db4be}, !- Number of People Schedule Name
   {421105c7-6e7a-419c-9796-b4fe74612939}, !- Activity Level Schedule Name
->>>>>>> 935faeed
   ,                                       !- Surface Name/Angle Factor List Name
   ,                                       !- Work Efficiency Schedule Name
   ,                                       !- Clothing Insulation Schedule Name
@@ -1104,11 +709,7 @@
   1;                                      !- Multiplier
 
 OS:ScheduleTypeLimits,
-<<<<<<< HEAD
-  {37e37e5e-a6fd-461e-866f-563ef8f9903d}, !- Handle
-=======
   {fa978e0c-e31f-456c-b58d-3f904b5b882d}, !- Handle
->>>>>>> 935faeed
   ActivityLevel,                          !- Name
   0,                                      !- Lower Limit Value
   ,                                       !- Upper Limit Value
@@ -1116,24 +717,15 @@
   ActivityLevel;                          !- Unit Type
 
 OS:ScheduleTypeLimits,
-<<<<<<< HEAD
-  {cc5af605-babe-484f-ae06-194710d45d35}, !- Handle
-=======
   {8ecd8389-d46c-4745-bd06-8b9b41913b1c}, !- Handle
->>>>>>> 935faeed
   Fractional,                             !- Name
   0,                                      !- Lower Limit Value
   1,                                      !- Upper Limit Value
   Continuous;                             !- Numeric Type
 
 OS:People:Definition,
-<<<<<<< HEAD
-  {6d40ce62-747b-48a9-bcf4-570e9559bfa4}, !- Handle
-  res occupants|living space|story 2,     !- Name
-=======
   {62d04b46-3ac8-4030-90f4-4ad1705ba5b4}, !- Handle
   res occupants|living space,             !- Name
->>>>>>> 935faeed
   People,                                 !- Number of People Calculation Method
   1.695,                                  !- Number of People {people}
   ,                                       !- People per Space Floor Area {person/m2}
@@ -1145,21 +737,12 @@
   ZoneAveraged;                           !- Mean Radiant Temperature Calculation Type
 
 OS:People,
-<<<<<<< HEAD
-  {4bbe37d9-62e4-407f-85f3-c41e3c8f240a}, !- Handle
-  res occupants|living space|story 2,     !- Name
-  {6d40ce62-747b-48a9-bcf4-570e9559bfa4}, !- People Definition Name
-  {833bf151-6bad-47fb-b3db-540decf43b91}, !- Space or SpaceType Name
-  {42461214-0fbb-47b5-8fec-d9d07531dfd1}, !- Number of People Schedule Name
-  {697d0de0-17c2-4c59-bfc4-b6640841e9ab}, !- Activity Level Schedule Name
-=======
   {71e45d19-65c5-4ad7-9248-965da14e6581}, !- Handle
   res occupants|living space,             !- Name
   {62d04b46-3ac8-4030-90f4-4ad1705ba5b4}, !- People Definition Name
   {0789d166-8d33-45b8-a500-2bdfb58bfcb2}, !- Space or SpaceType Name
   {1949c8bb-fdc7-4428-8442-ef77933db4be}, !- Number of People Schedule Name
   {421105c7-6e7a-419c-9796-b4fe74612939}, !- Activity Level Schedule Name
->>>>>>> 935faeed
   ,                                       !- Surface Name/Angle Factor List Name
   ,                                       !- Work Efficiency Schedule Name
   ,                                       !- Clothing Insulation Schedule Name
