!- NOTE: Auto-generated from /test/osw_files/SFA_8units_2story_SL_UA.osw

OS:Version,
<<<<<<< HEAD
  {514dbfa3-3153-4678-a06b-9c5f37d06d19}, !- Handle
  2.9.0;                                  !- Version Identifier

OS:SimulationControl,
  {700e69af-81da-4aba-af90-5f962e9882db}, !- Handle
=======
  {a7e6f144-0d4d-4801-bef2-6e9af80ea31f}, !- Handle
  2.9.0;                                  !- Version Identifier

OS:SimulationControl,
  {458a6f00-2871-4ee0-846b-0f31b35bc002}, !- Handle
>>>>>>> f57ca257
  ,                                       !- Do Zone Sizing Calculation
  ,                                       !- Do System Sizing Calculation
  ,                                       !- Do Plant Sizing Calculation
  No;                                     !- Run Simulation for Sizing Periods

OS:Timestep,
<<<<<<< HEAD
  {5bfb0b7b-d3db-4402-9069-8e5b3b33b33c}, !- Handle
  6;                                      !- Number of Timesteps per Hour

OS:ShadowCalculation,
  {e43015fb-f6ce-4923-830a-c9d3fa662a6b}, !- Handle
=======
  {d4cbdfb5-c23b-4b43-8940-d83fb760df40}, !- Handle
  6;                                      !- Number of Timesteps per Hour

OS:ShadowCalculation,
  {b3e38df1-8e51-4abd-bfb8-0d8bd7740b13}, !- Handle
>>>>>>> f57ca257
  20,                                     !- Calculation Frequency
  200;                                    !- Maximum Figures in Shadow Overlap Calculations

OS:SurfaceConvectionAlgorithm:Outside,
<<<<<<< HEAD
  {95af7728-27b7-453f-81c0-5376b08311b5}, !- Handle
  DOE-2;                                  !- Algorithm

OS:SurfaceConvectionAlgorithm:Inside,
  {9cb9d4b6-1ed5-4e34-9cac-acc1313e45f4}, !- Handle
  TARP;                                   !- Algorithm

OS:ZoneCapacitanceMultiplier:ResearchSpecial,
  {624d6977-7b82-4da6-9d1e-e553c6654137}, !- Handle
=======
  {8ba1f1cf-7e94-428a-9aaf-aca408ff8112}, !- Handle
  DOE-2;                                  !- Algorithm

OS:SurfaceConvectionAlgorithm:Inside,
  {b3c6b5aa-d531-4427-95f8-c3232afdd2a4}, !- Handle
  TARP;                                   !- Algorithm

OS:ZoneCapacitanceMultiplier:ResearchSpecial,
  {2714dbd7-17a1-4ea0-9eac-8a0bcf575b34}, !- Handle
>>>>>>> f57ca257
  ,                                       !- Temperature Capacity Multiplier
  15,                                     !- Humidity Capacity Multiplier
  ;                                       !- Carbon Dioxide Capacity Multiplier

OS:RunPeriod,
<<<<<<< HEAD
  {aa07ad6f-5104-4762-86ba-e1037dad18d9}, !- Handle
=======
  {a2f63950-98ba-49e5-bfd1-4b2ff2c95da6}, !- Handle
>>>>>>> f57ca257
  Run Period 1,                           !- Name
  1,                                      !- Begin Month
  1,                                      !- Begin Day of Month
  12,                                     !- End Month
  31,                                     !- End Day of Month
  ,                                       !- Use Weather File Holidays and Special Days
  ,                                       !- Use Weather File Daylight Saving Period
  ,                                       !- Apply Weekend Holiday Rule
  ,                                       !- Use Weather File Rain Indicators
  ,                                       !- Use Weather File Snow Indicators
  ;                                       !- Number of Times Runperiod to be Repeated

OS:YearDescription,
<<<<<<< HEAD
  {767a2803-fe95-4e68-9391-7ac778aa13b3}, !- Handle
=======
  {4fbc3bd6-19d0-4d93-857b-f3223d3963d3}, !- Handle
>>>>>>> f57ca257
  2007,                                   !- Calendar Year
  ,                                       !- Day of Week for Start Day
  ;                                       !- Is Leap Year

OS:Building,
<<<<<<< HEAD
  {5a321af3-0bfb-4de5-a510-7ccb8da506bf}, !- Handle
=======
  {eab87f2f-e6c7-4226-82d1-acb0be21be55}, !- Handle
>>>>>>> f57ca257
  Building 1,                             !- Name
  ,                                       !- Building Sector Type
  0,                                      !- North Axis {deg}
  ,                                       !- Nominal Floor to Floor Height {m}
  ,                                       !- Space Type Name
  ,                                       !- Default Construction Set Name
  ,                                       !- Default Schedule Set Name
  2,                                      !- Standards Number of Stories
  2,                                      !- Standards Number of Above Ground Stories
  ,                                       !- Standards Template
  singlefamilyattached,                   !- Standards Building Type
  8;                                      !- Standards Number of Living Units

OS:AdditionalProperties,
<<<<<<< HEAD
  {679d7f8b-aa31-48d8-9f39-e0f3c0553b7c}, !- Handle
  {5a321af3-0bfb-4de5-a510-7ccb8da506bf}, !- Object Name
=======
  {35117aa7-f7b5-4cc4-af04-7e9c0a6604b4}, !- Handle
  {eab87f2f-e6c7-4226-82d1-acb0be21be55}, !- Object Name
>>>>>>> f57ca257
  num_units,                              !- Feature Name 1
  Integer,                                !- Feature Data Type 1
  8,                                      !- Feature Value 1
  has_rear_units,                         !- Feature Name 2
  Boolean,                                !- Feature Data Type 2
  false,                                  !- Feature Value 2
  horz_location,                          !- Feature Name 3
  String,                                 !- Feature Data Type 3
  Left,                                   !- Feature Value 3
  num_floors,                             !- Feature Name 4
  Integer,                                !- Feature Data Type 4
  2;                                      !- Feature Value 4

OS:ThermalZone,
<<<<<<< HEAD
  {7ab907e3-e829-4522-ad34-2abdad70ebe8}, !- Handle
=======
  {eb100fa8-ecb7-4a2c-bb0a-7499fec46a92}, !- Handle
>>>>>>> f57ca257
  living zone,                            !- Name
  ,                                       !- Multiplier
  ,                                       !- Ceiling Height {m}
  ,                                       !- Volume {m3}
  ,                                       !- Floor Area {m2}
  ,                                       !- Zone Inside Convection Algorithm
  ,                                       !- Zone Outside Convection Algorithm
  ,                                       !- Zone Conditioning Equipment List Name
<<<<<<< HEAD
  {f8481685-77c0-4496-87d7-78812def5c85}, !- Zone Air Inlet Port List
  {b0baf87d-f940-41e7-af14-8a4450fb7790}, !- Zone Air Exhaust Port List
  {7491e1ac-2c3d-4fa0-8f53-7b491551ab3d}, !- Zone Air Node Name
  {cb348fd8-30e1-461b-8c54-77a092e72775}, !- Zone Return Air Port List
=======
  {5a6c0400-6c41-404a-8141-980f04adb1ca}, !- Zone Air Inlet Port List
  {51626ebc-0aca-423a-84e8-bdcdbd241ebb}, !- Zone Air Exhaust Port List
  {1574f1fa-eafb-45f9-ba51-83293d7e0ebb}, !- Zone Air Node Name
  {f9e79a42-d6d8-4acf-aef4-d71ee5c5b276}, !- Zone Return Air Port List
>>>>>>> f57ca257
  ,                                       !- Primary Daylighting Control Name
  ,                                       !- Fraction of Zone Controlled by Primary Daylighting Control
  ,                                       !- Secondary Daylighting Control Name
  ,                                       !- Fraction of Zone Controlled by Secondary Daylighting Control
  ,                                       !- Illuminance Map Name
  ,                                       !- Group Rendering Name
  ,                                       !- Thermostat Name
  No;                                     !- Use Ideal Air Loads

OS:Node,
<<<<<<< HEAD
  {a4291dd0-1a6f-4136-b84b-5790baa48466}, !- Handle
  Node 1,                                 !- Name
  {7491e1ac-2c3d-4fa0-8f53-7b491551ab3d}, !- Inlet Port
  ;                                       !- Outlet Port

OS:Connection,
  {7491e1ac-2c3d-4fa0-8f53-7b491551ab3d}, !- Handle
  {5bdf284d-79cd-41ed-ac91-2a099fb293a6}, !- Name
  {7ab907e3-e829-4522-ad34-2abdad70ebe8}, !- Source Object
  11,                                     !- Outlet Port
  {a4291dd0-1a6f-4136-b84b-5790baa48466}, !- Target Object
  2;                                      !- Inlet Port

OS:PortList,
  {f8481685-77c0-4496-87d7-78812def5c85}, !- Handle
  {2536b050-e338-4e86-9cac-6e927286d074}, !- Name
  {7ab907e3-e829-4522-ad34-2abdad70ebe8}; !- HVAC Component

OS:PortList,
  {b0baf87d-f940-41e7-af14-8a4450fb7790}, !- Handle
  {fe37652a-e844-412a-83a4-da9cd3c3172a}, !- Name
  {7ab907e3-e829-4522-ad34-2abdad70ebe8}; !- HVAC Component

OS:PortList,
  {cb348fd8-30e1-461b-8c54-77a092e72775}, !- Handle
  {a101efa0-8cd5-4b98-b45a-aab3c7202901}, !- Name
  {7ab907e3-e829-4522-ad34-2abdad70ebe8}; !- HVAC Component

OS:Sizing:Zone,
  {bdc0aa01-da59-484d-8485-2b972390c2fd}, !- Handle
  {7ab907e3-e829-4522-ad34-2abdad70ebe8}, !- Zone or ZoneList Name
=======
  {dc762539-18c0-4d30-910d-41e7c66e2ee2}, !- Handle
  Node 1,                                 !- Name
  {1574f1fa-eafb-45f9-ba51-83293d7e0ebb}, !- Inlet Port
  ;                                       !- Outlet Port

OS:Connection,
  {1574f1fa-eafb-45f9-ba51-83293d7e0ebb}, !- Handle
  {f299c5a5-b473-4fd3-afc6-627e40ae1ff5}, !- Name
  {eb100fa8-ecb7-4a2c-bb0a-7499fec46a92}, !- Source Object
  11,                                     !- Outlet Port
  {dc762539-18c0-4d30-910d-41e7c66e2ee2}, !- Target Object
  2;                                      !- Inlet Port

OS:PortList,
  {5a6c0400-6c41-404a-8141-980f04adb1ca}, !- Handle
  {9a6bbc66-6f7f-4ff6-9832-6a0c901cb98f}, !- Name
  {eb100fa8-ecb7-4a2c-bb0a-7499fec46a92}; !- HVAC Component

OS:PortList,
  {51626ebc-0aca-423a-84e8-bdcdbd241ebb}, !- Handle
  {31fb4602-32c1-4474-82f6-4225621911cd}, !- Name
  {eb100fa8-ecb7-4a2c-bb0a-7499fec46a92}; !- HVAC Component

OS:PortList,
  {f9e79a42-d6d8-4acf-aef4-d71ee5c5b276}, !- Handle
  {80665658-6d89-4010-82cd-edf9435cd81e}, !- Name
  {eb100fa8-ecb7-4a2c-bb0a-7499fec46a92}; !- HVAC Component

OS:Sizing:Zone,
  {836bad3f-ffae-4460-9de9-9fc2c2ba70fa}, !- Handle
  {eb100fa8-ecb7-4a2c-bb0a-7499fec46a92}, !- Zone or ZoneList Name
>>>>>>> f57ca257
  SupplyAirTemperature,                   !- Zone Cooling Design Supply Air Temperature Input Method
  14,                                     !- Zone Cooling Design Supply Air Temperature {C}
  11.11,                                  !- Zone Cooling Design Supply Air Temperature Difference {deltaC}
  SupplyAirTemperature,                   !- Zone Heating Design Supply Air Temperature Input Method
  40,                                     !- Zone Heating Design Supply Air Temperature {C}
  11.11,                                  !- Zone Heating Design Supply Air Temperature Difference {deltaC}
  0.0085,                                 !- Zone Cooling Design Supply Air Humidity Ratio {kg-H2O/kg-air}
  0.008,                                  !- Zone Heating Design Supply Air Humidity Ratio {kg-H2O/kg-air}
  ,                                       !- Zone Heating Sizing Factor
  ,                                       !- Zone Cooling Sizing Factor
  DesignDay,                              !- Cooling Design Air Flow Method
  ,                                       !- Cooling Design Air Flow Rate {m3/s}
  ,                                       !- Cooling Minimum Air Flow per Zone Floor Area {m3/s-m2}
  ,                                       !- Cooling Minimum Air Flow {m3/s}
  ,                                       !- Cooling Minimum Air Flow Fraction
  DesignDay,                              !- Heating Design Air Flow Method
  ,                                       !- Heating Design Air Flow Rate {m3/s}
  ,                                       !- Heating Maximum Air Flow per Zone Floor Area {m3/s-m2}
  ,                                       !- Heating Maximum Air Flow {m3/s}
  ,                                       !- Heating Maximum Air Flow Fraction
  ,                                       !- Design Zone Air Distribution Effectiveness in Cooling Mode
  ,                                       !- Design Zone Air Distribution Effectiveness in Heating Mode
  No,                                     !- Account for Dedicated Outdoor Air System
  NeutralSupplyAir,                       !- Dedicated Outdoor Air System Control Strategy
  autosize,                               !- Dedicated Outdoor Air Low Setpoint Temperature for Design {C}
  autosize;                               !- Dedicated Outdoor Air High Setpoint Temperature for Design {C}

OS:ZoneHVAC:EquipmentList,
<<<<<<< HEAD
  {34d77d98-79fa-482f-b17d-c01ec793b656}, !- Handle
  Zone HVAC Equipment List 1,             !- Name
  {7ab907e3-e829-4522-ad34-2abdad70ebe8}; !- Thermal Zone

OS:Space,
  {1b7bd3e2-ed78-45a4-8840-c7c1fb4a4e49}, !- Handle
  living space,                           !- Name
  {85c5530a-89ae-419a-a123-063e3abb7c54}, !- Space Type Name
=======
  {6b026716-4312-457c-b015-4116b7883fdd}, !- Handle
  Zone HVAC Equipment List 1,             !- Name
  {eb100fa8-ecb7-4a2c-bb0a-7499fec46a92}; !- Thermal Zone

OS:Space,
  {3f9e83e7-2a85-4ee1-8758-e72d8bec125d}, !- Handle
  living space,                           !- Name
  {37b7fbbc-9fd8-4b87-bb4c-4041ad5bdff5}, !- Space Type Name
>>>>>>> f57ca257
  ,                                       !- Default Construction Set Name
  ,                                       !- Default Schedule Set Name
  ,                                       !- Direction of Relative North {deg}
  ,                                       !- X Origin {m}
  ,                                       !- Y Origin {m}
  ,                                       !- Z Origin {m}
  ,                                       !- Building Story Name
<<<<<<< HEAD
  {7ab907e3-e829-4522-ad34-2abdad70ebe8}, !- Thermal Zone Name
  ,                                       !- Part of Total Floor Area
  ,                                       !- Design Specification Outdoor Air Object Name
  {ee0299d3-dd10-46c2-a8b4-5d17d0b79907}; !- Building Unit Name

OS:Surface,
  {ba7cad7f-fecb-4a28-bea8-05f702e1731a}, !- Handle
  Surface 1,                              !- Name
  Floor,                                  !- Surface Type
  ,                                       !- Construction Name
  {1b7bd3e2-ed78-45a4-8840-c7c1fb4a4e49}, !- Space Name
=======
  {eb100fa8-ecb7-4a2c-bb0a-7499fec46a92}, !- Thermal Zone Name
  ,                                       !- Part of Total Floor Area
  ,                                       !- Design Specification Outdoor Air Object Name
  {7b958d04-74a7-4ab9-856e-7e9777c7b362}; !- Building Unit Name

OS:Surface,
  {ed44b9ff-16be-4ce7-ac66-1f107023d438}, !- Handle
  Surface 1,                              !- Name
  Floor,                                  !- Surface Type
  ,                                       !- Construction Name
  {3f9e83e7-2a85-4ee1-8758-e72d8bec125d}, !- Space Name
>>>>>>> f57ca257
  Foundation,                             !- Outside Boundary Condition
  ,                                       !- Outside Boundary Condition Object
  NoSun,                                  !- Sun Exposure
  NoWind,                                 !- Wind Exposure
  ,                                       !- View Factor to Ground
  ,                                       !- Number of Vertices
  0, -9.144, 0,                           !- X,Y,Z Vertex 1 {m}
  0, 0, 0,                                !- X,Y,Z Vertex 2 {m}
  4.572, 0, 0,                            !- X,Y,Z Vertex 3 {m}
  4.572, -9.144, 0;                       !- X,Y,Z Vertex 4 {m}

OS:Surface,
<<<<<<< HEAD
  {3347e23c-a2d9-4ea4-afd4-2e49d54fd5eb}, !- Handle
  Surface 2,                              !- Name
  Wall,                                   !- Surface Type
  ,                                       !- Construction Name
  {1b7bd3e2-ed78-45a4-8840-c7c1fb4a4e49}, !- Space Name
=======
  {28c9583b-63c5-4dda-882d-ec21090c20a2}, !- Handle
  Surface 2,                              !- Name
  Wall,                                   !- Surface Type
  ,                                       !- Construction Name
  {3f9e83e7-2a85-4ee1-8758-e72d8bec125d}, !- Space Name
>>>>>>> f57ca257
  Outdoors,                               !- Outside Boundary Condition
  ,                                       !- Outside Boundary Condition Object
  SunExposed,                             !- Sun Exposure
  WindExposed,                            !- Wind Exposure
  ,                                       !- View Factor to Ground
  ,                                       !- Number of Vertices
  0, 0, 2.4384,                           !- X,Y,Z Vertex 1 {m}
  0, 0, 0,                                !- X,Y,Z Vertex 2 {m}
  0, -9.144, 0,                           !- X,Y,Z Vertex 3 {m}
  0, -9.144, 2.4384;                      !- X,Y,Z Vertex 4 {m}

OS:Surface,
<<<<<<< HEAD
  {abb61a8b-d59c-4066-9652-3d88a88ef7ba}, !- Handle
  Surface 3,                              !- Name
  Wall,                                   !- Surface Type
  ,                                       !- Construction Name
  {1b7bd3e2-ed78-45a4-8840-c7c1fb4a4e49}, !- Space Name
=======
  {04f28246-09c9-4230-9e7e-74b2fd00f701}, !- Handle
  Surface 3,                              !- Name
  Wall,                                   !- Surface Type
  ,                                       !- Construction Name
  {3f9e83e7-2a85-4ee1-8758-e72d8bec125d}, !- Space Name
>>>>>>> f57ca257
  Outdoors,                               !- Outside Boundary Condition
  ,                                       !- Outside Boundary Condition Object
  SunExposed,                             !- Sun Exposure
  WindExposed,                            !- Wind Exposure
  ,                                       !- View Factor to Ground
  ,                                       !- Number of Vertices
  4.572, 0, 2.4384,                       !- X,Y,Z Vertex 1 {m}
  4.572, 0, 0,                            !- X,Y,Z Vertex 2 {m}
  0, 0, 0,                                !- X,Y,Z Vertex 3 {m}
  0, 0, 2.4384;                           !- X,Y,Z Vertex 4 {m}

OS:Surface,
<<<<<<< HEAD
  {edca0702-cbf5-48f6-adbc-ac9d74df26bb}, !- Handle
  Surface 4,                              !- Name
  Wall,                                   !- Surface Type
  ,                                       !- Construction Name
  {1b7bd3e2-ed78-45a4-8840-c7c1fb4a4e49}, !- Space Name
=======
  {3e60f832-aec6-448e-af16-16e0540cce1d}, !- Handle
  Surface 4,                              !- Name
  Wall,                                   !- Surface Type
  ,                                       !- Construction Name
  {3f9e83e7-2a85-4ee1-8758-e72d8bec125d}, !- Space Name
>>>>>>> f57ca257
  Adiabatic,                              !- Outside Boundary Condition
  ,                                       !- Outside Boundary Condition Object
  NoSun,                                  !- Sun Exposure
  NoWind,                                 !- Wind Exposure
  ,                                       !- View Factor to Ground
  ,                                       !- Number of Vertices
  4.572, -9.144, 2.4384,                  !- X,Y,Z Vertex 1 {m}
  4.572, -9.144, 0,                       !- X,Y,Z Vertex 2 {m}
  4.572, 0, 0,                            !- X,Y,Z Vertex 3 {m}
  4.572, 0, 2.4384;                       !- X,Y,Z Vertex 4 {m}

OS:Surface,
<<<<<<< HEAD
  {fe085eaa-34eb-4b36-9401-88a14fcb870b}, !- Handle
  Surface 5,                              !- Name
  Wall,                                   !- Surface Type
  ,                                       !- Construction Name
  {1b7bd3e2-ed78-45a4-8840-c7c1fb4a4e49}, !- Space Name
=======
  {1ddcc918-b2ae-4a6c-a9b5-f63ec29aa74e}, !- Handle
  Surface 5,                              !- Name
  Wall,                                   !- Surface Type
  ,                                       !- Construction Name
  {3f9e83e7-2a85-4ee1-8758-e72d8bec125d}, !- Space Name
>>>>>>> f57ca257
  Outdoors,                               !- Outside Boundary Condition
  ,                                       !- Outside Boundary Condition Object
  SunExposed,                             !- Sun Exposure
  WindExposed,                            !- Wind Exposure
  ,                                       !- View Factor to Ground
  ,                                       !- Number of Vertices
  0, -9.144, 2.4384,                      !- X,Y,Z Vertex 1 {m}
  0, -9.144, 0,                           !- X,Y,Z Vertex 2 {m}
  4.572, -9.144, 0,                       !- X,Y,Z Vertex 3 {m}
  4.572, -9.144, 2.4384;                  !- X,Y,Z Vertex 4 {m}

OS:Surface,
<<<<<<< HEAD
  {2a524ca1-e97b-4e19-8f70-7d9d04f66472}, !- Handle
  Surface 6,                              !- Name
  RoofCeiling,                            !- Surface Type
  ,                                       !- Construction Name
  {1b7bd3e2-ed78-45a4-8840-c7c1fb4a4e49}, !- Space Name
  Surface,                                !- Outside Boundary Condition
  {54d2e940-b289-44b7-9f3e-2590dc42dff0}, !- Outside Boundary Condition Object
=======
  {38cc7cc7-6e4d-40ee-b3b0-c233f2c3106f}, !- Handle
  Surface 6,                              !- Name
  RoofCeiling,                            !- Surface Type
  ,                                       !- Construction Name
  {3f9e83e7-2a85-4ee1-8758-e72d8bec125d}, !- Space Name
  Surface,                                !- Outside Boundary Condition
  {00927785-9822-4c48-b271-76dec5ba8fb1}, !- Outside Boundary Condition Object
>>>>>>> f57ca257
  NoSun,                                  !- Sun Exposure
  NoWind,                                 !- Wind Exposure
  ,                                       !- View Factor to Ground
  ,                                       !- Number of Vertices
  4.572, -9.144, 2.4384,                  !- X,Y,Z Vertex 1 {m}
  4.572, 0, 2.4384,                       !- X,Y,Z Vertex 2 {m}
  0, 0, 2.4384,                           !- X,Y,Z Vertex 3 {m}
  0, -9.144, 2.4384;                      !- X,Y,Z Vertex 4 {m}

OS:SpaceType,
<<<<<<< HEAD
  {85c5530a-89ae-419a-a123-063e3abb7c54}, !- Handle
=======
  {37b7fbbc-9fd8-4b87-bb4c-4041ad5bdff5}, !- Handle
>>>>>>> f57ca257
  Space Type 1,                           !- Name
  ,                                       !- Default Construction Set Name
  ,                                       !- Default Schedule Set Name
  ,                                       !- Group Rendering Name
  ,                                       !- Design Specification Outdoor Air Object Name
  ,                                       !- Standards Template
  ,                                       !- Standards Building Type
  living;                                 !- Standards Space Type

OS:Space,
<<<<<<< HEAD
  {833bf151-6bad-47fb-b3db-540decf43b91}, !- Handle
  living space|story 2,                   !- Name
  {85c5530a-89ae-419a-a123-063e3abb7c54}, !- Space Type Name
=======
  {3c28ea82-1f3e-4f90-bfd3-05ce20885335}, !- Handle
  living space|story 2,                   !- Name
  {37b7fbbc-9fd8-4b87-bb4c-4041ad5bdff5}, !- Space Type Name
>>>>>>> f57ca257
  ,                                       !- Default Construction Set Name
  ,                                       !- Default Schedule Set Name
  -0,                                     !- Direction of Relative North {deg}
  0,                                      !- X Origin {m}
  0,                                      !- Y Origin {m}
  2.4384,                                 !- Z Origin {m}
  ,                                       !- Building Story Name
<<<<<<< HEAD
  {7ab907e3-e829-4522-ad34-2abdad70ebe8}, !- Thermal Zone Name
  ,                                       !- Part of Total Floor Area
  ,                                       !- Design Specification Outdoor Air Object Name
  {ee0299d3-dd10-46c2-a8b4-5d17d0b79907}; !- Building Unit Name

OS:Surface,
  {d1953096-be1f-4551-9805-69783163dd7f}, !- Handle
  Surface 7,                              !- Name
  RoofCeiling,                            !- Surface Type
  ,                                       !- Construction Name
  {833bf151-6bad-47fb-b3db-540decf43b91}, !- Space Name
  Surface,                                !- Outside Boundary Condition
  {af54abdf-daab-4678-9041-a4b8200d020f}, !- Outside Boundary Condition Object
=======
  {eb100fa8-ecb7-4a2c-bb0a-7499fec46a92}, !- Thermal Zone Name
  ,                                       !- Part of Total Floor Area
  ,                                       !- Design Specification Outdoor Air Object Name
  {7b958d04-74a7-4ab9-856e-7e9777c7b362}; !- Building Unit Name

OS:Surface,
  {838959bf-6394-479d-a374-5212150133e0}, !- Handle
  Surface 7,                              !- Name
  Wall,                                   !- Surface Type
  ,                                       !- Construction Name
  {3c28ea82-1f3e-4f90-bfd3-05ce20885335}, !- Space Name
  Adiabatic,                              !- Outside Boundary Condition
  ,                                       !- Outside Boundary Condition Object
  NoSun,                                  !- Sun Exposure
  NoWind,                                 !- Wind Exposure
  ,                                       !- View Factor to Ground
  ,                                       !- Number of Vertices
  4.572, -9.144, 2.4384,                  !- X,Y,Z Vertex 1 {m}
  4.572, -9.144, 0,                       !- X,Y,Z Vertex 2 {m}
  4.572, 0, 0,                            !- X,Y,Z Vertex 3 {m}
  4.572, 0, 2.4384;                       !- X,Y,Z Vertex 4 {m}

OS:Surface,
  {26350528-96cf-437d-82a3-bb652c83f548}, !- Handle
  Surface 8,                              !- Name
  Wall,                                   !- Surface Type
  ,                                       !- Construction Name
  {3c28ea82-1f3e-4f90-bfd3-05ce20885335}, !- Space Name
  Outdoors,                               !- Outside Boundary Condition
  ,                                       !- Outside Boundary Condition Object
  SunExposed,                             !- Sun Exposure
  WindExposed,                            !- Wind Exposure
  ,                                       !- View Factor to Ground
  ,                                       !- Number of Vertices
  0, -9.144, 2.4384,                      !- X,Y,Z Vertex 1 {m}
  0, -9.144, 0,                           !- X,Y,Z Vertex 2 {m}
  4.572, -9.144, 0,                       !- X,Y,Z Vertex 3 {m}
  4.572, -9.144, 2.4384;                  !- X,Y,Z Vertex 4 {m}

OS:Surface,
  {ab7d5d48-aed8-4801-9888-7ff8337ffe79}, !- Handle
  Surface 9,                              !- Name
  RoofCeiling,                            !- Surface Type
  ,                                       !- Construction Name
  {3c28ea82-1f3e-4f90-bfd3-05ce20885335}, !- Space Name
  Surface,                                !- Outside Boundary Condition
  {1aa2eed2-45f1-43ca-a0a9-0e99da4c93c8}, !- Outside Boundary Condition Object
>>>>>>> f57ca257
  NoSun,                                  !- Sun Exposure
  NoWind,                                 !- Wind Exposure
  ,                                       !- View Factor to Ground
  ,                                       !- Number of Vertices
  4.572, -9.144, 2.4384,                  !- X,Y,Z Vertex 1 {m}
  4.572, 0, 2.4384,                       !- X,Y,Z Vertex 2 {m}
  0, 0, 2.4384,                           !- X,Y,Z Vertex 3 {m}
  0, -9.144, 2.4384;                      !- X,Y,Z Vertex 4 {m}

OS:Surface,
<<<<<<< HEAD
  {889b4745-62b8-4765-82f7-451a31a11baa}, !- Handle
  Surface 8,                              !- Name
  Wall,                                   !- Surface Type
  ,                                       !- Construction Name
  {833bf151-6bad-47fb-b3db-540decf43b91}, !- Space Name
  Outdoors,                               !- Outside Boundary Condition
  ,                                       !- Outside Boundary Condition Object
  SunExposed,                             !- Sun Exposure
  WindExposed,                            !- Wind Exposure
=======
  {00927785-9822-4c48-b271-76dec5ba8fb1}, !- Handle
  Surface 10,                             !- Name
  Floor,                                  !- Surface Type
  ,                                       !- Construction Name
  {3c28ea82-1f3e-4f90-bfd3-05ce20885335}, !- Space Name
  Surface,                                !- Outside Boundary Condition
  {38cc7cc7-6e4d-40ee-b3b0-c233f2c3106f}, !- Outside Boundary Condition Object
  NoSun,                                  !- Sun Exposure
  NoWind,                                 !- Wind Exposure
>>>>>>> f57ca257
  ,                                       !- View Factor to Ground
  ,                                       !- Number of Vertices
  0, -9.144, 0,                           !- X,Y,Z Vertex 1 {m}
  0, 0, 0,                                !- X,Y,Z Vertex 2 {m}
  4.572, 0, 0,                            !- X,Y,Z Vertex 3 {m}
  4.572, -9.144, 0;                       !- X,Y,Z Vertex 4 {m}

OS:Surface,
<<<<<<< HEAD
  {74693509-95dc-4d03-b53f-46a0aa2df08b}, !- Handle
  Surface 9,                              !- Name
  Wall,                                   !- Surface Type
  ,                                       !- Construction Name
  {833bf151-6bad-47fb-b3db-540decf43b91}, !- Space Name
=======
  {19ac8855-b07f-4707-89f8-69b9fdd0b6b2}, !- Handle
  Surface 11,                             !- Name
  Wall,                                   !- Surface Type
  ,                                       !- Construction Name
  {3c28ea82-1f3e-4f90-bfd3-05ce20885335}, !- Space Name
>>>>>>> f57ca257
  Outdoors,                               !- Outside Boundary Condition
  ,                                       !- Outside Boundary Condition Object
  SunExposed,                             !- Sun Exposure
  WindExposed,                            !- Wind Exposure
  ,                                       !- View Factor to Ground
  ,                                       !- Number of Vertices
  4.572, 0, 2.4384,                       !- X,Y,Z Vertex 1 {m}
  4.572, 0, 0,                            !- X,Y,Z Vertex 2 {m}
  0, 0, 0,                                !- X,Y,Z Vertex 3 {m}
  0, 0, 2.4384;                           !- X,Y,Z Vertex 4 {m}

OS:Surface,
<<<<<<< HEAD
  {4d09e384-b0fa-4565-a5cd-1bca548dc2ca}, !- Handle
  Surface 10,                             !- Name
  Wall,                                   !- Surface Type
  ,                                       !- Construction Name
  {833bf151-6bad-47fb-b3db-540decf43b91}, !- Space Name
  Outdoors,                               !- Outside Boundary Condition
  ,                                       !- Outside Boundary Condition Object
  SunExposed,                             !- Sun Exposure
  WindExposed,                            !- Wind Exposure
  ,                                       !- View Factor to Ground
  ,                                       !- Number of Vertices
  0, -9.144, 2.4384,                      !- X,Y,Z Vertex 1 {m}
  0, -9.144, 0,                           !- X,Y,Z Vertex 2 {m}
  4.572, -9.144, 0,                       !- X,Y,Z Vertex 3 {m}
  4.572, -9.144, 2.4384;                  !- X,Y,Z Vertex 4 {m}

OS:Surface,
  {54d2e940-b289-44b7-9f3e-2590dc42dff0}, !- Handle
  Surface 11,                             !- Name
  Floor,                                  !- Surface Type
  ,                                       !- Construction Name
  {833bf151-6bad-47fb-b3db-540decf43b91}, !- Space Name
  Surface,                                !- Outside Boundary Condition
  {2a524ca1-e97b-4e19-8f70-7d9d04f66472}, !- Outside Boundary Condition Object
  NoSun,                                  !- Sun Exposure
  NoWind,                                 !- Wind Exposure
  ,                                       !- View Factor to Ground
  ,                                       !- Number of Vertices
  0, -9.144, 0,                           !- X,Y,Z Vertex 1 {m}
  0, 0, 0,                                !- X,Y,Z Vertex 2 {m}
  4.572, 0, 0,                            !- X,Y,Z Vertex 3 {m}
  4.572, -9.144, 0;                       !- X,Y,Z Vertex 4 {m}

OS:Surface,
  {4ce947b7-9cdb-4354-8b6c-06a81c846606}, !- Handle
  Surface 12,                             !- Name
  Wall,                                   !- Surface Type
  ,                                       !- Construction Name
  {833bf151-6bad-47fb-b3db-540decf43b91}, !- Space Name
  Adiabatic,                              !- Outside Boundary Condition
=======
  {6a8c3606-ab1c-40af-9e30-6e4289d28664}, !- Handle
  Surface 12,                             !- Name
  Wall,                                   !- Surface Type
  ,                                       !- Construction Name
  {3c28ea82-1f3e-4f90-bfd3-05ce20885335}, !- Space Name
  Outdoors,                               !- Outside Boundary Condition
>>>>>>> f57ca257
  ,                                       !- Outside Boundary Condition Object
  SunExposed,                             !- Sun Exposure
  WindExposed,                            !- Wind Exposure
  ,                                       !- View Factor to Ground
  ,                                       !- Number of Vertices
  0, 0, 2.4384,                           !- X,Y,Z Vertex 1 {m}
  0, 0, 0,                                !- X,Y,Z Vertex 2 {m}
  0, -9.144, 0,                           !- X,Y,Z Vertex 3 {m}
  0, -9.144, 2.4384;                      !- X,Y,Z Vertex 4 {m}

OS:Surface,
<<<<<<< HEAD
  {af54abdf-daab-4678-9041-a4b8200d020f}, !- Handle
  Surface 13,                             !- Name
  Floor,                                  !- Surface Type
  ,                                       !- Construction Name
  {894e6745-8dfe-4590-9941-a3ca514cd432}, !- Space Name
  Surface,                                !- Outside Boundary Condition
  {d1953096-be1f-4551-9805-69783163dd7f}, !- Outside Boundary Condition Object
=======
  {1aa2eed2-45f1-43ca-a0a9-0e99da4c93c8}, !- Handle
  Surface 13,                             !- Name
  Floor,                                  !- Surface Type
  ,                                       !- Construction Name
  {e512bcd4-52e1-418d-8a74-253ab92f53d1}, !- Space Name
  Surface,                                !- Outside Boundary Condition
  {ab7d5d48-aed8-4801-9888-7ff8337ffe79}, !- Outside Boundary Condition Object
>>>>>>> f57ca257
  NoSun,                                  !- Sun Exposure
  NoWind,                                 !- Wind Exposure
  ,                                       !- View Factor to Ground
  ,                                       !- Number of Vertices
  0, -9.144, 4.8768,                      !- X,Y,Z Vertex 1 {m}
  0, 0, 4.8768,                           !- X,Y,Z Vertex 2 {m}
  4.572, 0, 4.8768,                       !- X,Y,Z Vertex 3 {m}
  4.572, -9.144, 4.8768;                  !- X,Y,Z Vertex 4 {m}

OS:Surface,
<<<<<<< HEAD
  {01580d6a-4d6a-47e7-98db-281644e0f454}, !- Handle
  Surface 14,                             !- Name
  RoofCeiling,                            !- Surface Type
  ,                                       !- Construction Name
  {894e6745-8dfe-4590-9941-a3ca514cd432}, !- Space Name
=======
  {eba2ebcd-62de-4ba0-bc52-114c61e88e18}, !- Handle
  Surface 14,                             !- Name
  RoofCeiling,                            !- Surface Type
  ,                                       !- Construction Name
  {e512bcd4-52e1-418d-8a74-253ab92f53d1}, !- Space Name
>>>>>>> f57ca257
  Outdoors,                               !- Outside Boundary Condition
  ,                                       !- Outside Boundary Condition Object
  SunExposed,                             !- Sun Exposure
  WindExposed,                            !- Wind Exposure
  ,                                       !- View Factor to Ground
  ,                                       !- Number of Vertices
  0, -4.572, 7.1628,                      !- X,Y,Z Vertex 1 {m}
  4.572, -4.572, 7.1628,                  !- X,Y,Z Vertex 2 {m}
  4.572, 0, 4.8768,                       !- X,Y,Z Vertex 3 {m}
  0, 0, 4.8768;                           !- X,Y,Z Vertex 4 {m}

OS:Surface,
<<<<<<< HEAD
  {e44cde7f-f25e-4c57-ae04-18b28866911b}, !- Handle
  Surface 15,                             !- Name
  RoofCeiling,                            !- Surface Type
  ,                                       !- Construction Name
  {894e6745-8dfe-4590-9941-a3ca514cd432}, !- Space Name
=======
  {2d412759-2369-4143-b3a0-7f634b79fcf4}, !- Handle
  Surface 15,                             !- Name
  RoofCeiling,                            !- Surface Type
  ,                                       !- Construction Name
  {e512bcd4-52e1-418d-8a74-253ab92f53d1}, !- Space Name
>>>>>>> f57ca257
  Outdoors,                               !- Outside Boundary Condition
  ,                                       !- Outside Boundary Condition Object
  SunExposed,                             !- Sun Exposure
  WindExposed,                            !- Wind Exposure
  ,                                       !- View Factor to Ground
  ,                                       !- Number of Vertices
  4.572, -4.572, 7.1628,                  !- X,Y,Z Vertex 1 {m}
  0, -4.572, 7.1628,                      !- X,Y,Z Vertex 2 {m}
  0, -9.144, 4.8768,                      !- X,Y,Z Vertex 3 {m}
  4.572, -9.144, 4.8768;                  !- X,Y,Z Vertex 4 {m}

OS:Surface,
<<<<<<< HEAD
  {816c4ce0-0702-4cb4-a72d-30fca0995624}, !- Handle
  Surface 16,                             !- Name
  Wall,                                   !- Surface Type
  ,                                       !- Construction Name
  {894e6745-8dfe-4590-9941-a3ca514cd432}, !- Space Name
=======
  {a3256137-b480-48ac-9389-59b35e2a328a}, !- Handle
  Surface 16,                             !- Name
  Wall,                                   !- Surface Type
  ,                                       !- Construction Name
  {e512bcd4-52e1-418d-8a74-253ab92f53d1}, !- Space Name
>>>>>>> f57ca257
  Outdoors,                               !- Outside Boundary Condition
  ,                                       !- Outside Boundary Condition Object
  SunExposed,                             !- Sun Exposure
  WindExposed,                            !- Wind Exposure
  ,                                       !- View Factor to Ground
  ,                                       !- Number of Vertices
  0, -4.572, 7.1628,                      !- X,Y,Z Vertex 1 {m}
  0, 0, 4.8768,                           !- X,Y,Z Vertex 2 {m}
  0, -9.144, 4.8768;                      !- X,Y,Z Vertex 3 {m}

OS:Surface,
<<<<<<< HEAD
  {c245b961-66f4-4ea0-9ff7-ca0cb00cf474}, !- Handle
  Surface 17,                             !- Name
  Wall,                                   !- Surface Type
  ,                                       !- Construction Name
  {894e6745-8dfe-4590-9941-a3ca514cd432}, !- Space Name
=======
  {6ae0d52a-fe93-43ef-9896-19610d229527}, !- Handle
  Surface 17,                             !- Name
  Wall,                                   !- Surface Type
  ,                                       !- Construction Name
  {e512bcd4-52e1-418d-8a74-253ab92f53d1}, !- Space Name
>>>>>>> f57ca257
  Adiabatic,                              !- Outside Boundary Condition
  ,                                       !- Outside Boundary Condition Object
  NoSun,                                  !- Sun Exposure
  NoWind,                                 !- Wind Exposure
  ,                                       !- View Factor to Ground
  ,                                       !- Number of Vertices
  4.572, -4.572, 7.1628,                  !- X,Y,Z Vertex 1 {m}
  4.572, -9.144, 4.8768,                  !- X,Y,Z Vertex 2 {m}
  4.572, 0, 4.8768;                       !- X,Y,Z Vertex 3 {m}

OS:Space,
<<<<<<< HEAD
  {894e6745-8dfe-4590-9941-a3ca514cd432}, !- Handle
  unfinished attic space,                 !- Name
  {37894415-0ad1-4c28-974b-3dd89d34f5fe}, !- Space Type Name
=======
  {e512bcd4-52e1-418d-8a74-253ab92f53d1}, !- Handle
  unfinished attic space,                 !- Name
  {2a3ff519-80e7-43b2-9364-2307703be0b8}, !- Space Type Name
>>>>>>> f57ca257
  ,                                       !- Default Construction Set Name
  ,                                       !- Default Schedule Set Name
  ,                                       !- Direction of Relative North {deg}
  ,                                       !- X Origin {m}
  ,                                       !- Y Origin {m}
  ,                                       !- Z Origin {m}
  ,                                       !- Building Story Name
<<<<<<< HEAD
  {425e557f-a581-4aa9-9d40-d95b1f86f967}; !- Thermal Zone Name

OS:ThermalZone,
  {425e557f-a581-4aa9-9d40-d95b1f86f967}, !- Handle
=======
  {76c22de5-3af9-44cf-bc68-b382297464a3}; !- Thermal Zone Name

OS:ThermalZone,
  {76c22de5-3af9-44cf-bc68-b382297464a3}, !- Handle
>>>>>>> f57ca257
  unfinished attic zone,                  !- Name
  ,                                       !- Multiplier
  ,                                       !- Ceiling Height {m}
  ,                                       !- Volume {m3}
  ,                                       !- Floor Area {m2}
  ,                                       !- Zone Inside Convection Algorithm
  ,                                       !- Zone Outside Convection Algorithm
  ,                                       !- Zone Conditioning Equipment List Name
<<<<<<< HEAD
  {10b8683a-852a-491d-83ed-cf638bbf8957}, !- Zone Air Inlet Port List
  {46a804e5-b9e7-4e17-ab2b-d48bff18b563}, !- Zone Air Exhaust Port List
  {ea9d5d3c-bd9a-43f2-92e2-33460697f35a}, !- Zone Air Node Name
  {8e8a6138-ae02-4497-b9f5-ab56894cc214}, !- Zone Return Air Port List
=======
  {c3721a9c-7322-43f3-a554-04c92f3b6e28}, !- Zone Air Inlet Port List
  {71305817-e0a2-43fc-b771-0b413b0e8e68}, !- Zone Air Exhaust Port List
  {47c80c62-2cdf-4994-8062-08be7b7bb5a6}, !- Zone Air Node Name
  {7e8f672f-1775-4bec-a925-60233ba22c27}, !- Zone Return Air Port List
>>>>>>> f57ca257
  ,                                       !- Primary Daylighting Control Name
  ,                                       !- Fraction of Zone Controlled by Primary Daylighting Control
  ,                                       !- Secondary Daylighting Control Name
  ,                                       !- Fraction of Zone Controlled by Secondary Daylighting Control
  ,                                       !- Illuminance Map Name
  ,                                       !- Group Rendering Name
  ,                                       !- Thermostat Name
  No;                                     !- Use Ideal Air Loads

OS:Node,
<<<<<<< HEAD
  {99730ddc-07ee-48bf-ab4b-b524ddb2e014}, !- Handle
  Node 2,                                 !- Name
  {ea9d5d3c-bd9a-43f2-92e2-33460697f35a}, !- Inlet Port
  ;                                       !- Outlet Port

OS:Connection,
  {ea9d5d3c-bd9a-43f2-92e2-33460697f35a}, !- Handle
  {0adab9dd-d633-46db-a727-31162a2fcfc4}, !- Name
  {425e557f-a581-4aa9-9d40-d95b1f86f967}, !- Source Object
  11,                                     !- Outlet Port
  {99730ddc-07ee-48bf-ab4b-b524ddb2e014}, !- Target Object
  2;                                      !- Inlet Port

OS:PortList,
  {10b8683a-852a-491d-83ed-cf638bbf8957}, !- Handle
  {6a0a82cf-63ad-44b0-bd42-70c553d92ad7}, !- Name
  {425e557f-a581-4aa9-9d40-d95b1f86f967}; !- HVAC Component

OS:PortList,
  {46a804e5-b9e7-4e17-ab2b-d48bff18b563}, !- Handle
  {3d9ba6f2-70f6-4526-88cf-aee070295033}, !- Name
  {425e557f-a581-4aa9-9d40-d95b1f86f967}; !- HVAC Component

OS:PortList,
  {8e8a6138-ae02-4497-b9f5-ab56894cc214}, !- Handle
  {ad21431b-f971-4267-b09d-e4519fae3b53}, !- Name
  {425e557f-a581-4aa9-9d40-d95b1f86f967}; !- HVAC Component

OS:Sizing:Zone,
  {7a7d7560-3c07-455d-a420-20d9e675f761}, !- Handle
  {425e557f-a581-4aa9-9d40-d95b1f86f967}, !- Zone or ZoneList Name
=======
  {0be85df9-e347-4088-8bbe-92d0db9b0ec8}, !- Handle
  Node 2,                                 !- Name
  {47c80c62-2cdf-4994-8062-08be7b7bb5a6}, !- Inlet Port
  ;                                       !- Outlet Port

OS:Connection,
  {47c80c62-2cdf-4994-8062-08be7b7bb5a6}, !- Handle
  {e0b4832d-b114-4007-8ce7-9877f5d34fec}, !- Name
  {76c22de5-3af9-44cf-bc68-b382297464a3}, !- Source Object
  11,                                     !- Outlet Port
  {0be85df9-e347-4088-8bbe-92d0db9b0ec8}, !- Target Object
  2;                                      !- Inlet Port

OS:PortList,
  {c3721a9c-7322-43f3-a554-04c92f3b6e28}, !- Handle
  {d126c4e2-092f-49fa-9e28-52cca3a5da0a}, !- Name
  {76c22de5-3af9-44cf-bc68-b382297464a3}; !- HVAC Component

OS:PortList,
  {71305817-e0a2-43fc-b771-0b413b0e8e68}, !- Handle
  {e75fb787-c6d7-446d-b102-052406dae03f}, !- Name
  {76c22de5-3af9-44cf-bc68-b382297464a3}; !- HVAC Component

OS:PortList,
  {7e8f672f-1775-4bec-a925-60233ba22c27}, !- Handle
  {f16de6fa-5578-4083-9a1f-5815820d7d1a}, !- Name
  {76c22de5-3af9-44cf-bc68-b382297464a3}; !- HVAC Component

OS:Sizing:Zone,
  {3d73b76a-b768-4a84-9180-6544018c9aec}, !- Handle
  {76c22de5-3af9-44cf-bc68-b382297464a3}, !- Zone or ZoneList Name
>>>>>>> f57ca257
  SupplyAirTemperature,                   !- Zone Cooling Design Supply Air Temperature Input Method
  14,                                     !- Zone Cooling Design Supply Air Temperature {C}
  11.11,                                  !- Zone Cooling Design Supply Air Temperature Difference {deltaC}
  SupplyAirTemperature,                   !- Zone Heating Design Supply Air Temperature Input Method
  40,                                     !- Zone Heating Design Supply Air Temperature {C}
  11.11,                                  !- Zone Heating Design Supply Air Temperature Difference {deltaC}
  0.0085,                                 !- Zone Cooling Design Supply Air Humidity Ratio {kg-H2O/kg-air}
  0.008,                                  !- Zone Heating Design Supply Air Humidity Ratio {kg-H2O/kg-air}
  ,                                       !- Zone Heating Sizing Factor
  ,                                       !- Zone Cooling Sizing Factor
  DesignDay,                              !- Cooling Design Air Flow Method
  ,                                       !- Cooling Design Air Flow Rate {m3/s}
  ,                                       !- Cooling Minimum Air Flow per Zone Floor Area {m3/s-m2}
  ,                                       !- Cooling Minimum Air Flow {m3/s}
  ,                                       !- Cooling Minimum Air Flow Fraction
  DesignDay,                              !- Heating Design Air Flow Method
  ,                                       !- Heating Design Air Flow Rate {m3/s}
  ,                                       !- Heating Maximum Air Flow per Zone Floor Area {m3/s-m2}
  ,                                       !- Heating Maximum Air Flow {m3/s}
  ,                                       !- Heating Maximum Air Flow Fraction
  ,                                       !- Design Zone Air Distribution Effectiveness in Cooling Mode
  ,                                       !- Design Zone Air Distribution Effectiveness in Heating Mode
  No,                                     !- Account for Dedicated Outdoor Air System
  NeutralSupplyAir,                       !- Dedicated Outdoor Air System Control Strategy
  autosize,                               !- Dedicated Outdoor Air Low Setpoint Temperature for Design {C}
  autosize;                               !- Dedicated Outdoor Air High Setpoint Temperature for Design {C}

OS:ZoneHVAC:EquipmentList,
<<<<<<< HEAD
  {a10177e3-b774-459c-94bf-81bb8aeb8c12}, !- Handle
  Zone HVAC Equipment List 2,             !- Name
  {425e557f-a581-4aa9-9d40-d95b1f86f967}; !- Thermal Zone

OS:SpaceType,
  {37894415-0ad1-4c28-974b-3dd89d34f5fe}, !- Handle
=======
  {aa72dcf1-9fe2-4201-bb68-49327cc1d519}, !- Handle
  Zone HVAC Equipment List 2,             !- Name
  {76c22de5-3af9-44cf-bc68-b382297464a3}; !- Thermal Zone

OS:SpaceType,
  {2a3ff519-80e7-43b2-9364-2307703be0b8}, !- Handle
>>>>>>> f57ca257
  Space Type 2,                           !- Name
  ,                                       !- Default Construction Set Name
  ,                                       !- Default Schedule Set Name
  ,                                       !- Group Rendering Name
  ,                                       !- Design Specification Outdoor Air Object Name
  ,                                       !- Standards Template
  ,                                       !- Standards Building Type
  unfinished attic;                       !- Standards Space Type

OS:BuildingUnit,
<<<<<<< HEAD
  {ee0299d3-dd10-46c2-a8b4-5d17d0b79907}, !- Handle
=======
  {7b958d04-74a7-4ab9-856e-7e9777c7b362}, !- Handle
>>>>>>> f57ca257
  unit 1,                                 !- Name
  ,                                       !- Rendering Color
  Residential;                            !- Building Unit Type

OS:AdditionalProperties,
<<<<<<< HEAD
  {95a71552-4ced-4cd1-8d1f-924ae8c5e7c5}, !- Handle
  {ee0299d3-dd10-46c2-a8b4-5d17d0b79907}, !- Object Name
=======
  {4bfa3c71-3517-4df7-8969-0e5d0201dbff}, !- Handle
  {7b958d04-74a7-4ab9-856e-7e9777c7b362}, !- Object Name
>>>>>>> f57ca257
  NumberOfBedrooms,                       !- Feature Name 1
  Integer,                                !- Feature Data Type 1
  3,                                      !- Feature Value 1
  NumberOfBathrooms,                      !- Feature Name 2
  Double,                                 !- Feature Data Type 2
  2,                                      !- Feature Value 2
  NumberOfOccupants,                      !- Feature Name 3
  Double,                                 !- Feature Data Type 3
  3.3900000000000001;                     !- Feature Value 3

OS:External:File,
<<<<<<< HEAD
  {13a7fef1-92a0-43f9-a6ec-79eedde56b64}, !- Handle
=======
  {9c688753-6a5f-47cf-9e8a-56833b7dd2a1}, !- Handle
>>>>>>> f57ca257
  8760.csv,                               !- Name
  8760.csv;                               !- File Name

OS:Schedule:Day,
<<<<<<< HEAD
  {3a65b31a-2de3-4772-9dbe-a44af5a3d357}, !- Handle
=======
  {7eb96fc0-3c06-47d9-96c0-4ae3b21a2ca4}, !- Handle
>>>>>>> f57ca257
  Schedule Day 1,                         !- Name
  ,                                       !- Schedule Type Limits Name
  ,                                       !- Interpolate to Timestep
  24,                                     !- Hour 1
  0,                                      !- Minute 1
  0;                                      !- Value Until Time 1

OS:Schedule:Day,
<<<<<<< HEAD
  {d067eb79-b67a-45fa-92b8-a1aa1c1e8e73}, !- Handle
=======
  {9b3138ca-c0d4-4283-a650-580922014876}, !- Handle
>>>>>>> f57ca257
  Schedule Day 2,                         !- Name
  ,                                       !- Schedule Type Limits Name
  ,                                       !- Interpolate to Timestep
  24,                                     !- Hour 1
  0,                                      !- Minute 1
  1;                                      !- Value Until Time 1

OS:Schedule:File,
<<<<<<< HEAD
  {42461214-0fbb-47b5-8fec-d9d07531dfd1}, !- Handle
  occupants,                              !- Name
  {cc5af605-babe-484f-ae06-194710d45d35}, !- Schedule Type Limits Name
  {13a7fef1-92a0-43f9-a6ec-79eedde56b64}, !- External File Name
=======
  {a87c05cf-3a8f-42e2-a74c-01bc8750e27f}, !- Handle
  occupants,                              !- Name
  {cf34394f-5ef8-433e-81b8-b060e963c24b}, !- Schedule Type Limits Name
  {9c688753-6a5f-47cf-9e8a-56833b7dd2a1}, !- External File Name
>>>>>>> f57ca257
  1,                                      !- Column Number
  1,                                      !- Rows to Skip at Top
  8760,                                   !- Number of Hours of Data
  ,                                       !- Column Separator
  ,                                       !- Interpolate to Timestep
  60;                                     !- Minutes per Item

OS:Schedule:Ruleset,
<<<<<<< HEAD
  {697d0de0-17c2-4c59-bfc4-b6640841e9ab}, !- Handle
  Schedule Ruleset 1,                     !- Name
  {37e37e5e-a6fd-461e-866f-563ef8f9903d}, !- Schedule Type Limits Name
  {b0009d9d-a649-40d7-9e63-80c82fc12a37}; !- Default Day Schedule Name

OS:Schedule:Day,
  {b0009d9d-a649-40d7-9e63-80c82fc12a37}, !- Handle
  Schedule Day 3,                         !- Name
  {37e37e5e-a6fd-461e-866f-563ef8f9903d}, !- Schedule Type Limits Name
=======
  {894a3198-90b5-471b-bcde-75948bd811f6}, !- Handle
  Schedule Ruleset 1,                     !- Name
  {b9992322-284b-4c30-998c-1c2728a1f1f0}, !- Schedule Type Limits Name
  {71902c74-e987-4036-9187-6634c9954753}; !- Default Day Schedule Name

OS:Schedule:Day,
  {71902c74-e987-4036-9187-6634c9954753}, !- Handle
  Schedule Day 3,                         !- Name
  {b9992322-284b-4c30-998c-1c2728a1f1f0}, !- Schedule Type Limits Name
>>>>>>> f57ca257
  ,                                       !- Interpolate to Timestep
  24,                                     !- Hour 1
  0,                                      !- Minute 1
  112.539290946133;                       !- Value Until Time 1

OS:People:Definition,
<<<<<<< HEAD
  {9fb18d4a-d0bc-47a1-b2b3-581ac7b4524d}, !- Handle
  res occupants|living space,             !- Name
=======
  {303a731f-52ea-4586-b3ef-f3c02d5cf197}, !- Handle
  res occupants|living space|story 2,     !- Name
>>>>>>> f57ca257
  People,                                 !- Number of People Calculation Method
  1.695,                                  !- Number of People {people}
  ,                                       !- People per Space Floor Area {person/m2}
  ,                                       !- Space Floor Area per Person {m2/person}
  0.319734,                               !- Fraction Radiant
  0.573,                                  !- Sensible Heat Fraction
  0,                                      !- Carbon Dioxide Generation Rate {m3/s-W}
  No,                                     !- Enable ASHRAE 55 Comfort Warnings
  ZoneAveraged;                           !- Mean Radiant Temperature Calculation Type

OS:People,
<<<<<<< HEAD
  {fbd42aa7-4834-4bb7-9ea0-890e9bfd8412}, !- Handle
  res occupants|living space,             !- Name
  {9fb18d4a-d0bc-47a1-b2b3-581ac7b4524d}, !- People Definition Name
  {1b7bd3e2-ed78-45a4-8840-c7c1fb4a4e49}, !- Space or SpaceType Name
  {42461214-0fbb-47b5-8fec-d9d07531dfd1}, !- Number of People Schedule Name
  {697d0de0-17c2-4c59-bfc4-b6640841e9ab}, !- Activity Level Schedule Name
=======
  {d56c0e75-6841-4cb2-9173-856cb57a797f}, !- Handle
  res occupants|living space|story 2,     !- Name
  {303a731f-52ea-4586-b3ef-f3c02d5cf197}, !- People Definition Name
  {3c28ea82-1f3e-4f90-bfd3-05ce20885335}, !- Space or SpaceType Name
  {a87c05cf-3a8f-42e2-a74c-01bc8750e27f}, !- Number of People Schedule Name
  {894a3198-90b5-471b-bcde-75948bd811f6}, !- Activity Level Schedule Name
>>>>>>> f57ca257
  ,                                       !- Surface Name/Angle Factor List Name
  ,                                       !- Work Efficiency Schedule Name
  ,                                       !- Clothing Insulation Schedule Name
  ,                                       !- Air Velocity Schedule Name
  1;                                      !- Multiplier

OS:ScheduleTypeLimits,
<<<<<<< HEAD
  {37e37e5e-a6fd-461e-866f-563ef8f9903d}, !- Handle
=======
  {b9992322-284b-4c30-998c-1c2728a1f1f0}, !- Handle
>>>>>>> f57ca257
  ActivityLevel,                          !- Name
  0,                                      !- Lower Limit Value
  ,                                       !- Upper Limit Value
  Continuous,                             !- Numeric Type
  ActivityLevel;                          !- Unit Type

OS:ScheduleTypeLimits,
<<<<<<< HEAD
  {cc5af605-babe-484f-ae06-194710d45d35}, !- Handle
=======
  {cf34394f-5ef8-433e-81b8-b060e963c24b}, !- Handle
>>>>>>> f57ca257
  Fractional,                             !- Name
  0,                                      !- Lower Limit Value
  1,                                      !- Upper Limit Value
  Continuous;                             !- Numeric Type

OS:People:Definition,
<<<<<<< HEAD
  {6d40ce62-747b-48a9-bcf4-570e9559bfa4}, !- Handle
  res occupants|living space|story 2,     !- Name
=======
  {46091414-30b7-467e-83af-f6be40d104c6}, !- Handle
  res occupants|living space,             !- Name
>>>>>>> f57ca257
  People,                                 !- Number of People Calculation Method
  1.695,                                  !- Number of People {people}
  ,                                       !- People per Space Floor Area {person/m2}
  ,                                       !- Space Floor Area per Person {m2/person}
  0.319734,                               !- Fraction Radiant
  0.573,                                  !- Sensible Heat Fraction
  0,                                      !- Carbon Dioxide Generation Rate {m3/s-W}
  No,                                     !- Enable ASHRAE 55 Comfort Warnings
  ZoneAveraged;                           !- Mean Radiant Temperature Calculation Type

OS:People,
<<<<<<< HEAD
  {4bbe37d9-62e4-407f-85f3-c41e3c8f240a}, !- Handle
  res occupants|living space|story 2,     !- Name
  {6d40ce62-747b-48a9-bcf4-570e9559bfa4}, !- People Definition Name
  {833bf151-6bad-47fb-b3db-540decf43b91}, !- Space or SpaceType Name
  {42461214-0fbb-47b5-8fec-d9d07531dfd1}, !- Number of People Schedule Name
  {697d0de0-17c2-4c59-bfc4-b6640841e9ab}, !- Activity Level Schedule Name
=======
  {ec1046d1-55bf-42a3-a49a-a5afbb2a506a}, !- Handle
  res occupants|living space,             !- Name
  {46091414-30b7-467e-83af-f6be40d104c6}, !- People Definition Name
  {3f9e83e7-2a85-4ee1-8758-e72d8bec125d}, !- Space or SpaceType Name
  {a87c05cf-3a8f-42e2-a74c-01bc8750e27f}, !- Number of People Schedule Name
  {894a3198-90b5-471b-bcde-75948bd811f6}, !- Activity Level Schedule Name
>>>>>>> f57ca257
  ,                                       !- Surface Name/Angle Factor List Name
  ,                                       !- Work Efficiency Schedule Name
  ,                                       !- Clothing Insulation Schedule Name
  ,                                       !- Air Velocity Schedule Name
  1;                                      !- Multiplier
<|MERGE_RESOLUTION|>--- conflicted
+++ resolved
@@ -1,53 +1,26 @@
 !- NOTE: Auto-generated from /test/osw_files/SFA_8units_2story_SL_UA.osw
 
 OS:Version,
-<<<<<<< HEAD
-  {514dbfa3-3153-4678-a06b-9c5f37d06d19}, !- Handle
-  2.9.0;                                  !- Version Identifier
-
-OS:SimulationControl,
-  {700e69af-81da-4aba-af90-5f962e9882db}, !- Handle
-=======
   {a7e6f144-0d4d-4801-bef2-6e9af80ea31f}, !- Handle
   2.9.0;                                  !- Version Identifier
 
 OS:SimulationControl,
   {458a6f00-2871-4ee0-846b-0f31b35bc002}, !- Handle
->>>>>>> f57ca257
   ,                                       !- Do Zone Sizing Calculation
   ,                                       !- Do System Sizing Calculation
   ,                                       !- Do Plant Sizing Calculation
   No;                                     !- Run Simulation for Sizing Periods
 
 OS:Timestep,
-<<<<<<< HEAD
-  {5bfb0b7b-d3db-4402-9069-8e5b3b33b33c}, !- Handle
-  6;                                      !- Number of Timesteps per Hour
-
-OS:ShadowCalculation,
-  {e43015fb-f6ce-4923-830a-c9d3fa662a6b}, !- Handle
-=======
   {d4cbdfb5-c23b-4b43-8940-d83fb760df40}, !- Handle
   6;                                      !- Number of Timesteps per Hour
 
 OS:ShadowCalculation,
   {b3e38df1-8e51-4abd-bfb8-0d8bd7740b13}, !- Handle
->>>>>>> f57ca257
   20,                                     !- Calculation Frequency
   200;                                    !- Maximum Figures in Shadow Overlap Calculations
 
 OS:SurfaceConvectionAlgorithm:Outside,
-<<<<<<< HEAD
-  {95af7728-27b7-453f-81c0-5376b08311b5}, !- Handle
-  DOE-2;                                  !- Algorithm
-
-OS:SurfaceConvectionAlgorithm:Inside,
-  {9cb9d4b6-1ed5-4e34-9cac-acc1313e45f4}, !- Handle
-  TARP;                                   !- Algorithm
-
-OS:ZoneCapacitanceMultiplier:ResearchSpecial,
-  {624d6977-7b82-4da6-9d1e-e553c6654137}, !- Handle
-=======
   {8ba1f1cf-7e94-428a-9aaf-aca408ff8112}, !- Handle
   DOE-2;                                  !- Algorithm
 
@@ -57,17 +30,12 @@
 
 OS:ZoneCapacitanceMultiplier:ResearchSpecial,
   {2714dbd7-17a1-4ea0-9eac-8a0bcf575b34}, !- Handle
->>>>>>> f57ca257
   ,                                       !- Temperature Capacity Multiplier
   15,                                     !- Humidity Capacity Multiplier
   ;                                       !- Carbon Dioxide Capacity Multiplier
 
 OS:RunPeriod,
-<<<<<<< HEAD
-  {aa07ad6f-5104-4762-86ba-e1037dad18d9}, !- Handle
-=======
   {a2f63950-98ba-49e5-bfd1-4b2ff2c95da6}, !- Handle
->>>>>>> f57ca257
   Run Period 1,                           !- Name
   1,                                      !- Begin Month
   1,                                      !- Begin Day of Month
@@ -81,21 +49,13 @@
   ;                                       !- Number of Times Runperiod to be Repeated
 
 OS:YearDescription,
-<<<<<<< HEAD
-  {767a2803-fe95-4e68-9391-7ac778aa13b3}, !- Handle
-=======
   {4fbc3bd6-19d0-4d93-857b-f3223d3963d3}, !- Handle
->>>>>>> f57ca257
   2007,                                   !- Calendar Year
   ,                                       !- Day of Week for Start Day
   ;                                       !- Is Leap Year
 
 OS:Building,
-<<<<<<< HEAD
-  {5a321af3-0bfb-4de5-a510-7ccb8da506bf}, !- Handle
-=======
   {eab87f2f-e6c7-4226-82d1-acb0be21be55}, !- Handle
->>>>>>> f57ca257
   Building 1,                             !- Name
   ,                                       !- Building Sector Type
   0,                                      !- North Axis {deg}
@@ -110,13 +70,8 @@
   8;                                      !- Standards Number of Living Units
 
 OS:AdditionalProperties,
-<<<<<<< HEAD
-  {679d7f8b-aa31-48d8-9f39-e0f3c0553b7c}, !- Handle
-  {5a321af3-0bfb-4de5-a510-7ccb8da506bf}, !- Object Name
-=======
   {35117aa7-f7b5-4cc4-af04-7e9c0a6604b4}, !- Handle
   {eab87f2f-e6c7-4226-82d1-acb0be21be55}, !- Object Name
->>>>>>> f57ca257
   num_units,                              !- Feature Name 1
   Integer,                                !- Feature Data Type 1
   8,                                      !- Feature Value 1
@@ -131,11 +86,7 @@
   2;                                      !- Feature Value 4
 
 OS:ThermalZone,
-<<<<<<< HEAD
-  {7ab907e3-e829-4522-ad34-2abdad70ebe8}, !- Handle
-=======
   {eb100fa8-ecb7-4a2c-bb0a-7499fec46a92}, !- Handle
->>>>>>> f57ca257
   living zone,                            !- Name
   ,                                       !- Multiplier
   ,                                       !- Ceiling Height {m}
@@ -144,17 +95,10 @@
   ,                                       !- Zone Inside Convection Algorithm
   ,                                       !- Zone Outside Convection Algorithm
   ,                                       !- Zone Conditioning Equipment List Name
-<<<<<<< HEAD
-  {f8481685-77c0-4496-87d7-78812def5c85}, !- Zone Air Inlet Port List
-  {b0baf87d-f940-41e7-af14-8a4450fb7790}, !- Zone Air Exhaust Port List
-  {7491e1ac-2c3d-4fa0-8f53-7b491551ab3d}, !- Zone Air Node Name
-  {cb348fd8-30e1-461b-8c54-77a092e72775}, !- Zone Return Air Port List
-=======
   {5a6c0400-6c41-404a-8141-980f04adb1ca}, !- Zone Air Inlet Port List
   {51626ebc-0aca-423a-84e8-bdcdbd241ebb}, !- Zone Air Exhaust Port List
   {1574f1fa-eafb-45f9-ba51-83293d7e0ebb}, !- Zone Air Node Name
   {f9e79a42-d6d8-4acf-aef4-d71ee5c5b276}, !- Zone Return Air Port List
->>>>>>> f57ca257
   ,                                       !- Primary Daylighting Control Name
   ,                                       !- Fraction of Zone Controlled by Primary Daylighting Control
   ,                                       !- Secondary Daylighting Control Name
@@ -165,39 +109,6 @@
   No;                                     !- Use Ideal Air Loads
 
 OS:Node,
-<<<<<<< HEAD
-  {a4291dd0-1a6f-4136-b84b-5790baa48466}, !- Handle
-  Node 1,                                 !- Name
-  {7491e1ac-2c3d-4fa0-8f53-7b491551ab3d}, !- Inlet Port
-  ;                                       !- Outlet Port
-
-OS:Connection,
-  {7491e1ac-2c3d-4fa0-8f53-7b491551ab3d}, !- Handle
-  {5bdf284d-79cd-41ed-ac91-2a099fb293a6}, !- Name
-  {7ab907e3-e829-4522-ad34-2abdad70ebe8}, !- Source Object
-  11,                                     !- Outlet Port
-  {a4291dd0-1a6f-4136-b84b-5790baa48466}, !- Target Object
-  2;                                      !- Inlet Port
-
-OS:PortList,
-  {f8481685-77c0-4496-87d7-78812def5c85}, !- Handle
-  {2536b050-e338-4e86-9cac-6e927286d074}, !- Name
-  {7ab907e3-e829-4522-ad34-2abdad70ebe8}; !- HVAC Component
-
-OS:PortList,
-  {b0baf87d-f940-41e7-af14-8a4450fb7790}, !- Handle
-  {fe37652a-e844-412a-83a4-da9cd3c3172a}, !- Name
-  {7ab907e3-e829-4522-ad34-2abdad70ebe8}; !- HVAC Component
-
-OS:PortList,
-  {cb348fd8-30e1-461b-8c54-77a092e72775}, !- Handle
-  {a101efa0-8cd5-4b98-b45a-aab3c7202901}, !- Name
-  {7ab907e3-e829-4522-ad34-2abdad70ebe8}; !- HVAC Component
-
-OS:Sizing:Zone,
-  {bdc0aa01-da59-484d-8485-2b972390c2fd}, !- Handle
-  {7ab907e3-e829-4522-ad34-2abdad70ebe8}, !- Zone or ZoneList Name
-=======
   {dc762539-18c0-4d30-910d-41e7c66e2ee2}, !- Handle
   Node 1,                                 !- Name
   {1574f1fa-eafb-45f9-ba51-83293d7e0ebb}, !- Inlet Port
@@ -229,7 +140,6 @@
 OS:Sizing:Zone,
   {836bad3f-ffae-4460-9de9-9fc2c2ba70fa}, !- Handle
   {eb100fa8-ecb7-4a2c-bb0a-7499fec46a92}, !- Zone or ZoneList Name
->>>>>>> f57ca257
   SupplyAirTemperature,                   !- Zone Cooling Design Supply Air Temperature Input Method
   14,                                     !- Zone Cooling Design Supply Air Temperature {C}
   11.11,                                  !- Zone Cooling Design Supply Air Temperature Difference {deltaC}
@@ -258,16 +168,6 @@
   autosize;                               !- Dedicated Outdoor Air High Setpoint Temperature for Design {C}
 
 OS:ZoneHVAC:EquipmentList,
-<<<<<<< HEAD
-  {34d77d98-79fa-482f-b17d-c01ec793b656}, !- Handle
-  Zone HVAC Equipment List 1,             !- Name
-  {7ab907e3-e829-4522-ad34-2abdad70ebe8}; !- Thermal Zone
-
-OS:Space,
-  {1b7bd3e2-ed78-45a4-8840-c7c1fb4a4e49}, !- Handle
-  living space,                           !- Name
-  {85c5530a-89ae-419a-a123-063e3abb7c54}, !- Space Type Name
-=======
   {6b026716-4312-457c-b015-4116b7883fdd}, !- Handle
   Zone HVAC Equipment List 1,             !- Name
   {eb100fa8-ecb7-4a2c-bb0a-7499fec46a92}; !- Thermal Zone
@@ -276,7 +176,6 @@
   {3f9e83e7-2a85-4ee1-8758-e72d8bec125d}, !- Handle
   living space,                           !- Name
   {37b7fbbc-9fd8-4b87-bb4c-4041ad5bdff5}, !- Space Type Name
->>>>>>> f57ca257
   ,                                       !- Default Construction Set Name
   ,                                       !- Default Schedule Set Name
   ,                                       !- Direction of Relative North {deg}
@@ -284,19 +183,6 @@
   ,                                       !- Y Origin {m}
   ,                                       !- Z Origin {m}
   ,                                       !- Building Story Name
-<<<<<<< HEAD
-  {7ab907e3-e829-4522-ad34-2abdad70ebe8}, !- Thermal Zone Name
-  ,                                       !- Part of Total Floor Area
-  ,                                       !- Design Specification Outdoor Air Object Name
-  {ee0299d3-dd10-46c2-a8b4-5d17d0b79907}; !- Building Unit Name
-
-OS:Surface,
-  {ba7cad7f-fecb-4a28-bea8-05f702e1731a}, !- Handle
-  Surface 1,                              !- Name
-  Floor,                                  !- Surface Type
-  ,                                       !- Construction Name
-  {1b7bd3e2-ed78-45a4-8840-c7c1fb4a4e49}, !- Space Name
-=======
   {eb100fa8-ecb7-4a2c-bb0a-7499fec46a92}, !- Thermal Zone Name
   ,                                       !- Part of Total Floor Area
   ,                                       !- Design Specification Outdoor Air Object Name
@@ -308,7 +194,6 @@
   Floor,                                  !- Surface Type
   ,                                       !- Construction Name
   {3f9e83e7-2a85-4ee1-8758-e72d8bec125d}, !- Space Name
->>>>>>> f57ca257
   Foundation,                             !- Outside Boundary Condition
   ,                                       !- Outside Boundary Condition Object
   NoSun,                                  !- Sun Exposure
@@ -321,19 +206,11 @@
   4.572, -9.144, 0;                       !- X,Y,Z Vertex 4 {m}
 
 OS:Surface,
-<<<<<<< HEAD
-  {3347e23c-a2d9-4ea4-afd4-2e49d54fd5eb}, !- Handle
-  Surface 2,                              !- Name
-  Wall,                                   !- Surface Type
-  ,                                       !- Construction Name
-  {1b7bd3e2-ed78-45a4-8840-c7c1fb4a4e49}, !- Space Name
-=======
   {28c9583b-63c5-4dda-882d-ec21090c20a2}, !- Handle
   Surface 2,                              !- Name
   Wall,                                   !- Surface Type
   ,                                       !- Construction Name
   {3f9e83e7-2a85-4ee1-8758-e72d8bec125d}, !- Space Name
->>>>>>> f57ca257
   Outdoors,                               !- Outside Boundary Condition
   ,                                       !- Outside Boundary Condition Object
   SunExposed,                             !- Sun Exposure
@@ -346,19 +223,11 @@
   0, -9.144, 2.4384;                      !- X,Y,Z Vertex 4 {m}
 
 OS:Surface,
-<<<<<<< HEAD
-  {abb61a8b-d59c-4066-9652-3d88a88ef7ba}, !- Handle
-  Surface 3,                              !- Name
-  Wall,                                   !- Surface Type
-  ,                                       !- Construction Name
-  {1b7bd3e2-ed78-45a4-8840-c7c1fb4a4e49}, !- Space Name
-=======
   {04f28246-09c9-4230-9e7e-74b2fd00f701}, !- Handle
   Surface 3,                              !- Name
   Wall,                                   !- Surface Type
   ,                                       !- Construction Name
   {3f9e83e7-2a85-4ee1-8758-e72d8bec125d}, !- Space Name
->>>>>>> f57ca257
   Outdoors,                               !- Outside Boundary Condition
   ,                                       !- Outside Boundary Condition Object
   SunExposed,                             !- Sun Exposure
@@ -371,19 +240,11 @@
   0, 0, 2.4384;                           !- X,Y,Z Vertex 4 {m}
 
 OS:Surface,
-<<<<<<< HEAD
-  {edca0702-cbf5-48f6-adbc-ac9d74df26bb}, !- Handle
-  Surface 4,                              !- Name
-  Wall,                                   !- Surface Type
-  ,                                       !- Construction Name
-  {1b7bd3e2-ed78-45a4-8840-c7c1fb4a4e49}, !- Space Name
-=======
   {3e60f832-aec6-448e-af16-16e0540cce1d}, !- Handle
   Surface 4,                              !- Name
   Wall,                                   !- Surface Type
   ,                                       !- Construction Name
   {3f9e83e7-2a85-4ee1-8758-e72d8bec125d}, !- Space Name
->>>>>>> f57ca257
   Adiabatic,                              !- Outside Boundary Condition
   ,                                       !- Outside Boundary Condition Object
   NoSun,                                  !- Sun Exposure
@@ -396,19 +257,11 @@
   4.572, 0, 2.4384;                       !- X,Y,Z Vertex 4 {m}
 
 OS:Surface,
-<<<<<<< HEAD
-  {fe085eaa-34eb-4b36-9401-88a14fcb870b}, !- Handle
-  Surface 5,                              !- Name
-  Wall,                                   !- Surface Type
-  ,                                       !- Construction Name
-  {1b7bd3e2-ed78-45a4-8840-c7c1fb4a4e49}, !- Space Name
-=======
   {1ddcc918-b2ae-4a6c-a9b5-f63ec29aa74e}, !- Handle
   Surface 5,                              !- Name
   Wall,                                   !- Surface Type
   ,                                       !- Construction Name
   {3f9e83e7-2a85-4ee1-8758-e72d8bec125d}, !- Space Name
->>>>>>> f57ca257
   Outdoors,                               !- Outside Boundary Condition
   ,                                       !- Outside Boundary Condition Object
   SunExposed,                             !- Sun Exposure
@@ -421,15 +274,6 @@
   4.572, -9.144, 2.4384;                  !- X,Y,Z Vertex 4 {m}
 
 OS:Surface,
-<<<<<<< HEAD
-  {2a524ca1-e97b-4e19-8f70-7d9d04f66472}, !- Handle
-  Surface 6,                              !- Name
-  RoofCeiling,                            !- Surface Type
-  ,                                       !- Construction Name
-  {1b7bd3e2-ed78-45a4-8840-c7c1fb4a4e49}, !- Space Name
-  Surface,                                !- Outside Boundary Condition
-  {54d2e940-b289-44b7-9f3e-2590dc42dff0}, !- Outside Boundary Condition Object
-=======
   {38cc7cc7-6e4d-40ee-b3b0-c233f2c3106f}, !- Handle
   Surface 6,                              !- Name
   RoofCeiling,                            !- Surface Type
@@ -437,7 +281,6 @@
   {3f9e83e7-2a85-4ee1-8758-e72d8bec125d}, !- Space Name
   Surface,                                !- Outside Boundary Condition
   {00927785-9822-4c48-b271-76dec5ba8fb1}, !- Outside Boundary Condition Object
->>>>>>> f57ca257
   NoSun,                                  !- Sun Exposure
   NoWind,                                 !- Wind Exposure
   ,                                       !- View Factor to Ground
@@ -448,11 +291,7 @@
   0, -9.144, 2.4384;                      !- X,Y,Z Vertex 4 {m}
 
 OS:SpaceType,
-<<<<<<< HEAD
-  {85c5530a-89ae-419a-a123-063e3abb7c54}, !- Handle
-=======
   {37b7fbbc-9fd8-4b87-bb4c-4041ad5bdff5}, !- Handle
->>>>>>> f57ca257
   Space Type 1,                           !- Name
   ,                                       !- Default Construction Set Name
   ,                                       !- Default Schedule Set Name
@@ -463,15 +302,9 @@
   living;                                 !- Standards Space Type
 
 OS:Space,
-<<<<<<< HEAD
-  {833bf151-6bad-47fb-b3db-540decf43b91}, !- Handle
-  living space|story 2,                   !- Name
-  {85c5530a-89ae-419a-a123-063e3abb7c54}, !- Space Type Name
-=======
   {3c28ea82-1f3e-4f90-bfd3-05ce20885335}, !- Handle
   living space|story 2,                   !- Name
   {37b7fbbc-9fd8-4b87-bb4c-4041ad5bdff5}, !- Space Type Name
->>>>>>> f57ca257
   ,                                       !- Default Construction Set Name
   ,                                       !- Default Schedule Set Name
   -0,                                     !- Direction of Relative North {deg}
@@ -479,21 +312,6 @@
   0,                                      !- Y Origin {m}
   2.4384,                                 !- Z Origin {m}
   ,                                       !- Building Story Name
-<<<<<<< HEAD
-  {7ab907e3-e829-4522-ad34-2abdad70ebe8}, !- Thermal Zone Name
-  ,                                       !- Part of Total Floor Area
-  ,                                       !- Design Specification Outdoor Air Object Name
-  {ee0299d3-dd10-46c2-a8b4-5d17d0b79907}; !- Building Unit Name
-
-OS:Surface,
-  {d1953096-be1f-4551-9805-69783163dd7f}, !- Handle
-  Surface 7,                              !- Name
-  RoofCeiling,                            !- Surface Type
-  ,                                       !- Construction Name
-  {833bf151-6bad-47fb-b3db-540decf43b91}, !- Space Name
-  Surface,                                !- Outside Boundary Condition
-  {af54abdf-daab-4678-9041-a4b8200d020f}, !- Outside Boundary Condition Object
-=======
   {eb100fa8-ecb7-4a2c-bb0a-7499fec46a92}, !- Thermal Zone Name
   ,                                       !- Part of Total Floor Area
   ,                                       !- Design Specification Outdoor Air Object Name
@@ -541,7 +359,6 @@
   {3c28ea82-1f3e-4f90-bfd3-05ce20885335}, !- Space Name
   Surface,                                !- Outside Boundary Condition
   {1aa2eed2-45f1-43ca-a0a9-0e99da4c93c8}, !- Outside Boundary Condition Object
->>>>>>> f57ca257
   NoSun,                                  !- Sun Exposure
   NoWind,                                 !- Wind Exposure
   ,                                       !- View Factor to Ground
@@ -552,17 +369,6 @@
   0, -9.144, 2.4384;                      !- X,Y,Z Vertex 4 {m}
 
 OS:Surface,
-<<<<<<< HEAD
-  {889b4745-62b8-4765-82f7-451a31a11baa}, !- Handle
-  Surface 8,                              !- Name
-  Wall,                                   !- Surface Type
-  ,                                       !- Construction Name
-  {833bf151-6bad-47fb-b3db-540decf43b91}, !- Space Name
-  Outdoors,                               !- Outside Boundary Condition
-  ,                                       !- Outside Boundary Condition Object
-  SunExposed,                             !- Sun Exposure
-  WindExposed,                            !- Wind Exposure
-=======
   {00927785-9822-4c48-b271-76dec5ba8fb1}, !- Handle
   Surface 10,                             !- Name
   Floor,                                  !- Surface Type
@@ -572,7 +378,6 @@
   {38cc7cc7-6e4d-40ee-b3b0-c233f2c3106f}, !- Outside Boundary Condition Object
   NoSun,                                  !- Sun Exposure
   NoWind,                                 !- Wind Exposure
->>>>>>> f57ca257
   ,                                       !- View Factor to Ground
   ,                                       !- Number of Vertices
   0, -9.144, 0,                           !- X,Y,Z Vertex 1 {m}
@@ -581,19 +386,11 @@
   4.572, -9.144, 0;                       !- X,Y,Z Vertex 4 {m}
 
 OS:Surface,
-<<<<<<< HEAD
-  {74693509-95dc-4d03-b53f-46a0aa2df08b}, !- Handle
-  Surface 9,                              !- Name
-  Wall,                                   !- Surface Type
-  ,                                       !- Construction Name
-  {833bf151-6bad-47fb-b3db-540decf43b91}, !- Space Name
-=======
   {19ac8855-b07f-4707-89f8-69b9fdd0b6b2}, !- Handle
   Surface 11,                             !- Name
   Wall,                                   !- Surface Type
   ,                                       !- Construction Name
   {3c28ea82-1f3e-4f90-bfd3-05ce20885335}, !- Space Name
->>>>>>> f57ca257
   Outdoors,                               !- Outside Boundary Condition
   ,                                       !- Outside Boundary Condition Object
   SunExposed,                             !- Sun Exposure
@@ -606,55 +403,12 @@
   0, 0, 2.4384;                           !- X,Y,Z Vertex 4 {m}
 
 OS:Surface,
-<<<<<<< HEAD
-  {4d09e384-b0fa-4565-a5cd-1bca548dc2ca}, !- Handle
-  Surface 10,                             !- Name
-  Wall,                                   !- Surface Type
-  ,                                       !- Construction Name
-  {833bf151-6bad-47fb-b3db-540decf43b91}, !- Space Name
-  Outdoors,                               !- Outside Boundary Condition
-  ,                                       !- Outside Boundary Condition Object
-  SunExposed,                             !- Sun Exposure
-  WindExposed,                            !- Wind Exposure
-  ,                                       !- View Factor to Ground
-  ,                                       !- Number of Vertices
-  0, -9.144, 2.4384,                      !- X,Y,Z Vertex 1 {m}
-  0, -9.144, 0,                           !- X,Y,Z Vertex 2 {m}
-  4.572, -9.144, 0,                       !- X,Y,Z Vertex 3 {m}
-  4.572, -9.144, 2.4384;                  !- X,Y,Z Vertex 4 {m}
-
-OS:Surface,
-  {54d2e940-b289-44b7-9f3e-2590dc42dff0}, !- Handle
-  Surface 11,                             !- Name
-  Floor,                                  !- Surface Type
-  ,                                       !- Construction Name
-  {833bf151-6bad-47fb-b3db-540decf43b91}, !- Space Name
-  Surface,                                !- Outside Boundary Condition
-  {2a524ca1-e97b-4e19-8f70-7d9d04f66472}, !- Outside Boundary Condition Object
-  NoSun,                                  !- Sun Exposure
-  NoWind,                                 !- Wind Exposure
-  ,                                       !- View Factor to Ground
-  ,                                       !- Number of Vertices
-  0, -9.144, 0,                           !- X,Y,Z Vertex 1 {m}
-  0, 0, 0,                                !- X,Y,Z Vertex 2 {m}
-  4.572, 0, 0,                            !- X,Y,Z Vertex 3 {m}
-  4.572, -9.144, 0;                       !- X,Y,Z Vertex 4 {m}
-
-OS:Surface,
-  {4ce947b7-9cdb-4354-8b6c-06a81c846606}, !- Handle
-  Surface 12,                             !- Name
-  Wall,                                   !- Surface Type
-  ,                                       !- Construction Name
-  {833bf151-6bad-47fb-b3db-540decf43b91}, !- Space Name
-  Adiabatic,                              !- Outside Boundary Condition
-=======
   {6a8c3606-ab1c-40af-9e30-6e4289d28664}, !- Handle
   Surface 12,                             !- Name
   Wall,                                   !- Surface Type
   ,                                       !- Construction Name
   {3c28ea82-1f3e-4f90-bfd3-05ce20885335}, !- Space Name
   Outdoors,                               !- Outside Boundary Condition
->>>>>>> f57ca257
   ,                                       !- Outside Boundary Condition Object
   SunExposed,                             !- Sun Exposure
   WindExposed,                            !- Wind Exposure
@@ -666,15 +420,6 @@
   0, -9.144, 2.4384;                      !- X,Y,Z Vertex 4 {m}
 
 OS:Surface,
-<<<<<<< HEAD
-  {af54abdf-daab-4678-9041-a4b8200d020f}, !- Handle
-  Surface 13,                             !- Name
-  Floor,                                  !- Surface Type
-  ,                                       !- Construction Name
-  {894e6745-8dfe-4590-9941-a3ca514cd432}, !- Space Name
-  Surface,                                !- Outside Boundary Condition
-  {d1953096-be1f-4551-9805-69783163dd7f}, !- Outside Boundary Condition Object
-=======
   {1aa2eed2-45f1-43ca-a0a9-0e99da4c93c8}, !- Handle
   Surface 13,                             !- Name
   Floor,                                  !- Surface Type
@@ -682,7 +427,6 @@
   {e512bcd4-52e1-418d-8a74-253ab92f53d1}, !- Space Name
   Surface,                                !- Outside Boundary Condition
   {ab7d5d48-aed8-4801-9888-7ff8337ffe79}, !- Outside Boundary Condition Object
->>>>>>> f57ca257
   NoSun,                                  !- Sun Exposure
   NoWind,                                 !- Wind Exposure
   ,                                       !- View Factor to Ground
@@ -693,19 +437,11 @@
   4.572, -9.144, 4.8768;                  !- X,Y,Z Vertex 4 {m}
 
 OS:Surface,
-<<<<<<< HEAD
-  {01580d6a-4d6a-47e7-98db-281644e0f454}, !- Handle
-  Surface 14,                             !- Name
-  RoofCeiling,                            !- Surface Type
-  ,                                       !- Construction Name
-  {894e6745-8dfe-4590-9941-a3ca514cd432}, !- Space Name
-=======
   {eba2ebcd-62de-4ba0-bc52-114c61e88e18}, !- Handle
   Surface 14,                             !- Name
   RoofCeiling,                            !- Surface Type
   ,                                       !- Construction Name
   {e512bcd4-52e1-418d-8a74-253ab92f53d1}, !- Space Name
->>>>>>> f57ca257
   Outdoors,                               !- Outside Boundary Condition
   ,                                       !- Outside Boundary Condition Object
   SunExposed,                             !- Sun Exposure
@@ -718,19 +454,11 @@
   0, 0, 4.8768;                           !- X,Y,Z Vertex 4 {m}
 
 OS:Surface,
-<<<<<<< HEAD
-  {e44cde7f-f25e-4c57-ae04-18b28866911b}, !- Handle
-  Surface 15,                             !- Name
-  RoofCeiling,                            !- Surface Type
-  ,                                       !- Construction Name
-  {894e6745-8dfe-4590-9941-a3ca514cd432}, !- Space Name
-=======
   {2d412759-2369-4143-b3a0-7f634b79fcf4}, !- Handle
   Surface 15,                             !- Name
   RoofCeiling,                            !- Surface Type
   ,                                       !- Construction Name
   {e512bcd4-52e1-418d-8a74-253ab92f53d1}, !- Space Name
->>>>>>> f57ca257
   Outdoors,                               !- Outside Boundary Condition
   ,                                       !- Outside Boundary Condition Object
   SunExposed,                             !- Sun Exposure
@@ -743,19 +471,11 @@
   4.572, -9.144, 4.8768;                  !- X,Y,Z Vertex 4 {m}
 
 OS:Surface,
-<<<<<<< HEAD
-  {816c4ce0-0702-4cb4-a72d-30fca0995624}, !- Handle
-  Surface 16,                             !- Name
-  Wall,                                   !- Surface Type
-  ,                                       !- Construction Name
-  {894e6745-8dfe-4590-9941-a3ca514cd432}, !- Space Name
-=======
   {a3256137-b480-48ac-9389-59b35e2a328a}, !- Handle
   Surface 16,                             !- Name
   Wall,                                   !- Surface Type
   ,                                       !- Construction Name
   {e512bcd4-52e1-418d-8a74-253ab92f53d1}, !- Space Name
->>>>>>> f57ca257
   Outdoors,                               !- Outside Boundary Condition
   ,                                       !- Outside Boundary Condition Object
   SunExposed,                             !- Sun Exposure
@@ -767,19 +487,11 @@
   0, -9.144, 4.8768;                      !- X,Y,Z Vertex 3 {m}
 
 OS:Surface,
-<<<<<<< HEAD
-  {c245b961-66f4-4ea0-9ff7-ca0cb00cf474}, !- Handle
-  Surface 17,                             !- Name
-  Wall,                                   !- Surface Type
-  ,                                       !- Construction Name
-  {894e6745-8dfe-4590-9941-a3ca514cd432}, !- Space Name
-=======
   {6ae0d52a-fe93-43ef-9896-19610d229527}, !- Handle
   Surface 17,                             !- Name
   Wall,                                   !- Surface Type
   ,                                       !- Construction Name
   {e512bcd4-52e1-418d-8a74-253ab92f53d1}, !- Space Name
->>>>>>> f57ca257
   Adiabatic,                              !- Outside Boundary Condition
   ,                                       !- Outside Boundary Condition Object
   NoSun,                                  !- Sun Exposure
@@ -791,15 +503,9 @@
   4.572, 0, 4.8768;                       !- X,Y,Z Vertex 3 {m}
 
 OS:Space,
-<<<<<<< HEAD
-  {894e6745-8dfe-4590-9941-a3ca514cd432}, !- Handle
-  unfinished attic space,                 !- Name
-  {37894415-0ad1-4c28-974b-3dd89d34f5fe}, !- Space Type Name
-=======
   {e512bcd4-52e1-418d-8a74-253ab92f53d1}, !- Handle
   unfinished attic space,                 !- Name
   {2a3ff519-80e7-43b2-9364-2307703be0b8}, !- Space Type Name
->>>>>>> f57ca257
   ,                                       !- Default Construction Set Name
   ,                                       !- Default Schedule Set Name
   ,                                       !- Direction of Relative North {deg}
@@ -807,17 +513,10 @@
   ,                                       !- Y Origin {m}
   ,                                       !- Z Origin {m}
   ,                                       !- Building Story Name
-<<<<<<< HEAD
-  {425e557f-a581-4aa9-9d40-d95b1f86f967}; !- Thermal Zone Name
-
-OS:ThermalZone,
-  {425e557f-a581-4aa9-9d40-d95b1f86f967}, !- Handle
-=======
   {76c22de5-3af9-44cf-bc68-b382297464a3}; !- Thermal Zone Name
 
 OS:ThermalZone,
   {76c22de5-3af9-44cf-bc68-b382297464a3}, !- Handle
->>>>>>> f57ca257
   unfinished attic zone,                  !- Name
   ,                                       !- Multiplier
   ,                                       !- Ceiling Height {m}
@@ -826,17 +525,10 @@
   ,                                       !- Zone Inside Convection Algorithm
   ,                                       !- Zone Outside Convection Algorithm
   ,                                       !- Zone Conditioning Equipment List Name
-<<<<<<< HEAD
-  {10b8683a-852a-491d-83ed-cf638bbf8957}, !- Zone Air Inlet Port List
-  {46a804e5-b9e7-4e17-ab2b-d48bff18b563}, !- Zone Air Exhaust Port List
-  {ea9d5d3c-bd9a-43f2-92e2-33460697f35a}, !- Zone Air Node Name
-  {8e8a6138-ae02-4497-b9f5-ab56894cc214}, !- Zone Return Air Port List
-=======
   {c3721a9c-7322-43f3-a554-04c92f3b6e28}, !- Zone Air Inlet Port List
   {71305817-e0a2-43fc-b771-0b413b0e8e68}, !- Zone Air Exhaust Port List
   {47c80c62-2cdf-4994-8062-08be7b7bb5a6}, !- Zone Air Node Name
   {7e8f672f-1775-4bec-a925-60233ba22c27}, !- Zone Return Air Port List
->>>>>>> f57ca257
   ,                                       !- Primary Daylighting Control Name
   ,                                       !- Fraction of Zone Controlled by Primary Daylighting Control
   ,                                       !- Secondary Daylighting Control Name
@@ -847,39 +539,6 @@
   No;                                     !- Use Ideal Air Loads
 
 OS:Node,
-<<<<<<< HEAD
-  {99730ddc-07ee-48bf-ab4b-b524ddb2e014}, !- Handle
-  Node 2,                                 !- Name
-  {ea9d5d3c-bd9a-43f2-92e2-33460697f35a}, !- Inlet Port
-  ;                                       !- Outlet Port
-
-OS:Connection,
-  {ea9d5d3c-bd9a-43f2-92e2-33460697f35a}, !- Handle
-  {0adab9dd-d633-46db-a727-31162a2fcfc4}, !- Name
-  {425e557f-a581-4aa9-9d40-d95b1f86f967}, !- Source Object
-  11,                                     !- Outlet Port
-  {99730ddc-07ee-48bf-ab4b-b524ddb2e014}, !- Target Object
-  2;                                      !- Inlet Port
-
-OS:PortList,
-  {10b8683a-852a-491d-83ed-cf638bbf8957}, !- Handle
-  {6a0a82cf-63ad-44b0-bd42-70c553d92ad7}, !- Name
-  {425e557f-a581-4aa9-9d40-d95b1f86f967}; !- HVAC Component
-
-OS:PortList,
-  {46a804e5-b9e7-4e17-ab2b-d48bff18b563}, !- Handle
-  {3d9ba6f2-70f6-4526-88cf-aee070295033}, !- Name
-  {425e557f-a581-4aa9-9d40-d95b1f86f967}; !- HVAC Component
-
-OS:PortList,
-  {8e8a6138-ae02-4497-b9f5-ab56894cc214}, !- Handle
-  {ad21431b-f971-4267-b09d-e4519fae3b53}, !- Name
-  {425e557f-a581-4aa9-9d40-d95b1f86f967}; !- HVAC Component
-
-OS:Sizing:Zone,
-  {7a7d7560-3c07-455d-a420-20d9e675f761}, !- Handle
-  {425e557f-a581-4aa9-9d40-d95b1f86f967}, !- Zone or ZoneList Name
-=======
   {0be85df9-e347-4088-8bbe-92d0db9b0ec8}, !- Handle
   Node 2,                                 !- Name
   {47c80c62-2cdf-4994-8062-08be7b7bb5a6}, !- Inlet Port
@@ -911,7 +570,6 @@
 OS:Sizing:Zone,
   {3d73b76a-b768-4a84-9180-6544018c9aec}, !- Handle
   {76c22de5-3af9-44cf-bc68-b382297464a3}, !- Zone or ZoneList Name
->>>>>>> f57ca257
   SupplyAirTemperature,                   !- Zone Cooling Design Supply Air Temperature Input Method
   14,                                     !- Zone Cooling Design Supply Air Temperature {C}
   11.11,                                  !- Zone Cooling Design Supply Air Temperature Difference {deltaC}
@@ -940,21 +598,12 @@
   autosize;                               !- Dedicated Outdoor Air High Setpoint Temperature for Design {C}
 
 OS:ZoneHVAC:EquipmentList,
-<<<<<<< HEAD
-  {a10177e3-b774-459c-94bf-81bb8aeb8c12}, !- Handle
-  Zone HVAC Equipment List 2,             !- Name
-  {425e557f-a581-4aa9-9d40-d95b1f86f967}; !- Thermal Zone
-
-OS:SpaceType,
-  {37894415-0ad1-4c28-974b-3dd89d34f5fe}, !- Handle
-=======
   {aa72dcf1-9fe2-4201-bb68-49327cc1d519}, !- Handle
   Zone HVAC Equipment List 2,             !- Name
   {76c22de5-3af9-44cf-bc68-b382297464a3}; !- Thermal Zone
 
 OS:SpaceType,
   {2a3ff519-80e7-43b2-9364-2307703be0b8}, !- Handle
->>>>>>> f57ca257
   Space Type 2,                           !- Name
   ,                                       !- Default Construction Set Name
   ,                                       !- Default Schedule Set Name
@@ -965,23 +614,14 @@
   unfinished attic;                       !- Standards Space Type
 
 OS:BuildingUnit,
-<<<<<<< HEAD
-  {ee0299d3-dd10-46c2-a8b4-5d17d0b79907}, !- Handle
-=======
   {7b958d04-74a7-4ab9-856e-7e9777c7b362}, !- Handle
->>>>>>> f57ca257
   unit 1,                                 !- Name
   ,                                       !- Rendering Color
   Residential;                            !- Building Unit Type
 
 OS:AdditionalProperties,
-<<<<<<< HEAD
-  {95a71552-4ced-4cd1-8d1f-924ae8c5e7c5}, !- Handle
-  {ee0299d3-dd10-46c2-a8b4-5d17d0b79907}, !- Object Name
-=======
   {4bfa3c71-3517-4df7-8969-0e5d0201dbff}, !- Handle
   {7b958d04-74a7-4ab9-856e-7e9777c7b362}, !- Object Name
->>>>>>> f57ca257
   NumberOfBedrooms,                       !- Feature Name 1
   Integer,                                !- Feature Data Type 1
   3,                                      !- Feature Value 1
@@ -993,20 +633,12 @@
   3.3900000000000001;                     !- Feature Value 3
 
 OS:External:File,
-<<<<<<< HEAD
-  {13a7fef1-92a0-43f9-a6ec-79eedde56b64}, !- Handle
-=======
   {9c688753-6a5f-47cf-9e8a-56833b7dd2a1}, !- Handle
->>>>>>> f57ca257
   8760.csv,                               !- Name
   8760.csv;                               !- File Name
 
 OS:Schedule:Day,
-<<<<<<< HEAD
-  {3a65b31a-2de3-4772-9dbe-a44af5a3d357}, !- Handle
-=======
   {7eb96fc0-3c06-47d9-96c0-4ae3b21a2ca4}, !- Handle
->>>>>>> f57ca257
   Schedule Day 1,                         !- Name
   ,                                       !- Schedule Type Limits Name
   ,                                       !- Interpolate to Timestep
@@ -1015,11 +647,7 @@
   0;                                      !- Value Until Time 1
 
 OS:Schedule:Day,
-<<<<<<< HEAD
-  {d067eb79-b67a-45fa-92b8-a1aa1c1e8e73}, !- Handle
-=======
   {9b3138ca-c0d4-4283-a650-580922014876}, !- Handle
->>>>>>> f57ca257
   Schedule Day 2,                         !- Name
   ,                                       !- Schedule Type Limits Name
   ,                                       !- Interpolate to Timestep
@@ -1028,17 +656,10 @@
   1;                                      !- Value Until Time 1
 
 OS:Schedule:File,
-<<<<<<< HEAD
-  {42461214-0fbb-47b5-8fec-d9d07531dfd1}, !- Handle
-  occupants,                              !- Name
-  {cc5af605-babe-484f-ae06-194710d45d35}, !- Schedule Type Limits Name
-  {13a7fef1-92a0-43f9-a6ec-79eedde56b64}, !- External File Name
-=======
   {a87c05cf-3a8f-42e2-a74c-01bc8750e27f}, !- Handle
   occupants,                              !- Name
   {cf34394f-5ef8-433e-81b8-b060e963c24b}, !- Schedule Type Limits Name
   {9c688753-6a5f-47cf-9e8a-56833b7dd2a1}, !- External File Name
->>>>>>> f57ca257
   1,                                      !- Column Number
   1,                                      !- Rows to Skip at Top
   8760,                                   !- Number of Hours of Data
@@ -1047,17 +668,6 @@
   60;                                     !- Minutes per Item
 
 OS:Schedule:Ruleset,
-<<<<<<< HEAD
-  {697d0de0-17c2-4c59-bfc4-b6640841e9ab}, !- Handle
-  Schedule Ruleset 1,                     !- Name
-  {37e37e5e-a6fd-461e-866f-563ef8f9903d}, !- Schedule Type Limits Name
-  {b0009d9d-a649-40d7-9e63-80c82fc12a37}; !- Default Day Schedule Name
-
-OS:Schedule:Day,
-  {b0009d9d-a649-40d7-9e63-80c82fc12a37}, !- Handle
-  Schedule Day 3,                         !- Name
-  {37e37e5e-a6fd-461e-866f-563ef8f9903d}, !- Schedule Type Limits Name
-=======
   {894a3198-90b5-471b-bcde-75948bd811f6}, !- Handle
   Schedule Ruleset 1,                     !- Name
   {b9992322-284b-4c30-998c-1c2728a1f1f0}, !- Schedule Type Limits Name
@@ -1067,20 +677,14 @@
   {71902c74-e987-4036-9187-6634c9954753}, !- Handle
   Schedule Day 3,                         !- Name
   {b9992322-284b-4c30-998c-1c2728a1f1f0}, !- Schedule Type Limits Name
->>>>>>> f57ca257
   ,                                       !- Interpolate to Timestep
   24,                                     !- Hour 1
   0,                                      !- Minute 1
   112.539290946133;                       !- Value Until Time 1
 
 OS:People:Definition,
-<<<<<<< HEAD
-  {9fb18d4a-d0bc-47a1-b2b3-581ac7b4524d}, !- Handle
-  res occupants|living space,             !- Name
-=======
   {303a731f-52ea-4586-b3ef-f3c02d5cf197}, !- Handle
   res occupants|living space|story 2,     !- Name
->>>>>>> f57ca257
   People,                                 !- Number of People Calculation Method
   1.695,                                  !- Number of People {people}
   ,                                       !- People per Space Floor Area {person/m2}
@@ -1092,21 +696,12 @@
   ZoneAveraged;                           !- Mean Radiant Temperature Calculation Type
 
 OS:People,
-<<<<<<< HEAD
-  {fbd42aa7-4834-4bb7-9ea0-890e9bfd8412}, !- Handle
-  res occupants|living space,             !- Name
-  {9fb18d4a-d0bc-47a1-b2b3-581ac7b4524d}, !- People Definition Name
-  {1b7bd3e2-ed78-45a4-8840-c7c1fb4a4e49}, !- Space or SpaceType Name
-  {42461214-0fbb-47b5-8fec-d9d07531dfd1}, !- Number of People Schedule Name
-  {697d0de0-17c2-4c59-bfc4-b6640841e9ab}, !- Activity Level Schedule Name
-=======
   {d56c0e75-6841-4cb2-9173-856cb57a797f}, !- Handle
   res occupants|living space|story 2,     !- Name
   {303a731f-52ea-4586-b3ef-f3c02d5cf197}, !- People Definition Name
   {3c28ea82-1f3e-4f90-bfd3-05ce20885335}, !- Space or SpaceType Name
   {a87c05cf-3a8f-42e2-a74c-01bc8750e27f}, !- Number of People Schedule Name
   {894a3198-90b5-471b-bcde-75948bd811f6}, !- Activity Level Schedule Name
->>>>>>> f57ca257
   ,                                       !- Surface Name/Angle Factor List Name
   ,                                       !- Work Efficiency Schedule Name
   ,                                       !- Clothing Insulation Schedule Name
@@ -1114,11 +709,7 @@
   1;                                      !- Multiplier
 
 OS:ScheduleTypeLimits,
-<<<<<<< HEAD
-  {37e37e5e-a6fd-461e-866f-563ef8f9903d}, !- Handle
-=======
   {b9992322-284b-4c30-998c-1c2728a1f1f0}, !- Handle
->>>>>>> f57ca257
   ActivityLevel,                          !- Name
   0,                                      !- Lower Limit Value
   ,                                       !- Upper Limit Value
@@ -1126,24 +717,15 @@
   ActivityLevel;                          !- Unit Type
 
 OS:ScheduleTypeLimits,
-<<<<<<< HEAD
-  {cc5af605-babe-484f-ae06-194710d45d35}, !- Handle
-=======
   {cf34394f-5ef8-433e-81b8-b060e963c24b}, !- Handle
->>>>>>> f57ca257
   Fractional,                             !- Name
   0,                                      !- Lower Limit Value
   1,                                      !- Upper Limit Value
   Continuous;                             !- Numeric Type
 
 OS:People:Definition,
-<<<<<<< HEAD
-  {6d40ce62-747b-48a9-bcf4-570e9559bfa4}, !- Handle
-  res occupants|living space|story 2,     !- Name
-=======
   {46091414-30b7-467e-83af-f6be40d104c6}, !- Handle
   res occupants|living space,             !- Name
->>>>>>> f57ca257
   People,                                 !- Number of People Calculation Method
   1.695,                                  !- Number of People {people}
   ,                                       !- People per Space Floor Area {person/m2}
@@ -1155,21 +737,12 @@
   ZoneAveraged;                           !- Mean Radiant Temperature Calculation Type
 
 OS:People,
-<<<<<<< HEAD
-  {4bbe37d9-62e4-407f-85f3-c41e3c8f240a}, !- Handle
-  res occupants|living space|story 2,     !- Name
-  {6d40ce62-747b-48a9-bcf4-570e9559bfa4}, !- People Definition Name
-  {833bf151-6bad-47fb-b3db-540decf43b91}, !- Space or SpaceType Name
-  {42461214-0fbb-47b5-8fec-d9d07531dfd1}, !- Number of People Schedule Name
-  {697d0de0-17c2-4c59-bfc4-b6640841e9ab}, !- Activity Level Schedule Name
-=======
   {ec1046d1-55bf-42a3-a49a-a5afbb2a506a}, !- Handle
   res occupants|living space,             !- Name
   {46091414-30b7-467e-83af-f6be40d104c6}, !- People Definition Name
   {3f9e83e7-2a85-4ee1-8758-e72d8bec125d}, !- Space or SpaceType Name
   {a87c05cf-3a8f-42e2-a74c-01bc8750e27f}, !- Number of People Schedule Name
   {894a3198-90b5-471b-bcde-75948bd811f6}, !- Activity Level Schedule Name
->>>>>>> f57ca257
   ,                                       !- Surface Name/Angle Factor List Name
   ,                                       !- Work Efficiency Schedule Name
   ,                                       !- Clothing Insulation Schedule Name
