!- NOTE: Auto-generated from /test/osw_files/SFA_8units_2story_SL_UA.osw

OS:Version,
<<<<<<< HEAD
  {7cdffe6e-bc67-4e81-a436-3320883bbf3b}, !- Handle
  3.2.1;                                  !- Version Identifier

OS:SimulationControl,
  {42ff88e1-ed3a-4150-b082-3cff19ba19b1}, !- Handle
=======
  {5e46d52e-2536-4e4c-887d-702ef3f3d95a}, !- Handle
  3.2.1;                                  !- Version Identifier

OS:SimulationControl,
  {fbe3e5b3-6c86-4c81-930e-ee771859e801}, !- Handle
>>>>>>> 055af606
  ,                                       !- Do Zone Sizing Calculation
  ,                                       !- Do System Sizing Calculation
  ,                                       !- Do Plant Sizing Calculation
  No;                                     !- Run Simulation for Sizing Periods

OS:Timestep,
<<<<<<< HEAD
  {a5106bba-70da-4c01-a958-bfc1dae10005}, !- Handle
  6;                                      !- Number of Timesteps per Hour

OS:ShadowCalculation,
  {a3781bb5-c7e2-4939-a990-1ba87278c4a1}, !- Handle
=======
  {ffebb178-5376-4cae-9dfc-e180c442fd35}, !- Handle
  6;                                      !- Number of Timesteps per Hour

OS:ShadowCalculation,
  {b0102ebb-de4b-4293-9479-fd9b928d3612}, !- Handle
>>>>>>> 055af606
  PolygonClipping,                        !- Shading Calculation Method
  ,                                       !- Shading Calculation Update Frequency Method
  20,                                     !- Shading Calculation Update Frequency
  200,                                    !- Maximum Figures in Shadow Overlap Calculations
  ,                                       !- Polygon Clipping Algorithm
  512,                                    !- Pixel Counting Resolution
  DetailedSkyDiffuseModeling,             !- Sky Diffuse Modeling Algorithm
  No,                                     !- Output External Shading Calculation Results
  No,                                     !- Disable Self-Shading Within Shading Zone Groups
  No;                                     !- Disable Self-Shading From Shading Zone Groups to Other Zones

OS:SurfaceConvectionAlgorithm:Outside,
<<<<<<< HEAD
  {58ed90ef-2ca9-4d1a-96ac-056a477253ed}, !- Handle
  DOE-2;                                  !- Algorithm

OS:SurfaceConvectionAlgorithm:Inside,
  {f095338f-5743-45b6-ada0-93e14745c55b}, !- Handle
  TARP;                                   !- Algorithm

OS:ZoneCapacitanceMultiplier:ResearchSpecial,
  {376de071-63af-4b0a-b5c2-bcd0475bfd77}, !- Handle
=======
  {6e85fe96-4694-41f1-ba35-a54152d2087d}, !- Handle
  DOE-2;                                  !- Algorithm

OS:SurfaceConvectionAlgorithm:Inside,
  {c42ee6b8-0a4e-4242-ae5a-24c046cebede}, !- Handle
  TARP;                                   !- Algorithm

OS:ZoneCapacitanceMultiplier:ResearchSpecial,
  {8aa20cde-8a10-410b-9585-2b9d91167572}, !- Handle
>>>>>>> 055af606
  ,                                       !- Temperature Capacity Multiplier
  15,                                     !- Humidity Capacity Multiplier
  ;                                       !- Carbon Dioxide Capacity Multiplier

OS:RunPeriod,
<<<<<<< HEAD
  {6344d5aa-17da-4167-94b5-adb05e883261}, !- Handle
=======
  {03615903-89a6-47db-9a91-142bc08005fc}, !- Handle
>>>>>>> 055af606
  Run Period 1,                           !- Name
  1,                                      !- Begin Month
  1,                                      !- Begin Day of Month
  12,                                     !- End Month
  31,                                     !- End Day of Month
  ,                                       !- Use Weather File Holidays and Special Days
  ,                                       !- Use Weather File Daylight Saving Period
  ,                                       !- Apply Weekend Holiday Rule
  ,                                       !- Use Weather File Rain Indicators
  ,                                       !- Use Weather File Snow Indicators
  ;                                       !- Number of Times Runperiod to be Repeated

OS:YearDescription,
<<<<<<< HEAD
  {4e6e4cc1-92b5-43ac-ba84-1ea4493f42c3}, !- Handle
=======
  {b7fc4b73-897b-4fc0-b848-95614f2e45c8}, !- Handle
>>>>>>> 055af606
  2007,                                   !- Calendar Year
  ,                                       !- Day of Week for Start Day
  ;                                       !- Is Leap Year

OS:Building,
<<<<<<< HEAD
  {977b2b9b-82d7-4ae4-ad40-ad1689946e85}, !- Handle
=======
  {515ffc59-ca5a-44de-a0fe-66b07236dfa6}, !- Handle
>>>>>>> 055af606
  Building 1,                             !- Name
  ,                                       !- Building Sector Type
  0,                                      !- North Axis {deg}
  ,                                       !- Nominal Floor to Floor Height {m}
  ,                                       !- Space Type Name
  ,                                       !- Default Construction Set Name
  ,                                       !- Default Schedule Set Name
  2,                                      !- Standards Number of Stories
  2,                                      !- Standards Number of Above Ground Stories
  ,                                       !- Standards Template
  singlefamilyattached,                   !- Standards Building Type
  8;                                      !- Standards Number of Living Units

OS:AdditionalProperties,
<<<<<<< HEAD
  {c487cdff-6512-4480-a655-7a66ccd835b2}, !- Handle
  {977b2b9b-82d7-4ae4-ad40-ad1689946e85}, !- Object Name
=======
  {61e098a5-4248-445d-a1cd-fa978d59711b}, !- Handle
  {515ffc59-ca5a-44de-a0fe-66b07236dfa6}, !- Object Name
>>>>>>> 055af606
  num_units,                              !- Feature Name 1
  Integer,                                !- Feature Data Type 1
  8,                                      !- Feature Value 1
  has_rear_units,                         !- Feature Name 2
  Boolean,                                !- Feature Data Type 2
  false,                                  !- Feature Value 2
  horz_location,                          !- Feature Name 3
  String,                                 !- Feature Data Type 3
  Left,                                   !- Feature Value 3
  num_floors,                             !- Feature Name 4
  Integer,                                !- Feature Data Type 4
  2;                                      !- Feature Value 4

OS:ThermalZone,
<<<<<<< HEAD
  {31785c14-db62-4ba2-b389-e0b90997c483}, !- Handle
=======
  {6cd6844b-87d6-42c1-a468-2b85c8ba5a39}, !- Handle
>>>>>>> 055af606
  living zone,                            !- Name
  ,                                       !- Multiplier
  ,                                       !- Ceiling Height {m}
  ,                                       !- Volume {m3}
  ,                                       !- Floor Area {m2}
  ,                                       !- Zone Inside Convection Algorithm
  ,                                       !- Zone Outside Convection Algorithm
  ,                                       !- Zone Conditioning Equipment List Name
<<<<<<< HEAD
  {61e69f6d-04e3-4fb0-96e1-66bd65691715}, !- Zone Air Inlet Port List
  {5efee5a8-a6a9-49cb-9211-2610a65462ee}, !- Zone Air Exhaust Port List
  {f8b9c1c6-e3bc-4fd9-8009-124af398840b}, !- Zone Air Node Name
  {1dabf0b6-2337-45ab-b2f8-677b9175cbbb}, !- Zone Return Air Port List
=======
  {abde438f-0172-497d-96f7-71504fad3dbc}, !- Zone Air Inlet Port List
  {5f22aebd-8ee0-4300-af94-0b5f34ff2fff}, !- Zone Air Exhaust Port List
  {ab729773-e1cd-4d9f-aed1-0da89c0b2258}, !- Zone Air Node Name
  {fbcf4fdc-bc5d-4810-b123-df4a23580a77}, !- Zone Return Air Port List
>>>>>>> 055af606
  ,                                       !- Primary Daylighting Control Name
  ,                                       !- Fraction of Zone Controlled by Primary Daylighting Control
  ,                                       !- Secondary Daylighting Control Name
  ,                                       !- Fraction of Zone Controlled by Secondary Daylighting Control
  ,                                       !- Illuminance Map Name
  ,                                       !- Group Rendering Name
  ,                                       !- Thermostat Name
  No;                                     !- Use Ideal Air Loads

OS:Node,
<<<<<<< HEAD
  {6c29bab7-1809-41b3-a9c9-080fa6d53960}, !- Handle
  Node 1,                                 !- Name
  {f8b9c1c6-e3bc-4fd9-8009-124af398840b}, !- Inlet Port
  ;                                       !- Outlet Port

OS:Connection,
  {f8b9c1c6-e3bc-4fd9-8009-124af398840b}, !- Handle
  {31785c14-db62-4ba2-b389-e0b90997c483}, !- Source Object
  11,                                     !- Outlet Port
  {6c29bab7-1809-41b3-a9c9-080fa6d53960}, !- Target Object
  2;                                      !- Inlet Port

OS:PortList,
  {61e69f6d-04e3-4fb0-96e1-66bd65691715}, !- Handle
  {31785c14-db62-4ba2-b389-e0b90997c483}; !- HVAC Component

OS:PortList,
  {5efee5a8-a6a9-49cb-9211-2610a65462ee}, !- Handle
  {31785c14-db62-4ba2-b389-e0b90997c483}; !- HVAC Component

OS:PortList,
  {1dabf0b6-2337-45ab-b2f8-677b9175cbbb}, !- Handle
  {31785c14-db62-4ba2-b389-e0b90997c483}; !- HVAC Component

OS:Sizing:Zone,
  {5d730f19-518f-4dbc-a1f3-3000ffc6ffac}, !- Handle
  {31785c14-db62-4ba2-b389-e0b90997c483}, !- Zone or ZoneList Name
=======
  {5fb9b551-a36d-4a65-856f-17d55d14c234}, !- Handle
  Node 1,                                 !- Name
  {ab729773-e1cd-4d9f-aed1-0da89c0b2258}, !- Inlet Port
  ;                                       !- Outlet Port

OS:Connection,
  {ab729773-e1cd-4d9f-aed1-0da89c0b2258}, !- Handle
  {6cd6844b-87d6-42c1-a468-2b85c8ba5a39}, !- Source Object
  11,                                     !- Outlet Port
  {5fb9b551-a36d-4a65-856f-17d55d14c234}, !- Target Object
  2;                                      !- Inlet Port

OS:PortList,
  {abde438f-0172-497d-96f7-71504fad3dbc}, !- Handle
  {6cd6844b-87d6-42c1-a468-2b85c8ba5a39}; !- HVAC Component

OS:PortList,
  {5f22aebd-8ee0-4300-af94-0b5f34ff2fff}, !- Handle
  {6cd6844b-87d6-42c1-a468-2b85c8ba5a39}; !- HVAC Component

OS:PortList,
  {fbcf4fdc-bc5d-4810-b123-df4a23580a77}, !- Handle
  {6cd6844b-87d6-42c1-a468-2b85c8ba5a39}; !- HVAC Component

OS:Sizing:Zone,
  {795c9230-3fd6-42d4-83a2-1d267fb04b78}, !- Handle
  {6cd6844b-87d6-42c1-a468-2b85c8ba5a39}, !- Zone or ZoneList Name
>>>>>>> 055af606
  SupplyAirTemperature,                   !- Zone Cooling Design Supply Air Temperature Input Method
  14,                                     !- Zone Cooling Design Supply Air Temperature {C}
  11.11,                                  !- Zone Cooling Design Supply Air Temperature Difference {deltaC}
  SupplyAirTemperature,                   !- Zone Heating Design Supply Air Temperature Input Method
  40,                                     !- Zone Heating Design Supply Air Temperature {C}
  11.11,                                  !- Zone Heating Design Supply Air Temperature Difference {deltaC}
  0.0085,                                 !- Zone Cooling Design Supply Air Humidity Ratio {kg-H2O/kg-air}
  0.008,                                  !- Zone Heating Design Supply Air Humidity Ratio {kg-H2O/kg-air}
  ,                                       !- Zone Heating Sizing Factor
  ,                                       !- Zone Cooling Sizing Factor
  DesignDay,                              !- Cooling Design Air Flow Method
  ,                                       !- Cooling Design Air Flow Rate {m3/s}
  ,                                       !- Cooling Minimum Air Flow per Zone Floor Area {m3/s-m2}
  ,                                       !- Cooling Minimum Air Flow {m3/s}
  ,                                       !- Cooling Minimum Air Flow Fraction
  DesignDay,                              !- Heating Design Air Flow Method
  ,                                       !- Heating Design Air Flow Rate {m3/s}
  ,                                       !- Heating Maximum Air Flow per Zone Floor Area {m3/s-m2}
  ,                                       !- Heating Maximum Air Flow {m3/s}
  ,                                       !- Heating Maximum Air Flow Fraction
  No,                                     !- Account for Dedicated Outdoor Air System
  NeutralSupplyAir,                       !- Dedicated Outdoor Air System Control Strategy
  autosize,                               !- Dedicated Outdoor Air Low Setpoint Temperature for Design {C}
  autosize;                               !- Dedicated Outdoor Air High Setpoint Temperature for Design {C}

OS:ZoneHVAC:EquipmentList,
<<<<<<< HEAD
  {cade5ff1-7fe7-41b8-ad5b-43d5b61be6b7}, !- Handle
  Zone HVAC Equipment List 1,             !- Name
  {31785c14-db62-4ba2-b389-e0b90997c483}; !- Thermal Zone

OS:Space,
  {7c23fc67-3910-4aa5-92e3-1af0333f1498}, !- Handle
  living space,                           !- Name
  {b9b42d06-161b-47a7-acfe-a54aa610e3f2}, !- Space Type Name
=======
  {c16e56ff-08ce-4758-892e-4341529a3451}, !- Handle
  Zone HVAC Equipment List 1,             !- Name
  {6cd6844b-87d6-42c1-a468-2b85c8ba5a39}; !- Thermal Zone

OS:Space,
  {49767e91-4469-4650-ab70-a7c198b47beb}, !- Handle
  living space,                           !- Name
  {8373c773-b000-415b-8a8c-21a231999e3d}, !- Space Type Name
>>>>>>> 055af606
  ,                                       !- Default Construction Set Name
  ,                                       !- Default Schedule Set Name
  ,                                       !- Direction of Relative North {deg}
  ,                                       !- X Origin {m}
  ,                                       !- Y Origin {m}
  ,                                       !- Z Origin {m}
  ,                                       !- Building Story Name
<<<<<<< HEAD
  {31785c14-db62-4ba2-b389-e0b90997c483}, !- Thermal Zone Name
  ,                                       !- Part of Total Floor Area
  ,                                       !- Design Specification Outdoor Air Object Name
  {297d8b74-e3a5-495d-a85c-b27570ef06fe}; !- Building Unit Name

OS:Surface,
  {b07d4541-cea5-4a2f-a37d-4eff6d97b21a}, !- Handle
  Surface 1,                              !- Name
  Floor,                                  !- Surface Type
  ,                                       !- Construction Name
  {7c23fc67-3910-4aa5-92e3-1af0333f1498}, !- Space Name
=======
  {6cd6844b-87d6-42c1-a468-2b85c8ba5a39}, !- Thermal Zone Name
  ,                                       !- Part of Total Floor Area
  ,                                       !- Design Specification Outdoor Air Object Name
  {ab6e3d83-4790-4211-98ab-50f74ac37e13}; !- Building Unit Name

OS:Surface,
  {06e07201-a3e2-4aeb-8e89-0fab0ea8fd85}, !- Handle
  Surface 1,                              !- Name
  Floor,                                  !- Surface Type
  ,                                       !- Construction Name
  {49767e91-4469-4650-ab70-a7c198b47beb}, !- Space Name
>>>>>>> 055af606
  Foundation,                             !- Outside Boundary Condition
  ,                                       !- Outside Boundary Condition Object
  NoSun,                                  !- Sun Exposure
  NoWind,                                 !- Wind Exposure
  ,                                       !- View Factor to Ground
  ,                                       !- Number of Vertices
  0, -9.144, 0,                           !- X,Y,Z Vertex 1 {m}
  0, 0, 0,                                !- X,Y,Z Vertex 2 {m}
  4.572, 0, 0,                            !- X,Y,Z Vertex 3 {m}
  4.572, -9.144, 0;                       !- X,Y,Z Vertex 4 {m}

OS:Surface,
<<<<<<< HEAD
  {98be8847-6004-419d-8e50-c190e1de91aa}, !- Handle
  Surface 2,                              !- Name
  Wall,                                   !- Surface Type
  ,                                       !- Construction Name
  {7c23fc67-3910-4aa5-92e3-1af0333f1498}, !- Space Name
=======
  {7de1e234-6f17-4b4c-8b42-5010e134fd09}, !- Handle
  Surface 2,                              !- Name
  Wall,                                   !- Surface Type
  ,                                       !- Construction Name
  {49767e91-4469-4650-ab70-a7c198b47beb}, !- Space Name
>>>>>>> 055af606
  Outdoors,                               !- Outside Boundary Condition
  ,                                       !- Outside Boundary Condition Object
  SunExposed,                             !- Sun Exposure
  WindExposed,                            !- Wind Exposure
  ,                                       !- View Factor to Ground
  ,                                       !- Number of Vertices
  0, 0, 2.4384,                           !- X,Y,Z Vertex 1 {m}
  0, 0, 0,                                !- X,Y,Z Vertex 2 {m}
  0, -9.144, 0,                           !- X,Y,Z Vertex 3 {m}
  0, -9.144, 2.4384;                      !- X,Y,Z Vertex 4 {m}

OS:Surface,
<<<<<<< HEAD
  {25562a5e-1d14-4fd5-a1a1-4a01d2af5f9b}, !- Handle
  Surface 3,                              !- Name
  Wall,                                   !- Surface Type
  ,                                       !- Construction Name
  {7c23fc67-3910-4aa5-92e3-1af0333f1498}, !- Space Name
=======
  {17f01ec8-f4ac-4bf4-a4d0-8f481cbfc658}, !- Handle
  Surface 3,                              !- Name
  Wall,                                   !- Surface Type
  ,                                       !- Construction Name
  {49767e91-4469-4650-ab70-a7c198b47beb}, !- Space Name
>>>>>>> 055af606
  Outdoors,                               !- Outside Boundary Condition
  ,                                       !- Outside Boundary Condition Object
  SunExposed,                             !- Sun Exposure
  WindExposed,                            !- Wind Exposure
  ,                                       !- View Factor to Ground
  ,                                       !- Number of Vertices
  4.572, 0, 2.4384,                       !- X,Y,Z Vertex 1 {m}
  4.572, 0, 0,                            !- X,Y,Z Vertex 2 {m}
  0, 0, 0,                                !- X,Y,Z Vertex 3 {m}
  0, 0, 2.4384;                           !- X,Y,Z Vertex 4 {m}

OS:Surface,
<<<<<<< HEAD
  {3944c122-1f1b-440c-8333-8a2f2126fd82}, !- Handle
  Surface 4,                              !- Name
  Wall,                                   !- Surface Type
  ,                                       !- Construction Name
  {7c23fc67-3910-4aa5-92e3-1af0333f1498}, !- Space Name
=======
  {4609686a-af3e-40b1-987f-a8f98ce29b76}, !- Handle
  Surface 4,                              !- Name
  Wall,                                   !- Surface Type
  ,                                       !- Construction Name
  {49767e91-4469-4650-ab70-a7c198b47beb}, !- Space Name
>>>>>>> 055af606
  Adiabatic,                              !- Outside Boundary Condition
  ,                                       !- Outside Boundary Condition Object
  NoSun,                                  !- Sun Exposure
  NoWind,                                 !- Wind Exposure
  ,                                       !- View Factor to Ground
  ,                                       !- Number of Vertices
  4.572, -9.144, 2.4384,                  !- X,Y,Z Vertex 1 {m}
  4.572, -9.144, 0,                       !- X,Y,Z Vertex 2 {m}
  4.572, 0, 0,                            !- X,Y,Z Vertex 3 {m}
  4.572, 0, 2.4384;                       !- X,Y,Z Vertex 4 {m}

OS:Surface,
<<<<<<< HEAD
  {0ed29695-e217-40e1-b7cc-f45918f9cdb3}, !- Handle
  Surface 5,                              !- Name
  Wall,                                   !- Surface Type
  ,                                       !- Construction Name
  {7c23fc67-3910-4aa5-92e3-1af0333f1498}, !- Space Name
=======
  {5f46e2a5-d1bd-4a2a-a858-b5f003d3d27d}, !- Handle
  Surface 5,                              !- Name
  Wall,                                   !- Surface Type
  ,                                       !- Construction Name
  {49767e91-4469-4650-ab70-a7c198b47beb}, !- Space Name
>>>>>>> 055af606
  Outdoors,                               !- Outside Boundary Condition
  ,                                       !- Outside Boundary Condition Object
  SunExposed,                             !- Sun Exposure
  WindExposed,                            !- Wind Exposure
  ,                                       !- View Factor to Ground
  ,                                       !- Number of Vertices
  0, -9.144, 2.4384,                      !- X,Y,Z Vertex 1 {m}
  0, -9.144, 0,                           !- X,Y,Z Vertex 2 {m}
  4.572, -9.144, 0,                       !- X,Y,Z Vertex 3 {m}
  4.572, -9.144, 2.4384;                  !- X,Y,Z Vertex 4 {m}

OS:Surface,
<<<<<<< HEAD
  {c4375145-e22d-4438-b581-0a47dc3ee7f5}, !- Handle
  Surface 6,                              !- Name
  RoofCeiling,                            !- Surface Type
  ,                                       !- Construction Name
  {7c23fc67-3910-4aa5-92e3-1af0333f1498}, !- Space Name
  Surface,                                !- Outside Boundary Condition
  {3f041108-4e8d-46b1-875d-3697398bb6dc}, !- Outside Boundary Condition Object
=======
  {17bca2d9-7ecc-483f-be51-b6cb423629a8}, !- Handle
  Surface 6,                              !- Name
  RoofCeiling,                            !- Surface Type
  ,                                       !- Construction Name
  {49767e91-4469-4650-ab70-a7c198b47beb}, !- Space Name
  Surface,                                !- Outside Boundary Condition
  {e552c3b0-c8b7-4d8a-b1cd-1394286c9e04}, !- Outside Boundary Condition Object
>>>>>>> 055af606
  NoSun,                                  !- Sun Exposure
  NoWind,                                 !- Wind Exposure
  ,                                       !- View Factor to Ground
  ,                                       !- Number of Vertices
  4.572, -9.144, 2.4384,                  !- X,Y,Z Vertex 1 {m}
  4.572, 0, 2.4384,                       !- X,Y,Z Vertex 2 {m}
  0, 0, 2.4384,                           !- X,Y,Z Vertex 3 {m}
  0, -9.144, 2.4384;                      !- X,Y,Z Vertex 4 {m}

OS:SpaceType,
<<<<<<< HEAD
  {b9b42d06-161b-47a7-acfe-a54aa610e3f2}, !- Handle
=======
  {8373c773-b000-415b-8a8c-21a231999e3d}, !- Handle
>>>>>>> 055af606
  Space Type 1,                           !- Name
  ,                                       !- Default Construction Set Name
  ,                                       !- Default Schedule Set Name
  ,                                       !- Group Rendering Name
  ,                                       !- Design Specification Outdoor Air Object Name
  ,                                       !- Standards Template
  ,                                       !- Standards Building Type
  living;                                 !- Standards Space Type

OS:Space,
<<<<<<< HEAD
  {108210fc-ce36-44f4-887e-ea384170f88d}, !- Handle
  living space|story 2,                   !- Name
  {b9b42d06-161b-47a7-acfe-a54aa610e3f2}, !- Space Type Name
=======
  {b8de80ed-bc75-4316-84a3-107fa2414743}, !- Handle
  living space|story 2,                   !- Name
  {8373c773-b000-415b-8a8c-21a231999e3d}, !- Space Type Name
>>>>>>> 055af606
  ,                                       !- Default Construction Set Name
  ,                                       !- Default Schedule Set Name
  -0,                                     !- Direction of Relative North {deg}
  0,                                      !- X Origin {m}
  0,                                      !- Y Origin {m}
  2.4384,                                 !- Z Origin {m}
  ,                                       !- Building Story Name
<<<<<<< HEAD
  {31785c14-db62-4ba2-b389-e0b90997c483}, !- Thermal Zone Name
  ,                                       !- Part of Total Floor Area
  ,                                       !- Design Specification Outdoor Air Object Name
  {297d8b74-e3a5-495d-a85c-b27570ef06fe}; !- Building Unit Name

OS:Surface,
  {bb38aa7d-0365-4c4b-84b6-697454eaf992}, !- Handle
  Surface 7,                              !- Name
  Wall,                                   !- Surface Type
  ,                                       !- Construction Name
  {108210fc-ce36-44f4-887e-ea384170f88d}, !- Space Name
=======
  {6cd6844b-87d6-42c1-a468-2b85c8ba5a39}, !- Thermal Zone Name
  ,                                       !- Part of Total Floor Area
  ,                                       !- Design Specification Outdoor Air Object Name
  {ab6e3d83-4790-4211-98ab-50f74ac37e13}; !- Building Unit Name

OS:Surface,
  {c6af0a0d-8a3e-47b2-b867-4d8a3213c06c}, !- Handle
  Surface 7,                              !- Name
  Wall,                                   !- Surface Type
  ,                                       !- Construction Name
  {b8de80ed-bc75-4316-84a3-107fa2414743}, !- Space Name
>>>>>>> 055af606
  Outdoors,                               !- Outside Boundary Condition
  ,                                       !- Outside Boundary Condition Object
  SunExposed,                             !- Sun Exposure
  WindExposed,                            !- Wind Exposure
  ,                                       !- View Factor to Ground
  ,                                       !- Number of Vertices
  0, 0, 2.4384,                           !- X,Y,Z Vertex 1 {m}
  0, 0, 0,                                !- X,Y,Z Vertex 2 {m}
  0, -9.144, 0,                           !- X,Y,Z Vertex 3 {m}
  0, -9.144, 2.4384;                      !- X,Y,Z Vertex 4 {m}

OS:Surface,
<<<<<<< HEAD
  {82ba45d3-90fa-403d-92e3-00cb1c2dc77a}, !- Handle
  Surface 8,                              !- Name
  Wall,                                   !- Surface Type
  ,                                       !- Construction Name
  {108210fc-ce36-44f4-887e-ea384170f88d}, !- Space Name
  Outdoors,                               !- Outside Boundary Condition
=======
  {c5642664-6a75-4117-aac0-031b79c3105d}, !- Handle
  Surface 8,                              !- Name
  Wall,                                   !- Surface Type
  ,                                       !- Construction Name
  {b8de80ed-bc75-4316-84a3-107fa2414743}, !- Space Name
  Adiabatic,                              !- Outside Boundary Condition
>>>>>>> 055af606
  ,                                       !- Outside Boundary Condition Object
  NoSun,                                  !- Sun Exposure
  NoWind,                                 !- Wind Exposure
  ,                                       !- View Factor to Ground
  ,                                       !- Number of Vertices
<<<<<<< HEAD
  4.572, 0, 2.4384,                       !- X,Y,Z Vertex 1 {m}
  4.572, 0, 0,                            !- X,Y,Z Vertex 2 {m}
  0, 0, 0,                                !- X,Y,Z Vertex 3 {m}
  0, 0, 2.4384;                           !- X,Y,Z Vertex 4 {m}

OS:Surface,
  {565e99d2-80f9-4f93-9028-67e8a2217987}, !- Handle
  Surface 9,                              !- Name
  Wall,                                   !- Surface Type
  ,                                       !- Construction Name
  {108210fc-ce36-44f4-887e-ea384170f88d}, !- Space Name
=======
  4.572, -9.144, 2.4384,                  !- X,Y,Z Vertex 1 {m}
  4.572, -9.144, 0,                       !- X,Y,Z Vertex 2 {m}
  4.572, 0, 0,                            !- X,Y,Z Vertex 3 {m}
  4.572, 0, 2.4384;                       !- X,Y,Z Vertex 4 {m}

OS:Surface,
  {e9f7823a-dc44-4f24-999f-93094038b61c}, !- Handle
  Surface 9,                              !- Name
  Wall,                                   !- Surface Type
  ,                                       !- Construction Name
  {b8de80ed-bc75-4316-84a3-107fa2414743}, !- Space Name
>>>>>>> 055af606
  Outdoors,                               !- Outside Boundary Condition
  ,                                       !- Outside Boundary Condition Object
  SunExposed,                             !- Sun Exposure
  WindExposed,                            !- Wind Exposure
  ,                                       !- View Factor to Ground
  ,                                       !- Number of Vertices
<<<<<<< HEAD
  0, 0, 2.4384,                           !- X,Y,Z Vertex 1 {m}
  0, 0, 0,                                !- X,Y,Z Vertex 2 {m}
  0, -9.144, 0,                           !- X,Y,Z Vertex 3 {m}
  0, -9.144, 2.4384;                      !- X,Y,Z Vertex 4 {m}

OS:Surface,
  {25e4ebd8-93ce-41f8-af58-6a963ff90c0e}, !- Handle
=======
  0, -9.144, 2.4384,                      !- X,Y,Z Vertex 1 {m}
  0, -9.144, 0,                           !- X,Y,Z Vertex 2 {m}
  4.572, -9.144, 0,                       !- X,Y,Z Vertex 3 {m}
  4.572, -9.144, 2.4384;                  !- X,Y,Z Vertex 4 {m}

OS:Surface,
  {79d6a8db-db89-4497-a836-8964ef897538}, !- Handle
>>>>>>> 055af606
  Surface 10,                             !- Name
  RoofCeiling,                            !- Surface Type
  ,                                       !- Construction Name
<<<<<<< HEAD
  {108210fc-ce36-44f4-887e-ea384170f88d}, !- Space Name
  Adiabatic,                              !- Outside Boundary Condition
  ,                                       !- Outside Boundary Condition Object
=======
  {b8de80ed-bc75-4316-84a3-107fa2414743}, !- Space Name
  Surface,                                !- Outside Boundary Condition
  {13310de4-80c2-4c1e-a636-6f78a80b4147}, !- Outside Boundary Condition Object
>>>>>>> 055af606
  NoSun,                                  !- Sun Exposure
  NoWind,                                 !- Wind Exposure
  ,                                       !- View Factor to Ground
  ,                                       !- Number of Vertices
  4.572, -9.144, 2.4384,                  !- X,Y,Z Vertex 1 {m}
  4.572, 0, 2.4384,                       !- X,Y,Z Vertex 2 {m}
  0, 0, 2.4384,                           !- X,Y,Z Vertex 3 {m}
  0, -9.144, 2.4384;                      !- X,Y,Z Vertex 4 {m}

OS:Surface,
<<<<<<< HEAD
  {0ad0f96c-43d9-4bb1-951c-4c5781469ea2}, !- Handle
=======
  {70251052-8305-44ba-8043-4c707cd82f4a}, !- Handle
>>>>>>> 055af606
  Surface 11,                             !- Name
  Wall,                                   !- Surface Type
  ,                                       !- Construction Name
<<<<<<< HEAD
  {108210fc-ce36-44f4-887e-ea384170f88d}, !- Space Name
  Surface,                                !- Outside Boundary Condition
  {190bb8ce-543d-4e2f-8ed5-cdc0787124b5}, !- Outside Boundary Condition Object
  NoSun,                                  !- Sun Exposure
  NoWind,                                 !- Wind Exposure
=======
  {b8de80ed-bc75-4316-84a3-107fa2414743}, !- Space Name
  Outdoors,                               !- Outside Boundary Condition
  ,                                       !- Outside Boundary Condition Object
  SunExposed,                             !- Sun Exposure
  WindExposed,                            !- Wind Exposure
>>>>>>> 055af606
  ,                                       !- View Factor to Ground
  ,                                       !- Number of Vertices
  4.572, 0, 2.4384,                       !- X,Y,Z Vertex 1 {m}
  4.572, 0, 0,                            !- X,Y,Z Vertex 2 {m}
  0, 0, 0,                                !- X,Y,Z Vertex 3 {m}
  0, 0, 2.4384;                           !- X,Y,Z Vertex 4 {m}

OS:Surface,
<<<<<<< HEAD
  {3f041108-4e8d-46b1-875d-3697398bb6dc}, !- Handle
  Surface 12,                             !- Name
  Floor,                                  !- Surface Type
  ,                                       !- Construction Name
  {108210fc-ce36-44f4-887e-ea384170f88d}, !- Space Name
  Surface,                                !- Outside Boundary Condition
  {c4375145-e22d-4438-b581-0a47dc3ee7f5}, !- Outside Boundary Condition Object
=======
  {e552c3b0-c8b7-4d8a-b1cd-1394286c9e04}, !- Handle
  Surface 12,                             !- Name
  Floor,                                  !- Surface Type
  ,                                       !- Construction Name
  {b8de80ed-bc75-4316-84a3-107fa2414743}, !- Space Name
  Surface,                                !- Outside Boundary Condition
  {17bca2d9-7ecc-483f-be51-b6cb423629a8}, !- Outside Boundary Condition Object
>>>>>>> 055af606
  NoSun,                                  !- Sun Exposure
  NoWind,                                 !- Wind Exposure
  ,                                       !- View Factor to Ground
  ,                                       !- Number of Vertices
  0, -9.144, 0,                           !- X,Y,Z Vertex 1 {m}
  0, 0, 0,                                !- X,Y,Z Vertex 2 {m}
  4.572, 0, 0,                            !- X,Y,Z Vertex 3 {m}
  4.572, -9.144, 0;                       !- X,Y,Z Vertex 4 {m}

OS:Surface,
<<<<<<< HEAD
  {190bb8ce-543d-4e2f-8ed5-cdc0787124b5}, !- Handle
  Surface 13,                             !- Name
  Floor,                                  !- Surface Type
  ,                                       !- Construction Name
  {15fbd5ea-dd64-4c89-b9bd-a5a5f19cfa63}, !- Space Name
  Surface,                                !- Outside Boundary Condition
  {0ad0f96c-43d9-4bb1-951c-4c5781469ea2}, !- Outside Boundary Condition Object
=======
  {13310de4-80c2-4c1e-a636-6f78a80b4147}, !- Handle
  Surface 13,                             !- Name
  Floor,                                  !- Surface Type
  ,                                       !- Construction Name
  {10e66f77-4387-4bd5-8157-3a8c64c6ba71}, !- Space Name
  Surface,                                !- Outside Boundary Condition
  {79d6a8db-db89-4497-a836-8964ef897538}, !- Outside Boundary Condition Object
>>>>>>> 055af606
  NoSun,                                  !- Sun Exposure
  NoWind,                                 !- Wind Exposure
  ,                                       !- View Factor to Ground
  ,                                       !- Number of Vertices
  0, -9.144, 4.8768,                      !- X,Y,Z Vertex 1 {m}
  0, 0, 4.8768,                           !- X,Y,Z Vertex 2 {m}
  4.572, 0, 4.8768,                       !- X,Y,Z Vertex 3 {m}
  4.572, -9.144, 4.8768;                  !- X,Y,Z Vertex 4 {m}

OS:Surface,
<<<<<<< HEAD
  {ffef5adf-8fd7-44ee-a828-bb890ed33693}, !- Handle
  Surface 14,                             !- Name
  RoofCeiling,                            !- Surface Type
  ,                                       !- Construction Name
  {15fbd5ea-dd64-4c89-b9bd-a5a5f19cfa63}, !- Space Name
=======
  {def7144b-9dc1-429f-9b01-6cf89b908124}, !- Handle
  Surface 14,                             !- Name
  RoofCeiling,                            !- Surface Type
  ,                                       !- Construction Name
  {10e66f77-4387-4bd5-8157-3a8c64c6ba71}, !- Space Name
>>>>>>> 055af606
  Outdoors,                               !- Outside Boundary Condition
  ,                                       !- Outside Boundary Condition Object
  SunExposed,                             !- Sun Exposure
  WindExposed,                            !- Wind Exposure
  ,                                       !- View Factor to Ground
  ,                                       !- Number of Vertices
  0, -4.572, 7.1628,                      !- X,Y,Z Vertex 1 {m}
  4.572, -4.572, 7.1628,                  !- X,Y,Z Vertex 2 {m}
  4.572, 0, 4.8768,                       !- X,Y,Z Vertex 3 {m}
  0, 0, 4.8768;                           !- X,Y,Z Vertex 4 {m}

OS:Surface,
<<<<<<< HEAD
  {e11f601e-7fe5-410c-a6eb-858df70d213e}, !- Handle
  Surface 15,                             !- Name
  RoofCeiling,                            !- Surface Type
  ,                                       !- Construction Name
  {15fbd5ea-dd64-4c89-b9bd-a5a5f19cfa63}, !- Space Name
=======
  {c514df01-c67c-4a36-b10b-53c3830897c1}, !- Handle
  Surface 15,                             !- Name
  RoofCeiling,                            !- Surface Type
  ,                                       !- Construction Name
  {10e66f77-4387-4bd5-8157-3a8c64c6ba71}, !- Space Name
>>>>>>> 055af606
  Outdoors,                               !- Outside Boundary Condition
  ,                                       !- Outside Boundary Condition Object
  SunExposed,                             !- Sun Exposure
  WindExposed,                            !- Wind Exposure
  ,                                       !- View Factor to Ground
  ,                                       !- Number of Vertices
  4.572, -4.572, 7.1628,                  !- X,Y,Z Vertex 1 {m}
  0, -4.572, 7.1628,                      !- X,Y,Z Vertex 2 {m}
  0, -9.144, 4.8768,                      !- X,Y,Z Vertex 3 {m}
  4.572, -9.144, 4.8768;                  !- X,Y,Z Vertex 4 {m}

OS:Surface,
<<<<<<< HEAD
  {20b3390a-e1f7-422a-85be-76e5508f9333}, !- Handle
  Surface 16,                             !- Name
  Wall,                                   !- Surface Type
  ,                                       !- Construction Name
  {15fbd5ea-dd64-4c89-b9bd-a5a5f19cfa63}, !- Space Name
=======
  {0a25b14e-3978-4b00-b7fc-f959b4a8d87b}, !- Handle
  Surface 16,                             !- Name
  Wall,                                   !- Surface Type
  ,                                       !- Construction Name
  {10e66f77-4387-4bd5-8157-3a8c64c6ba71}, !- Space Name
>>>>>>> 055af606
  Outdoors,                               !- Outside Boundary Condition
  ,                                       !- Outside Boundary Condition Object
  SunExposed,                             !- Sun Exposure
  WindExposed,                            !- Wind Exposure
  ,                                       !- View Factor to Ground
  ,                                       !- Number of Vertices
  0, -4.572, 7.1628,                      !- X,Y,Z Vertex 1 {m}
  0, 0, 4.8768,                           !- X,Y,Z Vertex 2 {m}
  0, -9.144, 4.8768;                      !- X,Y,Z Vertex 3 {m}

OS:Surface,
<<<<<<< HEAD
  {8a2d2697-658d-495a-af63-3065dcbce3c4}, !- Handle
  Surface 17,                             !- Name
  Wall,                                   !- Surface Type
  ,                                       !- Construction Name
  {15fbd5ea-dd64-4c89-b9bd-a5a5f19cfa63}, !- Space Name
=======
  {4f8f5560-7891-4f8b-97b4-9c0c1c6db72e}, !- Handle
  Surface 17,                             !- Name
  Wall,                                   !- Surface Type
  ,                                       !- Construction Name
  {10e66f77-4387-4bd5-8157-3a8c64c6ba71}, !- Space Name
>>>>>>> 055af606
  Adiabatic,                              !- Outside Boundary Condition
  ,                                       !- Outside Boundary Condition Object
  NoSun,                                  !- Sun Exposure
  NoWind,                                 !- Wind Exposure
  ,                                       !- View Factor to Ground
  ,                                       !- Number of Vertices
  4.572, -4.572, 7.1628,                  !- X,Y,Z Vertex 1 {m}
  4.572, -9.144, 4.8768,                  !- X,Y,Z Vertex 2 {m}
  4.572, 0, 4.8768;                       !- X,Y,Z Vertex 3 {m}

OS:Space,
<<<<<<< HEAD
  {15fbd5ea-dd64-4c89-b9bd-a5a5f19cfa63}, !- Handle
  unfinished attic space,                 !- Name
  {f93233fa-54e5-4101-9ce3-11e527dfe257}, !- Space Type Name
=======
  {10e66f77-4387-4bd5-8157-3a8c64c6ba71}, !- Handle
  unfinished attic space,                 !- Name
  {7bf11c47-3ad7-491c-9c17-faa8673642e5}, !- Space Type Name
>>>>>>> 055af606
  ,                                       !- Default Construction Set Name
  ,                                       !- Default Schedule Set Name
  ,                                       !- Direction of Relative North {deg}
  ,                                       !- X Origin {m}
  ,                                       !- Y Origin {m}
  ,                                       !- Z Origin {m}
  ,                                       !- Building Story Name
<<<<<<< HEAD
  {2a8bee3f-898a-4b8b-aa41-86a4d84285ac}; !- Thermal Zone Name

OS:ThermalZone,
  {2a8bee3f-898a-4b8b-aa41-86a4d84285ac}, !- Handle
=======
  {ea4c8012-73dd-4eeb-8c79-4870ea52b594}; !- Thermal Zone Name

OS:ThermalZone,
  {ea4c8012-73dd-4eeb-8c79-4870ea52b594}, !- Handle
>>>>>>> 055af606
  unfinished attic zone,                  !- Name
  ,                                       !- Multiplier
  ,                                       !- Ceiling Height {m}
  ,                                       !- Volume {m3}
  ,                                       !- Floor Area {m2}
  ,                                       !- Zone Inside Convection Algorithm
  ,                                       !- Zone Outside Convection Algorithm
  ,                                       !- Zone Conditioning Equipment List Name
<<<<<<< HEAD
  {84342d17-6cfb-4571-94d6-8f86848353eb}, !- Zone Air Inlet Port List
  {9f9a5747-2fba-4897-b972-a74a10e3126f}, !- Zone Air Exhaust Port List
  {3e26e975-dc6e-426e-8453-4f822417c1d8}, !- Zone Air Node Name
  {6be222ff-8ed2-4da8-9bf5-cf92b13f1fe9}, !- Zone Return Air Port List
=======
  {d64fcb9c-0eab-420b-af9f-a99e6fde4bc6}, !- Zone Air Inlet Port List
  {9b97ed20-e5e9-4fe9-909f-edd36da62904}, !- Zone Air Exhaust Port List
  {a6db904c-47a6-43b0-9cc8-c42a849cf091}, !- Zone Air Node Name
  {8e8664ed-0449-43a2-86d0-459d8aea8b0c}, !- Zone Return Air Port List
>>>>>>> 055af606
  ,                                       !- Primary Daylighting Control Name
  ,                                       !- Fraction of Zone Controlled by Primary Daylighting Control
  ,                                       !- Secondary Daylighting Control Name
  ,                                       !- Fraction of Zone Controlled by Secondary Daylighting Control
  ,                                       !- Illuminance Map Name
  ,                                       !- Group Rendering Name
  ,                                       !- Thermostat Name
  No;                                     !- Use Ideal Air Loads

OS:Node,
<<<<<<< HEAD
  {a8d93af9-d29f-4720-a104-b60fc338cfb0}, !- Handle
  Node 2,                                 !- Name
  {3e26e975-dc6e-426e-8453-4f822417c1d8}, !- Inlet Port
  ;                                       !- Outlet Port

OS:Connection,
  {3e26e975-dc6e-426e-8453-4f822417c1d8}, !- Handle
  {2a8bee3f-898a-4b8b-aa41-86a4d84285ac}, !- Source Object
  11,                                     !- Outlet Port
  {a8d93af9-d29f-4720-a104-b60fc338cfb0}, !- Target Object
  2;                                      !- Inlet Port

OS:PortList,
  {84342d17-6cfb-4571-94d6-8f86848353eb}, !- Handle
  {2a8bee3f-898a-4b8b-aa41-86a4d84285ac}; !- HVAC Component

OS:PortList,
  {9f9a5747-2fba-4897-b972-a74a10e3126f}, !- Handle
  {2a8bee3f-898a-4b8b-aa41-86a4d84285ac}; !- HVAC Component

OS:PortList,
  {6be222ff-8ed2-4da8-9bf5-cf92b13f1fe9}, !- Handle
  {2a8bee3f-898a-4b8b-aa41-86a4d84285ac}; !- HVAC Component

OS:Sizing:Zone,
  {5b3e5852-9f21-4b04-b0ae-917fb68bc8b2}, !- Handle
  {2a8bee3f-898a-4b8b-aa41-86a4d84285ac}, !- Zone or ZoneList Name
=======
  {c58150e3-d14c-4fd0-ad8f-f37dc14f8087}, !- Handle
  Node 2,                                 !- Name
  {a6db904c-47a6-43b0-9cc8-c42a849cf091}, !- Inlet Port
  ;                                       !- Outlet Port

OS:Connection,
  {a6db904c-47a6-43b0-9cc8-c42a849cf091}, !- Handle
  {ea4c8012-73dd-4eeb-8c79-4870ea52b594}, !- Source Object
  11,                                     !- Outlet Port
  {c58150e3-d14c-4fd0-ad8f-f37dc14f8087}, !- Target Object
  2;                                      !- Inlet Port

OS:PortList,
  {d64fcb9c-0eab-420b-af9f-a99e6fde4bc6}, !- Handle
  {ea4c8012-73dd-4eeb-8c79-4870ea52b594}; !- HVAC Component

OS:PortList,
  {9b97ed20-e5e9-4fe9-909f-edd36da62904}, !- Handle
  {ea4c8012-73dd-4eeb-8c79-4870ea52b594}; !- HVAC Component

OS:PortList,
  {8e8664ed-0449-43a2-86d0-459d8aea8b0c}, !- Handle
  {ea4c8012-73dd-4eeb-8c79-4870ea52b594}; !- HVAC Component

OS:Sizing:Zone,
  {b2e70d27-3b96-4d84-8b0f-9ee52e0bbbe9}, !- Handle
  {ea4c8012-73dd-4eeb-8c79-4870ea52b594}, !- Zone or ZoneList Name
>>>>>>> 055af606
  SupplyAirTemperature,                   !- Zone Cooling Design Supply Air Temperature Input Method
  14,                                     !- Zone Cooling Design Supply Air Temperature {C}
  11.11,                                  !- Zone Cooling Design Supply Air Temperature Difference {deltaC}
  SupplyAirTemperature,                   !- Zone Heating Design Supply Air Temperature Input Method
  40,                                     !- Zone Heating Design Supply Air Temperature {C}
  11.11,                                  !- Zone Heating Design Supply Air Temperature Difference {deltaC}
  0.0085,                                 !- Zone Cooling Design Supply Air Humidity Ratio {kg-H2O/kg-air}
  0.008,                                  !- Zone Heating Design Supply Air Humidity Ratio {kg-H2O/kg-air}
  ,                                       !- Zone Heating Sizing Factor
  ,                                       !- Zone Cooling Sizing Factor
  DesignDay,                              !- Cooling Design Air Flow Method
  ,                                       !- Cooling Design Air Flow Rate {m3/s}
  ,                                       !- Cooling Minimum Air Flow per Zone Floor Area {m3/s-m2}
  ,                                       !- Cooling Minimum Air Flow {m3/s}
  ,                                       !- Cooling Minimum Air Flow Fraction
  DesignDay,                              !- Heating Design Air Flow Method
  ,                                       !- Heating Design Air Flow Rate {m3/s}
  ,                                       !- Heating Maximum Air Flow per Zone Floor Area {m3/s-m2}
  ,                                       !- Heating Maximum Air Flow {m3/s}
  ,                                       !- Heating Maximum Air Flow Fraction
  No,                                     !- Account for Dedicated Outdoor Air System
  NeutralSupplyAir,                       !- Dedicated Outdoor Air System Control Strategy
  autosize,                               !- Dedicated Outdoor Air Low Setpoint Temperature for Design {C}
  autosize;                               !- Dedicated Outdoor Air High Setpoint Temperature for Design {C}

OS:ZoneHVAC:EquipmentList,
<<<<<<< HEAD
  {23d02dd1-a3f2-4388-beb8-ab294e94a4eb}, !- Handle
  Zone HVAC Equipment List 2,             !- Name
  {2a8bee3f-898a-4b8b-aa41-86a4d84285ac}; !- Thermal Zone

OS:SpaceType,
  {f93233fa-54e5-4101-9ce3-11e527dfe257}, !- Handle
=======
  {b02ab943-3df2-466e-996c-b387432a7f34}, !- Handle
  Zone HVAC Equipment List 2,             !- Name
  {ea4c8012-73dd-4eeb-8c79-4870ea52b594}; !- Thermal Zone

OS:SpaceType,
  {7bf11c47-3ad7-491c-9c17-faa8673642e5}, !- Handle
>>>>>>> 055af606
  Space Type 2,                           !- Name
  ,                                       !- Default Construction Set Name
  ,                                       !- Default Schedule Set Name
  ,                                       !- Group Rendering Name
  ,                                       !- Design Specification Outdoor Air Object Name
  ,                                       !- Standards Template
  ,                                       !- Standards Building Type
  unfinished attic;                       !- Standards Space Type

OS:BuildingUnit,
<<<<<<< HEAD
  {297d8b74-e3a5-495d-a85c-b27570ef06fe}, !- Handle
=======
  {ab6e3d83-4790-4211-98ab-50f74ac37e13}, !- Handle
>>>>>>> 055af606
  unit 1,                                 !- Name
  ,                                       !- Rendering Color
  Residential;                            !- Building Unit Type

OS:AdditionalProperties,
<<<<<<< HEAD
  {124ae421-bcdd-4863-9efa-e794101bba44}, !- Handle
  {297d8b74-e3a5-495d-a85c-b27570ef06fe}, !- Object Name
=======
  {754f3e41-e178-44c7-8b16-21c9f4b0e378}, !- Handle
  {ab6e3d83-4790-4211-98ab-50f74ac37e13}, !- Object Name
>>>>>>> 055af606
  NumberOfBedrooms,                       !- Feature Name 1
  Integer,                                !- Feature Data Type 1
  3,                                      !- Feature Value 1
  NumberOfBathrooms,                      !- Feature Name 2
  Double,                                 !- Feature Data Type 2
  2,                                      !- Feature Value 2
  NumberOfOccupants,                      !- Feature Name 3
  Double,                                 !- Feature Data Type 3
  3.3900000000000001;                     !- Feature Value 3

OS:External:File,
<<<<<<< HEAD
  {8689a494-a356-42ad-b006-5fe8e79ca81b}, !- Handle
=======
  {51a88e9c-a11b-47d9-90fc-3e6f64a5b420}, !- Handle
>>>>>>> 055af606
  8760.csv,                               !- Name
  8760.csv;                               !- File Name

OS:Schedule:Day,
<<<<<<< HEAD
  {c43193f5-feb5-433d-9395-a14f2afe866c}, !- Handle
=======
  {88ce5151-1600-44a3-9b77-aa17b2ee6714}, !- Handle
>>>>>>> 055af606
  Schedule Day 1,                         !- Name
  ,                                       !- Schedule Type Limits Name
  ,                                       !- Interpolate to Timestep
  24,                                     !- Hour 1
  0,                                      !- Minute 1
  0;                                      !- Value Until Time 1

OS:Schedule:Day,
<<<<<<< HEAD
  {dd8eddab-dd61-464e-aa9d-0cb39ee90ff6}, !- Handle
=======
  {531856c2-411f-415a-8df8-484bd3b2b1ba}, !- Handle
>>>>>>> 055af606
  Schedule Day 2,                         !- Name
  ,                                       !- Schedule Type Limits Name
  ,                                       !- Interpolate to Timestep
  24,                                     !- Hour 1
  0,                                      !- Minute 1
  1;                                      !- Value Until Time 1

OS:Schedule:File,
<<<<<<< HEAD
  {7894bb93-6fae-4413-8871-1c5d7b540905}, !- Handle
  occupants,                              !- Name
  {796a9561-f678-4776-800b-a138d9e9c92d}, !- Schedule Type Limits Name
  {8689a494-a356-42ad-b006-5fe8e79ca81b}, !- External File Name
=======
  {a96bad4f-9c19-494e-964c-17b83da4e1a8}, !- Handle
  occupants,                              !- Name
  {3238b780-6127-4c8a-bb38-d2ec0deeca2e}, !- Schedule Type Limits Name
  {51a88e9c-a11b-47d9-90fc-3e6f64a5b420}, !- External File Name
>>>>>>> 055af606
  1,                                      !- Column Number
  1,                                      !- Rows to Skip at Top
  8760,                                   !- Number of Hours of Data
  ,                                       !- Column Separator
  ,                                       !- Interpolate to Timestep
  60;                                     !- Minutes per Item

OS:Schedule:Constant,
<<<<<<< HEAD
  {1d978452-374d-4ba5-8984-62b0d9472044}, !- Handle
  res occupants activity schedule,        !- Name
  {6cd85abd-d1ee-4ada-a13d-b6254c566257}, !- Schedule Type Limits Name
  112.539290946133;                       !- Value

OS:People:Definition,
  {1f198c55-9c32-4ff0-9037-634b0cdc596a}, !- Handle
  res occupants|living space,             !- Name
=======
  {8dd1416a-84aa-4bd2-ac69-c9c459102223}, !- Handle
  res occupants activity schedule,        !- Name
  {b6f8407e-5aeb-4687-ac0d-9c7dfc45ae99}, !- Schedule Type Limits Name
  112.539290946133;                       !- Value

OS:People:Definition,
  {6792d24f-6a45-40f7-a55d-de1d124a8b66}, !- Handle
  res occupants|living space|story 2,     !- Name
>>>>>>> 055af606
  People,                                 !- Number of People Calculation Method
  1.695,                                  !- Number of People {people}
  ,                                       !- People per Space Floor Area {person/m2}
  ,                                       !- Space Floor Area per Person {m2/person}
  0.319734,                               !- Fraction Radiant
  0.573,                                  !- Sensible Heat Fraction
  0,                                      !- Carbon Dioxide Generation Rate {m3/s-W}
  No,                                     !- Enable ASHRAE 55 Comfort Warnings
  ZoneAveraged;                           !- Mean Radiant Temperature Calculation Type

OS:People,
<<<<<<< HEAD
  {fe43b91c-200e-49b1-b71a-e51a13beca4a}, !- Handle
  res occupants|living space,             !- Name
  {1f198c55-9c32-4ff0-9037-634b0cdc596a}, !- People Definition Name
  {7c23fc67-3910-4aa5-92e3-1af0333f1498}, !- Space or SpaceType Name
  {7894bb93-6fae-4413-8871-1c5d7b540905}, !- Number of People Schedule Name
  {1d978452-374d-4ba5-8984-62b0d9472044}, !- Activity Level Schedule Name
=======
  {ed9a6a75-7c0e-4b93-94dc-4d6a3f1d855c}, !- Handle
  res occupants|living space|story 2,     !- Name
  {6792d24f-6a45-40f7-a55d-de1d124a8b66}, !- People Definition Name
  {b8de80ed-bc75-4316-84a3-107fa2414743}, !- Space or SpaceType Name
  {a96bad4f-9c19-494e-964c-17b83da4e1a8}, !- Number of People Schedule Name
  {8dd1416a-84aa-4bd2-ac69-c9c459102223}, !- Activity Level Schedule Name
>>>>>>> 055af606
  ,                                       !- Surface Name/Angle Factor List Name
  ,                                       !- Work Efficiency Schedule Name
  ,                                       !- Clothing Insulation Schedule Name
  ,                                       !- Air Velocity Schedule Name
  1;                                      !- Multiplier

OS:ScheduleTypeLimits,
<<<<<<< HEAD
  {6cd85abd-d1ee-4ada-a13d-b6254c566257}, !- Handle
=======
  {b6f8407e-5aeb-4687-ac0d-9c7dfc45ae99}, !- Handle
>>>>>>> 055af606
  ActivityLevel,                          !- Name
  0,                                      !- Lower Limit Value
  ,                                       !- Upper Limit Value
  Continuous,                             !- Numeric Type
  ActivityLevel;                          !- Unit Type

OS:ScheduleTypeLimits,
<<<<<<< HEAD
  {796a9561-f678-4776-800b-a138d9e9c92d}, !- Handle
=======
  {3238b780-6127-4c8a-bb38-d2ec0deeca2e}, !- Handle
>>>>>>> 055af606
  Fractional,                             !- Name
  0,                                      !- Lower Limit Value
  1,                                      !- Upper Limit Value
  Continuous;                             !- Numeric Type

OS:People:Definition,
<<<<<<< HEAD
  {78594fc2-ab50-4744-b592-e7265db0711d}, !- Handle
  res occupants|living space|story 2,     !- Name
=======
  {b53ca1be-09a6-4755-a3b6-9264bf892bae}, !- Handle
  res occupants|living space,             !- Name
>>>>>>> 055af606
  People,                                 !- Number of People Calculation Method
  1.695,                                  !- Number of People {people}
  ,                                       !- People per Space Floor Area {person/m2}
  ,                                       !- Space Floor Area per Person {m2/person}
  0.319734,                               !- Fraction Radiant
  0.573,                                  !- Sensible Heat Fraction
  0,                                      !- Carbon Dioxide Generation Rate {m3/s-W}
  No,                                     !- Enable ASHRAE 55 Comfort Warnings
  ZoneAveraged;                           !- Mean Radiant Temperature Calculation Type

OS:People,
<<<<<<< HEAD
  {9fe636a8-1c59-495e-b7f5-d63bc956d3b1}, !- Handle
  res occupants|living space|story 2,     !- Name
  {78594fc2-ab50-4744-b592-e7265db0711d}, !- People Definition Name
  {108210fc-ce36-44f4-887e-ea384170f88d}, !- Space or SpaceType Name
  {7894bb93-6fae-4413-8871-1c5d7b540905}, !- Number of People Schedule Name
  {1d978452-374d-4ba5-8984-62b0d9472044}, !- Activity Level Schedule Name
=======
  {e4da16c0-213b-4db6-85a9-018de4e51e7c}, !- Handle
  res occupants|living space,             !- Name
  {b53ca1be-09a6-4755-a3b6-9264bf892bae}, !- People Definition Name
  {49767e91-4469-4650-ab70-a7c198b47beb}, !- Space or SpaceType Name
  {a96bad4f-9c19-494e-964c-17b83da4e1a8}, !- Number of People Schedule Name
  {8dd1416a-84aa-4bd2-ac69-c9c459102223}, !- Activity Level Schedule Name
>>>>>>> 055af606
  ,                                       !- Surface Name/Angle Factor List Name
  ,                                       !- Work Efficiency Schedule Name
  ,                                       !- Clothing Insulation Schedule Name
  ,                                       !- Air Velocity Schedule Name
  1;                                      !- Multiplier
<|MERGE_RESOLUTION|>--- conflicted
+++ resolved
@@ -1,38 +1,22 @@
 !- NOTE: Auto-generated from /test/osw_files/SFA_8units_2story_SL_UA.osw
 
 OS:Version,
-<<<<<<< HEAD
-  {7cdffe6e-bc67-4e81-a436-3320883bbf3b}, !- Handle
+  {7b634254-9f13-46a8-9a54-87bf86d372cb}, !- Handle
   3.2.1;                                  !- Version Identifier
 
 OS:SimulationControl,
-  {42ff88e1-ed3a-4150-b082-3cff19ba19b1}, !- Handle
-=======
-  {5e46d52e-2536-4e4c-887d-702ef3f3d95a}, !- Handle
-  3.2.1;                                  !- Version Identifier
-
-OS:SimulationControl,
-  {fbe3e5b3-6c86-4c81-930e-ee771859e801}, !- Handle
->>>>>>> 055af606
+  {bbc2c3f1-7c46-4628-98e4-862530cf52f0}, !- Handle
   ,                                       !- Do Zone Sizing Calculation
   ,                                       !- Do System Sizing Calculation
   ,                                       !- Do Plant Sizing Calculation
   No;                                     !- Run Simulation for Sizing Periods
 
 OS:Timestep,
-<<<<<<< HEAD
-  {a5106bba-70da-4c01-a958-bfc1dae10005}, !- Handle
+  {9b207330-1d93-4c5d-9ab7-d48b042f4c94}, !- Handle
   6;                                      !- Number of Timesteps per Hour
 
 OS:ShadowCalculation,
-  {a3781bb5-c7e2-4939-a990-1ba87278c4a1}, !- Handle
-=======
-  {ffebb178-5376-4cae-9dfc-e180c442fd35}, !- Handle
-  6;                                      !- Number of Timesteps per Hour
-
-OS:ShadowCalculation,
-  {b0102ebb-de4b-4293-9479-fd9b928d3612}, !- Handle
->>>>>>> 055af606
+  {f4363a5e-60e3-4dd0-9a55-7517613ab38a}, !- Handle
   PolygonClipping,                        !- Shading Calculation Method
   ,                                       !- Shading Calculation Update Frequency Method
   20,                                     !- Shading Calculation Update Frequency
@@ -45,37 +29,21 @@
   No;                                     !- Disable Self-Shading From Shading Zone Groups to Other Zones
 
 OS:SurfaceConvectionAlgorithm:Outside,
-<<<<<<< HEAD
-  {58ed90ef-2ca9-4d1a-96ac-056a477253ed}, !- Handle
+  {39af6ba1-f155-4124-8423-6d3e0cde32be}, !- Handle
   DOE-2;                                  !- Algorithm
 
 OS:SurfaceConvectionAlgorithm:Inside,
-  {f095338f-5743-45b6-ada0-93e14745c55b}, !- Handle
+  {b655ec3d-3092-4cb5-bb12-23305fed9614}, !- Handle
   TARP;                                   !- Algorithm
 
 OS:ZoneCapacitanceMultiplier:ResearchSpecial,
-  {376de071-63af-4b0a-b5c2-bcd0475bfd77}, !- Handle
-=======
-  {6e85fe96-4694-41f1-ba35-a54152d2087d}, !- Handle
-  DOE-2;                                  !- Algorithm
-
-OS:SurfaceConvectionAlgorithm:Inside,
-  {c42ee6b8-0a4e-4242-ae5a-24c046cebede}, !- Handle
-  TARP;                                   !- Algorithm
-
-OS:ZoneCapacitanceMultiplier:ResearchSpecial,
-  {8aa20cde-8a10-410b-9585-2b9d91167572}, !- Handle
->>>>>>> 055af606
+  {8c2f3fb1-ff68-4f82-bca9-774c1521b38e}, !- Handle
   ,                                       !- Temperature Capacity Multiplier
   15,                                     !- Humidity Capacity Multiplier
   ;                                       !- Carbon Dioxide Capacity Multiplier
 
 OS:RunPeriod,
-<<<<<<< HEAD
-  {6344d5aa-17da-4167-94b5-adb05e883261}, !- Handle
-=======
-  {03615903-89a6-47db-9a91-142bc08005fc}, !- Handle
->>>>>>> 055af606
+  {17a49290-218c-42ef-adca-a9fd4bcc8abe}, !- Handle
   Run Period 1,                           !- Name
   1,                                      !- Begin Month
   1,                                      !- Begin Day of Month
@@ -89,21 +57,13 @@
   ;                                       !- Number of Times Runperiod to be Repeated
 
 OS:YearDescription,
-<<<<<<< HEAD
-  {4e6e4cc1-92b5-43ac-ba84-1ea4493f42c3}, !- Handle
-=======
-  {b7fc4b73-897b-4fc0-b848-95614f2e45c8}, !- Handle
->>>>>>> 055af606
+  {9a43e20c-09c9-4c36-800c-5a41c1b655ca}, !- Handle
   2007,                                   !- Calendar Year
   ,                                       !- Day of Week for Start Day
   ;                                       !- Is Leap Year
 
 OS:Building,
-<<<<<<< HEAD
-  {977b2b9b-82d7-4ae4-ad40-ad1689946e85}, !- Handle
-=======
-  {515ffc59-ca5a-44de-a0fe-66b07236dfa6}, !- Handle
->>>>>>> 055af606
+  {9f4268cf-1737-46f3-868a-c3ccefd2b823}, !- Handle
   Building 1,                             !- Name
   ,                                       !- Building Sector Type
   0,                                      !- North Axis {deg}
@@ -118,13 +78,8 @@
   8;                                      !- Standards Number of Living Units
 
 OS:AdditionalProperties,
-<<<<<<< HEAD
-  {c487cdff-6512-4480-a655-7a66ccd835b2}, !- Handle
-  {977b2b9b-82d7-4ae4-ad40-ad1689946e85}, !- Object Name
-=======
-  {61e098a5-4248-445d-a1cd-fa978d59711b}, !- Handle
-  {515ffc59-ca5a-44de-a0fe-66b07236dfa6}, !- Object Name
->>>>>>> 055af606
+  {dc307525-b636-4601-8cc7-f9eadd8ddbf7}, !- Handle
+  {9f4268cf-1737-46f3-868a-c3ccefd2b823}, !- Object Name
   num_units,                              !- Feature Name 1
   Integer,                                !- Feature Data Type 1
   8,                                      !- Feature Value 1
@@ -139,11 +94,7 @@
   2;                                      !- Feature Value 4
 
 OS:ThermalZone,
-<<<<<<< HEAD
-  {31785c14-db62-4ba2-b389-e0b90997c483}, !- Handle
-=======
-  {6cd6844b-87d6-42c1-a468-2b85c8ba5a39}, !- Handle
->>>>>>> 055af606
+  {147796a8-047b-4ffc-8808-8596a7047102}, !- Handle
   living zone,                            !- Name
   ,                                       !- Multiplier
   ,                                       !- Ceiling Height {m}
@@ -152,17 +103,10 @@
   ,                                       !- Zone Inside Convection Algorithm
   ,                                       !- Zone Outside Convection Algorithm
   ,                                       !- Zone Conditioning Equipment List Name
-<<<<<<< HEAD
-  {61e69f6d-04e3-4fb0-96e1-66bd65691715}, !- Zone Air Inlet Port List
-  {5efee5a8-a6a9-49cb-9211-2610a65462ee}, !- Zone Air Exhaust Port List
-  {f8b9c1c6-e3bc-4fd9-8009-124af398840b}, !- Zone Air Node Name
-  {1dabf0b6-2337-45ab-b2f8-677b9175cbbb}, !- Zone Return Air Port List
-=======
-  {abde438f-0172-497d-96f7-71504fad3dbc}, !- Zone Air Inlet Port List
-  {5f22aebd-8ee0-4300-af94-0b5f34ff2fff}, !- Zone Air Exhaust Port List
-  {ab729773-e1cd-4d9f-aed1-0da89c0b2258}, !- Zone Air Node Name
-  {fbcf4fdc-bc5d-4810-b123-df4a23580a77}, !- Zone Return Air Port List
->>>>>>> 055af606
+  {edf63486-aa6a-4d23-b755-25484087560c}, !- Zone Air Inlet Port List
+  {9e13796c-460a-4645-a857-8c5fee6e05c1}, !- Zone Air Exhaust Port List
+  {3e53b28a-4bae-4f32-b7e4-ecbcf24c045a}, !- Zone Air Node Name
+  {17e6bcb0-0457-441b-b33d-dc272655c649}, !- Zone Return Air Port List
   ,                                       !- Primary Daylighting Control Name
   ,                                       !- Fraction of Zone Controlled by Primary Daylighting Control
   ,                                       !- Secondary Daylighting Control Name
@@ -173,63 +117,33 @@
   No;                                     !- Use Ideal Air Loads
 
 OS:Node,
-<<<<<<< HEAD
-  {6c29bab7-1809-41b3-a9c9-080fa6d53960}, !- Handle
+  {dc8add4e-5215-48cc-b9cc-ea9a5e16b1d5}, !- Handle
   Node 1,                                 !- Name
-  {f8b9c1c6-e3bc-4fd9-8009-124af398840b}, !- Inlet Port
+  {3e53b28a-4bae-4f32-b7e4-ecbcf24c045a}, !- Inlet Port
   ;                                       !- Outlet Port
 
 OS:Connection,
-  {f8b9c1c6-e3bc-4fd9-8009-124af398840b}, !- Handle
-  {31785c14-db62-4ba2-b389-e0b90997c483}, !- Source Object
+  {3e53b28a-4bae-4f32-b7e4-ecbcf24c045a}, !- Handle
+  {147796a8-047b-4ffc-8808-8596a7047102}, !- Source Object
   11,                                     !- Outlet Port
-  {6c29bab7-1809-41b3-a9c9-080fa6d53960}, !- Target Object
+  {dc8add4e-5215-48cc-b9cc-ea9a5e16b1d5}, !- Target Object
   2;                                      !- Inlet Port
 
 OS:PortList,
-  {61e69f6d-04e3-4fb0-96e1-66bd65691715}, !- Handle
-  {31785c14-db62-4ba2-b389-e0b90997c483}; !- HVAC Component
+  {edf63486-aa6a-4d23-b755-25484087560c}, !- Handle
+  {147796a8-047b-4ffc-8808-8596a7047102}; !- HVAC Component
 
 OS:PortList,
-  {5efee5a8-a6a9-49cb-9211-2610a65462ee}, !- Handle
-  {31785c14-db62-4ba2-b389-e0b90997c483}; !- HVAC Component
+  {9e13796c-460a-4645-a857-8c5fee6e05c1}, !- Handle
+  {147796a8-047b-4ffc-8808-8596a7047102}; !- HVAC Component
 
 OS:PortList,
-  {1dabf0b6-2337-45ab-b2f8-677b9175cbbb}, !- Handle
-  {31785c14-db62-4ba2-b389-e0b90997c483}; !- HVAC Component
+  {17e6bcb0-0457-441b-b33d-dc272655c649}, !- Handle
+  {147796a8-047b-4ffc-8808-8596a7047102}; !- HVAC Component
 
 OS:Sizing:Zone,
-  {5d730f19-518f-4dbc-a1f3-3000ffc6ffac}, !- Handle
-  {31785c14-db62-4ba2-b389-e0b90997c483}, !- Zone or ZoneList Name
-=======
-  {5fb9b551-a36d-4a65-856f-17d55d14c234}, !- Handle
-  Node 1,                                 !- Name
-  {ab729773-e1cd-4d9f-aed1-0da89c0b2258}, !- Inlet Port
-  ;                                       !- Outlet Port
-
-OS:Connection,
-  {ab729773-e1cd-4d9f-aed1-0da89c0b2258}, !- Handle
-  {6cd6844b-87d6-42c1-a468-2b85c8ba5a39}, !- Source Object
-  11,                                     !- Outlet Port
-  {5fb9b551-a36d-4a65-856f-17d55d14c234}, !- Target Object
-  2;                                      !- Inlet Port
-
-OS:PortList,
-  {abde438f-0172-497d-96f7-71504fad3dbc}, !- Handle
-  {6cd6844b-87d6-42c1-a468-2b85c8ba5a39}; !- HVAC Component
-
-OS:PortList,
-  {5f22aebd-8ee0-4300-af94-0b5f34ff2fff}, !- Handle
-  {6cd6844b-87d6-42c1-a468-2b85c8ba5a39}; !- HVAC Component
-
-OS:PortList,
-  {fbcf4fdc-bc5d-4810-b123-df4a23580a77}, !- Handle
-  {6cd6844b-87d6-42c1-a468-2b85c8ba5a39}; !- HVAC Component
-
-OS:Sizing:Zone,
-  {795c9230-3fd6-42d4-83a2-1d267fb04b78}, !- Handle
-  {6cd6844b-87d6-42c1-a468-2b85c8ba5a39}, !- Zone or ZoneList Name
->>>>>>> 055af606
+  {86c55a6a-93a9-4847-8cc2-4958b9f178b8}, !- Handle
+  {147796a8-047b-4ffc-8808-8596a7047102}, !- Zone or ZoneList Name
   SupplyAirTemperature,                   !- Zone Cooling Design Supply Air Temperature Input Method
   14,                                     !- Zone Cooling Design Supply Air Temperature {C}
   11.11,                                  !- Zone Cooling Design Supply Air Temperature Difference {deltaC}
@@ -256,25 +170,14 @@
   autosize;                               !- Dedicated Outdoor Air High Setpoint Temperature for Design {C}
 
 OS:ZoneHVAC:EquipmentList,
-<<<<<<< HEAD
-  {cade5ff1-7fe7-41b8-ad5b-43d5b61be6b7}, !- Handle
+  {fd2e0cd7-3151-4d3b-b7cd-6d5f8e46498a}, !- Handle
   Zone HVAC Equipment List 1,             !- Name
-  {31785c14-db62-4ba2-b389-e0b90997c483}; !- Thermal Zone
+  {147796a8-047b-4ffc-8808-8596a7047102}; !- Thermal Zone
 
 OS:Space,
-  {7c23fc67-3910-4aa5-92e3-1af0333f1498}, !- Handle
+  {d27e09a6-992d-41d6-bd84-9ac7a42ea6c6}, !- Handle
   living space,                           !- Name
-  {b9b42d06-161b-47a7-acfe-a54aa610e3f2}, !- Space Type Name
-=======
-  {c16e56ff-08ce-4758-892e-4341529a3451}, !- Handle
-  Zone HVAC Equipment List 1,             !- Name
-  {6cd6844b-87d6-42c1-a468-2b85c8ba5a39}; !- Thermal Zone
-
-OS:Space,
-  {49767e91-4469-4650-ab70-a7c198b47beb}, !- Handle
-  living space,                           !- Name
-  {8373c773-b000-415b-8a8c-21a231999e3d}, !- Space Type Name
->>>>>>> 055af606
+  {ac9c71f2-36ef-4829-9962-d205903d2261}, !- Space Type Name
   ,                                       !- Default Construction Set Name
   ,                                       !- Default Schedule Set Name
   ,                                       !- Direction of Relative North {deg}
@@ -282,31 +185,17 @@
   ,                                       !- Y Origin {m}
   ,                                       !- Z Origin {m}
   ,                                       !- Building Story Name
-<<<<<<< HEAD
-  {31785c14-db62-4ba2-b389-e0b90997c483}, !- Thermal Zone Name
+  {147796a8-047b-4ffc-8808-8596a7047102}, !- Thermal Zone Name
   ,                                       !- Part of Total Floor Area
   ,                                       !- Design Specification Outdoor Air Object Name
-  {297d8b74-e3a5-495d-a85c-b27570ef06fe}; !- Building Unit Name
-
-OS:Surface,
-  {b07d4541-cea5-4a2f-a37d-4eff6d97b21a}, !- Handle
+  {9c270688-4d50-41d9-a241-856cb984e3b6}; !- Building Unit Name
+
+OS:Surface,
+  {98382502-d670-4cb6-8cc1-209f5c02818c}, !- Handle
   Surface 1,                              !- Name
   Floor,                                  !- Surface Type
   ,                                       !- Construction Name
-  {7c23fc67-3910-4aa5-92e3-1af0333f1498}, !- Space Name
-=======
-  {6cd6844b-87d6-42c1-a468-2b85c8ba5a39}, !- Thermal Zone Name
-  ,                                       !- Part of Total Floor Area
-  ,                                       !- Design Specification Outdoor Air Object Name
-  {ab6e3d83-4790-4211-98ab-50f74ac37e13}; !- Building Unit Name
-
-OS:Surface,
-  {06e07201-a3e2-4aeb-8e89-0fab0ea8fd85}, !- Handle
-  Surface 1,                              !- Name
-  Floor,                                  !- Surface Type
-  ,                                       !- Construction Name
-  {49767e91-4469-4650-ab70-a7c198b47beb}, !- Space Name
->>>>>>> 055af606
+  {d27e09a6-992d-41d6-bd84-9ac7a42ea6c6}, !- Space Name
   Foundation,                             !- Outside Boundary Condition
   ,                                       !- Outside Boundary Condition Object
   NoSun,                                  !- Sun Exposure
@@ -319,19 +208,11 @@
   4.572, -9.144, 0;                       !- X,Y,Z Vertex 4 {m}
 
 OS:Surface,
-<<<<<<< HEAD
-  {98be8847-6004-419d-8e50-c190e1de91aa}, !- Handle
+  {6a19ef08-5055-4131-877b-03e0c345f6fd}, !- Handle
   Surface 2,                              !- Name
   Wall,                                   !- Surface Type
   ,                                       !- Construction Name
-  {7c23fc67-3910-4aa5-92e3-1af0333f1498}, !- Space Name
-=======
-  {7de1e234-6f17-4b4c-8b42-5010e134fd09}, !- Handle
-  Surface 2,                              !- Name
-  Wall,                                   !- Surface Type
-  ,                                       !- Construction Name
-  {49767e91-4469-4650-ab70-a7c198b47beb}, !- Space Name
->>>>>>> 055af606
+  {d27e09a6-992d-41d6-bd84-9ac7a42ea6c6}, !- Space Name
   Outdoors,                               !- Outside Boundary Condition
   ,                                       !- Outside Boundary Condition Object
   SunExposed,                             !- Sun Exposure
@@ -344,19 +225,11 @@
   0, -9.144, 2.4384;                      !- X,Y,Z Vertex 4 {m}
 
 OS:Surface,
-<<<<<<< HEAD
-  {25562a5e-1d14-4fd5-a1a1-4a01d2af5f9b}, !- Handle
+  {66efae52-090a-4f90-b965-16cde7655719}, !- Handle
   Surface 3,                              !- Name
   Wall,                                   !- Surface Type
   ,                                       !- Construction Name
-  {7c23fc67-3910-4aa5-92e3-1af0333f1498}, !- Space Name
-=======
-  {17f01ec8-f4ac-4bf4-a4d0-8f481cbfc658}, !- Handle
-  Surface 3,                              !- Name
-  Wall,                                   !- Surface Type
-  ,                                       !- Construction Name
-  {49767e91-4469-4650-ab70-a7c198b47beb}, !- Space Name
->>>>>>> 055af606
+  {d27e09a6-992d-41d6-bd84-9ac7a42ea6c6}, !- Space Name
   Outdoors,                               !- Outside Boundary Condition
   ,                                       !- Outside Boundary Condition Object
   SunExposed,                             !- Sun Exposure
@@ -369,19 +242,11 @@
   0, 0, 2.4384;                           !- X,Y,Z Vertex 4 {m}
 
 OS:Surface,
-<<<<<<< HEAD
-  {3944c122-1f1b-440c-8333-8a2f2126fd82}, !- Handle
+  {0175fc3a-5e60-49db-a526-a06f12b1e648}, !- Handle
   Surface 4,                              !- Name
   Wall,                                   !- Surface Type
   ,                                       !- Construction Name
-  {7c23fc67-3910-4aa5-92e3-1af0333f1498}, !- Space Name
-=======
-  {4609686a-af3e-40b1-987f-a8f98ce29b76}, !- Handle
-  Surface 4,                              !- Name
-  Wall,                                   !- Surface Type
-  ,                                       !- Construction Name
-  {49767e91-4469-4650-ab70-a7c198b47beb}, !- Space Name
->>>>>>> 055af606
+  {d27e09a6-992d-41d6-bd84-9ac7a42ea6c6}, !- Space Name
   Adiabatic,                              !- Outside Boundary Condition
   ,                                       !- Outside Boundary Condition Object
   NoSun,                                  !- Sun Exposure
@@ -394,19 +259,11 @@
   4.572, 0, 2.4384;                       !- X,Y,Z Vertex 4 {m}
 
 OS:Surface,
-<<<<<<< HEAD
-  {0ed29695-e217-40e1-b7cc-f45918f9cdb3}, !- Handle
+  {142903ee-9c5a-409a-aa94-6b4bc61fbd37}, !- Handle
   Surface 5,                              !- Name
   Wall,                                   !- Surface Type
   ,                                       !- Construction Name
-  {7c23fc67-3910-4aa5-92e3-1af0333f1498}, !- Space Name
-=======
-  {5f46e2a5-d1bd-4a2a-a858-b5f003d3d27d}, !- Handle
-  Surface 5,                              !- Name
-  Wall,                                   !- Surface Type
-  ,                                       !- Construction Name
-  {49767e91-4469-4650-ab70-a7c198b47beb}, !- Space Name
->>>>>>> 055af606
+  {d27e09a6-992d-41d6-bd84-9ac7a42ea6c6}, !- Space Name
   Outdoors,                               !- Outside Boundary Condition
   ,                                       !- Outside Boundary Condition Object
   SunExposed,                             !- Sun Exposure
@@ -419,23 +276,13 @@
   4.572, -9.144, 2.4384;                  !- X,Y,Z Vertex 4 {m}
 
 OS:Surface,
-<<<<<<< HEAD
-  {c4375145-e22d-4438-b581-0a47dc3ee7f5}, !- Handle
+  {ebe5ef19-2aaf-4472-8baf-f8a605f160fa}, !- Handle
   Surface 6,                              !- Name
   RoofCeiling,                            !- Surface Type
   ,                                       !- Construction Name
-  {7c23fc67-3910-4aa5-92e3-1af0333f1498}, !- Space Name
+  {d27e09a6-992d-41d6-bd84-9ac7a42ea6c6}, !- Space Name
   Surface,                                !- Outside Boundary Condition
-  {3f041108-4e8d-46b1-875d-3697398bb6dc}, !- Outside Boundary Condition Object
-=======
-  {17bca2d9-7ecc-483f-be51-b6cb423629a8}, !- Handle
-  Surface 6,                              !- Name
-  RoofCeiling,                            !- Surface Type
-  ,                                       !- Construction Name
-  {49767e91-4469-4650-ab70-a7c198b47beb}, !- Space Name
-  Surface,                                !- Outside Boundary Condition
-  {e552c3b0-c8b7-4d8a-b1cd-1394286c9e04}, !- Outside Boundary Condition Object
->>>>>>> 055af606
+  {fdcf4c4c-3e92-4690-b190-61e17f9fa4f0}, !- Outside Boundary Condition Object
   NoSun,                                  !- Sun Exposure
   NoWind,                                 !- Wind Exposure
   ,                                       !- View Factor to Ground
@@ -446,11 +293,7 @@
   0, -9.144, 2.4384;                      !- X,Y,Z Vertex 4 {m}
 
 OS:SpaceType,
-<<<<<<< HEAD
-  {b9b42d06-161b-47a7-acfe-a54aa610e3f2}, !- Handle
-=======
-  {8373c773-b000-415b-8a8c-21a231999e3d}, !- Handle
->>>>>>> 055af606
+  {ac9c71f2-36ef-4829-9962-d205903d2261}, !- Handle
   Space Type 1,                           !- Name
   ,                                       !- Default Construction Set Name
   ,                                       !- Default Schedule Set Name
@@ -461,15 +304,9 @@
   living;                                 !- Standards Space Type
 
 OS:Space,
-<<<<<<< HEAD
-  {108210fc-ce36-44f4-887e-ea384170f88d}, !- Handle
+  {96b7d842-b464-4407-9538-302c3be1071a}, !- Handle
   living space|story 2,                   !- Name
-  {b9b42d06-161b-47a7-acfe-a54aa610e3f2}, !- Space Type Name
-=======
-  {b8de80ed-bc75-4316-84a3-107fa2414743}, !- Handle
-  living space|story 2,                   !- Name
-  {8373c773-b000-415b-8a8c-21a231999e3d}, !- Space Type Name
->>>>>>> 055af606
+  {ac9c71f2-36ef-4829-9962-d205903d2261}, !- Space Type Name
   ,                                       !- Default Construction Set Name
   ,                                       !- Default Schedule Set Name
   -0,                                     !- Direction of Relative North {deg}
@@ -477,31 +314,102 @@
   0,                                      !- Y Origin {m}
   2.4384,                                 !- Z Origin {m}
   ,                                       !- Building Story Name
-<<<<<<< HEAD
-  {31785c14-db62-4ba2-b389-e0b90997c483}, !- Thermal Zone Name
+  {147796a8-047b-4ffc-8808-8596a7047102}, !- Thermal Zone Name
   ,                                       !- Part of Total Floor Area
   ,                                       !- Design Specification Outdoor Air Object Name
-  {297d8b74-e3a5-495d-a85c-b27570ef06fe}; !- Building Unit Name
-
-OS:Surface,
-  {bb38aa7d-0365-4c4b-84b6-697454eaf992}, !- Handle
+  {9c270688-4d50-41d9-a241-856cb984e3b6}; !- Building Unit Name
+
+OS:Surface,
+  {fdcf4c4c-3e92-4690-b190-61e17f9fa4f0}, !- Handle
   Surface 7,                              !- Name
-  Wall,                                   !- Surface Type
-  ,                                       !- Construction Name
-  {108210fc-ce36-44f4-887e-ea384170f88d}, !- Space Name
-=======
-  {6cd6844b-87d6-42c1-a468-2b85c8ba5a39}, !- Thermal Zone Name
-  ,                                       !- Part of Total Floor Area
-  ,                                       !- Design Specification Outdoor Air Object Name
-  {ab6e3d83-4790-4211-98ab-50f74ac37e13}; !- Building Unit Name
-
-OS:Surface,
-  {c6af0a0d-8a3e-47b2-b867-4d8a3213c06c}, !- Handle
-  Surface 7,                              !- Name
-  Wall,                                   !- Surface Type
-  ,                                       !- Construction Name
-  {b8de80ed-bc75-4316-84a3-107fa2414743}, !- Space Name
->>>>>>> 055af606
+  Floor,                                  !- Surface Type
+  ,                                       !- Construction Name
+  {96b7d842-b464-4407-9538-302c3be1071a}, !- Space Name
+  Surface,                                !- Outside Boundary Condition
+  {ebe5ef19-2aaf-4472-8baf-f8a605f160fa}, !- Outside Boundary Condition Object
+  NoSun,                                  !- Sun Exposure
+  NoWind,                                 !- Wind Exposure
+  ,                                       !- View Factor to Ground
+  ,                                       !- Number of Vertices
+  0, -9.144, 0,                           !- X,Y,Z Vertex 1 {m}
+  0, 0, 0,                                !- X,Y,Z Vertex 2 {m}
+  4.572, 0, 0,                            !- X,Y,Z Vertex 3 {m}
+  4.572, -9.144, 0;                       !- X,Y,Z Vertex 4 {m}
+
+OS:Surface,
+  {6a8c1a15-874f-426b-8521-5d3acc6a9c4e}, !- Handle
+  Surface 8,                              !- Name
+  Wall,                                   !- Surface Type
+  ,                                       !- Construction Name
+  {96b7d842-b464-4407-9538-302c3be1071a}, !- Space Name
+  Outdoors,                               !- Outside Boundary Condition
+  ,                                       !- Outside Boundary Condition Object
+  SunExposed,                             !- Sun Exposure
+  WindExposed,                            !- Wind Exposure
+  ,                                       !- View Factor to Ground
+  ,                                       !- Number of Vertices
+  4.572, 0, 2.4384,                       !- X,Y,Z Vertex 1 {m}
+  4.572, 0, 0,                            !- X,Y,Z Vertex 2 {m}
+  0, 0, 0,                                !- X,Y,Z Vertex 3 {m}
+  0, 0, 2.4384;                           !- X,Y,Z Vertex 4 {m}
+
+OS:Surface,
+  {02474fb4-09d0-4144-b22d-6d3de0fb1857}, !- Handle
+  Surface 9,                              !- Name
+  RoofCeiling,                            !- Surface Type
+  ,                                       !- Construction Name
+  {96b7d842-b464-4407-9538-302c3be1071a}, !- Space Name
+  Surface,                                !- Outside Boundary Condition
+  {9cabd0c3-7620-40eb-9249-9915cc538890}, !- Outside Boundary Condition Object
+  NoSun,                                  !- Sun Exposure
+  NoWind,                                 !- Wind Exposure
+  ,                                       !- View Factor to Ground
+  ,                                       !- Number of Vertices
+  4.572, -9.144, 2.4384,                  !- X,Y,Z Vertex 1 {m}
+  4.572, 0, 2.4384,                       !- X,Y,Z Vertex 2 {m}
+  0, 0, 2.4384,                           !- X,Y,Z Vertex 3 {m}
+  0, -9.144, 2.4384;                      !- X,Y,Z Vertex 4 {m}
+
+OS:Surface,
+  {ffada887-fb43-4fc7-b3df-f6d54b26a574}, !- Handle
+  Surface 10,                             !- Name
+  Wall,                                   !- Surface Type
+  ,                                       !- Construction Name
+  {96b7d842-b464-4407-9538-302c3be1071a}, !- Space Name
+  Outdoors,                               !- Outside Boundary Condition
+  ,                                       !- Outside Boundary Condition Object
+  SunExposed,                             !- Sun Exposure
+  WindExposed,                            !- Wind Exposure
+  ,                                       !- View Factor to Ground
+  ,                                       !- Number of Vertices
+  0, -9.144, 2.4384,                      !- X,Y,Z Vertex 1 {m}
+  0, -9.144, 0,                           !- X,Y,Z Vertex 2 {m}
+  4.572, -9.144, 0,                       !- X,Y,Z Vertex 3 {m}
+  4.572, -9.144, 2.4384;                  !- X,Y,Z Vertex 4 {m}
+
+OS:Surface,
+  {f3bb8350-1129-488d-9eb3-7f82419dfeb3}, !- Handle
+  Surface 11,                             !- Name
+  Wall,                                   !- Surface Type
+  ,                                       !- Construction Name
+  {96b7d842-b464-4407-9538-302c3be1071a}, !- Space Name
+  Adiabatic,                              !- Outside Boundary Condition
+  ,                                       !- Outside Boundary Condition Object
+  NoSun,                                  !- Sun Exposure
+  NoWind,                                 !- Wind Exposure
+  ,                                       !- View Factor to Ground
+  ,                                       !- Number of Vertices
+  4.572, -9.144, 2.4384,                  !- X,Y,Z Vertex 1 {m}
+  4.572, -9.144, 0,                       !- X,Y,Z Vertex 2 {m}
+  4.572, 0, 0,                            !- X,Y,Z Vertex 3 {m}
+  4.572, 0, 2.4384;                       !- X,Y,Z Vertex 4 {m}
+
+OS:Surface,
+  {3559f5ca-2e60-4153-ba42-97ef1fa2425b}, !- Handle
+  Surface 12,                             !- Name
+  Wall,                                   !- Surface Type
+  ,                                       !- Construction Name
+  {96b7d842-b464-4407-9538-302c3be1071a}, !- Space Name
   Outdoors,                               !- Outside Boundary Condition
   ,                                       !- Outside Boundary Condition Object
   SunExposed,                             !- Sun Exposure
@@ -514,169 +422,13 @@
   0, -9.144, 2.4384;                      !- X,Y,Z Vertex 4 {m}
 
 OS:Surface,
-<<<<<<< HEAD
-  {82ba45d3-90fa-403d-92e3-00cb1c2dc77a}, !- Handle
-  Surface 8,                              !- Name
-  Wall,                                   !- Surface Type
-  ,                                       !- Construction Name
-  {108210fc-ce36-44f4-887e-ea384170f88d}, !- Space Name
-  Outdoors,                               !- Outside Boundary Condition
-=======
-  {c5642664-6a75-4117-aac0-031b79c3105d}, !- Handle
-  Surface 8,                              !- Name
-  Wall,                                   !- Surface Type
-  ,                                       !- Construction Name
-  {b8de80ed-bc75-4316-84a3-107fa2414743}, !- Space Name
-  Adiabatic,                              !- Outside Boundary Condition
->>>>>>> 055af606
-  ,                                       !- Outside Boundary Condition Object
-  NoSun,                                  !- Sun Exposure
-  NoWind,                                 !- Wind Exposure
-  ,                                       !- View Factor to Ground
-  ,                                       !- Number of Vertices
-<<<<<<< HEAD
-  4.572, 0, 2.4384,                       !- X,Y,Z Vertex 1 {m}
-  4.572, 0, 0,                            !- X,Y,Z Vertex 2 {m}
-  0, 0, 0,                                !- X,Y,Z Vertex 3 {m}
-  0, 0, 2.4384;                           !- X,Y,Z Vertex 4 {m}
-
-OS:Surface,
-  {565e99d2-80f9-4f93-9028-67e8a2217987}, !- Handle
-  Surface 9,                              !- Name
-  Wall,                                   !- Surface Type
-  ,                                       !- Construction Name
-  {108210fc-ce36-44f4-887e-ea384170f88d}, !- Space Name
-=======
-  4.572, -9.144, 2.4384,                  !- X,Y,Z Vertex 1 {m}
-  4.572, -9.144, 0,                       !- X,Y,Z Vertex 2 {m}
-  4.572, 0, 0,                            !- X,Y,Z Vertex 3 {m}
-  4.572, 0, 2.4384;                       !- X,Y,Z Vertex 4 {m}
-
-OS:Surface,
-  {e9f7823a-dc44-4f24-999f-93094038b61c}, !- Handle
-  Surface 9,                              !- Name
-  Wall,                                   !- Surface Type
-  ,                                       !- Construction Name
-  {b8de80ed-bc75-4316-84a3-107fa2414743}, !- Space Name
->>>>>>> 055af606
-  Outdoors,                               !- Outside Boundary Condition
-  ,                                       !- Outside Boundary Condition Object
-  SunExposed,                             !- Sun Exposure
-  WindExposed,                            !- Wind Exposure
-  ,                                       !- View Factor to Ground
-  ,                                       !- Number of Vertices
-<<<<<<< HEAD
-  0, 0, 2.4384,                           !- X,Y,Z Vertex 1 {m}
-  0, 0, 0,                                !- X,Y,Z Vertex 2 {m}
-  0, -9.144, 0,                           !- X,Y,Z Vertex 3 {m}
-  0, -9.144, 2.4384;                      !- X,Y,Z Vertex 4 {m}
-
-OS:Surface,
-  {25e4ebd8-93ce-41f8-af58-6a963ff90c0e}, !- Handle
-=======
-  0, -9.144, 2.4384,                      !- X,Y,Z Vertex 1 {m}
-  0, -9.144, 0,                           !- X,Y,Z Vertex 2 {m}
-  4.572, -9.144, 0,                       !- X,Y,Z Vertex 3 {m}
-  4.572, -9.144, 2.4384;                  !- X,Y,Z Vertex 4 {m}
-
-OS:Surface,
-  {79d6a8db-db89-4497-a836-8964ef897538}, !- Handle
->>>>>>> 055af606
-  Surface 10,                             !- Name
-  RoofCeiling,                            !- Surface Type
-  ,                                       !- Construction Name
-<<<<<<< HEAD
-  {108210fc-ce36-44f4-887e-ea384170f88d}, !- Space Name
-  Adiabatic,                              !- Outside Boundary Condition
-  ,                                       !- Outside Boundary Condition Object
-=======
-  {b8de80ed-bc75-4316-84a3-107fa2414743}, !- Space Name
-  Surface,                                !- Outside Boundary Condition
-  {13310de4-80c2-4c1e-a636-6f78a80b4147}, !- Outside Boundary Condition Object
->>>>>>> 055af606
-  NoSun,                                  !- Sun Exposure
-  NoWind,                                 !- Wind Exposure
-  ,                                       !- View Factor to Ground
-  ,                                       !- Number of Vertices
-  4.572, -9.144, 2.4384,                  !- X,Y,Z Vertex 1 {m}
-  4.572, 0, 2.4384,                       !- X,Y,Z Vertex 2 {m}
-  0, 0, 2.4384,                           !- X,Y,Z Vertex 3 {m}
-  0, -9.144, 2.4384;                      !- X,Y,Z Vertex 4 {m}
-
-OS:Surface,
-<<<<<<< HEAD
-  {0ad0f96c-43d9-4bb1-951c-4c5781469ea2}, !- Handle
-=======
-  {70251052-8305-44ba-8043-4c707cd82f4a}, !- Handle
->>>>>>> 055af606
-  Surface 11,                             !- Name
-  Wall,                                   !- Surface Type
-  ,                                       !- Construction Name
-<<<<<<< HEAD
-  {108210fc-ce36-44f4-887e-ea384170f88d}, !- Space Name
-  Surface,                                !- Outside Boundary Condition
-  {190bb8ce-543d-4e2f-8ed5-cdc0787124b5}, !- Outside Boundary Condition Object
-  NoSun,                                  !- Sun Exposure
-  NoWind,                                 !- Wind Exposure
-=======
-  {b8de80ed-bc75-4316-84a3-107fa2414743}, !- Space Name
-  Outdoors,                               !- Outside Boundary Condition
-  ,                                       !- Outside Boundary Condition Object
-  SunExposed,                             !- Sun Exposure
-  WindExposed,                            !- Wind Exposure
->>>>>>> 055af606
-  ,                                       !- View Factor to Ground
-  ,                                       !- Number of Vertices
-  4.572, 0, 2.4384,                       !- X,Y,Z Vertex 1 {m}
-  4.572, 0, 0,                            !- X,Y,Z Vertex 2 {m}
-  0, 0, 0,                                !- X,Y,Z Vertex 3 {m}
-  0, 0, 2.4384;                           !- X,Y,Z Vertex 4 {m}
-
-OS:Surface,
-<<<<<<< HEAD
-  {3f041108-4e8d-46b1-875d-3697398bb6dc}, !- Handle
-  Surface 12,                             !- Name
-  Floor,                                  !- Surface Type
-  ,                                       !- Construction Name
-  {108210fc-ce36-44f4-887e-ea384170f88d}, !- Space Name
-  Surface,                                !- Outside Boundary Condition
-  {c4375145-e22d-4438-b581-0a47dc3ee7f5}, !- Outside Boundary Condition Object
-=======
-  {e552c3b0-c8b7-4d8a-b1cd-1394286c9e04}, !- Handle
-  Surface 12,                             !- Name
-  Floor,                                  !- Surface Type
-  ,                                       !- Construction Name
-  {b8de80ed-bc75-4316-84a3-107fa2414743}, !- Space Name
-  Surface,                                !- Outside Boundary Condition
-  {17bca2d9-7ecc-483f-be51-b6cb423629a8}, !- Outside Boundary Condition Object
->>>>>>> 055af606
-  NoSun,                                  !- Sun Exposure
-  NoWind,                                 !- Wind Exposure
-  ,                                       !- View Factor to Ground
-  ,                                       !- Number of Vertices
-  0, -9.144, 0,                           !- X,Y,Z Vertex 1 {m}
-  0, 0, 0,                                !- X,Y,Z Vertex 2 {m}
-  4.572, 0, 0,                            !- X,Y,Z Vertex 3 {m}
-  4.572, -9.144, 0;                       !- X,Y,Z Vertex 4 {m}
-
-OS:Surface,
-<<<<<<< HEAD
-  {190bb8ce-543d-4e2f-8ed5-cdc0787124b5}, !- Handle
+  {9cabd0c3-7620-40eb-9249-9915cc538890}, !- Handle
   Surface 13,                             !- Name
   Floor,                                  !- Surface Type
   ,                                       !- Construction Name
-  {15fbd5ea-dd64-4c89-b9bd-a5a5f19cfa63}, !- Space Name
+  {abd7c261-1343-44ad-9172-c1da6bc3b6fc}, !- Space Name
   Surface,                                !- Outside Boundary Condition
-  {0ad0f96c-43d9-4bb1-951c-4c5781469ea2}, !- Outside Boundary Condition Object
-=======
-  {13310de4-80c2-4c1e-a636-6f78a80b4147}, !- Handle
-  Surface 13,                             !- Name
-  Floor,                                  !- Surface Type
-  ,                                       !- Construction Name
-  {10e66f77-4387-4bd5-8157-3a8c64c6ba71}, !- Space Name
-  Surface,                                !- Outside Boundary Condition
-  {79d6a8db-db89-4497-a836-8964ef897538}, !- Outside Boundary Condition Object
->>>>>>> 055af606
+  {02474fb4-09d0-4144-b22d-6d3de0fb1857}, !- Outside Boundary Condition Object
   NoSun,                                  !- Sun Exposure
   NoWind,                                 !- Wind Exposure
   ,                                       !- View Factor to Ground
@@ -687,19 +439,11 @@
   4.572, -9.144, 4.8768;                  !- X,Y,Z Vertex 4 {m}
 
 OS:Surface,
-<<<<<<< HEAD
-  {ffef5adf-8fd7-44ee-a828-bb890ed33693}, !- Handle
+  {11f150f1-d860-4a7f-8760-93e3d7c861ed}, !- Handle
   Surface 14,                             !- Name
   RoofCeiling,                            !- Surface Type
   ,                                       !- Construction Name
-  {15fbd5ea-dd64-4c89-b9bd-a5a5f19cfa63}, !- Space Name
-=======
-  {def7144b-9dc1-429f-9b01-6cf89b908124}, !- Handle
-  Surface 14,                             !- Name
-  RoofCeiling,                            !- Surface Type
-  ,                                       !- Construction Name
-  {10e66f77-4387-4bd5-8157-3a8c64c6ba71}, !- Space Name
->>>>>>> 055af606
+  {abd7c261-1343-44ad-9172-c1da6bc3b6fc}, !- Space Name
   Outdoors,                               !- Outside Boundary Condition
   ,                                       !- Outside Boundary Condition Object
   SunExposed,                             !- Sun Exposure
@@ -712,19 +456,11 @@
   0, 0, 4.8768;                           !- X,Y,Z Vertex 4 {m}
 
 OS:Surface,
-<<<<<<< HEAD
-  {e11f601e-7fe5-410c-a6eb-858df70d213e}, !- Handle
+  {541ec5b5-1e48-4e22-a91d-8fc8f8639d1c}, !- Handle
   Surface 15,                             !- Name
   RoofCeiling,                            !- Surface Type
   ,                                       !- Construction Name
-  {15fbd5ea-dd64-4c89-b9bd-a5a5f19cfa63}, !- Space Name
-=======
-  {c514df01-c67c-4a36-b10b-53c3830897c1}, !- Handle
-  Surface 15,                             !- Name
-  RoofCeiling,                            !- Surface Type
-  ,                                       !- Construction Name
-  {10e66f77-4387-4bd5-8157-3a8c64c6ba71}, !- Space Name
->>>>>>> 055af606
+  {abd7c261-1343-44ad-9172-c1da6bc3b6fc}, !- Space Name
   Outdoors,                               !- Outside Boundary Condition
   ,                                       !- Outside Boundary Condition Object
   SunExposed,                             !- Sun Exposure
@@ -737,19 +473,11 @@
   4.572, -9.144, 4.8768;                  !- X,Y,Z Vertex 4 {m}
 
 OS:Surface,
-<<<<<<< HEAD
-  {20b3390a-e1f7-422a-85be-76e5508f9333}, !- Handle
+  {e16e25a6-19c8-49be-bd9f-9e12a58fd00b}, !- Handle
   Surface 16,                             !- Name
   Wall,                                   !- Surface Type
   ,                                       !- Construction Name
-  {15fbd5ea-dd64-4c89-b9bd-a5a5f19cfa63}, !- Space Name
-=======
-  {0a25b14e-3978-4b00-b7fc-f959b4a8d87b}, !- Handle
-  Surface 16,                             !- Name
-  Wall,                                   !- Surface Type
-  ,                                       !- Construction Name
-  {10e66f77-4387-4bd5-8157-3a8c64c6ba71}, !- Space Name
->>>>>>> 055af606
+  {abd7c261-1343-44ad-9172-c1da6bc3b6fc}, !- Space Name
   Outdoors,                               !- Outside Boundary Condition
   ,                                       !- Outside Boundary Condition Object
   SunExposed,                             !- Sun Exposure
@@ -761,19 +489,11 @@
   0, -9.144, 4.8768;                      !- X,Y,Z Vertex 3 {m}
 
 OS:Surface,
-<<<<<<< HEAD
-  {8a2d2697-658d-495a-af63-3065dcbce3c4}, !- Handle
+  {df10dc00-6596-4321-8bf9-3b6f58ac410c}, !- Handle
   Surface 17,                             !- Name
   Wall,                                   !- Surface Type
   ,                                       !- Construction Name
-  {15fbd5ea-dd64-4c89-b9bd-a5a5f19cfa63}, !- Space Name
-=======
-  {4f8f5560-7891-4f8b-97b4-9c0c1c6db72e}, !- Handle
-  Surface 17,                             !- Name
-  Wall,                                   !- Surface Type
-  ,                                       !- Construction Name
-  {10e66f77-4387-4bd5-8157-3a8c64c6ba71}, !- Space Name
->>>>>>> 055af606
+  {abd7c261-1343-44ad-9172-c1da6bc3b6fc}, !- Space Name
   Adiabatic,                              !- Outside Boundary Condition
   ,                                       !- Outside Boundary Condition Object
   NoSun,                                  !- Sun Exposure
@@ -785,15 +505,9 @@
   4.572, 0, 4.8768;                       !- X,Y,Z Vertex 3 {m}
 
 OS:Space,
-<<<<<<< HEAD
-  {15fbd5ea-dd64-4c89-b9bd-a5a5f19cfa63}, !- Handle
+  {abd7c261-1343-44ad-9172-c1da6bc3b6fc}, !- Handle
   unfinished attic space,                 !- Name
-  {f93233fa-54e5-4101-9ce3-11e527dfe257}, !- Space Type Name
-=======
-  {10e66f77-4387-4bd5-8157-3a8c64c6ba71}, !- Handle
-  unfinished attic space,                 !- Name
-  {7bf11c47-3ad7-491c-9c17-faa8673642e5}, !- Space Type Name
->>>>>>> 055af606
+  {09ced549-1ee9-4b36-9f1c-ef69542974d8}, !- Space Type Name
   ,                                       !- Default Construction Set Name
   ,                                       !- Default Schedule Set Name
   ,                                       !- Direction of Relative North {deg}
@@ -801,17 +515,10 @@
   ,                                       !- Y Origin {m}
   ,                                       !- Z Origin {m}
   ,                                       !- Building Story Name
-<<<<<<< HEAD
-  {2a8bee3f-898a-4b8b-aa41-86a4d84285ac}; !- Thermal Zone Name
+  {ea340269-fab4-4fd2-859e-dcf90e8ee564}; !- Thermal Zone Name
 
 OS:ThermalZone,
-  {2a8bee3f-898a-4b8b-aa41-86a4d84285ac}, !- Handle
-=======
-  {ea4c8012-73dd-4eeb-8c79-4870ea52b594}; !- Thermal Zone Name
-
-OS:ThermalZone,
-  {ea4c8012-73dd-4eeb-8c79-4870ea52b594}, !- Handle
->>>>>>> 055af606
+  {ea340269-fab4-4fd2-859e-dcf90e8ee564}, !- Handle
   unfinished attic zone,                  !- Name
   ,                                       !- Multiplier
   ,                                       !- Ceiling Height {m}
@@ -820,17 +527,10 @@
   ,                                       !- Zone Inside Convection Algorithm
   ,                                       !- Zone Outside Convection Algorithm
   ,                                       !- Zone Conditioning Equipment List Name
-<<<<<<< HEAD
-  {84342d17-6cfb-4571-94d6-8f86848353eb}, !- Zone Air Inlet Port List
-  {9f9a5747-2fba-4897-b972-a74a10e3126f}, !- Zone Air Exhaust Port List
-  {3e26e975-dc6e-426e-8453-4f822417c1d8}, !- Zone Air Node Name
-  {6be222ff-8ed2-4da8-9bf5-cf92b13f1fe9}, !- Zone Return Air Port List
-=======
-  {d64fcb9c-0eab-420b-af9f-a99e6fde4bc6}, !- Zone Air Inlet Port List
-  {9b97ed20-e5e9-4fe9-909f-edd36da62904}, !- Zone Air Exhaust Port List
-  {a6db904c-47a6-43b0-9cc8-c42a849cf091}, !- Zone Air Node Name
-  {8e8664ed-0449-43a2-86d0-459d8aea8b0c}, !- Zone Return Air Port List
->>>>>>> 055af606
+  {6d09b2b8-dc50-490a-9b39-53993796a036}, !- Zone Air Inlet Port List
+  {c310d5e2-de10-44a8-989c-1d33ecedd3eb}, !- Zone Air Exhaust Port List
+  {c5518730-1533-48f5-bd25-6dacafcf06bc}, !- Zone Air Node Name
+  {fd468eaa-db2f-4a3e-b0ef-5fa50a01df28}, !- Zone Return Air Port List
   ,                                       !- Primary Daylighting Control Name
   ,                                       !- Fraction of Zone Controlled by Primary Daylighting Control
   ,                                       !- Secondary Daylighting Control Name
@@ -841,63 +541,33 @@
   No;                                     !- Use Ideal Air Loads
 
 OS:Node,
-<<<<<<< HEAD
-  {a8d93af9-d29f-4720-a104-b60fc338cfb0}, !- Handle
+  {e87dc50f-baa1-419b-a6b9-473e2b6e8987}, !- Handle
   Node 2,                                 !- Name
-  {3e26e975-dc6e-426e-8453-4f822417c1d8}, !- Inlet Port
+  {c5518730-1533-48f5-bd25-6dacafcf06bc}, !- Inlet Port
   ;                                       !- Outlet Port
 
 OS:Connection,
-  {3e26e975-dc6e-426e-8453-4f822417c1d8}, !- Handle
-  {2a8bee3f-898a-4b8b-aa41-86a4d84285ac}, !- Source Object
+  {c5518730-1533-48f5-bd25-6dacafcf06bc}, !- Handle
+  {ea340269-fab4-4fd2-859e-dcf90e8ee564}, !- Source Object
   11,                                     !- Outlet Port
-  {a8d93af9-d29f-4720-a104-b60fc338cfb0}, !- Target Object
+  {e87dc50f-baa1-419b-a6b9-473e2b6e8987}, !- Target Object
   2;                                      !- Inlet Port
 
 OS:PortList,
-  {84342d17-6cfb-4571-94d6-8f86848353eb}, !- Handle
-  {2a8bee3f-898a-4b8b-aa41-86a4d84285ac}; !- HVAC Component
+  {6d09b2b8-dc50-490a-9b39-53993796a036}, !- Handle
+  {ea340269-fab4-4fd2-859e-dcf90e8ee564}; !- HVAC Component
 
 OS:PortList,
-  {9f9a5747-2fba-4897-b972-a74a10e3126f}, !- Handle
-  {2a8bee3f-898a-4b8b-aa41-86a4d84285ac}; !- HVAC Component
+  {c310d5e2-de10-44a8-989c-1d33ecedd3eb}, !- Handle
+  {ea340269-fab4-4fd2-859e-dcf90e8ee564}; !- HVAC Component
 
 OS:PortList,
-  {6be222ff-8ed2-4da8-9bf5-cf92b13f1fe9}, !- Handle
-  {2a8bee3f-898a-4b8b-aa41-86a4d84285ac}; !- HVAC Component
+  {fd468eaa-db2f-4a3e-b0ef-5fa50a01df28}, !- Handle
+  {ea340269-fab4-4fd2-859e-dcf90e8ee564}; !- HVAC Component
 
 OS:Sizing:Zone,
-  {5b3e5852-9f21-4b04-b0ae-917fb68bc8b2}, !- Handle
-  {2a8bee3f-898a-4b8b-aa41-86a4d84285ac}, !- Zone or ZoneList Name
-=======
-  {c58150e3-d14c-4fd0-ad8f-f37dc14f8087}, !- Handle
-  Node 2,                                 !- Name
-  {a6db904c-47a6-43b0-9cc8-c42a849cf091}, !- Inlet Port
-  ;                                       !- Outlet Port
-
-OS:Connection,
-  {a6db904c-47a6-43b0-9cc8-c42a849cf091}, !- Handle
-  {ea4c8012-73dd-4eeb-8c79-4870ea52b594}, !- Source Object
-  11,                                     !- Outlet Port
-  {c58150e3-d14c-4fd0-ad8f-f37dc14f8087}, !- Target Object
-  2;                                      !- Inlet Port
-
-OS:PortList,
-  {d64fcb9c-0eab-420b-af9f-a99e6fde4bc6}, !- Handle
-  {ea4c8012-73dd-4eeb-8c79-4870ea52b594}; !- HVAC Component
-
-OS:PortList,
-  {9b97ed20-e5e9-4fe9-909f-edd36da62904}, !- Handle
-  {ea4c8012-73dd-4eeb-8c79-4870ea52b594}; !- HVAC Component
-
-OS:PortList,
-  {8e8664ed-0449-43a2-86d0-459d8aea8b0c}, !- Handle
-  {ea4c8012-73dd-4eeb-8c79-4870ea52b594}; !- HVAC Component
-
-OS:Sizing:Zone,
-  {b2e70d27-3b96-4d84-8b0f-9ee52e0bbbe9}, !- Handle
-  {ea4c8012-73dd-4eeb-8c79-4870ea52b594}, !- Zone or ZoneList Name
->>>>>>> 055af606
+  {e39c686e-7710-4575-8ce8-5c0f98e29765}, !- Handle
+  {ea340269-fab4-4fd2-859e-dcf90e8ee564}, !- Zone or ZoneList Name
   SupplyAirTemperature,                   !- Zone Cooling Design Supply Air Temperature Input Method
   14,                                     !- Zone Cooling Design Supply Air Temperature {C}
   11.11,                                  !- Zone Cooling Design Supply Air Temperature Difference {deltaC}
@@ -924,21 +594,12 @@
   autosize;                               !- Dedicated Outdoor Air High Setpoint Temperature for Design {C}
 
 OS:ZoneHVAC:EquipmentList,
-<<<<<<< HEAD
-  {23d02dd1-a3f2-4388-beb8-ab294e94a4eb}, !- Handle
+  {b3d5ac45-a888-47d5-a9dc-fcdc239cc3b9}, !- Handle
   Zone HVAC Equipment List 2,             !- Name
-  {2a8bee3f-898a-4b8b-aa41-86a4d84285ac}; !- Thermal Zone
+  {ea340269-fab4-4fd2-859e-dcf90e8ee564}; !- Thermal Zone
 
 OS:SpaceType,
-  {f93233fa-54e5-4101-9ce3-11e527dfe257}, !- Handle
-=======
-  {b02ab943-3df2-466e-996c-b387432a7f34}, !- Handle
-  Zone HVAC Equipment List 2,             !- Name
-  {ea4c8012-73dd-4eeb-8c79-4870ea52b594}; !- Thermal Zone
-
-OS:SpaceType,
-  {7bf11c47-3ad7-491c-9c17-faa8673642e5}, !- Handle
->>>>>>> 055af606
+  {09ced549-1ee9-4b36-9f1c-ef69542974d8}, !- Handle
   Space Type 2,                           !- Name
   ,                                       !- Default Construction Set Name
   ,                                       !- Default Schedule Set Name
@@ -949,23 +610,14 @@
   unfinished attic;                       !- Standards Space Type
 
 OS:BuildingUnit,
-<<<<<<< HEAD
-  {297d8b74-e3a5-495d-a85c-b27570ef06fe}, !- Handle
-=======
-  {ab6e3d83-4790-4211-98ab-50f74ac37e13}, !- Handle
->>>>>>> 055af606
+  {9c270688-4d50-41d9-a241-856cb984e3b6}, !- Handle
   unit 1,                                 !- Name
   ,                                       !- Rendering Color
   Residential;                            !- Building Unit Type
 
 OS:AdditionalProperties,
-<<<<<<< HEAD
-  {124ae421-bcdd-4863-9efa-e794101bba44}, !- Handle
-  {297d8b74-e3a5-495d-a85c-b27570ef06fe}, !- Object Name
-=======
-  {754f3e41-e178-44c7-8b16-21c9f4b0e378}, !- Handle
-  {ab6e3d83-4790-4211-98ab-50f74ac37e13}, !- Object Name
->>>>>>> 055af606
+  {d49bfd9d-263d-4c6b-a719-67adba03361d}, !- Handle
+  {9c270688-4d50-41d9-a241-856cb984e3b6}, !- Object Name
   NumberOfBedrooms,                       !- Feature Name 1
   Integer,                                !- Feature Data Type 1
   3,                                      !- Feature Value 1
@@ -977,20 +629,12 @@
   3.3900000000000001;                     !- Feature Value 3
 
 OS:External:File,
-<<<<<<< HEAD
-  {8689a494-a356-42ad-b006-5fe8e79ca81b}, !- Handle
-=======
-  {51a88e9c-a11b-47d9-90fc-3e6f64a5b420}, !- Handle
->>>>>>> 055af606
+  {84d9f11b-7e22-42a4-ad28-8ff1dde3ca9a}, !- Handle
   8760.csv,                               !- Name
   8760.csv;                               !- File Name
 
 OS:Schedule:Day,
-<<<<<<< HEAD
-  {c43193f5-feb5-433d-9395-a14f2afe866c}, !- Handle
-=======
-  {88ce5151-1600-44a3-9b77-aa17b2ee6714}, !- Handle
->>>>>>> 055af606
+  {388d771c-363c-4402-877a-3fc3628efff0}, !- Handle
   Schedule Day 1,                         !- Name
   ,                                       !- Schedule Type Limits Name
   ,                                       !- Interpolate to Timestep
@@ -999,11 +643,7 @@
   0;                                      !- Value Until Time 1
 
 OS:Schedule:Day,
-<<<<<<< HEAD
-  {dd8eddab-dd61-464e-aa9d-0cb39ee90ff6}, !- Handle
-=======
-  {531856c2-411f-415a-8df8-484bd3b2b1ba}, !- Handle
->>>>>>> 055af606
+  {2e8cd95a-f6a9-42cc-8571-f878fb063138}, !- Handle
   Schedule Day 2,                         !- Name
   ,                                       !- Schedule Type Limits Name
   ,                                       !- Interpolate to Timestep
@@ -1012,17 +652,10 @@
   1;                                      !- Value Until Time 1
 
 OS:Schedule:File,
-<<<<<<< HEAD
-  {7894bb93-6fae-4413-8871-1c5d7b540905}, !- Handle
+  {65059909-1534-44b3-af29-825f3ea9ccb2}, !- Handle
   occupants,                              !- Name
-  {796a9561-f678-4776-800b-a138d9e9c92d}, !- Schedule Type Limits Name
-  {8689a494-a356-42ad-b006-5fe8e79ca81b}, !- External File Name
-=======
-  {a96bad4f-9c19-494e-964c-17b83da4e1a8}, !- Handle
-  occupants,                              !- Name
-  {3238b780-6127-4c8a-bb38-d2ec0deeca2e}, !- Schedule Type Limits Name
-  {51a88e9c-a11b-47d9-90fc-3e6f64a5b420}, !- External File Name
->>>>>>> 055af606
+  {2831b2eb-fd72-438d-9193-c5dd149c3b7c}, !- Schedule Type Limits Name
+  {84d9f11b-7e22-42a4-ad28-8ff1dde3ca9a}, !- External File Name
   1,                                      !- Column Number
   1,                                      !- Rows to Skip at Top
   8760,                                   !- Number of Hours of Data
@@ -1031,25 +664,14 @@
   60;                                     !- Minutes per Item
 
 OS:Schedule:Constant,
-<<<<<<< HEAD
-  {1d978452-374d-4ba5-8984-62b0d9472044}, !- Handle
+  {9f013c28-f9ca-4a7d-98df-f4981df1547c}, !- Handle
   res occupants activity schedule,        !- Name
-  {6cd85abd-d1ee-4ada-a13d-b6254c566257}, !- Schedule Type Limits Name
+  {baa0c3a1-ee3a-462a-a2b3-3511fdb561ce}, !- Schedule Type Limits Name
   112.539290946133;                       !- Value
 
 OS:People:Definition,
-  {1f198c55-9c32-4ff0-9037-634b0cdc596a}, !- Handle
+  {506f862f-0f17-4c8e-a684-0dd4672e1c60}, !- Handle
   res occupants|living space,             !- Name
-=======
-  {8dd1416a-84aa-4bd2-ac69-c9c459102223}, !- Handle
-  res occupants activity schedule,        !- Name
-  {b6f8407e-5aeb-4687-ac0d-9c7dfc45ae99}, !- Schedule Type Limits Name
-  112.539290946133;                       !- Value
-
-OS:People:Definition,
-  {6792d24f-6a45-40f7-a55d-de1d124a8b66}, !- Handle
-  res occupants|living space|story 2,     !- Name
->>>>>>> 055af606
   People,                                 !- Number of People Calculation Method
   1.695,                                  !- Number of People {people}
   ,                                       !- People per Space Floor Area {person/m2}
@@ -1061,21 +683,12 @@
   ZoneAveraged;                           !- Mean Radiant Temperature Calculation Type
 
 OS:People,
-<<<<<<< HEAD
-  {fe43b91c-200e-49b1-b71a-e51a13beca4a}, !- Handle
+  {769c0a0d-7d42-4392-9bf5-6dc134a62eae}, !- Handle
   res occupants|living space,             !- Name
-  {1f198c55-9c32-4ff0-9037-634b0cdc596a}, !- People Definition Name
-  {7c23fc67-3910-4aa5-92e3-1af0333f1498}, !- Space or SpaceType Name
-  {7894bb93-6fae-4413-8871-1c5d7b540905}, !- Number of People Schedule Name
-  {1d978452-374d-4ba5-8984-62b0d9472044}, !- Activity Level Schedule Name
-=======
-  {ed9a6a75-7c0e-4b93-94dc-4d6a3f1d855c}, !- Handle
-  res occupants|living space|story 2,     !- Name
-  {6792d24f-6a45-40f7-a55d-de1d124a8b66}, !- People Definition Name
-  {b8de80ed-bc75-4316-84a3-107fa2414743}, !- Space or SpaceType Name
-  {a96bad4f-9c19-494e-964c-17b83da4e1a8}, !- Number of People Schedule Name
-  {8dd1416a-84aa-4bd2-ac69-c9c459102223}, !- Activity Level Schedule Name
->>>>>>> 055af606
+  {506f862f-0f17-4c8e-a684-0dd4672e1c60}, !- People Definition Name
+  {d27e09a6-992d-41d6-bd84-9ac7a42ea6c6}, !- Space or SpaceType Name
+  {65059909-1534-44b3-af29-825f3ea9ccb2}, !- Number of People Schedule Name
+  {9f013c28-f9ca-4a7d-98df-f4981df1547c}, !- Activity Level Schedule Name
   ,                                       !- Surface Name/Angle Factor List Name
   ,                                       !- Work Efficiency Schedule Name
   ,                                       !- Clothing Insulation Schedule Name
@@ -1083,11 +696,7 @@
   1;                                      !- Multiplier
 
 OS:ScheduleTypeLimits,
-<<<<<<< HEAD
-  {6cd85abd-d1ee-4ada-a13d-b6254c566257}, !- Handle
-=======
-  {b6f8407e-5aeb-4687-ac0d-9c7dfc45ae99}, !- Handle
->>>>>>> 055af606
+  {baa0c3a1-ee3a-462a-a2b3-3511fdb561ce}, !- Handle
   ActivityLevel,                          !- Name
   0,                                      !- Lower Limit Value
   ,                                       !- Upper Limit Value
@@ -1095,24 +704,15 @@
   ActivityLevel;                          !- Unit Type
 
 OS:ScheduleTypeLimits,
-<<<<<<< HEAD
-  {796a9561-f678-4776-800b-a138d9e9c92d}, !- Handle
-=======
-  {3238b780-6127-4c8a-bb38-d2ec0deeca2e}, !- Handle
->>>>>>> 055af606
+  {2831b2eb-fd72-438d-9193-c5dd149c3b7c}, !- Handle
   Fractional,                             !- Name
   0,                                      !- Lower Limit Value
   1,                                      !- Upper Limit Value
   Continuous;                             !- Numeric Type
 
 OS:People:Definition,
-<<<<<<< HEAD
-  {78594fc2-ab50-4744-b592-e7265db0711d}, !- Handle
+  {e3717aa2-b5f4-4a52-bcb2-f93fb9aba1fb}, !- Handle
   res occupants|living space|story 2,     !- Name
-=======
-  {b53ca1be-09a6-4755-a3b6-9264bf892bae}, !- Handle
-  res occupants|living space,             !- Name
->>>>>>> 055af606
   People,                                 !- Number of People Calculation Method
   1.695,                                  !- Number of People {people}
   ,                                       !- People per Space Floor Area {person/m2}
@@ -1124,21 +724,12 @@
   ZoneAveraged;                           !- Mean Radiant Temperature Calculation Type
 
 OS:People,
-<<<<<<< HEAD
-  {9fe636a8-1c59-495e-b7f5-d63bc956d3b1}, !- Handle
+  {29f71f6d-9ee7-4af5-85c1-f5bc5bcd99e5}, !- Handle
   res occupants|living space|story 2,     !- Name
-  {78594fc2-ab50-4744-b592-e7265db0711d}, !- People Definition Name
-  {108210fc-ce36-44f4-887e-ea384170f88d}, !- Space or SpaceType Name
-  {7894bb93-6fae-4413-8871-1c5d7b540905}, !- Number of People Schedule Name
-  {1d978452-374d-4ba5-8984-62b0d9472044}, !- Activity Level Schedule Name
-=======
-  {e4da16c0-213b-4db6-85a9-018de4e51e7c}, !- Handle
-  res occupants|living space,             !- Name
-  {b53ca1be-09a6-4755-a3b6-9264bf892bae}, !- People Definition Name
-  {49767e91-4469-4650-ab70-a7c198b47beb}, !- Space or SpaceType Name
-  {a96bad4f-9c19-494e-964c-17b83da4e1a8}, !- Number of People Schedule Name
-  {8dd1416a-84aa-4bd2-ac69-c9c459102223}, !- Activity Level Schedule Name
->>>>>>> 055af606
+  {e3717aa2-b5f4-4a52-bcb2-f93fb9aba1fb}, !- People Definition Name
+  {96b7d842-b464-4407-9538-302c3be1071a}, !- Space or SpaceType Name
+  {65059909-1534-44b3-af29-825f3ea9ccb2}, !- Number of People Schedule Name
+  {9f013c28-f9ca-4a7d-98df-f4981df1547c}, !- Activity Level Schedule Name
   ,                                       !- Surface Name/Angle Factor List Name
   ,                                       !- Work Efficiency Schedule Name
   ,                                       !- Clothing Insulation Schedule Name
