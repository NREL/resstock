--- conflicted
+++ resolved
@@ -1,53 +1,26 @@
 !- NOTE: Auto-generated from /test/osw_files/SFD_2000sqft_2story_SL_UA_3Beds_2Baths_Denver.osw
 
 OS:Version,
-<<<<<<< HEAD
-  {9582e981-877a-4ea0-a6a1-d4e668a34103}, !- Handle
-  2.9.0;                                  !- Version Identifier
-
-OS:SimulationControl,
-  {41819b74-ef41-4c3c-9734-0da5627968c0}, !- Handle
-=======
   {1d93ca65-9aa6-4a1c-a83d-d9d2f48ca8c6}, !- Handle
   2.9.1;                                  !- Version Identifier
 
 OS:SimulationControl,
   {4a0d33c7-82c4-4898-a812-537a09c516c9}, !- Handle
->>>>>>> 9886e9d2
   ,                                       !- Do Zone Sizing Calculation
   ,                                       !- Do System Sizing Calculation
   ,                                       !- Do Plant Sizing Calculation
   No;                                     !- Run Simulation for Sizing Periods
 
 OS:Timestep,
-<<<<<<< HEAD
-  {7c14b258-752c-4198-9b65-16977e7873c7}, !- Handle
-  6;                                      !- Number of Timesteps per Hour
-
-OS:ShadowCalculation,
-  {fd36a941-bc27-4cb8-a6cd-6d4036ebda54}, !- Handle
-=======
   {76c4da54-6646-4d6a-8529-280ce99789fb}, !- Handle
   6;                                      !- Number of Timesteps per Hour
 
 OS:ShadowCalculation,
   {2d171a6f-96df-4a68-9a5f-39b346e227d0}, !- Handle
->>>>>>> 9886e9d2
   20,                                     !- Calculation Frequency
   200;                                    !- Maximum Figures in Shadow Overlap Calculations
 
 OS:SurfaceConvectionAlgorithm:Outside,
-<<<<<<< HEAD
-  {2cf903d1-eed3-41f0-af4a-bf39714c0f04}, !- Handle
-  DOE-2;                                  !- Algorithm
-
-OS:SurfaceConvectionAlgorithm:Inside,
-  {a0459556-cb19-45c3-8e9f-5a6d6b026eeb}, !- Handle
-  TARP;                                   !- Algorithm
-
-OS:ZoneCapacitanceMultiplier:ResearchSpecial,
-  {d9d74531-1162-4e24-9127-01b020b321c9}, !- Handle
-=======
   {73ddf696-c15b-4afc-bdc4-772e4c6c2cdc}, !- Handle
   DOE-2;                                  !- Algorithm
 
@@ -57,17 +30,12 @@
 
 OS:ZoneCapacitanceMultiplier:ResearchSpecial,
   {ca31c3b8-292c-45f0-ad90-fbb7ea001e46}, !- Handle
->>>>>>> 9886e9d2
   ,                                       !- Temperature Capacity Multiplier
   15,                                     !- Humidity Capacity Multiplier
   ;                                       !- Carbon Dioxide Capacity Multiplier
 
 OS:RunPeriod,
-<<<<<<< HEAD
-  {1683a263-e3f3-4602-8c84-c7ad5636fbaa}, !- Handle
-=======
   {092b90c0-805a-4429-a4e0-8a7534fc0fc8}, !- Handle
->>>>>>> 9886e9d2
   Run Period 1,                           !- Name
   1,                                      !- Begin Month
   1,                                      !- Begin Day of Month
@@ -81,21 +49,13 @@
   ;                                       !- Number of Times Runperiod to be Repeated
 
 OS:YearDescription,
-<<<<<<< HEAD
-  {6550246b-ffe5-439d-aa55-eef9258ae064}, !- Handle
-=======
   {62af96d7-0d3f-4376-9b1b-c4b6d8f9e40e}, !- Handle
->>>>>>> 9886e9d2
   2007,                                   !- Calendar Year
   ,                                       !- Day of Week for Start Day
   ;                                       !- Is Leap Year
 
 OS:ThermalZone,
-<<<<<<< HEAD
-  {4d4028a7-5079-4910-97a8-d90317f8210b}, !- Handle
-=======
   {c644e5ae-ff03-438e-89cb-e47ddc819ec4}, !- Handle
->>>>>>> 9886e9d2
   living zone,                            !- Name
   ,                                       !- Multiplier
   ,                                       !- Ceiling Height {m}
@@ -104,17 +64,10 @@
   ,                                       !- Zone Inside Convection Algorithm
   ,                                       !- Zone Outside Convection Algorithm
   ,                                       !- Zone Conditioning Equipment List Name
-<<<<<<< HEAD
-  {07ac11bd-3ae6-4fa3-bf12-b18f9620f833}, !- Zone Air Inlet Port List
-  {f75929c8-b1b9-499a-afb5-99d6626e389f}, !- Zone Air Exhaust Port List
-  {9bdc49e7-44e5-48be-a873-06fa76d5f36e}, !- Zone Air Node Name
-  {333f5ac6-59db-4e9f-8885-a59f7809da3b}, !- Zone Return Air Port List
-=======
   {3c1a5eea-92c6-4dfc-9578-322a2ed852f2}, !- Zone Air Inlet Port List
   {60738b13-ea5c-42cf-9793-c2b7b13baadd}, !- Zone Air Exhaust Port List
   {8134ad22-e1d8-406d-b0f8-02597e854e5c}, !- Zone Air Node Name
   {dc044ffa-dfc1-4315-b63c-4e4cb2e42490}, !- Zone Return Air Port List
->>>>>>> 9886e9d2
   ,                                       !- Primary Daylighting Control Name
   ,                                       !- Fraction of Zone Controlled by Primary Daylighting Control
   ,                                       !- Secondary Daylighting Control Name
@@ -125,39 +78,6 @@
   No;                                     !- Use Ideal Air Loads
 
 OS:Node,
-<<<<<<< HEAD
-  {062c3373-47f0-4444-9128-9f3edba64d69}, !- Handle
-  Node 1,                                 !- Name
-  {9bdc49e7-44e5-48be-a873-06fa76d5f36e}, !- Inlet Port
-  ;                                       !- Outlet Port
-
-OS:Connection,
-  {9bdc49e7-44e5-48be-a873-06fa76d5f36e}, !- Handle
-  {c81c3e5f-24e1-44be-9081-b495488df87d}, !- Name
-  {4d4028a7-5079-4910-97a8-d90317f8210b}, !- Source Object
-  11,                                     !- Outlet Port
-  {062c3373-47f0-4444-9128-9f3edba64d69}, !- Target Object
-  2;                                      !- Inlet Port
-
-OS:PortList,
-  {07ac11bd-3ae6-4fa3-bf12-b18f9620f833}, !- Handle
-  {d681514a-9b55-40a7-9531-11dd5414d4af}, !- Name
-  {4d4028a7-5079-4910-97a8-d90317f8210b}; !- HVAC Component
-
-OS:PortList,
-  {f75929c8-b1b9-499a-afb5-99d6626e389f}, !- Handle
-  {a8f675c3-c596-4b65-b148-31c96b47fef6}, !- Name
-  {4d4028a7-5079-4910-97a8-d90317f8210b}; !- HVAC Component
-
-OS:PortList,
-  {333f5ac6-59db-4e9f-8885-a59f7809da3b}, !- Handle
-  {defb52a3-6439-48a2-9e40-fd06926bfae6}, !- Name
-  {4d4028a7-5079-4910-97a8-d90317f8210b}; !- HVAC Component
-
-OS:Sizing:Zone,
-  {04439238-fb9b-40e5-9f79-99a3dcb20619}, !- Handle
-  {4d4028a7-5079-4910-97a8-d90317f8210b}, !- Zone or ZoneList Name
-=======
   {0a1141d6-9649-4431-9ecf-f2e38d08e74f}, !- Handle
   Node 1,                                 !- Name
   {8134ad22-e1d8-406d-b0f8-02597e854e5c}, !- Inlet Port
@@ -189,7 +109,6 @@
 OS:Sizing:Zone,
   {25452ee8-c4fe-4aa0-b543-dd1095820baf}, !- Handle
   {c644e5ae-ff03-438e-89cb-e47ddc819ec4}, !- Zone or ZoneList Name
->>>>>>> 9886e9d2
   SupplyAirTemperature,                   !- Zone Cooling Design Supply Air Temperature Input Method
   14,                                     !- Zone Cooling Design Supply Air Temperature {C}
   11.11,                                  !- Zone Cooling Design Supply Air Temperature Difference {deltaC}
@@ -218,16 +137,6 @@
   autosize;                               !- Dedicated Outdoor Air High Setpoint Temperature for Design {C}
 
 OS:ZoneHVAC:EquipmentList,
-<<<<<<< HEAD
-  {adc5175e-6ba5-4185-b8eb-c2810e2b72aa}, !- Handle
-  Zone HVAC Equipment List 1,             !- Name
-  {4d4028a7-5079-4910-97a8-d90317f8210b}; !- Thermal Zone
-
-OS:Space,
-  {6a5ea685-a0d7-4fc8-8ad9-dc9f0cb4ef8b}, !- Handle
-  living space,                           !- Name
-  {892d1ff4-473d-4ec6-8e2d-ac6b2bc41414}, !- Space Type Name
-=======
   {880a769b-7243-4c77-a2fe-656096370a44}, !- Handle
   Zone HVAC Equipment List 1,             !- Name
   {c644e5ae-ff03-438e-89cb-e47ddc819ec4}; !- Thermal Zone
@@ -236,7 +145,6 @@
   {235379ba-8975-4108-a73b-c5f4947c55cd}, !- Handle
   living space,                           !- Name
   {3d718a3f-df69-49f5-b56a-7791e2af8fdf}, !- Space Type Name
->>>>>>> 9886e9d2
   ,                                       !- Default Construction Set Name
   ,                                       !- Default Schedule Set Name
   -0,                                     !- Direction of Relative North {deg}
@@ -244,19 +152,6 @@
   0,                                      !- Y Origin {m}
   0,                                      !- Z Origin {m}
   ,                                       !- Building Story Name
-<<<<<<< HEAD
-  {4d4028a7-5079-4910-97a8-d90317f8210b}, !- Thermal Zone Name
-  ,                                       !- Part of Total Floor Area
-  ,                                       !- Design Specification Outdoor Air Object Name
-  {82576a4e-8b90-469a-8885-f577912a23e9}; !- Building Unit Name
-
-OS:Surface,
-  {1547af90-e259-48c1-8221-f99cada2ff80}, !- Handle
-  Surface 1,                              !- Name
-  Floor,                                  !- Surface Type
-  ,                                       !- Construction Name
-  {6a5ea685-a0d7-4fc8-8ad9-dc9f0cb4ef8b}, !- Space Name
-=======
   {c644e5ae-ff03-438e-89cb-e47ddc819ec4}, !- Thermal Zone Name
   ,                                       !- Part of Total Floor Area
   ,                                       !- Design Specification Outdoor Air Object Name
@@ -268,7 +163,6 @@
   Floor,                                  !- Surface Type
   ,                                       !- Construction Name
   {235379ba-8975-4108-a73b-c5f4947c55cd}, !- Space Name
->>>>>>> 9886e9d2
   Foundation,                             !- Outside Boundary Condition
   ,                                       !- Outside Boundary Condition Object
   NoSun,                                  !- Sun Exposure
@@ -281,19 +175,11 @@
   13.6310703908387, 0, 0;                 !- X,Y,Z Vertex 4 {m}
 
 OS:Surface,
-<<<<<<< HEAD
-  {a1e7d820-4e2a-470b-8098-2e428fe49298}, !- Handle
-  Surface 2,                              !- Name
-  Wall,                                   !- Surface Type
-  ,                                       !- Construction Name
-  {6a5ea685-a0d7-4fc8-8ad9-dc9f0cb4ef8b}, !- Space Name
-=======
   {ed107819-a20d-437c-91d1-1911145bf558}, !- Handle
   Surface 2,                              !- Name
   Wall,                                   !- Surface Type
   ,                                       !- Construction Name
   {235379ba-8975-4108-a73b-c5f4947c55cd}, !- Space Name
->>>>>>> 9886e9d2
   Outdoors,                               !- Outside Boundary Condition
   ,                                       !- Outside Boundary Condition Object
   SunExposed,                             !- Sun Exposure
@@ -306,19 +192,11 @@
   0, 0, 2.4384;                           !- X,Y,Z Vertex 4 {m}
 
 OS:Surface,
-<<<<<<< HEAD
-  {847a6091-621e-4fda-bf9d-5f47a5c89bb8}, !- Handle
-  Surface 3,                              !- Name
-  Wall,                                   !- Surface Type
-  ,                                       !- Construction Name
-  {6a5ea685-a0d7-4fc8-8ad9-dc9f0cb4ef8b}, !- Space Name
-=======
   {6af4212c-2480-436d-ac54-cb89d5bbbea3}, !- Handle
   Surface 3,                              !- Name
   Wall,                                   !- Surface Type
   ,                                       !- Construction Name
   {235379ba-8975-4108-a73b-c5f4947c55cd}, !- Space Name
->>>>>>> 9886e9d2
   Outdoors,                               !- Outside Boundary Condition
   ,                                       !- Outside Boundary Condition Object
   SunExposed,                             !- Sun Exposure
@@ -331,19 +209,11 @@
   0, 6.81553519541936, 2.4384;            !- X,Y,Z Vertex 4 {m}
 
 OS:Surface,
-<<<<<<< HEAD
-  {1107aa21-2dab-42ad-9bae-b193837d8102}, !- Handle
-  Surface 4,                              !- Name
-  Wall,                                   !- Surface Type
-  ,                                       !- Construction Name
-  {6a5ea685-a0d7-4fc8-8ad9-dc9f0cb4ef8b}, !- Space Name
-=======
   {a63c2636-b696-417d-af1a-afb63bb4e484}, !- Handle
   Surface 4,                              !- Name
   Wall,                                   !- Surface Type
   ,                                       !- Construction Name
   {235379ba-8975-4108-a73b-c5f4947c55cd}, !- Space Name
->>>>>>> 9886e9d2
   Outdoors,                               !- Outside Boundary Condition
   ,                                       !- Outside Boundary Condition Object
   SunExposed,                             !- Sun Exposure
@@ -356,19 +226,11 @@
   13.6310703908387, 6.81553519541936, 2.4384; !- X,Y,Z Vertex 4 {m}
 
 OS:Surface,
-<<<<<<< HEAD
-  {5761ed55-8e50-49e4-b0f5-8ad52a5ba139}, !- Handle
-  Surface 5,                              !- Name
-  Wall,                                   !- Surface Type
-  ,                                       !- Construction Name
-  {6a5ea685-a0d7-4fc8-8ad9-dc9f0cb4ef8b}, !- Space Name
-=======
   {e5db3d20-472d-4dbd-816a-0c41d2202bbe}, !- Handle
   Surface 5,                              !- Name
   Wall,                                   !- Surface Type
   ,                                       !- Construction Name
   {235379ba-8975-4108-a73b-c5f4947c55cd}, !- Space Name
->>>>>>> 9886e9d2
   Outdoors,                               !- Outside Boundary Condition
   ,                                       !- Outside Boundary Condition Object
   SunExposed,                             !- Sun Exposure
@@ -381,15 +243,6 @@
   13.6310703908387, 0, 2.4384;            !- X,Y,Z Vertex 4 {m}
 
 OS:Surface,
-<<<<<<< HEAD
-  {a2172283-8f2b-4900-8752-8ca6a0149f32}, !- Handle
-  Surface 6,                              !- Name
-  RoofCeiling,                            !- Surface Type
-  ,                                       !- Construction Name
-  {6a5ea685-a0d7-4fc8-8ad9-dc9f0cb4ef8b}, !- Space Name
-  Surface,                                !- Outside Boundary Condition
-  {da860aaf-fd50-412a-8cfa-3216d3512685}, !- Outside Boundary Condition Object
-=======
   {d0ec5d24-ddc6-4171-8d78-52a09b987e8c}, !- Handle
   Surface 6,                              !- Name
   RoofCeiling,                            !- Surface Type
@@ -397,7 +250,6 @@
   {235379ba-8975-4108-a73b-c5f4947c55cd}, !- Space Name
   Surface,                                !- Outside Boundary Condition
   {f64c0a18-b5f8-409e-9827-effb2dc4cde5}, !- Outside Boundary Condition Object
->>>>>>> 9886e9d2
   NoSun,                                  !- Sun Exposure
   NoWind,                                 !- Wind Exposure
   ,                                       !- View Factor to Ground
@@ -408,11 +260,7 @@
   0, 0, 2.4384;                           !- X,Y,Z Vertex 4 {m}
 
 OS:SpaceType,
-<<<<<<< HEAD
-  {892d1ff4-473d-4ec6-8e2d-ac6b2bc41414}, !- Handle
-=======
   {3d718a3f-df69-49f5-b56a-7791e2af8fdf}, !- Handle
->>>>>>> 9886e9d2
   Space Type 1,                           !- Name
   ,                                       !- Default Construction Set Name
   ,                                       !- Default Schedule Set Name
@@ -423,15 +271,9 @@
   living;                                 !- Standards Space Type
 
 OS:Space,
-<<<<<<< HEAD
-  {ff09c3cb-64f9-41ca-99f5-7c7cfa66bc0c}, !- Handle
-  living space|story 2,                   !- Name
-  {892d1ff4-473d-4ec6-8e2d-ac6b2bc41414}, !- Space Type Name
-=======
   {5f10b211-a25b-4f9a-943f-7933d0548215}, !- Handle
   living space|story 2,                   !- Name
   {3d718a3f-df69-49f5-b56a-7791e2af8fdf}, !- Space Type Name
->>>>>>> 9886e9d2
   ,                                       !- Default Construction Set Name
   ,                                       !- Default Schedule Set Name
   -0,                                     !- Direction of Relative North {deg}
@@ -439,21 +281,6 @@
   0,                                      !- Y Origin {m}
   2.4384,                                 !- Z Origin {m}
   ,                                       !- Building Story Name
-<<<<<<< HEAD
-  {4d4028a7-5079-4910-97a8-d90317f8210b}, !- Thermal Zone Name
-  ,                                       !- Part of Total Floor Area
-  ,                                       !- Design Specification Outdoor Air Object Name
-  {82576a4e-8b90-469a-8885-f577912a23e9}; !- Building Unit Name
-
-OS:Surface,
-  {da860aaf-fd50-412a-8cfa-3216d3512685}, !- Handle
-  Surface 7,                              !- Name
-  Floor,                                  !- Surface Type
-  ,                                       !- Construction Name
-  {ff09c3cb-64f9-41ca-99f5-7c7cfa66bc0c}, !- Space Name
-  Surface,                                !- Outside Boundary Condition
-  {a2172283-8f2b-4900-8752-8ca6a0149f32}, !- Outside Boundary Condition Object
-=======
   {c644e5ae-ff03-438e-89cb-e47ddc819ec4}, !- Thermal Zone Name
   ,                                       !- Part of Total Floor Area
   ,                                       !- Design Specification Outdoor Air Object Name
@@ -467,7 +294,6 @@
   {5f10b211-a25b-4f9a-943f-7933d0548215}, !- Space Name
   Surface,                                !- Outside Boundary Condition
   {d0ec5d24-ddc6-4171-8d78-52a09b987e8c}, !- Outside Boundary Condition Object
->>>>>>> 9886e9d2
   NoSun,                                  !- Sun Exposure
   NoWind,                                 !- Wind Exposure
   ,                                       !- View Factor to Ground
@@ -478,19 +304,11 @@
   13.6310703908387, 0, 0;                 !- X,Y,Z Vertex 4 {m}
 
 OS:Surface,
-<<<<<<< HEAD
-  {08e11826-7b55-4c38-b289-8ec6e331638c}, !- Handle
-  Surface 8,                              !- Name
-  Wall,                                   !- Surface Type
-  ,                                       !- Construction Name
-  {ff09c3cb-64f9-41ca-99f5-7c7cfa66bc0c}, !- Space Name
-=======
   {5f42d72c-71ea-4ae9-9e1f-73ab8429afb2}, !- Handle
   Surface 8,                              !- Name
   Wall,                                   !- Surface Type
   ,                                       !- Construction Name
   {5f10b211-a25b-4f9a-943f-7933d0548215}, !- Space Name
->>>>>>> 9886e9d2
   Outdoors,                               !- Outside Boundary Condition
   ,                                       !- Outside Boundary Condition Object
   SunExposed,                             !- Sun Exposure
@@ -503,19 +321,11 @@
   0, 0, 2.4384;                           !- X,Y,Z Vertex 4 {m}
 
 OS:Surface,
-<<<<<<< HEAD
-  {f91a8234-fdd4-4601-80ec-7054bfc53edc}, !- Handle
-  Surface 9,                              !- Name
-  Wall,                                   !- Surface Type
-  ,                                       !- Construction Name
-  {ff09c3cb-64f9-41ca-99f5-7c7cfa66bc0c}, !- Space Name
-=======
   {656eafa4-efa4-4656-b3a1-449649286967}, !- Handle
   Surface 9,                              !- Name
   Wall,                                   !- Surface Type
   ,                                       !- Construction Name
   {5f10b211-a25b-4f9a-943f-7933d0548215}, !- Space Name
->>>>>>> 9886e9d2
   Outdoors,                               !- Outside Boundary Condition
   ,                                       !- Outside Boundary Condition Object
   SunExposed,                             !- Sun Exposure
@@ -528,19 +338,11 @@
   0, 6.81553519541936, 2.4384;            !- X,Y,Z Vertex 4 {m}
 
 OS:Surface,
-<<<<<<< HEAD
-  {ccc5a748-f5b2-4b28-80e3-169a021bb260}, !- Handle
-  Surface 10,                             !- Name
-  Wall,                                   !- Surface Type
-  ,                                       !- Construction Name
-  {ff09c3cb-64f9-41ca-99f5-7c7cfa66bc0c}, !- Space Name
-=======
   {9abaf68b-ca3d-4d87-9733-223330be5619}, !- Handle
   Surface 10,                             !- Name
   Wall,                                   !- Surface Type
   ,                                       !- Construction Name
   {5f10b211-a25b-4f9a-943f-7933d0548215}, !- Space Name
->>>>>>> 9886e9d2
   Outdoors,                               !- Outside Boundary Condition
   ,                                       !- Outside Boundary Condition Object
   SunExposed,                             !- Sun Exposure
@@ -553,19 +355,11 @@
   13.6310703908387, 6.81553519541936, 2.4384; !- X,Y,Z Vertex 4 {m}
 
 OS:Surface,
-<<<<<<< HEAD
-  {4c7a8882-35f6-451b-85ad-adc280e50807}, !- Handle
-  Surface 11,                             !- Name
-  Wall,                                   !- Surface Type
-  ,                                       !- Construction Name
-  {ff09c3cb-64f9-41ca-99f5-7c7cfa66bc0c}, !- Space Name
-=======
   {b045d1ce-5fb4-45bd-9cc5-675b869989e3}, !- Handle
   Surface 11,                             !- Name
   Wall,                                   !- Surface Type
   ,                                       !- Construction Name
   {5f10b211-a25b-4f9a-943f-7933d0548215}, !- Space Name
->>>>>>> 9886e9d2
   Outdoors,                               !- Outside Boundary Condition
   ,                                       !- Outside Boundary Condition Object
   SunExposed,                             !- Sun Exposure
@@ -578,15 +372,6 @@
   13.6310703908387, 0, 2.4384;            !- X,Y,Z Vertex 4 {m}
 
 OS:Surface,
-<<<<<<< HEAD
-  {6830f45c-a39b-46b4-96c8-286dba554990}, !- Handle
-  Surface 12,                             !- Name
-  RoofCeiling,                            !- Surface Type
-  ,                                       !- Construction Name
-  {ff09c3cb-64f9-41ca-99f5-7c7cfa66bc0c}, !- Space Name
-  Surface,                                !- Outside Boundary Condition
-  {8ec717f2-bdc0-455a-bf34-fd39c69c3a46}, !- Outside Boundary Condition Object
-=======
   {4c75a37c-05a2-4ff5-ba33-8ecaa547755b}, !- Handle
   Surface 12,                             !- Name
   RoofCeiling,                            !- Surface Type
@@ -594,7 +379,6 @@
   {5f10b211-a25b-4f9a-943f-7933d0548215}, !- Space Name
   Surface,                                !- Outside Boundary Condition
   {36473421-c752-4dbd-9019-81b8b4d00d82}, !- Outside Boundary Condition Object
->>>>>>> 9886e9d2
   NoSun,                                  !- Sun Exposure
   NoWind,                                 !- Wind Exposure
   ,                                       !- View Factor to Ground
@@ -605,15 +389,6 @@
   0, 0, 2.4384;                           !- X,Y,Z Vertex 4 {m}
 
 OS:Surface,
-<<<<<<< HEAD
-  {8ec717f2-bdc0-455a-bf34-fd39c69c3a46}, !- Handle
-  Surface 13,                             !- Name
-  Floor,                                  !- Surface Type
-  ,                                       !- Construction Name
-  {8452c2b6-5a7e-4562-a572-af2220a2c7ec}, !- Space Name
-  Surface,                                !- Outside Boundary Condition
-  {6830f45c-a39b-46b4-96c8-286dba554990}, !- Outside Boundary Condition Object
-=======
   {36473421-c752-4dbd-9019-81b8b4d00d82}, !- Handle
   Surface 13,                             !- Name
   Floor,                                  !- Surface Type
@@ -621,7 +396,6 @@
   {4dee3081-47bc-4143-8baa-eb892a9c2a52}, !- Space Name
   Surface,                                !- Outside Boundary Condition
   {4c75a37c-05a2-4ff5-ba33-8ecaa547755b}, !- Outside Boundary Condition Object
->>>>>>> 9886e9d2
   NoSun,                                  !- Sun Exposure
   NoWind,                                 !- Wind Exposure
   ,                                       !- View Factor to Ground
@@ -632,19 +406,11 @@
   0, 0, 0;                                !- X,Y,Z Vertex 4 {m}
 
 OS:Surface,
-<<<<<<< HEAD
-  {23dc0974-13d2-4e6a-8d4d-3cd53c99cae4}, !- Handle
-  Surface 14,                             !- Name
-  RoofCeiling,                            !- Surface Type
-  ,                                       !- Construction Name
-  {8452c2b6-5a7e-4562-a572-af2220a2c7ec}, !- Space Name
-=======
   {6f0d45c8-c260-4091-96e3-1dcaeb058140}, !- Handle
   Surface 14,                             !- Name
   RoofCeiling,                            !- Surface Type
   ,                                       !- Construction Name
   {4dee3081-47bc-4143-8baa-eb892a9c2a52}, !- Space Name
->>>>>>> 9886e9d2
   Outdoors,                               !- Outside Boundary Condition
   ,                                       !- Outside Boundary Condition Object
   SunExposed,                             !- Sun Exposure
@@ -657,19 +423,11 @@
   13.6310703908387, 0, 0;                 !- X,Y,Z Vertex 4 {m}
 
 OS:Surface,
-<<<<<<< HEAD
-  {c1813c2c-0727-4dd4-82b9-2ca566cab4e3}, !- Handle
-  Surface 15,                             !- Name
-  RoofCeiling,                            !- Surface Type
-  ,                                       !- Construction Name
-  {8452c2b6-5a7e-4562-a572-af2220a2c7ec}, !- Space Name
-=======
   {ef30447c-3dfe-4662-a77e-dc93e44d8414}, !- Handle
   Surface 15,                             !- Name
   RoofCeiling,                            !- Surface Type
   ,                                       !- Construction Name
   {4dee3081-47bc-4143-8baa-eb892a9c2a52}, !- Space Name
->>>>>>> 9886e9d2
   Outdoors,                               !- Outside Boundary Condition
   ,                                       !- Outside Boundary Condition Object
   SunExposed,                             !- Sun Exposure
@@ -682,19 +440,11 @@
   0, 6.81553519541936, 0;                 !- X,Y,Z Vertex 4 {m}
 
 OS:Surface,
-<<<<<<< HEAD
-  {5836a03e-e353-4e11-b762-1339f7c27c10}, !- Handle
-  Surface 16,                             !- Name
-  Wall,                                   !- Surface Type
-  ,                                       !- Construction Name
-  {8452c2b6-5a7e-4562-a572-af2220a2c7ec}, !- Space Name
-=======
   {3bdc4c14-c899-4f0a-867a-eed966601c55}, !- Handle
   Surface 16,                             !- Name
   Wall,                                   !- Surface Type
   ,                                       !- Construction Name
   {4dee3081-47bc-4143-8baa-eb892a9c2a52}, !- Space Name
->>>>>>> 9886e9d2
   Outdoors,                               !- Outside Boundary Condition
   ,                                       !- Outside Boundary Condition Object
   SunExposed,                             !- Sun Exposure
@@ -706,19 +456,11 @@
   0, 0, 0;                                !- X,Y,Z Vertex 3 {m}
 
 OS:Surface,
-<<<<<<< HEAD
-  {01fd22de-e75a-4cb1-9212-92d63cbcb7de}, !- Handle
-  Surface 17,                             !- Name
-  Wall,                                   !- Surface Type
-  ,                                       !- Construction Name
-  {8452c2b6-5a7e-4562-a572-af2220a2c7ec}, !- Space Name
-=======
   {370a8df0-0ecd-4db3-b213-b1f299714170}, !- Handle
   Surface 17,                             !- Name
   Wall,                                   !- Surface Type
   ,                                       !- Construction Name
   {4dee3081-47bc-4143-8baa-eb892a9c2a52}, !- Space Name
->>>>>>> 9886e9d2
   Outdoors,                               !- Outside Boundary Condition
   ,                                       !- Outside Boundary Condition Object
   SunExposed,                             !- Sun Exposure
@@ -730,15 +472,9 @@
   13.6310703908387, 6.81553519541936, 0;  !- X,Y,Z Vertex 3 {m}
 
 OS:Space,
-<<<<<<< HEAD
-  {8452c2b6-5a7e-4562-a572-af2220a2c7ec}, !- Handle
-  unfinished attic space,                 !- Name
-  {946ec15b-a348-42fe-b192-9a1ffa55bc7c}, !- Space Type Name
-=======
   {4dee3081-47bc-4143-8baa-eb892a9c2a52}, !- Handle
   unfinished attic space,                 !- Name
   {9a4ef55a-2471-4724-afce-58320dfcd5e0}, !- Space Type Name
->>>>>>> 9886e9d2
   ,                                       !- Default Construction Set Name
   ,                                       !- Default Schedule Set Name
   -0,                                     !- Direction of Relative North {deg}
@@ -746,17 +482,10 @@
   0,                                      !- Y Origin {m}
   4.8768,                                 !- Z Origin {m}
   ,                                       !- Building Story Name
-<<<<<<< HEAD
-  {aa496483-4c57-4fd5-b535-61287afc497d}; !- Thermal Zone Name
-
-OS:ThermalZone,
-  {aa496483-4c57-4fd5-b535-61287afc497d}, !- Handle
-=======
   {46290e89-4e9f-45d0-ac8c-4899d16c44ec}; !- Thermal Zone Name
 
 OS:ThermalZone,
   {46290e89-4e9f-45d0-ac8c-4899d16c44ec}, !- Handle
->>>>>>> 9886e9d2
   unfinished attic zone,                  !- Name
   ,                                       !- Multiplier
   ,                                       !- Ceiling Height {m}
@@ -765,17 +494,10 @@
   ,                                       !- Zone Inside Convection Algorithm
   ,                                       !- Zone Outside Convection Algorithm
   ,                                       !- Zone Conditioning Equipment List Name
-<<<<<<< HEAD
-  {302e98a4-3ee5-4ef3-bb06-7147eab4ec10}, !- Zone Air Inlet Port List
-  {73bd51f3-09c0-4341-a316-a02d0dc60094}, !- Zone Air Exhaust Port List
-  {20c8ea15-2821-4a7d-a3a3-7519f51976b2}, !- Zone Air Node Name
-  {e4408c3f-c661-4ecd-9332-b964ddaa3b76}, !- Zone Return Air Port List
-=======
   {9c7d4d59-cc4d-422d-855e-434fa7598bf0}, !- Zone Air Inlet Port List
   {ce13cc9b-666d-49e2-870d-d9b48050dc0e}, !- Zone Air Exhaust Port List
   {fc71b4fe-914d-4878-a14e-c5cb8def0196}, !- Zone Air Node Name
   {f8f8ce12-1b1a-4be0-a3b2-5f81d081800d}, !- Zone Return Air Port List
->>>>>>> 9886e9d2
   ,                                       !- Primary Daylighting Control Name
   ,                                       !- Fraction of Zone Controlled by Primary Daylighting Control
   ,                                       !- Secondary Daylighting Control Name
@@ -786,39 +508,6 @@
   No;                                     !- Use Ideal Air Loads
 
 OS:Node,
-<<<<<<< HEAD
-  {b9701356-e6a9-461e-bbca-d6988e694b05}, !- Handle
-  Node 2,                                 !- Name
-  {20c8ea15-2821-4a7d-a3a3-7519f51976b2}, !- Inlet Port
-  ;                                       !- Outlet Port
-
-OS:Connection,
-  {20c8ea15-2821-4a7d-a3a3-7519f51976b2}, !- Handle
-  {fb59a1ed-3e01-42dc-ac6c-1f99b8264d57}, !- Name
-  {aa496483-4c57-4fd5-b535-61287afc497d}, !- Source Object
-  11,                                     !- Outlet Port
-  {b9701356-e6a9-461e-bbca-d6988e694b05}, !- Target Object
-  2;                                      !- Inlet Port
-
-OS:PortList,
-  {302e98a4-3ee5-4ef3-bb06-7147eab4ec10}, !- Handle
-  {66a92a61-a1f3-4c18-833a-6ae083cc04ec}, !- Name
-  {aa496483-4c57-4fd5-b535-61287afc497d}; !- HVAC Component
-
-OS:PortList,
-  {73bd51f3-09c0-4341-a316-a02d0dc60094}, !- Handle
-  {02215f66-d22b-4f00-9106-497bd8ca0c6e}, !- Name
-  {aa496483-4c57-4fd5-b535-61287afc497d}; !- HVAC Component
-
-OS:PortList,
-  {e4408c3f-c661-4ecd-9332-b964ddaa3b76}, !- Handle
-  {4867eb12-f7b0-4012-a43c-4d9745889b57}, !- Name
-  {aa496483-4c57-4fd5-b535-61287afc497d}; !- HVAC Component
-
-OS:Sizing:Zone,
-  {095419fe-c5a4-4de9-abf1-d3598a912090}, !- Handle
-  {aa496483-4c57-4fd5-b535-61287afc497d}, !- Zone or ZoneList Name
-=======
   {fcc79d5c-cb9d-428c-affb-f8f0548120c0}, !- Handle
   Node 2,                                 !- Name
   {fc71b4fe-914d-4878-a14e-c5cb8def0196}, !- Inlet Port
@@ -850,7 +539,6 @@
 OS:Sizing:Zone,
   {4c8ec889-85d2-4ace-a563-a192d7f1a838}, !- Handle
   {46290e89-4e9f-45d0-ac8c-4899d16c44ec}, !- Zone or ZoneList Name
->>>>>>> 9886e9d2
   SupplyAirTemperature,                   !- Zone Cooling Design Supply Air Temperature Input Method
   14,                                     !- Zone Cooling Design Supply Air Temperature {C}
   11.11,                                  !- Zone Cooling Design Supply Air Temperature Difference {deltaC}
@@ -879,21 +567,12 @@
   autosize;                               !- Dedicated Outdoor Air High Setpoint Temperature for Design {C}
 
 OS:ZoneHVAC:EquipmentList,
-<<<<<<< HEAD
-  {f579618d-9762-4186-83cd-8750f3db276f}, !- Handle
-  Zone HVAC Equipment List 2,             !- Name
-  {aa496483-4c57-4fd5-b535-61287afc497d}; !- Thermal Zone
-
-OS:SpaceType,
-  {946ec15b-a348-42fe-b192-9a1ffa55bc7c}, !- Handle
-=======
   {02dac768-3273-4bc5-8f6d-b131fd2eb13c}, !- Handle
   Zone HVAC Equipment List 2,             !- Name
   {46290e89-4e9f-45d0-ac8c-4899d16c44ec}; !- Thermal Zone
 
 OS:SpaceType,
   {9a4ef55a-2471-4724-afce-58320dfcd5e0}, !- Handle
->>>>>>> 9886e9d2
   Space Type 2,                           !- Name
   ,                                       !- Default Construction Set Name
   ,                                       !- Default Schedule Set Name
@@ -904,21 +583,13 @@
   unfinished attic;                       !- Standards Space Type
 
 OS:BuildingUnit,
-<<<<<<< HEAD
-  {82576a4e-8b90-469a-8885-f577912a23e9}, !- Handle
-=======
   {9fe091f5-6b4f-4b68-badb-7c82f4a7e497}, !- Handle
->>>>>>> 9886e9d2
   unit 1,                                 !- Name
   ,                                       !- Rendering Color
   Residential;                            !- Building Unit Type
 
 OS:Building,
-<<<<<<< HEAD
-  {89bc7d37-969f-4db9-a364-1b3c1a851e0f}, !- Handle
-=======
   {cb12ad7f-38b4-4349-b39d-bcdb9f2f4b2f}, !- Handle
->>>>>>> 9886e9d2
   Building 1,                             !- Name
   ,                                       !- Building Sector Type
   0,                                      !- North Axis {deg}
@@ -933,13 +604,8 @@
   1;                                      !- Standards Number of Living Units
 
 OS:AdditionalProperties,
-<<<<<<< HEAD
-  {f097d6de-244a-4ed3-80fc-fdff8bc0e82d}, !- Handle
-  {89bc7d37-969f-4db9-a364-1b3c1a851e0f}, !- Object Name
-=======
   {6293d8c0-674e-4688-99ae-fa555259daa6}, !- Handle
   {cb12ad7f-38b4-4349-b39d-bcdb9f2f4b2f}, !- Object Name
->>>>>>> 9886e9d2
   Total Units Represented,                !- Feature Name 1
   Integer,                                !- Feature Data Type 1
   1,                                      !- Feature Value 1
@@ -948,13 +614,8 @@
   1;                                      !- Feature Value 2
 
 OS:AdditionalProperties,
-<<<<<<< HEAD
-  {435f1750-7be8-4baa-8721-f0492a95fe09}, !- Handle
-  {82576a4e-8b90-469a-8885-f577912a23e9}, !- Object Name
-=======
   {7ebbe4bf-d93e-4b2c-860b-8e3af505ed50}, !- Handle
   {9fe091f5-6b4f-4b68-badb-7c82f4a7e497}, !- Object Name
->>>>>>> 9886e9d2
   NumberOfBedrooms,                       !- Feature Name 1
   Integer,                                !- Feature Data Type 1
   3,                                      !- Feature Value 1
@@ -963,11 +624,7 @@
   2;                                      !- Feature Value 2
 
 OS:Schedule:Day,
-<<<<<<< HEAD
-  {b3dc1302-32ed-4d9c-ae0b-4abdcd80c659}, !- Handle
-=======
   {944e2f34-9450-49a6-b554-eb8b87b5f593}, !- Handle
->>>>>>> 9886e9d2
   Schedule Day 1,                         !- Name
   ,                                       !- Schedule Type Limits Name
   ,                                       !- Interpolate to Timestep
@@ -976,11 +633,7 @@
   0;                                      !- Value Until Time 1
 
 OS:Schedule:Day,
-<<<<<<< HEAD
-  {1c330bb2-7fc5-41c9-8599-7af31b88bff6}, !- Handle
-=======
   {dfe7a162-6c37-49d8-a265-ab6b2bf0b318}, !- Handle
->>>>>>> 9886e9d2
   Schedule Day 2,                         !- Name
   ,                                       !- Schedule Type Limits Name
   ,                                       !- Interpolate to Timestep
@@ -989,11 +642,7 @@
   1;                                      !- Value Until Time 1
 
 OS:WeatherFile,
-<<<<<<< HEAD
-  {d022cd89-5cbf-4143-a56e-2ea2cf995af8}, !- Handle
-=======
   {634dbfef-e0bb-40b2-9867-3e2f74cf3987}, !- Handle
->>>>>>> 9886e9d2
   Denver Intl Ap,                         !- City
   CO,                                     !- State Province Region
   USA,                                    !- Country
@@ -1007,13 +656,8 @@
   E23378AA;                               !- Checksum
 
 OS:AdditionalProperties,
-<<<<<<< HEAD
-  {416d5f96-55f2-4226-80be-0952725332ea}, !- Handle
-  {d022cd89-5cbf-4143-a56e-2ea2cf995af8}, !- Object Name
-=======
   {daf20eb4-bb1b-4aa5-b587-46a5a96596e3}, !- Handle
   {634dbfef-e0bb-40b2-9867-3e2f74cf3987}, !- Object Name
->>>>>>> 9886e9d2
   EPWHeaderCity,                          !- Feature Name 1
   String,                                 !- Feature Data Type 1
   Denver Intl Ap,                         !- Feature Value 1
@@ -1121,11 +765,7 @@
   84;                                     !- Feature Value 35
 
 OS:Site,
-<<<<<<< HEAD
-  {315f48b7-715a-4b59-9601-d2640a8c0023}, !- Handle
-=======
   {05d6c535-5f27-40f6-bf25-1759fcd44b2d}, !- Handle
->>>>>>> 9886e9d2
   Denver Intl Ap_CO_USA,                  !- Name
   39.83,                                  !- Latitude {deg}
   -104.65,                                !- Longitude {deg}
@@ -1134,11 +774,7 @@
   ;                                       !- Terrain
 
 OS:ClimateZones,
-<<<<<<< HEAD
-  {f201495c-ffbf-42cc-b9a2-fddfbf0405dd}, !- Handle
-=======
   {7032fdc8-f3da-47cb-b735-12e498d3198e}, !- Handle
->>>>>>> 9886e9d2
   ,                                       !- Active Institution
   ,                                       !- Active Year
   ,                                       !- Climate Zone Institution Name 1
@@ -1151,31 +787,19 @@
   Cold;                                   !- Climate Zone Value 2
 
 OS:Site:WaterMainsTemperature,
-<<<<<<< HEAD
-  {1c8b325b-380e-4431-9424-3e56da6e4c92}, !- Handle
-=======
   {9a68701b-31f3-4427-a72a-ddfd213df15e}, !- Handle
->>>>>>> 9886e9d2
   Correlation,                            !- Calculation Method
   ,                                       !- Temperature Schedule Name
   10.8753424657535,                       !- Annual Average Outdoor Air Temperature {C}
   23.1524007936508;                       !- Maximum Difference In Monthly Average Outdoor Air Temperatures {deltaC}
 
 OS:RunPeriodControl:DaylightSavingTime,
-<<<<<<< HEAD
-  {32a81a9c-7bb0-4816-a79e-45a73fb2ba40}, !- Handle
-=======
   {c0912a28-1af2-471a-86ca-7c89be7157c3}, !- Handle
->>>>>>> 9886e9d2
   4/7,                                    !- Start Date
   10/26;                                  !- End Date
 
 OS:Site:GroundTemperature:Deep,
-<<<<<<< HEAD
-  {af65023e-de04-4e04-a887-9c8ab6c3cb63}, !- Handle
-=======
   {c81d1064-4388-4fce-878d-f417f5480bc8}, !- Handle
->>>>>>> 9886e9d2
   10.8753424657535,                       !- January Deep Ground Temperature {C}
   10.8753424657535,                       !- February Deep Ground Temperature {C}
   10.8753424657535,                       !- March Deep Ground Temperature {C}
