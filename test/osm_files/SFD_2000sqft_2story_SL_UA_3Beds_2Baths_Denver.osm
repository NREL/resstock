--- conflicted
+++ resolved
@@ -1,73 +1,41 @@
 !- NOTE: Auto-generated from /test/osw_files/SFD_2000sqft_2story_SL_UA_3Beds_2Baths_Denver.osw
 
 OS:Version,
-<<<<<<< HEAD
-  {d147642b-1baf-44c8-b0f9-0dd5fe11e2ef}, !- Handle
+  {31f6ec19-5eac-44da-89ce-cf686ead213f}, !- Handle
   2.9.1;                                  !- Version Identifier
 
 OS:SimulationControl,
-  {b0451cc3-c987-4756-a4f1-3dc22273bdc3}, !- Handle
-=======
-  {7a21cf86-4c19-460f-b6f3-0f294406ded6}, !- Handle
-  2.9.1;                                  !- Version Identifier
-
-OS:SimulationControl,
-  {4ae6e88b-6f7d-4044-8087-b1ab61b01885}, !- Handle
->>>>>>> 6edefdcf
+  {4c20ceca-d68c-4389-a5f3-b1f84fa90b3d}, !- Handle
   ,                                       !- Do Zone Sizing Calculation
   ,                                       !- Do System Sizing Calculation
   ,                                       !- Do Plant Sizing Calculation
   No;                                     !- Run Simulation for Sizing Periods
 
 OS:Timestep,
-<<<<<<< HEAD
-  {e8ddcd0f-8f18-4006-b704-b657650bc564}, !- Handle
+  {d4e5b47f-2347-4b26-8f1a-a0f23075dbfd}, !- Handle
   6;                                      !- Number of Timesteps per Hour
 
 OS:ShadowCalculation,
-  {be59ae0a-1500-4394-b8ce-18d527628838}, !- Handle
-=======
-  {f025e8a6-af28-4e52-85e1-28e369067b02}, !- Handle
-  6;                                      !- Number of Timesteps per Hour
-
-OS:ShadowCalculation,
-  {c64283c5-0858-405b-a537-b027f900d8c0}, !- Handle
->>>>>>> 6edefdcf
+  {cd6558f7-f6ef-4faf-9563-a103cc703c40}, !- Handle
   20,                                     !- Calculation Frequency
   200;                                    !- Maximum Figures in Shadow Overlap Calculations
 
 OS:SurfaceConvectionAlgorithm:Outside,
-<<<<<<< HEAD
-  {ce026ad2-ef3f-4aba-b619-70fb163d9817}, !- Handle
+  {3003ae86-1f04-4c0b-a5c3-4e29f2c74487}, !- Handle
   DOE-2;                                  !- Algorithm
 
 OS:SurfaceConvectionAlgorithm:Inside,
-  {55b95c28-50d5-4905-8a70-e4028898b737}, !- Handle
+  {c6116d25-17e0-4f1d-93f4-86736412ab9f}, !- Handle
   TARP;                                   !- Algorithm
 
 OS:ZoneCapacitanceMultiplier:ResearchSpecial,
-  {555ffd43-803c-4615-b46e-733749d52b38}, !- Handle
-=======
-  {8c921508-280b-40c4-a161-8737a26fddd7}, !- Handle
-  DOE-2;                                  !- Algorithm
-
-OS:SurfaceConvectionAlgorithm:Inside,
-  {a9848516-467b-4b85-a123-887ff57a048e}, !- Handle
-  TARP;                                   !- Algorithm
-
-OS:ZoneCapacitanceMultiplier:ResearchSpecial,
-  {7fa4c99e-435b-4989-b7b6-00b5620e5516}, !- Handle
->>>>>>> 6edefdcf
+  {b68b2f6a-005e-48e1-9683-eb4ec1b5081a}, !- Handle
   ,                                       !- Temperature Capacity Multiplier
   15,                                     !- Humidity Capacity Multiplier
   ;                                       !- Carbon Dioxide Capacity Multiplier
 
 OS:RunPeriod,
-<<<<<<< HEAD
-  {3975d45e-8746-42c8-bd14-aa2199ed1493}, !- Handle
-=======
-  {5c31e6e4-0e3b-4bd5-a4cb-0c28256c882b}, !- Handle
->>>>>>> 6edefdcf
+  {5fbd37f1-a6cd-4a16-bd1b-181700a5ec48}, !- Handle
   Run Period 1,                           !- Name
   1,                                      !- Begin Month
   1,                                      !- Begin Day of Month
@@ -81,17 +49,13 @@
   ;                                       !- Number of Times Runperiod to be Repeated
 
 OS:YearDescription,
-<<<<<<< HEAD
-  {2de8751f-77d8-4ab1-bcee-b29935a067c3}, !- Handle
-=======
-  {2daf26cf-7bf0-400a-8152-a321bd1f7e3a}, !- Handle
->>>>>>> 6edefdcf
+  {c90799fc-4bf4-45b9-8318-c81754640e2f}, !- Handle
   2007,                                   !- Calendar Year
   ,                                       !- Day of Week for Start Day
   ;                                       !- Is Leap Year
 
 OS:WeatherFile,
-  {8646f4d8-fbb4-4733-9155-984c1fcff909}, !- Handle
+  {8d52071f-25d5-4122-821d-3f6c2f3a7210}, !- Handle
   Denver Intl Ap,                         !- City
   CO,                                     !- State Province Region
   USA,                                    !- Country
@@ -105,8 +69,8 @@
   E23378AA;                               !- Checksum
 
 OS:AdditionalProperties,
-  {c6068b3d-f855-428c-9101-39e279110a6f}, !- Handle
-  {8646f4d8-fbb4-4733-9155-984c1fcff909}, !- Object Name
+  {5207dd99-a154-404e-9475-57492eb14c9c}, !- Handle
+  {8d52071f-25d5-4122-821d-3f6c2f3a7210}, !- Object Name
   EPWHeaderCity,                          !- Feature Name 1
   String,                                 !- Feature Data Type 1
   Denver Intl Ap,                         !- Feature Value 1
@@ -214,7 +178,7 @@
   84;                                     !- Feature Value 35
 
 OS:Site,
-  {2bced235-7794-4827-b6fa-35de4fb28684}, !- Handle
+  {4a93e2f8-11e8-4b54-aa43-d260a418c423}, !- Handle
   Denver Intl Ap_CO_USA,                  !- Name
   39.83,                                  !- Latitude {deg}
   -104.65,                                !- Longitude {deg}
@@ -223,7 +187,7 @@
   ;                                       !- Terrain
 
 OS:ClimateZones,
-  {66f4120b-915a-41e3-92a9-aaadb36efa2d}, !- Handle
+  {bc9ed6ad-7fae-433b-a514-2b15394c0fec}, !- Handle
   ,                                       !- Active Institution
   ,                                       !- Active Year
   ,                                       !- Climate Zone Institution Name 1
@@ -236,19 +200,19 @@
   Cold;                                   !- Climate Zone Value 2
 
 OS:Site:WaterMainsTemperature,
-  {838f9725-7341-4303-9856-7bbead74b1f2}, !- Handle
+  {1d831190-d488-4bec-a814-59a7d404ebe8}, !- Handle
   Correlation,                            !- Calculation Method
   ,                                       !- Temperature Schedule Name
   10.8753424657535,                       !- Annual Average Outdoor Air Temperature {C}
   23.1524007936508;                       !- Maximum Difference In Monthly Average Outdoor Air Temperatures {deltaC}
 
 OS:RunPeriodControl:DaylightSavingTime,
-  {0a85b59b-d761-4b2a-a46d-d5bf4eade9d1}, !- Handle
+  {97d313f6-55d8-4a21-957b-a5c7e158740e}, !- Handle
   4/7,                                    !- Start Date
   10/26;                                  !- End Date
 
 OS:Site:GroundTemperature:Deep,
-  {a2c01d4e-07ca-4f2d-b5d0-3ab505760a29}, !- Handle
+  {44993551-0e86-477f-bca9-09bbd80c0efa}, !- Handle
   10.8753424657535,                       !- January Deep Ground Temperature {C}
   10.8753424657535,                       !- February Deep Ground Temperature {C}
   10.8753424657535,                       !- March Deep Ground Temperature {C}
@@ -263,11 +227,7 @@
   10.8753424657535;                       !- December Deep Ground Temperature {C}
 
 OS:ThermalZone,
-<<<<<<< HEAD
-  {c02ed232-e18a-417c-8c6d-976818dc6ec4}, !- Handle
-=======
-  {ada13cc4-5c5b-4a7d-9060-83764bd465c7}, !- Handle
->>>>>>> 6edefdcf
+  {9582d079-1f40-4b25-b260-b639c0a996c3}, !- Handle
   living zone,                            !- Name
   ,                                       !- Multiplier
   ,                                       !- Ceiling Height {m}
@@ -276,17 +236,10 @@
   ,                                       !- Zone Inside Convection Algorithm
   ,                                       !- Zone Outside Convection Algorithm
   ,                                       !- Zone Conditioning Equipment List Name
-<<<<<<< HEAD
-  {cda8d61b-9a13-4a29-8a23-50b121704d80}, !- Zone Air Inlet Port List
-  {61d68e28-d158-469b-926e-3f453a36eb88}, !- Zone Air Exhaust Port List
-  {48932ab5-395e-4fd7-b378-e3cd0507be71}, !- Zone Air Node Name
-  {d201becc-d947-499b-918c-3e375eac5748}, !- Zone Return Air Port List
-=======
-  {0f9c2d95-6a02-444d-bf8b-2ba168eea836}, !- Zone Air Inlet Port List
-  {aac0e54b-93ad-4ed5-9281-5c1db4d0d65b}, !- Zone Air Exhaust Port List
-  {7ec7a0aa-f5a9-4f19-aa02-5baa7c2d9461}, !- Zone Air Node Name
-  {f3d8d944-b38b-4707-b513-9009d844f5bc}, !- Zone Return Air Port List
->>>>>>> 6edefdcf
+  {f2987ebf-2026-4967-b7ee-98f794122bc6}, !- Zone Air Inlet Port List
+  {7ad8e70b-e889-40ab-a8ed-bbe578d926ca}, !- Zone Air Exhaust Port List
+  {d93883c7-d9f2-46fc-bbe6-8b1db5493426}, !- Zone Air Node Name
+  {fd182f33-56e3-493b-b16f-5d6da5058396}, !- Zone Return Air Port List
   ,                                       !- Primary Daylighting Control Name
   ,                                       !- Fraction of Zone Controlled by Primary Daylighting Control
   ,                                       !- Secondary Daylighting Control Name
@@ -297,71 +250,37 @@
   No;                                     !- Use Ideal Air Loads
 
 OS:Node,
-<<<<<<< HEAD
-  {39bba874-a0d6-468e-ac14-192b83e73072}, !- Handle
+  {70b431e5-0088-454c-bf5d-62bb07af1464}, !- Handle
   Node 1,                                 !- Name
-  {48932ab5-395e-4fd7-b378-e3cd0507be71}, !- Inlet Port
+  {d93883c7-d9f2-46fc-bbe6-8b1db5493426}, !- Inlet Port
   ;                                       !- Outlet Port
 
 OS:Connection,
-  {48932ab5-395e-4fd7-b378-e3cd0507be71}, !- Handle
-  {ae4ffcf5-ecc0-4002-9af7-b6617ca80a5d}, !- Name
-  {c02ed232-e18a-417c-8c6d-976818dc6ec4}, !- Source Object
+  {d93883c7-d9f2-46fc-bbe6-8b1db5493426}, !- Handle
+  {d145db28-97f6-4b48-8324-f4df842e0f66}, !- Name
+  {9582d079-1f40-4b25-b260-b639c0a996c3}, !- Source Object
   11,                                     !- Outlet Port
-  {39bba874-a0d6-468e-ac14-192b83e73072}, !- Target Object
+  {70b431e5-0088-454c-bf5d-62bb07af1464}, !- Target Object
   2;                                      !- Inlet Port
 
 OS:PortList,
-  {cda8d61b-9a13-4a29-8a23-50b121704d80}, !- Handle
-  {b5dee9c3-0f65-40ac-aad6-58b9b8c8cf43}, !- Name
-  {c02ed232-e18a-417c-8c6d-976818dc6ec4}; !- HVAC Component
+  {f2987ebf-2026-4967-b7ee-98f794122bc6}, !- Handle
+  {b167e682-6db6-4447-844d-f2839ce75599}, !- Name
+  {9582d079-1f40-4b25-b260-b639c0a996c3}; !- HVAC Component
 
 OS:PortList,
-  {61d68e28-d158-469b-926e-3f453a36eb88}, !- Handle
-  {e7e7301f-91ce-4ff9-b53e-42cf6ec07f84}, !- Name
-  {c02ed232-e18a-417c-8c6d-976818dc6ec4}; !- HVAC Component
+  {7ad8e70b-e889-40ab-a8ed-bbe578d926ca}, !- Handle
+  {9c50459e-2952-4504-abd2-a5272eedd0a6}, !- Name
+  {9582d079-1f40-4b25-b260-b639c0a996c3}; !- HVAC Component
 
 OS:PortList,
-  {d201becc-d947-499b-918c-3e375eac5748}, !- Handle
-  {63a9a31e-8663-40cf-835a-7ecf0fee3563}, !- Name
-  {c02ed232-e18a-417c-8c6d-976818dc6ec4}; !- HVAC Component
+  {fd182f33-56e3-493b-b16f-5d6da5058396}, !- Handle
+  {ba597915-4257-4963-8f78-1b18979c32c5}, !- Name
+  {9582d079-1f40-4b25-b260-b639c0a996c3}; !- HVAC Component
 
 OS:Sizing:Zone,
-  {8f7db75e-3360-4142-b131-81a0377a4c10}, !- Handle
-  {c02ed232-e18a-417c-8c6d-976818dc6ec4}, !- Zone or ZoneList Name
-=======
-  {74565dfc-c3db-4e66-be92-3435bd5f56b5}, !- Handle
-  Node 1,                                 !- Name
-  {7ec7a0aa-f5a9-4f19-aa02-5baa7c2d9461}, !- Inlet Port
-  ;                                       !- Outlet Port
-
-OS:Connection,
-  {7ec7a0aa-f5a9-4f19-aa02-5baa7c2d9461}, !- Handle
-  {4356fec0-26ba-40e4-abac-08078f2662b4}, !- Name
-  {ada13cc4-5c5b-4a7d-9060-83764bd465c7}, !- Source Object
-  11,                                     !- Outlet Port
-  {74565dfc-c3db-4e66-be92-3435bd5f56b5}, !- Target Object
-  2;                                      !- Inlet Port
-
-OS:PortList,
-  {0f9c2d95-6a02-444d-bf8b-2ba168eea836}, !- Handle
-  {29dc060d-dfe5-486c-920d-4e480420df4a}, !- Name
-  {ada13cc4-5c5b-4a7d-9060-83764bd465c7}; !- HVAC Component
-
-OS:PortList,
-  {aac0e54b-93ad-4ed5-9281-5c1db4d0d65b}, !- Handle
-  {e512a981-c944-4810-ab1d-17a22d5761e4}, !- Name
-  {ada13cc4-5c5b-4a7d-9060-83764bd465c7}; !- HVAC Component
-
-OS:PortList,
-  {f3d8d944-b38b-4707-b513-9009d844f5bc}, !- Handle
-  {26aa37b0-51d5-4ab6-a094-d1ecec6599f5}, !- Name
-  {ada13cc4-5c5b-4a7d-9060-83764bd465c7}; !- HVAC Component
-
-OS:Sizing:Zone,
-  {c0178b7e-5621-4a6c-a898-a144889f7a7a}, !- Handle
-  {ada13cc4-5c5b-4a7d-9060-83764bd465c7}, !- Zone or ZoneList Name
->>>>>>> 6edefdcf
+  {4006e684-8952-4b5f-8970-b0ac2b197e7c}, !- Handle
+  {9582d079-1f40-4b25-b260-b639c0a996c3}, !- Zone or ZoneList Name
   SupplyAirTemperature,                   !- Zone Cooling Design Supply Air Temperature Input Method
   14,                                     !- Zone Cooling Design Supply Air Temperature {C}
   11.11,                                  !- Zone Cooling Design Supply Air Temperature Difference {deltaC}
@@ -390,25 +309,14 @@
   autosize;                               !- Dedicated Outdoor Air High Setpoint Temperature for Design {C}
 
 OS:ZoneHVAC:EquipmentList,
-<<<<<<< HEAD
-  {aa3fd6c1-9735-4356-8428-64ad3dba4abd}, !- Handle
+  {6a0a40bc-f137-4c7a-801d-6626f63c1cd1}, !- Handle
   Zone HVAC Equipment List 1,             !- Name
-  {c02ed232-e18a-417c-8c6d-976818dc6ec4}; !- Thermal Zone
+  {9582d079-1f40-4b25-b260-b639c0a996c3}; !- Thermal Zone
 
 OS:Space,
-  {3ed7f71c-a001-4c48-8266-e7775aa5bc67}, !- Handle
+  {387cfabe-90a5-4a60-9712-eea6368b4361}, !- Handle
   living space,                           !- Name
-  {56b77a9d-aae6-4f70-803b-3c2822719673}, !- Space Type Name
-=======
-  {d27267bc-5f8b-46fa-aee6-4845393a3a88}, !- Handle
-  Zone HVAC Equipment List 1,             !- Name
-  {ada13cc4-5c5b-4a7d-9060-83764bd465c7}; !- Thermal Zone
-
-OS:Space,
-  {d17c3e34-260c-4e63-9078-e47f122cf849}, !- Handle
-  living space,                           !- Name
-  {c8ec325a-7810-49ea-b567-bab3e0222a9b}, !- Space Type Name
->>>>>>> 6edefdcf
+  {88772ec1-4df7-4767-8b17-8c773cc61a65}, !- Space Type Name
   ,                                       !- Default Construction Set Name
   ,                                       !- Default Schedule Set Name
   -0,                                     !- Direction of Relative North {deg}
@@ -416,31 +324,17 @@
   0,                                      !- Y Origin {m}
   0,                                      !- Z Origin {m}
   ,                                       !- Building Story Name
-<<<<<<< HEAD
-  {c02ed232-e18a-417c-8c6d-976818dc6ec4}, !- Thermal Zone Name
+  {9582d079-1f40-4b25-b260-b639c0a996c3}, !- Thermal Zone Name
   ,                                       !- Part of Total Floor Area
   ,                                       !- Design Specification Outdoor Air Object Name
-  {f597b278-5c19-46fb-a3fb-9cadc37ebe97}; !- Building Unit Name
-
-OS:Surface,
-  {85a64794-f8cd-4db2-892b-d2216bae2437}, !- Handle
+  {0481ef2a-e80b-414f-a438-07dca3635a0b}; !- Building Unit Name
+
+OS:Surface,
+  {37628187-464e-4bd4-b711-6684a5d04b2d}, !- Handle
   Surface 1,                              !- Name
   Floor,                                  !- Surface Type
   ,                                       !- Construction Name
-  {3ed7f71c-a001-4c48-8266-e7775aa5bc67}, !- Space Name
-=======
-  {ada13cc4-5c5b-4a7d-9060-83764bd465c7}, !- Thermal Zone Name
-  ,                                       !- Part of Total Floor Area
-  ,                                       !- Design Specification Outdoor Air Object Name
-  {efa7c59b-bf54-43b6-8278-47e94dbb411d}; !- Building Unit Name
-
-OS:Surface,
-  {6496051a-d1d8-4502-b55f-26d8d3fb314c}, !- Handle
-  Surface 1,                              !- Name
-  Floor,                                  !- Surface Type
-  ,                                       !- Construction Name
-  {d17c3e34-260c-4e63-9078-e47f122cf849}, !- Space Name
->>>>>>> 6edefdcf
+  {387cfabe-90a5-4a60-9712-eea6368b4361}, !- Space Name
   Foundation,                             !- Outside Boundary Condition
   ,                                       !- Outside Boundary Condition Object
   NoSun,                                  !- Sun Exposure
@@ -453,19 +347,11 @@
   13.6310703908387, 0, 0;                 !- X,Y,Z Vertex 4 {m}
 
 OS:Surface,
-<<<<<<< HEAD
-  {6a95fe7d-8b86-4cbb-a76c-3f6c8f7d0cdf}, !- Handle
+  {eb66b2da-e213-4dc5-981e-8f9e83ef7067}, !- Handle
   Surface 2,                              !- Name
   Wall,                                   !- Surface Type
   ,                                       !- Construction Name
-  {3ed7f71c-a001-4c48-8266-e7775aa5bc67}, !- Space Name
-=======
-  {a761df4d-d969-4f48-b31b-2765487e5f8b}, !- Handle
-  Surface 2,                              !- Name
-  Wall,                                   !- Surface Type
-  ,                                       !- Construction Name
-  {d17c3e34-260c-4e63-9078-e47f122cf849}, !- Space Name
->>>>>>> 6edefdcf
+  {387cfabe-90a5-4a60-9712-eea6368b4361}, !- Space Name
   Outdoors,                               !- Outside Boundary Condition
   ,                                       !- Outside Boundary Condition Object
   SunExposed,                             !- Sun Exposure
@@ -478,19 +364,11 @@
   0, 0, 2.4384;                           !- X,Y,Z Vertex 4 {m}
 
 OS:Surface,
-<<<<<<< HEAD
-  {b1ea0fee-4de7-4073-9fcf-17d68ee77bd7}, !- Handle
+  {13157ef9-5a78-49d4-96a1-6d5e66ff22ce}, !- Handle
   Surface 3,                              !- Name
   Wall,                                   !- Surface Type
   ,                                       !- Construction Name
-  {3ed7f71c-a001-4c48-8266-e7775aa5bc67}, !- Space Name
-=======
-  {998ad68e-576b-4974-a238-75d1fbb98ca0}, !- Handle
-  Surface 3,                              !- Name
-  Wall,                                   !- Surface Type
-  ,                                       !- Construction Name
-  {d17c3e34-260c-4e63-9078-e47f122cf849}, !- Space Name
->>>>>>> 6edefdcf
+  {387cfabe-90a5-4a60-9712-eea6368b4361}, !- Space Name
   Outdoors,                               !- Outside Boundary Condition
   ,                                       !- Outside Boundary Condition Object
   SunExposed,                             !- Sun Exposure
@@ -503,19 +381,11 @@
   0, 6.81553519541936, 2.4384;            !- X,Y,Z Vertex 4 {m}
 
 OS:Surface,
-<<<<<<< HEAD
-  {0fc70ab4-aee3-490b-8029-c35414363369}, !- Handle
+  {5b8fc664-eaae-4fcb-9c47-6ff04162c331}, !- Handle
   Surface 4,                              !- Name
   Wall,                                   !- Surface Type
   ,                                       !- Construction Name
-  {3ed7f71c-a001-4c48-8266-e7775aa5bc67}, !- Space Name
-=======
-  {51bdec7c-9d62-4bb9-8fde-3d6e388796c9}, !- Handle
-  Surface 4,                              !- Name
-  Wall,                                   !- Surface Type
-  ,                                       !- Construction Name
-  {d17c3e34-260c-4e63-9078-e47f122cf849}, !- Space Name
->>>>>>> 6edefdcf
+  {387cfabe-90a5-4a60-9712-eea6368b4361}, !- Space Name
   Outdoors,                               !- Outside Boundary Condition
   ,                                       !- Outside Boundary Condition Object
   SunExposed,                             !- Sun Exposure
@@ -528,19 +398,11 @@
   13.6310703908387, 6.81553519541936, 2.4384; !- X,Y,Z Vertex 4 {m}
 
 OS:Surface,
-<<<<<<< HEAD
-  {2f375add-c830-4607-a871-b5f66e594c87}, !- Handle
+  {475dd3b9-921b-43db-8144-49b9c2fef0fb}, !- Handle
   Surface 5,                              !- Name
   Wall,                                   !- Surface Type
   ,                                       !- Construction Name
-  {3ed7f71c-a001-4c48-8266-e7775aa5bc67}, !- Space Name
-=======
-  {8fc7f009-9fb6-40ba-9034-ff3c13e90700}, !- Handle
-  Surface 5,                              !- Name
-  Wall,                                   !- Surface Type
-  ,                                       !- Construction Name
-  {d17c3e34-260c-4e63-9078-e47f122cf849}, !- Space Name
->>>>>>> 6edefdcf
+  {387cfabe-90a5-4a60-9712-eea6368b4361}, !- Space Name
   Outdoors,                               !- Outside Boundary Condition
   ,                                       !- Outside Boundary Condition Object
   SunExposed,                             !- Sun Exposure
@@ -553,23 +415,13 @@
   13.6310703908387, 0, 2.4384;            !- X,Y,Z Vertex 4 {m}
 
 OS:Surface,
-<<<<<<< HEAD
-  {b6f76100-81bf-48f1-8dc5-8deda8d0fcac}, !- Handle
+  {6542c4ec-94e9-44a9-8ac2-14f912f615cd}, !- Handle
   Surface 6,                              !- Name
   RoofCeiling,                            !- Surface Type
   ,                                       !- Construction Name
-  {3ed7f71c-a001-4c48-8266-e7775aa5bc67}, !- Space Name
+  {387cfabe-90a5-4a60-9712-eea6368b4361}, !- Space Name
   Surface,                                !- Outside Boundary Condition
-  {1a25be02-9f00-48f2-af5d-258e21c61a99}, !- Outside Boundary Condition Object
-=======
-  {b8e2b75a-6249-4a9e-b403-27071fb83ac0}, !- Handle
-  Surface 6,                              !- Name
-  RoofCeiling,                            !- Surface Type
-  ,                                       !- Construction Name
-  {d17c3e34-260c-4e63-9078-e47f122cf849}, !- Space Name
-  Surface,                                !- Outside Boundary Condition
-  {474ea94f-29b0-4f78-aa81-2a0f5c9bbf3b}, !- Outside Boundary Condition Object
->>>>>>> 6edefdcf
+  {25ce57cf-ab12-4560-8991-8371ff923b8e}, !- Outside Boundary Condition Object
   NoSun,                                  !- Sun Exposure
   NoWind,                                 !- Wind Exposure
   ,                                       !- View Factor to Ground
@@ -580,11 +432,7 @@
   0, 0, 2.4384;                           !- X,Y,Z Vertex 4 {m}
 
 OS:SpaceType,
-<<<<<<< HEAD
-  {56b77a9d-aae6-4f70-803b-3c2822719673}, !- Handle
-=======
-  {c8ec325a-7810-49ea-b567-bab3e0222a9b}, !- Handle
->>>>>>> 6edefdcf
+  {88772ec1-4df7-4767-8b17-8c773cc61a65}, !- Handle
   Space Type 1,                           !- Name
   ,                                       !- Default Construction Set Name
   ,                                       !- Default Schedule Set Name
@@ -595,15 +443,9 @@
   living;                                 !- Standards Space Type
 
 OS:Space,
-<<<<<<< HEAD
-  {211e722f-4d43-4fa5-8f34-8249d5fc3b88}, !- Handle
+  {eefd59bf-5f38-49fd-8169-530ef5c7f3a4}, !- Handle
   living space|story 2,                   !- Name
-  {56b77a9d-aae6-4f70-803b-3c2822719673}, !- Space Type Name
-=======
-  {84f82edd-d529-438a-aafd-e4c316dc2713}, !- Handle
-  living space|story 2,                   !- Name
-  {c8ec325a-7810-49ea-b567-bab3e0222a9b}, !- Space Type Name
->>>>>>> 6edefdcf
+  {88772ec1-4df7-4767-8b17-8c773cc61a65}, !- Space Type Name
   ,                                       !- Default Construction Set Name
   ,                                       !- Default Schedule Set Name
   -0,                                     !- Direction of Relative North {deg}
@@ -611,35 +453,19 @@
   0,                                      !- Y Origin {m}
   2.4384,                                 !- Z Origin {m}
   ,                                       !- Building Story Name
-<<<<<<< HEAD
-  {c02ed232-e18a-417c-8c6d-976818dc6ec4}, !- Thermal Zone Name
+  {9582d079-1f40-4b25-b260-b639c0a996c3}, !- Thermal Zone Name
   ,                                       !- Part of Total Floor Area
   ,                                       !- Design Specification Outdoor Air Object Name
-  {f597b278-5c19-46fb-a3fb-9cadc37ebe97}; !- Building Unit Name
-
-OS:Surface,
-  {1a25be02-9f00-48f2-af5d-258e21c61a99}, !- Handle
+  {0481ef2a-e80b-414f-a438-07dca3635a0b}; !- Building Unit Name
+
+OS:Surface,
+  {25ce57cf-ab12-4560-8991-8371ff923b8e}, !- Handle
   Surface 7,                              !- Name
   Floor,                                  !- Surface Type
   ,                                       !- Construction Name
-  {211e722f-4d43-4fa5-8f34-8249d5fc3b88}, !- Space Name
+  {eefd59bf-5f38-49fd-8169-530ef5c7f3a4}, !- Space Name
   Surface,                                !- Outside Boundary Condition
-  {b6f76100-81bf-48f1-8dc5-8deda8d0fcac}, !- Outside Boundary Condition Object
-=======
-  {ada13cc4-5c5b-4a7d-9060-83764bd465c7}, !- Thermal Zone Name
-  ,                                       !- Part of Total Floor Area
-  ,                                       !- Design Specification Outdoor Air Object Name
-  {efa7c59b-bf54-43b6-8278-47e94dbb411d}; !- Building Unit Name
-
-OS:Surface,
-  {474ea94f-29b0-4f78-aa81-2a0f5c9bbf3b}, !- Handle
-  Surface 7,                              !- Name
-  Floor,                                  !- Surface Type
-  ,                                       !- Construction Name
-  {84f82edd-d529-438a-aafd-e4c316dc2713}, !- Space Name
-  Surface,                                !- Outside Boundary Condition
-  {b8e2b75a-6249-4a9e-b403-27071fb83ac0}, !- Outside Boundary Condition Object
->>>>>>> 6edefdcf
+  {6542c4ec-94e9-44a9-8ac2-14f912f615cd}, !- Outside Boundary Condition Object
   NoSun,                                  !- Sun Exposure
   NoWind,                                 !- Wind Exposure
   ,                                       !- View Factor to Ground
@@ -650,19 +476,11 @@
   13.6310703908387, 0, 0;                 !- X,Y,Z Vertex 4 {m}
 
 OS:Surface,
-<<<<<<< HEAD
-  {49db5096-1a3c-4c0b-af74-2cf94c87055a}, !- Handle
+  {9552ebff-cda6-4416-8ec0-9092291312ad}, !- Handle
   Surface 8,                              !- Name
   Wall,                                   !- Surface Type
   ,                                       !- Construction Name
-  {211e722f-4d43-4fa5-8f34-8249d5fc3b88}, !- Space Name
-=======
-  {4bec2853-c698-49e0-866b-e71424ce01ad}, !- Handle
-  Surface 8,                              !- Name
-  Wall,                                   !- Surface Type
-  ,                                       !- Construction Name
-  {84f82edd-d529-438a-aafd-e4c316dc2713}, !- Space Name
->>>>>>> 6edefdcf
+  {eefd59bf-5f38-49fd-8169-530ef5c7f3a4}, !- Space Name
   Outdoors,                               !- Outside Boundary Condition
   ,                                       !- Outside Boundary Condition Object
   SunExposed,                             !- Sun Exposure
@@ -675,19 +493,11 @@
   0, 0, 2.4384;                           !- X,Y,Z Vertex 4 {m}
 
 OS:Surface,
-<<<<<<< HEAD
-  {1446046e-8a2a-4074-9d12-c8a97864947d}, !- Handle
+  {973c9463-d1e2-4072-918e-ead36652ccc1}, !- Handle
   Surface 9,                              !- Name
   Wall,                                   !- Surface Type
   ,                                       !- Construction Name
-  {211e722f-4d43-4fa5-8f34-8249d5fc3b88}, !- Space Name
-=======
-  {6fe862cc-1a52-44ab-9bae-dc3f3f7d8649}, !- Handle
-  Surface 9,                              !- Name
-  Wall,                                   !- Surface Type
-  ,                                       !- Construction Name
-  {84f82edd-d529-438a-aafd-e4c316dc2713}, !- Space Name
->>>>>>> 6edefdcf
+  {eefd59bf-5f38-49fd-8169-530ef5c7f3a4}, !- Space Name
   Outdoors,                               !- Outside Boundary Condition
   ,                                       !- Outside Boundary Condition Object
   SunExposed,                             !- Sun Exposure
@@ -700,19 +510,11 @@
   0, 6.81553519541936, 2.4384;            !- X,Y,Z Vertex 4 {m}
 
 OS:Surface,
-<<<<<<< HEAD
-  {d324026a-53f2-4334-8f28-20abda645c25}, !- Handle
+  {659b0e3c-a88f-40e7-8976-023d9681a28e}, !- Handle
   Surface 10,                             !- Name
   Wall,                                   !- Surface Type
   ,                                       !- Construction Name
-  {211e722f-4d43-4fa5-8f34-8249d5fc3b88}, !- Space Name
-=======
-  {ef708f61-19f3-457a-a000-2bcbb5105563}, !- Handle
-  Surface 10,                             !- Name
-  Wall,                                   !- Surface Type
-  ,                                       !- Construction Name
-  {84f82edd-d529-438a-aafd-e4c316dc2713}, !- Space Name
->>>>>>> 6edefdcf
+  {eefd59bf-5f38-49fd-8169-530ef5c7f3a4}, !- Space Name
   Outdoors,                               !- Outside Boundary Condition
   ,                                       !- Outside Boundary Condition Object
   SunExposed,                             !- Sun Exposure
@@ -725,19 +527,11 @@
   13.6310703908387, 6.81553519541936, 2.4384; !- X,Y,Z Vertex 4 {m}
 
 OS:Surface,
-<<<<<<< HEAD
-  {48a0cb47-2e80-4b4c-a9d0-a6da3bf8c641}, !- Handle
+  {493ca459-2117-48e9-b435-7bf0f42c2abf}, !- Handle
   Surface 11,                             !- Name
   Wall,                                   !- Surface Type
   ,                                       !- Construction Name
-  {211e722f-4d43-4fa5-8f34-8249d5fc3b88}, !- Space Name
-=======
-  {e8a6fa36-ec25-4f3d-b868-ee8dcd65569c}, !- Handle
-  Surface 11,                             !- Name
-  Wall,                                   !- Surface Type
-  ,                                       !- Construction Name
-  {84f82edd-d529-438a-aafd-e4c316dc2713}, !- Space Name
->>>>>>> 6edefdcf
+  {eefd59bf-5f38-49fd-8169-530ef5c7f3a4}, !- Space Name
   Outdoors,                               !- Outside Boundary Condition
   ,                                       !- Outside Boundary Condition Object
   SunExposed,                             !- Sun Exposure
@@ -750,23 +544,13 @@
   13.6310703908387, 0, 2.4384;            !- X,Y,Z Vertex 4 {m}
 
 OS:Surface,
-<<<<<<< HEAD
-  {6f302058-6e6f-44c3-9bba-32e39ccc6ae9}, !- Handle
+  {cad9df96-fa3f-425c-b345-2be62e41553d}, !- Handle
   Surface 12,                             !- Name
   RoofCeiling,                            !- Surface Type
   ,                                       !- Construction Name
-  {211e722f-4d43-4fa5-8f34-8249d5fc3b88}, !- Space Name
+  {eefd59bf-5f38-49fd-8169-530ef5c7f3a4}, !- Space Name
   Surface,                                !- Outside Boundary Condition
-  {15fd6c35-0cb0-4fb9-bc7e-dc9b5248560b}, !- Outside Boundary Condition Object
-=======
-  {c6bf6101-5479-41fd-842c-20f2c4e8a530}, !- Handle
-  Surface 12,                             !- Name
-  RoofCeiling,                            !- Surface Type
-  ,                                       !- Construction Name
-  {84f82edd-d529-438a-aafd-e4c316dc2713}, !- Space Name
-  Surface,                                !- Outside Boundary Condition
-  {913ba21e-9762-4c7e-8907-14e801527595}, !- Outside Boundary Condition Object
->>>>>>> 6edefdcf
+  {a1a36c72-4ebf-410f-8603-db4dde886989}, !- Outside Boundary Condition Object
   NoSun,                                  !- Sun Exposure
   NoWind,                                 !- Wind Exposure
   ,                                       !- View Factor to Ground
@@ -777,23 +561,13 @@
   0, 0, 2.4384;                           !- X,Y,Z Vertex 4 {m}
 
 OS:Surface,
-<<<<<<< HEAD
-  {15fd6c35-0cb0-4fb9-bc7e-dc9b5248560b}, !- Handle
+  {a1a36c72-4ebf-410f-8603-db4dde886989}, !- Handle
   Surface 13,                             !- Name
   Floor,                                  !- Surface Type
   ,                                       !- Construction Name
-  {d402b71d-8ae9-43e5-ac88-aa2fbe4ac6f9}, !- Space Name
+  {53a24309-75b4-4361-9b7c-1034bf9659ee}, !- Space Name
   Surface,                                !- Outside Boundary Condition
-  {6f302058-6e6f-44c3-9bba-32e39ccc6ae9}, !- Outside Boundary Condition Object
-=======
-  {913ba21e-9762-4c7e-8907-14e801527595}, !- Handle
-  Surface 13,                             !- Name
-  Floor,                                  !- Surface Type
-  ,                                       !- Construction Name
-  {8291b899-2432-4f70-b32d-0b0bfc3eab42}, !- Space Name
-  Surface,                                !- Outside Boundary Condition
-  {c6bf6101-5479-41fd-842c-20f2c4e8a530}, !- Outside Boundary Condition Object
->>>>>>> 6edefdcf
+  {cad9df96-fa3f-425c-b345-2be62e41553d}, !- Outside Boundary Condition Object
   NoSun,                                  !- Sun Exposure
   NoWind,                                 !- Wind Exposure
   ,                                       !- View Factor to Ground
@@ -804,19 +578,11 @@
   0, 0, 0;                                !- X,Y,Z Vertex 4 {m}
 
 OS:Surface,
-<<<<<<< HEAD
-  {6b64945c-0d3e-4679-867c-2679802a27b5}, !- Handle
+  {60939b2c-1346-4902-aa06-5c57c72e0b84}, !- Handle
   Surface 14,                             !- Name
   RoofCeiling,                            !- Surface Type
   ,                                       !- Construction Name
-  {d402b71d-8ae9-43e5-ac88-aa2fbe4ac6f9}, !- Space Name
-=======
-  {d61616b8-c43d-4d7e-b9ab-0f1616e39f16}, !- Handle
-  Surface 14,                             !- Name
-  RoofCeiling,                            !- Surface Type
-  ,                                       !- Construction Name
-  {8291b899-2432-4f70-b32d-0b0bfc3eab42}, !- Space Name
->>>>>>> 6edefdcf
+  {53a24309-75b4-4361-9b7c-1034bf9659ee}, !- Space Name
   Outdoors,                               !- Outside Boundary Condition
   ,                                       !- Outside Boundary Condition Object
   SunExposed,                             !- Sun Exposure
@@ -829,19 +595,11 @@
   13.6310703908387, 0, 0;                 !- X,Y,Z Vertex 4 {m}
 
 OS:Surface,
-<<<<<<< HEAD
-  {2da73057-37fe-4a7c-a396-31f660bb8986}, !- Handle
+  {b3e65630-b905-45b9-9d4a-727ba69a029f}, !- Handle
   Surface 15,                             !- Name
   RoofCeiling,                            !- Surface Type
   ,                                       !- Construction Name
-  {d402b71d-8ae9-43e5-ac88-aa2fbe4ac6f9}, !- Space Name
-=======
-  {9e77c8f1-41ef-4d0b-bd8d-bccfc8441c81}, !- Handle
-  Surface 15,                             !- Name
-  RoofCeiling,                            !- Surface Type
-  ,                                       !- Construction Name
-  {8291b899-2432-4f70-b32d-0b0bfc3eab42}, !- Space Name
->>>>>>> 6edefdcf
+  {53a24309-75b4-4361-9b7c-1034bf9659ee}, !- Space Name
   Outdoors,                               !- Outside Boundary Condition
   ,                                       !- Outside Boundary Condition Object
   SunExposed,                             !- Sun Exposure
@@ -854,19 +612,11 @@
   0, 6.81553519541936, 0;                 !- X,Y,Z Vertex 4 {m}
 
 OS:Surface,
-<<<<<<< HEAD
-  {4c42cf4c-262f-4700-8b58-347a0d87573f}, !- Handle
+  {34f0b88a-71d3-417c-9822-4c4a5e7eb79a}, !- Handle
   Surface 16,                             !- Name
   Wall,                                   !- Surface Type
   ,                                       !- Construction Name
-  {d402b71d-8ae9-43e5-ac88-aa2fbe4ac6f9}, !- Space Name
-=======
-  {4ed914d7-2960-4ecb-ba80-f04a80aeb557}, !- Handle
-  Surface 16,                             !- Name
-  Wall,                                   !- Surface Type
-  ,                                       !- Construction Name
-  {8291b899-2432-4f70-b32d-0b0bfc3eab42}, !- Space Name
->>>>>>> 6edefdcf
+  {53a24309-75b4-4361-9b7c-1034bf9659ee}, !- Space Name
   Outdoors,                               !- Outside Boundary Condition
   ,                                       !- Outside Boundary Condition Object
   SunExposed,                             !- Sun Exposure
@@ -878,19 +628,11 @@
   0, 0, 0;                                !- X,Y,Z Vertex 3 {m}
 
 OS:Surface,
-<<<<<<< HEAD
-  {813f3614-8e9f-4a33-91fc-45a28a58580b}, !- Handle
+  {ce28e4d9-59a6-48e6-941e-56e723fcfe20}, !- Handle
   Surface 17,                             !- Name
   Wall,                                   !- Surface Type
   ,                                       !- Construction Name
-  {d402b71d-8ae9-43e5-ac88-aa2fbe4ac6f9}, !- Space Name
-=======
-  {33d557ab-1d08-43d9-aef4-02ef14376dd6}, !- Handle
-  Surface 17,                             !- Name
-  Wall,                                   !- Surface Type
-  ,                                       !- Construction Name
-  {8291b899-2432-4f70-b32d-0b0bfc3eab42}, !- Space Name
->>>>>>> 6edefdcf
+  {53a24309-75b4-4361-9b7c-1034bf9659ee}, !- Space Name
   Outdoors,                               !- Outside Boundary Condition
   ,                                       !- Outside Boundary Condition Object
   SunExposed,                             !- Sun Exposure
@@ -902,15 +644,9 @@
   13.6310703908387, 6.81553519541936, 0;  !- X,Y,Z Vertex 3 {m}
 
 OS:Space,
-<<<<<<< HEAD
-  {d402b71d-8ae9-43e5-ac88-aa2fbe4ac6f9}, !- Handle
+  {53a24309-75b4-4361-9b7c-1034bf9659ee}, !- Handle
   unfinished attic space,                 !- Name
-  {cc56f757-7049-40c0-bed2-c9fc8a68f4a9}, !- Space Type Name
-=======
-  {8291b899-2432-4f70-b32d-0b0bfc3eab42}, !- Handle
-  unfinished attic space,                 !- Name
-  {e479c6ac-482e-4719-abec-09e274ca3ffe}, !- Space Type Name
->>>>>>> 6edefdcf
+  {2e0d726f-f6de-43e9-9ef4-5aab830f400f}, !- Space Type Name
   ,                                       !- Default Construction Set Name
   ,                                       !- Default Schedule Set Name
   -0,                                     !- Direction of Relative North {deg}
@@ -918,17 +654,10 @@
   0,                                      !- Y Origin {m}
   4.8768,                                 !- Z Origin {m}
   ,                                       !- Building Story Name
-<<<<<<< HEAD
-  {80c1c465-6767-4c85-b900-2691940f602c}; !- Thermal Zone Name
+  {59d2aa28-45b4-414b-95b8-79fd13e896a9}; !- Thermal Zone Name
 
 OS:ThermalZone,
-  {80c1c465-6767-4c85-b900-2691940f602c}, !- Handle
-=======
-  {953df25c-9217-464b-9dbd-4e75e999d467}; !- Thermal Zone Name
-
-OS:ThermalZone,
-  {953df25c-9217-464b-9dbd-4e75e999d467}, !- Handle
->>>>>>> 6edefdcf
+  {59d2aa28-45b4-414b-95b8-79fd13e896a9}, !- Handle
   unfinished attic zone,                  !- Name
   ,                                       !- Multiplier
   ,                                       !- Ceiling Height {m}
@@ -937,17 +666,10 @@
   ,                                       !- Zone Inside Convection Algorithm
   ,                                       !- Zone Outside Convection Algorithm
   ,                                       !- Zone Conditioning Equipment List Name
-<<<<<<< HEAD
-  {8682d02e-46ca-4cc3-998c-c10e6e4d5505}, !- Zone Air Inlet Port List
-  {a61e861e-41fa-4cee-b6e7-7bcdf1914e07}, !- Zone Air Exhaust Port List
-  {329e982d-805a-4dfc-95bd-d17d76362aca}, !- Zone Air Node Name
-  {95500c63-330d-46a7-965a-5a257844e2c0}, !- Zone Return Air Port List
-=======
-  {29e539c2-bd9c-4807-8d4a-52d72b3f8bc5}, !- Zone Air Inlet Port List
-  {d5d7d278-d2f4-4837-b4f2-59f94857bfb8}, !- Zone Air Exhaust Port List
-  {befddef4-323f-4588-97d7-b522e7c0c6b3}, !- Zone Air Node Name
-  {395bf3a4-2e4f-42c0-a586-14faa12a2b1b}, !- Zone Return Air Port List
->>>>>>> 6edefdcf
+  {a863b849-dcf7-4ee8-8ade-d7f4b0ddce8d}, !- Zone Air Inlet Port List
+  {f417c773-5024-4d86-840f-f9a10c1366b7}, !- Zone Air Exhaust Port List
+  {7ce1e281-16ef-4fcf-bafe-d71dc269a820}, !- Zone Air Node Name
+  {02a0c8a5-0146-4d55-8c91-01e46dc03251}, !- Zone Return Air Port List
   ,                                       !- Primary Daylighting Control Name
   ,                                       !- Fraction of Zone Controlled by Primary Daylighting Control
   ,                                       !- Secondary Daylighting Control Name
@@ -958,71 +680,37 @@
   No;                                     !- Use Ideal Air Loads
 
 OS:Node,
-<<<<<<< HEAD
-  {f5876760-d32f-4609-b0dd-5c1b0e46cf47}, !- Handle
+  {a69a7cc2-e469-4ee2-9ee0-8dd607c960a8}, !- Handle
   Node 2,                                 !- Name
-  {329e982d-805a-4dfc-95bd-d17d76362aca}, !- Inlet Port
+  {7ce1e281-16ef-4fcf-bafe-d71dc269a820}, !- Inlet Port
   ;                                       !- Outlet Port
 
 OS:Connection,
-  {329e982d-805a-4dfc-95bd-d17d76362aca}, !- Handle
-  {f670ca0c-3b07-431d-b15f-e75fe656d3d8}, !- Name
-  {80c1c465-6767-4c85-b900-2691940f602c}, !- Source Object
+  {7ce1e281-16ef-4fcf-bafe-d71dc269a820}, !- Handle
+  {7a7f94c7-dcd8-4fa1-a11b-a03d4a7912ca}, !- Name
+  {59d2aa28-45b4-414b-95b8-79fd13e896a9}, !- Source Object
   11,                                     !- Outlet Port
-  {f5876760-d32f-4609-b0dd-5c1b0e46cf47}, !- Target Object
+  {a69a7cc2-e469-4ee2-9ee0-8dd607c960a8}, !- Target Object
   2;                                      !- Inlet Port
 
 OS:PortList,
-  {8682d02e-46ca-4cc3-998c-c10e6e4d5505}, !- Handle
-  {c8ac9845-ace3-450b-bef7-70d50f6c4ebd}, !- Name
-  {80c1c465-6767-4c85-b900-2691940f602c}; !- HVAC Component
+  {a863b849-dcf7-4ee8-8ade-d7f4b0ddce8d}, !- Handle
+  {977cf754-5b5c-463d-8ad6-02b6552a6d71}, !- Name
+  {59d2aa28-45b4-414b-95b8-79fd13e896a9}; !- HVAC Component
 
 OS:PortList,
-  {a61e861e-41fa-4cee-b6e7-7bcdf1914e07}, !- Handle
-  {fe2cbe2d-fb3e-4c08-8c8c-438ca4a41a7c}, !- Name
-  {80c1c465-6767-4c85-b900-2691940f602c}; !- HVAC Component
+  {f417c773-5024-4d86-840f-f9a10c1366b7}, !- Handle
+  {12845959-51c7-48d1-90d6-d9394edb0716}, !- Name
+  {59d2aa28-45b4-414b-95b8-79fd13e896a9}; !- HVAC Component
 
 OS:PortList,
-  {95500c63-330d-46a7-965a-5a257844e2c0}, !- Handle
-  {de4bb3f3-812d-4424-b1a1-d113d51a25e7}, !- Name
-  {80c1c465-6767-4c85-b900-2691940f602c}; !- HVAC Component
+  {02a0c8a5-0146-4d55-8c91-01e46dc03251}, !- Handle
+  {aba88cd9-4982-4a27-bc59-448e3d07b387}, !- Name
+  {59d2aa28-45b4-414b-95b8-79fd13e896a9}; !- HVAC Component
 
 OS:Sizing:Zone,
-  {406b8a34-ef5d-495a-ab2f-010e00cd3a97}, !- Handle
-  {80c1c465-6767-4c85-b900-2691940f602c}, !- Zone or ZoneList Name
-=======
-  {8f43b5e6-a669-4d9d-a537-185694881bce}, !- Handle
-  Node 2,                                 !- Name
-  {befddef4-323f-4588-97d7-b522e7c0c6b3}, !- Inlet Port
-  ;                                       !- Outlet Port
-
-OS:Connection,
-  {befddef4-323f-4588-97d7-b522e7c0c6b3}, !- Handle
-  {26045fc3-5e18-42d0-8563-37729aca89ad}, !- Name
-  {953df25c-9217-464b-9dbd-4e75e999d467}, !- Source Object
-  11,                                     !- Outlet Port
-  {8f43b5e6-a669-4d9d-a537-185694881bce}, !- Target Object
-  2;                                      !- Inlet Port
-
-OS:PortList,
-  {29e539c2-bd9c-4807-8d4a-52d72b3f8bc5}, !- Handle
-  {398d724c-e93b-4f1b-8116-55d3b4fc5396}, !- Name
-  {953df25c-9217-464b-9dbd-4e75e999d467}; !- HVAC Component
-
-OS:PortList,
-  {d5d7d278-d2f4-4837-b4f2-59f94857bfb8}, !- Handle
-  {e77624c6-7e36-4ada-8270-33280f3365ad}, !- Name
-  {953df25c-9217-464b-9dbd-4e75e999d467}; !- HVAC Component
-
-OS:PortList,
-  {395bf3a4-2e4f-42c0-a586-14faa12a2b1b}, !- Handle
-  {9f7601f1-be01-418c-8fe7-10853d2449bc}, !- Name
-  {953df25c-9217-464b-9dbd-4e75e999d467}; !- HVAC Component
-
-OS:Sizing:Zone,
-  {7a683aa9-1734-4b33-a6d2-209545fc954d}, !- Handle
-  {953df25c-9217-464b-9dbd-4e75e999d467}, !- Zone or ZoneList Name
->>>>>>> 6edefdcf
+  {4a1bd20e-d88f-4120-9a0d-30f586a33b0b}, !- Handle
+  {59d2aa28-45b4-414b-95b8-79fd13e896a9}, !- Zone or ZoneList Name
   SupplyAirTemperature,                   !- Zone Cooling Design Supply Air Temperature Input Method
   14,                                     !- Zone Cooling Design Supply Air Temperature {C}
   11.11,                                  !- Zone Cooling Design Supply Air Temperature Difference {deltaC}
@@ -1051,21 +739,12 @@
   autosize;                               !- Dedicated Outdoor Air High Setpoint Temperature for Design {C}
 
 OS:ZoneHVAC:EquipmentList,
-<<<<<<< HEAD
-  {d4795d65-0c05-496f-9719-c802ea6c27eb}, !- Handle
+  {82d4542d-f8b7-495b-9c9c-e7c10adff803}, !- Handle
   Zone HVAC Equipment List 2,             !- Name
-  {80c1c465-6767-4c85-b900-2691940f602c}; !- Thermal Zone
+  {59d2aa28-45b4-414b-95b8-79fd13e896a9}; !- Thermal Zone
 
 OS:SpaceType,
-  {cc56f757-7049-40c0-bed2-c9fc8a68f4a9}, !- Handle
-=======
-  {069a9325-8536-493f-8b2d-9f64b6ba118d}, !- Handle
-  Zone HVAC Equipment List 2,             !- Name
-  {953df25c-9217-464b-9dbd-4e75e999d467}; !- Thermal Zone
-
-OS:SpaceType,
-  {e479c6ac-482e-4719-abec-09e274ca3ffe}, !- Handle
->>>>>>> 6edefdcf
+  {2e0d726f-f6de-43e9-9ef4-5aab830f400f}, !- Handle
   Space Type 2,                           !- Name
   ,                                       !- Default Construction Set Name
   ,                                       !- Default Schedule Set Name
@@ -1076,21 +755,13 @@
   unfinished attic;                       !- Standards Space Type
 
 OS:BuildingUnit,
-<<<<<<< HEAD
-  {f597b278-5c19-46fb-a3fb-9cadc37ebe97}, !- Handle
-=======
-  {efa7c59b-bf54-43b6-8278-47e94dbb411d}, !- Handle
->>>>>>> 6edefdcf
+  {0481ef2a-e80b-414f-a438-07dca3635a0b}, !- Handle
   unit 1,                                 !- Name
   ,                                       !- Rendering Color
   Residential;                            !- Building Unit Type
 
 OS:Building,
-<<<<<<< HEAD
-  {4a5a4a7a-6244-407f-b274-8e3f3e0ee709}, !- Handle
-=======
-  {24b3beb3-74d8-45f5-87e5-1f4a809b61ca}, !- Handle
->>>>>>> 6edefdcf
+  {ade879a3-eb3b-4c32-84ee-5560b1a677bc}, !- Handle
   Building 1,                             !- Name
   ,                                       !- Building Sector Type
   0,                                      !- North Axis {deg}
@@ -1105,13 +776,8 @@
   1;                                      !- Standards Number of Living Units
 
 OS:AdditionalProperties,
-<<<<<<< HEAD
-  {b9b084fa-9d5d-486f-925d-021a0f4750cc}, !- Handle
-  {4a5a4a7a-6244-407f-b274-8e3f3e0ee709}, !- Object Name
-=======
-  {315c4afd-812a-47b5-9645-828d6cbccfc2}, !- Handle
-  {24b3beb3-74d8-45f5-87e5-1f4a809b61ca}, !- Object Name
->>>>>>> 6edefdcf
+  {18ee5221-b3f6-44e6-9b08-df741b3475d9}, !- Handle
+  {ade879a3-eb3b-4c32-84ee-5560b1a677bc}, !- Object Name
   Total Units Represented,                !- Feature Name 1
   Integer,                                !- Feature Data Type 1
   1,                                      !- Feature Value 1
@@ -1120,13 +786,8 @@
   1;                                      !- Feature Value 2
 
 OS:AdditionalProperties,
-<<<<<<< HEAD
-  {56dd0dfa-60b3-47c6-94ac-d1fbf8309058}, !- Handle
-  {f597b278-5c19-46fb-a3fb-9cadc37ebe97}, !- Object Name
-=======
-  {2782a6dd-396b-4693-91ab-9348695bf836}, !- Handle
-  {efa7c59b-bf54-43b6-8278-47e94dbb411d}, !- Object Name
->>>>>>> 6edefdcf
+  {de5e1b46-8c8a-4a81-a506-cfc643f399ba}, !- Handle
+  {0481ef2a-e80b-414f-a438-07dca3635a0b}, !- Object Name
   NumberOfBedrooms,                       !- Feature Name 1
   Integer,                                !- Feature Data Type 1
   3,                                      !- Feature Value 1
@@ -1135,16 +796,12 @@
   2;                                      !- Feature Value 2
 
 OS:External:File,
-  {7e22f3f4-36e1-4402-a4c5-557eb2858aa1}, !- Handle
+  {f27a6624-e6f3-4fd0-ac5d-f3dbd852532d}, !- Handle
   TMY_10-60min.csv,                       !- Name
   TMY_10-60min.csv;                       !- File Name
 
 OS:Schedule:Day,
-<<<<<<< HEAD
-  {52f9c5f8-58a8-4a5b-b1dc-1786f26f0bf3}, !- Handle
-=======
-  {2cb67b58-0492-4154-98ca-1d641641cdb6}, !- Handle
->>>>>>> 6edefdcf
+  {ad183f44-08de-49a7-9618-5fac11e72f52}, !- Handle
   Schedule Day 1,                         !- Name
   ,                                       !- Schedule Type Limits Name
   ,                                       !- Interpolate to Timestep
@@ -1153,11 +810,7 @@
   0;                                      !- Value Until Time 1
 
 OS:Schedule:Day,
-<<<<<<< HEAD
-  {52af8f96-3961-46fa-9bbc-61c55473d34d}, !- Handle
-=======
-  {1c3b24ab-6de8-4483-91e8-4defb82cd03a}, !- Handle
->>>>>>> 6edefdcf
+  {b70f14f6-d8bd-4b25-a7ab-3e4a953d92f2}, !- Handle
   Schedule Day 2,                         !- Name
   ,                                       !- Schedule Type Limits Name
   ,                                       !- Interpolate to Timestep
@@ -1165,12 +818,11 @@
   0,                                      !- Minute 1
   1;                                      !- Value Until Time 1
 
-<<<<<<< HEAD
 OS:Schedule:File,
-  {c2a823cd-e17a-45b2-ad26-6ff80385b290}, !- Handle
+  {c78030b7-30e1-4811-9110-ab3be0f860ae}, !- Handle
   res occupants schedule,                 !- Name
-  {de7be2f4-866a-45fa-888a-06edb824c22d}, !- Schedule Type Limits Name
-  {7e22f3f4-36e1-4402-a4c5-557eb2858aa1}, !- External File Name
+  {458716ae-e59c-4d52-b6d0-ade47d2adeb5}, !- Schedule Type Limits Name
+  {f27a6624-e6f3-4fd0-ac5d-f3dbd852532d}, !- External File Name
   1,                                      !- Column Number
   1,                                      !- Rows to Skip at Top
   8760,                                   !- Number of Hours of Data
@@ -1179,22 +831,63 @@
   60;                                     !- Minutes per Item
 
 OS:Schedule:Ruleset,
-  {bdf02c95-f785-44e8-a9c0-54332d219b66}, !- Handle
+  {e3c6c6b8-17a1-415f-94c0-5fed11610c9a}, !- Handle
   Schedule Ruleset 1,                     !- Name
-  {4c3494be-cf97-4eb7-9652-53225f122c15}, !- Schedule Type Limits Name
-  {109ccda6-d2ef-47dc-8fb0-61d785eace05}; !- Default Day Schedule Name
+  {9b38aeae-6a98-43b1-9a2e-f8813c3af345}, !- Schedule Type Limits Name
+  {9119abb2-0037-4737-9f1f-5c756e58441d}; !- Default Day Schedule Name
 
 OS:Schedule:Day,
-  {109ccda6-d2ef-47dc-8fb0-61d785eace05}, !- Handle
+  {9119abb2-0037-4737-9f1f-5c756e58441d}, !- Handle
   Schedule Day 3,                         !- Name
-  {4c3494be-cf97-4eb7-9652-53225f122c15}, !- Schedule Type Limits Name
+  {9b38aeae-6a98-43b1-9a2e-f8813c3af345}, !- Schedule Type Limits Name
   ,                                       !- Interpolate to Timestep
   24,                                     !- Hour 1
   0,                                      !- Minute 1
   112.539290946133;                       !- Value Until Time 1
 
 OS:People:Definition,
-  {13aca999-a555-4fd3-8f37-eb67d1d2830d}, !- Handle
+  {bc43499c-0968-43f8-9d31-cb3156f3e6a0}, !- Handle
+  res occupants|living space|story 2,     !- Name
+  People,                                 !- Number of People Calculation Method
+  1.32,                                   !- Number of People {people}
+  ,                                       !- People per Space Floor Area {person/m2}
+  ,                                       !- Space Floor Area per Person {m2/person}
+  0.319734,                               !- Fraction Radiant
+  0.573,                                  !- Sensible Heat Fraction
+  0,                                      !- Carbon Dioxide Generation Rate {m3/s-W}
+  No,                                     !- Enable ASHRAE 55 Comfort Warnings
+  ZoneAveraged;                           !- Mean Radiant Temperature Calculation Type
+
+OS:People,
+  {4c88f8f2-a212-46ad-a54d-e89c340c2371}, !- Handle
+  res occupants|living space|story 2,     !- Name
+  {bc43499c-0968-43f8-9d31-cb3156f3e6a0}, !- People Definition Name
+  {eefd59bf-5f38-49fd-8169-530ef5c7f3a4}, !- Space or SpaceType Name
+  {c78030b7-30e1-4811-9110-ab3be0f860ae}, !- Number of People Schedule Name
+  {e3c6c6b8-17a1-415f-94c0-5fed11610c9a}, !- Activity Level Schedule Name
+  ,                                       !- Surface Name/Angle Factor List Name
+  ,                                       !- Work Efficiency Schedule Name
+  ,                                       !- Clothing Insulation Schedule Name
+  ,                                       !- Air Velocity Schedule Name
+  1;                                      !- Multiplier
+
+OS:ScheduleTypeLimits,
+  {9b38aeae-6a98-43b1-9a2e-f8813c3af345}, !- Handle
+  ActivityLevel,                          !- Name
+  0,                                      !- Lower Limit Value
+  ,                                       !- Upper Limit Value
+  Continuous,                             !- Numeric Type
+  ActivityLevel;                          !- Unit Type
+
+OS:ScheduleTypeLimits,
+  {458716ae-e59c-4d52-b6d0-ade47d2adeb5}, !- Handle
+  Fractional,                             !- Name
+  0,                                      !- Lower Limit Value
+  1,                                      !- Upper Limit Value
+  Continuous;                             !- Numeric Type
+
+OS:People:Definition,
+  {d7361700-677c-46a8-aab7-a82549f169ef}, !- Handle
   res occupants|living space,             !- Name
   People,                                 !- Number of People Calculation Method
   1.32,                                   !- Number of People {people}
@@ -1207,228 +900,14 @@
   ZoneAveraged;                           !- Mean Radiant Temperature Calculation Type
 
 OS:People,
-  {6dda0435-a851-4bed-b06f-7b289976c8af}, !- Handle
+  {d0d08d2e-3668-46c2-8901-c4951c95d835}, !- Handle
   res occupants|living space,             !- Name
-  {13aca999-a555-4fd3-8f37-eb67d1d2830d}, !- People Definition Name
-  {3ed7f71c-a001-4c48-8266-e7775aa5bc67}, !- Space or SpaceType Name
-  {c2a823cd-e17a-45b2-ad26-6ff80385b290}, !- Number of People Schedule Name
-  {bdf02c95-f785-44e8-a9c0-54332d219b66}, !- Activity Level Schedule Name
+  {d7361700-677c-46a8-aab7-a82549f169ef}, !- People Definition Name
+  {387cfabe-90a5-4a60-9712-eea6368b4361}, !- Space or SpaceType Name
+  {c78030b7-30e1-4811-9110-ab3be0f860ae}, !- Number of People Schedule Name
+  {e3c6c6b8-17a1-415f-94c0-5fed11610c9a}, !- Activity Level Schedule Name
   ,                                       !- Surface Name/Angle Factor List Name
   ,                                       !- Work Efficiency Schedule Name
   ,                                       !- Clothing Insulation Schedule Name
   ,                                       !- Air Velocity Schedule Name
   1;                                      !- Multiplier
-
-OS:ScheduleTypeLimits,
-  {4c3494be-cf97-4eb7-9652-53225f122c15}, !- Handle
-  ActivityLevel,                          !- Name
-  0,                                      !- Lower Limit Value
-  ,                                       !- Upper Limit Value
-  Continuous,                             !- Numeric Type
-  ActivityLevel;                          !- Unit Type
-
-OS:ScheduleTypeLimits,
-  {de7be2f4-866a-45fa-888a-06edb824c22d}, !- Handle
-  Fractional,                             !- Name
-  0,                                      !- Lower Limit Value
-  1,                                      !- Upper Limit Value
-  Continuous;                             !- Numeric Type
-
-OS:People:Definition,
-  {e046ef2c-5fa6-48bd-a896-68a75941b2ce}, !- Handle
-  res occupants|living space|story 2,     !- Name
-  People,                                 !- Number of People Calculation Method
-  1.32,                                   !- Number of People {people}
-  ,                                       !- People per Space Floor Area {person/m2}
-  ,                                       !- Space Floor Area per Person {m2/person}
-  0.319734,                               !- Fraction Radiant
-  0.573,                                  !- Sensible Heat Fraction
-  0,                                      !- Carbon Dioxide Generation Rate {m3/s-W}
-  No,                                     !- Enable ASHRAE 55 Comfort Warnings
-  ZoneAveraged;                           !- Mean Radiant Temperature Calculation Type
-
-OS:People,
-  {7feae7a9-582f-4cb0-a56b-2584fd909d34}, !- Handle
-  res occupants|living space|story 2,     !- Name
-  {e046ef2c-5fa6-48bd-a896-68a75941b2ce}, !- People Definition Name
-  {211e722f-4d43-4fa5-8f34-8249d5fc3b88}, !- Space or SpaceType Name
-  {c2a823cd-e17a-45b2-ad26-6ff80385b290}, !- Number of People Schedule Name
-  {bdf02c95-f785-44e8-a9c0-54332d219b66}, !- Activity Level Schedule Name
-  ,                                       !- Surface Name/Angle Factor List Name
-  ,                                       !- Work Efficiency Schedule Name
-  ,                                       !- Clothing Insulation Schedule Name
-  ,                                       !- Air Velocity Schedule Name
-  1;                                      !- Multiplier
-=======
-OS:WeatherFile,
-  {78fd666a-2c25-46b3-8257-6554aa267590}, !- Handle
-  Denver Intl Ap,                         !- City
-  CO,                                     !- State Province Region
-  USA,                                    !- Country
-  TMY3,                                   !- Data Source
-  725650,                                 !- WMO Number
-  39.83,                                  !- Latitude {deg}
-  -104.65,                                !- Longitude {deg}
-  -7,                                     !- Time Zone {hr}
-  1650,                                   !- Elevation {m}
-  file:../weather/USA_CO_Denver.Intl.AP.725650_TMY3.epw, !- Url
-  E23378AA;                               !- Checksum
-
-OS:AdditionalProperties,
-  {6b7f219d-79be-4855-ab09-3efe6ff13dbc}, !- Handle
-  {78fd666a-2c25-46b3-8257-6554aa267590}, !- Object Name
-  EPWHeaderCity,                          !- Feature Name 1
-  String,                                 !- Feature Data Type 1
-  Denver Intl Ap,                         !- Feature Value 1
-  EPWHeaderState,                         !- Feature Name 2
-  String,                                 !- Feature Data Type 2
-  CO,                                     !- Feature Value 2
-  EPWHeaderCountry,                       !- Feature Name 3
-  String,                                 !- Feature Data Type 3
-  USA,                                    !- Feature Value 3
-  EPWHeaderDataSource,                    !- Feature Name 4
-  String,                                 !- Feature Data Type 4
-  TMY3,                                   !- Feature Value 4
-  EPWHeaderStation,                       !- Feature Name 5
-  String,                                 !- Feature Data Type 5
-  725650,                                 !- Feature Value 5
-  EPWHeaderLatitude,                      !- Feature Name 6
-  Double,                                 !- Feature Data Type 6
-  39.829999999999998,                     !- Feature Value 6
-  EPWHeaderLongitude,                     !- Feature Name 7
-  Double,                                 !- Feature Data Type 7
-  -104.65000000000001,                    !- Feature Value 7
-  EPWHeaderTimezone,                      !- Feature Name 8
-  Double,                                 !- Feature Data Type 8
-  -7,                                     !- Feature Value 8
-  EPWHeaderAltitude,                      !- Feature Name 9
-  Double,                                 !- Feature Data Type 9
-  5413.3858267716532,                     !- Feature Value 9
-  EPWHeaderLocalPressure,                 !- Feature Name 10
-  Double,                                 !- Feature Data Type 10
-  0.81937567683596546,                    !- Feature Value 10
-  EPWHeaderRecordsPerHour,                !- Feature Name 11
-  Double,                                 !- Feature Data Type 11
-  0,                                      !- Feature Value 11
-  EPWDataAnnualAvgDrybulb,                !- Feature Name 12
-  Double,                                 !- Feature Data Type 12
-  51.575616438356228,                     !- Feature Value 12
-  EPWDataAnnualMinDrybulb,                !- Feature Name 13
-  Double,                                 !- Feature Data Type 13
-  -2.9200000000000017,                    !- Feature Value 13
-  EPWDataAnnualMaxDrybulb,                !- Feature Name 14
-  Double,                                 !- Feature Data Type 14
-  104,                                    !- Feature Value 14
-  EPWDataCDD50F,                          !- Feature Name 15
-  Double,                                 !- Feature Data Type 15
-  3072.2925000000005,                     !- Feature Value 15
-  EPWDataCDD65F,                          !- Feature Name 16
-  Double,                                 !- Feature Data Type 16
-  883.62000000000035,                     !- Feature Value 16
-  EPWDataHDD50F,                          !- Feature Name 17
-  Double,                                 !- Feature Data Type 17
-  2497.1925000000001,                     !- Feature Value 17
-  EPWDataHDD65F,                          !- Feature Name 18
-  Double,                                 !- Feature Data Type 18
-  5783.5200000000013,                     !- Feature Value 18
-  EPWDataAnnualAvgWindspeed,              !- Feature Name 19
-  Double,                                 !- Feature Data Type 19
-  3.9165296803649667,                     !- Feature Value 19
-  EPWDataMonthlyAvgDrybulbs,              !- Feature Name 20
-  String,                                 !- Feature Data Type 20
-  33.4191935483871&#4431.90142857142857&#4443.02620967741937&#4442.48624999999999&#4459.877741935483854&#4473.57574999999997&#4472.07975806451608&#4472.70008064516134&#4466.49200000000006&#4450.079112903225806&#4437.218250000000005&#4434.582177419354835, !- Feature Value 20
-  EPWDataGroundMonthlyTemps,              !- Feature Name 21
-  String,                                 !- Feature Data Type 21
-  44.08306285945173&#4440.89570904991865&#4440.64045432632048&#4442.153016571250646&#4448.225111118704206&#4454.268919273837525&#4459.508577937551024&#4462.82777283423508&#4463.10975667174995&#4460.41014950381947&#4455.304105212311526&#4449.445696474514364, !- Feature Value 21
-  EPWDataWSF,                             !- Feature Name 22
-  Double,                                 !- Feature Data Type 22
-  0.58999999999999997,                    !- Feature Value 22
-  EPWDataMonthlyAvgDailyHighDrybulbs,     !- Feature Name 23
-  String,                                 !- Feature Data Type 23
-  47.41032258064516&#4446.58642857142857&#4455.15032258064517&#4453.708&#4472.80193548387098&#4488.67600000000002&#4486.1858064516129&#4485.87225806451613&#4482.082&#4463.18064516129033&#4448.73400000000001&#4448.87935483870968, !- Feature Value 23
-  EPWDataMonthlyAvgDailyLowDrybulbs,      !- Feature Name 24
-  String,                                 !- Feature Data Type 24
-  19.347741935483874&#4419.856428571428573&#4430.316129032258065&#4431.112&#4447.41612903225806&#4457.901999999999994&#4459.063870967741934&#4460.956774193548384&#4452.352000000000004&#4438.41612903225806&#4427.002000000000002&#4423.02903225806451, !- Feature Value 24
-  EPWDesignHeatingDrybulb,                !- Feature Name 25
-  Double,                                 !- Feature Data Type 25
-  12.02,                                  !- Feature Value 25
-  EPWDesignHeatingWindspeed,              !- Feature Name 26
-  Double,                                 !- Feature Data Type 26
-  2.8062500000000004,                     !- Feature Value 26
-  EPWDesignCoolingDrybulb,                !- Feature Name 27
-  Double,                                 !- Feature Data Type 27
-  91.939999999999998,                     !- Feature Value 27
-  EPWDesignCoolingWetbulb,                !- Feature Name 28
-  Double,                                 !- Feature Data Type 28
-  59.95131430195849,                      !- Feature Value 28
-  EPWDesignCoolingHumidityRatio,          !- Feature Name 29
-  Double,                                 !- Feature Data Type 29
-  0.0059161086834698092,                  !- Feature Value 29
-  EPWDesignCoolingWindspeed,              !- Feature Name 30
-  Double,                                 !- Feature Data Type 30
-  3.7999999999999989,                     !- Feature Value 30
-  EPWDesignDailyTemperatureRange,         !- Feature Name 31
-  Double,                                 !- Feature Data Type 31
-  24.915483870967748,                     !- Feature Value 31
-  EPWDesignDehumidDrybulb,                !- Feature Name 32
-  Double,                                 !- Feature Data Type 32
-  67.996785714285721,                     !- Feature Value 32
-  EPWDesignDehumidHumidityRatio,          !- Feature Name 33
-  Double,                                 !- Feature Data Type 33
-  0.012133744170488724,                   !- Feature Value 33
-  EPWDesignCoolingDirectNormal,           !- Feature Name 34
-  Double,                                 !- Feature Data Type 34
-  985,                                    !- Feature Value 34
-  EPWDesignCoolingDiffuseHorizontal,      !- Feature Name 35
-  Double,                                 !- Feature Data Type 35
-  84;                                     !- Feature Value 35
-
-OS:Site,
-  {df2a91e7-1182-4c78-b65f-f478c9a4b1bc}, !- Handle
-  Denver Intl Ap_CO_USA,                  !- Name
-  39.83,                                  !- Latitude {deg}
-  -104.65,                                !- Longitude {deg}
-  -7,                                     !- Time Zone {hr}
-  1650,                                   !- Elevation {m}
-  ;                                       !- Terrain
-
-OS:ClimateZones,
-  {01496698-f175-467d-a83f-edf145e92a6e}, !- Handle
-  ,                                       !- Active Institution
-  ,                                       !- Active Year
-  ,                                       !- Climate Zone Institution Name 1
-  ,                                       !- Climate Zone Document Name 1
-  ,                                       !- Climate Zone Document Year 1
-  ,                                       !- Climate Zone Value 1
-  Building America,                       !- Climate Zone Institution Name 2
-  ,                                       !- Climate Zone Document Name 2
-  0,                                      !- Climate Zone Document Year 2
-  Cold;                                   !- Climate Zone Value 2
-
-OS:Site:WaterMainsTemperature,
-  {72a0c23a-65ca-4e8a-8e65-f03614ac6ea4}, !- Handle
-  Correlation,                            !- Calculation Method
-  ,                                       !- Temperature Schedule Name
-  10.8753424657535,                       !- Annual Average Outdoor Air Temperature {C}
-  23.1524007936508;                       !- Maximum Difference In Monthly Average Outdoor Air Temperatures {deltaC}
-
-OS:RunPeriodControl:DaylightSavingTime,
-  {11ccbded-2382-4b1b-afed-68d6d4efd35e}, !- Handle
-  4/7,                                    !- Start Date
-  10/26;                                  !- End Date
-
-OS:Site:GroundTemperature:Deep,
-  {6e826a23-38bf-4978-b3e7-521711539e84}, !- Handle
-  10.8753424657535,                       !- January Deep Ground Temperature {C}
-  10.8753424657535,                       !- February Deep Ground Temperature {C}
-  10.8753424657535,                       !- March Deep Ground Temperature {C}
-  10.8753424657535,                       !- April Deep Ground Temperature {C}
-  10.8753424657535,                       !- May Deep Ground Temperature {C}
-  10.8753424657535,                       !- June Deep Ground Temperature {C}
-  10.8753424657535,                       !- July Deep Ground Temperature {C}
-  10.8753424657535,                       !- August Deep Ground Temperature {C}
-  10.8753424657535,                       !- September Deep Ground Temperature {C}
-  10.8753424657535,                       !- October Deep Ground Temperature {C}
-  10.8753424657535,                       !- November Deep Ground Temperature {C}
-  10.8753424657535;                       !- December Deep Ground Temperature {C}
->>>>>>> 6edefdcf
