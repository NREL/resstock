--- conflicted
+++ resolved
@@ -1,73 +1,41 @@
 !- NOTE: Auto-generated from /test/osw_files/SFD_2000sqft_2story_SL_UA_3Beds_2Baths_Denver.osw
 
 OS:Version,
-<<<<<<< HEAD
-  {1d93ca65-9aa6-4a1c-a83d-d9d2f48ca8c6}, !- Handle
+  {7a21cf86-4c19-460f-b6f3-0f294406ded6}, !- Handle
   2.9.1;                                  !- Version Identifier
 
 OS:SimulationControl,
-  {4a0d33c7-82c4-4898-a812-537a09c516c9}, !- Handle
-=======
-  {ffe4cf5f-1b46-412e-9ddb-1e373f507e1a}, !- Handle
-  2.9.1;                                  !- Version Identifier
-
-OS:SimulationControl,
-  {b83a9558-6ad6-4400-a30b-e8ff93c5e6fa}, !- Handle
->>>>>>> 425d8131
+  {4ae6e88b-6f7d-4044-8087-b1ab61b01885}, !- Handle
   ,                                       !- Do Zone Sizing Calculation
   ,                                       !- Do System Sizing Calculation
   ,                                       !- Do Plant Sizing Calculation
   No;                                     !- Run Simulation for Sizing Periods
 
 OS:Timestep,
-<<<<<<< HEAD
-  {76c4da54-6646-4d6a-8529-280ce99789fb}, !- Handle
+  {f025e8a6-af28-4e52-85e1-28e369067b02}, !- Handle
   6;                                      !- Number of Timesteps per Hour
 
 OS:ShadowCalculation,
-  {2d171a6f-96df-4a68-9a5f-39b346e227d0}, !- Handle
-=======
-  {4e9bc31e-86c8-4246-aa64-1de71981a579}, !- Handle
-  6;                                      !- Number of Timesteps per Hour
-
-OS:ShadowCalculation,
-  {69aa64ef-d7ca-4dc8-8d4c-54803a518fe8}, !- Handle
->>>>>>> 425d8131
+  {c64283c5-0858-405b-a537-b027f900d8c0}, !- Handle
   20,                                     !- Calculation Frequency
   200;                                    !- Maximum Figures in Shadow Overlap Calculations
 
 OS:SurfaceConvectionAlgorithm:Outside,
-<<<<<<< HEAD
-  {73ddf696-c15b-4afc-bdc4-772e4c6c2cdc}, !- Handle
+  {8c921508-280b-40c4-a161-8737a26fddd7}, !- Handle
   DOE-2;                                  !- Algorithm
 
 OS:SurfaceConvectionAlgorithm:Inside,
-  {edbb6e24-d12e-4487-8d0f-22333ede0964}, !- Handle
+  {a9848516-467b-4b85-a123-887ff57a048e}, !- Handle
   TARP;                                   !- Algorithm
 
 OS:ZoneCapacitanceMultiplier:ResearchSpecial,
-  {ca31c3b8-292c-45f0-ad90-fbb7ea001e46}, !- Handle
-=======
-  {5fb2b072-2497-4a6a-95d6-9d6c188309f0}, !- Handle
-  DOE-2;                                  !- Algorithm
-
-OS:SurfaceConvectionAlgorithm:Inside,
-  {4fca42ef-5996-4699-8036-5b07cf8dd578}, !- Handle
-  TARP;                                   !- Algorithm
-
-OS:ZoneCapacitanceMultiplier:ResearchSpecial,
-  {312b2470-e17e-4edb-a5a3-fad671fbb650}, !- Handle
->>>>>>> 425d8131
+  {7fa4c99e-435b-4989-b7b6-00b5620e5516}, !- Handle
   ,                                       !- Temperature Capacity Multiplier
   15,                                     !- Humidity Capacity Multiplier
   ;                                       !- Carbon Dioxide Capacity Multiplier
 
 OS:RunPeriod,
-<<<<<<< HEAD
-  {092b90c0-805a-4429-a4e0-8a7534fc0fc8}, !- Handle
-=======
-  {1b8993a0-2574-45d7-8d28-c8c8ea10a6e7}, !- Handle
->>>>>>> 425d8131
+  {5c31e6e4-0e3b-4bd5-a4cb-0c28256c882b}, !- Handle
   Run Period 1,                           !- Name
   1,                                      !- Begin Month
   1,                                      !- Begin Day of Month
@@ -81,21 +49,13 @@
   ;                                       !- Number of Times Runperiod to be Repeated
 
 OS:YearDescription,
-<<<<<<< HEAD
-  {62af96d7-0d3f-4376-9b1b-c4b6d8f9e40e}, !- Handle
-=======
-  {6910a41b-8a5b-4c2e-b988-d2b0e549c047}, !- Handle
->>>>>>> 425d8131
+  {2daf26cf-7bf0-400a-8152-a321bd1f7e3a}, !- Handle
   2007,                                   !- Calendar Year
   ,                                       !- Day of Week for Start Day
   ;                                       !- Is Leap Year
 
 OS:ThermalZone,
-<<<<<<< HEAD
-  {c644e5ae-ff03-438e-89cb-e47ddc819ec4}, !- Handle
-=======
-  {87b10b8b-8aad-49fd-b48e-6dabe5da52a8}, !- Handle
->>>>>>> 425d8131
+  {ada13cc4-5c5b-4a7d-9060-83764bd465c7}, !- Handle
   living zone,                            !- Name
   ,                                       !- Multiplier
   ,                                       !- Ceiling Height {m}
@@ -104,17 +64,10 @@
   ,                                       !- Zone Inside Convection Algorithm
   ,                                       !- Zone Outside Convection Algorithm
   ,                                       !- Zone Conditioning Equipment List Name
-<<<<<<< HEAD
-  {3c1a5eea-92c6-4dfc-9578-322a2ed852f2}, !- Zone Air Inlet Port List
-  {60738b13-ea5c-42cf-9793-c2b7b13baadd}, !- Zone Air Exhaust Port List
-  {8134ad22-e1d8-406d-b0f8-02597e854e5c}, !- Zone Air Node Name
-  {dc044ffa-dfc1-4315-b63c-4e4cb2e42490}, !- Zone Return Air Port List
-=======
-  {d4919620-2fc9-4e19-b651-474ecd39b936}, !- Zone Air Inlet Port List
-  {c0ccfc97-41e2-47e3-bcf4-6f8459694ace}, !- Zone Air Exhaust Port List
-  {1e1215d1-a37f-4010-9d83-01df7059de11}, !- Zone Air Node Name
-  {9c7254b0-1db3-4298-874c-58caae191666}, !- Zone Return Air Port List
->>>>>>> 425d8131
+  {0f9c2d95-6a02-444d-bf8b-2ba168eea836}, !- Zone Air Inlet Port List
+  {aac0e54b-93ad-4ed5-9281-5c1db4d0d65b}, !- Zone Air Exhaust Port List
+  {7ec7a0aa-f5a9-4f19-aa02-5baa7c2d9461}, !- Zone Air Node Name
+  {f3d8d944-b38b-4707-b513-9009d844f5bc}, !- Zone Return Air Port List
   ,                                       !- Primary Daylighting Control Name
   ,                                       !- Fraction of Zone Controlled by Primary Daylighting Control
   ,                                       !- Secondary Daylighting Control Name
@@ -125,71 +78,37 @@
   No;                                     !- Use Ideal Air Loads
 
 OS:Node,
-<<<<<<< HEAD
-  {0a1141d6-9649-4431-9ecf-f2e38d08e74f}, !- Handle
+  {74565dfc-c3db-4e66-be92-3435bd5f56b5}, !- Handle
   Node 1,                                 !- Name
-  {8134ad22-e1d8-406d-b0f8-02597e854e5c}, !- Inlet Port
+  {7ec7a0aa-f5a9-4f19-aa02-5baa7c2d9461}, !- Inlet Port
   ;                                       !- Outlet Port
 
 OS:Connection,
-  {8134ad22-e1d8-406d-b0f8-02597e854e5c}, !- Handle
-  {fe849f5b-3748-4365-83bf-be54455992bc}, !- Name
-  {c644e5ae-ff03-438e-89cb-e47ddc819ec4}, !- Source Object
+  {7ec7a0aa-f5a9-4f19-aa02-5baa7c2d9461}, !- Handle
+  {4356fec0-26ba-40e4-abac-08078f2662b4}, !- Name
+  {ada13cc4-5c5b-4a7d-9060-83764bd465c7}, !- Source Object
   11,                                     !- Outlet Port
-  {0a1141d6-9649-4431-9ecf-f2e38d08e74f}, !- Target Object
+  {74565dfc-c3db-4e66-be92-3435bd5f56b5}, !- Target Object
   2;                                      !- Inlet Port
 
 OS:PortList,
-  {3c1a5eea-92c6-4dfc-9578-322a2ed852f2}, !- Handle
-  {fffb821c-68d7-45eb-be62-e987b5933225}, !- Name
-  {c644e5ae-ff03-438e-89cb-e47ddc819ec4}; !- HVAC Component
+  {0f9c2d95-6a02-444d-bf8b-2ba168eea836}, !- Handle
+  {29dc060d-dfe5-486c-920d-4e480420df4a}, !- Name
+  {ada13cc4-5c5b-4a7d-9060-83764bd465c7}; !- HVAC Component
 
 OS:PortList,
-  {60738b13-ea5c-42cf-9793-c2b7b13baadd}, !- Handle
-  {a563fd72-3c6b-48df-97d3-48887dbd773f}, !- Name
-  {c644e5ae-ff03-438e-89cb-e47ddc819ec4}; !- HVAC Component
+  {aac0e54b-93ad-4ed5-9281-5c1db4d0d65b}, !- Handle
+  {e512a981-c944-4810-ab1d-17a22d5761e4}, !- Name
+  {ada13cc4-5c5b-4a7d-9060-83764bd465c7}; !- HVAC Component
 
 OS:PortList,
-  {dc044ffa-dfc1-4315-b63c-4e4cb2e42490}, !- Handle
-  {751c6f79-688a-4dbf-a9c7-02ef8a351cb3}, !- Name
-  {c644e5ae-ff03-438e-89cb-e47ddc819ec4}; !- HVAC Component
+  {f3d8d944-b38b-4707-b513-9009d844f5bc}, !- Handle
+  {26aa37b0-51d5-4ab6-a094-d1ecec6599f5}, !- Name
+  {ada13cc4-5c5b-4a7d-9060-83764bd465c7}; !- HVAC Component
 
 OS:Sizing:Zone,
-  {25452ee8-c4fe-4aa0-b543-dd1095820baf}, !- Handle
-  {c644e5ae-ff03-438e-89cb-e47ddc819ec4}, !- Zone or ZoneList Name
-=======
-  {c3d1fa1a-6ecc-45dd-9f3c-fcc96b7bbe55}, !- Handle
-  Node 1,                                 !- Name
-  {1e1215d1-a37f-4010-9d83-01df7059de11}, !- Inlet Port
-  ;                                       !- Outlet Port
-
-OS:Connection,
-  {1e1215d1-a37f-4010-9d83-01df7059de11}, !- Handle
-  {f4a0396b-a8b9-4469-9b15-c39c8c889536}, !- Name
-  {87b10b8b-8aad-49fd-b48e-6dabe5da52a8}, !- Source Object
-  11,                                     !- Outlet Port
-  {c3d1fa1a-6ecc-45dd-9f3c-fcc96b7bbe55}, !- Target Object
-  2;                                      !- Inlet Port
-
-OS:PortList,
-  {d4919620-2fc9-4e19-b651-474ecd39b936}, !- Handle
-  {d95087e0-dcba-4a56-a130-be1ef4370593}, !- Name
-  {87b10b8b-8aad-49fd-b48e-6dabe5da52a8}; !- HVAC Component
-
-OS:PortList,
-  {c0ccfc97-41e2-47e3-bcf4-6f8459694ace}, !- Handle
-  {af328ab1-de58-4d01-9a3a-ae0e5624d696}, !- Name
-  {87b10b8b-8aad-49fd-b48e-6dabe5da52a8}; !- HVAC Component
-
-OS:PortList,
-  {9c7254b0-1db3-4298-874c-58caae191666}, !- Handle
-  {83b26fe0-c7ba-474b-ac70-7fdcad50b52a}, !- Name
-  {87b10b8b-8aad-49fd-b48e-6dabe5da52a8}; !- HVAC Component
-
-OS:Sizing:Zone,
-  {7f3e9ead-8c9d-440a-b712-6612c8c7cd22}, !- Handle
-  {87b10b8b-8aad-49fd-b48e-6dabe5da52a8}, !- Zone or ZoneList Name
->>>>>>> 425d8131
+  {c0178b7e-5621-4a6c-a898-a144889f7a7a}, !- Handle
+  {ada13cc4-5c5b-4a7d-9060-83764bd465c7}, !- Zone or ZoneList Name
   SupplyAirTemperature,                   !- Zone Cooling Design Supply Air Temperature Input Method
   14,                                     !- Zone Cooling Design Supply Air Temperature {C}
   11.11,                                  !- Zone Cooling Design Supply Air Temperature Difference {deltaC}
@@ -218,25 +137,14 @@
   autosize;                               !- Dedicated Outdoor Air High Setpoint Temperature for Design {C}
 
 OS:ZoneHVAC:EquipmentList,
-<<<<<<< HEAD
-  {880a769b-7243-4c77-a2fe-656096370a44}, !- Handle
+  {d27267bc-5f8b-46fa-aee6-4845393a3a88}, !- Handle
   Zone HVAC Equipment List 1,             !- Name
-  {c644e5ae-ff03-438e-89cb-e47ddc819ec4}; !- Thermal Zone
+  {ada13cc4-5c5b-4a7d-9060-83764bd465c7}; !- Thermal Zone
 
 OS:Space,
-  {235379ba-8975-4108-a73b-c5f4947c55cd}, !- Handle
+  {d17c3e34-260c-4e63-9078-e47f122cf849}, !- Handle
   living space,                           !- Name
-  {3d718a3f-df69-49f5-b56a-7791e2af8fdf}, !- Space Type Name
-=======
-  {6530c059-bf48-45b0-8583-cdd340ed0944}, !- Handle
-  Zone HVAC Equipment List 1,             !- Name
-  {87b10b8b-8aad-49fd-b48e-6dabe5da52a8}; !- Thermal Zone
-
-OS:Space,
-  {ed7de2ee-855b-48c0-93e2-bb14ff0a2c22}, !- Handle
-  living space,                           !- Name
-  {843ffa75-edf1-440a-8b8b-1af383eba80d}, !- Space Type Name
->>>>>>> 425d8131
+  {c8ec325a-7810-49ea-b567-bab3e0222a9b}, !- Space Type Name
   ,                                       !- Default Construction Set Name
   ,                                       !- Default Schedule Set Name
   -0,                                     !- Direction of Relative North {deg}
@@ -244,31 +152,17 @@
   0,                                      !- Y Origin {m}
   0,                                      !- Z Origin {m}
   ,                                       !- Building Story Name
-<<<<<<< HEAD
-  {c644e5ae-ff03-438e-89cb-e47ddc819ec4}, !- Thermal Zone Name
+  {ada13cc4-5c5b-4a7d-9060-83764bd465c7}, !- Thermal Zone Name
   ,                                       !- Part of Total Floor Area
   ,                                       !- Design Specification Outdoor Air Object Name
-  {9fe091f5-6b4f-4b68-badb-7c82f4a7e497}; !- Building Unit Name
-
-OS:Surface,
-  {f468209c-7849-4a1b-84f2-008b04d29c11}, !- Handle
+  {efa7c59b-bf54-43b6-8278-47e94dbb411d}; !- Building Unit Name
+
+OS:Surface,
+  {6496051a-d1d8-4502-b55f-26d8d3fb314c}, !- Handle
   Surface 1,                              !- Name
   Floor,                                  !- Surface Type
   ,                                       !- Construction Name
-  {235379ba-8975-4108-a73b-c5f4947c55cd}, !- Space Name
-=======
-  {87b10b8b-8aad-49fd-b48e-6dabe5da52a8}, !- Thermal Zone Name
-  ,                                       !- Part of Total Floor Area
-  ,                                       !- Design Specification Outdoor Air Object Name
-  {9fa64b46-0a86-4f5c-938f-dec199448977}; !- Building Unit Name
-
-OS:Surface,
-  {80bdc94a-755b-4892-a965-c4a9f43869f4}, !- Handle
-  Surface 1,                              !- Name
-  Floor,                                  !- Surface Type
-  ,                                       !- Construction Name
-  {ed7de2ee-855b-48c0-93e2-bb14ff0a2c22}, !- Space Name
->>>>>>> 425d8131
+  {d17c3e34-260c-4e63-9078-e47f122cf849}, !- Space Name
   Foundation,                             !- Outside Boundary Condition
   ,                                       !- Outside Boundary Condition Object
   NoSun,                                  !- Sun Exposure
@@ -281,19 +175,11 @@
   13.6310703908387, 0, 0;                 !- X,Y,Z Vertex 4 {m}
 
 OS:Surface,
-<<<<<<< HEAD
-  {ed107819-a20d-437c-91d1-1911145bf558}, !- Handle
+  {a761df4d-d969-4f48-b31b-2765487e5f8b}, !- Handle
   Surface 2,                              !- Name
   Wall,                                   !- Surface Type
   ,                                       !- Construction Name
-  {235379ba-8975-4108-a73b-c5f4947c55cd}, !- Space Name
-=======
-  {cf61977c-d3b9-4bf5-8c6a-67f9491ffc75}, !- Handle
-  Surface 2,                              !- Name
-  Wall,                                   !- Surface Type
-  ,                                       !- Construction Name
-  {ed7de2ee-855b-48c0-93e2-bb14ff0a2c22}, !- Space Name
->>>>>>> 425d8131
+  {d17c3e34-260c-4e63-9078-e47f122cf849}, !- Space Name
   Outdoors,                               !- Outside Boundary Condition
   ,                                       !- Outside Boundary Condition Object
   SunExposed,                             !- Sun Exposure
@@ -306,19 +192,11 @@
   0, 0, 2.4384;                           !- X,Y,Z Vertex 4 {m}
 
 OS:Surface,
-<<<<<<< HEAD
-  {6af4212c-2480-436d-ac54-cb89d5bbbea3}, !- Handle
+  {998ad68e-576b-4974-a238-75d1fbb98ca0}, !- Handle
   Surface 3,                              !- Name
   Wall,                                   !- Surface Type
   ,                                       !- Construction Name
-  {235379ba-8975-4108-a73b-c5f4947c55cd}, !- Space Name
-=======
-  {a4217f11-67d3-4020-b10c-90f180e6f681}, !- Handle
-  Surface 3,                              !- Name
-  Wall,                                   !- Surface Type
-  ,                                       !- Construction Name
-  {ed7de2ee-855b-48c0-93e2-bb14ff0a2c22}, !- Space Name
->>>>>>> 425d8131
+  {d17c3e34-260c-4e63-9078-e47f122cf849}, !- Space Name
   Outdoors,                               !- Outside Boundary Condition
   ,                                       !- Outside Boundary Condition Object
   SunExposed,                             !- Sun Exposure
@@ -331,19 +209,11 @@
   0, 6.81553519541936, 2.4384;            !- X,Y,Z Vertex 4 {m}
 
 OS:Surface,
-<<<<<<< HEAD
-  {a63c2636-b696-417d-af1a-afb63bb4e484}, !- Handle
+  {51bdec7c-9d62-4bb9-8fde-3d6e388796c9}, !- Handle
   Surface 4,                              !- Name
   Wall,                                   !- Surface Type
   ,                                       !- Construction Name
-  {235379ba-8975-4108-a73b-c5f4947c55cd}, !- Space Name
-=======
-  {3fafddf0-13bf-4c7c-8101-357133c5e039}, !- Handle
-  Surface 4,                              !- Name
-  Wall,                                   !- Surface Type
-  ,                                       !- Construction Name
-  {ed7de2ee-855b-48c0-93e2-bb14ff0a2c22}, !- Space Name
->>>>>>> 425d8131
+  {d17c3e34-260c-4e63-9078-e47f122cf849}, !- Space Name
   Outdoors,                               !- Outside Boundary Condition
   ,                                       !- Outside Boundary Condition Object
   SunExposed,                             !- Sun Exposure
@@ -356,19 +226,11 @@
   13.6310703908387, 6.81553519541936, 2.4384; !- X,Y,Z Vertex 4 {m}
 
 OS:Surface,
-<<<<<<< HEAD
-  {e5db3d20-472d-4dbd-816a-0c41d2202bbe}, !- Handle
+  {8fc7f009-9fb6-40ba-9034-ff3c13e90700}, !- Handle
   Surface 5,                              !- Name
   Wall,                                   !- Surface Type
   ,                                       !- Construction Name
-  {235379ba-8975-4108-a73b-c5f4947c55cd}, !- Space Name
-=======
-  {49ae99cf-df68-45a2-a8a5-a55e402e8893}, !- Handle
-  Surface 5,                              !- Name
-  Wall,                                   !- Surface Type
-  ,                                       !- Construction Name
-  {ed7de2ee-855b-48c0-93e2-bb14ff0a2c22}, !- Space Name
->>>>>>> 425d8131
+  {d17c3e34-260c-4e63-9078-e47f122cf849}, !- Space Name
   Outdoors,                               !- Outside Boundary Condition
   ,                                       !- Outside Boundary Condition Object
   SunExposed,                             !- Sun Exposure
@@ -381,23 +243,13 @@
   13.6310703908387, 0, 2.4384;            !- X,Y,Z Vertex 4 {m}
 
 OS:Surface,
-<<<<<<< HEAD
-  {d0ec5d24-ddc6-4171-8d78-52a09b987e8c}, !- Handle
+  {b8e2b75a-6249-4a9e-b403-27071fb83ac0}, !- Handle
   Surface 6,                              !- Name
   RoofCeiling,                            !- Surface Type
   ,                                       !- Construction Name
-  {235379ba-8975-4108-a73b-c5f4947c55cd}, !- Space Name
+  {d17c3e34-260c-4e63-9078-e47f122cf849}, !- Space Name
   Surface,                                !- Outside Boundary Condition
-  {f64c0a18-b5f8-409e-9827-effb2dc4cde5}, !- Outside Boundary Condition Object
-=======
-  {6976a68b-bd65-4406-a972-41bafdc8b0ad}, !- Handle
-  Surface 6,                              !- Name
-  RoofCeiling,                            !- Surface Type
-  ,                                       !- Construction Name
-  {ed7de2ee-855b-48c0-93e2-bb14ff0a2c22}, !- Space Name
-  Surface,                                !- Outside Boundary Condition
-  {d8b79462-84c0-4b72-b59f-908aa98b2d28}, !- Outside Boundary Condition Object
->>>>>>> 425d8131
+  {474ea94f-29b0-4f78-aa81-2a0f5c9bbf3b}, !- Outside Boundary Condition Object
   NoSun,                                  !- Sun Exposure
   NoWind,                                 !- Wind Exposure
   ,                                       !- View Factor to Ground
@@ -408,11 +260,7 @@
   0, 0, 2.4384;                           !- X,Y,Z Vertex 4 {m}
 
 OS:SpaceType,
-<<<<<<< HEAD
-  {3d718a3f-df69-49f5-b56a-7791e2af8fdf}, !- Handle
-=======
-  {843ffa75-edf1-440a-8b8b-1af383eba80d}, !- Handle
->>>>>>> 425d8131
+  {c8ec325a-7810-49ea-b567-bab3e0222a9b}, !- Handle
   Space Type 1,                           !- Name
   ,                                       !- Default Construction Set Name
   ,                                       !- Default Schedule Set Name
@@ -423,15 +271,9 @@
   living;                                 !- Standards Space Type
 
 OS:Space,
-<<<<<<< HEAD
-  {5f10b211-a25b-4f9a-943f-7933d0548215}, !- Handle
+  {84f82edd-d529-438a-aafd-e4c316dc2713}, !- Handle
   living space|story 2,                   !- Name
-  {3d718a3f-df69-49f5-b56a-7791e2af8fdf}, !- Space Type Name
-=======
-  {6cf320a2-4bc7-462b-be2d-493d35741cd6}, !- Handle
-  living space|story 2,                   !- Name
-  {843ffa75-edf1-440a-8b8b-1af383eba80d}, !- Space Type Name
->>>>>>> 425d8131
+  {c8ec325a-7810-49ea-b567-bab3e0222a9b}, !- Space Type Name
   ,                                       !- Default Construction Set Name
   ,                                       !- Default Schedule Set Name
   -0,                                     !- Direction of Relative North {deg}
@@ -439,35 +281,19 @@
   0,                                      !- Y Origin {m}
   2.4384,                                 !- Z Origin {m}
   ,                                       !- Building Story Name
-<<<<<<< HEAD
-  {c644e5ae-ff03-438e-89cb-e47ddc819ec4}, !- Thermal Zone Name
+  {ada13cc4-5c5b-4a7d-9060-83764bd465c7}, !- Thermal Zone Name
   ,                                       !- Part of Total Floor Area
   ,                                       !- Design Specification Outdoor Air Object Name
-  {9fe091f5-6b4f-4b68-badb-7c82f4a7e497}; !- Building Unit Name
-
-OS:Surface,
-  {f64c0a18-b5f8-409e-9827-effb2dc4cde5}, !- Handle
+  {efa7c59b-bf54-43b6-8278-47e94dbb411d}; !- Building Unit Name
+
+OS:Surface,
+  {474ea94f-29b0-4f78-aa81-2a0f5c9bbf3b}, !- Handle
   Surface 7,                              !- Name
   Floor,                                  !- Surface Type
   ,                                       !- Construction Name
-  {5f10b211-a25b-4f9a-943f-7933d0548215}, !- Space Name
+  {84f82edd-d529-438a-aafd-e4c316dc2713}, !- Space Name
   Surface,                                !- Outside Boundary Condition
-  {d0ec5d24-ddc6-4171-8d78-52a09b987e8c}, !- Outside Boundary Condition Object
-=======
-  {87b10b8b-8aad-49fd-b48e-6dabe5da52a8}, !- Thermal Zone Name
-  ,                                       !- Part of Total Floor Area
-  ,                                       !- Design Specification Outdoor Air Object Name
-  {9fa64b46-0a86-4f5c-938f-dec199448977}; !- Building Unit Name
-
-OS:Surface,
-  {d8b79462-84c0-4b72-b59f-908aa98b2d28}, !- Handle
-  Surface 7,                              !- Name
-  Floor,                                  !- Surface Type
-  ,                                       !- Construction Name
-  {6cf320a2-4bc7-462b-be2d-493d35741cd6}, !- Space Name
-  Surface,                                !- Outside Boundary Condition
-  {6976a68b-bd65-4406-a972-41bafdc8b0ad}, !- Outside Boundary Condition Object
->>>>>>> 425d8131
+  {b8e2b75a-6249-4a9e-b403-27071fb83ac0}, !- Outside Boundary Condition Object
   NoSun,                                  !- Sun Exposure
   NoWind,                                 !- Wind Exposure
   ,                                       !- View Factor to Ground
@@ -478,19 +304,11 @@
   13.6310703908387, 0, 0;                 !- X,Y,Z Vertex 4 {m}
 
 OS:Surface,
-<<<<<<< HEAD
-  {5f42d72c-71ea-4ae9-9e1f-73ab8429afb2}, !- Handle
+  {4bec2853-c698-49e0-866b-e71424ce01ad}, !- Handle
   Surface 8,                              !- Name
   Wall,                                   !- Surface Type
   ,                                       !- Construction Name
-  {5f10b211-a25b-4f9a-943f-7933d0548215}, !- Space Name
-=======
-  {c45c6193-578a-42e5-944b-4b7c9cff58d1}, !- Handle
-  Surface 8,                              !- Name
-  Wall,                                   !- Surface Type
-  ,                                       !- Construction Name
-  {6cf320a2-4bc7-462b-be2d-493d35741cd6}, !- Space Name
->>>>>>> 425d8131
+  {84f82edd-d529-438a-aafd-e4c316dc2713}, !- Space Name
   Outdoors,                               !- Outside Boundary Condition
   ,                                       !- Outside Boundary Condition Object
   SunExposed,                             !- Sun Exposure
@@ -503,19 +321,11 @@
   0, 0, 2.4384;                           !- X,Y,Z Vertex 4 {m}
 
 OS:Surface,
-<<<<<<< HEAD
-  {656eafa4-efa4-4656-b3a1-449649286967}, !- Handle
+  {6fe862cc-1a52-44ab-9bae-dc3f3f7d8649}, !- Handle
   Surface 9,                              !- Name
   Wall,                                   !- Surface Type
   ,                                       !- Construction Name
-  {5f10b211-a25b-4f9a-943f-7933d0548215}, !- Space Name
-=======
-  {633d4239-ce42-4e93-9de1-64b93a81f263}, !- Handle
-  Surface 9,                              !- Name
-  Wall,                                   !- Surface Type
-  ,                                       !- Construction Name
-  {6cf320a2-4bc7-462b-be2d-493d35741cd6}, !- Space Name
->>>>>>> 425d8131
+  {84f82edd-d529-438a-aafd-e4c316dc2713}, !- Space Name
   Outdoors,                               !- Outside Boundary Condition
   ,                                       !- Outside Boundary Condition Object
   SunExposed,                             !- Sun Exposure
@@ -528,19 +338,11 @@
   0, 6.81553519541936, 2.4384;            !- X,Y,Z Vertex 4 {m}
 
 OS:Surface,
-<<<<<<< HEAD
-  {9abaf68b-ca3d-4d87-9733-223330be5619}, !- Handle
+  {ef708f61-19f3-457a-a000-2bcbb5105563}, !- Handle
   Surface 10,                             !- Name
   Wall,                                   !- Surface Type
   ,                                       !- Construction Name
-  {5f10b211-a25b-4f9a-943f-7933d0548215}, !- Space Name
-=======
-  {5218881c-7a51-4ee4-9e13-79ec7876f53d}, !- Handle
-  Surface 10,                             !- Name
-  Wall,                                   !- Surface Type
-  ,                                       !- Construction Name
-  {6cf320a2-4bc7-462b-be2d-493d35741cd6}, !- Space Name
->>>>>>> 425d8131
+  {84f82edd-d529-438a-aafd-e4c316dc2713}, !- Space Name
   Outdoors,                               !- Outside Boundary Condition
   ,                                       !- Outside Boundary Condition Object
   SunExposed,                             !- Sun Exposure
@@ -553,19 +355,11 @@
   13.6310703908387, 6.81553519541936, 2.4384; !- X,Y,Z Vertex 4 {m}
 
 OS:Surface,
-<<<<<<< HEAD
-  {b045d1ce-5fb4-45bd-9cc5-675b869989e3}, !- Handle
+  {e8a6fa36-ec25-4f3d-b868-ee8dcd65569c}, !- Handle
   Surface 11,                             !- Name
   Wall,                                   !- Surface Type
   ,                                       !- Construction Name
-  {5f10b211-a25b-4f9a-943f-7933d0548215}, !- Space Name
-=======
-  {08560c7a-3629-4910-b470-7eb92e9a7d4d}, !- Handle
-  Surface 11,                             !- Name
-  Wall,                                   !- Surface Type
-  ,                                       !- Construction Name
-  {6cf320a2-4bc7-462b-be2d-493d35741cd6}, !- Space Name
->>>>>>> 425d8131
+  {84f82edd-d529-438a-aafd-e4c316dc2713}, !- Space Name
   Outdoors,                               !- Outside Boundary Condition
   ,                                       !- Outside Boundary Condition Object
   SunExposed,                             !- Sun Exposure
@@ -578,23 +372,13 @@
   13.6310703908387, 0, 2.4384;            !- X,Y,Z Vertex 4 {m}
 
 OS:Surface,
-<<<<<<< HEAD
-  {4c75a37c-05a2-4ff5-ba33-8ecaa547755b}, !- Handle
+  {c6bf6101-5479-41fd-842c-20f2c4e8a530}, !- Handle
   Surface 12,                             !- Name
   RoofCeiling,                            !- Surface Type
   ,                                       !- Construction Name
-  {5f10b211-a25b-4f9a-943f-7933d0548215}, !- Space Name
+  {84f82edd-d529-438a-aafd-e4c316dc2713}, !- Space Name
   Surface,                                !- Outside Boundary Condition
-  {36473421-c752-4dbd-9019-81b8b4d00d82}, !- Outside Boundary Condition Object
-=======
-  {e6b12e8c-fc7e-4ae6-9552-2e58d86ffa19}, !- Handle
-  Surface 12,                             !- Name
-  RoofCeiling,                            !- Surface Type
-  ,                                       !- Construction Name
-  {6cf320a2-4bc7-462b-be2d-493d35741cd6}, !- Space Name
-  Surface,                                !- Outside Boundary Condition
-  {ea0ddef2-e969-49a9-8a78-df65c81be6e3}, !- Outside Boundary Condition Object
->>>>>>> 425d8131
+  {913ba21e-9762-4c7e-8907-14e801527595}, !- Outside Boundary Condition Object
   NoSun,                                  !- Sun Exposure
   NoWind,                                 !- Wind Exposure
   ,                                       !- View Factor to Ground
@@ -605,23 +389,13 @@
   0, 0, 2.4384;                           !- X,Y,Z Vertex 4 {m}
 
 OS:Surface,
-<<<<<<< HEAD
-  {36473421-c752-4dbd-9019-81b8b4d00d82}, !- Handle
+  {913ba21e-9762-4c7e-8907-14e801527595}, !- Handle
   Surface 13,                             !- Name
   Floor,                                  !- Surface Type
   ,                                       !- Construction Name
-  {4dee3081-47bc-4143-8baa-eb892a9c2a52}, !- Space Name
+  {8291b899-2432-4f70-b32d-0b0bfc3eab42}, !- Space Name
   Surface,                                !- Outside Boundary Condition
-  {4c75a37c-05a2-4ff5-ba33-8ecaa547755b}, !- Outside Boundary Condition Object
-=======
-  {ea0ddef2-e969-49a9-8a78-df65c81be6e3}, !- Handle
-  Surface 13,                             !- Name
-  Floor,                                  !- Surface Type
-  ,                                       !- Construction Name
-  {60e7976a-8b2f-49f9-a60c-a5734221542b}, !- Space Name
-  Surface,                                !- Outside Boundary Condition
-  {e6b12e8c-fc7e-4ae6-9552-2e58d86ffa19}, !- Outside Boundary Condition Object
->>>>>>> 425d8131
+  {c6bf6101-5479-41fd-842c-20f2c4e8a530}, !- Outside Boundary Condition Object
   NoSun,                                  !- Sun Exposure
   NoWind,                                 !- Wind Exposure
   ,                                       !- View Factor to Ground
@@ -632,19 +406,11 @@
   0, 0, 0;                                !- X,Y,Z Vertex 4 {m}
 
 OS:Surface,
-<<<<<<< HEAD
-  {6f0d45c8-c260-4091-96e3-1dcaeb058140}, !- Handle
+  {d61616b8-c43d-4d7e-b9ab-0f1616e39f16}, !- Handle
   Surface 14,                             !- Name
   RoofCeiling,                            !- Surface Type
   ,                                       !- Construction Name
-  {4dee3081-47bc-4143-8baa-eb892a9c2a52}, !- Space Name
-=======
-  {60f1b49e-c3cb-438a-b86c-9d499a9c0e70}, !- Handle
-  Surface 14,                             !- Name
-  RoofCeiling,                            !- Surface Type
-  ,                                       !- Construction Name
-  {60e7976a-8b2f-49f9-a60c-a5734221542b}, !- Space Name
->>>>>>> 425d8131
+  {8291b899-2432-4f70-b32d-0b0bfc3eab42}, !- Space Name
   Outdoors,                               !- Outside Boundary Condition
   ,                                       !- Outside Boundary Condition Object
   SunExposed,                             !- Sun Exposure
@@ -657,19 +423,11 @@
   13.6310703908387, 0, 0;                 !- X,Y,Z Vertex 4 {m}
 
 OS:Surface,
-<<<<<<< HEAD
-  {ef30447c-3dfe-4662-a77e-dc93e44d8414}, !- Handle
+  {9e77c8f1-41ef-4d0b-bd8d-bccfc8441c81}, !- Handle
   Surface 15,                             !- Name
   RoofCeiling,                            !- Surface Type
   ,                                       !- Construction Name
-  {4dee3081-47bc-4143-8baa-eb892a9c2a52}, !- Space Name
-=======
-  {1cbda8d1-f0b3-49cb-8a98-15dd719d31eb}, !- Handle
-  Surface 15,                             !- Name
-  RoofCeiling,                            !- Surface Type
-  ,                                       !- Construction Name
-  {60e7976a-8b2f-49f9-a60c-a5734221542b}, !- Space Name
->>>>>>> 425d8131
+  {8291b899-2432-4f70-b32d-0b0bfc3eab42}, !- Space Name
   Outdoors,                               !- Outside Boundary Condition
   ,                                       !- Outside Boundary Condition Object
   SunExposed,                             !- Sun Exposure
@@ -682,19 +440,11 @@
   0, 6.81553519541936, 0;                 !- X,Y,Z Vertex 4 {m}
 
 OS:Surface,
-<<<<<<< HEAD
-  {3bdc4c14-c899-4f0a-867a-eed966601c55}, !- Handle
+  {4ed914d7-2960-4ecb-ba80-f04a80aeb557}, !- Handle
   Surface 16,                             !- Name
   Wall,                                   !- Surface Type
   ,                                       !- Construction Name
-  {4dee3081-47bc-4143-8baa-eb892a9c2a52}, !- Space Name
-=======
-  {20b09222-03a1-4902-bfcf-266e85458f8e}, !- Handle
-  Surface 16,                             !- Name
-  Wall,                                   !- Surface Type
-  ,                                       !- Construction Name
-  {60e7976a-8b2f-49f9-a60c-a5734221542b}, !- Space Name
->>>>>>> 425d8131
+  {8291b899-2432-4f70-b32d-0b0bfc3eab42}, !- Space Name
   Outdoors,                               !- Outside Boundary Condition
   ,                                       !- Outside Boundary Condition Object
   SunExposed,                             !- Sun Exposure
@@ -706,19 +456,11 @@
   0, 0, 0;                                !- X,Y,Z Vertex 3 {m}
 
 OS:Surface,
-<<<<<<< HEAD
-  {370a8df0-0ecd-4db3-b213-b1f299714170}, !- Handle
+  {33d557ab-1d08-43d9-aef4-02ef14376dd6}, !- Handle
   Surface 17,                             !- Name
   Wall,                                   !- Surface Type
   ,                                       !- Construction Name
-  {4dee3081-47bc-4143-8baa-eb892a9c2a52}, !- Space Name
-=======
-  {8e4cb4b7-934c-48e1-9a01-80619d3de356}, !- Handle
-  Surface 17,                             !- Name
-  Wall,                                   !- Surface Type
-  ,                                       !- Construction Name
-  {60e7976a-8b2f-49f9-a60c-a5734221542b}, !- Space Name
->>>>>>> 425d8131
+  {8291b899-2432-4f70-b32d-0b0bfc3eab42}, !- Space Name
   Outdoors,                               !- Outside Boundary Condition
   ,                                       !- Outside Boundary Condition Object
   SunExposed,                             !- Sun Exposure
@@ -730,15 +472,9 @@
   13.6310703908387, 6.81553519541936, 0;  !- X,Y,Z Vertex 3 {m}
 
 OS:Space,
-<<<<<<< HEAD
-  {4dee3081-47bc-4143-8baa-eb892a9c2a52}, !- Handle
+  {8291b899-2432-4f70-b32d-0b0bfc3eab42}, !- Handle
   unfinished attic space,                 !- Name
-  {9a4ef55a-2471-4724-afce-58320dfcd5e0}, !- Space Type Name
-=======
-  {60e7976a-8b2f-49f9-a60c-a5734221542b}, !- Handle
-  unfinished attic space,                 !- Name
-  {a17fb57f-6692-4535-b9aa-6a432b604e5d}, !- Space Type Name
->>>>>>> 425d8131
+  {e479c6ac-482e-4719-abec-09e274ca3ffe}, !- Space Type Name
   ,                                       !- Default Construction Set Name
   ,                                       !- Default Schedule Set Name
   -0,                                     !- Direction of Relative North {deg}
@@ -746,17 +482,10 @@
   0,                                      !- Y Origin {m}
   4.8768,                                 !- Z Origin {m}
   ,                                       !- Building Story Name
-<<<<<<< HEAD
-  {46290e89-4e9f-45d0-ac8c-4899d16c44ec}; !- Thermal Zone Name
+  {953df25c-9217-464b-9dbd-4e75e999d467}; !- Thermal Zone Name
 
 OS:ThermalZone,
-  {46290e89-4e9f-45d0-ac8c-4899d16c44ec}, !- Handle
-=======
-  {ff834a7f-9a3c-4249-8d56-1eeab8092477}; !- Thermal Zone Name
-
-OS:ThermalZone,
-  {ff834a7f-9a3c-4249-8d56-1eeab8092477}, !- Handle
->>>>>>> 425d8131
+  {953df25c-9217-464b-9dbd-4e75e999d467}, !- Handle
   unfinished attic zone,                  !- Name
   ,                                       !- Multiplier
   ,                                       !- Ceiling Height {m}
@@ -765,17 +494,10 @@
   ,                                       !- Zone Inside Convection Algorithm
   ,                                       !- Zone Outside Convection Algorithm
   ,                                       !- Zone Conditioning Equipment List Name
-<<<<<<< HEAD
-  {9c7d4d59-cc4d-422d-855e-434fa7598bf0}, !- Zone Air Inlet Port List
-  {ce13cc9b-666d-49e2-870d-d9b48050dc0e}, !- Zone Air Exhaust Port List
-  {fc71b4fe-914d-4878-a14e-c5cb8def0196}, !- Zone Air Node Name
-  {f8f8ce12-1b1a-4be0-a3b2-5f81d081800d}, !- Zone Return Air Port List
-=======
-  {6bfd65d4-ce58-4410-96c4-f8cbdcf01fbb}, !- Zone Air Inlet Port List
-  {8db8ee9a-4da8-445a-98a3-90c01cf680c3}, !- Zone Air Exhaust Port List
-  {709e1cd1-e481-43b3-ab84-d0d52cd103f8}, !- Zone Air Node Name
-  {3af5e22a-2bc4-4ec0-9ee2-02d220300a9d}, !- Zone Return Air Port List
->>>>>>> 425d8131
+  {29e539c2-bd9c-4807-8d4a-52d72b3f8bc5}, !- Zone Air Inlet Port List
+  {d5d7d278-d2f4-4837-b4f2-59f94857bfb8}, !- Zone Air Exhaust Port List
+  {befddef4-323f-4588-97d7-b522e7c0c6b3}, !- Zone Air Node Name
+  {395bf3a4-2e4f-42c0-a586-14faa12a2b1b}, !- Zone Return Air Port List
   ,                                       !- Primary Daylighting Control Name
   ,                                       !- Fraction of Zone Controlled by Primary Daylighting Control
   ,                                       !- Secondary Daylighting Control Name
@@ -786,71 +508,37 @@
   No;                                     !- Use Ideal Air Loads
 
 OS:Node,
-<<<<<<< HEAD
-  {fcc79d5c-cb9d-428c-affb-f8f0548120c0}, !- Handle
+  {8f43b5e6-a669-4d9d-a537-185694881bce}, !- Handle
   Node 2,                                 !- Name
-  {fc71b4fe-914d-4878-a14e-c5cb8def0196}, !- Inlet Port
+  {befddef4-323f-4588-97d7-b522e7c0c6b3}, !- Inlet Port
   ;                                       !- Outlet Port
 
 OS:Connection,
-  {fc71b4fe-914d-4878-a14e-c5cb8def0196}, !- Handle
-  {61dc9398-6720-4bd9-9890-db3ffc5be482}, !- Name
-  {46290e89-4e9f-45d0-ac8c-4899d16c44ec}, !- Source Object
+  {befddef4-323f-4588-97d7-b522e7c0c6b3}, !- Handle
+  {26045fc3-5e18-42d0-8563-37729aca89ad}, !- Name
+  {953df25c-9217-464b-9dbd-4e75e999d467}, !- Source Object
   11,                                     !- Outlet Port
-  {fcc79d5c-cb9d-428c-affb-f8f0548120c0}, !- Target Object
+  {8f43b5e6-a669-4d9d-a537-185694881bce}, !- Target Object
   2;                                      !- Inlet Port
 
 OS:PortList,
-  {9c7d4d59-cc4d-422d-855e-434fa7598bf0}, !- Handle
-  {671ddfe5-341f-4b44-b80e-ce98e8e76de9}, !- Name
-  {46290e89-4e9f-45d0-ac8c-4899d16c44ec}; !- HVAC Component
+  {29e539c2-bd9c-4807-8d4a-52d72b3f8bc5}, !- Handle
+  {398d724c-e93b-4f1b-8116-55d3b4fc5396}, !- Name
+  {953df25c-9217-464b-9dbd-4e75e999d467}; !- HVAC Component
 
 OS:PortList,
-  {ce13cc9b-666d-49e2-870d-d9b48050dc0e}, !- Handle
-  {f6866d8a-66de-4cff-a6b4-ddfabe8df6e0}, !- Name
-  {46290e89-4e9f-45d0-ac8c-4899d16c44ec}; !- HVAC Component
+  {d5d7d278-d2f4-4837-b4f2-59f94857bfb8}, !- Handle
+  {e77624c6-7e36-4ada-8270-33280f3365ad}, !- Name
+  {953df25c-9217-464b-9dbd-4e75e999d467}; !- HVAC Component
 
 OS:PortList,
-  {f8f8ce12-1b1a-4be0-a3b2-5f81d081800d}, !- Handle
-  {bf9e4199-8c65-4a86-a4bb-f2a0f3b33440}, !- Name
-  {46290e89-4e9f-45d0-ac8c-4899d16c44ec}; !- HVAC Component
+  {395bf3a4-2e4f-42c0-a586-14faa12a2b1b}, !- Handle
+  {9f7601f1-be01-418c-8fe7-10853d2449bc}, !- Name
+  {953df25c-9217-464b-9dbd-4e75e999d467}; !- HVAC Component
 
 OS:Sizing:Zone,
-  {4c8ec889-85d2-4ace-a563-a192d7f1a838}, !- Handle
-  {46290e89-4e9f-45d0-ac8c-4899d16c44ec}, !- Zone or ZoneList Name
-=======
-  {a5744372-6c0d-4ab6-a694-5945fac8c412}, !- Handle
-  Node 2,                                 !- Name
-  {709e1cd1-e481-43b3-ab84-d0d52cd103f8}, !- Inlet Port
-  ;                                       !- Outlet Port
-
-OS:Connection,
-  {709e1cd1-e481-43b3-ab84-d0d52cd103f8}, !- Handle
-  {5f9be46a-290d-4312-8e67-918ee18c0217}, !- Name
-  {ff834a7f-9a3c-4249-8d56-1eeab8092477}, !- Source Object
-  11,                                     !- Outlet Port
-  {a5744372-6c0d-4ab6-a694-5945fac8c412}, !- Target Object
-  2;                                      !- Inlet Port
-
-OS:PortList,
-  {6bfd65d4-ce58-4410-96c4-f8cbdcf01fbb}, !- Handle
-  {8627b20b-be5b-4873-8b9b-fd6d00a3f062}, !- Name
-  {ff834a7f-9a3c-4249-8d56-1eeab8092477}; !- HVAC Component
-
-OS:PortList,
-  {8db8ee9a-4da8-445a-98a3-90c01cf680c3}, !- Handle
-  {db951c6d-14c0-472e-b034-3f93f66b4bee}, !- Name
-  {ff834a7f-9a3c-4249-8d56-1eeab8092477}; !- HVAC Component
-
-OS:PortList,
-  {3af5e22a-2bc4-4ec0-9ee2-02d220300a9d}, !- Handle
-  {e58864e9-8f5b-46a6-965d-efe3abce2329}, !- Name
-  {ff834a7f-9a3c-4249-8d56-1eeab8092477}; !- HVAC Component
-
-OS:Sizing:Zone,
-  {cc54136a-c953-46ef-b60e-c54d354e4f4b}, !- Handle
-  {ff834a7f-9a3c-4249-8d56-1eeab8092477}, !- Zone or ZoneList Name
->>>>>>> 425d8131
+  {7a683aa9-1734-4b33-a6d2-209545fc954d}, !- Handle
+  {953df25c-9217-464b-9dbd-4e75e999d467}, !- Zone or ZoneList Name
   SupplyAirTemperature,                   !- Zone Cooling Design Supply Air Temperature Input Method
   14,                                     !- Zone Cooling Design Supply Air Temperature {C}
   11.11,                                  !- Zone Cooling Design Supply Air Temperature Difference {deltaC}
@@ -879,21 +567,12 @@
   autosize;                               !- Dedicated Outdoor Air High Setpoint Temperature for Design {C}
 
 OS:ZoneHVAC:EquipmentList,
-<<<<<<< HEAD
-  {02dac768-3273-4bc5-8f6d-b131fd2eb13c}, !- Handle
+  {069a9325-8536-493f-8b2d-9f64b6ba118d}, !- Handle
   Zone HVAC Equipment List 2,             !- Name
-  {46290e89-4e9f-45d0-ac8c-4899d16c44ec}; !- Thermal Zone
+  {953df25c-9217-464b-9dbd-4e75e999d467}; !- Thermal Zone
 
 OS:SpaceType,
-  {9a4ef55a-2471-4724-afce-58320dfcd5e0}, !- Handle
-=======
-  {941674fc-ed10-4f76-a83e-9a3bd60dd592}, !- Handle
-  Zone HVAC Equipment List 2,             !- Name
-  {ff834a7f-9a3c-4249-8d56-1eeab8092477}; !- Thermal Zone
-
-OS:SpaceType,
-  {a17fb57f-6692-4535-b9aa-6a432b604e5d}, !- Handle
->>>>>>> 425d8131
+  {e479c6ac-482e-4719-abec-09e274ca3ffe}, !- Handle
   Space Type 2,                           !- Name
   ,                                       !- Default Construction Set Name
   ,                                       !- Default Schedule Set Name
@@ -904,21 +583,13 @@
   unfinished attic;                       !- Standards Space Type
 
 OS:BuildingUnit,
-<<<<<<< HEAD
-  {9fe091f5-6b4f-4b68-badb-7c82f4a7e497}, !- Handle
-=======
-  {9fa64b46-0a86-4f5c-938f-dec199448977}, !- Handle
->>>>>>> 425d8131
+  {efa7c59b-bf54-43b6-8278-47e94dbb411d}, !- Handle
   unit 1,                                 !- Name
   ,                                       !- Rendering Color
   Residential;                            !- Building Unit Type
 
 OS:Building,
-<<<<<<< HEAD
-  {cb12ad7f-38b4-4349-b39d-bcdb9f2f4b2f}, !- Handle
-=======
-  {44477dad-383e-49af-81a8-6091d2e035a6}, !- Handle
->>>>>>> 425d8131
+  {24b3beb3-74d8-45f5-87e5-1f4a809b61ca}, !- Handle
   Building 1,                             !- Name
   ,                                       !- Building Sector Type
   0,                                      !- North Axis {deg}
@@ -933,13 +604,8 @@
   1;                                      !- Standards Number of Living Units
 
 OS:AdditionalProperties,
-<<<<<<< HEAD
-  {6293d8c0-674e-4688-99ae-fa555259daa6}, !- Handle
-  {cb12ad7f-38b4-4349-b39d-bcdb9f2f4b2f}, !- Object Name
-=======
-  {e0336322-53a9-4722-af5e-1256c2519efc}, !- Handle
-  {44477dad-383e-49af-81a8-6091d2e035a6}, !- Object Name
->>>>>>> 425d8131
+  {315c4afd-812a-47b5-9645-828d6cbccfc2}, !- Handle
+  {24b3beb3-74d8-45f5-87e5-1f4a809b61ca}, !- Object Name
   Total Units Represented,                !- Feature Name 1
   Integer,                                !- Feature Data Type 1
   1,                                      !- Feature Value 1
@@ -948,13 +614,8 @@
   1;                                      !- Feature Value 2
 
 OS:AdditionalProperties,
-<<<<<<< HEAD
-  {7ebbe4bf-d93e-4b2c-860b-8e3af505ed50}, !- Handle
-  {9fe091f5-6b4f-4b68-badb-7c82f4a7e497}, !- Object Name
-=======
-  {ee390898-6b78-4fd3-92eb-003014818802}, !- Handle
-  {9fa64b46-0a86-4f5c-938f-dec199448977}, !- Object Name
->>>>>>> 425d8131
+  {2782a6dd-396b-4693-91ab-9348695bf836}, !- Handle
+  {efa7c59b-bf54-43b6-8278-47e94dbb411d}, !- Object Name
   NumberOfBedrooms,                       !- Feature Name 1
   Integer,                                !- Feature Data Type 1
   3,                                      !- Feature Value 1
@@ -963,11 +624,7 @@
   2;                                      !- Feature Value 2
 
 OS:Schedule:Day,
-<<<<<<< HEAD
-  {944e2f34-9450-49a6-b554-eb8b87b5f593}, !- Handle
-=======
-  {77b6bc4b-0521-48ab-b2e2-817809c44142}, !- Handle
->>>>>>> 425d8131
+  {2cb67b58-0492-4154-98ca-1d641641cdb6}, !- Handle
   Schedule Day 1,                         !- Name
   ,                                       !- Schedule Type Limits Name
   ,                                       !- Interpolate to Timestep
@@ -976,11 +633,7 @@
   0;                                      !- Value Until Time 1
 
 OS:Schedule:Day,
-<<<<<<< HEAD
-  {dfe7a162-6c37-49d8-a265-ab6b2bf0b318}, !- Handle
-=======
-  {71a7e638-a99f-4785-acc2-258d330629d6}, !- Handle
->>>>>>> 425d8131
+  {1c3b24ab-6de8-4483-91e8-4defb82cd03a}, !- Handle
   Schedule Day 2,                         !- Name
   ,                                       !- Schedule Type Limits Name
   ,                                       !- Interpolate to Timestep
@@ -989,11 +642,7 @@
   1;                                      !- Value Until Time 1
 
 OS:WeatherFile,
-<<<<<<< HEAD
-  {634dbfef-e0bb-40b2-9867-3e2f74cf3987}, !- Handle
-=======
-  {adbec70f-e74d-4982-9223-93638328954f}, !- Handle
->>>>>>> 425d8131
+  {78fd666a-2c25-46b3-8257-6554aa267590}, !- Handle
   Denver Intl Ap,                         !- City
   CO,                                     !- State Province Region
   USA,                                    !- Country
@@ -1007,13 +656,8 @@
   E23378AA;                               !- Checksum
 
 OS:AdditionalProperties,
-<<<<<<< HEAD
-  {daf20eb4-bb1b-4aa5-b587-46a5a96596e3}, !- Handle
-  {634dbfef-e0bb-40b2-9867-3e2f74cf3987}, !- Object Name
-=======
-  {e5586306-c977-4cf7-827a-d7b258c0c50f}, !- Handle
-  {adbec70f-e74d-4982-9223-93638328954f}, !- Object Name
->>>>>>> 425d8131
+  {6b7f219d-79be-4855-ab09-3efe6ff13dbc}, !- Handle
+  {78fd666a-2c25-46b3-8257-6554aa267590}, !- Object Name
   EPWHeaderCity,                          !- Feature Name 1
   String,                                 !- Feature Data Type 1
   Denver Intl Ap,                         !- Feature Value 1
@@ -1121,11 +765,7 @@
   84;                                     !- Feature Value 35
 
 OS:Site,
-<<<<<<< HEAD
-  {05d6c535-5f27-40f6-bf25-1759fcd44b2d}, !- Handle
-=======
-  {6895e902-7cfd-4989-89f4-e6e17dd98e27}, !- Handle
->>>>>>> 425d8131
+  {df2a91e7-1182-4c78-b65f-f478c9a4b1bc}, !- Handle
   Denver Intl Ap_CO_USA,                  !- Name
   39.83,                                  !- Latitude {deg}
   -104.65,                                !- Longitude {deg}
@@ -1134,11 +774,7 @@
   ;                                       !- Terrain
 
 OS:ClimateZones,
-<<<<<<< HEAD
-  {7032fdc8-f3da-47cb-b735-12e498d3198e}, !- Handle
-=======
-  {bee0cb7f-aa4f-45fa-9217-2bc4db144327}, !- Handle
->>>>>>> 425d8131
+  {01496698-f175-467d-a83f-edf145e92a6e}, !- Handle
   ,                                       !- Active Institution
   ,                                       !- Active Year
   ,                                       !- Climate Zone Institution Name 1
@@ -1151,31 +787,19 @@
   Cold;                                   !- Climate Zone Value 2
 
 OS:Site:WaterMainsTemperature,
-<<<<<<< HEAD
-  {9a68701b-31f3-4427-a72a-ddfd213df15e}, !- Handle
-=======
-  {6c1e810d-5c32-4ac1-91ad-df2d8d2aeab4}, !- Handle
->>>>>>> 425d8131
+  {72a0c23a-65ca-4e8a-8e65-f03614ac6ea4}, !- Handle
   Correlation,                            !- Calculation Method
   ,                                       !- Temperature Schedule Name
   10.8753424657535,                       !- Annual Average Outdoor Air Temperature {C}
   23.1524007936508;                       !- Maximum Difference In Monthly Average Outdoor Air Temperatures {deltaC}
 
 OS:RunPeriodControl:DaylightSavingTime,
-<<<<<<< HEAD
-  {c0912a28-1af2-471a-86ca-7c89be7157c3}, !- Handle
-=======
-  {1384d290-0c1a-4c54-93d5-e774c41a96a3}, !- Handle
->>>>>>> 425d8131
+  {11ccbded-2382-4b1b-afed-68d6d4efd35e}, !- Handle
   4/7,                                    !- Start Date
   10/26;                                  !- End Date
 
 OS:Site:GroundTemperature:Deep,
-<<<<<<< HEAD
-  {c81d1064-4388-4fce-878d-f417f5480bc8}, !- Handle
-=======
-  {e536b7df-8483-409f-8543-b10ba92e9cfa}, !- Handle
->>>>>>> 425d8131
+  {6e826a23-38bf-4978-b3e7-521711539e84}, !- Handle
   10.8753424657535,                       !- January Deep Ground Temperature {C}
   10.8753424657535,                       !- February Deep Ground Temperature {C}
   10.8753424657535,                       !- March Deep Ground Temperature {C}
