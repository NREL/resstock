!- NOTE: Auto-generated from /test/osw_files/SFD_2000sqft_2story_SL_UA_3Beds_2Baths_Denver.osw

OS:Version,
<<<<<<< HEAD
  {c8efe0e2-15be-464c-9feb-80201bfaa284}, !- Handle
  2.8.1;                                  !- Version Identifier

OS:SimulationControl,
  {da3d6cb4-795f-4af8-add3-abeac2fdd339}, !- Handle
=======
  {2c219a8b-95ec-44eb-86fb-dc56f0cd14d3}, !- Handle
  2.9.0;                                  !- Version Identifier

OS:SimulationControl,
  {fee129de-dae3-475a-9290-04dafc0290de}, !- Handle
>>>>>>> 8e25c6d5
  ,                                       !- Do Zone Sizing Calculation
  ,                                       !- Do System Sizing Calculation
  ,                                       !- Do Plant Sizing Calculation
  No;                                     !- Run Simulation for Sizing Periods

OS:Timestep,
<<<<<<< HEAD
  {5b42ecbe-dd2e-4b24-b6e2-23f73e8fd631}, !- Handle
  6;                                      !- Number of Timesteps per Hour

OS:ShadowCalculation,
  {dcae54aa-64fc-47d2-91d9-4972cd1bab7d}, !- Handle
=======
  {f5ccade1-d115-408d-a1fe-5b32f6880c20}, !- Handle
  6;                                      !- Number of Timesteps per Hour

OS:ShadowCalculation,
  {8c076366-b47b-416e-825b-d002ba351a48}, !- Handle
>>>>>>> 8e25c6d5
  20,                                     !- Calculation Frequency
  200;                                    !- Maximum Figures in Shadow Overlap Calculations

OS:SurfaceConvectionAlgorithm:Outside,
<<<<<<< HEAD
  {cf95c3d7-d01a-433e-92a0-93049d56a2ca}, !- Handle
  DOE-2;                                  !- Algorithm

OS:SurfaceConvectionAlgorithm:Inside,
  {02974123-5d16-4a9d-b65d-11064100387c}, !- Handle
  TARP;                                   !- Algorithm

OS:ZoneCapacitanceMultiplier:ResearchSpecial,
  {856ce268-662f-4932-b6b2-8f41d21fab98}, !- Handle
=======
  {411817df-92f8-4cb4-ada8-300ff430e9f3}, !- Handle
  DOE-2;                                  !- Algorithm

OS:SurfaceConvectionAlgorithm:Inside,
  {ba8f4281-29bc-4ee2-a544-05fdccb69369}, !- Handle
  TARP;                                   !- Algorithm

OS:ZoneCapacitanceMultiplier:ResearchSpecial,
  {757cdd96-7977-4212-993b-d09c5be8718a}, !- Handle
>>>>>>> 8e25c6d5
  ,                                       !- Temperature Capacity Multiplier
  15,                                     !- Humidity Capacity Multiplier
  ;                                       !- Carbon Dioxide Capacity Multiplier

OS:RunPeriod,
<<<<<<< HEAD
  {9f9a369e-a753-48bc-8aef-9925531250e8}, !- Handle
=======
  {df705891-fd73-437b-95a7-aca74e555f35}, !- Handle
>>>>>>> 8e25c6d5
  Run Period 1,                           !- Name
  1,                                      !- Begin Month
  1,                                      !- Begin Day of Month
  12,                                     !- End Month
  31,                                     !- End Day of Month
  ,                                       !- Use Weather File Holidays and Special Days
  ,                                       !- Use Weather File Daylight Saving Period
  ,                                       !- Apply Weekend Holiday Rule
  ,                                       !- Use Weather File Rain Indicators
  ,                                       !- Use Weather File Snow Indicators
  ;                                       !- Number of Times Runperiod to be Repeated

OS:YearDescription,
<<<<<<< HEAD
  {56ddc15b-2407-4b26-a921-5a0c0d2b864a}, !- Handle
=======
  {c13878e8-51c3-4222-8d83-32d72bbd32d0}, !- Handle
>>>>>>> 8e25c6d5
  2007,                                   !- Calendar Year
  ,                                       !- Day of Week for Start Day
  ;                                       !- Is Leap Year

OS:ThermalZone,
<<<<<<< HEAD
  {ad74aa13-03a7-4e98-9044-c65d5edb6afc}, !- Handle
=======
  {f7659f1e-3914-4694-b38d-b331ac3cfb70}, !- Handle
>>>>>>> 8e25c6d5
  living zone,                            !- Name
  ,                                       !- Multiplier
  ,                                       !- Ceiling Height {m}
  ,                                       !- Volume {m3}
  ,                                       !- Floor Area {m2}
  ,                                       !- Zone Inside Convection Algorithm
  ,                                       !- Zone Outside Convection Algorithm
  ,                                       !- Zone Conditioning Equipment List Name
<<<<<<< HEAD
  {588001f2-4e51-4ed5-9dc8-0630b1c97056}, !- Zone Air Inlet Port List
  {0fde2380-8cbc-47d4-b18e-39f959ff61ac}, !- Zone Air Exhaust Port List
  {53d28493-0ea4-4234-b139-c23e84b9ed6f}, !- Zone Air Node Name
  {fe7c4c01-d7a7-4c2d-8cc2-882b21783468}, !- Zone Return Air Port List
=======
  {1b40cd74-b8c0-4270-ab54-45badf58f79b}, !- Zone Air Inlet Port List
  {3bd12d7b-6f7f-464c-984f-0553c57367a7}, !- Zone Air Exhaust Port List
  {dac23cf6-29ae-4493-863c-dbbde4637004}, !- Zone Air Node Name
  {f7b7993c-f55e-42c5-8a3d-f49a30514e71}, !- Zone Return Air Port List
>>>>>>> 8e25c6d5
  ,                                       !- Primary Daylighting Control Name
  ,                                       !- Fraction of Zone Controlled by Primary Daylighting Control
  ,                                       !- Secondary Daylighting Control Name
  ,                                       !- Fraction of Zone Controlled by Secondary Daylighting Control
  ,                                       !- Illuminance Map Name
  ,                                       !- Group Rendering Name
  ,                                       !- Thermostat Name
  No;                                     !- Use Ideal Air Loads

OS:Node,
<<<<<<< HEAD
  {af7551e9-2dad-400f-b96b-43d29d20a888}, !- Handle
  Node 1,                                 !- Name
  {53d28493-0ea4-4234-b139-c23e84b9ed6f}, !- Inlet Port
  ;                                       !- Outlet Port

OS:Connection,
  {53d28493-0ea4-4234-b139-c23e84b9ed6f}, !- Handle
  {9f27bd6e-e568-4a5b-955b-14024884f66d}, !- Name
  {ad74aa13-03a7-4e98-9044-c65d5edb6afc}, !- Source Object
  11,                                     !- Outlet Port
  {af7551e9-2dad-400f-b96b-43d29d20a888}, !- Target Object
  2;                                      !- Inlet Port

OS:PortList,
  {588001f2-4e51-4ed5-9dc8-0630b1c97056}, !- Handle
  {1089c8c9-794f-439a-9339-0b6dacf4bf2d}, !- Name
  {ad74aa13-03a7-4e98-9044-c65d5edb6afc}; !- HVAC Component

OS:PortList,
  {0fde2380-8cbc-47d4-b18e-39f959ff61ac}, !- Handle
  {29cd7b43-4c71-4024-9218-28788fd39c0a}, !- Name
  {ad74aa13-03a7-4e98-9044-c65d5edb6afc}; !- HVAC Component

OS:PortList,
  {fe7c4c01-d7a7-4c2d-8cc2-882b21783468}, !- Handle
  {38bf377b-da48-483d-be88-57e9a4ab1314}, !- Name
  {ad74aa13-03a7-4e98-9044-c65d5edb6afc}; !- HVAC Component

OS:Sizing:Zone,
  {16c98200-dbaf-448c-b65f-60b4a1846db7}, !- Handle
  {ad74aa13-03a7-4e98-9044-c65d5edb6afc}, !- Zone or ZoneList Name
=======
  {7004a4a1-667a-42f7-9e7c-dd0fcd10d581}, !- Handle
  Node 1,                                 !- Name
  {dac23cf6-29ae-4493-863c-dbbde4637004}, !- Inlet Port
  ;                                       !- Outlet Port

OS:Connection,
  {dac23cf6-29ae-4493-863c-dbbde4637004}, !- Handle
  {668fc2cd-3351-435e-8e22-dfaeb1947789}, !- Name
  {f7659f1e-3914-4694-b38d-b331ac3cfb70}, !- Source Object
  11,                                     !- Outlet Port
  {7004a4a1-667a-42f7-9e7c-dd0fcd10d581}, !- Target Object
  2;                                      !- Inlet Port

OS:PortList,
  {1b40cd74-b8c0-4270-ab54-45badf58f79b}, !- Handle
  {030b5a03-0574-43b3-b47a-17c07dd52815}, !- Name
  {f7659f1e-3914-4694-b38d-b331ac3cfb70}; !- HVAC Component

OS:PortList,
  {3bd12d7b-6f7f-464c-984f-0553c57367a7}, !- Handle
  {34567808-195d-4347-93a0-b0702b335962}, !- Name
  {f7659f1e-3914-4694-b38d-b331ac3cfb70}; !- HVAC Component

OS:PortList,
  {f7b7993c-f55e-42c5-8a3d-f49a30514e71}, !- Handle
  {f4c47777-cf02-4397-9920-7305b627b11d}, !- Name
  {f7659f1e-3914-4694-b38d-b331ac3cfb70}; !- HVAC Component

OS:Sizing:Zone,
  {bb3a2319-ce6f-4dc0-9595-e499a7f07d54}, !- Handle
  {f7659f1e-3914-4694-b38d-b331ac3cfb70}, !- Zone or ZoneList Name
>>>>>>> 8e25c6d5
  SupplyAirTemperature,                   !- Zone Cooling Design Supply Air Temperature Input Method
  14,                                     !- Zone Cooling Design Supply Air Temperature {C}
  11.11,                                  !- Zone Cooling Design Supply Air Temperature Difference {deltaC}
  SupplyAirTemperature,                   !- Zone Heating Design Supply Air Temperature Input Method
  40,                                     !- Zone Heating Design Supply Air Temperature {C}
  11.11,                                  !- Zone Heating Design Supply Air Temperature Difference {deltaC}
  0.0085,                                 !- Zone Cooling Design Supply Air Humidity Ratio {kg-H2O/kg-air}
  0.008,                                  !- Zone Heating Design Supply Air Humidity Ratio {kg-H2O/kg-air}
  ,                                       !- Zone Heating Sizing Factor
  ,                                       !- Zone Cooling Sizing Factor
  DesignDay,                              !- Cooling Design Air Flow Method
  ,                                       !- Cooling Design Air Flow Rate {m3/s}
  ,                                       !- Cooling Minimum Air Flow per Zone Floor Area {m3/s-m2}
  ,                                       !- Cooling Minimum Air Flow {m3/s}
  ,                                       !- Cooling Minimum Air Flow Fraction
  DesignDay,                              !- Heating Design Air Flow Method
  ,                                       !- Heating Design Air Flow Rate {m3/s}
  ,                                       !- Heating Maximum Air Flow per Zone Floor Area {m3/s-m2}
  ,                                       !- Heating Maximum Air Flow {m3/s}
  ,                                       !- Heating Maximum Air Flow Fraction
  ,                                       !- Design Zone Air Distribution Effectiveness in Cooling Mode
  ,                                       !- Design Zone Air Distribution Effectiveness in Heating Mode
  No,                                     !- Account for Dedicated Outdoor Air System
  NeutralSupplyAir,                       !- Dedicated Outdoor Air System Control Strategy
  autosize,                               !- Dedicated Outdoor Air Low Setpoint Temperature for Design {C}
  autosize;                               !- Dedicated Outdoor Air High Setpoint Temperature for Design {C}

OS:ZoneHVAC:EquipmentList,
<<<<<<< HEAD
  {4e33bb6e-2e20-4400-a2c7-afacb2e56a45}, !- Handle
  Zone HVAC Equipment List 1,             !- Name
  {ad74aa13-03a7-4e98-9044-c65d5edb6afc}; !- Thermal Zone

OS:Space,
  {fb11e98f-32af-4b71-8b34-4314da561d66}, !- Handle
  living space,                           !- Name
  {b6fd8460-660e-4606-ab88-438f328ad309}, !- Space Type Name
=======
  {fb99d3da-194a-4ee4-a8c9-93c096e2e738}, !- Handle
  Zone HVAC Equipment List 1,             !- Name
  {f7659f1e-3914-4694-b38d-b331ac3cfb70}; !- Thermal Zone

OS:Space,
  {0825d10b-6c74-4537-a837-c72da9d380ed}, !- Handle
  living space,                           !- Name
  {5b21ffae-aa67-479e-b005-5a30c1da4665}, !- Space Type Name
>>>>>>> 8e25c6d5
  ,                                       !- Default Construction Set Name
  ,                                       !- Default Schedule Set Name
  -0,                                     !- Direction of Relative North {deg}
  0,                                      !- X Origin {m}
  0,                                      !- Y Origin {m}
  0,                                      !- Z Origin {m}
  ,                                       !- Building Story Name
<<<<<<< HEAD
  {ad74aa13-03a7-4e98-9044-c65d5edb6afc}, !- Thermal Zone Name
  ,                                       !- Part of Total Floor Area
  ,                                       !- Design Specification Outdoor Air Object Name
  {ea2ad773-efeb-42b7-8bf7-fdc145168418}; !- Building Unit Name

OS:Surface,
  {d1eb4700-7849-4f02-8d6b-573e70fafbdc}, !- Handle
  Surface 1,                              !- Name
  Floor,                                  !- Surface Type
  ,                                       !- Construction Name
  {fb11e98f-32af-4b71-8b34-4314da561d66}, !- Space Name
=======
  {f7659f1e-3914-4694-b38d-b331ac3cfb70}, !- Thermal Zone Name
  ,                                       !- Part of Total Floor Area
  ,                                       !- Design Specification Outdoor Air Object Name
  {67ea395d-ede5-46d7-a31f-ddb8779859a5}; !- Building Unit Name

OS:Surface,
  {83bb6b0c-f147-4a9d-887e-3cf0767b434c}, !- Handle
  Surface 1,                              !- Name
  Floor,                                  !- Surface Type
  ,                                       !- Construction Name
  {0825d10b-6c74-4537-a837-c72da9d380ed}, !- Space Name
>>>>>>> 8e25c6d5
  Foundation,                             !- Outside Boundary Condition
  ,                                       !- Outside Boundary Condition Object
  NoSun,                                  !- Sun Exposure
  NoWind,                                 !- Wind Exposure
  ,                                       !- View Factor to Ground
  ,                                       !- Number of Vertices
  0, 0, 0,                                !- X,Y,Z Vertex 1 {m}
  0, 6.81553519541936, 0,                 !- X,Y,Z Vertex 2 {m}
  13.6310703908387, 6.81553519541936, 0,  !- X,Y,Z Vertex 3 {m}
  13.6310703908387, 0, 0;                 !- X,Y,Z Vertex 4 {m}

OS:Surface,
<<<<<<< HEAD
  {7924d9e0-dcee-4134-bfe0-a25e81bc30db}, !- Handle
  Surface 2,                              !- Name
  Wall,                                   !- Surface Type
  ,                                       !- Construction Name
  {fb11e98f-32af-4b71-8b34-4314da561d66}, !- Space Name
=======
  {b0983707-52bf-4153-b772-37649095b723}, !- Handle
  Surface 2,                              !- Name
  Wall,                                   !- Surface Type
  ,                                       !- Construction Name
  {0825d10b-6c74-4537-a837-c72da9d380ed}, !- Space Name
>>>>>>> 8e25c6d5
  Outdoors,                               !- Outside Boundary Condition
  ,                                       !- Outside Boundary Condition Object
  SunExposed,                             !- Sun Exposure
  WindExposed,                            !- Wind Exposure
  ,                                       !- View Factor to Ground
  ,                                       !- Number of Vertices
  0, 6.81553519541936, 2.4384,            !- X,Y,Z Vertex 1 {m}
  0, 6.81553519541936, 0,                 !- X,Y,Z Vertex 2 {m}
  0, 0, 0,                                !- X,Y,Z Vertex 3 {m}
  0, 0, 2.4384;                           !- X,Y,Z Vertex 4 {m}

OS:Surface,
<<<<<<< HEAD
  {5764c0e0-566a-4bdf-b135-a7076584fe87}, !- Handle
  Surface 3,                              !- Name
  Wall,                                   !- Surface Type
  ,                                       !- Construction Name
  {fb11e98f-32af-4b71-8b34-4314da561d66}, !- Space Name
=======
  {b68eb07c-89b3-4dd2-9fb2-8658dc0e300b}, !- Handle
  Surface 3,                              !- Name
  Wall,                                   !- Surface Type
  ,                                       !- Construction Name
  {0825d10b-6c74-4537-a837-c72da9d380ed}, !- Space Name
>>>>>>> 8e25c6d5
  Outdoors,                               !- Outside Boundary Condition
  ,                                       !- Outside Boundary Condition Object
  SunExposed,                             !- Sun Exposure
  WindExposed,                            !- Wind Exposure
  ,                                       !- View Factor to Ground
  ,                                       !- Number of Vertices
  13.6310703908387, 6.81553519541936, 2.4384, !- X,Y,Z Vertex 1 {m}
  13.6310703908387, 6.81553519541936, 0,  !- X,Y,Z Vertex 2 {m}
  0, 6.81553519541936, 0,                 !- X,Y,Z Vertex 3 {m}
  0, 6.81553519541936, 2.4384;            !- X,Y,Z Vertex 4 {m}

OS:Surface,
<<<<<<< HEAD
  {78e5c88d-227a-4abc-bd9c-94eafb0988d2}, !- Handle
  Surface 4,                              !- Name
  Wall,                                   !- Surface Type
  ,                                       !- Construction Name
  {fb11e98f-32af-4b71-8b34-4314da561d66}, !- Space Name
=======
  {ea75d864-b066-4149-8a65-47b3f5ec5982}, !- Handle
  Surface 4,                              !- Name
  Wall,                                   !- Surface Type
  ,                                       !- Construction Name
  {0825d10b-6c74-4537-a837-c72da9d380ed}, !- Space Name
>>>>>>> 8e25c6d5
  Outdoors,                               !- Outside Boundary Condition
  ,                                       !- Outside Boundary Condition Object
  SunExposed,                             !- Sun Exposure
  WindExposed,                            !- Wind Exposure
  ,                                       !- View Factor to Ground
  ,                                       !- Number of Vertices
  13.6310703908387, 0, 2.4384,            !- X,Y,Z Vertex 1 {m}
  13.6310703908387, 0, 0,                 !- X,Y,Z Vertex 2 {m}
  13.6310703908387, 6.81553519541936, 0,  !- X,Y,Z Vertex 3 {m}
  13.6310703908387, 6.81553519541936, 2.4384; !- X,Y,Z Vertex 4 {m}

OS:Surface,
<<<<<<< HEAD
  {88a2154f-3892-4619-92c4-3474d28d9230}, !- Handle
  Surface 5,                              !- Name
  Wall,                                   !- Surface Type
  ,                                       !- Construction Name
  {fb11e98f-32af-4b71-8b34-4314da561d66}, !- Space Name
=======
  {3c32ef3f-8892-45ae-ad00-a13f0b235789}, !- Handle
  Surface 5,                              !- Name
  Wall,                                   !- Surface Type
  ,                                       !- Construction Name
  {0825d10b-6c74-4537-a837-c72da9d380ed}, !- Space Name
>>>>>>> 8e25c6d5
  Outdoors,                               !- Outside Boundary Condition
  ,                                       !- Outside Boundary Condition Object
  SunExposed,                             !- Sun Exposure
  WindExposed,                            !- Wind Exposure
  ,                                       !- View Factor to Ground
  ,                                       !- Number of Vertices
  0, 0, 2.4384,                           !- X,Y,Z Vertex 1 {m}
  0, 0, 0,                                !- X,Y,Z Vertex 2 {m}
  13.6310703908387, 0, 0,                 !- X,Y,Z Vertex 3 {m}
  13.6310703908387, 0, 2.4384;            !- X,Y,Z Vertex 4 {m}

OS:Surface,
<<<<<<< HEAD
  {25499ce0-c00c-442c-abfc-b8a6a3960cbe}, !- Handle
  Surface 6,                              !- Name
  RoofCeiling,                            !- Surface Type
  ,                                       !- Construction Name
  {fb11e98f-32af-4b71-8b34-4314da561d66}, !- Space Name
  Surface,                                !- Outside Boundary Condition
  {142dc301-dc2b-4cc7-a431-bce8cd0c8901}, !- Outside Boundary Condition Object
=======
  {2429beef-d101-4ada-8a91-7446f47e77ef}, !- Handle
  Surface 6,                              !- Name
  RoofCeiling,                            !- Surface Type
  ,                                       !- Construction Name
  {0825d10b-6c74-4537-a837-c72da9d380ed}, !- Space Name
  Surface,                                !- Outside Boundary Condition
  {d26a0b3c-57de-49b7-8f90-d3ccbdf95669}, !- Outside Boundary Condition Object
>>>>>>> 8e25c6d5
  NoSun,                                  !- Sun Exposure
  NoWind,                                 !- Wind Exposure
  ,                                       !- View Factor to Ground
  ,                                       !- Number of Vertices
  13.6310703908387, 0, 2.4384,            !- X,Y,Z Vertex 1 {m}
  13.6310703908387, 6.81553519541936, 2.4384, !- X,Y,Z Vertex 2 {m}
  0, 6.81553519541936, 2.4384,            !- X,Y,Z Vertex 3 {m}
  0, 0, 2.4384;                           !- X,Y,Z Vertex 4 {m}

OS:SpaceType,
<<<<<<< HEAD
  {b6fd8460-660e-4606-ab88-438f328ad309}, !- Handle
=======
  {5b21ffae-aa67-479e-b005-5a30c1da4665}, !- Handle
>>>>>>> 8e25c6d5
  Space Type 1,                           !- Name
  ,                                       !- Default Construction Set Name
  ,                                       !- Default Schedule Set Name
  ,                                       !- Group Rendering Name
  ,                                       !- Design Specification Outdoor Air Object Name
  ,                                       !- Standards Template
  ,                                       !- Standards Building Type
  living;                                 !- Standards Space Type

OS:Space,
<<<<<<< HEAD
  {e7c09b75-bf1c-4ccf-9bf1-533f672cd7be}, !- Handle
  living space|story 2,                   !- Name
  {b6fd8460-660e-4606-ab88-438f328ad309}, !- Space Type Name
=======
  {b4eb4038-2625-4bc0-9295-16c9d5152033}, !- Handle
  living space|story 2,                   !- Name
  {5b21ffae-aa67-479e-b005-5a30c1da4665}, !- Space Type Name
>>>>>>> 8e25c6d5
  ,                                       !- Default Construction Set Name
  ,                                       !- Default Schedule Set Name
  -0,                                     !- Direction of Relative North {deg}
  0,                                      !- X Origin {m}
  0,                                      !- Y Origin {m}
  2.4384,                                 !- Z Origin {m}
  ,                                       !- Building Story Name
<<<<<<< HEAD
  {ad74aa13-03a7-4e98-9044-c65d5edb6afc}, !- Thermal Zone Name
  ,                                       !- Part of Total Floor Area
  ,                                       !- Design Specification Outdoor Air Object Name
  {ea2ad773-efeb-42b7-8bf7-fdc145168418}; !- Building Unit Name

OS:Surface,
  {142dc301-dc2b-4cc7-a431-bce8cd0c8901}, !- Handle
  Surface 7,                              !- Name
  Floor,                                  !- Surface Type
  ,                                       !- Construction Name
  {e7c09b75-bf1c-4ccf-9bf1-533f672cd7be}, !- Space Name
  Surface,                                !- Outside Boundary Condition
  {25499ce0-c00c-442c-abfc-b8a6a3960cbe}, !- Outside Boundary Condition Object
=======
  {f7659f1e-3914-4694-b38d-b331ac3cfb70}, !- Thermal Zone Name
  ,                                       !- Part of Total Floor Area
  ,                                       !- Design Specification Outdoor Air Object Name
  {67ea395d-ede5-46d7-a31f-ddb8779859a5}; !- Building Unit Name

OS:Surface,
  {d26a0b3c-57de-49b7-8f90-d3ccbdf95669}, !- Handle
  Surface 7,                              !- Name
  Floor,                                  !- Surface Type
  ,                                       !- Construction Name
  {b4eb4038-2625-4bc0-9295-16c9d5152033}, !- Space Name
  Surface,                                !- Outside Boundary Condition
  {2429beef-d101-4ada-8a91-7446f47e77ef}, !- Outside Boundary Condition Object
>>>>>>> 8e25c6d5
  NoSun,                                  !- Sun Exposure
  NoWind,                                 !- Wind Exposure
  ,                                       !- View Factor to Ground
  ,                                       !- Number of Vertices
  0, 0, 0,                                !- X,Y,Z Vertex 1 {m}
  0, 6.81553519541936, 0,                 !- X,Y,Z Vertex 2 {m}
  13.6310703908387, 6.81553519541936, 0,  !- X,Y,Z Vertex 3 {m}
  13.6310703908387, 0, 0;                 !- X,Y,Z Vertex 4 {m}

OS:Surface,
<<<<<<< HEAD
  {b2b53ff6-93ba-4180-8549-659681df5936}, !- Handle
  Surface 8,                              !- Name
  Wall,                                   !- Surface Type
  ,                                       !- Construction Name
  {e7c09b75-bf1c-4ccf-9bf1-533f672cd7be}, !- Space Name
=======
  {167a5bc4-c6d5-4a60-8046-4a90e37b64ce}, !- Handle
  Surface 8,                              !- Name
  Wall,                                   !- Surface Type
  ,                                       !- Construction Name
  {b4eb4038-2625-4bc0-9295-16c9d5152033}, !- Space Name
>>>>>>> 8e25c6d5
  Outdoors,                               !- Outside Boundary Condition
  ,                                       !- Outside Boundary Condition Object
  SunExposed,                             !- Sun Exposure
  WindExposed,                            !- Wind Exposure
  ,                                       !- View Factor to Ground
  ,                                       !- Number of Vertices
  0, 6.81553519541936, 2.4384,            !- X,Y,Z Vertex 1 {m}
  0, 6.81553519541936, 0,                 !- X,Y,Z Vertex 2 {m}
  0, 0, 0,                                !- X,Y,Z Vertex 3 {m}
  0, 0, 2.4384;                           !- X,Y,Z Vertex 4 {m}

OS:Surface,
<<<<<<< HEAD
  {ccbcc444-edf8-48f7-bbe9-a4bd4bbaa0fc}, !- Handle
  Surface 9,                              !- Name
  Wall,                                   !- Surface Type
  ,                                       !- Construction Name
  {e7c09b75-bf1c-4ccf-9bf1-533f672cd7be}, !- Space Name
=======
  {b50d227f-9ac9-4081-8604-3f76eff3ea02}, !- Handle
  Surface 9,                              !- Name
  Wall,                                   !- Surface Type
  ,                                       !- Construction Name
  {b4eb4038-2625-4bc0-9295-16c9d5152033}, !- Space Name
>>>>>>> 8e25c6d5
  Outdoors,                               !- Outside Boundary Condition
  ,                                       !- Outside Boundary Condition Object
  SunExposed,                             !- Sun Exposure
  WindExposed,                            !- Wind Exposure
  ,                                       !- View Factor to Ground
  ,                                       !- Number of Vertices
  13.6310703908387, 6.81553519541936, 2.4384, !- X,Y,Z Vertex 1 {m}
  13.6310703908387, 6.81553519541936, 0,  !- X,Y,Z Vertex 2 {m}
  0, 6.81553519541936, 0,                 !- X,Y,Z Vertex 3 {m}
  0, 6.81553519541936, 2.4384;            !- X,Y,Z Vertex 4 {m}

OS:Surface,
<<<<<<< HEAD
  {f226d085-6a0d-4a67-a244-d5447580e8c7}, !- Handle
  Surface 10,                             !- Name
  Wall,                                   !- Surface Type
  ,                                       !- Construction Name
  {e7c09b75-bf1c-4ccf-9bf1-533f672cd7be}, !- Space Name
=======
  {f2f2030d-e8f3-4656-9cbf-2a3c39ea22e8}, !- Handle
  Surface 10,                             !- Name
  Wall,                                   !- Surface Type
  ,                                       !- Construction Name
  {b4eb4038-2625-4bc0-9295-16c9d5152033}, !- Space Name
>>>>>>> 8e25c6d5
  Outdoors,                               !- Outside Boundary Condition
  ,                                       !- Outside Boundary Condition Object
  SunExposed,                             !- Sun Exposure
  WindExposed,                            !- Wind Exposure
  ,                                       !- View Factor to Ground
  ,                                       !- Number of Vertices
  13.6310703908387, 0, 2.4384,            !- X,Y,Z Vertex 1 {m}
  13.6310703908387, 0, 0,                 !- X,Y,Z Vertex 2 {m}
  13.6310703908387, 6.81553519541936, 0,  !- X,Y,Z Vertex 3 {m}
  13.6310703908387, 6.81553519541936, 2.4384; !- X,Y,Z Vertex 4 {m}

OS:Surface,
<<<<<<< HEAD
  {b41f0339-335a-4692-9f8d-0406c9473851}, !- Handle
  Surface 11,                             !- Name
  Wall,                                   !- Surface Type
  ,                                       !- Construction Name
  {e7c09b75-bf1c-4ccf-9bf1-533f672cd7be}, !- Space Name
=======
  {288657d3-6184-4c34-a812-1e76112d9ca9}, !- Handle
  Surface 11,                             !- Name
  Wall,                                   !- Surface Type
  ,                                       !- Construction Name
  {b4eb4038-2625-4bc0-9295-16c9d5152033}, !- Space Name
>>>>>>> 8e25c6d5
  Outdoors,                               !- Outside Boundary Condition
  ,                                       !- Outside Boundary Condition Object
  SunExposed,                             !- Sun Exposure
  WindExposed,                            !- Wind Exposure
  ,                                       !- View Factor to Ground
  ,                                       !- Number of Vertices
  0, 0, 2.4384,                           !- X,Y,Z Vertex 1 {m}
  0, 0, 0,                                !- X,Y,Z Vertex 2 {m}
  13.6310703908387, 0, 0,                 !- X,Y,Z Vertex 3 {m}
  13.6310703908387, 0, 2.4384;            !- X,Y,Z Vertex 4 {m}

OS:Surface,
<<<<<<< HEAD
  {bdb08050-59ae-46a7-9128-685732e3db75}, !- Handle
  Surface 12,                             !- Name
  RoofCeiling,                            !- Surface Type
  ,                                       !- Construction Name
  {e7c09b75-bf1c-4ccf-9bf1-533f672cd7be}, !- Space Name
  Surface,                                !- Outside Boundary Condition
  {4169af3f-e6a8-46aa-a7e3-dc9abc4eca8e}, !- Outside Boundary Condition Object
=======
  {5c7dba63-8edd-49c0-a1ae-fda9261d9737}, !- Handle
  Surface 12,                             !- Name
  RoofCeiling,                            !- Surface Type
  ,                                       !- Construction Name
  {b4eb4038-2625-4bc0-9295-16c9d5152033}, !- Space Name
  Surface,                                !- Outside Boundary Condition
  {a52e7d2b-e113-4f87-bd69-f94a13f8c4a6}, !- Outside Boundary Condition Object
>>>>>>> 8e25c6d5
  NoSun,                                  !- Sun Exposure
  NoWind,                                 !- Wind Exposure
  ,                                       !- View Factor to Ground
  ,                                       !- Number of Vertices
  13.6310703908387, 0, 2.4384,            !- X,Y,Z Vertex 1 {m}
  13.6310703908387, 6.81553519541936, 2.4384, !- X,Y,Z Vertex 2 {m}
  0, 6.81553519541936, 2.4384,            !- X,Y,Z Vertex 3 {m}
  0, 0, 2.4384;                           !- X,Y,Z Vertex 4 {m}

OS:Surface,
<<<<<<< HEAD
  {4169af3f-e6a8-46aa-a7e3-dc9abc4eca8e}, !- Handle
  Surface 13,                             !- Name
  Floor,                                  !- Surface Type
  ,                                       !- Construction Name
  {ddeb3450-e7a0-4ea0-9977-41487df6f96a}, !- Space Name
  Surface,                                !- Outside Boundary Condition
  {bdb08050-59ae-46a7-9128-685732e3db75}, !- Outside Boundary Condition Object
=======
  {a52e7d2b-e113-4f87-bd69-f94a13f8c4a6}, !- Handle
  Surface 13,                             !- Name
  Floor,                                  !- Surface Type
  ,                                       !- Construction Name
  {4d7c7881-b64b-42ea-bc4e-7dbd4f86197b}, !- Space Name
  Surface,                                !- Outside Boundary Condition
  {5c7dba63-8edd-49c0-a1ae-fda9261d9737}, !- Outside Boundary Condition Object
>>>>>>> 8e25c6d5
  NoSun,                                  !- Sun Exposure
  NoWind,                                 !- Wind Exposure
  ,                                       !- View Factor to Ground
  ,                                       !- Number of Vertices
  0, 6.81553519541936, 0,                 !- X,Y,Z Vertex 1 {m}
  13.6310703908387, 6.81553519541936, 0,  !- X,Y,Z Vertex 2 {m}
  13.6310703908387, 0, 0,                 !- X,Y,Z Vertex 3 {m}
  0, 0, 0;                                !- X,Y,Z Vertex 4 {m}

OS:Surface,
<<<<<<< HEAD
  {df9b3dd8-07f0-480e-93e3-4890e760da2e}, !- Handle
  Surface 14,                             !- Name
  RoofCeiling,                            !- Surface Type
  ,                                       !- Construction Name
  {ddeb3450-e7a0-4ea0-9977-41487df6f96a}, !- Space Name
=======
  {d2722f7b-3c53-420e-bc73-72078d6c06cf}, !- Handle
  Surface 14,                             !- Name
  RoofCeiling,                            !- Surface Type
  ,                                       !- Construction Name
  {4d7c7881-b64b-42ea-bc4e-7dbd4f86197b}, !- Space Name
>>>>>>> 8e25c6d5
  Outdoors,                               !- Outside Boundary Condition
  ,                                       !- Outside Boundary Condition Object
  SunExposed,                             !- Sun Exposure
  WindExposed,                            !- Wind Exposure
  ,                                       !- View Factor to Ground
  ,                                       !- Number of Vertices
  13.6310703908387, 3.40776759770968, 1.70388379885484, !- X,Y,Z Vertex 1 {m}
  0, 3.40776759770968, 1.70388379885484,  !- X,Y,Z Vertex 2 {m}
  0, 0, 0,                                !- X,Y,Z Vertex 3 {m}
  13.6310703908387, 0, 0;                 !- X,Y,Z Vertex 4 {m}

OS:Surface,
<<<<<<< HEAD
  {7e9995ed-134f-45f5-9306-b1801cc9a119}, !- Handle
  Surface 15,                             !- Name
  RoofCeiling,                            !- Surface Type
  ,                                       !- Construction Name
  {ddeb3450-e7a0-4ea0-9977-41487df6f96a}, !- Space Name
=======
  {4d574a47-bd03-4fd6-bf5a-516dede84555}, !- Handle
  Surface 15,                             !- Name
  RoofCeiling,                            !- Surface Type
  ,                                       !- Construction Name
  {4d7c7881-b64b-42ea-bc4e-7dbd4f86197b}, !- Space Name
>>>>>>> 8e25c6d5
  Outdoors,                               !- Outside Boundary Condition
  ,                                       !- Outside Boundary Condition Object
  SunExposed,                             !- Sun Exposure
  WindExposed,                            !- Wind Exposure
  ,                                       !- View Factor to Ground
  ,                                       !- Number of Vertices
  0, 3.40776759770968, 1.70388379885484,  !- X,Y,Z Vertex 1 {m}
  13.6310703908387, 3.40776759770968, 1.70388379885484, !- X,Y,Z Vertex 2 {m}
  13.6310703908387, 6.81553519541936, 0,  !- X,Y,Z Vertex 3 {m}
  0, 6.81553519541936, 0;                 !- X,Y,Z Vertex 4 {m}

OS:Surface,
<<<<<<< HEAD
  {96ff02da-da02-4e30-8280-27e206d0374e}, !- Handle
  Surface 16,                             !- Name
  Wall,                                   !- Surface Type
  ,                                       !- Construction Name
  {ddeb3450-e7a0-4ea0-9977-41487df6f96a}, !- Space Name
=======
  {904f390f-8656-4401-94a1-5326de2d5c6f}, !- Handle
  Surface 16,                             !- Name
  Wall,                                   !- Surface Type
  ,                                       !- Construction Name
  {4d7c7881-b64b-42ea-bc4e-7dbd4f86197b}, !- Space Name
>>>>>>> 8e25c6d5
  Outdoors,                               !- Outside Boundary Condition
  ,                                       !- Outside Boundary Condition Object
  SunExposed,                             !- Sun Exposure
  WindExposed,                            !- Wind Exposure
  ,                                       !- View Factor to Ground
  ,                                       !- Number of Vertices
  0, 3.40776759770968, 1.70388379885484,  !- X,Y,Z Vertex 1 {m}
  0, 6.81553519541936, 0,                 !- X,Y,Z Vertex 2 {m}
  0, 0, 0;                                !- X,Y,Z Vertex 3 {m}

OS:Surface,
<<<<<<< HEAD
  {cb768b75-fa38-4b67-9bab-ac895dfe70de}, !- Handle
  Surface 17,                             !- Name
  Wall,                                   !- Surface Type
  ,                                       !- Construction Name
  {ddeb3450-e7a0-4ea0-9977-41487df6f96a}, !- Space Name
=======
  {6d868b2f-aad8-4930-a805-a3fdca6071f4}, !- Handle
  Surface 17,                             !- Name
  Wall,                                   !- Surface Type
  ,                                       !- Construction Name
  {4d7c7881-b64b-42ea-bc4e-7dbd4f86197b}, !- Space Name
>>>>>>> 8e25c6d5
  Outdoors,                               !- Outside Boundary Condition
  ,                                       !- Outside Boundary Condition Object
  SunExposed,                             !- Sun Exposure
  WindExposed,                            !- Wind Exposure
  ,                                       !- View Factor to Ground
  ,                                       !- Number of Vertices
  13.6310703908387, 3.40776759770968, 1.70388379885484, !- X,Y,Z Vertex 1 {m}
  13.6310703908387, 0, 0,                 !- X,Y,Z Vertex 2 {m}
  13.6310703908387, 6.81553519541936, 0;  !- X,Y,Z Vertex 3 {m}

OS:Space,
<<<<<<< HEAD
  {ddeb3450-e7a0-4ea0-9977-41487df6f96a}, !- Handle
  unfinished attic space,                 !- Name
  {3cea2b60-5810-4dd7-b2aa-03cca2f4cf3a}, !- Space Type Name
=======
  {4d7c7881-b64b-42ea-bc4e-7dbd4f86197b}, !- Handle
  unfinished attic space,                 !- Name
  {7cc44adc-9e93-4bf2-b2d0-6bd34be9e9c3}, !- Space Type Name
>>>>>>> 8e25c6d5
  ,                                       !- Default Construction Set Name
  ,                                       !- Default Schedule Set Name
  -0,                                     !- Direction of Relative North {deg}
  0,                                      !- X Origin {m}
  0,                                      !- Y Origin {m}
  4.8768,                                 !- Z Origin {m}
  ,                                       !- Building Story Name
<<<<<<< HEAD
  {52af99cd-764a-4443-a097-9012e3fe4e6b}; !- Thermal Zone Name

OS:ThermalZone,
  {52af99cd-764a-4443-a097-9012e3fe4e6b}, !- Handle
=======
  {c08aa5dc-3acb-4a29-baf6-1ef9befb875f}; !- Thermal Zone Name

OS:ThermalZone,
  {c08aa5dc-3acb-4a29-baf6-1ef9befb875f}, !- Handle
>>>>>>> 8e25c6d5
  unfinished attic zone,                  !- Name
  ,                                       !- Multiplier
  ,                                       !- Ceiling Height {m}
  ,                                       !- Volume {m3}
  ,                                       !- Floor Area {m2}
  ,                                       !- Zone Inside Convection Algorithm
  ,                                       !- Zone Outside Convection Algorithm
  ,                                       !- Zone Conditioning Equipment List Name
<<<<<<< HEAD
  {b1151b52-999c-4084-81bd-51ae184ec514}, !- Zone Air Inlet Port List
  {7ef7fbab-cd24-405b-92f0-c67286ac6a70}, !- Zone Air Exhaust Port List
  {e090e01a-0183-4222-b6e2-c450bb30c95b}, !- Zone Air Node Name
  {b127db6a-4e2b-4798-85f0-9e2b083b49ea}, !- Zone Return Air Port List
=======
  {3aac6842-5083-4353-9097-929054bb1f0c}, !- Zone Air Inlet Port List
  {93731225-7530-4d5f-bf6e-703a7c038277}, !- Zone Air Exhaust Port List
  {2c68b7d4-af85-4f8b-9a41-1abd76af568c}, !- Zone Air Node Name
  {2b9d3808-b93a-4743-972b-2c78dd413ea9}, !- Zone Return Air Port List
>>>>>>> 8e25c6d5
  ,                                       !- Primary Daylighting Control Name
  ,                                       !- Fraction of Zone Controlled by Primary Daylighting Control
  ,                                       !- Secondary Daylighting Control Name
  ,                                       !- Fraction of Zone Controlled by Secondary Daylighting Control
  ,                                       !- Illuminance Map Name
  ,                                       !- Group Rendering Name
  ,                                       !- Thermostat Name
  No;                                     !- Use Ideal Air Loads

OS:Node,
<<<<<<< HEAD
  {f36f5f2e-16ed-4931-bd7f-177b9d7ab145}, !- Handle
  Node 2,                                 !- Name
  {e090e01a-0183-4222-b6e2-c450bb30c95b}, !- Inlet Port
  ;                                       !- Outlet Port

OS:Connection,
  {e090e01a-0183-4222-b6e2-c450bb30c95b}, !- Handle
  {c14de9b1-3bd2-4788-acf3-30b6208b0209}, !- Name
  {52af99cd-764a-4443-a097-9012e3fe4e6b}, !- Source Object
  11,                                     !- Outlet Port
  {f36f5f2e-16ed-4931-bd7f-177b9d7ab145}, !- Target Object
  2;                                      !- Inlet Port

OS:PortList,
  {b1151b52-999c-4084-81bd-51ae184ec514}, !- Handle
  {22eafa72-902a-4012-80d6-7ffa85955d7d}, !- Name
  {52af99cd-764a-4443-a097-9012e3fe4e6b}; !- HVAC Component

OS:PortList,
  {7ef7fbab-cd24-405b-92f0-c67286ac6a70}, !- Handle
  {0a5c6245-1101-4e33-8378-d256e11d37ce}, !- Name
  {52af99cd-764a-4443-a097-9012e3fe4e6b}; !- HVAC Component

OS:PortList,
  {b127db6a-4e2b-4798-85f0-9e2b083b49ea}, !- Handle
  {1fb6e9b6-e6b0-4efb-a3f1-30d423d16dfb}, !- Name
  {52af99cd-764a-4443-a097-9012e3fe4e6b}; !- HVAC Component

OS:Sizing:Zone,
  {a2667edf-8df5-4ba7-af16-137656f304bd}, !- Handle
  {52af99cd-764a-4443-a097-9012e3fe4e6b}, !- Zone or ZoneList Name
=======
  {9fe77850-3995-4006-8d88-912dc7e022a7}, !- Handle
  Node 2,                                 !- Name
  {2c68b7d4-af85-4f8b-9a41-1abd76af568c}, !- Inlet Port
  ;                                       !- Outlet Port

OS:Connection,
  {2c68b7d4-af85-4f8b-9a41-1abd76af568c}, !- Handle
  {5364dc82-6d04-4ef5-8a17-31e25e81c2d5}, !- Name
  {c08aa5dc-3acb-4a29-baf6-1ef9befb875f}, !- Source Object
  11,                                     !- Outlet Port
  {9fe77850-3995-4006-8d88-912dc7e022a7}, !- Target Object
  2;                                      !- Inlet Port

OS:PortList,
  {3aac6842-5083-4353-9097-929054bb1f0c}, !- Handle
  {54e937ce-1fe4-4544-87b8-bc31e149cf76}, !- Name
  {c08aa5dc-3acb-4a29-baf6-1ef9befb875f}; !- HVAC Component

OS:PortList,
  {93731225-7530-4d5f-bf6e-703a7c038277}, !- Handle
  {7b44dcc6-6ae3-4842-bc41-02f606b17be3}, !- Name
  {c08aa5dc-3acb-4a29-baf6-1ef9befb875f}; !- HVAC Component

OS:PortList,
  {2b9d3808-b93a-4743-972b-2c78dd413ea9}, !- Handle
  {13806c72-209d-443b-8e23-6d8b678d41b6}, !- Name
  {c08aa5dc-3acb-4a29-baf6-1ef9befb875f}; !- HVAC Component

OS:Sizing:Zone,
  {cfee882f-8b1a-4986-8dc5-2bd768e62318}, !- Handle
  {c08aa5dc-3acb-4a29-baf6-1ef9befb875f}, !- Zone or ZoneList Name
>>>>>>> 8e25c6d5
  SupplyAirTemperature,                   !- Zone Cooling Design Supply Air Temperature Input Method
  14,                                     !- Zone Cooling Design Supply Air Temperature {C}
  11.11,                                  !- Zone Cooling Design Supply Air Temperature Difference {deltaC}
  SupplyAirTemperature,                   !- Zone Heating Design Supply Air Temperature Input Method
  40,                                     !- Zone Heating Design Supply Air Temperature {C}
  11.11,                                  !- Zone Heating Design Supply Air Temperature Difference {deltaC}
  0.0085,                                 !- Zone Cooling Design Supply Air Humidity Ratio {kg-H2O/kg-air}
  0.008,                                  !- Zone Heating Design Supply Air Humidity Ratio {kg-H2O/kg-air}
  ,                                       !- Zone Heating Sizing Factor
  ,                                       !- Zone Cooling Sizing Factor
  DesignDay,                              !- Cooling Design Air Flow Method
  ,                                       !- Cooling Design Air Flow Rate {m3/s}
  ,                                       !- Cooling Minimum Air Flow per Zone Floor Area {m3/s-m2}
  ,                                       !- Cooling Minimum Air Flow {m3/s}
  ,                                       !- Cooling Minimum Air Flow Fraction
  DesignDay,                              !- Heating Design Air Flow Method
  ,                                       !- Heating Design Air Flow Rate {m3/s}
  ,                                       !- Heating Maximum Air Flow per Zone Floor Area {m3/s-m2}
  ,                                       !- Heating Maximum Air Flow {m3/s}
  ,                                       !- Heating Maximum Air Flow Fraction
  ,                                       !- Design Zone Air Distribution Effectiveness in Cooling Mode
  ,                                       !- Design Zone Air Distribution Effectiveness in Heating Mode
  No,                                     !- Account for Dedicated Outdoor Air System
  NeutralSupplyAir,                       !- Dedicated Outdoor Air System Control Strategy
  autosize,                               !- Dedicated Outdoor Air Low Setpoint Temperature for Design {C}
  autosize;                               !- Dedicated Outdoor Air High Setpoint Temperature for Design {C}

OS:ZoneHVAC:EquipmentList,
<<<<<<< HEAD
  {d14388c4-176e-410d-b71e-22c116b39ba6}, !- Handle
  Zone HVAC Equipment List 2,             !- Name
  {52af99cd-764a-4443-a097-9012e3fe4e6b}; !- Thermal Zone

OS:SpaceType,
  {3cea2b60-5810-4dd7-b2aa-03cca2f4cf3a}, !- Handle
=======
  {5646d263-dbde-4a8d-836e-15b73dda1e94}, !- Handle
  Zone HVAC Equipment List 2,             !- Name
  {c08aa5dc-3acb-4a29-baf6-1ef9befb875f}; !- Thermal Zone

OS:SpaceType,
  {7cc44adc-9e93-4bf2-b2d0-6bd34be9e9c3}, !- Handle
>>>>>>> 8e25c6d5
  Space Type 2,                           !- Name
  ,                                       !- Default Construction Set Name
  ,                                       !- Default Schedule Set Name
  ,                                       !- Group Rendering Name
  ,                                       !- Design Specification Outdoor Air Object Name
  ,                                       !- Standards Template
  ,                                       !- Standards Building Type
  unfinished attic;                       !- Standards Space Type

OS:BuildingUnit,
<<<<<<< HEAD
  {ea2ad773-efeb-42b7-8bf7-fdc145168418}, !- Handle
=======
  {67ea395d-ede5-46d7-a31f-ddb8779859a5}, !- Handle
>>>>>>> 8e25c6d5
  unit 1,                                 !- Name
  ,                                       !- Rendering Color
  Residential;                            !- Building Unit Type

OS:Building,
<<<<<<< HEAD
  {adcf65c9-cee8-4c6a-9d98-9b3611d54fc4}, !- Handle
=======
  {fa1eb9f9-df5e-49ea-b145-318975c9167f}, !- Handle
>>>>>>> 8e25c6d5
  Building 1,                             !- Name
  ,                                       !- Building Sector Type
  0,                                      !- North Axis {deg}
  ,                                       !- Nominal Floor to Floor Height {m}
  ,                                       !- Space Type Name
  ,                                       !- Default Construction Set Name
  ,                                       !- Default Schedule Set Name
  2,                                      !- Standards Number of Stories
  2,                                      !- Standards Number of Above Ground Stories
  ,                                       !- Standards Template
  singlefamilydetached,                   !- Standards Building Type
  1;                                      !- Standards Number of Living Units

OS:AdditionalProperties,
<<<<<<< HEAD
  {32eaecd4-8418-4d71-ae70-bf64d88543a5}, !- Handle
  {adcf65c9-cee8-4c6a-9d98-9b3611d54fc4}, !- Object Name
=======
  {9548f400-fea5-4ee8-9598-19c653f64480}, !- Handle
  {fa1eb9f9-df5e-49ea-b145-318975c9167f}, !- Object Name
>>>>>>> 8e25c6d5
  Total Units Represented,                !- Feature Name 1
  Integer,                                !- Feature Data Type 1
  1,                                      !- Feature Value 1
  Total Units Modeled,                    !- Feature Name 2
  Integer,                                !- Feature Data Type 2
  1;                                      !- Feature Value 2

OS:AdditionalProperties,
<<<<<<< HEAD
  {ce144d55-f9ba-4fb7-a6eb-40c4ec852563}, !- Handle
  {ea2ad773-efeb-42b7-8bf7-fdc145168418}, !- Object Name
=======
  {ad5581b3-41ae-43f1-a76a-39b6fde3b70b}, !- Handle
  {67ea395d-ede5-46d7-a31f-ddb8779859a5}, !- Object Name
>>>>>>> 8e25c6d5
  NumberOfBedrooms,                       !- Feature Name 1
  Integer,                                !- Feature Data Type 1
  3,                                      !- Feature Value 1
  NumberOfBathrooms,                      !- Feature Name 2
  Double,                                 !- Feature Data Type 2
  2;                                      !- Feature Value 2

OS:Schedule:Day,
<<<<<<< HEAD
  {a846a696-df18-4fe9-abb8-60f7d530ed6a}, !- Handle
=======
  {aa6e85c3-44a9-45e2-b1ac-88c2a800e24d}, !- Handle
>>>>>>> 8e25c6d5
  Schedule Day 1,                         !- Name
  ,                                       !- Schedule Type Limits Name
  ,                                       !- Interpolate to Timestep
  24,                                     !- Hour 1
  0,                                      !- Minute 1
  0;                                      !- Value Until Time 1

OS:Schedule:Day,
<<<<<<< HEAD
  {e9dae943-9e13-48db-b385-f8da49f77dfa}, !- Handle
=======
  {e3f3b287-8cbe-4013-a3c4-52d7e1a29dde}, !- Handle
>>>>>>> 8e25c6d5
  Schedule Day 2,                         !- Name
  ,                                       !- Schedule Type Limits Name
  ,                                       !- Interpolate to Timestep
  24,                                     !- Hour 1
  0,                                      !- Minute 1
  1;                                      !- Value Until Time 1

OS:Schedule:Ruleset,
  {9d53fc98-6fe2-4e5b-a86a-d23412ef3bfd}, !- Handle
  res occupants schedule,                 !- Name
  {d2f264cf-bfd2-4357-b102-ee5514611c25}, !- Schedule Type Limits Name
  {43bc748e-f3da-4a66-92cc-d6c79b031306}, !- Default Day Schedule Name
  {bc82932f-5a40-4163-9fa5-d5f191759af5}, !- Summer Design Day Schedule Name
  {fa11597a-08f9-46cc-82a6-2dc978282bd8}; !- Winter Design Day Schedule Name

OS:Schedule:Day,
  {43bc748e-f3da-4a66-92cc-d6c79b031306}, !- Handle
  Schedule Day 3,                         !- Name
  {d2f264cf-bfd2-4357-b102-ee5514611c25}, !- Schedule Type Limits Name
  ,                                       !- Interpolate to Timestep
  24,                                     !- Hour 1
  0,                                      !- Minute 1
  0;                                      !- Value Until Time 1

OS:Schedule:Rule,
  {7147705f-6464-43e4-abe5-b845967505c1}, !- Handle
  res occupants schedule allday rule1,    !- Name
  {9d53fc98-6fe2-4e5b-a86a-d23412ef3bfd}, !- Schedule Ruleset Name
  11,                                     !- Rule Order
  {e41039e6-9938-4dd8-b58e-c47607172e8f}, !- Day Schedule Name
  Yes,                                    !- Apply Sunday
  Yes,                                    !- Apply Monday
  Yes,                                    !- Apply Tuesday
  Yes,                                    !- Apply Wednesday
  Yes,                                    !- Apply Thursday
  Yes,                                    !- Apply Friday
  Yes,                                    !- Apply Saturday
  ,                                       !- Apply Holiday
  DateRange,                              !- Date Specification Type
  1,                                      !- Start Month
  1,                                      !- Start Day
  1,                                      !- End Month
  31;                                     !- End Day

OS:Schedule:Day,
  {e41039e6-9938-4dd8-b58e-c47607172e8f}, !- Handle
  res occupants schedule allday1,         !- Name
  {d2f264cf-bfd2-4357-b102-ee5514611c25}, !- Schedule Type Limits Name
  ,                                       !- Interpolate to Timestep
  7,                                      !- Hour 1
  0,                                      !- Minute 1
  1,                                      !- Value Until Time 1
  8,                                      !- Hour 2
  0,                                      !- Minute 2
  0.88,                                   !- Value Until Time 2
  9,                                      !- Hour 3
  0,                                      !- Minute 3
  0.41,                                   !- Value Until Time 3
  16,                                     !- Hour 4
  0,                                      !- Minute 4
  0.24,                                   !- Value Until Time 4
  17,                                     !- Hour 5
  0,                                      !- Minute 5
  0.29,                                   !- Value Until Time 5
  18,                                     !- Hour 6
  0,                                      !- Minute 6
  0.55,                                   !- Value Until Time 6
  21,                                     !- Hour 7
  0,                                      !- Minute 7
  0.9,                                    !- Value Until Time 7
  24,                                     !- Hour 8
  0,                                      !- Minute 8
  1;                                      !- Value Until Time 8

OS:Schedule:Rule,
  {a1b7777f-8070-46a5-810b-6ee659cc6f7e}, !- Handle
  res occupants schedule allday rule2,    !- Name
  {9d53fc98-6fe2-4e5b-a86a-d23412ef3bfd}, !- Schedule Ruleset Name
  10,                                     !- Rule Order
  {9fe2e5a9-e302-4b9a-8367-a5c4db1ee96b}, !- Day Schedule Name
  Yes,                                    !- Apply Sunday
  Yes,                                    !- Apply Monday
  Yes,                                    !- Apply Tuesday
  Yes,                                    !- Apply Wednesday
  Yes,                                    !- Apply Thursday
  Yes,                                    !- Apply Friday
  Yes,                                    !- Apply Saturday
  ,                                       !- Apply Holiday
  DateRange,                              !- Date Specification Type
  2,                                      !- Start Month
  1,                                      !- Start Day
  2,                                      !- End Month
  28;                                     !- End Day

OS:Schedule:Day,
  {9fe2e5a9-e302-4b9a-8367-a5c4db1ee96b}, !- Handle
  res occupants schedule allday2,         !- Name
  {d2f264cf-bfd2-4357-b102-ee5514611c25}, !- Schedule Type Limits Name
  ,                                       !- Interpolate to Timestep
  7,                                      !- Hour 1
  0,                                      !- Minute 1
  1,                                      !- Value Until Time 1
  8,                                      !- Hour 2
  0,                                      !- Minute 2
  0.88,                                   !- Value Until Time 2
  9,                                      !- Hour 3
  0,                                      !- Minute 3
  0.41,                                   !- Value Until Time 3
  16,                                     !- Hour 4
  0,                                      !- Minute 4
  0.24,                                   !- Value Until Time 4
  17,                                     !- Hour 5
  0,                                      !- Minute 5
  0.29,                                   !- Value Until Time 5
  18,                                     !- Hour 6
  0,                                      !- Minute 6
  0.55,                                   !- Value Until Time 6
  21,                                     !- Hour 7
  0,                                      !- Minute 7
  0.9,                                    !- Value Until Time 7
  24,                                     !- Hour 8
  0,                                      !- Minute 8
  1;                                      !- Value Until Time 8

OS:Schedule:Rule,
  {a6af59fe-6b47-478e-b056-2a08621cffbf}, !- Handle
  res occupants schedule allday rule3,    !- Name
  {9d53fc98-6fe2-4e5b-a86a-d23412ef3bfd}, !- Schedule Ruleset Name
  9,                                      !- Rule Order
  {9836d0be-cc9a-4aa6-9d56-b9d3d49ce63d}, !- Day Schedule Name
  Yes,                                    !- Apply Sunday
  Yes,                                    !- Apply Monday
  Yes,                                    !- Apply Tuesday
  Yes,                                    !- Apply Wednesday
  Yes,                                    !- Apply Thursday
  Yes,                                    !- Apply Friday
  Yes,                                    !- Apply Saturday
  ,                                       !- Apply Holiday
  DateRange,                              !- Date Specification Type
  3,                                      !- Start Month
  1,                                      !- Start Day
  3,                                      !- End Month
  31;                                     !- End Day

OS:Schedule:Day,
  {9836d0be-cc9a-4aa6-9d56-b9d3d49ce63d}, !- Handle
  res occupants schedule allday3,         !- Name
  {d2f264cf-bfd2-4357-b102-ee5514611c25}, !- Schedule Type Limits Name
  ,                                       !- Interpolate to Timestep
  7,                                      !- Hour 1
  0,                                      !- Minute 1
  1,                                      !- Value Until Time 1
  8,                                      !- Hour 2
  0,                                      !- Minute 2
  0.88,                                   !- Value Until Time 2
  9,                                      !- Hour 3
  0,                                      !- Minute 3
  0.41,                                   !- Value Until Time 3
  16,                                     !- Hour 4
  0,                                      !- Minute 4
  0.24,                                   !- Value Until Time 4
  17,                                     !- Hour 5
  0,                                      !- Minute 5
  0.29,                                   !- Value Until Time 5
  18,                                     !- Hour 6
  0,                                      !- Minute 6
  0.55,                                   !- Value Until Time 6
  21,                                     !- Hour 7
  0,                                      !- Minute 7
  0.9,                                    !- Value Until Time 7
  24,                                     !- Hour 8
  0,                                      !- Minute 8
  1;                                      !- Value Until Time 8

OS:Schedule:Rule,
  {68a4132e-d0a9-4608-a919-424456ff06e0}, !- Handle
  res occupants schedule allday rule4,    !- Name
  {9d53fc98-6fe2-4e5b-a86a-d23412ef3bfd}, !- Schedule Ruleset Name
  8,                                      !- Rule Order
  {cee07069-5b0f-455f-987c-f21aa6a84e17}, !- Day Schedule Name
  Yes,                                    !- Apply Sunday
  Yes,                                    !- Apply Monday
  Yes,                                    !- Apply Tuesday
  Yes,                                    !- Apply Wednesday
  Yes,                                    !- Apply Thursday
  Yes,                                    !- Apply Friday
  Yes,                                    !- Apply Saturday
  ,                                       !- Apply Holiday
  DateRange,                              !- Date Specification Type
  4,                                      !- Start Month
  1,                                      !- Start Day
  4,                                      !- End Month
  30;                                     !- End Day

OS:Schedule:Day,
  {cee07069-5b0f-455f-987c-f21aa6a84e17}, !- Handle
  res occupants schedule allday4,         !- Name
  {d2f264cf-bfd2-4357-b102-ee5514611c25}, !- Schedule Type Limits Name
  ,                                       !- Interpolate to Timestep
  7,                                      !- Hour 1
  0,                                      !- Minute 1
  1,                                      !- Value Until Time 1
  8,                                      !- Hour 2
  0,                                      !- Minute 2
  0.88,                                   !- Value Until Time 2
  9,                                      !- Hour 3
  0,                                      !- Minute 3
  0.41,                                   !- Value Until Time 3
  16,                                     !- Hour 4
  0,                                      !- Minute 4
  0.24,                                   !- Value Until Time 4
  17,                                     !- Hour 5
  0,                                      !- Minute 5
  0.29,                                   !- Value Until Time 5
  18,                                     !- Hour 6
  0,                                      !- Minute 6
  0.55,                                   !- Value Until Time 6
  21,                                     !- Hour 7
  0,                                      !- Minute 7
  0.9,                                    !- Value Until Time 7
  24,                                     !- Hour 8
  0,                                      !- Minute 8
  1;                                      !- Value Until Time 8

OS:Schedule:Rule,
  {be95af7d-89da-4b95-8bc1-14cb8779022b}, !- Handle
  res occupants schedule allday rule5,    !- Name
  {9d53fc98-6fe2-4e5b-a86a-d23412ef3bfd}, !- Schedule Ruleset Name
  7,                                      !- Rule Order
  {e6b5d9bc-4498-43c1-b357-11017d927622}, !- Day Schedule Name
  Yes,                                    !- Apply Sunday
  Yes,                                    !- Apply Monday
  Yes,                                    !- Apply Tuesday
  Yes,                                    !- Apply Wednesday
  Yes,                                    !- Apply Thursday
  Yes,                                    !- Apply Friday
  Yes,                                    !- Apply Saturday
  ,                                       !- Apply Holiday
  DateRange,                              !- Date Specification Type
  5,                                      !- Start Month
  1,                                      !- Start Day
  5,                                      !- End Month
  31;                                     !- End Day

OS:Schedule:Day,
  {e6b5d9bc-4498-43c1-b357-11017d927622}, !- Handle
  res occupants schedule allday5,         !- Name
  {d2f264cf-bfd2-4357-b102-ee5514611c25}, !- Schedule Type Limits Name
  ,                                       !- Interpolate to Timestep
  7,                                      !- Hour 1
  0,                                      !- Minute 1
  1,                                      !- Value Until Time 1
  8,                                      !- Hour 2
  0,                                      !- Minute 2
  0.88,                                   !- Value Until Time 2
  9,                                      !- Hour 3
  0,                                      !- Minute 3
  0.41,                                   !- Value Until Time 3
  16,                                     !- Hour 4
  0,                                      !- Minute 4
  0.24,                                   !- Value Until Time 4
  17,                                     !- Hour 5
  0,                                      !- Minute 5
  0.29,                                   !- Value Until Time 5
  18,                                     !- Hour 6
  0,                                      !- Minute 6
  0.55,                                   !- Value Until Time 6
  21,                                     !- Hour 7
  0,                                      !- Minute 7
  0.9,                                    !- Value Until Time 7
  24,                                     !- Hour 8
  0,                                      !- Minute 8
  1;                                      !- Value Until Time 8

OS:Schedule:Rule,
  {f36f0a9a-96a9-4937-84cf-06d93e3611c9}, !- Handle
  res occupants schedule allday rule6,    !- Name
  {9d53fc98-6fe2-4e5b-a86a-d23412ef3bfd}, !- Schedule Ruleset Name
  6,                                      !- Rule Order
  {fe77f2b0-a4ba-4cf3-ba58-0117c0f6f4bd}, !- Day Schedule Name
  Yes,                                    !- Apply Sunday
  Yes,                                    !- Apply Monday
  Yes,                                    !- Apply Tuesday
  Yes,                                    !- Apply Wednesday
  Yes,                                    !- Apply Thursday
  Yes,                                    !- Apply Friday
  Yes,                                    !- Apply Saturday
  ,                                       !- Apply Holiday
  DateRange,                              !- Date Specification Type
  6,                                      !- Start Month
  1,                                      !- Start Day
  6,                                      !- End Month
  30;                                     !- End Day

OS:Schedule:Day,
  {fe77f2b0-a4ba-4cf3-ba58-0117c0f6f4bd}, !- Handle
  res occupants schedule allday6,         !- Name
  {d2f264cf-bfd2-4357-b102-ee5514611c25}, !- Schedule Type Limits Name
  ,                                       !- Interpolate to Timestep
  7,                                      !- Hour 1
  0,                                      !- Minute 1
  1,                                      !- Value Until Time 1
  8,                                      !- Hour 2
  0,                                      !- Minute 2
  0.88,                                   !- Value Until Time 2
  9,                                      !- Hour 3
  0,                                      !- Minute 3
  0.41,                                   !- Value Until Time 3
  16,                                     !- Hour 4
  0,                                      !- Minute 4
  0.24,                                   !- Value Until Time 4
  17,                                     !- Hour 5
  0,                                      !- Minute 5
  0.29,                                   !- Value Until Time 5
  18,                                     !- Hour 6
  0,                                      !- Minute 6
  0.55,                                   !- Value Until Time 6
  21,                                     !- Hour 7
  0,                                      !- Minute 7
  0.9,                                    !- Value Until Time 7
  24,                                     !- Hour 8
  0,                                      !- Minute 8
  1;                                      !- Value Until Time 8

OS:Schedule:Rule,
  {b9968874-2583-473d-b152-f57c5529da3c}, !- Handle
  res occupants schedule allday rule7,    !- Name
  {9d53fc98-6fe2-4e5b-a86a-d23412ef3bfd}, !- Schedule Ruleset Name
  5,                                      !- Rule Order
  {e571d3f8-43bc-4b92-be0f-8bae3b3d79ee}, !- Day Schedule Name
  Yes,                                    !- Apply Sunday
  Yes,                                    !- Apply Monday
  Yes,                                    !- Apply Tuesday
  Yes,                                    !- Apply Wednesday
  Yes,                                    !- Apply Thursday
  Yes,                                    !- Apply Friday
  Yes,                                    !- Apply Saturday
  ,                                       !- Apply Holiday
  DateRange,                              !- Date Specification Type
  7,                                      !- Start Month
  1,                                      !- Start Day
  7,                                      !- End Month
  31;                                     !- End Day

OS:Schedule:Day,
  {e571d3f8-43bc-4b92-be0f-8bae3b3d79ee}, !- Handle
  res occupants schedule allday7,         !- Name
  {d2f264cf-bfd2-4357-b102-ee5514611c25}, !- Schedule Type Limits Name
  ,                                       !- Interpolate to Timestep
  7,                                      !- Hour 1
  0,                                      !- Minute 1
  1,                                      !- Value Until Time 1
  8,                                      !- Hour 2
  0,                                      !- Minute 2
  0.88,                                   !- Value Until Time 2
  9,                                      !- Hour 3
  0,                                      !- Minute 3
  0.41,                                   !- Value Until Time 3
  16,                                     !- Hour 4
  0,                                      !- Minute 4
  0.24,                                   !- Value Until Time 4
  17,                                     !- Hour 5
  0,                                      !- Minute 5
  0.29,                                   !- Value Until Time 5
  18,                                     !- Hour 6
  0,                                      !- Minute 6
  0.55,                                   !- Value Until Time 6
  21,                                     !- Hour 7
  0,                                      !- Minute 7
  0.9,                                    !- Value Until Time 7
  24,                                     !- Hour 8
  0,                                      !- Minute 8
  1;                                      !- Value Until Time 8

OS:Schedule:Rule,
  {c48d2bac-2662-432d-9175-7be20d2a77cd}, !- Handle
  res occupants schedule allday rule8,    !- Name
  {9d53fc98-6fe2-4e5b-a86a-d23412ef3bfd}, !- Schedule Ruleset Name
  4,                                      !- Rule Order
  {4f723da4-6b12-4294-a8d4-54635680550f}, !- Day Schedule Name
  Yes,                                    !- Apply Sunday
  Yes,                                    !- Apply Monday
  Yes,                                    !- Apply Tuesday
  Yes,                                    !- Apply Wednesday
  Yes,                                    !- Apply Thursday
  Yes,                                    !- Apply Friday
  Yes,                                    !- Apply Saturday
  ,                                       !- Apply Holiday
  DateRange,                              !- Date Specification Type
  8,                                      !- Start Month
  1,                                      !- Start Day
  8,                                      !- End Month
  31;                                     !- End Day

OS:Schedule:Day,
  {4f723da4-6b12-4294-a8d4-54635680550f}, !- Handle
  res occupants schedule allday8,         !- Name
  {d2f264cf-bfd2-4357-b102-ee5514611c25}, !- Schedule Type Limits Name
  ,                                       !- Interpolate to Timestep
  7,                                      !- Hour 1
  0,                                      !- Minute 1
  1,                                      !- Value Until Time 1
  8,                                      !- Hour 2
  0,                                      !- Minute 2
  0.88,                                   !- Value Until Time 2
  9,                                      !- Hour 3
  0,                                      !- Minute 3
  0.41,                                   !- Value Until Time 3
  16,                                     !- Hour 4
  0,                                      !- Minute 4
  0.24,                                   !- Value Until Time 4
  17,                                     !- Hour 5
  0,                                      !- Minute 5
  0.29,                                   !- Value Until Time 5
  18,                                     !- Hour 6
  0,                                      !- Minute 6
  0.55,                                   !- Value Until Time 6
  21,                                     !- Hour 7
  0,                                      !- Minute 7
  0.9,                                    !- Value Until Time 7
  24,                                     !- Hour 8
  0,                                      !- Minute 8
  1;                                      !- Value Until Time 8

OS:Schedule:Rule,
  {c00380db-5722-454c-ad2a-edec41aa62fa}, !- Handle
  res occupants schedule allday rule9,    !- Name
  {9d53fc98-6fe2-4e5b-a86a-d23412ef3bfd}, !- Schedule Ruleset Name
  3,                                      !- Rule Order
  {5be2780b-961a-40be-8f3b-d166778981c3}, !- Day Schedule Name
  Yes,                                    !- Apply Sunday
  Yes,                                    !- Apply Monday
  Yes,                                    !- Apply Tuesday
  Yes,                                    !- Apply Wednesday
  Yes,                                    !- Apply Thursday
  Yes,                                    !- Apply Friday
  Yes,                                    !- Apply Saturday
  ,                                       !- Apply Holiday
  DateRange,                              !- Date Specification Type
  9,                                      !- Start Month
  1,                                      !- Start Day
  9,                                      !- End Month
  30;                                     !- End Day

OS:Schedule:Day,
  {5be2780b-961a-40be-8f3b-d166778981c3}, !- Handle
  res occupants schedule allday9,         !- Name
  {d2f264cf-bfd2-4357-b102-ee5514611c25}, !- Schedule Type Limits Name
  ,                                       !- Interpolate to Timestep
  7,                                      !- Hour 1
  0,                                      !- Minute 1
  1,                                      !- Value Until Time 1
  8,                                      !- Hour 2
  0,                                      !- Minute 2
  0.88,                                   !- Value Until Time 2
  9,                                      !- Hour 3
  0,                                      !- Minute 3
  0.41,                                   !- Value Until Time 3
  16,                                     !- Hour 4
  0,                                      !- Minute 4
  0.24,                                   !- Value Until Time 4
  17,                                     !- Hour 5
  0,                                      !- Minute 5
  0.29,                                   !- Value Until Time 5
  18,                                     !- Hour 6
  0,                                      !- Minute 6
  0.55,                                   !- Value Until Time 6
  21,                                     !- Hour 7
  0,                                      !- Minute 7
  0.9,                                    !- Value Until Time 7
  24,                                     !- Hour 8
  0,                                      !- Minute 8
  1;                                      !- Value Until Time 8

OS:Schedule:Rule,
  {32117813-35a5-419c-ac91-abc635133ca3}, !- Handle
  res occupants schedule allday rule10,   !- Name
  {9d53fc98-6fe2-4e5b-a86a-d23412ef3bfd}, !- Schedule Ruleset Name
  2,                                      !- Rule Order
  {7efa9b0b-ca0a-4cd4-9b9b-c5e23d3a0d0f}, !- Day Schedule Name
  Yes,                                    !- Apply Sunday
  Yes,                                    !- Apply Monday
  Yes,                                    !- Apply Tuesday
  Yes,                                    !- Apply Wednesday
  Yes,                                    !- Apply Thursday
  Yes,                                    !- Apply Friday
  Yes,                                    !- Apply Saturday
  ,                                       !- Apply Holiday
  DateRange,                              !- Date Specification Type
  10,                                     !- Start Month
  1,                                      !- Start Day
  10,                                     !- End Month
  31;                                     !- End Day

OS:Schedule:Day,
  {7efa9b0b-ca0a-4cd4-9b9b-c5e23d3a0d0f}, !- Handle
  res occupants schedule allday10,        !- Name
  {d2f264cf-bfd2-4357-b102-ee5514611c25}, !- Schedule Type Limits Name
  ,                                       !- Interpolate to Timestep
  7,                                      !- Hour 1
  0,                                      !- Minute 1
  1,                                      !- Value Until Time 1
  8,                                      !- Hour 2
  0,                                      !- Minute 2
  0.88,                                   !- Value Until Time 2
  9,                                      !- Hour 3
  0,                                      !- Minute 3
  0.41,                                   !- Value Until Time 3
  16,                                     !- Hour 4
  0,                                      !- Minute 4
  0.24,                                   !- Value Until Time 4
  17,                                     !- Hour 5
  0,                                      !- Minute 5
  0.29,                                   !- Value Until Time 5
  18,                                     !- Hour 6
  0,                                      !- Minute 6
  0.55,                                   !- Value Until Time 6
  21,                                     !- Hour 7
  0,                                      !- Minute 7
  0.9,                                    !- Value Until Time 7
  24,                                     !- Hour 8
  0,                                      !- Minute 8
  1;                                      !- Value Until Time 8

OS:Schedule:Rule,
  {ea1599d3-8e21-4df6-a39b-ee23241ffc0c}, !- Handle
  res occupants schedule allday rule11,   !- Name
  {9d53fc98-6fe2-4e5b-a86a-d23412ef3bfd}, !- Schedule Ruleset Name
  1,                                      !- Rule Order
  {24386da4-f457-4b9b-aced-4c970573e6c9}, !- Day Schedule Name
  Yes,                                    !- Apply Sunday
  Yes,                                    !- Apply Monday
  Yes,                                    !- Apply Tuesday
  Yes,                                    !- Apply Wednesday
  Yes,                                    !- Apply Thursday
  Yes,                                    !- Apply Friday
  Yes,                                    !- Apply Saturday
  ,                                       !- Apply Holiday
  DateRange,                              !- Date Specification Type
  11,                                     !- Start Month
  1,                                      !- Start Day
  11,                                     !- End Month
  30;                                     !- End Day

OS:Schedule:Day,
  {24386da4-f457-4b9b-aced-4c970573e6c9}, !- Handle
  res occupants schedule allday11,        !- Name
  {d2f264cf-bfd2-4357-b102-ee5514611c25}, !- Schedule Type Limits Name
  ,                                       !- Interpolate to Timestep
  7,                                      !- Hour 1
  0,                                      !- Minute 1
  1,                                      !- Value Until Time 1
  8,                                      !- Hour 2
  0,                                      !- Minute 2
  0.88,                                   !- Value Until Time 2
  9,                                      !- Hour 3
  0,                                      !- Minute 3
  0.41,                                   !- Value Until Time 3
  16,                                     !- Hour 4
  0,                                      !- Minute 4
  0.24,                                   !- Value Until Time 4
  17,                                     !- Hour 5
  0,                                      !- Minute 5
  0.29,                                   !- Value Until Time 5
  18,                                     !- Hour 6
  0,                                      !- Minute 6
  0.55,                                   !- Value Until Time 6
  21,                                     !- Hour 7
  0,                                      !- Minute 7
  0.9,                                    !- Value Until Time 7
  24,                                     !- Hour 8
  0,                                      !- Minute 8
  1;                                      !- Value Until Time 8

OS:Schedule:Rule,
  {b48acf76-ca0b-426a-bc60-962d810d5abd}, !- Handle
  res occupants schedule allday rule12,   !- Name
  {9d53fc98-6fe2-4e5b-a86a-d23412ef3bfd}, !- Schedule Ruleset Name
  0,                                      !- Rule Order
  {caa28c45-bf95-44c4-bff7-619c01a51721}, !- Day Schedule Name
  Yes,                                    !- Apply Sunday
  Yes,                                    !- Apply Monday
  Yes,                                    !- Apply Tuesday
  Yes,                                    !- Apply Wednesday
  Yes,                                    !- Apply Thursday
  Yes,                                    !- Apply Friday
  Yes,                                    !- Apply Saturday
  ,                                       !- Apply Holiday
  DateRange,                              !- Date Specification Type
  12,                                     !- Start Month
  1,                                      !- Start Day
  12,                                     !- End Month
  31;                                     !- End Day

OS:Schedule:Day,
  {caa28c45-bf95-44c4-bff7-619c01a51721}, !- Handle
  res occupants schedule allday12,        !- Name
  {d2f264cf-bfd2-4357-b102-ee5514611c25}, !- Schedule Type Limits Name
  ,                                       !- Interpolate to Timestep
  7,                                      !- Hour 1
  0,                                      !- Minute 1
  1,                                      !- Value Until Time 1
  8,                                      !- Hour 2
  0,                                      !- Minute 2
  0.88,                                   !- Value Until Time 2
  9,                                      !- Hour 3
  0,                                      !- Minute 3
  0.41,                                   !- Value Until Time 3
  16,                                     !- Hour 4
  0,                                      !- Minute 4
  0.24,                                   !- Value Until Time 4
  17,                                     !- Hour 5
  0,                                      !- Minute 5
  0.29,                                   !- Value Until Time 5
  18,                                     !- Hour 6
  0,                                      !- Minute 6
  0.55,                                   !- Value Until Time 6
  21,                                     !- Hour 7
  0,                                      !- Minute 7
  0.9,                                    !- Value Until Time 7
  24,                                     !- Hour 8
  0,                                      !- Minute 8
  1;                                      !- Value Until Time 8

OS:Schedule:Day,
  {fa11597a-08f9-46cc-82a6-2dc978282bd8}, !- Handle
  res occupants schedule winter design,   !- Name
  {d2f264cf-bfd2-4357-b102-ee5514611c25}, !- Schedule Type Limits Name
  ,                                       !- Interpolate to Timestep
  24,                                     !- Hour 1
  0,                                      !- Minute 1
  0;                                      !- Value Until Time 1

OS:Schedule:Day,
  {bc82932f-5a40-4163-9fa5-d5f191759af5}, !- Handle
  res occupants schedule summer design,   !- Name
  {d2f264cf-bfd2-4357-b102-ee5514611c25}, !- Schedule Type Limits Name
  ,                                       !- Interpolate to Timestep
  24,                                     !- Hour 1
  0,                                      !- Minute 1
  1;                                      !- Value Until Time 1

OS:ScheduleTypeLimits,
  {d2f264cf-bfd2-4357-b102-ee5514611c25}, !- Handle
  Fractional,                             !- Name
  0,                                      !- Lower Limit Value
  1,                                      !- Upper Limit Value
  Continuous;                             !- Numeric Type

OS:Schedule:Ruleset,
  {147b0ec1-0b83-4526-ac37-f14c2e7e5ca7}, !- Handle
  Schedule Ruleset 1,                     !- Name
  {9fc53cd2-e8e3-4f7d-b973-e56b6acef097}, !- Schedule Type Limits Name
  {5154ba8c-6b12-4e9f-a744-8679727c4419}; !- Default Day Schedule Name

OS:Schedule:Day,
  {5154ba8c-6b12-4e9f-a744-8679727c4419}, !- Handle
  Schedule Day 4,                         !- Name
  {9fc53cd2-e8e3-4f7d-b973-e56b6acef097}, !- Schedule Type Limits Name
  ,                                       !- Interpolate to Timestep
  24,                                     !- Hour 1
  0,                                      !- Minute 1
  112.539290946133;                       !- Value Until Time 1

OS:People:Definition,
  {4d0261fc-430e-4edc-a9a4-77e4350a6683}, !- Handle
  res occupants|living space,             !- Name
  People,                                 !- Number of People Calculation Method
  1.325,                                  !- Number of People {people}
  ,                                       !- People per Space Floor Area {person/m2}
  ,                                       !- Space Floor Area per Person {m2/person}
  0.319734,                               !- Fraction Radiant
  0.573,                                  !- Sensible Heat Fraction
  0,                                      !- Carbon Dioxide Generation Rate {m3/s-W}
  No,                                     !- Enable ASHRAE 55 Comfort Warnings
  ZoneAveraged;                           !- Mean Radiant Temperature Calculation Type

OS:People,
  {920cb388-e2dd-4b8c-bb68-c2c54df36bfa}, !- Handle
  res occupants|living space,             !- Name
  {4d0261fc-430e-4edc-a9a4-77e4350a6683}, !- People Definition Name
  {fb11e98f-32af-4b71-8b34-4314da561d66}, !- Space or SpaceType Name
  {9d53fc98-6fe2-4e5b-a86a-d23412ef3bfd}, !- Number of People Schedule Name
  {147b0ec1-0b83-4526-ac37-f14c2e7e5ca7}, !- Activity Level Schedule Name
  ,                                       !- Surface Name/Angle Factor List Name
  ,                                       !- Work Efficiency Schedule Name
  ,                                       !- Clothing Insulation Schedule Name
  ,                                       !- Air Velocity Schedule Name
  1;                                      !- Multiplier

OS:ScheduleTypeLimits,
  {9fc53cd2-e8e3-4f7d-b973-e56b6acef097}, !- Handle
  ActivityLevel,                          !- Name
  0,                                      !- Lower Limit Value
  ,                                       !- Upper Limit Value
  Continuous,                             !- Numeric Type
  ActivityLevel;                          !- Unit Type

OS:People:Definition,
  {710fcb81-0fe7-4165-83aa-e9a6a7df2261}, !- Handle
  res occupants|living space|story 2,     !- Name
  People,                                 !- Number of People Calculation Method
  1.325,                                  !- Number of People {people}
  ,                                       !- People per Space Floor Area {person/m2}
  ,                                       !- Space Floor Area per Person {m2/person}
  0.319734,                               !- Fraction Radiant
  0.573,                                  !- Sensible Heat Fraction
  0,                                      !- Carbon Dioxide Generation Rate {m3/s-W}
  No,                                     !- Enable ASHRAE 55 Comfort Warnings
  ZoneAveraged;                           !- Mean Radiant Temperature Calculation Type

OS:People,
  {1a3a8f13-849b-469c-855c-5443d71b05e6}, !- Handle
  res occupants|living space|story 2,     !- Name
  {710fcb81-0fe7-4165-83aa-e9a6a7df2261}, !- People Definition Name
  {e7c09b75-bf1c-4ccf-9bf1-533f672cd7be}, !- Space or SpaceType Name
  {9d53fc98-6fe2-4e5b-a86a-d23412ef3bfd}, !- Number of People Schedule Name
  {147b0ec1-0b83-4526-ac37-f14c2e7e5ca7}, !- Activity Level Schedule Name
  ,                                       !- Surface Name/Angle Factor List Name
  ,                                       !- Work Efficiency Schedule Name
  ,                                       !- Clothing Insulation Schedule Name
  ,                                       !- Air Velocity Schedule Name
  1;                                      !- Multiplier

OS:WeatherFile,
<<<<<<< HEAD
  {59fc9a75-93c4-4428-bb5d-493b87159b71}, !- Handle
=======
  {2d81feed-52ed-4be5-8a81-42709a352b3f}, !- Handle
>>>>>>> 8e25c6d5
  Denver Intl Ap,                         !- City
  CO,                                     !- State Province Region
  USA,                                    !- Country
  TMY3,                                   !- Data Source
  725650,                                 !- WMO Number
  39.83,                                  !- Latitude {deg}
  -104.65,                                !- Longitude {deg}
  -7,                                     !- Time Zone {hr}
  1650,                                   !- Elevation {m}
  file:../weather/USA_CO_Denver.Intl.AP.725650_TMY3.epw, !- Url
  E23378AA;                               !- Checksum

OS:AdditionalProperties,
<<<<<<< HEAD
  {792bbf80-804d-40ee-8f90-35133c05326d}, !- Handle
  {59fc9a75-93c4-4428-bb5d-493b87159b71}, !- Object Name
=======
  {e6394ae9-feec-4b4e-89f7-e6ebffa8a2bc}, !- Handle
  {2d81feed-52ed-4be5-8a81-42709a352b3f}, !- Object Name
>>>>>>> 8e25c6d5
  EPWHeaderCity,                          !- Feature Name 1
  String,                                 !- Feature Data Type 1
  Denver Intl Ap,                         !- Feature Value 1
  EPWHeaderState,                         !- Feature Name 2
  String,                                 !- Feature Data Type 2
  CO,                                     !- Feature Value 2
  EPWHeaderCountry,                       !- Feature Name 3
  String,                                 !- Feature Data Type 3
  USA,                                    !- Feature Value 3
  EPWHeaderDataSource,                    !- Feature Name 4
  String,                                 !- Feature Data Type 4
  TMY3,                                   !- Feature Value 4
  EPWHeaderStation,                       !- Feature Name 5
  String,                                 !- Feature Data Type 5
  725650,                                 !- Feature Value 5
  EPWHeaderLatitude,                      !- Feature Name 6
  Double,                                 !- Feature Data Type 6
  39.829999999999998,                     !- Feature Value 6
  EPWHeaderLongitude,                     !- Feature Name 7
  Double,                                 !- Feature Data Type 7
  -104.65000000000001,                    !- Feature Value 7
  EPWHeaderTimezone,                      !- Feature Name 8
  Double,                                 !- Feature Data Type 8
  -7,                                     !- Feature Value 8
  EPWHeaderAltitude,                      !- Feature Name 9
  Double,                                 !- Feature Data Type 9
  5413.3858267716532,                     !- Feature Value 9
  EPWHeaderLocalPressure,                 !- Feature Name 10
  Double,                                 !- Feature Data Type 10
  0.81937567683596546,                    !- Feature Value 10
  EPWHeaderRecordsPerHour,                !- Feature Name 11
  Double,                                 !- Feature Data Type 11
  0,                                      !- Feature Value 11
  EPWDataAnnualAvgDrybulb,                !- Feature Name 12
  Double,                                 !- Feature Data Type 12
  51.575616438356228,                     !- Feature Value 12
  EPWDataAnnualMinDrybulb,                !- Feature Name 13
  Double,                                 !- Feature Data Type 13
  -2.9200000000000017,                    !- Feature Value 13
  EPWDataAnnualMaxDrybulb,                !- Feature Name 14
  Double,                                 !- Feature Data Type 14
  104,                                    !- Feature Value 14
  EPWDataCDD50F,                          !- Feature Name 15
  Double,                                 !- Feature Data Type 15
  3072.2925000000005,                     !- Feature Value 15
  EPWDataCDD65F,                          !- Feature Name 16
  Double,                                 !- Feature Data Type 16
  883.62000000000035,                     !- Feature Value 16
  EPWDataHDD50F,                          !- Feature Name 17
  Double,                                 !- Feature Data Type 17
  2497.1925000000001,                     !- Feature Value 17
  EPWDataHDD65F,                          !- Feature Name 18
  Double,                                 !- Feature Data Type 18
  5783.5200000000013,                     !- Feature Value 18
  EPWDataAnnualAvgWindspeed,              !- Feature Name 19
  Double,                                 !- Feature Data Type 19
  3.9165296803649667,                     !- Feature Value 19
  EPWDataMonthlyAvgDrybulbs,              !- Feature Name 20
  String,                                 !- Feature Data Type 20
  33.4191935483871&#4431.90142857142857&#4443.02620967741937&#4442.48624999999999&#4459.877741935483854&#4473.57574999999997&#4472.07975806451608&#4472.70008064516134&#4466.49200000000006&#4450.079112903225806&#4437.218250000000005&#4434.582177419354835, !- Feature Value 20
  EPWDataGroundMonthlyTemps,              !- Feature Name 21
  String,                                 !- Feature Data Type 21
  44.08306285945173&#4440.89570904991865&#4440.64045432632048&#4442.153016571250646&#4448.225111118704206&#4454.268919273837525&#4459.508577937551024&#4462.82777283423508&#4463.10975667174995&#4460.41014950381947&#4455.304105212311526&#4449.445696474514364, !- Feature Value 21
  EPWDataWSF,                             !- Feature Name 22
  Double,                                 !- Feature Data Type 22
  0.58999999999999997,                    !- Feature Value 22
  EPWDataMonthlyAvgDailyHighDrybulbs,     !- Feature Name 23
  String,                                 !- Feature Data Type 23
  47.41032258064516&#4446.58642857142857&#4455.15032258064517&#4453.708&#4472.80193548387098&#4488.67600000000002&#4486.1858064516129&#4485.87225806451613&#4482.082&#4463.18064516129033&#4448.73400000000001&#4448.87935483870968, !- Feature Value 23
  EPWDataMonthlyAvgDailyLowDrybulbs,      !- Feature Name 24
  String,                                 !- Feature Data Type 24
  19.347741935483874&#4419.856428571428573&#4430.316129032258065&#4431.112&#4447.41612903225806&#4457.901999999999994&#4459.063870967741934&#4460.956774193548384&#4452.352000000000004&#4438.41612903225806&#4427.002000000000002&#4423.02903225806451, !- Feature Value 24
  EPWDesignHeatingDrybulb,                !- Feature Name 25
  Double,                                 !- Feature Data Type 25
  12.02,                                  !- Feature Value 25
  EPWDesignHeatingWindspeed,              !- Feature Name 26
  Double,                                 !- Feature Data Type 26
  2.8062500000000004,                     !- Feature Value 26
  EPWDesignCoolingDrybulb,                !- Feature Name 27
  Double,                                 !- Feature Data Type 27
  91.939999999999998,                     !- Feature Value 27
  EPWDesignCoolingWetbulb,                !- Feature Name 28
  Double,                                 !- Feature Data Type 28
  59.95131430195849,                      !- Feature Value 28
  EPWDesignCoolingHumidityRatio,          !- Feature Name 29
  Double,                                 !- Feature Data Type 29
  0.0059161086834698092,                  !- Feature Value 29
  EPWDesignCoolingWindspeed,              !- Feature Name 30
  Double,                                 !- Feature Data Type 30
  3.7999999999999989,                     !- Feature Value 30
  EPWDesignDailyTemperatureRange,         !- Feature Name 31
  Double,                                 !- Feature Data Type 31
  24.915483870967748,                     !- Feature Value 31
  EPWDesignDehumidDrybulb,                !- Feature Name 32
  Double,                                 !- Feature Data Type 32
  67.996785714285721,                     !- Feature Value 32
  EPWDesignDehumidHumidityRatio,          !- Feature Name 33
  Double,                                 !- Feature Data Type 33
  0.012133744170488724,                   !- Feature Value 33
  EPWDesignCoolingDirectNormal,           !- Feature Name 34
  Double,                                 !- Feature Data Type 34
  985,                                    !- Feature Value 34
  EPWDesignCoolingDiffuseHorizontal,      !- Feature Name 35
  Double,                                 !- Feature Data Type 35
  84;                                     !- Feature Value 35

OS:Site,
<<<<<<< HEAD
  {f27d1e65-7252-4dda-8db0-37dff2df90c4}, !- Handle
=======
  {37e83fd4-7c73-46e5-a9a1-2563b9332e88}, !- Handle
>>>>>>> 8e25c6d5
  Denver Intl Ap_CO_USA,                  !- Name
  39.83,                                  !- Latitude {deg}
  -104.65,                                !- Longitude {deg}
  -7,                                     !- Time Zone {hr}
  1650,                                   !- Elevation {m}
  ;                                       !- Terrain

OS:ClimateZones,
<<<<<<< HEAD
  {c9cfa378-bd07-458c-af72-9ebbeb551697}, !- Handle
=======
  {0c2b3964-8fde-4d76-a838-b4d384220eec}, !- Handle
>>>>>>> 8e25c6d5
  ,                                       !- Active Institution
  ,                                       !- Active Year
  ,                                       !- Climate Zone Institution Name 1
  ,                                       !- Climate Zone Document Name 1
  ,                                       !- Climate Zone Document Year 1
  ,                                       !- Climate Zone Value 1
  Building America,                       !- Climate Zone Institution Name 2
  ,                                       !- Climate Zone Document Name 2
  0,                                      !- Climate Zone Document Year 2
  Cold;                                   !- Climate Zone Value 2

OS:Site:WaterMainsTemperature,
<<<<<<< HEAD
  {6dd71ec1-cbd9-4d1f-a69b-0757700da947}, !- Handle
=======
  {39737b45-d713-45e4-9685-3877bc857315}, !- Handle
>>>>>>> 8e25c6d5
  Correlation,                            !- Calculation Method
  ,                                       !- Temperature Schedule Name
  10.8753424657535,                       !- Annual Average Outdoor Air Temperature {C}
  23.1524007936508;                       !- Maximum Difference In Monthly Average Outdoor Air Temperatures {deltaC}

OS:RunPeriodControl:DaylightSavingTime,
<<<<<<< HEAD
  {62823fb8-25ae-4b4b-b8a8-fbc3bb6d79ed}, !- Handle
=======
  {b9757149-4d2a-4dd5-b2f5-8e3b3c5f47ee}, !- Handle
>>>>>>> 8e25c6d5
  4/7,                                    !- Start Date
  10/26;                                  !- End Date

OS:Site:GroundTemperature:Deep,
<<<<<<< HEAD
  {ad9d8bc0-b04c-46fc-9064-dd6a100e17aa}, !- Handle
=======
  {e6b31497-3826-4e47-892f-26b54c3e4336}, !- Handle
>>>>>>> 8e25c6d5
  10.8753424657535,                       !- January Deep Ground Temperature {C}
  10.8753424657535,                       !- February Deep Ground Temperature {C}
  10.8753424657535,                       !- March Deep Ground Temperature {C}
  10.8753424657535,                       !- April Deep Ground Temperature {C}
  10.8753424657535,                       !- May Deep Ground Temperature {C}
  10.8753424657535,                       !- June Deep Ground Temperature {C}
  10.8753424657535,                       !- July Deep Ground Temperature {C}
  10.8753424657535,                       !- August Deep Ground Temperature {C}
  10.8753424657535,                       !- September Deep Ground Temperature {C}
  10.8753424657535,                       !- October Deep Ground Temperature {C}
  10.8753424657535,                       !- November Deep Ground Temperature {C}
  10.8753424657535;                       !- December Deep Ground Temperature {C}
<|MERGE_RESOLUTION|>--- conflicted
+++ resolved
@@ -1,53 +1,26 @@
 !- NOTE: Auto-generated from /test/osw_files/SFD_2000sqft_2story_SL_UA_3Beds_2Baths_Denver.osw
 
 OS:Version,
-<<<<<<< HEAD
-  {c8efe0e2-15be-464c-9feb-80201bfaa284}, !- Handle
-  2.8.1;                                  !- Version Identifier
-
-OS:SimulationControl,
-  {da3d6cb4-795f-4af8-add3-abeac2fdd339}, !- Handle
-=======
   {2c219a8b-95ec-44eb-86fb-dc56f0cd14d3}, !- Handle
   2.9.0;                                  !- Version Identifier
 
 OS:SimulationControl,
   {fee129de-dae3-475a-9290-04dafc0290de}, !- Handle
->>>>>>> 8e25c6d5
   ,                                       !- Do Zone Sizing Calculation
   ,                                       !- Do System Sizing Calculation
   ,                                       !- Do Plant Sizing Calculation
   No;                                     !- Run Simulation for Sizing Periods
 
 OS:Timestep,
-<<<<<<< HEAD
-  {5b42ecbe-dd2e-4b24-b6e2-23f73e8fd631}, !- Handle
-  6;                                      !- Number of Timesteps per Hour
-
-OS:ShadowCalculation,
-  {dcae54aa-64fc-47d2-91d9-4972cd1bab7d}, !- Handle
-=======
   {f5ccade1-d115-408d-a1fe-5b32f6880c20}, !- Handle
   6;                                      !- Number of Timesteps per Hour
 
 OS:ShadowCalculation,
   {8c076366-b47b-416e-825b-d002ba351a48}, !- Handle
->>>>>>> 8e25c6d5
   20,                                     !- Calculation Frequency
   200;                                    !- Maximum Figures in Shadow Overlap Calculations
 
 OS:SurfaceConvectionAlgorithm:Outside,
-<<<<<<< HEAD
-  {cf95c3d7-d01a-433e-92a0-93049d56a2ca}, !- Handle
-  DOE-2;                                  !- Algorithm
-
-OS:SurfaceConvectionAlgorithm:Inside,
-  {02974123-5d16-4a9d-b65d-11064100387c}, !- Handle
-  TARP;                                   !- Algorithm
-
-OS:ZoneCapacitanceMultiplier:ResearchSpecial,
-  {856ce268-662f-4932-b6b2-8f41d21fab98}, !- Handle
-=======
   {411817df-92f8-4cb4-ada8-300ff430e9f3}, !- Handle
   DOE-2;                                  !- Algorithm
 
@@ -57,17 +30,12 @@
 
 OS:ZoneCapacitanceMultiplier:ResearchSpecial,
   {757cdd96-7977-4212-993b-d09c5be8718a}, !- Handle
->>>>>>> 8e25c6d5
   ,                                       !- Temperature Capacity Multiplier
   15,                                     !- Humidity Capacity Multiplier
   ;                                       !- Carbon Dioxide Capacity Multiplier
 
 OS:RunPeriod,
-<<<<<<< HEAD
-  {9f9a369e-a753-48bc-8aef-9925531250e8}, !- Handle
-=======
   {df705891-fd73-437b-95a7-aca74e555f35}, !- Handle
->>>>>>> 8e25c6d5
   Run Period 1,                           !- Name
   1,                                      !- Begin Month
   1,                                      !- Begin Day of Month
@@ -81,21 +49,13 @@
   ;                                       !- Number of Times Runperiod to be Repeated
 
 OS:YearDescription,
-<<<<<<< HEAD
-  {56ddc15b-2407-4b26-a921-5a0c0d2b864a}, !- Handle
-=======
   {c13878e8-51c3-4222-8d83-32d72bbd32d0}, !- Handle
->>>>>>> 8e25c6d5
   2007,                                   !- Calendar Year
   ,                                       !- Day of Week for Start Day
   ;                                       !- Is Leap Year
 
 OS:ThermalZone,
-<<<<<<< HEAD
-  {ad74aa13-03a7-4e98-9044-c65d5edb6afc}, !- Handle
-=======
   {f7659f1e-3914-4694-b38d-b331ac3cfb70}, !- Handle
->>>>>>> 8e25c6d5
   living zone,                            !- Name
   ,                                       !- Multiplier
   ,                                       !- Ceiling Height {m}
@@ -104,17 +64,10 @@
   ,                                       !- Zone Inside Convection Algorithm
   ,                                       !- Zone Outside Convection Algorithm
   ,                                       !- Zone Conditioning Equipment List Name
-<<<<<<< HEAD
-  {588001f2-4e51-4ed5-9dc8-0630b1c97056}, !- Zone Air Inlet Port List
-  {0fde2380-8cbc-47d4-b18e-39f959ff61ac}, !- Zone Air Exhaust Port List
-  {53d28493-0ea4-4234-b139-c23e84b9ed6f}, !- Zone Air Node Name
-  {fe7c4c01-d7a7-4c2d-8cc2-882b21783468}, !- Zone Return Air Port List
-=======
   {1b40cd74-b8c0-4270-ab54-45badf58f79b}, !- Zone Air Inlet Port List
   {3bd12d7b-6f7f-464c-984f-0553c57367a7}, !- Zone Air Exhaust Port List
   {dac23cf6-29ae-4493-863c-dbbde4637004}, !- Zone Air Node Name
   {f7b7993c-f55e-42c5-8a3d-f49a30514e71}, !- Zone Return Air Port List
->>>>>>> 8e25c6d5
   ,                                       !- Primary Daylighting Control Name
   ,                                       !- Fraction of Zone Controlled by Primary Daylighting Control
   ,                                       !- Secondary Daylighting Control Name
@@ -125,39 +78,6 @@
   No;                                     !- Use Ideal Air Loads
 
 OS:Node,
-<<<<<<< HEAD
-  {af7551e9-2dad-400f-b96b-43d29d20a888}, !- Handle
-  Node 1,                                 !- Name
-  {53d28493-0ea4-4234-b139-c23e84b9ed6f}, !- Inlet Port
-  ;                                       !- Outlet Port
-
-OS:Connection,
-  {53d28493-0ea4-4234-b139-c23e84b9ed6f}, !- Handle
-  {9f27bd6e-e568-4a5b-955b-14024884f66d}, !- Name
-  {ad74aa13-03a7-4e98-9044-c65d5edb6afc}, !- Source Object
-  11,                                     !- Outlet Port
-  {af7551e9-2dad-400f-b96b-43d29d20a888}, !- Target Object
-  2;                                      !- Inlet Port
-
-OS:PortList,
-  {588001f2-4e51-4ed5-9dc8-0630b1c97056}, !- Handle
-  {1089c8c9-794f-439a-9339-0b6dacf4bf2d}, !- Name
-  {ad74aa13-03a7-4e98-9044-c65d5edb6afc}; !- HVAC Component
-
-OS:PortList,
-  {0fde2380-8cbc-47d4-b18e-39f959ff61ac}, !- Handle
-  {29cd7b43-4c71-4024-9218-28788fd39c0a}, !- Name
-  {ad74aa13-03a7-4e98-9044-c65d5edb6afc}; !- HVAC Component
-
-OS:PortList,
-  {fe7c4c01-d7a7-4c2d-8cc2-882b21783468}, !- Handle
-  {38bf377b-da48-483d-be88-57e9a4ab1314}, !- Name
-  {ad74aa13-03a7-4e98-9044-c65d5edb6afc}; !- HVAC Component
-
-OS:Sizing:Zone,
-  {16c98200-dbaf-448c-b65f-60b4a1846db7}, !- Handle
-  {ad74aa13-03a7-4e98-9044-c65d5edb6afc}, !- Zone or ZoneList Name
-=======
   {7004a4a1-667a-42f7-9e7c-dd0fcd10d581}, !- Handle
   Node 1,                                 !- Name
   {dac23cf6-29ae-4493-863c-dbbde4637004}, !- Inlet Port
@@ -189,7 +109,6 @@
 OS:Sizing:Zone,
   {bb3a2319-ce6f-4dc0-9595-e499a7f07d54}, !- Handle
   {f7659f1e-3914-4694-b38d-b331ac3cfb70}, !- Zone or ZoneList Name
->>>>>>> 8e25c6d5
   SupplyAirTemperature,                   !- Zone Cooling Design Supply Air Temperature Input Method
   14,                                     !- Zone Cooling Design Supply Air Temperature {C}
   11.11,                                  !- Zone Cooling Design Supply Air Temperature Difference {deltaC}
@@ -218,16 +137,6 @@
   autosize;                               !- Dedicated Outdoor Air High Setpoint Temperature for Design {C}
 
 OS:ZoneHVAC:EquipmentList,
-<<<<<<< HEAD
-  {4e33bb6e-2e20-4400-a2c7-afacb2e56a45}, !- Handle
-  Zone HVAC Equipment List 1,             !- Name
-  {ad74aa13-03a7-4e98-9044-c65d5edb6afc}; !- Thermal Zone
-
-OS:Space,
-  {fb11e98f-32af-4b71-8b34-4314da561d66}, !- Handle
-  living space,                           !- Name
-  {b6fd8460-660e-4606-ab88-438f328ad309}, !- Space Type Name
-=======
   {fb99d3da-194a-4ee4-a8c9-93c096e2e738}, !- Handle
   Zone HVAC Equipment List 1,             !- Name
   {f7659f1e-3914-4694-b38d-b331ac3cfb70}; !- Thermal Zone
@@ -236,7 +145,6 @@
   {0825d10b-6c74-4537-a837-c72da9d380ed}, !- Handle
   living space,                           !- Name
   {5b21ffae-aa67-479e-b005-5a30c1da4665}, !- Space Type Name
->>>>>>> 8e25c6d5
   ,                                       !- Default Construction Set Name
   ,                                       !- Default Schedule Set Name
   -0,                                     !- Direction of Relative North {deg}
@@ -244,19 +152,6 @@
   0,                                      !- Y Origin {m}
   0,                                      !- Z Origin {m}
   ,                                       !- Building Story Name
-<<<<<<< HEAD
-  {ad74aa13-03a7-4e98-9044-c65d5edb6afc}, !- Thermal Zone Name
-  ,                                       !- Part of Total Floor Area
-  ,                                       !- Design Specification Outdoor Air Object Name
-  {ea2ad773-efeb-42b7-8bf7-fdc145168418}; !- Building Unit Name
-
-OS:Surface,
-  {d1eb4700-7849-4f02-8d6b-573e70fafbdc}, !- Handle
-  Surface 1,                              !- Name
-  Floor,                                  !- Surface Type
-  ,                                       !- Construction Name
-  {fb11e98f-32af-4b71-8b34-4314da561d66}, !- Space Name
-=======
   {f7659f1e-3914-4694-b38d-b331ac3cfb70}, !- Thermal Zone Name
   ,                                       !- Part of Total Floor Area
   ,                                       !- Design Specification Outdoor Air Object Name
@@ -268,7 +163,6 @@
   Floor,                                  !- Surface Type
   ,                                       !- Construction Name
   {0825d10b-6c74-4537-a837-c72da9d380ed}, !- Space Name
->>>>>>> 8e25c6d5
   Foundation,                             !- Outside Boundary Condition
   ,                                       !- Outside Boundary Condition Object
   NoSun,                                  !- Sun Exposure
@@ -281,19 +175,11 @@
   13.6310703908387, 0, 0;                 !- X,Y,Z Vertex 4 {m}
 
 OS:Surface,
-<<<<<<< HEAD
-  {7924d9e0-dcee-4134-bfe0-a25e81bc30db}, !- Handle
-  Surface 2,                              !- Name
-  Wall,                                   !- Surface Type
-  ,                                       !- Construction Name
-  {fb11e98f-32af-4b71-8b34-4314da561d66}, !- Space Name
-=======
   {b0983707-52bf-4153-b772-37649095b723}, !- Handle
   Surface 2,                              !- Name
   Wall,                                   !- Surface Type
   ,                                       !- Construction Name
   {0825d10b-6c74-4537-a837-c72da9d380ed}, !- Space Name
->>>>>>> 8e25c6d5
   Outdoors,                               !- Outside Boundary Condition
   ,                                       !- Outside Boundary Condition Object
   SunExposed,                             !- Sun Exposure
@@ -306,19 +192,11 @@
   0, 0, 2.4384;                           !- X,Y,Z Vertex 4 {m}
 
 OS:Surface,
-<<<<<<< HEAD
-  {5764c0e0-566a-4bdf-b135-a7076584fe87}, !- Handle
-  Surface 3,                              !- Name
-  Wall,                                   !- Surface Type
-  ,                                       !- Construction Name
-  {fb11e98f-32af-4b71-8b34-4314da561d66}, !- Space Name
-=======
   {b68eb07c-89b3-4dd2-9fb2-8658dc0e300b}, !- Handle
   Surface 3,                              !- Name
   Wall,                                   !- Surface Type
   ,                                       !- Construction Name
   {0825d10b-6c74-4537-a837-c72da9d380ed}, !- Space Name
->>>>>>> 8e25c6d5
   Outdoors,                               !- Outside Boundary Condition
   ,                                       !- Outside Boundary Condition Object
   SunExposed,                             !- Sun Exposure
@@ -331,19 +209,11 @@
   0, 6.81553519541936, 2.4384;            !- X,Y,Z Vertex 4 {m}
 
 OS:Surface,
-<<<<<<< HEAD
-  {78e5c88d-227a-4abc-bd9c-94eafb0988d2}, !- Handle
-  Surface 4,                              !- Name
-  Wall,                                   !- Surface Type
-  ,                                       !- Construction Name
-  {fb11e98f-32af-4b71-8b34-4314da561d66}, !- Space Name
-=======
   {ea75d864-b066-4149-8a65-47b3f5ec5982}, !- Handle
   Surface 4,                              !- Name
   Wall,                                   !- Surface Type
   ,                                       !- Construction Name
   {0825d10b-6c74-4537-a837-c72da9d380ed}, !- Space Name
->>>>>>> 8e25c6d5
   Outdoors,                               !- Outside Boundary Condition
   ,                                       !- Outside Boundary Condition Object
   SunExposed,                             !- Sun Exposure
@@ -356,19 +226,11 @@
   13.6310703908387, 6.81553519541936, 2.4384; !- X,Y,Z Vertex 4 {m}
 
 OS:Surface,
-<<<<<<< HEAD
-  {88a2154f-3892-4619-92c4-3474d28d9230}, !- Handle
-  Surface 5,                              !- Name
-  Wall,                                   !- Surface Type
-  ,                                       !- Construction Name
-  {fb11e98f-32af-4b71-8b34-4314da561d66}, !- Space Name
-=======
   {3c32ef3f-8892-45ae-ad00-a13f0b235789}, !- Handle
   Surface 5,                              !- Name
   Wall,                                   !- Surface Type
   ,                                       !- Construction Name
   {0825d10b-6c74-4537-a837-c72da9d380ed}, !- Space Name
->>>>>>> 8e25c6d5
   Outdoors,                               !- Outside Boundary Condition
   ,                                       !- Outside Boundary Condition Object
   SunExposed,                             !- Sun Exposure
@@ -381,15 +243,6 @@
   13.6310703908387, 0, 2.4384;            !- X,Y,Z Vertex 4 {m}
 
 OS:Surface,
-<<<<<<< HEAD
-  {25499ce0-c00c-442c-abfc-b8a6a3960cbe}, !- Handle
-  Surface 6,                              !- Name
-  RoofCeiling,                            !- Surface Type
-  ,                                       !- Construction Name
-  {fb11e98f-32af-4b71-8b34-4314da561d66}, !- Space Name
-  Surface,                                !- Outside Boundary Condition
-  {142dc301-dc2b-4cc7-a431-bce8cd0c8901}, !- Outside Boundary Condition Object
-=======
   {2429beef-d101-4ada-8a91-7446f47e77ef}, !- Handle
   Surface 6,                              !- Name
   RoofCeiling,                            !- Surface Type
@@ -397,7 +250,6 @@
   {0825d10b-6c74-4537-a837-c72da9d380ed}, !- Space Name
   Surface,                                !- Outside Boundary Condition
   {d26a0b3c-57de-49b7-8f90-d3ccbdf95669}, !- Outside Boundary Condition Object
->>>>>>> 8e25c6d5
   NoSun,                                  !- Sun Exposure
   NoWind,                                 !- Wind Exposure
   ,                                       !- View Factor to Ground
@@ -408,11 +260,7 @@
   0, 0, 2.4384;                           !- X,Y,Z Vertex 4 {m}
 
 OS:SpaceType,
-<<<<<<< HEAD
-  {b6fd8460-660e-4606-ab88-438f328ad309}, !- Handle
-=======
   {5b21ffae-aa67-479e-b005-5a30c1da4665}, !- Handle
->>>>>>> 8e25c6d5
   Space Type 1,                           !- Name
   ,                                       !- Default Construction Set Name
   ,                                       !- Default Schedule Set Name
@@ -423,15 +271,9 @@
   living;                                 !- Standards Space Type
 
 OS:Space,
-<<<<<<< HEAD
-  {e7c09b75-bf1c-4ccf-9bf1-533f672cd7be}, !- Handle
-  living space|story 2,                   !- Name
-  {b6fd8460-660e-4606-ab88-438f328ad309}, !- Space Type Name
-=======
   {b4eb4038-2625-4bc0-9295-16c9d5152033}, !- Handle
   living space|story 2,                   !- Name
   {5b21ffae-aa67-479e-b005-5a30c1da4665}, !- Space Type Name
->>>>>>> 8e25c6d5
   ,                                       !- Default Construction Set Name
   ,                                       !- Default Schedule Set Name
   -0,                                     !- Direction of Relative North {deg}
@@ -439,21 +281,6 @@
   0,                                      !- Y Origin {m}
   2.4384,                                 !- Z Origin {m}
   ,                                       !- Building Story Name
-<<<<<<< HEAD
-  {ad74aa13-03a7-4e98-9044-c65d5edb6afc}, !- Thermal Zone Name
-  ,                                       !- Part of Total Floor Area
-  ,                                       !- Design Specification Outdoor Air Object Name
-  {ea2ad773-efeb-42b7-8bf7-fdc145168418}; !- Building Unit Name
-
-OS:Surface,
-  {142dc301-dc2b-4cc7-a431-bce8cd0c8901}, !- Handle
-  Surface 7,                              !- Name
-  Floor,                                  !- Surface Type
-  ,                                       !- Construction Name
-  {e7c09b75-bf1c-4ccf-9bf1-533f672cd7be}, !- Space Name
-  Surface,                                !- Outside Boundary Condition
-  {25499ce0-c00c-442c-abfc-b8a6a3960cbe}, !- Outside Boundary Condition Object
-=======
   {f7659f1e-3914-4694-b38d-b331ac3cfb70}, !- Thermal Zone Name
   ,                                       !- Part of Total Floor Area
   ,                                       !- Design Specification Outdoor Air Object Name
@@ -467,7 +294,6 @@
   {b4eb4038-2625-4bc0-9295-16c9d5152033}, !- Space Name
   Surface,                                !- Outside Boundary Condition
   {2429beef-d101-4ada-8a91-7446f47e77ef}, !- Outside Boundary Condition Object
->>>>>>> 8e25c6d5
   NoSun,                                  !- Sun Exposure
   NoWind,                                 !- Wind Exposure
   ,                                       !- View Factor to Ground
@@ -478,19 +304,11 @@
   13.6310703908387, 0, 0;                 !- X,Y,Z Vertex 4 {m}
 
 OS:Surface,
-<<<<<<< HEAD
-  {b2b53ff6-93ba-4180-8549-659681df5936}, !- Handle
-  Surface 8,                              !- Name
-  Wall,                                   !- Surface Type
-  ,                                       !- Construction Name
-  {e7c09b75-bf1c-4ccf-9bf1-533f672cd7be}, !- Space Name
-=======
   {167a5bc4-c6d5-4a60-8046-4a90e37b64ce}, !- Handle
   Surface 8,                              !- Name
   Wall,                                   !- Surface Type
   ,                                       !- Construction Name
   {b4eb4038-2625-4bc0-9295-16c9d5152033}, !- Space Name
->>>>>>> 8e25c6d5
   Outdoors,                               !- Outside Boundary Condition
   ,                                       !- Outside Boundary Condition Object
   SunExposed,                             !- Sun Exposure
@@ -503,19 +321,11 @@
   0, 0, 2.4384;                           !- X,Y,Z Vertex 4 {m}
 
 OS:Surface,
-<<<<<<< HEAD
-  {ccbcc444-edf8-48f7-bbe9-a4bd4bbaa0fc}, !- Handle
-  Surface 9,                              !- Name
-  Wall,                                   !- Surface Type
-  ,                                       !- Construction Name
-  {e7c09b75-bf1c-4ccf-9bf1-533f672cd7be}, !- Space Name
-=======
   {b50d227f-9ac9-4081-8604-3f76eff3ea02}, !- Handle
   Surface 9,                              !- Name
   Wall,                                   !- Surface Type
   ,                                       !- Construction Name
   {b4eb4038-2625-4bc0-9295-16c9d5152033}, !- Space Name
->>>>>>> 8e25c6d5
   Outdoors,                               !- Outside Boundary Condition
   ,                                       !- Outside Boundary Condition Object
   SunExposed,                             !- Sun Exposure
@@ -528,19 +338,11 @@
   0, 6.81553519541936, 2.4384;            !- X,Y,Z Vertex 4 {m}
 
 OS:Surface,
-<<<<<<< HEAD
-  {f226d085-6a0d-4a67-a244-d5447580e8c7}, !- Handle
-  Surface 10,                             !- Name
-  Wall,                                   !- Surface Type
-  ,                                       !- Construction Name
-  {e7c09b75-bf1c-4ccf-9bf1-533f672cd7be}, !- Space Name
-=======
   {f2f2030d-e8f3-4656-9cbf-2a3c39ea22e8}, !- Handle
   Surface 10,                             !- Name
   Wall,                                   !- Surface Type
   ,                                       !- Construction Name
   {b4eb4038-2625-4bc0-9295-16c9d5152033}, !- Space Name
->>>>>>> 8e25c6d5
   Outdoors,                               !- Outside Boundary Condition
   ,                                       !- Outside Boundary Condition Object
   SunExposed,                             !- Sun Exposure
@@ -553,19 +355,11 @@
   13.6310703908387, 6.81553519541936, 2.4384; !- X,Y,Z Vertex 4 {m}
 
 OS:Surface,
-<<<<<<< HEAD
-  {b41f0339-335a-4692-9f8d-0406c9473851}, !- Handle
-  Surface 11,                             !- Name
-  Wall,                                   !- Surface Type
-  ,                                       !- Construction Name
-  {e7c09b75-bf1c-4ccf-9bf1-533f672cd7be}, !- Space Name
-=======
   {288657d3-6184-4c34-a812-1e76112d9ca9}, !- Handle
   Surface 11,                             !- Name
   Wall,                                   !- Surface Type
   ,                                       !- Construction Name
   {b4eb4038-2625-4bc0-9295-16c9d5152033}, !- Space Name
->>>>>>> 8e25c6d5
   Outdoors,                               !- Outside Boundary Condition
   ,                                       !- Outside Boundary Condition Object
   SunExposed,                             !- Sun Exposure
@@ -578,15 +372,6 @@
   13.6310703908387, 0, 2.4384;            !- X,Y,Z Vertex 4 {m}
 
 OS:Surface,
-<<<<<<< HEAD
-  {bdb08050-59ae-46a7-9128-685732e3db75}, !- Handle
-  Surface 12,                             !- Name
-  RoofCeiling,                            !- Surface Type
-  ,                                       !- Construction Name
-  {e7c09b75-bf1c-4ccf-9bf1-533f672cd7be}, !- Space Name
-  Surface,                                !- Outside Boundary Condition
-  {4169af3f-e6a8-46aa-a7e3-dc9abc4eca8e}, !- Outside Boundary Condition Object
-=======
   {5c7dba63-8edd-49c0-a1ae-fda9261d9737}, !- Handle
   Surface 12,                             !- Name
   RoofCeiling,                            !- Surface Type
@@ -594,7 +379,6 @@
   {b4eb4038-2625-4bc0-9295-16c9d5152033}, !- Space Name
   Surface,                                !- Outside Boundary Condition
   {a52e7d2b-e113-4f87-bd69-f94a13f8c4a6}, !- Outside Boundary Condition Object
->>>>>>> 8e25c6d5
   NoSun,                                  !- Sun Exposure
   NoWind,                                 !- Wind Exposure
   ,                                       !- View Factor to Ground
@@ -605,15 +389,6 @@
   0, 0, 2.4384;                           !- X,Y,Z Vertex 4 {m}
 
 OS:Surface,
-<<<<<<< HEAD
-  {4169af3f-e6a8-46aa-a7e3-dc9abc4eca8e}, !- Handle
-  Surface 13,                             !- Name
-  Floor,                                  !- Surface Type
-  ,                                       !- Construction Name
-  {ddeb3450-e7a0-4ea0-9977-41487df6f96a}, !- Space Name
-  Surface,                                !- Outside Boundary Condition
-  {bdb08050-59ae-46a7-9128-685732e3db75}, !- Outside Boundary Condition Object
-=======
   {a52e7d2b-e113-4f87-bd69-f94a13f8c4a6}, !- Handle
   Surface 13,                             !- Name
   Floor,                                  !- Surface Type
@@ -621,7 +396,6 @@
   {4d7c7881-b64b-42ea-bc4e-7dbd4f86197b}, !- Space Name
   Surface,                                !- Outside Boundary Condition
   {5c7dba63-8edd-49c0-a1ae-fda9261d9737}, !- Outside Boundary Condition Object
->>>>>>> 8e25c6d5
   NoSun,                                  !- Sun Exposure
   NoWind,                                 !- Wind Exposure
   ,                                       !- View Factor to Ground
@@ -632,19 +406,11 @@
   0, 0, 0;                                !- X,Y,Z Vertex 4 {m}
 
 OS:Surface,
-<<<<<<< HEAD
-  {df9b3dd8-07f0-480e-93e3-4890e760da2e}, !- Handle
-  Surface 14,                             !- Name
-  RoofCeiling,                            !- Surface Type
-  ,                                       !- Construction Name
-  {ddeb3450-e7a0-4ea0-9977-41487df6f96a}, !- Space Name
-=======
   {d2722f7b-3c53-420e-bc73-72078d6c06cf}, !- Handle
   Surface 14,                             !- Name
   RoofCeiling,                            !- Surface Type
   ,                                       !- Construction Name
   {4d7c7881-b64b-42ea-bc4e-7dbd4f86197b}, !- Space Name
->>>>>>> 8e25c6d5
   Outdoors,                               !- Outside Boundary Condition
   ,                                       !- Outside Boundary Condition Object
   SunExposed,                             !- Sun Exposure
@@ -657,19 +423,11 @@
   13.6310703908387, 0, 0;                 !- X,Y,Z Vertex 4 {m}
 
 OS:Surface,
-<<<<<<< HEAD
-  {7e9995ed-134f-45f5-9306-b1801cc9a119}, !- Handle
-  Surface 15,                             !- Name
-  RoofCeiling,                            !- Surface Type
-  ,                                       !- Construction Name
-  {ddeb3450-e7a0-4ea0-9977-41487df6f96a}, !- Space Name
-=======
   {4d574a47-bd03-4fd6-bf5a-516dede84555}, !- Handle
   Surface 15,                             !- Name
   RoofCeiling,                            !- Surface Type
   ,                                       !- Construction Name
   {4d7c7881-b64b-42ea-bc4e-7dbd4f86197b}, !- Space Name
->>>>>>> 8e25c6d5
   Outdoors,                               !- Outside Boundary Condition
   ,                                       !- Outside Boundary Condition Object
   SunExposed,                             !- Sun Exposure
@@ -682,19 +440,11 @@
   0, 6.81553519541936, 0;                 !- X,Y,Z Vertex 4 {m}
 
 OS:Surface,
-<<<<<<< HEAD
-  {96ff02da-da02-4e30-8280-27e206d0374e}, !- Handle
-  Surface 16,                             !- Name
-  Wall,                                   !- Surface Type
-  ,                                       !- Construction Name
-  {ddeb3450-e7a0-4ea0-9977-41487df6f96a}, !- Space Name
-=======
   {904f390f-8656-4401-94a1-5326de2d5c6f}, !- Handle
   Surface 16,                             !- Name
   Wall,                                   !- Surface Type
   ,                                       !- Construction Name
   {4d7c7881-b64b-42ea-bc4e-7dbd4f86197b}, !- Space Name
->>>>>>> 8e25c6d5
   Outdoors,                               !- Outside Boundary Condition
   ,                                       !- Outside Boundary Condition Object
   SunExposed,                             !- Sun Exposure
@@ -706,19 +456,11 @@
   0, 0, 0;                                !- X,Y,Z Vertex 3 {m}
 
 OS:Surface,
-<<<<<<< HEAD
-  {cb768b75-fa38-4b67-9bab-ac895dfe70de}, !- Handle
-  Surface 17,                             !- Name
-  Wall,                                   !- Surface Type
-  ,                                       !- Construction Name
-  {ddeb3450-e7a0-4ea0-9977-41487df6f96a}, !- Space Name
-=======
   {6d868b2f-aad8-4930-a805-a3fdca6071f4}, !- Handle
   Surface 17,                             !- Name
   Wall,                                   !- Surface Type
   ,                                       !- Construction Name
   {4d7c7881-b64b-42ea-bc4e-7dbd4f86197b}, !- Space Name
->>>>>>> 8e25c6d5
   Outdoors,                               !- Outside Boundary Condition
   ,                                       !- Outside Boundary Condition Object
   SunExposed,                             !- Sun Exposure
@@ -730,15 +472,9 @@
   13.6310703908387, 6.81553519541936, 0;  !- X,Y,Z Vertex 3 {m}
 
 OS:Space,
-<<<<<<< HEAD
-  {ddeb3450-e7a0-4ea0-9977-41487df6f96a}, !- Handle
-  unfinished attic space,                 !- Name
-  {3cea2b60-5810-4dd7-b2aa-03cca2f4cf3a}, !- Space Type Name
-=======
   {4d7c7881-b64b-42ea-bc4e-7dbd4f86197b}, !- Handle
   unfinished attic space,                 !- Name
   {7cc44adc-9e93-4bf2-b2d0-6bd34be9e9c3}, !- Space Type Name
->>>>>>> 8e25c6d5
   ,                                       !- Default Construction Set Name
   ,                                       !- Default Schedule Set Name
   -0,                                     !- Direction of Relative North {deg}
@@ -746,17 +482,10 @@
   0,                                      !- Y Origin {m}
   4.8768,                                 !- Z Origin {m}
   ,                                       !- Building Story Name
-<<<<<<< HEAD
-  {52af99cd-764a-4443-a097-9012e3fe4e6b}; !- Thermal Zone Name
-
-OS:ThermalZone,
-  {52af99cd-764a-4443-a097-9012e3fe4e6b}, !- Handle
-=======
   {c08aa5dc-3acb-4a29-baf6-1ef9befb875f}; !- Thermal Zone Name
 
 OS:ThermalZone,
   {c08aa5dc-3acb-4a29-baf6-1ef9befb875f}, !- Handle
->>>>>>> 8e25c6d5
   unfinished attic zone,                  !- Name
   ,                                       !- Multiplier
   ,                                       !- Ceiling Height {m}
@@ -765,17 +494,10 @@
   ,                                       !- Zone Inside Convection Algorithm
   ,                                       !- Zone Outside Convection Algorithm
   ,                                       !- Zone Conditioning Equipment List Name
-<<<<<<< HEAD
-  {b1151b52-999c-4084-81bd-51ae184ec514}, !- Zone Air Inlet Port List
-  {7ef7fbab-cd24-405b-92f0-c67286ac6a70}, !- Zone Air Exhaust Port List
-  {e090e01a-0183-4222-b6e2-c450bb30c95b}, !- Zone Air Node Name
-  {b127db6a-4e2b-4798-85f0-9e2b083b49ea}, !- Zone Return Air Port List
-=======
   {3aac6842-5083-4353-9097-929054bb1f0c}, !- Zone Air Inlet Port List
   {93731225-7530-4d5f-bf6e-703a7c038277}, !- Zone Air Exhaust Port List
   {2c68b7d4-af85-4f8b-9a41-1abd76af568c}, !- Zone Air Node Name
   {2b9d3808-b93a-4743-972b-2c78dd413ea9}, !- Zone Return Air Port List
->>>>>>> 8e25c6d5
   ,                                       !- Primary Daylighting Control Name
   ,                                       !- Fraction of Zone Controlled by Primary Daylighting Control
   ,                                       !- Secondary Daylighting Control Name
@@ -786,39 +508,6 @@
   No;                                     !- Use Ideal Air Loads
 
 OS:Node,
-<<<<<<< HEAD
-  {f36f5f2e-16ed-4931-bd7f-177b9d7ab145}, !- Handle
-  Node 2,                                 !- Name
-  {e090e01a-0183-4222-b6e2-c450bb30c95b}, !- Inlet Port
-  ;                                       !- Outlet Port
-
-OS:Connection,
-  {e090e01a-0183-4222-b6e2-c450bb30c95b}, !- Handle
-  {c14de9b1-3bd2-4788-acf3-30b6208b0209}, !- Name
-  {52af99cd-764a-4443-a097-9012e3fe4e6b}, !- Source Object
-  11,                                     !- Outlet Port
-  {f36f5f2e-16ed-4931-bd7f-177b9d7ab145}, !- Target Object
-  2;                                      !- Inlet Port
-
-OS:PortList,
-  {b1151b52-999c-4084-81bd-51ae184ec514}, !- Handle
-  {22eafa72-902a-4012-80d6-7ffa85955d7d}, !- Name
-  {52af99cd-764a-4443-a097-9012e3fe4e6b}; !- HVAC Component
-
-OS:PortList,
-  {7ef7fbab-cd24-405b-92f0-c67286ac6a70}, !- Handle
-  {0a5c6245-1101-4e33-8378-d256e11d37ce}, !- Name
-  {52af99cd-764a-4443-a097-9012e3fe4e6b}; !- HVAC Component
-
-OS:PortList,
-  {b127db6a-4e2b-4798-85f0-9e2b083b49ea}, !- Handle
-  {1fb6e9b6-e6b0-4efb-a3f1-30d423d16dfb}, !- Name
-  {52af99cd-764a-4443-a097-9012e3fe4e6b}; !- HVAC Component
-
-OS:Sizing:Zone,
-  {a2667edf-8df5-4ba7-af16-137656f304bd}, !- Handle
-  {52af99cd-764a-4443-a097-9012e3fe4e6b}, !- Zone or ZoneList Name
-=======
   {9fe77850-3995-4006-8d88-912dc7e022a7}, !- Handle
   Node 2,                                 !- Name
   {2c68b7d4-af85-4f8b-9a41-1abd76af568c}, !- Inlet Port
@@ -850,7 +539,6 @@
 OS:Sizing:Zone,
   {cfee882f-8b1a-4986-8dc5-2bd768e62318}, !- Handle
   {c08aa5dc-3acb-4a29-baf6-1ef9befb875f}, !- Zone or ZoneList Name
->>>>>>> 8e25c6d5
   SupplyAirTemperature,                   !- Zone Cooling Design Supply Air Temperature Input Method
   14,                                     !- Zone Cooling Design Supply Air Temperature {C}
   11.11,                                  !- Zone Cooling Design Supply Air Temperature Difference {deltaC}
@@ -879,21 +567,12 @@
   autosize;                               !- Dedicated Outdoor Air High Setpoint Temperature for Design {C}
 
 OS:ZoneHVAC:EquipmentList,
-<<<<<<< HEAD
-  {d14388c4-176e-410d-b71e-22c116b39ba6}, !- Handle
-  Zone HVAC Equipment List 2,             !- Name
-  {52af99cd-764a-4443-a097-9012e3fe4e6b}; !- Thermal Zone
-
-OS:SpaceType,
-  {3cea2b60-5810-4dd7-b2aa-03cca2f4cf3a}, !- Handle
-=======
   {5646d263-dbde-4a8d-836e-15b73dda1e94}, !- Handle
   Zone HVAC Equipment List 2,             !- Name
   {c08aa5dc-3acb-4a29-baf6-1ef9befb875f}; !- Thermal Zone
 
 OS:SpaceType,
   {7cc44adc-9e93-4bf2-b2d0-6bd34be9e9c3}, !- Handle
->>>>>>> 8e25c6d5
   Space Type 2,                           !- Name
   ,                                       !- Default Construction Set Name
   ,                                       !- Default Schedule Set Name
@@ -904,21 +583,13 @@
   unfinished attic;                       !- Standards Space Type
 
 OS:BuildingUnit,
-<<<<<<< HEAD
-  {ea2ad773-efeb-42b7-8bf7-fdc145168418}, !- Handle
-=======
   {67ea395d-ede5-46d7-a31f-ddb8779859a5}, !- Handle
->>>>>>> 8e25c6d5
   unit 1,                                 !- Name
   ,                                       !- Rendering Color
   Residential;                            !- Building Unit Type
 
 OS:Building,
-<<<<<<< HEAD
-  {adcf65c9-cee8-4c6a-9d98-9b3611d54fc4}, !- Handle
-=======
   {fa1eb9f9-df5e-49ea-b145-318975c9167f}, !- Handle
->>>>>>> 8e25c6d5
   Building 1,                             !- Name
   ,                                       !- Building Sector Type
   0,                                      !- North Axis {deg}
@@ -933,13 +604,8 @@
   1;                                      !- Standards Number of Living Units
 
 OS:AdditionalProperties,
-<<<<<<< HEAD
-  {32eaecd4-8418-4d71-ae70-bf64d88543a5}, !- Handle
-  {adcf65c9-cee8-4c6a-9d98-9b3611d54fc4}, !- Object Name
-=======
   {9548f400-fea5-4ee8-9598-19c653f64480}, !- Handle
   {fa1eb9f9-df5e-49ea-b145-318975c9167f}, !- Object Name
->>>>>>> 8e25c6d5
   Total Units Represented,                !- Feature Name 1
   Integer,                                !- Feature Data Type 1
   1,                                      !- Feature Value 1
@@ -948,13 +614,8 @@
   1;                                      !- Feature Value 2
 
 OS:AdditionalProperties,
-<<<<<<< HEAD
-  {ce144d55-f9ba-4fb7-a6eb-40c4ec852563}, !- Handle
-  {ea2ad773-efeb-42b7-8bf7-fdc145168418}, !- Object Name
-=======
   {ad5581b3-41ae-43f1-a76a-39b6fde3b70b}, !- Handle
   {67ea395d-ede5-46d7-a31f-ddb8779859a5}, !- Object Name
->>>>>>> 8e25c6d5
   NumberOfBedrooms,                       !- Feature Name 1
   Integer,                                !- Feature Data Type 1
   3,                                      !- Feature Value 1
@@ -963,11 +624,7 @@
   2;                                      !- Feature Value 2
 
 OS:Schedule:Day,
-<<<<<<< HEAD
-  {a846a696-df18-4fe9-abb8-60f7d530ed6a}, !- Handle
-=======
   {aa6e85c3-44a9-45e2-b1ac-88c2a800e24d}, !- Handle
->>>>>>> 8e25c6d5
   Schedule Day 1,                         !- Name
   ,                                       !- Schedule Type Limits Name
   ,                                       !- Interpolate to Timestep
@@ -976,11 +633,7 @@
   0;                                      !- Value Until Time 1
 
 OS:Schedule:Day,
-<<<<<<< HEAD
-  {e9dae943-9e13-48db-b385-f8da49f77dfa}, !- Handle
-=======
   {e3f3b287-8cbe-4013-a3c4-52d7e1a29dde}, !- Handle
->>>>>>> 8e25c6d5
   Schedule Day 2,                         !- Name
   ,                                       !- Schedule Type Limits Name
   ,                                       !- Interpolate to Timestep
@@ -988,729 +641,8 @@
   0,                                      !- Minute 1
   1;                                      !- Value Until Time 1
 
-OS:Schedule:Ruleset,
-  {9d53fc98-6fe2-4e5b-a86a-d23412ef3bfd}, !- Handle
-  res occupants schedule,                 !- Name
-  {d2f264cf-bfd2-4357-b102-ee5514611c25}, !- Schedule Type Limits Name
-  {43bc748e-f3da-4a66-92cc-d6c79b031306}, !- Default Day Schedule Name
-  {bc82932f-5a40-4163-9fa5-d5f191759af5}, !- Summer Design Day Schedule Name
-  {fa11597a-08f9-46cc-82a6-2dc978282bd8}; !- Winter Design Day Schedule Name
-
-OS:Schedule:Day,
-  {43bc748e-f3da-4a66-92cc-d6c79b031306}, !- Handle
-  Schedule Day 3,                         !- Name
-  {d2f264cf-bfd2-4357-b102-ee5514611c25}, !- Schedule Type Limits Name
-  ,                                       !- Interpolate to Timestep
-  24,                                     !- Hour 1
-  0,                                      !- Minute 1
-  0;                                      !- Value Until Time 1
-
-OS:Schedule:Rule,
-  {7147705f-6464-43e4-abe5-b845967505c1}, !- Handle
-  res occupants schedule allday rule1,    !- Name
-  {9d53fc98-6fe2-4e5b-a86a-d23412ef3bfd}, !- Schedule Ruleset Name
-  11,                                     !- Rule Order
-  {e41039e6-9938-4dd8-b58e-c47607172e8f}, !- Day Schedule Name
-  Yes,                                    !- Apply Sunday
-  Yes,                                    !- Apply Monday
-  Yes,                                    !- Apply Tuesday
-  Yes,                                    !- Apply Wednesday
-  Yes,                                    !- Apply Thursday
-  Yes,                                    !- Apply Friday
-  Yes,                                    !- Apply Saturday
-  ,                                       !- Apply Holiday
-  DateRange,                              !- Date Specification Type
-  1,                                      !- Start Month
-  1,                                      !- Start Day
-  1,                                      !- End Month
-  31;                                     !- End Day
-
-OS:Schedule:Day,
-  {e41039e6-9938-4dd8-b58e-c47607172e8f}, !- Handle
-  res occupants schedule allday1,         !- Name
-  {d2f264cf-bfd2-4357-b102-ee5514611c25}, !- Schedule Type Limits Name
-  ,                                       !- Interpolate to Timestep
-  7,                                      !- Hour 1
-  0,                                      !- Minute 1
-  1,                                      !- Value Until Time 1
-  8,                                      !- Hour 2
-  0,                                      !- Minute 2
-  0.88,                                   !- Value Until Time 2
-  9,                                      !- Hour 3
-  0,                                      !- Minute 3
-  0.41,                                   !- Value Until Time 3
-  16,                                     !- Hour 4
-  0,                                      !- Minute 4
-  0.24,                                   !- Value Until Time 4
-  17,                                     !- Hour 5
-  0,                                      !- Minute 5
-  0.29,                                   !- Value Until Time 5
-  18,                                     !- Hour 6
-  0,                                      !- Minute 6
-  0.55,                                   !- Value Until Time 6
-  21,                                     !- Hour 7
-  0,                                      !- Minute 7
-  0.9,                                    !- Value Until Time 7
-  24,                                     !- Hour 8
-  0,                                      !- Minute 8
-  1;                                      !- Value Until Time 8
-
-OS:Schedule:Rule,
-  {a1b7777f-8070-46a5-810b-6ee659cc6f7e}, !- Handle
-  res occupants schedule allday rule2,    !- Name
-  {9d53fc98-6fe2-4e5b-a86a-d23412ef3bfd}, !- Schedule Ruleset Name
-  10,                                     !- Rule Order
-  {9fe2e5a9-e302-4b9a-8367-a5c4db1ee96b}, !- Day Schedule Name
-  Yes,                                    !- Apply Sunday
-  Yes,                                    !- Apply Monday
-  Yes,                                    !- Apply Tuesday
-  Yes,                                    !- Apply Wednesday
-  Yes,                                    !- Apply Thursday
-  Yes,                                    !- Apply Friday
-  Yes,                                    !- Apply Saturday
-  ,                                       !- Apply Holiday
-  DateRange,                              !- Date Specification Type
-  2,                                      !- Start Month
-  1,                                      !- Start Day
-  2,                                      !- End Month
-  28;                                     !- End Day
-
-OS:Schedule:Day,
-  {9fe2e5a9-e302-4b9a-8367-a5c4db1ee96b}, !- Handle
-  res occupants schedule allday2,         !- Name
-  {d2f264cf-bfd2-4357-b102-ee5514611c25}, !- Schedule Type Limits Name
-  ,                                       !- Interpolate to Timestep
-  7,                                      !- Hour 1
-  0,                                      !- Minute 1
-  1,                                      !- Value Until Time 1
-  8,                                      !- Hour 2
-  0,                                      !- Minute 2
-  0.88,                                   !- Value Until Time 2
-  9,                                      !- Hour 3
-  0,                                      !- Minute 3
-  0.41,                                   !- Value Until Time 3
-  16,                                     !- Hour 4
-  0,                                      !- Minute 4
-  0.24,                                   !- Value Until Time 4
-  17,                                     !- Hour 5
-  0,                                      !- Minute 5
-  0.29,                                   !- Value Until Time 5
-  18,                                     !- Hour 6
-  0,                                      !- Minute 6
-  0.55,                                   !- Value Until Time 6
-  21,                                     !- Hour 7
-  0,                                      !- Minute 7
-  0.9,                                    !- Value Until Time 7
-  24,                                     !- Hour 8
-  0,                                      !- Minute 8
-  1;                                      !- Value Until Time 8
-
-OS:Schedule:Rule,
-  {a6af59fe-6b47-478e-b056-2a08621cffbf}, !- Handle
-  res occupants schedule allday rule3,    !- Name
-  {9d53fc98-6fe2-4e5b-a86a-d23412ef3bfd}, !- Schedule Ruleset Name
-  9,                                      !- Rule Order
-  {9836d0be-cc9a-4aa6-9d56-b9d3d49ce63d}, !- Day Schedule Name
-  Yes,                                    !- Apply Sunday
-  Yes,                                    !- Apply Monday
-  Yes,                                    !- Apply Tuesday
-  Yes,                                    !- Apply Wednesday
-  Yes,                                    !- Apply Thursday
-  Yes,                                    !- Apply Friday
-  Yes,                                    !- Apply Saturday
-  ,                                       !- Apply Holiday
-  DateRange,                              !- Date Specification Type
-  3,                                      !- Start Month
-  1,                                      !- Start Day
-  3,                                      !- End Month
-  31;                                     !- End Day
-
-OS:Schedule:Day,
-  {9836d0be-cc9a-4aa6-9d56-b9d3d49ce63d}, !- Handle
-  res occupants schedule allday3,         !- Name
-  {d2f264cf-bfd2-4357-b102-ee5514611c25}, !- Schedule Type Limits Name
-  ,                                       !- Interpolate to Timestep
-  7,                                      !- Hour 1
-  0,                                      !- Minute 1
-  1,                                      !- Value Until Time 1
-  8,                                      !- Hour 2
-  0,                                      !- Minute 2
-  0.88,                                   !- Value Until Time 2
-  9,                                      !- Hour 3
-  0,                                      !- Minute 3
-  0.41,                                   !- Value Until Time 3
-  16,                                     !- Hour 4
-  0,                                      !- Minute 4
-  0.24,                                   !- Value Until Time 4
-  17,                                     !- Hour 5
-  0,                                      !- Minute 5
-  0.29,                                   !- Value Until Time 5
-  18,                                     !- Hour 6
-  0,                                      !- Minute 6
-  0.55,                                   !- Value Until Time 6
-  21,                                     !- Hour 7
-  0,                                      !- Minute 7
-  0.9,                                    !- Value Until Time 7
-  24,                                     !- Hour 8
-  0,                                      !- Minute 8
-  1;                                      !- Value Until Time 8
-
-OS:Schedule:Rule,
-  {68a4132e-d0a9-4608-a919-424456ff06e0}, !- Handle
-  res occupants schedule allday rule4,    !- Name
-  {9d53fc98-6fe2-4e5b-a86a-d23412ef3bfd}, !- Schedule Ruleset Name
-  8,                                      !- Rule Order
-  {cee07069-5b0f-455f-987c-f21aa6a84e17}, !- Day Schedule Name
-  Yes,                                    !- Apply Sunday
-  Yes,                                    !- Apply Monday
-  Yes,                                    !- Apply Tuesday
-  Yes,                                    !- Apply Wednesday
-  Yes,                                    !- Apply Thursday
-  Yes,                                    !- Apply Friday
-  Yes,                                    !- Apply Saturday
-  ,                                       !- Apply Holiday
-  DateRange,                              !- Date Specification Type
-  4,                                      !- Start Month
-  1,                                      !- Start Day
-  4,                                      !- End Month
-  30;                                     !- End Day
-
-OS:Schedule:Day,
-  {cee07069-5b0f-455f-987c-f21aa6a84e17}, !- Handle
-  res occupants schedule allday4,         !- Name
-  {d2f264cf-bfd2-4357-b102-ee5514611c25}, !- Schedule Type Limits Name
-  ,                                       !- Interpolate to Timestep
-  7,                                      !- Hour 1
-  0,                                      !- Minute 1
-  1,                                      !- Value Until Time 1
-  8,                                      !- Hour 2
-  0,                                      !- Minute 2
-  0.88,                                   !- Value Until Time 2
-  9,                                      !- Hour 3
-  0,                                      !- Minute 3
-  0.41,                                   !- Value Until Time 3
-  16,                                     !- Hour 4
-  0,                                      !- Minute 4
-  0.24,                                   !- Value Until Time 4
-  17,                                     !- Hour 5
-  0,                                      !- Minute 5
-  0.29,                                   !- Value Until Time 5
-  18,                                     !- Hour 6
-  0,                                      !- Minute 6
-  0.55,                                   !- Value Until Time 6
-  21,                                     !- Hour 7
-  0,                                      !- Minute 7
-  0.9,                                    !- Value Until Time 7
-  24,                                     !- Hour 8
-  0,                                      !- Minute 8
-  1;                                      !- Value Until Time 8
-
-OS:Schedule:Rule,
-  {be95af7d-89da-4b95-8bc1-14cb8779022b}, !- Handle
-  res occupants schedule allday rule5,    !- Name
-  {9d53fc98-6fe2-4e5b-a86a-d23412ef3bfd}, !- Schedule Ruleset Name
-  7,                                      !- Rule Order
-  {e6b5d9bc-4498-43c1-b357-11017d927622}, !- Day Schedule Name
-  Yes,                                    !- Apply Sunday
-  Yes,                                    !- Apply Monday
-  Yes,                                    !- Apply Tuesday
-  Yes,                                    !- Apply Wednesday
-  Yes,                                    !- Apply Thursday
-  Yes,                                    !- Apply Friday
-  Yes,                                    !- Apply Saturday
-  ,                                       !- Apply Holiday
-  DateRange,                              !- Date Specification Type
-  5,                                      !- Start Month
-  1,                                      !- Start Day
-  5,                                      !- End Month
-  31;                                     !- End Day
-
-OS:Schedule:Day,
-  {e6b5d9bc-4498-43c1-b357-11017d927622}, !- Handle
-  res occupants schedule allday5,         !- Name
-  {d2f264cf-bfd2-4357-b102-ee5514611c25}, !- Schedule Type Limits Name
-  ,                                       !- Interpolate to Timestep
-  7,                                      !- Hour 1
-  0,                                      !- Minute 1
-  1,                                      !- Value Until Time 1
-  8,                                      !- Hour 2
-  0,                                      !- Minute 2
-  0.88,                                   !- Value Until Time 2
-  9,                                      !- Hour 3
-  0,                                      !- Minute 3
-  0.41,                                   !- Value Until Time 3
-  16,                                     !- Hour 4
-  0,                                      !- Minute 4
-  0.24,                                   !- Value Until Time 4
-  17,                                     !- Hour 5
-  0,                                      !- Minute 5
-  0.29,                                   !- Value Until Time 5
-  18,                                     !- Hour 6
-  0,                                      !- Minute 6
-  0.55,                                   !- Value Until Time 6
-  21,                                     !- Hour 7
-  0,                                      !- Minute 7
-  0.9,                                    !- Value Until Time 7
-  24,                                     !- Hour 8
-  0,                                      !- Minute 8
-  1;                                      !- Value Until Time 8
-
-OS:Schedule:Rule,
-  {f36f0a9a-96a9-4937-84cf-06d93e3611c9}, !- Handle
-  res occupants schedule allday rule6,    !- Name
-  {9d53fc98-6fe2-4e5b-a86a-d23412ef3bfd}, !- Schedule Ruleset Name
-  6,                                      !- Rule Order
-  {fe77f2b0-a4ba-4cf3-ba58-0117c0f6f4bd}, !- Day Schedule Name
-  Yes,                                    !- Apply Sunday
-  Yes,                                    !- Apply Monday
-  Yes,                                    !- Apply Tuesday
-  Yes,                                    !- Apply Wednesday
-  Yes,                                    !- Apply Thursday
-  Yes,                                    !- Apply Friday
-  Yes,                                    !- Apply Saturday
-  ,                                       !- Apply Holiday
-  DateRange,                              !- Date Specification Type
-  6,                                      !- Start Month
-  1,                                      !- Start Day
-  6,                                      !- End Month
-  30;                                     !- End Day
-
-OS:Schedule:Day,
-  {fe77f2b0-a4ba-4cf3-ba58-0117c0f6f4bd}, !- Handle
-  res occupants schedule allday6,         !- Name
-  {d2f264cf-bfd2-4357-b102-ee5514611c25}, !- Schedule Type Limits Name
-  ,                                       !- Interpolate to Timestep
-  7,                                      !- Hour 1
-  0,                                      !- Minute 1
-  1,                                      !- Value Until Time 1
-  8,                                      !- Hour 2
-  0,                                      !- Minute 2
-  0.88,                                   !- Value Until Time 2
-  9,                                      !- Hour 3
-  0,                                      !- Minute 3
-  0.41,                                   !- Value Until Time 3
-  16,                                     !- Hour 4
-  0,                                      !- Minute 4
-  0.24,                                   !- Value Until Time 4
-  17,                                     !- Hour 5
-  0,                                      !- Minute 5
-  0.29,                                   !- Value Until Time 5
-  18,                                     !- Hour 6
-  0,                                      !- Minute 6
-  0.55,                                   !- Value Until Time 6
-  21,                                     !- Hour 7
-  0,                                      !- Minute 7
-  0.9,                                    !- Value Until Time 7
-  24,                                     !- Hour 8
-  0,                                      !- Minute 8
-  1;                                      !- Value Until Time 8
-
-OS:Schedule:Rule,
-  {b9968874-2583-473d-b152-f57c5529da3c}, !- Handle
-  res occupants schedule allday rule7,    !- Name
-  {9d53fc98-6fe2-4e5b-a86a-d23412ef3bfd}, !- Schedule Ruleset Name
-  5,                                      !- Rule Order
-  {e571d3f8-43bc-4b92-be0f-8bae3b3d79ee}, !- Day Schedule Name
-  Yes,                                    !- Apply Sunday
-  Yes,                                    !- Apply Monday
-  Yes,                                    !- Apply Tuesday
-  Yes,                                    !- Apply Wednesday
-  Yes,                                    !- Apply Thursday
-  Yes,                                    !- Apply Friday
-  Yes,                                    !- Apply Saturday
-  ,                                       !- Apply Holiday
-  DateRange,                              !- Date Specification Type
-  7,                                      !- Start Month
-  1,                                      !- Start Day
-  7,                                      !- End Month
-  31;                                     !- End Day
-
-OS:Schedule:Day,
-  {e571d3f8-43bc-4b92-be0f-8bae3b3d79ee}, !- Handle
-  res occupants schedule allday7,         !- Name
-  {d2f264cf-bfd2-4357-b102-ee5514611c25}, !- Schedule Type Limits Name
-  ,                                       !- Interpolate to Timestep
-  7,                                      !- Hour 1
-  0,                                      !- Minute 1
-  1,                                      !- Value Until Time 1
-  8,                                      !- Hour 2
-  0,                                      !- Minute 2
-  0.88,                                   !- Value Until Time 2
-  9,                                      !- Hour 3
-  0,                                      !- Minute 3
-  0.41,                                   !- Value Until Time 3
-  16,                                     !- Hour 4
-  0,                                      !- Minute 4
-  0.24,                                   !- Value Until Time 4
-  17,                                     !- Hour 5
-  0,                                      !- Minute 5
-  0.29,                                   !- Value Until Time 5
-  18,                                     !- Hour 6
-  0,                                      !- Minute 6
-  0.55,                                   !- Value Until Time 6
-  21,                                     !- Hour 7
-  0,                                      !- Minute 7
-  0.9,                                    !- Value Until Time 7
-  24,                                     !- Hour 8
-  0,                                      !- Minute 8
-  1;                                      !- Value Until Time 8
-
-OS:Schedule:Rule,
-  {c48d2bac-2662-432d-9175-7be20d2a77cd}, !- Handle
-  res occupants schedule allday rule8,    !- Name
-  {9d53fc98-6fe2-4e5b-a86a-d23412ef3bfd}, !- Schedule Ruleset Name
-  4,                                      !- Rule Order
-  {4f723da4-6b12-4294-a8d4-54635680550f}, !- Day Schedule Name
-  Yes,                                    !- Apply Sunday
-  Yes,                                    !- Apply Monday
-  Yes,                                    !- Apply Tuesday
-  Yes,                                    !- Apply Wednesday
-  Yes,                                    !- Apply Thursday
-  Yes,                                    !- Apply Friday
-  Yes,                                    !- Apply Saturday
-  ,                                       !- Apply Holiday
-  DateRange,                              !- Date Specification Type
-  8,                                      !- Start Month
-  1,                                      !- Start Day
-  8,                                      !- End Month
-  31;                                     !- End Day
-
-OS:Schedule:Day,
-  {4f723da4-6b12-4294-a8d4-54635680550f}, !- Handle
-  res occupants schedule allday8,         !- Name
-  {d2f264cf-bfd2-4357-b102-ee5514611c25}, !- Schedule Type Limits Name
-  ,                                       !- Interpolate to Timestep
-  7,                                      !- Hour 1
-  0,                                      !- Minute 1
-  1,                                      !- Value Until Time 1
-  8,                                      !- Hour 2
-  0,                                      !- Minute 2
-  0.88,                                   !- Value Until Time 2
-  9,                                      !- Hour 3
-  0,                                      !- Minute 3
-  0.41,                                   !- Value Until Time 3
-  16,                                     !- Hour 4
-  0,                                      !- Minute 4
-  0.24,                                   !- Value Until Time 4
-  17,                                     !- Hour 5
-  0,                                      !- Minute 5
-  0.29,                                   !- Value Until Time 5
-  18,                                     !- Hour 6
-  0,                                      !- Minute 6
-  0.55,                                   !- Value Until Time 6
-  21,                                     !- Hour 7
-  0,                                      !- Minute 7
-  0.9,                                    !- Value Until Time 7
-  24,                                     !- Hour 8
-  0,                                      !- Minute 8
-  1;                                      !- Value Until Time 8
-
-OS:Schedule:Rule,
-  {c00380db-5722-454c-ad2a-edec41aa62fa}, !- Handle
-  res occupants schedule allday rule9,    !- Name
-  {9d53fc98-6fe2-4e5b-a86a-d23412ef3bfd}, !- Schedule Ruleset Name
-  3,                                      !- Rule Order
-  {5be2780b-961a-40be-8f3b-d166778981c3}, !- Day Schedule Name
-  Yes,                                    !- Apply Sunday
-  Yes,                                    !- Apply Monday
-  Yes,                                    !- Apply Tuesday
-  Yes,                                    !- Apply Wednesday
-  Yes,                                    !- Apply Thursday
-  Yes,                                    !- Apply Friday
-  Yes,                                    !- Apply Saturday
-  ,                                       !- Apply Holiday
-  DateRange,                              !- Date Specification Type
-  9,                                      !- Start Month
-  1,                                      !- Start Day
-  9,                                      !- End Month
-  30;                                     !- End Day
-
-OS:Schedule:Day,
-  {5be2780b-961a-40be-8f3b-d166778981c3}, !- Handle
-  res occupants schedule allday9,         !- Name
-  {d2f264cf-bfd2-4357-b102-ee5514611c25}, !- Schedule Type Limits Name
-  ,                                       !- Interpolate to Timestep
-  7,                                      !- Hour 1
-  0,                                      !- Minute 1
-  1,                                      !- Value Until Time 1
-  8,                                      !- Hour 2
-  0,                                      !- Minute 2
-  0.88,                                   !- Value Until Time 2
-  9,                                      !- Hour 3
-  0,                                      !- Minute 3
-  0.41,                                   !- Value Until Time 3
-  16,                                     !- Hour 4
-  0,                                      !- Minute 4
-  0.24,                                   !- Value Until Time 4
-  17,                                     !- Hour 5
-  0,                                      !- Minute 5
-  0.29,                                   !- Value Until Time 5
-  18,                                     !- Hour 6
-  0,                                      !- Minute 6
-  0.55,                                   !- Value Until Time 6
-  21,                                     !- Hour 7
-  0,                                      !- Minute 7
-  0.9,                                    !- Value Until Time 7
-  24,                                     !- Hour 8
-  0,                                      !- Minute 8
-  1;                                      !- Value Until Time 8
-
-OS:Schedule:Rule,
-  {32117813-35a5-419c-ac91-abc635133ca3}, !- Handle
-  res occupants schedule allday rule10,   !- Name
-  {9d53fc98-6fe2-4e5b-a86a-d23412ef3bfd}, !- Schedule Ruleset Name
-  2,                                      !- Rule Order
-  {7efa9b0b-ca0a-4cd4-9b9b-c5e23d3a0d0f}, !- Day Schedule Name
-  Yes,                                    !- Apply Sunday
-  Yes,                                    !- Apply Monday
-  Yes,                                    !- Apply Tuesday
-  Yes,                                    !- Apply Wednesday
-  Yes,                                    !- Apply Thursday
-  Yes,                                    !- Apply Friday
-  Yes,                                    !- Apply Saturday
-  ,                                       !- Apply Holiday
-  DateRange,                              !- Date Specification Type
-  10,                                     !- Start Month
-  1,                                      !- Start Day
-  10,                                     !- End Month
-  31;                                     !- End Day
-
-OS:Schedule:Day,
-  {7efa9b0b-ca0a-4cd4-9b9b-c5e23d3a0d0f}, !- Handle
-  res occupants schedule allday10,        !- Name
-  {d2f264cf-bfd2-4357-b102-ee5514611c25}, !- Schedule Type Limits Name
-  ,                                       !- Interpolate to Timestep
-  7,                                      !- Hour 1
-  0,                                      !- Minute 1
-  1,                                      !- Value Until Time 1
-  8,                                      !- Hour 2
-  0,                                      !- Minute 2
-  0.88,                                   !- Value Until Time 2
-  9,                                      !- Hour 3
-  0,                                      !- Minute 3
-  0.41,                                   !- Value Until Time 3
-  16,                                     !- Hour 4
-  0,                                      !- Minute 4
-  0.24,                                   !- Value Until Time 4
-  17,                                     !- Hour 5
-  0,                                      !- Minute 5
-  0.29,                                   !- Value Until Time 5
-  18,                                     !- Hour 6
-  0,                                      !- Minute 6
-  0.55,                                   !- Value Until Time 6
-  21,                                     !- Hour 7
-  0,                                      !- Minute 7
-  0.9,                                    !- Value Until Time 7
-  24,                                     !- Hour 8
-  0,                                      !- Minute 8
-  1;                                      !- Value Until Time 8
-
-OS:Schedule:Rule,
-  {ea1599d3-8e21-4df6-a39b-ee23241ffc0c}, !- Handle
-  res occupants schedule allday rule11,   !- Name
-  {9d53fc98-6fe2-4e5b-a86a-d23412ef3bfd}, !- Schedule Ruleset Name
-  1,                                      !- Rule Order
-  {24386da4-f457-4b9b-aced-4c970573e6c9}, !- Day Schedule Name
-  Yes,                                    !- Apply Sunday
-  Yes,                                    !- Apply Monday
-  Yes,                                    !- Apply Tuesday
-  Yes,                                    !- Apply Wednesday
-  Yes,                                    !- Apply Thursday
-  Yes,                                    !- Apply Friday
-  Yes,                                    !- Apply Saturday
-  ,                                       !- Apply Holiday
-  DateRange,                              !- Date Specification Type
-  11,                                     !- Start Month
-  1,                                      !- Start Day
-  11,                                     !- End Month
-  30;                                     !- End Day
-
-OS:Schedule:Day,
-  {24386da4-f457-4b9b-aced-4c970573e6c9}, !- Handle
-  res occupants schedule allday11,        !- Name
-  {d2f264cf-bfd2-4357-b102-ee5514611c25}, !- Schedule Type Limits Name
-  ,                                       !- Interpolate to Timestep
-  7,                                      !- Hour 1
-  0,                                      !- Minute 1
-  1,                                      !- Value Until Time 1
-  8,                                      !- Hour 2
-  0,                                      !- Minute 2
-  0.88,                                   !- Value Until Time 2
-  9,                                      !- Hour 3
-  0,                                      !- Minute 3
-  0.41,                                   !- Value Until Time 3
-  16,                                     !- Hour 4
-  0,                                      !- Minute 4
-  0.24,                                   !- Value Until Time 4
-  17,                                     !- Hour 5
-  0,                                      !- Minute 5
-  0.29,                                   !- Value Until Time 5
-  18,                                     !- Hour 6
-  0,                                      !- Minute 6
-  0.55,                                   !- Value Until Time 6
-  21,                                     !- Hour 7
-  0,                                      !- Minute 7
-  0.9,                                    !- Value Until Time 7
-  24,                                     !- Hour 8
-  0,                                      !- Minute 8
-  1;                                      !- Value Until Time 8
-
-OS:Schedule:Rule,
-  {b48acf76-ca0b-426a-bc60-962d810d5abd}, !- Handle
-  res occupants schedule allday rule12,   !- Name
-  {9d53fc98-6fe2-4e5b-a86a-d23412ef3bfd}, !- Schedule Ruleset Name
-  0,                                      !- Rule Order
-  {caa28c45-bf95-44c4-bff7-619c01a51721}, !- Day Schedule Name
-  Yes,                                    !- Apply Sunday
-  Yes,                                    !- Apply Monday
-  Yes,                                    !- Apply Tuesday
-  Yes,                                    !- Apply Wednesday
-  Yes,                                    !- Apply Thursday
-  Yes,                                    !- Apply Friday
-  Yes,                                    !- Apply Saturday
-  ,                                       !- Apply Holiday
-  DateRange,                              !- Date Specification Type
-  12,                                     !- Start Month
-  1,                                      !- Start Day
-  12,                                     !- End Month
-  31;                                     !- End Day
-
-OS:Schedule:Day,
-  {caa28c45-bf95-44c4-bff7-619c01a51721}, !- Handle
-  res occupants schedule allday12,        !- Name
-  {d2f264cf-bfd2-4357-b102-ee5514611c25}, !- Schedule Type Limits Name
-  ,                                       !- Interpolate to Timestep
-  7,                                      !- Hour 1
-  0,                                      !- Minute 1
-  1,                                      !- Value Until Time 1
-  8,                                      !- Hour 2
-  0,                                      !- Minute 2
-  0.88,                                   !- Value Until Time 2
-  9,                                      !- Hour 3
-  0,                                      !- Minute 3
-  0.41,                                   !- Value Until Time 3
-  16,                                     !- Hour 4
-  0,                                      !- Minute 4
-  0.24,                                   !- Value Until Time 4
-  17,                                     !- Hour 5
-  0,                                      !- Minute 5
-  0.29,                                   !- Value Until Time 5
-  18,                                     !- Hour 6
-  0,                                      !- Minute 6
-  0.55,                                   !- Value Until Time 6
-  21,                                     !- Hour 7
-  0,                                      !- Minute 7
-  0.9,                                    !- Value Until Time 7
-  24,                                     !- Hour 8
-  0,                                      !- Minute 8
-  1;                                      !- Value Until Time 8
-
-OS:Schedule:Day,
-  {fa11597a-08f9-46cc-82a6-2dc978282bd8}, !- Handle
-  res occupants schedule winter design,   !- Name
-  {d2f264cf-bfd2-4357-b102-ee5514611c25}, !- Schedule Type Limits Name
-  ,                                       !- Interpolate to Timestep
-  24,                                     !- Hour 1
-  0,                                      !- Minute 1
-  0;                                      !- Value Until Time 1
-
-OS:Schedule:Day,
-  {bc82932f-5a40-4163-9fa5-d5f191759af5}, !- Handle
-  res occupants schedule summer design,   !- Name
-  {d2f264cf-bfd2-4357-b102-ee5514611c25}, !- Schedule Type Limits Name
-  ,                                       !- Interpolate to Timestep
-  24,                                     !- Hour 1
-  0,                                      !- Minute 1
-  1;                                      !- Value Until Time 1
-
-OS:ScheduleTypeLimits,
-  {d2f264cf-bfd2-4357-b102-ee5514611c25}, !- Handle
-  Fractional,                             !- Name
-  0,                                      !- Lower Limit Value
-  1,                                      !- Upper Limit Value
-  Continuous;                             !- Numeric Type
-
-OS:Schedule:Ruleset,
-  {147b0ec1-0b83-4526-ac37-f14c2e7e5ca7}, !- Handle
-  Schedule Ruleset 1,                     !- Name
-  {9fc53cd2-e8e3-4f7d-b973-e56b6acef097}, !- Schedule Type Limits Name
-  {5154ba8c-6b12-4e9f-a744-8679727c4419}; !- Default Day Schedule Name
-
-OS:Schedule:Day,
-  {5154ba8c-6b12-4e9f-a744-8679727c4419}, !- Handle
-  Schedule Day 4,                         !- Name
-  {9fc53cd2-e8e3-4f7d-b973-e56b6acef097}, !- Schedule Type Limits Name
-  ,                                       !- Interpolate to Timestep
-  24,                                     !- Hour 1
-  0,                                      !- Minute 1
-  112.539290946133;                       !- Value Until Time 1
-
-OS:People:Definition,
-  {4d0261fc-430e-4edc-a9a4-77e4350a6683}, !- Handle
-  res occupants|living space,             !- Name
-  People,                                 !- Number of People Calculation Method
-  1.325,                                  !- Number of People {people}
-  ,                                       !- People per Space Floor Area {person/m2}
-  ,                                       !- Space Floor Area per Person {m2/person}
-  0.319734,                               !- Fraction Radiant
-  0.573,                                  !- Sensible Heat Fraction
-  0,                                      !- Carbon Dioxide Generation Rate {m3/s-W}
-  No,                                     !- Enable ASHRAE 55 Comfort Warnings
-  ZoneAveraged;                           !- Mean Radiant Temperature Calculation Type
-
-OS:People,
-  {920cb388-e2dd-4b8c-bb68-c2c54df36bfa}, !- Handle
-  res occupants|living space,             !- Name
-  {4d0261fc-430e-4edc-a9a4-77e4350a6683}, !- People Definition Name
-  {fb11e98f-32af-4b71-8b34-4314da561d66}, !- Space or SpaceType Name
-  {9d53fc98-6fe2-4e5b-a86a-d23412ef3bfd}, !- Number of People Schedule Name
-  {147b0ec1-0b83-4526-ac37-f14c2e7e5ca7}, !- Activity Level Schedule Name
-  ,                                       !- Surface Name/Angle Factor List Name
-  ,                                       !- Work Efficiency Schedule Name
-  ,                                       !- Clothing Insulation Schedule Name
-  ,                                       !- Air Velocity Schedule Name
-  1;                                      !- Multiplier
-
-OS:ScheduleTypeLimits,
-  {9fc53cd2-e8e3-4f7d-b973-e56b6acef097}, !- Handle
-  ActivityLevel,                          !- Name
-  0,                                      !- Lower Limit Value
-  ,                                       !- Upper Limit Value
-  Continuous,                             !- Numeric Type
-  ActivityLevel;                          !- Unit Type
-
-OS:People:Definition,
-  {710fcb81-0fe7-4165-83aa-e9a6a7df2261}, !- Handle
-  res occupants|living space|story 2,     !- Name
-  People,                                 !- Number of People Calculation Method
-  1.325,                                  !- Number of People {people}
-  ,                                       !- People per Space Floor Area {person/m2}
-  ,                                       !- Space Floor Area per Person {m2/person}
-  0.319734,                               !- Fraction Radiant
-  0.573,                                  !- Sensible Heat Fraction
-  0,                                      !- Carbon Dioxide Generation Rate {m3/s-W}
-  No,                                     !- Enable ASHRAE 55 Comfort Warnings
-  ZoneAveraged;                           !- Mean Radiant Temperature Calculation Type
-
-OS:People,
-  {1a3a8f13-849b-469c-855c-5443d71b05e6}, !- Handle
-  res occupants|living space|story 2,     !- Name
-  {710fcb81-0fe7-4165-83aa-e9a6a7df2261}, !- People Definition Name
-  {e7c09b75-bf1c-4ccf-9bf1-533f672cd7be}, !- Space or SpaceType Name
-  {9d53fc98-6fe2-4e5b-a86a-d23412ef3bfd}, !- Number of People Schedule Name
-  {147b0ec1-0b83-4526-ac37-f14c2e7e5ca7}, !- Activity Level Schedule Name
-  ,                                       !- Surface Name/Angle Factor List Name
-  ,                                       !- Work Efficiency Schedule Name
-  ,                                       !- Clothing Insulation Schedule Name
-  ,                                       !- Air Velocity Schedule Name
-  1;                                      !- Multiplier
-
 OS:WeatherFile,
-<<<<<<< HEAD
-  {59fc9a75-93c4-4428-bb5d-493b87159b71}, !- Handle
-=======
   {2d81feed-52ed-4be5-8a81-42709a352b3f}, !- Handle
->>>>>>> 8e25c6d5
   Denver Intl Ap,                         !- City
   CO,                                     !- State Province Region
   USA,                                    !- Country
@@ -1724,13 +656,8 @@
   E23378AA;                               !- Checksum
 
 OS:AdditionalProperties,
-<<<<<<< HEAD
-  {792bbf80-804d-40ee-8f90-35133c05326d}, !- Handle
-  {59fc9a75-93c4-4428-bb5d-493b87159b71}, !- Object Name
-=======
   {e6394ae9-feec-4b4e-89f7-e6ebffa8a2bc}, !- Handle
   {2d81feed-52ed-4be5-8a81-42709a352b3f}, !- Object Name
->>>>>>> 8e25c6d5
   EPWHeaderCity,                          !- Feature Name 1
   String,                                 !- Feature Data Type 1
   Denver Intl Ap,                         !- Feature Value 1
@@ -1838,11 +765,7 @@
   84;                                     !- Feature Value 35
 
 OS:Site,
-<<<<<<< HEAD
-  {f27d1e65-7252-4dda-8db0-37dff2df90c4}, !- Handle
-=======
   {37e83fd4-7c73-46e5-a9a1-2563b9332e88}, !- Handle
->>>>>>> 8e25c6d5
   Denver Intl Ap_CO_USA,                  !- Name
   39.83,                                  !- Latitude {deg}
   -104.65,                                !- Longitude {deg}
@@ -1851,11 +774,7 @@
   ;                                       !- Terrain
 
 OS:ClimateZones,
-<<<<<<< HEAD
-  {c9cfa378-bd07-458c-af72-9ebbeb551697}, !- Handle
-=======
   {0c2b3964-8fde-4d76-a838-b4d384220eec}, !- Handle
->>>>>>> 8e25c6d5
   ,                                       !- Active Institution
   ,                                       !- Active Year
   ,                                       !- Climate Zone Institution Name 1
@@ -1868,31 +787,19 @@
   Cold;                                   !- Climate Zone Value 2
 
 OS:Site:WaterMainsTemperature,
-<<<<<<< HEAD
-  {6dd71ec1-cbd9-4d1f-a69b-0757700da947}, !- Handle
-=======
   {39737b45-d713-45e4-9685-3877bc857315}, !- Handle
->>>>>>> 8e25c6d5
   Correlation,                            !- Calculation Method
   ,                                       !- Temperature Schedule Name
   10.8753424657535,                       !- Annual Average Outdoor Air Temperature {C}
   23.1524007936508;                       !- Maximum Difference In Monthly Average Outdoor Air Temperatures {deltaC}
 
 OS:RunPeriodControl:DaylightSavingTime,
-<<<<<<< HEAD
-  {62823fb8-25ae-4b4b-b8a8-fbc3bb6d79ed}, !- Handle
-=======
   {b9757149-4d2a-4dd5-b2f5-8e3b3c5f47ee}, !- Handle
->>>>>>> 8e25c6d5
   4/7,                                    !- Start Date
   10/26;                                  !- End Date
 
 OS:Site:GroundTemperature:Deep,
-<<<<<<< HEAD
-  {ad9d8bc0-b04c-46fc-9064-dd6a100e17aa}, !- Handle
-=======
   {e6b31497-3826-4e47-892f-26b54c3e4336}, !- Handle
->>>>>>> 8e25c6d5
   10.8753424657535,                       !- January Deep Ground Temperature {C}
   10.8753424657535,                       !- February Deep Ground Temperature {C}
   10.8753424657535,                       !- March Deep Ground Temperature {C}
