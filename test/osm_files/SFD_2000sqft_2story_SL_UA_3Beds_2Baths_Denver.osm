--- conflicted
+++ resolved
@@ -1,38 +1,22 @@
 !- NOTE: Auto-generated from /test/osw_files/SFD_2000sqft_2story_SL_UA_3Beds_2Baths_Denver.osw
 
 OS:Version,
-<<<<<<< HEAD
-  {70aad3b6-50e5-4e4b-bb53-b1fb5de90863}, !- Handle
+  {8fd61849-4cf2-4e0b-b104-57aef67f0646}, !- Handle
   3.2.1;                                  !- Version Identifier
 
 OS:SimulationControl,
-  {d1a6be5d-bfe9-442d-8a6e-723662b5c6ed}, !- Handle
-=======
-  {f2e43e5f-0702-45ea-8ad9-d785e0610d27}, !- Handle
-  3.2.1;                                  !- Version Identifier
-
-OS:SimulationControl,
-  {95b1f6ef-3040-40a6-98ab-09c6628d2154}, !- Handle
->>>>>>> 055af606
+  {57faf450-c397-41fc-8f6a-5763cc88afd2}, !- Handle
   ,                                       !- Do Zone Sizing Calculation
   ,                                       !- Do System Sizing Calculation
   ,                                       !- Do Plant Sizing Calculation
   No;                                     !- Run Simulation for Sizing Periods
 
 OS:Timestep,
-<<<<<<< HEAD
-  {f181835b-5b73-40ed-9354-cafbbb3502d8}, !- Handle
+  {677cf823-86a8-4354-8a24-b447a519c6f2}, !- Handle
   6;                                      !- Number of Timesteps per Hour
 
 OS:ShadowCalculation,
-  {3a629e30-3574-47cc-b6ac-156238ee4632}, !- Handle
-=======
-  {7a05f559-bc7c-4964-b4e4-55ee04b68caf}, !- Handle
-  6;                                      !- Number of Timesteps per Hour
-
-OS:ShadowCalculation,
-  {ae14b820-915f-4796-b410-046a1387e319}, !- Handle
->>>>>>> 055af606
+  {47ec4650-8120-451c-9554-5e4f8bba295d}, !- Handle
   PolygonClipping,                        !- Shading Calculation Method
   ,                                       !- Shading Calculation Update Frequency Method
   20,                                     !- Shading Calculation Update Frequency
@@ -45,37 +29,21 @@
   No;                                     !- Disable Self-Shading From Shading Zone Groups to Other Zones
 
 OS:SurfaceConvectionAlgorithm:Outside,
-<<<<<<< HEAD
-  {2ed15e58-7df0-4bba-8378-e50455b47b6c}, !- Handle
+  {f615fd2d-29f5-493b-9f2e-da188924e16c}, !- Handle
   DOE-2;                                  !- Algorithm
 
 OS:SurfaceConvectionAlgorithm:Inside,
-  {441f754a-54f7-4ce5-907f-a41eb45d9577}, !- Handle
+  {c417a39f-8262-4872-8215-c453269463ec}, !- Handle
   TARP;                                   !- Algorithm
 
 OS:ZoneCapacitanceMultiplier:ResearchSpecial,
-  {122ae04e-5531-470e-903e-6f6e1c814a38}, !- Handle
-=======
-  {835f4854-8731-4068-969e-4fd1eb1dd62d}, !- Handle
-  DOE-2;                                  !- Algorithm
-
-OS:SurfaceConvectionAlgorithm:Inside,
-  {ed0a2d3a-1b85-4e48-9a37-bf9438fea41f}, !- Handle
-  TARP;                                   !- Algorithm
-
-OS:ZoneCapacitanceMultiplier:ResearchSpecial,
-  {7a0d2988-6189-4e76-bfaa-bf0e111f3904}, !- Handle
->>>>>>> 055af606
+  {61b6e9f6-0218-45f5-ab8f-53bb1adfd359}, !- Handle
   ,                                       !- Temperature Capacity Multiplier
   15,                                     !- Humidity Capacity Multiplier
   ;                                       !- Carbon Dioxide Capacity Multiplier
 
 OS:RunPeriod,
-<<<<<<< HEAD
-  {e2ba1b16-2ebf-432b-891d-a2efd1e340ad}, !- Handle
-=======
-  {3bb8cd33-dcab-4976-90da-caf20d14c6bb}, !- Handle
->>>>>>> 055af606
+  {62105a17-4881-4267-8b93-27f46925b836}, !- Handle
   Run Period 1,                           !- Name
   1,                                      !- Begin Month
   1,                                      !- Begin Day of Month
@@ -89,21 +57,13 @@
   ;                                       !- Number of Times Runperiod to be Repeated
 
 OS:YearDescription,
-<<<<<<< HEAD
-  {cdaad80c-3903-45b9-966c-3a961eff05b4}, !- Handle
-=======
-  {67e4bc0a-b54a-4fc4-b876-c5f69a920c1c}, !- Handle
->>>>>>> 055af606
+  {9b6e130e-4547-4226-ac6e-30a980e4755a}, !- Handle
   2007,                                   !- Calendar Year
   ,                                       !- Day of Week for Start Day
   ;                                       !- Is Leap Year
 
 OS:WeatherFile,
-<<<<<<< HEAD
-  {0433d0fc-c1df-4a17-b283-c0bbf7619500}, !- Handle
-=======
-  {9483e521-5139-4016-9325-ce99e00ac960}, !- Handle
->>>>>>> 055af606
+  {78b5553c-abff-4777-b8bf-4bf21d357b53}, !- Handle
   Denver Intl Ap,                         !- City
   CO,                                     !- State Province Region
   USA,                                    !- Country
@@ -117,13 +77,8 @@
   E23378AA;                               !- Checksum
 
 OS:AdditionalProperties,
-<<<<<<< HEAD
-  {4bdfef92-6510-4e60-ac40-d299e18e7475}, !- Handle
-  {0433d0fc-c1df-4a17-b283-c0bbf7619500}, !- Object Name
-=======
-  {8f323d0b-c391-4206-aaa9-6aa021d9b3ef}, !- Handle
-  {9483e521-5139-4016-9325-ce99e00ac960}, !- Object Name
->>>>>>> 055af606
+  {3961c940-646b-439d-9430-59db810eaa66}, !- Handle
+  {78b5553c-abff-4777-b8bf-4bf21d357b53}, !- Object Name
   EPWHeaderCity,                          !- Feature Name 1
   String,                                 !- Feature Data Type 1
   Denver Intl Ap,                         !- Feature Value 1
@@ -231,11 +186,7 @@
   84;                                     !- Feature Value 35
 
 OS:Site,
-<<<<<<< HEAD
-  {81dfd0e1-9a22-4a69-a932-1bd5f352cd96}, !- Handle
-=======
-  {cd1c69da-200e-445f-9c0d-4be7f0a256f6}, !- Handle
->>>>>>> 055af606
+  {86978ebd-141a-47c3-91d4-776c5207c2ce}, !- Handle
   Denver Intl Ap_CO_USA,                  !- Name
   39.83,                                  !- Latitude {deg}
   -104.65,                                !- Longitude {deg}
@@ -244,42 +195,26 @@
   ;                                       !- Terrain
 
 OS:ClimateZones,
-<<<<<<< HEAD
-  {18c549a1-bc6b-4835-ab28-5fc0bf8df07b}, !- Handle
-=======
-  {cf47170a-1f11-4029-9f58-e9e8926c2c6e}, !- Handle
->>>>>>> 055af606
+  {687e568c-b730-4c31-9db8-260a4b8862d0}, !- Handle
   Building America,                       !- Climate Zone Institution Name 1
   ,                                       !- Climate Zone Document Name 1
   0,                                      !- Climate Zone Document Year 1
   Cold;                                   !- Climate Zone Value 1
 
 OS:Site:WaterMainsTemperature,
-<<<<<<< HEAD
-  {7ac60986-f26a-4ea3-9785-0432ab0d381b}, !- Handle
-=======
-  {b0344a51-bea9-4610-97d1-45edc9a0d675}, !- Handle
->>>>>>> 055af606
+  {7305cb88-bc60-450f-8b4d-36ff3764e1bc}, !- Handle
   Correlation,                            !- Calculation Method
   ,                                       !- Temperature Schedule Name
   10.8753424657535,                       !- Annual Average Outdoor Air Temperature {C}
   23.1524007936508;                       !- Maximum Difference In Monthly Average Outdoor Air Temperatures {deltaC}
 
 OS:RunPeriodControl:DaylightSavingTime,
-<<<<<<< HEAD
-  {0b22f96b-a4a3-4c1f-9195-b26a157c734a}, !- Handle
-=======
-  {6eb346b2-42ac-4486-90c0-3b5011e3569b}, !- Handle
->>>>>>> 055af606
+  {3714c57d-1d80-41b3-bf6b-bb3d8324aaad}, !- Handle
   3/12,                                   !- Start Date
   11/5;                                   !- End Date
 
 OS:Site:GroundTemperature:Deep,
-<<<<<<< HEAD
-  {3d27f1e9-7bff-47be-86c4-9fa51e314390}, !- Handle
-=======
-  {b79c3722-a546-4ad8-80d0-27d1c70fe4c0}, !- Handle
->>>>>>> 055af606
+  {7cee4830-c1c7-40d7-8a24-ce4382250598}, !- Handle
   10.8753424657535,                       !- January Deep Ground Temperature {C}
   10.8753424657535,                       !- February Deep Ground Temperature {C}
   10.8753424657535,                       !- March Deep Ground Temperature {C}
@@ -294,11 +229,7 @@
   10.8753424657535;                       !- December Deep Ground Temperature {C}
 
 OS:Building,
-<<<<<<< HEAD
-  {5d574ef0-98d1-43a0-94f5-7a441810a31e}, !- Handle
-=======
-  {ba4eac5f-873e-4275-9f78-0e2f7655f956}, !- Handle
->>>>>>> 055af606
+  {5d2b81b4-964e-4644-ab30-bf9757b0af30}, !- Handle
   Building 1,                             !- Name
   ,                                       !- Building Sector Type
   0,                                      !- North Axis {deg}
@@ -313,23 +244,14 @@
   1;                                      !- Standards Number of Living Units
 
 OS:AdditionalProperties,
-<<<<<<< HEAD
-  {e52d03ab-5786-4b70-9ce6-81edef7a9c64}, !- Handle
-  {5d574ef0-98d1-43a0-94f5-7a441810a31e}, !- Object Name
-=======
-  {f16dd99f-621d-480e-b845-124ac9657ca3}, !- Handle
-  {ba4eac5f-873e-4275-9f78-0e2f7655f956}, !- Object Name
->>>>>>> 055af606
+  {c801c1c9-f438-4a05-bc7d-15443637ffc4}, !- Handle
+  {5d2b81b4-964e-4644-ab30-bf9757b0af30}, !- Object Name
   Total Units Modeled,                    !- Feature Name 1
   Integer,                                !- Feature Data Type 1
   1;                                      !- Feature Value 1
 
 OS:ThermalZone,
-<<<<<<< HEAD
-  {3c2a47e2-546f-42e3-a152-f49320ec4cad}, !- Handle
-=======
-  {e597d736-1dc8-4ad7-a6b7-dc84162d947f}, !- Handle
->>>>>>> 055af606
+  {c8ad3dbc-74e2-43bd-a206-455eb780b076}, !- Handle
   living zone,                            !- Name
   ,                                       !- Multiplier
   ,                                       !- Ceiling Height {m}
@@ -338,17 +260,10 @@
   ,                                       !- Zone Inside Convection Algorithm
   ,                                       !- Zone Outside Convection Algorithm
   ,                                       !- Zone Conditioning Equipment List Name
-<<<<<<< HEAD
-  {64a73f45-214c-4091-b22c-ad680337bee1}, !- Zone Air Inlet Port List
-  {9b70af89-41d8-4c2c-9a65-9919ed98bdcd}, !- Zone Air Exhaust Port List
-  {21dd2633-43ec-46d1-bc74-62e8ddceca45}, !- Zone Air Node Name
-  {9fce130b-91e7-4650-8bfd-c5c5b323583b}, !- Zone Return Air Port List
-=======
-  {a10c798e-a47a-475f-906c-43a142cffa24}, !- Zone Air Inlet Port List
-  {81b66b30-27c9-4753-b4bd-cb1156cda6d8}, !- Zone Air Exhaust Port List
-  {19d66a06-564c-4db3-bebd-18bc04aa1e34}, !- Zone Air Node Name
-  {f7559c88-bf2c-4d86-865e-e81533bb2c61}, !- Zone Return Air Port List
->>>>>>> 055af606
+  {a9af8297-0f73-45bb-b8c2-53ac1852da15}, !- Zone Air Inlet Port List
+  {3bd9ffc3-8af7-4076-befd-0edfcd763164}, !- Zone Air Exhaust Port List
+  {00cdbf9a-80c3-4475-b416-3ca133ab3eb7}, !- Zone Air Node Name
+  {cd50fb9a-0595-4055-a180-67fdbbacc944}, !- Zone Return Air Port List
   ,                                       !- Primary Daylighting Control Name
   ,                                       !- Fraction of Zone Controlled by Primary Daylighting Control
   ,                                       !- Secondary Daylighting Control Name
@@ -359,63 +274,33 @@
   No;                                     !- Use Ideal Air Loads
 
 OS:Node,
-<<<<<<< HEAD
-  {4efcf34f-9125-4bd5-a3e8-fb0ddbfe50a7}, !- Handle
+  {2777f891-3a69-474b-abdc-8fca1a0cf236}, !- Handle
   Node 1,                                 !- Name
-  {21dd2633-43ec-46d1-bc74-62e8ddceca45}, !- Inlet Port
+  {00cdbf9a-80c3-4475-b416-3ca133ab3eb7}, !- Inlet Port
   ;                                       !- Outlet Port
 
 OS:Connection,
-  {21dd2633-43ec-46d1-bc74-62e8ddceca45}, !- Handle
-  {3c2a47e2-546f-42e3-a152-f49320ec4cad}, !- Source Object
+  {00cdbf9a-80c3-4475-b416-3ca133ab3eb7}, !- Handle
+  {c8ad3dbc-74e2-43bd-a206-455eb780b076}, !- Source Object
   11,                                     !- Outlet Port
-  {4efcf34f-9125-4bd5-a3e8-fb0ddbfe50a7}, !- Target Object
+  {2777f891-3a69-474b-abdc-8fca1a0cf236}, !- Target Object
   2;                                      !- Inlet Port
 
 OS:PortList,
-  {64a73f45-214c-4091-b22c-ad680337bee1}, !- Handle
-  {3c2a47e2-546f-42e3-a152-f49320ec4cad}; !- HVAC Component
+  {a9af8297-0f73-45bb-b8c2-53ac1852da15}, !- Handle
+  {c8ad3dbc-74e2-43bd-a206-455eb780b076}; !- HVAC Component
 
 OS:PortList,
-  {9b70af89-41d8-4c2c-9a65-9919ed98bdcd}, !- Handle
-  {3c2a47e2-546f-42e3-a152-f49320ec4cad}; !- HVAC Component
+  {3bd9ffc3-8af7-4076-befd-0edfcd763164}, !- Handle
+  {c8ad3dbc-74e2-43bd-a206-455eb780b076}; !- HVAC Component
 
 OS:PortList,
-  {9fce130b-91e7-4650-8bfd-c5c5b323583b}, !- Handle
-  {3c2a47e2-546f-42e3-a152-f49320ec4cad}; !- HVAC Component
+  {cd50fb9a-0595-4055-a180-67fdbbacc944}, !- Handle
+  {c8ad3dbc-74e2-43bd-a206-455eb780b076}; !- HVAC Component
 
 OS:Sizing:Zone,
-  {e7966f6c-7bb3-4d6f-88ec-fb3cea7f77f1}, !- Handle
-  {3c2a47e2-546f-42e3-a152-f49320ec4cad}, !- Zone or ZoneList Name
-=======
-  {8a5f273b-cd28-42b3-b387-992da63e242b}, !- Handle
-  Node 1,                                 !- Name
-  {19d66a06-564c-4db3-bebd-18bc04aa1e34}, !- Inlet Port
-  ;                                       !- Outlet Port
-
-OS:Connection,
-  {19d66a06-564c-4db3-bebd-18bc04aa1e34}, !- Handle
-  {e597d736-1dc8-4ad7-a6b7-dc84162d947f}, !- Source Object
-  11,                                     !- Outlet Port
-  {8a5f273b-cd28-42b3-b387-992da63e242b}, !- Target Object
-  2;                                      !- Inlet Port
-
-OS:PortList,
-  {a10c798e-a47a-475f-906c-43a142cffa24}, !- Handle
-  {e597d736-1dc8-4ad7-a6b7-dc84162d947f}; !- HVAC Component
-
-OS:PortList,
-  {81b66b30-27c9-4753-b4bd-cb1156cda6d8}, !- Handle
-  {e597d736-1dc8-4ad7-a6b7-dc84162d947f}; !- HVAC Component
-
-OS:PortList,
-  {f7559c88-bf2c-4d86-865e-e81533bb2c61}, !- Handle
-  {e597d736-1dc8-4ad7-a6b7-dc84162d947f}; !- HVAC Component
-
-OS:Sizing:Zone,
-  {7e0639da-91d9-46a7-960f-d6cfcc16a7a2}, !- Handle
-  {e597d736-1dc8-4ad7-a6b7-dc84162d947f}, !- Zone or ZoneList Name
->>>>>>> 055af606
+  {d312dd85-e1b6-4a57-83a7-56a5e1a26631}, !- Handle
+  {c8ad3dbc-74e2-43bd-a206-455eb780b076}, !- Zone or ZoneList Name
   SupplyAirTemperature,                   !- Zone Cooling Design Supply Air Temperature Input Method
   14,                                     !- Zone Cooling Design Supply Air Temperature {C}
   11.11,                                  !- Zone Cooling Design Supply Air Temperature Difference {deltaC}
@@ -442,25 +327,14 @@
   autosize;                               !- Dedicated Outdoor Air High Setpoint Temperature for Design {C}
 
 OS:ZoneHVAC:EquipmentList,
-<<<<<<< HEAD
-  {99303013-5c9a-411f-9468-f595d2798665}, !- Handle
+  {b944616d-dfe9-4fca-afa6-e42890eabd63}, !- Handle
   Zone HVAC Equipment List 1,             !- Name
-  {3c2a47e2-546f-42e3-a152-f49320ec4cad}; !- Thermal Zone
+  {c8ad3dbc-74e2-43bd-a206-455eb780b076}; !- Thermal Zone
 
 OS:Space,
-  {8bb4d7ad-9c68-4687-8a43-5c4b51e8d325}, !- Handle
+  {2f24f9f2-e345-4f3a-ab47-6d2637f79893}, !- Handle
   living space,                           !- Name
-  {e01490aa-56f7-4624-bfbe-0aaafb8edbc6}, !- Space Type Name
-=======
-  {78600ab1-e028-46c5-a517-d69947313cfe}, !- Handle
-  Zone HVAC Equipment List 1,             !- Name
-  {e597d736-1dc8-4ad7-a6b7-dc84162d947f}; !- Thermal Zone
-
-OS:Space,
-  {661e3c6d-a9ca-4986-873d-3ce6f5a27a65}, !- Handle
-  living space,                           !- Name
-  {17883deb-84eb-4294-96f5-46722abc4f09}, !- Space Type Name
->>>>>>> 055af606
+  {7ed61943-a8a7-4c47-9636-101921f19a0e}, !- Space Type Name
   ,                                       !- Default Construction Set Name
   ,                                       !- Default Schedule Set Name
   -0,                                     !- Direction of Relative North {deg}
@@ -468,31 +342,17 @@
   0,                                      !- Y Origin {m}
   0,                                      !- Z Origin {m}
   ,                                       !- Building Story Name
-<<<<<<< HEAD
-  {3c2a47e2-546f-42e3-a152-f49320ec4cad}, !- Thermal Zone Name
+  {c8ad3dbc-74e2-43bd-a206-455eb780b076}, !- Thermal Zone Name
   ,                                       !- Part of Total Floor Area
   ,                                       !- Design Specification Outdoor Air Object Name
-  {e8814a1b-94c0-42f8-be4a-fe403e512a70}; !- Building Unit Name
-
-OS:Surface,
-  {89eb3306-8cd8-477c-8f84-b8f8d11282e8}, !- Handle
+  {626d8aea-9e45-402e-b970-fe9eb046ac8f}; !- Building Unit Name
+
+OS:Surface,
+  {2da05d04-db31-40fb-8a09-67ee1270a25b}, !- Handle
   Surface 1,                              !- Name
   Floor,                                  !- Surface Type
   ,                                       !- Construction Name
-  {8bb4d7ad-9c68-4687-8a43-5c4b51e8d325}, !- Space Name
-=======
-  {e597d736-1dc8-4ad7-a6b7-dc84162d947f}, !- Thermal Zone Name
-  ,                                       !- Part of Total Floor Area
-  ,                                       !- Design Specification Outdoor Air Object Name
-  {78778a98-1a6a-4240-917e-c56dfe19e9ef}; !- Building Unit Name
-
-OS:Surface,
-  {49e5b938-4c08-4cd1-9c91-7659810614a5}, !- Handle
-  Surface 1,                              !- Name
-  Floor,                                  !- Surface Type
-  ,                                       !- Construction Name
-  {661e3c6d-a9ca-4986-873d-3ce6f5a27a65}, !- Space Name
->>>>>>> 055af606
+  {2f24f9f2-e345-4f3a-ab47-6d2637f79893}, !- Space Name
   Foundation,                             !- Outside Boundary Condition
   ,                                       !- Outside Boundary Condition Object
   NoSun,                                  !- Sun Exposure
@@ -505,19 +365,11 @@
   13.6310703908387, 0, 0;                 !- X,Y,Z Vertex 4 {m}
 
 OS:Surface,
-<<<<<<< HEAD
-  {b072ada2-c9bc-400a-8cbc-6e61492f50c7}, !- Handle
+  {431fedc9-f5b4-4ee9-ae71-dc25e70493a3}, !- Handle
   Surface 2,                              !- Name
   Wall,                                   !- Surface Type
   ,                                       !- Construction Name
-  {8bb4d7ad-9c68-4687-8a43-5c4b51e8d325}, !- Space Name
-=======
-  {8240502c-f368-4179-b7cc-5e53456a7ad8}, !- Handle
-  Surface 2,                              !- Name
-  Wall,                                   !- Surface Type
-  ,                                       !- Construction Name
-  {661e3c6d-a9ca-4986-873d-3ce6f5a27a65}, !- Space Name
->>>>>>> 055af606
+  {2f24f9f2-e345-4f3a-ab47-6d2637f79893}, !- Space Name
   Outdoors,                               !- Outside Boundary Condition
   ,                                       !- Outside Boundary Condition Object
   SunExposed,                             !- Sun Exposure
@@ -530,19 +382,11 @@
   0, 0, 2.4384;                           !- X,Y,Z Vertex 4 {m}
 
 OS:Surface,
-<<<<<<< HEAD
-  {273a1d45-9eb8-44eb-86fa-a5a0442155eb}, !- Handle
+  {d0364644-a8ee-4843-9d47-4fe7b03b427a}, !- Handle
   Surface 3,                              !- Name
   Wall,                                   !- Surface Type
   ,                                       !- Construction Name
-  {8bb4d7ad-9c68-4687-8a43-5c4b51e8d325}, !- Space Name
-=======
-  {82cac216-6598-479d-9682-f4471c8805cb}, !- Handle
-  Surface 3,                              !- Name
-  Wall,                                   !- Surface Type
-  ,                                       !- Construction Name
-  {661e3c6d-a9ca-4986-873d-3ce6f5a27a65}, !- Space Name
->>>>>>> 055af606
+  {2f24f9f2-e345-4f3a-ab47-6d2637f79893}, !- Space Name
   Outdoors,                               !- Outside Boundary Condition
   ,                                       !- Outside Boundary Condition Object
   SunExposed,                             !- Sun Exposure
@@ -555,19 +399,11 @@
   0, 6.81553519541936, 2.4384;            !- X,Y,Z Vertex 4 {m}
 
 OS:Surface,
-<<<<<<< HEAD
-  {5b49d1ec-7674-4ca1-8741-388bf677bdac}, !- Handle
+  {fdd1ea31-4fbe-4e77-a7c1-51c037f4d30e}, !- Handle
   Surface 4,                              !- Name
   Wall,                                   !- Surface Type
   ,                                       !- Construction Name
-  {8bb4d7ad-9c68-4687-8a43-5c4b51e8d325}, !- Space Name
-=======
-  {5cf22807-5df7-4929-9afd-d1961728d6ff}, !- Handle
-  Surface 4,                              !- Name
-  Wall,                                   !- Surface Type
-  ,                                       !- Construction Name
-  {661e3c6d-a9ca-4986-873d-3ce6f5a27a65}, !- Space Name
->>>>>>> 055af606
+  {2f24f9f2-e345-4f3a-ab47-6d2637f79893}, !- Space Name
   Outdoors,                               !- Outside Boundary Condition
   ,                                       !- Outside Boundary Condition Object
   SunExposed,                             !- Sun Exposure
@@ -580,19 +416,11 @@
   13.6310703908387, 6.81553519541936, 2.4384; !- X,Y,Z Vertex 4 {m}
 
 OS:Surface,
-<<<<<<< HEAD
-  {7714cadf-7cbf-481a-99a7-de50574b2a1a}, !- Handle
+  {7a03c5b7-72c7-406e-a2d4-6eb8973c7e4c}, !- Handle
   Surface 5,                              !- Name
   Wall,                                   !- Surface Type
   ,                                       !- Construction Name
-  {8bb4d7ad-9c68-4687-8a43-5c4b51e8d325}, !- Space Name
-=======
-  {4dc3c21e-293b-4159-89fb-3ca81732fe33}, !- Handle
-  Surface 5,                              !- Name
-  Wall,                                   !- Surface Type
-  ,                                       !- Construction Name
-  {661e3c6d-a9ca-4986-873d-3ce6f5a27a65}, !- Space Name
->>>>>>> 055af606
+  {2f24f9f2-e345-4f3a-ab47-6d2637f79893}, !- Space Name
   Outdoors,                               !- Outside Boundary Condition
   ,                                       !- Outside Boundary Condition Object
   SunExposed,                             !- Sun Exposure
@@ -605,23 +433,13 @@
   13.6310703908387, 0, 2.4384;            !- X,Y,Z Vertex 4 {m}
 
 OS:Surface,
-<<<<<<< HEAD
-  {28dda8ec-42e5-4018-b48c-b4c6c88b6bd8}, !- Handle
+  {e22bb86a-ca76-4960-b0e0-ebc5bf5cf735}, !- Handle
   Surface 6,                              !- Name
   RoofCeiling,                            !- Surface Type
   ,                                       !- Construction Name
-  {8bb4d7ad-9c68-4687-8a43-5c4b51e8d325}, !- Space Name
+  {2f24f9f2-e345-4f3a-ab47-6d2637f79893}, !- Space Name
   Surface,                                !- Outside Boundary Condition
-  {a960aba9-862f-4dc0-b15b-267f711cc72a}, !- Outside Boundary Condition Object
-=======
-  {7492fb70-6df2-4eb3-a135-c199e0c73827}, !- Handle
-  Surface 6,                              !- Name
-  RoofCeiling,                            !- Surface Type
-  ,                                       !- Construction Name
-  {661e3c6d-a9ca-4986-873d-3ce6f5a27a65}, !- Space Name
-  Surface,                                !- Outside Boundary Condition
-  {e4fb20f8-1924-49e6-a4fb-8f0ce1dffd70}, !- Outside Boundary Condition Object
->>>>>>> 055af606
+  {f6f40893-154f-492c-8baf-6d732f9240d6}, !- Outside Boundary Condition Object
   NoSun,                                  !- Sun Exposure
   NoWind,                                 !- Wind Exposure
   ,                                       !- View Factor to Ground
@@ -632,11 +450,7 @@
   0, 0, 2.4384;                           !- X,Y,Z Vertex 4 {m}
 
 OS:SpaceType,
-<<<<<<< HEAD
-  {e01490aa-56f7-4624-bfbe-0aaafb8edbc6}, !- Handle
-=======
-  {17883deb-84eb-4294-96f5-46722abc4f09}, !- Handle
->>>>>>> 055af606
+  {7ed61943-a8a7-4c47-9636-101921f19a0e}, !- Handle
   Space Type 1,                           !- Name
   ,                                       !- Default Construction Set Name
   ,                                       !- Default Schedule Set Name
@@ -647,15 +461,9 @@
   living;                                 !- Standards Space Type
 
 OS:Space,
-<<<<<<< HEAD
-  {c188699c-98b1-489d-b919-97d79e65f5af}, !- Handle
+  {3baf1b71-5a57-40b6-9127-c18a5880d2e1}, !- Handle
   living space|story 2,                   !- Name
-  {e01490aa-56f7-4624-bfbe-0aaafb8edbc6}, !- Space Type Name
-=======
-  {dabcaa9d-e2b8-4651-9991-19cde289f532}, !- Handle
-  living space|story 2,                   !- Name
-  {17883deb-84eb-4294-96f5-46722abc4f09}, !- Space Type Name
->>>>>>> 055af606
+  {7ed61943-a8a7-4c47-9636-101921f19a0e}, !- Space Type Name
   ,                                       !- Default Construction Set Name
   ,                                       !- Default Schedule Set Name
   -0,                                     !- Direction of Relative North {deg}
@@ -663,35 +471,19 @@
   0,                                      !- Y Origin {m}
   2.4384,                                 !- Z Origin {m}
   ,                                       !- Building Story Name
-<<<<<<< HEAD
-  {3c2a47e2-546f-42e3-a152-f49320ec4cad}, !- Thermal Zone Name
+  {c8ad3dbc-74e2-43bd-a206-455eb780b076}, !- Thermal Zone Name
   ,                                       !- Part of Total Floor Area
   ,                                       !- Design Specification Outdoor Air Object Name
-  {e8814a1b-94c0-42f8-be4a-fe403e512a70}; !- Building Unit Name
-
-OS:Surface,
-  {a960aba9-862f-4dc0-b15b-267f711cc72a}, !- Handle
+  {626d8aea-9e45-402e-b970-fe9eb046ac8f}; !- Building Unit Name
+
+OS:Surface,
+  {f6f40893-154f-492c-8baf-6d732f9240d6}, !- Handle
   Surface 7,                              !- Name
   Floor,                                  !- Surface Type
   ,                                       !- Construction Name
-  {c188699c-98b1-489d-b919-97d79e65f5af}, !- Space Name
+  {3baf1b71-5a57-40b6-9127-c18a5880d2e1}, !- Space Name
   Surface,                                !- Outside Boundary Condition
-  {28dda8ec-42e5-4018-b48c-b4c6c88b6bd8}, !- Outside Boundary Condition Object
-=======
-  {e597d736-1dc8-4ad7-a6b7-dc84162d947f}, !- Thermal Zone Name
-  ,                                       !- Part of Total Floor Area
-  ,                                       !- Design Specification Outdoor Air Object Name
-  {78778a98-1a6a-4240-917e-c56dfe19e9ef}; !- Building Unit Name
-
-OS:Surface,
-  {e4fb20f8-1924-49e6-a4fb-8f0ce1dffd70}, !- Handle
-  Surface 7,                              !- Name
-  Floor,                                  !- Surface Type
-  ,                                       !- Construction Name
-  {dabcaa9d-e2b8-4651-9991-19cde289f532}, !- Space Name
-  Surface,                                !- Outside Boundary Condition
-  {7492fb70-6df2-4eb3-a135-c199e0c73827}, !- Outside Boundary Condition Object
->>>>>>> 055af606
+  {e22bb86a-ca76-4960-b0e0-ebc5bf5cf735}, !- Outside Boundary Condition Object
   NoSun,                                  !- Sun Exposure
   NoWind,                                 !- Wind Exposure
   ,                                       !- View Factor to Ground
@@ -702,19 +494,11 @@
   13.6310703908387, 0, 0;                 !- X,Y,Z Vertex 4 {m}
 
 OS:Surface,
-<<<<<<< HEAD
-  {5c1cba1a-91f9-4d39-b7ed-b6015c757f44}, !- Handle
+  {d6d323ce-f180-4d51-840a-50f12fb9c116}, !- Handle
   Surface 8,                              !- Name
   Wall,                                   !- Surface Type
   ,                                       !- Construction Name
-  {c188699c-98b1-489d-b919-97d79e65f5af}, !- Space Name
-=======
-  {005efa1e-66b3-4679-adea-535af567f3ff}, !- Handle
-  Surface 8,                              !- Name
-  Wall,                                   !- Surface Type
-  ,                                       !- Construction Name
-  {dabcaa9d-e2b8-4651-9991-19cde289f532}, !- Space Name
->>>>>>> 055af606
+  {3baf1b71-5a57-40b6-9127-c18a5880d2e1}, !- Space Name
   Outdoors,                               !- Outside Boundary Condition
   ,                                       !- Outside Boundary Condition Object
   SunExposed,                             !- Sun Exposure
@@ -727,19 +511,11 @@
   0, 0, 2.4384;                           !- X,Y,Z Vertex 4 {m}
 
 OS:Surface,
-<<<<<<< HEAD
-  {ab0e8347-f7d0-4ac1-a637-242d3ff9a0d4}, !- Handle
+  {c5f2ba80-cbb2-4229-a392-211ddf0d76f9}, !- Handle
   Surface 9,                              !- Name
   Wall,                                   !- Surface Type
   ,                                       !- Construction Name
-  {c188699c-98b1-489d-b919-97d79e65f5af}, !- Space Name
-=======
-  {598c3380-aee4-4ea2-b95a-51ff7c5d7df2}, !- Handle
-  Surface 9,                              !- Name
-  Wall,                                   !- Surface Type
-  ,                                       !- Construction Name
-  {dabcaa9d-e2b8-4651-9991-19cde289f532}, !- Space Name
->>>>>>> 055af606
+  {3baf1b71-5a57-40b6-9127-c18a5880d2e1}, !- Space Name
   Outdoors,                               !- Outside Boundary Condition
   ,                                       !- Outside Boundary Condition Object
   SunExposed,                             !- Sun Exposure
@@ -752,19 +528,11 @@
   0, 6.81553519541936, 2.4384;            !- X,Y,Z Vertex 4 {m}
 
 OS:Surface,
-<<<<<<< HEAD
-  {65fd4296-7d96-4921-a863-b99ed546322d}, !- Handle
+  {a90b5cfc-1f1a-41d1-9d88-47261200cae2}, !- Handle
   Surface 10,                             !- Name
   Wall,                                   !- Surface Type
   ,                                       !- Construction Name
-  {c188699c-98b1-489d-b919-97d79e65f5af}, !- Space Name
-=======
-  {69008cb3-bf8c-4224-bdf7-36e5ce5bc607}, !- Handle
-  Surface 10,                             !- Name
-  Wall,                                   !- Surface Type
-  ,                                       !- Construction Name
-  {dabcaa9d-e2b8-4651-9991-19cde289f532}, !- Space Name
->>>>>>> 055af606
+  {3baf1b71-5a57-40b6-9127-c18a5880d2e1}, !- Space Name
   Outdoors,                               !- Outside Boundary Condition
   ,                                       !- Outside Boundary Condition Object
   SunExposed,                             !- Sun Exposure
@@ -777,19 +545,11 @@
   13.6310703908387, 6.81553519541936, 2.4384; !- X,Y,Z Vertex 4 {m}
 
 OS:Surface,
-<<<<<<< HEAD
-  {60259410-9c1d-4cc8-9a1f-bdb63711e9bb}, !- Handle
+  {29908705-23a1-409f-ac4f-3988de5140a0}, !- Handle
   Surface 11,                             !- Name
   Wall,                                   !- Surface Type
   ,                                       !- Construction Name
-  {c188699c-98b1-489d-b919-97d79e65f5af}, !- Space Name
-=======
-  {1aef910d-564d-420b-91e2-5ab18a6eeaf1}, !- Handle
-  Surface 11,                             !- Name
-  Wall,                                   !- Surface Type
-  ,                                       !- Construction Name
-  {dabcaa9d-e2b8-4651-9991-19cde289f532}, !- Space Name
->>>>>>> 055af606
+  {3baf1b71-5a57-40b6-9127-c18a5880d2e1}, !- Space Name
   Outdoors,                               !- Outside Boundary Condition
   ,                                       !- Outside Boundary Condition Object
   SunExposed,                             !- Sun Exposure
@@ -802,23 +562,13 @@
   13.6310703908387, 0, 2.4384;            !- X,Y,Z Vertex 4 {m}
 
 OS:Surface,
-<<<<<<< HEAD
-  {a9161c7a-d1d1-4d29-8cf0-5e747cce51a5}, !- Handle
+  {70d3707e-f1d1-46b2-9927-b82abad5d553}, !- Handle
   Surface 12,                             !- Name
   RoofCeiling,                            !- Surface Type
   ,                                       !- Construction Name
-  {c188699c-98b1-489d-b919-97d79e65f5af}, !- Space Name
+  {3baf1b71-5a57-40b6-9127-c18a5880d2e1}, !- Space Name
   Surface,                                !- Outside Boundary Condition
-  {25563f36-2890-4264-b9b8-aefa39b80685}, !- Outside Boundary Condition Object
-=======
-  {4b8f88e2-bc6f-4a52-8bcf-c71664bf4a79}, !- Handle
-  Surface 12,                             !- Name
-  RoofCeiling,                            !- Surface Type
-  ,                                       !- Construction Name
-  {dabcaa9d-e2b8-4651-9991-19cde289f532}, !- Space Name
-  Surface,                                !- Outside Boundary Condition
-  {51bdb522-120e-4df7-9ce6-a542aef7d395}, !- Outside Boundary Condition Object
->>>>>>> 055af606
+  {893e7431-2d3f-436c-b2ff-ab70ca5560c3}, !- Outside Boundary Condition Object
   NoSun,                                  !- Sun Exposure
   NoWind,                                 !- Wind Exposure
   ,                                       !- View Factor to Ground
@@ -829,23 +579,13 @@
   0, 0, 2.4384;                           !- X,Y,Z Vertex 4 {m}
 
 OS:Surface,
-<<<<<<< HEAD
-  {25563f36-2890-4264-b9b8-aefa39b80685}, !- Handle
+  {893e7431-2d3f-436c-b2ff-ab70ca5560c3}, !- Handle
   Surface 13,                             !- Name
   Floor,                                  !- Surface Type
   ,                                       !- Construction Name
-  {7a08f4e9-7261-4eea-a044-78aae1be3a6e}, !- Space Name
+  {1e648959-a9f5-44d0-8793-0e56e891275c}, !- Space Name
   Surface,                                !- Outside Boundary Condition
-  {a9161c7a-d1d1-4d29-8cf0-5e747cce51a5}, !- Outside Boundary Condition Object
-=======
-  {51bdb522-120e-4df7-9ce6-a542aef7d395}, !- Handle
-  Surface 13,                             !- Name
-  Floor,                                  !- Surface Type
-  ,                                       !- Construction Name
-  {9dae150e-4934-4c55-83f0-3c23ba138546}, !- Space Name
-  Surface,                                !- Outside Boundary Condition
-  {4b8f88e2-bc6f-4a52-8bcf-c71664bf4a79}, !- Outside Boundary Condition Object
->>>>>>> 055af606
+  {70d3707e-f1d1-46b2-9927-b82abad5d553}, !- Outside Boundary Condition Object
   NoSun,                                  !- Sun Exposure
   NoWind,                                 !- Wind Exposure
   ,                                       !- View Factor to Ground
@@ -856,19 +596,11 @@
   0, 0, 0;                                !- X,Y,Z Vertex 4 {m}
 
 OS:Surface,
-<<<<<<< HEAD
-  {a96b870e-692b-4dfd-b3fd-d0aa7b08be1a}, !- Handle
+  {69f5e764-a5aa-4e23-999f-cc7a450fd3b8}, !- Handle
   Surface 14,                             !- Name
   RoofCeiling,                            !- Surface Type
   ,                                       !- Construction Name
-  {7a08f4e9-7261-4eea-a044-78aae1be3a6e}, !- Space Name
-=======
-  {66ebc1b8-623b-4ca2-9381-b2738644480b}, !- Handle
-  Surface 14,                             !- Name
-  RoofCeiling,                            !- Surface Type
-  ,                                       !- Construction Name
-  {9dae150e-4934-4c55-83f0-3c23ba138546}, !- Space Name
->>>>>>> 055af606
+  {1e648959-a9f5-44d0-8793-0e56e891275c}, !- Space Name
   Outdoors,                               !- Outside Boundary Condition
   ,                                       !- Outside Boundary Condition Object
   SunExposed,                             !- Sun Exposure
@@ -881,19 +613,11 @@
   13.6310703908387, 0, 0;                 !- X,Y,Z Vertex 4 {m}
 
 OS:Surface,
-<<<<<<< HEAD
-  {b25e1a2f-c580-4b76-adec-1bc65c4d8855}, !- Handle
+  {c9be37a1-9dab-4c86-8950-101ae0261d65}, !- Handle
   Surface 15,                             !- Name
   RoofCeiling,                            !- Surface Type
   ,                                       !- Construction Name
-  {7a08f4e9-7261-4eea-a044-78aae1be3a6e}, !- Space Name
-=======
-  {9d5d543f-93b5-4e61-abf7-1d411ce85a02}, !- Handle
-  Surface 15,                             !- Name
-  RoofCeiling,                            !- Surface Type
-  ,                                       !- Construction Name
-  {9dae150e-4934-4c55-83f0-3c23ba138546}, !- Space Name
->>>>>>> 055af606
+  {1e648959-a9f5-44d0-8793-0e56e891275c}, !- Space Name
   Outdoors,                               !- Outside Boundary Condition
   ,                                       !- Outside Boundary Condition Object
   SunExposed,                             !- Sun Exposure
@@ -906,19 +630,11 @@
   0, 6.81553519541936, 0;                 !- X,Y,Z Vertex 4 {m}
 
 OS:Surface,
-<<<<<<< HEAD
-  {a7c18715-d40c-4e65-9768-dacb450d21a8}, !- Handle
+  {3cd316f5-a1cc-40ed-8b2d-a30db38e9224}, !- Handle
   Surface 16,                             !- Name
   Wall,                                   !- Surface Type
   ,                                       !- Construction Name
-  {7a08f4e9-7261-4eea-a044-78aae1be3a6e}, !- Space Name
-=======
-  {79e8c5ec-19ba-4dd8-a688-e082a3c0330c}, !- Handle
-  Surface 16,                             !- Name
-  Wall,                                   !- Surface Type
-  ,                                       !- Construction Name
-  {9dae150e-4934-4c55-83f0-3c23ba138546}, !- Space Name
->>>>>>> 055af606
+  {1e648959-a9f5-44d0-8793-0e56e891275c}, !- Space Name
   Outdoors,                               !- Outside Boundary Condition
   ,                                       !- Outside Boundary Condition Object
   SunExposed,                             !- Sun Exposure
@@ -930,19 +646,11 @@
   0, 0, 0;                                !- X,Y,Z Vertex 3 {m}
 
 OS:Surface,
-<<<<<<< HEAD
-  {cb8c3b99-36a5-41d4-86f1-719ab1bb6600}, !- Handle
+  {9627b3f0-394d-49f8-b20d-a04f954807ea}, !- Handle
   Surface 17,                             !- Name
   Wall,                                   !- Surface Type
   ,                                       !- Construction Name
-  {7a08f4e9-7261-4eea-a044-78aae1be3a6e}, !- Space Name
-=======
-  {f921df4c-3c44-400e-b3c5-85a38ec2da99}, !- Handle
-  Surface 17,                             !- Name
-  Wall,                                   !- Surface Type
-  ,                                       !- Construction Name
-  {9dae150e-4934-4c55-83f0-3c23ba138546}, !- Space Name
->>>>>>> 055af606
+  {1e648959-a9f5-44d0-8793-0e56e891275c}, !- Space Name
   Outdoors,                               !- Outside Boundary Condition
   ,                                       !- Outside Boundary Condition Object
   SunExposed,                             !- Sun Exposure
@@ -954,15 +662,9 @@
   13.6310703908387, 6.81553519541936, 0;  !- X,Y,Z Vertex 3 {m}
 
 OS:Space,
-<<<<<<< HEAD
-  {7a08f4e9-7261-4eea-a044-78aae1be3a6e}, !- Handle
+  {1e648959-a9f5-44d0-8793-0e56e891275c}, !- Handle
   unfinished attic space,                 !- Name
-  {a4101113-a90c-42f3-bf40-450ba4beff14}, !- Space Type Name
-=======
-  {9dae150e-4934-4c55-83f0-3c23ba138546}, !- Handle
-  unfinished attic space,                 !- Name
-  {0655bd36-0cd9-4d2e-b2b2-e55fca27efc3}, !- Space Type Name
->>>>>>> 055af606
+  {8a1b84e9-6040-4939-b347-53319e97caf2}, !- Space Type Name
   ,                                       !- Default Construction Set Name
   ,                                       !- Default Schedule Set Name
   -0,                                     !- Direction of Relative North {deg}
@@ -970,17 +672,10 @@
   0,                                      !- Y Origin {m}
   4.8768,                                 !- Z Origin {m}
   ,                                       !- Building Story Name
-<<<<<<< HEAD
-  {c28d74ba-40ae-4111-a7e6-4661483bb0da}; !- Thermal Zone Name
+  {a74e50ca-200d-4d42-8b3b-1cfa900ee8bc}; !- Thermal Zone Name
 
 OS:ThermalZone,
-  {c28d74ba-40ae-4111-a7e6-4661483bb0da}, !- Handle
-=======
-  {790c5038-ed9e-487b-aa94-c905e06b4c66}; !- Thermal Zone Name
-
-OS:ThermalZone,
-  {790c5038-ed9e-487b-aa94-c905e06b4c66}, !- Handle
->>>>>>> 055af606
+  {a74e50ca-200d-4d42-8b3b-1cfa900ee8bc}, !- Handle
   unfinished attic zone,                  !- Name
   ,                                       !- Multiplier
   ,                                       !- Ceiling Height {m}
@@ -989,17 +684,10 @@
   ,                                       !- Zone Inside Convection Algorithm
   ,                                       !- Zone Outside Convection Algorithm
   ,                                       !- Zone Conditioning Equipment List Name
-<<<<<<< HEAD
-  {8cf3a89e-edba-4baf-8cb7-13a0e314a6fb}, !- Zone Air Inlet Port List
-  {a40bc4a0-5b92-467f-b908-7742787fffd7}, !- Zone Air Exhaust Port List
-  {31ccf179-fa23-4b09-a148-87e6fd8d13ab}, !- Zone Air Node Name
-  {f35a388c-2247-4caa-b011-16e89ac4fdde}, !- Zone Return Air Port List
-=======
-  {21890fa2-48b1-404a-872c-c23c5ea2d56c}, !- Zone Air Inlet Port List
-  {654659ae-e05a-40ec-bd3a-3963b1caff5c}, !- Zone Air Exhaust Port List
-  {373bd3d1-4d26-4d11-9879-acc835e8da89}, !- Zone Air Node Name
-  {05493540-83dc-45ac-99ae-42e4b3bf7d3d}, !- Zone Return Air Port List
->>>>>>> 055af606
+  {32d3626b-b5cd-4562-83de-22848e7a52ac}, !- Zone Air Inlet Port List
+  {239f5a01-d62b-4e77-84e4-baf61d79be33}, !- Zone Air Exhaust Port List
+  {7f3dfd52-9ea2-4528-81d3-efea96b3cb49}, !- Zone Air Node Name
+  {a5583ad2-eb33-4c93-920f-dee80e3c5e0d}, !- Zone Return Air Port List
   ,                                       !- Primary Daylighting Control Name
   ,                                       !- Fraction of Zone Controlled by Primary Daylighting Control
   ,                                       !- Secondary Daylighting Control Name
@@ -1010,63 +698,33 @@
   No;                                     !- Use Ideal Air Loads
 
 OS:Node,
-<<<<<<< HEAD
-  {29bcde0d-4b03-4b07-909f-5257b929335a}, !- Handle
+  {3ef25e3b-6834-4867-8baf-28700c9fb9af}, !- Handle
   Node 2,                                 !- Name
-  {31ccf179-fa23-4b09-a148-87e6fd8d13ab}, !- Inlet Port
+  {7f3dfd52-9ea2-4528-81d3-efea96b3cb49}, !- Inlet Port
   ;                                       !- Outlet Port
 
 OS:Connection,
-  {31ccf179-fa23-4b09-a148-87e6fd8d13ab}, !- Handle
-  {c28d74ba-40ae-4111-a7e6-4661483bb0da}, !- Source Object
+  {7f3dfd52-9ea2-4528-81d3-efea96b3cb49}, !- Handle
+  {a74e50ca-200d-4d42-8b3b-1cfa900ee8bc}, !- Source Object
   11,                                     !- Outlet Port
-  {29bcde0d-4b03-4b07-909f-5257b929335a}, !- Target Object
+  {3ef25e3b-6834-4867-8baf-28700c9fb9af}, !- Target Object
   2;                                      !- Inlet Port
 
 OS:PortList,
-  {8cf3a89e-edba-4baf-8cb7-13a0e314a6fb}, !- Handle
-  {c28d74ba-40ae-4111-a7e6-4661483bb0da}; !- HVAC Component
+  {32d3626b-b5cd-4562-83de-22848e7a52ac}, !- Handle
+  {a74e50ca-200d-4d42-8b3b-1cfa900ee8bc}; !- HVAC Component
 
 OS:PortList,
-  {a40bc4a0-5b92-467f-b908-7742787fffd7}, !- Handle
-  {c28d74ba-40ae-4111-a7e6-4661483bb0da}; !- HVAC Component
+  {239f5a01-d62b-4e77-84e4-baf61d79be33}, !- Handle
+  {a74e50ca-200d-4d42-8b3b-1cfa900ee8bc}; !- HVAC Component
 
 OS:PortList,
-  {f35a388c-2247-4caa-b011-16e89ac4fdde}, !- Handle
-  {c28d74ba-40ae-4111-a7e6-4661483bb0da}; !- HVAC Component
+  {a5583ad2-eb33-4c93-920f-dee80e3c5e0d}, !- Handle
+  {a74e50ca-200d-4d42-8b3b-1cfa900ee8bc}; !- HVAC Component
 
 OS:Sizing:Zone,
-  {30d1001a-df6e-4326-9fe6-2464e8e46a61}, !- Handle
-  {c28d74ba-40ae-4111-a7e6-4661483bb0da}, !- Zone or ZoneList Name
-=======
-  {806a692a-2268-410c-83fe-8f3682eeb919}, !- Handle
-  Node 2,                                 !- Name
-  {373bd3d1-4d26-4d11-9879-acc835e8da89}, !- Inlet Port
-  ;                                       !- Outlet Port
-
-OS:Connection,
-  {373bd3d1-4d26-4d11-9879-acc835e8da89}, !- Handle
-  {790c5038-ed9e-487b-aa94-c905e06b4c66}, !- Source Object
-  11,                                     !- Outlet Port
-  {806a692a-2268-410c-83fe-8f3682eeb919}, !- Target Object
-  2;                                      !- Inlet Port
-
-OS:PortList,
-  {21890fa2-48b1-404a-872c-c23c5ea2d56c}, !- Handle
-  {790c5038-ed9e-487b-aa94-c905e06b4c66}; !- HVAC Component
-
-OS:PortList,
-  {654659ae-e05a-40ec-bd3a-3963b1caff5c}, !- Handle
-  {790c5038-ed9e-487b-aa94-c905e06b4c66}; !- HVAC Component
-
-OS:PortList,
-  {05493540-83dc-45ac-99ae-42e4b3bf7d3d}, !- Handle
-  {790c5038-ed9e-487b-aa94-c905e06b4c66}; !- HVAC Component
-
-OS:Sizing:Zone,
-  {d3b516bd-99b3-473d-995e-b24716d79935}, !- Handle
-  {790c5038-ed9e-487b-aa94-c905e06b4c66}, !- Zone or ZoneList Name
->>>>>>> 055af606
+  {1ead6288-95db-43bc-9bbb-1d928b29ce85}, !- Handle
+  {a74e50ca-200d-4d42-8b3b-1cfa900ee8bc}, !- Zone or ZoneList Name
   SupplyAirTemperature,                   !- Zone Cooling Design Supply Air Temperature Input Method
   14,                                     !- Zone Cooling Design Supply Air Temperature {C}
   11.11,                                  !- Zone Cooling Design Supply Air Temperature Difference {deltaC}
@@ -1093,21 +751,12 @@
   autosize;                               !- Dedicated Outdoor Air High Setpoint Temperature for Design {C}
 
 OS:ZoneHVAC:EquipmentList,
-<<<<<<< HEAD
-  {b773b02e-2499-491e-9f77-e616b357e633}, !- Handle
+  {a635b8e9-b160-403c-8ac2-da927b167601}, !- Handle
   Zone HVAC Equipment List 2,             !- Name
-  {c28d74ba-40ae-4111-a7e6-4661483bb0da}; !- Thermal Zone
+  {a74e50ca-200d-4d42-8b3b-1cfa900ee8bc}; !- Thermal Zone
 
 OS:SpaceType,
-  {a4101113-a90c-42f3-bf40-450ba4beff14}, !- Handle
-=======
-  {71ab1820-647f-40cb-8ad5-2c7ccd02c405}, !- Handle
-  Zone HVAC Equipment List 2,             !- Name
-  {790c5038-ed9e-487b-aa94-c905e06b4c66}; !- Thermal Zone
-
-OS:SpaceType,
-  {0655bd36-0cd9-4d2e-b2b2-e55fca27efc3}, !- Handle
->>>>>>> 055af606
+  {8a1b84e9-6040-4939-b347-53319e97caf2}, !- Handle
   Space Type 2,                           !- Name
   ,                                       !- Default Construction Set Name
   ,                                       !- Default Schedule Set Name
@@ -1118,23 +767,14 @@
   unfinished attic;                       !- Standards Space Type
 
 OS:BuildingUnit,
-<<<<<<< HEAD
-  {e8814a1b-94c0-42f8-be4a-fe403e512a70}, !- Handle
-=======
-  {78778a98-1a6a-4240-917e-c56dfe19e9ef}, !- Handle
->>>>>>> 055af606
+  {626d8aea-9e45-402e-b970-fe9eb046ac8f}, !- Handle
   unit 1,                                 !- Name
   ,                                       !- Rendering Color
   Residential;                            !- Building Unit Type
 
 OS:AdditionalProperties,
-<<<<<<< HEAD
-  {b8b2779b-cdd4-46bd-946e-bb8a4c881f81}, !- Handle
-  {e8814a1b-94c0-42f8-be4a-fe403e512a70}, !- Object Name
-=======
-  {68e9fa8c-4b69-4ce4-82a0-1a21df4e2680}, !- Handle
-  {78778a98-1a6a-4240-917e-c56dfe19e9ef}, !- Object Name
->>>>>>> 055af606
+  {c4dae8b0-236b-44fa-80ef-a57bec4871c4}, !- Handle
+  {626d8aea-9e45-402e-b970-fe9eb046ac8f}, !- Object Name
   NumberOfBedrooms,                       !- Feature Name 1
   Integer,                                !- Feature Data Type 1
   3,                                      !- Feature Value 1
@@ -1146,20 +786,12 @@
   2.6400000000000001;                     !- Feature Value 3
 
 OS:External:File,
-<<<<<<< HEAD
-  {122d75af-a240-473b-b2ec-db44c493e0c5}, !- Handle
-=======
-  {2446419c-419c-4df1-80e5-85a508965269}, !- Handle
->>>>>>> 055af606
+  {6897d7d0-4be7-44f3-b958-b91ad9d9b277}, !- Handle
   8760.csv,                               !- Name
   8760.csv;                               !- File Name
 
 OS:Schedule:Day,
-<<<<<<< HEAD
-  {f7eb2f55-2f7c-46a1-963b-7874d229c702}, !- Handle
-=======
-  {3b46438b-f5e5-4f47-ad68-46822781c231}, !- Handle
->>>>>>> 055af606
+  {ebc10cdc-c187-4c42-8974-8b19ea75b842}, !- Handle
   Schedule Day 1,                         !- Name
   ,                                       !- Schedule Type Limits Name
   ,                                       !- Interpolate to Timestep
@@ -1168,11 +800,7 @@
   0;                                      !- Value Until Time 1
 
 OS:Schedule:Day,
-<<<<<<< HEAD
-  {ffb1f0e1-41eb-4e10-991f-7b1c85084eef}, !- Handle
-=======
-  {f472ff1f-fa83-4874-9cf8-d1e7fca7b2a7}, !- Handle
->>>>>>> 055af606
+  {c007f953-7a5d-42ac-8379-60f511ffa309}, !- Handle
   Schedule Day 2,                         !- Name
   ,                                       !- Schedule Type Limits Name
   ,                                       !- Interpolate to Timestep
@@ -1181,17 +809,10 @@
   1;                                      !- Value Until Time 1
 
 OS:Schedule:File,
-<<<<<<< HEAD
-  {6b9aa5d1-3e5d-4efc-aad9-9e3537552087}, !- Handle
+  {4d4beaeb-b145-49b9-ac2c-7da8832ac432}, !- Handle
   occupants,                              !- Name
-  {2d1f1114-1764-4d7b-9cbf-e162d60fda3e}, !- Schedule Type Limits Name
-  {122d75af-a240-473b-b2ec-db44c493e0c5}, !- External File Name
-=======
-  {468327fa-bcc2-48cf-8ebf-9ad87ce31a35}, !- Handle
-  occupants,                              !- Name
-  {e3bdcfcb-512a-43b3-866c-15e48fe4fd8e}, !- Schedule Type Limits Name
-  {2446419c-419c-4df1-80e5-85a508965269}, !- External File Name
->>>>>>> 055af606
+  {c7cd7a36-e607-421d-b503-1a7b3fe9ffac}, !- Schedule Type Limits Name
+  {6897d7d0-4be7-44f3-b958-b91ad9d9b277}, !- External File Name
   1,                                      !- Column Number
   1,                                      !- Rows to Skip at Top
   8760,                                   !- Number of Hours of Data
@@ -1200,23 +821,54 @@
   60;                                     !- Minutes per Item
 
 OS:Schedule:Constant,
-<<<<<<< HEAD
-  {4c2e00d1-49c5-4516-b43b-92f32f64a0c7}, !- Handle
+  {ce7cd812-430b-4f72-8546-1142a9a555fc}, !- Handle
   res occupants activity schedule,        !- Name
-  {7d43f7e4-153c-4baf-bc1b-078c23907ea8}, !- Schedule Type Limits Name
+  {cc4afd12-bb5b-4901-82f5-eca3f3b42933}, !- Schedule Type Limits Name
   112.539290946133;                       !- Value
 
 OS:People:Definition,
-  {478855d8-2758-4282-a15a-195f111ffd54}, !- Handle
-=======
-  {35af5355-2273-4058-937d-2bf8d959944f}, !- Handle
-  res occupants activity schedule,        !- Name
-  {9e5b68ca-65a4-47a7-a167-a214f25a3755}, !- Schedule Type Limits Name
-  112.539290946133;                       !- Value
+  {9be90a71-ae6a-4f33-98b8-c0cb1e65f26c}, !- Handle
+  res occupants|living space,             !- Name
+  People,                                 !- Number of People Calculation Method
+  1.32,                                   !- Number of People {people}
+  ,                                       !- People per Space Floor Area {person/m2}
+  ,                                       !- Space Floor Area per Person {m2/person}
+  0.319734,                               !- Fraction Radiant
+  0.573,                                  !- Sensible Heat Fraction
+  0,                                      !- Carbon Dioxide Generation Rate {m3/s-W}
+  No,                                     !- Enable ASHRAE 55 Comfort Warnings
+  ZoneAveraged;                           !- Mean Radiant Temperature Calculation Type
+
+OS:People,
+  {4865f4a9-b0ac-4794-a270-6c444cd1064a}, !- Handle
+  res occupants|living space,             !- Name
+  {9be90a71-ae6a-4f33-98b8-c0cb1e65f26c}, !- People Definition Name
+  {2f24f9f2-e345-4f3a-ab47-6d2637f79893}, !- Space or SpaceType Name
+  {4d4beaeb-b145-49b9-ac2c-7da8832ac432}, !- Number of People Schedule Name
+  {ce7cd812-430b-4f72-8546-1142a9a555fc}, !- Activity Level Schedule Name
+  ,                                       !- Surface Name/Angle Factor List Name
+  ,                                       !- Work Efficiency Schedule Name
+  ,                                       !- Clothing Insulation Schedule Name
+  ,                                       !- Air Velocity Schedule Name
+  1;                                      !- Multiplier
+
+OS:ScheduleTypeLimits,
+  {cc4afd12-bb5b-4901-82f5-eca3f3b42933}, !- Handle
+  ActivityLevel,                          !- Name
+  0,                                      !- Lower Limit Value
+  ,                                       !- Upper Limit Value
+  Continuous,                             !- Numeric Type
+  ActivityLevel;                          !- Unit Type
+
+OS:ScheduleTypeLimits,
+  {c7cd7a36-e607-421d-b503-1a7b3fe9ffac}, !- Handle
+  Fractional,                             !- Name
+  0,                                      !- Lower Limit Value
+  1,                                      !- Upper Limit Value
+  Continuous;                             !- Numeric Type
 
 OS:People:Definition,
-  {2857b5b1-42dc-4e82-b66f-26eb5afeeee8}, !- Handle
->>>>>>> 055af606
+  {b20f3aa3-f0f2-410a-9e8c-0f3627a96e25}, !- Handle
   res occupants|living space|story 2,     !- Name
   People,                                 !- Number of People Calculation Method
   1.32,                                   !- Number of People {people}
@@ -1229,85 +881,14 @@
   ZoneAveraged;                           !- Mean Radiant Temperature Calculation Type
 
 OS:People,
-<<<<<<< HEAD
-  {4abf5ecc-1181-4731-a1dd-4027f474dc07}, !- Handle
+  {3533666e-93bf-4ce8-ab0a-522665ee69eb}, !- Handle
   res occupants|living space|story 2,     !- Name
-  {478855d8-2758-4282-a15a-195f111ffd54}, !- People Definition Name
-  {c188699c-98b1-489d-b919-97d79e65f5af}, !- Space or SpaceType Name
-  {6b9aa5d1-3e5d-4efc-aad9-9e3537552087}, !- Number of People Schedule Name
-  {4c2e00d1-49c5-4516-b43b-92f32f64a0c7}, !- Activity Level Schedule Name
-=======
-  {f07f9bcf-5526-4a99-8502-7eb107b9c8f3}, !- Handle
-  res occupants|living space|story 2,     !- Name
-  {2857b5b1-42dc-4e82-b66f-26eb5afeeee8}, !- People Definition Name
-  {dabcaa9d-e2b8-4651-9991-19cde289f532}, !- Space or SpaceType Name
-  {468327fa-bcc2-48cf-8ebf-9ad87ce31a35}, !- Number of People Schedule Name
-  {35af5355-2273-4058-937d-2bf8d959944f}, !- Activity Level Schedule Name
->>>>>>> 055af606
+  {b20f3aa3-f0f2-410a-9e8c-0f3627a96e25}, !- People Definition Name
+  {3baf1b71-5a57-40b6-9127-c18a5880d2e1}, !- Space or SpaceType Name
+  {4d4beaeb-b145-49b9-ac2c-7da8832ac432}, !- Number of People Schedule Name
+  {ce7cd812-430b-4f72-8546-1142a9a555fc}, !- Activity Level Schedule Name
   ,                                       !- Surface Name/Angle Factor List Name
   ,                                       !- Work Efficiency Schedule Name
   ,                                       !- Clothing Insulation Schedule Name
   ,                                       !- Air Velocity Schedule Name
   1;                                      !- Multiplier
-
-OS:ScheduleTypeLimits,
-<<<<<<< HEAD
-  {7d43f7e4-153c-4baf-bc1b-078c23907ea8}, !- Handle
-=======
-  {9e5b68ca-65a4-47a7-a167-a214f25a3755}, !- Handle
->>>>>>> 055af606
-  ActivityLevel,                          !- Name
-  0,                                      !- Lower Limit Value
-  ,                                       !- Upper Limit Value
-  Continuous,                             !- Numeric Type
-  ActivityLevel;                          !- Unit Type
-
-OS:ScheduleTypeLimits,
-<<<<<<< HEAD
-  {2d1f1114-1764-4d7b-9cbf-e162d60fda3e}, !- Handle
-=======
-  {e3bdcfcb-512a-43b3-866c-15e48fe4fd8e}, !- Handle
->>>>>>> 055af606
-  Fractional,                             !- Name
-  0,                                      !- Lower Limit Value
-  1,                                      !- Upper Limit Value
-  Continuous;                             !- Numeric Type
-
-OS:People:Definition,
-<<<<<<< HEAD
-  {29c3e0e3-f925-4343-a194-0b5539d65937}, !- Handle
-=======
-  {49ae9001-95dd-486e-91fb-78e92569888a}, !- Handle
->>>>>>> 055af606
-  res occupants|living space,             !- Name
-  People,                                 !- Number of People Calculation Method
-  1.32,                                   !- Number of People {people}
-  ,                                       !- People per Space Floor Area {person/m2}
-  ,                                       !- Space Floor Area per Person {m2/person}
-  0.319734,                               !- Fraction Radiant
-  0.573,                                  !- Sensible Heat Fraction
-  0,                                      !- Carbon Dioxide Generation Rate {m3/s-W}
-  No,                                     !- Enable ASHRAE 55 Comfort Warnings
-  ZoneAveraged;                           !- Mean Radiant Temperature Calculation Type
-
-OS:People,
-<<<<<<< HEAD
-  {ba0334ff-4d91-4f3a-8ed2-af6a0790381e}, !- Handle
-  res occupants|living space,             !- Name
-  {29c3e0e3-f925-4343-a194-0b5539d65937}, !- People Definition Name
-  {8bb4d7ad-9c68-4687-8a43-5c4b51e8d325}, !- Space or SpaceType Name
-  {6b9aa5d1-3e5d-4efc-aad9-9e3537552087}, !- Number of People Schedule Name
-  {4c2e00d1-49c5-4516-b43b-92f32f64a0c7}, !- Activity Level Schedule Name
-=======
-  {4a3dbf88-a80c-4ab8-a3f0-e01465f21743}, !- Handle
-  res occupants|living space,             !- Name
-  {49ae9001-95dd-486e-91fb-78e92569888a}, !- People Definition Name
-  {661e3c6d-a9ca-4986-873d-3ce6f5a27a65}, !- Space or SpaceType Name
-  {468327fa-bcc2-48cf-8ebf-9ad87ce31a35}, !- Number of People Schedule Name
-  {35af5355-2273-4058-937d-2bf8d959944f}, !- Activity Level Schedule Name
->>>>>>> 055af606
-  ,                                       !- Surface Name/Angle Factor List Name
-  ,                                       !- Work Efficiency Schedule Name
-  ,                                       !- Clothing Insulation Schedule Name
-  ,                                       !- Air Velocity Schedule Name
-  1;                                      !- Multiplier
