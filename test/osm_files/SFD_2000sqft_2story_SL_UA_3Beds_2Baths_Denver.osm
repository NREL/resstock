!- NOTE: Auto-generated from /test/osw_files/SFD_2000sqft_2story_SL_UA_3Beds_2Baths_Denver.osw

OS:Version,
<<<<<<< HEAD
  {f253a7fb-aed1-4256-9ad0-b4a1de308993}, !- Handle
  2.9.1;                                  !- Version Identifier

OS:SimulationControl,
  {c8c895f3-5ec6-40c0-abd6-36858b8538ff}, !- Handle
=======
  {9d680eee-aad7-4c40-ba19-1d5f541f83f2}, !- Handle
  2.9.0;                                  !- Version Identifier

OS:SimulationControl,
  {c0445437-7e9f-43f9-8a2a-af98e499a2a3}, !- Handle
>>>>>>> 3c1d7324
  ,                                       !- Do Zone Sizing Calculation
  ,                                       !- Do System Sizing Calculation
  ,                                       !- Do Plant Sizing Calculation
  No;                                     !- Run Simulation for Sizing Periods

OS:Timestep,
<<<<<<< HEAD
  {e8b7b09f-fa60-4524-b76b-41331e6435a6}, !- Handle
  6;                                      !- Number of Timesteps per Hour

OS:ShadowCalculation,
  {f4867104-a171-4a3e-8fb7-c48dad184915}, !- Handle
=======
  {bd396c9b-1ead-43a7-906e-7e36b983720f}, !- Handle
  6;                                      !- Number of Timesteps per Hour

OS:ShadowCalculation,
  {af11f9d7-5beb-4f99-8285-a6143237b7e7}, !- Handle
>>>>>>> 3c1d7324
  20,                                     !- Calculation Frequency
  200;                                    !- Maximum Figures in Shadow Overlap Calculations

OS:SurfaceConvectionAlgorithm:Outside,
<<<<<<< HEAD
  {277130a8-7ab8-4408-a9fc-f0a647a5e88c}, !- Handle
  DOE-2;                                  !- Algorithm

OS:SurfaceConvectionAlgorithm:Inside,
  {ec27ae90-cf9d-45a3-aa52-d43bd7b3370f}, !- Handle
  TARP;                                   !- Algorithm

OS:ZoneCapacitanceMultiplier:ResearchSpecial,
  {7ffab4c0-607d-43ef-86a4-ca6b8c6a5b03}, !- Handle
=======
  {69099d14-a4a3-446a-992e-283803e7ceb3}, !- Handle
  DOE-2;                                  !- Algorithm

OS:SurfaceConvectionAlgorithm:Inside,
  {f85186ba-2b55-41a0-b63f-7034bf6c787b}, !- Handle
  TARP;                                   !- Algorithm

OS:ZoneCapacitanceMultiplier:ResearchSpecial,
  {d20e2b4b-91cf-4912-936b-ba4bf750a3fd}, !- Handle
>>>>>>> 3c1d7324
  ,                                       !- Temperature Capacity Multiplier
  15,                                     !- Humidity Capacity Multiplier
  ;                                       !- Carbon Dioxide Capacity Multiplier

OS:RunPeriod,
<<<<<<< HEAD
  {d7550ebc-d69e-4fa7-a862-84d0cead4a12}, !- Handle
=======
  {95f53c9e-98ee-4aa4-996f-46ef9883736e}, !- Handle
>>>>>>> 3c1d7324
  Run Period 1,                           !- Name
  1,                                      !- Begin Month
  1,                                      !- Begin Day of Month
  12,                                     !- End Month
  31,                                     !- End Day of Month
  ,                                       !- Use Weather File Holidays and Special Days
  ,                                       !- Use Weather File Daylight Saving Period
  ,                                       !- Apply Weekend Holiday Rule
  ,                                       !- Use Weather File Rain Indicators
  ,                                       !- Use Weather File Snow Indicators
  ;                                       !- Number of Times Runperiod to be Repeated

OS:YearDescription,
<<<<<<< HEAD
  {d516b73b-f6a1-45ff-9fa8-9c1c36967f0d}, !- Handle
=======
  {3888d82f-dede-4b42-9e6e-e2efe5e628b4}, !- Handle
>>>>>>> 3c1d7324
  2007,                                   !- Calendar Year
  ,                                       !- Day of Week for Start Day
  ;                                       !- Is Leap Year

OS:WeatherFile,
<<<<<<< HEAD
  {4c95b1a3-65bc-441c-9519-07434ddd8f82}, !- Handle
=======
  {0e92b472-748d-4ace-af15-89eb8dcd2e25}, !- Handle
>>>>>>> 3c1d7324
  Denver Intl Ap,                         !- City
  CO,                                     !- State Province Region
  USA,                                    !- Country
  TMY3,                                   !- Data Source
  725650,                                 !- WMO Number
  39.83,                                  !- Latitude {deg}
  -104.65,                                !- Longitude {deg}
  -7,                                     !- Time Zone {hr}
  1650,                                   !- Elevation {m}
  file:../weather/USA_CO_Denver.Intl.AP.725650_TMY3.epw, !- Url
  E23378AA;                               !- Checksum

OS:AdditionalProperties,
<<<<<<< HEAD
  {520e469f-376a-496a-acbd-30439765f286}, !- Handle
  {4c95b1a3-65bc-441c-9519-07434ddd8f82}, !- Object Name
=======
  {4989b6fb-3d3a-4b5c-9ce8-93a42efebc58}, !- Handle
  {0e92b472-748d-4ace-af15-89eb8dcd2e25}, !- Object Name
>>>>>>> 3c1d7324
  EPWHeaderCity,                          !- Feature Name 1
  String,                                 !- Feature Data Type 1
  Denver Intl Ap,                         !- Feature Value 1
  EPWHeaderState,                         !- Feature Name 2
  String,                                 !- Feature Data Type 2
  CO,                                     !- Feature Value 2
  EPWHeaderCountry,                       !- Feature Name 3
  String,                                 !- Feature Data Type 3
  USA,                                    !- Feature Value 3
  EPWHeaderDataSource,                    !- Feature Name 4
  String,                                 !- Feature Data Type 4
  TMY3,                                   !- Feature Value 4
  EPWHeaderStation,                       !- Feature Name 5
  String,                                 !- Feature Data Type 5
  725650,                                 !- Feature Value 5
  EPWHeaderLatitude,                      !- Feature Name 6
  Double,                                 !- Feature Data Type 6
  39.829999999999998,                     !- Feature Value 6
  EPWHeaderLongitude,                     !- Feature Name 7
  Double,                                 !- Feature Data Type 7
  -104.65000000000001,                    !- Feature Value 7
  EPWHeaderTimezone,                      !- Feature Name 8
  Double,                                 !- Feature Data Type 8
  -7,                                     !- Feature Value 8
  EPWHeaderAltitude,                      !- Feature Name 9
  Double,                                 !- Feature Data Type 9
  5413.3858267716532,                     !- Feature Value 9
  EPWHeaderLocalPressure,                 !- Feature Name 10
  Double,                                 !- Feature Data Type 10
  0.81937567683596546,                    !- Feature Value 10
  EPWHeaderRecordsPerHour,                !- Feature Name 11
  Double,                                 !- Feature Data Type 11
  0,                                      !- Feature Value 11
  EPWDataAnnualAvgDrybulb,                !- Feature Name 12
  Double,                                 !- Feature Data Type 12
  51.575616438356228,                     !- Feature Value 12
  EPWDataAnnualMinDrybulb,                !- Feature Name 13
  Double,                                 !- Feature Data Type 13
  -2.9200000000000017,                    !- Feature Value 13
  EPWDataAnnualMaxDrybulb,                !- Feature Name 14
  Double,                                 !- Feature Data Type 14
  104,                                    !- Feature Value 14
  EPWDataCDD50F,                          !- Feature Name 15
  Double,                                 !- Feature Data Type 15
  3072.2925000000005,                     !- Feature Value 15
  EPWDataCDD65F,                          !- Feature Name 16
  Double,                                 !- Feature Data Type 16
  883.62000000000035,                     !- Feature Value 16
  EPWDataHDD50F,                          !- Feature Name 17
  Double,                                 !- Feature Data Type 17
  2497.1925000000001,                     !- Feature Value 17
  EPWDataHDD65F,                          !- Feature Name 18
  Double,                                 !- Feature Data Type 18
  5783.5200000000013,                     !- Feature Value 18
  EPWDataAnnualAvgWindspeed,              !- Feature Name 19
  Double,                                 !- Feature Data Type 19
  3.9165296803649667,                     !- Feature Value 19
  EPWDataMonthlyAvgDrybulbs,              !- Feature Name 20
  String,                                 !- Feature Data Type 20
  33.4191935483871&#4431.90142857142857&#4443.02620967741937&#4442.48624999999999&#4459.877741935483854&#4473.57574999999997&#4472.07975806451608&#4472.70008064516134&#4466.49200000000006&#4450.079112903225806&#4437.218250000000005&#4434.582177419354835, !- Feature Value 20
  EPWDataGroundMonthlyTemps,              !- Feature Name 21
  String,                                 !- Feature Data Type 21
  44.08306285945173&#4440.89570904991865&#4440.64045432632048&#4442.153016571250646&#4448.225111118704206&#4454.268919273837525&#4459.508577937551024&#4462.82777283423508&#4463.10975667174995&#4460.41014950381947&#4455.304105212311526&#4449.445696474514364, !- Feature Value 21
  EPWDataWSF,                             !- Feature Name 22
  Double,                                 !- Feature Data Type 22
  0.58999999999999997,                    !- Feature Value 22
  EPWDataMonthlyAvgDailyHighDrybulbs,     !- Feature Name 23
  String,                                 !- Feature Data Type 23
  47.41032258064516&#4446.58642857142857&#4455.15032258064517&#4453.708&#4472.80193548387098&#4488.67600000000002&#4486.1858064516129&#4485.87225806451613&#4482.082&#4463.18064516129033&#4448.73400000000001&#4448.87935483870968, !- Feature Value 23
  EPWDataMonthlyAvgDailyLowDrybulbs,      !- Feature Name 24
  String,                                 !- Feature Data Type 24
  19.347741935483874&#4419.856428571428573&#4430.316129032258065&#4431.112&#4447.41612903225806&#4457.901999999999994&#4459.063870967741934&#4460.956774193548384&#4452.352000000000004&#4438.41612903225806&#4427.002000000000002&#4423.02903225806451, !- Feature Value 24
  EPWDesignHeatingDrybulb,                !- Feature Name 25
  Double,                                 !- Feature Data Type 25
  12.02,                                  !- Feature Value 25
  EPWDesignHeatingWindspeed,              !- Feature Name 26
  Double,                                 !- Feature Data Type 26
  2.8062500000000004,                     !- Feature Value 26
  EPWDesignCoolingDrybulb,                !- Feature Name 27
  Double,                                 !- Feature Data Type 27
  91.939999999999998,                     !- Feature Value 27
  EPWDesignCoolingWetbulb,                !- Feature Name 28
  Double,                                 !- Feature Data Type 28
  59.95131430195849,                      !- Feature Value 28
  EPWDesignCoolingHumidityRatio,          !- Feature Name 29
  Double,                                 !- Feature Data Type 29
  0.0059161086834698092,                  !- Feature Value 29
  EPWDesignCoolingWindspeed,              !- Feature Name 30
  Double,                                 !- Feature Data Type 30
  3.7999999999999989,                     !- Feature Value 30
  EPWDesignDailyTemperatureRange,         !- Feature Name 31
  Double,                                 !- Feature Data Type 31
  24.915483870967748,                     !- Feature Value 31
  EPWDesignDehumidDrybulb,                !- Feature Name 32
  Double,                                 !- Feature Data Type 32
  67.996785714285721,                     !- Feature Value 32
  EPWDesignDehumidHumidityRatio,          !- Feature Name 33
  Double,                                 !- Feature Data Type 33
  0.012133744170488724,                   !- Feature Value 33
  EPWDesignCoolingDirectNormal,           !- Feature Name 34
  Double,                                 !- Feature Data Type 34
  985,                                    !- Feature Value 34
  EPWDesignCoolingDiffuseHorizontal,      !- Feature Name 35
  Double,                                 !- Feature Data Type 35
  84;                                     !- Feature Value 35

OS:Site,
<<<<<<< HEAD
  {402960d8-ea3b-4922-81de-ef7e0a468f99}, !- Handle
=======
  {93e7f644-0626-4916-8d76-919926926359}, !- Handle
>>>>>>> 3c1d7324
  Denver Intl Ap_CO_USA,                  !- Name
  39.83,                                  !- Latitude {deg}
  -104.65,                                !- Longitude {deg}
  -7,                                     !- Time Zone {hr}
  1650,                                   !- Elevation {m}
  ;                                       !- Terrain

OS:ClimateZones,
<<<<<<< HEAD
  {17825e7d-bcff-4dd7-91f2-c3aa11493392}, !- Handle
=======
  {37ef47ff-6318-48e2-b5a5-abdca68a257b}, !- Handle
>>>>>>> 3c1d7324
  ,                                       !- Active Institution
  ,                                       !- Active Year
  ,                                       !- Climate Zone Institution Name 1
  ,                                       !- Climate Zone Document Name 1
  ,                                       !- Climate Zone Document Year 1
  ,                                       !- Climate Zone Value 1
  Building America,                       !- Climate Zone Institution Name 2
  ,                                       !- Climate Zone Document Name 2
  0,                                      !- Climate Zone Document Year 2
  Cold;                                   !- Climate Zone Value 2

OS:Site:WaterMainsTemperature,
<<<<<<< HEAD
  {d086b19a-b563-47d8-998c-3512a17256d6}, !- Handle
=======
  {922451f0-0b90-49c9-823c-1388f9432658}, !- Handle
>>>>>>> 3c1d7324
  Correlation,                            !- Calculation Method
  ,                                       !- Temperature Schedule Name
  10.8753424657535,                       !- Annual Average Outdoor Air Temperature {C}
  23.1524007936508;                       !- Maximum Difference In Monthly Average Outdoor Air Temperatures {deltaC}

OS:RunPeriodControl:DaylightSavingTime,
<<<<<<< HEAD
  {f6a5671e-9914-4c22-a93c-112babed519e}, !- Handle
=======
  {17330ebb-ae46-46ee-8b33-2735a4f5d793}, !- Handle
>>>>>>> 3c1d7324
  3/12,                                   !- Start Date
  11/5;                                   !- End Date

OS:Site:GroundTemperature:Deep,
<<<<<<< HEAD
  {15568d90-3920-46a0-adcc-478c5b17a08c}, !- Handle
=======
  {487d668e-2828-4974-bb86-9a44d152bbe5}, !- Handle
>>>>>>> 3c1d7324
  10.8753424657535,                       !- January Deep Ground Temperature {C}
  10.8753424657535,                       !- February Deep Ground Temperature {C}
  10.8753424657535,                       !- March Deep Ground Temperature {C}
  10.8753424657535,                       !- April Deep Ground Temperature {C}
  10.8753424657535,                       !- May Deep Ground Temperature {C}
  10.8753424657535,                       !- June Deep Ground Temperature {C}
  10.8753424657535,                       !- July Deep Ground Temperature {C}
  10.8753424657535,                       !- August Deep Ground Temperature {C}
  10.8753424657535,                       !- September Deep Ground Temperature {C}
  10.8753424657535,                       !- October Deep Ground Temperature {C}
  10.8753424657535,                       !- November Deep Ground Temperature {C}
  10.8753424657535;                       !- December Deep Ground Temperature {C}

OS:Building,
<<<<<<< HEAD
  {868df938-3525-4927-aa62-1d968f3e8ab0}, !- Handle
=======
  {6cb3cf7c-7dca-4bee-a094-f2f41f7e7105}, !- Handle
>>>>>>> 3c1d7324
  Building 1,                             !- Name
  ,                                       !- Building Sector Type
  0,                                      !- North Axis {deg}
  ,                                       !- Nominal Floor to Floor Height {m}
  ,                                       !- Space Type Name
  ,                                       !- Default Construction Set Name
  ,                                       !- Default Schedule Set Name
  2,                                      !- Standards Number of Stories
  2,                                      !- Standards Number of Above Ground Stories
  ,                                       !- Standards Template
  singlefamilydetached,                   !- Standards Building Type
  1;                                      !- Standards Number of Living Units

OS:AdditionalProperties,
<<<<<<< HEAD
  {c1e6d032-916c-4e1a-bf2c-1f7b03525541}, !- Handle
  {868df938-3525-4927-aa62-1d968f3e8ab0}, !- Object Name
=======
  {dd6d6282-b2a1-4bbf-afce-f00d1ebae445}, !- Handle
  {6cb3cf7c-7dca-4bee-a094-f2f41f7e7105}, !- Object Name
>>>>>>> 3c1d7324
  Total Units Modeled,                    !- Feature Name 1
  Integer,                                !- Feature Data Type 1
  1;                                      !- Feature Value 1

OS:ThermalZone,
<<<<<<< HEAD
  {51d528a8-1d42-477e-b3da-97b229dba52d}, !- Handle
=======
  {f8eda002-917f-4a06-b51f-e1b987990575}, !- Handle
>>>>>>> 3c1d7324
  living zone,                            !- Name
  ,                                       !- Multiplier
  ,                                       !- Ceiling Height {m}
  ,                                       !- Volume {m3}
  ,                                       !- Floor Area {m2}
  ,                                       !- Zone Inside Convection Algorithm
  ,                                       !- Zone Outside Convection Algorithm
  ,                                       !- Zone Conditioning Equipment List Name
<<<<<<< HEAD
  {492e1d83-d3c2-402e-afe9-41bd8612956c}, !- Zone Air Inlet Port List
  {4d816303-482b-442a-9378-88a91944922d}, !- Zone Air Exhaust Port List
  {d42f72b6-b3e6-4299-925d-3c5d83769bed}, !- Zone Air Node Name
  {b186ce42-47b0-4c00-b77a-42848ae37079}, !- Zone Return Air Port List
=======
  {8d54ca11-4861-4d67-a680-c61054d5289a}, !- Zone Air Inlet Port List
  {605513a3-eeeb-459e-9852-6fbdfc3719fe}, !- Zone Air Exhaust Port List
  {3ca39036-0d3d-46ac-a44c-5d3920ce01d3}, !- Zone Air Node Name
  {3b39de18-63f4-49db-9786-08e1e5c822e4}, !- Zone Return Air Port List
>>>>>>> 3c1d7324
  ,                                       !- Primary Daylighting Control Name
  ,                                       !- Fraction of Zone Controlled by Primary Daylighting Control
  ,                                       !- Secondary Daylighting Control Name
  ,                                       !- Fraction of Zone Controlled by Secondary Daylighting Control
  ,                                       !- Illuminance Map Name
  ,                                       !- Group Rendering Name
  ,                                       !- Thermostat Name
  No;                                     !- Use Ideal Air Loads

OS:Node,
<<<<<<< HEAD
  {65b7bfef-66f5-47c6-9962-e89598b6cdba}, !- Handle
  Node 1,                                 !- Name
  {d42f72b6-b3e6-4299-925d-3c5d83769bed}, !- Inlet Port
  ;                                       !- Outlet Port

OS:Connection,
  {d42f72b6-b3e6-4299-925d-3c5d83769bed}, !- Handle
  {a7184555-843f-4431-a958-63bb9ba0f901}, !- Name
  {51d528a8-1d42-477e-b3da-97b229dba52d}, !- Source Object
  11,                                     !- Outlet Port
  {65b7bfef-66f5-47c6-9962-e89598b6cdba}, !- Target Object
  2;                                      !- Inlet Port

OS:PortList,
  {492e1d83-d3c2-402e-afe9-41bd8612956c}, !- Handle
  {0c68d61d-48a2-4eef-a242-01eaa4f4661f}, !- Name
  {51d528a8-1d42-477e-b3da-97b229dba52d}; !- HVAC Component

OS:PortList,
  {4d816303-482b-442a-9378-88a91944922d}, !- Handle
  {ac0ffb02-fd06-44ba-9845-7f1650c9ba4e}, !- Name
  {51d528a8-1d42-477e-b3da-97b229dba52d}; !- HVAC Component

OS:PortList,
  {b186ce42-47b0-4c00-b77a-42848ae37079}, !- Handle
  {974b9256-395a-4334-818c-b7859048f915}, !- Name
  {51d528a8-1d42-477e-b3da-97b229dba52d}; !- HVAC Component

OS:Sizing:Zone,
  {b631bfaa-47c6-414c-b9ff-17c9f6500d34}, !- Handle
  {51d528a8-1d42-477e-b3da-97b229dba52d}, !- Zone or ZoneList Name
=======
  {b67abc2d-0eb4-4394-8018-bb88a0fc29fc}, !- Handle
  Node 1,                                 !- Name
  {3ca39036-0d3d-46ac-a44c-5d3920ce01d3}, !- Inlet Port
  ;                                       !- Outlet Port

OS:Connection,
  {3ca39036-0d3d-46ac-a44c-5d3920ce01d3}, !- Handle
  {02f35219-7d86-4f0d-b82f-34229d32f7c1}, !- Name
  {f8eda002-917f-4a06-b51f-e1b987990575}, !- Source Object
  11,                                     !- Outlet Port
  {b67abc2d-0eb4-4394-8018-bb88a0fc29fc}, !- Target Object
  2;                                      !- Inlet Port

OS:PortList,
  {8d54ca11-4861-4d67-a680-c61054d5289a}, !- Handle
  {e8d5bcf1-0824-4e73-bfab-33cdfae8c8ee}, !- Name
  {f8eda002-917f-4a06-b51f-e1b987990575}; !- HVAC Component

OS:PortList,
  {605513a3-eeeb-459e-9852-6fbdfc3719fe}, !- Handle
  {c09c5fd5-f0ce-4fd3-aaf9-4a27cb1bf4de}, !- Name
  {f8eda002-917f-4a06-b51f-e1b987990575}; !- HVAC Component

OS:PortList,
  {3b39de18-63f4-49db-9786-08e1e5c822e4}, !- Handle
  {b997c441-e91c-41df-bab8-48e31017c728}, !- Name
  {f8eda002-917f-4a06-b51f-e1b987990575}; !- HVAC Component

OS:Sizing:Zone,
  {17256320-d337-4aee-8379-f77e6059c096}, !- Handle
  {f8eda002-917f-4a06-b51f-e1b987990575}, !- Zone or ZoneList Name
>>>>>>> 3c1d7324
  SupplyAirTemperature,                   !- Zone Cooling Design Supply Air Temperature Input Method
  14,                                     !- Zone Cooling Design Supply Air Temperature {C}
  11.11,                                  !- Zone Cooling Design Supply Air Temperature Difference {deltaC}
  SupplyAirTemperature,                   !- Zone Heating Design Supply Air Temperature Input Method
  40,                                     !- Zone Heating Design Supply Air Temperature {C}
  11.11,                                  !- Zone Heating Design Supply Air Temperature Difference {deltaC}
  0.0085,                                 !- Zone Cooling Design Supply Air Humidity Ratio {kg-H2O/kg-air}
  0.008,                                  !- Zone Heating Design Supply Air Humidity Ratio {kg-H2O/kg-air}
  ,                                       !- Zone Heating Sizing Factor
  ,                                       !- Zone Cooling Sizing Factor
  DesignDay,                              !- Cooling Design Air Flow Method
  ,                                       !- Cooling Design Air Flow Rate {m3/s}
  ,                                       !- Cooling Minimum Air Flow per Zone Floor Area {m3/s-m2}
  ,                                       !- Cooling Minimum Air Flow {m3/s}
  ,                                       !- Cooling Minimum Air Flow Fraction
  DesignDay,                              !- Heating Design Air Flow Method
  ,                                       !- Heating Design Air Flow Rate {m3/s}
  ,                                       !- Heating Maximum Air Flow per Zone Floor Area {m3/s-m2}
  ,                                       !- Heating Maximum Air Flow {m3/s}
  ,                                       !- Heating Maximum Air Flow Fraction
  ,                                       !- Design Zone Air Distribution Effectiveness in Cooling Mode
  ,                                       !- Design Zone Air Distribution Effectiveness in Heating Mode
  No,                                     !- Account for Dedicated Outdoor Air System
  NeutralSupplyAir,                       !- Dedicated Outdoor Air System Control Strategy
  autosize,                               !- Dedicated Outdoor Air Low Setpoint Temperature for Design {C}
  autosize;                               !- Dedicated Outdoor Air High Setpoint Temperature for Design {C}

OS:ZoneHVAC:EquipmentList,
<<<<<<< HEAD
  {a72310d1-98e5-4255-992e-349da31b3482}, !- Handle
  Zone HVAC Equipment List 1,             !- Name
  {51d528a8-1d42-477e-b3da-97b229dba52d}; !- Thermal Zone

OS:Space,
  {86775df9-aaaa-4d41-a02f-6571f00c1d06}, !- Handle
  living space,                           !- Name
  {ff2ae1b0-7321-462c-9c97-a7305dafbc54}, !- Space Type Name
=======
  {ce56a949-ae70-4c9b-ab6f-6a79c3cf367c}, !- Handle
  Zone HVAC Equipment List 1,             !- Name
  {f8eda002-917f-4a06-b51f-e1b987990575}; !- Thermal Zone

OS:Space,
  {2277f2b4-caae-456c-887c-52e7a684280e}, !- Handle
  living space,                           !- Name
  {df245a90-d46a-4816-a9c6-10edf052f6ca}, !- Space Type Name
>>>>>>> 3c1d7324
  ,                                       !- Default Construction Set Name
  ,                                       !- Default Schedule Set Name
  -0,                                     !- Direction of Relative North {deg}
  0,                                      !- X Origin {m}
  0,                                      !- Y Origin {m}
  0,                                      !- Z Origin {m}
  ,                                       !- Building Story Name
<<<<<<< HEAD
  {51d528a8-1d42-477e-b3da-97b229dba52d}, !- Thermal Zone Name
  ,                                       !- Part of Total Floor Area
  ,                                       !- Design Specification Outdoor Air Object Name
  {fa5f3815-b0c3-4ef8-ae12-afba8a7de1db}; !- Building Unit Name

OS:Surface,
  {220e2c72-9bc4-4db6-8bde-24c61c70f128}, !- Handle
  Surface 1,                              !- Name
  Floor,                                  !- Surface Type
  ,                                       !- Construction Name
  {86775df9-aaaa-4d41-a02f-6571f00c1d06}, !- Space Name
=======
  {f8eda002-917f-4a06-b51f-e1b987990575}, !- Thermal Zone Name
  ,                                       !- Part of Total Floor Area
  ,                                       !- Design Specification Outdoor Air Object Name
  {a4df5daf-fa5c-4a88-87b5-5e4db7a7a99a}; !- Building Unit Name

OS:Surface,
  {8b17a8f2-7f6d-4a9a-a998-a045df5d3a25}, !- Handle
  Surface 1,                              !- Name
  Floor,                                  !- Surface Type
  ,                                       !- Construction Name
  {2277f2b4-caae-456c-887c-52e7a684280e}, !- Space Name
>>>>>>> 3c1d7324
  Foundation,                             !- Outside Boundary Condition
  ,                                       !- Outside Boundary Condition Object
  NoSun,                                  !- Sun Exposure
  NoWind,                                 !- Wind Exposure
  ,                                       !- View Factor to Ground
  ,                                       !- Number of Vertices
  0, 0, 0,                                !- X,Y,Z Vertex 1 {m}
  0, 6.81553519541936, 0,                 !- X,Y,Z Vertex 2 {m}
  13.6310703908387, 6.81553519541936, 0,  !- X,Y,Z Vertex 3 {m}
  13.6310703908387, 0, 0;                 !- X,Y,Z Vertex 4 {m}

OS:Surface,
<<<<<<< HEAD
  {8d4a5180-19b4-4ff5-a327-db34f7376a4d}, !- Handle
  Surface 2,                              !- Name
  Wall,                                   !- Surface Type
  ,                                       !- Construction Name
  {86775df9-aaaa-4d41-a02f-6571f00c1d06}, !- Space Name
=======
  {fa9ee198-6156-49c9-b759-2e82f7327071}, !- Handle
  Surface 2,                              !- Name
  Wall,                                   !- Surface Type
  ,                                       !- Construction Name
  {2277f2b4-caae-456c-887c-52e7a684280e}, !- Space Name
>>>>>>> 3c1d7324
  Outdoors,                               !- Outside Boundary Condition
  ,                                       !- Outside Boundary Condition Object
  SunExposed,                             !- Sun Exposure
  WindExposed,                            !- Wind Exposure
  ,                                       !- View Factor to Ground
  ,                                       !- Number of Vertices
  0, 6.81553519541936, 2.4384,            !- X,Y,Z Vertex 1 {m}
  0, 6.81553519541936, 0,                 !- X,Y,Z Vertex 2 {m}
  0, 0, 0,                                !- X,Y,Z Vertex 3 {m}
  0, 0, 2.4384;                           !- X,Y,Z Vertex 4 {m}

OS:Surface,
<<<<<<< HEAD
  {2cf84d5c-5440-447b-aa39-b845b02e5107}, !- Handle
  Surface 3,                              !- Name
  Wall,                                   !- Surface Type
  ,                                       !- Construction Name
  {86775df9-aaaa-4d41-a02f-6571f00c1d06}, !- Space Name
=======
  {9be98a9c-6309-4a83-9479-d39a36cb4e4f}, !- Handle
  Surface 3,                              !- Name
  Wall,                                   !- Surface Type
  ,                                       !- Construction Name
  {2277f2b4-caae-456c-887c-52e7a684280e}, !- Space Name
>>>>>>> 3c1d7324
  Outdoors,                               !- Outside Boundary Condition
  ,                                       !- Outside Boundary Condition Object
  SunExposed,                             !- Sun Exposure
  WindExposed,                            !- Wind Exposure
  ,                                       !- View Factor to Ground
  ,                                       !- Number of Vertices
  13.6310703908387, 6.81553519541936, 2.4384, !- X,Y,Z Vertex 1 {m}
  13.6310703908387, 6.81553519541936, 0,  !- X,Y,Z Vertex 2 {m}
  0, 6.81553519541936, 0,                 !- X,Y,Z Vertex 3 {m}
  0, 6.81553519541936, 2.4384;            !- X,Y,Z Vertex 4 {m}

OS:Surface,
<<<<<<< HEAD
  {b6fb7d01-9449-42e9-88dc-7725afeb45e8}, !- Handle
  Surface 4,                              !- Name
  Wall,                                   !- Surface Type
  ,                                       !- Construction Name
  {86775df9-aaaa-4d41-a02f-6571f00c1d06}, !- Space Name
=======
  {e65d7bab-d458-4755-8f74-1498681e444b}, !- Handle
  Surface 4,                              !- Name
  Wall,                                   !- Surface Type
  ,                                       !- Construction Name
  {2277f2b4-caae-456c-887c-52e7a684280e}, !- Space Name
>>>>>>> 3c1d7324
  Outdoors,                               !- Outside Boundary Condition
  ,                                       !- Outside Boundary Condition Object
  SunExposed,                             !- Sun Exposure
  WindExposed,                            !- Wind Exposure
  ,                                       !- View Factor to Ground
  ,                                       !- Number of Vertices
  13.6310703908387, 0, 2.4384,            !- X,Y,Z Vertex 1 {m}
  13.6310703908387, 0, 0,                 !- X,Y,Z Vertex 2 {m}
  13.6310703908387, 6.81553519541936, 0,  !- X,Y,Z Vertex 3 {m}
  13.6310703908387, 6.81553519541936, 2.4384; !- X,Y,Z Vertex 4 {m}

OS:Surface,
<<<<<<< HEAD
  {944b7106-c9bb-4f7f-b3c1-1bddb75aa0c4}, !- Handle
  Surface 5,                              !- Name
  Wall,                                   !- Surface Type
  ,                                       !- Construction Name
  {86775df9-aaaa-4d41-a02f-6571f00c1d06}, !- Space Name
=======
  {24be7ef7-993d-42e3-b74e-1e0cd65e9447}, !- Handle
  Surface 5,                              !- Name
  Wall,                                   !- Surface Type
  ,                                       !- Construction Name
  {2277f2b4-caae-456c-887c-52e7a684280e}, !- Space Name
>>>>>>> 3c1d7324
  Outdoors,                               !- Outside Boundary Condition
  ,                                       !- Outside Boundary Condition Object
  SunExposed,                             !- Sun Exposure
  WindExposed,                            !- Wind Exposure
  ,                                       !- View Factor to Ground
  ,                                       !- Number of Vertices
  0, 0, 2.4384,                           !- X,Y,Z Vertex 1 {m}
  0, 0, 0,                                !- X,Y,Z Vertex 2 {m}
  13.6310703908387, 0, 0,                 !- X,Y,Z Vertex 3 {m}
  13.6310703908387, 0, 2.4384;            !- X,Y,Z Vertex 4 {m}

OS:Surface,
<<<<<<< HEAD
  {c123318a-210d-4249-a044-32eebc9411af}, !- Handle
  Surface 6,                              !- Name
  RoofCeiling,                            !- Surface Type
  ,                                       !- Construction Name
  {86775df9-aaaa-4d41-a02f-6571f00c1d06}, !- Space Name
  Surface,                                !- Outside Boundary Condition
  {5c1aaa8b-639c-497f-aa11-fae838d3231a}, !- Outside Boundary Condition Object
=======
  {e467c3b4-2bb7-452c-a4c6-331070d8b58a}, !- Handle
  Surface 6,                              !- Name
  RoofCeiling,                            !- Surface Type
  ,                                       !- Construction Name
  {2277f2b4-caae-456c-887c-52e7a684280e}, !- Space Name
  Surface,                                !- Outside Boundary Condition
  {5e53ebb0-8ce3-4a0b-bcef-ca44814c68b1}, !- Outside Boundary Condition Object
>>>>>>> 3c1d7324
  NoSun,                                  !- Sun Exposure
  NoWind,                                 !- Wind Exposure
  ,                                       !- View Factor to Ground
  ,                                       !- Number of Vertices
  13.6310703908387, 0, 2.4384,            !- X,Y,Z Vertex 1 {m}
  13.6310703908387, 6.81553519541936, 2.4384, !- X,Y,Z Vertex 2 {m}
  0, 6.81553519541936, 2.4384,            !- X,Y,Z Vertex 3 {m}
  0, 0, 2.4384;                           !- X,Y,Z Vertex 4 {m}

OS:SpaceType,
<<<<<<< HEAD
  {ff2ae1b0-7321-462c-9c97-a7305dafbc54}, !- Handle
=======
  {df245a90-d46a-4816-a9c6-10edf052f6ca}, !- Handle
>>>>>>> 3c1d7324
  Space Type 1,                           !- Name
  ,                                       !- Default Construction Set Name
  ,                                       !- Default Schedule Set Name
  ,                                       !- Group Rendering Name
  ,                                       !- Design Specification Outdoor Air Object Name
  ,                                       !- Standards Template
  ,                                       !- Standards Building Type
  living;                                 !- Standards Space Type

OS:Space,
<<<<<<< HEAD
  {dfe2011e-2d01-4ca4-810d-f7ff4e9df889}, !- Handle
  living space|story 2,                   !- Name
  {ff2ae1b0-7321-462c-9c97-a7305dafbc54}, !- Space Type Name
=======
  {0094be17-be35-4f2f-a68b-3770f9fc8211}, !- Handle
  living space|story 2,                   !- Name
  {df245a90-d46a-4816-a9c6-10edf052f6ca}, !- Space Type Name
>>>>>>> 3c1d7324
  ,                                       !- Default Construction Set Name
  ,                                       !- Default Schedule Set Name
  -0,                                     !- Direction of Relative North {deg}
  0,                                      !- X Origin {m}
  0,                                      !- Y Origin {m}
  2.4384,                                 !- Z Origin {m}
  ,                                       !- Building Story Name
<<<<<<< HEAD
  {51d528a8-1d42-477e-b3da-97b229dba52d}, !- Thermal Zone Name
  ,                                       !- Part of Total Floor Area
  ,                                       !- Design Specification Outdoor Air Object Name
  {fa5f3815-b0c3-4ef8-ae12-afba8a7de1db}; !- Building Unit Name

OS:Surface,
  {5c1aaa8b-639c-497f-aa11-fae838d3231a}, !- Handle
  Surface 7,                              !- Name
  Floor,                                  !- Surface Type
  ,                                       !- Construction Name
  {dfe2011e-2d01-4ca4-810d-f7ff4e9df889}, !- Space Name
  Surface,                                !- Outside Boundary Condition
  {c123318a-210d-4249-a044-32eebc9411af}, !- Outside Boundary Condition Object
=======
  {f8eda002-917f-4a06-b51f-e1b987990575}, !- Thermal Zone Name
  ,                                       !- Part of Total Floor Area
  ,                                       !- Design Specification Outdoor Air Object Name
  {a4df5daf-fa5c-4a88-87b5-5e4db7a7a99a}; !- Building Unit Name

OS:Surface,
  {5e53ebb0-8ce3-4a0b-bcef-ca44814c68b1}, !- Handle
  Surface 7,                              !- Name
  Floor,                                  !- Surface Type
  ,                                       !- Construction Name
  {0094be17-be35-4f2f-a68b-3770f9fc8211}, !- Space Name
  Surface,                                !- Outside Boundary Condition
  {e467c3b4-2bb7-452c-a4c6-331070d8b58a}, !- Outside Boundary Condition Object
>>>>>>> 3c1d7324
  NoSun,                                  !- Sun Exposure
  NoWind,                                 !- Wind Exposure
  ,                                       !- View Factor to Ground
  ,                                       !- Number of Vertices
  0, 0, 0,                                !- X,Y,Z Vertex 1 {m}
  0, 6.81553519541936, 0,                 !- X,Y,Z Vertex 2 {m}
  13.6310703908387, 6.81553519541936, 0,  !- X,Y,Z Vertex 3 {m}
  13.6310703908387, 0, 0;                 !- X,Y,Z Vertex 4 {m}

OS:Surface,
<<<<<<< HEAD
  {0ec74850-5703-441c-9e75-5de2faaf2ca1}, !- Handle
  Surface 8,                              !- Name
  Wall,                                   !- Surface Type
  ,                                       !- Construction Name
  {dfe2011e-2d01-4ca4-810d-f7ff4e9df889}, !- Space Name
=======
  {0646a440-3d1e-477e-be13-8e38997c8376}, !- Handle
  Surface 8,                              !- Name
  Wall,                                   !- Surface Type
  ,                                       !- Construction Name
  {0094be17-be35-4f2f-a68b-3770f9fc8211}, !- Space Name
>>>>>>> 3c1d7324
  Outdoors,                               !- Outside Boundary Condition
  ,                                       !- Outside Boundary Condition Object
  SunExposed,                             !- Sun Exposure
  WindExposed,                            !- Wind Exposure
  ,                                       !- View Factor to Ground
  ,                                       !- Number of Vertices
  0, 6.81553519541936, 2.4384,            !- X,Y,Z Vertex 1 {m}
  0, 6.81553519541936, 0,                 !- X,Y,Z Vertex 2 {m}
  0, 0, 0,                                !- X,Y,Z Vertex 3 {m}
  0, 0, 2.4384;                           !- X,Y,Z Vertex 4 {m}

OS:Surface,
<<<<<<< HEAD
  {78b27ebd-ac20-4f3a-97a1-f8ff248c872a}, !- Handle
  Surface 9,                              !- Name
  Wall,                                   !- Surface Type
  ,                                       !- Construction Name
  {dfe2011e-2d01-4ca4-810d-f7ff4e9df889}, !- Space Name
=======
  {2a760d20-b901-476b-8e17-004aaa623299}, !- Handle
  Surface 9,                              !- Name
  Wall,                                   !- Surface Type
  ,                                       !- Construction Name
  {0094be17-be35-4f2f-a68b-3770f9fc8211}, !- Space Name
>>>>>>> 3c1d7324
  Outdoors,                               !- Outside Boundary Condition
  ,                                       !- Outside Boundary Condition Object
  SunExposed,                             !- Sun Exposure
  WindExposed,                            !- Wind Exposure
  ,                                       !- View Factor to Ground
  ,                                       !- Number of Vertices
  13.6310703908387, 6.81553519541936, 2.4384, !- X,Y,Z Vertex 1 {m}
  13.6310703908387, 6.81553519541936, 0,  !- X,Y,Z Vertex 2 {m}
  0, 6.81553519541936, 0,                 !- X,Y,Z Vertex 3 {m}
  0, 6.81553519541936, 2.4384;            !- X,Y,Z Vertex 4 {m}

OS:Surface,
<<<<<<< HEAD
  {a714dd2b-f6ef-4a6c-be79-8f9968e8fab3}, !- Handle
  Surface 10,                             !- Name
  Wall,                                   !- Surface Type
  ,                                       !- Construction Name
  {dfe2011e-2d01-4ca4-810d-f7ff4e9df889}, !- Space Name
=======
  {f00ab110-5248-4d4f-bbeb-a57de8ffad60}, !- Handle
  Surface 10,                             !- Name
  Wall,                                   !- Surface Type
  ,                                       !- Construction Name
  {0094be17-be35-4f2f-a68b-3770f9fc8211}, !- Space Name
>>>>>>> 3c1d7324
  Outdoors,                               !- Outside Boundary Condition
  ,                                       !- Outside Boundary Condition Object
  SunExposed,                             !- Sun Exposure
  WindExposed,                            !- Wind Exposure
  ,                                       !- View Factor to Ground
  ,                                       !- Number of Vertices
  13.6310703908387, 0, 2.4384,            !- X,Y,Z Vertex 1 {m}
  13.6310703908387, 0, 0,                 !- X,Y,Z Vertex 2 {m}
  13.6310703908387, 6.81553519541936, 0,  !- X,Y,Z Vertex 3 {m}
  13.6310703908387, 6.81553519541936, 2.4384; !- X,Y,Z Vertex 4 {m}

OS:Surface,
<<<<<<< HEAD
  {dcd1c410-bb4d-4e0e-bd55-dad4fb69d1e4}, !- Handle
  Surface 11,                             !- Name
  Wall,                                   !- Surface Type
  ,                                       !- Construction Name
  {dfe2011e-2d01-4ca4-810d-f7ff4e9df889}, !- Space Name
=======
  {abd5b513-d498-4462-a90f-0681addcd5c2}, !- Handle
  Surface 11,                             !- Name
  Wall,                                   !- Surface Type
  ,                                       !- Construction Name
  {0094be17-be35-4f2f-a68b-3770f9fc8211}, !- Space Name
>>>>>>> 3c1d7324
  Outdoors,                               !- Outside Boundary Condition
  ,                                       !- Outside Boundary Condition Object
  SunExposed,                             !- Sun Exposure
  WindExposed,                            !- Wind Exposure
  ,                                       !- View Factor to Ground
  ,                                       !- Number of Vertices
  0, 0, 2.4384,                           !- X,Y,Z Vertex 1 {m}
  0, 0, 0,                                !- X,Y,Z Vertex 2 {m}
  13.6310703908387, 0, 0,                 !- X,Y,Z Vertex 3 {m}
  13.6310703908387, 0, 2.4384;            !- X,Y,Z Vertex 4 {m}

OS:Surface,
<<<<<<< HEAD
  {9eee2209-8555-4456-a1e2-912ba37396f4}, !- Handle
  Surface 12,                             !- Name
  RoofCeiling,                            !- Surface Type
  ,                                       !- Construction Name
  {dfe2011e-2d01-4ca4-810d-f7ff4e9df889}, !- Space Name
  Surface,                                !- Outside Boundary Condition
  {566e1e53-bfe2-4e71-bdaf-a7a3ff231bf8}, !- Outside Boundary Condition Object
=======
  {0b27575a-458c-43fb-8bbe-8cfd78a9c8f7}, !- Handle
  Surface 12,                             !- Name
  RoofCeiling,                            !- Surface Type
  ,                                       !- Construction Name
  {0094be17-be35-4f2f-a68b-3770f9fc8211}, !- Space Name
  Surface,                                !- Outside Boundary Condition
  {e65db7ac-643e-4876-a018-2896bdd63771}, !- Outside Boundary Condition Object
>>>>>>> 3c1d7324
  NoSun,                                  !- Sun Exposure
  NoWind,                                 !- Wind Exposure
  ,                                       !- View Factor to Ground
  ,                                       !- Number of Vertices
  13.6310703908387, 0, 2.4384,            !- X,Y,Z Vertex 1 {m}
  13.6310703908387, 6.81553519541936, 2.4384, !- X,Y,Z Vertex 2 {m}
  0, 6.81553519541936, 2.4384,            !- X,Y,Z Vertex 3 {m}
  0, 0, 2.4384;                           !- X,Y,Z Vertex 4 {m}

OS:Surface,
<<<<<<< HEAD
  {566e1e53-bfe2-4e71-bdaf-a7a3ff231bf8}, !- Handle
  Surface 13,                             !- Name
  Floor,                                  !- Surface Type
  ,                                       !- Construction Name
  {98f9cbad-ff27-43ce-a984-5fbcead7d9e9}, !- Space Name
  Surface,                                !- Outside Boundary Condition
  {9eee2209-8555-4456-a1e2-912ba37396f4}, !- Outside Boundary Condition Object
=======
  {e65db7ac-643e-4876-a018-2896bdd63771}, !- Handle
  Surface 13,                             !- Name
  Floor,                                  !- Surface Type
  ,                                       !- Construction Name
  {3400e7e3-1ff9-47fe-8532-87b027df8cf5}, !- Space Name
  Surface,                                !- Outside Boundary Condition
  {0b27575a-458c-43fb-8bbe-8cfd78a9c8f7}, !- Outside Boundary Condition Object
>>>>>>> 3c1d7324
  NoSun,                                  !- Sun Exposure
  NoWind,                                 !- Wind Exposure
  ,                                       !- View Factor to Ground
  ,                                       !- Number of Vertices
  0, 6.81553519541936, 0,                 !- X,Y,Z Vertex 1 {m}
  13.6310703908387, 6.81553519541936, 0,  !- X,Y,Z Vertex 2 {m}
  13.6310703908387, 0, 0,                 !- X,Y,Z Vertex 3 {m}
  0, 0, 0;                                !- X,Y,Z Vertex 4 {m}

OS:Surface,
<<<<<<< HEAD
  {14a25330-ddee-4d55-8404-7c654791dd91}, !- Handle
  Surface 14,                             !- Name
  RoofCeiling,                            !- Surface Type
  ,                                       !- Construction Name
  {98f9cbad-ff27-43ce-a984-5fbcead7d9e9}, !- Space Name
=======
  {db99f84e-a4be-4feb-8b30-60a973de1246}, !- Handle
  Surface 14,                             !- Name
  RoofCeiling,                            !- Surface Type
  ,                                       !- Construction Name
  {3400e7e3-1ff9-47fe-8532-87b027df8cf5}, !- Space Name
>>>>>>> 3c1d7324
  Outdoors,                               !- Outside Boundary Condition
  ,                                       !- Outside Boundary Condition Object
  SunExposed,                             !- Sun Exposure
  WindExposed,                            !- Wind Exposure
  ,                                       !- View Factor to Ground
  ,                                       !- Number of Vertices
  13.6310703908387, 3.40776759770968, 1.70388379885484, !- X,Y,Z Vertex 1 {m}
  0, 3.40776759770968, 1.70388379885484,  !- X,Y,Z Vertex 2 {m}
  0, 0, 0,                                !- X,Y,Z Vertex 3 {m}
  13.6310703908387, 0, 0;                 !- X,Y,Z Vertex 4 {m}

OS:Surface,
<<<<<<< HEAD
  {fb9c83f7-566a-4844-a5e7-e86d14fe3876}, !- Handle
  Surface 15,                             !- Name
  RoofCeiling,                            !- Surface Type
  ,                                       !- Construction Name
  {98f9cbad-ff27-43ce-a984-5fbcead7d9e9}, !- Space Name
=======
  {c7ad8846-b6b5-4138-8a39-15f2996dfe5e}, !- Handle
  Surface 15,                             !- Name
  RoofCeiling,                            !- Surface Type
  ,                                       !- Construction Name
  {3400e7e3-1ff9-47fe-8532-87b027df8cf5}, !- Space Name
>>>>>>> 3c1d7324
  Outdoors,                               !- Outside Boundary Condition
  ,                                       !- Outside Boundary Condition Object
  SunExposed,                             !- Sun Exposure
  WindExposed,                            !- Wind Exposure
  ,                                       !- View Factor to Ground
  ,                                       !- Number of Vertices
  0, 3.40776759770968, 1.70388379885484,  !- X,Y,Z Vertex 1 {m}
  13.6310703908387, 3.40776759770968, 1.70388379885484, !- X,Y,Z Vertex 2 {m}
  13.6310703908387, 6.81553519541936, 0,  !- X,Y,Z Vertex 3 {m}
  0, 6.81553519541936, 0;                 !- X,Y,Z Vertex 4 {m}

OS:Surface,
<<<<<<< HEAD
  {ab82ef10-ce43-499b-abd9-8efa4e764d51}, !- Handle
  Surface 16,                             !- Name
  Wall,                                   !- Surface Type
  ,                                       !- Construction Name
  {98f9cbad-ff27-43ce-a984-5fbcead7d9e9}, !- Space Name
=======
  {c35ce8fc-6eea-46a0-91af-9946975448d6}, !- Handle
  Surface 16,                             !- Name
  Wall,                                   !- Surface Type
  ,                                       !- Construction Name
  {3400e7e3-1ff9-47fe-8532-87b027df8cf5}, !- Space Name
>>>>>>> 3c1d7324
  Outdoors,                               !- Outside Boundary Condition
  ,                                       !- Outside Boundary Condition Object
  SunExposed,                             !- Sun Exposure
  WindExposed,                            !- Wind Exposure
  ,                                       !- View Factor to Ground
  ,                                       !- Number of Vertices
  0, 3.40776759770968, 1.70388379885484,  !- X,Y,Z Vertex 1 {m}
  0, 6.81553519541936, 0,                 !- X,Y,Z Vertex 2 {m}
  0, 0, 0;                                !- X,Y,Z Vertex 3 {m}

OS:Surface,
<<<<<<< HEAD
  {3481cbe1-cd55-40d8-b43e-6f6781fd7013}, !- Handle
  Surface 17,                             !- Name
  Wall,                                   !- Surface Type
  ,                                       !- Construction Name
  {98f9cbad-ff27-43ce-a984-5fbcead7d9e9}, !- Space Name
=======
  {dde49b93-3f69-46cb-8450-5b4f4fbd68b5}, !- Handle
  Surface 17,                             !- Name
  Wall,                                   !- Surface Type
  ,                                       !- Construction Name
  {3400e7e3-1ff9-47fe-8532-87b027df8cf5}, !- Space Name
>>>>>>> 3c1d7324
  Outdoors,                               !- Outside Boundary Condition
  ,                                       !- Outside Boundary Condition Object
  SunExposed,                             !- Sun Exposure
  WindExposed,                            !- Wind Exposure
  ,                                       !- View Factor to Ground
  ,                                       !- Number of Vertices
  13.6310703908387, 3.40776759770968, 1.70388379885484, !- X,Y,Z Vertex 1 {m}
  13.6310703908387, 0, 0,                 !- X,Y,Z Vertex 2 {m}
  13.6310703908387, 6.81553519541936, 0;  !- X,Y,Z Vertex 3 {m}

OS:Space,
<<<<<<< HEAD
  {98f9cbad-ff27-43ce-a984-5fbcead7d9e9}, !- Handle
  unfinished attic space,                 !- Name
  {2a7e7615-4235-4d59-b564-54e4d8b2d336}, !- Space Type Name
=======
  {3400e7e3-1ff9-47fe-8532-87b027df8cf5}, !- Handle
  unfinished attic space,                 !- Name
  {f440df3a-5fcb-4c1e-9457-3553309fcd26}, !- Space Type Name
>>>>>>> 3c1d7324
  ,                                       !- Default Construction Set Name
  ,                                       !- Default Schedule Set Name
  -0,                                     !- Direction of Relative North {deg}
  0,                                      !- X Origin {m}
  0,                                      !- Y Origin {m}
  4.8768,                                 !- Z Origin {m}
  ,                                       !- Building Story Name
<<<<<<< HEAD
  {072984d4-9a6b-4804-a2c7-74274e1ec63f}; !- Thermal Zone Name

OS:ThermalZone,
  {072984d4-9a6b-4804-a2c7-74274e1ec63f}, !- Handle
=======
  {fb0fcdba-c072-45fe-b17f-95bb7ffcae7b}; !- Thermal Zone Name

OS:ThermalZone,
  {fb0fcdba-c072-45fe-b17f-95bb7ffcae7b}, !- Handle
>>>>>>> 3c1d7324
  unfinished attic zone,                  !- Name
  ,                                       !- Multiplier
  ,                                       !- Ceiling Height {m}
  ,                                       !- Volume {m3}
  ,                                       !- Floor Area {m2}
  ,                                       !- Zone Inside Convection Algorithm
  ,                                       !- Zone Outside Convection Algorithm
  ,                                       !- Zone Conditioning Equipment List Name
<<<<<<< HEAD
  {9b821b89-aba0-4620-a892-e7a8a21c6f8c}, !- Zone Air Inlet Port List
  {8b5b46d7-b439-4cd6-88c3-a467defba581}, !- Zone Air Exhaust Port List
  {925f69f3-c508-495a-9282-e51893980a60}, !- Zone Air Node Name
  {45d53734-441c-4b54-8665-e9405437734e}, !- Zone Return Air Port List
=======
  {134e664c-3328-47ed-a4fb-0323bdace3e0}, !- Zone Air Inlet Port List
  {a04b10f4-7090-4bfd-ad12-e998f41ac808}, !- Zone Air Exhaust Port List
  {f32e3c75-56e3-4c4f-865f-2885e0516310}, !- Zone Air Node Name
  {cb046ea1-38a0-4f8d-8db6-2386776215d5}, !- Zone Return Air Port List
>>>>>>> 3c1d7324
  ,                                       !- Primary Daylighting Control Name
  ,                                       !- Fraction of Zone Controlled by Primary Daylighting Control
  ,                                       !- Secondary Daylighting Control Name
  ,                                       !- Fraction of Zone Controlled by Secondary Daylighting Control
  ,                                       !- Illuminance Map Name
  ,                                       !- Group Rendering Name
  ,                                       !- Thermostat Name
  No;                                     !- Use Ideal Air Loads

OS:Node,
<<<<<<< HEAD
  {d5db19a1-3d96-4112-9e30-4111c149502e}, !- Handle
  Node 2,                                 !- Name
  {925f69f3-c508-495a-9282-e51893980a60}, !- Inlet Port
  ;                                       !- Outlet Port

OS:Connection,
  {925f69f3-c508-495a-9282-e51893980a60}, !- Handle
  {00ecb55e-926e-4da0-ab8d-a69dbe4d20dc}, !- Name
  {072984d4-9a6b-4804-a2c7-74274e1ec63f}, !- Source Object
  11,                                     !- Outlet Port
  {d5db19a1-3d96-4112-9e30-4111c149502e}, !- Target Object
  2;                                      !- Inlet Port

OS:PortList,
  {9b821b89-aba0-4620-a892-e7a8a21c6f8c}, !- Handle
  {0942396f-3cf7-4cdd-a311-8de4a12132c7}, !- Name
  {072984d4-9a6b-4804-a2c7-74274e1ec63f}; !- HVAC Component

OS:PortList,
  {8b5b46d7-b439-4cd6-88c3-a467defba581}, !- Handle
  {d8df3aef-16b9-4703-b046-1b33bcf25767}, !- Name
  {072984d4-9a6b-4804-a2c7-74274e1ec63f}; !- HVAC Component

OS:PortList,
  {45d53734-441c-4b54-8665-e9405437734e}, !- Handle
  {470e90bd-3ea3-4a76-95ca-085feb9ef029}, !- Name
  {072984d4-9a6b-4804-a2c7-74274e1ec63f}; !- HVAC Component

OS:Sizing:Zone,
  {3f0484b5-797d-4137-b512-0d3a893204ce}, !- Handle
  {072984d4-9a6b-4804-a2c7-74274e1ec63f}, !- Zone or ZoneList Name
=======
  {ec096a86-28cb-43ee-8de6-829267e23dc5}, !- Handle
  Node 2,                                 !- Name
  {f32e3c75-56e3-4c4f-865f-2885e0516310}, !- Inlet Port
  ;                                       !- Outlet Port

OS:Connection,
  {f32e3c75-56e3-4c4f-865f-2885e0516310}, !- Handle
  {8c543404-448b-47f7-9928-58cd8a738dc7}, !- Name
  {fb0fcdba-c072-45fe-b17f-95bb7ffcae7b}, !- Source Object
  11,                                     !- Outlet Port
  {ec096a86-28cb-43ee-8de6-829267e23dc5}, !- Target Object
  2;                                      !- Inlet Port

OS:PortList,
  {134e664c-3328-47ed-a4fb-0323bdace3e0}, !- Handle
  {93a07ac6-8e51-4609-a3a2-8b5e39b7e7e9}, !- Name
  {fb0fcdba-c072-45fe-b17f-95bb7ffcae7b}; !- HVAC Component

OS:PortList,
  {a04b10f4-7090-4bfd-ad12-e998f41ac808}, !- Handle
  {5bba57f7-9bb3-42bd-8689-2c5ca5458b2d}, !- Name
  {fb0fcdba-c072-45fe-b17f-95bb7ffcae7b}; !- HVAC Component

OS:PortList,
  {cb046ea1-38a0-4f8d-8db6-2386776215d5}, !- Handle
  {acc5ba23-43b1-49ba-b7f6-b04e54416a81}, !- Name
  {fb0fcdba-c072-45fe-b17f-95bb7ffcae7b}; !- HVAC Component

OS:Sizing:Zone,
  {5355536e-8bcb-4017-91bf-3fffd3dd8303}, !- Handle
  {fb0fcdba-c072-45fe-b17f-95bb7ffcae7b}, !- Zone or ZoneList Name
>>>>>>> 3c1d7324
  SupplyAirTemperature,                   !- Zone Cooling Design Supply Air Temperature Input Method
  14,                                     !- Zone Cooling Design Supply Air Temperature {C}
  11.11,                                  !- Zone Cooling Design Supply Air Temperature Difference {deltaC}
  SupplyAirTemperature,                   !- Zone Heating Design Supply Air Temperature Input Method
  40,                                     !- Zone Heating Design Supply Air Temperature {C}
  11.11,                                  !- Zone Heating Design Supply Air Temperature Difference {deltaC}
  0.0085,                                 !- Zone Cooling Design Supply Air Humidity Ratio {kg-H2O/kg-air}
  0.008,                                  !- Zone Heating Design Supply Air Humidity Ratio {kg-H2O/kg-air}
  ,                                       !- Zone Heating Sizing Factor
  ,                                       !- Zone Cooling Sizing Factor
  DesignDay,                              !- Cooling Design Air Flow Method
  ,                                       !- Cooling Design Air Flow Rate {m3/s}
  ,                                       !- Cooling Minimum Air Flow per Zone Floor Area {m3/s-m2}
  ,                                       !- Cooling Minimum Air Flow {m3/s}
  ,                                       !- Cooling Minimum Air Flow Fraction
  DesignDay,                              !- Heating Design Air Flow Method
  ,                                       !- Heating Design Air Flow Rate {m3/s}
  ,                                       !- Heating Maximum Air Flow per Zone Floor Area {m3/s-m2}
  ,                                       !- Heating Maximum Air Flow {m3/s}
  ,                                       !- Heating Maximum Air Flow Fraction
  ,                                       !- Design Zone Air Distribution Effectiveness in Cooling Mode
  ,                                       !- Design Zone Air Distribution Effectiveness in Heating Mode
  No,                                     !- Account for Dedicated Outdoor Air System
  NeutralSupplyAir,                       !- Dedicated Outdoor Air System Control Strategy
  autosize,                               !- Dedicated Outdoor Air Low Setpoint Temperature for Design {C}
  autosize;                               !- Dedicated Outdoor Air High Setpoint Temperature for Design {C}

OS:ZoneHVAC:EquipmentList,
<<<<<<< HEAD
  {bdd1af72-f35f-4c3a-86ed-8506a130c28b}, !- Handle
  Zone HVAC Equipment List 2,             !- Name
  {072984d4-9a6b-4804-a2c7-74274e1ec63f}; !- Thermal Zone

OS:SpaceType,
  {2a7e7615-4235-4d59-b564-54e4d8b2d336}, !- Handle
=======
  {e4c84614-3309-4afe-adeb-924b80025315}, !- Handle
  Zone HVAC Equipment List 2,             !- Name
  {fb0fcdba-c072-45fe-b17f-95bb7ffcae7b}; !- Thermal Zone

OS:SpaceType,
  {f440df3a-5fcb-4c1e-9457-3553309fcd26}, !- Handle
>>>>>>> 3c1d7324
  Space Type 2,                           !- Name
  ,                                       !- Default Construction Set Name
  ,                                       !- Default Schedule Set Name
  ,                                       !- Group Rendering Name
  ,                                       !- Design Specification Outdoor Air Object Name
  ,                                       !- Standards Template
  ,                                       !- Standards Building Type
  unfinished attic;                       !- Standards Space Type

OS:BuildingUnit,
<<<<<<< HEAD
  {fa5f3815-b0c3-4ef8-ae12-afba8a7de1db}, !- Handle
=======
  {a4df5daf-fa5c-4a88-87b5-5e4db7a7a99a}, !- Handle
>>>>>>> 3c1d7324
  unit 1,                                 !- Name
  ,                                       !- Rendering Color
  Residential;                            !- Building Unit Type

OS:AdditionalProperties,
<<<<<<< HEAD
  {0d0c0522-667b-4125-940c-e6ea27318994}, !- Handle
  {fa5f3815-b0c3-4ef8-ae12-afba8a7de1db}, !- Object Name
=======
  {be45625f-a1b6-47a2-b8af-20eff508cb7c}, !- Handle
  {a4df5daf-fa5c-4a88-87b5-5e4db7a7a99a}, !- Object Name
>>>>>>> 3c1d7324
  NumberOfBedrooms,                       !- Feature Name 1
  Integer,                                !- Feature Data Type 1
  3,                                      !- Feature Value 1
  NumberOfBathrooms,                      !- Feature Name 2
  Double,                                 !- Feature Data Type 2
  2,                                      !- Feature Value 2
  NumberOfOccupants,                      !- Feature Name 3
  Double,                                 !- Feature Data Type 3
  2.6400000000000001;                     !- Feature Value 3

OS:External:File,
<<<<<<< HEAD
  {6f184ec9-d691-4ae3-b694-0015eb532789}, !- Handle
=======
  {5b07f06e-db31-43cd-975e-9685b9ee0731}, !- Handle
>>>>>>> 3c1d7324
  8760.csv,                               !- Name
  8760.csv;                               !- File Name

OS:Schedule:Day,
<<<<<<< HEAD
  {4e771aa7-4e45-463f-aec8-194e7935ab02}, !- Handle
=======
  {5e1158dd-32c0-4a4a-a674-5310290561fa}, !- Handle
>>>>>>> 3c1d7324
  Schedule Day 1,                         !- Name
  ,                                       !- Schedule Type Limits Name
  ,                                       !- Interpolate to Timestep
  24,                                     !- Hour 1
  0,                                      !- Minute 1
  0;                                      !- Value Until Time 1

OS:Schedule:Day,
<<<<<<< HEAD
  {73093284-8796-46ca-97ff-3fa640fe2878}, !- Handle
=======
  {84902176-cc0d-49c1-93a3-c40e02d9d2b1}, !- Handle
>>>>>>> 3c1d7324
  Schedule Day 2,                         !- Name
  ,                                       !- Schedule Type Limits Name
  ,                                       !- Interpolate to Timestep
  24,                                     !- Hour 1
  0,                                      !- Minute 1
  1;                                      !- Value Until Time 1

OS:Schedule:File,
<<<<<<< HEAD
  {208ad568-0f2c-4ace-af63-729ceb2b297b}, !- Handle
  occupants,                              !- Name
  {933d813d-4343-4286-ba47-290ce0014d39}, !- Schedule Type Limits Name
  {6f184ec9-d691-4ae3-b694-0015eb532789}, !- External File Name
=======
  {4c3d6b7b-b217-492e-ab67-f20d7c9ae303}, !- Handle
  occupants,                              !- Name
  {d97b4583-de2d-4d34-bb77-0ba5f12564f2}, !- Schedule Type Limits Name
  {5b07f06e-db31-43cd-975e-9685b9ee0731}, !- External File Name
>>>>>>> 3c1d7324
  1,                                      !- Column Number
  1,                                      !- Rows to Skip at Top
  8760,                                   !- Number of Hours of Data
  ,                                       !- Column Separator
  ,                                       !- Interpolate to Timestep
  60;                                     !- Minutes per Item

OS:Schedule:Ruleset,
<<<<<<< HEAD
  {a672d4fb-d809-4ebe-a9e9-71cf1fd88774}, !- Handle
  Schedule Ruleset 1,                     !- Name
  {2adbf8b5-9666-4d95-8836-4cc3d0a6e026}, !- Schedule Type Limits Name
  {32040d31-a0f9-4800-b3c3-929796262cbb}; !- Default Day Schedule Name

OS:Schedule:Day,
  {32040d31-a0f9-4800-b3c3-929796262cbb}, !- Handle
  Schedule Day 3,                         !- Name
  {2adbf8b5-9666-4d95-8836-4cc3d0a6e026}, !- Schedule Type Limits Name
=======
  {63fde392-860e-48ac-a007-f2ae202beafb}, !- Handle
  Schedule Ruleset 1,                     !- Name
  {81af2e0e-1d41-4591-aa4c-2c40a78c9a3f}, !- Schedule Type Limits Name
  {94d74503-d05a-4c4f-a084-5e2838c915b2}; !- Default Day Schedule Name

OS:Schedule:Day,
  {94d74503-d05a-4c4f-a084-5e2838c915b2}, !- Handle
  Schedule Day 3,                         !- Name
  {81af2e0e-1d41-4591-aa4c-2c40a78c9a3f}, !- Schedule Type Limits Name
>>>>>>> 3c1d7324
  ,                                       !- Interpolate to Timestep
  24,                                     !- Hour 1
  0,                                      !- Minute 1
  112.539290946133;                       !- Value Until Time 1

OS:People:Definition,
<<<<<<< HEAD
  {2314b256-2733-4c4c-be1d-9c009235bae4}, !- Handle
=======
  {7a03af6b-445c-4a37-865c-eb5b87e59522}, !- Handle
>>>>>>> 3c1d7324
  res occupants|living space,             !- Name
  People,                                 !- Number of People Calculation Method
  1.32,                                   !- Number of People {people}
  ,                                       !- People per Space Floor Area {person/m2}
  ,                                       !- Space Floor Area per Person {m2/person}
  0.319734,                               !- Fraction Radiant
  0.573,                                  !- Sensible Heat Fraction
  0,                                      !- Carbon Dioxide Generation Rate {m3/s-W}
  No,                                     !- Enable ASHRAE 55 Comfort Warnings
  ZoneAveraged;                           !- Mean Radiant Temperature Calculation Type

OS:People,
<<<<<<< HEAD
  {94cd593c-5e26-40e0-b088-8964bc1c9cc6}, !- Handle
  res occupants|living space,             !- Name
  {2314b256-2733-4c4c-be1d-9c009235bae4}, !- People Definition Name
  {86775df9-aaaa-4d41-a02f-6571f00c1d06}, !- Space or SpaceType Name
  {208ad568-0f2c-4ace-af63-729ceb2b297b}, !- Number of People Schedule Name
  {a672d4fb-d809-4ebe-a9e9-71cf1fd88774}, !- Activity Level Schedule Name
=======
  {2ef6592b-b190-48a7-90a8-29049c04571e}, !- Handle
  res occupants|living space,             !- Name
  {7a03af6b-445c-4a37-865c-eb5b87e59522}, !- People Definition Name
  {2277f2b4-caae-456c-887c-52e7a684280e}, !- Space or SpaceType Name
  {4c3d6b7b-b217-492e-ab67-f20d7c9ae303}, !- Number of People Schedule Name
  {63fde392-860e-48ac-a007-f2ae202beafb}, !- Activity Level Schedule Name
>>>>>>> 3c1d7324
  ,                                       !- Surface Name/Angle Factor List Name
  ,                                       !- Work Efficiency Schedule Name
  ,                                       !- Clothing Insulation Schedule Name
  ,                                       !- Air Velocity Schedule Name
  1;                                      !- Multiplier

OS:ScheduleTypeLimits,
<<<<<<< HEAD
  {2adbf8b5-9666-4d95-8836-4cc3d0a6e026}, !- Handle
=======
  {81af2e0e-1d41-4591-aa4c-2c40a78c9a3f}, !- Handle
>>>>>>> 3c1d7324
  ActivityLevel,                          !- Name
  0,                                      !- Lower Limit Value
  ,                                       !- Upper Limit Value
  Continuous,                             !- Numeric Type
  ActivityLevel;                          !- Unit Type

OS:ScheduleTypeLimits,
<<<<<<< HEAD
  {933d813d-4343-4286-ba47-290ce0014d39}, !- Handle
=======
  {d97b4583-de2d-4d34-bb77-0ba5f12564f2}, !- Handle
>>>>>>> 3c1d7324
  Fractional,                             !- Name
  0,                                      !- Lower Limit Value
  1,                                      !- Upper Limit Value
  Continuous;                             !- Numeric Type

OS:People:Definition,
<<<<<<< HEAD
  {abed0322-dd59-4b18-b614-a3cace27d1d9}, !- Handle
=======
  {ef406445-8cb7-433d-9551-35d66c074743}, !- Handle
>>>>>>> 3c1d7324
  res occupants|living space|story 2,     !- Name
  People,                                 !- Number of People Calculation Method
  1.32,                                   !- Number of People {people}
  ,                                       !- People per Space Floor Area {person/m2}
  ,                                       !- Space Floor Area per Person {m2/person}
  0.319734,                               !- Fraction Radiant
  0.573,                                  !- Sensible Heat Fraction
  0,                                      !- Carbon Dioxide Generation Rate {m3/s-W}
  No,                                     !- Enable ASHRAE 55 Comfort Warnings
  ZoneAveraged;                           !- Mean Radiant Temperature Calculation Type

OS:People,
<<<<<<< HEAD
  {c82064c8-722c-4164-a973-b7f1710b3b4f}, !- Handle
  res occupants|living space|story 2,     !- Name
  {abed0322-dd59-4b18-b614-a3cace27d1d9}, !- People Definition Name
  {dfe2011e-2d01-4ca4-810d-f7ff4e9df889}, !- Space or SpaceType Name
  {208ad568-0f2c-4ace-af63-729ceb2b297b}, !- Number of People Schedule Name
  {a672d4fb-d809-4ebe-a9e9-71cf1fd88774}, !- Activity Level Schedule Name
=======
  {0c512ee6-52a5-4343-b4f4-648d0b2aa605}, !- Handle
  res occupants|living space|story 2,     !- Name
  {ef406445-8cb7-433d-9551-35d66c074743}, !- People Definition Name
  {0094be17-be35-4f2f-a68b-3770f9fc8211}, !- Space or SpaceType Name
  {4c3d6b7b-b217-492e-ab67-f20d7c9ae303}, !- Number of People Schedule Name
  {63fde392-860e-48ac-a007-f2ae202beafb}, !- Activity Level Schedule Name
>>>>>>> 3c1d7324
  ,                                       !- Surface Name/Angle Factor List Name
  ,                                       !- Work Efficiency Schedule Name
  ,                                       !- Clothing Insulation Schedule Name
  ,                                       !- Air Velocity Schedule Name
  1;                                      !- Multiplier
<|MERGE_RESOLUTION|>--- conflicted
+++ resolved
@@ -1,73 +1,41 @@
 !- NOTE: Auto-generated from /test/osw_files/SFD_2000sqft_2story_SL_UA_3Beds_2Baths_Denver.osw
 
 OS:Version,
-<<<<<<< HEAD
-  {f253a7fb-aed1-4256-9ad0-b4a1de308993}, !- Handle
+  {7bf5fbac-6c08-4eff-af13-e4421f2b7155}, !- Handle
   2.9.1;                                  !- Version Identifier
 
 OS:SimulationControl,
-  {c8c895f3-5ec6-40c0-abd6-36858b8538ff}, !- Handle
-=======
-  {9d680eee-aad7-4c40-ba19-1d5f541f83f2}, !- Handle
-  2.9.0;                                  !- Version Identifier
-
-OS:SimulationControl,
-  {c0445437-7e9f-43f9-8a2a-af98e499a2a3}, !- Handle
->>>>>>> 3c1d7324
+  {f33504d8-ae73-4b63-b3f8-cdac7031416f}, !- Handle
   ,                                       !- Do Zone Sizing Calculation
   ,                                       !- Do System Sizing Calculation
   ,                                       !- Do Plant Sizing Calculation
   No;                                     !- Run Simulation for Sizing Periods
 
 OS:Timestep,
-<<<<<<< HEAD
-  {e8b7b09f-fa60-4524-b76b-41331e6435a6}, !- Handle
+  {e29cf9d0-653f-4ab0-b20a-be8004c55ce6}, !- Handle
   6;                                      !- Number of Timesteps per Hour
 
 OS:ShadowCalculation,
-  {f4867104-a171-4a3e-8fb7-c48dad184915}, !- Handle
-=======
-  {bd396c9b-1ead-43a7-906e-7e36b983720f}, !- Handle
-  6;                                      !- Number of Timesteps per Hour
-
-OS:ShadowCalculation,
-  {af11f9d7-5beb-4f99-8285-a6143237b7e7}, !- Handle
->>>>>>> 3c1d7324
+  {7e995c82-e44b-442a-8971-501c5a1e405e}, !- Handle
   20,                                     !- Calculation Frequency
   200;                                    !- Maximum Figures in Shadow Overlap Calculations
 
 OS:SurfaceConvectionAlgorithm:Outside,
-<<<<<<< HEAD
-  {277130a8-7ab8-4408-a9fc-f0a647a5e88c}, !- Handle
+  {ddcba24f-1a35-40d2-b905-ac4d8dbb91c3}, !- Handle
   DOE-2;                                  !- Algorithm
 
 OS:SurfaceConvectionAlgorithm:Inside,
-  {ec27ae90-cf9d-45a3-aa52-d43bd7b3370f}, !- Handle
+  {6c754509-10a7-421d-9370-a4ccd26a6a4b}, !- Handle
   TARP;                                   !- Algorithm
 
 OS:ZoneCapacitanceMultiplier:ResearchSpecial,
-  {7ffab4c0-607d-43ef-86a4-ca6b8c6a5b03}, !- Handle
-=======
-  {69099d14-a4a3-446a-992e-283803e7ceb3}, !- Handle
-  DOE-2;                                  !- Algorithm
-
-OS:SurfaceConvectionAlgorithm:Inside,
-  {f85186ba-2b55-41a0-b63f-7034bf6c787b}, !- Handle
-  TARP;                                   !- Algorithm
-
-OS:ZoneCapacitanceMultiplier:ResearchSpecial,
-  {d20e2b4b-91cf-4912-936b-ba4bf750a3fd}, !- Handle
->>>>>>> 3c1d7324
+  {2bb0a02d-c8fd-448a-9375-05350efcb73d}, !- Handle
   ,                                       !- Temperature Capacity Multiplier
   15,                                     !- Humidity Capacity Multiplier
   ;                                       !- Carbon Dioxide Capacity Multiplier
 
 OS:RunPeriod,
-<<<<<<< HEAD
-  {d7550ebc-d69e-4fa7-a862-84d0cead4a12}, !- Handle
-=======
-  {95f53c9e-98ee-4aa4-996f-46ef9883736e}, !- Handle
->>>>>>> 3c1d7324
+  {5a58f54c-eff2-404e-99d6-7442113c77bc}, !- Handle
   Run Period 1,                           !- Name
   1,                                      !- Begin Month
   1,                                      !- Begin Day of Month
@@ -81,21 +49,13 @@
   ;                                       !- Number of Times Runperiod to be Repeated
 
 OS:YearDescription,
-<<<<<<< HEAD
-  {d516b73b-f6a1-45ff-9fa8-9c1c36967f0d}, !- Handle
-=======
-  {3888d82f-dede-4b42-9e6e-e2efe5e628b4}, !- Handle
->>>>>>> 3c1d7324
+  {0f8b9c35-26a0-44c9-aa8e-1bc6dc1b0ce5}, !- Handle
   2007,                                   !- Calendar Year
   ,                                       !- Day of Week for Start Day
   ;                                       !- Is Leap Year
 
 OS:WeatherFile,
-<<<<<<< HEAD
-  {4c95b1a3-65bc-441c-9519-07434ddd8f82}, !- Handle
-=======
-  {0e92b472-748d-4ace-af15-89eb8dcd2e25}, !- Handle
->>>>>>> 3c1d7324
+  {4091e2e8-ae36-4f23-984e-a55c349ab0d4}, !- Handle
   Denver Intl Ap,                         !- City
   CO,                                     !- State Province Region
   USA,                                    !- Country
@@ -109,13 +69,8 @@
   E23378AA;                               !- Checksum
 
 OS:AdditionalProperties,
-<<<<<<< HEAD
-  {520e469f-376a-496a-acbd-30439765f286}, !- Handle
-  {4c95b1a3-65bc-441c-9519-07434ddd8f82}, !- Object Name
-=======
-  {4989b6fb-3d3a-4b5c-9ce8-93a42efebc58}, !- Handle
-  {0e92b472-748d-4ace-af15-89eb8dcd2e25}, !- Object Name
->>>>>>> 3c1d7324
+  {e5b3b448-c26f-4fcb-bbfc-01b088d82484}, !- Handle
+  {4091e2e8-ae36-4f23-984e-a55c349ab0d4}, !- Object Name
   EPWHeaderCity,                          !- Feature Name 1
   String,                                 !- Feature Data Type 1
   Denver Intl Ap,                         !- Feature Value 1
@@ -223,11 +178,7 @@
   84;                                     !- Feature Value 35
 
 OS:Site,
-<<<<<<< HEAD
-  {402960d8-ea3b-4922-81de-ef7e0a468f99}, !- Handle
-=======
-  {93e7f644-0626-4916-8d76-919926926359}, !- Handle
->>>>>>> 3c1d7324
+  {9680a068-5991-4668-85d6-3e3f44ef5325}, !- Handle
   Denver Intl Ap_CO_USA,                  !- Name
   39.83,                                  !- Latitude {deg}
   -104.65,                                !- Longitude {deg}
@@ -236,11 +187,7 @@
   ;                                       !- Terrain
 
 OS:ClimateZones,
-<<<<<<< HEAD
-  {17825e7d-bcff-4dd7-91f2-c3aa11493392}, !- Handle
-=======
-  {37ef47ff-6318-48e2-b5a5-abdca68a257b}, !- Handle
->>>>>>> 3c1d7324
+  {f6fbee0d-1f07-4f8e-b86d-ce82b35ed8e5}, !- Handle
   ,                                       !- Active Institution
   ,                                       !- Active Year
   ,                                       !- Climate Zone Institution Name 1
@@ -253,31 +200,19 @@
   Cold;                                   !- Climate Zone Value 2
 
 OS:Site:WaterMainsTemperature,
-<<<<<<< HEAD
-  {d086b19a-b563-47d8-998c-3512a17256d6}, !- Handle
-=======
-  {922451f0-0b90-49c9-823c-1388f9432658}, !- Handle
->>>>>>> 3c1d7324
+  {9a4ad7bd-9f45-43f6-8040-6d8d2d4e51ef}, !- Handle
   Correlation,                            !- Calculation Method
   ,                                       !- Temperature Schedule Name
   10.8753424657535,                       !- Annual Average Outdoor Air Temperature {C}
   23.1524007936508;                       !- Maximum Difference In Monthly Average Outdoor Air Temperatures {deltaC}
 
 OS:RunPeriodControl:DaylightSavingTime,
-<<<<<<< HEAD
-  {f6a5671e-9914-4c22-a93c-112babed519e}, !- Handle
-=======
-  {17330ebb-ae46-46ee-8b33-2735a4f5d793}, !- Handle
->>>>>>> 3c1d7324
+  {574a6e2e-9626-4e67-b166-7974e1458924}, !- Handle
   3/12,                                   !- Start Date
   11/5;                                   !- End Date
 
 OS:Site:GroundTemperature:Deep,
-<<<<<<< HEAD
-  {15568d90-3920-46a0-adcc-478c5b17a08c}, !- Handle
-=======
-  {487d668e-2828-4974-bb86-9a44d152bbe5}, !- Handle
->>>>>>> 3c1d7324
+  {1dc52b7c-036f-4429-a63b-cba8790384cd}, !- Handle
   10.8753424657535,                       !- January Deep Ground Temperature {C}
   10.8753424657535,                       !- February Deep Ground Temperature {C}
   10.8753424657535,                       !- March Deep Ground Temperature {C}
@@ -292,11 +227,7 @@
   10.8753424657535;                       !- December Deep Ground Temperature {C}
 
 OS:Building,
-<<<<<<< HEAD
-  {868df938-3525-4927-aa62-1d968f3e8ab0}, !- Handle
-=======
-  {6cb3cf7c-7dca-4bee-a094-f2f41f7e7105}, !- Handle
->>>>>>> 3c1d7324
+  {d8ecbd76-893f-4d9e-8724-bc77631da75e}, !- Handle
   Building 1,                             !- Name
   ,                                       !- Building Sector Type
   0,                                      !- North Axis {deg}
@@ -311,23 +242,14 @@
   1;                                      !- Standards Number of Living Units
 
 OS:AdditionalProperties,
-<<<<<<< HEAD
-  {c1e6d032-916c-4e1a-bf2c-1f7b03525541}, !- Handle
-  {868df938-3525-4927-aa62-1d968f3e8ab0}, !- Object Name
-=======
-  {dd6d6282-b2a1-4bbf-afce-f00d1ebae445}, !- Handle
-  {6cb3cf7c-7dca-4bee-a094-f2f41f7e7105}, !- Object Name
->>>>>>> 3c1d7324
+  {aaa0f192-68a2-46bb-8296-dd86a766f5b6}, !- Handle
+  {d8ecbd76-893f-4d9e-8724-bc77631da75e}, !- Object Name
   Total Units Modeled,                    !- Feature Name 1
   Integer,                                !- Feature Data Type 1
   1;                                      !- Feature Value 1
 
 OS:ThermalZone,
-<<<<<<< HEAD
-  {51d528a8-1d42-477e-b3da-97b229dba52d}, !- Handle
-=======
-  {f8eda002-917f-4a06-b51f-e1b987990575}, !- Handle
->>>>>>> 3c1d7324
+  {40b2b46f-3379-479d-9da1-5762fb288645}, !- Handle
   living zone,                            !- Name
   ,                                       !- Multiplier
   ,                                       !- Ceiling Height {m}
@@ -336,17 +258,10 @@
   ,                                       !- Zone Inside Convection Algorithm
   ,                                       !- Zone Outside Convection Algorithm
   ,                                       !- Zone Conditioning Equipment List Name
-<<<<<<< HEAD
-  {492e1d83-d3c2-402e-afe9-41bd8612956c}, !- Zone Air Inlet Port List
-  {4d816303-482b-442a-9378-88a91944922d}, !- Zone Air Exhaust Port List
-  {d42f72b6-b3e6-4299-925d-3c5d83769bed}, !- Zone Air Node Name
-  {b186ce42-47b0-4c00-b77a-42848ae37079}, !- Zone Return Air Port List
-=======
-  {8d54ca11-4861-4d67-a680-c61054d5289a}, !- Zone Air Inlet Port List
-  {605513a3-eeeb-459e-9852-6fbdfc3719fe}, !- Zone Air Exhaust Port List
-  {3ca39036-0d3d-46ac-a44c-5d3920ce01d3}, !- Zone Air Node Name
-  {3b39de18-63f4-49db-9786-08e1e5c822e4}, !- Zone Return Air Port List
->>>>>>> 3c1d7324
+  {8aef4495-a8a6-40cf-9ba0-23b37ea032ae}, !- Zone Air Inlet Port List
+  {00f2f9b3-24cb-40ab-b459-107b89d117dd}, !- Zone Air Exhaust Port List
+  {9e5aeeab-6258-4626-9b8b-26379a44c230}, !- Zone Air Node Name
+  {fd0d63d9-5b6a-4385-b9c9-9226fe3a5370}, !- Zone Return Air Port List
   ,                                       !- Primary Daylighting Control Name
   ,                                       !- Fraction of Zone Controlled by Primary Daylighting Control
   ,                                       !- Secondary Daylighting Control Name
@@ -357,71 +272,37 @@
   No;                                     !- Use Ideal Air Loads
 
 OS:Node,
-<<<<<<< HEAD
-  {65b7bfef-66f5-47c6-9962-e89598b6cdba}, !- Handle
+  {1347ee7f-e131-4cb1-a853-ac4271cf2e62}, !- Handle
   Node 1,                                 !- Name
-  {d42f72b6-b3e6-4299-925d-3c5d83769bed}, !- Inlet Port
+  {9e5aeeab-6258-4626-9b8b-26379a44c230}, !- Inlet Port
   ;                                       !- Outlet Port
 
 OS:Connection,
-  {d42f72b6-b3e6-4299-925d-3c5d83769bed}, !- Handle
-  {a7184555-843f-4431-a958-63bb9ba0f901}, !- Name
-  {51d528a8-1d42-477e-b3da-97b229dba52d}, !- Source Object
+  {9e5aeeab-6258-4626-9b8b-26379a44c230}, !- Handle
+  {aa2a8e34-9f48-4e19-82db-c49ea20997f2}, !- Name
+  {40b2b46f-3379-479d-9da1-5762fb288645}, !- Source Object
   11,                                     !- Outlet Port
-  {65b7bfef-66f5-47c6-9962-e89598b6cdba}, !- Target Object
+  {1347ee7f-e131-4cb1-a853-ac4271cf2e62}, !- Target Object
   2;                                      !- Inlet Port
 
 OS:PortList,
-  {492e1d83-d3c2-402e-afe9-41bd8612956c}, !- Handle
-  {0c68d61d-48a2-4eef-a242-01eaa4f4661f}, !- Name
-  {51d528a8-1d42-477e-b3da-97b229dba52d}; !- HVAC Component
+  {8aef4495-a8a6-40cf-9ba0-23b37ea032ae}, !- Handle
+  {44c0246e-199b-450a-9564-13341f142ae9}, !- Name
+  {40b2b46f-3379-479d-9da1-5762fb288645}; !- HVAC Component
 
 OS:PortList,
-  {4d816303-482b-442a-9378-88a91944922d}, !- Handle
-  {ac0ffb02-fd06-44ba-9845-7f1650c9ba4e}, !- Name
-  {51d528a8-1d42-477e-b3da-97b229dba52d}; !- HVAC Component
+  {00f2f9b3-24cb-40ab-b459-107b89d117dd}, !- Handle
+  {a4e79fc3-160d-4edb-a73b-ecffa38930e9}, !- Name
+  {40b2b46f-3379-479d-9da1-5762fb288645}; !- HVAC Component
 
 OS:PortList,
-  {b186ce42-47b0-4c00-b77a-42848ae37079}, !- Handle
-  {974b9256-395a-4334-818c-b7859048f915}, !- Name
-  {51d528a8-1d42-477e-b3da-97b229dba52d}; !- HVAC Component
+  {fd0d63d9-5b6a-4385-b9c9-9226fe3a5370}, !- Handle
+  {e7d44814-fc32-4764-bf01-0f4fc08b4d70}, !- Name
+  {40b2b46f-3379-479d-9da1-5762fb288645}; !- HVAC Component
 
 OS:Sizing:Zone,
-  {b631bfaa-47c6-414c-b9ff-17c9f6500d34}, !- Handle
-  {51d528a8-1d42-477e-b3da-97b229dba52d}, !- Zone or ZoneList Name
-=======
-  {b67abc2d-0eb4-4394-8018-bb88a0fc29fc}, !- Handle
-  Node 1,                                 !- Name
-  {3ca39036-0d3d-46ac-a44c-5d3920ce01d3}, !- Inlet Port
-  ;                                       !- Outlet Port
-
-OS:Connection,
-  {3ca39036-0d3d-46ac-a44c-5d3920ce01d3}, !- Handle
-  {02f35219-7d86-4f0d-b82f-34229d32f7c1}, !- Name
-  {f8eda002-917f-4a06-b51f-e1b987990575}, !- Source Object
-  11,                                     !- Outlet Port
-  {b67abc2d-0eb4-4394-8018-bb88a0fc29fc}, !- Target Object
-  2;                                      !- Inlet Port
-
-OS:PortList,
-  {8d54ca11-4861-4d67-a680-c61054d5289a}, !- Handle
-  {e8d5bcf1-0824-4e73-bfab-33cdfae8c8ee}, !- Name
-  {f8eda002-917f-4a06-b51f-e1b987990575}; !- HVAC Component
-
-OS:PortList,
-  {605513a3-eeeb-459e-9852-6fbdfc3719fe}, !- Handle
-  {c09c5fd5-f0ce-4fd3-aaf9-4a27cb1bf4de}, !- Name
-  {f8eda002-917f-4a06-b51f-e1b987990575}; !- HVAC Component
-
-OS:PortList,
-  {3b39de18-63f4-49db-9786-08e1e5c822e4}, !- Handle
-  {b997c441-e91c-41df-bab8-48e31017c728}, !- Name
-  {f8eda002-917f-4a06-b51f-e1b987990575}; !- HVAC Component
-
-OS:Sizing:Zone,
-  {17256320-d337-4aee-8379-f77e6059c096}, !- Handle
-  {f8eda002-917f-4a06-b51f-e1b987990575}, !- Zone or ZoneList Name
->>>>>>> 3c1d7324
+  {93c74fd9-2838-4bf2-86de-1f8f44689be9}, !- Handle
+  {40b2b46f-3379-479d-9da1-5762fb288645}, !- Zone or ZoneList Name
   SupplyAirTemperature,                   !- Zone Cooling Design Supply Air Temperature Input Method
   14,                                     !- Zone Cooling Design Supply Air Temperature {C}
   11.11,                                  !- Zone Cooling Design Supply Air Temperature Difference {deltaC}
@@ -450,25 +331,14 @@
   autosize;                               !- Dedicated Outdoor Air High Setpoint Temperature for Design {C}
 
 OS:ZoneHVAC:EquipmentList,
-<<<<<<< HEAD
-  {a72310d1-98e5-4255-992e-349da31b3482}, !- Handle
+  {c37d6a6c-580a-421f-b065-d4a0b7364547}, !- Handle
   Zone HVAC Equipment List 1,             !- Name
-  {51d528a8-1d42-477e-b3da-97b229dba52d}; !- Thermal Zone
+  {40b2b46f-3379-479d-9da1-5762fb288645}; !- Thermal Zone
 
 OS:Space,
-  {86775df9-aaaa-4d41-a02f-6571f00c1d06}, !- Handle
+  {9ffe495e-9325-486c-bdc9-512d845d14b4}, !- Handle
   living space,                           !- Name
-  {ff2ae1b0-7321-462c-9c97-a7305dafbc54}, !- Space Type Name
-=======
-  {ce56a949-ae70-4c9b-ab6f-6a79c3cf367c}, !- Handle
-  Zone HVAC Equipment List 1,             !- Name
-  {f8eda002-917f-4a06-b51f-e1b987990575}; !- Thermal Zone
-
-OS:Space,
-  {2277f2b4-caae-456c-887c-52e7a684280e}, !- Handle
-  living space,                           !- Name
-  {df245a90-d46a-4816-a9c6-10edf052f6ca}, !- Space Type Name
->>>>>>> 3c1d7324
+  {736f3072-8fea-49db-9a09-4d6ba9172b8f}, !- Space Type Name
   ,                                       !- Default Construction Set Name
   ,                                       !- Default Schedule Set Name
   -0,                                     !- Direction of Relative North {deg}
@@ -476,31 +346,17 @@
   0,                                      !- Y Origin {m}
   0,                                      !- Z Origin {m}
   ,                                       !- Building Story Name
-<<<<<<< HEAD
-  {51d528a8-1d42-477e-b3da-97b229dba52d}, !- Thermal Zone Name
+  {40b2b46f-3379-479d-9da1-5762fb288645}, !- Thermal Zone Name
   ,                                       !- Part of Total Floor Area
   ,                                       !- Design Specification Outdoor Air Object Name
-  {fa5f3815-b0c3-4ef8-ae12-afba8a7de1db}; !- Building Unit Name
-
-OS:Surface,
-  {220e2c72-9bc4-4db6-8bde-24c61c70f128}, !- Handle
+  {c13ae1d6-26db-4245-9f95-82e0edc38177}; !- Building Unit Name
+
+OS:Surface,
+  {2188aad0-7ea5-41c8-881b-447be62f0e6a}, !- Handle
   Surface 1,                              !- Name
   Floor,                                  !- Surface Type
   ,                                       !- Construction Name
-  {86775df9-aaaa-4d41-a02f-6571f00c1d06}, !- Space Name
-=======
-  {f8eda002-917f-4a06-b51f-e1b987990575}, !- Thermal Zone Name
-  ,                                       !- Part of Total Floor Area
-  ,                                       !- Design Specification Outdoor Air Object Name
-  {a4df5daf-fa5c-4a88-87b5-5e4db7a7a99a}; !- Building Unit Name
-
-OS:Surface,
-  {8b17a8f2-7f6d-4a9a-a998-a045df5d3a25}, !- Handle
-  Surface 1,                              !- Name
-  Floor,                                  !- Surface Type
-  ,                                       !- Construction Name
-  {2277f2b4-caae-456c-887c-52e7a684280e}, !- Space Name
->>>>>>> 3c1d7324
+  {9ffe495e-9325-486c-bdc9-512d845d14b4}, !- Space Name
   Foundation,                             !- Outside Boundary Condition
   ,                                       !- Outside Boundary Condition Object
   NoSun,                                  !- Sun Exposure
@@ -513,19 +369,11 @@
   13.6310703908387, 0, 0;                 !- X,Y,Z Vertex 4 {m}
 
 OS:Surface,
-<<<<<<< HEAD
-  {8d4a5180-19b4-4ff5-a327-db34f7376a4d}, !- Handle
+  {f321f83d-80d7-40b4-9370-eaaa7519089a}, !- Handle
   Surface 2,                              !- Name
   Wall,                                   !- Surface Type
   ,                                       !- Construction Name
-  {86775df9-aaaa-4d41-a02f-6571f00c1d06}, !- Space Name
-=======
-  {fa9ee198-6156-49c9-b759-2e82f7327071}, !- Handle
-  Surface 2,                              !- Name
-  Wall,                                   !- Surface Type
-  ,                                       !- Construction Name
-  {2277f2b4-caae-456c-887c-52e7a684280e}, !- Space Name
->>>>>>> 3c1d7324
+  {9ffe495e-9325-486c-bdc9-512d845d14b4}, !- Space Name
   Outdoors,                               !- Outside Boundary Condition
   ,                                       !- Outside Boundary Condition Object
   SunExposed,                             !- Sun Exposure
@@ -538,19 +386,11 @@
   0, 0, 2.4384;                           !- X,Y,Z Vertex 4 {m}
 
 OS:Surface,
-<<<<<<< HEAD
-  {2cf84d5c-5440-447b-aa39-b845b02e5107}, !- Handle
+  {d1f8a872-27ad-43a4-9b1b-7bb78188e1d4}, !- Handle
   Surface 3,                              !- Name
   Wall,                                   !- Surface Type
   ,                                       !- Construction Name
-  {86775df9-aaaa-4d41-a02f-6571f00c1d06}, !- Space Name
-=======
-  {9be98a9c-6309-4a83-9479-d39a36cb4e4f}, !- Handle
-  Surface 3,                              !- Name
-  Wall,                                   !- Surface Type
-  ,                                       !- Construction Name
-  {2277f2b4-caae-456c-887c-52e7a684280e}, !- Space Name
->>>>>>> 3c1d7324
+  {9ffe495e-9325-486c-bdc9-512d845d14b4}, !- Space Name
   Outdoors,                               !- Outside Boundary Condition
   ,                                       !- Outside Boundary Condition Object
   SunExposed,                             !- Sun Exposure
@@ -563,19 +403,11 @@
   0, 6.81553519541936, 2.4384;            !- X,Y,Z Vertex 4 {m}
 
 OS:Surface,
-<<<<<<< HEAD
-  {b6fb7d01-9449-42e9-88dc-7725afeb45e8}, !- Handle
+  {8abafd1e-b37b-47d0-b56f-69fdf2679002}, !- Handle
   Surface 4,                              !- Name
   Wall,                                   !- Surface Type
   ,                                       !- Construction Name
-  {86775df9-aaaa-4d41-a02f-6571f00c1d06}, !- Space Name
-=======
-  {e65d7bab-d458-4755-8f74-1498681e444b}, !- Handle
-  Surface 4,                              !- Name
-  Wall,                                   !- Surface Type
-  ,                                       !- Construction Name
-  {2277f2b4-caae-456c-887c-52e7a684280e}, !- Space Name
->>>>>>> 3c1d7324
+  {9ffe495e-9325-486c-bdc9-512d845d14b4}, !- Space Name
   Outdoors,                               !- Outside Boundary Condition
   ,                                       !- Outside Boundary Condition Object
   SunExposed,                             !- Sun Exposure
@@ -588,19 +420,11 @@
   13.6310703908387, 6.81553519541936, 2.4384; !- X,Y,Z Vertex 4 {m}
 
 OS:Surface,
-<<<<<<< HEAD
-  {944b7106-c9bb-4f7f-b3c1-1bddb75aa0c4}, !- Handle
+  {60727502-fe30-4a4d-a487-5d400571e440}, !- Handle
   Surface 5,                              !- Name
   Wall,                                   !- Surface Type
   ,                                       !- Construction Name
-  {86775df9-aaaa-4d41-a02f-6571f00c1d06}, !- Space Name
-=======
-  {24be7ef7-993d-42e3-b74e-1e0cd65e9447}, !- Handle
-  Surface 5,                              !- Name
-  Wall,                                   !- Surface Type
-  ,                                       !- Construction Name
-  {2277f2b4-caae-456c-887c-52e7a684280e}, !- Space Name
->>>>>>> 3c1d7324
+  {9ffe495e-9325-486c-bdc9-512d845d14b4}, !- Space Name
   Outdoors,                               !- Outside Boundary Condition
   ,                                       !- Outside Boundary Condition Object
   SunExposed,                             !- Sun Exposure
@@ -613,23 +437,13 @@
   13.6310703908387, 0, 2.4384;            !- X,Y,Z Vertex 4 {m}
 
 OS:Surface,
-<<<<<<< HEAD
-  {c123318a-210d-4249-a044-32eebc9411af}, !- Handle
+  {c584966b-bb1e-4c18-b312-9d3c8f20bf1e}, !- Handle
   Surface 6,                              !- Name
   RoofCeiling,                            !- Surface Type
   ,                                       !- Construction Name
-  {86775df9-aaaa-4d41-a02f-6571f00c1d06}, !- Space Name
+  {9ffe495e-9325-486c-bdc9-512d845d14b4}, !- Space Name
   Surface,                                !- Outside Boundary Condition
-  {5c1aaa8b-639c-497f-aa11-fae838d3231a}, !- Outside Boundary Condition Object
-=======
-  {e467c3b4-2bb7-452c-a4c6-331070d8b58a}, !- Handle
-  Surface 6,                              !- Name
-  RoofCeiling,                            !- Surface Type
-  ,                                       !- Construction Name
-  {2277f2b4-caae-456c-887c-52e7a684280e}, !- Space Name
-  Surface,                                !- Outside Boundary Condition
-  {5e53ebb0-8ce3-4a0b-bcef-ca44814c68b1}, !- Outside Boundary Condition Object
->>>>>>> 3c1d7324
+  {16cc8421-84d0-411a-91c1-9248d32a5ca2}, !- Outside Boundary Condition Object
   NoSun,                                  !- Sun Exposure
   NoWind,                                 !- Wind Exposure
   ,                                       !- View Factor to Ground
@@ -640,11 +454,7 @@
   0, 0, 2.4384;                           !- X,Y,Z Vertex 4 {m}
 
 OS:SpaceType,
-<<<<<<< HEAD
-  {ff2ae1b0-7321-462c-9c97-a7305dafbc54}, !- Handle
-=======
-  {df245a90-d46a-4816-a9c6-10edf052f6ca}, !- Handle
->>>>>>> 3c1d7324
+  {736f3072-8fea-49db-9a09-4d6ba9172b8f}, !- Handle
   Space Type 1,                           !- Name
   ,                                       !- Default Construction Set Name
   ,                                       !- Default Schedule Set Name
@@ -655,15 +465,9 @@
   living;                                 !- Standards Space Type
 
 OS:Space,
-<<<<<<< HEAD
-  {dfe2011e-2d01-4ca4-810d-f7ff4e9df889}, !- Handle
+  {eaa335aa-6f15-4f28-a3a0-36060f660e47}, !- Handle
   living space|story 2,                   !- Name
-  {ff2ae1b0-7321-462c-9c97-a7305dafbc54}, !- Space Type Name
-=======
-  {0094be17-be35-4f2f-a68b-3770f9fc8211}, !- Handle
-  living space|story 2,                   !- Name
-  {df245a90-d46a-4816-a9c6-10edf052f6ca}, !- Space Type Name
->>>>>>> 3c1d7324
+  {736f3072-8fea-49db-9a09-4d6ba9172b8f}, !- Space Type Name
   ,                                       !- Default Construction Set Name
   ,                                       !- Default Schedule Set Name
   -0,                                     !- Direction of Relative North {deg}
@@ -671,35 +475,19 @@
   0,                                      !- Y Origin {m}
   2.4384,                                 !- Z Origin {m}
   ,                                       !- Building Story Name
-<<<<<<< HEAD
-  {51d528a8-1d42-477e-b3da-97b229dba52d}, !- Thermal Zone Name
+  {40b2b46f-3379-479d-9da1-5762fb288645}, !- Thermal Zone Name
   ,                                       !- Part of Total Floor Area
   ,                                       !- Design Specification Outdoor Air Object Name
-  {fa5f3815-b0c3-4ef8-ae12-afba8a7de1db}; !- Building Unit Name
-
-OS:Surface,
-  {5c1aaa8b-639c-497f-aa11-fae838d3231a}, !- Handle
+  {c13ae1d6-26db-4245-9f95-82e0edc38177}; !- Building Unit Name
+
+OS:Surface,
+  {16cc8421-84d0-411a-91c1-9248d32a5ca2}, !- Handle
   Surface 7,                              !- Name
   Floor,                                  !- Surface Type
   ,                                       !- Construction Name
-  {dfe2011e-2d01-4ca4-810d-f7ff4e9df889}, !- Space Name
+  {eaa335aa-6f15-4f28-a3a0-36060f660e47}, !- Space Name
   Surface,                                !- Outside Boundary Condition
-  {c123318a-210d-4249-a044-32eebc9411af}, !- Outside Boundary Condition Object
-=======
-  {f8eda002-917f-4a06-b51f-e1b987990575}, !- Thermal Zone Name
-  ,                                       !- Part of Total Floor Area
-  ,                                       !- Design Specification Outdoor Air Object Name
-  {a4df5daf-fa5c-4a88-87b5-5e4db7a7a99a}; !- Building Unit Name
-
-OS:Surface,
-  {5e53ebb0-8ce3-4a0b-bcef-ca44814c68b1}, !- Handle
-  Surface 7,                              !- Name
-  Floor,                                  !- Surface Type
-  ,                                       !- Construction Name
-  {0094be17-be35-4f2f-a68b-3770f9fc8211}, !- Space Name
-  Surface,                                !- Outside Boundary Condition
-  {e467c3b4-2bb7-452c-a4c6-331070d8b58a}, !- Outside Boundary Condition Object
->>>>>>> 3c1d7324
+  {c584966b-bb1e-4c18-b312-9d3c8f20bf1e}, !- Outside Boundary Condition Object
   NoSun,                                  !- Sun Exposure
   NoWind,                                 !- Wind Exposure
   ,                                       !- View Factor to Ground
@@ -710,19 +498,11 @@
   13.6310703908387, 0, 0;                 !- X,Y,Z Vertex 4 {m}
 
 OS:Surface,
-<<<<<<< HEAD
-  {0ec74850-5703-441c-9e75-5de2faaf2ca1}, !- Handle
+  {f01fc89c-8bab-443e-a35c-103ada4aa08c}, !- Handle
   Surface 8,                              !- Name
   Wall,                                   !- Surface Type
   ,                                       !- Construction Name
-  {dfe2011e-2d01-4ca4-810d-f7ff4e9df889}, !- Space Name
-=======
-  {0646a440-3d1e-477e-be13-8e38997c8376}, !- Handle
-  Surface 8,                              !- Name
-  Wall,                                   !- Surface Type
-  ,                                       !- Construction Name
-  {0094be17-be35-4f2f-a68b-3770f9fc8211}, !- Space Name
->>>>>>> 3c1d7324
+  {eaa335aa-6f15-4f28-a3a0-36060f660e47}, !- Space Name
   Outdoors,                               !- Outside Boundary Condition
   ,                                       !- Outside Boundary Condition Object
   SunExposed,                             !- Sun Exposure
@@ -735,19 +515,11 @@
   0, 0, 2.4384;                           !- X,Y,Z Vertex 4 {m}
 
 OS:Surface,
-<<<<<<< HEAD
-  {78b27ebd-ac20-4f3a-97a1-f8ff248c872a}, !- Handle
+  {4205e18e-c29c-43d7-8b4e-82371cad22f8}, !- Handle
   Surface 9,                              !- Name
   Wall,                                   !- Surface Type
   ,                                       !- Construction Name
-  {dfe2011e-2d01-4ca4-810d-f7ff4e9df889}, !- Space Name
-=======
-  {2a760d20-b901-476b-8e17-004aaa623299}, !- Handle
-  Surface 9,                              !- Name
-  Wall,                                   !- Surface Type
-  ,                                       !- Construction Name
-  {0094be17-be35-4f2f-a68b-3770f9fc8211}, !- Space Name
->>>>>>> 3c1d7324
+  {eaa335aa-6f15-4f28-a3a0-36060f660e47}, !- Space Name
   Outdoors,                               !- Outside Boundary Condition
   ,                                       !- Outside Boundary Condition Object
   SunExposed,                             !- Sun Exposure
@@ -760,19 +532,11 @@
   0, 6.81553519541936, 2.4384;            !- X,Y,Z Vertex 4 {m}
 
 OS:Surface,
-<<<<<<< HEAD
-  {a714dd2b-f6ef-4a6c-be79-8f9968e8fab3}, !- Handle
+  {4e40b4a2-fc5f-411f-b5ee-82ebf8ea6aae}, !- Handle
   Surface 10,                             !- Name
   Wall,                                   !- Surface Type
   ,                                       !- Construction Name
-  {dfe2011e-2d01-4ca4-810d-f7ff4e9df889}, !- Space Name
-=======
-  {f00ab110-5248-4d4f-bbeb-a57de8ffad60}, !- Handle
-  Surface 10,                             !- Name
-  Wall,                                   !- Surface Type
-  ,                                       !- Construction Name
-  {0094be17-be35-4f2f-a68b-3770f9fc8211}, !- Space Name
->>>>>>> 3c1d7324
+  {eaa335aa-6f15-4f28-a3a0-36060f660e47}, !- Space Name
   Outdoors,                               !- Outside Boundary Condition
   ,                                       !- Outside Boundary Condition Object
   SunExposed,                             !- Sun Exposure
@@ -785,19 +549,11 @@
   13.6310703908387, 6.81553519541936, 2.4384; !- X,Y,Z Vertex 4 {m}
 
 OS:Surface,
-<<<<<<< HEAD
-  {dcd1c410-bb4d-4e0e-bd55-dad4fb69d1e4}, !- Handle
+  {1685e01b-17a1-40fc-9b85-aa36e31d6f02}, !- Handle
   Surface 11,                             !- Name
   Wall,                                   !- Surface Type
   ,                                       !- Construction Name
-  {dfe2011e-2d01-4ca4-810d-f7ff4e9df889}, !- Space Name
-=======
-  {abd5b513-d498-4462-a90f-0681addcd5c2}, !- Handle
-  Surface 11,                             !- Name
-  Wall,                                   !- Surface Type
-  ,                                       !- Construction Name
-  {0094be17-be35-4f2f-a68b-3770f9fc8211}, !- Space Name
->>>>>>> 3c1d7324
+  {eaa335aa-6f15-4f28-a3a0-36060f660e47}, !- Space Name
   Outdoors,                               !- Outside Boundary Condition
   ,                                       !- Outside Boundary Condition Object
   SunExposed,                             !- Sun Exposure
@@ -810,23 +566,13 @@
   13.6310703908387, 0, 2.4384;            !- X,Y,Z Vertex 4 {m}
 
 OS:Surface,
-<<<<<<< HEAD
-  {9eee2209-8555-4456-a1e2-912ba37396f4}, !- Handle
+  {fd0697d7-9ec2-41ef-be0f-07d2d97eefa1}, !- Handle
   Surface 12,                             !- Name
   RoofCeiling,                            !- Surface Type
   ,                                       !- Construction Name
-  {dfe2011e-2d01-4ca4-810d-f7ff4e9df889}, !- Space Name
+  {eaa335aa-6f15-4f28-a3a0-36060f660e47}, !- Space Name
   Surface,                                !- Outside Boundary Condition
-  {566e1e53-bfe2-4e71-bdaf-a7a3ff231bf8}, !- Outside Boundary Condition Object
-=======
-  {0b27575a-458c-43fb-8bbe-8cfd78a9c8f7}, !- Handle
-  Surface 12,                             !- Name
-  RoofCeiling,                            !- Surface Type
-  ,                                       !- Construction Name
-  {0094be17-be35-4f2f-a68b-3770f9fc8211}, !- Space Name
-  Surface,                                !- Outside Boundary Condition
-  {e65db7ac-643e-4876-a018-2896bdd63771}, !- Outside Boundary Condition Object
->>>>>>> 3c1d7324
+  {70ca8c0e-0b9d-4619-a8b8-776ddad87cdf}, !- Outside Boundary Condition Object
   NoSun,                                  !- Sun Exposure
   NoWind,                                 !- Wind Exposure
   ,                                       !- View Factor to Ground
@@ -837,23 +583,13 @@
   0, 0, 2.4384;                           !- X,Y,Z Vertex 4 {m}
 
 OS:Surface,
-<<<<<<< HEAD
-  {566e1e53-bfe2-4e71-bdaf-a7a3ff231bf8}, !- Handle
+  {70ca8c0e-0b9d-4619-a8b8-776ddad87cdf}, !- Handle
   Surface 13,                             !- Name
   Floor,                                  !- Surface Type
   ,                                       !- Construction Name
-  {98f9cbad-ff27-43ce-a984-5fbcead7d9e9}, !- Space Name
+  {25b3825a-0e91-44af-bc3d-0dacc2b0c261}, !- Space Name
   Surface,                                !- Outside Boundary Condition
-  {9eee2209-8555-4456-a1e2-912ba37396f4}, !- Outside Boundary Condition Object
-=======
-  {e65db7ac-643e-4876-a018-2896bdd63771}, !- Handle
-  Surface 13,                             !- Name
-  Floor,                                  !- Surface Type
-  ,                                       !- Construction Name
-  {3400e7e3-1ff9-47fe-8532-87b027df8cf5}, !- Space Name
-  Surface,                                !- Outside Boundary Condition
-  {0b27575a-458c-43fb-8bbe-8cfd78a9c8f7}, !- Outside Boundary Condition Object
->>>>>>> 3c1d7324
+  {fd0697d7-9ec2-41ef-be0f-07d2d97eefa1}, !- Outside Boundary Condition Object
   NoSun,                                  !- Sun Exposure
   NoWind,                                 !- Wind Exposure
   ,                                       !- View Factor to Ground
@@ -864,19 +600,11 @@
   0, 0, 0;                                !- X,Y,Z Vertex 4 {m}
 
 OS:Surface,
-<<<<<<< HEAD
-  {14a25330-ddee-4d55-8404-7c654791dd91}, !- Handle
+  {9d6673e6-0d27-4fff-a980-856adb3c2127}, !- Handle
   Surface 14,                             !- Name
   RoofCeiling,                            !- Surface Type
   ,                                       !- Construction Name
-  {98f9cbad-ff27-43ce-a984-5fbcead7d9e9}, !- Space Name
-=======
-  {db99f84e-a4be-4feb-8b30-60a973de1246}, !- Handle
-  Surface 14,                             !- Name
-  RoofCeiling,                            !- Surface Type
-  ,                                       !- Construction Name
-  {3400e7e3-1ff9-47fe-8532-87b027df8cf5}, !- Space Name
->>>>>>> 3c1d7324
+  {25b3825a-0e91-44af-bc3d-0dacc2b0c261}, !- Space Name
   Outdoors,                               !- Outside Boundary Condition
   ,                                       !- Outside Boundary Condition Object
   SunExposed,                             !- Sun Exposure
@@ -889,19 +617,11 @@
   13.6310703908387, 0, 0;                 !- X,Y,Z Vertex 4 {m}
 
 OS:Surface,
-<<<<<<< HEAD
-  {fb9c83f7-566a-4844-a5e7-e86d14fe3876}, !- Handle
+  {b1f23f3b-a6f0-405c-809b-bf082461caa0}, !- Handle
   Surface 15,                             !- Name
   RoofCeiling,                            !- Surface Type
   ,                                       !- Construction Name
-  {98f9cbad-ff27-43ce-a984-5fbcead7d9e9}, !- Space Name
-=======
-  {c7ad8846-b6b5-4138-8a39-15f2996dfe5e}, !- Handle
-  Surface 15,                             !- Name
-  RoofCeiling,                            !- Surface Type
-  ,                                       !- Construction Name
-  {3400e7e3-1ff9-47fe-8532-87b027df8cf5}, !- Space Name
->>>>>>> 3c1d7324
+  {25b3825a-0e91-44af-bc3d-0dacc2b0c261}, !- Space Name
   Outdoors,                               !- Outside Boundary Condition
   ,                                       !- Outside Boundary Condition Object
   SunExposed,                             !- Sun Exposure
@@ -914,19 +634,11 @@
   0, 6.81553519541936, 0;                 !- X,Y,Z Vertex 4 {m}
 
 OS:Surface,
-<<<<<<< HEAD
-  {ab82ef10-ce43-499b-abd9-8efa4e764d51}, !- Handle
+  {3e41d5ef-b8ad-42ca-b7b3-db58206497d2}, !- Handle
   Surface 16,                             !- Name
   Wall,                                   !- Surface Type
   ,                                       !- Construction Name
-  {98f9cbad-ff27-43ce-a984-5fbcead7d9e9}, !- Space Name
-=======
-  {c35ce8fc-6eea-46a0-91af-9946975448d6}, !- Handle
-  Surface 16,                             !- Name
-  Wall,                                   !- Surface Type
-  ,                                       !- Construction Name
-  {3400e7e3-1ff9-47fe-8532-87b027df8cf5}, !- Space Name
->>>>>>> 3c1d7324
+  {25b3825a-0e91-44af-bc3d-0dacc2b0c261}, !- Space Name
   Outdoors,                               !- Outside Boundary Condition
   ,                                       !- Outside Boundary Condition Object
   SunExposed,                             !- Sun Exposure
@@ -938,19 +650,11 @@
   0, 0, 0;                                !- X,Y,Z Vertex 3 {m}
 
 OS:Surface,
-<<<<<<< HEAD
-  {3481cbe1-cd55-40d8-b43e-6f6781fd7013}, !- Handle
+  {504b758c-1eb4-4f12-9c40-8d1ffb6a91b3}, !- Handle
   Surface 17,                             !- Name
   Wall,                                   !- Surface Type
   ,                                       !- Construction Name
-  {98f9cbad-ff27-43ce-a984-5fbcead7d9e9}, !- Space Name
-=======
-  {dde49b93-3f69-46cb-8450-5b4f4fbd68b5}, !- Handle
-  Surface 17,                             !- Name
-  Wall,                                   !- Surface Type
-  ,                                       !- Construction Name
-  {3400e7e3-1ff9-47fe-8532-87b027df8cf5}, !- Space Name
->>>>>>> 3c1d7324
+  {25b3825a-0e91-44af-bc3d-0dacc2b0c261}, !- Space Name
   Outdoors,                               !- Outside Boundary Condition
   ,                                       !- Outside Boundary Condition Object
   SunExposed,                             !- Sun Exposure
@@ -962,15 +666,9 @@
   13.6310703908387, 6.81553519541936, 0;  !- X,Y,Z Vertex 3 {m}
 
 OS:Space,
-<<<<<<< HEAD
-  {98f9cbad-ff27-43ce-a984-5fbcead7d9e9}, !- Handle
+  {25b3825a-0e91-44af-bc3d-0dacc2b0c261}, !- Handle
   unfinished attic space,                 !- Name
-  {2a7e7615-4235-4d59-b564-54e4d8b2d336}, !- Space Type Name
-=======
-  {3400e7e3-1ff9-47fe-8532-87b027df8cf5}, !- Handle
-  unfinished attic space,                 !- Name
-  {f440df3a-5fcb-4c1e-9457-3553309fcd26}, !- Space Type Name
->>>>>>> 3c1d7324
+  {f02ddcf5-3ea0-40a5-bdce-4a49a88bd958}, !- Space Type Name
   ,                                       !- Default Construction Set Name
   ,                                       !- Default Schedule Set Name
   -0,                                     !- Direction of Relative North {deg}
@@ -978,17 +676,10 @@
   0,                                      !- Y Origin {m}
   4.8768,                                 !- Z Origin {m}
   ,                                       !- Building Story Name
-<<<<<<< HEAD
-  {072984d4-9a6b-4804-a2c7-74274e1ec63f}; !- Thermal Zone Name
+  {4d9772f8-b382-4eb2-981d-951fbc1ff8e0}; !- Thermal Zone Name
 
 OS:ThermalZone,
-  {072984d4-9a6b-4804-a2c7-74274e1ec63f}, !- Handle
-=======
-  {fb0fcdba-c072-45fe-b17f-95bb7ffcae7b}; !- Thermal Zone Name
-
-OS:ThermalZone,
-  {fb0fcdba-c072-45fe-b17f-95bb7ffcae7b}, !- Handle
->>>>>>> 3c1d7324
+  {4d9772f8-b382-4eb2-981d-951fbc1ff8e0}, !- Handle
   unfinished attic zone,                  !- Name
   ,                                       !- Multiplier
   ,                                       !- Ceiling Height {m}
@@ -997,17 +688,10 @@
   ,                                       !- Zone Inside Convection Algorithm
   ,                                       !- Zone Outside Convection Algorithm
   ,                                       !- Zone Conditioning Equipment List Name
-<<<<<<< HEAD
-  {9b821b89-aba0-4620-a892-e7a8a21c6f8c}, !- Zone Air Inlet Port List
-  {8b5b46d7-b439-4cd6-88c3-a467defba581}, !- Zone Air Exhaust Port List
-  {925f69f3-c508-495a-9282-e51893980a60}, !- Zone Air Node Name
-  {45d53734-441c-4b54-8665-e9405437734e}, !- Zone Return Air Port List
-=======
-  {134e664c-3328-47ed-a4fb-0323bdace3e0}, !- Zone Air Inlet Port List
-  {a04b10f4-7090-4bfd-ad12-e998f41ac808}, !- Zone Air Exhaust Port List
-  {f32e3c75-56e3-4c4f-865f-2885e0516310}, !- Zone Air Node Name
-  {cb046ea1-38a0-4f8d-8db6-2386776215d5}, !- Zone Return Air Port List
->>>>>>> 3c1d7324
+  {4fad33da-0d58-43f4-aaf9-0c932f8df81a}, !- Zone Air Inlet Port List
+  {79b486bb-72f9-4e2b-9b31-7da1a39fa4bb}, !- Zone Air Exhaust Port List
+  {67a5a1b8-95b4-45f6-876f-5168877d1e8a}, !- Zone Air Node Name
+  {8fe77ed4-db28-4ad5-851e-f839f3b1ab41}, !- Zone Return Air Port List
   ,                                       !- Primary Daylighting Control Name
   ,                                       !- Fraction of Zone Controlled by Primary Daylighting Control
   ,                                       !- Secondary Daylighting Control Name
@@ -1018,71 +702,37 @@
   No;                                     !- Use Ideal Air Loads
 
 OS:Node,
-<<<<<<< HEAD
-  {d5db19a1-3d96-4112-9e30-4111c149502e}, !- Handle
+  {3e6b5cc9-c079-4b3b-b124-0710ea005d5b}, !- Handle
   Node 2,                                 !- Name
-  {925f69f3-c508-495a-9282-e51893980a60}, !- Inlet Port
+  {67a5a1b8-95b4-45f6-876f-5168877d1e8a}, !- Inlet Port
   ;                                       !- Outlet Port
 
 OS:Connection,
-  {925f69f3-c508-495a-9282-e51893980a60}, !- Handle
-  {00ecb55e-926e-4da0-ab8d-a69dbe4d20dc}, !- Name
-  {072984d4-9a6b-4804-a2c7-74274e1ec63f}, !- Source Object
+  {67a5a1b8-95b4-45f6-876f-5168877d1e8a}, !- Handle
+  {e0342cc7-67ab-4936-8958-2d5afcbb0c08}, !- Name
+  {4d9772f8-b382-4eb2-981d-951fbc1ff8e0}, !- Source Object
   11,                                     !- Outlet Port
-  {d5db19a1-3d96-4112-9e30-4111c149502e}, !- Target Object
+  {3e6b5cc9-c079-4b3b-b124-0710ea005d5b}, !- Target Object
   2;                                      !- Inlet Port
 
 OS:PortList,
-  {9b821b89-aba0-4620-a892-e7a8a21c6f8c}, !- Handle
-  {0942396f-3cf7-4cdd-a311-8de4a12132c7}, !- Name
-  {072984d4-9a6b-4804-a2c7-74274e1ec63f}; !- HVAC Component
+  {4fad33da-0d58-43f4-aaf9-0c932f8df81a}, !- Handle
+  {55c98a9e-0e33-47f4-8235-91fdaf891f0b}, !- Name
+  {4d9772f8-b382-4eb2-981d-951fbc1ff8e0}; !- HVAC Component
 
 OS:PortList,
-  {8b5b46d7-b439-4cd6-88c3-a467defba581}, !- Handle
-  {d8df3aef-16b9-4703-b046-1b33bcf25767}, !- Name
-  {072984d4-9a6b-4804-a2c7-74274e1ec63f}; !- HVAC Component
+  {79b486bb-72f9-4e2b-9b31-7da1a39fa4bb}, !- Handle
+  {910e5f3b-689d-4ca5-b993-6d80cd42db65}, !- Name
+  {4d9772f8-b382-4eb2-981d-951fbc1ff8e0}; !- HVAC Component
 
 OS:PortList,
-  {45d53734-441c-4b54-8665-e9405437734e}, !- Handle
-  {470e90bd-3ea3-4a76-95ca-085feb9ef029}, !- Name
-  {072984d4-9a6b-4804-a2c7-74274e1ec63f}; !- HVAC Component
+  {8fe77ed4-db28-4ad5-851e-f839f3b1ab41}, !- Handle
+  {9a1b08a2-ff19-4af4-8851-0a19e813fa32}, !- Name
+  {4d9772f8-b382-4eb2-981d-951fbc1ff8e0}; !- HVAC Component
 
 OS:Sizing:Zone,
-  {3f0484b5-797d-4137-b512-0d3a893204ce}, !- Handle
-  {072984d4-9a6b-4804-a2c7-74274e1ec63f}, !- Zone or ZoneList Name
-=======
-  {ec096a86-28cb-43ee-8de6-829267e23dc5}, !- Handle
-  Node 2,                                 !- Name
-  {f32e3c75-56e3-4c4f-865f-2885e0516310}, !- Inlet Port
-  ;                                       !- Outlet Port
-
-OS:Connection,
-  {f32e3c75-56e3-4c4f-865f-2885e0516310}, !- Handle
-  {8c543404-448b-47f7-9928-58cd8a738dc7}, !- Name
-  {fb0fcdba-c072-45fe-b17f-95bb7ffcae7b}, !- Source Object
-  11,                                     !- Outlet Port
-  {ec096a86-28cb-43ee-8de6-829267e23dc5}, !- Target Object
-  2;                                      !- Inlet Port
-
-OS:PortList,
-  {134e664c-3328-47ed-a4fb-0323bdace3e0}, !- Handle
-  {93a07ac6-8e51-4609-a3a2-8b5e39b7e7e9}, !- Name
-  {fb0fcdba-c072-45fe-b17f-95bb7ffcae7b}; !- HVAC Component
-
-OS:PortList,
-  {a04b10f4-7090-4bfd-ad12-e998f41ac808}, !- Handle
-  {5bba57f7-9bb3-42bd-8689-2c5ca5458b2d}, !- Name
-  {fb0fcdba-c072-45fe-b17f-95bb7ffcae7b}; !- HVAC Component
-
-OS:PortList,
-  {cb046ea1-38a0-4f8d-8db6-2386776215d5}, !- Handle
-  {acc5ba23-43b1-49ba-b7f6-b04e54416a81}, !- Name
-  {fb0fcdba-c072-45fe-b17f-95bb7ffcae7b}; !- HVAC Component
-
-OS:Sizing:Zone,
-  {5355536e-8bcb-4017-91bf-3fffd3dd8303}, !- Handle
-  {fb0fcdba-c072-45fe-b17f-95bb7ffcae7b}, !- Zone or ZoneList Name
->>>>>>> 3c1d7324
+  {f31fccd6-bd76-4c44-9298-0b6eafa2d0c0}, !- Handle
+  {4d9772f8-b382-4eb2-981d-951fbc1ff8e0}, !- Zone or ZoneList Name
   SupplyAirTemperature,                   !- Zone Cooling Design Supply Air Temperature Input Method
   14,                                     !- Zone Cooling Design Supply Air Temperature {C}
   11.11,                                  !- Zone Cooling Design Supply Air Temperature Difference {deltaC}
@@ -1111,21 +761,12 @@
   autosize;                               !- Dedicated Outdoor Air High Setpoint Temperature for Design {C}
 
 OS:ZoneHVAC:EquipmentList,
-<<<<<<< HEAD
-  {bdd1af72-f35f-4c3a-86ed-8506a130c28b}, !- Handle
+  {4ba12c52-6a86-4d32-9664-279fcde80a95}, !- Handle
   Zone HVAC Equipment List 2,             !- Name
-  {072984d4-9a6b-4804-a2c7-74274e1ec63f}; !- Thermal Zone
+  {4d9772f8-b382-4eb2-981d-951fbc1ff8e0}; !- Thermal Zone
 
 OS:SpaceType,
-  {2a7e7615-4235-4d59-b564-54e4d8b2d336}, !- Handle
-=======
-  {e4c84614-3309-4afe-adeb-924b80025315}, !- Handle
-  Zone HVAC Equipment List 2,             !- Name
-  {fb0fcdba-c072-45fe-b17f-95bb7ffcae7b}; !- Thermal Zone
-
-OS:SpaceType,
-  {f440df3a-5fcb-4c1e-9457-3553309fcd26}, !- Handle
->>>>>>> 3c1d7324
+  {f02ddcf5-3ea0-40a5-bdce-4a49a88bd958}, !- Handle
   Space Type 2,                           !- Name
   ,                                       !- Default Construction Set Name
   ,                                       !- Default Schedule Set Name
@@ -1136,23 +777,14 @@
   unfinished attic;                       !- Standards Space Type
 
 OS:BuildingUnit,
-<<<<<<< HEAD
-  {fa5f3815-b0c3-4ef8-ae12-afba8a7de1db}, !- Handle
-=======
-  {a4df5daf-fa5c-4a88-87b5-5e4db7a7a99a}, !- Handle
->>>>>>> 3c1d7324
+  {c13ae1d6-26db-4245-9f95-82e0edc38177}, !- Handle
   unit 1,                                 !- Name
   ,                                       !- Rendering Color
   Residential;                            !- Building Unit Type
 
 OS:AdditionalProperties,
-<<<<<<< HEAD
-  {0d0c0522-667b-4125-940c-e6ea27318994}, !- Handle
-  {fa5f3815-b0c3-4ef8-ae12-afba8a7de1db}, !- Object Name
-=======
-  {be45625f-a1b6-47a2-b8af-20eff508cb7c}, !- Handle
-  {a4df5daf-fa5c-4a88-87b5-5e4db7a7a99a}, !- Object Name
->>>>>>> 3c1d7324
+  {d6e5e4d4-56f5-402b-aa1a-86ad1bd497f7}, !- Handle
+  {c13ae1d6-26db-4245-9f95-82e0edc38177}, !- Object Name
   NumberOfBedrooms,                       !- Feature Name 1
   Integer,                                !- Feature Data Type 1
   3,                                      !- Feature Value 1
@@ -1164,20 +796,12 @@
   2.6400000000000001;                     !- Feature Value 3
 
 OS:External:File,
-<<<<<<< HEAD
-  {6f184ec9-d691-4ae3-b694-0015eb532789}, !- Handle
-=======
-  {5b07f06e-db31-43cd-975e-9685b9ee0731}, !- Handle
->>>>>>> 3c1d7324
+  {30807aa0-74c9-408e-810a-d5b8d0cb5c2b}, !- Handle
   8760.csv,                               !- Name
   8760.csv;                               !- File Name
 
 OS:Schedule:Day,
-<<<<<<< HEAD
-  {4e771aa7-4e45-463f-aec8-194e7935ab02}, !- Handle
-=======
-  {5e1158dd-32c0-4a4a-a674-5310290561fa}, !- Handle
->>>>>>> 3c1d7324
+  {27838e04-942b-4dbf-8041-13e655a532d4}, !- Handle
   Schedule Day 1,                         !- Name
   ,                                       !- Schedule Type Limits Name
   ,                                       !- Interpolate to Timestep
@@ -1186,11 +810,7 @@
   0;                                      !- Value Until Time 1
 
 OS:Schedule:Day,
-<<<<<<< HEAD
-  {73093284-8796-46ca-97ff-3fa640fe2878}, !- Handle
-=======
-  {84902176-cc0d-49c1-93a3-c40e02d9d2b1}, !- Handle
->>>>>>> 3c1d7324
+  {57449e0b-e699-4cde-97b8-a5464c976a6e}, !- Handle
   Schedule Day 2,                         !- Name
   ,                                       !- Schedule Type Limits Name
   ,                                       !- Interpolate to Timestep
@@ -1199,17 +819,10 @@
   1;                                      !- Value Until Time 1
 
 OS:Schedule:File,
-<<<<<<< HEAD
-  {208ad568-0f2c-4ace-af63-729ceb2b297b}, !- Handle
+  {b3c26858-84b4-4308-905b-4eb38c6d6f68}, !- Handle
   occupants,                              !- Name
-  {933d813d-4343-4286-ba47-290ce0014d39}, !- Schedule Type Limits Name
-  {6f184ec9-d691-4ae3-b694-0015eb532789}, !- External File Name
-=======
-  {4c3d6b7b-b217-492e-ab67-f20d7c9ae303}, !- Handle
-  occupants,                              !- Name
-  {d97b4583-de2d-4d34-bb77-0ba5f12564f2}, !- Schedule Type Limits Name
-  {5b07f06e-db31-43cd-975e-9685b9ee0731}, !- External File Name
->>>>>>> 3c1d7324
+  {983b88aa-16b2-4fa4-9387-1d4bd171559f}, !- Schedule Type Limits Name
+  {30807aa0-74c9-408e-810a-d5b8d0cb5c2b}, !- External File Name
   1,                                      !- Column Number
   1,                                      !- Rows to Skip at Top
   8760,                                   !- Number of Hours of Data
@@ -1218,38 +831,63 @@
   60;                                     !- Minutes per Item
 
 OS:Schedule:Ruleset,
-<<<<<<< HEAD
-  {a672d4fb-d809-4ebe-a9e9-71cf1fd88774}, !- Handle
+  {9c515601-6878-4d47-8a6c-c3381f9969f8}, !- Handle
   Schedule Ruleset 1,                     !- Name
-  {2adbf8b5-9666-4d95-8836-4cc3d0a6e026}, !- Schedule Type Limits Name
-  {32040d31-a0f9-4800-b3c3-929796262cbb}; !- Default Day Schedule Name
+  {d68e5bef-7718-4afd-89f3-3e21c1bbd251}, !- Schedule Type Limits Name
+  {0cf36e5a-5cc5-4b60-a15b-7dcfaac0a321}; !- Default Day Schedule Name
 
 OS:Schedule:Day,
-  {32040d31-a0f9-4800-b3c3-929796262cbb}, !- Handle
+  {0cf36e5a-5cc5-4b60-a15b-7dcfaac0a321}, !- Handle
   Schedule Day 3,                         !- Name
-  {2adbf8b5-9666-4d95-8836-4cc3d0a6e026}, !- Schedule Type Limits Name
-=======
-  {63fde392-860e-48ac-a007-f2ae202beafb}, !- Handle
-  Schedule Ruleset 1,                     !- Name
-  {81af2e0e-1d41-4591-aa4c-2c40a78c9a3f}, !- Schedule Type Limits Name
-  {94d74503-d05a-4c4f-a084-5e2838c915b2}; !- Default Day Schedule Name
-
-OS:Schedule:Day,
-  {94d74503-d05a-4c4f-a084-5e2838c915b2}, !- Handle
-  Schedule Day 3,                         !- Name
-  {81af2e0e-1d41-4591-aa4c-2c40a78c9a3f}, !- Schedule Type Limits Name
->>>>>>> 3c1d7324
+  {d68e5bef-7718-4afd-89f3-3e21c1bbd251}, !- Schedule Type Limits Name
   ,                                       !- Interpolate to Timestep
   24,                                     !- Hour 1
   0,                                      !- Minute 1
   112.539290946133;                       !- Value Until Time 1
 
 OS:People:Definition,
-<<<<<<< HEAD
-  {2314b256-2733-4c4c-be1d-9c009235bae4}, !- Handle
-=======
-  {7a03af6b-445c-4a37-865c-eb5b87e59522}, !- Handle
->>>>>>> 3c1d7324
+  {25c2049e-78c7-48cb-8f75-c8d614b00c71}, !- Handle
+  res occupants|living space|story 2,     !- Name
+  People,                                 !- Number of People Calculation Method
+  1.32,                                   !- Number of People {people}
+  ,                                       !- People per Space Floor Area {person/m2}
+  ,                                       !- Space Floor Area per Person {m2/person}
+  0.319734,                               !- Fraction Radiant
+  0.573,                                  !- Sensible Heat Fraction
+  0,                                      !- Carbon Dioxide Generation Rate {m3/s-W}
+  No,                                     !- Enable ASHRAE 55 Comfort Warnings
+  ZoneAveraged;                           !- Mean Radiant Temperature Calculation Type
+
+OS:People,
+  {883fd3c3-eb06-47d2-a0b8-59e6c92caf80}, !- Handle
+  res occupants|living space|story 2,     !- Name
+  {25c2049e-78c7-48cb-8f75-c8d614b00c71}, !- People Definition Name
+  {eaa335aa-6f15-4f28-a3a0-36060f660e47}, !- Space or SpaceType Name
+  {b3c26858-84b4-4308-905b-4eb38c6d6f68}, !- Number of People Schedule Name
+  {9c515601-6878-4d47-8a6c-c3381f9969f8}, !- Activity Level Schedule Name
+  ,                                       !- Surface Name/Angle Factor List Name
+  ,                                       !- Work Efficiency Schedule Name
+  ,                                       !- Clothing Insulation Schedule Name
+  ,                                       !- Air Velocity Schedule Name
+  1;                                      !- Multiplier
+
+OS:ScheduleTypeLimits,
+  {d68e5bef-7718-4afd-89f3-3e21c1bbd251}, !- Handle
+  ActivityLevel,                          !- Name
+  0,                                      !- Lower Limit Value
+  ,                                       !- Upper Limit Value
+  Continuous,                             !- Numeric Type
+  ActivityLevel;                          !- Unit Type
+
+OS:ScheduleTypeLimits,
+  {983b88aa-16b2-4fa4-9387-1d4bd171559f}, !- Handle
+  Fractional,                             !- Name
+  0,                                      !- Lower Limit Value
+  1,                                      !- Upper Limit Value
+  Continuous;                             !- Numeric Type
+
+OS:People:Definition,
+  {8d4790b1-54cc-4d42-9a6f-3ac66ba4418d}, !- Handle
   res occupants|living space,             !- Name
   People,                                 !- Number of People Calculation Method
   1.32,                                   !- Number of People {people}
@@ -1262,85 +900,14 @@
   ZoneAveraged;                           !- Mean Radiant Temperature Calculation Type
 
 OS:People,
-<<<<<<< HEAD
-  {94cd593c-5e26-40e0-b088-8964bc1c9cc6}, !- Handle
+  {db4af509-db1c-4266-a4b3-6baa7b240394}, !- Handle
   res occupants|living space,             !- Name
-  {2314b256-2733-4c4c-be1d-9c009235bae4}, !- People Definition Name
-  {86775df9-aaaa-4d41-a02f-6571f00c1d06}, !- Space or SpaceType Name
-  {208ad568-0f2c-4ace-af63-729ceb2b297b}, !- Number of People Schedule Name
-  {a672d4fb-d809-4ebe-a9e9-71cf1fd88774}, !- Activity Level Schedule Name
-=======
-  {2ef6592b-b190-48a7-90a8-29049c04571e}, !- Handle
-  res occupants|living space,             !- Name
-  {7a03af6b-445c-4a37-865c-eb5b87e59522}, !- People Definition Name
-  {2277f2b4-caae-456c-887c-52e7a684280e}, !- Space or SpaceType Name
-  {4c3d6b7b-b217-492e-ab67-f20d7c9ae303}, !- Number of People Schedule Name
-  {63fde392-860e-48ac-a007-f2ae202beafb}, !- Activity Level Schedule Name
->>>>>>> 3c1d7324
+  {8d4790b1-54cc-4d42-9a6f-3ac66ba4418d}, !- People Definition Name
+  {9ffe495e-9325-486c-bdc9-512d845d14b4}, !- Space or SpaceType Name
+  {b3c26858-84b4-4308-905b-4eb38c6d6f68}, !- Number of People Schedule Name
+  {9c515601-6878-4d47-8a6c-c3381f9969f8}, !- Activity Level Schedule Name
   ,                                       !- Surface Name/Angle Factor List Name
   ,                                       !- Work Efficiency Schedule Name
   ,                                       !- Clothing Insulation Schedule Name
   ,                                       !- Air Velocity Schedule Name
   1;                                      !- Multiplier
-
-OS:ScheduleTypeLimits,
-<<<<<<< HEAD
-  {2adbf8b5-9666-4d95-8836-4cc3d0a6e026}, !- Handle
-=======
-  {81af2e0e-1d41-4591-aa4c-2c40a78c9a3f}, !- Handle
->>>>>>> 3c1d7324
-  ActivityLevel,                          !- Name
-  0,                                      !- Lower Limit Value
-  ,                                       !- Upper Limit Value
-  Continuous,                             !- Numeric Type
-  ActivityLevel;                          !- Unit Type
-
-OS:ScheduleTypeLimits,
-<<<<<<< HEAD
-  {933d813d-4343-4286-ba47-290ce0014d39}, !- Handle
-=======
-  {d97b4583-de2d-4d34-bb77-0ba5f12564f2}, !- Handle
->>>>>>> 3c1d7324
-  Fractional,                             !- Name
-  0,                                      !- Lower Limit Value
-  1,                                      !- Upper Limit Value
-  Continuous;                             !- Numeric Type
-
-OS:People:Definition,
-<<<<<<< HEAD
-  {abed0322-dd59-4b18-b614-a3cace27d1d9}, !- Handle
-=======
-  {ef406445-8cb7-433d-9551-35d66c074743}, !- Handle
->>>>>>> 3c1d7324
-  res occupants|living space|story 2,     !- Name
-  People,                                 !- Number of People Calculation Method
-  1.32,                                   !- Number of People {people}
-  ,                                       !- People per Space Floor Area {person/m2}
-  ,                                       !- Space Floor Area per Person {m2/person}
-  0.319734,                               !- Fraction Radiant
-  0.573,                                  !- Sensible Heat Fraction
-  0,                                      !- Carbon Dioxide Generation Rate {m3/s-W}
-  No,                                     !- Enable ASHRAE 55 Comfort Warnings
-  ZoneAveraged;                           !- Mean Radiant Temperature Calculation Type
-
-OS:People,
-<<<<<<< HEAD
-  {c82064c8-722c-4164-a973-b7f1710b3b4f}, !- Handle
-  res occupants|living space|story 2,     !- Name
-  {abed0322-dd59-4b18-b614-a3cace27d1d9}, !- People Definition Name
-  {dfe2011e-2d01-4ca4-810d-f7ff4e9df889}, !- Space or SpaceType Name
-  {208ad568-0f2c-4ace-af63-729ceb2b297b}, !- Number of People Schedule Name
-  {a672d4fb-d809-4ebe-a9e9-71cf1fd88774}, !- Activity Level Schedule Name
-=======
-  {0c512ee6-52a5-4343-b4f4-648d0b2aa605}, !- Handle
-  res occupants|living space|story 2,     !- Name
-  {ef406445-8cb7-433d-9551-35d66c074743}, !- People Definition Name
-  {0094be17-be35-4f2f-a68b-3770f9fc8211}, !- Space or SpaceType Name
-  {4c3d6b7b-b217-492e-ab67-f20d7c9ae303}, !- Number of People Schedule Name
-  {63fde392-860e-48ac-a007-f2ae202beafb}, !- Activity Level Schedule Name
->>>>>>> 3c1d7324
-  ,                                       !- Surface Name/Angle Factor List Name
-  ,                                       !- Work Efficiency Schedule Name
-  ,                                       !- Clothing Insulation Schedule Name
-  ,                                       !- Air Velocity Schedule Name
-  1;                                      !- Multiplier
