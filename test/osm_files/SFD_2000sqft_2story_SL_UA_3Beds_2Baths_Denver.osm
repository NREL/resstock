--- conflicted
+++ resolved
@@ -1,73 +1,41 @@
 !- NOTE: Auto-generated from /test/osw_files/SFD_2000sqft_2story_SL_UA_3Beds_2Baths_Denver.osw
 
 OS:Version,
-<<<<<<< HEAD
-  {b341626f-82d3-4998-a7ea-a3524ac77e97}, !- Handle
+  {ee8944e3-d3f6-4d0f-afcc-52e5cf5420b3}, !- Handle
   2.9.0;                                  !- Version Identifier
 
 OS:SimulationControl,
-  {c49903d5-6c41-497e-bd4b-b44da5736e43}, !- Handle
-=======
-  {a8626432-2bcd-4451-8088-32ef80791305}, !- Handle
-  2.9.0;                                  !- Version Identifier
-
-OS:SimulationControl,
-  {d12f27f0-16d9-4e80-800d-05bb6a5fb7aa}, !- Handle
->>>>>>> 7902c0f9
+  {46edb7cc-964a-4782-a407-535b74af3f76}, !- Handle
   ,                                       !- Do Zone Sizing Calculation
   ,                                       !- Do System Sizing Calculation
   ,                                       !- Do Plant Sizing Calculation
   No;                                     !- Run Simulation for Sizing Periods
 
 OS:Timestep,
-<<<<<<< HEAD
-  {743614f3-7836-434e-9135-c42c490d4d9e}, !- Handle
+  {33424701-ed94-48be-9425-3795fbc3c21f}, !- Handle
   6;                                      !- Number of Timesteps per Hour
 
 OS:ShadowCalculation,
-  {b6018710-3368-41ab-9801-80f7c85dabb8}, !- Handle
-=======
-  {fb7c190c-4189-444f-9c71-ff1d1f204425}, !- Handle
-  6;                                      !- Number of Timesteps per Hour
-
-OS:ShadowCalculation,
-  {3702107b-c758-4a8c-a9e8-4552bc71ab62}, !- Handle
->>>>>>> 7902c0f9
+  {f8afa547-631e-458f-9199-9fbd35f8b29d}, !- Handle
   20,                                     !- Calculation Frequency
   200;                                    !- Maximum Figures in Shadow Overlap Calculations
 
 OS:SurfaceConvectionAlgorithm:Outside,
-<<<<<<< HEAD
-  {2938028c-fcd7-4093-adb3-fcd8a2f3ae64}, !- Handle
+  {fbbb451d-a719-46b5-8fb2-5b1659e7b731}, !- Handle
   DOE-2;                                  !- Algorithm
 
 OS:SurfaceConvectionAlgorithm:Inside,
-  {19199650-36c9-4443-b33f-37f112baac67}, !- Handle
+  {7da94f5c-ea22-4404-83d0-95a931cffb84}, !- Handle
   TARP;                                   !- Algorithm
 
 OS:ZoneCapacitanceMultiplier:ResearchSpecial,
-  {3e5cfc63-2c9b-4492-b29b-e962ed704ac3}, !- Handle
-=======
-  {99409033-0b54-4b8e-8057-3fbb4954ae12}, !- Handle
-  DOE-2;                                  !- Algorithm
-
-OS:SurfaceConvectionAlgorithm:Inside,
-  {03b06d24-77f2-4686-8f99-5f2599a6f220}, !- Handle
-  TARP;                                   !- Algorithm
-
-OS:ZoneCapacitanceMultiplier:ResearchSpecial,
-  {de9a2649-f697-4e54-9f8e-ae21c1cdca20}, !- Handle
->>>>>>> 7902c0f9
+  {9182f3be-b351-4496-ac93-345a544ef3aa}, !- Handle
   ,                                       !- Temperature Capacity Multiplier
   15,                                     !- Humidity Capacity Multiplier
   ;                                       !- Carbon Dioxide Capacity Multiplier
 
 OS:RunPeriod,
-<<<<<<< HEAD
-  {5bf86922-6310-4b57-9b27-1ae00a24da4f}, !- Handle
-=======
-  {a2cbe363-b558-468d-8364-8946279074c4}, !- Handle
->>>>>>> 7902c0f9
+  {4e226e22-fd08-4267-8f48-71a18eb8d1f6}, !- Handle
   Run Period 1,                           !- Name
   1,                                      !- Begin Month
   1,                                      !- Begin Day of Month
@@ -81,21 +49,13 @@
   ;                                       !- Number of Times Runperiod to be Repeated
 
 OS:YearDescription,
-<<<<<<< HEAD
-  {8680205c-1e09-4642-aa0e-847b0b6ab243}, !- Handle
-=======
-  {0b156e42-ce69-4a46-9462-d41046025713}, !- Handle
->>>>>>> 7902c0f9
+  {2d50374d-a099-4cf7-908e-7007836435d2}, !- Handle
   2007,                                   !- Calendar Year
   ,                                       !- Day of Week for Start Day
   ;                                       !- Is Leap Year
 
 OS:WeatherFile,
-<<<<<<< HEAD
-  {e95f0778-c6a7-44bc-9c93-fda56f2c7232}, !- Handle
-=======
-  {0d59ae3d-cc11-4408-8641-5dbc3fabb722}, !- Handle
->>>>>>> 7902c0f9
+  {235959f7-71bb-49f9-8b9f-ea85bbdae8f8}, !- Handle
   Denver Intl Ap,                         !- City
   CO,                                     !- State Province Region
   USA,                                    !- Country
@@ -109,13 +69,8 @@
   E23378AA;                               !- Checksum
 
 OS:AdditionalProperties,
-<<<<<<< HEAD
-  {a1c18f49-8673-4c49-b59d-9fa23de93c48}, !- Handle
-  {e95f0778-c6a7-44bc-9c93-fda56f2c7232}, !- Object Name
-=======
-  {3d301d6d-7ab0-44f4-9f55-2696412fa872}, !- Handle
-  {0d59ae3d-cc11-4408-8641-5dbc3fabb722}, !- Object Name
->>>>>>> 7902c0f9
+  {ca1e3245-b68b-4f53-a5cb-01afb12b1488}, !- Handle
+  {235959f7-71bb-49f9-8b9f-ea85bbdae8f8}, !- Object Name
   EPWHeaderCity,                          !- Feature Name 1
   String,                                 !- Feature Data Type 1
   Denver Intl Ap,                         !- Feature Value 1
@@ -223,11 +178,7 @@
   84;                                     !- Feature Value 35
 
 OS:Site,
-<<<<<<< HEAD
-  {4839b8de-a64c-4924-b67d-99cfed97a273}, !- Handle
-=======
-  {4d859d58-74f0-49e8-a208-e5e498ac3456}, !- Handle
->>>>>>> 7902c0f9
+  {b4851ec6-e1d2-4b17-8553-18dd30c00287}, !- Handle
   Denver Intl Ap_CO_USA,                  !- Name
   39.83,                                  !- Latitude {deg}
   -104.65,                                !- Longitude {deg}
@@ -236,11 +187,7 @@
   ;                                       !- Terrain
 
 OS:ClimateZones,
-<<<<<<< HEAD
-  {41aa990a-2053-4c4b-9462-e58bd3540a21}, !- Handle
-=======
-  {f404a5d1-740c-483b-9724-8e6fcf4312a6}, !- Handle
->>>>>>> 7902c0f9
+  {5d0f3d8b-e076-425d-9116-ed09462422eb}, !- Handle
   ,                                       !- Active Institution
   ,                                       !- Active Year
   ,                                       !- Climate Zone Institution Name 1
@@ -253,31 +200,19 @@
   Cold;                                   !- Climate Zone Value 2
 
 OS:Site:WaterMainsTemperature,
-<<<<<<< HEAD
-  {95c2382f-bb47-4669-8858-8376e72bc398}, !- Handle
-=======
-  {bea2df08-c7ae-4db3-b64c-e1cd2310a6b8}, !- Handle
->>>>>>> 7902c0f9
+  {06ee13e9-8d8a-4a6d-be5b-bda929479af3}, !- Handle
   Correlation,                            !- Calculation Method
   ,                                       !- Temperature Schedule Name
   10.8753424657535,                       !- Annual Average Outdoor Air Temperature {C}
   23.1524007936508;                       !- Maximum Difference In Monthly Average Outdoor Air Temperatures {deltaC}
 
 OS:RunPeriodControl:DaylightSavingTime,
-<<<<<<< HEAD
-  {a90a7a2d-aa40-477f-a219-4c8991422778}, !- Handle
-=======
-  {4a9af32f-e721-4e09-84c6-92f9f0433e77}, !- Handle
->>>>>>> 7902c0f9
+  {6787d9ed-d8d7-4637-8fab-217c2527a043}, !- Handle
   3/12,                                   !- Start Date
   11/5;                                   !- End Date
 
 OS:Site:GroundTemperature:Deep,
-<<<<<<< HEAD
-  {85681c29-6afb-4338-a602-1833a84ffffc}, !- Handle
-=======
-  {c7ca11f2-e5a5-4ca0-ba32-f6a90fb5b632}, !- Handle
->>>>>>> 7902c0f9
+  {6bc29998-20af-422b-b0fa-dbbf10d75a70}, !- Handle
   10.8753424657535,                       !- January Deep Ground Temperature {C}
   10.8753424657535,                       !- February Deep Ground Temperature {C}
   10.8753424657535,                       !- March Deep Ground Temperature {C}
@@ -292,11 +227,7 @@
   10.8753424657535;                       !- December Deep Ground Temperature {C}
 
 OS:Building,
-<<<<<<< HEAD
-  {765137a5-698d-444f-b8b1-3f78e545406e}, !- Handle
-=======
-  {de782ae7-3bd0-4f92-a9db-48b0b37dd0ac}, !- Handle
->>>>>>> 7902c0f9
+  {74d44a0d-1d14-420c-982e-03dcf62da854}, !- Handle
   Building 1,                             !- Name
   ,                                       !- Building Sector Type
   0,                                      !- North Axis {deg}
@@ -311,23 +242,14 @@
   1;                                      !- Standards Number of Living Units
 
 OS:AdditionalProperties,
-<<<<<<< HEAD
-  {61ed5fba-f558-4eed-b4d2-60f234d96db5}, !- Handle
-  {765137a5-698d-444f-b8b1-3f78e545406e}, !- Object Name
-=======
-  {d0a13916-af08-44e5-bf10-d9313417765b}, !- Handle
-  {de782ae7-3bd0-4f92-a9db-48b0b37dd0ac}, !- Object Name
->>>>>>> 7902c0f9
+  {da69e317-5157-4b41-870c-fe511f9f6a0e}, !- Handle
+  {74d44a0d-1d14-420c-982e-03dcf62da854}, !- Object Name
   Total Units Modeled,                    !- Feature Name 1
   Integer,                                !- Feature Data Type 1
   1;                                      !- Feature Value 1
 
 OS:ThermalZone,
-<<<<<<< HEAD
-  {74b047b7-6165-4d6f-9424-b456949bbeaf}, !- Handle
-=======
-  {f2f68793-01a2-4953-9bde-06f75401f175}, !- Handle
->>>>>>> 7902c0f9
+  {3bb4f013-fa63-4489-b615-3d90d7327f2a}, !- Handle
   living zone,                            !- Name
   ,                                       !- Multiplier
   ,                                       !- Ceiling Height {m}
@@ -336,17 +258,10 @@
   ,                                       !- Zone Inside Convection Algorithm
   ,                                       !- Zone Outside Convection Algorithm
   ,                                       !- Zone Conditioning Equipment List Name
-<<<<<<< HEAD
-  {caa87159-d2fc-4bba-adb1-7347b8869893}, !- Zone Air Inlet Port List
-  {00b8e572-5153-4b1d-87e4-926f704653ff}, !- Zone Air Exhaust Port List
-  {01cb6b28-780b-4e48-bc51-f05aff291594}, !- Zone Air Node Name
-  {e030e810-da01-4c39-8bc7-0a3f7c9b4bc2}, !- Zone Return Air Port List
-=======
-  {daea5b9e-5196-46c6-acce-c809096458ab}, !- Zone Air Inlet Port List
-  {c9ef6070-bbc3-4f96-88a7-d3090e0e0578}, !- Zone Air Exhaust Port List
-  {b98cf015-b330-4ea8-a02d-30270a06637d}, !- Zone Air Node Name
-  {28658863-7509-415b-ae95-b5bf944e4db3}, !- Zone Return Air Port List
->>>>>>> 7902c0f9
+  {c2240ffc-2ec4-4ee8-999f-237c4e372460}, !- Zone Air Inlet Port List
+  {60b03c7c-0e3a-4cec-a21c-f748ecc83f83}, !- Zone Air Exhaust Port List
+  {1ff3db82-0c03-4a85-9de6-5512f7a3a896}, !- Zone Air Node Name
+  {e8b37db7-f1c5-4bb4-ad4f-9e24e2095e9b}, !- Zone Return Air Port List
   ,                                       !- Primary Daylighting Control Name
   ,                                       !- Fraction of Zone Controlled by Primary Daylighting Control
   ,                                       !- Secondary Daylighting Control Name
@@ -357,71 +272,37 @@
   No;                                     !- Use Ideal Air Loads
 
 OS:Node,
-<<<<<<< HEAD
-  {911e1766-9247-4ecc-b19b-48532e233b4c}, !- Handle
+  {314fda57-6715-41a4-b991-bddda94477b7}, !- Handle
   Node 1,                                 !- Name
-  {01cb6b28-780b-4e48-bc51-f05aff291594}, !- Inlet Port
+  {1ff3db82-0c03-4a85-9de6-5512f7a3a896}, !- Inlet Port
   ;                                       !- Outlet Port
 
 OS:Connection,
-  {01cb6b28-780b-4e48-bc51-f05aff291594}, !- Handle
-  {dea400bf-e153-4eba-9b4f-ef473845492d}, !- Name
-  {74b047b7-6165-4d6f-9424-b456949bbeaf}, !- Source Object
+  {1ff3db82-0c03-4a85-9de6-5512f7a3a896}, !- Handle
+  {21da916e-8c70-4f74-b354-088ab0f2191d}, !- Name
+  {3bb4f013-fa63-4489-b615-3d90d7327f2a}, !- Source Object
   11,                                     !- Outlet Port
-  {911e1766-9247-4ecc-b19b-48532e233b4c}, !- Target Object
+  {314fda57-6715-41a4-b991-bddda94477b7}, !- Target Object
   2;                                      !- Inlet Port
 
 OS:PortList,
-  {caa87159-d2fc-4bba-adb1-7347b8869893}, !- Handle
-  {31a91384-19f0-42b3-9bc1-e81d4f34b771}, !- Name
-  {74b047b7-6165-4d6f-9424-b456949bbeaf}; !- HVAC Component
+  {c2240ffc-2ec4-4ee8-999f-237c4e372460}, !- Handle
+  {9ad142a2-b8e1-4281-9abe-dc36d2aa691d}, !- Name
+  {3bb4f013-fa63-4489-b615-3d90d7327f2a}; !- HVAC Component
 
 OS:PortList,
-  {00b8e572-5153-4b1d-87e4-926f704653ff}, !- Handle
-  {4c7cf648-ea37-40b3-822c-7ab1a655f1e9}, !- Name
-  {74b047b7-6165-4d6f-9424-b456949bbeaf}; !- HVAC Component
+  {60b03c7c-0e3a-4cec-a21c-f748ecc83f83}, !- Handle
+  {158069af-3ada-4826-8203-e8adfe9732da}, !- Name
+  {3bb4f013-fa63-4489-b615-3d90d7327f2a}; !- HVAC Component
 
 OS:PortList,
-  {e030e810-da01-4c39-8bc7-0a3f7c9b4bc2}, !- Handle
-  {64adc0b3-1256-4850-b6cd-db78e955fe0a}, !- Name
-  {74b047b7-6165-4d6f-9424-b456949bbeaf}; !- HVAC Component
+  {e8b37db7-f1c5-4bb4-ad4f-9e24e2095e9b}, !- Handle
+  {cac0ee0c-9225-4683-8530-aef61e76e021}, !- Name
+  {3bb4f013-fa63-4489-b615-3d90d7327f2a}; !- HVAC Component
 
 OS:Sizing:Zone,
-  {153f2afe-d6d7-4c63-a6d8-153e8526ad0a}, !- Handle
-  {74b047b7-6165-4d6f-9424-b456949bbeaf}, !- Zone or ZoneList Name
-=======
-  {6eb177e4-0c76-4ff7-9128-89ac8df5d5af}, !- Handle
-  Node 1,                                 !- Name
-  {b98cf015-b330-4ea8-a02d-30270a06637d}, !- Inlet Port
-  ;                                       !- Outlet Port
-
-OS:Connection,
-  {b98cf015-b330-4ea8-a02d-30270a06637d}, !- Handle
-  {b77209f1-f556-4aeb-8e34-774bc0fb39ed}, !- Name
-  {f2f68793-01a2-4953-9bde-06f75401f175}, !- Source Object
-  11,                                     !- Outlet Port
-  {6eb177e4-0c76-4ff7-9128-89ac8df5d5af}, !- Target Object
-  2;                                      !- Inlet Port
-
-OS:PortList,
-  {daea5b9e-5196-46c6-acce-c809096458ab}, !- Handle
-  {38893fc8-e955-4ccd-aa80-4949f25370bd}, !- Name
-  {f2f68793-01a2-4953-9bde-06f75401f175}; !- HVAC Component
-
-OS:PortList,
-  {c9ef6070-bbc3-4f96-88a7-d3090e0e0578}, !- Handle
-  {c8d6d6ee-219a-4543-86ef-248768737a47}, !- Name
-  {f2f68793-01a2-4953-9bde-06f75401f175}; !- HVAC Component
-
-OS:PortList,
-  {28658863-7509-415b-ae95-b5bf944e4db3}, !- Handle
-  {d4a3232a-ac08-461d-80ce-7244fb88e785}, !- Name
-  {f2f68793-01a2-4953-9bde-06f75401f175}; !- HVAC Component
-
-OS:Sizing:Zone,
-  {39f27151-1287-4c95-8845-7e75a298e968}, !- Handle
-  {f2f68793-01a2-4953-9bde-06f75401f175}, !- Zone or ZoneList Name
->>>>>>> 7902c0f9
+  {109ff93d-2c70-44fe-8980-00ed06054c95}, !- Handle
+  {3bb4f013-fa63-4489-b615-3d90d7327f2a}, !- Zone or ZoneList Name
   SupplyAirTemperature,                   !- Zone Cooling Design Supply Air Temperature Input Method
   14,                                     !- Zone Cooling Design Supply Air Temperature {C}
   11.11,                                  !- Zone Cooling Design Supply Air Temperature Difference {deltaC}
@@ -450,25 +331,14 @@
   autosize;                               !- Dedicated Outdoor Air High Setpoint Temperature for Design {C}
 
 OS:ZoneHVAC:EquipmentList,
-<<<<<<< HEAD
-  {5e5cbc2c-49e6-4245-867f-4047c7a39250}, !- Handle
+  {119a755c-c78d-41d6-baa1-33a8b225480e}, !- Handle
   Zone HVAC Equipment List 1,             !- Name
-  {74b047b7-6165-4d6f-9424-b456949bbeaf}; !- Thermal Zone
+  {3bb4f013-fa63-4489-b615-3d90d7327f2a}; !- Thermal Zone
 
 OS:Space,
-  {895072d5-fa67-41d1-927a-7ce5a1fff13d}, !- Handle
+  {ff24e5be-3354-4cd5-887a-c59e219c9c60}, !- Handle
   living space,                           !- Name
-  {24330f3b-d339-4562-9232-b7672aeda3a1}, !- Space Type Name
-=======
-  {64d5163d-9dbb-4b19-bd78-3d836be92427}, !- Handle
-  Zone HVAC Equipment List 1,             !- Name
-  {f2f68793-01a2-4953-9bde-06f75401f175}; !- Thermal Zone
-
-OS:Space,
-  {b8e23552-79b7-495d-8a55-4c90b2a25b61}, !- Handle
-  living space,                           !- Name
-  {ad97e76f-6a83-4d1e-b8df-747ccd0ac701}, !- Space Type Name
->>>>>>> 7902c0f9
+  {f9accc9c-4f2d-4eac-bd8e-e95695f8ebca}, !- Space Type Name
   ,                                       !- Default Construction Set Name
   ,                                       !- Default Schedule Set Name
   -0,                                     !- Direction of Relative North {deg}
@@ -476,31 +346,17 @@
   0,                                      !- Y Origin {m}
   0,                                      !- Z Origin {m}
   ,                                       !- Building Story Name
-<<<<<<< HEAD
-  {74b047b7-6165-4d6f-9424-b456949bbeaf}, !- Thermal Zone Name
+  {3bb4f013-fa63-4489-b615-3d90d7327f2a}, !- Thermal Zone Name
   ,                                       !- Part of Total Floor Area
   ,                                       !- Design Specification Outdoor Air Object Name
-  {0aed6fed-997b-4096-86fb-ad04033f7c4d}; !- Building Unit Name
-
-OS:Surface,
-  {9e61a833-6f5b-4e3a-b055-f233a2e18400}, !- Handle
+  {3e60a7f3-a3fe-4745-8b80-36452f205bf4}; !- Building Unit Name
+
+OS:Surface,
+  {5c3e9748-c4a9-40b0-8796-56eec91c691c}, !- Handle
   Surface 1,                              !- Name
   Floor,                                  !- Surface Type
   ,                                       !- Construction Name
-  {895072d5-fa67-41d1-927a-7ce5a1fff13d}, !- Space Name
-=======
-  {f2f68793-01a2-4953-9bde-06f75401f175}, !- Thermal Zone Name
-  ,                                       !- Part of Total Floor Area
-  ,                                       !- Design Specification Outdoor Air Object Name
-  {d19bacb2-ef4f-4537-856a-32a006194a9d}; !- Building Unit Name
-
-OS:Surface,
-  {7ed3f001-9272-491b-a163-37d006ffc892}, !- Handle
-  Surface 1,                              !- Name
-  Floor,                                  !- Surface Type
-  ,                                       !- Construction Name
-  {b8e23552-79b7-495d-8a55-4c90b2a25b61}, !- Space Name
->>>>>>> 7902c0f9
+  {ff24e5be-3354-4cd5-887a-c59e219c9c60}, !- Space Name
   Foundation,                             !- Outside Boundary Condition
   ,                                       !- Outside Boundary Condition Object
   NoSun,                                  !- Sun Exposure
@@ -513,19 +369,11 @@
   13.6310703908387, 0, 0;                 !- X,Y,Z Vertex 4 {m}
 
 OS:Surface,
-<<<<<<< HEAD
-  {ca4c5854-448d-45d9-9002-079930f803e0}, !- Handle
+  {cb6e9583-0e43-4038-809d-c7096abad3f6}, !- Handle
   Surface 2,                              !- Name
   Wall,                                   !- Surface Type
   ,                                       !- Construction Name
-  {895072d5-fa67-41d1-927a-7ce5a1fff13d}, !- Space Name
-=======
-  {6b29bd3d-0199-40dc-a786-83c7c6edbb14}, !- Handle
-  Surface 2,                              !- Name
-  Wall,                                   !- Surface Type
-  ,                                       !- Construction Name
-  {b8e23552-79b7-495d-8a55-4c90b2a25b61}, !- Space Name
->>>>>>> 7902c0f9
+  {ff24e5be-3354-4cd5-887a-c59e219c9c60}, !- Space Name
   Outdoors,                               !- Outside Boundary Condition
   ,                                       !- Outside Boundary Condition Object
   SunExposed,                             !- Sun Exposure
@@ -538,19 +386,11 @@
   0, 0, 2.4384;                           !- X,Y,Z Vertex 4 {m}
 
 OS:Surface,
-<<<<<<< HEAD
-  {c1819750-c202-4ae9-847a-53ddd766f31d}, !- Handle
+  {a0518e29-814c-4d09-b1ce-29c178ffadf4}, !- Handle
   Surface 3,                              !- Name
   Wall,                                   !- Surface Type
   ,                                       !- Construction Name
-  {895072d5-fa67-41d1-927a-7ce5a1fff13d}, !- Space Name
-=======
-  {9fc45beb-d18c-4e16-8a62-79461dcba476}, !- Handle
-  Surface 3,                              !- Name
-  Wall,                                   !- Surface Type
-  ,                                       !- Construction Name
-  {b8e23552-79b7-495d-8a55-4c90b2a25b61}, !- Space Name
->>>>>>> 7902c0f9
+  {ff24e5be-3354-4cd5-887a-c59e219c9c60}, !- Space Name
   Outdoors,                               !- Outside Boundary Condition
   ,                                       !- Outside Boundary Condition Object
   SunExposed,                             !- Sun Exposure
@@ -563,19 +403,11 @@
   0, 6.81553519541936, 2.4384;            !- X,Y,Z Vertex 4 {m}
 
 OS:Surface,
-<<<<<<< HEAD
-  {e0cad9c4-68d7-4ff6-909a-61c3c023343e}, !- Handle
+  {a8d104c7-4447-4d63-9a52-d1b8e513edbd}, !- Handle
   Surface 4,                              !- Name
   Wall,                                   !- Surface Type
   ,                                       !- Construction Name
-  {895072d5-fa67-41d1-927a-7ce5a1fff13d}, !- Space Name
-=======
-  {4bfe2c73-604e-4c2f-9360-594b216008ff}, !- Handle
-  Surface 4,                              !- Name
-  Wall,                                   !- Surface Type
-  ,                                       !- Construction Name
-  {b8e23552-79b7-495d-8a55-4c90b2a25b61}, !- Space Name
->>>>>>> 7902c0f9
+  {ff24e5be-3354-4cd5-887a-c59e219c9c60}, !- Space Name
   Outdoors,                               !- Outside Boundary Condition
   ,                                       !- Outside Boundary Condition Object
   SunExposed,                             !- Sun Exposure
@@ -588,19 +420,11 @@
   13.6310703908387, 6.81553519541936, 2.4384; !- X,Y,Z Vertex 4 {m}
 
 OS:Surface,
-<<<<<<< HEAD
-  {1e7bd750-fcef-4ff7-aac5-e3cf10d9ae74}, !- Handle
+  {fc549672-9795-4261-9ceb-b1afb3610bb4}, !- Handle
   Surface 5,                              !- Name
   Wall,                                   !- Surface Type
   ,                                       !- Construction Name
-  {895072d5-fa67-41d1-927a-7ce5a1fff13d}, !- Space Name
-=======
-  {1956f3b8-57d6-4c3f-a9d1-2caa000e9de3}, !- Handle
-  Surface 5,                              !- Name
-  Wall,                                   !- Surface Type
-  ,                                       !- Construction Name
-  {b8e23552-79b7-495d-8a55-4c90b2a25b61}, !- Space Name
->>>>>>> 7902c0f9
+  {ff24e5be-3354-4cd5-887a-c59e219c9c60}, !- Space Name
   Outdoors,                               !- Outside Boundary Condition
   ,                                       !- Outside Boundary Condition Object
   SunExposed,                             !- Sun Exposure
@@ -613,23 +437,13 @@
   13.6310703908387, 0, 2.4384;            !- X,Y,Z Vertex 4 {m}
 
 OS:Surface,
-<<<<<<< HEAD
-  {3b132e22-628a-4af5-943e-7c83cfbec88a}, !- Handle
+  {c9b599ec-0053-4fa2-8a15-7a2fd3dbfa01}, !- Handle
   Surface 6,                              !- Name
   RoofCeiling,                            !- Surface Type
   ,                                       !- Construction Name
-  {895072d5-fa67-41d1-927a-7ce5a1fff13d}, !- Space Name
+  {ff24e5be-3354-4cd5-887a-c59e219c9c60}, !- Space Name
   Surface,                                !- Outside Boundary Condition
-  {afa19244-a14d-4606-990b-3b1cc2e9e3ae}, !- Outside Boundary Condition Object
-=======
-  {f7578946-8b57-4e1d-b0bf-0a309fc400d6}, !- Handle
-  Surface 6,                              !- Name
-  RoofCeiling,                            !- Surface Type
-  ,                                       !- Construction Name
-  {b8e23552-79b7-495d-8a55-4c90b2a25b61}, !- Space Name
-  Surface,                                !- Outside Boundary Condition
-  {2900efb2-7caf-4f94-968f-0daab48b0099}, !- Outside Boundary Condition Object
->>>>>>> 7902c0f9
+  {1f5b4687-501d-4198-a424-5774ace7ae7c}, !- Outside Boundary Condition Object
   NoSun,                                  !- Sun Exposure
   NoWind,                                 !- Wind Exposure
   ,                                       !- View Factor to Ground
@@ -640,11 +454,7 @@
   0, 0, 2.4384;                           !- X,Y,Z Vertex 4 {m}
 
 OS:SpaceType,
-<<<<<<< HEAD
-  {24330f3b-d339-4562-9232-b7672aeda3a1}, !- Handle
-=======
-  {ad97e76f-6a83-4d1e-b8df-747ccd0ac701}, !- Handle
->>>>>>> 7902c0f9
+  {f9accc9c-4f2d-4eac-bd8e-e95695f8ebca}, !- Handle
   Space Type 1,                           !- Name
   ,                                       !- Default Construction Set Name
   ,                                       !- Default Schedule Set Name
@@ -655,15 +465,9 @@
   living;                                 !- Standards Space Type
 
 OS:Space,
-<<<<<<< HEAD
-  {5a968ede-149d-4692-bd92-4065e955ef25}, !- Handle
+  {184e3df2-eeaa-4471-8b59-143a3e0536e0}, !- Handle
   living space|story 2,                   !- Name
-  {24330f3b-d339-4562-9232-b7672aeda3a1}, !- Space Type Name
-=======
-  {87e8b839-372e-4470-8d58-f61e15ac407d}, !- Handle
-  living space|story 2,                   !- Name
-  {ad97e76f-6a83-4d1e-b8df-747ccd0ac701}, !- Space Type Name
->>>>>>> 7902c0f9
+  {f9accc9c-4f2d-4eac-bd8e-e95695f8ebca}, !- Space Type Name
   ,                                       !- Default Construction Set Name
   ,                                       !- Default Schedule Set Name
   -0,                                     !- Direction of Relative North {deg}
@@ -671,35 +475,19 @@
   0,                                      !- Y Origin {m}
   2.4384,                                 !- Z Origin {m}
   ,                                       !- Building Story Name
-<<<<<<< HEAD
-  {74b047b7-6165-4d6f-9424-b456949bbeaf}, !- Thermal Zone Name
+  {3bb4f013-fa63-4489-b615-3d90d7327f2a}, !- Thermal Zone Name
   ,                                       !- Part of Total Floor Area
   ,                                       !- Design Specification Outdoor Air Object Name
-  {0aed6fed-997b-4096-86fb-ad04033f7c4d}; !- Building Unit Name
-
-OS:Surface,
-  {afa19244-a14d-4606-990b-3b1cc2e9e3ae}, !- Handle
+  {3e60a7f3-a3fe-4745-8b80-36452f205bf4}; !- Building Unit Name
+
+OS:Surface,
+  {1f5b4687-501d-4198-a424-5774ace7ae7c}, !- Handle
   Surface 7,                              !- Name
   Floor,                                  !- Surface Type
   ,                                       !- Construction Name
-  {5a968ede-149d-4692-bd92-4065e955ef25}, !- Space Name
+  {184e3df2-eeaa-4471-8b59-143a3e0536e0}, !- Space Name
   Surface,                                !- Outside Boundary Condition
-  {3b132e22-628a-4af5-943e-7c83cfbec88a}, !- Outside Boundary Condition Object
-=======
-  {f2f68793-01a2-4953-9bde-06f75401f175}, !- Thermal Zone Name
-  ,                                       !- Part of Total Floor Area
-  ,                                       !- Design Specification Outdoor Air Object Name
-  {d19bacb2-ef4f-4537-856a-32a006194a9d}; !- Building Unit Name
-
-OS:Surface,
-  {2900efb2-7caf-4f94-968f-0daab48b0099}, !- Handle
-  Surface 7,                              !- Name
-  Floor,                                  !- Surface Type
-  ,                                       !- Construction Name
-  {87e8b839-372e-4470-8d58-f61e15ac407d}, !- Space Name
-  Surface,                                !- Outside Boundary Condition
-  {f7578946-8b57-4e1d-b0bf-0a309fc400d6}, !- Outside Boundary Condition Object
->>>>>>> 7902c0f9
+  {c9b599ec-0053-4fa2-8a15-7a2fd3dbfa01}, !- Outside Boundary Condition Object
   NoSun,                                  !- Sun Exposure
   NoWind,                                 !- Wind Exposure
   ,                                       !- View Factor to Ground
@@ -710,19 +498,11 @@
   13.6310703908387, 0, 0;                 !- X,Y,Z Vertex 4 {m}
 
 OS:Surface,
-<<<<<<< HEAD
-  {6c91b74e-dad2-4c2a-a8fe-9597c1bc79a0}, !- Handle
+  {9cac8698-4857-4e35-b574-0403bf70c3cc}, !- Handle
   Surface 8,                              !- Name
   Wall,                                   !- Surface Type
   ,                                       !- Construction Name
-  {5a968ede-149d-4692-bd92-4065e955ef25}, !- Space Name
-=======
-  {e34b7cda-dc74-4ea2-953c-eaa0800295f6}, !- Handle
-  Surface 8,                              !- Name
-  Wall,                                   !- Surface Type
-  ,                                       !- Construction Name
-  {87e8b839-372e-4470-8d58-f61e15ac407d}, !- Space Name
->>>>>>> 7902c0f9
+  {184e3df2-eeaa-4471-8b59-143a3e0536e0}, !- Space Name
   Outdoors,                               !- Outside Boundary Condition
   ,                                       !- Outside Boundary Condition Object
   SunExposed,                             !- Sun Exposure
@@ -735,19 +515,11 @@
   0, 0, 2.4384;                           !- X,Y,Z Vertex 4 {m}
 
 OS:Surface,
-<<<<<<< HEAD
-  {3ca4673d-ee17-4364-9779-cbb92821a802}, !- Handle
+  {5d9ecb6d-786a-44b1-a40e-346285f0f415}, !- Handle
   Surface 9,                              !- Name
   Wall,                                   !- Surface Type
   ,                                       !- Construction Name
-  {5a968ede-149d-4692-bd92-4065e955ef25}, !- Space Name
-=======
-  {18d7104e-75cd-4c40-a9d9-70385cdc81e7}, !- Handle
-  Surface 9,                              !- Name
-  Wall,                                   !- Surface Type
-  ,                                       !- Construction Name
-  {87e8b839-372e-4470-8d58-f61e15ac407d}, !- Space Name
->>>>>>> 7902c0f9
+  {184e3df2-eeaa-4471-8b59-143a3e0536e0}, !- Space Name
   Outdoors,                               !- Outside Boundary Condition
   ,                                       !- Outside Boundary Condition Object
   SunExposed,                             !- Sun Exposure
@@ -760,19 +532,11 @@
   0, 6.81553519541936, 2.4384;            !- X,Y,Z Vertex 4 {m}
 
 OS:Surface,
-<<<<<<< HEAD
-  {74541265-45cf-4a32-a680-91f5370ca9f0}, !- Handle
+  {6b350206-0be4-457e-8ff8-5086870513fb}, !- Handle
   Surface 10,                             !- Name
   Wall,                                   !- Surface Type
   ,                                       !- Construction Name
-  {5a968ede-149d-4692-bd92-4065e955ef25}, !- Space Name
-=======
-  {fd849d82-389a-41d7-851c-768d9c2633ad}, !- Handle
-  Surface 10,                             !- Name
-  Wall,                                   !- Surface Type
-  ,                                       !- Construction Name
-  {87e8b839-372e-4470-8d58-f61e15ac407d}, !- Space Name
->>>>>>> 7902c0f9
+  {184e3df2-eeaa-4471-8b59-143a3e0536e0}, !- Space Name
   Outdoors,                               !- Outside Boundary Condition
   ,                                       !- Outside Boundary Condition Object
   SunExposed,                             !- Sun Exposure
@@ -785,19 +549,11 @@
   13.6310703908387, 6.81553519541936, 2.4384; !- X,Y,Z Vertex 4 {m}
 
 OS:Surface,
-<<<<<<< HEAD
-  {43517908-8cc6-470c-9dfb-43d4d1640e3e}, !- Handle
+  {fc7841a6-e90e-4814-9f41-25a069c30e3f}, !- Handle
   Surface 11,                             !- Name
   Wall,                                   !- Surface Type
   ,                                       !- Construction Name
-  {5a968ede-149d-4692-bd92-4065e955ef25}, !- Space Name
-=======
-  {2bf04bc8-9331-45b4-b502-7ab13a446eb0}, !- Handle
-  Surface 11,                             !- Name
-  Wall,                                   !- Surface Type
-  ,                                       !- Construction Name
-  {87e8b839-372e-4470-8d58-f61e15ac407d}, !- Space Name
->>>>>>> 7902c0f9
+  {184e3df2-eeaa-4471-8b59-143a3e0536e0}, !- Space Name
   Outdoors,                               !- Outside Boundary Condition
   ,                                       !- Outside Boundary Condition Object
   SunExposed,                             !- Sun Exposure
@@ -810,23 +566,13 @@
   13.6310703908387, 0, 2.4384;            !- X,Y,Z Vertex 4 {m}
 
 OS:Surface,
-<<<<<<< HEAD
-  {8f8b05bf-b964-4ede-8ab4-35d4a2880c8d}, !- Handle
+  {4f120a41-834a-4976-a799-007bc1c7ff0d}, !- Handle
   Surface 12,                             !- Name
   RoofCeiling,                            !- Surface Type
   ,                                       !- Construction Name
-  {5a968ede-149d-4692-bd92-4065e955ef25}, !- Space Name
+  {184e3df2-eeaa-4471-8b59-143a3e0536e0}, !- Space Name
   Surface,                                !- Outside Boundary Condition
-  {142b24f1-faed-4cc9-a9c5-2982d8862494}, !- Outside Boundary Condition Object
-=======
-  {28555560-84b1-44a9-8735-75a1eb484719}, !- Handle
-  Surface 12,                             !- Name
-  RoofCeiling,                            !- Surface Type
-  ,                                       !- Construction Name
-  {87e8b839-372e-4470-8d58-f61e15ac407d}, !- Space Name
-  Surface,                                !- Outside Boundary Condition
-  {6a74aa64-b0ac-4b06-a746-3cd24d03b3a2}, !- Outside Boundary Condition Object
->>>>>>> 7902c0f9
+  {a8cea723-252c-4eca-bbf6-7d24d0c83d03}, !- Outside Boundary Condition Object
   NoSun,                                  !- Sun Exposure
   NoWind,                                 !- Wind Exposure
   ,                                       !- View Factor to Ground
@@ -837,23 +583,13 @@
   0, 0, 2.4384;                           !- X,Y,Z Vertex 4 {m}
 
 OS:Surface,
-<<<<<<< HEAD
-  {142b24f1-faed-4cc9-a9c5-2982d8862494}, !- Handle
+  {a8cea723-252c-4eca-bbf6-7d24d0c83d03}, !- Handle
   Surface 13,                             !- Name
   Floor,                                  !- Surface Type
   ,                                       !- Construction Name
-  {475dbb43-441a-4593-a9b6-bc1adb717f35}, !- Space Name
+  {e9b70b3f-1d7e-4602-b444-0c13ef89b53d}, !- Space Name
   Surface,                                !- Outside Boundary Condition
-  {8f8b05bf-b964-4ede-8ab4-35d4a2880c8d}, !- Outside Boundary Condition Object
-=======
-  {6a74aa64-b0ac-4b06-a746-3cd24d03b3a2}, !- Handle
-  Surface 13,                             !- Name
-  Floor,                                  !- Surface Type
-  ,                                       !- Construction Name
-  {756a4312-0156-49d4-a781-c910eb958f30}, !- Space Name
-  Surface,                                !- Outside Boundary Condition
-  {28555560-84b1-44a9-8735-75a1eb484719}, !- Outside Boundary Condition Object
->>>>>>> 7902c0f9
+  {4f120a41-834a-4976-a799-007bc1c7ff0d}, !- Outside Boundary Condition Object
   NoSun,                                  !- Sun Exposure
   NoWind,                                 !- Wind Exposure
   ,                                       !- View Factor to Ground
@@ -864,19 +600,11 @@
   0, 0, 0;                                !- X,Y,Z Vertex 4 {m}
 
 OS:Surface,
-<<<<<<< HEAD
-  {d1a1360e-4b36-48be-b27d-22cc09807c73}, !- Handle
+  {0ce74cff-85e1-49df-8633-2c71352d7b67}, !- Handle
   Surface 14,                             !- Name
   RoofCeiling,                            !- Surface Type
   ,                                       !- Construction Name
-  {475dbb43-441a-4593-a9b6-bc1adb717f35}, !- Space Name
-=======
-  {dcbc54ac-1e73-452f-80e0-174d1a1356c6}, !- Handle
-  Surface 14,                             !- Name
-  RoofCeiling,                            !- Surface Type
-  ,                                       !- Construction Name
-  {756a4312-0156-49d4-a781-c910eb958f30}, !- Space Name
->>>>>>> 7902c0f9
+  {e9b70b3f-1d7e-4602-b444-0c13ef89b53d}, !- Space Name
   Outdoors,                               !- Outside Boundary Condition
   ,                                       !- Outside Boundary Condition Object
   SunExposed,                             !- Sun Exposure
@@ -889,19 +617,11 @@
   13.6310703908387, 0, 0;                 !- X,Y,Z Vertex 4 {m}
 
 OS:Surface,
-<<<<<<< HEAD
-  {46f1d2ab-8eaf-4730-8e22-2d5625230b74}, !- Handle
+  {96516151-4876-4eac-8a2e-371b1d4e4a2f}, !- Handle
   Surface 15,                             !- Name
   RoofCeiling,                            !- Surface Type
   ,                                       !- Construction Name
-  {475dbb43-441a-4593-a9b6-bc1adb717f35}, !- Space Name
-=======
-  {336f0384-0262-410d-a8be-9a16abd63491}, !- Handle
-  Surface 15,                             !- Name
-  RoofCeiling,                            !- Surface Type
-  ,                                       !- Construction Name
-  {756a4312-0156-49d4-a781-c910eb958f30}, !- Space Name
->>>>>>> 7902c0f9
+  {e9b70b3f-1d7e-4602-b444-0c13ef89b53d}, !- Space Name
   Outdoors,                               !- Outside Boundary Condition
   ,                                       !- Outside Boundary Condition Object
   SunExposed,                             !- Sun Exposure
@@ -914,19 +634,11 @@
   0, 6.81553519541936, 0;                 !- X,Y,Z Vertex 4 {m}
 
 OS:Surface,
-<<<<<<< HEAD
-  {1d4ec50a-6c00-4b78-a8ad-72cc53662cf3}, !- Handle
+  {c247fe57-2725-460d-ae4d-a05fad631b24}, !- Handle
   Surface 16,                             !- Name
   Wall,                                   !- Surface Type
   ,                                       !- Construction Name
-  {475dbb43-441a-4593-a9b6-bc1adb717f35}, !- Space Name
-=======
-  {84b7525d-bb90-41d6-9880-bfb33d1f9e7d}, !- Handle
-  Surface 16,                             !- Name
-  Wall,                                   !- Surface Type
-  ,                                       !- Construction Name
-  {756a4312-0156-49d4-a781-c910eb958f30}, !- Space Name
->>>>>>> 7902c0f9
+  {e9b70b3f-1d7e-4602-b444-0c13ef89b53d}, !- Space Name
   Outdoors,                               !- Outside Boundary Condition
   ,                                       !- Outside Boundary Condition Object
   SunExposed,                             !- Sun Exposure
@@ -938,19 +650,11 @@
   0, 0, 0;                                !- X,Y,Z Vertex 3 {m}
 
 OS:Surface,
-<<<<<<< HEAD
-  {8e9d514a-0865-46f9-96c5-02dbdd85e2bc}, !- Handle
+  {e23f99a4-e588-4699-9e56-fbe1a1bf417e}, !- Handle
   Surface 17,                             !- Name
   Wall,                                   !- Surface Type
   ,                                       !- Construction Name
-  {475dbb43-441a-4593-a9b6-bc1adb717f35}, !- Space Name
-=======
-  {f884f996-823b-4612-abbd-41ea9563a824}, !- Handle
-  Surface 17,                             !- Name
-  Wall,                                   !- Surface Type
-  ,                                       !- Construction Name
-  {756a4312-0156-49d4-a781-c910eb958f30}, !- Space Name
->>>>>>> 7902c0f9
+  {e9b70b3f-1d7e-4602-b444-0c13ef89b53d}, !- Space Name
   Outdoors,                               !- Outside Boundary Condition
   ,                                       !- Outside Boundary Condition Object
   SunExposed,                             !- Sun Exposure
@@ -962,15 +666,9 @@
   13.6310703908387, 6.81553519541936, 0;  !- X,Y,Z Vertex 3 {m}
 
 OS:Space,
-<<<<<<< HEAD
-  {475dbb43-441a-4593-a9b6-bc1adb717f35}, !- Handle
+  {e9b70b3f-1d7e-4602-b444-0c13ef89b53d}, !- Handle
   unfinished attic space,                 !- Name
-  {1598ed45-bf4a-485e-a00b-df58472429cf}, !- Space Type Name
-=======
-  {756a4312-0156-49d4-a781-c910eb958f30}, !- Handle
-  unfinished attic space,                 !- Name
-  {3700131f-06b7-459d-b638-ee8af195bbe1}, !- Space Type Name
->>>>>>> 7902c0f9
+  {94f13405-d547-4737-b947-d48dbf925d59}, !- Space Type Name
   ,                                       !- Default Construction Set Name
   ,                                       !- Default Schedule Set Name
   -0,                                     !- Direction of Relative North {deg}
@@ -978,17 +676,10 @@
   0,                                      !- Y Origin {m}
   4.8768,                                 !- Z Origin {m}
   ,                                       !- Building Story Name
-<<<<<<< HEAD
-  {48bef0cf-bd33-431e-8b1d-e6d7392f8d75}; !- Thermal Zone Name
+  {43e301c7-0423-4590-b92f-d865a21aaf7f}; !- Thermal Zone Name
 
 OS:ThermalZone,
-  {48bef0cf-bd33-431e-8b1d-e6d7392f8d75}, !- Handle
-=======
-  {10eddd58-cbf9-458b-91bc-212fc48e2e19}; !- Thermal Zone Name
-
-OS:ThermalZone,
-  {10eddd58-cbf9-458b-91bc-212fc48e2e19}, !- Handle
->>>>>>> 7902c0f9
+  {43e301c7-0423-4590-b92f-d865a21aaf7f}, !- Handle
   unfinished attic zone,                  !- Name
   ,                                       !- Multiplier
   ,                                       !- Ceiling Height {m}
@@ -997,17 +688,10 @@
   ,                                       !- Zone Inside Convection Algorithm
   ,                                       !- Zone Outside Convection Algorithm
   ,                                       !- Zone Conditioning Equipment List Name
-<<<<<<< HEAD
-  {6fa90302-16df-42b5-a542-4515183731d0}, !- Zone Air Inlet Port List
-  {5f465d25-2aac-4d7b-afc7-bbb290b7faf2}, !- Zone Air Exhaust Port List
-  {dbc174cf-3524-49af-916f-bf9249cd73c6}, !- Zone Air Node Name
-  {be911ac2-a737-4b32-bd32-85ee60ceb9cc}, !- Zone Return Air Port List
-=======
-  {1fa75b72-d384-4c0a-a1fd-8186631fc5e1}, !- Zone Air Inlet Port List
-  {4fb19338-8410-44bf-a97c-1b4a8b378787}, !- Zone Air Exhaust Port List
-  {b8a3d935-169a-47c9-a9be-cd5575d4e579}, !- Zone Air Node Name
-  {a7825b64-9b8b-4339-ad09-45d61dcf1f96}, !- Zone Return Air Port List
->>>>>>> 7902c0f9
+  {ae90a7d7-6e48-4d3d-bcb6-483b6a828a56}, !- Zone Air Inlet Port List
+  {fc422d08-64b6-4517-a791-ef0ff02010ce}, !- Zone Air Exhaust Port List
+  {9e357bac-4c46-49a6-bc2b-40c0eb439535}, !- Zone Air Node Name
+  {0edb0730-2162-46d7-935c-3e43a9f07d56}, !- Zone Return Air Port List
   ,                                       !- Primary Daylighting Control Name
   ,                                       !- Fraction of Zone Controlled by Primary Daylighting Control
   ,                                       !- Secondary Daylighting Control Name
@@ -1018,71 +702,37 @@
   No;                                     !- Use Ideal Air Loads
 
 OS:Node,
-<<<<<<< HEAD
-  {0a6fe06b-df79-4581-8f24-66a0ac304e44}, !- Handle
+  {902c6d5e-d4c4-4a6f-9e45-5ac27b9e338f}, !- Handle
   Node 2,                                 !- Name
-  {dbc174cf-3524-49af-916f-bf9249cd73c6}, !- Inlet Port
+  {9e357bac-4c46-49a6-bc2b-40c0eb439535}, !- Inlet Port
   ;                                       !- Outlet Port
 
 OS:Connection,
-  {dbc174cf-3524-49af-916f-bf9249cd73c6}, !- Handle
-  {fe1e1011-f790-4656-88d9-da8d8337d740}, !- Name
-  {48bef0cf-bd33-431e-8b1d-e6d7392f8d75}, !- Source Object
+  {9e357bac-4c46-49a6-bc2b-40c0eb439535}, !- Handle
+  {59314af8-b541-4be0-b20d-5d0a09ad7897}, !- Name
+  {43e301c7-0423-4590-b92f-d865a21aaf7f}, !- Source Object
   11,                                     !- Outlet Port
-  {0a6fe06b-df79-4581-8f24-66a0ac304e44}, !- Target Object
+  {902c6d5e-d4c4-4a6f-9e45-5ac27b9e338f}, !- Target Object
   2;                                      !- Inlet Port
 
 OS:PortList,
-  {6fa90302-16df-42b5-a542-4515183731d0}, !- Handle
-  {05188194-89f5-4ec4-a8ec-4d50c0cd3d3e}, !- Name
-  {48bef0cf-bd33-431e-8b1d-e6d7392f8d75}; !- HVAC Component
+  {ae90a7d7-6e48-4d3d-bcb6-483b6a828a56}, !- Handle
+  {6c16ffee-444e-48ca-ae16-f72988dc274e}, !- Name
+  {43e301c7-0423-4590-b92f-d865a21aaf7f}; !- HVAC Component
 
 OS:PortList,
-  {5f465d25-2aac-4d7b-afc7-bbb290b7faf2}, !- Handle
-  {baf8a839-6046-4bdb-95ad-feee92bf982b}, !- Name
-  {48bef0cf-bd33-431e-8b1d-e6d7392f8d75}; !- HVAC Component
+  {fc422d08-64b6-4517-a791-ef0ff02010ce}, !- Handle
+  {9e6aac34-57eb-4552-8625-25b105f6f9c9}, !- Name
+  {43e301c7-0423-4590-b92f-d865a21aaf7f}; !- HVAC Component
 
 OS:PortList,
-  {be911ac2-a737-4b32-bd32-85ee60ceb9cc}, !- Handle
-  {f8e5ee11-1ced-4a19-a301-30a3fb30ac58}, !- Name
-  {48bef0cf-bd33-431e-8b1d-e6d7392f8d75}; !- HVAC Component
+  {0edb0730-2162-46d7-935c-3e43a9f07d56}, !- Handle
+  {cb6b48a6-d55e-4111-866f-56410e87a13e}, !- Name
+  {43e301c7-0423-4590-b92f-d865a21aaf7f}; !- HVAC Component
 
 OS:Sizing:Zone,
-  {1458f66f-9498-4d37-a401-49ebf2bc88c7}, !- Handle
-  {48bef0cf-bd33-431e-8b1d-e6d7392f8d75}, !- Zone or ZoneList Name
-=======
-  {3b2baab4-ddfc-4fe6-8db7-ae02ffbc796d}, !- Handle
-  Node 2,                                 !- Name
-  {b8a3d935-169a-47c9-a9be-cd5575d4e579}, !- Inlet Port
-  ;                                       !- Outlet Port
-
-OS:Connection,
-  {b8a3d935-169a-47c9-a9be-cd5575d4e579}, !- Handle
-  {56c5a1d6-a42b-4149-ad63-a63955589bde}, !- Name
-  {10eddd58-cbf9-458b-91bc-212fc48e2e19}, !- Source Object
-  11,                                     !- Outlet Port
-  {3b2baab4-ddfc-4fe6-8db7-ae02ffbc796d}, !- Target Object
-  2;                                      !- Inlet Port
-
-OS:PortList,
-  {1fa75b72-d384-4c0a-a1fd-8186631fc5e1}, !- Handle
-  {6ae84f8b-4dfb-4a00-8476-ff7a604b8c44}, !- Name
-  {10eddd58-cbf9-458b-91bc-212fc48e2e19}; !- HVAC Component
-
-OS:PortList,
-  {4fb19338-8410-44bf-a97c-1b4a8b378787}, !- Handle
-  {56c662b5-6720-40c5-824f-bb63c3600a69}, !- Name
-  {10eddd58-cbf9-458b-91bc-212fc48e2e19}; !- HVAC Component
-
-OS:PortList,
-  {a7825b64-9b8b-4339-ad09-45d61dcf1f96}, !- Handle
-  {87bad1aa-b034-49d9-8af3-e97c2e5f110e}, !- Name
-  {10eddd58-cbf9-458b-91bc-212fc48e2e19}; !- HVAC Component
-
-OS:Sizing:Zone,
-  {415aab7e-fdab-458e-8ff9-8572afc52e57}, !- Handle
-  {10eddd58-cbf9-458b-91bc-212fc48e2e19}, !- Zone or ZoneList Name
->>>>>>> 7902c0f9
+  {6a6808c6-345b-4d71-8fd5-bd625e84b741}, !- Handle
+  {43e301c7-0423-4590-b92f-d865a21aaf7f}, !- Zone or ZoneList Name
   SupplyAirTemperature,                   !- Zone Cooling Design Supply Air Temperature Input Method
   14,                                     !- Zone Cooling Design Supply Air Temperature {C}
   11.11,                                  !- Zone Cooling Design Supply Air Temperature Difference {deltaC}
@@ -1111,21 +761,12 @@
   autosize;                               !- Dedicated Outdoor Air High Setpoint Temperature for Design {C}
 
 OS:ZoneHVAC:EquipmentList,
-<<<<<<< HEAD
-  {ae3d7a9f-458f-402e-8964-9a7ced573ff8}, !- Handle
+  {25654412-af9c-474e-aa2a-c59d83308bc7}, !- Handle
   Zone HVAC Equipment List 2,             !- Name
-  {48bef0cf-bd33-431e-8b1d-e6d7392f8d75}; !- Thermal Zone
+  {43e301c7-0423-4590-b92f-d865a21aaf7f}; !- Thermal Zone
 
 OS:SpaceType,
-  {1598ed45-bf4a-485e-a00b-df58472429cf}, !- Handle
-=======
-  {d48f0c35-7892-4081-a205-a6b99b9f675a}, !- Handle
-  Zone HVAC Equipment List 2,             !- Name
-  {10eddd58-cbf9-458b-91bc-212fc48e2e19}; !- Thermal Zone
-
-OS:SpaceType,
-  {3700131f-06b7-459d-b638-ee8af195bbe1}, !- Handle
->>>>>>> 7902c0f9
+  {94f13405-d547-4737-b947-d48dbf925d59}, !- Handle
   Space Type 2,                           !- Name
   ,                                       !- Default Construction Set Name
   ,                                       !- Default Schedule Set Name
@@ -1136,23 +777,14 @@
   unfinished attic;                       !- Standards Space Type
 
 OS:BuildingUnit,
-<<<<<<< HEAD
-  {0aed6fed-997b-4096-86fb-ad04033f7c4d}, !- Handle
-=======
-  {d19bacb2-ef4f-4537-856a-32a006194a9d}, !- Handle
->>>>>>> 7902c0f9
+  {3e60a7f3-a3fe-4745-8b80-36452f205bf4}, !- Handle
   unit 1,                                 !- Name
   ,                                       !- Rendering Color
   Residential;                            !- Building Unit Type
 
 OS:AdditionalProperties,
-<<<<<<< HEAD
-  {c46ad624-2628-4a98-aeb1-311e722ada3f}, !- Handle
-  {0aed6fed-997b-4096-86fb-ad04033f7c4d}, !- Object Name
-=======
-  {b4a4360d-73c5-4026-8471-9ff1b70a1468}, !- Handle
-  {d19bacb2-ef4f-4537-856a-32a006194a9d}, !- Object Name
->>>>>>> 7902c0f9
+  {c03d824a-bc37-414a-8294-0b5d1176cad3}, !- Handle
+  {3e60a7f3-a3fe-4745-8b80-36452f205bf4}, !- Object Name
   NumberOfBedrooms,                       !- Feature Name 1
   Integer,                                !- Feature Data Type 1
   3,                                      !- Feature Value 1
@@ -1164,20 +796,12 @@
   2.6400000000000001;                     !- Feature Value 3
 
 OS:External:File,
-<<<<<<< HEAD
-  {aa8a3bb1-1b9a-4f82-a914-31c6e5a54967}, !- Handle
-=======
-  {53eaef4c-587c-44f8-a6e5-d62eb01b7b80}, !- Handle
->>>>>>> 7902c0f9
+  {53a3f7c8-c980-450d-a3e3-ff62f9867bc0}, !- Handle
   8760.csv,                               !- Name
   8760.csv;                               !- File Name
 
 OS:Schedule:Day,
-<<<<<<< HEAD
-  {e143f346-5bf1-4797-9154-91064665f943}, !- Handle
-=======
-  {b5ed38eb-81f9-475f-9894-5a8531aaf7e4}, !- Handle
->>>>>>> 7902c0f9
+  {0e93ef91-6661-4c19-aa4b-6d33c42ed84d}, !- Handle
   Schedule Day 1,                         !- Name
   ,                                       !- Schedule Type Limits Name
   ,                                       !- Interpolate to Timestep
@@ -1186,11 +810,7 @@
   0;                                      !- Value Until Time 1
 
 OS:Schedule:Day,
-<<<<<<< HEAD
-  {6e4d6991-7b09-4622-ad78-4e0f79b8313d}, !- Handle
-=======
-  {65946349-d6b8-4d8b-92f9-b66d9a602ecf}, !- Handle
->>>>>>> 7902c0f9
+  {ed62895b-ddbe-4f02-a554-213cdd1abc2c}, !- Handle
   Schedule Day 2,                         !- Name
   ,                                       !- Schedule Type Limits Name
   ,                                       !- Interpolate to Timestep
@@ -1199,17 +819,10 @@
   1;                                      !- Value Until Time 1
 
 OS:Schedule:File,
-<<<<<<< HEAD
-  {5bf90027-eeb1-4305-aeb0-c7485a1f3be2}, !- Handle
+  {d1c3890d-4c7e-421a-94bc-65f3012494af}, !- Handle
   occupants,                              !- Name
-  {9e3f259c-286e-4a8b-81e8-1a703639938f}, !- Schedule Type Limits Name
-  {aa8a3bb1-1b9a-4f82-a914-31c6e5a54967}, !- External File Name
-=======
-  {76fd9455-1bd1-4da0-b726-eeafc53a2d75}, !- Handle
-  occupants,                              !- Name
-  {f15f4a75-aa4c-4fea-ad8a-287957e0f32a}, !- Schedule Type Limits Name
-  {53eaef4c-587c-44f8-a6e5-d62eb01b7b80}, !- External File Name
->>>>>>> 7902c0f9
+  {ba42c337-a195-4b1a-833d-089542d6597d}, !- Schedule Type Limits Name
+  {53a3f7c8-c980-450d-a3e3-ff62f9867bc0}, !- External File Name
   1,                                      !- Column Number
   1,                                      !- Rows to Skip at Top
   8760,                                   !- Number of Hours of Data
@@ -1218,38 +831,22 @@
   60;                                     !- Minutes per Item
 
 OS:Schedule:Ruleset,
-<<<<<<< HEAD
-  {00d0b25b-6bce-4bb7-b2dc-ba2686efd6c8}, !- Handle
+  {3f34335c-02e2-4e73-9324-5dc2ec49ced4}, !- Handle
   Schedule Ruleset 1,                     !- Name
-  {5183502f-bd35-434a-b4c4-f7c2bbc4af74}, !- Schedule Type Limits Name
-  {0c31edb1-cd7e-4189-8b67-bab710bef458}; !- Default Day Schedule Name
+  {f4f8af58-f088-46c7-8f8b-9836e5a552bd}, !- Schedule Type Limits Name
+  {1f9f0ac3-ea56-4540-aa61-a62eef9f4b34}; !- Default Day Schedule Name
 
 OS:Schedule:Day,
-  {0c31edb1-cd7e-4189-8b67-bab710bef458}, !- Handle
+  {1f9f0ac3-ea56-4540-aa61-a62eef9f4b34}, !- Handle
   Schedule Day 3,                         !- Name
-  {5183502f-bd35-434a-b4c4-f7c2bbc4af74}, !- Schedule Type Limits Name
-=======
-  {7c98e99d-9451-41f4-a18c-0f4b0d62c364}, !- Handle
-  Schedule Ruleset 1,                     !- Name
-  {72fe13a4-9ff6-44d6-bc5d-4fbf3d576538}, !- Schedule Type Limits Name
-  {f9738e3a-e550-480a-b948-761a09ce5c95}; !- Default Day Schedule Name
-
-OS:Schedule:Day,
-  {f9738e3a-e550-480a-b948-761a09ce5c95}, !- Handle
-  Schedule Day 3,                         !- Name
-  {72fe13a4-9ff6-44d6-bc5d-4fbf3d576538}, !- Schedule Type Limits Name
->>>>>>> 7902c0f9
+  {f4f8af58-f088-46c7-8f8b-9836e5a552bd}, !- Schedule Type Limits Name
   ,                                       !- Interpolate to Timestep
   24,                                     !- Hour 1
   0,                                      !- Minute 1
   112.539290946133;                       !- Value Until Time 1
 
 OS:People:Definition,
-<<<<<<< HEAD
-  {8d2564a9-eb47-4dca-80d1-a74afd29ddb6}, !- Handle
-=======
-  {83188179-8ad8-4197-b3bb-a1eea3c48fab}, !- Handle
->>>>>>> 7902c0f9
+  {82d7336b-221b-4025-bf8a-ccf9ecb7f194}, !- Handle
   res occupants|living space,             !- Name
   People,                                 !- Number of People Calculation Method
   1.32,                                   !- Number of People {people}
@@ -1262,21 +859,12 @@
   ZoneAveraged;                           !- Mean Radiant Temperature Calculation Type
 
 OS:People,
-<<<<<<< HEAD
-  {395fb64c-1bab-40bc-94cc-4508d6f04dc5}, !- Handle
+  {c683f1d7-4669-4a69-93b1-122c8c81f697}, !- Handle
   res occupants|living space,             !- Name
-  {8d2564a9-eb47-4dca-80d1-a74afd29ddb6}, !- People Definition Name
-  {895072d5-fa67-41d1-927a-7ce5a1fff13d}, !- Space or SpaceType Name
-  {5bf90027-eeb1-4305-aeb0-c7485a1f3be2}, !- Number of People Schedule Name
-  {00d0b25b-6bce-4bb7-b2dc-ba2686efd6c8}, !- Activity Level Schedule Name
-=======
-  {81810222-bf9c-4ad0-9eba-6220eacab1d7}, !- Handle
-  res occupants|living space,             !- Name
-  {83188179-8ad8-4197-b3bb-a1eea3c48fab}, !- People Definition Name
-  {b8e23552-79b7-495d-8a55-4c90b2a25b61}, !- Space or SpaceType Name
-  {76fd9455-1bd1-4da0-b726-eeafc53a2d75}, !- Number of People Schedule Name
-  {7c98e99d-9451-41f4-a18c-0f4b0d62c364}, !- Activity Level Schedule Name
->>>>>>> 7902c0f9
+  {82d7336b-221b-4025-bf8a-ccf9ecb7f194}, !- People Definition Name
+  {ff24e5be-3354-4cd5-887a-c59e219c9c60}, !- Space or SpaceType Name
+  {d1c3890d-4c7e-421a-94bc-65f3012494af}, !- Number of People Schedule Name
+  {3f34335c-02e2-4e73-9324-5dc2ec49ced4}, !- Activity Level Schedule Name
   ,                                       !- Surface Name/Angle Factor List Name
   ,                                       !- Work Efficiency Schedule Name
   ,                                       !- Clothing Insulation Schedule Name
@@ -1284,11 +872,7 @@
   1;                                      !- Multiplier
 
 OS:ScheduleTypeLimits,
-<<<<<<< HEAD
-  {5183502f-bd35-434a-b4c4-f7c2bbc4af74}, !- Handle
-=======
-  {72fe13a4-9ff6-44d6-bc5d-4fbf3d576538}, !- Handle
->>>>>>> 7902c0f9
+  {f4f8af58-f088-46c7-8f8b-9836e5a552bd}, !- Handle
   ActivityLevel,                          !- Name
   0,                                      !- Lower Limit Value
   ,                                       !- Upper Limit Value
@@ -1296,22 +880,14 @@
   ActivityLevel;                          !- Unit Type
 
 OS:ScheduleTypeLimits,
-<<<<<<< HEAD
-  {9e3f259c-286e-4a8b-81e8-1a703639938f}, !- Handle
-=======
-  {f15f4a75-aa4c-4fea-ad8a-287957e0f32a}, !- Handle
->>>>>>> 7902c0f9
+  {ba42c337-a195-4b1a-833d-089542d6597d}, !- Handle
   Fractional,                             !- Name
   0,                                      !- Lower Limit Value
   1,                                      !- Upper Limit Value
   Continuous;                             !- Numeric Type
 
 OS:People:Definition,
-<<<<<<< HEAD
-  {c3e209c8-7029-4728-a4f5-3b2000e45342}, !- Handle
-=======
-  {75cb3f85-44b5-4451-b649-e942878f3d16}, !- Handle
->>>>>>> 7902c0f9
+  {b56c29ec-ecb8-40e7-b6e5-5725424dd383}, !- Handle
   res occupants|living space|story 2,     !- Name
   People,                                 !- Number of People Calculation Method
   1.32,                                   !- Number of People {people}
@@ -1324,21 +900,12 @@
   ZoneAveraged;                           !- Mean Radiant Temperature Calculation Type
 
 OS:People,
-<<<<<<< HEAD
-  {4449001c-cb2b-41d2-bfb7-20e522e73de6}, !- Handle
+  {d64354a6-dda7-40b2-9cc9-024cdfe552d1}, !- Handle
   res occupants|living space|story 2,     !- Name
-  {c3e209c8-7029-4728-a4f5-3b2000e45342}, !- People Definition Name
-  {5a968ede-149d-4692-bd92-4065e955ef25}, !- Space or SpaceType Name
-  {5bf90027-eeb1-4305-aeb0-c7485a1f3be2}, !- Number of People Schedule Name
-  {00d0b25b-6bce-4bb7-b2dc-ba2686efd6c8}, !- Activity Level Schedule Name
-=======
-  {12a9fdda-34d9-4b43-8af5-7f9c5f8687e0}, !- Handle
-  res occupants|living space|story 2,     !- Name
-  {75cb3f85-44b5-4451-b649-e942878f3d16}, !- People Definition Name
-  {87e8b839-372e-4470-8d58-f61e15ac407d}, !- Space or SpaceType Name
-  {76fd9455-1bd1-4da0-b726-eeafc53a2d75}, !- Number of People Schedule Name
-  {7c98e99d-9451-41f4-a18c-0f4b0d62c364}, !- Activity Level Schedule Name
->>>>>>> 7902c0f9
+  {b56c29ec-ecb8-40e7-b6e5-5725424dd383}, !- People Definition Name
+  {184e3df2-eeaa-4471-8b59-143a3e0536e0}, !- Space or SpaceType Name
+  {d1c3890d-4c7e-421a-94bc-65f3012494af}, !- Number of People Schedule Name
+  {3f34335c-02e2-4e73-9324-5dc2ec49ced4}, !- Activity Level Schedule Name
   ,                                       !- Surface Name/Angle Factor List Name
   ,                                       !- Work Efficiency Schedule Name
   ,                                       !- Clothing Insulation Schedule Name
