--- conflicted
+++ resolved
@@ -1,73 +1,41 @@
 !- NOTE: Auto-generated from /test/osw_files/SFD_2000sqft_2story_SL_UA_3Beds_2Baths_Denver.osw
 
 OS:Version,
-<<<<<<< HEAD
-  {58a8761c-99f3-4010-8f29-dc58314e8c5a}, !- Handle
+  {2197d7a9-4976-4f14-bd84-7420beff41ba}, !- Handle
   2.9.0;                                  !- Version Identifier
 
 OS:SimulationControl,
-  {d5122d92-523f-4e25-9cdd-a769fa04d7dd}, !- Handle
-=======
-  {7dc9e1b0-2342-4c59-8d21-8c5ab944f0ef}, !- Handle
-  2.9.0;                                  !- Version Identifier
-
-OS:SimulationControl,
-  {306e2371-7634-4145-8a5e-60f4397daf6b}, !- Handle
->>>>>>> 64865042
+  {ea99344a-6dd1-43b3-961e-5df085891fab}, !- Handle
   ,                                       !- Do Zone Sizing Calculation
   ,                                       !- Do System Sizing Calculation
   ,                                       !- Do Plant Sizing Calculation
   No;                                     !- Run Simulation for Sizing Periods
 
 OS:Timestep,
-<<<<<<< HEAD
-  {51ab1b17-520b-4008-952e-95b65698567a}, !- Handle
+  {ad45545d-bf8a-45eb-bc39-203d86f3ca60}, !- Handle
   6;                                      !- Number of Timesteps per Hour
 
 OS:ShadowCalculation,
-  {90df7df8-d4d1-4b9f-b8cb-13a81861600b}, !- Handle
-=======
-  {bddce35b-4492-41be-adb1-3eb6ef803771}, !- Handle
-  6;                                      !- Number of Timesteps per Hour
-
-OS:ShadowCalculation,
-  {eb9208b5-be32-408b-889f-90a6c5f8994b}, !- Handle
->>>>>>> 64865042
+  {affc1f55-9b76-441b-af6f-d0e46238b88a}, !- Handle
   20,                                     !- Calculation Frequency
   200;                                    !- Maximum Figures in Shadow Overlap Calculations
 
 OS:SurfaceConvectionAlgorithm:Outside,
-<<<<<<< HEAD
-  {7fad1ca0-fa52-4d8a-aefb-34bd146f7e60}, !- Handle
+  {e9d7c713-3029-4382-b6a7-1863de633248}, !- Handle
   DOE-2;                                  !- Algorithm
 
 OS:SurfaceConvectionAlgorithm:Inside,
-  {1a69e213-ce74-489d-8b4f-7fa03d94e74e}, !- Handle
+  {3a691fc7-5ea6-487d-ba01-12d675bdb15e}, !- Handle
   TARP;                                   !- Algorithm
 
 OS:ZoneCapacitanceMultiplier:ResearchSpecial,
-  {64bfba07-b838-409a-a61b-e00408695428}, !- Handle
-=======
-  {d3c2ee82-6d40-4341-9c7c-56fe48302776}, !- Handle
-  DOE-2;                                  !- Algorithm
-
-OS:SurfaceConvectionAlgorithm:Inside,
-  {3782a629-80a5-4f6d-a68a-bccb3247ec46}, !- Handle
-  TARP;                                   !- Algorithm
-
-OS:ZoneCapacitanceMultiplier:ResearchSpecial,
-  {e077bf6f-7206-466d-9f19-0f37c0911bec}, !- Handle
->>>>>>> 64865042
+  {74a3683b-f83c-4b8a-9136-b800c7ed704f}, !- Handle
   ,                                       !- Temperature Capacity Multiplier
   15,                                     !- Humidity Capacity Multiplier
   ;                                       !- Carbon Dioxide Capacity Multiplier
 
 OS:RunPeriod,
-<<<<<<< HEAD
-  {e3bde196-679e-4ba6-80f2-006a5d117445}, !- Handle
-=======
-  {723cf0a6-dbd5-40dd-91ee-dd3029f43eb0}, !- Handle
->>>>>>> 64865042
+  {de5962ef-815d-483e-bbf6-73cf2c618849}, !- Handle
   Run Period 1,                           !- Name
   1,                                      !- Begin Month
   1,                                      !- Begin Day of Month
@@ -81,21 +49,13 @@
   ;                                       !- Number of Times Runperiod to be Repeated
 
 OS:YearDescription,
-<<<<<<< HEAD
-  {8578a38a-89ec-42d2-be51-bcee5d8cb8b5}, !- Handle
-=======
-  {34abd551-f40d-4e9b-a5ec-de95bca1e317}, !- Handle
->>>>>>> 64865042
+  {d017d5cc-a4e9-4cf9-8451-39163094b7ca}, !- Handle
   2007,                                   !- Calendar Year
   ,                                       !- Day of Week for Start Day
   ;                                       !- Is Leap Year
 
 OS:WeatherFile,
-<<<<<<< HEAD
-  {a20e1f25-60f1-49b3-8d14-b2aa8e5ded16}, !- Handle
-=======
-  {b18a87a1-c9d2-449b-a367-9e1a2d0d2e7f}, !- Handle
->>>>>>> 64865042
+  {91141f36-0faf-479a-a9a9-aa5c56c08ee6}, !- Handle
   Denver Intl Ap,                         !- City
   CO,                                     !- State Province Region
   USA,                                    !- Country
@@ -109,13 +69,8 @@
   E23378AA;                               !- Checksum
 
 OS:AdditionalProperties,
-<<<<<<< HEAD
-  {b7275ee3-2180-4db9-b9d3-b3d226b3b2ea}, !- Handle
-  {a20e1f25-60f1-49b3-8d14-b2aa8e5ded16}, !- Object Name
-=======
-  {436e97a3-4f55-4ae9-b245-0b40da23fd51}, !- Handle
-  {b18a87a1-c9d2-449b-a367-9e1a2d0d2e7f}, !- Object Name
->>>>>>> 64865042
+  {b84e8361-8183-478e-b3ef-b60a65a01d91}, !- Handle
+  {91141f36-0faf-479a-a9a9-aa5c56c08ee6}, !- Object Name
   EPWHeaderCity,                          !- Feature Name 1
   String,                                 !- Feature Data Type 1
   Denver Intl Ap,                         !- Feature Value 1
@@ -223,11 +178,7 @@
   84;                                     !- Feature Value 35
 
 OS:Site,
-<<<<<<< HEAD
-  {ed7642c7-b86c-4182-918b-8bb2780c0ce4}, !- Handle
-=======
-  {961111a0-993d-4d8a-8019-343fe3e1baef}, !- Handle
->>>>>>> 64865042
+  {2a6bb219-ea8e-4466-bb0c-8e1d05856c38}, !- Handle
   Denver Intl Ap_CO_USA,                  !- Name
   39.83,                                  !- Latitude {deg}
   -104.65,                                !- Longitude {deg}
@@ -236,11 +187,7 @@
   ;                                       !- Terrain
 
 OS:ClimateZones,
-<<<<<<< HEAD
-  {1218739d-73a5-4543-a990-13627b881d74}, !- Handle
-=======
-  {818336cc-d643-4660-b830-0ded61208d54}, !- Handle
->>>>>>> 64865042
+  {9fe88bb6-eed5-418f-abf9-ac6cfe4fc1f0}, !- Handle
   ,                                       !- Active Institution
   ,                                       !- Active Year
   ,                                       !- Climate Zone Institution Name 1
@@ -253,32 +200,19 @@
   Cold;                                   !- Climate Zone Value 2
 
 OS:Site:WaterMainsTemperature,
-<<<<<<< HEAD
-  {f730ec9e-f1e0-4916-84df-4c286db502f2}, !- Handle
-=======
-  {a670fd6a-8b5f-4191-b426-985c200dd064}, !- Handle
->>>>>>> 64865042
+  {311f8caf-19cc-466e-978e-f5b1f2b73432}, !- Handle
   Correlation,                            !- Calculation Method
   ,                                       !- Temperature Schedule Name
   10.8753424657535,                       !- Annual Average Outdoor Air Temperature {C}
   23.1524007936508;                       !- Maximum Difference In Monthly Average Outdoor Air Temperatures {deltaC}
 
 OS:RunPeriodControl:DaylightSavingTime,
-<<<<<<< HEAD
-  {926437d4-5d13-46e2-b3ca-16386c117dd3}, !- Handle
-  4/7,                                    !- Start Date
-  10/26;                                  !- End Date
-
-OS:Site:GroundTemperature:Deep,
-  {d43f6ff9-f8cb-4264-92fb-bfbfa08d1e34}, !- Handle
-=======
-  {72168bbd-de46-41aa-8285-e1fd735a8e4b}, !- Handle
+  {87a05e4f-54d6-4a7c-8637-3477ec582c4d}, !- Handle
   3/12,                                   !- Start Date
   11/5;                                   !- End Date
 
 OS:Site:GroundTemperature:Deep,
-  {cb654327-85b7-4bef-8a14-645b28ff2a32}, !- Handle
->>>>>>> 64865042
+  {2f0d03a7-a6b6-416f-909f-3da29d55c25a}, !- Handle
   10.8753424657535,                       !- January Deep Ground Temperature {C}
   10.8753424657535,                       !- February Deep Ground Temperature {C}
   10.8753424657535,                       !- March Deep Ground Temperature {C}
@@ -293,11 +227,7 @@
   10.8753424657535;                       !- December Deep Ground Temperature {C}
 
 OS:Building,
-<<<<<<< HEAD
-  {23bc396b-33c7-46fe-8e78-8b5085ee93c3}, !- Handle
-=======
-  {db6565b4-ad27-4559-b8ee-325307f69fbc}, !- Handle
->>>>>>> 64865042
+  {c6ac878d-cca9-4773-9683-12dfa3388a67}, !- Handle
   Building 1,                             !- Name
   ,                                       !- Building Sector Type
   0,                                      !- North Axis {deg}
@@ -312,23 +242,14 @@
   1;                                      !- Standards Number of Living Units
 
 OS:AdditionalProperties,
-<<<<<<< HEAD
-  {ab1d6390-e429-4368-b0e3-9212acd129f9}, !- Handle
-  {23bc396b-33c7-46fe-8e78-8b5085ee93c3}, !- Object Name
-=======
-  {2475aa54-121d-4902-adf9-f0ea6dfa46ce}, !- Handle
-  {db6565b4-ad27-4559-b8ee-325307f69fbc}, !- Object Name
->>>>>>> 64865042
+  {cedcaa6a-4d84-4946-9bcd-931e6925d00e}, !- Handle
+  {c6ac878d-cca9-4773-9683-12dfa3388a67}, !- Object Name
   Total Units Modeled,                    !- Feature Name 1
   Integer,                                !- Feature Data Type 1
   1;                                      !- Feature Value 1
 
 OS:ThermalZone,
-<<<<<<< HEAD
-  {27d63824-cb4b-4ba0-a586-b296f26291dd}, !- Handle
-=======
-  {f43d163f-ac84-49f5-b0a0-015fbb3706e0}, !- Handle
->>>>>>> 64865042
+  {fa67d804-b307-4120-9b69-909045eab645}, !- Handle
   living zone,                            !- Name
   ,                                       !- Multiplier
   ,                                       !- Ceiling Height {m}
@@ -337,17 +258,10 @@
   ,                                       !- Zone Inside Convection Algorithm
   ,                                       !- Zone Outside Convection Algorithm
   ,                                       !- Zone Conditioning Equipment List Name
-<<<<<<< HEAD
-  {c13527f1-924a-4cf3-9257-fb51155d65ac}, !- Zone Air Inlet Port List
-  {d00d49fd-1a2c-4746-9a67-789c5d040593}, !- Zone Air Exhaust Port List
-  {20ec9e0f-8213-4d89-9b48-929ea7dc6364}, !- Zone Air Node Name
-  {7c65cff4-b30e-4925-ae42-40c782cb4ac8}, !- Zone Return Air Port List
-=======
-  {282f7be5-2e70-4ee3-8b7e-08fe78e061b5}, !- Zone Air Inlet Port List
-  {96fc1d70-7ffe-46bb-95de-a46a13cc82fb}, !- Zone Air Exhaust Port List
-  {85659aaf-3ff5-4341-8c85-d4bf27bd7892}, !- Zone Air Node Name
-  {fc50058a-47fd-421a-bdb2-5419dad56c5a}, !- Zone Return Air Port List
->>>>>>> 64865042
+  {c423fe8e-afa4-4b79-bc9e-2d854775c98b}, !- Zone Air Inlet Port List
+  {5569a6a1-8a39-431e-9b50-45ace11fbd99}, !- Zone Air Exhaust Port List
+  {775390b2-91f1-4135-bcc5-d87d53eff2d5}, !- Zone Air Node Name
+  {be66a219-b140-4f48-adb0-95489cff2d72}, !- Zone Return Air Port List
   ,                                       !- Primary Daylighting Control Name
   ,                                       !- Fraction of Zone Controlled by Primary Daylighting Control
   ,                                       !- Secondary Daylighting Control Name
@@ -358,71 +272,37 @@
   No;                                     !- Use Ideal Air Loads
 
 OS:Node,
-<<<<<<< HEAD
-  {623b6e55-7da9-42ef-bf3c-a0f111ed3942}, !- Handle
+  {0c249506-7f5f-4c10-bb9f-287c99153f37}, !- Handle
   Node 1,                                 !- Name
-  {20ec9e0f-8213-4d89-9b48-929ea7dc6364}, !- Inlet Port
+  {775390b2-91f1-4135-bcc5-d87d53eff2d5}, !- Inlet Port
   ;                                       !- Outlet Port
 
 OS:Connection,
-  {20ec9e0f-8213-4d89-9b48-929ea7dc6364}, !- Handle
-  {02d86662-298f-422c-8ca3-0d793dbbe295}, !- Name
-  {27d63824-cb4b-4ba0-a586-b296f26291dd}, !- Source Object
+  {775390b2-91f1-4135-bcc5-d87d53eff2d5}, !- Handle
+  {2f233cf6-39b0-4a5a-a1c4-e0b429bcbff1}, !- Name
+  {fa67d804-b307-4120-9b69-909045eab645}, !- Source Object
   11,                                     !- Outlet Port
-  {623b6e55-7da9-42ef-bf3c-a0f111ed3942}, !- Target Object
+  {0c249506-7f5f-4c10-bb9f-287c99153f37}, !- Target Object
   2;                                      !- Inlet Port
 
 OS:PortList,
-  {c13527f1-924a-4cf3-9257-fb51155d65ac}, !- Handle
-  {cdf530c7-65a7-445f-b18a-39d93d12b607}, !- Name
-  {27d63824-cb4b-4ba0-a586-b296f26291dd}; !- HVAC Component
+  {c423fe8e-afa4-4b79-bc9e-2d854775c98b}, !- Handle
+  {72bb7004-4796-4ad6-8f07-168f9e0520ec}, !- Name
+  {fa67d804-b307-4120-9b69-909045eab645}; !- HVAC Component
 
 OS:PortList,
-  {d00d49fd-1a2c-4746-9a67-789c5d040593}, !- Handle
-  {9bae5812-e884-4c6e-9984-5f6ae68e5a36}, !- Name
-  {27d63824-cb4b-4ba0-a586-b296f26291dd}; !- HVAC Component
+  {5569a6a1-8a39-431e-9b50-45ace11fbd99}, !- Handle
+  {df3f4cb9-c07d-4e16-b4e9-f75476a220da}, !- Name
+  {fa67d804-b307-4120-9b69-909045eab645}; !- HVAC Component
 
 OS:PortList,
-  {7c65cff4-b30e-4925-ae42-40c782cb4ac8}, !- Handle
-  {0b7d0087-116f-4766-b053-36863324d314}, !- Name
-  {27d63824-cb4b-4ba0-a586-b296f26291dd}; !- HVAC Component
+  {be66a219-b140-4f48-adb0-95489cff2d72}, !- Handle
+  {2ecfbe80-e7ab-43bf-9e19-37ab96005dd8}, !- Name
+  {fa67d804-b307-4120-9b69-909045eab645}; !- HVAC Component
 
 OS:Sizing:Zone,
-  {f30d2d86-ff70-404a-9d0f-aa2916178a57}, !- Handle
-  {27d63824-cb4b-4ba0-a586-b296f26291dd}, !- Zone or ZoneList Name
-=======
-  {1c543a7d-75db-4c0b-b380-accf34fa435a}, !- Handle
-  Node 1,                                 !- Name
-  {85659aaf-3ff5-4341-8c85-d4bf27bd7892}, !- Inlet Port
-  ;                                       !- Outlet Port
-
-OS:Connection,
-  {85659aaf-3ff5-4341-8c85-d4bf27bd7892}, !- Handle
-  {d9ed8086-7908-4e01-b867-521270be56ae}, !- Name
-  {f43d163f-ac84-49f5-b0a0-015fbb3706e0}, !- Source Object
-  11,                                     !- Outlet Port
-  {1c543a7d-75db-4c0b-b380-accf34fa435a}, !- Target Object
-  2;                                      !- Inlet Port
-
-OS:PortList,
-  {282f7be5-2e70-4ee3-8b7e-08fe78e061b5}, !- Handle
-  {675c60aa-bf8a-483a-9c1c-aeb65bdaec65}, !- Name
-  {f43d163f-ac84-49f5-b0a0-015fbb3706e0}; !- HVAC Component
-
-OS:PortList,
-  {96fc1d70-7ffe-46bb-95de-a46a13cc82fb}, !- Handle
-  {2a995aa4-ce7e-42a5-ae7f-eef488cf8f95}, !- Name
-  {f43d163f-ac84-49f5-b0a0-015fbb3706e0}; !- HVAC Component
-
-OS:PortList,
-  {fc50058a-47fd-421a-bdb2-5419dad56c5a}, !- Handle
-  {f2bfd9ed-2cd0-4d64-a1a4-d30a9c72ea56}, !- Name
-  {f43d163f-ac84-49f5-b0a0-015fbb3706e0}; !- HVAC Component
-
-OS:Sizing:Zone,
-  {37a5a3e3-1810-4c64-b939-8b7e2a39f4dd}, !- Handle
-  {f43d163f-ac84-49f5-b0a0-015fbb3706e0}, !- Zone or ZoneList Name
->>>>>>> 64865042
+  {167a81a3-bb67-4ba8-b597-e211b28bc5a0}, !- Handle
+  {fa67d804-b307-4120-9b69-909045eab645}, !- Zone or ZoneList Name
   SupplyAirTemperature,                   !- Zone Cooling Design Supply Air Temperature Input Method
   14,                                     !- Zone Cooling Design Supply Air Temperature {C}
   11.11,                                  !- Zone Cooling Design Supply Air Temperature Difference {deltaC}
@@ -451,25 +331,14 @@
   autosize;                               !- Dedicated Outdoor Air High Setpoint Temperature for Design {C}
 
 OS:ZoneHVAC:EquipmentList,
-<<<<<<< HEAD
-  {15e9907a-ea29-43ea-8ef2-b2c5b74569bd}, !- Handle
+  {34fefac6-d4ce-4457-b4c3-21eb956c4665}, !- Handle
   Zone HVAC Equipment List 1,             !- Name
-  {27d63824-cb4b-4ba0-a586-b296f26291dd}; !- Thermal Zone
+  {fa67d804-b307-4120-9b69-909045eab645}; !- Thermal Zone
 
 OS:Space,
-  {78a01f99-e73f-44ca-96b7-9fba03706d2c}, !- Handle
+  {d9bf0967-4c77-4d3e-9989-5a4e89d23f3a}, !- Handle
   living space,                           !- Name
-  {b8fd1593-1b8e-496a-9b9a-0816ba450929}, !- Space Type Name
-=======
-  {2431e442-6002-44f5-bf35-b7e842d34370}, !- Handle
-  Zone HVAC Equipment List 1,             !- Name
-  {f43d163f-ac84-49f5-b0a0-015fbb3706e0}; !- Thermal Zone
-
-OS:Space,
-  {7e90309c-11ba-4b93-babe-2e353dbeac21}, !- Handle
-  living space,                           !- Name
-  {bb0f9f2e-7a7e-4658-a530-52b171c32a2b}, !- Space Type Name
->>>>>>> 64865042
+  {b5533833-a15a-45cd-a890-a842aa32277a}, !- Space Type Name
   ,                                       !- Default Construction Set Name
   ,                                       !- Default Schedule Set Name
   -0,                                     !- Direction of Relative North {deg}
@@ -477,31 +346,17 @@
   0,                                      !- Y Origin {m}
   0,                                      !- Z Origin {m}
   ,                                       !- Building Story Name
-<<<<<<< HEAD
-  {27d63824-cb4b-4ba0-a586-b296f26291dd}, !- Thermal Zone Name
+  {fa67d804-b307-4120-9b69-909045eab645}, !- Thermal Zone Name
   ,                                       !- Part of Total Floor Area
   ,                                       !- Design Specification Outdoor Air Object Name
-  {4670ec6d-159b-41b1-8595-18de12dc0abb}; !- Building Unit Name
-
-OS:Surface,
-  {88a47f0d-8ccb-40aa-b241-a3c99b4ada49}, !- Handle
+  {82a7d89b-b75d-4ae0-b883-e487369c9762}; !- Building Unit Name
+
+OS:Surface,
+  {0ca1c112-12db-4403-becf-d46bfefb19cb}, !- Handle
   Surface 1,                              !- Name
   Floor,                                  !- Surface Type
   ,                                       !- Construction Name
-  {78a01f99-e73f-44ca-96b7-9fba03706d2c}, !- Space Name
-=======
-  {f43d163f-ac84-49f5-b0a0-015fbb3706e0}, !- Thermal Zone Name
-  ,                                       !- Part of Total Floor Area
-  ,                                       !- Design Specification Outdoor Air Object Name
-  {b1175312-cba6-4c2c-8cc3-1e0c75386eed}; !- Building Unit Name
-
-OS:Surface,
-  {e81fc19b-3e29-4c8e-bec4-e58ecec0b505}, !- Handle
-  Surface 1,                              !- Name
-  Floor,                                  !- Surface Type
-  ,                                       !- Construction Name
-  {7e90309c-11ba-4b93-babe-2e353dbeac21}, !- Space Name
->>>>>>> 64865042
+  {d9bf0967-4c77-4d3e-9989-5a4e89d23f3a}, !- Space Name
   Foundation,                             !- Outside Boundary Condition
   ,                                       !- Outside Boundary Condition Object
   NoSun,                                  !- Sun Exposure
@@ -514,19 +369,11 @@
   13.6310703908387, 0, 0;                 !- X,Y,Z Vertex 4 {m}
 
 OS:Surface,
-<<<<<<< HEAD
-  {3d83fe2e-221a-4dca-be3c-1d85ab5189e3}, !- Handle
+  {314c6120-c513-4c23-86a1-bd141102953a}, !- Handle
   Surface 2,                              !- Name
   Wall,                                   !- Surface Type
   ,                                       !- Construction Name
-  {78a01f99-e73f-44ca-96b7-9fba03706d2c}, !- Space Name
-=======
-  {545bf424-6bf9-4c3d-8dc0-cbd48db8645f}, !- Handle
-  Surface 2,                              !- Name
-  Wall,                                   !- Surface Type
-  ,                                       !- Construction Name
-  {7e90309c-11ba-4b93-babe-2e353dbeac21}, !- Space Name
->>>>>>> 64865042
+  {d9bf0967-4c77-4d3e-9989-5a4e89d23f3a}, !- Space Name
   Outdoors,                               !- Outside Boundary Condition
   ,                                       !- Outside Boundary Condition Object
   SunExposed,                             !- Sun Exposure
@@ -539,19 +386,11 @@
   0, 0, 2.4384;                           !- X,Y,Z Vertex 4 {m}
 
 OS:Surface,
-<<<<<<< HEAD
-  {b3606839-f8c0-4324-a2a0-8448425292ba}, !- Handle
+  {62bebcf4-433c-4fad-9f2b-e7b6933c1225}, !- Handle
   Surface 3,                              !- Name
   Wall,                                   !- Surface Type
   ,                                       !- Construction Name
-  {78a01f99-e73f-44ca-96b7-9fba03706d2c}, !- Space Name
-=======
-  {ab2c5c73-80ac-4c8c-a213-f53383d29883}, !- Handle
-  Surface 3,                              !- Name
-  Wall,                                   !- Surface Type
-  ,                                       !- Construction Name
-  {7e90309c-11ba-4b93-babe-2e353dbeac21}, !- Space Name
->>>>>>> 64865042
+  {d9bf0967-4c77-4d3e-9989-5a4e89d23f3a}, !- Space Name
   Outdoors,                               !- Outside Boundary Condition
   ,                                       !- Outside Boundary Condition Object
   SunExposed,                             !- Sun Exposure
@@ -564,19 +403,11 @@
   0, 6.81553519541936, 2.4384;            !- X,Y,Z Vertex 4 {m}
 
 OS:Surface,
-<<<<<<< HEAD
-  {6b19ec1b-fdc8-4006-bd40-0349ad7cc660}, !- Handle
+  {28171732-4590-4354-99f5-b428daec1e46}, !- Handle
   Surface 4,                              !- Name
   Wall,                                   !- Surface Type
   ,                                       !- Construction Name
-  {78a01f99-e73f-44ca-96b7-9fba03706d2c}, !- Space Name
-=======
-  {7b6194f7-c0eb-469c-8c66-e898e70fded4}, !- Handle
-  Surface 4,                              !- Name
-  Wall,                                   !- Surface Type
-  ,                                       !- Construction Name
-  {7e90309c-11ba-4b93-babe-2e353dbeac21}, !- Space Name
->>>>>>> 64865042
+  {d9bf0967-4c77-4d3e-9989-5a4e89d23f3a}, !- Space Name
   Outdoors,                               !- Outside Boundary Condition
   ,                                       !- Outside Boundary Condition Object
   SunExposed,                             !- Sun Exposure
@@ -589,19 +420,11 @@
   13.6310703908387, 6.81553519541936, 2.4384; !- X,Y,Z Vertex 4 {m}
 
 OS:Surface,
-<<<<<<< HEAD
-  {ad97ae8b-01ec-49cc-bcd3-992e97e5d20e}, !- Handle
+  {acb5eed9-7949-4960-9b2e-4b3434a3394d}, !- Handle
   Surface 5,                              !- Name
   Wall,                                   !- Surface Type
   ,                                       !- Construction Name
-  {78a01f99-e73f-44ca-96b7-9fba03706d2c}, !- Space Name
-=======
-  {3e67f76c-2b39-4323-8763-7cce9ce5b48c}, !- Handle
-  Surface 5,                              !- Name
-  Wall,                                   !- Surface Type
-  ,                                       !- Construction Name
-  {7e90309c-11ba-4b93-babe-2e353dbeac21}, !- Space Name
->>>>>>> 64865042
+  {d9bf0967-4c77-4d3e-9989-5a4e89d23f3a}, !- Space Name
   Outdoors,                               !- Outside Boundary Condition
   ,                                       !- Outside Boundary Condition Object
   SunExposed,                             !- Sun Exposure
@@ -614,23 +437,13 @@
   13.6310703908387, 0, 2.4384;            !- X,Y,Z Vertex 4 {m}
 
 OS:Surface,
-<<<<<<< HEAD
-  {4faabe0d-20a6-4b9c-8952-f536560b043c}, !- Handle
+  {299372c7-f204-47e0-a6a6-6928a0a501bf}, !- Handle
   Surface 6,                              !- Name
   RoofCeiling,                            !- Surface Type
   ,                                       !- Construction Name
-  {78a01f99-e73f-44ca-96b7-9fba03706d2c}, !- Space Name
+  {d9bf0967-4c77-4d3e-9989-5a4e89d23f3a}, !- Space Name
   Surface,                                !- Outside Boundary Condition
-  {fbc066be-11b6-4be8-ac31-5b53045bf817}, !- Outside Boundary Condition Object
-=======
-  {e4eb5f4b-b766-4246-b236-61272be3c631}, !- Handle
-  Surface 6,                              !- Name
-  RoofCeiling,                            !- Surface Type
-  ,                                       !- Construction Name
-  {7e90309c-11ba-4b93-babe-2e353dbeac21}, !- Space Name
-  Surface,                                !- Outside Boundary Condition
-  {43567fee-1619-4d00-908b-a3d1543dedaf}, !- Outside Boundary Condition Object
->>>>>>> 64865042
+  {fe5ae9b5-8468-449c-8cf3-653fe08d257f}, !- Outside Boundary Condition Object
   NoSun,                                  !- Sun Exposure
   NoWind,                                 !- Wind Exposure
   ,                                       !- View Factor to Ground
@@ -641,11 +454,7 @@
   0, 0, 2.4384;                           !- X,Y,Z Vertex 4 {m}
 
 OS:SpaceType,
-<<<<<<< HEAD
-  {b8fd1593-1b8e-496a-9b9a-0816ba450929}, !- Handle
-=======
-  {bb0f9f2e-7a7e-4658-a530-52b171c32a2b}, !- Handle
->>>>>>> 64865042
+  {b5533833-a15a-45cd-a890-a842aa32277a}, !- Handle
   Space Type 1,                           !- Name
   ,                                       !- Default Construction Set Name
   ,                                       !- Default Schedule Set Name
@@ -656,15 +465,9 @@
   living;                                 !- Standards Space Type
 
 OS:Space,
-<<<<<<< HEAD
-  {23e8a648-8242-4801-9160-3fe71d41b6e4}, !- Handle
+  {e5772f3c-285a-44b9-a196-50151fb6d01b}, !- Handle
   living space|story 2,                   !- Name
-  {b8fd1593-1b8e-496a-9b9a-0816ba450929}, !- Space Type Name
-=======
-  {8838373c-0298-4a26-b0d8-af59ec3f9667}, !- Handle
-  living space|story 2,                   !- Name
-  {bb0f9f2e-7a7e-4658-a530-52b171c32a2b}, !- Space Type Name
->>>>>>> 64865042
+  {b5533833-a15a-45cd-a890-a842aa32277a}, !- Space Type Name
   ,                                       !- Default Construction Set Name
   ,                                       !- Default Schedule Set Name
   -0,                                     !- Direction of Relative North {deg}
@@ -672,35 +475,19 @@
   0,                                      !- Y Origin {m}
   2.4384,                                 !- Z Origin {m}
   ,                                       !- Building Story Name
-<<<<<<< HEAD
-  {27d63824-cb4b-4ba0-a586-b296f26291dd}, !- Thermal Zone Name
+  {fa67d804-b307-4120-9b69-909045eab645}, !- Thermal Zone Name
   ,                                       !- Part of Total Floor Area
   ,                                       !- Design Specification Outdoor Air Object Name
-  {4670ec6d-159b-41b1-8595-18de12dc0abb}; !- Building Unit Name
-
-OS:Surface,
-  {fbc066be-11b6-4be8-ac31-5b53045bf817}, !- Handle
+  {82a7d89b-b75d-4ae0-b883-e487369c9762}; !- Building Unit Name
+
+OS:Surface,
+  {fe5ae9b5-8468-449c-8cf3-653fe08d257f}, !- Handle
   Surface 7,                              !- Name
   Floor,                                  !- Surface Type
   ,                                       !- Construction Name
-  {23e8a648-8242-4801-9160-3fe71d41b6e4}, !- Space Name
+  {e5772f3c-285a-44b9-a196-50151fb6d01b}, !- Space Name
   Surface,                                !- Outside Boundary Condition
-  {4faabe0d-20a6-4b9c-8952-f536560b043c}, !- Outside Boundary Condition Object
-=======
-  {f43d163f-ac84-49f5-b0a0-015fbb3706e0}, !- Thermal Zone Name
-  ,                                       !- Part of Total Floor Area
-  ,                                       !- Design Specification Outdoor Air Object Name
-  {b1175312-cba6-4c2c-8cc3-1e0c75386eed}; !- Building Unit Name
-
-OS:Surface,
-  {43567fee-1619-4d00-908b-a3d1543dedaf}, !- Handle
-  Surface 7,                              !- Name
-  Floor,                                  !- Surface Type
-  ,                                       !- Construction Name
-  {8838373c-0298-4a26-b0d8-af59ec3f9667}, !- Space Name
-  Surface,                                !- Outside Boundary Condition
-  {e4eb5f4b-b766-4246-b236-61272be3c631}, !- Outside Boundary Condition Object
->>>>>>> 64865042
+  {299372c7-f204-47e0-a6a6-6928a0a501bf}, !- Outside Boundary Condition Object
   NoSun,                                  !- Sun Exposure
   NoWind,                                 !- Wind Exposure
   ,                                       !- View Factor to Ground
@@ -711,19 +498,11 @@
   13.6310703908387, 0, 0;                 !- X,Y,Z Vertex 4 {m}
 
 OS:Surface,
-<<<<<<< HEAD
-  {beade7d5-15c9-4245-82eb-689f7ad608fe}, !- Handle
+  {80055857-be4d-4083-affc-94dd645e0513}, !- Handle
   Surface 8,                              !- Name
   Wall,                                   !- Surface Type
   ,                                       !- Construction Name
-  {23e8a648-8242-4801-9160-3fe71d41b6e4}, !- Space Name
-=======
-  {045a0f8d-18d3-493a-86e5-c84b15c1e391}, !- Handle
-  Surface 8,                              !- Name
-  Wall,                                   !- Surface Type
-  ,                                       !- Construction Name
-  {8838373c-0298-4a26-b0d8-af59ec3f9667}, !- Space Name
->>>>>>> 64865042
+  {e5772f3c-285a-44b9-a196-50151fb6d01b}, !- Space Name
   Outdoors,                               !- Outside Boundary Condition
   ,                                       !- Outside Boundary Condition Object
   SunExposed,                             !- Sun Exposure
@@ -736,19 +515,11 @@
   0, 0, 2.4384;                           !- X,Y,Z Vertex 4 {m}
 
 OS:Surface,
-<<<<<<< HEAD
-  {13a85882-d2b3-4313-a47c-5d76cf3f9bbc}, !- Handle
+  {7d9a8f31-b8d3-46df-a73d-f1900028e5b6}, !- Handle
   Surface 9,                              !- Name
   Wall,                                   !- Surface Type
   ,                                       !- Construction Name
-  {23e8a648-8242-4801-9160-3fe71d41b6e4}, !- Space Name
-=======
-  {efd6f254-0c98-4453-9e55-cdd06e01b1be}, !- Handle
-  Surface 9,                              !- Name
-  Wall,                                   !- Surface Type
-  ,                                       !- Construction Name
-  {8838373c-0298-4a26-b0d8-af59ec3f9667}, !- Space Name
->>>>>>> 64865042
+  {e5772f3c-285a-44b9-a196-50151fb6d01b}, !- Space Name
   Outdoors,                               !- Outside Boundary Condition
   ,                                       !- Outside Boundary Condition Object
   SunExposed,                             !- Sun Exposure
@@ -761,19 +532,11 @@
   0, 6.81553519541936, 2.4384;            !- X,Y,Z Vertex 4 {m}
 
 OS:Surface,
-<<<<<<< HEAD
-  {9c104f20-f371-4435-98e4-f7ec997abc54}, !- Handle
+  {34d0948e-79d6-4658-95bf-1828424ef672}, !- Handle
   Surface 10,                             !- Name
   Wall,                                   !- Surface Type
   ,                                       !- Construction Name
-  {23e8a648-8242-4801-9160-3fe71d41b6e4}, !- Space Name
-=======
-  {01c830c5-1cd7-425a-801b-88da02abfb55}, !- Handle
-  Surface 10,                             !- Name
-  Wall,                                   !- Surface Type
-  ,                                       !- Construction Name
-  {8838373c-0298-4a26-b0d8-af59ec3f9667}, !- Space Name
->>>>>>> 64865042
+  {e5772f3c-285a-44b9-a196-50151fb6d01b}, !- Space Name
   Outdoors,                               !- Outside Boundary Condition
   ,                                       !- Outside Boundary Condition Object
   SunExposed,                             !- Sun Exposure
@@ -786,19 +549,11 @@
   13.6310703908387, 6.81553519541936, 2.4384; !- X,Y,Z Vertex 4 {m}
 
 OS:Surface,
-<<<<<<< HEAD
-  {8070e1d0-a1d0-46c4-bb99-b204a507d658}, !- Handle
+  {237354ce-37ee-4c90-8a9c-4183f805117a}, !- Handle
   Surface 11,                             !- Name
   Wall,                                   !- Surface Type
   ,                                       !- Construction Name
-  {23e8a648-8242-4801-9160-3fe71d41b6e4}, !- Space Name
-=======
-  {a493ccf2-47b3-47ba-8f38-65916846d126}, !- Handle
-  Surface 11,                             !- Name
-  Wall,                                   !- Surface Type
-  ,                                       !- Construction Name
-  {8838373c-0298-4a26-b0d8-af59ec3f9667}, !- Space Name
->>>>>>> 64865042
+  {e5772f3c-285a-44b9-a196-50151fb6d01b}, !- Space Name
   Outdoors,                               !- Outside Boundary Condition
   ,                                       !- Outside Boundary Condition Object
   SunExposed,                             !- Sun Exposure
@@ -811,23 +566,13 @@
   13.6310703908387, 0, 2.4384;            !- X,Y,Z Vertex 4 {m}
 
 OS:Surface,
-<<<<<<< HEAD
-  {f3f24f7f-8fff-4281-ab37-dc34c039dfdd}, !- Handle
+  {8a82ee97-681a-4fab-b399-0150afb25348}, !- Handle
   Surface 12,                             !- Name
   RoofCeiling,                            !- Surface Type
   ,                                       !- Construction Name
-  {23e8a648-8242-4801-9160-3fe71d41b6e4}, !- Space Name
+  {e5772f3c-285a-44b9-a196-50151fb6d01b}, !- Space Name
   Surface,                                !- Outside Boundary Condition
-  {bc9204ff-cbde-4808-98bf-d5f0d5ed9eee}, !- Outside Boundary Condition Object
-=======
-  {bed2388d-8e07-49b4-97aa-00a1753057b7}, !- Handle
-  Surface 12,                             !- Name
-  RoofCeiling,                            !- Surface Type
-  ,                                       !- Construction Name
-  {8838373c-0298-4a26-b0d8-af59ec3f9667}, !- Space Name
-  Surface,                                !- Outside Boundary Condition
-  {4d745447-2e56-4f94-b590-0093dccc8718}, !- Outside Boundary Condition Object
->>>>>>> 64865042
+  {c8b0b54c-2f17-43f7-a74c-4d4e119d779a}, !- Outside Boundary Condition Object
   NoSun,                                  !- Sun Exposure
   NoWind,                                 !- Wind Exposure
   ,                                       !- View Factor to Ground
@@ -838,23 +583,13 @@
   0, 0, 2.4384;                           !- X,Y,Z Vertex 4 {m}
 
 OS:Surface,
-<<<<<<< HEAD
-  {bc9204ff-cbde-4808-98bf-d5f0d5ed9eee}, !- Handle
+  {c8b0b54c-2f17-43f7-a74c-4d4e119d779a}, !- Handle
   Surface 13,                             !- Name
   Floor,                                  !- Surface Type
   ,                                       !- Construction Name
-  {747a40ff-34e3-479d-a59b-4b48c567f238}, !- Space Name
+  {1ad70678-e2ed-4e37-b777-e7a7f71a5c9d}, !- Space Name
   Surface,                                !- Outside Boundary Condition
-  {f3f24f7f-8fff-4281-ab37-dc34c039dfdd}, !- Outside Boundary Condition Object
-=======
-  {4d745447-2e56-4f94-b590-0093dccc8718}, !- Handle
-  Surface 13,                             !- Name
-  Floor,                                  !- Surface Type
-  ,                                       !- Construction Name
-  {3e72bd66-35ad-4e7f-bd60-9f2c61c78f39}, !- Space Name
-  Surface,                                !- Outside Boundary Condition
-  {bed2388d-8e07-49b4-97aa-00a1753057b7}, !- Outside Boundary Condition Object
->>>>>>> 64865042
+  {8a82ee97-681a-4fab-b399-0150afb25348}, !- Outside Boundary Condition Object
   NoSun,                                  !- Sun Exposure
   NoWind,                                 !- Wind Exposure
   ,                                       !- View Factor to Ground
@@ -865,19 +600,11 @@
   0, 0, 0;                                !- X,Y,Z Vertex 4 {m}
 
 OS:Surface,
-<<<<<<< HEAD
-  {cc00874a-aabe-42ba-abd3-3f6858dfa677}, !- Handle
+  {7cdf368d-7c09-45ba-ba85-69eb9bfff4ab}, !- Handle
   Surface 14,                             !- Name
   RoofCeiling,                            !- Surface Type
   ,                                       !- Construction Name
-  {747a40ff-34e3-479d-a59b-4b48c567f238}, !- Space Name
-=======
-  {2756368c-b982-45cf-a13b-360ee46e8b99}, !- Handle
-  Surface 14,                             !- Name
-  RoofCeiling,                            !- Surface Type
-  ,                                       !- Construction Name
-  {3e72bd66-35ad-4e7f-bd60-9f2c61c78f39}, !- Space Name
->>>>>>> 64865042
+  {1ad70678-e2ed-4e37-b777-e7a7f71a5c9d}, !- Space Name
   Outdoors,                               !- Outside Boundary Condition
   ,                                       !- Outside Boundary Condition Object
   SunExposed,                             !- Sun Exposure
@@ -890,19 +617,11 @@
   13.6310703908387, 0, 0;                 !- X,Y,Z Vertex 4 {m}
 
 OS:Surface,
-<<<<<<< HEAD
-  {5b42e9be-0ebd-49c4-8ff7-982aca321b1f}, !- Handle
+  {7d4fb47c-f738-49a2-8236-f8e4dedda34c}, !- Handle
   Surface 15,                             !- Name
   RoofCeiling,                            !- Surface Type
   ,                                       !- Construction Name
-  {747a40ff-34e3-479d-a59b-4b48c567f238}, !- Space Name
-=======
-  {61c0a116-26ab-441f-bfc4-dd26c6558eb6}, !- Handle
-  Surface 15,                             !- Name
-  RoofCeiling,                            !- Surface Type
-  ,                                       !- Construction Name
-  {3e72bd66-35ad-4e7f-bd60-9f2c61c78f39}, !- Space Name
->>>>>>> 64865042
+  {1ad70678-e2ed-4e37-b777-e7a7f71a5c9d}, !- Space Name
   Outdoors,                               !- Outside Boundary Condition
   ,                                       !- Outside Boundary Condition Object
   SunExposed,                             !- Sun Exposure
@@ -915,19 +634,11 @@
   0, 6.81553519541936, 0;                 !- X,Y,Z Vertex 4 {m}
 
 OS:Surface,
-<<<<<<< HEAD
-  {4b3817e4-2913-4756-a3a0-a49ebe4d1f5c}, !- Handle
+  {67c4bc28-3a68-49c7-87f9-a58b697bfb6b}, !- Handle
   Surface 16,                             !- Name
   Wall,                                   !- Surface Type
   ,                                       !- Construction Name
-  {747a40ff-34e3-479d-a59b-4b48c567f238}, !- Space Name
-=======
-  {6665e15f-9731-4825-82bf-39756ab922aa}, !- Handle
-  Surface 16,                             !- Name
-  Wall,                                   !- Surface Type
-  ,                                       !- Construction Name
-  {3e72bd66-35ad-4e7f-bd60-9f2c61c78f39}, !- Space Name
->>>>>>> 64865042
+  {1ad70678-e2ed-4e37-b777-e7a7f71a5c9d}, !- Space Name
   Outdoors,                               !- Outside Boundary Condition
   ,                                       !- Outside Boundary Condition Object
   SunExposed,                             !- Sun Exposure
@@ -939,19 +650,11 @@
   0, 0, 0;                                !- X,Y,Z Vertex 3 {m}
 
 OS:Surface,
-<<<<<<< HEAD
-  {352c94a4-5472-4b4b-bbb8-f66d6f4d049f}, !- Handle
+  {07ab6d68-2552-40b6-b73c-0206ccce1699}, !- Handle
   Surface 17,                             !- Name
   Wall,                                   !- Surface Type
   ,                                       !- Construction Name
-  {747a40ff-34e3-479d-a59b-4b48c567f238}, !- Space Name
-=======
-  {22747793-bfb0-489c-8edf-eda7ec96bf24}, !- Handle
-  Surface 17,                             !- Name
-  Wall,                                   !- Surface Type
-  ,                                       !- Construction Name
-  {3e72bd66-35ad-4e7f-bd60-9f2c61c78f39}, !- Space Name
->>>>>>> 64865042
+  {1ad70678-e2ed-4e37-b777-e7a7f71a5c9d}, !- Space Name
   Outdoors,                               !- Outside Boundary Condition
   ,                                       !- Outside Boundary Condition Object
   SunExposed,                             !- Sun Exposure
@@ -963,15 +666,9 @@
   13.6310703908387, 6.81553519541936, 0;  !- X,Y,Z Vertex 3 {m}
 
 OS:Space,
-<<<<<<< HEAD
-  {747a40ff-34e3-479d-a59b-4b48c567f238}, !- Handle
+  {1ad70678-e2ed-4e37-b777-e7a7f71a5c9d}, !- Handle
   unfinished attic space,                 !- Name
-  {d7e7fb78-89d1-4b6d-b8a4-e444eb5dd753}, !- Space Type Name
-=======
-  {3e72bd66-35ad-4e7f-bd60-9f2c61c78f39}, !- Handle
-  unfinished attic space,                 !- Name
-  {fda6db38-f57a-47cb-8327-a7fcf0b413a8}, !- Space Type Name
->>>>>>> 64865042
+  {87e98bca-ab1b-40b7-bd10-177a2f0e4427}, !- Space Type Name
   ,                                       !- Default Construction Set Name
   ,                                       !- Default Schedule Set Name
   -0,                                     !- Direction of Relative North {deg}
@@ -979,17 +676,10 @@
   0,                                      !- Y Origin {m}
   4.8768,                                 !- Z Origin {m}
   ,                                       !- Building Story Name
-<<<<<<< HEAD
-  {73837f33-29a0-4c47-a95e-93348f9f62a8}; !- Thermal Zone Name
+  {8224658a-8e60-4615-8508-7c36ffb4882c}; !- Thermal Zone Name
 
 OS:ThermalZone,
-  {73837f33-29a0-4c47-a95e-93348f9f62a8}, !- Handle
-=======
-  {dc26b880-13d0-423c-b536-09cd5519d063}; !- Thermal Zone Name
-
-OS:ThermalZone,
-  {dc26b880-13d0-423c-b536-09cd5519d063}, !- Handle
->>>>>>> 64865042
+  {8224658a-8e60-4615-8508-7c36ffb4882c}, !- Handle
   unfinished attic zone,                  !- Name
   ,                                       !- Multiplier
   ,                                       !- Ceiling Height {m}
@@ -998,17 +688,10 @@
   ,                                       !- Zone Inside Convection Algorithm
   ,                                       !- Zone Outside Convection Algorithm
   ,                                       !- Zone Conditioning Equipment List Name
-<<<<<<< HEAD
-  {6f0ae3ca-0a1c-4567-b0cb-97b5cfc3dbda}, !- Zone Air Inlet Port List
-  {418f3b09-ce85-4a60-b081-d91ca24eadb5}, !- Zone Air Exhaust Port List
-  {a807d797-4fa6-4f24-9ce1-290e9d116c4d}, !- Zone Air Node Name
-  {a381a046-a95a-450e-87e3-1a70c7bd289d}, !- Zone Return Air Port List
-=======
-  {d0c0323c-729c-4dc8-905f-a22ad22a5aa0}, !- Zone Air Inlet Port List
-  {dd15aaf1-22da-474c-9dd3-5d5e8c542365}, !- Zone Air Exhaust Port List
-  {a440b17d-d7a7-45d3-bb22-be4d90f84a2b}, !- Zone Air Node Name
-  {6b1dbd0a-434c-4b29-9c82-69c69bb8796d}, !- Zone Return Air Port List
->>>>>>> 64865042
+  {f7af1456-9c3a-49ac-8817-9c1892774ac3}, !- Zone Air Inlet Port List
+  {72317503-c82b-4e46-bd66-9f49570c12eb}, !- Zone Air Exhaust Port List
+  {95175e86-808c-4f02-8aba-73d9154760ee}, !- Zone Air Node Name
+  {d2e37221-abf2-4002-a5e0-69006ef90ac3}, !- Zone Return Air Port List
   ,                                       !- Primary Daylighting Control Name
   ,                                       !- Fraction of Zone Controlled by Primary Daylighting Control
   ,                                       !- Secondary Daylighting Control Name
@@ -1019,71 +702,37 @@
   No;                                     !- Use Ideal Air Loads
 
 OS:Node,
-<<<<<<< HEAD
-  {5882cf4e-565d-409d-a52d-55200d1f9114}, !- Handle
+  {2dac1a42-c4f4-4be6-b068-8d36adca9c0c}, !- Handle
   Node 2,                                 !- Name
-  {a807d797-4fa6-4f24-9ce1-290e9d116c4d}, !- Inlet Port
+  {95175e86-808c-4f02-8aba-73d9154760ee}, !- Inlet Port
   ;                                       !- Outlet Port
 
 OS:Connection,
-  {a807d797-4fa6-4f24-9ce1-290e9d116c4d}, !- Handle
-  {96d2a72f-6fc9-4a48-998d-a2d17264c06b}, !- Name
-  {73837f33-29a0-4c47-a95e-93348f9f62a8}, !- Source Object
+  {95175e86-808c-4f02-8aba-73d9154760ee}, !- Handle
+  {a76f4401-704f-41b3-b894-7aa264aa2be7}, !- Name
+  {8224658a-8e60-4615-8508-7c36ffb4882c}, !- Source Object
   11,                                     !- Outlet Port
-  {5882cf4e-565d-409d-a52d-55200d1f9114}, !- Target Object
+  {2dac1a42-c4f4-4be6-b068-8d36adca9c0c}, !- Target Object
   2;                                      !- Inlet Port
 
 OS:PortList,
-  {6f0ae3ca-0a1c-4567-b0cb-97b5cfc3dbda}, !- Handle
-  {b4c3f190-9586-47bb-b7ac-03f393cfe36c}, !- Name
-  {73837f33-29a0-4c47-a95e-93348f9f62a8}; !- HVAC Component
+  {f7af1456-9c3a-49ac-8817-9c1892774ac3}, !- Handle
+  {0e99d545-20a1-4c1a-b54a-eb5aa4a4d214}, !- Name
+  {8224658a-8e60-4615-8508-7c36ffb4882c}; !- HVAC Component
 
 OS:PortList,
-  {418f3b09-ce85-4a60-b081-d91ca24eadb5}, !- Handle
-  {a5eb6598-b92f-4514-bf97-8a0a2ab9a027}, !- Name
-  {73837f33-29a0-4c47-a95e-93348f9f62a8}; !- HVAC Component
+  {72317503-c82b-4e46-bd66-9f49570c12eb}, !- Handle
+  {824d3482-2f17-4c83-b659-043aad9aa76b}, !- Name
+  {8224658a-8e60-4615-8508-7c36ffb4882c}; !- HVAC Component
 
 OS:PortList,
-  {a381a046-a95a-450e-87e3-1a70c7bd289d}, !- Handle
-  {663e1a85-3849-4a60-bd28-ce3a01bf1f8d}, !- Name
-  {73837f33-29a0-4c47-a95e-93348f9f62a8}; !- HVAC Component
+  {d2e37221-abf2-4002-a5e0-69006ef90ac3}, !- Handle
+  {d153fba7-fbfa-4d42-9308-8eac42c43508}, !- Name
+  {8224658a-8e60-4615-8508-7c36ffb4882c}; !- HVAC Component
 
 OS:Sizing:Zone,
-  {a2bf56b4-188f-4ad3-a19f-f55dc56d2905}, !- Handle
-  {73837f33-29a0-4c47-a95e-93348f9f62a8}, !- Zone or ZoneList Name
-=======
-  {a8fc46e0-eb4a-4f7f-a6a8-0ef5d64fc87f}, !- Handle
-  Node 2,                                 !- Name
-  {a440b17d-d7a7-45d3-bb22-be4d90f84a2b}, !- Inlet Port
-  ;                                       !- Outlet Port
-
-OS:Connection,
-  {a440b17d-d7a7-45d3-bb22-be4d90f84a2b}, !- Handle
-  {d431e347-e0b1-4a65-9038-c1668ccb4d1c}, !- Name
-  {dc26b880-13d0-423c-b536-09cd5519d063}, !- Source Object
-  11,                                     !- Outlet Port
-  {a8fc46e0-eb4a-4f7f-a6a8-0ef5d64fc87f}, !- Target Object
-  2;                                      !- Inlet Port
-
-OS:PortList,
-  {d0c0323c-729c-4dc8-905f-a22ad22a5aa0}, !- Handle
-  {3632a516-0913-4d07-8693-fd225c2f2b9a}, !- Name
-  {dc26b880-13d0-423c-b536-09cd5519d063}; !- HVAC Component
-
-OS:PortList,
-  {dd15aaf1-22da-474c-9dd3-5d5e8c542365}, !- Handle
-  {254ae83e-d35b-48d5-9d54-b72918c9bdaa}, !- Name
-  {dc26b880-13d0-423c-b536-09cd5519d063}; !- HVAC Component
-
-OS:PortList,
-  {6b1dbd0a-434c-4b29-9c82-69c69bb8796d}, !- Handle
-  {6bac8b73-2205-45cb-83a3-2b0a16f0dd05}, !- Name
-  {dc26b880-13d0-423c-b536-09cd5519d063}; !- HVAC Component
-
-OS:Sizing:Zone,
-  {d55bbfa7-e95d-464a-9bfa-a9b66846e010}, !- Handle
-  {dc26b880-13d0-423c-b536-09cd5519d063}, !- Zone or ZoneList Name
->>>>>>> 64865042
+  {e64ba19d-b5fd-4f90-a370-08baf56285d7}, !- Handle
+  {8224658a-8e60-4615-8508-7c36ffb4882c}, !- Zone or ZoneList Name
   SupplyAirTemperature,                   !- Zone Cooling Design Supply Air Temperature Input Method
   14,                                     !- Zone Cooling Design Supply Air Temperature {C}
   11.11,                                  !- Zone Cooling Design Supply Air Temperature Difference {deltaC}
@@ -1112,21 +761,12 @@
   autosize;                               !- Dedicated Outdoor Air High Setpoint Temperature for Design {C}
 
 OS:ZoneHVAC:EquipmentList,
-<<<<<<< HEAD
-  {e08d406a-2e0a-4abb-89ea-7b0be6744675}, !- Handle
+  {94882c8a-4881-44ec-8d2a-27c01f8ee286}, !- Handle
   Zone HVAC Equipment List 2,             !- Name
-  {73837f33-29a0-4c47-a95e-93348f9f62a8}; !- Thermal Zone
+  {8224658a-8e60-4615-8508-7c36ffb4882c}; !- Thermal Zone
 
 OS:SpaceType,
-  {d7e7fb78-89d1-4b6d-b8a4-e444eb5dd753}, !- Handle
-=======
-  {7dd3dfd8-4c52-4081-b62c-570ffdb9ab5d}, !- Handle
-  Zone HVAC Equipment List 2,             !- Name
-  {dc26b880-13d0-423c-b536-09cd5519d063}; !- Thermal Zone
-
-OS:SpaceType,
-  {fda6db38-f57a-47cb-8327-a7fcf0b413a8}, !- Handle
->>>>>>> 64865042
+  {87e98bca-ab1b-40b7-bd10-177a2f0e4427}, !- Handle
   Space Type 2,                           !- Name
   ,                                       !- Default Construction Set Name
   ,                                       !- Default Schedule Set Name
@@ -1137,23 +777,14 @@
   unfinished attic;                       !- Standards Space Type
 
 OS:BuildingUnit,
-<<<<<<< HEAD
-  {4670ec6d-159b-41b1-8595-18de12dc0abb}, !- Handle
-=======
-  {b1175312-cba6-4c2c-8cc3-1e0c75386eed}, !- Handle
->>>>>>> 64865042
+  {82a7d89b-b75d-4ae0-b883-e487369c9762}, !- Handle
   unit 1,                                 !- Name
   ,                                       !- Rendering Color
   Residential;                            !- Building Unit Type
 
 OS:AdditionalProperties,
-<<<<<<< HEAD
-  {83e0bd8b-5f7a-4988-bc04-a6772cf21d8c}, !- Handle
-  {4670ec6d-159b-41b1-8595-18de12dc0abb}, !- Object Name
-=======
-  {12377f64-8f5c-46a9-9713-d992a151b6fa}, !- Handle
-  {b1175312-cba6-4c2c-8cc3-1e0c75386eed}, !- Object Name
->>>>>>> 64865042
+  {82e8d705-72a8-4cba-9593-af28b0de36e8}, !- Handle
+  {82a7d89b-b75d-4ae0-b883-e487369c9762}, !- Object Name
   NumberOfBedrooms,                       !- Feature Name 1
   Integer,                                !- Feature Data Type 1
   3,                                      !- Feature Value 1
@@ -1165,20 +796,12 @@
   2.6400000000000001;                     !- Feature Value 3
 
 OS:External:File,
-<<<<<<< HEAD
-  {c8099599-f7a3-4933-a3da-e517cdabd004}, !- Handle
-=======
-  {1e3a1a76-12b7-4c9f-be89-93ceef9955f2}, !- Handle
->>>>>>> 64865042
+  {b324b3cb-b44b-432c-8391-adf74759683c}, !- Handle
   8760.csv,                               !- Name
   8760.csv;                               !- File Name
 
 OS:Schedule:Day,
-<<<<<<< HEAD
-  {d40fcab0-70ef-46b4-9085-9195c89a240a}, !- Handle
-=======
-  {764fd411-c274-4738-9470-b5d9373e50f9}, !- Handle
->>>>>>> 64865042
+  {21ed7202-a743-46ba-ae64-38e71e380126}, !- Handle
   Schedule Day 1,                         !- Name
   ,                                       !- Schedule Type Limits Name
   ,                                       !- Interpolate to Timestep
@@ -1187,11 +810,7 @@
   0;                                      !- Value Until Time 1
 
 OS:Schedule:Day,
-<<<<<<< HEAD
-  {e7414455-c6c2-46a4-a6ca-229e88531692}, !- Handle
-=======
-  {4fe95357-25a8-4804-b2e3-698811303f56}, !- Handle
->>>>>>> 64865042
+  {b0223b0c-ca7d-4a48-9048-2ee6f944931a}, !- Handle
   Schedule Day 2,                         !- Name
   ,                                       !- Schedule Type Limits Name
   ,                                       !- Interpolate to Timestep
@@ -1200,17 +819,10 @@
   1;                                      !- Value Until Time 1
 
 OS:Schedule:File,
-<<<<<<< HEAD
-  {9884a472-d0ea-4f94-83d8-3a73856b5660}, !- Handle
+  {bbd5644e-2a5b-4568-8b18-ab25c693e0da}, !- Handle
   occupants,                              !- Name
-  {fd590d1a-dd53-4cd2-92e6-d2383e0adacd}, !- Schedule Type Limits Name
-  {c8099599-f7a3-4933-a3da-e517cdabd004}, !- External File Name
-=======
-  {1a15618f-5224-4c9f-9439-9f9d403d9d04}, !- Handle
-  occupants,                              !- Name
-  {33351b18-4eb8-4fda-8b6c-190d49dc8588}, !- Schedule Type Limits Name
-  {1e3a1a76-12b7-4c9f-be89-93ceef9955f2}, !- External File Name
->>>>>>> 64865042
+  {43dab21e-853c-431f-8f2b-2e9af3549513}, !- Schedule Type Limits Name
+  {b324b3cb-b44b-432c-8391-adf74759683c}, !- External File Name
   1,                                      !- Column Number
   1,                                      !- Rows to Skip at Top
   8760,                                   !- Number of Hours of Data
@@ -1219,40 +831,23 @@
   60;                                     !- Minutes per Item
 
 OS:Schedule:Ruleset,
-<<<<<<< HEAD
-  {6109e037-8d66-4b12-93fa-3dfb6f7c2eb0}, !- Handle
+  {a59fe75f-b3f4-46cc-928c-6b414549f941}, !- Handle
   Schedule Ruleset 1,                     !- Name
-  {52762540-0d6c-44c8-9411-fb296c59cdeb}, !- Schedule Type Limits Name
-  {a84d643a-2cf6-453e-a4b7-6440032d20cf}; !- Default Day Schedule Name
+  {a75f6d35-45a9-459b-a491-ea69eb049589}, !- Schedule Type Limits Name
+  {02345ca2-4f0b-4eb4-b98a-adbc6cceab15}; !- Default Day Schedule Name
 
 OS:Schedule:Day,
-  {a84d643a-2cf6-453e-a4b7-6440032d20cf}, !- Handle
+  {02345ca2-4f0b-4eb4-b98a-adbc6cceab15}, !- Handle
   Schedule Day 3,                         !- Name
-  {52762540-0d6c-44c8-9411-fb296c59cdeb}, !- Schedule Type Limits Name
-=======
-  {2f2a420b-b574-4409-b294-9de58f982376}, !- Handle
-  Schedule Ruleset 1,                     !- Name
-  {667ad305-c603-4f3a-9329-ccdaefd7ae1e}, !- Schedule Type Limits Name
-  {0e614332-ef41-4ae8-bcd3-4e9c37958594}; !- Default Day Schedule Name
-
-OS:Schedule:Day,
-  {0e614332-ef41-4ae8-bcd3-4e9c37958594}, !- Handle
-  Schedule Day 3,                         !- Name
-  {667ad305-c603-4f3a-9329-ccdaefd7ae1e}, !- Schedule Type Limits Name
->>>>>>> 64865042
+  {a75f6d35-45a9-459b-a491-ea69eb049589}, !- Schedule Type Limits Name
   ,                                       !- Interpolate to Timestep
   24,                                     !- Hour 1
   0,                                      !- Minute 1
   112.539290946133;                       !- Value Until Time 1
 
 OS:People:Definition,
-<<<<<<< HEAD
-  {e43b17cd-c1ef-404c-b60d-a8bce4b45773}, !- Handle
-  res occupants|living space,             !- Name
-=======
-  {7b3eee00-2e16-42f0-ac1d-896fa637f662}, !- Handle
+  {e07604f3-d4f4-4a13-80b5-b9c3886c621d}, !- Handle
   res occupants|living space|story 2,     !- Name
->>>>>>> 64865042
   People,                                 !- Number of People Calculation Method
   1.32,                                   !- Number of People {people}
   ,                                       !- People per Space Floor Area {person/m2}
@@ -1264,21 +859,12 @@
   ZoneAveraged;                           !- Mean Radiant Temperature Calculation Type
 
 OS:People,
-<<<<<<< HEAD
-  {ddb19676-3d2b-47d2-ad6e-517665025835}, !- Handle
-  res occupants|living space,             !- Name
-  {e43b17cd-c1ef-404c-b60d-a8bce4b45773}, !- People Definition Name
-  {78a01f99-e73f-44ca-96b7-9fba03706d2c}, !- Space or SpaceType Name
-  {9884a472-d0ea-4f94-83d8-3a73856b5660}, !- Number of People Schedule Name
-  {6109e037-8d66-4b12-93fa-3dfb6f7c2eb0}, !- Activity Level Schedule Name
-=======
-  {c827cc24-f829-4efb-8dab-650ef1dadf6b}, !- Handle
+  {0d9f69e8-27a2-4610-812b-af445e2015a9}, !- Handle
   res occupants|living space|story 2,     !- Name
-  {7b3eee00-2e16-42f0-ac1d-896fa637f662}, !- People Definition Name
-  {8838373c-0298-4a26-b0d8-af59ec3f9667}, !- Space or SpaceType Name
-  {1a15618f-5224-4c9f-9439-9f9d403d9d04}, !- Number of People Schedule Name
-  {2f2a420b-b574-4409-b294-9de58f982376}, !- Activity Level Schedule Name
->>>>>>> 64865042
+  {e07604f3-d4f4-4a13-80b5-b9c3886c621d}, !- People Definition Name
+  {e5772f3c-285a-44b9-a196-50151fb6d01b}, !- Space or SpaceType Name
+  {bbd5644e-2a5b-4568-8b18-ab25c693e0da}, !- Number of People Schedule Name
+  {a59fe75f-b3f4-46cc-928c-6b414549f941}, !- Activity Level Schedule Name
   ,                                       !- Surface Name/Angle Factor List Name
   ,                                       !- Work Efficiency Schedule Name
   ,                                       !- Clothing Insulation Schedule Name
@@ -1286,11 +872,7 @@
   1;                                      !- Multiplier
 
 OS:ScheduleTypeLimits,
-<<<<<<< HEAD
-  {52762540-0d6c-44c8-9411-fb296c59cdeb}, !- Handle
-=======
-  {667ad305-c603-4f3a-9329-ccdaefd7ae1e}, !- Handle
->>>>>>> 64865042
+  {a75f6d35-45a9-459b-a491-ea69eb049589}, !- Handle
   ActivityLevel,                          !- Name
   0,                                      !- Lower Limit Value
   ,                                       !- Upper Limit Value
@@ -1298,24 +880,15 @@
   ActivityLevel;                          !- Unit Type
 
 OS:ScheduleTypeLimits,
-<<<<<<< HEAD
-  {fd590d1a-dd53-4cd2-92e6-d2383e0adacd}, !- Handle
-=======
-  {33351b18-4eb8-4fda-8b6c-190d49dc8588}, !- Handle
->>>>>>> 64865042
+  {43dab21e-853c-431f-8f2b-2e9af3549513}, !- Handle
   Fractional,                             !- Name
   0,                                      !- Lower Limit Value
   1,                                      !- Upper Limit Value
   Continuous;                             !- Numeric Type
 
 OS:People:Definition,
-<<<<<<< HEAD
-  {7d10f75d-bb38-4df4-b06a-3b45e72f5287}, !- Handle
-  res occupants|living space|story 2,     !- Name
-=======
-  {1425f065-1bb6-4707-82c9-db8038e38893}, !- Handle
+  {1f4804c9-882b-4165-84c3-dd6b235ee82f}, !- Handle
   res occupants|living space,             !- Name
->>>>>>> 64865042
   People,                                 !- Number of People Calculation Method
   1.32,                                   !- Number of People {people}
   ,                                       !- People per Space Floor Area {person/m2}
@@ -1327,21 +900,12 @@
   ZoneAveraged;                           !- Mean Radiant Temperature Calculation Type
 
 OS:People,
-<<<<<<< HEAD
-  {46fa8432-c9f3-4d54-9e60-d76d6b1daa2a}, !- Handle
-  res occupants|living space|story 2,     !- Name
-  {7d10f75d-bb38-4df4-b06a-3b45e72f5287}, !- People Definition Name
-  {23e8a648-8242-4801-9160-3fe71d41b6e4}, !- Space or SpaceType Name
-  {9884a472-d0ea-4f94-83d8-3a73856b5660}, !- Number of People Schedule Name
-  {6109e037-8d66-4b12-93fa-3dfb6f7c2eb0}, !- Activity Level Schedule Name
-=======
-  {e078ad2e-44d4-4d6d-9c9e-3868891dcc1f}, !- Handle
+  {6b9ef01a-ddb0-468a-8991-e1d9bf1aa89e}, !- Handle
   res occupants|living space,             !- Name
-  {1425f065-1bb6-4707-82c9-db8038e38893}, !- People Definition Name
-  {7e90309c-11ba-4b93-babe-2e353dbeac21}, !- Space or SpaceType Name
-  {1a15618f-5224-4c9f-9439-9f9d403d9d04}, !- Number of People Schedule Name
-  {2f2a420b-b574-4409-b294-9de58f982376}, !- Activity Level Schedule Name
->>>>>>> 64865042
+  {1f4804c9-882b-4165-84c3-dd6b235ee82f}, !- People Definition Name
+  {d9bf0967-4c77-4d3e-9989-5a4e89d23f3a}, !- Space or SpaceType Name
+  {bbd5644e-2a5b-4568-8b18-ab25c693e0da}, !- Number of People Schedule Name
+  {a59fe75f-b3f4-46cc-928c-6b414549f941}, !- Activity Level Schedule Name
   ,                                       !- Surface Name/Angle Factor List Name
   ,                                       !- Work Efficiency Schedule Name
   ,                                       !- Clothing Insulation Schedule Name
