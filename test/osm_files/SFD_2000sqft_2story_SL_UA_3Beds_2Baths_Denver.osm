!- NOTE: Auto-generated from /test/osw_files/SFD_2000sqft_2story_SL_UA_3Beds_2Baths_Denver.osw

OS:Version,
<<<<<<< HEAD
  {bc8fe09d-ef0b-4e00-9425-ea1700f91827}, !- Handle
  2.9.0;                                  !- Version Identifier

OS:SimulationControl,
  {29f76b7d-86f5-4f6e-bc01-06f3ea3c6e75}, !- Handle
=======
  {2197d7a9-4976-4f14-bd84-7420beff41ba}, !- Handle
  2.9.0;                                  !- Version Identifier

OS:SimulationControl,
  {ea99344a-6dd1-43b3-961e-5df085891fab}, !- Handle
>>>>>>> edda4442
  ,                                       !- Do Zone Sizing Calculation
  ,                                       !- Do System Sizing Calculation
  ,                                       !- Do Plant Sizing Calculation
  No;                                     !- Run Simulation for Sizing Periods

OS:Timestep,
<<<<<<< HEAD
  {7cb12b9d-cd35-4b56-be92-2d5b9b9c3b99}, !- Handle
  6;                                      !- Number of Timesteps per Hour

OS:ShadowCalculation,
  {f2530d68-8efe-41a4-9c56-0519a07c878e}, !- Handle
=======
  {ad45545d-bf8a-45eb-bc39-203d86f3ca60}, !- Handle
  6;                                      !- Number of Timesteps per Hour

OS:ShadowCalculation,
  {affc1f55-9b76-441b-af6f-d0e46238b88a}, !- Handle
>>>>>>> edda4442
  20,                                     !- Calculation Frequency
  200;                                    !- Maximum Figures in Shadow Overlap Calculations

OS:SurfaceConvectionAlgorithm:Outside,
<<<<<<< HEAD
  {fbeb5413-c325-48e2-8a00-5308137da3d9}, !- Handle
  DOE-2;                                  !- Algorithm

OS:SurfaceConvectionAlgorithm:Inside,
  {5f1e72b9-6b03-44a3-9da1-933497105f9b}, !- Handle
  TARP;                                   !- Algorithm

OS:ZoneCapacitanceMultiplier:ResearchSpecial,
  {1bf4102d-0638-4302-9ad7-d6f839a5cde1}, !- Handle
=======
  {e9d7c713-3029-4382-b6a7-1863de633248}, !- Handle
  DOE-2;                                  !- Algorithm

OS:SurfaceConvectionAlgorithm:Inside,
  {3a691fc7-5ea6-487d-ba01-12d675bdb15e}, !- Handle
  TARP;                                   !- Algorithm

OS:ZoneCapacitanceMultiplier:ResearchSpecial,
  {74a3683b-f83c-4b8a-9136-b800c7ed704f}, !- Handle
>>>>>>> edda4442
  ,                                       !- Temperature Capacity Multiplier
  15,                                     !- Humidity Capacity Multiplier
  ;                                       !- Carbon Dioxide Capacity Multiplier

OS:RunPeriod,
<<<<<<< HEAD
  {75b0aa07-a544-4509-9527-511397c20e50}, !- Handle
=======
  {de5962ef-815d-483e-bbf6-73cf2c618849}, !- Handle
>>>>>>> edda4442
  Run Period 1,                           !- Name
  1,                                      !- Begin Month
  1,                                      !- Begin Day of Month
  12,                                     !- End Month
  31,                                     !- End Day of Month
  ,                                       !- Use Weather File Holidays and Special Days
  ,                                       !- Use Weather File Daylight Saving Period
  ,                                       !- Apply Weekend Holiday Rule
  ,                                       !- Use Weather File Rain Indicators
  ,                                       !- Use Weather File Snow Indicators
  ;                                       !- Number of Times Runperiod to be Repeated

OS:YearDescription,
<<<<<<< HEAD
  {ce61f62c-4837-48f9-ab01-adc92b8f2f24}, !- Handle
=======
  {d017d5cc-a4e9-4cf9-8451-39163094b7ca}, !- Handle
>>>>>>> edda4442
  2007,                                   !- Calendar Year
  ,                                       !- Day of Week for Start Day
  ;                                       !- Is Leap Year

OS:WeatherFile,
<<<<<<< HEAD
  {9cfeffa6-d8e1-4861-b282-541686ea7d3a}, !- Handle
=======
  {91141f36-0faf-479a-a9a9-aa5c56c08ee6}, !- Handle
>>>>>>> edda4442
  Denver Intl Ap,                         !- City
  CO,                                     !- State Province Region
  USA,                                    !- Country
  TMY3,                                   !- Data Source
  725650,                                 !- WMO Number
  39.83,                                  !- Latitude {deg}
  -104.65,                                !- Longitude {deg}
  -7,                                     !- Time Zone {hr}
  1650,                                   !- Elevation {m}
  file:../weather/USA_CO_Denver.Intl.AP.725650_TMY3.epw, !- Url
  E23378AA;                               !- Checksum

OS:AdditionalProperties,
<<<<<<< HEAD
  {277ba889-1377-4afb-8e75-236f72f575be}, !- Handle
  {9cfeffa6-d8e1-4861-b282-541686ea7d3a}, !- Object Name
=======
  {b84e8361-8183-478e-b3ef-b60a65a01d91}, !- Handle
  {91141f36-0faf-479a-a9a9-aa5c56c08ee6}, !- Object Name
>>>>>>> edda4442
  EPWHeaderCity,                          !- Feature Name 1
  String,                                 !- Feature Data Type 1
  Denver Intl Ap,                         !- Feature Value 1
  EPWHeaderState,                         !- Feature Name 2
  String,                                 !- Feature Data Type 2
  CO,                                     !- Feature Value 2
  EPWHeaderCountry,                       !- Feature Name 3
  String,                                 !- Feature Data Type 3
  USA,                                    !- Feature Value 3
  EPWHeaderDataSource,                    !- Feature Name 4
  String,                                 !- Feature Data Type 4
  TMY3,                                   !- Feature Value 4
  EPWHeaderStation,                       !- Feature Name 5
  String,                                 !- Feature Data Type 5
  725650,                                 !- Feature Value 5
  EPWHeaderLatitude,                      !- Feature Name 6
  Double,                                 !- Feature Data Type 6
  39.829999999999998,                     !- Feature Value 6
  EPWHeaderLongitude,                     !- Feature Name 7
  Double,                                 !- Feature Data Type 7
  -104.65000000000001,                    !- Feature Value 7
  EPWHeaderTimezone,                      !- Feature Name 8
  Double,                                 !- Feature Data Type 8
  -7,                                     !- Feature Value 8
  EPWHeaderAltitude,                      !- Feature Name 9
  Double,                                 !- Feature Data Type 9
  5413.3858267716532,                     !- Feature Value 9
  EPWHeaderLocalPressure,                 !- Feature Name 10
  Double,                                 !- Feature Data Type 10
  0.81937567683596546,                    !- Feature Value 10
  EPWHeaderRecordsPerHour,                !- Feature Name 11
  Double,                                 !- Feature Data Type 11
  0,                                      !- Feature Value 11
  EPWDataAnnualAvgDrybulb,                !- Feature Name 12
  Double,                                 !- Feature Data Type 12
  51.575616438356228,                     !- Feature Value 12
  EPWDataAnnualMinDrybulb,                !- Feature Name 13
  Double,                                 !- Feature Data Type 13
  -2.9200000000000017,                    !- Feature Value 13
  EPWDataAnnualMaxDrybulb,                !- Feature Name 14
  Double,                                 !- Feature Data Type 14
  104,                                    !- Feature Value 14
  EPWDataCDD50F,                          !- Feature Name 15
  Double,                                 !- Feature Data Type 15
  3072.2925000000005,                     !- Feature Value 15
  EPWDataCDD65F,                          !- Feature Name 16
  Double,                                 !- Feature Data Type 16
  883.62000000000035,                     !- Feature Value 16
  EPWDataHDD50F,                          !- Feature Name 17
  Double,                                 !- Feature Data Type 17
  2497.1925000000001,                     !- Feature Value 17
  EPWDataHDD65F,                          !- Feature Name 18
  Double,                                 !- Feature Data Type 18
  5783.5200000000013,                     !- Feature Value 18
  EPWDataAnnualAvgWindspeed,              !- Feature Name 19
  Double,                                 !- Feature Data Type 19
  3.9165296803649667,                     !- Feature Value 19
  EPWDataMonthlyAvgDrybulbs,              !- Feature Name 20
  String,                                 !- Feature Data Type 20
  33.4191935483871&#4431.90142857142857&#4443.02620967741937&#4442.48624999999999&#4459.877741935483854&#4473.57574999999997&#4472.07975806451608&#4472.70008064516134&#4466.49200000000006&#4450.079112903225806&#4437.218250000000005&#4434.582177419354835, !- Feature Value 20
  EPWDataGroundMonthlyTemps,              !- Feature Name 21
  String,                                 !- Feature Data Type 21
  44.08306285945173&#4440.89570904991865&#4440.64045432632048&#4442.153016571250646&#4448.225111118704206&#4454.268919273837525&#4459.508577937551024&#4462.82777283423508&#4463.10975667174995&#4460.41014950381947&#4455.304105212311526&#4449.445696474514364, !- Feature Value 21
  EPWDataWSF,                             !- Feature Name 22
  Double,                                 !- Feature Data Type 22
  0.58999999999999997,                    !- Feature Value 22
  EPWDataMonthlyAvgDailyHighDrybulbs,     !- Feature Name 23
  String,                                 !- Feature Data Type 23
  47.41032258064516&#4446.58642857142857&#4455.15032258064517&#4453.708&#4472.80193548387098&#4488.67600000000002&#4486.1858064516129&#4485.87225806451613&#4482.082&#4463.18064516129033&#4448.73400000000001&#4448.87935483870968, !- Feature Value 23
  EPWDataMonthlyAvgDailyLowDrybulbs,      !- Feature Name 24
  String,                                 !- Feature Data Type 24
  19.347741935483874&#4419.856428571428573&#4430.316129032258065&#4431.112&#4447.41612903225806&#4457.901999999999994&#4459.063870967741934&#4460.956774193548384&#4452.352000000000004&#4438.41612903225806&#4427.002000000000002&#4423.02903225806451, !- Feature Value 24
  EPWDesignHeatingDrybulb,                !- Feature Name 25
  Double,                                 !- Feature Data Type 25
  12.02,                                  !- Feature Value 25
  EPWDesignHeatingWindspeed,              !- Feature Name 26
  Double,                                 !- Feature Data Type 26
  2.8062500000000004,                     !- Feature Value 26
  EPWDesignCoolingDrybulb,                !- Feature Name 27
  Double,                                 !- Feature Data Type 27
  91.939999999999998,                     !- Feature Value 27
  EPWDesignCoolingWetbulb,                !- Feature Name 28
  Double,                                 !- Feature Data Type 28
  59.95131430195849,                      !- Feature Value 28
  EPWDesignCoolingHumidityRatio,          !- Feature Name 29
  Double,                                 !- Feature Data Type 29
  0.0059161086834698092,                  !- Feature Value 29
  EPWDesignCoolingWindspeed,              !- Feature Name 30
  Double,                                 !- Feature Data Type 30
  3.7999999999999989,                     !- Feature Value 30
  EPWDesignDailyTemperatureRange,         !- Feature Name 31
  Double,                                 !- Feature Data Type 31
  24.915483870967748,                     !- Feature Value 31
  EPWDesignDehumidDrybulb,                !- Feature Name 32
  Double,                                 !- Feature Data Type 32
  67.996785714285721,                     !- Feature Value 32
  EPWDesignDehumidHumidityRatio,          !- Feature Name 33
  Double,                                 !- Feature Data Type 33
  0.012133744170488724,                   !- Feature Value 33
  EPWDesignCoolingDirectNormal,           !- Feature Name 34
  Double,                                 !- Feature Data Type 34
  985,                                    !- Feature Value 34
  EPWDesignCoolingDiffuseHorizontal,      !- Feature Name 35
  Double,                                 !- Feature Data Type 35
  84;                                     !- Feature Value 35

OS:Site,
<<<<<<< HEAD
  {9899a958-7ae4-45f3-bbfc-9c78c4017cb7}, !- Handle
=======
  {2a6bb219-ea8e-4466-bb0c-8e1d05856c38}, !- Handle
>>>>>>> edda4442
  Denver Intl Ap_CO_USA,                  !- Name
  39.83,                                  !- Latitude {deg}
  -104.65,                                !- Longitude {deg}
  -7,                                     !- Time Zone {hr}
  1650,                                   !- Elevation {m}
  ;                                       !- Terrain

OS:ClimateZones,
<<<<<<< HEAD
  {109f34e8-bcca-4d34-b659-389384863416}, !- Handle
=======
  {9fe88bb6-eed5-418f-abf9-ac6cfe4fc1f0}, !- Handle
>>>>>>> edda4442
  ,                                       !- Active Institution
  ,                                       !- Active Year
  ,                                       !- Climate Zone Institution Name 1
  ,                                       !- Climate Zone Document Name 1
  ,                                       !- Climate Zone Document Year 1
  ,                                       !- Climate Zone Value 1
  Building America,                       !- Climate Zone Institution Name 2
  ,                                       !- Climate Zone Document Name 2
  0,                                      !- Climate Zone Document Year 2
  Cold;                                   !- Climate Zone Value 2

OS:Site:WaterMainsTemperature,
<<<<<<< HEAD
  {7b1086cd-2395-42eb-b973-00380f9375e8}, !- Handle
=======
  {311f8caf-19cc-466e-978e-f5b1f2b73432}, !- Handle
>>>>>>> edda4442
  Correlation,                            !- Calculation Method
  ,                                       !- Temperature Schedule Name
  10.8753424657535,                       !- Annual Average Outdoor Air Temperature {C}
  23.1524007936508;                       !- Maximum Difference In Monthly Average Outdoor Air Temperatures {deltaC}

OS:RunPeriodControl:DaylightSavingTime,
<<<<<<< HEAD
  {d383b30b-80f2-4e3b-b295-60740d29eb60}, !- Handle
  4/7,                                    !- Start Date
  10/26;                                  !- End Date

OS:Site:GroundTemperature:Deep,
  {c3f93458-c82b-48e8-ad53-6c346257f8fc}, !- Handle
=======
  {87a05e4f-54d6-4a7c-8637-3477ec582c4d}, !- Handle
  3/12,                                   !- Start Date
  11/5;                                   !- End Date

OS:Site:GroundTemperature:Deep,
  {2f0d03a7-a6b6-416f-909f-3da29d55c25a}, !- Handle
>>>>>>> edda4442
  10.8753424657535,                       !- January Deep Ground Temperature {C}
  10.8753424657535,                       !- February Deep Ground Temperature {C}
  10.8753424657535,                       !- March Deep Ground Temperature {C}
  10.8753424657535,                       !- April Deep Ground Temperature {C}
  10.8753424657535,                       !- May Deep Ground Temperature {C}
  10.8753424657535,                       !- June Deep Ground Temperature {C}
  10.8753424657535,                       !- July Deep Ground Temperature {C}
  10.8753424657535,                       !- August Deep Ground Temperature {C}
  10.8753424657535,                       !- September Deep Ground Temperature {C}
  10.8753424657535,                       !- October Deep Ground Temperature {C}
  10.8753424657535,                       !- November Deep Ground Temperature {C}
  10.8753424657535;                       !- December Deep Ground Temperature {C}

OS:Building,
<<<<<<< HEAD
  {f7a7a78c-44e0-4191-b113-76a73d467b26}, !- Handle
=======
  {c6ac878d-cca9-4773-9683-12dfa3388a67}, !- Handle
>>>>>>> edda4442
  Building 1,                             !- Name
  ,                                       !- Building Sector Type
  0,                                      !- North Axis {deg}
  ,                                       !- Nominal Floor to Floor Height {m}
  ,                                       !- Space Type Name
  ,                                       !- Default Construction Set Name
  ,                                       !- Default Schedule Set Name
  2,                                      !- Standards Number of Stories
  2,                                      !- Standards Number of Above Ground Stories
  ,                                       !- Standards Template
  singlefamilydetached,                   !- Standards Building Type
  1;                                      !- Standards Number of Living Units

OS:AdditionalProperties,
<<<<<<< HEAD
  {dab6322a-577f-41c6-a2bc-b24f5d54cf3e}, !- Handle
  {f7a7a78c-44e0-4191-b113-76a73d467b26}, !- Object Name
=======
  {cedcaa6a-4d84-4946-9bcd-931e6925d00e}, !- Handle
  {c6ac878d-cca9-4773-9683-12dfa3388a67}, !- Object Name
>>>>>>> edda4442
  Total Units Modeled,                    !- Feature Name 1
  Integer,                                !- Feature Data Type 1
  1;                                      !- Feature Value 1

OS:ThermalZone,
<<<<<<< HEAD
  {efe9f88a-89b1-4823-a754-c10ff2e000d4}, !- Handle
=======
  {fa67d804-b307-4120-9b69-909045eab645}, !- Handle
>>>>>>> edda4442
  living zone,                            !- Name
  ,                                       !- Multiplier
  ,                                       !- Ceiling Height {m}
  ,                                       !- Volume {m3}
  ,                                       !- Floor Area {m2}
  ,                                       !- Zone Inside Convection Algorithm
  ,                                       !- Zone Outside Convection Algorithm
  ,                                       !- Zone Conditioning Equipment List Name
<<<<<<< HEAD
  {5751cea8-e0e5-462a-acfc-5793c8aa7f94}, !- Zone Air Inlet Port List
  {8a483e94-7a3a-4bed-bbdc-d60cdc04213b}, !- Zone Air Exhaust Port List
  {a25c9983-13d9-41c2-975f-41df69b71a4e}, !- Zone Air Node Name
  {0e5865d3-6c1e-4cb4-ae6e-f98502bae2de}, !- Zone Return Air Port List
=======
  {c423fe8e-afa4-4b79-bc9e-2d854775c98b}, !- Zone Air Inlet Port List
  {5569a6a1-8a39-431e-9b50-45ace11fbd99}, !- Zone Air Exhaust Port List
  {775390b2-91f1-4135-bcc5-d87d53eff2d5}, !- Zone Air Node Name
  {be66a219-b140-4f48-adb0-95489cff2d72}, !- Zone Return Air Port List
>>>>>>> edda4442
  ,                                       !- Primary Daylighting Control Name
  ,                                       !- Fraction of Zone Controlled by Primary Daylighting Control
  ,                                       !- Secondary Daylighting Control Name
  ,                                       !- Fraction of Zone Controlled by Secondary Daylighting Control
  ,                                       !- Illuminance Map Name
  ,                                       !- Group Rendering Name
  ,                                       !- Thermostat Name
  No;                                     !- Use Ideal Air Loads

OS:Node,
<<<<<<< HEAD
  {0d7f9054-67f9-4eb7-97d3-f8d74504ab25}, !- Handle
  Node 1,                                 !- Name
  {a25c9983-13d9-41c2-975f-41df69b71a4e}, !- Inlet Port
  ;                                       !- Outlet Port

OS:Connection,
  {a25c9983-13d9-41c2-975f-41df69b71a4e}, !- Handle
  {1d748335-cc57-46b2-95e7-d07613bea14a}, !- Name
  {efe9f88a-89b1-4823-a754-c10ff2e000d4}, !- Source Object
  11,                                     !- Outlet Port
  {0d7f9054-67f9-4eb7-97d3-f8d74504ab25}, !- Target Object
  2;                                      !- Inlet Port

OS:PortList,
  {5751cea8-e0e5-462a-acfc-5793c8aa7f94}, !- Handle
  {d163542f-6d06-4cf3-b3b6-a4c04d03f2eb}, !- Name
  {efe9f88a-89b1-4823-a754-c10ff2e000d4}; !- HVAC Component

OS:PortList,
  {8a483e94-7a3a-4bed-bbdc-d60cdc04213b}, !- Handle
  {123a0ac9-2ef8-4598-a47a-98a787e68db6}, !- Name
  {efe9f88a-89b1-4823-a754-c10ff2e000d4}; !- HVAC Component

OS:PortList,
  {0e5865d3-6c1e-4cb4-ae6e-f98502bae2de}, !- Handle
  {b47c3ccb-d3a5-4247-81f8-1eadd75da959}, !- Name
  {efe9f88a-89b1-4823-a754-c10ff2e000d4}; !- HVAC Component

OS:Sizing:Zone,
  {920c4198-af93-4313-b447-6df04390baf7}, !- Handle
  {efe9f88a-89b1-4823-a754-c10ff2e000d4}, !- Zone or ZoneList Name
=======
  {0c249506-7f5f-4c10-bb9f-287c99153f37}, !- Handle
  Node 1,                                 !- Name
  {775390b2-91f1-4135-bcc5-d87d53eff2d5}, !- Inlet Port
  ;                                       !- Outlet Port

OS:Connection,
  {775390b2-91f1-4135-bcc5-d87d53eff2d5}, !- Handle
  {2f233cf6-39b0-4a5a-a1c4-e0b429bcbff1}, !- Name
  {fa67d804-b307-4120-9b69-909045eab645}, !- Source Object
  11,                                     !- Outlet Port
  {0c249506-7f5f-4c10-bb9f-287c99153f37}, !- Target Object
  2;                                      !- Inlet Port

OS:PortList,
  {c423fe8e-afa4-4b79-bc9e-2d854775c98b}, !- Handle
  {72bb7004-4796-4ad6-8f07-168f9e0520ec}, !- Name
  {fa67d804-b307-4120-9b69-909045eab645}; !- HVAC Component

OS:PortList,
  {5569a6a1-8a39-431e-9b50-45ace11fbd99}, !- Handle
  {df3f4cb9-c07d-4e16-b4e9-f75476a220da}, !- Name
  {fa67d804-b307-4120-9b69-909045eab645}; !- HVAC Component

OS:PortList,
  {be66a219-b140-4f48-adb0-95489cff2d72}, !- Handle
  {2ecfbe80-e7ab-43bf-9e19-37ab96005dd8}, !- Name
  {fa67d804-b307-4120-9b69-909045eab645}; !- HVAC Component

OS:Sizing:Zone,
  {167a81a3-bb67-4ba8-b597-e211b28bc5a0}, !- Handle
  {fa67d804-b307-4120-9b69-909045eab645}, !- Zone or ZoneList Name
>>>>>>> edda4442
  SupplyAirTemperature,                   !- Zone Cooling Design Supply Air Temperature Input Method
  14,                                     !- Zone Cooling Design Supply Air Temperature {C}
  11.11,                                  !- Zone Cooling Design Supply Air Temperature Difference {deltaC}
  SupplyAirTemperature,                   !- Zone Heating Design Supply Air Temperature Input Method
  40,                                     !- Zone Heating Design Supply Air Temperature {C}
  11.11,                                  !- Zone Heating Design Supply Air Temperature Difference {deltaC}
  0.0085,                                 !- Zone Cooling Design Supply Air Humidity Ratio {kg-H2O/kg-air}
  0.008,                                  !- Zone Heating Design Supply Air Humidity Ratio {kg-H2O/kg-air}
  ,                                       !- Zone Heating Sizing Factor
  ,                                       !- Zone Cooling Sizing Factor
  DesignDay,                              !- Cooling Design Air Flow Method
  ,                                       !- Cooling Design Air Flow Rate {m3/s}
  ,                                       !- Cooling Minimum Air Flow per Zone Floor Area {m3/s-m2}
  ,                                       !- Cooling Minimum Air Flow {m3/s}
  ,                                       !- Cooling Minimum Air Flow Fraction
  DesignDay,                              !- Heating Design Air Flow Method
  ,                                       !- Heating Design Air Flow Rate {m3/s}
  ,                                       !- Heating Maximum Air Flow per Zone Floor Area {m3/s-m2}
  ,                                       !- Heating Maximum Air Flow {m3/s}
  ,                                       !- Heating Maximum Air Flow Fraction
  ,                                       !- Design Zone Air Distribution Effectiveness in Cooling Mode
  ,                                       !- Design Zone Air Distribution Effectiveness in Heating Mode
  No,                                     !- Account for Dedicated Outdoor Air System
  NeutralSupplyAir,                       !- Dedicated Outdoor Air System Control Strategy
  autosize,                               !- Dedicated Outdoor Air Low Setpoint Temperature for Design {C}
  autosize;                               !- Dedicated Outdoor Air High Setpoint Temperature for Design {C}

OS:ZoneHVAC:EquipmentList,
<<<<<<< HEAD
  {e4fbf682-dff2-431d-aee9-df36a3eaaaca}, !- Handle
  Zone HVAC Equipment List 1,             !- Name
  {efe9f88a-89b1-4823-a754-c10ff2e000d4}; !- Thermal Zone

OS:Space,
  {a374c22d-5353-473c-818a-a7a5137d4de6}, !- Handle
  living space,                           !- Name
  {fa03e0aa-aa90-447d-bdc8-e6a885c0bf6a}, !- Space Type Name
=======
  {34fefac6-d4ce-4457-b4c3-21eb956c4665}, !- Handle
  Zone HVAC Equipment List 1,             !- Name
  {fa67d804-b307-4120-9b69-909045eab645}; !- Thermal Zone

OS:Space,
  {d9bf0967-4c77-4d3e-9989-5a4e89d23f3a}, !- Handle
  living space,                           !- Name
  {b5533833-a15a-45cd-a890-a842aa32277a}, !- Space Type Name
>>>>>>> edda4442
  ,                                       !- Default Construction Set Name
  ,                                       !- Default Schedule Set Name
  -0,                                     !- Direction of Relative North {deg}
  0,                                      !- X Origin {m}
  0,                                      !- Y Origin {m}
  0,                                      !- Z Origin {m}
  ,                                       !- Building Story Name
<<<<<<< HEAD
  {efe9f88a-89b1-4823-a754-c10ff2e000d4}, !- Thermal Zone Name
  ,                                       !- Part of Total Floor Area
  ,                                       !- Design Specification Outdoor Air Object Name
  {c34454cb-0da2-49a2-8d39-673b1ae261b7}; !- Building Unit Name

OS:Surface,
  {97c38e2f-1449-4cd2-8074-7fb1fce12206}, !- Handle
  Surface 1,                              !- Name
  Floor,                                  !- Surface Type
  ,                                       !- Construction Name
  {a374c22d-5353-473c-818a-a7a5137d4de6}, !- Space Name
=======
  {fa67d804-b307-4120-9b69-909045eab645}, !- Thermal Zone Name
  ,                                       !- Part of Total Floor Area
  ,                                       !- Design Specification Outdoor Air Object Name
  {82a7d89b-b75d-4ae0-b883-e487369c9762}; !- Building Unit Name

OS:Surface,
  {0ca1c112-12db-4403-becf-d46bfefb19cb}, !- Handle
  Surface 1,                              !- Name
  Floor,                                  !- Surface Type
  ,                                       !- Construction Name
  {d9bf0967-4c77-4d3e-9989-5a4e89d23f3a}, !- Space Name
>>>>>>> edda4442
  Foundation,                             !- Outside Boundary Condition
  ,                                       !- Outside Boundary Condition Object
  NoSun,                                  !- Sun Exposure
  NoWind,                                 !- Wind Exposure
  ,                                       !- View Factor to Ground
  ,                                       !- Number of Vertices
  0, 0, 0,                                !- X,Y,Z Vertex 1 {m}
  0, 6.81553519541936, 0,                 !- X,Y,Z Vertex 2 {m}
  13.6310703908387, 6.81553519541936, 0,  !- X,Y,Z Vertex 3 {m}
  13.6310703908387, 0, 0;                 !- X,Y,Z Vertex 4 {m}

OS:Surface,
<<<<<<< HEAD
  {8a6c75be-d082-4617-bd5f-ca31a225f74c}, !- Handle
  Surface 2,                              !- Name
  Wall,                                   !- Surface Type
  ,                                       !- Construction Name
  {a374c22d-5353-473c-818a-a7a5137d4de6}, !- Space Name
=======
  {314c6120-c513-4c23-86a1-bd141102953a}, !- Handle
  Surface 2,                              !- Name
  Wall,                                   !- Surface Type
  ,                                       !- Construction Name
  {d9bf0967-4c77-4d3e-9989-5a4e89d23f3a}, !- Space Name
>>>>>>> edda4442
  Outdoors,                               !- Outside Boundary Condition
  ,                                       !- Outside Boundary Condition Object
  SunExposed,                             !- Sun Exposure
  WindExposed,                            !- Wind Exposure
  ,                                       !- View Factor to Ground
  ,                                       !- Number of Vertices
  0, 6.81553519541936, 2.4384,            !- X,Y,Z Vertex 1 {m}
  0, 6.81553519541936, 0,                 !- X,Y,Z Vertex 2 {m}
  0, 0, 0,                                !- X,Y,Z Vertex 3 {m}
  0, 0, 2.4384;                           !- X,Y,Z Vertex 4 {m}

OS:Surface,
<<<<<<< HEAD
  {3b3dbaa3-d2f5-4dca-afd0-a1831a692488}, !- Handle
  Surface 3,                              !- Name
  Wall,                                   !- Surface Type
  ,                                       !- Construction Name
  {a374c22d-5353-473c-818a-a7a5137d4de6}, !- Space Name
=======
  {62bebcf4-433c-4fad-9f2b-e7b6933c1225}, !- Handle
  Surface 3,                              !- Name
  Wall,                                   !- Surface Type
  ,                                       !- Construction Name
  {d9bf0967-4c77-4d3e-9989-5a4e89d23f3a}, !- Space Name
>>>>>>> edda4442
  Outdoors,                               !- Outside Boundary Condition
  ,                                       !- Outside Boundary Condition Object
  SunExposed,                             !- Sun Exposure
  WindExposed,                            !- Wind Exposure
  ,                                       !- View Factor to Ground
  ,                                       !- Number of Vertices
  13.6310703908387, 6.81553519541936, 2.4384, !- X,Y,Z Vertex 1 {m}
  13.6310703908387, 6.81553519541936, 0,  !- X,Y,Z Vertex 2 {m}
  0, 6.81553519541936, 0,                 !- X,Y,Z Vertex 3 {m}
  0, 6.81553519541936, 2.4384;            !- X,Y,Z Vertex 4 {m}

OS:Surface,
<<<<<<< HEAD
  {60bedd74-975b-420c-abb2-cdd60922586c}, !- Handle
  Surface 4,                              !- Name
  Wall,                                   !- Surface Type
  ,                                       !- Construction Name
  {a374c22d-5353-473c-818a-a7a5137d4de6}, !- Space Name
=======
  {28171732-4590-4354-99f5-b428daec1e46}, !- Handle
  Surface 4,                              !- Name
  Wall,                                   !- Surface Type
  ,                                       !- Construction Name
  {d9bf0967-4c77-4d3e-9989-5a4e89d23f3a}, !- Space Name
>>>>>>> edda4442
  Outdoors,                               !- Outside Boundary Condition
  ,                                       !- Outside Boundary Condition Object
  SunExposed,                             !- Sun Exposure
  WindExposed,                            !- Wind Exposure
  ,                                       !- View Factor to Ground
  ,                                       !- Number of Vertices
  13.6310703908387, 0, 2.4384,            !- X,Y,Z Vertex 1 {m}
  13.6310703908387, 0, 0,                 !- X,Y,Z Vertex 2 {m}
  13.6310703908387, 6.81553519541936, 0,  !- X,Y,Z Vertex 3 {m}
  13.6310703908387, 6.81553519541936, 2.4384; !- X,Y,Z Vertex 4 {m}

OS:Surface,
<<<<<<< HEAD
  {b1bb0187-bec0-4461-984c-8b48e2f7a835}, !- Handle
  Surface 5,                              !- Name
  Wall,                                   !- Surface Type
  ,                                       !- Construction Name
  {a374c22d-5353-473c-818a-a7a5137d4de6}, !- Space Name
=======
  {acb5eed9-7949-4960-9b2e-4b3434a3394d}, !- Handle
  Surface 5,                              !- Name
  Wall,                                   !- Surface Type
  ,                                       !- Construction Name
  {d9bf0967-4c77-4d3e-9989-5a4e89d23f3a}, !- Space Name
>>>>>>> edda4442
  Outdoors,                               !- Outside Boundary Condition
  ,                                       !- Outside Boundary Condition Object
  SunExposed,                             !- Sun Exposure
  WindExposed,                            !- Wind Exposure
  ,                                       !- View Factor to Ground
  ,                                       !- Number of Vertices
  0, 0, 2.4384,                           !- X,Y,Z Vertex 1 {m}
  0, 0, 0,                                !- X,Y,Z Vertex 2 {m}
  13.6310703908387, 0, 0,                 !- X,Y,Z Vertex 3 {m}
  13.6310703908387, 0, 2.4384;            !- X,Y,Z Vertex 4 {m}

OS:Surface,
<<<<<<< HEAD
  {dfd899bc-7375-4624-a171-b38aebe6bf8b}, !- Handle
  Surface 6,                              !- Name
  RoofCeiling,                            !- Surface Type
  ,                                       !- Construction Name
  {a374c22d-5353-473c-818a-a7a5137d4de6}, !- Space Name
  Surface,                                !- Outside Boundary Condition
  {b4de0e1d-018d-4662-9aa6-1124f979730b}, !- Outside Boundary Condition Object
=======
  {299372c7-f204-47e0-a6a6-6928a0a501bf}, !- Handle
  Surface 6,                              !- Name
  RoofCeiling,                            !- Surface Type
  ,                                       !- Construction Name
  {d9bf0967-4c77-4d3e-9989-5a4e89d23f3a}, !- Space Name
  Surface,                                !- Outside Boundary Condition
  {fe5ae9b5-8468-449c-8cf3-653fe08d257f}, !- Outside Boundary Condition Object
>>>>>>> edda4442
  NoSun,                                  !- Sun Exposure
  NoWind,                                 !- Wind Exposure
  ,                                       !- View Factor to Ground
  ,                                       !- Number of Vertices
  13.6310703908387, 0, 2.4384,            !- X,Y,Z Vertex 1 {m}
  13.6310703908387, 6.81553519541936, 2.4384, !- X,Y,Z Vertex 2 {m}
  0, 6.81553519541936, 2.4384,            !- X,Y,Z Vertex 3 {m}
  0, 0, 2.4384;                           !- X,Y,Z Vertex 4 {m}

OS:SpaceType,
<<<<<<< HEAD
  {fa03e0aa-aa90-447d-bdc8-e6a885c0bf6a}, !- Handle
=======
  {b5533833-a15a-45cd-a890-a842aa32277a}, !- Handle
>>>>>>> edda4442
  Space Type 1,                           !- Name
  ,                                       !- Default Construction Set Name
  ,                                       !- Default Schedule Set Name
  ,                                       !- Group Rendering Name
  ,                                       !- Design Specification Outdoor Air Object Name
  ,                                       !- Standards Template
  ,                                       !- Standards Building Type
  living;                                 !- Standards Space Type

OS:Space,
<<<<<<< HEAD
  {d3755ea2-628e-42db-a77d-da3540380546}, !- Handle
  living space|story 2,                   !- Name
  {fa03e0aa-aa90-447d-bdc8-e6a885c0bf6a}, !- Space Type Name
=======
  {e5772f3c-285a-44b9-a196-50151fb6d01b}, !- Handle
  living space|story 2,                   !- Name
  {b5533833-a15a-45cd-a890-a842aa32277a}, !- Space Type Name
>>>>>>> edda4442
  ,                                       !- Default Construction Set Name
  ,                                       !- Default Schedule Set Name
  -0,                                     !- Direction of Relative North {deg}
  0,                                      !- X Origin {m}
  0,                                      !- Y Origin {m}
  2.4384,                                 !- Z Origin {m}
  ,                                       !- Building Story Name
<<<<<<< HEAD
  {efe9f88a-89b1-4823-a754-c10ff2e000d4}, !- Thermal Zone Name
  ,                                       !- Part of Total Floor Area
  ,                                       !- Design Specification Outdoor Air Object Name
  {c34454cb-0da2-49a2-8d39-673b1ae261b7}; !- Building Unit Name

OS:Surface,
  {b4de0e1d-018d-4662-9aa6-1124f979730b}, !- Handle
  Surface 7,                              !- Name
  Floor,                                  !- Surface Type
  ,                                       !- Construction Name
  {d3755ea2-628e-42db-a77d-da3540380546}, !- Space Name
  Surface,                                !- Outside Boundary Condition
  {dfd899bc-7375-4624-a171-b38aebe6bf8b}, !- Outside Boundary Condition Object
=======
  {fa67d804-b307-4120-9b69-909045eab645}, !- Thermal Zone Name
  ,                                       !- Part of Total Floor Area
  ,                                       !- Design Specification Outdoor Air Object Name
  {82a7d89b-b75d-4ae0-b883-e487369c9762}; !- Building Unit Name

OS:Surface,
  {fe5ae9b5-8468-449c-8cf3-653fe08d257f}, !- Handle
  Surface 7,                              !- Name
  Floor,                                  !- Surface Type
  ,                                       !- Construction Name
  {e5772f3c-285a-44b9-a196-50151fb6d01b}, !- Space Name
  Surface,                                !- Outside Boundary Condition
  {299372c7-f204-47e0-a6a6-6928a0a501bf}, !- Outside Boundary Condition Object
>>>>>>> edda4442
  NoSun,                                  !- Sun Exposure
  NoWind,                                 !- Wind Exposure
  ,                                       !- View Factor to Ground
  ,                                       !- Number of Vertices
  0, 0, 0,                                !- X,Y,Z Vertex 1 {m}
  0, 6.81553519541936, 0,                 !- X,Y,Z Vertex 2 {m}
  13.6310703908387, 6.81553519541936, 0,  !- X,Y,Z Vertex 3 {m}
  13.6310703908387, 0, 0;                 !- X,Y,Z Vertex 4 {m}

OS:Surface,
<<<<<<< HEAD
  {a2a5e444-eba2-45c5-a871-281e24ce4a6d}, !- Handle
  Surface 8,                              !- Name
  Wall,                                   !- Surface Type
  ,                                       !- Construction Name
  {d3755ea2-628e-42db-a77d-da3540380546}, !- Space Name
=======
  {80055857-be4d-4083-affc-94dd645e0513}, !- Handle
  Surface 8,                              !- Name
  Wall,                                   !- Surface Type
  ,                                       !- Construction Name
  {e5772f3c-285a-44b9-a196-50151fb6d01b}, !- Space Name
>>>>>>> edda4442
  Outdoors,                               !- Outside Boundary Condition
  ,                                       !- Outside Boundary Condition Object
  SunExposed,                             !- Sun Exposure
  WindExposed,                            !- Wind Exposure
  ,                                       !- View Factor to Ground
  ,                                       !- Number of Vertices
  0, 6.81553519541936, 2.4384,            !- X,Y,Z Vertex 1 {m}
  0, 6.81553519541936, 0,                 !- X,Y,Z Vertex 2 {m}
  0, 0, 0,                                !- X,Y,Z Vertex 3 {m}
  0, 0, 2.4384;                           !- X,Y,Z Vertex 4 {m}

OS:Surface,
<<<<<<< HEAD
  {1c162df5-88ef-43ed-81ba-f37a67deeca7}, !- Handle
  Surface 9,                              !- Name
  Wall,                                   !- Surface Type
  ,                                       !- Construction Name
  {d3755ea2-628e-42db-a77d-da3540380546}, !- Space Name
=======
  {7d9a8f31-b8d3-46df-a73d-f1900028e5b6}, !- Handle
  Surface 9,                              !- Name
  Wall,                                   !- Surface Type
  ,                                       !- Construction Name
  {e5772f3c-285a-44b9-a196-50151fb6d01b}, !- Space Name
>>>>>>> edda4442
  Outdoors,                               !- Outside Boundary Condition
  ,                                       !- Outside Boundary Condition Object
  SunExposed,                             !- Sun Exposure
  WindExposed,                            !- Wind Exposure
  ,                                       !- View Factor to Ground
  ,                                       !- Number of Vertices
  13.6310703908387, 6.81553519541936, 2.4384, !- X,Y,Z Vertex 1 {m}
  13.6310703908387, 6.81553519541936, 0,  !- X,Y,Z Vertex 2 {m}
  0, 6.81553519541936, 0,                 !- X,Y,Z Vertex 3 {m}
  0, 6.81553519541936, 2.4384;            !- X,Y,Z Vertex 4 {m}

OS:Surface,
<<<<<<< HEAD
  {e696c086-a44f-4cda-8cad-f7ee2c3f5cde}, !- Handle
  Surface 10,                             !- Name
  Wall,                                   !- Surface Type
  ,                                       !- Construction Name
  {d3755ea2-628e-42db-a77d-da3540380546}, !- Space Name
=======
  {34d0948e-79d6-4658-95bf-1828424ef672}, !- Handle
  Surface 10,                             !- Name
  Wall,                                   !- Surface Type
  ,                                       !- Construction Name
  {e5772f3c-285a-44b9-a196-50151fb6d01b}, !- Space Name
>>>>>>> edda4442
  Outdoors,                               !- Outside Boundary Condition
  ,                                       !- Outside Boundary Condition Object
  SunExposed,                             !- Sun Exposure
  WindExposed,                            !- Wind Exposure
  ,                                       !- View Factor to Ground
  ,                                       !- Number of Vertices
  13.6310703908387, 0, 2.4384,            !- X,Y,Z Vertex 1 {m}
  13.6310703908387, 0, 0,                 !- X,Y,Z Vertex 2 {m}
  13.6310703908387, 6.81553519541936, 0,  !- X,Y,Z Vertex 3 {m}
  13.6310703908387, 6.81553519541936, 2.4384; !- X,Y,Z Vertex 4 {m}

OS:Surface,
<<<<<<< HEAD
  {5931fcb1-9a00-4d1a-8f98-29c06b27230b}, !- Handle
  Surface 11,                             !- Name
  Wall,                                   !- Surface Type
  ,                                       !- Construction Name
  {d3755ea2-628e-42db-a77d-da3540380546}, !- Space Name
=======
  {237354ce-37ee-4c90-8a9c-4183f805117a}, !- Handle
  Surface 11,                             !- Name
  Wall,                                   !- Surface Type
  ,                                       !- Construction Name
  {e5772f3c-285a-44b9-a196-50151fb6d01b}, !- Space Name
>>>>>>> edda4442
  Outdoors,                               !- Outside Boundary Condition
  ,                                       !- Outside Boundary Condition Object
  SunExposed,                             !- Sun Exposure
  WindExposed,                            !- Wind Exposure
  ,                                       !- View Factor to Ground
  ,                                       !- Number of Vertices
  0, 0, 2.4384,                           !- X,Y,Z Vertex 1 {m}
  0, 0, 0,                                !- X,Y,Z Vertex 2 {m}
  13.6310703908387, 0, 0,                 !- X,Y,Z Vertex 3 {m}
  13.6310703908387, 0, 2.4384;            !- X,Y,Z Vertex 4 {m}

OS:Surface,
<<<<<<< HEAD
  {e959f9b2-f28c-4abe-a9cd-078cf9a318cb}, !- Handle
  Surface 12,                             !- Name
  RoofCeiling,                            !- Surface Type
  ,                                       !- Construction Name
  {d3755ea2-628e-42db-a77d-da3540380546}, !- Space Name
  Surface,                                !- Outside Boundary Condition
  {ca3647ab-94cb-4e0e-a526-0f806026fb86}, !- Outside Boundary Condition Object
=======
  {8a82ee97-681a-4fab-b399-0150afb25348}, !- Handle
  Surface 12,                             !- Name
  RoofCeiling,                            !- Surface Type
  ,                                       !- Construction Name
  {e5772f3c-285a-44b9-a196-50151fb6d01b}, !- Space Name
  Surface,                                !- Outside Boundary Condition
  {c8b0b54c-2f17-43f7-a74c-4d4e119d779a}, !- Outside Boundary Condition Object
>>>>>>> edda4442
  NoSun,                                  !- Sun Exposure
  NoWind,                                 !- Wind Exposure
  ,                                       !- View Factor to Ground
  ,                                       !- Number of Vertices
  13.6310703908387, 0, 2.4384,            !- X,Y,Z Vertex 1 {m}
  13.6310703908387, 6.81553519541936, 2.4384, !- X,Y,Z Vertex 2 {m}
  0, 6.81553519541936, 2.4384,            !- X,Y,Z Vertex 3 {m}
  0, 0, 2.4384;                           !- X,Y,Z Vertex 4 {m}

OS:Surface,
<<<<<<< HEAD
  {ca3647ab-94cb-4e0e-a526-0f806026fb86}, !- Handle
  Surface 13,                             !- Name
  Floor,                                  !- Surface Type
  ,                                       !- Construction Name
  {b7fc770f-5180-4ef0-ac3e-b16ad50c7d63}, !- Space Name
  Surface,                                !- Outside Boundary Condition
  {e959f9b2-f28c-4abe-a9cd-078cf9a318cb}, !- Outside Boundary Condition Object
=======
  {c8b0b54c-2f17-43f7-a74c-4d4e119d779a}, !- Handle
  Surface 13,                             !- Name
  Floor,                                  !- Surface Type
  ,                                       !- Construction Name
  {1ad70678-e2ed-4e37-b777-e7a7f71a5c9d}, !- Space Name
  Surface,                                !- Outside Boundary Condition
  {8a82ee97-681a-4fab-b399-0150afb25348}, !- Outside Boundary Condition Object
>>>>>>> edda4442
  NoSun,                                  !- Sun Exposure
  NoWind,                                 !- Wind Exposure
  ,                                       !- View Factor to Ground
  ,                                       !- Number of Vertices
  0, 6.81553519541936, 0,                 !- X,Y,Z Vertex 1 {m}
  13.6310703908387, 6.81553519541936, 0,  !- X,Y,Z Vertex 2 {m}
  13.6310703908387, 0, 0,                 !- X,Y,Z Vertex 3 {m}
  0, 0, 0;                                !- X,Y,Z Vertex 4 {m}

OS:Surface,
<<<<<<< HEAD
  {f90bc061-43e4-4818-ac66-eccd27bcfacd}, !- Handle
  Surface 14,                             !- Name
  RoofCeiling,                            !- Surface Type
  ,                                       !- Construction Name
  {b7fc770f-5180-4ef0-ac3e-b16ad50c7d63}, !- Space Name
=======
  {7cdf368d-7c09-45ba-ba85-69eb9bfff4ab}, !- Handle
  Surface 14,                             !- Name
  RoofCeiling,                            !- Surface Type
  ,                                       !- Construction Name
  {1ad70678-e2ed-4e37-b777-e7a7f71a5c9d}, !- Space Name
>>>>>>> edda4442
  Outdoors,                               !- Outside Boundary Condition
  ,                                       !- Outside Boundary Condition Object
  SunExposed,                             !- Sun Exposure
  WindExposed,                            !- Wind Exposure
  ,                                       !- View Factor to Ground
  ,                                       !- Number of Vertices
  13.6310703908387, 3.40776759770968, 1.70388379885484, !- X,Y,Z Vertex 1 {m}
  0, 3.40776759770968, 1.70388379885484,  !- X,Y,Z Vertex 2 {m}
  0, 0, 0,                                !- X,Y,Z Vertex 3 {m}
  13.6310703908387, 0, 0;                 !- X,Y,Z Vertex 4 {m}

OS:Surface,
<<<<<<< HEAD
  {d8c8314c-48fd-49be-b8f9-453505b1f59c}, !- Handle
  Surface 15,                             !- Name
  RoofCeiling,                            !- Surface Type
  ,                                       !- Construction Name
  {b7fc770f-5180-4ef0-ac3e-b16ad50c7d63}, !- Space Name
=======
  {7d4fb47c-f738-49a2-8236-f8e4dedda34c}, !- Handle
  Surface 15,                             !- Name
  RoofCeiling,                            !- Surface Type
  ,                                       !- Construction Name
  {1ad70678-e2ed-4e37-b777-e7a7f71a5c9d}, !- Space Name
>>>>>>> edda4442
  Outdoors,                               !- Outside Boundary Condition
  ,                                       !- Outside Boundary Condition Object
  SunExposed,                             !- Sun Exposure
  WindExposed,                            !- Wind Exposure
  ,                                       !- View Factor to Ground
  ,                                       !- Number of Vertices
  0, 3.40776759770968, 1.70388379885484,  !- X,Y,Z Vertex 1 {m}
  13.6310703908387, 3.40776759770968, 1.70388379885484, !- X,Y,Z Vertex 2 {m}
  13.6310703908387, 6.81553519541936, 0,  !- X,Y,Z Vertex 3 {m}
  0, 6.81553519541936, 0;                 !- X,Y,Z Vertex 4 {m}

OS:Surface,
<<<<<<< HEAD
  {3aeae584-76ab-4d8b-b8b7-6e9bfaf38fcd}, !- Handle
  Surface 16,                             !- Name
  Wall,                                   !- Surface Type
  ,                                       !- Construction Name
  {b7fc770f-5180-4ef0-ac3e-b16ad50c7d63}, !- Space Name
=======
  {67c4bc28-3a68-49c7-87f9-a58b697bfb6b}, !- Handle
  Surface 16,                             !- Name
  Wall,                                   !- Surface Type
  ,                                       !- Construction Name
  {1ad70678-e2ed-4e37-b777-e7a7f71a5c9d}, !- Space Name
>>>>>>> edda4442
  Outdoors,                               !- Outside Boundary Condition
  ,                                       !- Outside Boundary Condition Object
  SunExposed,                             !- Sun Exposure
  WindExposed,                            !- Wind Exposure
  ,                                       !- View Factor to Ground
  ,                                       !- Number of Vertices
  0, 3.40776759770968, 1.70388379885484,  !- X,Y,Z Vertex 1 {m}
  0, 6.81553519541936, 0,                 !- X,Y,Z Vertex 2 {m}
  0, 0, 0;                                !- X,Y,Z Vertex 3 {m}

OS:Surface,
<<<<<<< HEAD
  {b7abd666-74ff-4c27-96b0-31f36b9c557b}, !- Handle
  Surface 17,                             !- Name
  Wall,                                   !- Surface Type
  ,                                       !- Construction Name
  {b7fc770f-5180-4ef0-ac3e-b16ad50c7d63}, !- Space Name
=======
  {07ab6d68-2552-40b6-b73c-0206ccce1699}, !- Handle
  Surface 17,                             !- Name
  Wall,                                   !- Surface Type
  ,                                       !- Construction Name
  {1ad70678-e2ed-4e37-b777-e7a7f71a5c9d}, !- Space Name
>>>>>>> edda4442
  Outdoors,                               !- Outside Boundary Condition
  ,                                       !- Outside Boundary Condition Object
  SunExposed,                             !- Sun Exposure
  WindExposed,                            !- Wind Exposure
  ,                                       !- View Factor to Ground
  ,                                       !- Number of Vertices
  13.6310703908387, 3.40776759770968, 1.70388379885484, !- X,Y,Z Vertex 1 {m}
  13.6310703908387, 0, 0,                 !- X,Y,Z Vertex 2 {m}
  13.6310703908387, 6.81553519541936, 0;  !- X,Y,Z Vertex 3 {m}

OS:Space,
<<<<<<< HEAD
  {b7fc770f-5180-4ef0-ac3e-b16ad50c7d63}, !- Handle
  unfinished attic space,                 !- Name
  {e4f7f0bc-2fde-47de-846b-a51b6f0dfdde}, !- Space Type Name
=======
  {1ad70678-e2ed-4e37-b777-e7a7f71a5c9d}, !- Handle
  unfinished attic space,                 !- Name
  {87e98bca-ab1b-40b7-bd10-177a2f0e4427}, !- Space Type Name
>>>>>>> edda4442
  ,                                       !- Default Construction Set Name
  ,                                       !- Default Schedule Set Name
  -0,                                     !- Direction of Relative North {deg}
  0,                                      !- X Origin {m}
  0,                                      !- Y Origin {m}
  4.8768,                                 !- Z Origin {m}
  ,                                       !- Building Story Name
<<<<<<< HEAD
  {ebca23b6-226b-4e6a-ab81-16a8d97de73a}; !- Thermal Zone Name

OS:ThermalZone,
  {ebca23b6-226b-4e6a-ab81-16a8d97de73a}, !- Handle
=======
  {8224658a-8e60-4615-8508-7c36ffb4882c}; !- Thermal Zone Name

OS:ThermalZone,
  {8224658a-8e60-4615-8508-7c36ffb4882c}, !- Handle
>>>>>>> edda4442
  unfinished attic zone,                  !- Name
  ,                                       !- Multiplier
  ,                                       !- Ceiling Height {m}
  ,                                       !- Volume {m3}
  ,                                       !- Floor Area {m2}
  ,                                       !- Zone Inside Convection Algorithm
  ,                                       !- Zone Outside Convection Algorithm
  ,                                       !- Zone Conditioning Equipment List Name
<<<<<<< HEAD
  {e623e03f-9f21-4440-9a0a-b52f552c313d}, !- Zone Air Inlet Port List
  {1acd3e0f-09b4-4b62-9c62-c31c821d5bd3}, !- Zone Air Exhaust Port List
  {7993e9c5-0a6c-4169-ae4b-5db1c79413a8}, !- Zone Air Node Name
  {06ac324e-b0a8-49e7-92c9-f2a5b239de3a}, !- Zone Return Air Port List
=======
  {f7af1456-9c3a-49ac-8817-9c1892774ac3}, !- Zone Air Inlet Port List
  {72317503-c82b-4e46-bd66-9f49570c12eb}, !- Zone Air Exhaust Port List
  {95175e86-808c-4f02-8aba-73d9154760ee}, !- Zone Air Node Name
  {d2e37221-abf2-4002-a5e0-69006ef90ac3}, !- Zone Return Air Port List
>>>>>>> edda4442
  ,                                       !- Primary Daylighting Control Name
  ,                                       !- Fraction of Zone Controlled by Primary Daylighting Control
  ,                                       !- Secondary Daylighting Control Name
  ,                                       !- Fraction of Zone Controlled by Secondary Daylighting Control
  ,                                       !- Illuminance Map Name
  ,                                       !- Group Rendering Name
  ,                                       !- Thermostat Name
  No;                                     !- Use Ideal Air Loads

OS:Node,
<<<<<<< HEAD
  {075455e6-d676-4e13-a144-d6e9edff30c3}, !- Handle
  Node 2,                                 !- Name
  {7993e9c5-0a6c-4169-ae4b-5db1c79413a8}, !- Inlet Port
  ;                                       !- Outlet Port

OS:Connection,
  {7993e9c5-0a6c-4169-ae4b-5db1c79413a8}, !- Handle
  {9bb54d0e-0f82-4a14-824b-77827c209d89}, !- Name
  {ebca23b6-226b-4e6a-ab81-16a8d97de73a}, !- Source Object
  11,                                     !- Outlet Port
  {075455e6-d676-4e13-a144-d6e9edff30c3}, !- Target Object
  2;                                      !- Inlet Port

OS:PortList,
  {e623e03f-9f21-4440-9a0a-b52f552c313d}, !- Handle
  {2a692f4d-f61f-46cc-9faf-084a230e0bda}, !- Name
  {ebca23b6-226b-4e6a-ab81-16a8d97de73a}; !- HVAC Component

OS:PortList,
  {1acd3e0f-09b4-4b62-9c62-c31c821d5bd3}, !- Handle
  {231d1bae-531a-4c61-891a-9def56b90685}, !- Name
  {ebca23b6-226b-4e6a-ab81-16a8d97de73a}; !- HVAC Component

OS:PortList,
  {06ac324e-b0a8-49e7-92c9-f2a5b239de3a}, !- Handle
  {e21566f7-8777-485a-9cbf-1ff827c6e263}, !- Name
  {ebca23b6-226b-4e6a-ab81-16a8d97de73a}; !- HVAC Component

OS:Sizing:Zone,
  {54370831-9485-4c04-b98e-024875dfaf14}, !- Handle
  {ebca23b6-226b-4e6a-ab81-16a8d97de73a}, !- Zone or ZoneList Name
=======
  {2dac1a42-c4f4-4be6-b068-8d36adca9c0c}, !- Handle
  Node 2,                                 !- Name
  {95175e86-808c-4f02-8aba-73d9154760ee}, !- Inlet Port
  ;                                       !- Outlet Port

OS:Connection,
  {95175e86-808c-4f02-8aba-73d9154760ee}, !- Handle
  {a76f4401-704f-41b3-b894-7aa264aa2be7}, !- Name
  {8224658a-8e60-4615-8508-7c36ffb4882c}, !- Source Object
  11,                                     !- Outlet Port
  {2dac1a42-c4f4-4be6-b068-8d36adca9c0c}, !- Target Object
  2;                                      !- Inlet Port

OS:PortList,
  {f7af1456-9c3a-49ac-8817-9c1892774ac3}, !- Handle
  {0e99d545-20a1-4c1a-b54a-eb5aa4a4d214}, !- Name
  {8224658a-8e60-4615-8508-7c36ffb4882c}; !- HVAC Component

OS:PortList,
  {72317503-c82b-4e46-bd66-9f49570c12eb}, !- Handle
  {824d3482-2f17-4c83-b659-043aad9aa76b}, !- Name
  {8224658a-8e60-4615-8508-7c36ffb4882c}; !- HVAC Component

OS:PortList,
  {d2e37221-abf2-4002-a5e0-69006ef90ac3}, !- Handle
  {d153fba7-fbfa-4d42-9308-8eac42c43508}, !- Name
  {8224658a-8e60-4615-8508-7c36ffb4882c}; !- HVAC Component

OS:Sizing:Zone,
  {e64ba19d-b5fd-4f90-a370-08baf56285d7}, !- Handle
  {8224658a-8e60-4615-8508-7c36ffb4882c}, !- Zone or ZoneList Name
>>>>>>> edda4442
  SupplyAirTemperature,                   !- Zone Cooling Design Supply Air Temperature Input Method
  14,                                     !- Zone Cooling Design Supply Air Temperature {C}
  11.11,                                  !- Zone Cooling Design Supply Air Temperature Difference {deltaC}
  SupplyAirTemperature,                   !- Zone Heating Design Supply Air Temperature Input Method
  40,                                     !- Zone Heating Design Supply Air Temperature {C}
  11.11,                                  !- Zone Heating Design Supply Air Temperature Difference {deltaC}
  0.0085,                                 !- Zone Cooling Design Supply Air Humidity Ratio {kg-H2O/kg-air}
  0.008,                                  !- Zone Heating Design Supply Air Humidity Ratio {kg-H2O/kg-air}
  ,                                       !- Zone Heating Sizing Factor
  ,                                       !- Zone Cooling Sizing Factor
  DesignDay,                              !- Cooling Design Air Flow Method
  ,                                       !- Cooling Design Air Flow Rate {m3/s}
  ,                                       !- Cooling Minimum Air Flow per Zone Floor Area {m3/s-m2}
  ,                                       !- Cooling Minimum Air Flow {m3/s}
  ,                                       !- Cooling Minimum Air Flow Fraction
  DesignDay,                              !- Heating Design Air Flow Method
  ,                                       !- Heating Design Air Flow Rate {m3/s}
  ,                                       !- Heating Maximum Air Flow per Zone Floor Area {m3/s-m2}
  ,                                       !- Heating Maximum Air Flow {m3/s}
  ,                                       !- Heating Maximum Air Flow Fraction
  ,                                       !- Design Zone Air Distribution Effectiveness in Cooling Mode
  ,                                       !- Design Zone Air Distribution Effectiveness in Heating Mode
  No,                                     !- Account for Dedicated Outdoor Air System
  NeutralSupplyAir,                       !- Dedicated Outdoor Air System Control Strategy
  autosize,                               !- Dedicated Outdoor Air Low Setpoint Temperature for Design {C}
  autosize;                               !- Dedicated Outdoor Air High Setpoint Temperature for Design {C}

OS:ZoneHVAC:EquipmentList,
<<<<<<< HEAD
  {6cfb8a12-5c33-4052-af78-2f7170221ae3}, !- Handle
  Zone HVAC Equipment List 2,             !- Name
  {ebca23b6-226b-4e6a-ab81-16a8d97de73a}; !- Thermal Zone

OS:SpaceType,
  {e4f7f0bc-2fde-47de-846b-a51b6f0dfdde}, !- Handle
=======
  {94882c8a-4881-44ec-8d2a-27c01f8ee286}, !- Handle
  Zone HVAC Equipment List 2,             !- Name
  {8224658a-8e60-4615-8508-7c36ffb4882c}; !- Thermal Zone

OS:SpaceType,
  {87e98bca-ab1b-40b7-bd10-177a2f0e4427}, !- Handle
>>>>>>> edda4442
  Space Type 2,                           !- Name
  ,                                       !- Default Construction Set Name
  ,                                       !- Default Schedule Set Name
  ,                                       !- Group Rendering Name
  ,                                       !- Design Specification Outdoor Air Object Name
  ,                                       !- Standards Template
  ,                                       !- Standards Building Type
  unfinished attic;                       !- Standards Space Type

OS:BuildingUnit,
<<<<<<< HEAD
  {c34454cb-0da2-49a2-8d39-673b1ae261b7}, !- Handle
=======
  {82a7d89b-b75d-4ae0-b883-e487369c9762}, !- Handle
>>>>>>> edda4442
  unit 1,                                 !- Name
  ,                                       !- Rendering Color
  Residential;                            !- Building Unit Type

OS:AdditionalProperties,
<<<<<<< HEAD
  {a3543800-ff99-4f2e-9216-ac476b5beb67}, !- Handle
  {c34454cb-0da2-49a2-8d39-673b1ae261b7}, !- Object Name
=======
  {82e8d705-72a8-4cba-9593-af28b0de36e8}, !- Handle
  {82a7d89b-b75d-4ae0-b883-e487369c9762}, !- Object Name
>>>>>>> edda4442
  NumberOfBedrooms,                       !- Feature Name 1
  Integer,                                !- Feature Data Type 1
  3,                                      !- Feature Value 1
  NumberOfBathrooms,                      !- Feature Name 2
  Double,                                 !- Feature Data Type 2
  2,                                      !- Feature Value 2
  NumberOfOccupants,                      !- Feature Name 3
  Double,                                 !- Feature Data Type 3
  2.6400000000000001;                     !- Feature Value 3

OS:External:File,
<<<<<<< HEAD
  {e478252c-d0d6-48f2-97a1-dc75103fddb4}, !- Handle
=======
  {b324b3cb-b44b-432c-8391-adf74759683c}, !- Handle
>>>>>>> edda4442
  8760.csv,                               !- Name
  8760.csv;                               !- File Name

OS:Schedule:Day,
<<<<<<< HEAD
  {dd738d7c-89c9-44ce-b0b0-9157a3fd45d5}, !- Handle
=======
  {21ed7202-a743-46ba-ae64-38e71e380126}, !- Handle
>>>>>>> edda4442
  Schedule Day 1,                         !- Name
  ,                                       !- Schedule Type Limits Name
  ,                                       !- Interpolate to Timestep
  24,                                     !- Hour 1
  0,                                      !- Minute 1
  0;                                      !- Value Until Time 1

OS:Schedule:Day,
<<<<<<< HEAD
  {d350f03d-f899-4782-8997-cf76446a7e9f}, !- Handle
=======
  {b0223b0c-ca7d-4a48-9048-2ee6f944931a}, !- Handle
>>>>>>> edda4442
  Schedule Day 2,                         !- Name
  ,                                       !- Schedule Type Limits Name
  ,                                       !- Interpolate to Timestep
  24,                                     !- Hour 1
  0,                                      !- Minute 1
  1;                                      !- Value Until Time 1

OS:Schedule:File,
<<<<<<< HEAD
  {d117e28c-7574-4dcf-80bf-ec7dbb264fa5}, !- Handle
  occupants,                              !- Name
  {ca907e84-28ba-4031-952f-8102839d1f03}, !- Schedule Type Limits Name
  {e478252c-d0d6-48f2-97a1-dc75103fddb4}, !- External File Name
=======
  {bbd5644e-2a5b-4568-8b18-ab25c693e0da}, !- Handle
  occupants,                              !- Name
  {43dab21e-853c-431f-8f2b-2e9af3549513}, !- Schedule Type Limits Name
  {b324b3cb-b44b-432c-8391-adf74759683c}, !- External File Name
>>>>>>> edda4442
  1,                                      !- Column Number
  1,                                      !- Rows to Skip at Top
  8760,                                   !- Number of Hours of Data
  ,                                       !- Column Separator
  ,                                       !- Interpolate to Timestep
  60;                                     !- Minutes per Item

OS:Schedule:Ruleset,
<<<<<<< HEAD
  {7d9deef7-c569-421b-b9b1-b2ba848558e4}, !- Handle
  Schedule Ruleset 1,                     !- Name
  {89bc11ec-a7c2-4afb-9956-4b7643bd3f8a}, !- Schedule Type Limits Name
  {b06cd0a8-8d4d-474f-9abb-c7492d41e40e}; !- Default Day Schedule Name

OS:Schedule:Day,
  {b06cd0a8-8d4d-474f-9abb-c7492d41e40e}, !- Handle
  Schedule Day 3,                         !- Name
  {89bc11ec-a7c2-4afb-9956-4b7643bd3f8a}, !- Schedule Type Limits Name
=======
  {a59fe75f-b3f4-46cc-928c-6b414549f941}, !- Handle
  Schedule Ruleset 1,                     !- Name
  {a75f6d35-45a9-459b-a491-ea69eb049589}, !- Schedule Type Limits Name
  {02345ca2-4f0b-4eb4-b98a-adbc6cceab15}; !- Default Day Schedule Name

OS:Schedule:Day,
  {02345ca2-4f0b-4eb4-b98a-adbc6cceab15}, !- Handle
  Schedule Day 3,                         !- Name
  {a75f6d35-45a9-459b-a491-ea69eb049589}, !- Schedule Type Limits Name
>>>>>>> edda4442
  ,                                       !- Interpolate to Timestep
  24,                                     !- Hour 1
  0,                                      !- Minute 1
  112.539290946133;                       !- Value Until Time 1

OS:People:Definition,
<<<<<<< HEAD
  {18c14447-cb37-4f0e-8768-718085d4f34f}, !- Handle
  res occupants|living space,             !- Name
=======
  {e07604f3-d4f4-4a13-80b5-b9c3886c621d}, !- Handle
  res occupants|living space|story 2,     !- Name
>>>>>>> edda4442
  People,                                 !- Number of People Calculation Method
  1.32,                                   !- Number of People {people}
  ,                                       !- People per Space Floor Area {person/m2}
  ,                                       !- Space Floor Area per Person {m2/person}
  0.319734,                               !- Fraction Radiant
  0.573,                                  !- Sensible Heat Fraction
  0,                                      !- Carbon Dioxide Generation Rate {m3/s-W}
  No,                                     !- Enable ASHRAE 55 Comfort Warnings
  ZoneAveraged;                           !- Mean Radiant Temperature Calculation Type

OS:People,
<<<<<<< HEAD
  {faa66600-a214-4e41-a28d-ee77852711e1}, !- Handle
  res occupants|living space,             !- Name
  {18c14447-cb37-4f0e-8768-718085d4f34f}, !- People Definition Name
  {a374c22d-5353-473c-818a-a7a5137d4de6}, !- Space or SpaceType Name
  {d117e28c-7574-4dcf-80bf-ec7dbb264fa5}, !- Number of People Schedule Name
  {7d9deef7-c569-421b-b9b1-b2ba848558e4}, !- Activity Level Schedule Name
=======
  {0d9f69e8-27a2-4610-812b-af445e2015a9}, !- Handle
  res occupants|living space|story 2,     !- Name
  {e07604f3-d4f4-4a13-80b5-b9c3886c621d}, !- People Definition Name
  {e5772f3c-285a-44b9-a196-50151fb6d01b}, !- Space or SpaceType Name
  {bbd5644e-2a5b-4568-8b18-ab25c693e0da}, !- Number of People Schedule Name
  {a59fe75f-b3f4-46cc-928c-6b414549f941}, !- Activity Level Schedule Name
>>>>>>> edda4442
  ,                                       !- Surface Name/Angle Factor List Name
  ,                                       !- Work Efficiency Schedule Name
  ,                                       !- Clothing Insulation Schedule Name
  ,                                       !- Air Velocity Schedule Name
  1;                                      !- Multiplier

OS:ScheduleTypeLimits,
<<<<<<< HEAD
  {89bc11ec-a7c2-4afb-9956-4b7643bd3f8a}, !- Handle
=======
  {a75f6d35-45a9-459b-a491-ea69eb049589}, !- Handle
>>>>>>> edda4442
  ActivityLevel,                          !- Name
  0,                                      !- Lower Limit Value
  ,                                       !- Upper Limit Value
  Continuous,                             !- Numeric Type
  ActivityLevel;                          !- Unit Type

OS:ScheduleTypeLimits,
<<<<<<< HEAD
  {ca907e84-28ba-4031-952f-8102839d1f03}, !- Handle
=======
  {43dab21e-853c-431f-8f2b-2e9af3549513}, !- Handle
>>>>>>> edda4442
  Fractional,                             !- Name
  0,                                      !- Lower Limit Value
  1,                                      !- Upper Limit Value
  Continuous;                             !- Numeric Type

OS:People:Definition,
<<<<<<< HEAD
  {7fe49ea7-3690-493e-a1f5-dc052377257c}, !- Handle
  res occupants|living space|story 2,     !- Name
=======
  {1f4804c9-882b-4165-84c3-dd6b235ee82f}, !- Handle
  res occupants|living space,             !- Name
>>>>>>> edda4442
  People,                                 !- Number of People Calculation Method
  1.32,                                   !- Number of People {people}
  ,                                       !- People per Space Floor Area {person/m2}
  ,                                       !- Space Floor Area per Person {m2/person}
  0.319734,                               !- Fraction Radiant
  0.573,                                  !- Sensible Heat Fraction
  0,                                      !- Carbon Dioxide Generation Rate {m3/s-W}
  No,                                     !- Enable ASHRAE 55 Comfort Warnings
  ZoneAveraged;                           !- Mean Radiant Temperature Calculation Type

OS:People,
<<<<<<< HEAD
  {8ef7636e-33a0-4f03-85a4-c4f80a4e7034}, !- Handle
  res occupants|living space|story 2,     !- Name
  {7fe49ea7-3690-493e-a1f5-dc052377257c}, !- People Definition Name
  {d3755ea2-628e-42db-a77d-da3540380546}, !- Space or SpaceType Name
  {d117e28c-7574-4dcf-80bf-ec7dbb264fa5}, !- Number of People Schedule Name
  {7d9deef7-c569-421b-b9b1-b2ba848558e4}, !- Activity Level Schedule Name
=======
  {6b9ef01a-ddb0-468a-8991-e1d9bf1aa89e}, !- Handle
  res occupants|living space,             !- Name
  {1f4804c9-882b-4165-84c3-dd6b235ee82f}, !- People Definition Name
  {d9bf0967-4c77-4d3e-9989-5a4e89d23f3a}, !- Space or SpaceType Name
  {bbd5644e-2a5b-4568-8b18-ab25c693e0da}, !- Number of People Schedule Name
  {a59fe75f-b3f4-46cc-928c-6b414549f941}, !- Activity Level Schedule Name
>>>>>>> edda4442
  ,                                       !- Surface Name/Angle Factor List Name
  ,                                       !- Work Efficiency Schedule Name
  ,                                       !- Clothing Insulation Schedule Name
  ,                                       !- Air Velocity Schedule Name
  1;                                      !- Multiplier
<|MERGE_RESOLUTION|>--- conflicted
+++ resolved
@@ -1,73 +1,41 @@
 !- NOTE: Auto-generated from /test/osw_files/SFD_2000sqft_2story_SL_UA_3Beds_2Baths_Denver.osw
 
 OS:Version,
-<<<<<<< HEAD
-  {bc8fe09d-ef0b-4e00-9425-ea1700f91827}, !- Handle
-  2.9.0;                                  !- Version Identifier
+  {e911e0d6-e311-4bc7-a592-0bd871876adc}, !- Handle
+  2.9.1;                                  !- Version Identifier
 
 OS:SimulationControl,
-  {29f76b7d-86f5-4f6e-bc01-06f3ea3c6e75}, !- Handle
-=======
-  {2197d7a9-4976-4f14-bd84-7420beff41ba}, !- Handle
-  2.9.0;                                  !- Version Identifier
-
-OS:SimulationControl,
-  {ea99344a-6dd1-43b3-961e-5df085891fab}, !- Handle
->>>>>>> edda4442
+  {cac5e7bf-f005-4ec6-9d3c-0476af08527a}, !- Handle
   ,                                       !- Do Zone Sizing Calculation
   ,                                       !- Do System Sizing Calculation
   ,                                       !- Do Plant Sizing Calculation
   No;                                     !- Run Simulation for Sizing Periods
 
 OS:Timestep,
-<<<<<<< HEAD
-  {7cb12b9d-cd35-4b56-be92-2d5b9b9c3b99}, !- Handle
+  {8d220eaf-8542-4368-8448-fdb7ea2c95bf}, !- Handle
   6;                                      !- Number of Timesteps per Hour
 
 OS:ShadowCalculation,
-  {f2530d68-8efe-41a4-9c56-0519a07c878e}, !- Handle
-=======
-  {ad45545d-bf8a-45eb-bc39-203d86f3ca60}, !- Handle
-  6;                                      !- Number of Timesteps per Hour
-
-OS:ShadowCalculation,
-  {affc1f55-9b76-441b-af6f-d0e46238b88a}, !- Handle
->>>>>>> edda4442
+  {a406c143-746c-46ee-be4d-ce539d93ae62}, !- Handle
   20,                                     !- Calculation Frequency
   200;                                    !- Maximum Figures in Shadow Overlap Calculations
 
 OS:SurfaceConvectionAlgorithm:Outside,
-<<<<<<< HEAD
-  {fbeb5413-c325-48e2-8a00-5308137da3d9}, !- Handle
+  {86e6cd14-d1e4-4bdf-9564-0a43297f291b}, !- Handle
   DOE-2;                                  !- Algorithm
 
 OS:SurfaceConvectionAlgorithm:Inside,
-  {5f1e72b9-6b03-44a3-9da1-933497105f9b}, !- Handle
+  {6628b319-e905-4d45-9b04-60aaef0171a3}, !- Handle
   TARP;                                   !- Algorithm
 
 OS:ZoneCapacitanceMultiplier:ResearchSpecial,
-  {1bf4102d-0638-4302-9ad7-d6f839a5cde1}, !- Handle
-=======
-  {e9d7c713-3029-4382-b6a7-1863de633248}, !- Handle
-  DOE-2;                                  !- Algorithm
-
-OS:SurfaceConvectionAlgorithm:Inside,
-  {3a691fc7-5ea6-487d-ba01-12d675bdb15e}, !- Handle
-  TARP;                                   !- Algorithm
-
-OS:ZoneCapacitanceMultiplier:ResearchSpecial,
-  {74a3683b-f83c-4b8a-9136-b800c7ed704f}, !- Handle
->>>>>>> edda4442
+  {9a649bc7-e5b8-43b3-9d82-f8576c6ac198}, !- Handle
   ,                                       !- Temperature Capacity Multiplier
   15,                                     !- Humidity Capacity Multiplier
   ;                                       !- Carbon Dioxide Capacity Multiplier
 
 OS:RunPeriod,
-<<<<<<< HEAD
-  {75b0aa07-a544-4509-9527-511397c20e50}, !- Handle
-=======
-  {de5962ef-815d-483e-bbf6-73cf2c618849}, !- Handle
->>>>>>> edda4442
+  {22a28039-8814-4be9-a08d-49e4376da47b}, !- Handle
   Run Period 1,                           !- Name
   1,                                      !- Begin Month
   1,                                      !- Begin Day of Month
@@ -81,21 +49,13 @@
   ;                                       !- Number of Times Runperiod to be Repeated
 
 OS:YearDescription,
-<<<<<<< HEAD
-  {ce61f62c-4837-48f9-ab01-adc92b8f2f24}, !- Handle
-=======
-  {d017d5cc-a4e9-4cf9-8451-39163094b7ca}, !- Handle
->>>>>>> edda4442
+  {5b2d1945-1e89-463f-990e-d0d444892d83}, !- Handle
   2007,                                   !- Calendar Year
   ,                                       !- Day of Week for Start Day
   ;                                       !- Is Leap Year
 
 OS:WeatherFile,
-<<<<<<< HEAD
-  {9cfeffa6-d8e1-4861-b282-541686ea7d3a}, !- Handle
-=======
-  {91141f36-0faf-479a-a9a9-aa5c56c08ee6}, !- Handle
->>>>>>> edda4442
+  {851d200b-ea1e-4cde-bc5f-dd046b6cafde}, !- Handle
   Denver Intl Ap,                         !- City
   CO,                                     !- State Province Region
   USA,                                    !- Country
@@ -109,13 +69,8 @@
   E23378AA;                               !- Checksum
 
 OS:AdditionalProperties,
-<<<<<<< HEAD
-  {277ba889-1377-4afb-8e75-236f72f575be}, !- Handle
-  {9cfeffa6-d8e1-4861-b282-541686ea7d3a}, !- Object Name
-=======
-  {b84e8361-8183-478e-b3ef-b60a65a01d91}, !- Handle
-  {91141f36-0faf-479a-a9a9-aa5c56c08ee6}, !- Object Name
->>>>>>> edda4442
+  {4de78356-f669-4578-a44b-7c62835b5536}, !- Handle
+  {851d200b-ea1e-4cde-bc5f-dd046b6cafde}, !- Object Name
   EPWHeaderCity,                          !- Feature Name 1
   String,                                 !- Feature Data Type 1
   Denver Intl Ap,                         !- Feature Value 1
@@ -223,11 +178,7 @@
   84;                                     !- Feature Value 35
 
 OS:Site,
-<<<<<<< HEAD
-  {9899a958-7ae4-45f3-bbfc-9c78c4017cb7}, !- Handle
-=======
-  {2a6bb219-ea8e-4466-bb0c-8e1d05856c38}, !- Handle
->>>>>>> edda4442
+  {b29d359a-b3cf-4fc4-b299-7618ed1ef3ee}, !- Handle
   Denver Intl Ap_CO_USA,                  !- Name
   39.83,                                  !- Latitude {deg}
   -104.65,                                !- Longitude {deg}
@@ -236,11 +187,7 @@
   ;                                       !- Terrain
 
 OS:ClimateZones,
-<<<<<<< HEAD
-  {109f34e8-bcca-4d34-b659-389384863416}, !- Handle
-=======
-  {9fe88bb6-eed5-418f-abf9-ac6cfe4fc1f0}, !- Handle
->>>>>>> edda4442
+  {0110699c-859e-438a-80f5-f6e8f42ad710}, !- Handle
   ,                                       !- Active Institution
   ,                                       !- Active Year
   ,                                       !- Climate Zone Institution Name 1
@@ -253,32 +200,19 @@
   Cold;                                   !- Climate Zone Value 2
 
 OS:Site:WaterMainsTemperature,
-<<<<<<< HEAD
-  {7b1086cd-2395-42eb-b973-00380f9375e8}, !- Handle
-=======
-  {311f8caf-19cc-466e-978e-f5b1f2b73432}, !- Handle
->>>>>>> edda4442
+  {92b0b681-dc59-414e-a7cb-a347941ade5e}, !- Handle
   Correlation,                            !- Calculation Method
   ,                                       !- Temperature Schedule Name
   10.8753424657535,                       !- Annual Average Outdoor Air Temperature {C}
   23.1524007936508;                       !- Maximum Difference In Monthly Average Outdoor Air Temperatures {deltaC}
 
 OS:RunPeriodControl:DaylightSavingTime,
-<<<<<<< HEAD
-  {d383b30b-80f2-4e3b-b295-60740d29eb60}, !- Handle
-  4/7,                                    !- Start Date
-  10/26;                                  !- End Date
-
-OS:Site:GroundTemperature:Deep,
-  {c3f93458-c82b-48e8-ad53-6c346257f8fc}, !- Handle
-=======
-  {87a05e4f-54d6-4a7c-8637-3477ec582c4d}, !- Handle
+  {ed28670f-390a-487c-b325-3ca9586acb4a}, !- Handle
   3/12,                                   !- Start Date
   11/5;                                   !- End Date
 
 OS:Site:GroundTemperature:Deep,
-  {2f0d03a7-a6b6-416f-909f-3da29d55c25a}, !- Handle
->>>>>>> edda4442
+  {6d41dc03-687f-489d-a257-a9026baa5d14}, !- Handle
   10.8753424657535,                       !- January Deep Ground Temperature {C}
   10.8753424657535,                       !- February Deep Ground Temperature {C}
   10.8753424657535,                       !- March Deep Ground Temperature {C}
@@ -293,11 +227,7 @@
   10.8753424657535;                       !- December Deep Ground Temperature {C}
 
 OS:Building,
-<<<<<<< HEAD
-  {f7a7a78c-44e0-4191-b113-76a73d467b26}, !- Handle
-=======
-  {c6ac878d-cca9-4773-9683-12dfa3388a67}, !- Handle
->>>>>>> edda4442
+  {46b4c677-5f37-49e3-bb0c-4da416ad5f73}, !- Handle
   Building 1,                             !- Name
   ,                                       !- Building Sector Type
   0,                                      !- North Axis {deg}
@@ -312,23 +242,14 @@
   1;                                      !- Standards Number of Living Units
 
 OS:AdditionalProperties,
-<<<<<<< HEAD
-  {dab6322a-577f-41c6-a2bc-b24f5d54cf3e}, !- Handle
-  {f7a7a78c-44e0-4191-b113-76a73d467b26}, !- Object Name
-=======
-  {cedcaa6a-4d84-4946-9bcd-931e6925d00e}, !- Handle
-  {c6ac878d-cca9-4773-9683-12dfa3388a67}, !- Object Name
->>>>>>> edda4442
+  {2bd3446e-fdd4-485a-9918-44c03ee6be8e}, !- Handle
+  {46b4c677-5f37-49e3-bb0c-4da416ad5f73}, !- Object Name
   Total Units Modeled,                    !- Feature Name 1
   Integer,                                !- Feature Data Type 1
   1;                                      !- Feature Value 1
 
 OS:ThermalZone,
-<<<<<<< HEAD
-  {efe9f88a-89b1-4823-a754-c10ff2e000d4}, !- Handle
-=======
-  {fa67d804-b307-4120-9b69-909045eab645}, !- Handle
->>>>>>> edda4442
+  {eeb5fb56-51fc-4acd-a398-6f47db479a34}, !- Handle
   living zone,                            !- Name
   ,                                       !- Multiplier
   ,                                       !- Ceiling Height {m}
@@ -337,17 +258,10 @@
   ,                                       !- Zone Inside Convection Algorithm
   ,                                       !- Zone Outside Convection Algorithm
   ,                                       !- Zone Conditioning Equipment List Name
-<<<<<<< HEAD
-  {5751cea8-e0e5-462a-acfc-5793c8aa7f94}, !- Zone Air Inlet Port List
-  {8a483e94-7a3a-4bed-bbdc-d60cdc04213b}, !- Zone Air Exhaust Port List
-  {a25c9983-13d9-41c2-975f-41df69b71a4e}, !- Zone Air Node Name
-  {0e5865d3-6c1e-4cb4-ae6e-f98502bae2de}, !- Zone Return Air Port List
-=======
-  {c423fe8e-afa4-4b79-bc9e-2d854775c98b}, !- Zone Air Inlet Port List
-  {5569a6a1-8a39-431e-9b50-45ace11fbd99}, !- Zone Air Exhaust Port List
-  {775390b2-91f1-4135-bcc5-d87d53eff2d5}, !- Zone Air Node Name
-  {be66a219-b140-4f48-adb0-95489cff2d72}, !- Zone Return Air Port List
->>>>>>> edda4442
+  {16e5b994-0c98-49b5-add8-c67839aa6fa8}, !- Zone Air Inlet Port List
+  {dc600da8-4d72-4f1e-b7e4-7997c03120d4}, !- Zone Air Exhaust Port List
+  {81c8a5e5-f9e8-425a-b927-be521086e26d}, !- Zone Air Node Name
+  {2b42f46e-3a29-4e26-8140-00d95add8496}, !- Zone Return Air Port List
   ,                                       !- Primary Daylighting Control Name
   ,                                       !- Fraction of Zone Controlled by Primary Daylighting Control
   ,                                       !- Secondary Daylighting Control Name
@@ -358,71 +272,37 @@
   No;                                     !- Use Ideal Air Loads
 
 OS:Node,
-<<<<<<< HEAD
-  {0d7f9054-67f9-4eb7-97d3-f8d74504ab25}, !- Handle
+  {d12bc8af-2ff6-4d8e-8838-64902340505e}, !- Handle
   Node 1,                                 !- Name
-  {a25c9983-13d9-41c2-975f-41df69b71a4e}, !- Inlet Port
+  {81c8a5e5-f9e8-425a-b927-be521086e26d}, !- Inlet Port
   ;                                       !- Outlet Port
 
 OS:Connection,
-  {a25c9983-13d9-41c2-975f-41df69b71a4e}, !- Handle
-  {1d748335-cc57-46b2-95e7-d07613bea14a}, !- Name
-  {efe9f88a-89b1-4823-a754-c10ff2e000d4}, !- Source Object
+  {81c8a5e5-f9e8-425a-b927-be521086e26d}, !- Handle
+  {b2c1a09a-3e7b-41dc-a949-5a3ea0e2b126}, !- Name
+  {eeb5fb56-51fc-4acd-a398-6f47db479a34}, !- Source Object
   11,                                     !- Outlet Port
-  {0d7f9054-67f9-4eb7-97d3-f8d74504ab25}, !- Target Object
+  {d12bc8af-2ff6-4d8e-8838-64902340505e}, !- Target Object
   2;                                      !- Inlet Port
 
 OS:PortList,
-  {5751cea8-e0e5-462a-acfc-5793c8aa7f94}, !- Handle
-  {d163542f-6d06-4cf3-b3b6-a4c04d03f2eb}, !- Name
-  {efe9f88a-89b1-4823-a754-c10ff2e000d4}; !- HVAC Component
+  {16e5b994-0c98-49b5-add8-c67839aa6fa8}, !- Handle
+  {d7996b96-4998-49c7-9936-dfd430e9f506}, !- Name
+  {eeb5fb56-51fc-4acd-a398-6f47db479a34}; !- HVAC Component
 
 OS:PortList,
-  {8a483e94-7a3a-4bed-bbdc-d60cdc04213b}, !- Handle
-  {123a0ac9-2ef8-4598-a47a-98a787e68db6}, !- Name
-  {efe9f88a-89b1-4823-a754-c10ff2e000d4}; !- HVAC Component
+  {dc600da8-4d72-4f1e-b7e4-7997c03120d4}, !- Handle
+  {18460f52-221d-4e18-9044-b5ce3aa73458}, !- Name
+  {eeb5fb56-51fc-4acd-a398-6f47db479a34}; !- HVAC Component
 
 OS:PortList,
-  {0e5865d3-6c1e-4cb4-ae6e-f98502bae2de}, !- Handle
-  {b47c3ccb-d3a5-4247-81f8-1eadd75da959}, !- Name
-  {efe9f88a-89b1-4823-a754-c10ff2e000d4}; !- HVAC Component
+  {2b42f46e-3a29-4e26-8140-00d95add8496}, !- Handle
+  {01ea72b1-f698-4943-af92-2b35d5363b78}, !- Name
+  {eeb5fb56-51fc-4acd-a398-6f47db479a34}; !- HVAC Component
 
 OS:Sizing:Zone,
-  {920c4198-af93-4313-b447-6df04390baf7}, !- Handle
-  {efe9f88a-89b1-4823-a754-c10ff2e000d4}, !- Zone or ZoneList Name
-=======
-  {0c249506-7f5f-4c10-bb9f-287c99153f37}, !- Handle
-  Node 1,                                 !- Name
-  {775390b2-91f1-4135-bcc5-d87d53eff2d5}, !- Inlet Port
-  ;                                       !- Outlet Port
-
-OS:Connection,
-  {775390b2-91f1-4135-bcc5-d87d53eff2d5}, !- Handle
-  {2f233cf6-39b0-4a5a-a1c4-e0b429bcbff1}, !- Name
-  {fa67d804-b307-4120-9b69-909045eab645}, !- Source Object
-  11,                                     !- Outlet Port
-  {0c249506-7f5f-4c10-bb9f-287c99153f37}, !- Target Object
-  2;                                      !- Inlet Port
-
-OS:PortList,
-  {c423fe8e-afa4-4b79-bc9e-2d854775c98b}, !- Handle
-  {72bb7004-4796-4ad6-8f07-168f9e0520ec}, !- Name
-  {fa67d804-b307-4120-9b69-909045eab645}; !- HVAC Component
-
-OS:PortList,
-  {5569a6a1-8a39-431e-9b50-45ace11fbd99}, !- Handle
-  {df3f4cb9-c07d-4e16-b4e9-f75476a220da}, !- Name
-  {fa67d804-b307-4120-9b69-909045eab645}; !- HVAC Component
-
-OS:PortList,
-  {be66a219-b140-4f48-adb0-95489cff2d72}, !- Handle
-  {2ecfbe80-e7ab-43bf-9e19-37ab96005dd8}, !- Name
-  {fa67d804-b307-4120-9b69-909045eab645}; !- HVAC Component
-
-OS:Sizing:Zone,
-  {167a81a3-bb67-4ba8-b597-e211b28bc5a0}, !- Handle
-  {fa67d804-b307-4120-9b69-909045eab645}, !- Zone or ZoneList Name
->>>>>>> edda4442
+  {8d200008-4aee-49fd-ad8b-59eec64dcc23}, !- Handle
+  {eeb5fb56-51fc-4acd-a398-6f47db479a34}, !- Zone or ZoneList Name
   SupplyAirTemperature,                   !- Zone Cooling Design Supply Air Temperature Input Method
   14,                                     !- Zone Cooling Design Supply Air Temperature {C}
   11.11,                                  !- Zone Cooling Design Supply Air Temperature Difference {deltaC}
@@ -451,25 +331,14 @@
   autosize;                               !- Dedicated Outdoor Air High Setpoint Temperature for Design {C}
 
 OS:ZoneHVAC:EquipmentList,
-<<<<<<< HEAD
-  {e4fbf682-dff2-431d-aee9-df36a3eaaaca}, !- Handle
+  {ff586874-0beb-4714-8c3c-17eda36a576c}, !- Handle
   Zone HVAC Equipment List 1,             !- Name
-  {efe9f88a-89b1-4823-a754-c10ff2e000d4}; !- Thermal Zone
+  {eeb5fb56-51fc-4acd-a398-6f47db479a34}; !- Thermal Zone
 
 OS:Space,
-  {a374c22d-5353-473c-818a-a7a5137d4de6}, !- Handle
+  {df7f4c7e-f165-4dd8-a0bc-e3e13b672bcc}, !- Handle
   living space,                           !- Name
-  {fa03e0aa-aa90-447d-bdc8-e6a885c0bf6a}, !- Space Type Name
-=======
-  {34fefac6-d4ce-4457-b4c3-21eb956c4665}, !- Handle
-  Zone HVAC Equipment List 1,             !- Name
-  {fa67d804-b307-4120-9b69-909045eab645}; !- Thermal Zone
-
-OS:Space,
-  {d9bf0967-4c77-4d3e-9989-5a4e89d23f3a}, !- Handle
-  living space,                           !- Name
-  {b5533833-a15a-45cd-a890-a842aa32277a}, !- Space Type Name
->>>>>>> edda4442
+  {1ddf97fb-ca0f-40d4-8dd3-20d9da281b62}, !- Space Type Name
   ,                                       !- Default Construction Set Name
   ,                                       !- Default Schedule Set Name
   -0,                                     !- Direction of Relative North {deg}
@@ -477,31 +346,17 @@
   0,                                      !- Y Origin {m}
   0,                                      !- Z Origin {m}
   ,                                       !- Building Story Name
-<<<<<<< HEAD
-  {efe9f88a-89b1-4823-a754-c10ff2e000d4}, !- Thermal Zone Name
+  {eeb5fb56-51fc-4acd-a398-6f47db479a34}, !- Thermal Zone Name
   ,                                       !- Part of Total Floor Area
   ,                                       !- Design Specification Outdoor Air Object Name
-  {c34454cb-0da2-49a2-8d39-673b1ae261b7}; !- Building Unit Name
-
-OS:Surface,
-  {97c38e2f-1449-4cd2-8074-7fb1fce12206}, !- Handle
+  {f2ec14cc-9910-41dc-9dee-cea9388500c1}; !- Building Unit Name
+
+OS:Surface,
+  {4495e254-3479-45e0-9c91-c45584b171bd}, !- Handle
   Surface 1,                              !- Name
   Floor,                                  !- Surface Type
   ,                                       !- Construction Name
-  {a374c22d-5353-473c-818a-a7a5137d4de6}, !- Space Name
-=======
-  {fa67d804-b307-4120-9b69-909045eab645}, !- Thermal Zone Name
-  ,                                       !- Part of Total Floor Area
-  ,                                       !- Design Specification Outdoor Air Object Name
-  {82a7d89b-b75d-4ae0-b883-e487369c9762}; !- Building Unit Name
-
-OS:Surface,
-  {0ca1c112-12db-4403-becf-d46bfefb19cb}, !- Handle
-  Surface 1,                              !- Name
-  Floor,                                  !- Surface Type
-  ,                                       !- Construction Name
-  {d9bf0967-4c77-4d3e-9989-5a4e89d23f3a}, !- Space Name
->>>>>>> edda4442
+  {df7f4c7e-f165-4dd8-a0bc-e3e13b672bcc}, !- Space Name
   Foundation,                             !- Outside Boundary Condition
   ,                                       !- Outside Boundary Condition Object
   NoSun,                                  !- Sun Exposure
@@ -514,19 +369,11 @@
   13.6310703908387, 0, 0;                 !- X,Y,Z Vertex 4 {m}
 
 OS:Surface,
-<<<<<<< HEAD
-  {8a6c75be-d082-4617-bd5f-ca31a225f74c}, !- Handle
+  {b0aa5c37-ec18-47f8-bc1e-f94ae1ae0e65}, !- Handle
   Surface 2,                              !- Name
   Wall,                                   !- Surface Type
   ,                                       !- Construction Name
-  {a374c22d-5353-473c-818a-a7a5137d4de6}, !- Space Name
-=======
-  {314c6120-c513-4c23-86a1-bd141102953a}, !- Handle
-  Surface 2,                              !- Name
-  Wall,                                   !- Surface Type
-  ,                                       !- Construction Name
-  {d9bf0967-4c77-4d3e-9989-5a4e89d23f3a}, !- Space Name
->>>>>>> edda4442
+  {df7f4c7e-f165-4dd8-a0bc-e3e13b672bcc}, !- Space Name
   Outdoors,                               !- Outside Boundary Condition
   ,                                       !- Outside Boundary Condition Object
   SunExposed,                             !- Sun Exposure
@@ -539,19 +386,11 @@
   0, 0, 2.4384;                           !- X,Y,Z Vertex 4 {m}
 
 OS:Surface,
-<<<<<<< HEAD
-  {3b3dbaa3-d2f5-4dca-afd0-a1831a692488}, !- Handle
+  {16522430-bb98-4232-b188-9cff79c673cd}, !- Handle
   Surface 3,                              !- Name
   Wall,                                   !- Surface Type
   ,                                       !- Construction Name
-  {a374c22d-5353-473c-818a-a7a5137d4de6}, !- Space Name
-=======
-  {62bebcf4-433c-4fad-9f2b-e7b6933c1225}, !- Handle
-  Surface 3,                              !- Name
-  Wall,                                   !- Surface Type
-  ,                                       !- Construction Name
-  {d9bf0967-4c77-4d3e-9989-5a4e89d23f3a}, !- Space Name
->>>>>>> edda4442
+  {df7f4c7e-f165-4dd8-a0bc-e3e13b672bcc}, !- Space Name
   Outdoors,                               !- Outside Boundary Condition
   ,                                       !- Outside Boundary Condition Object
   SunExposed,                             !- Sun Exposure
@@ -564,19 +403,11 @@
   0, 6.81553519541936, 2.4384;            !- X,Y,Z Vertex 4 {m}
 
 OS:Surface,
-<<<<<<< HEAD
-  {60bedd74-975b-420c-abb2-cdd60922586c}, !- Handle
+  {54c5d749-6f2e-487d-a906-d68c84174b23}, !- Handle
   Surface 4,                              !- Name
   Wall,                                   !- Surface Type
   ,                                       !- Construction Name
-  {a374c22d-5353-473c-818a-a7a5137d4de6}, !- Space Name
-=======
-  {28171732-4590-4354-99f5-b428daec1e46}, !- Handle
-  Surface 4,                              !- Name
-  Wall,                                   !- Surface Type
-  ,                                       !- Construction Name
-  {d9bf0967-4c77-4d3e-9989-5a4e89d23f3a}, !- Space Name
->>>>>>> edda4442
+  {df7f4c7e-f165-4dd8-a0bc-e3e13b672bcc}, !- Space Name
   Outdoors,                               !- Outside Boundary Condition
   ,                                       !- Outside Boundary Condition Object
   SunExposed,                             !- Sun Exposure
@@ -589,19 +420,11 @@
   13.6310703908387, 6.81553519541936, 2.4384; !- X,Y,Z Vertex 4 {m}
 
 OS:Surface,
-<<<<<<< HEAD
-  {b1bb0187-bec0-4461-984c-8b48e2f7a835}, !- Handle
+  {d9f40a06-1b08-4cd2-b93c-bc0c3345d983}, !- Handle
   Surface 5,                              !- Name
   Wall,                                   !- Surface Type
   ,                                       !- Construction Name
-  {a374c22d-5353-473c-818a-a7a5137d4de6}, !- Space Name
-=======
-  {acb5eed9-7949-4960-9b2e-4b3434a3394d}, !- Handle
-  Surface 5,                              !- Name
-  Wall,                                   !- Surface Type
-  ,                                       !- Construction Name
-  {d9bf0967-4c77-4d3e-9989-5a4e89d23f3a}, !- Space Name
->>>>>>> edda4442
+  {df7f4c7e-f165-4dd8-a0bc-e3e13b672bcc}, !- Space Name
   Outdoors,                               !- Outside Boundary Condition
   ,                                       !- Outside Boundary Condition Object
   SunExposed,                             !- Sun Exposure
@@ -614,23 +437,13 @@
   13.6310703908387, 0, 2.4384;            !- X,Y,Z Vertex 4 {m}
 
 OS:Surface,
-<<<<<<< HEAD
-  {dfd899bc-7375-4624-a171-b38aebe6bf8b}, !- Handle
+  {e94a151d-1320-446f-a6df-391540e07905}, !- Handle
   Surface 6,                              !- Name
   RoofCeiling,                            !- Surface Type
   ,                                       !- Construction Name
-  {a374c22d-5353-473c-818a-a7a5137d4de6}, !- Space Name
+  {df7f4c7e-f165-4dd8-a0bc-e3e13b672bcc}, !- Space Name
   Surface,                                !- Outside Boundary Condition
-  {b4de0e1d-018d-4662-9aa6-1124f979730b}, !- Outside Boundary Condition Object
-=======
-  {299372c7-f204-47e0-a6a6-6928a0a501bf}, !- Handle
-  Surface 6,                              !- Name
-  RoofCeiling,                            !- Surface Type
-  ,                                       !- Construction Name
-  {d9bf0967-4c77-4d3e-9989-5a4e89d23f3a}, !- Space Name
-  Surface,                                !- Outside Boundary Condition
-  {fe5ae9b5-8468-449c-8cf3-653fe08d257f}, !- Outside Boundary Condition Object
->>>>>>> edda4442
+  {1862a4b8-7d17-498d-9998-23faf21e4676}, !- Outside Boundary Condition Object
   NoSun,                                  !- Sun Exposure
   NoWind,                                 !- Wind Exposure
   ,                                       !- View Factor to Ground
@@ -641,11 +454,7 @@
   0, 0, 2.4384;                           !- X,Y,Z Vertex 4 {m}
 
 OS:SpaceType,
-<<<<<<< HEAD
-  {fa03e0aa-aa90-447d-bdc8-e6a885c0bf6a}, !- Handle
-=======
-  {b5533833-a15a-45cd-a890-a842aa32277a}, !- Handle
->>>>>>> edda4442
+  {1ddf97fb-ca0f-40d4-8dd3-20d9da281b62}, !- Handle
   Space Type 1,                           !- Name
   ,                                       !- Default Construction Set Name
   ,                                       !- Default Schedule Set Name
@@ -656,15 +465,9 @@
   living;                                 !- Standards Space Type
 
 OS:Space,
-<<<<<<< HEAD
-  {d3755ea2-628e-42db-a77d-da3540380546}, !- Handle
+  {5287b90d-7cc7-4346-b834-0f5d7fb34c24}, !- Handle
   living space|story 2,                   !- Name
-  {fa03e0aa-aa90-447d-bdc8-e6a885c0bf6a}, !- Space Type Name
-=======
-  {e5772f3c-285a-44b9-a196-50151fb6d01b}, !- Handle
-  living space|story 2,                   !- Name
-  {b5533833-a15a-45cd-a890-a842aa32277a}, !- Space Type Name
->>>>>>> edda4442
+  {1ddf97fb-ca0f-40d4-8dd3-20d9da281b62}, !- Space Type Name
   ,                                       !- Default Construction Set Name
   ,                                       !- Default Schedule Set Name
   -0,                                     !- Direction of Relative North {deg}
@@ -672,35 +475,19 @@
   0,                                      !- Y Origin {m}
   2.4384,                                 !- Z Origin {m}
   ,                                       !- Building Story Name
-<<<<<<< HEAD
-  {efe9f88a-89b1-4823-a754-c10ff2e000d4}, !- Thermal Zone Name
+  {eeb5fb56-51fc-4acd-a398-6f47db479a34}, !- Thermal Zone Name
   ,                                       !- Part of Total Floor Area
   ,                                       !- Design Specification Outdoor Air Object Name
-  {c34454cb-0da2-49a2-8d39-673b1ae261b7}; !- Building Unit Name
-
-OS:Surface,
-  {b4de0e1d-018d-4662-9aa6-1124f979730b}, !- Handle
+  {f2ec14cc-9910-41dc-9dee-cea9388500c1}; !- Building Unit Name
+
+OS:Surface,
+  {1862a4b8-7d17-498d-9998-23faf21e4676}, !- Handle
   Surface 7,                              !- Name
   Floor,                                  !- Surface Type
   ,                                       !- Construction Name
-  {d3755ea2-628e-42db-a77d-da3540380546}, !- Space Name
+  {5287b90d-7cc7-4346-b834-0f5d7fb34c24}, !- Space Name
   Surface,                                !- Outside Boundary Condition
-  {dfd899bc-7375-4624-a171-b38aebe6bf8b}, !- Outside Boundary Condition Object
-=======
-  {fa67d804-b307-4120-9b69-909045eab645}, !- Thermal Zone Name
-  ,                                       !- Part of Total Floor Area
-  ,                                       !- Design Specification Outdoor Air Object Name
-  {82a7d89b-b75d-4ae0-b883-e487369c9762}; !- Building Unit Name
-
-OS:Surface,
-  {fe5ae9b5-8468-449c-8cf3-653fe08d257f}, !- Handle
-  Surface 7,                              !- Name
-  Floor,                                  !- Surface Type
-  ,                                       !- Construction Name
-  {e5772f3c-285a-44b9-a196-50151fb6d01b}, !- Space Name
-  Surface,                                !- Outside Boundary Condition
-  {299372c7-f204-47e0-a6a6-6928a0a501bf}, !- Outside Boundary Condition Object
->>>>>>> edda4442
+  {e94a151d-1320-446f-a6df-391540e07905}, !- Outside Boundary Condition Object
   NoSun,                                  !- Sun Exposure
   NoWind,                                 !- Wind Exposure
   ,                                       !- View Factor to Ground
@@ -711,19 +498,11 @@
   13.6310703908387, 0, 0;                 !- X,Y,Z Vertex 4 {m}
 
 OS:Surface,
-<<<<<<< HEAD
-  {a2a5e444-eba2-45c5-a871-281e24ce4a6d}, !- Handle
+  {98f4ef8c-2244-4d8e-a756-656abfa4bef6}, !- Handle
   Surface 8,                              !- Name
   Wall,                                   !- Surface Type
   ,                                       !- Construction Name
-  {d3755ea2-628e-42db-a77d-da3540380546}, !- Space Name
-=======
-  {80055857-be4d-4083-affc-94dd645e0513}, !- Handle
-  Surface 8,                              !- Name
-  Wall,                                   !- Surface Type
-  ,                                       !- Construction Name
-  {e5772f3c-285a-44b9-a196-50151fb6d01b}, !- Space Name
->>>>>>> edda4442
+  {5287b90d-7cc7-4346-b834-0f5d7fb34c24}, !- Space Name
   Outdoors,                               !- Outside Boundary Condition
   ,                                       !- Outside Boundary Condition Object
   SunExposed,                             !- Sun Exposure
@@ -736,19 +515,11 @@
   0, 0, 2.4384;                           !- X,Y,Z Vertex 4 {m}
 
 OS:Surface,
-<<<<<<< HEAD
-  {1c162df5-88ef-43ed-81ba-f37a67deeca7}, !- Handle
+  {abd85f9c-a03a-4602-b2df-0ff8c96b8ae6}, !- Handle
   Surface 9,                              !- Name
   Wall,                                   !- Surface Type
   ,                                       !- Construction Name
-  {d3755ea2-628e-42db-a77d-da3540380546}, !- Space Name
-=======
-  {7d9a8f31-b8d3-46df-a73d-f1900028e5b6}, !- Handle
-  Surface 9,                              !- Name
-  Wall,                                   !- Surface Type
-  ,                                       !- Construction Name
-  {e5772f3c-285a-44b9-a196-50151fb6d01b}, !- Space Name
->>>>>>> edda4442
+  {5287b90d-7cc7-4346-b834-0f5d7fb34c24}, !- Space Name
   Outdoors,                               !- Outside Boundary Condition
   ,                                       !- Outside Boundary Condition Object
   SunExposed,                             !- Sun Exposure
@@ -761,19 +532,11 @@
   0, 6.81553519541936, 2.4384;            !- X,Y,Z Vertex 4 {m}
 
 OS:Surface,
-<<<<<<< HEAD
-  {e696c086-a44f-4cda-8cad-f7ee2c3f5cde}, !- Handle
+  {1fa2ac9d-df23-40ca-b400-4d79a36290ff}, !- Handle
   Surface 10,                             !- Name
   Wall,                                   !- Surface Type
   ,                                       !- Construction Name
-  {d3755ea2-628e-42db-a77d-da3540380546}, !- Space Name
-=======
-  {34d0948e-79d6-4658-95bf-1828424ef672}, !- Handle
-  Surface 10,                             !- Name
-  Wall,                                   !- Surface Type
-  ,                                       !- Construction Name
-  {e5772f3c-285a-44b9-a196-50151fb6d01b}, !- Space Name
->>>>>>> edda4442
+  {5287b90d-7cc7-4346-b834-0f5d7fb34c24}, !- Space Name
   Outdoors,                               !- Outside Boundary Condition
   ,                                       !- Outside Boundary Condition Object
   SunExposed,                             !- Sun Exposure
@@ -786,19 +549,11 @@
   13.6310703908387, 6.81553519541936, 2.4384; !- X,Y,Z Vertex 4 {m}
 
 OS:Surface,
-<<<<<<< HEAD
-  {5931fcb1-9a00-4d1a-8f98-29c06b27230b}, !- Handle
+  {c8345b52-0b48-48f5-9c93-c9d9d06a745d}, !- Handle
   Surface 11,                             !- Name
   Wall,                                   !- Surface Type
   ,                                       !- Construction Name
-  {d3755ea2-628e-42db-a77d-da3540380546}, !- Space Name
-=======
-  {237354ce-37ee-4c90-8a9c-4183f805117a}, !- Handle
-  Surface 11,                             !- Name
-  Wall,                                   !- Surface Type
-  ,                                       !- Construction Name
-  {e5772f3c-285a-44b9-a196-50151fb6d01b}, !- Space Name
->>>>>>> edda4442
+  {5287b90d-7cc7-4346-b834-0f5d7fb34c24}, !- Space Name
   Outdoors,                               !- Outside Boundary Condition
   ,                                       !- Outside Boundary Condition Object
   SunExposed,                             !- Sun Exposure
@@ -811,23 +566,13 @@
   13.6310703908387, 0, 2.4384;            !- X,Y,Z Vertex 4 {m}
 
 OS:Surface,
-<<<<<<< HEAD
-  {e959f9b2-f28c-4abe-a9cd-078cf9a318cb}, !- Handle
+  {4143a770-f076-4393-b2c2-236ec47d0b0d}, !- Handle
   Surface 12,                             !- Name
   RoofCeiling,                            !- Surface Type
   ,                                       !- Construction Name
-  {d3755ea2-628e-42db-a77d-da3540380546}, !- Space Name
+  {5287b90d-7cc7-4346-b834-0f5d7fb34c24}, !- Space Name
   Surface,                                !- Outside Boundary Condition
-  {ca3647ab-94cb-4e0e-a526-0f806026fb86}, !- Outside Boundary Condition Object
-=======
-  {8a82ee97-681a-4fab-b399-0150afb25348}, !- Handle
-  Surface 12,                             !- Name
-  RoofCeiling,                            !- Surface Type
-  ,                                       !- Construction Name
-  {e5772f3c-285a-44b9-a196-50151fb6d01b}, !- Space Name
-  Surface,                                !- Outside Boundary Condition
-  {c8b0b54c-2f17-43f7-a74c-4d4e119d779a}, !- Outside Boundary Condition Object
->>>>>>> edda4442
+  {f319e1e1-a4b6-44de-9563-03d4ed151027}, !- Outside Boundary Condition Object
   NoSun,                                  !- Sun Exposure
   NoWind,                                 !- Wind Exposure
   ,                                       !- View Factor to Ground
@@ -838,23 +583,13 @@
   0, 0, 2.4384;                           !- X,Y,Z Vertex 4 {m}
 
 OS:Surface,
-<<<<<<< HEAD
-  {ca3647ab-94cb-4e0e-a526-0f806026fb86}, !- Handle
+  {f319e1e1-a4b6-44de-9563-03d4ed151027}, !- Handle
   Surface 13,                             !- Name
   Floor,                                  !- Surface Type
   ,                                       !- Construction Name
-  {b7fc770f-5180-4ef0-ac3e-b16ad50c7d63}, !- Space Name
+  {4f6cc4c1-6f79-4bf5-a7ad-4d4859ccd3bb}, !- Space Name
   Surface,                                !- Outside Boundary Condition
-  {e959f9b2-f28c-4abe-a9cd-078cf9a318cb}, !- Outside Boundary Condition Object
-=======
-  {c8b0b54c-2f17-43f7-a74c-4d4e119d779a}, !- Handle
-  Surface 13,                             !- Name
-  Floor,                                  !- Surface Type
-  ,                                       !- Construction Name
-  {1ad70678-e2ed-4e37-b777-e7a7f71a5c9d}, !- Space Name
-  Surface,                                !- Outside Boundary Condition
-  {8a82ee97-681a-4fab-b399-0150afb25348}, !- Outside Boundary Condition Object
->>>>>>> edda4442
+  {4143a770-f076-4393-b2c2-236ec47d0b0d}, !- Outside Boundary Condition Object
   NoSun,                                  !- Sun Exposure
   NoWind,                                 !- Wind Exposure
   ,                                       !- View Factor to Ground
@@ -865,19 +600,11 @@
   0, 0, 0;                                !- X,Y,Z Vertex 4 {m}
 
 OS:Surface,
-<<<<<<< HEAD
-  {f90bc061-43e4-4818-ac66-eccd27bcfacd}, !- Handle
+  {e6420db1-21e7-42e1-a515-b8c8622307f7}, !- Handle
   Surface 14,                             !- Name
   RoofCeiling,                            !- Surface Type
   ,                                       !- Construction Name
-  {b7fc770f-5180-4ef0-ac3e-b16ad50c7d63}, !- Space Name
-=======
-  {7cdf368d-7c09-45ba-ba85-69eb9bfff4ab}, !- Handle
-  Surface 14,                             !- Name
-  RoofCeiling,                            !- Surface Type
-  ,                                       !- Construction Name
-  {1ad70678-e2ed-4e37-b777-e7a7f71a5c9d}, !- Space Name
->>>>>>> edda4442
+  {4f6cc4c1-6f79-4bf5-a7ad-4d4859ccd3bb}, !- Space Name
   Outdoors,                               !- Outside Boundary Condition
   ,                                       !- Outside Boundary Condition Object
   SunExposed,                             !- Sun Exposure
@@ -890,19 +617,11 @@
   13.6310703908387, 0, 0;                 !- X,Y,Z Vertex 4 {m}
 
 OS:Surface,
-<<<<<<< HEAD
-  {d8c8314c-48fd-49be-b8f9-453505b1f59c}, !- Handle
+  {0abf8eb0-3e95-4daf-8b5b-85cb10b71586}, !- Handle
   Surface 15,                             !- Name
   RoofCeiling,                            !- Surface Type
   ,                                       !- Construction Name
-  {b7fc770f-5180-4ef0-ac3e-b16ad50c7d63}, !- Space Name
-=======
-  {7d4fb47c-f738-49a2-8236-f8e4dedda34c}, !- Handle
-  Surface 15,                             !- Name
-  RoofCeiling,                            !- Surface Type
-  ,                                       !- Construction Name
-  {1ad70678-e2ed-4e37-b777-e7a7f71a5c9d}, !- Space Name
->>>>>>> edda4442
+  {4f6cc4c1-6f79-4bf5-a7ad-4d4859ccd3bb}, !- Space Name
   Outdoors,                               !- Outside Boundary Condition
   ,                                       !- Outside Boundary Condition Object
   SunExposed,                             !- Sun Exposure
@@ -915,19 +634,11 @@
   0, 6.81553519541936, 0;                 !- X,Y,Z Vertex 4 {m}
 
 OS:Surface,
-<<<<<<< HEAD
-  {3aeae584-76ab-4d8b-b8b7-6e9bfaf38fcd}, !- Handle
+  {c08767fb-bcee-4df0-bcf8-dc769311898e}, !- Handle
   Surface 16,                             !- Name
   Wall,                                   !- Surface Type
   ,                                       !- Construction Name
-  {b7fc770f-5180-4ef0-ac3e-b16ad50c7d63}, !- Space Name
-=======
-  {67c4bc28-3a68-49c7-87f9-a58b697bfb6b}, !- Handle
-  Surface 16,                             !- Name
-  Wall,                                   !- Surface Type
-  ,                                       !- Construction Name
-  {1ad70678-e2ed-4e37-b777-e7a7f71a5c9d}, !- Space Name
->>>>>>> edda4442
+  {4f6cc4c1-6f79-4bf5-a7ad-4d4859ccd3bb}, !- Space Name
   Outdoors,                               !- Outside Boundary Condition
   ,                                       !- Outside Boundary Condition Object
   SunExposed,                             !- Sun Exposure
@@ -939,19 +650,11 @@
   0, 0, 0;                                !- X,Y,Z Vertex 3 {m}
 
 OS:Surface,
-<<<<<<< HEAD
-  {b7abd666-74ff-4c27-96b0-31f36b9c557b}, !- Handle
+  {cc0e869a-3c13-4a76-8805-6c080bd41ab1}, !- Handle
   Surface 17,                             !- Name
   Wall,                                   !- Surface Type
   ,                                       !- Construction Name
-  {b7fc770f-5180-4ef0-ac3e-b16ad50c7d63}, !- Space Name
-=======
-  {07ab6d68-2552-40b6-b73c-0206ccce1699}, !- Handle
-  Surface 17,                             !- Name
-  Wall,                                   !- Surface Type
-  ,                                       !- Construction Name
-  {1ad70678-e2ed-4e37-b777-e7a7f71a5c9d}, !- Space Name
->>>>>>> edda4442
+  {4f6cc4c1-6f79-4bf5-a7ad-4d4859ccd3bb}, !- Space Name
   Outdoors,                               !- Outside Boundary Condition
   ,                                       !- Outside Boundary Condition Object
   SunExposed,                             !- Sun Exposure
@@ -963,15 +666,9 @@
   13.6310703908387, 6.81553519541936, 0;  !- X,Y,Z Vertex 3 {m}
 
 OS:Space,
-<<<<<<< HEAD
-  {b7fc770f-5180-4ef0-ac3e-b16ad50c7d63}, !- Handle
+  {4f6cc4c1-6f79-4bf5-a7ad-4d4859ccd3bb}, !- Handle
   unfinished attic space,                 !- Name
-  {e4f7f0bc-2fde-47de-846b-a51b6f0dfdde}, !- Space Type Name
-=======
-  {1ad70678-e2ed-4e37-b777-e7a7f71a5c9d}, !- Handle
-  unfinished attic space,                 !- Name
-  {87e98bca-ab1b-40b7-bd10-177a2f0e4427}, !- Space Type Name
->>>>>>> edda4442
+  {a4a30db6-6512-4d43-bb29-029e9c650460}, !- Space Type Name
   ,                                       !- Default Construction Set Name
   ,                                       !- Default Schedule Set Name
   -0,                                     !- Direction of Relative North {deg}
@@ -979,17 +676,10 @@
   0,                                      !- Y Origin {m}
   4.8768,                                 !- Z Origin {m}
   ,                                       !- Building Story Name
-<<<<<<< HEAD
-  {ebca23b6-226b-4e6a-ab81-16a8d97de73a}; !- Thermal Zone Name
+  {8a33ee46-f80e-4d99-b94d-9194350b5a76}; !- Thermal Zone Name
 
 OS:ThermalZone,
-  {ebca23b6-226b-4e6a-ab81-16a8d97de73a}, !- Handle
-=======
-  {8224658a-8e60-4615-8508-7c36ffb4882c}; !- Thermal Zone Name
-
-OS:ThermalZone,
-  {8224658a-8e60-4615-8508-7c36ffb4882c}, !- Handle
->>>>>>> edda4442
+  {8a33ee46-f80e-4d99-b94d-9194350b5a76}, !- Handle
   unfinished attic zone,                  !- Name
   ,                                       !- Multiplier
   ,                                       !- Ceiling Height {m}
@@ -998,17 +688,10 @@
   ,                                       !- Zone Inside Convection Algorithm
   ,                                       !- Zone Outside Convection Algorithm
   ,                                       !- Zone Conditioning Equipment List Name
-<<<<<<< HEAD
-  {e623e03f-9f21-4440-9a0a-b52f552c313d}, !- Zone Air Inlet Port List
-  {1acd3e0f-09b4-4b62-9c62-c31c821d5bd3}, !- Zone Air Exhaust Port List
-  {7993e9c5-0a6c-4169-ae4b-5db1c79413a8}, !- Zone Air Node Name
-  {06ac324e-b0a8-49e7-92c9-f2a5b239de3a}, !- Zone Return Air Port List
-=======
-  {f7af1456-9c3a-49ac-8817-9c1892774ac3}, !- Zone Air Inlet Port List
-  {72317503-c82b-4e46-bd66-9f49570c12eb}, !- Zone Air Exhaust Port List
-  {95175e86-808c-4f02-8aba-73d9154760ee}, !- Zone Air Node Name
-  {d2e37221-abf2-4002-a5e0-69006ef90ac3}, !- Zone Return Air Port List
->>>>>>> edda4442
+  {d0f763a9-6fae-430c-91af-ca9dacf40915}, !- Zone Air Inlet Port List
+  {c4a94b67-50b3-4533-8730-303a7e7b4fd9}, !- Zone Air Exhaust Port List
+  {ae7ae981-e4fd-4be0-a2f7-0a9fb5afd5cc}, !- Zone Air Node Name
+  {6de28b08-9509-4b1a-beee-e823a704bc6b}, !- Zone Return Air Port List
   ,                                       !- Primary Daylighting Control Name
   ,                                       !- Fraction of Zone Controlled by Primary Daylighting Control
   ,                                       !- Secondary Daylighting Control Name
@@ -1019,71 +702,37 @@
   No;                                     !- Use Ideal Air Loads
 
 OS:Node,
-<<<<<<< HEAD
-  {075455e6-d676-4e13-a144-d6e9edff30c3}, !- Handle
+  {575be97d-5af0-43ff-8766-726ec730536d}, !- Handle
   Node 2,                                 !- Name
-  {7993e9c5-0a6c-4169-ae4b-5db1c79413a8}, !- Inlet Port
+  {ae7ae981-e4fd-4be0-a2f7-0a9fb5afd5cc}, !- Inlet Port
   ;                                       !- Outlet Port
 
 OS:Connection,
-  {7993e9c5-0a6c-4169-ae4b-5db1c79413a8}, !- Handle
-  {9bb54d0e-0f82-4a14-824b-77827c209d89}, !- Name
-  {ebca23b6-226b-4e6a-ab81-16a8d97de73a}, !- Source Object
+  {ae7ae981-e4fd-4be0-a2f7-0a9fb5afd5cc}, !- Handle
+  {da626941-ac34-4ba9-a545-7586d1679908}, !- Name
+  {8a33ee46-f80e-4d99-b94d-9194350b5a76}, !- Source Object
   11,                                     !- Outlet Port
-  {075455e6-d676-4e13-a144-d6e9edff30c3}, !- Target Object
+  {575be97d-5af0-43ff-8766-726ec730536d}, !- Target Object
   2;                                      !- Inlet Port
 
 OS:PortList,
-  {e623e03f-9f21-4440-9a0a-b52f552c313d}, !- Handle
-  {2a692f4d-f61f-46cc-9faf-084a230e0bda}, !- Name
-  {ebca23b6-226b-4e6a-ab81-16a8d97de73a}; !- HVAC Component
+  {d0f763a9-6fae-430c-91af-ca9dacf40915}, !- Handle
+  {b43fa117-50d9-460e-a78b-24dbb0b40d89}, !- Name
+  {8a33ee46-f80e-4d99-b94d-9194350b5a76}; !- HVAC Component
 
 OS:PortList,
-  {1acd3e0f-09b4-4b62-9c62-c31c821d5bd3}, !- Handle
-  {231d1bae-531a-4c61-891a-9def56b90685}, !- Name
-  {ebca23b6-226b-4e6a-ab81-16a8d97de73a}; !- HVAC Component
+  {c4a94b67-50b3-4533-8730-303a7e7b4fd9}, !- Handle
+  {c3bb45f8-7e0d-4462-a4b7-338626ca1b9c}, !- Name
+  {8a33ee46-f80e-4d99-b94d-9194350b5a76}; !- HVAC Component
 
 OS:PortList,
-  {06ac324e-b0a8-49e7-92c9-f2a5b239de3a}, !- Handle
-  {e21566f7-8777-485a-9cbf-1ff827c6e263}, !- Name
-  {ebca23b6-226b-4e6a-ab81-16a8d97de73a}; !- HVAC Component
+  {6de28b08-9509-4b1a-beee-e823a704bc6b}, !- Handle
+  {58123a14-43ec-42de-9729-a233c8ba5ac7}, !- Name
+  {8a33ee46-f80e-4d99-b94d-9194350b5a76}; !- HVAC Component
 
 OS:Sizing:Zone,
-  {54370831-9485-4c04-b98e-024875dfaf14}, !- Handle
-  {ebca23b6-226b-4e6a-ab81-16a8d97de73a}, !- Zone or ZoneList Name
-=======
-  {2dac1a42-c4f4-4be6-b068-8d36adca9c0c}, !- Handle
-  Node 2,                                 !- Name
-  {95175e86-808c-4f02-8aba-73d9154760ee}, !- Inlet Port
-  ;                                       !- Outlet Port
-
-OS:Connection,
-  {95175e86-808c-4f02-8aba-73d9154760ee}, !- Handle
-  {a76f4401-704f-41b3-b894-7aa264aa2be7}, !- Name
-  {8224658a-8e60-4615-8508-7c36ffb4882c}, !- Source Object
-  11,                                     !- Outlet Port
-  {2dac1a42-c4f4-4be6-b068-8d36adca9c0c}, !- Target Object
-  2;                                      !- Inlet Port
-
-OS:PortList,
-  {f7af1456-9c3a-49ac-8817-9c1892774ac3}, !- Handle
-  {0e99d545-20a1-4c1a-b54a-eb5aa4a4d214}, !- Name
-  {8224658a-8e60-4615-8508-7c36ffb4882c}; !- HVAC Component
-
-OS:PortList,
-  {72317503-c82b-4e46-bd66-9f49570c12eb}, !- Handle
-  {824d3482-2f17-4c83-b659-043aad9aa76b}, !- Name
-  {8224658a-8e60-4615-8508-7c36ffb4882c}; !- HVAC Component
-
-OS:PortList,
-  {d2e37221-abf2-4002-a5e0-69006ef90ac3}, !- Handle
-  {d153fba7-fbfa-4d42-9308-8eac42c43508}, !- Name
-  {8224658a-8e60-4615-8508-7c36ffb4882c}; !- HVAC Component
-
-OS:Sizing:Zone,
-  {e64ba19d-b5fd-4f90-a370-08baf56285d7}, !- Handle
-  {8224658a-8e60-4615-8508-7c36ffb4882c}, !- Zone or ZoneList Name
->>>>>>> edda4442
+  {d0bb2e71-7983-4422-af4e-b52dac417b75}, !- Handle
+  {8a33ee46-f80e-4d99-b94d-9194350b5a76}, !- Zone or ZoneList Name
   SupplyAirTemperature,                   !- Zone Cooling Design Supply Air Temperature Input Method
   14,                                     !- Zone Cooling Design Supply Air Temperature {C}
   11.11,                                  !- Zone Cooling Design Supply Air Temperature Difference {deltaC}
@@ -1112,21 +761,12 @@
   autosize;                               !- Dedicated Outdoor Air High Setpoint Temperature for Design {C}
 
 OS:ZoneHVAC:EquipmentList,
-<<<<<<< HEAD
-  {6cfb8a12-5c33-4052-af78-2f7170221ae3}, !- Handle
+  {42da72c9-5c63-4b6d-bfa8-8e8a06f1317e}, !- Handle
   Zone HVAC Equipment List 2,             !- Name
-  {ebca23b6-226b-4e6a-ab81-16a8d97de73a}; !- Thermal Zone
+  {8a33ee46-f80e-4d99-b94d-9194350b5a76}; !- Thermal Zone
 
 OS:SpaceType,
-  {e4f7f0bc-2fde-47de-846b-a51b6f0dfdde}, !- Handle
-=======
-  {94882c8a-4881-44ec-8d2a-27c01f8ee286}, !- Handle
-  Zone HVAC Equipment List 2,             !- Name
-  {8224658a-8e60-4615-8508-7c36ffb4882c}; !- Thermal Zone
-
-OS:SpaceType,
-  {87e98bca-ab1b-40b7-bd10-177a2f0e4427}, !- Handle
->>>>>>> edda4442
+  {a4a30db6-6512-4d43-bb29-029e9c650460}, !- Handle
   Space Type 2,                           !- Name
   ,                                       !- Default Construction Set Name
   ,                                       !- Default Schedule Set Name
@@ -1137,23 +777,14 @@
   unfinished attic;                       !- Standards Space Type
 
 OS:BuildingUnit,
-<<<<<<< HEAD
-  {c34454cb-0da2-49a2-8d39-673b1ae261b7}, !- Handle
-=======
-  {82a7d89b-b75d-4ae0-b883-e487369c9762}, !- Handle
->>>>>>> edda4442
+  {f2ec14cc-9910-41dc-9dee-cea9388500c1}, !- Handle
   unit 1,                                 !- Name
   ,                                       !- Rendering Color
   Residential;                            !- Building Unit Type
 
 OS:AdditionalProperties,
-<<<<<<< HEAD
-  {a3543800-ff99-4f2e-9216-ac476b5beb67}, !- Handle
-  {c34454cb-0da2-49a2-8d39-673b1ae261b7}, !- Object Name
-=======
-  {82e8d705-72a8-4cba-9593-af28b0de36e8}, !- Handle
-  {82a7d89b-b75d-4ae0-b883-e487369c9762}, !- Object Name
->>>>>>> edda4442
+  {a01fb207-e4d0-4b84-b181-7e0513a58c9f}, !- Handle
+  {f2ec14cc-9910-41dc-9dee-cea9388500c1}, !- Object Name
   NumberOfBedrooms,                       !- Feature Name 1
   Integer,                                !- Feature Data Type 1
   3,                                      !- Feature Value 1
@@ -1165,20 +796,12 @@
   2.6400000000000001;                     !- Feature Value 3
 
 OS:External:File,
-<<<<<<< HEAD
-  {e478252c-d0d6-48f2-97a1-dc75103fddb4}, !- Handle
-=======
-  {b324b3cb-b44b-432c-8391-adf74759683c}, !- Handle
->>>>>>> edda4442
+  {70ce8e1d-5f6b-4adc-bc88-6fe084ccc744}, !- Handle
   8760.csv,                               !- Name
   8760.csv;                               !- File Name
 
 OS:Schedule:Day,
-<<<<<<< HEAD
-  {dd738d7c-89c9-44ce-b0b0-9157a3fd45d5}, !- Handle
-=======
-  {21ed7202-a743-46ba-ae64-38e71e380126}, !- Handle
->>>>>>> edda4442
+  {9e8938a4-20c9-47e9-871b-04a3f7ac7da5}, !- Handle
   Schedule Day 1,                         !- Name
   ,                                       !- Schedule Type Limits Name
   ,                                       !- Interpolate to Timestep
@@ -1187,11 +810,7 @@
   0;                                      !- Value Until Time 1
 
 OS:Schedule:Day,
-<<<<<<< HEAD
-  {d350f03d-f899-4782-8997-cf76446a7e9f}, !- Handle
-=======
-  {b0223b0c-ca7d-4a48-9048-2ee6f944931a}, !- Handle
->>>>>>> edda4442
+  {30f64a33-8720-41fb-96a6-e1c7596e19b0}, !- Handle
   Schedule Day 2,                         !- Name
   ,                                       !- Schedule Type Limits Name
   ,                                       !- Interpolate to Timestep
@@ -1200,17 +819,10 @@
   1;                                      !- Value Until Time 1
 
 OS:Schedule:File,
-<<<<<<< HEAD
-  {d117e28c-7574-4dcf-80bf-ec7dbb264fa5}, !- Handle
+  {1569f511-cc94-4a43-9abb-57ba336833b0}, !- Handle
   occupants,                              !- Name
-  {ca907e84-28ba-4031-952f-8102839d1f03}, !- Schedule Type Limits Name
-  {e478252c-d0d6-48f2-97a1-dc75103fddb4}, !- External File Name
-=======
-  {bbd5644e-2a5b-4568-8b18-ab25c693e0da}, !- Handle
-  occupants,                              !- Name
-  {43dab21e-853c-431f-8f2b-2e9af3549513}, !- Schedule Type Limits Name
-  {b324b3cb-b44b-432c-8391-adf74759683c}, !- External File Name
->>>>>>> edda4442
+  {538eb4df-4818-4ded-8134-6ddcdecb9102}, !- Schedule Type Limits Name
+  {70ce8e1d-5f6b-4adc-bc88-6fe084ccc744}, !- External File Name
   1,                                      !- Column Number
   1,                                      !- Rows to Skip at Top
   8760,                                   !- Number of Hours of Data
@@ -1219,40 +831,23 @@
   60;                                     !- Minutes per Item
 
 OS:Schedule:Ruleset,
-<<<<<<< HEAD
-  {7d9deef7-c569-421b-b9b1-b2ba848558e4}, !- Handle
+  {00c011f6-7a94-4e03-a4ad-135772a2cebc}, !- Handle
   Schedule Ruleset 1,                     !- Name
-  {89bc11ec-a7c2-4afb-9956-4b7643bd3f8a}, !- Schedule Type Limits Name
-  {b06cd0a8-8d4d-474f-9abb-c7492d41e40e}; !- Default Day Schedule Name
+  {415341f0-402b-4215-a505-02caf9937cc1}, !- Schedule Type Limits Name
+  {117675a3-77ed-464b-81da-8418ad718ca6}; !- Default Day Schedule Name
 
 OS:Schedule:Day,
-  {b06cd0a8-8d4d-474f-9abb-c7492d41e40e}, !- Handle
+  {117675a3-77ed-464b-81da-8418ad718ca6}, !- Handle
   Schedule Day 3,                         !- Name
-  {89bc11ec-a7c2-4afb-9956-4b7643bd3f8a}, !- Schedule Type Limits Name
-=======
-  {a59fe75f-b3f4-46cc-928c-6b414549f941}, !- Handle
-  Schedule Ruleset 1,                     !- Name
-  {a75f6d35-45a9-459b-a491-ea69eb049589}, !- Schedule Type Limits Name
-  {02345ca2-4f0b-4eb4-b98a-adbc6cceab15}; !- Default Day Schedule Name
-
-OS:Schedule:Day,
-  {02345ca2-4f0b-4eb4-b98a-adbc6cceab15}, !- Handle
-  Schedule Day 3,                         !- Name
-  {a75f6d35-45a9-459b-a491-ea69eb049589}, !- Schedule Type Limits Name
->>>>>>> edda4442
+  {415341f0-402b-4215-a505-02caf9937cc1}, !- Schedule Type Limits Name
   ,                                       !- Interpolate to Timestep
   24,                                     !- Hour 1
   0,                                      !- Minute 1
   112.539290946133;                       !- Value Until Time 1
 
 OS:People:Definition,
-<<<<<<< HEAD
-  {18c14447-cb37-4f0e-8768-718085d4f34f}, !- Handle
+  {13124d3a-8d77-496a-874b-149234ce2611}, !- Handle
   res occupants|living space,             !- Name
-=======
-  {e07604f3-d4f4-4a13-80b5-b9c3886c621d}, !- Handle
-  res occupants|living space|story 2,     !- Name
->>>>>>> edda4442
   People,                                 !- Number of People Calculation Method
   1.32,                                   !- Number of People {people}
   ,                                       !- People per Space Floor Area {person/m2}
@@ -1264,21 +859,12 @@
   ZoneAveraged;                           !- Mean Radiant Temperature Calculation Type
 
 OS:People,
-<<<<<<< HEAD
-  {faa66600-a214-4e41-a28d-ee77852711e1}, !- Handle
+  {3dfe46d6-d888-4bac-b134-50039b07657e}, !- Handle
   res occupants|living space,             !- Name
-  {18c14447-cb37-4f0e-8768-718085d4f34f}, !- People Definition Name
-  {a374c22d-5353-473c-818a-a7a5137d4de6}, !- Space or SpaceType Name
-  {d117e28c-7574-4dcf-80bf-ec7dbb264fa5}, !- Number of People Schedule Name
-  {7d9deef7-c569-421b-b9b1-b2ba848558e4}, !- Activity Level Schedule Name
-=======
-  {0d9f69e8-27a2-4610-812b-af445e2015a9}, !- Handle
-  res occupants|living space|story 2,     !- Name
-  {e07604f3-d4f4-4a13-80b5-b9c3886c621d}, !- People Definition Name
-  {e5772f3c-285a-44b9-a196-50151fb6d01b}, !- Space or SpaceType Name
-  {bbd5644e-2a5b-4568-8b18-ab25c693e0da}, !- Number of People Schedule Name
-  {a59fe75f-b3f4-46cc-928c-6b414549f941}, !- Activity Level Schedule Name
->>>>>>> edda4442
+  {13124d3a-8d77-496a-874b-149234ce2611}, !- People Definition Name
+  {df7f4c7e-f165-4dd8-a0bc-e3e13b672bcc}, !- Space or SpaceType Name
+  {1569f511-cc94-4a43-9abb-57ba336833b0}, !- Number of People Schedule Name
+  {00c011f6-7a94-4e03-a4ad-135772a2cebc}, !- Activity Level Schedule Name
   ,                                       !- Surface Name/Angle Factor List Name
   ,                                       !- Work Efficiency Schedule Name
   ,                                       !- Clothing Insulation Schedule Name
@@ -1286,11 +872,7 @@
   1;                                      !- Multiplier
 
 OS:ScheduleTypeLimits,
-<<<<<<< HEAD
-  {89bc11ec-a7c2-4afb-9956-4b7643bd3f8a}, !- Handle
-=======
-  {a75f6d35-45a9-459b-a491-ea69eb049589}, !- Handle
->>>>>>> edda4442
+  {415341f0-402b-4215-a505-02caf9937cc1}, !- Handle
   ActivityLevel,                          !- Name
   0,                                      !- Lower Limit Value
   ,                                       !- Upper Limit Value
@@ -1298,24 +880,15 @@
   ActivityLevel;                          !- Unit Type
 
 OS:ScheduleTypeLimits,
-<<<<<<< HEAD
-  {ca907e84-28ba-4031-952f-8102839d1f03}, !- Handle
-=======
-  {43dab21e-853c-431f-8f2b-2e9af3549513}, !- Handle
->>>>>>> edda4442
+  {538eb4df-4818-4ded-8134-6ddcdecb9102}, !- Handle
   Fractional,                             !- Name
   0,                                      !- Lower Limit Value
   1,                                      !- Upper Limit Value
   Continuous;                             !- Numeric Type
 
 OS:People:Definition,
-<<<<<<< HEAD
-  {7fe49ea7-3690-493e-a1f5-dc052377257c}, !- Handle
+  {d5a0b825-4cfe-49db-a258-125bb117ba63}, !- Handle
   res occupants|living space|story 2,     !- Name
-=======
-  {1f4804c9-882b-4165-84c3-dd6b235ee82f}, !- Handle
-  res occupants|living space,             !- Name
->>>>>>> edda4442
   People,                                 !- Number of People Calculation Method
   1.32,                                   !- Number of People {people}
   ,                                       !- People per Space Floor Area {person/m2}
@@ -1327,21 +900,12 @@
   ZoneAveraged;                           !- Mean Radiant Temperature Calculation Type
 
 OS:People,
-<<<<<<< HEAD
-  {8ef7636e-33a0-4f03-85a4-c4f80a4e7034}, !- Handle
+  {e6eb44c9-d65b-40ca-83d1-7799caae399b}, !- Handle
   res occupants|living space|story 2,     !- Name
-  {7fe49ea7-3690-493e-a1f5-dc052377257c}, !- People Definition Name
-  {d3755ea2-628e-42db-a77d-da3540380546}, !- Space or SpaceType Name
-  {d117e28c-7574-4dcf-80bf-ec7dbb264fa5}, !- Number of People Schedule Name
-  {7d9deef7-c569-421b-b9b1-b2ba848558e4}, !- Activity Level Schedule Name
-=======
-  {6b9ef01a-ddb0-468a-8991-e1d9bf1aa89e}, !- Handle
-  res occupants|living space,             !- Name
-  {1f4804c9-882b-4165-84c3-dd6b235ee82f}, !- People Definition Name
-  {d9bf0967-4c77-4d3e-9989-5a4e89d23f3a}, !- Space or SpaceType Name
-  {bbd5644e-2a5b-4568-8b18-ab25c693e0da}, !- Number of People Schedule Name
-  {a59fe75f-b3f4-46cc-928c-6b414549f941}, !- Activity Level Schedule Name
->>>>>>> edda4442
+  {d5a0b825-4cfe-49db-a258-125bb117ba63}, !- People Definition Name
+  {5287b90d-7cc7-4346-b834-0f5d7fb34c24}, !- Space or SpaceType Name
+  {1569f511-cc94-4a43-9abb-57ba336833b0}, !- Number of People Schedule Name
+  {00c011f6-7a94-4e03-a4ad-135772a2cebc}, !- Activity Level Schedule Name
   ,                                       !- Surface Name/Angle Factor List Name
   ,                                       !- Work Efficiency Schedule Name
   ,                                       !- Clothing Insulation Schedule Name
