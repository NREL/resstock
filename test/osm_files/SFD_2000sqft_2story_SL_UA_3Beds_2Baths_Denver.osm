!- NOTE: Auto-generated from /test/osw_files/SFD_2000sqft_2story_SL_UA_3Beds_2Baths_Denver.osw

OS:Version,
<<<<<<< HEAD
  {121d55f1-f019-43cc-9e58-86a1f9fa5d27}, !- Handle
  3.2.1;                                  !- Version Identifier

OS:SimulationControl,
  {b1e2e974-eb80-4ab0-88d6-cc02de85f582}, !- Handle
=======
  {68d8168b-4a0a-4445-bd76-be3d1554a7b0}, !- Handle
  3.2.1;                                  !- Version Identifier

OS:SimulationControl,
  {356bafe3-5f80-4f07-a5ba-a7deaa9122ca}, !- Handle
>>>>>>> ad15e0a5
  ,                                       !- Do Zone Sizing Calculation
  ,                                       !- Do System Sizing Calculation
  ,                                       !- Do Plant Sizing Calculation
  No;                                     !- Run Simulation for Sizing Periods

OS:Timestep,
<<<<<<< HEAD
  {60a5b979-f564-4a94-8641-1ea4e96794aa}, !- Handle
  6;                                      !- Number of Timesteps per Hour

OS:ShadowCalculation,
  {8130782c-f0d9-42ba-8b3e-4a5ebf5ed23a}, !- Handle
=======
  {30042356-5b4c-4718-a529-8ab39407b8f2}, !- Handle
  6;                                      !- Number of Timesteps per Hour

OS:ShadowCalculation,
  {de571525-905e-4838-9859-dba5c7c15230}, !- Handle
>>>>>>> ad15e0a5
  PolygonClipping,                        !- Shading Calculation Method
  ,                                       !- Shading Calculation Update Frequency Method
  20,                                     !- Shading Calculation Update Frequency
  200,                                    !- Maximum Figures in Shadow Overlap Calculations
  ,                                       !- Polygon Clipping Algorithm
  512,                                    !- Pixel Counting Resolution
  DetailedSkyDiffuseModeling,             !- Sky Diffuse Modeling Algorithm
  No,                                     !- Output External Shading Calculation Results
  No,                                     !- Disable Self-Shading Within Shading Zone Groups
  No;                                     !- Disable Self-Shading From Shading Zone Groups to Other Zones

OS:SurfaceConvectionAlgorithm:Outside,
<<<<<<< HEAD
  {e09e17f4-b8f1-4f97-99fa-a04f13bead26}, !- Handle
  DOE-2;                                  !- Algorithm

OS:SurfaceConvectionAlgorithm:Inside,
  {b53bc3fe-3a0b-4638-87ba-e47b571301bc}, !- Handle
  TARP;                                   !- Algorithm

OS:ZoneCapacitanceMultiplier:ResearchSpecial,
  {f5277316-56ec-4dab-9036-0d70c006341c}, !- Handle
=======
  {a2b0d756-9057-4b0d-928b-dbc477cb5d35}, !- Handle
  DOE-2;                                  !- Algorithm

OS:SurfaceConvectionAlgorithm:Inside,
  {f106529f-b625-468f-8b3b-82983c007865}, !- Handle
  TARP;                                   !- Algorithm

OS:ZoneCapacitanceMultiplier:ResearchSpecial,
  {335b3603-489e-45c7-af82-276d2657a6db}, !- Handle
>>>>>>> ad15e0a5
  ,                                       !- Temperature Capacity Multiplier
  15,                                     !- Humidity Capacity Multiplier
  ;                                       !- Carbon Dioxide Capacity Multiplier

OS:RunPeriod,
<<<<<<< HEAD
  {d6249eb4-956a-4b93-92aa-aaf02a15264d}, !- Handle
=======
  {6d096427-abb5-4bdf-91e6-b2d092954f6a}, !- Handle
>>>>>>> ad15e0a5
  Run Period 1,                           !- Name
  1,                                      !- Begin Month
  1,                                      !- Begin Day of Month
  12,                                     !- End Month
  31,                                     !- End Day of Month
  ,                                       !- Use Weather File Holidays and Special Days
  ,                                       !- Use Weather File Daylight Saving Period
  ,                                       !- Apply Weekend Holiday Rule
  ,                                       !- Use Weather File Rain Indicators
  ,                                       !- Use Weather File Snow Indicators
  ;                                       !- Number of Times Runperiod to be Repeated

OS:YearDescription,
<<<<<<< HEAD
  {c84997e0-7596-4a2b-979c-a085b2dd32e7}, !- Handle
=======
  {503cd096-498b-49f8-a84b-2ce4ad7d0327}, !- Handle
>>>>>>> ad15e0a5
  2007,                                   !- Calendar Year
  ,                                       !- Day of Week for Start Day
  ;                                       !- Is Leap Year

OS:WeatherFile,
<<<<<<< HEAD
  {a8b17505-5f40-4969-b05f-9b067d035370}, !- Handle
=======
  {c7d73c17-cdc7-4dec-b6b4-c2ff0a99d36b}, !- Handle
>>>>>>> ad15e0a5
  Denver Intl Ap,                         !- City
  CO,                                     !- State Province Region
  USA,                                    !- Country
  TMY3,                                   !- Data Source
  725650,                                 !- WMO Number
  39.83,                                  !- Latitude {deg}
  -104.65,                                !- Longitude {deg}
  -7,                                     !- Time Zone {hr}
  1650,                                   !- Elevation {m}
  C:/Users/aspeake/Documents/resstock/resources/measures/HPXMLtoOpenStudio/weather/USA_CO_Denver.Intl.AP.725650_TMY3.epw, !- Url
  E23378AA;                               !- Checksum

OS:AdditionalProperties,
<<<<<<< HEAD
  {6b6c40f1-b034-489b-ae3e-5e9537085b54}, !- Handle
  {a8b17505-5f40-4969-b05f-9b067d035370}, !- Object Name
=======
  {baf86eb9-1be7-4d19-967c-d7c531f754b7}, !- Handle
  {c7d73c17-cdc7-4dec-b6b4-c2ff0a99d36b}, !- Object Name
>>>>>>> ad15e0a5
  EPWHeaderCity,                          !- Feature Name 1
  String,                                 !- Feature Data Type 1
  Denver Intl Ap,                         !- Feature Value 1
  EPWHeaderState,                         !- Feature Name 2
  String,                                 !- Feature Data Type 2
  CO,                                     !- Feature Value 2
  EPWHeaderCountry,                       !- Feature Name 3
  String,                                 !- Feature Data Type 3
  USA,                                    !- Feature Value 3
  EPWHeaderDataSource,                    !- Feature Name 4
  String,                                 !- Feature Data Type 4
  TMY3,                                   !- Feature Value 4
  EPWHeaderStation,                       !- Feature Name 5
  String,                                 !- Feature Data Type 5
  725650,                                 !- Feature Value 5
  EPWHeaderLatitude,                      !- Feature Name 6
  Double,                                 !- Feature Data Type 6
  39.829999999999998,                     !- Feature Value 6
  EPWHeaderLongitude,                     !- Feature Name 7
  Double,                                 !- Feature Data Type 7
  -104.65000000000001,                    !- Feature Value 7
  EPWHeaderTimezone,                      !- Feature Name 8
  Double,                                 !- Feature Data Type 8
  -7,                                     !- Feature Value 8
  EPWHeaderAltitude,                      !- Feature Name 9
  Double,                                 !- Feature Data Type 9
  5413.3858267716532,                     !- Feature Value 9
  EPWHeaderLocalPressure,                 !- Feature Name 10
  Double,                                 !- Feature Data Type 10
  0.81937567683596546,                    !- Feature Value 10
  EPWHeaderRecordsPerHour,                !- Feature Name 11
  Double,                                 !- Feature Data Type 11
  0,                                      !- Feature Value 11
  EPWDataAnnualAvgDrybulb,                !- Feature Name 12
  Double,                                 !- Feature Data Type 12
  51.575616438356228,                     !- Feature Value 12
  EPWDataAnnualMinDrybulb,                !- Feature Name 13
  Double,                                 !- Feature Data Type 13
  -2.9200000000000017,                    !- Feature Value 13
  EPWDataAnnualMaxDrybulb,                !- Feature Name 14
  Double,                                 !- Feature Data Type 14
  104,                                    !- Feature Value 14
  EPWDataCDD50F,                          !- Feature Name 15
  Double,                                 !- Feature Data Type 15
  3072.2925000000005,                     !- Feature Value 15
  EPWDataCDD65F,                          !- Feature Name 16
  Double,                                 !- Feature Data Type 16
  883.62000000000035,                     !- Feature Value 16
  EPWDataHDD50F,                          !- Feature Name 17
  Double,                                 !- Feature Data Type 17
  2497.1925000000001,                     !- Feature Value 17
  EPWDataHDD65F,                          !- Feature Name 18
  Double,                                 !- Feature Data Type 18
  5783.5200000000013,                     !- Feature Value 18
  EPWDataAnnualAvgWindspeed,              !- Feature Name 19
  Double,                                 !- Feature Data Type 19
  3.9165296803649667,                     !- Feature Value 19
  EPWDataMonthlyAvgDrybulbs,              !- Feature Name 20
  String,                                 !- Feature Data Type 20
  33.4191935483871&#4431.90142857142857&#4443.02620967741937&#4442.48624999999999&#4459.877741935483854&#4473.57574999999997&#4472.07975806451608&#4472.70008064516134&#4466.49200000000006&#4450.079112903225806&#4437.218250000000005&#4434.582177419354835, !- Feature Value 20
  EPWDataGroundMonthlyTemps,              !- Feature Name 21
  String,                                 !- Feature Data Type 21
  44.08306285945173&#4440.89570904991865&#4440.64045432632048&#4442.153016571250646&#4448.225111118704206&#4454.268919273837525&#4459.508577937551024&#4462.82777283423508&#4463.10975667174995&#4460.41014950381947&#4455.304105212311526&#4449.445696474514364, !- Feature Value 21
  EPWDataWSF,                             !- Feature Name 22
  Double,                                 !- Feature Data Type 22
  0.58999999999999997,                    !- Feature Value 22
  EPWDataMonthlyAvgDailyHighDrybulbs,     !- Feature Name 23
  String,                                 !- Feature Data Type 23
  47.41032258064516&#4446.58642857142857&#4455.15032258064517&#4453.708&#4472.80193548387098&#4488.67600000000002&#4486.1858064516129&#4485.87225806451613&#4482.082&#4463.18064516129033&#4448.73400000000001&#4448.87935483870968, !- Feature Value 23
  EPWDataMonthlyAvgDailyLowDrybulbs,      !- Feature Name 24
  String,                                 !- Feature Data Type 24
  19.347741935483874&#4419.856428571428573&#4430.316129032258065&#4431.112&#4447.41612903225806&#4457.901999999999994&#4459.063870967741934&#4460.956774193548384&#4452.352000000000004&#4438.41612903225806&#4427.002000000000002&#4423.02903225806451, !- Feature Value 24
  EPWDesignHeatingDrybulb,                !- Feature Name 25
  Double,                                 !- Feature Data Type 25
  12.02,                                  !- Feature Value 25
  EPWDesignHeatingWindspeed,              !- Feature Name 26
  Double,                                 !- Feature Data Type 26
  2.8062500000000004,                     !- Feature Value 26
  EPWDesignCoolingDrybulb,                !- Feature Name 27
  Double,                                 !- Feature Data Type 27
  91.939999999999998,                     !- Feature Value 27
  EPWDesignCoolingWetbulb,                !- Feature Name 28
  Double,                                 !- Feature Data Type 28
  59.95131430195849,                      !- Feature Value 28
  EPWDesignCoolingHumidityRatio,          !- Feature Name 29
  Double,                                 !- Feature Data Type 29
  0.0059161086834698092,                  !- Feature Value 29
  EPWDesignCoolingWindspeed,              !- Feature Name 30
  Double,                                 !- Feature Data Type 30
  3.7999999999999989,                     !- Feature Value 30
  EPWDesignDailyTemperatureRange,         !- Feature Name 31
  Double,                                 !- Feature Data Type 31
  24.915483870967748,                     !- Feature Value 31
  EPWDesignDehumidDrybulb,                !- Feature Name 32
  Double,                                 !- Feature Data Type 32
  67.996785714285721,                     !- Feature Value 32
  EPWDesignDehumidHumidityRatio,          !- Feature Name 33
  Double,                                 !- Feature Data Type 33
  0.012133744170488724,                   !- Feature Value 33
  EPWDesignCoolingDirectNormal,           !- Feature Name 34
  Double,                                 !- Feature Data Type 34
  985,                                    !- Feature Value 34
  EPWDesignCoolingDiffuseHorizontal,      !- Feature Name 35
  Double,                                 !- Feature Data Type 35
  84;                                     !- Feature Value 35

OS:Site,
<<<<<<< HEAD
  {2606c03b-58c3-4df7-a062-d3c0d89ab96b}, !- Handle
=======
  {b0d8cc71-2aeb-4ce3-bcba-ba60362c1f56}, !- Handle
>>>>>>> ad15e0a5
  Denver Intl Ap_CO_USA,                  !- Name
  39.83,                                  !- Latitude {deg}
  -104.65,                                !- Longitude {deg}
  -7,                                     !- Time Zone {hr}
  1650,                                   !- Elevation {m}
  ;                                       !- Terrain

OS:ClimateZones,
<<<<<<< HEAD
  {a69c6dea-5b39-4fac-8e5e-c15eff4bc6f3}, !- Handle
=======
  {de86752f-7310-4fc7-956c-81e1e202cd1d}, !- Handle
>>>>>>> ad15e0a5
  Building America,                       !- Climate Zone Institution Name 1
  ,                                       !- Climate Zone Document Name 1
  0,                                      !- Climate Zone Document Year 1
  Cold;                                   !- Climate Zone Value 1

OS:Site:WaterMainsTemperature,
<<<<<<< HEAD
  {f62554c1-864b-4544-acc1-b0088361778f}, !- Handle
=======
  {f32861d3-bff8-43b7-abef-027577a85163}, !- Handle
>>>>>>> ad15e0a5
  Correlation,                            !- Calculation Method
  ,                                       !- Temperature Schedule Name
  10.8753424657535,                       !- Annual Average Outdoor Air Temperature {C}
  23.1524007936508;                       !- Maximum Difference In Monthly Average Outdoor Air Temperatures {deltaC}

OS:RunPeriodControl:DaylightSavingTime,
<<<<<<< HEAD
  {fc880610-080a-4931-b280-0d48d20c6115}, !- Handle
=======
  {e19044a9-1dcf-40b6-8f62-2da1ca972263}, !- Handle
>>>>>>> ad15e0a5
  3/12,                                   !- Start Date
  11/5;                                   !- End Date

OS:Site:GroundTemperature:Deep,
<<<<<<< HEAD
  {95b02262-092b-45d5-8c6f-73319a6d7c41}, !- Handle
=======
  {5cb24dda-398b-4fac-b4fe-0a40d131ee10}, !- Handle
>>>>>>> ad15e0a5
  10.8753424657535,                       !- January Deep Ground Temperature {C}
  10.8753424657535,                       !- February Deep Ground Temperature {C}
  10.8753424657535,                       !- March Deep Ground Temperature {C}
  10.8753424657535,                       !- April Deep Ground Temperature {C}
  10.8753424657535,                       !- May Deep Ground Temperature {C}
  10.8753424657535,                       !- June Deep Ground Temperature {C}
  10.8753424657535,                       !- July Deep Ground Temperature {C}
  10.8753424657535,                       !- August Deep Ground Temperature {C}
  10.8753424657535,                       !- September Deep Ground Temperature {C}
  10.8753424657535,                       !- October Deep Ground Temperature {C}
  10.8753424657535,                       !- November Deep Ground Temperature {C}
  10.8753424657535;                       !- December Deep Ground Temperature {C}

OS:Building,
<<<<<<< HEAD
  {9367cefd-9685-4a42-86bb-3f7a46fe5fbb}, !- Handle
=======
  {828a3be9-8501-47d1-a298-efa5faca049b}, !- Handle
>>>>>>> ad15e0a5
  Building 1,                             !- Name
  ,                                       !- Building Sector Type
  0,                                      !- North Axis {deg}
  ,                                       !- Nominal Floor to Floor Height {m}
  ,                                       !- Space Type Name
  ,                                       !- Default Construction Set Name
  ,                                       !- Default Schedule Set Name
  2,                                      !- Standards Number of Stories
  2,                                      !- Standards Number of Above Ground Stories
  ,                                       !- Standards Template
  singlefamilydetached,                   !- Standards Building Type
  1;                                      !- Standards Number of Living Units

OS:AdditionalProperties,
<<<<<<< HEAD
  {f710debb-b3d5-44d1-8243-d7f8ac99a27a}, !- Handle
  {9367cefd-9685-4a42-86bb-3f7a46fe5fbb}, !- Object Name
=======
  {80a94942-b942-424b-83a6-3ee14dface25}, !- Handle
  {828a3be9-8501-47d1-a298-efa5faca049b}, !- Object Name
>>>>>>> ad15e0a5
  Total Units Modeled,                    !- Feature Name 1
  Integer,                                !- Feature Data Type 1
  1;                                      !- Feature Value 1

OS:ThermalZone,
<<<<<<< HEAD
  {6eb6cbb9-cd08-4232-942a-ffa5cdfb3365}, !- Handle
=======
  {886c9c87-2674-464a-bad4-f822d1886a86}, !- Handle
>>>>>>> ad15e0a5
  living zone,                            !- Name
  ,                                       !- Multiplier
  ,                                       !- Ceiling Height {m}
  ,                                       !- Volume {m3}
  ,                                       !- Floor Area {m2}
  ,                                       !- Zone Inside Convection Algorithm
  ,                                       !- Zone Outside Convection Algorithm
  ,                                       !- Zone Conditioning Equipment List Name
<<<<<<< HEAD
  {22d99020-4830-4505-8cb4-79ac4b9c14e0}, !- Zone Air Inlet Port List
  {eac74530-6bb2-40c8-a891-b7cf24ba1827}, !- Zone Air Exhaust Port List
  {e5e444f5-a766-4a3f-8a22-4966829077d8}, !- Zone Air Node Name
  {38d37efa-81c4-48dd-8c2f-529acb407307}, !- Zone Return Air Port List
=======
  {4a83ca6f-3197-4011-91bd-ee009bd35904}, !- Zone Air Inlet Port List
  {34c1520a-bb8c-4e90-b431-d0792e57c7be}, !- Zone Air Exhaust Port List
  {fcc85d5c-ac43-401d-989c-aeb69e5a17ff}, !- Zone Air Node Name
  {2e2e7952-0179-46c7-807a-10083fce06bb}, !- Zone Return Air Port List
>>>>>>> ad15e0a5
  ,                                       !- Primary Daylighting Control Name
  ,                                       !- Fraction of Zone Controlled by Primary Daylighting Control
  ,                                       !- Secondary Daylighting Control Name
  ,                                       !- Fraction of Zone Controlled by Secondary Daylighting Control
  ,                                       !- Illuminance Map Name
  ,                                       !- Group Rendering Name
  ,                                       !- Thermostat Name
  No;                                     !- Use Ideal Air Loads

OS:Node,
<<<<<<< HEAD
  {3426ba54-cd70-409c-83e9-7a0a42775c44}, !- Handle
  Node 1,                                 !- Name
  {e5e444f5-a766-4a3f-8a22-4966829077d8}, !- Inlet Port
  ;                                       !- Outlet Port

OS:Connection,
  {e5e444f5-a766-4a3f-8a22-4966829077d8}, !- Handle
  {6eb6cbb9-cd08-4232-942a-ffa5cdfb3365}, !- Source Object
  11,                                     !- Outlet Port
  {3426ba54-cd70-409c-83e9-7a0a42775c44}, !- Target Object
  2;                                      !- Inlet Port

OS:PortList,
  {22d99020-4830-4505-8cb4-79ac4b9c14e0}, !- Handle
  {6eb6cbb9-cd08-4232-942a-ffa5cdfb3365}; !- HVAC Component

OS:PortList,
  {eac74530-6bb2-40c8-a891-b7cf24ba1827}, !- Handle
  {6eb6cbb9-cd08-4232-942a-ffa5cdfb3365}; !- HVAC Component

OS:PortList,
  {38d37efa-81c4-48dd-8c2f-529acb407307}, !- Handle
  {6eb6cbb9-cd08-4232-942a-ffa5cdfb3365}; !- HVAC Component

OS:Sizing:Zone,
  {49690e71-1f7d-4952-a986-3b3b9db2e624}, !- Handle
  {6eb6cbb9-cd08-4232-942a-ffa5cdfb3365}, !- Zone or ZoneList Name
=======
  {cb800684-8436-49ac-b1ee-cd08bc67f531}, !- Handle
  Node 1,                                 !- Name
  {fcc85d5c-ac43-401d-989c-aeb69e5a17ff}, !- Inlet Port
  ;                                       !- Outlet Port

OS:Connection,
  {fcc85d5c-ac43-401d-989c-aeb69e5a17ff}, !- Handle
  {886c9c87-2674-464a-bad4-f822d1886a86}, !- Source Object
  11,                                     !- Outlet Port
  {cb800684-8436-49ac-b1ee-cd08bc67f531}, !- Target Object
  2;                                      !- Inlet Port

OS:PortList,
  {4a83ca6f-3197-4011-91bd-ee009bd35904}, !- Handle
  {886c9c87-2674-464a-bad4-f822d1886a86}; !- HVAC Component

OS:PortList,
  {34c1520a-bb8c-4e90-b431-d0792e57c7be}, !- Handle
  {886c9c87-2674-464a-bad4-f822d1886a86}; !- HVAC Component

OS:PortList,
  {2e2e7952-0179-46c7-807a-10083fce06bb}, !- Handle
  {886c9c87-2674-464a-bad4-f822d1886a86}; !- HVAC Component

OS:Sizing:Zone,
  {27513530-351f-4a44-ad3a-8dceeb1324aa}, !- Handle
  {886c9c87-2674-464a-bad4-f822d1886a86}, !- Zone or ZoneList Name
>>>>>>> ad15e0a5
  SupplyAirTemperature,                   !- Zone Cooling Design Supply Air Temperature Input Method
  14,                                     !- Zone Cooling Design Supply Air Temperature {C}
  11.11,                                  !- Zone Cooling Design Supply Air Temperature Difference {deltaC}
  SupplyAirTemperature,                   !- Zone Heating Design Supply Air Temperature Input Method
  40,                                     !- Zone Heating Design Supply Air Temperature {C}
  11.11,                                  !- Zone Heating Design Supply Air Temperature Difference {deltaC}
  0.0085,                                 !- Zone Cooling Design Supply Air Humidity Ratio {kg-H2O/kg-air}
  0.008,                                  !- Zone Heating Design Supply Air Humidity Ratio {kg-H2O/kg-air}
  ,                                       !- Zone Heating Sizing Factor
  ,                                       !- Zone Cooling Sizing Factor
  DesignDay,                              !- Cooling Design Air Flow Method
  ,                                       !- Cooling Design Air Flow Rate {m3/s}
  ,                                       !- Cooling Minimum Air Flow per Zone Floor Area {m3/s-m2}
  ,                                       !- Cooling Minimum Air Flow {m3/s}
  ,                                       !- Cooling Minimum Air Flow Fraction
  DesignDay,                              !- Heating Design Air Flow Method
  ,                                       !- Heating Design Air Flow Rate {m3/s}
  ,                                       !- Heating Maximum Air Flow per Zone Floor Area {m3/s-m2}
  ,                                       !- Heating Maximum Air Flow {m3/s}
  ,                                       !- Heating Maximum Air Flow Fraction
  No,                                     !- Account for Dedicated Outdoor Air System
  NeutralSupplyAir,                       !- Dedicated Outdoor Air System Control Strategy
  autosize,                               !- Dedicated Outdoor Air Low Setpoint Temperature for Design {C}
  autosize;                               !- Dedicated Outdoor Air High Setpoint Temperature for Design {C}

OS:ZoneHVAC:EquipmentList,
<<<<<<< HEAD
  {30b3c940-94a8-4b6d-a987-d8912b6f9bb3}, !- Handle
  Zone HVAC Equipment List 1,             !- Name
  {6eb6cbb9-cd08-4232-942a-ffa5cdfb3365}; !- Thermal Zone

OS:Space,
  {aa76f6be-e914-483f-a939-d060fa068017}, !- Handle
  living space,                           !- Name
  {f2b4ad99-f704-472a-8669-9df6bfea7047}, !- Space Type Name
=======
  {1fd647e9-4ad1-4ac2-a07f-99c0edbff135}, !- Handle
  Zone HVAC Equipment List 1,             !- Name
  {886c9c87-2674-464a-bad4-f822d1886a86}; !- Thermal Zone

OS:Space,
  {c2a11a22-006e-4ed5-a983-af2b1e35f2ba}, !- Handle
  living space,                           !- Name
  {1ba06181-18c9-4f1b-8257-054d24c90f09}, !- Space Type Name
>>>>>>> ad15e0a5
  ,                                       !- Default Construction Set Name
  ,                                       !- Default Schedule Set Name
  -0,                                     !- Direction of Relative North {deg}
  0,                                      !- X Origin {m}
  0,                                      !- Y Origin {m}
  0,                                      !- Z Origin {m}
  ,                                       !- Building Story Name
<<<<<<< HEAD
  {6eb6cbb9-cd08-4232-942a-ffa5cdfb3365}, !- Thermal Zone Name
  ,                                       !- Part of Total Floor Area
  ,                                       !- Design Specification Outdoor Air Object Name
  {7fb37abc-eb29-4d4c-ad16-175e17c5f75c}; !- Building Unit Name

OS:Surface,
  {b2022df0-2b4b-4439-9cbd-ae7f84826d77}, !- Handle
  Surface 1,                              !- Name
  Floor,                                  !- Surface Type
  ,                                       !- Construction Name
  {aa76f6be-e914-483f-a939-d060fa068017}, !- Space Name
=======
  {886c9c87-2674-464a-bad4-f822d1886a86}, !- Thermal Zone Name
  ,                                       !- Part of Total Floor Area
  ,                                       !- Design Specification Outdoor Air Object Name
  {6d7654ca-33b1-4cc3-aaf2-ee33e7eaf5be}; !- Building Unit Name

OS:Surface,
  {2328e816-673b-4700-ad9f-ea169bead93c}, !- Handle
  Surface 1,                              !- Name
  Floor,                                  !- Surface Type
  ,                                       !- Construction Name
  {c2a11a22-006e-4ed5-a983-af2b1e35f2ba}, !- Space Name
>>>>>>> ad15e0a5
  Foundation,                             !- Outside Boundary Condition
  ,                                       !- Outside Boundary Condition Object
  NoSun,                                  !- Sun Exposure
  NoWind,                                 !- Wind Exposure
  ,                                       !- View Factor to Ground
  ,                                       !- Number of Vertices
  0, 0, 0,                                !- X,Y,Z Vertex 1 {m}
  0, 6.81553519541936, 0,                 !- X,Y,Z Vertex 2 {m}
  13.6310703908387, 6.81553519541936, 0,  !- X,Y,Z Vertex 3 {m}
  13.6310703908387, 0, 0;                 !- X,Y,Z Vertex 4 {m}

OS:Surface,
<<<<<<< HEAD
  {6074f5a3-cf7f-4869-8b98-d75470779a1e}, !- Handle
  Surface 2,                              !- Name
  Wall,                                   !- Surface Type
  ,                                       !- Construction Name
  {aa76f6be-e914-483f-a939-d060fa068017}, !- Space Name
=======
  {b511e0e2-55b5-4fbf-bc32-2f90e38ca64d}, !- Handle
  Surface 2,                              !- Name
  Wall,                                   !- Surface Type
  ,                                       !- Construction Name
  {c2a11a22-006e-4ed5-a983-af2b1e35f2ba}, !- Space Name
>>>>>>> ad15e0a5
  Outdoors,                               !- Outside Boundary Condition
  ,                                       !- Outside Boundary Condition Object
  SunExposed,                             !- Sun Exposure
  WindExposed,                            !- Wind Exposure
  ,                                       !- View Factor to Ground
  ,                                       !- Number of Vertices
  0, 6.81553519541936, 2.4384,            !- X,Y,Z Vertex 1 {m}
  0, 6.81553519541936, 0,                 !- X,Y,Z Vertex 2 {m}
  0, 0, 0,                                !- X,Y,Z Vertex 3 {m}
  0, 0, 2.4384;                           !- X,Y,Z Vertex 4 {m}

OS:Surface,
<<<<<<< HEAD
  {2166dab2-c3e8-4a2c-8a04-576cfcf195a6}, !- Handle
  Surface 3,                              !- Name
  Wall,                                   !- Surface Type
  ,                                       !- Construction Name
  {aa76f6be-e914-483f-a939-d060fa068017}, !- Space Name
=======
  {3bec7bdb-f3ab-45f0-b520-828f828e8d87}, !- Handle
  Surface 3,                              !- Name
  Wall,                                   !- Surface Type
  ,                                       !- Construction Name
  {c2a11a22-006e-4ed5-a983-af2b1e35f2ba}, !- Space Name
>>>>>>> ad15e0a5
  Outdoors,                               !- Outside Boundary Condition
  ,                                       !- Outside Boundary Condition Object
  SunExposed,                             !- Sun Exposure
  WindExposed,                            !- Wind Exposure
  ,                                       !- View Factor to Ground
  ,                                       !- Number of Vertices
  13.6310703908387, 6.81553519541936, 2.4384, !- X,Y,Z Vertex 1 {m}
  13.6310703908387, 6.81553519541936, 0,  !- X,Y,Z Vertex 2 {m}
  0, 6.81553519541936, 0,                 !- X,Y,Z Vertex 3 {m}
  0, 6.81553519541936, 2.4384;            !- X,Y,Z Vertex 4 {m}

OS:Surface,
<<<<<<< HEAD
  {924982c6-a3b6-4061-affe-8af032c73fb2}, !- Handle
  Surface 4,                              !- Name
  Wall,                                   !- Surface Type
  ,                                       !- Construction Name
  {aa76f6be-e914-483f-a939-d060fa068017}, !- Space Name
=======
  {057b9a90-9263-4007-961e-d41aa6c42b0a}, !- Handle
  Surface 4,                              !- Name
  Wall,                                   !- Surface Type
  ,                                       !- Construction Name
  {c2a11a22-006e-4ed5-a983-af2b1e35f2ba}, !- Space Name
>>>>>>> ad15e0a5
  Outdoors,                               !- Outside Boundary Condition
  ,                                       !- Outside Boundary Condition Object
  SunExposed,                             !- Sun Exposure
  WindExposed,                            !- Wind Exposure
  ,                                       !- View Factor to Ground
  ,                                       !- Number of Vertices
  13.6310703908387, 0, 2.4384,            !- X,Y,Z Vertex 1 {m}
  13.6310703908387, 0, 0,                 !- X,Y,Z Vertex 2 {m}
  13.6310703908387, 6.81553519541936, 0,  !- X,Y,Z Vertex 3 {m}
  13.6310703908387, 6.81553519541936, 2.4384; !- X,Y,Z Vertex 4 {m}

OS:Surface,
<<<<<<< HEAD
  {5eb6cf27-3b4a-4c09-bdbb-b60facdec793}, !- Handle
  Surface 5,                              !- Name
  Wall,                                   !- Surface Type
  ,                                       !- Construction Name
  {aa76f6be-e914-483f-a939-d060fa068017}, !- Space Name
=======
  {2463d00c-904c-4d50-af33-60f669caa476}, !- Handle
  Surface 5,                              !- Name
  Wall,                                   !- Surface Type
  ,                                       !- Construction Name
  {c2a11a22-006e-4ed5-a983-af2b1e35f2ba}, !- Space Name
>>>>>>> ad15e0a5
  Outdoors,                               !- Outside Boundary Condition
  ,                                       !- Outside Boundary Condition Object
  SunExposed,                             !- Sun Exposure
  WindExposed,                            !- Wind Exposure
  ,                                       !- View Factor to Ground
  ,                                       !- Number of Vertices
  0, 0, 2.4384,                           !- X,Y,Z Vertex 1 {m}
  0, 0, 0,                                !- X,Y,Z Vertex 2 {m}
  13.6310703908387, 0, 0,                 !- X,Y,Z Vertex 3 {m}
  13.6310703908387, 0, 2.4384;            !- X,Y,Z Vertex 4 {m}

OS:Surface,
<<<<<<< HEAD
  {649b595e-9a1a-4cea-81b5-85d2b40152d0}, !- Handle
  Surface 6,                              !- Name
  RoofCeiling,                            !- Surface Type
  ,                                       !- Construction Name
  {aa76f6be-e914-483f-a939-d060fa068017}, !- Space Name
  Surface,                                !- Outside Boundary Condition
  {3dbb2030-6028-4540-928a-629a809c0b6d}, !- Outside Boundary Condition Object
=======
  {90d479cd-6a6a-4576-af17-356817505b5f}, !- Handle
  Surface 6,                              !- Name
  RoofCeiling,                            !- Surface Type
  ,                                       !- Construction Name
  {c2a11a22-006e-4ed5-a983-af2b1e35f2ba}, !- Space Name
  Surface,                                !- Outside Boundary Condition
  {e1525bdc-483d-40b5-81e2-f82823344382}, !- Outside Boundary Condition Object
>>>>>>> ad15e0a5
  NoSun,                                  !- Sun Exposure
  NoWind,                                 !- Wind Exposure
  ,                                       !- View Factor to Ground
  ,                                       !- Number of Vertices
  13.6310703908387, 0, 2.4384,            !- X,Y,Z Vertex 1 {m}
  13.6310703908387, 6.81553519541936, 2.4384, !- X,Y,Z Vertex 2 {m}
  0, 6.81553519541936, 2.4384,            !- X,Y,Z Vertex 3 {m}
  0, 0, 2.4384;                           !- X,Y,Z Vertex 4 {m}

OS:SpaceType,
<<<<<<< HEAD
  {f2b4ad99-f704-472a-8669-9df6bfea7047}, !- Handle
=======
  {1ba06181-18c9-4f1b-8257-054d24c90f09}, !- Handle
>>>>>>> ad15e0a5
  Space Type 1,                           !- Name
  ,                                       !- Default Construction Set Name
  ,                                       !- Default Schedule Set Name
  ,                                       !- Group Rendering Name
  ,                                       !- Design Specification Outdoor Air Object Name
  ,                                       !- Standards Template
  ,                                       !- Standards Building Type
  living;                                 !- Standards Space Type

OS:Space,
<<<<<<< HEAD
  {19ed1389-e6f8-4939-91c1-fd7ae1c3b4d4}, !- Handle
  living space|story 2,                   !- Name
  {f2b4ad99-f704-472a-8669-9df6bfea7047}, !- Space Type Name
=======
  {d9420e0e-ad6e-4332-a364-51cfb240ec4b}, !- Handle
  living space|story 2,                   !- Name
  {1ba06181-18c9-4f1b-8257-054d24c90f09}, !- Space Type Name
>>>>>>> ad15e0a5
  ,                                       !- Default Construction Set Name
  ,                                       !- Default Schedule Set Name
  -0,                                     !- Direction of Relative North {deg}
  0,                                      !- X Origin {m}
  0,                                      !- Y Origin {m}
  2.4384,                                 !- Z Origin {m}
  ,                                       !- Building Story Name
<<<<<<< HEAD
  {6eb6cbb9-cd08-4232-942a-ffa5cdfb3365}, !- Thermal Zone Name
  ,                                       !- Part of Total Floor Area
  ,                                       !- Design Specification Outdoor Air Object Name
  {7fb37abc-eb29-4d4c-ad16-175e17c5f75c}; !- Building Unit Name

OS:Surface,
  {3dbb2030-6028-4540-928a-629a809c0b6d}, !- Handle
  Surface 7,                              !- Name
  Floor,                                  !- Surface Type
  ,                                       !- Construction Name
  {19ed1389-e6f8-4939-91c1-fd7ae1c3b4d4}, !- Space Name
  Surface,                                !- Outside Boundary Condition
  {649b595e-9a1a-4cea-81b5-85d2b40152d0}, !- Outside Boundary Condition Object
=======
  {886c9c87-2674-464a-bad4-f822d1886a86}, !- Thermal Zone Name
  ,                                       !- Part of Total Floor Area
  ,                                       !- Design Specification Outdoor Air Object Name
  {6d7654ca-33b1-4cc3-aaf2-ee33e7eaf5be}; !- Building Unit Name

OS:Surface,
  {e1525bdc-483d-40b5-81e2-f82823344382}, !- Handle
  Surface 7,                              !- Name
  Floor,                                  !- Surface Type
  ,                                       !- Construction Name
  {d9420e0e-ad6e-4332-a364-51cfb240ec4b}, !- Space Name
  Surface,                                !- Outside Boundary Condition
  {90d479cd-6a6a-4576-af17-356817505b5f}, !- Outside Boundary Condition Object
>>>>>>> ad15e0a5
  NoSun,                                  !- Sun Exposure
  NoWind,                                 !- Wind Exposure
  ,                                       !- View Factor to Ground
  ,                                       !- Number of Vertices
  0, 0, 0,                                !- X,Y,Z Vertex 1 {m}
  0, 6.81553519541936, 0,                 !- X,Y,Z Vertex 2 {m}
  13.6310703908387, 6.81553519541936, 0,  !- X,Y,Z Vertex 3 {m}
  13.6310703908387, 0, 0;                 !- X,Y,Z Vertex 4 {m}

OS:Surface,
<<<<<<< HEAD
  {06c06c29-534e-4bfd-abae-86b1a1fe77c1}, !- Handle
  Surface 8,                              !- Name
  Wall,                                   !- Surface Type
  ,                                       !- Construction Name
  {19ed1389-e6f8-4939-91c1-fd7ae1c3b4d4}, !- Space Name
=======
  {07c34997-45be-4bc0-ba65-20c627044b5c}, !- Handle
  Surface 8,                              !- Name
  Wall,                                   !- Surface Type
  ,                                       !- Construction Name
  {d9420e0e-ad6e-4332-a364-51cfb240ec4b}, !- Space Name
>>>>>>> ad15e0a5
  Outdoors,                               !- Outside Boundary Condition
  ,                                       !- Outside Boundary Condition Object
  SunExposed,                             !- Sun Exposure
  WindExposed,                            !- Wind Exposure
  ,                                       !- View Factor to Ground
  ,                                       !- Number of Vertices
  0, 6.81553519541936, 2.4384,            !- X,Y,Z Vertex 1 {m}
  0, 6.81553519541936, 0,                 !- X,Y,Z Vertex 2 {m}
  0, 0, 0,                                !- X,Y,Z Vertex 3 {m}
  0, 0, 2.4384;                           !- X,Y,Z Vertex 4 {m}

OS:Surface,
<<<<<<< HEAD
  {d20d745c-c34b-48db-8934-c2432e5684ab}, !- Handle
  Surface 9,                              !- Name
  Wall,                                   !- Surface Type
  ,                                       !- Construction Name
  {19ed1389-e6f8-4939-91c1-fd7ae1c3b4d4}, !- Space Name
=======
  {188f0a94-431b-4bdb-a716-2cab210dbe93}, !- Handle
  Surface 9,                              !- Name
  Wall,                                   !- Surface Type
  ,                                       !- Construction Name
  {d9420e0e-ad6e-4332-a364-51cfb240ec4b}, !- Space Name
>>>>>>> ad15e0a5
  Outdoors,                               !- Outside Boundary Condition
  ,                                       !- Outside Boundary Condition Object
  SunExposed,                             !- Sun Exposure
  WindExposed,                            !- Wind Exposure
  ,                                       !- View Factor to Ground
  ,                                       !- Number of Vertices
  13.6310703908387, 6.81553519541936, 2.4384, !- X,Y,Z Vertex 1 {m}
  13.6310703908387, 6.81553519541936, 0,  !- X,Y,Z Vertex 2 {m}
  0, 6.81553519541936, 0,                 !- X,Y,Z Vertex 3 {m}
  0, 6.81553519541936, 2.4384;            !- X,Y,Z Vertex 4 {m}

OS:Surface,
<<<<<<< HEAD
  {80a1a05f-19e5-4218-a11e-784971268183}, !- Handle
  Surface 10,                             !- Name
  Wall,                                   !- Surface Type
  ,                                       !- Construction Name
  {19ed1389-e6f8-4939-91c1-fd7ae1c3b4d4}, !- Space Name
=======
  {9cd1a5d4-c055-4f7a-8d43-53a4c397ea7b}, !- Handle
  Surface 10,                             !- Name
  Wall,                                   !- Surface Type
  ,                                       !- Construction Name
  {d9420e0e-ad6e-4332-a364-51cfb240ec4b}, !- Space Name
>>>>>>> ad15e0a5
  Outdoors,                               !- Outside Boundary Condition
  ,                                       !- Outside Boundary Condition Object
  SunExposed,                             !- Sun Exposure
  WindExposed,                            !- Wind Exposure
  ,                                       !- View Factor to Ground
  ,                                       !- Number of Vertices
  13.6310703908387, 0, 2.4384,            !- X,Y,Z Vertex 1 {m}
  13.6310703908387, 0, 0,                 !- X,Y,Z Vertex 2 {m}
  13.6310703908387, 6.81553519541936, 0,  !- X,Y,Z Vertex 3 {m}
  13.6310703908387, 6.81553519541936, 2.4384; !- X,Y,Z Vertex 4 {m}

OS:Surface,
<<<<<<< HEAD
  {519a4151-dc64-4567-be9e-db73b170aa12}, !- Handle
  Surface 11,                             !- Name
  Wall,                                   !- Surface Type
  ,                                       !- Construction Name
  {19ed1389-e6f8-4939-91c1-fd7ae1c3b4d4}, !- Space Name
=======
  {3e3de3db-357c-49aa-ba0b-a84a4af2fd23}, !- Handle
  Surface 11,                             !- Name
  Wall,                                   !- Surface Type
  ,                                       !- Construction Name
  {d9420e0e-ad6e-4332-a364-51cfb240ec4b}, !- Space Name
>>>>>>> ad15e0a5
  Outdoors,                               !- Outside Boundary Condition
  ,                                       !- Outside Boundary Condition Object
  SunExposed,                             !- Sun Exposure
  WindExposed,                            !- Wind Exposure
  ,                                       !- View Factor to Ground
  ,                                       !- Number of Vertices
  0, 0, 2.4384,                           !- X,Y,Z Vertex 1 {m}
  0, 0, 0,                                !- X,Y,Z Vertex 2 {m}
  13.6310703908387, 0, 0,                 !- X,Y,Z Vertex 3 {m}
  13.6310703908387, 0, 2.4384;            !- X,Y,Z Vertex 4 {m}

OS:Surface,
<<<<<<< HEAD
  {ca397570-e40f-4689-a159-ced8e3fae7f6}, !- Handle
  Surface 12,                             !- Name
  RoofCeiling,                            !- Surface Type
  ,                                       !- Construction Name
  {19ed1389-e6f8-4939-91c1-fd7ae1c3b4d4}, !- Space Name
  Surface,                                !- Outside Boundary Condition
  {9d697839-c100-4926-8b98-8194686ead55}, !- Outside Boundary Condition Object
=======
  {548780de-d7a6-4c88-9b9f-9628bfd23ea5}, !- Handle
  Surface 12,                             !- Name
  RoofCeiling,                            !- Surface Type
  ,                                       !- Construction Name
  {d9420e0e-ad6e-4332-a364-51cfb240ec4b}, !- Space Name
  Surface,                                !- Outside Boundary Condition
  {ea10258d-ae2f-4b92-98ac-4b5c26315594}, !- Outside Boundary Condition Object
>>>>>>> ad15e0a5
  NoSun,                                  !- Sun Exposure
  NoWind,                                 !- Wind Exposure
  ,                                       !- View Factor to Ground
  ,                                       !- Number of Vertices
  13.6310703908387, 0, 2.4384,            !- X,Y,Z Vertex 1 {m}
  13.6310703908387, 6.81553519541936, 2.4384, !- X,Y,Z Vertex 2 {m}
  0, 6.81553519541936, 2.4384,            !- X,Y,Z Vertex 3 {m}
  0, 0, 2.4384;                           !- X,Y,Z Vertex 4 {m}

OS:Surface,
<<<<<<< HEAD
  {9d697839-c100-4926-8b98-8194686ead55}, !- Handle
  Surface 13,                             !- Name
  Floor,                                  !- Surface Type
  ,                                       !- Construction Name
  {7bcb551d-3d10-49b1-9782-4e1c0c4f4804}, !- Space Name
  Surface,                                !- Outside Boundary Condition
  {ca397570-e40f-4689-a159-ced8e3fae7f6}, !- Outside Boundary Condition Object
=======
  {ea10258d-ae2f-4b92-98ac-4b5c26315594}, !- Handle
  Surface 13,                             !- Name
  Floor,                                  !- Surface Type
  ,                                       !- Construction Name
  {ebbdef01-5d2d-44cd-93e1-b2131c96a6f6}, !- Space Name
  Surface,                                !- Outside Boundary Condition
  {548780de-d7a6-4c88-9b9f-9628bfd23ea5}, !- Outside Boundary Condition Object
>>>>>>> ad15e0a5
  NoSun,                                  !- Sun Exposure
  NoWind,                                 !- Wind Exposure
  ,                                       !- View Factor to Ground
  ,                                       !- Number of Vertices
  0, 6.81553519541936, 0,                 !- X,Y,Z Vertex 1 {m}
  13.6310703908387, 6.81553519541936, 0,  !- X,Y,Z Vertex 2 {m}
  13.6310703908387, 0, 0,                 !- X,Y,Z Vertex 3 {m}
  0, 0, 0;                                !- X,Y,Z Vertex 4 {m}

OS:Surface,
<<<<<<< HEAD
  {3fa20214-1784-472c-b3e1-c3f956a20a76}, !- Handle
  Surface 14,                             !- Name
  RoofCeiling,                            !- Surface Type
  ,                                       !- Construction Name
  {7bcb551d-3d10-49b1-9782-4e1c0c4f4804}, !- Space Name
=======
  {e29efc60-ca51-444e-a334-9e9ef12fb382}, !- Handle
  Surface 14,                             !- Name
  RoofCeiling,                            !- Surface Type
  ,                                       !- Construction Name
  {ebbdef01-5d2d-44cd-93e1-b2131c96a6f6}, !- Space Name
>>>>>>> ad15e0a5
  Outdoors,                               !- Outside Boundary Condition
  ,                                       !- Outside Boundary Condition Object
  SunExposed,                             !- Sun Exposure
  WindExposed,                            !- Wind Exposure
  ,                                       !- View Factor to Ground
  ,                                       !- Number of Vertices
  13.6310703908387, 3.40776759770968, 1.70388379885484, !- X,Y,Z Vertex 1 {m}
  0, 3.40776759770968, 1.70388379885484,  !- X,Y,Z Vertex 2 {m}
  0, 0, 0,                                !- X,Y,Z Vertex 3 {m}
  13.6310703908387, 0, 0;                 !- X,Y,Z Vertex 4 {m}

OS:Surface,
<<<<<<< HEAD
  {756e7131-e3c9-4252-b319-35ab35fac5f7}, !- Handle
  Surface 15,                             !- Name
  RoofCeiling,                            !- Surface Type
  ,                                       !- Construction Name
  {7bcb551d-3d10-49b1-9782-4e1c0c4f4804}, !- Space Name
=======
  {ae9955cb-5d35-4d31-b7b4-e55fc994e35c}, !- Handle
  Surface 15,                             !- Name
  RoofCeiling,                            !- Surface Type
  ,                                       !- Construction Name
  {ebbdef01-5d2d-44cd-93e1-b2131c96a6f6}, !- Space Name
>>>>>>> ad15e0a5
  Outdoors,                               !- Outside Boundary Condition
  ,                                       !- Outside Boundary Condition Object
  SunExposed,                             !- Sun Exposure
  WindExposed,                            !- Wind Exposure
  ,                                       !- View Factor to Ground
  ,                                       !- Number of Vertices
  0, 3.40776759770968, 1.70388379885484,  !- X,Y,Z Vertex 1 {m}
  13.6310703908387, 3.40776759770968, 1.70388379885484, !- X,Y,Z Vertex 2 {m}
  13.6310703908387, 6.81553519541936, 0,  !- X,Y,Z Vertex 3 {m}
  0, 6.81553519541936, 0;                 !- X,Y,Z Vertex 4 {m}

OS:Surface,
<<<<<<< HEAD
  {133146ec-7dbb-474e-9bab-7fdb5ebef050}, !- Handle
  Surface 16,                             !- Name
  Wall,                                   !- Surface Type
  ,                                       !- Construction Name
  {7bcb551d-3d10-49b1-9782-4e1c0c4f4804}, !- Space Name
=======
  {bd9bcf5f-6a78-4fa3-882e-c723aef6cde2}, !- Handle
  Surface 16,                             !- Name
  Wall,                                   !- Surface Type
  ,                                       !- Construction Name
  {ebbdef01-5d2d-44cd-93e1-b2131c96a6f6}, !- Space Name
>>>>>>> ad15e0a5
  Outdoors,                               !- Outside Boundary Condition
  ,                                       !- Outside Boundary Condition Object
  SunExposed,                             !- Sun Exposure
  WindExposed,                            !- Wind Exposure
  ,                                       !- View Factor to Ground
  ,                                       !- Number of Vertices
  0, 3.40776759770968, 1.70388379885484,  !- X,Y,Z Vertex 1 {m}
  0, 6.81553519541936, 0,                 !- X,Y,Z Vertex 2 {m}
  0, 0, 0;                                !- X,Y,Z Vertex 3 {m}

OS:Surface,
<<<<<<< HEAD
  {6ab245ec-2f4f-4143-8b53-2d8934c3ac1c}, !- Handle
  Surface 17,                             !- Name
  Wall,                                   !- Surface Type
  ,                                       !- Construction Name
  {7bcb551d-3d10-49b1-9782-4e1c0c4f4804}, !- Space Name
=======
  {2da58a0b-e19d-4742-bb2d-c7f0303c5d85}, !- Handle
  Surface 17,                             !- Name
  Wall,                                   !- Surface Type
  ,                                       !- Construction Name
  {ebbdef01-5d2d-44cd-93e1-b2131c96a6f6}, !- Space Name
>>>>>>> ad15e0a5
  Outdoors,                               !- Outside Boundary Condition
  ,                                       !- Outside Boundary Condition Object
  SunExposed,                             !- Sun Exposure
  WindExposed,                            !- Wind Exposure
  ,                                       !- View Factor to Ground
  ,                                       !- Number of Vertices
  13.6310703908387, 3.40776759770968, 1.70388379885484, !- X,Y,Z Vertex 1 {m}
  13.6310703908387, 0, 0,                 !- X,Y,Z Vertex 2 {m}
  13.6310703908387, 6.81553519541936, 0;  !- X,Y,Z Vertex 3 {m}

OS:Space,
<<<<<<< HEAD
  {7bcb551d-3d10-49b1-9782-4e1c0c4f4804}, !- Handle
  unfinished attic space,                 !- Name
  {55499911-0bc6-4a68-9b5d-e0842eefef7b}, !- Space Type Name
=======
  {ebbdef01-5d2d-44cd-93e1-b2131c96a6f6}, !- Handle
  unfinished attic space,                 !- Name
  {812e578d-7c8a-4005-b358-23e5f8aed4f6}, !- Space Type Name
>>>>>>> ad15e0a5
  ,                                       !- Default Construction Set Name
  ,                                       !- Default Schedule Set Name
  -0,                                     !- Direction of Relative North {deg}
  0,                                      !- X Origin {m}
  0,                                      !- Y Origin {m}
  4.8768,                                 !- Z Origin {m}
  ,                                       !- Building Story Name
<<<<<<< HEAD
  {737cb742-1c50-47c0-8a58-e89c5e9db4d8}; !- Thermal Zone Name

OS:ThermalZone,
  {737cb742-1c50-47c0-8a58-e89c5e9db4d8}, !- Handle
=======
  {4e5fc28b-1477-4664-8f62-9ef584d1d9b6}; !- Thermal Zone Name

OS:ThermalZone,
  {4e5fc28b-1477-4664-8f62-9ef584d1d9b6}, !- Handle
>>>>>>> ad15e0a5
  unfinished attic zone,                  !- Name
  ,                                       !- Multiplier
  ,                                       !- Ceiling Height {m}
  ,                                       !- Volume {m3}
  ,                                       !- Floor Area {m2}
  ,                                       !- Zone Inside Convection Algorithm
  ,                                       !- Zone Outside Convection Algorithm
  ,                                       !- Zone Conditioning Equipment List Name
<<<<<<< HEAD
  {244189ee-5a01-496d-a20f-58f21988652b}, !- Zone Air Inlet Port List
  {3cb572d7-3f32-47fb-bb56-6ce2e7b3d273}, !- Zone Air Exhaust Port List
  {fb743f82-2862-4f9e-9a54-bed1d00614b8}, !- Zone Air Node Name
  {36d243d4-c9b1-46d0-b73e-808a22dbd500}, !- Zone Return Air Port List
=======
  {81f2d237-0c51-42c5-b560-d35a0981375b}, !- Zone Air Inlet Port List
  {424a16b0-b811-43e6-82bb-70b8c086d310}, !- Zone Air Exhaust Port List
  {bbe8cda5-2c30-4a35-a6f2-a33e99a9c107}, !- Zone Air Node Name
  {e469357f-d499-4f2c-b6da-659ba784642b}, !- Zone Return Air Port List
>>>>>>> ad15e0a5
  ,                                       !- Primary Daylighting Control Name
  ,                                       !- Fraction of Zone Controlled by Primary Daylighting Control
  ,                                       !- Secondary Daylighting Control Name
  ,                                       !- Fraction of Zone Controlled by Secondary Daylighting Control
  ,                                       !- Illuminance Map Name
  ,                                       !- Group Rendering Name
  ,                                       !- Thermostat Name
  No;                                     !- Use Ideal Air Loads

OS:Node,
<<<<<<< HEAD
  {a17fd94f-d6dc-4fd1-925b-8edf1599a720}, !- Handle
  Node 2,                                 !- Name
  {fb743f82-2862-4f9e-9a54-bed1d00614b8}, !- Inlet Port
  ;                                       !- Outlet Port

OS:Connection,
  {fb743f82-2862-4f9e-9a54-bed1d00614b8}, !- Handle
  {737cb742-1c50-47c0-8a58-e89c5e9db4d8}, !- Source Object
  11,                                     !- Outlet Port
  {a17fd94f-d6dc-4fd1-925b-8edf1599a720}, !- Target Object
  2;                                      !- Inlet Port

OS:PortList,
  {244189ee-5a01-496d-a20f-58f21988652b}, !- Handle
  {737cb742-1c50-47c0-8a58-e89c5e9db4d8}; !- HVAC Component

OS:PortList,
  {3cb572d7-3f32-47fb-bb56-6ce2e7b3d273}, !- Handle
  {737cb742-1c50-47c0-8a58-e89c5e9db4d8}; !- HVAC Component

OS:PortList,
  {36d243d4-c9b1-46d0-b73e-808a22dbd500}, !- Handle
  {737cb742-1c50-47c0-8a58-e89c5e9db4d8}; !- HVAC Component

OS:Sizing:Zone,
  {86d55188-da55-4d57-a0d8-942addf3f2a6}, !- Handle
  {737cb742-1c50-47c0-8a58-e89c5e9db4d8}, !- Zone or ZoneList Name
=======
  {d2bf9e83-17d7-40cc-9a21-68c3612879f3}, !- Handle
  Node 2,                                 !- Name
  {bbe8cda5-2c30-4a35-a6f2-a33e99a9c107}, !- Inlet Port
  ;                                       !- Outlet Port

OS:Connection,
  {bbe8cda5-2c30-4a35-a6f2-a33e99a9c107}, !- Handle
  {4e5fc28b-1477-4664-8f62-9ef584d1d9b6}, !- Source Object
  11,                                     !- Outlet Port
  {d2bf9e83-17d7-40cc-9a21-68c3612879f3}, !- Target Object
  2;                                      !- Inlet Port

OS:PortList,
  {81f2d237-0c51-42c5-b560-d35a0981375b}, !- Handle
  {4e5fc28b-1477-4664-8f62-9ef584d1d9b6}; !- HVAC Component

OS:PortList,
  {424a16b0-b811-43e6-82bb-70b8c086d310}, !- Handle
  {4e5fc28b-1477-4664-8f62-9ef584d1d9b6}; !- HVAC Component

OS:PortList,
  {e469357f-d499-4f2c-b6da-659ba784642b}, !- Handle
  {4e5fc28b-1477-4664-8f62-9ef584d1d9b6}; !- HVAC Component

OS:Sizing:Zone,
  {cb269c3a-98ed-4aa1-9535-b6945e57a2d8}, !- Handle
  {4e5fc28b-1477-4664-8f62-9ef584d1d9b6}, !- Zone or ZoneList Name
>>>>>>> ad15e0a5
  SupplyAirTemperature,                   !- Zone Cooling Design Supply Air Temperature Input Method
  14,                                     !- Zone Cooling Design Supply Air Temperature {C}
  11.11,                                  !- Zone Cooling Design Supply Air Temperature Difference {deltaC}
  SupplyAirTemperature,                   !- Zone Heating Design Supply Air Temperature Input Method
  40,                                     !- Zone Heating Design Supply Air Temperature {C}
  11.11,                                  !- Zone Heating Design Supply Air Temperature Difference {deltaC}
  0.0085,                                 !- Zone Cooling Design Supply Air Humidity Ratio {kg-H2O/kg-air}
  0.008,                                  !- Zone Heating Design Supply Air Humidity Ratio {kg-H2O/kg-air}
  ,                                       !- Zone Heating Sizing Factor
  ,                                       !- Zone Cooling Sizing Factor
  DesignDay,                              !- Cooling Design Air Flow Method
  ,                                       !- Cooling Design Air Flow Rate {m3/s}
  ,                                       !- Cooling Minimum Air Flow per Zone Floor Area {m3/s-m2}
  ,                                       !- Cooling Minimum Air Flow {m3/s}
  ,                                       !- Cooling Minimum Air Flow Fraction
  DesignDay,                              !- Heating Design Air Flow Method
  ,                                       !- Heating Design Air Flow Rate {m3/s}
  ,                                       !- Heating Maximum Air Flow per Zone Floor Area {m3/s-m2}
  ,                                       !- Heating Maximum Air Flow {m3/s}
  ,                                       !- Heating Maximum Air Flow Fraction
  No,                                     !- Account for Dedicated Outdoor Air System
  NeutralSupplyAir,                       !- Dedicated Outdoor Air System Control Strategy
  autosize,                               !- Dedicated Outdoor Air Low Setpoint Temperature for Design {C}
  autosize;                               !- Dedicated Outdoor Air High Setpoint Temperature for Design {C}

OS:ZoneHVAC:EquipmentList,
<<<<<<< HEAD
  {35eb0418-e1bd-4073-a0b6-a56b195224fd}, !- Handle
  Zone HVAC Equipment List 2,             !- Name
  {737cb742-1c50-47c0-8a58-e89c5e9db4d8}; !- Thermal Zone

OS:SpaceType,
  {55499911-0bc6-4a68-9b5d-e0842eefef7b}, !- Handle
=======
  {5589dbe7-2ad8-43a2-aafd-5b7c2cff16fd}, !- Handle
  Zone HVAC Equipment List 2,             !- Name
  {4e5fc28b-1477-4664-8f62-9ef584d1d9b6}; !- Thermal Zone

OS:SpaceType,
  {812e578d-7c8a-4005-b358-23e5f8aed4f6}, !- Handle
>>>>>>> ad15e0a5
  Space Type 2,                           !- Name
  ,                                       !- Default Construction Set Name
  ,                                       !- Default Schedule Set Name
  ,                                       !- Group Rendering Name
  ,                                       !- Design Specification Outdoor Air Object Name
  ,                                       !- Standards Template
  ,                                       !- Standards Building Type
  unfinished attic;                       !- Standards Space Type

OS:BuildingUnit,
<<<<<<< HEAD
  {7fb37abc-eb29-4d4c-ad16-175e17c5f75c}, !- Handle
=======
  {6d7654ca-33b1-4cc3-aaf2-ee33e7eaf5be}, !- Handle
>>>>>>> ad15e0a5
  unit 1,                                 !- Name
  ,                                       !- Rendering Color
  Residential;                            !- Building Unit Type

OS:AdditionalProperties,
<<<<<<< HEAD
  {612c5d82-2fe3-41f8-adbd-354f10103263}, !- Handle
  {7fb37abc-eb29-4d4c-ad16-175e17c5f75c}, !- Object Name
=======
  {20be56fe-ea98-434f-a476-0ecdbe25d413}, !- Handle
  {6d7654ca-33b1-4cc3-aaf2-ee33e7eaf5be}, !- Object Name
>>>>>>> ad15e0a5
  NumberOfBedrooms,                       !- Feature Name 1
  Integer,                                !- Feature Data Type 1
  3,                                      !- Feature Value 1
  NumberOfBathrooms,                      !- Feature Name 2
  Double,                                 !- Feature Data Type 2
  2,                                      !- Feature Value 2
  NumberOfOccupants,                      !- Feature Name 3
  Double,                                 !- Feature Data Type 3
  2.6400000000000001;                     !- Feature Value 3

OS:External:File,
<<<<<<< HEAD
  {e5286961-5b73-4c7d-8bc2-e6dc60ccb110}, !- Handle
=======
  {401c8651-5152-45e5-9b93-9cb10b194d43}, !- Handle
>>>>>>> ad15e0a5
  8760.csv,                               !- Name
  8760.csv;                               !- File Name

OS:Schedule:Day,
<<<<<<< HEAD
  {a3abf213-99c2-42b6-99f1-e6b86a6109ca}, !- Handle
=======
  {9b8ba728-29cb-4cad-9aa7-d4c276c031ba}, !- Handle
>>>>>>> ad15e0a5
  Schedule Day 1,                         !- Name
  ,                                       !- Schedule Type Limits Name
  ,                                       !- Interpolate to Timestep
  24,                                     !- Hour 1
  0,                                      !- Minute 1
  0;                                      !- Value Until Time 1

OS:Schedule:Day,
<<<<<<< HEAD
  {7ba3909c-b40c-44e6-afc0-bc220342504a}, !- Handle
=======
  {2547bb48-bb77-4f18-b821-d1280b7a6d1a}, !- Handle
>>>>>>> ad15e0a5
  Schedule Day 2,                         !- Name
  ,                                       !- Schedule Type Limits Name
  ,                                       !- Interpolate to Timestep
  24,                                     !- Hour 1
  0,                                      !- Minute 1
  1;                                      !- Value Until Time 1

OS:Schedule:File,
<<<<<<< HEAD
  {7c1154e2-8527-4a39-8cb7-7c8960ae801a}, !- Handle
  occupants,                              !- Name
  {138be2f8-345b-4f8b-9966-c9bb2a190f93}, !- Schedule Type Limits Name
  {e5286961-5b73-4c7d-8bc2-e6dc60ccb110}, !- External File Name
=======
  {d2b1ac5b-bfd2-4b4f-9afe-e6c1b5a6fa40}, !- Handle
  occupants,                              !- Name
  {b86d0ac2-ad70-42e5-8942-c432d564643f}, !- Schedule Type Limits Name
  {401c8651-5152-45e5-9b93-9cb10b194d43}, !- External File Name
>>>>>>> ad15e0a5
  1,                                      !- Column Number
  1,                                      !- Rows to Skip at Top
  8760,                                   !- Number of Hours of Data
  ,                                       !- Column Separator
  ,                                       !- Interpolate to Timestep
  60;                                     !- Minutes per Item

OS:Schedule:Constant,
<<<<<<< HEAD
  {8b1329b5-0d80-4cfc-83e6-8b5b3cd3babd}, !- Handle
  res occupants activity schedule,        !- Name
  {04470d4d-5390-46ca-9d1b-fc0884dc2542}, !- Schedule Type Limits Name
  112.539290946133;                       !- Value

OS:People:Definition,
  {52a3278f-0e05-437f-bc11-78f76370f5f6}, !- Handle
  res occupants|living space,             !- Name
=======
  {cd4c30af-38d5-4a60-8821-9f993aa99087}, !- Handle
  res occupants activity schedule,        !- Name
  {499ca3d8-36bb-4a29-9db9-771667acb406}, !- Schedule Type Limits Name
  112.539290946133;                       !- Value

OS:People:Definition,
  {95acbac0-3c9f-4f61-9246-6bd8bc1e199d}, !- Handle
  res occupants|living space|story 2,     !- Name
>>>>>>> ad15e0a5
  People,                                 !- Number of People Calculation Method
  1.32,                                   !- Number of People {people}
  ,                                       !- People per Space Floor Area {person/m2}
  ,                                       !- Space Floor Area per Person {m2/person}
  0.319734,                               !- Fraction Radiant
  0.573,                                  !- Sensible Heat Fraction
  0,                                      !- Carbon Dioxide Generation Rate {m3/s-W}
  No,                                     !- Enable ASHRAE 55 Comfort Warnings
  ZoneAveraged;                           !- Mean Radiant Temperature Calculation Type

OS:People,
<<<<<<< HEAD
  {0e08d744-b15c-4681-937b-986d41877d85}, !- Handle
  res occupants|living space,             !- Name
  {52a3278f-0e05-437f-bc11-78f76370f5f6}, !- People Definition Name
  {aa76f6be-e914-483f-a939-d060fa068017}, !- Space or SpaceType Name
  {7c1154e2-8527-4a39-8cb7-7c8960ae801a}, !- Number of People Schedule Name
  {8b1329b5-0d80-4cfc-83e6-8b5b3cd3babd}, !- Activity Level Schedule Name
=======
  {a1d68e18-dee4-4f18-863d-3dee8255e9ac}, !- Handle
  res occupants|living space|story 2,     !- Name
  {95acbac0-3c9f-4f61-9246-6bd8bc1e199d}, !- People Definition Name
  {d9420e0e-ad6e-4332-a364-51cfb240ec4b}, !- Space or SpaceType Name
  {d2b1ac5b-bfd2-4b4f-9afe-e6c1b5a6fa40}, !- Number of People Schedule Name
  {cd4c30af-38d5-4a60-8821-9f993aa99087}, !- Activity Level Schedule Name
>>>>>>> ad15e0a5
  ,                                       !- Surface Name/Angle Factor List Name
  ,                                       !- Work Efficiency Schedule Name
  ,                                       !- Clothing Insulation Schedule Name
  ,                                       !- Air Velocity Schedule Name
  1;                                      !- Multiplier

OS:ScheduleTypeLimits,
<<<<<<< HEAD
  {04470d4d-5390-46ca-9d1b-fc0884dc2542}, !- Handle
=======
  {499ca3d8-36bb-4a29-9db9-771667acb406}, !- Handle
>>>>>>> ad15e0a5
  ActivityLevel,                          !- Name
  0,                                      !- Lower Limit Value
  ,                                       !- Upper Limit Value
  Continuous,                             !- Numeric Type
  ActivityLevel;                          !- Unit Type

OS:ScheduleTypeLimits,
<<<<<<< HEAD
  {138be2f8-345b-4f8b-9966-c9bb2a190f93}, !- Handle
=======
  {b86d0ac2-ad70-42e5-8942-c432d564643f}, !- Handle
>>>>>>> ad15e0a5
  Fractional,                             !- Name
  0,                                      !- Lower Limit Value
  1,                                      !- Upper Limit Value
  Continuous;                             !- Numeric Type

OS:People:Definition,
<<<<<<< HEAD
  {a5c724ad-7deb-42c2-9647-39de9736963d}, !- Handle
  res occupants|living space|story 2,     !- Name
=======
  {bcdb2161-2e78-416d-903c-9cea9b80c2a1}, !- Handle
  res occupants|living space,             !- Name
>>>>>>> ad15e0a5
  People,                                 !- Number of People Calculation Method
  1.32,                                   !- Number of People {people}
  ,                                       !- People per Space Floor Area {person/m2}
  ,                                       !- Space Floor Area per Person {m2/person}
  0.319734,                               !- Fraction Radiant
  0.573,                                  !- Sensible Heat Fraction
  0,                                      !- Carbon Dioxide Generation Rate {m3/s-W}
  No,                                     !- Enable ASHRAE 55 Comfort Warnings
  ZoneAveraged;                           !- Mean Radiant Temperature Calculation Type

OS:People,
<<<<<<< HEAD
  {f15216f3-87ec-465b-82c2-21f2b3577ca0}, !- Handle
  res occupants|living space|story 2,     !- Name
  {a5c724ad-7deb-42c2-9647-39de9736963d}, !- People Definition Name
  {19ed1389-e6f8-4939-91c1-fd7ae1c3b4d4}, !- Space or SpaceType Name
  {7c1154e2-8527-4a39-8cb7-7c8960ae801a}, !- Number of People Schedule Name
  {8b1329b5-0d80-4cfc-83e6-8b5b3cd3babd}, !- Activity Level Schedule Name
=======
  {0002e77b-2247-4676-89c5-d5ab03912789}, !- Handle
  res occupants|living space,             !- Name
  {bcdb2161-2e78-416d-903c-9cea9b80c2a1}, !- People Definition Name
  {c2a11a22-006e-4ed5-a983-af2b1e35f2ba}, !- Space or SpaceType Name
  {d2b1ac5b-bfd2-4b4f-9afe-e6c1b5a6fa40}, !- Number of People Schedule Name
  {cd4c30af-38d5-4a60-8821-9f993aa99087}, !- Activity Level Schedule Name
>>>>>>> ad15e0a5
  ,                                       !- Surface Name/Angle Factor List Name
  ,                                       !- Work Efficiency Schedule Name
  ,                                       !- Clothing Insulation Schedule Name
  ,                                       !- Air Velocity Schedule Name
  1;                                      !- Multiplier
<|MERGE_RESOLUTION|>--- conflicted
+++ resolved
@@ -1,38 +1,22 @@
 !- NOTE: Auto-generated from /test/osw_files/SFD_2000sqft_2story_SL_UA_3Beds_2Baths_Denver.osw
 
 OS:Version,
-<<<<<<< HEAD
-  {121d55f1-f019-43cc-9e58-86a1f9fa5d27}, !- Handle
+  {9bfd6574-ea51-4f87-a895-add60f4ad1c7}, !- Handle
   3.2.1;                                  !- Version Identifier
 
 OS:SimulationControl,
-  {b1e2e974-eb80-4ab0-88d6-cc02de85f582}, !- Handle
-=======
-  {68d8168b-4a0a-4445-bd76-be3d1554a7b0}, !- Handle
-  3.2.1;                                  !- Version Identifier
-
-OS:SimulationControl,
-  {356bafe3-5f80-4f07-a5ba-a7deaa9122ca}, !- Handle
->>>>>>> ad15e0a5
+  {310a75e4-08ee-405e-9e63-9954fb060beb}, !- Handle
   ,                                       !- Do Zone Sizing Calculation
   ,                                       !- Do System Sizing Calculation
   ,                                       !- Do Plant Sizing Calculation
   No;                                     !- Run Simulation for Sizing Periods
 
 OS:Timestep,
-<<<<<<< HEAD
-  {60a5b979-f564-4a94-8641-1ea4e96794aa}, !- Handle
+  {dc5540d5-20c7-4179-9b67-fc2074e8e5bb}, !- Handle
   6;                                      !- Number of Timesteps per Hour
 
 OS:ShadowCalculation,
-  {8130782c-f0d9-42ba-8b3e-4a5ebf5ed23a}, !- Handle
-=======
-  {30042356-5b4c-4718-a529-8ab39407b8f2}, !- Handle
-  6;                                      !- Number of Timesteps per Hour
-
-OS:ShadowCalculation,
-  {de571525-905e-4838-9859-dba5c7c15230}, !- Handle
->>>>>>> ad15e0a5
+  {4eb38297-7233-4102-a44b-9530520822dd}, !- Handle
   PolygonClipping,                        !- Shading Calculation Method
   ,                                       !- Shading Calculation Update Frequency Method
   20,                                     !- Shading Calculation Update Frequency
@@ -45,37 +29,21 @@
   No;                                     !- Disable Self-Shading From Shading Zone Groups to Other Zones
 
 OS:SurfaceConvectionAlgorithm:Outside,
-<<<<<<< HEAD
-  {e09e17f4-b8f1-4f97-99fa-a04f13bead26}, !- Handle
+  {45e879db-6b4c-4d80-bc93-487f4ef575b9}, !- Handle
   DOE-2;                                  !- Algorithm
 
 OS:SurfaceConvectionAlgorithm:Inside,
-  {b53bc3fe-3a0b-4638-87ba-e47b571301bc}, !- Handle
+  {db48263e-77be-4e02-9ac2-1b792ad3c998}, !- Handle
   TARP;                                   !- Algorithm
 
 OS:ZoneCapacitanceMultiplier:ResearchSpecial,
-  {f5277316-56ec-4dab-9036-0d70c006341c}, !- Handle
-=======
-  {a2b0d756-9057-4b0d-928b-dbc477cb5d35}, !- Handle
-  DOE-2;                                  !- Algorithm
-
-OS:SurfaceConvectionAlgorithm:Inside,
-  {f106529f-b625-468f-8b3b-82983c007865}, !- Handle
-  TARP;                                   !- Algorithm
-
-OS:ZoneCapacitanceMultiplier:ResearchSpecial,
-  {335b3603-489e-45c7-af82-276d2657a6db}, !- Handle
->>>>>>> ad15e0a5
+  {584ca25c-d798-43e2-b55f-375fc5a414dc}, !- Handle
   ,                                       !- Temperature Capacity Multiplier
   15,                                     !- Humidity Capacity Multiplier
   ;                                       !- Carbon Dioxide Capacity Multiplier
 
 OS:RunPeriod,
-<<<<<<< HEAD
-  {d6249eb4-956a-4b93-92aa-aaf02a15264d}, !- Handle
-=======
-  {6d096427-abb5-4bdf-91e6-b2d092954f6a}, !- Handle
->>>>>>> ad15e0a5
+  {7d6a2763-1075-4af6-9e31-a33b701e4bb2}, !- Handle
   Run Period 1,                           !- Name
   1,                                      !- Begin Month
   1,                                      !- Begin Day of Month
@@ -89,21 +57,13 @@
   ;                                       !- Number of Times Runperiod to be Repeated
 
 OS:YearDescription,
-<<<<<<< HEAD
-  {c84997e0-7596-4a2b-979c-a085b2dd32e7}, !- Handle
-=======
-  {503cd096-498b-49f8-a84b-2ce4ad7d0327}, !- Handle
->>>>>>> ad15e0a5
+  {84ee9e3e-e598-4e8f-bb72-5c8b50491c3a}, !- Handle
   2007,                                   !- Calendar Year
   ,                                       !- Day of Week for Start Day
   ;                                       !- Is Leap Year
 
 OS:WeatherFile,
-<<<<<<< HEAD
-  {a8b17505-5f40-4969-b05f-9b067d035370}, !- Handle
-=======
-  {c7d73c17-cdc7-4dec-b6b4-c2ff0a99d36b}, !- Handle
->>>>>>> ad15e0a5
+  {50d4f076-0da8-42d0-b791-d582f4a01397}, !- Handle
   Denver Intl Ap,                         !- City
   CO,                                     !- State Province Region
   USA,                                    !- Country
@@ -113,17 +73,12 @@
   -104.65,                                !- Longitude {deg}
   -7,                                     !- Time Zone {hr}
   1650,                                   !- Elevation {m}
-  C:/Users/aspeake/Documents/resstock/resources/measures/HPXMLtoOpenStudio/weather/USA_CO_Denver.Intl.AP.725650_TMY3.epw, !- Url
+  /mnt/c/git/resstock/resources/measures/HPXMLtoOpenStudio/weather/USA_CO_Denver.Intl.AP.725650_TMY3.epw, !- Url
   E23378AA;                               !- Checksum
 
 OS:AdditionalProperties,
-<<<<<<< HEAD
-  {6b6c40f1-b034-489b-ae3e-5e9537085b54}, !- Handle
-  {a8b17505-5f40-4969-b05f-9b067d035370}, !- Object Name
-=======
-  {baf86eb9-1be7-4d19-967c-d7c531f754b7}, !- Handle
-  {c7d73c17-cdc7-4dec-b6b4-c2ff0a99d36b}, !- Object Name
->>>>>>> ad15e0a5
+  {b34ef83a-061a-430a-bbf9-f34b5588fea3}, !- Handle
+  {50d4f076-0da8-42d0-b791-d582f4a01397}, !- Object Name
   EPWHeaderCity,                          !- Feature Name 1
   String,                                 !- Feature Data Type 1
   Denver Intl Ap,                         !- Feature Value 1
@@ -231,11 +186,7 @@
   84;                                     !- Feature Value 35
 
 OS:Site,
-<<<<<<< HEAD
-  {2606c03b-58c3-4df7-a062-d3c0d89ab96b}, !- Handle
-=======
-  {b0d8cc71-2aeb-4ce3-bcba-ba60362c1f56}, !- Handle
->>>>>>> ad15e0a5
+  {fd5b9445-795e-447f-a8c5-f6a20fea6198}, !- Handle
   Denver Intl Ap_CO_USA,                  !- Name
   39.83,                                  !- Latitude {deg}
   -104.65,                                !- Longitude {deg}
@@ -244,42 +195,26 @@
   ;                                       !- Terrain
 
 OS:ClimateZones,
-<<<<<<< HEAD
-  {a69c6dea-5b39-4fac-8e5e-c15eff4bc6f3}, !- Handle
-=======
-  {de86752f-7310-4fc7-956c-81e1e202cd1d}, !- Handle
->>>>>>> ad15e0a5
+  {00d0e976-9c3c-41ad-a88b-1ba76b0b8487}, !- Handle
   Building America,                       !- Climate Zone Institution Name 1
   ,                                       !- Climate Zone Document Name 1
   0,                                      !- Climate Zone Document Year 1
   Cold;                                   !- Climate Zone Value 1
 
 OS:Site:WaterMainsTemperature,
-<<<<<<< HEAD
-  {f62554c1-864b-4544-acc1-b0088361778f}, !- Handle
-=======
-  {f32861d3-bff8-43b7-abef-027577a85163}, !- Handle
->>>>>>> ad15e0a5
+  {51209aec-80bd-4df4-821d-f697661ed9e1}, !- Handle
   Correlation,                            !- Calculation Method
   ,                                       !- Temperature Schedule Name
   10.8753424657535,                       !- Annual Average Outdoor Air Temperature {C}
   23.1524007936508;                       !- Maximum Difference In Monthly Average Outdoor Air Temperatures {deltaC}
 
 OS:RunPeriodControl:DaylightSavingTime,
-<<<<<<< HEAD
-  {fc880610-080a-4931-b280-0d48d20c6115}, !- Handle
-=======
-  {e19044a9-1dcf-40b6-8f62-2da1ca972263}, !- Handle
->>>>>>> ad15e0a5
+  {73a88598-0508-4c71-9f82-10c65407b693}, !- Handle
   3/12,                                   !- Start Date
   11/5;                                   !- End Date
 
 OS:Site:GroundTemperature:Deep,
-<<<<<<< HEAD
-  {95b02262-092b-45d5-8c6f-73319a6d7c41}, !- Handle
-=======
-  {5cb24dda-398b-4fac-b4fe-0a40d131ee10}, !- Handle
->>>>>>> ad15e0a5
+  {f086a9b9-6f06-47f0-aa5e-a1a6df7ca98c}, !- Handle
   10.8753424657535,                       !- January Deep Ground Temperature {C}
   10.8753424657535,                       !- February Deep Ground Temperature {C}
   10.8753424657535,                       !- March Deep Ground Temperature {C}
@@ -294,11 +229,7 @@
   10.8753424657535;                       !- December Deep Ground Temperature {C}
 
 OS:Building,
-<<<<<<< HEAD
-  {9367cefd-9685-4a42-86bb-3f7a46fe5fbb}, !- Handle
-=======
-  {828a3be9-8501-47d1-a298-efa5faca049b}, !- Handle
->>>>>>> ad15e0a5
+  {bd95fee0-92f0-4c62-93f4-dd0a1e4ad362}, !- Handle
   Building 1,                             !- Name
   ,                                       !- Building Sector Type
   0,                                      !- North Axis {deg}
@@ -313,23 +244,14 @@
   1;                                      !- Standards Number of Living Units
 
 OS:AdditionalProperties,
-<<<<<<< HEAD
-  {f710debb-b3d5-44d1-8243-d7f8ac99a27a}, !- Handle
-  {9367cefd-9685-4a42-86bb-3f7a46fe5fbb}, !- Object Name
-=======
-  {80a94942-b942-424b-83a6-3ee14dface25}, !- Handle
-  {828a3be9-8501-47d1-a298-efa5faca049b}, !- Object Name
->>>>>>> ad15e0a5
+  {6ee4e855-e6bc-402e-8509-79148555334d}, !- Handle
+  {bd95fee0-92f0-4c62-93f4-dd0a1e4ad362}, !- Object Name
   Total Units Modeled,                    !- Feature Name 1
   Integer,                                !- Feature Data Type 1
   1;                                      !- Feature Value 1
 
 OS:ThermalZone,
-<<<<<<< HEAD
-  {6eb6cbb9-cd08-4232-942a-ffa5cdfb3365}, !- Handle
-=======
-  {886c9c87-2674-464a-bad4-f822d1886a86}, !- Handle
->>>>>>> ad15e0a5
+  {ad828cce-7e77-4ded-83c0-e87188d95d65}, !- Handle
   living zone,                            !- Name
   ,                                       !- Multiplier
   ,                                       !- Ceiling Height {m}
@@ -338,17 +260,10 @@
   ,                                       !- Zone Inside Convection Algorithm
   ,                                       !- Zone Outside Convection Algorithm
   ,                                       !- Zone Conditioning Equipment List Name
-<<<<<<< HEAD
-  {22d99020-4830-4505-8cb4-79ac4b9c14e0}, !- Zone Air Inlet Port List
-  {eac74530-6bb2-40c8-a891-b7cf24ba1827}, !- Zone Air Exhaust Port List
-  {e5e444f5-a766-4a3f-8a22-4966829077d8}, !- Zone Air Node Name
-  {38d37efa-81c4-48dd-8c2f-529acb407307}, !- Zone Return Air Port List
-=======
-  {4a83ca6f-3197-4011-91bd-ee009bd35904}, !- Zone Air Inlet Port List
-  {34c1520a-bb8c-4e90-b431-d0792e57c7be}, !- Zone Air Exhaust Port List
-  {fcc85d5c-ac43-401d-989c-aeb69e5a17ff}, !- Zone Air Node Name
-  {2e2e7952-0179-46c7-807a-10083fce06bb}, !- Zone Return Air Port List
->>>>>>> ad15e0a5
+  {d2a381bc-7242-44ec-a7fc-c533a0950726}, !- Zone Air Inlet Port List
+  {7e2c5b99-c170-4c96-ad1b-b0a3fb462857}, !- Zone Air Exhaust Port List
+  {17427f9a-83be-44c7-8c54-a901f5aca899}, !- Zone Air Node Name
+  {a186e0a1-063d-4de2-95b6-5e1ed83a11be}, !- Zone Return Air Port List
   ,                                       !- Primary Daylighting Control Name
   ,                                       !- Fraction of Zone Controlled by Primary Daylighting Control
   ,                                       !- Secondary Daylighting Control Name
@@ -359,63 +274,33 @@
   No;                                     !- Use Ideal Air Loads
 
 OS:Node,
-<<<<<<< HEAD
-  {3426ba54-cd70-409c-83e9-7a0a42775c44}, !- Handle
+  {c5bd5621-e3da-475b-819c-768acfb4c6e0}, !- Handle
   Node 1,                                 !- Name
-  {e5e444f5-a766-4a3f-8a22-4966829077d8}, !- Inlet Port
+  {17427f9a-83be-44c7-8c54-a901f5aca899}, !- Inlet Port
   ;                                       !- Outlet Port
 
 OS:Connection,
-  {e5e444f5-a766-4a3f-8a22-4966829077d8}, !- Handle
-  {6eb6cbb9-cd08-4232-942a-ffa5cdfb3365}, !- Source Object
+  {17427f9a-83be-44c7-8c54-a901f5aca899}, !- Handle
+  {ad828cce-7e77-4ded-83c0-e87188d95d65}, !- Source Object
   11,                                     !- Outlet Port
-  {3426ba54-cd70-409c-83e9-7a0a42775c44}, !- Target Object
+  {c5bd5621-e3da-475b-819c-768acfb4c6e0}, !- Target Object
   2;                                      !- Inlet Port
 
 OS:PortList,
-  {22d99020-4830-4505-8cb4-79ac4b9c14e0}, !- Handle
-  {6eb6cbb9-cd08-4232-942a-ffa5cdfb3365}; !- HVAC Component
+  {d2a381bc-7242-44ec-a7fc-c533a0950726}, !- Handle
+  {ad828cce-7e77-4ded-83c0-e87188d95d65}; !- HVAC Component
 
 OS:PortList,
-  {eac74530-6bb2-40c8-a891-b7cf24ba1827}, !- Handle
-  {6eb6cbb9-cd08-4232-942a-ffa5cdfb3365}; !- HVAC Component
+  {7e2c5b99-c170-4c96-ad1b-b0a3fb462857}, !- Handle
+  {ad828cce-7e77-4ded-83c0-e87188d95d65}; !- HVAC Component
 
 OS:PortList,
-  {38d37efa-81c4-48dd-8c2f-529acb407307}, !- Handle
-  {6eb6cbb9-cd08-4232-942a-ffa5cdfb3365}; !- HVAC Component
+  {a186e0a1-063d-4de2-95b6-5e1ed83a11be}, !- Handle
+  {ad828cce-7e77-4ded-83c0-e87188d95d65}; !- HVAC Component
 
 OS:Sizing:Zone,
-  {49690e71-1f7d-4952-a986-3b3b9db2e624}, !- Handle
-  {6eb6cbb9-cd08-4232-942a-ffa5cdfb3365}, !- Zone or ZoneList Name
-=======
-  {cb800684-8436-49ac-b1ee-cd08bc67f531}, !- Handle
-  Node 1,                                 !- Name
-  {fcc85d5c-ac43-401d-989c-aeb69e5a17ff}, !- Inlet Port
-  ;                                       !- Outlet Port
-
-OS:Connection,
-  {fcc85d5c-ac43-401d-989c-aeb69e5a17ff}, !- Handle
-  {886c9c87-2674-464a-bad4-f822d1886a86}, !- Source Object
-  11,                                     !- Outlet Port
-  {cb800684-8436-49ac-b1ee-cd08bc67f531}, !- Target Object
-  2;                                      !- Inlet Port
-
-OS:PortList,
-  {4a83ca6f-3197-4011-91bd-ee009bd35904}, !- Handle
-  {886c9c87-2674-464a-bad4-f822d1886a86}; !- HVAC Component
-
-OS:PortList,
-  {34c1520a-bb8c-4e90-b431-d0792e57c7be}, !- Handle
-  {886c9c87-2674-464a-bad4-f822d1886a86}; !- HVAC Component
-
-OS:PortList,
-  {2e2e7952-0179-46c7-807a-10083fce06bb}, !- Handle
-  {886c9c87-2674-464a-bad4-f822d1886a86}; !- HVAC Component
-
-OS:Sizing:Zone,
-  {27513530-351f-4a44-ad3a-8dceeb1324aa}, !- Handle
-  {886c9c87-2674-464a-bad4-f822d1886a86}, !- Zone or ZoneList Name
->>>>>>> ad15e0a5
+  {f514ddef-d41f-4334-b923-479ff5ef8c21}, !- Handle
+  {ad828cce-7e77-4ded-83c0-e87188d95d65}, !- Zone or ZoneList Name
   SupplyAirTemperature,                   !- Zone Cooling Design Supply Air Temperature Input Method
   14,                                     !- Zone Cooling Design Supply Air Temperature {C}
   11.11,                                  !- Zone Cooling Design Supply Air Temperature Difference {deltaC}
@@ -442,25 +327,14 @@
   autosize;                               !- Dedicated Outdoor Air High Setpoint Temperature for Design {C}
 
 OS:ZoneHVAC:EquipmentList,
-<<<<<<< HEAD
-  {30b3c940-94a8-4b6d-a987-d8912b6f9bb3}, !- Handle
+  {8a498da8-fa79-4f02-9563-8f8105ee46fc}, !- Handle
   Zone HVAC Equipment List 1,             !- Name
-  {6eb6cbb9-cd08-4232-942a-ffa5cdfb3365}; !- Thermal Zone
+  {ad828cce-7e77-4ded-83c0-e87188d95d65}; !- Thermal Zone
 
 OS:Space,
-  {aa76f6be-e914-483f-a939-d060fa068017}, !- Handle
+  {80f149c4-c856-4bd1-9068-b3950b9e44ec}, !- Handle
   living space,                           !- Name
-  {f2b4ad99-f704-472a-8669-9df6bfea7047}, !- Space Type Name
-=======
-  {1fd647e9-4ad1-4ac2-a07f-99c0edbff135}, !- Handle
-  Zone HVAC Equipment List 1,             !- Name
-  {886c9c87-2674-464a-bad4-f822d1886a86}; !- Thermal Zone
-
-OS:Space,
-  {c2a11a22-006e-4ed5-a983-af2b1e35f2ba}, !- Handle
-  living space,                           !- Name
-  {1ba06181-18c9-4f1b-8257-054d24c90f09}, !- Space Type Name
->>>>>>> ad15e0a5
+  {eb33f427-4cff-4975-8d2c-102f9784b531}, !- Space Type Name
   ,                                       !- Default Construction Set Name
   ,                                       !- Default Schedule Set Name
   -0,                                     !- Direction of Relative North {deg}
@@ -468,31 +342,17 @@
   0,                                      !- Y Origin {m}
   0,                                      !- Z Origin {m}
   ,                                       !- Building Story Name
-<<<<<<< HEAD
-  {6eb6cbb9-cd08-4232-942a-ffa5cdfb3365}, !- Thermal Zone Name
+  {ad828cce-7e77-4ded-83c0-e87188d95d65}, !- Thermal Zone Name
   ,                                       !- Part of Total Floor Area
   ,                                       !- Design Specification Outdoor Air Object Name
-  {7fb37abc-eb29-4d4c-ad16-175e17c5f75c}; !- Building Unit Name
-
-OS:Surface,
-  {b2022df0-2b4b-4439-9cbd-ae7f84826d77}, !- Handle
+  {1ad8cf87-de67-4573-86a5-c0fbc668b13a}; !- Building Unit Name
+
+OS:Surface,
+  {c42fd629-adaf-450d-ab4c-6a45e59eb3d9}, !- Handle
   Surface 1,                              !- Name
   Floor,                                  !- Surface Type
   ,                                       !- Construction Name
-  {aa76f6be-e914-483f-a939-d060fa068017}, !- Space Name
-=======
-  {886c9c87-2674-464a-bad4-f822d1886a86}, !- Thermal Zone Name
-  ,                                       !- Part of Total Floor Area
-  ,                                       !- Design Specification Outdoor Air Object Name
-  {6d7654ca-33b1-4cc3-aaf2-ee33e7eaf5be}; !- Building Unit Name
-
-OS:Surface,
-  {2328e816-673b-4700-ad9f-ea169bead93c}, !- Handle
-  Surface 1,                              !- Name
-  Floor,                                  !- Surface Type
-  ,                                       !- Construction Name
-  {c2a11a22-006e-4ed5-a983-af2b1e35f2ba}, !- Space Name
->>>>>>> ad15e0a5
+  {80f149c4-c856-4bd1-9068-b3950b9e44ec}, !- Space Name
   Foundation,                             !- Outside Boundary Condition
   ,                                       !- Outside Boundary Condition Object
   NoSun,                                  !- Sun Exposure
@@ -505,19 +365,11 @@
   13.6310703908387, 0, 0;                 !- X,Y,Z Vertex 4 {m}
 
 OS:Surface,
-<<<<<<< HEAD
-  {6074f5a3-cf7f-4869-8b98-d75470779a1e}, !- Handle
+  {68fc3f9d-5953-4cb7-98ae-52d5e01c7cc7}, !- Handle
   Surface 2,                              !- Name
   Wall,                                   !- Surface Type
   ,                                       !- Construction Name
-  {aa76f6be-e914-483f-a939-d060fa068017}, !- Space Name
-=======
-  {b511e0e2-55b5-4fbf-bc32-2f90e38ca64d}, !- Handle
-  Surface 2,                              !- Name
-  Wall,                                   !- Surface Type
-  ,                                       !- Construction Name
-  {c2a11a22-006e-4ed5-a983-af2b1e35f2ba}, !- Space Name
->>>>>>> ad15e0a5
+  {80f149c4-c856-4bd1-9068-b3950b9e44ec}, !- Space Name
   Outdoors,                               !- Outside Boundary Condition
   ,                                       !- Outside Boundary Condition Object
   SunExposed,                             !- Sun Exposure
@@ -530,19 +382,11 @@
   0, 0, 2.4384;                           !- X,Y,Z Vertex 4 {m}
 
 OS:Surface,
-<<<<<<< HEAD
-  {2166dab2-c3e8-4a2c-8a04-576cfcf195a6}, !- Handle
+  {f1cba58b-3c07-4944-9c29-7671b10edd8a}, !- Handle
   Surface 3,                              !- Name
   Wall,                                   !- Surface Type
   ,                                       !- Construction Name
-  {aa76f6be-e914-483f-a939-d060fa068017}, !- Space Name
-=======
-  {3bec7bdb-f3ab-45f0-b520-828f828e8d87}, !- Handle
-  Surface 3,                              !- Name
-  Wall,                                   !- Surface Type
-  ,                                       !- Construction Name
-  {c2a11a22-006e-4ed5-a983-af2b1e35f2ba}, !- Space Name
->>>>>>> ad15e0a5
+  {80f149c4-c856-4bd1-9068-b3950b9e44ec}, !- Space Name
   Outdoors,                               !- Outside Boundary Condition
   ,                                       !- Outside Boundary Condition Object
   SunExposed,                             !- Sun Exposure
@@ -555,19 +399,11 @@
   0, 6.81553519541936, 2.4384;            !- X,Y,Z Vertex 4 {m}
 
 OS:Surface,
-<<<<<<< HEAD
-  {924982c6-a3b6-4061-affe-8af032c73fb2}, !- Handle
+  {e34818a5-3d09-4884-8337-ac41d68c8def}, !- Handle
   Surface 4,                              !- Name
   Wall,                                   !- Surface Type
   ,                                       !- Construction Name
-  {aa76f6be-e914-483f-a939-d060fa068017}, !- Space Name
-=======
-  {057b9a90-9263-4007-961e-d41aa6c42b0a}, !- Handle
-  Surface 4,                              !- Name
-  Wall,                                   !- Surface Type
-  ,                                       !- Construction Name
-  {c2a11a22-006e-4ed5-a983-af2b1e35f2ba}, !- Space Name
->>>>>>> ad15e0a5
+  {80f149c4-c856-4bd1-9068-b3950b9e44ec}, !- Space Name
   Outdoors,                               !- Outside Boundary Condition
   ,                                       !- Outside Boundary Condition Object
   SunExposed,                             !- Sun Exposure
@@ -580,19 +416,11 @@
   13.6310703908387, 6.81553519541936, 2.4384; !- X,Y,Z Vertex 4 {m}
 
 OS:Surface,
-<<<<<<< HEAD
-  {5eb6cf27-3b4a-4c09-bdbb-b60facdec793}, !- Handle
+  {ac238276-5e48-496e-9947-4a96764bd1c9}, !- Handle
   Surface 5,                              !- Name
   Wall,                                   !- Surface Type
   ,                                       !- Construction Name
-  {aa76f6be-e914-483f-a939-d060fa068017}, !- Space Name
-=======
-  {2463d00c-904c-4d50-af33-60f669caa476}, !- Handle
-  Surface 5,                              !- Name
-  Wall,                                   !- Surface Type
-  ,                                       !- Construction Name
-  {c2a11a22-006e-4ed5-a983-af2b1e35f2ba}, !- Space Name
->>>>>>> ad15e0a5
+  {80f149c4-c856-4bd1-9068-b3950b9e44ec}, !- Space Name
   Outdoors,                               !- Outside Boundary Condition
   ,                                       !- Outside Boundary Condition Object
   SunExposed,                             !- Sun Exposure
@@ -605,23 +433,13 @@
   13.6310703908387, 0, 2.4384;            !- X,Y,Z Vertex 4 {m}
 
 OS:Surface,
-<<<<<<< HEAD
-  {649b595e-9a1a-4cea-81b5-85d2b40152d0}, !- Handle
+  {9fd4ada3-d96b-4430-8567-c68be00a0206}, !- Handle
   Surface 6,                              !- Name
   RoofCeiling,                            !- Surface Type
   ,                                       !- Construction Name
-  {aa76f6be-e914-483f-a939-d060fa068017}, !- Space Name
+  {80f149c4-c856-4bd1-9068-b3950b9e44ec}, !- Space Name
   Surface,                                !- Outside Boundary Condition
-  {3dbb2030-6028-4540-928a-629a809c0b6d}, !- Outside Boundary Condition Object
-=======
-  {90d479cd-6a6a-4576-af17-356817505b5f}, !- Handle
-  Surface 6,                              !- Name
-  RoofCeiling,                            !- Surface Type
-  ,                                       !- Construction Name
-  {c2a11a22-006e-4ed5-a983-af2b1e35f2ba}, !- Space Name
-  Surface,                                !- Outside Boundary Condition
-  {e1525bdc-483d-40b5-81e2-f82823344382}, !- Outside Boundary Condition Object
->>>>>>> ad15e0a5
+  {bb0800a4-b823-4f69-b3b3-f59f9dbbf3c7}, !- Outside Boundary Condition Object
   NoSun,                                  !- Sun Exposure
   NoWind,                                 !- Wind Exposure
   ,                                       !- View Factor to Ground
@@ -632,11 +450,7 @@
   0, 0, 2.4384;                           !- X,Y,Z Vertex 4 {m}
 
 OS:SpaceType,
-<<<<<<< HEAD
-  {f2b4ad99-f704-472a-8669-9df6bfea7047}, !- Handle
-=======
-  {1ba06181-18c9-4f1b-8257-054d24c90f09}, !- Handle
->>>>>>> ad15e0a5
+  {eb33f427-4cff-4975-8d2c-102f9784b531}, !- Handle
   Space Type 1,                           !- Name
   ,                                       !- Default Construction Set Name
   ,                                       !- Default Schedule Set Name
@@ -647,15 +461,9 @@
   living;                                 !- Standards Space Type
 
 OS:Space,
-<<<<<<< HEAD
-  {19ed1389-e6f8-4939-91c1-fd7ae1c3b4d4}, !- Handle
+  {b2390756-ba5c-459f-97c5-fe697512cb1d}, !- Handle
   living space|story 2,                   !- Name
-  {f2b4ad99-f704-472a-8669-9df6bfea7047}, !- Space Type Name
-=======
-  {d9420e0e-ad6e-4332-a364-51cfb240ec4b}, !- Handle
-  living space|story 2,                   !- Name
-  {1ba06181-18c9-4f1b-8257-054d24c90f09}, !- Space Type Name
->>>>>>> ad15e0a5
+  {eb33f427-4cff-4975-8d2c-102f9784b531}, !- Space Type Name
   ,                                       !- Default Construction Set Name
   ,                                       !- Default Schedule Set Name
   -0,                                     !- Direction of Relative North {deg}
@@ -663,35 +471,19 @@
   0,                                      !- Y Origin {m}
   2.4384,                                 !- Z Origin {m}
   ,                                       !- Building Story Name
-<<<<<<< HEAD
-  {6eb6cbb9-cd08-4232-942a-ffa5cdfb3365}, !- Thermal Zone Name
+  {ad828cce-7e77-4ded-83c0-e87188d95d65}, !- Thermal Zone Name
   ,                                       !- Part of Total Floor Area
   ,                                       !- Design Specification Outdoor Air Object Name
-  {7fb37abc-eb29-4d4c-ad16-175e17c5f75c}; !- Building Unit Name
-
-OS:Surface,
-  {3dbb2030-6028-4540-928a-629a809c0b6d}, !- Handle
+  {1ad8cf87-de67-4573-86a5-c0fbc668b13a}; !- Building Unit Name
+
+OS:Surface,
+  {bb0800a4-b823-4f69-b3b3-f59f9dbbf3c7}, !- Handle
   Surface 7,                              !- Name
   Floor,                                  !- Surface Type
   ,                                       !- Construction Name
-  {19ed1389-e6f8-4939-91c1-fd7ae1c3b4d4}, !- Space Name
+  {b2390756-ba5c-459f-97c5-fe697512cb1d}, !- Space Name
   Surface,                                !- Outside Boundary Condition
-  {649b595e-9a1a-4cea-81b5-85d2b40152d0}, !- Outside Boundary Condition Object
-=======
-  {886c9c87-2674-464a-bad4-f822d1886a86}, !- Thermal Zone Name
-  ,                                       !- Part of Total Floor Area
-  ,                                       !- Design Specification Outdoor Air Object Name
-  {6d7654ca-33b1-4cc3-aaf2-ee33e7eaf5be}; !- Building Unit Name
-
-OS:Surface,
-  {e1525bdc-483d-40b5-81e2-f82823344382}, !- Handle
-  Surface 7,                              !- Name
-  Floor,                                  !- Surface Type
-  ,                                       !- Construction Name
-  {d9420e0e-ad6e-4332-a364-51cfb240ec4b}, !- Space Name
-  Surface,                                !- Outside Boundary Condition
-  {90d479cd-6a6a-4576-af17-356817505b5f}, !- Outside Boundary Condition Object
->>>>>>> ad15e0a5
+  {9fd4ada3-d96b-4430-8567-c68be00a0206}, !- Outside Boundary Condition Object
   NoSun,                                  !- Sun Exposure
   NoWind,                                 !- Wind Exposure
   ,                                       !- View Factor to Ground
@@ -702,19 +494,11 @@
   13.6310703908387, 0, 0;                 !- X,Y,Z Vertex 4 {m}
 
 OS:Surface,
-<<<<<<< HEAD
-  {06c06c29-534e-4bfd-abae-86b1a1fe77c1}, !- Handle
+  {cbed260a-f1dd-4977-b9c1-a24658ba064b}, !- Handle
   Surface 8,                              !- Name
   Wall,                                   !- Surface Type
   ,                                       !- Construction Name
-  {19ed1389-e6f8-4939-91c1-fd7ae1c3b4d4}, !- Space Name
-=======
-  {07c34997-45be-4bc0-ba65-20c627044b5c}, !- Handle
-  Surface 8,                              !- Name
-  Wall,                                   !- Surface Type
-  ,                                       !- Construction Name
-  {d9420e0e-ad6e-4332-a364-51cfb240ec4b}, !- Space Name
->>>>>>> ad15e0a5
+  {b2390756-ba5c-459f-97c5-fe697512cb1d}, !- Space Name
   Outdoors,                               !- Outside Boundary Condition
   ,                                       !- Outside Boundary Condition Object
   SunExposed,                             !- Sun Exposure
@@ -727,19 +511,11 @@
   0, 0, 2.4384;                           !- X,Y,Z Vertex 4 {m}
 
 OS:Surface,
-<<<<<<< HEAD
-  {d20d745c-c34b-48db-8934-c2432e5684ab}, !- Handle
+  {c116c7c8-f1a9-4dde-b109-9596d00cf464}, !- Handle
   Surface 9,                              !- Name
   Wall,                                   !- Surface Type
   ,                                       !- Construction Name
-  {19ed1389-e6f8-4939-91c1-fd7ae1c3b4d4}, !- Space Name
-=======
-  {188f0a94-431b-4bdb-a716-2cab210dbe93}, !- Handle
-  Surface 9,                              !- Name
-  Wall,                                   !- Surface Type
-  ,                                       !- Construction Name
-  {d9420e0e-ad6e-4332-a364-51cfb240ec4b}, !- Space Name
->>>>>>> ad15e0a5
+  {b2390756-ba5c-459f-97c5-fe697512cb1d}, !- Space Name
   Outdoors,                               !- Outside Boundary Condition
   ,                                       !- Outside Boundary Condition Object
   SunExposed,                             !- Sun Exposure
@@ -752,19 +528,11 @@
   0, 6.81553519541936, 2.4384;            !- X,Y,Z Vertex 4 {m}
 
 OS:Surface,
-<<<<<<< HEAD
-  {80a1a05f-19e5-4218-a11e-784971268183}, !- Handle
+  {3e2085f6-5442-4594-b4e0-e4a6a4fe137d}, !- Handle
   Surface 10,                             !- Name
   Wall,                                   !- Surface Type
   ,                                       !- Construction Name
-  {19ed1389-e6f8-4939-91c1-fd7ae1c3b4d4}, !- Space Name
-=======
-  {9cd1a5d4-c055-4f7a-8d43-53a4c397ea7b}, !- Handle
-  Surface 10,                             !- Name
-  Wall,                                   !- Surface Type
-  ,                                       !- Construction Name
-  {d9420e0e-ad6e-4332-a364-51cfb240ec4b}, !- Space Name
->>>>>>> ad15e0a5
+  {b2390756-ba5c-459f-97c5-fe697512cb1d}, !- Space Name
   Outdoors,                               !- Outside Boundary Condition
   ,                                       !- Outside Boundary Condition Object
   SunExposed,                             !- Sun Exposure
@@ -777,19 +545,11 @@
   13.6310703908387, 6.81553519541936, 2.4384; !- X,Y,Z Vertex 4 {m}
 
 OS:Surface,
-<<<<<<< HEAD
-  {519a4151-dc64-4567-be9e-db73b170aa12}, !- Handle
+  {55b85132-c82f-462d-9a74-b28e12955e5c}, !- Handle
   Surface 11,                             !- Name
   Wall,                                   !- Surface Type
   ,                                       !- Construction Name
-  {19ed1389-e6f8-4939-91c1-fd7ae1c3b4d4}, !- Space Name
-=======
-  {3e3de3db-357c-49aa-ba0b-a84a4af2fd23}, !- Handle
-  Surface 11,                             !- Name
-  Wall,                                   !- Surface Type
-  ,                                       !- Construction Name
-  {d9420e0e-ad6e-4332-a364-51cfb240ec4b}, !- Space Name
->>>>>>> ad15e0a5
+  {b2390756-ba5c-459f-97c5-fe697512cb1d}, !- Space Name
   Outdoors,                               !- Outside Boundary Condition
   ,                                       !- Outside Boundary Condition Object
   SunExposed,                             !- Sun Exposure
@@ -802,23 +562,13 @@
   13.6310703908387, 0, 2.4384;            !- X,Y,Z Vertex 4 {m}
 
 OS:Surface,
-<<<<<<< HEAD
-  {ca397570-e40f-4689-a159-ced8e3fae7f6}, !- Handle
+  {69777adf-849f-46e5-8e4a-3434f9252660}, !- Handle
   Surface 12,                             !- Name
   RoofCeiling,                            !- Surface Type
   ,                                       !- Construction Name
-  {19ed1389-e6f8-4939-91c1-fd7ae1c3b4d4}, !- Space Name
+  {b2390756-ba5c-459f-97c5-fe697512cb1d}, !- Space Name
   Surface,                                !- Outside Boundary Condition
-  {9d697839-c100-4926-8b98-8194686ead55}, !- Outside Boundary Condition Object
-=======
-  {548780de-d7a6-4c88-9b9f-9628bfd23ea5}, !- Handle
-  Surface 12,                             !- Name
-  RoofCeiling,                            !- Surface Type
-  ,                                       !- Construction Name
-  {d9420e0e-ad6e-4332-a364-51cfb240ec4b}, !- Space Name
-  Surface,                                !- Outside Boundary Condition
-  {ea10258d-ae2f-4b92-98ac-4b5c26315594}, !- Outside Boundary Condition Object
->>>>>>> ad15e0a5
+  {af8b6c2d-7fc8-4dcd-b714-1f6c1d150423}, !- Outside Boundary Condition Object
   NoSun,                                  !- Sun Exposure
   NoWind,                                 !- Wind Exposure
   ,                                       !- View Factor to Ground
@@ -829,23 +579,13 @@
   0, 0, 2.4384;                           !- X,Y,Z Vertex 4 {m}
 
 OS:Surface,
-<<<<<<< HEAD
-  {9d697839-c100-4926-8b98-8194686ead55}, !- Handle
+  {af8b6c2d-7fc8-4dcd-b714-1f6c1d150423}, !- Handle
   Surface 13,                             !- Name
   Floor,                                  !- Surface Type
   ,                                       !- Construction Name
-  {7bcb551d-3d10-49b1-9782-4e1c0c4f4804}, !- Space Name
+  {21bb055f-2ad0-4e3d-be66-ffdd02c10cf4}, !- Space Name
   Surface,                                !- Outside Boundary Condition
-  {ca397570-e40f-4689-a159-ced8e3fae7f6}, !- Outside Boundary Condition Object
-=======
-  {ea10258d-ae2f-4b92-98ac-4b5c26315594}, !- Handle
-  Surface 13,                             !- Name
-  Floor,                                  !- Surface Type
-  ,                                       !- Construction Name
-  {ebbdef01-5d2d-44cd-93e1-b2131c96a6f6}, !- Space Name
-  Surface,                                !- Outside Boundary Condition
-  {548780de-d7a6-4c88-9b9f-9628bfd23ea5}, !- Outside Boundary Condition Object
->>>>>>> ad15e0a5
+  {69777adf-849f-46e5-8e4a-3434f9252660}, !- Outside Boundary Condition Object
   NoSun,                                  !- Sun Exposure
   NoWind,                                 !- Wind Exposure
   ,                                       !- View Factor to Ground
@@ -856,19 +596,11 @@
   0, 0, 0;                                !- X,Y,Z Vertex 4 {m}
 
 OS:Surface,
-<<<<<<< HEAD
-  {3fa20214-1784-472c-b3e1-c3f956a20a76}, !- Handle
+  {8ec7db25-79fd-4b22-a3e9-9511579744a7}, !- Handle
   Surface 14,                             !- Name
   RoofCeiling,                            !- Surface Type
   ,                                       !- Construction Name
-  {7bcb551d-3d10-49b1-9782-4e1c0c4f4804}, !- Space Name
-=======
-  {e29efc60-ca51-444e-a334-9e9ef12fb382}, !- Handle
-  Surface 14,                             !- Name
-  RoofCeiling,                            !- Surface Type
-  ,                                       !- Construction Name
-  {ebbdef01-5d2d-44cd-93e1-b2131c96a6f6}, !- Space Name
->>>>>>> ad15e0a5
+  {21bb055f-2ad0-4e3d-be66-ffdd02c10cf4}, !- Space Name
   Outdoors,                               !- Outside Boundary Condition
   ,                                       !- Outside Boundary Condition Object
   SunExposed,                             !- Sun Exposure
@@ -881,19 +613,11 @@
   13.6310703908387, 0, 0;                 !- X,Y,Z Vertex 4 {m}
 
 OS:Surface,
-<<<<<<< HEAD
-  {756e7131-e3c9-4252-b319-35ab35fac5f7}, !- Handle
+  {e8bf7888-cfd1-485d-b554-a3c2f6fe994e}, !- Handle
   Surface 15,                             !- Name
   RoofCeiling,                            !- Surface Type
   ,                                       !- Construction Name
-  {7bcb551d-3d10-49b1-9782-4e1c0c4f4804}, !- Space Name
-=======
-  {ae9955cb-5d35-4d31-b7b4-e55fc994e35c}, !- Handle
-  Surface 15,                             !- Name
-  RoofCeiling,                            !- Surface Type
-  ,                                       !- Construction Name
-  {ebbdef01-5d2d-44cd-93e1-b2131c96a6f6}, !- Space Name
->>>>>>> ad15e0a5
+  {21bb055f-2ad0-4e3d-be66-ffdd02c10cf4}, !- Space Name
   Outdoors,                               !- Outside Boundary Condition
   ,                                       !- Outside Boundary Condition Object
   SunExposed,                             !- Sun Exposure
@@ -906,19 +630,11 @@
   0, 6.81553519541936, 0;                 !- X,Y,Z Vertex 4 {m}
 
 OS:Surface,
-<<<<<<< HEAD
-  {133146ec-7dbb-474e-9bab-7fdb5ebef050}, !- Handle
+  {51850b78-c4e6-425c-968c-9b173643890a}, !- Handle
   Surface 16,                             !- Name
   Wall,                                   !- Surface Type
   ,                                       !- Construction Name
-  {7bcb551d-3d10-49b1-9782-4e1c0c4f4804}, !- Space Name
-=======
-  {bd9bcf5f-6a78-4fa3-882e-c723aef6cde2}, !- Handle
-  Surface 16,                             !- Name
-  Wall,                                   !- Surface Type
-  ,                                       !- Construction Name
-  {ebbdef01-5d2d-44cd-93e1-b2131c96a6f6}, !- Space Name
->>>>>>> ad15e0a5
+  {21bb055f-2ad0-4e3d-be66-ffdd02c10cf4}, !- Space Name
   Outdoors,                               !- Outside Boundary Condition
   ,                                       !- Outside Boundary Condition Object
   SunExposed,                             !- Sun Exposure
@@ -930,19 +646,11 @@
   0, 0, 0;                                !- X,Y,Z Vertex 3 {m}
 
 OS:Surface,
-<<<<<<< HEAD
-  {6ab245ec-2f4f-4143-8b53-2d8934c3ac1c}, !- Handle
+  {ef74c0c1-2fdc-488b-9595-68dfec682598}, !- Handle
   Surface 17,                             !- Name
   Wall,                                   !- Surface Type
   ,                                       !- Construction Name
-  {7bcb551d-3d10-49b1-9782-4e1c0c4f4804}, !- Space Name
-=======
-  {2da58a0b-e19d-4742-bb2d-c7f0303c5d85}, !- Handle
-  Surface 17,                             !- Name
-  Wall,                                   !- Surface Type
-  ,                                       !- Construction Name
-  {ebbdef01-5d2d-44cd-93e1-b2131c96a6f6}, !- Space Name
->>>>>>> ad15e0a5
+  {21bb055f-2ad0-4e3d-be66-ffdd02c10cf4}, !- Space Name
   Outdoors,                               !- Outside Boundary Condition
   ,                                       !- Outside Boundary Condition Object
   SunExposed,                             !- Sun Exposure
@@ -954,15 +662,9 @@
   13.6310703908387, 6.81553519541936, 0;  !- X,Y,Z Vertex 3 {m}
 
 OS:Space,
-<<<<<<< HEAD
-  {7bcb551d-3d10-49b1-9782-4e1c0c4f4804}, !- Handle
+  {21bb055f-2ad0-4e3d-be66-ffdd02c10cf4}, !- Handle
   unfinished attic space,                 !- Name
-  {55499911-0bc6-4a68-9b5d-e0842eefef7b}, !- Space Type Name
-=======
-  {ebbdef01-5d2d-44cd-93e1-b2131c96a6f6}, !- Handle
-  unfinished attic space,                 !- Name
-  {812e578d-7c8a-4005-b358-23e5f8aed4f6}, !- Space Type Name
->>>>>>> ad15e0a5
+  {6b8ae7e3-7e09-49ee-84fc-ce77c09c74bd}, !- Space Type Name
   ,                                       !- Default Construction Set Name
   ,                                       !- Default Schedule Set Name
   -0,                                     !- Direction of Relative North {deg}
@@ -970,17 +672,10 @@
   0,                                      !- Y Origin {m}
   4.8768,                                 !- Z Origin {m}
   ,                                       !- Building Story Name
-<<<<<<< HEAD
-  {737cb742-1c50-47c0-8a58-e89c5e9db4d8}; !- Thermal Zone Name
+  {2c12c862-0ded-4359-9cc7-d87bc24176e7}; !- Thermal Zone Name
 
 OS:ThermalZone,
-  {737cb742-1c50-47c0-8a58-e89c5e9db4d8}, !- Handle
-=======
-  {4e5fc28b-1477-4664-8f62-9ef584d1d9b6}; !- Thermal Zone Name
-
-OS:ThermalZone,
-  {4e5fc28b-1477-4664-8f62-9ef584d1d9b6}, !- Handle
->>>>>>> ad15e0a5
+  {2c12c862-0ded-4359-9cc7-d87bc24176e7}, !- Handle
   unfinished attic zone,                  !- Name
   ,                                       !- Multiplier
   ,                                       !- Ceiling Height {m}
@@ -989,17 +684,10 @@
   ,                                       !- Zone Inside Convection Algorithm
   ,                                       !- Zone Outside Convection Algorithm
   ,                                       !- Zone Conditioning Equipment List Name
-<<<<<<< HEAD
-  {244189ee-5a01-496d-a20f-58f21988652b}, !- Zone Air Inlet Port List
-  {3cb572d7-3f32-47fb-bb56-6ce2e7b3d273}, !- Zone Air Exhaust Port List
-  {fb743f82-2862-4f9e-9a54-bed1d00614b8}, !- Zone Air Node Name
-  {36d243d4-c9b1-46d0-b73e-808a22dbd500}, !- Zone Return Air Port List
-=======
-  {81f2d237-0c51-42c5-b560-d35a0981375b}, !- Zone Air Inlet Port List
-  {424a16b0-b811-43e6-82bb-70b8c086d310}, !- Zone Air Exhaust Port List
-  {bbe8cda5-2c30-4a35-a6f2-a33e99a9c107}, !- Zone Air Node Name
-  {e469357f-d499-4f2c-b6da-659ba784642b}, !- Zone Return Air Port List
->>>>>>> ad15e0a5
+  {4b8b34ab-2a7b-4bcf-b0bf-9e84ede7e899}, !- Zone Air Inlet Port List
+  {12837b25-f058-4cdf-b61d-8cc65fa1e17f}, !- Zone Air Exhaust Port List
+  {5f040821-cba5-44c4-95b4-90935b467f14}, !- Zone Air Node Name
+  {1dfe2e0b-aad2-4919-9b03-df5e5555f2ac}, !- Zone Return Air Port List
   ,                                       !- Primary Daylighting Control Name
   ,                                       !- Fraction of Zone Controlled by Primary Daylighting Control
   ,                                       !- Secondary Daylighting Control Name
@@ -1010,63 +698,33 @@
   No;                                     !- Use Ideal Air Loads
 
 OS:Node,
-<<<<<<< HEAD
-  {a17fd94f-d6dc-4fd1-925b-8edf1599a720}, !- Handle
+  {ecdcf62b-7e36-49a7-8301-7d448e150881}, !- Handle
   Node 2,                                 !- Name
-  {fb743f82-2862-4f9e-9a54-bed1d00614b8}, !- Inlet Port
+  {5f040821-cba5-44c4-95b4-90935b467f14}, !- Inlet Port
   ;                                       !- Outlet Port
 
 OS:Connection,
-  {fb743f82-2862-4f9e-9a54-bed1d00614b8}, !- Handle
-  {737cb742-1c50-47c0-8a58-e89c5e9db4d8}, !- Source Object
+  {5f040821-cba5-44c4-95b4-90935b467f14}, !- Handle
+  {2c12c862-0ded-4359-9cc7-d87bc24176e7}, !- Source Object
   11,                                     !- Outlet Port
-  {a17fd94f-d6dc-4fd1-925b-8edf1599a720}, !- Target Object
+  {ecdcf62b-7e36-49a7-8301-7d448e150881}, !- Target Object
   2;                                      !- Inlet Port
 
 OS:PortList,
-  {244189ee-5a01-496d-a20f-58f21988652b}, !- Handle
-  {737cb742-1c50-47c0-8a58-e89c5e9db4d8}; !- HVAC Component
+  {4b8b34ab-2a7b-4bcf-b0bf-9e84ede7e899}, !- Handle
+  {2c12c862-0ded-4359-9cc7-d87bc24176e7}; !- HVAC Component
 
 OS:PortList,
-  {3cb572d7-3f32-47fb-bb56-6ce2e7b3d273}, !- Handle
-  {737cb742-1c50-47c0-8a58-e89c5e9db4d8}; !- HVAC Component
+  {12837b25-f058-4cdf-b61d-8cc65fa1e17f}, !- Handle
+  {2c12c862-0ded-4359-9cc7-d87bc24176e7}; !- HVAC Component
 
 OS:PortList,
-  {36d243d4-c9b1-46d0-b73e-808a22dbd500}, !- Handle
-  {737cb742-1c50-47c0-8a58-e89c5e9db4d8}; !- HVAC Component
+  {1dfe2e0b-aad2-4919-9b03-df5e5555f2ac}, !- Handle
+  {2c12c862-0ded-4359-9cc7-d87bc24176e7}; !- HVAC Component
 
 OS:Sizing:Zone,
-  {86d55188-da55-4d57-a0d8-942addf3f2a6}, !- Handle
-  {737cb742-1c50-47c0-8a58-e89c5e9db4d8}, !- Zone or ZoneList Name
-=======
-  {d2bf9e83-17d7-40cc-9a21-68c3612879f3}, !- Handle
-  Node 2,                                 !- Name
-  {bbe8cda5-2c30-4a35-a6f2-a33e99a9c107}, !- Inlet Port
-  ;                                       !- Outlet Port
-
-OS:Connection,
-  {bbe8cda5-2c30-4a35-a6f2-a33e99a9c107}, !- Handle
-  {4e5fc28b-1477-4664-8f62-9ef584d1d9b6}, !- Source Object
-  11,                                     !- Outlet Port
-  {d2bf9e83-17d7-40cc-9a21-68c3612879f3}, !- Target Object
-  2;                                      !- Inlet Port
-
-OS:PortList,
-  {81f2d237-0c51-42c5-b560-d35a0981375b}, !- Handle
-  {4e5fc28b-1477-4664-8f62-9ef584d1d9b6}; !- HVAC Component
-
-OS:PortList,
-  {424a16b0-b811-43e6-82bb-70b8c086d310}, !- Handle
-  {4e5fc28b-1477-4664-8f62-9ef584d1d9b6}; !- HVAC Component
-
-OS:PortList,
-  {e469357f-d499-4f2c-b6da-659ba784642b}, !- Handle
-  {4e5fc28b-1477-4664-8f62-9ef584d1d9b6}; !- HVAC Component
-
-OS:Sizing:Zone,
-  {cb269c3a-98ed-4aa1-9535-b6945e57a2d8}, !- Handle
-  {4e5fc28b-1477-4664-8f62-9ef584d1d9b6}, !- Zone or ZoneList Name
->>>>>>> ad15e0a5
+  {5af860d8-5ed5-4f8f-aaa4-07dcd89b60a0}, !- Handle
+  {2c12c862-0ded-4359-9cc7-d87bc24176e7}, !- Zone or ZoneList Name
   SupplyAirTemperature,                   !- Zone Cooling Design Supply Air Temperature Input Method
   14,                                     !- Zone Cooling Design Supply Air Temperature {C}
   11.11,                                  !- Zone Cooling Design Supply Air Temperature Difference {deltaC}
@@ -1093,21 +751,12 @@
   autosize;                               !- Dedicated Outdoor Air High Setpoint Temperature for Design {C}
 
 OS:ZoneHVAC:EquipmentList,
-<<<<<<< HEAD
-  {35eb0418-e1bd-4073-a0b6-a56b195224fd}, !- Handle
+  {8eda24da-ff3a-4461-b50b-5d51a5f84460}, !- Handle
   Zone HVAC Equipment List 2,             !- Name
-  {737cb742-1c50-47c0-8a58-e89c5e9db4d8}; !- Thermal Zone
+  {2c12c862-0ded-4359-9cc7-d87bc24176e7}; !- Thermal Zone
 
 OS:SpaceType,
-  {55499911-0bc6-4a68-9b5d-e0842eefef7b}, !- Handle
-=======
-  {5589dbe7-2ad8-43a2-aafd-5b7c2cff16fd}, !- Handle
-  Zone HVAC Equipment List 2,             !- Name
-  {4e5fc28b-1477-4664-8f62-9ef584d1d9b6}; !- Thermal Zone
-
-OS:SpaceType,
-  {812e578d-7c8a-4005-b358-23e5f8aed4f6}, !- Handle
->>>>>>> ad15e0a5
+  {6b8ae7e3-7e09-49ee-84fc-ce77c09c74bd}, !- Handle
   Space Type 2,                           !- Name
   ,                                       !- Default Construction Set Name
   ,                                       !- Default Schedule Set Name
@@ -1118,23 +767,14 @@
   unfinished attic;                       !- Standards Space Type
 
 OS:BuildingUnit,
-<<<<<<< HEAD
-  {7fb37abc-eb29-4d4c-ad16-175e17c5f75c}, !- Handle
-=======
-  {6d7654ca-33b1-4cc3-aaf2-ee33e7eaf5be}, !- Handle
->>>>>>> ad15e0a5
+  {1ad8cf87-de67-4573-86a5-c0fbc668b13a}, !- Handle
   unit 1,                                 !- Name
   ,                                       !- Rendering Color
   Residential;                            !- Building Unit Type
 
 OS:AdditionalProperties,
-<<<<<<< HEAD
-  {612c5d82-2fe3-41f8-adbd-354f10103263}, !- Handle
-  {7fb37abc-eb29-4d4c-ad16-175e17c5f75c}, !- Object Name
-=======
-  {20be56fe-ea98-434f-a476-0ecdbe25d413}, !- Handle
-  {6d7654ca-33b1-4cc3-aaf2-ee33e7eaf5be}, !- Object Name
->>>>>>> ad15e0a5
+  {0f68e7d3-7168-4289-bb02-28711efafbf3}, !- Handle
+  {1ad8cf87-de67-4573-86a5-c0fbc668b13a}, !- Object Name
   NumberOfBedrooms,                       !- Feature Name 1
   Integer,                                !- Feature Data Type 1
   3,                                      !- Feature Value 1
@@ -1146,20 +786,12 @@
   2.6400000000000001;                     !- Feature Value 3
 
 OS:External:File,
-<<<<<<< HEAD
-  {e5286961-5b73-4c7d-8bc2-e6dc60ccb110}, !- Handle
-=======
-  {401c8651-5152-45e5-9b93-9cb10b194d43}, !- Handle
->>>>>>> ad15e0a5
+  {be136e90-d891-4bd8-99ca-17d930be0151}, !- Handle
   8760.csv,                               !- Name
   8760.csv;                               !- File Name
 
 OS:Schedule:Day,
-<<<<<<< HEAD
-  {a3abf213-99c2-42b6-99f1-e6b86a6109ca}, !- Handle
-=======
-  {9b8ba728-29cb-4cad-9aa7-d4c276c031ba}, !- Handle
->>>>>>> ad15e0a5
+  {61c2a4f0-7c39-4c6a-972a-3ff9b0f0a115}, !- Handle
   Schedule Day 1,                         !- Name
   ,                                       !- Schedule Type Limits Name
   ,                                       !- Interpolate to Timestep
@@ -1168,11 +800,7 @@
   0;                                      !- Value Until Time 1
 
 OS:Schedule:Day,
-<<<<<<< HEAD
-  {7ba3909c-b40c-44e6-afc0-bc220342504a}, !- Handle
-=======
-  {2547bb48-bb77-4f18-b821-d1280b7a6d1a}, !- Handle
->>>>>>> ad15e0a5
+  {c76579b9-0ddf-4dfb-b3f2-5ae44a085a13}, !- Handle
   Schedule Day 2,                         !- Name
   ,                                       !- Schedule Type Limits Name
   ,                                       !- Interpolate to Timestep
@@ -1181,17 +809,10 @@
   1;                                      !- Value Until Time 1
 
 OS:Schedule:File,
-<<<<<<< HEAD
-  {7c1154e2-8527-4a39-8cb7-7c8960ae801a}, !- Handle
+  {f645734f-cd0d-4703-97ef-8a79be839645}, !- Handle
   occupants,                              !- Name
-  {138be2f8-345b-4f8b-9966-c9bb2a190f93}, !- Schedule Type Limits Name
-  {e5286961-5b73-4c7d-8bc2-e6dc60ccb110}, !- External File Name
-=======
-  {d2b1ac5b-bfd2-4b4f-9afe-e6c1b5a6fa40}, !- Handle
-  occupants,                              !- Name
-  {b86d0ac2-ad70-42e5-8942-c432d564643f}, !- Schedule Type Limits Name
-  {401c8651-5152-45e5-9b93-9cb10b194d43}, !- External File Name
->>>>>>> ad15e0a5
+  {f9df45a1-fcf3-4ae3-ba24-cfd51164f951}, !- Schedule Type Limits Name
+  {be136e90-d891-4bd8-99ca-17d930be0151}, !- External File Name
   1,                                      !- Column Number
   1,                                      !- Rows to Skip at Top
   8760,                                   !- Number of Hours of Data
@@ -1200,25 +821,14 @@
   60;                                     !- Minutes per Item
 
 OS:Schedule:Constant,
-<<<<<<< HEAD
-  {8b1329b5-0d80-4cfc-83e6-8b5b3cd3babd}, !- Handle
+  {c93902d3-7c1c-44c8-b5db-0b9ad93c1024}, !- Handle
   res occupants activity schedule,        !- Name
-  {04470d4d-5390-46ca-9d1b-fc0884dc2542}, !- Schedule Type Limits Name
+  {55fb1da7-7e3e-46a0-8a44-155c9a715aa6}, !- Schedule Type Limits Name
   112.539290946133;                       !- Value
 
 OS:People:Definition,
-  {52a3278f-0e05-437f-bc11-78f76370f5f6}, !- Handle
+  {41724e9b-db77-44c4-984a-f68dce07dc58}, !- Handle
   res occupants|living space,             !- Name
-=======
-  {cd4c30af-38d5-4a60-8821-9f993aa99087}, !- Handle
-  res occupants activity schedule,        !- Name
-  {499ca3d8-36bb-4a29-9db9-771667acb406}, !- Schedule Type Limits Name
-  112.539290946133;                       !- Value
-
-OS:People:Definition,
-  {95acbac0-3c9f-4f61-9246-6bd8bc1e199d}, !- Handle
-  res occupants|living space|story 2,     !- Name
->>>>>>> ad15e0a5
   People,                                 !- Number of People Calculation Method
   1.32,                                   !- Number of People {people}
   ,                                       !- People per Space Floor Area {person/m2}
@@ -1230,21 +840,12 @@
   ZoneAveraged;                           !- Mean Radiant Temperature Calculation Type
 
 OS:People,
-<<<<<<< HEAD
-  {0e08d744-b15c-4681-937b-986d41877d85}, !- Handle
+  {f895373b-270a-4024-8a40-dd0815cd2aba}, !- Handle
   res occupants|living space,             !- Name
-  {52a3278f-0e05-437f-bc11-78f76370f5f6}, !- People Definition Name
-  {aa76f6be-e914-483f-a939-d060fa068017}, !- Space or SpaceType Name
-  {7c1154e2-8527-4a39-8cb7-7c8960ae801a}, !- Number of People Schedule Name
-  {8b1329b5-0d80-4cfc-83e6-8b5b3cd3babd}, !- Activity Level Schedule Name
-=======
-  {a1d68e18-dee4-4f18-863d-3dee8255e9ac}, !- Handle
-  res occupants|living space|story 2,     !- Name
-  {95acbac0-3c9f-4f61-9246-6bd8bc1e199d}, !- People Definition Name
-  {d9420e0e-ad6e-4332-a364-51cfb240ec4b}, !- Space or SpaceType Name
-  {d2b1ac5b-bfd2-4b4f-9afe-e6c1b5a6fa40}, !- Number of People Schedule Name
-  {cd4c30af-38d5-4a60-8821-9f993aa99087}, !- Activity Level Schedule Name
->>>>>>> ad15e0a5
+  {41724e9b-db77-44c4-984a-f68dce07dc58}, !- People Definition Name
+  {80f149c4-c856-4bd1-9068-b3950b9e44ec}, !- Space or SpaceType Name
+  {f645734f-cd0d-4703-97ef-8a79be839645}, !- Number of People Schedule Name
+  {c93902d3-7c1c-44c8-b5db-0b9ad93c1024}, !- Activity Level Schedule Name
   ,                                       !- Surface Name/Angle Factor List Name
   ,                                       !- Work Efficiency Schedule Name
   ,                                       !- Clothing Insulation Schedule Name
@@ -1252,11 +853,7 @@
   1;                                      !- Multiplier
 
 OS:ScheduleTypeLimits,
-<<<<<<< HEAD
-  {04470d4d-5390-46ca-9d1b-fc0884dc2542}, !- Handle
-=======
-  {499ca3d8-36bb-4a29-9db9-771667acb406}, !- Handle
->>>>>>> ad15e0a5
+  {55fb1da7-7e3e-46a0-8a44-155c9a715aa6}, !- Handle
   ActivityLevel,                          !- Name
   0,                                      !- Lower Limit Value
   ,                                       !- Upper Limit Value
@@ -1264,24 +861,15 @@
   ActivityLevel;                          !- Unit Type
 
 OS:ScheduleTypeLimits,
-<<<<<<< HEAD
-  {138be2f8-345b-4f8b-9966-c9bb2a190f93}, !- Handle
-=======
-  {b86d0ac2-ad70-42e5-8942-c432d564643f}, !- Handle
->>>>>>> ad15e0a5
+  {f9df45a1-fcf3-4ae3-ba24-cfd51164f951}, !- Handle
   Fractional,                             !- Name
   0,                                      !- Lower Limit Value
   1,                                      !- Upper Limit Value
   Continuous;                             !- Numeric Type
 
 OS:People:Definition,
-<<<<<<< HEAD
-  {a5c724ad-7deb-42c2-9647-39de9736963d}, !- Handle
+  {3bd05d24-6c9b-41cc-90fd-5cab2890adf8}, !- Handle
   res occupants|living space|story 2,     !- Name
-=======
-  {bcdb2161-2e78-416d-903c-9cea9b80c2a1}, !- Handle
-  res occupants|living space,             !- Name
->>>>>>> ad15e0a5
   People,                                 !- Number of People Calculation Method
   1.32,                                   !- Number of People {people}
   ,                                       !- People per Space Floor Area {person/m2}
@@ -1293,21 +881,12 @@
   ZoneAveraged;                           !- Mean Radiant Temperature Calculation Type
 
 OS:People,
-<<<<<<< HEAD
-  {f15216f3-87ec-465b-82c2-21f2b3577ca0}, !- Handle
+  {6d8159f8-debf-4c80-94e3-e60239893086}, !- Handle
   res occupants|living space|story 2,     !- Name
-  {a5c724ad-7deb-42c2-9647-39de9736963d}, !- People Definition Name
-  {19ed1389-e6f8-4939-91c1-fd7ae1c3b4d4}, !- Space or SpaceType Name
-  {7c1154e2-8527-4a39-8cb7-7c8960ae801a}, !- Number of People Schedule Name
-  {8b1329b5-0d80-4cfc-83e6-8b5b3cd3babd}, !- Activity Level Schedule Name
-=======
-  {0002e77b-2247-4676-89c5-d5ab03912789}, !- Handle
-  res occupants|living space,             !- Name
-  {bcdb2161-2e78-416d-903c-9cea9b80c2a1}, !- People Definition Name
-  {c2a11a22-006e-4ed5-a983-af2b1e35f2ba}, !- Space or SpaceType Name
-  {d2b1ac5b-bfd2-4b4f-9afe-e6c1b5a6fa40}, !- Number of People Schedule Name
-  {cd4c30af-38d5-4a60-8821-9f993aa99087}, !- Activity Level Schedule Name
->>>>>>> ad15e0a5
+  {3bd05d24-6c9b-41cc-90fd-5cab2890adf8}, !- People Definition Name
+  {b2390756-ba5c-459f-97c5-fe697512cb1d}, !- Space or SpaceType Name
+  {f645734f-cd0d-4703-97ef-8a79be839645}, !- Number of People Schedule Name
+  {c93902d3-7c1c-44c8-b5db-0b9ad93c1024}, !- Activity Level Schedule Name
   ,                                       !- Surface Name/Angle Factor List Name
   ,                                       !- Work Efficiency Schedule Name
   ,                                       !- Clothing Insulation Schedule Name
