--- conflicted
+++ resolved
@@ -1,73 +1,41 @@
 !- NOTE: Auto-generated from /test/osw_files/SFD_2000sqft_2story_SL_UA_3Beds_2Baths_Denver.osw
 
 OS:Version,
-<<<<<<< HEAD
-  {25c97386-4d52-46a8-b835-3605276017b3}, !- Handle
+  {7bd9ded2-7e18-4fdb-9901-fb911161bd62}, !- Handle
   2.9.0;                                  !- Version Identifier
 
 OS:SimulationControl,
-  {fc88de21-6990-497f-aaa0-55101228c59a}, !- Handle
-=======
-  {244d1af7-9f1c-4cee-99a0-09f2657dabd7}, !- Handle
-  2.9.1;                                  !- Version Identifier
-
-OS:SimulationControl,
-  {446d33e8-f8e1-4b6d-8a20-03c837b91ec3}, !- Handle
->>>>>>> 918de987
+  {7c2a62ff-2de9-4804-a152-7d728924eba1}, !- Handle
   ,                                       !- Do Zone Sizing Calculation
   ,                                       !- Do System Sizing Calculation
   ,                                       !- Do Plant Sizing Calculation
   No;                                     !- Run Simulation for Sizing Periods
 
 OS:Timestep,
-<<<<<<< HEAD
-  {e3f2c0dc-d916-4d37-9b2b-7c5c6aa58def}, !- Handle
+  {055ecbb7-3e05-4769-9078-0693929d3fa2}, !- Handle
   6;                                      !- Number of Timesteps per Hour
 
 OS:ShadowCalculation,
-  {620662f6-c599-424f-a903-c1fafbfa89f4}, !- Handle
-=======
-  {d85679fd-5cd9-4613-9b41-b691d83624ae}, !- Handle
-  6;                                      !- Number of Timesteps per Hour
-
-OS:ShadowCalculation,
-  {0d66798b-53e3-4eef-a3c0-ec54162b0468}, !- Handle
->>>>>>> 918de987
+  {042afb94-ac8e-4f69-b1ca-fda256502c9b}, !- Handle
   20,                                     !- Calculation Frequency
   200;                                    !- Maximum Figures in Shadow Overlap Calculations
 
 OS:SurfaceConvectionAlgorithm:Outside,
-<<<<<<< HEAD
-  {2b1b3369-b9e5-4249-99b8-a65729c20659}, !- Handle
+  {9103484c-db1a-40ac-9a66-aa0c2c65487b}, !- Handle
   DOE-2;                                  !- Algorithm
 
 OS:SurfaceConvectionAlgorithm:Inside,
-  {46e177f9-8f3d-43f0-8dad-b76812c7836d}, !- Handle
+  {af75813f-18f2-444d-b327-fdfc14f7f620}, !- Handle
   TARP;                                   !- Algorithm
 
 OS:ZoneCapacitanceMultiplier:ResearchSpecial,
-  {26f8639c-0223-4b7a-8425-5130d58471b6}, !- Handle
-=======
-  {35f7eeaa-4143-4fb1-abc6-995020131724}, !- Handle
-  DOE-2;                                  !- Algorithm
-
-OS:SurfaceConvectionAlgorithm:Inside,
-  {41280cc1-5cd7-480b-9d44-f9da0ad3ed6e}, !- Handle
-  TARP;                                   !- Algorithm
-
-OS:ZoneCapacitanceMultiplier:ResearchSpecial,
-  {8eeb435d-eb61-4c08-a96d-d695b96e2250}, !- Handle
->>>>>>> 918de987
+  {cb4f4ee3-a305-4df5-ad05-ce4b78c6aba4}, !- Handle
   ,                                       !- Temperature Capacity Multiplier
   15,                                     !- Humidity Capacity Multiplier
   ;                                       !- Carbon Dioxide Capacity Multiplier
 
 OS:RunPeriod,
-<<<<<<< HEAD
-  {38bd4a16-9a94-4a85-b3db-281400660ae5}, !- Handle
-=======
-  {40160893-f146-43f3-8617-8a963e5b9afd}, !- Handle
->>>>>>> 918de987
+  {66a895fb-64f2-48ea-a10a-2bbdc37a35fc}, !- Handle
   Run Period 1,                           !- Name
   1,                                      !- Begin Month
   1,                                      !- Begin Day of Month
@@ -81,21 +49,13 @@
   ;                                       !- Number of Times Runperiod to be Repeated
 
 OS:YearDescription,
-<<<<<<< HEAD
-  {5e5cb14c-d0ac-4f5c-b868-de42c1ad9bff}, !- Handle
-=======
-  {69f7adb4-2405-4f9e-ad1b-0f3a87a6b9fd}, !- Handle
->>>>>>> 918de987
+  {3285de27-a36b-413d-bda5-ba5be198f447}, !- Handle
   2007,                                   !- Calendar Year
   ,                                       !- Day of Week for Start Day
   ;                                       !- Is Leap Year
 
 OS:WeatherFile,
-<<<<<<< HEAD
-  {55f9ab3a-cd9b-4bff-96b1-fcdc75bdb879}, !- Handle
-=======
-  {9df06db9-68a7-4ffa-a5f0-3803246e52cf}, !- Handle
->>>>>>> 918de987
+  {a14076c1-1b04-4653-a255-729093eb0c01}, !- Handle
   Denver Intl Ap,                         !- City
   CO,                                     !- State Province Region
   USA,                                    !- Country
@@ -109,13 +69,8 @@
   E23378AA;                               !- Checksum
 
 OS:AdditionalProperties,
-<<<<<<< HEAD
-  {28014a56-90be-4c62-b40c-e15470e1fb1e}, !- Handle
-  {55f9ab3a-cd9b-4bff-96b1-fcdc75bdb879}, !- Object Name
-=======
-  {e798a03b-e8cf-4602-891f-fa8dbf672635}, !- Handle
-  {9df06db9-68a7-4ffa-a5f0-3803246e52cf}, !- Object Name
->>>>>>> 918de987
+  {d4c89370-12e6-48c7-aa85-4fd07c7a870f}, !- Handle
+  {a14076c1-1b04-4653-a255-729093eb0c01}, !- Object Name
   EPWHeaderCity,                          !- Feature Name 1
   String,                                 !- Feature Data Type 1
   Denver Intl Ap,                         !- Feature Value 1
@@ -223,11 +178,7 @@
   84;                                     !- Feature Value 35
 
 OS:Site,
-<<<<<<< HEAD
-  {71f99b5c-1cd5-4345-b35f-4c37dcf95592}, !- Handle
-=======
-  {132e42e7-dc55-4a3c-a2a2-c34c0a18355a}, !- Handle
->>>>>>> 918de987
+  {f3294913-2d15-43d1-966d-c7df383dbf92}, !- Handle
   Denver Intl Ap_CO_USA,                  !- Name
   39.83,                                  !- Latitude {deg}
   -104.65,                                !- Longitude {deg}
@@ -236,11 +187,7 @@
   ;                                       !- Terrain
 
 OS:ClimateZones,
-<<<<<<< HEAD
-  {250bb06b-0927-4b2d-87ee-528484f0f6da}, !- Handle
-=======
-  {c3b09faa-7d14-4930-b19f-f89d2711621a}, !- Handle
->>>>>>> 918de987
+  {9f06cfb2-7685-4ba6-a071-941863906e28}, !- Handle
   ,                                       !- Active Institution
   ,                                       !- Active Year
   ,                                       !- Climate Zone Institution Name 1
@@ -253,31 +200,19 @@
   Cold;                                   !- Climate Zone Value 2
 
 OS:Site:WaterMainsTemperature,
-<<<<<<< HEAD
-  {b17276b8-6cb8-44ce-ad64-89302f86db3b}, !- Handle
-=======
-  {01f8addc-e204-473d-b79d-ca62a9cc7152}, !- Handle
->>>>>>> 918de987
+  {855c05de-a668-4766-b800-2e2e03b4fd3f}, !- Handle
   Correlation,                            !- Calculation Method
   ,                                       !- Temperature Schedule Name
   10.8753424657535,                       !- Annual Average Outdoor Air Temperature {C}
   23.1524007936508;                       !- Maximum Difference In Monthly Average Outdoor Air Temperatures {deltaC}
 
 OS:RunPeriodControl:DaylightSavingTime,
-<<<<<<< HEAD
-  {196bc6ab-e21d-41b8-819a-5b521e2b8659}, !- Handle
-=======
-  {d3facfdf-3349-49f1-afc0-ce6fc4c442d6}, !- Handle
->>>>>>> 918de987
+  {a255e6a5-971f-442c-85f8-e2de20c58ede}, !- Handle
   3/12,                                   !- Start Date
   11/5;                                   !- End Date
 
 OS:Site:GroundTemperature:Deep,
-<<<<<<< HEAD
-  {a4ce361d-e8ba-4b87-bf26-d5fdcb701745}, !- Handle
-=======
-  {c5177737-ca03-45a1-842e-c26baea68be7}, !- Handle
->>>>>>> 918de987
+  {cbc954b7-60de-499d-b046-7e08aeb525c0}, !- Handle
   10.8753424657535,                       !- January Deep Ground Temperature {C}
   10.8753424657535,                       !- February Deep Ground Temperature {C}
   10.8753424657535,                       !- March Deep Ground Temperature {C}
@@ -292,11 +227,7 @@
   10.8753424657535;                       !- December Deep Ground Temperature {C}
 
 OS:Building,
-<<<<<<< HEAD
-  {f8f19a26-0dda-46f4-aad7-ea551235d5cf}, !- Handle
-=======
-  {dea47d13-d65c-4045-ba3a-5db8725bcd58}, !- Handle
->>>>>>> 918de987
+  {d088a481-da6b-41a7-bf98-a6aac11092e2}, !- Handle
   Building 1,                             !- Name
   ,                                       !- Building Sector Type
   0,                                      !- North Axis {deg}
@@ -311,23 +242,14 @@
   1;                                      !- Standards Number of Living Units
 
 OS:AdditionalProperties,
-<<<<<<< HEAD
-  {a8fdf1be-41cd-4537-a096-9a1054dfc899}, !- Handle
-  {f8f19a26-0dda-46f4-aad7-ea551235d5cf}, !- Object Name
-=======
-  {2ddd889e-16f6-4b0f-b15c-23db8dfa9d6a}, !- Handle
-  {dea47d13-d65c-4045-ba3a-5db8725bcd58}, !- Object Name
->>>>>>> 918de987
+  {ff35b8fb-ecfb-40b2-a07e-ccb1c8aea740}, !- Handle
+  {d088a481-da6b-41a7-bf98-a6aac11092e2}, !- Object Name
   Total Units Modeled,                    !- Feature Name 1
   Integer,                                !- Feature Data Type 1
   1;                                      !- Feature Value 1
 
 OS:ThermalZone,
-<<<<<<< HEAD
-  {211cc621-2147-43e9-ab53-287f89f853b3}, !- Handle
-=======
-  {2d1b1620-8e9b-4ac6-a6dc-ab77f620a632}, !- Handle
->>>>>>> 918de987
+  {457f052b-b94b-4867-9e9c-d5b971f7799d}, !- Handle
   living zone,                            !- Name
   ,                                       !- Multiplier
   ,                                       !- Ceiling Height {m}
@@ -336,17 +258,10 @@
   ,                                       !- Zone Inside Convection Algorithm
   ,                                       !- Zone Outside Convection Algorithm
   ,                                       !- Zone Conditioning Equipment List Name
-<<<<<<< HEAD
-  {2d8148f7-2115-46cc-bda5-e73cae154884}, !- Zone Air Inlet Port List
-  {77344272-41d0-489f-b74d-a80ea052ea8f}, !- Zone Air Exhaust Port List
-  {6d490597-d6ca-46ad-b2df-1eff95498d8a}, !- Zone Air Node Name
-  {4648a8b0-b8d4-43fa-998b-1ce6c6de250f}, !- Zone Return Air Port List
-=======
-  {2c14c983-fb74-4397-89e1-93a64030e894}, !- Zone Air Inlet Port List
-  {1aed6a7c-2257-4a51-ab45-7a039d819abd}, !- Zone Air Exhaust Port List
-  {6fa2dabb-f50b-4268-9cf7-8359e80b9031}, !- Zone Air Node Name
-  {e948c4bb-a6fa-4fc3-8dc7-173542ac4ad0}, !- Zone Return Air Port List
->>>>>>> 918de987
+  {44b9cf48-6c7d-437b-af55-528ef30af4de}, !- Zone Air Inlet Port List
+  {6fd7cac7-1919-4a2d-aa66-234df960871c}, !- Zone Air Exhaust Port List
+  {a8fafa69-f5df-4f53-bae2-4b77af088ee5}, !- Zone Air Node Name
+  {0ad3af79-858c-4389-935e-0127cfe3f85c}, !- Zone Return Air Port List
   ,                                       !- Primary Daylighting Control Name
   ,                                       !- Fraction of Zone Controlled by Primary Daylighting Control
   ,                                       !- Secondary Daylighting Control Name
@@ -357,71 +272,37 @@
   No;                                     !- Use Ideal Air Loads
 
 OS:Node,
-<<<<<<< HEAD
-  {34af849c-ad8a-49e2-a4eb-7e45250c4494}, !- Handle
+  {635d6984-8061-42aa-a669-46df12643143}, !- Handle
   Node 1,                                 !- Name
-  {6d490597-d6ca-46ad-b2df-1eff95498d8a}, !- Inlet Port
+  {a8fafa69-f5df-4f53-bae2-4b77af088ee5}, !- Inlet Port
   ;                                       !- Outlet Port
 
 OS:Connection,
-  {6d490597-d6ca-46ad-b2df-1eff95498d8a}, !- Handle
-  {9aa65fd6-313f-4d74-a181-b684ab2eb746}, !- Name
-  {211cc621-2147-43e9-ab53-287f89f853b3}, !- Source Object
+  {a8fafa69-f5df-4f53-bae2-4b77af088ee5}, !- Handle
+  {7ef061d2-5153-4a2e-a657-47198f59d12d}, !- Name
+  {457f052b-b94b-4867-9e9c-d5b971f7799d}, !- Source Object
   11,                                     !- Outlet Port
-  {34af849c-ad8a-49e2-a4eb-7e45250c4494}, !- Target Object
+  {635d6984-8061-42aa-a669-46df12643143}, !- Target Object
   2;                                      !- Inlet Port
 
 OS:PortList,
-  {2d8148f7-2115-46cc-bda5-e73cae154884}, !- Handle
-  {4bb32e56-4362-4f0f-99fa-44c89d262b4e}, !- Name
-  {211cc621-2147-43e9-ab53-287f89f853b3}; !- HVAC Component
+  {44b9cf48-6c7d-437b-af55-528ef30af4de}, !- Handle
+  {d5db0b1f-3a3b-48da-8674-7d8020cdf24d}, !- Name
+  {457f052b-b94b-4867-9e9c-d5b971f7799d}; !- HVAC Component
 
 OS:PortList,
-  {77344272-41d0-489f-b74d-a80ea052ea8f}, !- Handle
-  {349900b1-8fbd-44fa-9464-191159c87c72}, !- Name
-  {211cc621-2147-43e9-ab53-287f89f853b3}; !- HVAC Component
+  {6fd7cac7-1919-4a2d-aa66-234df960871c}, !- Handle
+  {cbbc86ba-5a84-43ff-9980-75744226c16b}, !- Name
+  {457f052b-b94b-4867-9e9c-d5b971f7799d}; !- HVAC Component
 
 OS:PortList,
-  {4648a8b0-b8d4-43fa-998b-1ce6c6de250f}, !- Handle
-  {934c6a23-eee2-4391-bce8-523ef6fba2cf}, !- Name
-  {211cc621-2147-43e9-ab53-287f89f853b3}; !- HVAC Component
+  {0ad3af79-858c-4389-935e-0127cfe3f85c}, !- Handle
+  {87387cf4-5b7c-4402-ba37-cb793ee66ef3}, !- Name
+  {457f052b-b94b-4867-9e9c-d5b971f7799d}; !- HVAC Component
 
 OS:Sizing:Zone,
-  {ed917fea-27dc-42e2-83f3-d202aea3f3df}, !- Handle
-  {211cc621-2147-43e9-ab53-287f89f853b3}, !- Zone or ZoneList Name
-=======
-  {20faae5b-0526-43d7-a998-51fda8816876}, !- Handle
-  Node 1,                                 !- Name
-  {6fa2dabb-f50b-4268-9cf7-8359e80b9031}, !- Inlet Port
-  ;                                       !- Outlet Port
-
-OS:Connection,
-  {6fa2dabb-f50b-4268-9cf7-8359e80b9031}, !- Handle
-  {c3d0628c-23e2-476f-9b99-b777e0d30b14}, !- Name
-  {2d1b1620-8e9b-4ac6-a6dc-ab77f620a632}, !- Source Object
-  11,                                     !- Outlet Port
-  {20faae5b-0526-43d7-a998-51fda8816876}, !- Target Object
-  2;                                      !- Inlet Port
-
-OS:PortList,
-  {2c14c983-fb74-4397-89e1-93a64030e894}, !- Handle
-  {1f6324a9-6272-4be8-bba0-bbfc79dd58a8}, !- Name
-  {2d1b1620-8e9b-4ac6-a6dc-ab77f620a632}; !- HVAC Component
-
-OS:PortList,
-  {1aed6a7c-2257-4a51-ab45-7a039d819abd}, !- Handle
-  {4605ed4b-9e0b-4b2b-87ea-ea4d57774af6}, !- Name
-  {2d1b1620-8e9b-4ac6-a6dc-ab77f620a632}; !- HVAC Component
-
-OS:PortList,
-  {e948c4bb-a6fa-4fc3-8dc7-173542ac4ad0}, !- Handle
-  {06583797-2284-4eb6-b83d-514f912b115d}, !- Name
-  {2d1b1620-8e9b-4ac6-a6dc-ab77f620a632}; !- HVAC Component
-
-OS:Sizing:Zone,
-  {1a889a44-aba2-4b26-a54b-dca394748669}, !- Handle
-  {2d1b1620-8e9b-4ac6-a6dc-ab77f620a632}, !- Zone or ZoneList Name
->>>>>>> 918de987
+  {45b8d53c-c8d9-4739-8478-0e48476472a6}, !- Handle
+  {457f052b-b94b-4867-9e9c-d5b971f7799d}, !- Zone or ZoneList Name
   SupplyAirTemperature,                   !- Zone Cooling Design Supply Air Temperature Input Method
   14,                                     !- Zone Cooling Design Supply Air Temperature {C}
   11.11,                                  !- Zone Cooling Design Supply Air Temperature Difference {deltaC}
@@ -450,25 +331,14 @@
   autosize;                               !- Dedicated Outdoor Air High Setpoint Temperature for Design {C}
 
 OS:ZoneHVAC:EquipmentList,
-<<<<<<< HEAD
-  {23720d13-3cbd-4690-b632-ed8f858292ab}, !- Handle
+  {c0b24bf5-7128-4036-96d9-40f9cbc339bb}, !- Handle
   Zone HVAC Equipment List 1,             !- Name
-  {211cc621-2147-43e9-ab53-287f89f853b3}; !- Thermal Zone
+  {457f052b-b94b-4867-9e9c-d5b971f7799d}; !- Thermal Zone
 
 OS:Space,
-  {dee44e5b-fe57-4963-80b2-298e080e0410}, !- Handle
+  {a01a0af2-a1af-4286-a3fa-27d6b3418317}, !- Handle
   living space,                           !- Name
-  {a084929b-7b87-463a-9c3d-d42195453c5f}, !- Space Type Name
-=======
-  {d23223e2-fd80-42f3-885f-3e5b901f9602}, !- Handle
-  Zone HVAC Equipment List 1,             !- Name
-  {2d1b1620-8e9b-4ac6-a6dc-ab77f620a632}; !- Thermal Zone
-
-OS:Space,
-  {984552e3-5e52-40df-a3c2-a2ef09e9de28}, !- Handle
-  living space,                           !- Name
-  {97310cde-6cf2-4f3a-8c3e-071d770c80b1}, !- Space Type Name
->>>>>>> 918de987
+  {ef53b82b-98c3-449e-a246-80f5a5d5a84a}, !- Space Type Name
   ,                                       !- Default Construction Set Name
   ,                                       !- Default Schedule Set Name
   -0,                                     !- Direction of Relative North {deg}
@@ -476,31 +346,17 @@
   0,                                      !- Y Origin {m}
   0,                                      !- Z Origin {m}
   ,                                       !- Building Story Name
-<<<<<<< HEAD
-  {211cc621-2147-43e9-ab53-287f89f853b3}, !- Thermal Zone Name
+  {457f052b-b94b-4867-9e9c-d5b971f7799d}, !- Thermal Zone Name
   ,                                       !- Part of Total Floor Area
   ,                                       !- Design Specification Outdoor Air Object Name
-  {e2b8fb9b-5944-4283-81af-131327b05542}; !- Building Unit Name
-
-OS:Surface,
-  {643cdc68-43bb-4b9d-81d9-64236a3bfb17}, !- Handle
+  {0606a710-94a5-4260-aa03-0af723266fa9}; !- Building Unit Name
+
+OS:Surface,
+  {64d04e7d-c7e6-4777-9a3a-ceb83185ddf1}, !- Handle
   Surface 1,                              !- Name
   Floor,                                  !- Surface Type
   ,                                       !- Construction Name
-  {dee44e5b-fe57-4963-80b2-298e080e0410}, !- Space Name
-=======
-  {2d1b1620-8e9b-4ac6-a6dc-ab77f620a632}, !- Thermal Zone Name
-  ,                                       !- Part of Total Floor Area
-  ,                                       !- Design Specification Outdoor Air Object Name
-  {d7bdbd81-f5f1-4bbb-8afa-b91f08489e29}; !- Building Unit Name
-
-OS:Surface,
-  {2637a4dc-63ae-4b63-843d-5a3d74b6919f}, !- Handle
-  Surface 1,                              !- Name
-  Floor,                                  !- Surface Type
-  ,                                       !- Construction Name
-  {984552e3-5e52-40df-a3c2-a2ef09e9de28}, !- Space Name
->>>>>>> 918de987
+  {a01a0af2-a1af-4286-a3fa-27d6b3418317}, !- Space Name
   Foundation,                             !- Outside Boundary Condition
   ,                                       !- Outside Boundary Condition Object
   NoSun,                                  !- Sun Exposure
@@ -513,19 +369,11 @@
   13.6310703908387, 0, 0;                 !- X,Y,Z Vertex 4 {m}
 
 OS:Surface,
-<<<<<<< HEAD
-  {5f335fa7-7e48-40cb-832a-e0073e66f206}, !- Handle
+  {1db44ce5-18f0-4422-9cf2-ff98ec370f75}, !- Handle
   Surface 2,                              !- Name
   Wall,                                   !- Surface Type
   ,                                       !- Construction Name
-  {dee44e5b-fe57-4963-80b2-298e080e0410}, !- Space Name
-=======
-  {a4be3365-c083-4716-b3f6-6a757672bd6e}, !- Handle
-  Surface 2,                              !- Name
-  Wall,                                   !- Surface Type
-  ,                                       !- Construction Name
-  {984552e3-5e52-40df-a3c2-a2ef09e9de28}, !- Space Name
->>>>>>> 918de987
+  {a01a0af2-a1af-4286-a3fa-27d6b3418317}, !- Space Name
   Outdoors,                               !- Outside Boundary Condition
   ,                                       !- Outside Boundary Condition Object
   SunExposed,                             !- Sun Exposure
@@ -538,19 +386,11 @@
   0, 0, 2.4384;                           !- X,Y,Z Vertex 4 {m}
 
 OS:Surface,
-<<<<<<< HEAD
-  {ecc3a4d0-6061-4e28-b8f9-45f0567bf34c}, !- Handle
+  {8e9cda4c-994c-4b11-bf5a-bc95487bf93d}, !- Handle
   Surface 3,                              !- Name
   Wall,                                   !- Surface Type
   ,                                       !- Construction Name
-  {dee44e5b-fe57-4963-80b2-298e080e0410}, !- Space Name
-=======
-  {bd42bee1-4ace-4cfb-aa36-76723a29f67e}, !- Handle
-  Surface 3,                              !- Name
-  Wall,                                   !- Surface Type
-  ,                                       !- Construction Name
-  {984552e3-5e52-40df-a3c2-a2ef09e9de28}, !- Space Name
->>>>>>> 918de987
+  {a01a0af2-a1af-4286-a3fa-27d6b3418317}, !- Space Name
   Outdoors,                               !- Outside Boundary Condition
   ,                                       !- Outside Boundary Condition Object
   SunExposed,                             !- Sun Exposure
@@ -563,19 +403,11 @@
   0, 6.81553519541936, 2.4384;            !- X,Y,Z Vertex 4 {m}
 
 OS:Surface,
-<<<<<<< HEAD
-  {78c5f09d-0104-40a3-adaf-2b6f4bcd3031}, !- Handle
+  {a193483d-1ba5-4b0b-ade4-70a27fa5a7d9}, !- Handle
   Surface 4,                              !- Name
   Wall,                                   !- Surface Type
   ,                                       !- Construction Name
-  {dee44e5b-fe57-4963-80b2-298e080e0410}, !- Space Name
-=======
-  {9711d5b6-c73e-4c75-b8dd-394e2e2e18c1}, !- Handle
-  Surface 4,                              !- Name
-  Wall,                                   !- Surface Type
-  ,                                       !- Construction Name
-  {984552e3-5e52-40df-a3c2-a2ef09e9de28}, !- Space Name
->>>>>>> 918de987
+  {a01a0af2-a1af-4286-a3fa-27d6b3418317}, !- Space Name
   Outdoors,                               !- Outside Boundary Condition
   ,                                       !- Outside Boundary Condition Object
   SunExposed,                             !- Sun Exposure
@@ -588,19 +420,11 @@
   13.6310703908387, 6.81553519541936, 2.4384; !- X,Y,Z Vertex 4 {m}
 
 OS:Surface,
-<<<<<<< HEAD
-  {f7232a6b-ee4f-46d4-b7c2-83d093a8ba8d}, !- Handle
+  {5164efd9-e43a-4b0c-9534-8c4c51bdacdf}, !- Handle
   Surface 5,                              !- Name
   Wall,                                   !- Surface Type
   ,                                       !- Construction Name
-  {dee44e5b-fe57-4963-80b2-298e080e0410}, !- Space Name
-=======
-  {5eff65ed-8fdc-46de-a238-36a9eff35d14}, !- Handle
-  Surface 5,                              !- Name
-  Wall,                                   !- Surface Type
-  ,                                       !- Construction Name
-  {984552e3-5e52-40df-a3c2-a2ef09e9de28}, !- Space Name
->>>>>>> 918de987
+  {a01a0af2-a1af-4286-a3fa-27d6b3418317}, !- Space Name
   Outdoors,                               !- Outside Boundary Condition
   ,                                       !- Outside Boundary Condition Object
   SunExposed,                             !- Sun Exposure
@@ -613,23 +437,13 @@
   13.6310703908387, 0, 2.4384;            !- X,Y,Z Vertex 4 {m}
 
 OS:Surface,
-<<<<<<< HEAD
-  {3dbd67ac-fd80-4807-8e29-1499784bec55}, !- Handle
+  {f68fca6a-1d69-402d-8561-520901d20166}, !- Handle
   Surface 6,                              !- Name
   RoofCeiling,                            !- Surface Type
   ,                                       !- Construction Name
-  {dee44e5b-fe57-4963-80b2-298e080e0410}, !- Space Name
+  {a01a0af2-a1af-4286-a3fa-27d6b3418317}, !- Space Name
   Surface,                                !- Outside Boundary Condition
-  {3440d7c8-704d-46c3-8cae-bedd0569288d}, !- Outside Boundary Condition Object
-=======
-  {e1dc5ec5-f106-4b83-90f0-06ced91576a7}, !- Handle
-  Surface 6,                              !- Name
-  RoofCeiling,                            !- Surface Type
-  ,                                       !- Construction Name
-  {984552e3-5e52-40df-a3c2-a2ef09e9de28}, !- Space Name
-  Surface,                                !- Outside Boundary Condition
-  {b100a57b-89f3-4d4c-9bd4-7a6a80d8d8df}, !- Outside Boundary Condition Object
->>>>>>> 918de987
+  {44c6afcb-5a1e-403a-a12e-72efe5add43a}, !- Outside Boundary Condition Object
   NoSun,                                  !- Sun Exposure
   NoWind,                                 !- Wind Exposure
   ,                                       !- View Factor to Ground
@@ -640,11 +454,7 @@
   0, 0, 2.4384;                           !- X,Y,Z Vertex 4 {m}
 
 OS:SpaceType,
-<<<<<<< HEAD
-  {a084929b-7b87-463a-9c3d-d42195453c5f}, !- Handle
-=======
-  {97310cde-6cf2-4f3a-8c3e-071d770c80b1}, !- Handle
->>>>>>> 918de987
+  {ef53b82b-98c3-449e-a246-80f5a5d5a84a}, !- Handle
   Space Type 1,                           !- Name
   ,                                       !- Default Construction Set Name
   ,                                       !- Default Schedule Set Name
@@ -655,15 +465,9 @@
   living;                                 !- Standards Space Type
 
 OS:Space,
-<<<<<<< HEAD
-  {68bfff4d-cba1-40cb-ba47-7591f6028e5c}, !- Handle
+  {91646a32-3f64-42af-b621-400b6b6e32af}, !- Handle
   living space|story 2,                   !- Name
-  {a084929b-7b87-463a-9c3d-d42195453c5f}, !- Space Type Name
-=======
-  {c98d1e8d-0edc-4855-a287-d1708b0ebe4e}, !- Handle
-  living space|story 2,                   !- Name
-  {97310cde-6cf2-4f3a-8c3e-071d770c80b1}, !- Space Type Name
->>>>>>> 918de987
+  {ef53b82b-98c3-449e-a246-80f5a5d5a84a}, !- Space Type Name
   ,                                       !- Default Construction Set Name
   ,                                       !- Default Schedule Set Name
   -0,                                     !- Direction of Relative North {deg}
@@ -671,35 +475,19 @@
   0,                                      !- Y Origin {m}
   2.4384,                                 !- Z Origin {m}
   ,                                       !- Building Story Name
-<<<<<<< HEAD
-  {211cc621-2147-43e9-ab53-287f89f853b3}, !- Thermal Zone Name
+  {457f052b-b94b-4867-9e9c-d5b971f7799d}, !- Thermal Zone Name
   ,                                       !- Part of Total Floor Area
   ,                                       !- Design Specification Outdoor Air Object Name
-  {e2b8fb9b-5944-4283-81af-131327b05542}; !- Building Unit Name
-
-OS:Surface,
-  {3440d7c8-704d-46c3-8cae-bedd0569288d}, !- Handle
+  {0606a710-94a5-4260-aa03-0af723266fa9}; !- Building Unit Name
+
+OS:Surface,
+  {44c6afcb-5a1e-403a-a12e-72efe5add43a}, !- Handle
   Surface 7,                              !- Name
   Floor,                                  !- Surface Type
   ,                                       !- Construction Name
-  {68bfff4d-cba1-40cb-ba47-7591f6028e5c}, !- Space Name
+  {91646a32-3f64-42af-b621-400b6b6e32af}, !- Space Name
   Surface,                                !- Outside Boundary Condition
-  {3dbd67ac-fd80-4807-8e29-1499784bec55}, !- Outside Boundary Condition Object
-=======
-  {2d1b1620-8e9b-4ac6-a6dc-ab77f620a632}, !- Thermal Zone Name
-  ,                                       !- Part of Total Floor Area
-  ,                                       !- Design Specification Outdoor Air Object Name
-  {d7bdbd81-f5f1-4bbb-8afa-b91f08489e29}; !- Building Unit Name
-
-OS:Surface,
-  {b100a57b-89f3-4d4c-9bd4-7a6a80d8d8df}, !- Handle
-  Surface 7,                              !- Name
-  Floor,                                  !- Surface Type
-  ,                                       !- Construction Name
-  {c98d1e8d-0edc-4855-a287-d1708b0ebe4e}, !- Space Name
-  Surface,                                !- Outside Boundary Condition
-  {e1dc5ec5-f106-4b83-90f0-06ced91576a7}, !- Outside Boundary Condition Object
->>>>>>> 918de987
+  {f68fca6a-1d69-402d-8561-520901d20166}, !- Outside Boundary Condition Object
   NoSun,                                  !- Sun Exposure
   NoWind,                                 !- Wind Exposure
   ,                                       !- View Factor to Ground
@@ -710,19 +498,11 @@
   13.6310703908387, 0, 0;                 !- X,Y,Z Vertex 4 {m}
 
 OS:Surface,
-<<<<<<< HEAD
-  {1326b3f5-217b-499d-9661-3173692ae0be}, !- Handle
+  {5bccc22f-2198-43b3-9005-6bae12e15205}, !- Handle
   Surface 8,                              !- Name
   Wall,                                   !- Surface Type
   ,                                       !- Construction Name
-  {68bfff4d-cba1-40cb-ba47-7591f6028e5c}, !- Space Name
-=======
-  {28811ed0-03b1-4ff2-9289-430fdca6c087}, !- Handle
-  Surface 8,                              !- Name
-  Wall,                                   !- Surface Type
-  ,                                       !- Construction Name
-  {c98d1e8d-0edc-4855-a287-d1708b0ebe4e}, !- Space Name
->>>>>>> 918de987
+  {91646a32-3f64-42af-b621-400b6b6e32af}, !- Space Name
   Outdoors,                               !- Outside Boundary Condition
   ,                                       !- Outside Boundary Condition Object
   SunExposed,                             !- Sun Exposure
@@ -735,19 +515,11 @@
   0, 0, 2.4384;                           !- X,Y,Z Vertex 4 {m}
 
 OS:Surface,
-<<<<<<< HEAD
-  {4399b89e-be7c-43bb-9260-4b60596c576d}, !- Handle
+  {5b282e09-e876-4948-af97-2b68922cecca}, !- Handle
   Surface 9,                              !- Name
   Wall,                                   !- Surface Type
   ,                                       !- Construction Name
-  {68bfff4d-cba1-40cb-ba47-7591f6028e5c}, !- Space Name
-=======
-  {ac43ae24-f1f9-44e1-88f7-eb7ad977b49d}, !- Handle
-  Surface 9,                              !- Name
-  Wall,                                   !- Surface Type
-  ,                                       !- Construction Name
-  {c98d1e8d-0edc-4855-a287-d1708b0ebe4e}, !- Space Name
->>>>>>> 918de987
+  {91646a32-3f64-42af-b621-400b6b6e32af}, !- Space Name
   Outdoors,                               !- Outside Boundary Condition
   ,                                       !- Outside Boundary Condition Object
   SunExposed,                             !- Sun Exposure
@@ -760,19 +532,11 @@
   0, 6.81553519541936, 2.4384;            !- X,Y,Z Vertex 4 {m}
 
 OS:Surface,
-<<<<<<< HEAD
-  {ddf28205-d60a-4de5-a5f5-e7e12544cb5a}, !- Handle
+  {7751e615-05f6-4666-bc8a-75ac52705515}, !- Handle
   Surface 10,                             !- Name
   Wall,                                   !- Surface Type
   ,                                       !- Construction Name
-  {68bfff4d-cba1-40cb-ba47-7591f6028e5c}, !- Space Name
-=======
-  {2760b933-dca1-4dc4-84a6-6f4ab0a49f81}, !- Handle
-  Surface 10,                             !- Name
-  Wall,                                   !- Surface Type
-  ,                                       !- Construction Name
-  {c98d1e8d-0edc-4855-a287-d1708b0ebe4e}, !- Space Name
->>>>>>> 918de987
+  {91646a32-3f64-42af-b621-400b6b6e32af}, !- Space Name
   Outdoors,                               !- Outside Boundary Condition
   ,                                       !- Outside Boundary Condition Object
   SunExposed,                             !- Sun Exposure
@@ -785,19 +549,11 @@
   13.6310703908387, 6.81553519541936, 2.4384; !- X,Y,Z Vertex 4 {m}
 
 OS:Surface,
-<<<<<<< HEAD
-  {8690b015-85c9-442c-b27a-794fb7309e81}, !- Handle
+  {cb922fad-5898-40f7-85cc-6144d2e5aabf}, !- Handle
   Surface 11,                             !- Name
   Wall,                                   !- Surface Type
   ,                                       !- Construction Name
-  {68bfff4d-cba1-40cb-ba47-7591f6028e5c}, !- Space Name
-=======
-  {18180e7a-19c3-408b-83d2-ea6428e09cb7}, !- Handle
-  Surface 11,                             !- Name
-  Wall,                                   !- Surface Type
-  ,                                       !- Construction Name
-  {c98d1e8d-0edc-4855-a287-d1708b0ebe4e}, !- Space Name
->>>>>>> 918de987
+  {91646a32-3f64-42af-b621-400b6b6e32af}, !- Space Name
   Outdoors,                               !- Outside Boundary Condition
   ,                                       !- Outside Boundary Condition Object
   SunExposed,                             !- Sun Exposure
@@ -810,23 +566,13 @@
   13.6310703908387, 0, 2.4384;            !- X,Y,Z Vertex 4 {m}
 
 OS:Surface,
-<<<<<<< HEAD
-  {4612fc7d-08b8-4e67-9b11-504035bbeace}, !- Handle
+  {cbccc8a9-c300-40c4-bb71-713a9e20d1e2}, !- Handle
   Surface 12,                             !- Name
   RoofCeiling,                            !- Surface Type
   ,                                       !- Construction Name
-  {68bfff4d-cba1-40cb-ba47-7591f6028e5c}, !- Space Name
+  {91646a32-3f64-42af-b621-400b6b6e32af}, !- Space Name
   Surface,                                !- Outside Boundary Condition
-  {22ddbb3a-2707-4f06-9558-23d75a7f2bd6}, !- Outside Boundary Condition Object
-=======
-  {c3af0cb9-4c49-4bbc-b366-cf31233bbe7a}, !- Handle
-  Surface 12,                             !- Name
-  RoofCeiling,                            !- Surface Type
-  ,                                       !- Construction Name
-  {c98d1e8d-0edc-4855-a287-d1708b0ebe4e}, !- Space Name
-  Surface,                                !- Outside Boundary Condition
-  {49d402c6-6297-40c4-9672-57caf2e9eb71}, !- Outside Boundary Condition Object
->>>>>>> 918de987
+  {a693c2a7-588a-47d8-932e-4b8a73fef0a3}, !- Outside Boundary Condition Object
   NoSun,                                  !- Sun Exposure
   NoWind,                                 !- Wind Exposure
   ,                                       !- View Factor to Ground
@@ -837,23 +583,13 @@
   0, 0, 2.4384;                           !- X,Y,Z Vertex 4 {m}
 
 OS:Surface,
-<<<<<<< HEAD
-  {22ddbb3a-2707-4f06-9558-23d75a7f2bd6}, !- Handle
+  {a693c2a7-588a-47d8-932e-4b8a73fef0a3}, !- Handle
   Surface 13,                             !- Name
   Floor,                                  !- Surface Type
   ,                                       !- Construction Name
-  {6557d9b5-5ff1-41d2-af05-aa6d2aec0b4c}, !- Space Name
+  {50d3984f-b116-4941-8b5d-3de534bb8d3f}, !- Space Name
   Surface,                                !- Outside Boundary Condition
-  {4612fc7d-08b8-4e67-9b11-504035bbeace}, !- Outside Boundary Condition Object
-=======
-  {49d402c6-6297-40c4-9672-57caf2e9eb71}, !- Handle
-  Surface 13,                             !- Name
-  Floor,                                  !- Surface Type
-  ,                                       !- Construction Name
-  {ac35d7ff-7891-4269-91d9-7e9a3848284d}, !- Space Name
-  Surface,                                !- Outside Boundary Condition
-  {c3af0cb9-4c49-4bbc-b366-cf31233bbe7a}, !- Outside Boundary Condition Object
->>>>>>> 918de987
+  {cbccc8a9-c300-40c4-bb71-713a9e20d1e2}, !- Outside Boundary Condition Object
   NoSun,                                  !- Sun Exposure
   NoWind,                                 !- Wind Exposure
   ,                                       !- View Factor to Ground
@@ -864,19 +600,11 @@
   0, 0, 0;                                !- X,Y,Z Vertex 4 {m}
 
 OS:Surface,
-<<<<<<< HEAD
-  {c8733a32-c077-4e53-9a4b-8ca5dd0ffdfc}, !- Handle
+  {7b8293a9-48a7-4ef0-bf48-32d96adff62e}, !- Handle
   Surface 14,                             !- Name
   RoofCeiling,                            !- Surface Type
   ,                                       !- Construction Name
-  {6557d9b5-5ff1-41d2-af05-aa6d2aec0b4c}, !- Space Name
-=======
-  {2c0ae710-363d-451c-a465-23e222af67d7}, !- Handle
-  Surface 14,                             !- Name
-  RoofCeiling,                            !- Surface Type
-  ,                                       !- Construction Name
-  {ac35d7ff-7891-4269-91d9-7e9a3848284d}, !- Space Name
->>>>>>> 918de987
+  {50d3984f-b116-4941-8b5d-3de534bb8d3f}, !- Space Name
   Outdoors,                               !- Outside Boundary Condition
   ,                                       !- Outside Boundary Condition Object
   SunExposed,                             !- Sun Exposure
@@ -889,19 +617,11 @@
   13.6310703908387, 0, 0;                 !- X,Y,Z Vertex 4 {m}
 
 OS:Surface,
-<<<<<<< HEAD
-  {e135fb35-17cb-44ee-8a83-b4e4aef81246}, !- Handle
+  {9e4f412b-ae97-446c-8c74-c836c6e26565}, !- Handle
   Surface 15,                             !- Name
   RoofCeiling,                            !- Surface Type
   ,                                       !- Construction Name
-  {6557d9b5-5ff1-41d2-af05-aa6d2aec0b4c}, !- Space Name
-=======
-  {06f74d99-158c-4c32-95da-b6a46f32ad16}, !- Handle
-  Surface 15,                             !- Name
-  RoofCeiling,                            !- Surface Type
-  ,                                       !- Construction Name
-  {ac35d7ff-7891-4269-91d9-7e9a3848284d}, !- Space Name
->>>>>>> 918de987
+  {50d3984f-b116-4941-8b5d-3de534bb8d3f}, !- Space Name
   Outdoors,                               !- Outside Boundary Condition
   ,                                       !- Outside Boundary Condition Object
   SunExposed,                             !- Sun Exposure
@@ -914,19 +634,11 @@
   0, 6.81553519541936, 0;                 !- X,Y,Z Vertex 4 {m}
 
 OS:Surface,
-<<<<<<< HEAD
-  {af760896-4979-4a27-a1cd-7ed77128b042}, !- Handle
+  {db3fe5b8-7941-40ba-a731-b696b3122b02}, !- Handle
   Surface 16,                             !- Name
   Wall,                                   !- Surface Type
   ,                                       !- Construction Name
-  {6557d9b5-5ff1-41d2-af05-aa6d2aec0b4c}, !- Space Name
-=======
-  {b5a7b029-3850-4390-932f-ba3113b0cec7}, !- Handle
-  Surface 16,                             !- Name
-  Wall,                                   !- Surface Type
-  ,                                       !- Construction Name
-  {ac35d7ff-7891-4269-91d9-7e9a3848284d}, !- Space Name
->>>>>>> 918de987
+  {50d3984f-b116-4941-8b5d-3de534bb8d3f}, !- Space Name
   Outdoors,                               !- Outside Boundary Condition
   ,                                       !- Outside Boundary Condition Object
   SunExposed,                             !- Sun Exposure
@@ -938,19 +650,11 @@
   0, 0, 0;                                !- X,Y,Z Vertex 3 {m}
 
 OS:Surface,
-<<<<<<< HEAD
-  {b64ea0a0-9be3-4ce9-935b-4c0a6be6d72c}, !- Handle
+  {2b534e59-f7cf-442b-b401-b5bfaccdebf8}, !- Handle
   Surface 17,                             !- Name
   Wall,                                   !- Surface Type
   ,                                       !- Construction Name
-  {6557d9b5-5ff1-41d2-af05-aa6d2aec0b4c}, !- Space Name
-=======
-  {a355dc3d-15f7-4eb7-8e0e-cf38165ce9ac}, !- Handle
-  Surface 17,                             !- Name
-  Wall,                                   !- Surface Type
-  ,                                       !- Construction Name
-  {ac35d7ff-7891-4269-91d9-7e9a3848284d}, !- Space Name
->>>>>>> 918de987
+  {50d3984f-b116-4941-8b5d-3de534bb8d3f}, !- Space Name
   Outdoors,                               !- Outside Boundary Condition
   ,                                       !- Outside Boundary Condition Object
   SunExposed,                             !- Sun Exposure
@@ -962,15 +666,9 @@
   13.6310703908387, 6.81553519541936, 0;  !- X,Y,Z Vertex 3 {m}
 
 OS:Space,
-<<<<<<< HEAD
-  {6557d9b5-5ff1-41d2-af05-aa6d2aec0b4c}, !- Handle
+  {50d3984f-b116-4941-8b5d-3de534bb8d3f}, !- Handle
   unfinished attic space,                 !- Name
-  {01997dc9-715c-4fee-8317-c86da9235d72}, !- Space Type Name
-=======
-  {ac35d7ff-7891-4269-91d9-7e9a3848284d}, !- Handle
-  unfinished attic space,                 !- Name
-  {eb0a9b62-ce21-4275-906b-c45b30c9c7f2}, !- Space Type Name
->>>>>>> 918de987
+  {ee0ddb00-6572-4870-9511-cb1cbdeca746}, !- Space Type Name
   ,                                       !- Default Construction Set Name
   ,                                       !- Default Schedule Set Name
   -0,                                     !- Direction of Relative North {deg}
@@ -978,17 +676,10 @@
   0,                                      !- Y Origin {m}
   4.8768,                                 !- Z Origin {m}
   ,                                       !- Building Story Name
-<<<<<<< HEAD
-  {cd21d516-559b-4279-9282-37dfdec1c721}; !- Thermal Zone Name
+  {3ef1c11f-33b3-4ff1-821d-38b61bf8b81a}; !- Thermal Zone Name
 
 OS:ThermalZone,
-  {cd21d516-559b-4279-9282-37dfdec1c721}, !- Handle
-=======
-  {dd0650d5-071a-4f6d-b363-26c18a7d1c36}; !- Thermal Zone Name
-
-OS:ThermalZone,
-  {dd0650d5-071a-4f6d-b363-26c18a7d1c36}, !- Handle
->>>>>>> 918de987
+  {3ef1c11f-33b3-4ff1-821d-38b61bf8b81a}, !- Handle
   unfinished attic zone,                  !- Name
   ,                                       !- Multiplier
   ,                                       !- Ceiling Height {m}
@@ -997,17 +688,10 @@
   ,                                       !- Zone Inside Convection Algorithm
   ,                                       !- Zone Outside Convection Algorithm
   ,                                       !- Zone Conditioning Equipment List Name
-<<<<<<< HEAD
-  {4591229b-179e-4d0e-9022-3c0cff00304a}, !- Zone Air Inlet Port List
-  {e1246261-60a2-45fa-8436-74b9775a84dd}, !- Zone Air Exhaust Port List
-  {7f072b86-69db-45dc-be0f-c15c2f1710cf}, !- Zone Air Node Name
-  {ad9e34fa-b5b3-4cec-b366-8529d014c0cd}, !- Zone Return Air Port List
-=======
-  {615830a5-6334-41b5-997c-feb2810bfe38}, !- Zone Air Inlet Port List
-  {7eb69d33-54a7-4816-9933-f8ae7e3c0a1e}, !- Zone Air Exhaust Port List
-  {274b9c5b-f680-4e8a-9676-931797afeb60}, !- Zone Air Node Name
-  {19458f33-541a-4eb3-8073-5d7d3500a936}, !- Zone Return Air Port List
->>>>>>> 918de987
+  {88022d73-a483-4517-aeac-2038624cae90}, !- Zone Air Inlet Port List
+  {e4751ff4-ffda-4318-869a-cb8b0dc25a75}, !- Zone Air Exhaust Port List
+  {2fd9bea0-e5d7-44b0-9c14-2a5f3950b2fe}, !- Zone Air Node Name
+  {bd4efca4-0064-4992-ba54-9e7d3b9d3c38}, !- Zone Return Air Port List
   ,                                       !- Primary Daylighting Control Name
   ,                                       !- Fraction of Zone Controlled by Primary Daylighting Control
   ,                                       !- Secondary Daylighting Control Name
@@ -1018,71 +702,37 @@
   No;                                     !- Use Ideal Air Loads
 
 OS:Node,
-<<<<<<< HEAD
-  {f8e31b00-e7d1-4687-97d0-22fec3b8b4aa}, !- Handle
+  {1c61d3fe-d2ad-4fd2-80c3-e9c51dafa43d}, !- Handle
   Node 2,                                 !- Name
-  {7f072b86-69db-45dc-be0f-c15c2f1710cf}, !- Inlet Port
+  {2fd9bea0-e5d7-44b0-9c14-2a5f3950b2fe}, !- Inlet Port
   ;                                       !- Outlet Port
 
 OS:Connection,
-  {7f072b86-69db-45dc-be0f-c15c2f1710cf}, !- Handle
-  {edfe86a9-8689-490b-bfaa-452891e11c2a}, !- Name
-  {cd21d516-559b-4279-9282-37dfdec1c721}, !- Source Object
+  {2fd9bea0-e5d7-44b0-9c14-2a5f3950b2fe}, !- Handle
+  {152acf4f-cc3f-4fdf-842f-6997fa6c1094}, !- Name
+  {3ef1c11f-33b3-4ff1-821d-38b61bf8b81a}, !- Source Object
   11,                                     !- Outlet Port
-  {f8e31b00-e7d1-4687-97d0-22fec3b8b4aa}, !- Target Object
+  {1c61d3fe-d2ad-4fd2-80c3-e9c51dafa43d}, !- Target Object
   2;                                      !- Inlet Port
 
 OS:PortList,
-  {4591229b-179e-4d0e-9022-3c0cff00304a}, !- Handle
-  {ded5da3f-e973-4851-b7e2-20dfaa208eaf}, !- Name
-  {cd21d516-559b-4279-9282-37dfdec1c721}; !- HVAC Component
+  {88022d73-a483-4517-aeac-2038624cae90}, !- Handle
+  {3a72f089-54d4-451b-9ee1-abf4a350025d}, !- Name
+  {3ef1c11f-33b3-4ff1-821d-38b61bf8b81a}; !- HVAC Component
 
 OS:PortList,
-  {e1246261-60a2-45fa-8436-74b9775a84dd}, !- Handle
-  {23a815e8-a9f6-471a-bfd3-3bba0a6c89f9}, !- Name
-  {cd21d516-559b-4279-9282-37dfdec1c721}; !- HVAC Component
+  {e4751ff4-ffda-4318-869a-cb8b0dc25a75}, !- Handle
+  {38ab8db3-8987-40c4-92fe-ebd607490ced}, !- Name
+  {3ef1c11f-33b3-4ff1-821d-38b61bf8b81a}; !- HVAC Component
 
 OS:PortList,
-  {ad9e34fa-b5b3-4cec-b366-8529d014c0cd}, !- Handle
-  {8744f282-d004-4aad-97b5-ba2700124ed2}, !- Name
-  {cd21d516-559b-4279-9282-37dfdec1c721}; !- HVAC Component
+  {bd4efca4-0064-4992-ba54-9e7d3b9d3c38}, !- Handle
+  {9be18b38-e04a-4819-ae6b-84a64e05bc03}, !- Name
+  {3ef1c11f-33b3-4ff1-821d-38b61bf8b81a}; !- HVAC Component
 
 OS:Sizing:Zone,
-  {028476d4-5b10-4496-b186-583955b82815}, !- Handle
-  {cd21d516-559b-4279-9282-37dfdec1c721}, !- Zone or ZoneList Name
-=======
-  {3ca15ae5-d8a2-49b9-a28a-9e7b2e0741ce}, !- Handle
-  Node 2,                                 !- Name
-  {274b9c5b-f680-4e8a-9676-931797afeb60}, !- Inlet Port
-  ;                                       !- Outlet Port
-
-OS:Connection,
-  {274b9c5b-f680-4e8a-9676-931797afeb60}, !- Handle
-  {14cb385d-7f4b-4c7c-955d-80f88c66b7de}, !- Name
-  {dd0650d5-071a-4f6d-b363-26c18a7d1c36}, !- Source Object
-  11,                                     !- Outlet Port
-  {3ca15ae5-d8a2-49b9-a28a-9e7b2e0741ce}, !- Target Object
-  2;                                      !- Inlet Port
-
-OS:PortList,
-  {615830a5-6334-41b5-997c-feb2810bfe38}, !- Handle
-  {b9905618-6a8e-47f3-a8aa-6d77543702c4}, !- Name
-  {dd0650d5-071a-4f6d-b363-26c18a7d1c36}; !- HVAC Component
-
-OS:PortList,
-  {7eb69d33-54a7-4816-9933-f8ae7e3c0a1e}, !- Handle
-  {d6651a35-3036-4e73-a9dc-6d5f8eb3c7e5}, !- Name
-  {dd0650d5-071a-4f6d-b363-26c18a7d1c36}; !- HVAC Component
-
-OS:PortList,
-  {19458f33-541a-4eb3-8073-5d7d3500a936}, !- Handle
-  {50d33184-6a60-4820-9d99-5a833d3db962}, !- Name
-  {dd0650d5-071a-4f6d-b363-26c18a7d1c36}; !- HVAC Component
-
-OS:Sizing:Zone,
-  {e88c9bfa-ddb3-4f4b-91c0-92bda6da8144}, !- Handle
-  {dd0650d5-071a-4f6d-b363-26c18a7d1c36}, !- Zone or ZoneList Name
->>>>>>> 918de987
+  {71342378-e1ec-4ba7-a29e-b89abe632e48}, !- Handle
+  {3ef1c11f-33b3-4ff1-821d-38b61bf8b81a}, !- Zone or ZoneList Name
   SupplyAirTemperature,                   !- Zone Cooling Design Supply Air Temperature Input Method
   14,                                     !- Zone Cooling Design Supply Air Temperature {C}
   11.11,                                  !- Zone Cooling Design Supply Air Temperature Difference {deltaC}
@@ -1111,21 +761,12 @@
   autosize;                               !- Dedicated Outdoor Air High Setpoint Temperature for Design {C}
 
 OS:ZoneHVAC:EquipmentList,
-<<<<<<< HEAD
-  {6eb46b09-427d-4f52-a88e-989e38b2e248}, !- Handle
+  {c2354569-9703-4c08-82d9-8bdaf1a5f567}, !- Handle
   Zone HVAC Equipment List 2,             !- Name
-  {cd21d516-559b-4279-9282-37dfdec1c721}; !- Thermal Zone
+  {3ef1c11f-33b3-4ff1-821d-38b61bf8b81a}; !- Thermal Zone
 
 OS:SpaceType,
-  {01997dc9-715c-4fee-8317-c86da9235d72}, !- Handle
-=======
-  {0fa08a83-f212-4dd7-9241-0ba131c7b43a}, !- Handle
-  Zone HVAC Equipment List 2,             !- Name
-  {dd0650d5-071a-4f6d-b363-26c18a7d1c36}; !- Thermal Zone
-
-OS:SpaceType,
-  {eb0a9b62-ce21-4275-906b-c45b30c9c7f2}, !- Handle
->>>>>>> 918de987
+  {ee0ddb00-6572-4870-9511-cb1cbdeca746}, !- Handle
   Space Type 2,                           !- Name
   ,                                       !- Default Construction Set Name
   ,                                       !- Default Schedule Set Name
@@ -1136,23 +777,14 @@
   unfinished attic;                       !- Standards Space Type
 
 OS:BuildingUnit,
-<<<<<<< HEAD
-  {e2b8fb9b-5944-4283-81af-131327b05542}, !- Handle
-=======
-  {d7bdbd81-f5f1-4bbb-8afa-b91f08489e29}, !- Handle
->>>>>>> 918de987
+  {0606a710-94a5-4260-aa03-0af723266fa9}, !- Handle
   unit 1,                                 !- Name
   ,                                       !- Rendering Color
   Residential;                            !- Building Unit Type
 
 OS:AdditionalProperties,
-<<<<<<< HEAD
-  {254929f8-123b-4980-bfbf-42b1f6b66549}, !- Handle
-  {e2b8fb9b-5944-4283-81af-131327b05542}, !- Object Name
-=======
-  {56b02b37-9b94-4429-9352-1f49982be923}, !- Handle
-  {d7bdbd81-f5f1-4bbb-8afa-b91f08489e29}, !- Object Name
->>>>>>> 918de987
+  {01832a31-58f1-4e52-95de-8ca610689ec1}, !- Handle
+  {0606a710-94a5-4260-aa03-0af723266fa9}, !- Object Name
   NumberOfBedrooms,                       !- Feature Name 1
   Integer,                                !- Feature Data Type 1
   3,                                      !- Feature Value 1
@@ -1164,20 +796,12 @@
   2.6400000000000001;                     !- Feature Value 3
 
 OS:External:File,
-<<<<<<< HEAD
-  {2c8361b3-c13c-4d03-976a-3851a4b9b9b5}, !- Handle
-=======
-  {c2a499f0-3daf-4444-80ed-7ce7020856e2}, !- Handle
->>>>>>> 918de987
+  {2fa54d4a-76a3-40b1-a308-461dd1e2dbd6}, !- Handle
   8760.csv,                               !- Name
   8760.csv;                               !- File Name
 
 OS:Schedule:Day,
-<<<<<<< HEAD
-  {59bb7b80-39b8-495e-be25-0e7e5d5670bf}, !- Handle
-=======
-  {5e1e67ae-a792-4753-91f1-0da02edbaee8}, !- Handle
->>>>>>> 918de987
+  {1dd9cda0-c87b-4881-bf97-ea2312b7022e}, !- Handle
   Schedule Day 1,                         !- Name
   ,                                       !- Schedule Type Limits Name
   ,                                       !- Interpolate to Timestep
@@ -1186,11 +810,7 @@
   0;                                      !- Value Until Time 1
 
 OS:Schedule:Day,
-<<<<<<< HEAD
-  {fc8f8619-12ef-4a11-b7f9-baea31bab671}, !- Handle
-=======
-  {c5bfcf14-915c-4bf0-b216-0c6d75a422ce}, !- Handle
->>>>>>> 918de987
+  {896061cb-60d2-4588-81b3-d13ad770ad7a}, !- Handle
   Schedule Day 2,                         !- Name
   ,                                       !- Schedule Type Limits Name
   ,                                       !- Interpolate to Timestep
@@ -1199,17 +819,10 @@
   1;                                      !- Value Until Time 1
 
 OS:Schedule:File,
-<<<<<<< HEAD
-  {93581db4-ce76-4045-8b0d-cb616ed44f2e}, !- Handle
+  {063797b9-fdef-4120-ae2a-bb79417b58b2}, !- Handle
   occupants,                              !- Name
-  {56234504-0548-46ca-b727-74fc1a866c8e}, !- Schedule Type Limits Name
-  {2c8361b3-c13c-4d03-976a-3851a4b9b9b5}, !- External File Name
-=======
-  {57e11cb9-d6cf-4a90-a720-e3837cd3cb40}, !- Handle
-  occupants,                              !- Name
-  {7dafcf70-eaf8-4b8f-be76-d10667fa7db1}, !- Schedule Type Limits Name
-  {c2a499f0-3daf-4444-80ed-7ce7020856e2}, !- External File Name
->>>>>>> 918de987
+  {1ea62b98-ee1e-476c-ad4b-2210f9983029}, !- Schedule Type Limits Name
+  {2fa54d4a-76a3-40b1-a308-461dd1e2dbd6}, !- External File Name
   1,                                      !- Column Number
   1,                                      !- Rows to Skip at Top
   8760,                                   !- Number of Hours of Data
@@ -1218,40 +831,23 @@
   60;                                     !- Minutes per Item
 
 OS:Schedule:Ruleset,
-<<<<<<< HEAD
-  {4038b07b-c5b7-4242-adc9-5a05be622d28}, !- Handle
+  {1e45d671-0d6a-4dc3-9845-06305f7bb514}, !- Handle
   Schedule Ruleset 1,                     !- Name
-  {eecf15f3-6956-4903-b62a-55fc9fbd2ade}, !- Schedule Type Limits Name
-  {696ae43f-5c09-495c-9f60-9f50b0895c00}; !- Default Day Schedule Name
+  {e4a32837-99f3-40bf-a297-f3630f6ec8b3}, !- Schedule Type Limits Name
+  {f8edd8dc-002b-4aa5-a68e-cdba721969ca}; !- Default Day Schedule Name
 
 OS:Schedule:Day,
-  {696ae43f-5c09-495c-9f60-9f50b0895c00}, !- Handle
+  {f8edd8dc-002b-4aa5-a68e-cdba721969ca}, !- Handle
   Schedule Day 3,                         !- Name
-  {eecf15f3-6956-4903-b62a-55fc9fbd2ade}, !- Schedule Type Limits Name
-=======
-  {1b62c22f-5de2-474c-b29c-2af6294eed56}, !- Handle
-  Schedule Ruleset 1,                     !- Name
-  {02b6c083-9c37-4b59-9159-6b350926a1cc}, !- Schedule Type Limits Name
-  {2f547da8-ad70-4e2c-9e1c-ae584c626600}; !- Default Day Schedule Name
-
-OS:Schedule:Day,
-  {2f547da8-ad70-4e2c-9e1c-ae584c626600}, !- Handle
-  Schedule Day 3,                         !- Name
-  {02b6c083-9c37-4b59-9159-6b350926a1cc}, !- Schedule Type Limits Name
->>>>>>> 918de987
+  {e4a32837-99f3-40bf-a297-f3630f6ec8b3}, !- Schedule Type Limits Name
   ,                                       !- Interpolate to Timestep
   24,                                     !- Hour 1
   0,                                      !- Minute 1
   112.539290946133;                       !- Value Until Time 1
 
 OS:People:Definition,
-<<<<<<< HEAD
-  {9aa18c4f-86b6-4cd1-b7e6-0276000e6ea4}, !- Handle
+  {60badeea-04da-4324-89c8-7db7f3a916a2}, !- Handle
   res occupants|living space|story 2,     !- Name
-=======
-  {8c911877-62ef-471a-bce6-fe5d351eecda}, !- Handle
-  res occupants|living space,             !- Name
->>>>>>> 918de987
   People,                                 !- Number of People Calculation Method
   1.32,                                   !- Number of People {people}
   ,                                       !- People per Space Floor Area {person/m2}
@@ -1263,21 +859,12 @@
   ZoneAveraged;                           !- Mean Radiant Temperature Calculation Type
 
 OS:People,
-<<<<<<< HEAD
-  {7fd303e7-bde0-406b-9888-f4a6df36ea13}, !- Handle
+  {60382bd4-65e2-4e51-9047-f9984f609ab6}, !- Handle
   res occupants|living space|story 2,     !- Name
-  {9aa18c4f-86b6-4cd1-b7e6-0276000e6ea4}, !- People Definition Name
-  {68bfff4d-cba1-40cb-ba47-7591f6028e5c}, !- Space or SpaceType Name
-  {93581db4-ce76-4045-8b0d-cb616ed44f2e}, !- Number of People Schedule Name
-  {4038b07b-c5b7-4242-adc9-5a05be622d28}, !- Activity Level Schedule Name
-=======
-  {693bb4f9-40de-4a8d-abbe-5b99e51e515c}, !- Handle
-  res occupants|living space,             !- Name
-  {8c911877-62ef-471a-bce6-fe5d351eecda}, !- People Definition Name
-  {984552e3-5e52-40df-a3c2-a2ef09e9de28}, !- Space or SpaceType Name
-  {57e11cb9-d6cf-4a90-a720-e3837cd3cb40}, !- Number of People Schedule Name
-  {1b62c22f-5de2-474c-b29c-2af6294eed56}, !- Activity Level Schedule Name
->>>>>>> 918de987
+  {60badeea-04da-4324-89c8-7db7f3a916a2}, !- People Definition Name
+  {91646a32-3f64-42af-b621-400b6b6e32af}, !- Space or SpaceType Name
+  {063797b9-fdef-4120-ae2a-bb79417b58b2}, !- Number of People Schedule Name
+  {1e45d671-0d6a-4dc3-9845-06305f7bb514}, !- Activity Level Schedule Name
   ,                                       !- Surface Name/Angle Factor List Name
   ,                                       !- Work Efficiency Schedule Name
   ,                                       !- Clothing Insulation Schedule Name
@@ -1285,11 +872,7 @@
   1;                                      !- Multiplier
 
 OS:ScheduleTypeLimits,
-<<<<<<< HEAD
-  {eecf15f3-6956-4903-b62a-55fc9fbd2ade}, !- Handle
-=======
-  {02b6c083-9c37-4b59-9159-6b350926a1cc}, !- Handle
->>>>>>> 918de987
+  {e4a32837-99f3-40bf-a297-f3630f6ec8b3}, !- Handle
   ActivityLevel,                          !- Name
   0,                                      !- Lower Limit Value
   ,                                       !- Upper Limit Value
@@ -1297,24 +880,15 @@
   ActivityLevel;                          !- Unit Type
 
 OS:ScheduleTypeLimits,
-<<<<<<< HEAD
-  {56234504-0548-46ca-b727-74fc1a866c8e}, !- Handle
-=======
-  {7dafcf70-eaf8-4b8f-be76-d10667fa7db1}, !- Handle
->>>>>>> 918de987
+  {1ea62b98-ee1e-476c-ad4b-2210f9983029}, !- Handle
   Fractional,                             !- Name
   0,                                      !- Lower Limit Value
   1,                                      !- Upper Limit Value
   Continuous;                             !- Numeric Type
 
 OS:People:Definition,
-<<<<<<< HEAD
-  {333de7b3-330e-46ec-865e-e54d852045a4}, !- Handle
+  {b80f2032-d905-4017-bb7a-17c6948458d4}, !- Handle
   res occupants|living space,             !- Name
-=======
-  {26d29fb2-4c4e-4402-bede-9001c969aab1}, !- Handle
-  res occupants|living space|story 2,     !- Name
->>>>>>> 918de987
   People,                                 !- Number of People Calculation Method
   1.32,                                   !- Number of People {people}
   ,                                       !- People per Space Floor Area {person/m2}
@@ -1326,21 +900,12 @@
   ZoneAveraged;                           !- Mean Radiant Temperature Calculation Type
 
 OS:People,
-<<<<<<< HEAD
-  {79a601e2-90ae-4a98-8625-b9d9d14189f0}, !- Handle
+  {527a514a-2d21-428b-bcdc-d4edb3678421}, !- Handle
   res occupants|living space,             !- Name
-  {333de7b3-330e-46ec-865e-e54d852045a4}, !- People Definition Name
-  {dee44e5b-fe57-4963-80b2-298e080e0410}, !- Space or SpaceType Name
-  {93581db4-ce76-4045-8b0d-cb616ed44f2e}, !- Number of People Schedule Name
-  {4038b07b-c5b7-4242-adc9-5a05be622d28}, !- Activity Level Schedule Name
-=======
-  {3830744d-8ddf-4102-82ca-498fce4eb7e4}, !- Handle
-  res occupants|living space|story 2,     !- Name
-  {26d29fb2-4c4e-4402-bede-9001c969aab1}, !- People Definition Name
-  {c98d1e8d-0edc-4855-a287-d1708b0ebe4e}, !- Space or SpaceType Name
-  {57e11cb9-d6cf-4a90-a720-e3837cd3cb40}, !- Number of People Schedule Name
-  {1b62c22f-5de2-474c-b29c-2af6294eed56}, !- Activity Level Schedule Name
->>>>>>> 918de987
+  {b80f2032-d905-4017-bb7a-17c6948458d4}, !- People Definition Name
+  {a01a0af2-a1af-4286-a3fa-27d6b3418317}, !- Space or SpaceType Name
+  {063797b9-fdef-4120-ae2a-bb79417b58b2}, !- Number of People Schedule Name
+  {1e45d671-0d6a-4dc3-9845-06305f7bb514}, !- Activity Level Schedule Name
   ,                                       !- Surface Name/Angle Factor List Name
   ,                                       !- Work Efficiency Schedule Name
   ,                                       !- Clothing Insulation Schedule Name
