--- conflicted
+++ resolved
@@ -1,32 +1,22 @@
 !- NOTE: Auto-generated from /test/osw_files/SFD_2000sqft_2story_SL_UA_3Beds_2Baths_Denver.osw
 
 OS:Version,
-<<<<<<< HEAD
-  {eff19b72-afaf-4eac-b551-c3486a794c09}, !- Handle
-  3.2.1,                                  !- Version Identifier
-  rc1;                                    !- Prerelease Identifier
+  {feffcc49-3d00-4e4d-99ba-57f5eb88711f}, !- Handle
+  3.2.0;                                  !- Version Identifier
 
 OS:SimulationControl,
-  {f24cbe4f-2495-4046-8a6d-8bc7a77e414e}, !- Handle
-=======
-  {9d680eee-aad7-4c40-ba19-1d5f541f83f2}, !- Handle
-  2.9.0;                                  !- Version Identifier
-
-OS:SimulationControl,
-  {c0445437-7e9f-43f9-8a2a-af98e499a2a3}, !- Handle
->>>>>>> 3c1d7324
+  {6d4e6957-2633-4e1b-8e7b-5ce2b8118ff3}, !- Handle
   ,                                       !- Do Zone Sizing Calculation
   ,                                       !- Do System Sizing Calculation
   ,                                       !- Do Plant Sizing Calculation
   No;                                     !- Run Simulation for Sizing Periods
 
 OS:Timestep,
-<<<<<<< HEAD
-  {97c976cc-d3c4-478c-837a-a533b9d5b302}, !- Handle
+  {c66815d0-cf05-4966-a84a-f980494d5527}, !- Handle
   6;                                      !- Number of Timesteps per Hour
 
 OS:ShadowCalculation,
-  {749beb88-a67b-4ce9-80d7-15e80bfcd380}, !- Handle
+  {a150f784-e00a-4209-9dfd-a47a44380c21}, !- Handle
   PolygonClipping,                        !- Shading Calculation Method
   ,                                       !- Shading Calculation Update Frequency Method
   20,                                     !- Shading Calculation Update Frequency
@@ -39,45 +29,21 @@
   No;                                     !- Disable Self-Shading From Shading Zone Groups to Other Zones
 
 OS:SurfaceConvectionAlgorithm:Outside,
-  {149abf59-fda2-4e21-b188-0b12d060db38}, !- Handle
+  {ded90b31-8a9d-460f-bd3b-dd3d6240356f}, !- Handle
   DOE-2;                                  !- Algorithm
 
 OS:SurfaceConvectionAlgorithm:Inside,
-  {943d571d-f800-48c1-b37a-ad69a32bbcd9}, !- Handle
+  {2ff2e2f5-4ed6-48f4-9ea5-25543c21c63b}, !- Handle
   TARP;                                   !- Algorithm
 
 OS:ZoneCapacitanceMultiplier:ResearchSpecial,
-  {c67543f0-33ec-4019-a15b-6058e1d9adf1}, !- Handle
-=======
-  {bd396c9b-1ead-43a7-906e-7e36b983720f}, !- Handle
-  6;                                      !- Number of Timesteps per Hour
-
-OS:ShadowCalculation,
-  {af11f9d7-5beb-4f99-8285-a6143237b7e7}, !- Handle
-  20,                                     !- Calculation Frequency
-  200;                                    !- Maximum Figures in Shadow Overlap Calculations
-
-OS:SurfaceConvectionAlgorithm:Outside,
-  {69099d14-a4a3-446a-992e-283803e7ceb3}, !- Handle
-  DOE-2;                                  !- Algorithm
-
-OS:SurfaceConvectionAlgorithm:Inside,
-  {f85186ba-2b55-41a0-b63f-7034bf6c787b}, !- Handle
-  TARP;                                   !- Algorithm
-
-OS:ZoneCapacitanceMultiplier:ResearchSpecial,
-  {d20e2b4b-91cf-4912-936b-ba4bf750a3fd}, !- Handle
->>>>>>> 3c1d7324
+  {a49356ba-040b-45cc-a624-cdff4f4e5818}, !- Handle
   ,                                       !- Temperature Capacity Multiplier
   15,                                     !- Humidity Capacity Multiplier
   ;                                       !- Carbon Dioxide Capacity Multiplier
 
 OS:RunPeriod,
-<<<<<<< HEAD
-  {ee0dee14-d74a-4de0-b12e-35e9b3294019}, !- Handle
-=======
-  {95f53c9e-98ee-4aa4-996f-46ef9883736e}, !- Handle
->>>>>>> 3c1d7324
+  {ccac7c52-dda8-4c91-925d-51a8d40f7129}, !- Handle
   Run Period 1,                           !- Name
   1,                                      !- Begin Month
   1,                                      !- Begin Day of Month
@@ -91,21 +57,13 @@
   ;                                       !- Number of Times Runperiod to be Repeated
 
 OS:YearDescription,
-<<<<<<< HEAD
-  {e1534a6a-455e-48ad-94a5-7735dc2a4a46}, !- Handle
-=======
-  {3888d82f-dede-4b42-9e6e-e2efe5e628b4}, !- Handle
->>>>>>> 3c1d7324
+  {04b1f0e5-d4fd-406e-99cf-9b5351b0c01f}, !- Handle
   2007,                                   !- Calendar Year
   ,                                       !- Day of Week for Start Day
   ;                                       !- Is Leap Year
 
 OS:WeatherFile,
-<<<<<<< HEAD
-  {390be01a-71c5-436c-86a1-9e291ec7559f}, !- Handle
-=======
-  {0e92b472-748d-4ace-af15-89eb8dcd2e25}, !- Handle
->>>>>>> 3c1d7324
+  {45f5c68e-7f46-4a79-81da-de5d463d6852}, !- Handle
   Denver Intl Ap,                         !- City
   CO,                                     !- State Province Region
   USA,                                    !- Country
@@ -115,17 +73,12 @@
   -104.65,                                !- Longitude {deg}
   -7,                                     !- Time Zone {hr}
   1650,                                   !- Elevation {m}
-  /mnt/c/git/resstock-develop/resources/measures/HPXMLtoOpenStudio/weather/USA_CO_Denver.Intl.AP.725650_TMY3.epw, !- Url
+  C:/OpenStudio/resstock/resources/measures/HPXMLtoOpenStudio/weather/USA_CO_Denver.Intl.AP.725650_TMY3.epw, !- Url
   E23378AA;                               !- Checksum
 
 OS:AdditionalProperties,
-<<<<<<< HEAD
-  {600ea51f-6031-4a0b-8aca-2802a4ef6c4a}, !- Handle
-  {390be01a-71c5-436c-86a1-9e291ec7559f}, !- Object Name
-=======
-  {4989b6fb-3d3a-4b5c-9ce8-93a42efebc58}, !- Handle
-  {0e92b472-748d-4ace-af15-89eb8dcd2e25}, !- Object Name
->>>>>>> 3c1d7324
+  {33fd156b-9f69-4798-93b8-d03dc9a43343}, !- Handle
+  {45f5c68e-7f46-4a79-81da-de5d463d6852}, !- Object Name
   EPWHeaderCity,                          !- Feature Name 1
   String,                                 !- Feature Data Type 1
   Denver Intl Ap,                         !- Feature Value 1
@@ -233,11 +186,7 @@
   84;                                     !- Feature Value 35
 
 OS:Site,
-<<<<<<< HEAD
-  {ba16f81e-ad33-4742-ab7c-62aed4f939f5}, !- Handle
-=======
-  {93e7f644-0626-4916-8d76-919926926359}, !- Handle
->>>>>>> 3c1d7324
+  {2c8bd514-28cc-4bed-b915-acf1237b5f0d}, !- Handle
   Denver Intl Ap_CO_USA,                  !- Name
   39.83,                                  !- Latitude {deg}
   -104.65,                                !- Longitude {deg}
@@ -246,45 +195,26 @@
   ;                                       !- Terrain
 
 OS:ClimateZones,
-<<<<<<< HEAD
-  {c4918fd7-ef7c-404e-82b4-11a39f8ea09e}, !- Handle
+  {6872cdb3-08db-4788-a125-1c77bdc6e5cb}, !- Handle
   Building America,                       !- Climate Zone Institution Name 1
-=======
-  {37ef47ff-6318-48e2-b5a5-abdca68a257b}, !- Handle
-  ,                                       !- Active Institution
-  ,                                       !- Active Year
-  ,                                       !- Climate Zone Institution Name 1
->>>>>>> 3c1d7324
   ,                                       !- Climate Zone Document Name 1
   0,                                      !- Climate Zone Document Year 1
   Cold;                                   !- Climate Zone Value 1
 
 OS:Site:WaterMainsTemperature,
-<<<<<<< HEAD
-  {11823f9a-a689-46fb-b589-fe858f35515f}, !- Handle
-=======
-  {922451f0-0b90-49c9-823c-1388f9432658}, !- Handle
->>>>>>> 3c1d7324
+  {d7c027c6-af9b-41e5-aac6-0ad947ead2d8}, !- Handle
   Correlation,                            !- Calculation Method
   ,                                       !- Temperature Schedule Name
   10.8753424657535,                       !- Annual Average Outdoor Air Temperature {C}
   23.1524007936508;                       !- Maximum Difference In Monthly Average Outdoor Air Temperatures {deltaC}
 
 OS:RunPeriodControl:DaylightSavingTime,
-<<<<<<< HEAD
-  {b4f29999-128f-43dd-b51f-cb7f62c10e07}, !- Handle
-=======
-  {17330ebb-ae46-46ee-8b33-2735a4f5d793}, !- Handle
->>>>>>> 3c1d7324
+  {a184128d-ecc7-42df-99d4-4b3c9c5b560b}, !- Handle
   3/12,                                   !- Start Date
   11/5;                                   !- End Date
 
 OS:Site:GroundTemperature:Deep,
-<<<<<<< HEAD
-  {53a547ac-d8a8-483f-9917-c264336cc4f4}, !- Handle
-=======
-  {487d668e-2828-4974-bb86-9a44d152bbe5}, !- Handle
->>>>>>> 3c1d7324
+  {a73d967e-4366-4045-99ea-c7b423440418}, !- Handle
   10.8753424657535,                       !- January Deep Ground Temperature {C}
   10.8753424657535,                       !- February Deep Ground Temperature {C}
   10.8753424657535,                       !- March Deep Ground Temperature {C}
@@ -299,11 +229,7 @@
   10.8753424657535;                       !- December Deep Ground Temperature {C}
 
 OS:Building,
-<<<<<<< HEAD
-  {56dca083-23ce-48bc-8b63-9ef57998f891}, !- Handle
-=======
-  {6cb3cf7c-7dca-4bee-a094-f2f41f7e7105}, !- Handle
->>>>>>> 3c1d7324
+  {3416ab0e-8e63-46c5-b745-fedd857e224a}, !- Handle
   Building 1,                             !- Name
   ,                                       !- Building Sector Type
   0,                                      !- North Axis {deg}
@@ -318,23 +244,14 @@
   1;                                      !- Standards Number of Living Units
 
 OS:AdditionalProperties,
-<<<<<<< HEAD
-  {60f29edd-cde2-4c71-ac89-f1d0192ce978}, !- Handle
-  {56dca083-23ce-48bc-8b63-9ef57998f891}, !- Object Name
-=======
-  {dd6d6282-b2a1-4bbf-afce-f00d1ebae445}, !- Handle
-  {6cb3cf7c-7dca-4bee-a094-f2f41f7e7105}, !- Object Name
->>>>>>> 3c1d7324
+  {8eaba371-3f2b-42e2-bdcb-71201e369895}, !- Handle
+  {3416ab0e-8e63-46c5-b745-fedd857e224a}, !- Object Name
   Total Units Modeled,                    !- Feature Name 1
   Integer,                                !- Feature Data Type 1
   1;                                      !- Feature Value 1
 
 OS:ThermalZone,
-<<<<<<< HEAD
-  {25f7bb06-8d8a-4861-a5f4-262b0f161919}, !- Handle
-=======
-  {f8eda002-917f-4a06-b51f-e1b987990575}, !- Handle
->>>>>>> 3c1d7324
+  {33542dea-9b2b-41e8-bfd6-c741b212ac9f}, !- Handle
   living zone,                            !- Name
   ,                                       !- Multiplier
   ,                                       !- Ceiling Height {m}
@@ -343,17 +260,10 @@
   ,                                       !- Zone Inside Convection Algorithm
   ,                                       !- Zone Outside Convection Algorithm
   ,                                       !- Zone Conditioning Equipment List Name
-<<<<<<< HEAD
-  {461b98ac-e32f-45e0-8fb8-1781c62ac977}, !- Zone Air Inlet Port List
-  {dc418b36-a4ff-4bec-9676-e4b1999e8f2e}, !- Zone Air Exhaust Port List
-  {d4b39f57-218f-476c-ae2a-94e2cf625264}, !- Zone Air Node Name
-  {fbdd31ae-0d91-4b3e-8462-523f4475fd53}, !- Zone Return Air Port List
-=======
-  {8d54ca11-4861-4d67-a680-c61054d5289a}, !- Zone Air Inlet Port List
-  {605513a3-eeeb-459e-9852-6fbdfc3719fe}, !- Zone Air Exhaust Port List
-  {3ca39036-0d3d-46ac-a44c-5d3920ce01d3}, !- Zone Air Node Name
-  {3b39de18-63f4-49db-9786-08e1e5c822e4}, !- Zone Return Air Port List
->>>>>>> 3c1d7324
+  {81a9656e-65ef-46d0-bb6e-0e012e78d30a}, !- Zone Air Inlet Port List
+  {6d3c00c6-e9a6-4a02-893f-1fbe68fca522}, !- Zone Air Exhaust Port List
+  {49a07b9b-de1f-4c81-b63c-c32399958285}, !- Zone Air Node Name
+  {5b38204d-8952-4574-b32f-0e015651fcdc}, !- Zone Return Air Port List
   ,                                       !- Primary Daylighting Control Name
   ,                                       !- Fraction of Zone Controlled by Primary Daylighting Control
   ,                                       !- Secondary Daylighting Control Name
@@ -364,67 +274,33 @@
   No;                                     !- Use Ideal Air Loads
 
 OS:Node,
-<<<<<<< HEAD
-  {0710ffe3-451b-47d4-a9cb-3de66c1af1e6}, !- Handle
+  {9f683e1c-4d01-4807-b4cb-c041a2e62dd9}, !- Handle
   Node 1,                                 !- Name
-  {d4b39f57-218f-476c-ae2a-94e2cf625264}, !- Inlet Port
+  {49a07b9b-de1f-4c81-b63c-c32399958285}, !- Inlet Port
   ;                                       !- Outlet Port
 
 OS:Connection,
-  {d4b39f57-218f-476c-ae2a-94e2cf625264}, !- Handle
-  {25f7bb06-8d8a-4861-a5f4-262b0f161919}, !- Source Object
+  {49a07b9b-de1f-4c81-b63c-c32399958285}, !- Handle
+  {33542dea-9b2b-41e8-bfd6-c741b212ac9f}, !- Source Object
   11,                                     !- Outlet Port
-  {0710ffe3-451b-47d4-a9cb-3de66c1af1e6}, !- Target Object
+  {9f683e1c-4d01-4807-b4cb-c041a2e62dd9}, !- Target Object
   2;                                      !- Inlet Port
 
 OS:PortList,
-  {461b98ac-e32f-45e0-8fb8-1781c62ac977}, !- Handle
-  {25f7bb06-8d8a-4861-a5f4-262b0f161919}; !- HVAC Component
+  {81a9656e-65ef-46d0-bb6e-0e012e78d30a}, !- Handle
+  {33542dea-9b2b-41e8-bfd6-c741b212ac9f}; !- HVAC Component
 
 OS:PortList,
-  {dc418b36-a4ff-4bec-9676-e4b1999e8f2e}, !- Handle
-  {25f7bb06-8d8a-4861-a5f4-262b0f161919}; !- HVAC Component
+  {6d3c00c6-e9a6-4a02-893f-1fbe68fca522}, !- Handle
+  {33542dea-9b2b-41e8-bfd6-c741b212ac9f}; !- HVAC Component
 
 OS:PortList,
-  {fbdd31ae-0d91-4b3e-8462-523f4475fd53}, !- Handle
-  {25f7bb06-8d8a-4861-a5f4-262b0f161919}; !- HVAC Component
+  {5b38204d-8952-4574-b32f-0e015651fcdc}, !- Handle
+  {33542dea-9b2b-41e8-bfd6-c741b212ac9f}; !- HVAC Component
 
 OS:Sizing:Zone,
-  {9d459147-f4d2-4ce5-91cb-9f253563d7a6}, !- Handle
-  {25f7bb06-8d8a-4861-a5f4-262b0f161919}, !- Zone or ZoneList Name
-=======
-  {b67abc2d-0eb4-4394-8018-bb88a0fc29fc}, !- Handle
-  Node 1,                                 !- Name
-  {3ca39036-0d3d-46ac-a44c-5d3920ce01d3}, !- Inlet Port
-  ;                                       !- Outlet Port
-
-OS:Connection,
-  {3ca39036-0d3d-46ac-a44c-5d3920ce01d3}, !- Handle
-  {02f35219-7d86-4f0d-b82f-34229d32f7c1}, !- Name
-  {f8eda002-917f-4a06-b51f-e1b987990575}, !- Source Object
-  11,                                     !- Outlet Port
-  {b67abc2d-0eb4-4394-8018-bb88a0fc29fc}, !- Target Object
-  2;                                      !- Inlet Port
-
-OS:PortList,
-  {8d54ca11-4861-4d67-a680-c61054d5289a}, !- Handle
-  {e8d5bcf1-0824-4e73-bfab-33cdfae8c8ee}, !- Name
-  {f8eda002-917f-4a06-b51f-e1b987990575}; !- HVAC Component
-
-OS:PortList,
-  {605513a3-eeeb-459e-9852-6fbdfc3719fe}, !- Handle
-  {c09c5fd5-f0ce-4fd3-aaf9-4a27cb1bf4de}, !- Name
-  {f8eda002-917f-4a06-b51f-e1b987990575}; !- HVAC Component
-
-OS:PortList,
-  {3b39de18-63f4-49db-9786-08e1e5c822e4}, !- Handle
-  {b997c441-e91c-41df-bab8-48e31017c728}, !- Name
-  {f8eda002-917f-4a06-b51f-e1b987990575}; !- HVAC Component
-
-OS:Sizing:Zone,
-  {17256320-d337-4aee-8379-f77e6059c096}, !- Handle
-  {f8eda002-917f-4a06-b51f-e1b987990575}, !- Zone or ZoneList Name
->>>>>>> 3c1d7324
+  {2c381ace-4cf6-4278-a0a9-4da4043f0a75}, !- Handle
+  {33542dea-9b2b-41e8-bfd6-c741b212ac9f}, !- Zone or ZoneList Name
   SupplyAirTemperature,                   !- Zone Cooling Design Supply Air Temperature Input Method
   14,                                     !- Zone Cooling Design Supply Air Temperature {C}
   11.11,                                  !- Zone Cooling Design Supply Air Temperature Difference {deltaC}
@@ -451,25 +327,14 @@
   autosize;                               !- Dedicated Outdoor Air High Setpoint Temperature for Design {C}
 
 OS:ZoneHVAC:EquipmentList,
-<<<<<<< HEAD
-  {32be34a8-45df-4429-b355-95038292eb0e}, !- Handle
+  {a2483e6e-e511-4f3b-a518-839d8c9332ba}, !- Handle
   Zone HVAC Equipment List 1,             !- Name
-  {25f7bb06-8d8a-4861-a5f4-262b0f161919}; !- Thermal Zone
+  {33542dea-9b2b-41e8-bfd6-c741b212ac9f}; !- Thermal Zone
 
 OS:Space,
-  {bc6106c0-c2b6-4582-802c-d91880bfe900}, !- Handle
+  {db5520f3-9c50-4e6e-93d2-ac527f2edec3}, !- Handle
   living space,                           !- Name
-  {3da09488-4137-4873-8ebc-1dcd82f7cf61}, !- Space Type Name
-=======
-  {ce56a949-ae70-4c9b-ab6f-6a79c3cf367c}, !- Handle
-  Zone HVAC Equipment List 1,             !- Name
-  {f8eda002-917f-4a06-b51f-e1b987990575}; !- Thermal Zone
-
-OS:Space,
-  {2277f2b4-caae-456c-887c-52e7a684280e}, !- Handle
-  living space,                           !- Name
-  {df245a90-d46a-4816-a9c6-10edf052f6ca}, !- Space Type Name
->>>>>>> 3c1d7324
+  {9135e639-1512-499b-a236-7f971b66252e}, !- Space Type Name
   ,                                       !- Default Construction Set Name
   ,                                       !- Default Schedule Set Name
   -0,                                     !- Direction of Relative North {deg}
@@ -477,31 +342,17 @@
   0,                                      !- Y Origin {m}
   0,                                      !- Z Origin {m}
   ,                                       !- Building Story Name
-<<<<<<< HEAD
-  {25f7bb06-8d8a-4861-a5f4-262b0f161919}, !- Thermal Zone Name
+  {33542dea-9b2b-41e8-bfd6-c741b212ac9f}, !- Thermal Zone Name
   ,                                       !- Part of Total Floor Area
   ,                                       !- Design Specification Outdoor Air Object Name
-  {98e2a870-67ff-4d53-b733-7c3d89304f4b}; !- Building Unit Name
-
-OS:Surface,
-  {5077465b-e108-4b42-902f-b0f7bebfd0f3}, !- Handle
+  {bf756bd0-5d79-400a-b8f2-595ab182bd66}; !- Building Unit Name
+
+OS:Surface,
+  {de758c95-4e84-49df-9820-5bfeb464a8c1}, !- Handle
   Surface 1,                              !- Name
   Floor,                                  !- Surface Type
   ,                                       !- Construction Name
-  {bc6106c0-c2b6-4582-802c-d91880bfe900}, !- Space Name
-=======
-  {f8eda002-917f-4a06-b51f-e1b987990575}, !- Thermal Zone Name
-  ,                                       !- Part of Total Floor Area
-  ,                                       !- Design Specification Outdoor Air Object Name
-  {a4df5daf-fa5c-4a88-87b5-5e4db7a7a99a}; !- Building Unit Name
-
-OS:Surface,
-  {8b17a8f2-7f6d-4a9a-a998-a045df5d3a25}, !- Handle
-  Surface 1,                              !- Name
-  Floor,                                  !- Surface Type
-  ,                                       !- Construction Name
-  {2277f2b4-caae-456c-887c-52e7a684280e}, !- Space Name
->>>>>>> 3c1d7324
+  {db5520f3-9c50-4e6e-93d2-ac527f2edec3}, !- Space Name
   Foundation,                             !- Outside Boundary Condition
   ,                                       !- Outside Boundary Condition Object
   NoSun,                                  !- Sun Exposure
@@ -514,19 +365,11 @@
   13.6310703908387, 0, 0;                 !- X,Y,Z Vertex 4 {m}
 
 OS:Surface,
-<<<<<<< HEAD
-  {d6e43018-2217-40eb-a552-9dcce15b078a}, !- Handle
+  {47021290-3b5f-473f-9a8f-15e81793de70}, !- Handle
   Surface 2,                              !- Name
   Wall,                                   !- Surface Type
   ,                                       !- Construction Name
-  {bc6106c0-c2b6-4582-802c-d91880bfe900}, !- Space Name
-=======
-  {fa9ee198-6156-49c9-b759-2e82f7327071}, !- Handle
-  Surface 2,                              !- Name
-  Wall,                                   !- Surface Type
-  ,                                       !- Construction Name
-  {2277f2b4-caae-456c-887c-52e7a684280e}, !- Space Name
->>>>>>> 3c1d7324
+  {db5520f3-9c50-4e6e-93d2-ac527f2edec3}, !- Space Name
   Outdoors,                               !- Outside Boundary Condition
   ,                                       !- Outside Boundary Condition Object
   SunExposed,                             !- Sun Exposure
@@ -539,19 +382,11 @@
   0, 0, 2.4384;                           !- X,Y,Z Vertex 4 {m}
 
 OS:Surface,
-<<<<<<< HEAD
-  {a1c562fc-2389-456f-947d-053b0e26eab6}, !- Handle
+  {5dccd575-e8b3-4ed8-929b-d893154ca4b5}, !- Handle
   Surface 3,                              !- Name
   Wall,                                   !- Surface Type
   ,                                       !- Construction Name
-  {bc6106c0-c2b6-4582-802c-d91880bfe900}, !- Space Name
-=======
-  {9be98a9c-6309-4a83-9479-d39a36cb4e4f}, !- Handle
-  Surface 3,                              !- Name
-  Wall,                                   !- Surface Type
-  ,                                       !- Construction Name
-  {2277f2b4-caae-456c-887c-52e7a684280e}, !- Space Name
->>>>>>> 3c1d7324
+  {db5520f3-9c50-4e6e-93d2-ac527f2edec3}, !- Space Name
   Outdoors,                               !- Outside Boundary Condition
   ,                                       !- Outside Boundary Condition Object
   SunExposed,                             !- Sun Exposure
@@ -564,19 +399,11 @@
   0, 6.81553519541936, 2.4384;            !- X,Y,Z Vertex 4 {m}
 
 OS:Surface,
-<<<<<<< HEAD
-  {61f2f5d4-2789-49e5-9bf9-6c801adc358e}, !- Handle
+  {d015153c-ece3-4e6d-922e-5269ef1de73c}, !- Handle
   Surface 4,                              !- Name
   Wall,                                   !- Surface Type
   ,                                       !- Construction Name
-  {bc6106c0-c2b6-4582-802c-d91880bfe900}, !- Space Name
-=======
-  {e65d7bab-d458-4755-8f74-1498681e444b}, !- Handle
-  Surface 4,                              !- Name
-  Wall,                                   !- Surface Type
-  ,                                       !- Construction Name
-  {2277f2b4-caae-456c-887c-52e7a684280e}, !- Space Name
->>>>>>> 3c1d7324
+  {db5520f3-9c50-4e6e-93d2-ac527f2edec3}, !- Space Name
   Outdoors,                               !- Outside Boundary Condition
   ,                                       !- Outside Boundary Condition Object
   SunExposed,                             !- Sun Exposure
@@ -589,19 +416,11 @@
   13.6310703908387, 6.81553519541936, 2.4384; !- X,Y,Z Vertex 4 {m}
 
 OS:Surface,
-<<<<<<< HEAD
-  {871a6be1-d644-44a9-acfa-1b2be6249ddb}, !- Handle
+  {7d59aab2-ccb2-4855-b9e2-b707c06fdff4}, !- Handle
   Surface 5,                              !- Name
   Wall,                                   !- Surface Type
   ,                                       !- Construction Name
-  {bc6106c0-c2b6-4582-802c-d91880bfe900}, !- Space Name
-=======
-  {24be7ef7-993d-42e3-b74e-1e0cd65e9447}, !- Handle
-  Surface 5,                              !- Name
-  Wall,                                   !- Surface Type
-  ,                                       !- Construction Name
-  {2277f2b4-caae-456c-887c-52e7a684280e}, !- Space Name
->>>>>>> 3c1d7324
+  {db5520f3-9c50-4e6e-93d2-ac527f2edec3}, !- Space Name
   Outdoors,                               !- Outside Boundary Condition
   ,                                       !- Outside Boundary Condition Object
   SunExposed,                             !- Sun Exposure
@@ -614,23 +433,13 @@
   13.6310703908387, 0, 2.4384;            !- X,Y,Z Vertex 4 {m}
 
 OS:Surface,
-<<<<<<< HEAD
-  {a7422dad-be86-40f1-9ed4-78f9b0e650ed}, !- Handle
+  {b9e1f439-fd50-4c57-a134-ffb13a6190cc}, !- Handle
   Surface 6,                              !- Name
   RoofCeiling,                            !- Surface Type
   ,                                       !- Construction Name
-  {bc6106c0-c2b6-4582-802c-d91880bfe900}, !- Space Name
+  {db5520f3-9c50-4e6e-93d2-ac527f2edec3}, !- Space Name
   Surface,                                !- Outside Boundary Condition
-  {1014620b-9c0e-4c32-8e36-4b3987016172}, !- Outside Boundary Condition Object
-=======
-  {e467c3b4-2bb7-452c-a4c6-331070d8b58a}, !- Handle
-  Surface 6,                              !- Name
-  RoofCeiling,                            !- Surface Type
-  ,                                       !- Construction Name
-  {2277f2b4-caae-456c-887c-52e7a684280e}, !- Space Name
-  Surface,                                !- Outside Boundary Condition
-  {5e53ebb0-8ce3-4a0b-bcef-ca44814c68b1}, !- Outside Boundary Condition Object
->>>>>>> 3c1d7324
+  {720c04d5-477c-4144-8b20-21e009081460}, !- Outside Boundary Condition Object
   NoSun,                                  !- Sun Exposure
   NoWind,                                 !- Wind Exposure
   ,                                       !- View Factor to Ground
@@ -641,11 +450,7 @@
   0, 0, 2.4384;                           !- X,Y,Z Vertex 4 {m}
 
 OS:SpaceType,
-<<<<<<< HEAD
-  {3da09488-4137-4873-8ebc-1dcd82f7cf61}, !- Handle
-=======
-  {df245a90-d46a-4816-a9c6-10edf052f6ca}, !- Handle
->>>>>>> 3c1d7324
+  {9135e639-1512-499b-a236-7f971b66252e}, !- Handle
   Space Type 1,                           !- Name
   ,                                       !- Default Construction Set Name
   ,                                       !- Default Schedule Set Name
@@ -656,15 +461,9 @@
   living;                                 !- Standards Space Type
 
 OS:Space,
-<<<<<<< HEAD
-  {7961938c-8957-494b-939d-04a7ce7d349b}, !- Handle
+  {6973e378-cec9-4406-95ae-d8572753a340}, !- Handle
   living space|story 2,                   !- Name
-  {3da09488-4137-4873-8ebc-1dcd82f7cf61}, !- Space Type Name
-=======
-  {0094be17-be35-4f2f-a68b-3770f9fc8211}, !- Handle
-  living space|story 2,                   !- Name
-  {df245a90-d46a-4816-a9c6-10edf052f6ca}, !- Space Type Name
->>>>>>> 3c1d7324
+  {9135e639-1512-499b-a236-7f971b66252e}, !- Space Type Name
   ,                                       !- Default Construction Set Name
   ,                                       !- Default Schedule Set Name
   -0,                                     !- Direction of Relative North {deg}
@@ -672,35 +471,19 @@
   0,                                      !- Y Origin {m}
   2.4384,                                 !- Z Origin {m}
   ,                                       !- Building Story Name
-<<<<<<< HEAD
-  {25f7bb06-8d8a-4861-a5f4-262b0f161919}, !- Thermal Zone Name
+  {33542dea-9b2b-41e8-bfd6-c741b212ac9f}, !- Thermal Zone Name
   ,                                       !- Part of Total Floor Area
   ,                                       !- Design Specification Outdoor Air Object Name
-  {98e2a870-67ff-4d53-b733-7c3d89304f4b}; !- Building Unit Name
-
-OS:Surface,
-  {1014620b-9c0e-4c32-8e36-4b3987016172}, !- Handle
+  {bf756bd0-5d79-400a-b8f2-595ab182bd66}; !- Building Unit Name
+
+OS:Surface,
+  {720c04d5-477c-4144-8b20-21e009081460}, !- Handle
   Surface 7,                              !- Name
   Floor,                                  !- Surface Type
   ,                                       !- Construction Name
-  {7961938c-8957-494b-939d-04a7ce7d349b}, !- Space Name
+  {6973e378-cec9-4406-95ae-d8572753a340}, !- Space Name
   Surface,                                !- Outside Boundary Condition
-  {a7422dad-be86-40f1-9ed4-78f9b0e650ed}, !- Outside Boundary Condition Object
-=======
-  {f8eda002-917f-4a06-b51f-e1b987990575}, !- Thermal Zone Name
-  ,                                       !- Part of Total Floor Area
-  ,                                       !- Design Specification Outdoor Air Object Name
-  {a4df5daf-fa5c-4a88-87b5-5e4db7a7a99a}; !- Building Unit Name
-
-OS:Surface,
-  {5e53ebb0-8ce3-4a0b-bcef-ca44814c68b1}, !- Handle
-  Surface 7,                              !- Name
-  Floor,                                  !- Surface Type
-  ,                                       !- Construction Name
-  {0094be17-be35-4f2f-a68b-3770f9fc8211}, !- Space Name
-  Surface,                                !- Outside Boundary Condition
-  {e467c3b4-2bb7-452c-a4c6-331070d8b58a}, !- Outside Boundary Condition Object
->>>>>>> 3c1d7324
+  {b9e1f439-fd50-4c57-a134-ffb13a6190cc}, !- Outside Boundary Condition Object
   NoSun,                                  !- Sun Exposure
   NoWind,                                 !- Wind Exposure
   ,                                       !- View Factor to Ground
@@ -711,19 +494,11 @@
   13.6310703908387, 0, 0;                 !- X,Y,Z Vertex 4 {m}
 
 OS:Surface,
-<<<<<<< HEAD
-  {674c2724-8919-4351-8912-8299018f6492}, !- Handle
+  {deccb853-8622-4974-863d-d7ad6d8951dc}, !- Handle
   Surface 8,                              !- Name
   Wall,                                   !- Surface Type
   ,                                       !- Construction Name
-  {7961938c-8957-494b-939d-04a7ce7d349b}, !- Space Name
-=======
-  {0646a440-3d1e-477e-be13-8e38997c8376}, !- Handle
-  Surface 8,                              !- Name
-  Wall,                                   !- Surface Type
-  ,                                       !- Construction Name
-  {0094be17-be35-4f2f-a68b-3770f9fc8211}, !- Space Name
->>>>>>> 3c1d7324
+  {6973e378-cec9-4406-95ae-d8572753a340}, !- Space Name
   Outdoors,                               !- Outside Boundary Condition
   ,                                       !- Outside Boundary Condition Object
   SunExposed,                             !- Sun Exposure
@@ -736,19 +511,11 @@
   0, 0, 2.4384;                           !- X,Y,Z Vertex 4 {m}
 
 OS:Surface,
-<<<<<<< HEAD
-  {0348cd61-ec1b-41c5-9ecb-d436dcfcbb15}, !- Handle
+  {9a90bd54-b7c5-4f3a-bbf5-f485c75f3d6e}, !- Handle
   Surface 9,                              !- Name
   Wall,                                   !- Surface Type
   ,                                       !- Construction Name
-  {7961938c-8957-494b-939d-04a7ce7d349b}, !- Space Name
-=======
-  {2a760d20-b901-476b-8e17-004aaa623299}, !- Handle
-  Surface 9,                              !- Name
-  Wall,                                   !- Surface Type
-  ,                                       !- Construction Name
-  {0094be17-be35-4f2f-a68b-3770f9fc8211}, !- Space Name
->>>>>>> 3c1d7324
+  {6973e378-cec9-4406-95ae-d8572753a340}, !- Space Name
   Outdoors,                               !- Outside Boundary Condition
   ,                                       !- Outside Boundary Condition Object
   SunExposed,                             !- Sun Exposure
@@ -761,19 +528,11 @@
   0, 6.81553519541936, 2.4384;            !- X,Y,Z Vertex 4 {m}
 
 OS:Surface,
-<<<<<<< HEAD
-  {0c9c68db-5de9-4202-acb8-87c4c648dd65}, !- Handle
+  {7911f785-48ac-4e78-b9cd-9bfa4aa4eb9e}, !- Handle
   Surface 10,                             !- Name
   Wall,                                   !- Surface Type
   ,                                       !- Construction Name
-  {7961938c-8957-494b-939d-04a7ce7d349b}, !- Space Name
-=======
-  {f00ab110-5248-4d4f-bbeb-a57de8ffad60}, !- Handle
-  Surface 10,                             !- Name
-  Wall,                                   !- Surface Type
-  ,                                       !- Construction Name
-  {0094be17-be35-4f2f-a68b-3770f9fc8211}, !- Space Name
->>>>>>> 3c1d7324
+  {6973e378-cec9-4406-95ae-d8572753a340}, !- Space Name
   Outdoors,                               !- Outside Boundary Condition
   ,                                       !- Outside Boundary Condition Object
   SunExposed,                             !- Sun Exposure
@@ -786,19 +545,11 @@
   13.6310703908387, 6.81553519541936, 2.4384; !- X,Y,Z Vertex 4 {m}
 
 OS:Surface,
-<<<<<<< HEAD
-  {a960577e-12fb-4304-9a03-0d1a0c4b190f}, !- Handle
+  {18d09281-3391-4c01-bf5b-e3f9a2545b5d}, !- Handle
   Surface 11,                             !- Name
   Wall,                                   !- Surface Type
   ,                                       !- Construction Name
-  {7961938c-8957-494b-939d-04a7ce7d349b}, !- Space Name
-=======
-  {abd5b513-d498-4462-a90f-0681addcd5c2}, !- Handle
-  Surface 11,                             !- Name
-  Wall,                                   !- Surface Type
-  ,                                       !- Construction Name
-  {0094be17-be35-4f2f-a68b-3770f9fc8211}, !- Space Name
->>>>>>> 3c1d7324
+  {6973e378-cec9-4406-95ae-d8572753a340}, !- Space Name
   Outdoors,                               !- Outside Boundary Condition
   ,                                       !- Outside Boundary Condition Object
   SunExposed,                             !- Sun Exposure
@@ -811,23 +562,13 @@
   13.6310703908387, 0, 2.4384;            !- X,Y,Z Vertex 4 {m}
 
 OS:Surface,
-<<<<<<< HEAD
-  {19d1fba6-7bf0-4310-9833-717113eb06d5}, !- Handle
+  {2820f189-6a10-4146-8e87-b1f471a26575}, !- Handle
   Surface 12,                             !- Name
   RoofCeiling,                            !- Surface Type
   ,                                       !- Construction Name
-  {7961938c-8957-494b-939d-04a7ce7d349b}, !- Space Name
+  {6973e378-cec9-4406-95ae-d8572753a340}, !- Space Name
   Surface,                                !- Outside Boundary Condition
-  {d7b37e40-72f3-493a-ad54-d2f4eaaac2a7}, !- Outside Boundary Condition Object
-=======
-  {0b27575a-458c-43fb-8bbe-8cfd78a9c8f7}, !- Handle
-  Surface 12,                             !- Name
-  RoofCeiling,                            !- Surface Type
-  ,                                       !- Construction Name
-  {0094be17-be35-4f2f-a68b-3770f9fc8211}, !- Space Name
-  Surface,                                !- Outside Boundary Condition
-  {e65db7ac-643e-4876-a018-2896bdd63771}, !- Outside Boundary Condition Object
->>>>>>> 3c1d7324
+  {a692f1c2-75c1-462d-826b-016d69e298a5}, !- Outside Boundary Condition Object
   NoSun,                                  !- Sun Exposure
   NoWind,                                 !- Wind Exposure
   ,                                       !- View Factor to Ground
@@ -838,23 +579,13 @@
   0, 0, 2.4384;                           !- X,Y,Z Vertex 4 {m}
 
 OS:Surface,
-<<<<<<< HEAD
-  {d7b37e40-72f3-493a-ad54-d2f4eaaac2a7}, !- Handle
+  {a692f1c2-75c1-462d-826b-016d69e298a5}, !- Handle
   Surface 13,                             !- Name
   Floor,                                  !- Surface Type
   ,                                       !- Construction Name
-  {55255b0a-e5dc-4751-afbe-00c24dde7657}, !- Space Name
+  {a2e55937-f42f-478e-9d21-a01a947f7c03}, !- Space Name
   Surface,                                !- Outside Boundary Condition
-  {19d1fba6-7bf0-4310-9833-717113eb06d5}, !- Outside Boundary Condition Object
-=======
-  {e65db7ac-643e-4876-a018-2896bdd63771}, !- Handle
-  Surface 13,                             !- Name
-  Floor,                                  !- Surface Type
-  ,                                       !- Construction Name
-  {3400e7e3-1ff9-47fe-8532-87b027df8cf5}, !- Space Name
-  Surface,                                !- Outside Boundary Condition
-  {0b27575a-458c-43fb-8bbe-8cfd78a9c8f7}, !- Outside Boundary Condition Object
->>>>>>> 3c1d7324
+  {2820f189-6a10-4146-8e87-b1f471a26575}, !- Outside Boundary Condition Object
   NoSun,                                  !- Sun Exposure
   NoWind,                                 !- Wind Exposure
   ,                                       !- View Factor to Ground
@@ -865,19 +596,11 @@
   0, 0, 0;                                !- X,Y,Z Vertex 4 {m}
 
 OS:Surface,
-<<<<<<< HEAD
-  {611e136b-2b15-4d74-bf2c-5eeb34d27dc1}, !- Handle
+  {af9afe1f-73df-4e04-92ad-f46e08e7a199}, !- Handle
   Surface 14,                             !- Name
   RoofCeiling,                            !- Surface Type
   ,                                       !- Construction Name
-  {55255b0a-e5dc-4751-afbe-00c24dde7657}, !- Space Name
-=======
-  {db99f84e-a4be-4feb-8b30-60a973de1246}, !- Handle
-  Surface 14,                             !- Name
-  RoofCeiling,                            !- Surface Type
-  ,                                       !- Construction Name
-  {3400e7e3-1ff9-47fe-8532-87b027df8cf5}, !- Space Name
->>>>>>> 3c1d7324
+  {a2e55937-f42f-478e-9d21-a01a947f7c03}, !- Space Name
   Outdoors,                               !- Outside Boundary Condition
   ,                                       !- Outside Boundary Condition Object
   SunExposed,                             !- Sun Exposure
@@ -890,19 +613,11 @@
   13.6310703908387, 0, 0;                 !- X,Y,Z Vertex 4 {m}
 
 OS:Surface,
-<<<<<<< HEAD
-  {48790e7a-eaca-4349-9e2e-633d20763a4f}, !- Handle
+  {58987672-d883-404d-bc45-7c4d66b5c5b3}, !- Handle
   Surface 15,                             !- Name
   RoofCeiling,                            !- Surface Type
   ,                                       !- Construction Name
-  {55255b0a-e5dc-4751-afbe-00c24dde7657}, !- Space Name
-=======
-  {c7ad8846-b6b5-4138-8a39-15f2996dfe5e}, !- Handle
-  Surface 15,                             !- Name
-  RoofCeiling,                            !- Surface Type
-  ,                                       !- Construction Name
-  {3400e7e3-1ff9-47fe-8532-87b027df8cf5}, !- Space Name
->>>>>>> 3c1d7324
+  {a2e55937-f42f-478e-9d21-a01a947f7c03}, !- Space Name
   Outdoors,                               !- Outside Boundary Condition
   ,                                       !- Outside Boundary Condition Object
   SunExposed,                             !- Sun Exposure
@@ -915,19 +630,11 @@
   0, 6.81553519541936, 0;                 !- X,Y,Z Vertex 4 {m}
 
 OS:Surface,
-<<<<<<< HEAD
-  {08d85128-9a19-4d53-a07d-63fdd241b3e0}, !- Handle
+  {fdb8ae09-fe02-478d-a456-e5bf6dd9104d}, !- Handle
   Surface 16,                             !- Name
   Wall,                                   !- Surface Type
   ,                                       !- Construction Name
-  {55255b0a-e5dc-4751-afbe-00c24dde7657}, !- Space Name
-=======
-  {c35ce8fc-6eea-46a0-91af-9946975448d6}, !- Handle
-  Surface 16,                             !- Name
-  Wall,                                   !- Surface Type
-  ,                                       !- Construction Name
-  {3400e7e3-1ff9-47fe-8532-87b027df8cf5}, !- Space Name
->>>>>>> 3c1d7324
+  {a2e55937-f42f-478e-9d21-a01a947f7c03}, !- Space Name
   Outdoors,                               !- Outside Boundary Condition
   ,                                       !- Outside Boundary Condition Object
   SunExposed,                             !- Sun Exposure
@@ -939,19 +646,11 @@
   0, 0, 0;                                !- X,Y,Z Vertex 3 {m}
 
 OS:Surface,
-<<<<<<< HEAD
-  {8dee9a40-1bfb-4be3-ba15-5458526e7c94}, !- Handle
+  {e0427997-e54b-49a7-9e84-1923eb10e43e}, !- Handle
   Surface 17,                             !- Name
   Wall,                                   !- Surface Type
   ,                                       !- Construction Name
-  {55255b0a-e5dc-4751-afbe-00c24dde7657}, !- Space Name
-=======
-  {dde49b93-3f69-46cb-8450-5b4f4fbd68b5}, !- Handle
-  Surface 17,                             !- Name
-  Wall,                                   !- Surface Type
-  ,                                       !- Construction Name
-  {3400e7e3-1ff9-47fe-8532-87b027df8cf5}, !- Space Name
->>>>>>> 3c1d7324
+  {a2e55937-f42f-478e-9d21-a01a947f7c03}, !- Space Name
   Outdoors,                               !- Outside Boundary Condition
   ,                                       !- Outside Boundary Condition Object
   SunExposed,                             !- Sun Exposure
@@ -963,15 +662,9 @@
   13.6310703908387, 6.81553519541936, 0;  !- X,Y,Z Vertex 3 {m}
 
 OS:Space,
-<<<<<<< HEAD
-  {55255b0a-e5dc-4751-afbe-00c24dde7657}, !- Handle
+  {a2e55937-f42f-478e-9d21-a01a947f7c03}, !- Handle
   unfinished attic space,                 !- Name
-  {398f2d2b-a390-4807-97ec-734c392ffa34}, !- Space Type Name
-=======
-  {3400e7e3-1ff9-47fe-8532-87b027df8cf5}, !- Handle
-  unfinished attic space,                 !- Name
-  {f440df3a-5fcb-4c1e-9457-3553309fcd26}, !- Space Type Name
->>>>>>> 3c1d7324
+  {c4ca9a26-b449-4e81-a0ad-98970ecbeea7}, !- Space Type Name
   ,                                       !- Default Construction Set Name
   ,                                       !- Default Schedule Set Name
   -0,                                     !- Direction of Relative North {deg}
@@ -979,17 +672,10 @@
   0,                                      !- Y Origin {m}
   4.8768,                                 !- Z Origin {m}
   ,                                       !- Building Story Name
-<<<<<<< HEAD
-  {eb335288-23f4-47b5-9e2c-7b5f32505cbf}; !- Thermal Zone Name
+  {9be761a1-92f4-47af-a908-10bf683fffa4}; !- Thermal Zone Name
 
 OS:ThermalZone,
-  {eb335288-23f4-47b5-9e2c-7b5f32505cbf}, !- Handle
-=======
-  {fb0fcdba-c072-45fe-b17f-95bb7ffcae7b}; !- Thermal Zone Name
-
-OS:ThermalZone,
-  {fb0fcdba-c072-45fe-b17f-95bb7ffcae7b}, !- Handle
->>>>>>> 3c1d7324
+  {9be761a1-92f4-47af-a908-10bf683fffa4}, !- Handle
   unfinished attic zone,                  !- Name
   ,                                       !- Multiplier
   ,                                       !- Ceiling Height {m}
@@ -998,17 +684,10 @@
   ,                                       !- Zone Inside Convection Algorithm
   ,                                       !- Zone Outside Convection Algorithm
   ,                                       !- Zone Conditioning Equipment List Name
-<<<<<<< HEAD
-  {d4eb14d3-7fe7-4406-81b3-9d9e740424db}, !- Zone Air Inlet Port List
-  {979cf56e-2602-4b30-a0b9-3e02b46216ac}, !- Zone Air Exhaust Port List
-  {bf2141a4-b70e-4d51-9fa3-a89d1adf298a}, !- Zone Air Node Name
-  {3cf12d58-e911-4360-89fe-15420ec8de8f}, !- Zone Return Air Port List
-=======
-  {134e664c-3328-47ed-a4fb-0323bdace3e0}, !- Zone Air Inlet Port List
-  {a04b10f4-7090-4bfd-ad12-e998f41ac808}, !- Zone Air Exhaust Port List
-  {f32e3c75-56e3-4c4f-865f-2885e0516310}, !- Zone Air Node Name
-  {cb046ea1-38a0-4f8d-8db6-2386776215d5}, !- Zone Return Air Port List
->>>>>>> 3c1d7324
+  {a98b9c70-78bb-4ad4-9a8a-e7f969fa03c7}, !- Zone Air Inlet Port List
+  {7e29a2cd-ff67-4ebd-83ca-f908b1f27338}, !- Zone Air Exhaust Port List
+  {a166186c-6b76-4b0b-90e4-30f00542ce77}, !- Zone Air Node Name
+  {ecf484e2-d979-4c3c-9ce5-74449e5d26dc}, !- Zone Return Air Port List
   ,                                       !- Primary Daylighting Control Name
   ,                                       !- Fraction of Zone Controlled by Primary Daylighting Control
   ,                                       !- Secondary Daylighting Control Name
@@ -1019,67 +698,33 @@
   No;                                     !- Use Ideal Air Loads
 
 OS:Node,
-<<<<<<< HEAD
-  {2419676b-4f9e-4aa6-bb2c-b0895c7a7bf1}, !- Handle
+  {b84afc17-682c-48bd-b1c1-0e2d391645c5}, !- Handle
   Node 2,                                 !- Name
-  {bf2141a4-b70e-4d51-9fa3-a89d1adf298a}, !- Inlet Port
+  {a166186c-6b76-4b0b-90e4-30f00542ce77}, !- Inlet Port
   ;                                       !- Outlet Port
 
 OS:Connection,
-  {bf2141a4-b70e-4d51-9fa3-a89d1adf298a}, !- Handle
-  {eb335288-23f4-47b5-9e2c-7b5f32505cbf}, !- Source Object
+  {a166186c-6b76-4b0b-90e4-30f00542ce77}, !- Handle
+  {9be761a1-92f4-47af-a908-10bf683fffa4}, !- Source Object
   11,                                     !- Outlet Port
-  {2419676b-4f9e-4aa6-bb2c-b0895c7a7bf1}, !- Target Object
+  {b84afc17-682c-48bd-b1c1-0e2d391645c5}, !- Target Object
   2;                                      !- Inlet Port
 
 OS:PortList,
-  {d4eb14d3-7fe7-4406-81b3-9d9e740424db}, !- Handle
-  {eb335288-23f4-47b5-9e2c-7b5f32505cbf}; !- HVAC Component
+  {a98b9c70-78bb-4ad4-9a8a-e7f969fa03c7}, !- Handle
+  {9be761a1-92f4-47af-a908-10bf683fffa4}; !- HVAC Component
 
 OS:PortList,
-  {979cf56e-2602-4b30-a0b9-3e02b46216ac}, !- Handle
-  {eb335288-23f4-47b5-9e2c-7b5f32505cbf}; !- HVAC Component
+  {7e29a2cd-ff67-4ebd-83ca-f908b1f27338}, !- Handle
+  {9be761a1-92f4-47af-a908-10bf683fffa4}; !- HVAC Component
 
 OS:PortList,
-  {3cf12d58-e911-4360-89fe-15420ec8de8f}, !- Handle
-  {eb335288-23f4-47b5-9e2c-7b5f32505cbf}; !- HVAC Component
+  {ecf484e2-d979-4c3c-9ce5-74449e5d26dc}, !- Handle
+  {9be761a1-92f4-47af-a908-10bf683fffa4}; !- HVAC Component
 
 OS:Sizing:Zone,
-  {21cffa61-c6c2-47dc-9c6a-783b1a7bbdca}, !- Handle
-  {eb335288-23f4-47b5-9e2c-7b5f32505cbf}, !- Zone or ZoneList Name
-=======
-  {ec096a86-28cb-43ee-8de6-829267e23dc5}, !- Handle
-  Node 2,                                 !- Name
-  {f32e3c75-56e3-4c4f-865f-2885e0516310}, !- Inlet Port
-  ;                                       !- Outlet Port
-
-OS:Connection,
-  {f32e3c75-56e3-4c4f-865f-2885e0516310}, !- Handle
-  {8c543404-448b-47f7-9928-58cd8a738dc7}, !- Name
-  {fb0fcdba-c072-45fe-b17f-95bb7ffcae7b}, !- Source Object
-  11,                                     !- Outlet Port
-  {ec096a86-28cb-43ee-8de6-829267e23dc5}, !- Target Object
-  2;                                      !- Inlet Port
-
-OS:PortList,
-  {134e664c-3328-47ed-a4fb-0323bdace3e0}, !- Handle
-  {93a07ac6-8e51-4609-a3a2-8b5e39b7e7e9}, !- Name
-  {fb0fcdba-c072-45fe-b17f-95bb7ffcae7b}; !- HVAC Component
-
-OS:PortList,
-  {a04b10f4-7090-4bfd-ad12-e998f41ac808}, !- Handle
-  {5bba57f7-9bb3-42bd-8689-2c5ca5458b2d}, !- Name
-  {fb0fcdba-c072-45fe-b17f-95bb7ffcae7b}; !- HVAC Component
-
-OS:PortList,
-  {cb046ea1-38a0-4f8d-8db6-2386776215d5}, !- Handle
-  {acc5ba23-43b1-49ba-b7f6-b04e54416a81}, !- Name
-  {fb0fcdba-c072-45fe-b17f-95bb7ffcae7b}; !- HVAC Component
-
-OS:Sizing:Zone,
-  {5355536e-8bcb-4017-91bf-3fffd3dd8303}, !- Handle
-  {fb0fcdba-c072-45fe-b17f-95bb7ffcae7b}, !- Zone or ZoneList Name
->>>>>>> 3c1d7324
+  {6e7d46f2-22cf-403f-87ae-a44475dd6d91}, !- Handle
+  {9be761a1-92f4-47af-a908-10bf683fffa4}, !- Zone or ZoneList Name
   SupplyAirTemperature,                   !- Zone Cooling Design Supply Air Temperature Input Method
   14,                                     !- Zone Cooling Design Supply Air Temperature {C}
   11.11,                                  !- Zone Cooling Design Supply Air Temperature Difference {deltaC}
@@ -1106,21 +751,12 @@
   autosize;                               !- Dedicated Outdoor Air High Setpoint Temperature for Design {C}
 
 OS:ZoneHVAC:EquipmentList,
-<<<<<<< HEAD
-  {8d64f603-6854-426b-a5ee-c617b3c2d548}, !- Handle
+  {ddd360c6-e832-4d64-8ccf-d488476b5ea6}, !- Handle
   Zone HVAC Equipment List 2,             !- Name
-  {eb335288-23f4-47b5-9e2c-7b5f32505cbf}; !- Thermal Zone
+  {9be761a1-92f4-47af-a908-10bf683fffa4}; !- Thermal Zone
 
 OS:SpaceType,
-  {398f2d2b-a390-4807-97ec-734c392ffa34}, !- Handle
-=======
-  {e4c84614-3309-4afe-adeb-924b80025315}, !- Handle
-  Zone HVAC Equipment List 2,             !- Name
-  {fb0fcdba-c072-45fe-b17f-95bb7ffcae7b}; !- Thermal Zone
-
-OS:SpaceType,
-  {f440df3a-5fcb-4c1e-9457-3553309fcd26}, !- Handle
->>>>>>> 3c1d7324
+  {c4ca9a26-b449-4e81-a0ad-98970ecbeea7}, !- Handle
   Space Type 2,                           !- Name
   ,                                       !- Default Construction Set Name
   ,                                       !- Default Schedule Set Name
@@ -1131,23 +767,14 @@
   unfinished attic;                       !- Standards Space Type
 
 OS:BuildingUnit,
-<<<<<<< HEAD
-  {98e2a870-67ff-4d53-b733-7c3d89304f4b}, !- Handle
-=======
-  {a4df5daf-fa5c-4a88-87b5-5e4db7a7a99a}, !- Handle
->>>>>>> 3c1d7324
+  {bf756bd0-5d79-400a-b8f2-595ab182bd66}, !- Handle
   unit 1,                                 !- Name
   ,                                       !- Rendering Color
   Residential;                            !- Building Unit Type
 
 OS:AdditionalProperties,
-<<<<<<< HEAD
-  {a8aa0e36-8b1d-43d6-8252-53be7b314276}, !- Handle
-  {98e2a870-67ff-4d53-b733-7c3d89304f4b}, !- Object Name
-=======
-  {be45625f-a1b6-47a2-b8af-20eff508cb7c}, !- Handle
-  {a4df5daf-fa5c-4a88-87b5-5e4db7a7a99a}, !- Object Name
->>>>>>> 3c1d7324
+  {215ee1af-9be6-473e-aea1-ed8b97202b3a}, !- Handle
+  {bf756bd0-5d79-400a-b8f2-595ab182bd66}, !- Object Name
   NumberOfBedrooms,                       !- Feature Name 1
   Integer,                                !- Feature Data Type 1
   3,                                      !- Feature Value 1
@@ -1159,20 +786,12 @@
   2.6400000000000001;                     !- Feature Value 3
 
 OS:External:File,
-<<<<<<< HEAD
-  {db12b1d6-f876-4d32-b4e9-dd15eec11dce}, !- Handle
-=======
-  {5b07f06e-db31-43cd-975e-9685b9ee0731}, !- Handle
->>>>>>> 3c1d7324
+  {f2f1db63-8a55-4f5c-8aa0-25d63c11470d}, !- Handle
   8760.csv,                               !- Name
   8760.csv;                               !- File Name
 
 OS:Schedule:Day,
-<<<<<<< HEAD
-  {542188f9-beab-4272-b3b5-83e8c5b7e2cd}, !- Handle
-=======
-  {5e1158dd-32c0-4a4a-a674-5310290561fa}, !- Handle
->>>>>>> 3c1d7324
+  {fbbd2bc0-c23b-4dcd-a964-aaa6481bf0f3}, !- Handle
   Schedule Day 1,                         !- Name
   ,                                       !- Schedule Type Limits Name
   ,                                       !- Interpolate to Timestep
@@ -1181,11 +800,7 @@
   0;                                      !- Value Until Time 1
 
 OS:Schedule:Day,
-<<<<<<< HEAD
-  {3d2bd7cf-a08a-47c2-826d-d7405c44e261}, !- Handle
-=======
-  {84902176-cc0d-49c1-93a3-c40e02d9d2b1}, !- Handle
->>>>>>> 3c1d7324
+  {6fd593fb-cb19-4d5b-b6ee-adc8100812a5}, !- Handle
   Schedule Day 2,                         !- Name
   ,                                       !- Schedule Type Limits Name
   ,                                       !- Interpolate to Timestep
@@ -1194,17 +809,10 @@
   1;                                      !- Value Until Time 1
 
 OS:Schedule:File,
-<<<<<<< HEAD
-  {dcd9fc10-b2a1-486b-ac3b-7e6730e1ea03}, !- Handle
+  {0323a121-3b62-4c06-9e77-215aa19ad3d5}, !- Handle
   occupants,                              !- Name
-  {c1543927-ebf7-4fe1-9c1d-ed43f4ae9a57}, !- Schedule Type Limits Name
-  {db12b1d6-f876-4d32-b4e9-dd15eec11dce}, !- External File Name
-=======
-  {4c3d6b7b-b217-492e-ab67-f20d7c9ae303}, !- Handle
-  occupants,                              !- Name
-  {d97b4583-de2d-4d34-bb77-0ba5f12564f2}, !- Schedule Type Limits Name
-  {5b07f06e-db31-43cd-975e-9685b9ee0731}, !- External File Name
->>>>>>> 3c1d7324
+  {4dab2b18-356e-4944-aa55-a72b69fcc529}, !- Schedule Type Limits Name
+  {f2f1db63-8a55-4f5c-8aa0-25d63c11470d}, !- External File Name
   1,                                      !- Column Number
   1,                                      !- Rows to Skip at Top
   8760,                                   !- Number of Hours of Data
@@ -1212,34 +820,55 @@
   ,                                       !- Interpolate to Timestep
   60;                                     !- Minutes per Item
 
-<<<<<<< HEAD
 OS:Schedule:Constant,
-  {b23ca683-fcf0-4764-8de5-073829754bb6}, !- Handle
+  {b4eb42bb-bc16-4955-a891-98918622d8c9}, !- Handle
   res occupants activity schedule,        !- Name
-  {a86580f3-7484-41ac-9a4e-559db1529cac}, !- Schedule Type Limits Name
+  {fc4724d0-db70-4198-96d4-40ee4a0b4735}, !- Schedule Type Limits Name
   112.539290946133;                       !- Value
 
 OS:People:Definition,
-  {38052285-349c-476f-a75b-d0c8e6a4cbe4}, !- Handle
-=======
-OS:Schedule:Ruleset,
-  {63fde392-860e-48ac-a007-f2ae202beafb}, !- Handle
-  Schedule Ruleset 1,                     !- Name
-  {81af2e0e-1d41-4591-aa4c-2c40a78c9a3f}, !- Schedule Type Limits Name
-  {94d74503-d05a-4c4f-a084-5e2838c915b2}; !- Default Day Schedule Name
-
-OS:Schedule:Day,
-  {94d74503-d05a-4c4f-a084-5e2838c915b2}, !- Handle
-  Schedule Day 3,                         !- Name
-  {81af2e0e-1d41-4591-aa4c-2c40a78c9a3f}, !- Schedule Type Limits Name
-  ,                                       !- Interpolate to Timestep
-  24,                                     !- Hour 1
-  0,                                      !- Minute 1
-  112.539290946133;                       !- Value Until Time 1
+  {d2fd42c2-519d-48be-9632-cddecce0a147}, !- Handle
+  res occupants|living space|story 2,     !- Name
+  People,                                 !- Number of People Calculation Method
+  1.32,                                   !- Number of People {people}
+  ,                                       !- People per Space Floor Area {person/m2}
+  ,                                       !- Space Floor Area per Person {m2/person}
+  0.319734,                               !- Fraction Radiant
+  0.573,                                  !- Sensible Heat Fraction
+  0,                                      !- Carbon Dioxide Generation Rate {m3/s-W}
+  No,                                     !- Enable ASHRAE 55 Comfort Warnings
+  ZoneAveraged;                           !- Mean Radiant Temperature Calculation Type
+
+OS:People,
+  {df034339-7302-491a-bf49-f24434e6551b}, !- Handle
+  res occupants|living space|story 2,     !- Name
+  {d2fd42c2-519d-48be-9632-cddecce0a147}, !- People Definition Name
+  {6973e378-cec9-4406-95ae-d8572753a340}, !- Space or SpaceType Name
+  {0323a121-3b62-4c06-9e77-215aa19ad3d5}, !- Number of People Schedule Name
+  {b4eb42bb-bc16-4955-a891-98918622d8c9}, !- Activity Level Schedule Name
+  ,                                       !- Surface Name/Angle Factor List Name
+  ,                                       !- Work Efficiency Schedule Name
+  ,                                       !- Clothing Insulation Schedule Name
+  ,                                       !- Air Velocity Schedule Name
+  1;                                      !- Multiplier
+
+OS:ScheduleTypeLimits,
+  {fc4724d0-db70-4198-96d4-40ee4a0b4735}, !- Handle
+  ActivityLevel,                          !- Name
+  0,                                      !- Lower Limit Value
+  ,                                       !- Upper Limit Value
+  Continuous,                             !- Numeric Type
+  ActivityLevel;                          !- Unit Type
+
+OS:ScheduleTypeLimits,
+  {4dab2b18-356e-4944-aa55-a72b69fcc529}, !- Handle
+  Fractional,                             !- Name
+  0,                                      !- Lower Limit Value
+  1,                                      !- Upper Limit Value
+  Continuous;                             !- Numeric Type
 
 OS:People:Definition,
-  {7a03af6b-445c-4a37-865c-eb5b87e59522}, !- Handle
->>>>>>> 3c1d7324
+  {98f589de-e0fb-4c67-9a0e-a27bfdc71ab6}, !- Handle
   res occupants|living space,             !- Name
   People,                                 !- Number of People Calculation Method
   1.32,                                   !- Number of People {people}
@@ -1252,85 +881,14 @@
   ZoneAveraged;                           !- Mean Radiant Temperature Calculation Type
 
 OS:People,
-<<<<<<< HEAD
-  {e2152826-fcd1-4f54-b70e-2fad34d49ec9}, !- Handle
+  {fc09c157-ed1e-4f75-ab50-55570c19f3a9}, !- Handle
   res occupants|living space,             !- Name
-  {38052285-349c-476f-a75b-d0c8e6a4cbe4}, !- People Definition Name
-  {bc6106c0-c2b6-4582-802c-d91880bfe900}, !- Space or SpaceType Name
-  {dcd9fc10-b2a1-486b-ac3b-7e6730e1ea03}, !- Number of People Schedule Name
-  {b23ca683-fcf0-4764-8de5-073829754bb6}, !- Activity Level Schedule Name
-=======
-  {2ef6592b-b190-48a7-90a8-29049c04571e}, !- Handle
-  res occupants|living space,             !- Name
-  {7a03af6b-445c-4a37-865c-eb5b87e59522}, !- People Definition Name
-  {2277f2b4-caae-456c-887c-52e7a684280e}, !- Space or SpaceType Name
-  {4c3d6b7b-b217-492e-ab67-f20d7c9ae303}, !- Number of People Schedule Name
-  {63fde392-860e-48ac-a007-f2ae202beafb}, !- Activity Level Schedule Name
->>>>>>> 3c1d7324
+  {98f589de-e0fb-4c67-9a0e-a27bfdc71ab6}, !- People Definition Name
+  {db5520f3-9c50-4e6e-93d2-ac527f2edec3}, !- Space or SpaceType Name
+  {0323a121-3b62-4c06-9e77-215aa19ad3d5}, !- Number of People Schedule Name
+  {b4eb42bb-bc16-4955-a891-98918622d8c9}, !- Activity Level Schedule Name
   ,                                       !- Surface Name/Angle Factor List Name
   ,                                       !- Work Efficiency Schedule Name
   ,                                       !- Clothing Insulation Schedule Name
   ,                                       !- Air Velocity Schedule Name
   1;                                      !- Multiplier
-
-OS:ScheduleTypeLimits,
-<<<<<<< HEAD
-  {a86580f3-7484-41ac-9a4e-559db1529cac}, !- Handle
-=======
-  {81af2e0e-1d41-4591-aa4c-2c40a78c9a3f}, !- Handle
->>>>>>> 3c1d7324
-  ActivityLevel,                          !- Name
-  0,                                      !- Lower Limit Value
-  ,                                       !- Upper Limit Value
-  Continuous,                             !- Numeric Type
-  ActivityLevel;                          !- Unit Type
-
-OS:ScheduleTypeLimits,
-<<<<<<< HEAD
-  {c1543927-ebf7-4fe1-9c1d-ed43f4ae9a57}, !- Handle
-=======
-  {d97b4583-de2d-4d34-bb77-0ba5f12564f2}, !- Handle
->>>>>>> 3c1d7324
-  Fractional,                             !- Name
-  0,                                      !- Lower Limit Value
-  1,                                      !- Upper Limit Value
-  Continuous;                             !- Numeric Type
-
-OS:People:Definition,
-<<<<<<< HEAD
-  {43989a71-5fd4-4f1e-a688-4ed7c4b9e8f6}, !- Handle
-=======
-  {ef406445-8cb7-433d-9551-35d66c074743}, !- Handle
->>>>>>> 3c1d7324
-  res occupants|living space|story 2,     !- Name
-  People,                                 !- Number of People Calculation Method
-  1.32,                                   !- Number of People {people}
-  ,                                       !- People per Space Floor Area {person/m2}
-  ,                                       !- Space Floor Area per Person {m2/person}
-  0.319734,                               !- Fraction Radiant
-  0.573,                                  !- Sensible Heat Fraction
-  0,                                      !- Carbon Dioxide Generation Rate {m3/s-W}
-  No,                                     !- Enable ASHRAE 55 Comfort Warnings
-  ZoneAveraged;                           !- Mean Radiant Temperature Calculation Type
-
-OS:People,
-<<<<<<< HEAD
-  {515e047b-a3e9-4cd8-9dff-05581aa97f74}, !- Handle
-  res occupants|living space|story 2,     !- Name
-  {43989a71-5fd4-4f1e-a688-4ed7c4b9e8f6}, !- People Definition Name
-  {7961938c-8957-494b-939d-04a7ce7d349b}, !- Space or SpaceType Name
-  {dcd9fc10-b2a1-486b-ac3b-7e6730e1ea03}, !- Number of People Schedule Name
-  {b23ca683-fcf0-4764-8de5-073829754bb6}, !- Activity Level Schedule Name
-=======
-  {0c512ee6-52a5-4343-b4f4-648d0b2aa605}, !- Handle
-  res occupants|living space|story 2,     !- Name
-  {ef406445-8cb7-433d-9551-35d66c074743}, !- People Definition Name
-  {0094be17-be35-4f2f-a68b-3770f9fc8211}, !- Space or SpaceType Name
-  {4c3d6b7b-b217-492e-ab67-f20d7c9ae303}, !- Number of People Schedule Name
-  {63fde392-860e-48ac-a007-f2ae202beafb}, !- Activity Level Schedule Name
->>>>>>> 3c1d7324
-  ,                                       !- Surface Name/Angle Factor List Name
-  ,                                       !- Work Efficiency Schedule Name
-  ,                                       !- Clothing Insulation Schedule Name
-  ,                                       !- Air Velocity Schedule Name
-  1;                                      !- Multiplier
