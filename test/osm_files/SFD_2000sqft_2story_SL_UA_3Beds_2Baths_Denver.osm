--- conflicted
+++ resolved
@@ -1,73 +1,41 @@
 !- NOTE: Auto-generated from /test/osw_files/SFD_2000sqft_2story_SL_UA_3Beds_2Baths_Denver.osw
 
 OS:Version,
-<<<<<<< HEAD
-  {1d2933a0-3e11-4b08-93c3-6562cdccaaaf}, !- Handle
+  {45c0bf0e-e79e-41be-8d9b-450e2ca8812b}, !- Handle
   2.9.0;                                  !- Version Identifier
 
 OS:SimulationControl,
-  {a29b93ce-25e0-483a-970b-2e8bb72e5ae4}, !- Handle
-=======
-  {9d680eee-aad7-4c40-ba19-1d5f541f83f2}, !- Handle
-  2.9.0;                                  !- Version Identifier
-
-OS:SimulationControl,
-  {c0445437-7e9f-43f9-8a2a-af98e499a2a3}, !- Handle
->>>>>>> 3c1d7324
+  {0e62bd77-351c-4c1d-9c89-9d9ec9d0c0b2}, !- Handle
   ,                                       !- Do Zone Sizing Calculation
   ,                                       !- Do System Sizing Calculation
   ,                                       !- Do Plant Sizing Calculation
   No;                                     !- Run Simulation for Sizing Periods
 
 OS:Timestep,
-<<<<<<< HEAD
-  {2478fdff-32e8-44f0-a5f7-7e623794f238}, !- Handle
+  {dedf6c8a-5827-42cb-9cf3-ebee9d81bd87}, !- Handle
   6;                                      !- Number of Timesteps per Hour
 
 OS:ShadowCalculation,
-  {64b7fa07-423d-4adf-9265-a63f9961f77d}, !- Handle
-=======
-  {bd396c9b-1ead-43a7-906e-7e36b983720f}, !- Handle
-  6;                                      !- Number of Timesteps per Hour
-
-OS:ShadowCalculation,
-  {af11f9d7-5beb-4f99-8285-a6143237b7e7}, !- Handle
->>>>>>> 3c1d7324
+  {b1412cc0-72f6-46d0-a509-e69f827c2f27}, !- Handle
   20,                                     !- Calculation Frequency
   200;                                    !- Maximum Figures in Shadow Overlap Calculations
 
 OS:SurfaceConvectionAlgorithm:Outside,
-<<<<<<< HEAD
-  {f33261a2-685d-46b9-9b8f-2407877b8879}, !- Handle
+  {41d0a3b9-e853-409f-9134-e118b1311a35}, !- Handle
   DOE-2;                                  !- Algorithm
 
 OS:SurfaceConvectionAlgorithm:Inside,
-  {5c580f4d-e1f7-4252-8a04-14112ba6d839}, !- Handle
+  {18fe2cdc-cc05-40d0-b17c-1f3ed4abbd79}, !- Handle
   TARP;                                   !- Algorithm
 
 OS:ZoneCapacitanceMultiplier:ResearchSpecial,
-  {35545321-3eea-42b3-826c-1366af53f7b5}, !- Handle
-=======
-  {69099d14-a4a3-446a-992e-283803e7ceb3}, !- Handle
-  DOE-2;                                  !- Algorithm
-
-OS:SurfaceConvectionAlgorithm:Inside,
-  {f85186ba-2b55-41a0-b63f-7034bf6c787b}, !- Handle
-  TARP;                                   !- Algorithm
-
-OS:ZoneCapacitanceMultiplier:ResearchSpecial,
-  {d20e2b4b-91cf-4912-936b-ba4bf750a3fd}, !- Handle
->>>>>>> 3c1d7324
+  {35326986-b500-4fbb-9765-730ff4f64dc7}, !- Handle
   ,                                       !- Temperature Capacity Multiplier
   15,                                     !- Humidity Capacity Multiplier
   ;                                       !- Carbon Dioxide Capacity Multiplier
 
 OS:RunPeriod,
-<<<<<<< HEAD
-  {1894a8b7-f844-4acc-9b30-038aa32e63e0}, !- Handle
-=======
-  {95f53c9e-98ee-4aa4-996f-46ef9883736e}, !- Handle
->>>>>>> 3c1d7324
+  {b5064f3b-8956-44ca-9213-058567d355e4}, !- Handle
   Run Period 1,                           !- Name
   1,                                      !- Begin Month
   1,                                      !- Begin Day of Month
@@ -81,21 +49,13 @@
   ;                                       !- Number of Times Runperiod to be Repeated
 
 OS:YearDescription,
-<<<<<<< HEAD
-  {3cf719ed-8ee2-47f5-b877-105aced6c8d6}, !- Handle
-=======
-  {3888d82f-dede-4b42-9e6e-e2efe5e628b4}, !- Handle
->>>>>>> 3c1d7324
+  {2dd45d94-4d30-4a9e-84cb-bee96aed9307}, !- Handle
   2007,                                   !- Calendar Year
   ,                                       !- Day of Week for Start Day
   ;                                       !- Is Leap Year
 
 OS:WeatherFile,
-<<<<<<< HEAD
-  {24f288be-44d5-480d-85b8-31fdb904bd36}, !- Handle
-=======
-  {0e92b472-748d-4ace-af15-89eb8dcd2e25}, !- Handle
->>>>>>> 3c1d7324
+  {42461f79-d924-455c-8eda-12c66a1b2582}, !- Handle
   Denver Intl Ap,                         !- City
   CO,                                     !- State Province Region
   USA,                                    !- Country
@@ -109,13 +69,8 @@
   E23378AA;                               !- Checksum
 
 OS:AdditionalProperties,
-<<<<<<< HEAD
-  {7f09fe86-635c-464b-8baf-39079be1a4f1}, !- Handle
-  {24f288be-44d5-480d-85b8-31fdb904bd36}, !- Object Name
-=======
-  {4989b6fb-3d3a-4b5c-9ce8-93a42efebc58}, !- Handle
-  {0e92b472-748d-4ace-af15-89eb8dcd2e25}, !- Object Name
->>>>>>> 3c1d7324
+  {7173eb45-5e10-49a9-8c65-8255b0fc4609}, !- Handle
+  {42461f79-d924-455c-8eda-12c66a1b2582}, !- Object Name
   EPWHeaderCity,                          !- Feature Name 1
   String,                                 !- Feature Data Type 1
   Denver Intl Ap,                         !- Feature Value 1
@@ -223,11 +178,7 @@
   84;                                     !- Feature Value 35
 
 OS:Site,
-<<<<<<< HEAD
-  {1c49e2d3-9f9f-4081-a9f3-c4077ef7e003}, !- Handle
-=======
-  {93e7f644-0626-4916-8d76-919926926359}, !- Handle
->>>>>>> 3c1d7324
+  {242984a1-ee5e-4cf5-8d74-2ccdcbdbabc8}, !- Handle
   Denver Intl Ap_CO_USA,                  !- Name
   39.83,                                  !- Latitude {deg}
   -104.65,                                !- Longitude {deg}
@@ -236,11 +187,7 @@
   ;                                       !- Terrain
 
 OS:ClimateZones,
-<<<<<<< HEAD
-  {146f79a3-28bf-4b89-b329-dcd0c0f1abe9}, !- Handle
-=======
-  {37ef47ff-6318-48e2-b5a5-abdca68a257b}, !- Handle
->>>>>>> 3c1d7324
+  {8184d86c-0d5f-48e4-a851-a19e69e2d737}, !- Handle
   ,                                       !- Active Institution
   ,                                       !- Active Year
   ,                                       !- Climate Zone Institution Name 1
@@ -253,31 +200,19 @@
   Cold;                                   !- Climate Zone Value 2
 
 OS:Site:WaterMainsTemperature,
-<<<<<<< HEAD
-  {65789714-2726-4bdf-bd06-fead8723ec2c}, !- Handle
-=======
-  {922451f0-0b90-49c9-823c-1388f9432658}, !- Handle
->>>>>>> 3c1d7324
+  {7e2286de-ea29-4143-b14b-9c95a046b13e}, !- Handle
   Correlation,                            !- Calculation Method
   ,                                       !- Temperature Schedule Name
   10.8753424657535,                       !- Annual Average Outdoor Air Temperature {C}
   23.1524007936508;                       !- Maximum Difference In Monthly Average Outdoor Air Temperatures {deltaC}
 
 OS:RunPeriodControl:DaylightSavingTime,
-<<<<<<< HEAD
-  {82b26afe-8c6d-49c0-887d-2e47f29b095e}, !- Handle
-=======
-  {17330ebb-ae46-46ee-8b33-2735a4f5d793}, !- Handle
->>>>>>> 3c1d7324
+  {319574c6-c94c-45e6-8a84-db725bd932bc}, !- Handle
   3/12,                                   !- Start Date
   11/5;                                   !- End Date
 
 OS:Site:GroundTemperature:Deep,
-<<<<<<< HEAD
-  {ce02ac20-8793-48e6-b599-ee57baa562ac}, !- Handle
-=======
-  {487d668e-2828-4974-bb86-9a44d152bbe5}, !- Handle
->>>>>>> 3c1d7324
+  {62840252-873b-4a96-8a43-fb1e1db888ba}, !- Handle
   10.8753424657535,                       !- January Deep Ground Temperature {C}
   10.8753424657535,                       !- February Deep Ground Temperature {C}
   10.8753424657535,                       !- March Deep Ground Temperature {C}
@@ -292,11 +227,7 @@
   10.8753424657535;                       !- December Deep Ground Temperature {C}
 
 OS:Building,
-<<<<<<< HEAD
-  {fdcbaf42-6bc3-44bc-a269-5ac82b727190}, !- Handle
-=======
-  {6cb3cf7c-7dca-4bee-a094-f2f41f7e7105}, !- Handle
->>>>>>> 3c1d7324
+  {3a2b8154-c66e-4f0f-91a0-76396d998ee2}, !- Handle
   Building 1,                             !- Name
   ,                                       !- Building Sector Type
   0,                                      !- North Axis {deg}
@@ -311,23 +242,14 @@
   1;                                      !- Standards Number of Living Units
 
 OS:AdditionalProperties,
-<<<<<<< HEAD
-  {b7213b8a-eb6a-45d5-9aad-03931cef65fc}, !- Handle
-  {fdcbaf42-6bc3-44bc-a269-5ac82b727190}, !- Object Name
-=======
-  {dd6d6282-b2a1-4bbf-afce-f00d1ebae445}, !- Handle
-  {6cb3cf7c-7dca-4bee-a094-f2f41f7e7105}, !- Object Name
->>>>>>> 3c1d7324
+  {b771167e-f97d-48e7-b06e-9dbd7560027b}, !- Handle
+  {3a2b8154-c66e-4f0f-91a0-76396d998ee2}, !- Object Name
   Total Units Modeled,                    !- Feature Name 1
   Integer,                                !- Feature Data Type 1
   1;                                      !- Feature Value 1
 
 OS:ThermalZone,
-<<<<<<< HEAD
-  {8c83ddcc-8e37-466b-8a7a-825a7e160e2c}, !- Handle
-=======
-  {f8eda002-917f-4a06-b51f-e1b987990575}, !- Handle
->>>>>>> 3c1d7324
+  {bd31dedd-1bee-4c34-84c1-5c92f0f2f32f}, !- Handle
   living zone,                            !- Name
   ,                                       !- Multiplier
   ,                                       !- Ceiling Height {m}
@@ -336,17 +258,10 @@
   ,                                       !- Zone Inside Convection Algorithm
   ,                                       !- Zone Outside Convection Algorithm
   ,                                       !- Zone Conditioning Equipment List Name
-<<<<<<< HEAD
-  {c1d4f616-d385-40f9-b476-fbf56ca640cf}, !- Zone Air Inlet Port List
-  {ade86571-aa09-434b-8aac-6a402f361859}, !- Zone Air Exhaust Port List
-  {b4d75500-1307-43ae-af52-5087bdefcb20}, !- Zone Air Node Name
-  {b171c0c7-8bde-4d6b-b610-40a8493ac3f3}, !- Zone Return Air Port List
-=======
-  {8d54ca11-4861-4d67-a680-c61054d5289a}, !- Zone Air Inlet Port List
-  {605513a3-eeeb-459e-9852-6fbdfc3719fe}, !- Zone Air Exhaust Port List
-  {3ca39036-0d3d-46ac-a44c-5d3920ce01d3}, !- Zone Air Node Name
-  {3b39de18-63f4-49db-9786-08e1e5c822e4}, !- Zone Return Air Port List
->>>>>>> 3c1d7324
+  {993dcf4c-c9ae-4460-9ba8-eb2b7ecff696}, !- Zone Air Inlet Port List
+  {05d5d712-119d-4537-a723-e9e458ae7242}, !- Zone Air Exhaust Port List
+  {b80932ee-02e2-472a-8907-fd068c5b66c1}, !- Zone Air Node Name
+  {64039372-0bc0-484c-b51f-968084fbdc97}, !- Zone Return Air Port List
   ,                                       !- Primary Daylighting Control Name
   ,                                       !- Fraction of Zone Controlled by Primary Daylighting Control
   ,                                       !- Secondary Daylighting Control Name
@@ -357,71 +272,37 @@
   No;                                     !- Use Ideal Air Loads
 
 OS:Node,
-<<<<<<< HEAD
-  {a1b33084-54f1-40d8-b340-6896ab8bcc83}, !- Handle
+  {8de4b369-96f3-419e-853a-d22a693523f3}, !- Handle
   Node 1,                                 !- Name
-  {b4d75500-1307-43ae-af52-5087bdefcb20}, !- Inlet Port
+  {b80932ee-02e2-472a-8907-fd068c5b66c1}, !- Inlet Port
   ;                                       !- Outlet Port
 
 OS:Connection,
-  {b4d75500-1307-43ae-af52-5087bdefcb20}, !- Handle
-  {8e37ab19-36da-45e4-80ed-60590424e84a}, !- Name
-  {8c83ddcc-8e37-466b-8a7a-825a7e160e2c}, !- Source Object
+  {b80932ee-02e2-472a-8907-fd068c5b66c1}, !- Handle
+  {a9fd4f46-7689-434c-b444-46b86076f094}, !- Name
+  {bd31dedd-1bee-4c34-84c1-5c92f0f2f32f}, !- Source Object
   11,                                     !- Outlet Port
-  {a1b33084-54f1-40d8-b340-6896ab8bcc83}, !- Target Object
+  {8de4b369-96f3-419e-853a-d22a693523f3}, !- Target Object
   2;                                      !- Inlet Port
 
 OS:PortList,
-  {c1d4f616-d385-40f9-b476-fbf56ca640cf}, !- Handle
-  {c08b0d2f-5176-4066-9c79-fade3bb41af9}, !- Name
-  {8c83ddcc-8e37-466b-8a7a-825a7e160e2c}; !- HVAC Component
+  {993dcf4c-c9ae-4460-9ba8-eb2b7ecff696}, !- Handle
+  {d11a15ee-dee9-4fe9-a869-e1a28b1a4b8b}, !- Name
+  {bd31dedd-1bee-4c34-84c1-5c92f0f2f32f}; !- HVAC Component
 
 OS:PortList,
-  {ade86571-aa09-434b-8aac-6a402f361859}, !- Handle
-  {15249729-8180-4963-929a-535eeb360ed9}, !- Name
-  {8c83ddcc-8e37-466b-8a7a-825a7e160e2c}; !- HVAC Component
+  {05d5d712-119d-4537-a723-e9e458ae7242}, !- Handle
+  {9a767866-6a34-4d24-9aff-952e3185109d}, !- Name
+  {bd31dedd-1bee-4c34-84c1-5c92f0f2f32f}; !- HVAC Component
 
 OS:PortList,
-  {b171c0c7-8bde-4d6b-b610-40a8493ac3f3}, !- Handle
-  {61d75e2e-5a11-4e35-9157-53714e6d76bb}, !- Name
-  {8c83ddcc-8e37-466b-8a7a-825a7e160e2c}; !- HVAC Component
+  {64039372-0bc0-484c-b51f-968084fbdc97}, !- Handle
+  {555bfce5-a5a7-4015-b871-f26f52351126}, !- Name
+  {bd31dedd-1bee-4c34-84c1-5c92f0f2f32f}; !- HVAC Component
 
 OS:Sizing:Zone,
-  {5ad5eb33-b5fb-4500-9a4b-b1baf5b8cb7b}, !- Handle
-  {8c83ddcc-8e37-466b-8a7a-825a7e160e2c}, !- Zone or ZoneList Name
-=======
-  {b67abc2d-0eb4-4394-8018-bb88a0fc29fc}, !- Handle
-  Node 1,                                 !- Name
-  {3ca39036-0d3d-46ac-a44c-5d3920ce01d3}, !- Inlet Port
-  ;                                       !- Outlet Port
-
-OS:Connection,
-  {3ca39036-0d3d-46ac-a44c-5d3920ce01d3}, !- Handle
-  {02f35219-7d86-4f0d-b82f-34229d32f7c1}, !- Name
-  {f8eda002-917f-4a06-b51f-e1b987990575}, !- Source Object
-  11,                                     !- Outlet Port
-  {b67abc2d-0eb4-4394-8018-bb88a0fc29fc}, !- Target Object
-  2;                                      !- Inlet Port
-
-OS:PortList,
-  {8d54ca11-4861-4d67-a680-c61054d5289a}, !- Handle
-  {e8d5bcf1-0824-4e73-bfab-33cdfae8c8ee}, !- Name
-  {f8eda002-917f-4a06-b51f-e1b987990575}; !- HVAC Component
-
-OS:PortList,
-  {605513a3-eeeb-459e-9852-6fbdfc3719fe}, !- Handle
-  {c09c5fd5-f0ce-4fd3-aaf9-4a27cb1bf4de}, !- Name
-  {f8eda002-917f-4a06-b51f-e1b987990575}; !- HVAC Component
-
-OS:PortList,
-  {3b39de18-63f4-49db-9786-08e1e5c822e4}, !- Handle
-  {b997c441-e91c-41df-bab8-48e31017c728}, !- Name
-  {f8eda002-917f-4a06-b51f-e1b987990575}; !- HVAC Component
-
-OS:Sizing:Zone,
-  {17256320-d337-4aee-8379-f77e6059c096}, !- Handle
-  {f8eda002-917f-4a06-b51f-e1b987990575}, !- Zone or ZoneList Name
->>>>>>> 3c1d7324
+  {d868b130-2bdd-4672-88c4-98b4289ca90c}, !- Handle
+  {bd31dedd-1bee-4c34-84c1-5c92f0f2f32f}, !- Zone or ZoneList Name
   SupplyAirTemperature,                   !- Zone Cooling Design Supply Air Temperature Input Method
   14,                                     !- Zone Cooling Design Supply Air Temperature {C}
   11.11,                                  !- Zone Cooling Design Supply Air Temperature Difference {deltaC}
@@ -450,25 +331,14 @@
   autosize;                               !- Dedicated Outdoor Air High Setpoint Temperature for Design {C}
 
 OS:ZoneHVAC:EquipmentList,
-<<<<<<< HEAD
-  {137c0b4a-212d-4f1c-b6c6-6fbbd57117eb}, !- Handle
+  {e8c7ed78-6670-4aec-9016-a0e205f5a704}, !- Handle
   Zone HVAC Equipment List 1,             !- Name
-  {8c83ddcc-8e37-466b-8a7a-825a7e160e2c}; !- Thermal Zone
+  {bd31dedd-1bee-4c34-84c1-5c92f0f2f32f}; !- Thermal Zone
 
 OS:Space,
-  {80e84e9f-8ce1-45e2-a3d3-1f589270da6f}, !- Handle
+  {bcaf1df2-b59c-4ed8-b598-8d43b1e2a16e}, !- Handle
   living space,                           !- Name
-  {1cdbd759-eb69-4cc0-aac3-d424c31e3ab6}, !- Space Type Name
-=======
-  {ce56a949-ae70-4c9b-ab6f-6a79c3cf367c}, !- Handle
-  Zone HVAC Equipment List 1,             !- Name
-  {f8eda002-917f-4a06-b51f-e1b987990575}; !- Thermal Zone
-
-OS:Space,
-  {2277f2b4-caae-456c-887c-52e7a684280e}, !- Handle
-  living space,                           !- Name
-  {df245a90-d46a-4816-a9c6-10edf052f6ca}, !- Space Type Name
->>>>>>> 3c1d7324
+  {9380182d-cf25-48fd-aba4-5f4ad4047d63}, !- Space Type Name
   ,                                       !- Default Construction Set Name
   ,                                       !- Default Schedule Set Name
   -0,                                     !- Direction of Relative North {deg}
@@ -476,31 +346,17 @@
   0,                                      !- Y Origin {m}
   0,                                      !- Z Origin {m}
   ,                                       !- Building Story Name
-<<<<<<< HEAD
-  {8c83ddcc-8e37-466b-8a7a-825a7e160e2c}, !- Thermal Zone Name
+  {bd31dedd-1bee-4c34-84c1-5c92f0f2f32f}, !- Thermal Zone Name
   ,                                       !- Part of Total Floor Area
   ,                                       !- Design Specification Outdoor Air Object Name
-  {63eff414-9a5d-434e-b66c-285179da241a}; !- Building Unit Name
-
-OS:Surface,
-  {2b137d7f-9e96-4558-aed5-be79d3b02386}, !- Handle
+  {12adb298-8ef5-493d-9dfe-bdc58c6c5ac1}; !- Building Unit Name
+
+OS:Surface,
+  {b52830ea-2e59-4c8a-9f1c-98a6448204e6}, !- Handle
   Surface 1,                              !- Name
   Floor,                                  !- Surface Type
   ,                                       !- Construction Name
-  {80e84e9f-8ce1-45e2-a3d3-1f589270da6f}, !- Space Name
-=======
-  {f8eda002-917f-4a06-b51f-e1b987990575}, !- Thermal Zone Name
-  ,                                       !- Part of Total Floor Area
-  ,                                       !- Design Specification Outdoor Air Object Name
-  {a4df5daf-fa5c-4a88-87b5-5e4db7a7a99a}; !- Building Unit Name
-
-OS:Surface,
-  {8b17a8f2-7f6d-4a9a-a998-a045df5d3a25}, !- Handle
-  Surface 1,                              !- Name
-  Floor,                                  !- Surface Type
-  ,                                       !- Construction Name
-  {2277f2b4-caae-456c-887c-52e7a684280e}, !- Space Name
->>>>>>> 3c1d7324
+  {bcaf1df2-b59c-4ed8-b598-8d43b1e2a16e}, !- Space Name
   Foundation,                             !- Outside Boundary Condition
   ,                                       !- Outside Boundary Condition Object
   NoSun,                                  !- Sun Exposure
@@ -513,19 +369,11 @@
   13.6310703908387, 0, 0;                 !- X,Y,Z Vertex 4 {m}
 
 OS:Surface,
-<<<<<<< HEAD
-  {6f511525-1fad-46c4-9e43-734cea85cf2d}, !- Handle
+  {769a9e09-04c9-4874-b9b4-2da9f42866a2}, !- Handle
   Surface 2,                              !- Name
   Wall,                                   !- Surface Type
   ,                                       !- Construction Name
-  {80e84e9f-8ce1-45e2-a3d3-1f589270da6f}, !- Space Name
-=======
-  {fa9ee198-6156-49c9-b759-2e82f7327071}, !- Handle
-  Surface 2,                              !- Name
-  Wall,                                   !- Surface Type
-  ,                                       !- Construction Name
-  {2277f2b4-caae-456c-887c-52e7a684280e}, !- Space Name
->>>>>>> 3c1d7324
+  {bcaf1df2-b59c-4ed8-b598-8d43b1e2a16e}, !- Space Name
   Outdoors,                               !- Outside Boundary Condition
   ,                                       !- Outside Boundary Condition Object
   SunExposed,                             !- Sun Exposure
@@ -538,19 +386,11 @@
   0, 0, 2.4384;                           !- X,Y,Z Vertex 4 {m}
 
 OS:Surface,
-<<<<<<< HEAD
-  {256d745f-2821-4f78-93f0-697e874f1be9}, !- Handle
+  {340350ac-0b52-4f44-b813-9eaa6627dcbc}, !- Handle
   Surface 3,                              !- Name
   Wall,                                   !- Surface Type
   ,                                       !- Construction Name
-  {80e84e9f-8ce1-45e2-a3d3-1f589270da6f}, !- Space Name
-=======
-  {9be98a9c-6309-4a83-9479-d39a36cb4e4f}, !- Handle
-  Surface 3,                              !- Name
-  Wall,                                   !- Surface Type
-  ,                                       !- Construction Name
-  {2277f2b4-caae-456c-887c-52e7a684280e}, !- Space Name
->>>>>>> 3c1d7324
+  {bcaf1df2-b59c-4ed8-b598-8d43b1e2a16e}, !- Space Name
   Outdoors,                               !- Outside Boundary Condition
   ,                                       !- Outside Boundary Condition Object
   SunExposed,                             !- Sun Exposure
@@ -563,19 +403,11 @@
   0, 6.81553519541936, 2.4384;            !- X,Y,Z Vertex 4 {m}
 
 OS:Surface,
-<<<<<<< HEAD
-  {b19accad-cb51-463e-87c7-303728be2d27}, !- Handle
+  {c68dca42-37b9-42f4-ab06-64332336060d}, !- Handle
   Surface 4,                              !- Name
   Wall,                                   !- Surface Type
   ,                                       !- Construction Name
-  {80e84e9f-8ce1-45e2-a3d3-1f589270da6f}, !- Space Name
-=======
-  {e65d7bab-d458-4755-8f74-1498681e444b}, !- Handle
-  Surface 4,                              !- Name
-  Wall,                                   !- Surface Type
-  ,                                       !- Construction Name
-  {2277f2b4-caae-456c-887c-52e7a684280e}, !- Space Name
->>>>>>> 3c1d7324
+  {bcaf1df2-b59c-4ed8-b598-8d43b1e2a16e}, !- Space Name
   Outdoors,                               !- Outside Boundary Condition
   ,                                       !- Outside Boundary Condition Object
   SunExposed,                             !- Sun Exposure
@@ -588,19 +420,11 @@
   13.6310703908387, 6.81553519541936, 2.4384; !- X,Y,Z Vertex 4 {m}
 
 OS:Surface,
-<<<<<<< HEAD
-  {f4833094-95d5-4e5a-89b5-adb3074461ad}, !- Handle
+  {41191b67-7877-4c0f-83e9-529d150ef979}, !- Handle
   Surface 5,                              !- Name
   Wall,                                   !- Surface Type
   ,                                       !- Construction Name
-  {80e84e9f-8ce1-45e2-a3d3-1f589270da6f}, !- Space Name
-=======
-  {24be7ef7-993d-42e3-b74e-1e0cd65e9447}, !- Handle
-  Surface 5,                              !- Name
-  Wall,                                   !- Surface Type
-  ,                                       !- Construction Name
-  {2277f2b4-caae-456c-887c-52e7a684280e}, !- Space Name
->>>>>>> 3c1d7324
+  {bcaf1df2-b59c-4ed8-b598-8d43b1e2a16e}, !- Space Name
   Outdoors,                               !- Outside Boundary Condition
   ,                                       !- Outside Boundary Condition Object
   SunExposed,                             !- Sun Exposure
@@ -613,23 +437,13 @@
   13.6310703908387, 0, 2.4384;            !- X,Y,Z Vertex 4 {m}
 
 OS:Surface,
-<<<<<<< HEAD
-  {2f110613-a3f3-4309-930f-ccf5261d35dd}, !- Handle
+  {2bc295de-f4b9-48b1-9388-f8739c5b4723}, !- Handle
   Surface 6,                              !- Name
   RoofCeiling,                            !- Surface Type
   ,                                       !- Construction Name
-  {80e84e9f-8ce1-45e2-a3d3-1f589270da6f}, !- Space Name
+  {bcaf1df2-b59c-4ed8-b598-8d43b1e2a16e}, !- Space Name
   Surface,                                !- Outside Boundary Condition
-  {c6e6ba49-9188-49c5-978a-1dae3b3410c2}, !- Outside Boundary Condition Object
-=======
-  {e467c3b4-2bb7-452c-a4c6-331070d8b58a}, !- Handle
-  Surface 6,                              !- Name
-  RoofCeiling,                            !- Surface Type
-  ,                                       !- Construction Name
-  {2277f2b4-caae-456c-887c-52e7a684280e}, !- Space Name
-  Surface,                                !- Outside Boundary Condition
-  {5e53ebb0-8ce3-4a0b-bcef-ca44814c68b1}, !- Outside Boundary Condition Object
->>>>>>> 3c1d7324
+  {2feb24b9-6e15-42f9-8c22-b213dd3f4673}, !- Outside Boundary Condition Object
   NoSun,                                  !- Sun Exposure
   NoWind,                                 !- Wind Exposure
   ,                                       !- View Factor to Ground
@@ -640,11 +454,7 @@
   0, 0, 2.4384;                           !- X,Y,Z Vertex 4 {m}
 
 OS:SpaceType,
-<<<<<<< HEAD
-  {1cdbd759-eb69-4cc0-aac3-d424c31e3ab6}, !- Handle
-=======
-  {df245a90-d46a-4816-a9c6-10edf052f6ca}, !- Handle
->>>>>>> 3c1d7324
+  {9380182d-cf25-48fd-aba4-5f4ad4047d63}, !- Handle
   Space Type 1,                           !- Name
   ,                                       !- Default Construction Set Name
   ,                                       !- Default Schedule Set Name
@@ -655,15 +465,9 @@
   living;                                 !- Standards Space Type
 
 OS:Space,
-<<<<<<< HEAD
-  {6757623e-0938-4533-8acc-1192f7159f3e}, !- Handle
+  {f87f1c69-bede-4edb-a75e-780795c0e36a}, !- Handle
   living space|story 2,                   !- Name
-  {1cdbd759-eb69-4cc0-aac3-d424c31e3ab6}, !- Space Type Name
-=======
-  {0094be17-be35-4f2f-a68b-3770f9fc8211}, !- Handle
-  living space|story 2,                   !- Name
-  {df245a90-d46a-4816-a9c6-10edf052f6ca}, !- Space Type Name
->>>>>>> 3c1d7324
+  {9380182d-cf25-48fd-aba4-5f4ad4047d63}, !- Space Type Name
   ,                                       !- Default Construction Set Name
   ,                                       !- Default Schedule Set Name
   -0,                                     !- Direction of Relative North {deg}
@@ -671,35 +475,19 @@
   0,                                      !- Y Origin {m}
   2.4384,                                 !- Z Origin {m}
   ,                                       !- Building Story Name
-<<<<<<< HEAD
-  {8c83ddcc-8e37-466b-8a7a-825a7e160e2c}, !- Thermal Zone Name
+  {bd31dedd-1bee-4c34-84c1-5c92f0f2f32f}, !- Thermal Zone Name
   ,                                       !- Part of Total Floor Area
   ,                                       !- Design Specification Outdoor Air Object Name
-  {63eff414-9a5d-434e-b66c-285179da241a}; !- Building Unit Name
-
-OS:Surface,
-  {c6e6ba49-9188-49c5-978a-1dae3b3410c2}, !- Handle
+  {12adb298-8ef5-493d-9dfe-bdc58c6c5ac1}; !- Building Unit Name
+
+OS:Surface,
+  {2feb24b9-6e15-42f9-8c22-b213dd3f4673}, !- Handle
   Surface 7,                              !- Name
   Floor,                                  !- Surface Type
   ,                                       !- Construction Name
-  {6757623e-0938-4533-8acc-1192f7159f3e}, !- Space Name
+  {f87f1c69-bede-4edb-a75e-780795c0e36a}, !- Space Name
   Surface,                                !- Outside Boundary Condition
-  {2f110613-a3f3-4309-930f-ccf5261d35dd}, !- Outside Boundary Condition Object
-=======
-  {f8eda002-917f-4a06-b51f-e1b987990575}, !- Thermal Zone Name
-  ,                                       !- Part of Total Floor Area
-  ,                                       !- Design Specification Outdoor Air Object Name
-  {a4df5daf-fa5c-4a88-87b5-5e4db7a7a99a}; !- Building Unit Name
-
-OS:Surface,
-  {5e53ebb0-8ce3-4a0b-bcef-ca44814c68b1}, !- Handle
-  Surface 7,                              !- Name
-  Floor,                                  !- Surface Type
-  ,                                       !- Construction Name
-  {0094be17-be35-4f2f-a68b-3770f9fc8211}, !- Space Name
-  Surface,                                !- Outside Boundary Condition
-  {e467c3b4-2bb7-452c-a4c6-331070d8b58a}, !- Outside Boundary Condition Object
->>>>>>> 3c1d7324
+  {2bc295de-f4b9-48b1-9388-f8739c5b4723}, !- Outside Boundary Condition Object
   NoSun,                                  !- Sun Exposure
   NoWind,                                 !- Wind Exposure
   ,                                       !- View Factor to Ground
@@ -710,19 +498,11 @@
   13.6310703908387, 0, 0;                 !- X,Y,Z Vertex 4 {m}
 
 OS:Surface,
-<<<<<<< HEAD
-  {fd6d3576-6f8d-46c1-a90a-c1ccc00113c8}, !- Handle
+  {d6149e6e-1e0d-48c5-bc83-ecea711b05ca}, !- Handle
   Surface 8,                              !- Name
   Wall,                                   !- Surface Type
   ,                                       !- Construction Name
-  {6757623e-0938-4533-8acc-1192f7159f3e}, !- Space Name
-=======
-  {0646a440-3d1e-477e-be13-8e38997c8376}, !- Handle
-  Surface 8,                              !- Name
-  Wall,                                   !- Surface Type
-  ,                                       !- Construction Name
-  {0094be17-be35-4f2f-a68b-3770f9fc8211}, !- Space Name
->>>>>>> 3c1d7324
+  {f87f1c69-bede-4edb-a75e-780795c0e36a}, !- Space Name
   Outdoors,                               !- Outside Boundary Condition
   ,                                       !- Outside Boundary Condition Object
   SunExposed,                             !- Sun Exposure
@@ -735,19 +515,11 @@
   0, 0, 2.4384;                           !- X,Y,Z Vertex 4 {m}
 
 OS:Surface,
-<<<<<<< HEAD
-  {995235e6-99c8-4e69-ad85-d5b85a27ad45}, !- Handle
+  {337514ac-86ba-44d2-b023-8c917dde7b70}, !- Handle
   Surface 9,                              !- Name
   Wall,                                   !- Surface Type
   ,                                       !- Construction Name
-  {6757623e-0938-4533-8acc-1192f7159f3e}, !- Space Name
-=======
-  {2a760d20-b901-476b-8e17-004aaa623299}, !- Handle
-  Surface 9,                              !- Name
-  Wall,                                   !- Surface Type
-  ,                                       !- Construction Name
-  {0094be17-be35-4f2f-a68b-3770f9fc8211}, !- Space Name
->>>>>>> 3c1d7324
+  {f87f1c69-bede-4edb-a75e-780795c0e36a}, !- Space Name
   Outdoors,                               !- Outside Boundary Condition
   ,                                       !- Outside Boundary Condition Object
   SunExposed,                             !- Sun Exposure
@@ -760,19 +532,11 @@
   0, 6.81553519541936, 2.4384;            !- X,Y,Z Vertex 4 {m}
 
 OS:Surface,
-<<<<<<< HEAD
-  {f6627970-1b5c-4805-a72b-100a3b22c4cc}, !- Handle
+  {6961fb78-f13e-4566-9987-b4f6f8dac221}, !- Handle
   Surface 10,                             !- Name
   Wall,                                   !- Surface Type
   ,                                       !- Construction Name
-  {6757623e-0938-4533-8acc-1192f7159f3e}, !- Space Name
-=======
-  {f00ab110-5248-4d4f-bbeb-a57de8ffad60}, !- Handle
-  Surface 10,                             !- Name
-  Wall,                                   !- Surface Type
-  ,                                       !- Construction Name
-  {0094be17-be35-4f2f-a68b-3770f9fc8211}, !- Space Name
->>>>>>> 3c1d7324
+  {f87f1c69-bede-4edb-a75e-780795c0e36a}, !- Space Name
   Outdoors,                               !- Outside Boundary Condition
   ,                                       !- Outside Boundary Condition Object
   SunExposed,                             !- Sun Exposure
@@ -785,19 +549,11 @@
   13.6310703908387, 6.81553519541936, 2.4384; !- X,Y,Z Vertex 4 {m}
 
 OS:Surface,
-<<<<<<< HEAD
-  {37956e33-bac0-4545-bd7f-53af9b0a96cd}, !- Handle
+  {2d888cf2-a2a6-43a1-b7b7-b6cda09b5540}, !- Handle
   Surface 11,                             !- Name
   Wall,                                   !- Surface Type
   ,                                       !- Construction Name
-  {6757623e-0938-4533-8acc-1192f7159f3e}, !- Space Name
-=======
-  {abd5b513-d498-4462-a90f-0681addcd5c2}, !- Handle
-  Surface 11,                             !- Name
-  Wall,                                   !- Surface Type
-  ,                                       !- Construction Name
-  {0094be17-be35-4f2f-a68b-3770f9fc8211}, !- Space Name
->>>>>>> 3c1d7324
+  {f87f1c69-bede-4edb-a75e-780795c0e36a}, !- Space Name
   Outdoors,                               !- Outside Boundary Condition
   ,                                       !- Outside Boundary Condition Object
   SunExposed,                             !- Sun Exposure
@@ -810,23 +566,13 @@
   13.6310703908387, 0, 2.4384;            !- X,Y,Z Vertex 4 {m}
 
 OS:Surface,
-<<<<<<< HEAD
-  {474bf14e-6ba5-4e8c-be4f-ff596cff2d13}, !- Handle
+  {6f27ba93-8970-4115-82bd-546fa3f7ff65}, !- Handle
   Surface 12,                             !- Name
   RoofCeiling,                            !- Surface Type
   ,                                       !- Construction Name
-  {6757623e-0938-4533-8acc-1192f7159f3e}, !- Space Name
+  {f87f1c69-bede-4edb-a75e-780795c0e36a}, !- Space Name
   Surface,                                !- Outside Boundary Condition
-  {2f8588aa-ca99-476e-8a7b-815d4c7a1e83}, !- Outside Boundary Condition Object
-=======
-  {0b27575a-458c-43fb-8bbe-8cfd78a9c8f7}, !- Handle
-  Surface 12,                             !- Name
-  RoofCeiling,                            !- Surface Type
-  ,                                       !- Construction Name
-  {0094be17-be35-4f2f-a68b-3770f9fc8211}, !- Space Name
-  Surface,                                !- Outside Boundary Condition
-  {e65db7ac-643e-4876-a018-2896bdd63771}, !- Outside Boundary Condition Object
->>>>>>> 3c1d7324
+  {0c4c45f8-bee7-4001-b1a1-50fb09b1d22a}, !- Outside Boundary Condition Object
   NoSun,                                  !- Sun Exposure
   NoWind,                                 !- Wind Exposure
   ,                                       !- View Factor to Ground
@@ -837,23 +583,13 @@
   0, 0, 2.4384;                           !- X,Y,Z Vertex 4 {m}
 
 OS:Surface,
-<<<<<<< HEAD
-  {2f8588aa-ca99-476e-8a7b-815d4c7a1e83}, !- Handle
+  {0c4c45f8-bee7-4001-b1a1-50fb09b1d22a}, !- Handle
   Surface 13,                             !- Name
   Floor,                                  !- Surface Type
   ,                                       !- Construction Name
-  {e2285b53-a55c-43ba-8939-60b00c4774bd}, !- Space Name
+  {5e4c5bdb-9a3b-414e-9e0a-110411f50252}, !- Space Name
   Surface,                                !- Outside Boundary Condition
-  {474bf14e-6ba5-4e8c-be4f-ff596cff2d13}, !- Outside Boundary Condition Object
-=======
-  {e65db7ac-643e-4876-a018-2896bdd63771}, !- Handle
-  Surface 13,                             !- Name
-  Floor,                                  !- Surface Type
-  ,                                       !- Construction Name
-  {3400e7e3-1ff9-47fe-8532-87b027df8cf5}, !- Space Name
-  Surface,                                !- Outside Boundary Condition
-  {0b27575a-458c-43fb-8bbe-8cfd78a9c8f7}, !- Outside Boundary Condition Object
->>>>>>> 3c1d7324
+  {6f27ba93-8970-4115-82bd-546fa3f7ff65}, !- Outside Boundary Condition Object
   NoSun,                                  !- Sun Exposure
   NoWind,                                 !- Wind Exposure
   ,                                       !- View Factor to Ground
@@ -864,19 +600,11 @@
   0, 0, 0;                                !- X,Y,Z Vertex 4 {m}
 
 OS:Surface,
-<<<<<<< HEAD
-  {95d3547a-3193-41d6-9d06-eb887b80ccde}, !- Handle
+  {bb3cc44b-b254-4be9-ab0a-79cdcd1c794d}, !- Handle
   Surface 14,                             !- Name
   RoofCeiling,                            !- Surface Type
   ,                                       !- Construction Name
-  {e2285b53-a55c-43ba-8939-60b00c4774bd}, !- Space Name
-=======
-  {db99f84e-a4be-4feb-8b30-60a973de1246}, !- Handle
-  Surface 14,                             !- Name
-  RoofCeiling,                            !- Surface Type
-  ,                                       !- Construction Name
-  {3400e7e3-1ff9-47fe-8532-87b027df8cf5}, !- Space Name
->>>>>>> 3c1d7324
+  {5e4c5bdb-9a3b-414e-9e0a-110411f50252}, !- Space Name
   Outdoors,                               !- Outside Boundary Condition
   ,                                       !- Outside Boundary Condition Object
   SunExposed,                             !- Sun Exposure
@@ -889,19 +617,11 @@
   13.6310703908387, 0, 0;                 !- X,Y,Z Vertex 4 {m}
 
 OS:Surface,
-<<<<<<< HEAD
-  {22c8e194-8047-4b2a-b704-e8a24538cc32}, !- Handle
+  {dbd0fc70-7090-4473-9db8-fe88466ddb88}, !- Handle
   Surface 15,                             !- Name
   RoofCeiling,                            !- Surface Type
   ,                                       !- Construction Name
-  {e2285b53-a55c-43ba-8939-60b00c4774bd}, !- Space Name
-=======
-  {c7ad8846-b6b5-4138-8a39-15f2996dfe5e}, !- Handle
-  Surface 15,                             !- Name
-  RoofCeiling,                            !- Surface Type
-  ,                                       !- Construction Name
-  {3400e7e3-1ff9-47fe-8532-87b027df8cf5}, !- Space Name
->>>>>>> 3c1d7324
+  {5e4c5bdb-9a3b-414e-9e0a-110411f50252}, !- Space Name
   Outdoors,                               !- Outside Boundary Condition
   ,                                       !- Outside Boundary Condition Object
   SunExposed,                             !- Sun Exposure
@@ -914,19 +634,11 @@
   0, 6.81553519541936, 0;                 !- X,Y,Z Vertex 4 {m}
 
 OS:Surface,
-<<<<<<< HEAD
-  {da670ee9-ec30-4f7e-a48b-29fc46efa95d}, !- Handle
+  {d0bc2874-11c3-4468-a64a-f628a7ae10b4}, !- Handle
   Surface 16,                             !- Name
   Wall,                                   !- Surface Type
   ,                                       !- Construction Name
-  {e2285b53-a55c-43ba-8939-60b00c4774bd}, !- Space Name
-=======
-  {c35ce8fc-6eea-46a0-91af-9946975448d6}, !- Handle
-  Surface 16,                             !- Name
-  Wall,                                   !- Surface Type
-  ,                                       !- Construction Name
-  {3400e7e3-1ff9-47fe-8532-87b027df8cf5}, !- Space Name
->>>>>>> 3c1d7324
+  {5e4c5bdb-9a3b-414e-9e0a-110411f50252}, !- Space Name
   Outdoors,                               !- Outside Boundary Condition
   ,                                       !- Outside Boundary Condition Object
   SunExposed,                             !- Sun Exposure
@@ -938,19 +650,11 @@
   0, 0, 0;                                !- X,Y,Z Vertex 3 {m}
 
 OS:Surface,
-<<<<<<< HEAD
-  {ff31289e-f1a5-4373-849c-9ef5cf5dafa4}, !- Handle
+  {177d2ad5-f78e-454e-939c-11d7ca08fc9b}, !- Handle
   Surface 17,                             !- Name
   Wall,                                   !- Surface Type
   ,                                       !- Construction Name
-  {e2285b53-a55c-43ba-8939-60b00c4774bd}, !- Space Name
-=======
-  {dde49b93-3f69-46cb-8450-5b4f4fbd68b5}, !- Handle
-  Surface 17,                             !- Name
-  Wall,                                   !- Surface Type
-  ,                                       !- Construction Name
-  {3400e7e3-1ff9-47fe-8532-87b027df8cf5}, !- Space Name
->>>>>>> 3c1d7324
+  {5e4c5bdb-9a3b-414e-9e0a-110411f50252}, !- Space Name
   Outdoors,                               !- Outside Boundary Condition
   ,                                       !- Outside Boundary Condition Object
   SunExposed,                             !- Sun Exposure
@@ -962,15 +666,9 @@
   13.6310703908387, 6.81553519541936, 0;  !- X,Y,Z Vertex 3 {m}
 
 OS:Space,
-<<<<<<< HEAD
-  {e2285b53-a55c-43ba-8939-60b00c4774bd}, !- Handle
+  {5e4c5bdb-9a3b-414e-9e0a-110411f50252}, !- Handle
   unfinished attic space,                 !- Name
-  {146a01c5-9779-4337-9689-e2424a30c364}, !- Space Type Name
-=======
-  {3400e7e3-1ff9-47fe-8532-87b027df8cf5}, !- Handle
-  unfinished attic space,                 !- Name
-  {f440df3a-5fcb-4c1e-9457-3553309fcd26}, !- Space Type Name
->>>>>>> 3c1d7324
+  {04b2013b-2e61-409d-8841-723a3564d57e}, !- Space Type Name
   ,                                       !- Default Construction Set Name
   ,                                       !- Default Schedule Set Name
   -0,                                     !- Direction of Relative North {deg}
@@ -978,17 +676,10 @@
   0,                                      !- Y Origin {m}
   4.8768,                                 !- Z Origin {m}
   ,                                       !- Building Story Name
-<<<<<<< HEAD
-  {c69d18dd-de6e-489d-9b14-7003763c4dde}; !- Thermal Zone Name
+  {998dcec6-cbe8-46f3-afe0-f83ad1b3e99b}; !- Thermal Zone Name
 
 OS:ThermalZone,
-  {c69d18dd-de6e-489d-9b14-7003763c4dde}, !- Handle
-=======
-  {fb0fcdba-c072-45fe-b17f-95bb7ffcae7b}; !- Thermal Zone Name
-
-OS:ThermalZone,
-  {fb0fcdba-c072-45fe-b17f-95bb7ffcae7b}, !- Handle
->>>>>>> 3c1d7324
+  {998dcec6-cbe8-46f3-afe0-f83ad1b3e99b}, !- Handle
   unfinished attic zone,                  !- Name
   ,                                       !- Multiplier
   ,                                       !- Ceiling Height {m}
@@ -997,17 +688,10 @@
   ,                                       !- Zone Inside Convection Algorithm
   ,                                       !- Zone Outside Convection Algorithm
   ,                                       !- Zone Conditioning Equipment List Name
-<<<<<<< HEAD
-  {c25503c0-c970-41c4-bbaa-8c9c831f465c}, !- Zone Air Inlet Port List
-  {1a53ba9f-6315-45b1-911d-3de09828753f}, !- Zone Air Exhaust Port List
-  {7a9d2b7e-90b7-4555-8b12-2c62176da069}, !- Zone Air Node Name
-  {9439730e-0ccd-4bfe-94f6-249b344ca81d}, !- Zone Return Air Port List
-=======
-  {134e664c-3328-47ed-a4fb-0323bdace3e0}, !- Zone Air Inlet Port List
-  {a04b10f4-7090-4bfd-ad12-e998f41ac808}, !- Zone Air Exhaust Port List
-  {f32e3c75-56e3-4c4f-865f-2885e0516310}, !- Zone Air Node Name
-  {cb046ea1-38a0-4f8d-8db6-2386776215d5}, !- Zone Return Air Port List
->>>>>>> 3c1d7324
+  {0c873c1d-6622-4d63-8e49-6e15b1b76674}, !- Zone Air Inlet Port List
+  {f96a916b-4684-468d-9396-ae72e7fba031}, !- Zone Air Exhaust Port List
+  {464dc0dc-ebb2-4a79-a77e-b1a8189e2731}, !- Zone Air Node Name
+  {91137dc3-c681-49ae-a7a2-4d6492916a3b}, !- Zone Return Air Port List
   ,                                       !- Primary Daylighting Control Name
   ,                                       !- Fraction of Zone Controlled by Primary Daylighting Control
   ,                                       !- Secondary Daylighting Control Name
@@ -1018,71 +702,37 @@
   No;                                     !- Use Ideal Air Loads
 
 OS:Node,
-<<<<<<< HEAD
-  {56417d02-7701-406a-8492-e16b25d92680}, !- Handle
+  {4733cc69-3644-4049-8a1e-5045e509d597}, !- Handle
   Node 2,                                 !- Name
-  {7a9d2b7e-90b7-4555-8b12-2c62176da069}, !- Inlet Port
+  {464dc0dc-ebb2-4a79-a77e-b1a8189e2731}, !- Inlet Port
   ;                                       !- Outlet Port
 
 OS:Connection,
-  {7a9d2b7e-90b7-4555-8b12-2c62176da069}, !- Handle
-  {fa542618-1049-4297-a56b-26a05e154391}, !- Name
-  {c69d18dd-de6e-489d-9b14-7003763c4dde}, !- Source Object
+  {464dc0dc-ebb2-4a79-a77e-b1a8189e2731}, !- Handle
+  {79b16a19-4908-46c1-bde2-9c8604831d8a}, !- Name
+  {998dcec6-cbe8-46f3-afe0-f83ad1b3e99b}, !- Source Object
   11,                                     !- Outlet Port
-  {56417d02-7701-406a-8492-e16b25d92680}, !- Target Object
+  {4733cc69-3644-4049-8a1e-5045e509d597}, !- Target Object
   2;                                      !- Inlet Port
 
 OS:PortList,
-  {c25503c0-c970-41c4-bbaa-8c9c831f465c}, !- Handle
-  {f5d0f5c0-107e-46dd-9ff4-8e1d37bca1b2}, !- Name
-  {c69d18dd-de6e-489d-9b14-7003763c4dde}; !- HVAC Component
+  {0c873c1d-6622-4d63-8e49-6e15b1b76674}, !- Handle
+  {b42ead86-ce3d-41b7-91bf-f2ed6da1003b}, !- Name
+  {998dcec6-cbe8-46f3-afe0-f83ad1b3e99b}; !- HVAC Component
 
 OS:PortList,
-  {1a53ba9f-6315-45b1-911d-3de09828753f}, !- Handle
-  {40e7b370-593d-4416-aa79-9451eed524ed}, !- Name
-  {c69d18dd-de6e-489d-9b14-7003763c4dde}; !- HVAC Component
+  {f96a916b-4684-468d-9396-ae72e7fba031}, !- Handle
+  {b8f0fb14-2745-49d5-ac50-6626e2e48bfd}, !- Name
+  {998dcec6-cbe8-46f3-afe0-f83ad1b3e99b}; !- HVAC Component
 
 OS:PortList,
-  {9439730e-0ccd-4bfe-94f6-249b344ca81d}, !- Handle
-  {b6b80b7a-1d4b-4840-b45a-1fe04bd3cc38}, !- Name
-  {c69d18dd-de6e-489d-9b14-7003763c4dde}; !- HVAC Component
+  {91137dc3-c681-49ae-a7a2-4d6492916a3b}, !- Handle
+  {0cc488f4-e286-4b8f-a255-1f7b6043f1c0}, !- Name
+  {998dcec6-cbe8-46f3-afe0-f83ad1b3e99b}; !- HVAC Component
 
 OS:Sizing:Zone,
-  {62671481-56a4-4717-a661-eb7f7459c063}, !- Handle
-  {c69d18dd-de6e-489d-9b14-7003763c4dde}, !- Zone or ZoneList Name
-=======
-  {ec096a86-28cb-43ee-8de6-829267e23dc5}, !- Handle
-  Node 2,                                 !- Name
-  {f32e3c75-56e3-4c4f-865f-2885e0516310}, !- Inlet Port
-  ;                                       !- Outlet Port
-
-OS:Connection,
-  {f32e3c75-56e3-4c4f-865f-2885e0516310}, !- Handle
-  {8c543404-448b-47f7-9928-58cd8a738dc7}, !- Name
-  {fb0fcdba-c072-45fe-b17f-95bb7ffcae7b}, !- Source Object
-  11,                                     !- Outlet Port
-  {ec096a86-28cb-43ee-8de6-829267e23dc5}, !- Target Object
-  2;                                      !- Inlet Port
-
-OS:PortList,
-  {134e664c-3328-47ed-a4fb-0323bdace3e0}, !- Handle
-  {93a07ac6-8e51-4609-a3a2-8b5e39b7e7e9}, !- Name
-  {fb0fcdba-c072-45fe-b17f-95bb7ffcae7b}; !- HVAC Component
-
-OS:PortList,
-  {a04b10f4-7090-4bfd-ad12-e998f41ac808}, !- Handle
-  {5bba57f7-9bb3-42bd-8689-2c5ca5458b2d}, !- Name
-  {fb0fcdba-c072-45fe-b17f-95bb7ffcae7b}; !- HVAC Component
-
-OS:PortList,
-  {cb046ea1-38a0-4f8d-8db6-2386776215d5}, !- Handle
-  {acc5ba23-43b1-49ba-b7f6-b04e54416a81}, !- Name
-  {fb0fcdba-c072-45fe-b17f-95bb7ffcae7b}; !- HVAC Component
-
-OS:Sizing:Zone,
-  {5355536e-8bcb-4017-91bf-3fffd3dd8303}, !- Handle
-  {fb0fcdba-c072-45fe-b17f-95bb7ffcae7b}, !- Zone or ZoneList Name
->>>>>>> 3c1d7324
+  {480b02aa-e2a3-4c5f-ab09-594a8d898308}, !- Handle
+  {998dcec6-cbe8-46f3-afe0-f83ad1b3e99b}, !- Zone or ZoneList Name
   SupplyAirTemperature,                   !- Zone Cooling Design Supply Air Temperature Input Method
   14,                                     !- Zone Cooling Design Supply Air Temperature {C}
   11.11,                                  !- Zone Cooling Design Supply Air Temperature Difference {deltaC}
@@ -1111,21 +761,12 @@
   autosize;                               !- Dedicated Outdoor Air High Setpoint Temperature for Design {C}
 
 OS:ZoneHVAC:EquipmentList,
-<<<<<<< HEAD
-  {a47ad478-b60d-4768-91bc-12bf84684e7e}, !- Handle
+  {35573b42-0515-41d0-a938-a1fcf8d06117}, !- Handle
   Zone HVAC Equipment List 2,             !- Name
-  {c69d18dd-de6e-489d-9b14-7003763c4dde}; !- Thermal Zone
+  {998dcec6-cbe8-46f3-afe0-f83ad1b3e99b}; !- Thermal Zone
 
 OS:SpaceType,
-  {146a01c5-9779-4337-9689-e2424a30c364}, !- Handle
-=======
-  {e4c84614-3309-4afe-adeb-924b80025315}, !- Handle
-  Zone HVAC Equipment List 2,             !- Name
-  {fb0fcdba-c072-45fe-b17f-95bb7ffcae7b}; !- Thermal Zone
-
-OS:SpaceType,
-  {f440df3a-5fcb-4c1e-9457-3553309fcd26}, !- Handle
->>>>>>> 3c1d7324
+  {04b2013b-2e61-409d-8841-723a3564d57e}, !- Handle
   Space Type 2,                           !- Name
   ,                                       !- Default Construction Set Name
   ,                                       !- Default Schedule Set Name
@@ -1136,23 +777,14 @@
   unfinished attic;                       !- Standards Space Type
 
 OS:BuildingUnit,
-<<<<<<< HEAD
-  {63eff414-9a5d-434e-b66c-285179da241a}, !- Handle
-=======
-  {a4df5daf-fa5c-4a88-87b5-5e4db7a7a99a}, !- Handle
->>>>>>> 3c1d7324
+  {12adb298-8ef5-493d-9dfe-bdc58c6c5ac1}, !- Handle
   unit 1,                                 !- Name
   ,                                       !- Rendering Color
   Residential;                            !- Building Unit Type
 
 OS:AdditionalProperties,
-<<<<<<< HEAD
-  {1e250f72-5173-46f3-ac64-c05288ba8a9f}, !- Handle
-  {63eff414-9a5d-434e-b66c-285179da241a}, !- Object Name
-=======
-  {be45625f-a1b6-47a2-b8af-20eff508cb7c}, !- Handle
-  {a4df5daf-fa5c-4a88-87b5-5e4db7a7a99a}, !- Object Name
->>>>>>> 3c1d7324
+  {90d163ed-7ef8-430c-8365-f3587ae9801c}, !- Handle
+  {12adb298-8ef5-493d-9dfe-bdc58c6c5ac1}, !- Object Name
   NumberOfBedrooms,                       !- Feature Name 1
   Integer,                                !- Feature Data Type 1
   3,                                      !- Feature Value 1
@@ -1164,20 +796,12 @@
   2.6400000000000001;                     !- Feature Value 3
 
 OS:External:File,
-<<<<<<< HEAD
-  {c570fc7b-6ef8-47fb-b157-e5d1c2857447}, !- Handle
-=======
-  {5b07f06e-db31-43cd-975e-9685b9ee0731}, !- Handle
->>>>>>> 3c1d7324
+  {cf8d6c57-5941-41bb-ba38-7433f457e118}, !- Handle
   8760.csv,                               !- Name
   8760.csv;                               !- File Name
 
 OS:Schedule:Day,
-<<<<<<< HEAD
-  {237a773b-fa16-4d18-b930-489d295bf8fe}, !- Handle
-=======
-  {5e1158dd-32c0-4a4a-a674-5310290561fa}, !- Handle
->>>>>>> 3c1d7324
+  {c0dc23b5-bc27-4278-b01c-c3d448cb1c6c}, !- Handle
   Schedule Day 1,                         !- Name
   ,                                       !- Schedule Type Limits Name
   ,                                       !- Interpolate to Timestep
@@ -1186,11 +810,7 @@
   0;                                      !- Value Until Time 1
 
 OS:Schedule:Day,
-<<<<<<< HEAD
-  {b065c23e-df91-414b-87eb-62d04eed6020}, !- Handle
-=======
-  {84902176-cc0d-49c1-93a3-c40e02d9d2b1}, !- Handle
->>>>>>> 3c1d7324
+  {dbea0eb9-28ea-467d-9117-774f66945647}, !- Handle
   Schedule Day 2,                         !- Name
   ,                                       !- Schedule Type Limits Name
   ,                                       !- Interpolate to Timestep
@@ -1199,17 +819,10 @@
   1;                                      !- Value Until Time 1
 
 OS:Schedule:File,
-<<<<<<< HEAD
-  {5c3c8dfa-706c-464b-986d-0f0d205a45b0}, !- Handle
+  {d7c820b6-ac4e-4847-a5da-bb812cdb029b}, !- Handle
   occupants,                              !- Name
-  {37f4cd7f-895b-4f1c-a35e-128f5b1dd2ad}, !- Schedule Type Limits Name
-  {c570fc7b-6ef8-47fb-b157-e5d1c2857447}, !- External File Name
-=======
-  {4c3d6b7b-b217-492e-ab67-f20d7c9ae303}, !- Handle
-  occupants,                              !- Name
-  {d97b4583-de2d-4d34-bb77-0ba5f12564f2}, !- Schedule Type Limits Name
-  {5b07f06e-db31-43cd-975e-9685b9ee0731}, !- External File Name
->>>>>>> 3c1d7324
+  {2625ebdf-87eb-4f37-874b-fd377c82ed6d}, !- Schedule Type Limits Name
+  {cf8d6c57-5941-41bb-ba38-7433f457e118}, !- External File Name
   1,                                      !- Column Number
   1,                                      !- Rows to Skip at Top
   8760,                                   !- Number of Hours of Data
@@ -1218,38 +831,63 @@
   60;                                     !- Minutes per Item
 
 OS:Schedule:Ruleset,
-<<<<<<< HEAD
-  {f06639b3-a027-4964-a28b-68283bf6d685}, !- Handle
+  {2fa753da-0950-4e46-964b-ba646ca6ab4b}, !- Handle
   Schedule Ruleset 1,                     !- Name
-  {2a4f12a8-9d28-408a-bbda-3774f2449a26}, !- Schedule Type Limits Name
-  {f4f146a9-e2e8-46cf-91df-c46edd4ee095}; !- Default Day Schedule Name
+  {7f0ffde8-2e9b-44f8-8743-a9487c6a96c1}, !- Schedule Type Limits Name
+  {fc8b8fec-d2da-4a46-9719-dc94b35768e7}; !- Default Day Schedule Name
 
 OS:Schedule:Day,
-  {f4f146a9-e2e8-46cf-91df-c46edd4ee095}, !- Handle
+  {fc8b8fec-d2da-4a46-9719-dc94b35768e7}, !- Handle
   Schedule Day 3,                         !- Name
-  {2a4f12a8-9d28-408a-bbda-3774f2449a26}, !- Schedule Type Limits Name
-=======
-  {63fde392-860e-48ac-a007-f2ae202beafb}, !- Handle
-  Schedule Ruleset 1,                     !- Name
-  {81af2e0e-1d41-4591-aa4c-2c40a78c9a3f}, !- Schedule Type Limits Name
-  {94d74503-d05a-4c4f-a084-5e2838c915b2}; !- Default Day Schedule Name
-
-OS:Schedule:Day,
-  {94d74503-d05a-4c4f-a084-5e2838c915b2}, !- Handle
-  Schedule Day 3,                         !- Name
-  {81af2e0e-1d41-4591-aa4c-2c40a78c9a3f}, !- Schedule Type Limits Name
->>>>>>> 3c1d7324
+  {7f0ffde8-2e9b-44f8-8743-a9487c6a96c1}, !- Schedule Type Limits Name
   ,                                       !- Interpolate to Timestep
   24,                                     !- Hour 1
   0,                                      !- Minute 1
   112.539290946133;                       !- Value Until Time 1
 
 OS:People:Definition,
-<<<<<<< HEAD
-  {a96c7e23-2e0d-4b58-b91f-69e7eb965b92}, !- Handle
-=======
-  {7a03af6b-445c-4a37-865c-eb5b87e59522}, !- Handle
->>>>>>> 3c1d7324
+  {10b9916f-fbf7-4790-b432-4777bf19f12e}, !- Handle
+  res occupants|living space|story 2,     !- Name
+  People,                                 !- Number of People Calculation Method
+  1.32,                                   !- Number of People {people}
+  ,                                       !- People per Space Floor Area {person/m2}
+  ,                                       !- Space Floor Area per Person {m2/person}
+  0.319734,                               !- Fraction Radiant
+  0.573,                                  !- Sensible Heat Fraction
+  0,                                      !- Carbon Dioxide Generation Rate {m3/s-W}
+  No,                                     !- Enable ASHRAE 55 Comfort Warnings
+  ZoneAveraged;                           !- Mean Radiant Temperature Calculation Type
+
+OS:People,
+  {0430c911-cb6d-4b6b-9b6b-0c61836ec153}, !- Handle
+  res occupants|living space|story 2,     !- Name
+  {10b9916f-fbf7-4790-b432-4777bf19f12e}, !- People Definition Name
+  {f87f1c69-bede-4edb-a75e-780795c0e36a}, !- Space or SpaceType Name
+  {d7c820b6-ac4e-4847-a5da-bb812cdb029b}, !- Number of People Schedule Name
+  {2fa753da-0950-4e46-964b-ba646ca6ab4b}, !- Activity Level Schedule Name
+  ,                                       !- Surface Name/Angle Factor List Name
+  ,                                       !- Work Efficiency Schedule Name
+  ,                                       !- Clothing Insulation Schedule Name
+  ,                                       !- Air Velocity Schedule Name
+  1;                                      !- Multiplier
+
+OS:ScheduleTypeLimits,
+  {7f0ffde8-2e9b-44f8-8743-a9487c6a96c1}, !- Handle
+  ActivityLevel,                          !- Name
+  0,                                      !- Lower Limit Value
+  ,                                       !- Upper Limit Value
+  Continuous,                             !- Numeric Type
+  ActivityLevel;                          !- Unit Type
+
+OS:ScheduleTypeLimits,
+  {2625ebdf-87eb-4f37-874b-fd377c82ed6d}, !- Handle
+  Fractional,                             !- Name
+  0,                                      !- Lower Limit Value
+  1,                                      !- Upper Limit Value
+  Continuous;                             !- Numeric Type
+
+OS:People:Definition,
+  {d6c06739-9dcd-4a32-ab3d-9a194f2d981f}, !- Handle
   res occupants|living space,             !- Name
   People,                                 !- Number of People Calculation Method
   1.32,                                   !- Number of People {people}
@@ -1262,85 +900,14 @@
   ZoneAveraged;                           !- Mean Radiant Temperature Calculation Type
 
 OS:People,
-<<<<<<< HEAD
-  {ea13f364-4ba2-486a-9380-097a48e8a5df}, !- Handle
+  {b905f169-8d5c-44c1-ad51-d0a53416f5f4}, !- Handle
   res occupants|living space,             !- Name
-  {a96c7e23-2e0d-4b58-b91f-69e7eb965b92}, !- People Definition Name
-  {80e84e9f-8ce1-45e2-a3d3-1f589270da6f}, !- Space or SpaceType Name
-  {5c3c8dfa-706c-464b-986d-0f0d205a45b0}, !- Number of People Schedule Name
-  {f06639b3-a027-4964-a28b-68283bf6d685}, !- Activity Level Schedule Name
-=======
-  {2ef6592b-b190-48a7-90a8-29049c04571e}, !- Handle
-  res occupants|living space,             !- Name
-  {7a03af6b-445c-4a37-865c-eb5b87e59522}, !- People Definition Name
-  {2277f2b4-caae-456c-887c-52e7a684280e}, !- Space or SpaceType Name
-  {4c3d6b7b-b217-492e-ab67-f20d7c9ae303}, !- Number of People Schedule Name
-  {63fde392-860e-48ac-a007-f2ae202beafb}, !- Activity Level Schedule Name
->>>>>>> 3c1d7324
+  {d6c06739-9dcd-4a32-ab3d-9a194f2d981f}, !- People Definition Name
+  {bcaf1df2-b59c-4ed8-b598-8d43b1e2a16e}, !- Space or SpaceType Name
+  {d7c820b6-ac4e-4847-a5da-bb812cdb029b}, !- Number of People Schedule Name
+  {2fa753da-0950-4e46-964b-ba646ca6ab4b}, !- Activity Level Schedule Name
   ,                                       !- Surface Name/Angle Factor List Name
   ,                                       !- Work Efficiency Schedule Name
   ,                                       !- Clothing Insulation Schedule Name
   ,                                       !- Air Velocity Schedule Name
   1;                                      !- Multiplier
-
-OS:ScheduleTypeLimits,
-<<<<<<< HEAD
-  {2a4f12a8-9d28-408a-bbda-3774f2449a26}, !- Handle
-=======
-  {81af2e0e-1d41-4591-aa4c-2c40a78c9a3f}, !- Handle
->>>>>>> 3c1d7324
-  ActivityLevel,                          !- Name
-  0,                                      !- Lower Limit Value
-  ,                                       !- Upper Limit Value
-  Continuous,                             !- Numeric Type
-  ActivityLevel;                          !- Unit Type
-
-OS:ScheduleTypeLimits,
-<<<<<<< HEAD
-  {37f4cd7f-895b-4f1c-a35e-128f5b1dd2ad}, !- Handle
-=======
-  {d97b4583-de2d-4d34-bb77-0ba5f12564f2}, !- Handle
->>>>>>> 3c1d7324
-  Fractional,                             !- Name
-  0,                                      !- Lower Limit Value
-  1,                                      !- Upper Limit Value
-  Continuous;                             !- Numeric Type
-
-OS:People:Definition,
-<<<<<<< HEAD
-  {2f485f2b-8247-467c-a4bd-b411f90da67e}, !- Handle
-=======
-  {ef406445-8cb7-433d-9551-35d66c074743}, !- Handle
->>>>>>> 3c1d7324
-  res occupants|living space|story 2,     !- Name
-  People,                                 !- Number of People Calculation Method
-  1.32,                                   !- Number of People {people}
-  ,                                       !- People per Space Floor Area {person/m2}
-  ,                                       !- Space Floor Area per Person {m2/person}
-  0.319734,                               !- Fraction Radiant
-  0.573,                                  !- Sensible Heat Fraction
-  0,                                      !- Carbon Dioxide Generation Rate {m3/s-W}
-  No,                                     !- Enable ASHRAE 55 Comfort Warnings
-  ZoneAveraged;                           !- Mean Radiant Temperature Calculation Type
-
-OS:People,
-<<<<<<< HEAD
-  {659fad8e-d0b3-4706-97da-bbedb837425f}, !- Handle
-  res occupants|living space|story 2,     !- Name
-  {2f485f2b-8247-467c-a4bd-b411f90da67e}, !- People Definition Name
-  {6757623e-0938-4533-8acc-1192f7159f3e}, !- Space or SpaceType Name
-  {5c3c8dfa-706c-464b-986d-0f0d205a45b0}, !- Number of People Schedule Name
-  {f06639b3-a027-4964-a28b-68283bf6d685}, !- Activity Level Schedule Name
-=======
-  {0c512ee6-52a5-4343-b4f4-648d0b2aa605}, !- Handle
-  res occupants|living space|story 2,     !- Name
-  {ef406445-8cb7-433d-9551-35d66c074743}, !- People Definition Name
-  {0094be17-be35-4f2f-a68b-3770f9fc8211}, !- Space or SpaceType Name
-  {4c3d6b7b-b217-492e-ab67-f20d7c9ae303}, !- Number of People Schedule Name
-  {63fde392-860e-48ac-a007-f2ae202beafb}, !- Activity Level Schedule Name
->>>>>>> 3c1d7324
-  ,                                       !- Surface Name/Angle Factor List Name
-  ,                                       !- Work Efficiency Schedule Name
-  ,                                       !- Clothing Insulation Schedule Name
-  ,                                       !- Air Velocity Schedule Name
-  1;                                      !- Multiplier
