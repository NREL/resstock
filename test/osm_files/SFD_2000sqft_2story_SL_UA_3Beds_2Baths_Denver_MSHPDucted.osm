!- NOTE: Auto-generated from /test/osw_files/SFD_2000sqft_2story_SL_UA_3Beds_2Baths_Denver_MSHPDucted.osw

OS:Version,
<<<<<<< HEAD
  {832fb5bd-bc1c-4bbc-9692-b120481b1b28}, !- Handle
  3.0.1;                                  !- Version Identifier

OS:SimulationControl,
  {cc871b4a-19ed-45c9-89ea-9739f642ab8c}, !- Handle
=======
  {10a25e29-9aca-4f9e-b0d0-be65600a2498}, !- Handle
  2.9.0;                                  !- Version Identifier

OS:SimulationControl,
  {ab17b8e7-ee5f-4477-b65d-03f241d0dffb}, !- Handle
>>>>>>> fcfe5a62
  ,                                       !- Do Zone Sizing Calculation
  ,                                       !- Do System Sizing Calculation
  ,                                       !- Do Plant Sizing Calculation
  No;                                     !- Run Simulation for Sizing Periods

OS:Timestep,
<<<<<<< HEAD
  {9a55ce0f-f018-4c81-9b25-1f3323bc8b92}, !- Handle
  6;                                      !- Number of Timesteps per Hour

OS:ShadowCalculation,
  {f0248a23-0d88-4b70-aa42-5c73c9f9d57d}, !- Handle
  PolygonClipping,                        !- Shading Calculation Method
  ,                                       !- Shading Calculation Update Frequency Method
  20,                                     !- Shading Calculation Update Frequency
  15000,                                  !- Maximum Figures in Shadow Overlap Calculations
  ,                                       !- Polygon Clipping Algorithm
  512,                                    !- Pixel Counting Resolution
  ,                                       !- Sky Diffuse Modeling Algorithm
  No,                                     !- Output External Shading Calculation Results
  No,                                     !- Disable Self-Shading Within Shading Zone Groups
  No;                                     !- Disable Self-Shading From Shading Zone Groups to Other Zones

OS:WeatherFile,
  {402c3da7-8392-4e62-95d6-51296b5209d0}, !- Handle
=======
  {04e8cf6b-ee81-4f59-82cd-cfa908368100}, !- Handle
  6;                                      !- Number of Timesteps per Hour

OS:ShadowCalculation,
  {27099d42-bf0c-459a-bb6a-1b91f83bb323}, !- Handle
  20,                                     !- Calculation Frequency
  200;                                    !- Maximum Figures in Shadow Overlap Calculations

OS:SurfaceConvectionAlgorithm:Outside,
  {152f62fc-ff13-42ca-a7c8-00f500002dde}, !- Handle
  DOE-2;                                  !- Algorithm

OS:SurfaceConvectionAlgorithm:Inside,
  {ec7af1fd-351f-473c-adba-b4efc6279c00}, !- Handle
  TARP;                                   !- Algorithm

OS:ZoneCapacitanceMultiplier:ResearchSpecial,
  {3be2a1d6-ce00-4255-978b-44e809b58f43}, !- Handle
  3.6,                                    !- Temperature Capacity Multiplier
  15,                                     !- Humidity Capacity Multiplier
  ;                                       !- Carbon Dioxide Capacity Multiplier

OS:RunPeriod,
  {1e195ad0-2f7e-49a5-9bfc-93a9c7c4c976}, !- Handle
  Run Period 1,                           !- Name
  1,                                      !- Begin Month
  1,                                      !- Begin Day of Month
  12,                                     !- End Month
  31,                                     !- End Day of Month
  ,                                       !- Use Weather File Holidays and Special Days
  ,                                       !- Use Weather File Daylight Saving Period
  ,                                       !- Apply Weekend Holiday Rule
  ,                                       !- Use Weather File Rain Indicators
  ,                                       !- Use Weather File Snow Indicators
  ;                                       !- Number of Times Runperiod to be Repeated

OS:YearDescription,
  {4b6bb361-15d6-4ab2-8b3b-c7ac325a485a}, !- Handle
  2007,                                   !- Calendar Year
  ,                                       !- Day of Week for Start Day
  ;                                       !- Is Leap Year

OS:WeatherFile,
  {4c557798-2dcd-4167-b3c7-f9c7825698c6}, !- Handle
>>>>>>> fcfe5a62
  Denver Intl Ap,                         !- City
  CO,                                     !- State Province Region
  USA,                                    !- Country
  TMY3,                                   !- Data Source
  725650,                                 !- WMO Number
  39.83,                                  !- Latitude {deg}
  -104.65,                                !- Longitude {deg}
  -7,                                     !- Time Zone {hr}
  1650,                                   !- Elevation {m}
  C:/OpenStudio/OpenStudio-BuildStock/resources/measures/HPXMLtoOpenStudio/weather/USA_CO_Denver.Intl.AP.725650_TMY3.epw, !- Url
  E23378AA;                               !- Checksum

OS:AdditionalProperties,
<<<<<<< HEAD
  {1958d3bc-f464-4cf6-8a8b-4fd08ddef43b}, !- Handle
  {402c3da7-8392-4e62-95d6-51296b5209d0}, !- Object Name
=======
  {d559947c-e269-458e-9577-e0c028032c96}, !- Handle
  {4c557798-2dcd-4167-b3c7-f9c7825698c6}, !- Object Name
>>>>>>> fcfe5a62
  EPWHeaderCity,                          !- Feature Name 1
  String,                                 !- Feature Data Type 1
  Denver Intl Ap,                         !- Feature Value 1
  EPWHeaderState,                         !- Feature Name 2
  String,                                 !- Feature Data Type 2
  CO,                                     !- Feature Value 2
  EPWHeaderCountry,                       !- Feature Name 3
  String,                                 !- Feature Data Type 3
  USA,                                    !- Feature Value 3
  EPWHeaderDataSource,                    !- Feature Name 4
  String,                                 !- Feature Data Type 4
  TMY3,                                   !- Feature Value 4
  EPWHeaderStation,                       !- Feature Name 5
  String,                                 !- Feature Data Type 5
  725650,                                 !- Feature Value 5
  EPWHeaderLatitude,                      !- Feature Name 6
  Double,                                 !- Feature Data Type 6
  39.829999999999998,                     !- Feature Value 6
  EPWHeaderLongitude,                     !- Feature Name 7
  Double,                                 !- Feature Data Type 7
  -104.65000000000001,                    !- Feature Value 7
  EPWHeaderTimezone,                      !- Feature Name 8
  Double,                                 !- Feature Data Type 8
  -7,                                     !- Feature Value 8
  EPWHeaderAltitude,                      !- Feature Name 9
  Double,                                 !- Feature Data Type 9
  5413.3858267716532,                     !- Feature Value 9
  EPWHeaderLocalPressure,                 !- Feature Name 10
  Double,                                 !- Feature Data Type 10
  0.81937567683596546,                    !- Feature Value 10
  EPWHeaderRecordsPerHour,                !- Feature Name 11
  Double,                                 !- Feature Data Type 11
  0,                                      !- Feature Value 11
  EPWDataAnnualAvgDrybulb,                !- Feature Name 12
  Double,                                 !- Feature Data Type 12
  51.575616438356228,                     !- Feature Value 12
  EPWDataAnnualMinDrybulb,                !- Feature Name 13
  Double,                                 !- Feature Data Type 13
  -2.9200000000000017,                    !- Feature Value 13
  EPWDataAnnualMaxDrybulb,                !- Feature Name 14
  Double,                                 !- Feature Data Type 14
  104,                                    !- Feature Value 14
  EPWDataCDD50F,                          !- Feature Name 15
  Double,                                 !- Feature Data Type 15
  3072.2925000000005,                     !- Feature Value 15
  EPWDataCDD65F,                          !- Feature Name 16
  Double,                                 !- Feature Data Type 16
  883.62000000000035,                     !- Feature Value 16
  EPWDataHDD50F,                          !- Feature Name 17
  Double,                                 !- Feature Data Type 17
  2497.1925000000001,                     !- Feature Value 17
  EPWDataHDD65F,                          !- Feature Name 18
  Double,                                 !- Feature Data Type 18
  5783.5200000000013,                     !- Feature Value 18
  EPWDataAnnualAvgWindspeed,              !- Feature Name 19
  Double,                                 !- Feature Data Type 19
  3.9165296803649667,                     !- Feature Value 19
  EPWDataMonthlyAvgDrybulbs,              !- Feature Name 20
  String,                                 !- Feature Data Type 20
  33.4191935483871&#4431.90142857142857&#4443.02620967741937&#4442.48624999999999&#4459.877741935483854&#4473.57574999999997&#4472.07975806451608&#4472.70008064516134&#4466.49200000000006&#4450.079112903225806&#4437.218250000000005&#4434.582177419354835, !- Feature Value 20
  EPWDataGroundMonthlyTemps,              !- Feature Name 21
  String,                                 !- Feature Data Type 21
  44.08306285945173&#4440.89570904991865&#4440.64045432632048&#4442.153016571250646&#4448.225111118704206&#4454.268919273837525&#4459.508577937551024&#4462.82777283423508&#4463.10975667174995&#4460.41014950381947&#4455.304105212311526&#4449.445696474514364, !- Feature Value 21
  EPWDataWSF,                             !- Feature Name 22
  Double,                                 !- Feature Data Type 22
  0.58999999999999997,                    !- Feature Value 22
  EPWDataMonthlyAvgDailyHighDrybulbs,     !- Feature Name 23
  String,                                 !- Feature Data Type 23
  47.41032258064516&#4446.58642857142857&#4455.15032258064517&#4453.708&#4472.80193548387098&#4488.67600000000002&#4486.1858064516129&#4485.87225806451613&#4482.082&#4463.18064516129033&#4448.73400000000001&#4448.87935483870968, !- Feature Value 23
  EPWDataMonthlyAvgDailyLowDrybulbs,      !- Feature Name 24
  String,                                 !- Feature Data Type 24
  19.347741935483874&#4419.856428571428573&#4430.316129032258065&#4431.112&#4447.41612903225806&#4457.901999999999994&#4459.063870967741934&#4460.956774193548384&#4452.352000000000004&#4438.41612903225806&#4427.002000000000002&#4423.02903225806451, !- Feature Value 24
  EPWDesignHeatingDrybulb,                !- Feature Name 25
  Double,                                 !- Feature Data Type 25
  12.02,                                  !- Feature Value 25
  EPWDesignHeatingWindspeed,              !- Feature Name 26
  Double,                                 !- Feature Data Type 26
  2.8062500000000004,                     !- Feature Value 26
  EPWDesignCoolingDrybulb,                !- Feature Name 27
  Double,                                 !- Feature Data Type 27
  91.939999999999998,                     !- Feature Value 27
  EPWDesignCoolingWetbulb,                !- Feature Name 28
  Double,                                 !- Feature Data Type 28
  59.95131430195849,                      !- Feature Value 28
  EPWDesignCoolingHumidityRatio,          !- Feature Name 29
  Double,                                 !- Feature Data Type 29
  0.0059161086834698092,                  !- Feature Value 29
  EPWDesignCoolingWindspeed,              !- Feature Name 30
  Double,                                 !- Feature Data Type 30
  3.7999999999999989,                     !- Feature Value 30
  EPWDesignDailyTemperatureRange,         !- Feature Name 31
  Double,                                 !- Feature Data Type 31
  24.915483870967748,                     !- Feature Value 31
  EPWDesignDehumidDrybulb,                !- Feature Name 32
  Double,                                 !- Feature Data Type 32
  67.996785714285721,                     !- Feature Value 32
  EPWDesignDehumidHumidityRatio,          !- Feature Name 33
  Double,                                 !- Feature Data Type 33
  0.012133744170488724,                   !- Feature Value 33
  EPWDesignCoolingDirectNormal,           !- Feature Name 34
  Double,                                 !- Feature Data Type 34
  985,                                    !- Feature Value 34
  EPWDesignCoolingDiffuseHorizontal,      !- Feature Name 35
  Double,                                 !- Feature Data Type 35
  84;                                     !- Feature Value 35

OS:YearDescription,
  {2962026b-d112-43d6-9a47-eb3a123ba97d}; !- Handle

OS:Site,
<<<<<<< HEAD
  {595e8bc7-3493-46c1-ac77-af10c54271b3}, !- Handle
=======
  {331586d1-727a-4c97-af84-0cd8a387b47b}, !- Handle
>>>>>>> fcfe5a62
  Denver Intl Ap_CO_USA,                  !- Name
  39.83,                                  !- Latitude {deg}
  -104.65,                                !- Longitude {deg}
  -7,                                     !- Time Zone {hr}
  1650,                                   !- Elevation {m}
  ;                                       !- Terrain

OS:ClimateZones,
<<<<<<< HEAD
  {ca70d149-11cf-4fe8-9cc6-107f765c3779}, !- Handle
  Building America,                       !- Climate Zone Institution Name 1
=======
  {bdb73ee6-fa82-4a9a-8043-72fbcee6826a}, !- Handle
  ,                                       !- Active Institution
  ,                                       !- Active Year
  ,                                       !- Climate Zone Institution Name 1
>>>>>>> fcfe5a62
  ,                                       !- Climate Zone Document Name 1
  0,                                      !- Climate Zone Document Year 1
  Cold;                                   !- Climate Zone Value 1

OS:Site:WaterMainsTemperature,
<<<<<<< HEAD
  {3353fdd0-0075-4cd2-add2-f8d381a3451d}, !- Handle
=======
  {e3e1bfa2-90cc-432c-95b3-6e56da8615d0}, !- Handle
>>>>>>> fcfe5a62
  Correlation,                            !- Calculation Method
  ,                                       !- Temperature Schedule Name
  10.8753424657535,                       !- Annual Average Outdoor Air Temperature {C}
  23.1524007936508;                       !- Maximum Difference In Monthly Average Outdoor Air Temperatures {deltaC}

OS:RunPeriodControl:DaylightSavingTime,
<<<<<<< HEAD
  {515198bb-7d3b-4eba-884b-89a1bb8427ba}, !- Handle
=======
  {0c509dd8-3414-4868-872b-0d7ea6c8a738}, !- Handle
>>>>>>> fcfe5a62
  4/7,                                    !- Start Date
  10/26;                                  !- End Date

OS:Site:GroundTemperature:Deep,
<<<<<<< HEAD
  {cac226c1-c790-40be-9255-95790534a23e}, !- Handle
=======
  {4932df93-d604-4a99-99f6-c2e588d42b97}, !- Handle
>>>>>>> fcfe5a62
  10.8753424657535,                       !- January Deep Ground Temperature {C}
  10.8753424657535,                       !- February Deep Ground Temperature {C}
  10.8753424657535,                       !- March Deep Ground Temperature {C}
  10.8753424657535,                       !- April Deep Ground Temperature {C}
  10.8753424657535,                       !- May Deep Ground Temperature {C}
  10.8753424657535,                       !- June Deep Ground Temperature {C}
  10.8753424657535,                       !- July Deep Ground Temperature {C}
  10.8753424657535,                       !- August Deep Ground Temperature {C}
  10.8753424657535,                       !- September Deep Ground Temperature {C}
  10.8753424657535,                       !- October Deep Ground Temperature {C}
  10.8753424657535,                       !- November Deep Ground Temperature {C}
  10.8753424657535;                       !- December Deep Ground Temperature {C}

OS:Building,
<<<<<<< HEAD
  {4db512ea-93e9-4ecb-9492-6dbc71082209}, !- Handle
=======
  {beca5dc6-f07c-4e06-ba65-27082d4fa81f}, !- Handle
>>>>>>> fcfe5a62
  Building 1,                             !- Name
  ,                                       !- Building Sector Type
  ,                                       !- North Axis {deg}
  ,                                       !- Nominal Floor to Floor Height {m}
  ,                                       !- Space Type Name
  ,                                       !- Default Construction Set Name
  ,                                       !- Default Schedule Set Name
  2,                                      !- Standards Number of Stories
  2,                                      !- Standards Number of Above Ground Stories
  ,                                       !- Standards Template
  singlefamilydetached,                   !- Standards Building Type
  1;                                      !- Standards Number of Living Units

OS:AdditionalProperties,
<<<<<<< HEAD
  {70207ff0-1a82-4a9f-8219-3e6fa15febc1}, !- Handle
  {4db512ea-93e9-4ecb-9492-6dbc71082209}, !- Object Name
=======
  {d1b0fb2b-5f66-477f-9523-d0df9697b280}, !- Handle
  {beca5dc6-f07c-4e06-ba65-27082d4fa81f}, !- Object Name
>>>>>>> fcfe5a62
  Total Units Represented,                !- Feature Name 1
  Integer,                                !- Feature Data Type 1
  1,                                      !- Feature Value 1
  Total Units Modeled,                    !- Feature Name 2
  Integer,                                !- Feature Data Type 2
  1;                                      !- Feature Value 2

OS:ThermalZone,
<<<<<<< HEAD
  {b7e927c3-19fc-429c-a1ea-2c05844ddced}, !- Handle
=======
  {20402be0-3aa7-4e02-93af-654ee7459496}, !- Handle
>>>>>>> fcfe5a62
  living zone,                            !- Name
  ,                                       !- Multiplier
  ,                                       !- Ceiling Height {m}
  ,                                       !- Volume {m3}
  ,                                       !- Floor Area {m2}
  ,                                       !- Zone Inside Convection Algorithm
  ,                                       !- Zone Outside Convection Algorithm
  ,                                       !- Zone Conditioning Equipment List Name
<<<<<<< HEAD
  {1593dc05-6e4a-46c8-b1db-d4391cc1f260}, !- Zone Air Inlet Port List
  {8f4c097c-25c9-4485-b4ea-78bea0451d41}, !- Zone Air Exhaust Port List
  {5120a244-800b-423e-a731-14cedf370293}, !- Zone Air Node Name
  {18bb61ec-5bbc-4ec7-bcc6-a40a8a05b05a}, !- Zone Return Air Port List
=======
  {6d3e32ee-af29-4910-b26b-6d0a96df708b}, !- Zone Air Inlet Port List
  {0328a65c-944c-4cd2-83ba-a61a75080fa3}, !- Zone Air Exhaust Port List
  {ad4f9673-ca32-4e4e-9d2a-40561a168725}, !- Zone Air Node Name
  {95f2c022-ca7e-4c41-b1d5-72cdd5ffe9b7}, !- Zone Return Air Port List
>>>>>>> fcfe5a62
  ,                                       !- Primary Daylighting Control Name
  ,                                       !- Fraction of Zone Controlled by Primary Daylighting Control
  ,                                       !- Secondary Daylighting Control Name
  ,                                       !- Fraction of Zone Controlled by Secondary Daylighting Control
  ,                                       !- Illuminance Map Name
  ,                                       !- Group Rendering Name
<<<<<<< HEAD
  {0fe1f5b1-660d-4a88-9774-aae9cb2d30b2}, !- Thermostat Name
  No;                                     !- Use Ideal Air Loads

OS:Node,
  {dff80f65-9338-45ff-af09-20e2ebd2fc7a}, !- Handle
  Node 1,                                 !- Name
  {5120a244-800b-423e-a731-14cedf370293}, !- Inlet Port
  ;                                       !- Outlet Port

OS:Connection,
  {5120a244-800b-423e-a731-14cedf370293}, !- Handle
  {98821608-64a5-462a-979e-34168f015c45}, !- Name
  {b7e927c3-19fc-429c-a1ea-2c05844ddced}, !- Source Object
  11,                                     !- Outlet Port
  {dff80f65-9338-45ff-af09-20e2ebd2fc7a}, !- Target Object
  2;                                      !- Inlet Port

OS:PortList,
  {1593dc05-6e4a-46c8-b1db-d4391cc1f260}, !- Handle
  {ab8e6c8f-9bce-4a26-8a20-5303b614734a}, !- Name
  {b7e927c3-19fc-429c-a1ea-2c05844ddced}, !- HVAC Component
  {2fd6d172-1fe1-413d-b28c-cce9eff1dbb6}, !- Port 1
  {d2dc2625-9fe5-4f9d-b73a-64a5c062ab84}; !- Port 2

OS:PortList,
  {8f4c097c-25c9-4485-b4ea-78bea0451d41}, !- Handle
  {6b8a2eea-d48d-47a8-8e82-428e1dec9f0f}, !- Name
  {b7e927c3-19fc-429c-a1ea-2c05844ddced}; !- HVAC Component

OS:PortList,
  {18bb61ec-5bbc-4ec7-bcc6-a40a8a05b05a}, !- Handle
  {ab09c003-2c3f-4217-9429-8afe49aa451d}, !- Name
  {b7e927c3-19fc-429c-a1ea-2c05844ddced}, !- HVAC Component
  {ff1a9a2a-2b3d-48e8-9afb-e170199d75c8}, !- Port 1
  {1230aa28-d4fb-443a-9801-64bc42c79c63}; !- Port 2

OS:Sizing:Zone,
  {ae7639a6-c93b-4379-a097-321257aa945a}, !- Handle
  {b7e927c3-19fc-429c-a1ea-2c05844ddced}, !- Zone or ZoneList Name
=======
  ,                                       !- Thermostat Name
  No;                                     !- Use Ideal Air Loads

OS:Node,
  {7bc140c5-d926-473d-b48b-f95511979782}, !- Handle
  Node 1,                                 !- Name
  {ad4f9673-ca32-4e4e-9d2a-40561a168725}, !- Inlet Port
  ;                                       !- Outlet Port

OS:Connection,
  {ad4f9673-ca32-4e4e-9d2a-40561a168725}, !- Handle
  {39639de8-35d5-4cdc-b828-8e00970a9c0e}, !- Name
  {20402be0-3aa7-4e02-93af-654ee7459496}, !- Source Object
  11,                                     !- Outlet Port
  {7bc140c5-d926-473d-b48b-f95511979782}, !- Target Object
  2;                                      !- Inlet Port

OS:PortList,
  {6d3e32ee-af29-4910-b26b-6d0a96df708b}, !- Handle
  {0bc68b63-ea05-4fa7-a122-58ac42bae0c4}, !- Name
  {20402be0-3aa7-4e02-93af-654ee7459496}; !- HVAC Component

OS:PortList,
  {0328a65c-944c-4cd2-83ba-a61a75080fa3}, !- Handle
  {2adaca01-d1bd-4c4e-a94d-c3b3281c50fd}, !- Name
  {20402be0-3aa7-4e02-93af-654ee7459496}; !- HVAC Component

OS:PortList,
  {95f2c022-ca7e-4c41-b1d5-72cdd5ffe9b7}, !- Handle
  {7ed36035-c950-448c-9511-634d7902d067}, !- Name
  {20402be0-3aa7-4e02-93af-654ee7459496}; !- HVAC Component

OS:Sizing:Zone,
  {98180b53-a6ea-43e3-9be1-103a563d5c1f}, !- Handle
  {20402be0-3aa7-4e02-93af-654ee7459496}, !- Zone or ZoneList Name
>>>>>>> fcfe5a62
  SupplyAirTemperature,                   !- Zone Cooling Design Supply Air Temperature Input Method
  14,                                     !- Zone Cooling Design Supply Air Temperature {C}
  11.11,                                  !- Zone Cooling Design Supply Air Temperature Difference {deltaC}
  SupplyAirTemperature,                   !- Zone Heating Design Supply Air Temperature Input Method
  40,                                     !- Zone Heating Design Supply Air Temperature {C}
  11.11,                                  !- Zone Heating Design Supply Air Temperature Difference {deltaC}
  0.0085,                                 !- Zone Cooling Design Supply Air Humidity Ratio {kg-H2O/kg-air}
  0.008,                                  !- Zone Heating Design Supply Air Humidity Ratio {kg-H2O/kg-air}
  ,                                       !- Zone Heating Sizing Factor
  ,                                       !- Zone Cooling Sizing Factor
  DesignDay,                              !- Cooling Design Air Flow Method
  ,                                       !- Cooling Design Air Flow Rate {m3/s}
  ,                                       !- Cooling Minimum Air Flow per Zone Floor Area {m3/s-m2}
  ,                                       !- Cooling Minimum Air Flow {m3/s}
  ,                                       !- Cooling Minimum Air Flow Fraction
  DesignDay,                              !- Heating Design Air Flow Method
  ,                                       !- Heating Design Air Flow Rate {m3/s}
  ,                                       !- Heating Maximum Air Flow per Zone Floor Area {m3/s-m2}
  ,                                       !- Heating Maximum Air Flow {m3/s}
  ,                                       !- Heating Maximum Air Flow Fraction
  No,                                     !- Account for Dedicated Outdoor Air System
  NeutralSupplyAir,                       !- Dedicated Outdoor Air System Control Strategy
  autosize,                               !- Dedicated Outdoor Air Low Setpoint Temperature for Design {C}
  autosize;                               !- Dedicated Outdoor Air High Setpoint Temperature for Design {C}

OS:ZoneHVAC:EquipmentList,
<<<<<<< HEAD
  {8cfa4305-fa18-43c7-b348-161691dc39d8}, !- Handle
  Zone HVAC Equipment List 1,             !- Name
  {b7e927c3-19fc-429c-a1ea-2c05844ddced}, !- Thermal Zone
  SequentialLoad,                         !- Load Distribution Scheme
  {d95290ec-8eaf-41d7-8cbd-472fdd89a42a}, !- Zone Equipment 1
  1,                                      !- Zone Equipment Cooling Sequence 1
  1,                                      !- Zone Equipment Heating or No-Load Sequence 1
  ,                                       !- Zone Equipment Sequential Cooling Fraction Schedule Name 1
  ,                                       !- Zone Equipment Sequential Heating Fraction Schedule Name 1
  {308b882e-016f-4629-9f8a-765d6ae89110}, !- Zone Equipment 2
  2,                                      !- Zone Equipment Cooling Sequence 2
  2,                                      !- Zone Equipment Heating or No-Load Sequence 2
  ,                                       !- Zone Equipment Sequential Cooling Fraction Schedule Name 2
  ;                                       !- Zone Equipment Sequential Heating Fraction Schedule Name 2

OS:Space,
  {012e2d4d-d8fd-42d7-8017-43cec91cd42b}, !- Handle
  living space,                           !- Name
  {767a3bce-f014-4d05-86cd-0115857d4d80}, !- Space Type Name
=======
  {0b1d8892-22fb-4ff3-ad5d-27b956d8b1ca}, !- Handle
  Zone HVAC Equipment List 1,             !- Name
  {20402be0-3aa7-4e02-93af-654ee7459496}; !- Thermal Zone

OS:Space,
  {9b020a88-4bdb-4912-84c2-df419861c07c}, !- Handle
  living space,                           !- Name
  {60d2f68a-febb-44da-aefd-7fe00335d9d9}, !- Space Type Name
>>>>>>> fcfe5a62
  ,                                       !- Default Construction Set Name
  ,                                       !- Default Schedule Set Name
  -0,                                     !- Direction of Relative North {deg}
  0,                                      !- X Origin {m}
  0,                                      !- Y Origin {m}
  0,                                      !- Z Origin {m}
  ,                                       !- Building Story Name
<<<<<<< HEAD
  {b7e927c3-19fc-429c-a1ea-2c05844ddced}, !- Thermal Zone Name
  ,                                       !- Part of Total Floor Area
  ,                                       !- Design Specification Outdoor Air Object Name
  {639c4919-9fef-4ed1-b326-b525a6476ed5}; !- Building Unit Name

OS:Surface,
  {19a64615-8dd6-4f1c-a757-133dcb8022cd}, !- Handle
  Surface 1,                              !- Name
  Floor,                                  !- Surface Type
  ,                                       !- Construction Name
  {012e2d4d-d8fd-42d7-8017-43cec91cd42b}, !- Space Name
=======
  {20402be0-3aa7-4e02-93af-654ee7459496}, !- Thermal Zone Name
  ,                                       !- Part of Total Floor Area
  ,                                       !- Design Specification Outdoor Air Object Name
  {b7ac60ac-3c6c-44fe-afec-4a83892fe7d2}; !- Building Unit Name

OS:Surface,
  {05822285-9b44-4198-a57b-388e7166008b}, !- Handle
  Surface 1,                              !- Name
  Floor,                                  !- Surface Type
  ,                                       !- Construction Name
  {9b020a88-4bdb-4912-84c2-df419861c07c}, !- Space Name
>>>>>>> fcfe5a62
  Foundation,                             !- Outside Boundary Condition
  ,                                       !- Outside Boundary Condition Object
  NoSun,                                  !- Sun Exposure
  NoWind,                                 !- Wind Exposure
  ,                                       !- View Factor to Ground
  ,                                       !- Number of Vertices
  0, 0, 0,                                !- X,Y,Z Vertex 1 {m}
  0, 6.81553519541936, 0,                 !- X,Y,Z Vertex 2 {m}
  13.6310703908387, 6.81553519541936, 0,  !- X,Y,Z Vertex 3 {m}
  13.6310703908387, 0, 0;                 !- X,Y,Z Vertex 4 {m}

OS:Surface,
<<<<<<< HEAD
  {df279459-80ce-406b-980a-32417ebfd01f}, !- Handle
  Surface 2,                              !- Name
  Wall,                                   !- Surface Type
  ,                                       !- Construction Name
  {012e2d4d-d8fd-42d7-8017-43cec91cd42b}, !- Space Name
=======
  {f969c313-fc3a-4733-a687-caf54bfee55e}, !- Handle
  Surface 2,                              !- Name
  Wall,                                   !- Surface Type
  ,                                       !- Construction Name
  {9b020a88-4bdb-4912-84c2-df419861c07c}, !- Space Name
>>>>>>> fcfe5a62
  Outdoors,                               !- Outside Boundary Condition
  ,                                       !- Outside Boundary Condition Object
  SunExposed,                             !- Sun Exposure
  WindExposed,                            !- Wind Exposure
  ,                                       !- View Factor to Ground
  ,                                       !- Number of Vertices
  0, 6.81553519541936, 2.4384,            !- X,Y,Z Vertex 1 {m}
  0, 6.81553519541936, 0,                 !- X,Y,Z Vertex 2 {m}
  0, 0, 0,                                !- X,Y,Z Vertex 3 {m}
  0, 0, 2.4384;                           !- X,Y,Z Vertex 4 {m}

OS:Surface,
<<<<<<< HEAD
  {e7d75487-52b3-4b17-874b-f0ad24d58c25}, !- Handle
  Surface 3,                              !- Name
  Wall,                                   !- Surface Type
  ,                                       !- Construction Name
  {012e2d4d-d8fd-42d7-8017-43cec91cd42b}, !- Space Name
=======
  {824d0822-ddf0-4a14-9d99-8de44726b1fd}, !- Handle
  Surface 3,                              !- Name
  Wall,                                   !- Surface Type
  ,                                       !- Construction Name
  {9b020a88-4bdb-4912-84c2-df419861c07c}, !- Space Name
>>>>>>> fcfe5a62
  Outdoors,                               !- Outside Boundary Condition
  ,                                       !- Outside Boundary Condition Object
  SunExposed,                             !- Sun Exposure
  WindExposed,                            !- Wind Exposure
  ,                                       !- View Factor to Ground
  ,                                       !- Number of Vertices
  13.6310703908387, 6.81553519541936, 2.4384, !- X,Y,Z Vertex 1 {m}
  13.6310703908387, 6.81553519541936, 0,  !- X,Y,Z Vertex 2 {m}
  0, 6.81553519541936, 0,                 !- X,Y,Z Vertex 3 {m}
  0, 6.81553519541936, 2.4384;            !- X,Y,Z Vertex 4 {m}

OS:Surface,
<<<<<<< HEAD
  {73aa9bfe-1bc2-4adf-b625-de60aaf4ce9b}, !- Handle
  Surface 4,                              !- Name
  Wall,                                   !- Surface Type
  ,                                       !- Construction Name
  {012e2d4d-d8fd-42d7-8017-43cec91cd42b}, !- Space Name
=======
  {ba22f566-9814-4c4e-bb77-8ac7adf9a891}, !- Handle
  Surface 4,                              !- Name
  Wall,                                   !- Surface Type
  ,                                       !- Construction Name
  {9b020a88-4bdb-4912-84c2-df419861c07c}, !- Space Name
>>>>>>> fcfe5a62
  Outdoors,                               !- Outside Boundary Condition
  ,                                       !- Outside Boundary Condition Object
  SunExposed,                             !- Sun Exposure
  WindExposed,                            !- Wind Exposure
  ,                                       !- View Factor to Ground
  ,                                       !- Number of Vertices
  13.6310703908387, 0, 2.4384,            !- X,Y,Z Vertex 1 {m}
  13.6310703908387, 0, 0,                 !- X,Y,Z Vertex 2 {m}
  13.6310703908387, 6.81553519541936, 0,  !- X,Y,Z Vertex 3 {m}
  13.6310703908387, 6.81553519541936, 2.4384; !- X,Y,Z Vertex 4 {m}

OS:Surface,
<<<<<<< HEAD
  {42f27b88-70ea-4674-8548-e2f86bafa6ef}, !- Handle
  Surface 5,                              !- Name
  Wall,                                   !- Surface Type
  ,                                       !- Construction Name
  {012e2d4d-d8fd-42d7-8017-43cec91cd42b}, !- Space Name
=======
  {3e95aa6e-e6d3-4651-8454-6e10bbb9fe4d}, !- Handle
  Surface 5,                              !- Name
  Wall,                                   !- Surface Type
  ,                                       !- Construction Name
  {9b020a88-4bdb-4912-84c2-df419861c07c}, !- Space Name
>>>>>>> fcfe5a62
  Outdoors,                               !- Outside Boundary Condition
  ,                                       !- Outside Boundary Condition Object
  SunExposed,                             !- Sun Exposure
  WindExposed,                            !- Wind Exposure
  ,                                       !- View Factor to Ground
  ,                                       !- Number of Vertices
  0, 0, 2.4384,                           !- X,Y,Z Vertex 1 {m}
  0, 0, 0,                                !- X,Y,Z Vertex 2 {m}
  13.6310703908387, 0, 0,                 !- X,Y,Z Vertex 3 {m}
  13.6310703908387, 0, 2.4384;            !- X,Y,Z Vertex 4 {m}

OS:Surface,
<<<<<<< HEAD
  {f96e5dbe-44a8-4a3b-bfac-74449f067b6b}, !- Handle
  Surface 6,                              !- Name
  RoofCeiling,                            !- Surface Type
  ,                                       !- Construction Name
  {012e2d4d-d8fd-42d7-8017-43cec91cd42b}, !- Space Name
  Surface,                                !- Outside Boundary Condition
  {dc684e52-15d8-41a4-801f-f35fbc9dce46}, !- Outside Boundary Condition Object
=======
  {c14fcdff-1899-4e8d-869c-2d72caf159bb}, !- Handle
  Surface 6,                              !- Name
  RoofCeiling,                            !- Surface Type
  ,                                       !- Construction Name
  {9b020a88-4bdb-4912-84c2-df419861c07c}, !- Space Name
  Surface,                                !- Outside Boundary Condition
  {3b86b21d-fdd5-4e55-94d6-d983e9f5f1be}, !- Outside Boundary Condition Object
>>>>>>> fcfe5a62
  NoSun,                                  !- Sun Exposure
  NoWind,                                 !- Wind Exposure
  ,                                       !- View Factor to Ground
  ,                                       !- Number of Vertices
  13.6310703908387, 0, 2.4384,            !- X,Y,Z Vertex 1 {m}
  13.6310703908387, 6.81553519541936, 2.4384, !- X,Y,Z Vertex 2 {m}
  0, 6.81553519541936, 2.4384,            !- X,Y,Z Vertex 3 {m}
  0, 0, 2.4384;                           !- X,Y,Z Vertex 4 {m}

OS:SpaceType,
<<<<<<< HEAD
  {767a3bce-f014-4d05-86cd-0115857d4d80}, !- Handle
=======
  {60d2f68a-febb-44da-aefd-7fe00335d9d9}, !- Handle
>>>>>>> fcfe5a62
  Space Type 1,                           !- Name
  ,                                       !- Default Construction Set Name
  ,                                       !- Default Schedule Set Name
  ,                                       !- Group Rendering Name
  ,                                       !- Design Specification Outdoor Air Object Name
  ,                                       !- Standards Template
  ,                                       !- Standards Building Type
  living;                                 !- Standards Space Type

OS:Space,
<<<<<<< HEAD
  {38e4488f-92a5-4aaf-a373-73a15eb9ca59}, !- Handle
  living space|story 2,                   !- Name
  {767a3bce-f014-4d05-86cd-0115857d4d80}, !- Space Type Name
=======
  {06f489c3-4e46-4c10-8f1f-0b58597c45ff}, !- Handle
  living space|story 2,                   !- Name
  {60d2f68a-febb-44da-aefd-7fe00335d9d9}, !- Space Type Name
>>>>>>> fcfe5a62
  ,                                       !- Default Construction Set Name
  ,                                       !- Default Schedule Set Name
  -0,                                     !- Direction of Relative North {deg}
  0,                                      !- X Origin {m}
  0,                                      !- Y Origin {m}
  2.4384,                                 !- Z Origin {m}
  ,                                       !- Building Story Name
<<<<<<< HEAD
  {b7e927c3-19fc-429c-a1ea-2c05844ddced}, !- Thermal Zone Name
  ,                                       !- Part of Total Floor Area
  ,                                       !- Design Specification Outdoor Air Object Name
  {639c4919-9fef-4ed1-b326-b525a6476ed5}; !- Building Unit Name

OS:Surface,
  {dc684e52-15d8-41a4-801f-f35fbc9dce46}, !- Handle
  Surface 7,                              !- Name
  Floor,                                  !- Surface Type
  ,                                       !- Construction Name
  {38e4488f-92a5-4aaf-a373-73a15eb9ca59}, !- Space Name
  Surface,                                !- Outside Boundary Condition
  {f96e5dbe-44a8-4a3b-bfac-74449f067b6b}, !- Outside Boundary Condition Object
=======
  {20402be0-3aa7-4e02-93af-654ee7459496}, !- Thermal Zone Name
  ,                                       !- Part of Total Floor Area
  ,                                       !- Design Specification Outdoor Air Object Name
  {b7ac60ac-3c6c-44fe-afec-4a83892fe7d2}; !- Building Unit Name

OS:Surface,
  {3b86b21d-fdd5-4e55-94d6-d983e9f5f1be}, !- Handle
  Surface 7,                              !- Name
  Floor,                                  !- Surface Type
  ,                                       !- Construction Name
  {06f489c3-4e46-4c10-8f1f-0b58597c45ff}, !- Space Name
  Surface,                                !- Outside Boundary Condition
  {c14fcdff-1899-4e8d-869c-2d72caf159bb}, !- Outside Boundary Condition Object
>>>>>>> fcfe5a62
  NoSun,                                  !- Sun Exposure
  NoWind,                                 !- Wind Exposure
  ,                                       !- View Factor to Ground
  ,                                       !- Number of Vertices
  0, 0, 0,                                !- X,Y,Z Vertex 1 {m}
  0, 6.81553519541936, 0,                 !- X,Y,Z Vertex 2 {m}
  13.6310703908387, 6.81553519541936, 0,  !- X,Y,Z Vertex 3 {m}
  13.6310703908387, 0, 0;                 !- X,Y,Z Vertex 4 {m}

OS:Surface,
<<<<<<< HEAD
  {bb49482f-599d-4bf6-b2f0-dcc532ef92d4}, !- Handle
  Surface 8,                              !- Name
  Wall,                                   !- Surface Type
  ,                                       !- Construction Name
  {38e4488f-92a5-4aaf-a373-73a15eb9ca59}, !- Space Name
=======
  {9a4fef7a-fbc9-4cad-b31f-95a37371d223}, !- Handle
  Surface 8,                              !- Name
  Wall,                                   !- Surface Type
  ,                                       !- Construction Name
  {06f489c3-4e46-4c10-8f1f-0b58597c45ff}, !- Space Name
>>>>>>> fcfe5a62
  Outdoors,                               !- Outside Boundary Condition
  ,                                       !- Outside Boundary Condition Object
  SunExposed,                             !- Sun Exposure
  WindExposed,                            !- Wind Exposure
  ,                                       !- View Factor to Ground
  ,                                       !- Number of Vertices
  0, 6.81553519541936, 2.4384,            !- X,Y,Z Vertex 1 {m}
  0, 6.81553519541936, 0,                 !- X,Y,Z Vertex 2 {m}
  0, 0, 0,                                !- X,Y,Z Vertex 3 {m}
  0, 0, 2.4384;                           !- X,Y,Z Vertex 4 {m}

OS:Surface,
<<<<<<< HEAD
  {c8b0feff-c33f-4621-a2a6-c17de99cb8e1}, !- Handle
  Surface 9,                              !- Name
  Wall,                                   !- Surface Type
  ,                                       !- Construction Name
  {38e4488f-92a5-4aaf-a373-73a15eb9ca59}, !- Space Name
=======
  {09086b62-888b-4ba5-ba10-107d547e825d}, !- Handle
  Surface 9,                              !- Name
  Wall,                                   !- Surface Type
  ,                                       !- Construction Name
  {06f489c3-4e46-4c10-8f1f-0b58597c45ff}, !- Space Name
>>>>>>> fcfe5a62
  Outdoors,                               !- Outside Boundary Condition
  ,                                       !- Outside Boundary Condition Object
  SunExposed,                             !- Sun Exposure
  WindExposed,                            !- Wind Exposure
  ,                                       !- View Factor to Ground
  ,                                       !- Number of Vertices
  13.6310703908387, 6.81553519541936, 2.4384, !- X,Y,Z Vertex 1 {m}
  13.6310703908387, 6.81553519541936, 0,  !- X,Y,Z Vertex 2 {m}
  0, 6.81553519541936, 0,                 !- X,Y,Z Vertex 3 {m}
  0, 6.81553519541936, 2.4384;            !- X,Y,Z Vertex 4 {m}

OS:Surface,
<<<<<<< HEAD
  {a9c99c22-66d9-4ff7-8b01-2dace24e6a08}, !- Handle
  Surface 10,                             !- Name
  Wall,                                   !- Surface Type
  ,                                       !- Construction Name
  {38e4488f-92a5-4aaf-a373-73a15eb9ca59}, !- Space Name
=======
  {ff430121-cb17-432d-a59d-c8405e63117f}, !- Handle
  Surface 10,                             !- Name
  Wall,                                   !- Surface Type
  ,                                       !- Construction Name
  {06f489c3-4e46-4c10-8f1f-0b58597c45ff}, !- Space Name
>>>>>>> fcfe5a62
  Outdoors,                               !- Outside Boundary Condition
  ,                                       !- Outside Boundary Condition Object
  SunExposed,                             !- Sun Exposure
  WindExposed,                            !- Wind Exposure
  ,                                       !- View Factor to Ground
  ,                                       !- Number of Vertices
  13.6310703908387, 0, 2.4384,            !- X,Y,Z Vertex 1 {m}
  13.6310703908387, 0, 0,                 !- X,Y,Z Vertex 2 {m}
  13.6310703908387, 6.81553519541936, 0,  !- X,Y,Z Vertex 3 {m}
  13.6310703908387, 6.81553519541936, 2.4384; !- X,Y,Z Vertex 4 {m}

OS:Surface,
<<<<<<< HEAD
  {0888ce0e-9742-4bc9-80da-7e95c75b1d1f}, !- Handle
  Surface 11,                             !- Name
  Wall,                                   !- Surface Type
  ,                                       !- Construction Name
  {38e4488f-92a5-4aaf-a373-73a15eb9ca59}, !- Space Name
=======
  {1e8ca74e-ff59-44d0-ac5e-ee2c18570fea}, !- Handle
  Surface 11,                             !- Name
  Wall,                                   !- Surface Type
  ,                                       !- Construction Name
  {06f489c3-4e46-4c10-8f1f-0b58597c45ff}, !- Space Name
>>>>>>> fcfe5a62
  Outdoors,                               !- Outside Boundary Condition
  ,                                       !- Outside Boundary Condition Object
  SunExposed,                             !- Sun Exposure
  WindExposed,                            !- Wind Exposure
  ,                                       !- View Factor to Ground
  ,                                       !- Number of Vertices
  0, 0, 2.4384,                           !- X,Y,Z Vertex 1 {m}
  0, 0, 0,                                !- X,Y,Z Vertex 2 {m}
  13.6310703908387, 0, 0,                 !- X,Y,Z Vertex 3 {m}
  13.6310703908387, 0, 2.4384;            !- X,Y,Z Vertex 4 {m}

OS:Surface,
<<<<<<< HEAD
  {9655346a-5368-4895-907d-d5d108a7e3a3}, !- Handle
  Surface 12,                             !- Name
  RoofCeiling,                            !- Surface Type
  ,                                       !- Construction Name
  {38e4488f-92a5-4aaf-a373-73a15eb9ca59}, !- Space Name
  Surface,                                !- Outside Boundary Condition
  {70e2e5d2-a929-4d1d-a4ab-fbc5c96c8cd0}, !- Outside Boundary Condition Object
=======
  {4bd5b48b-b471-49c6-a9d8-ed6ad280dcfd}, !- Handle
  Surface 12,                             !- Name
  RoofCeiling,                            !- Surface Type
  ,                                       !- Construction Name
  {06f489c3-4e46-4c10-8f1f-0b58597c45ff}, !- Space Name
  Surface,                                !- Outside Boundary Condition
  {e2148852-55b1-48d9-82e8-1cd079eed0ba}, !- Outside Boundary Condition Object
>>>>>>> fcfe5a62
  NoSun,                                  !- Sun Exposure
  NoWind,                                 !- Wind Exposure
  ,                                       !- View Factor to Ground
  ,                                       !- Number of Vertices
  13.6310703908387, 0, 2.4384,            !- X,Y,Z Vertex 1 {m}
  13.6310703908387, 6.81553519541936, 2.4384, !- X,Y,Z Vertex 2 {m}
  0, 6.81553519541936, 2.4384,            !- X,Y,Z Vertex 3 {m}
  0, 0, 2.4384;                           !- X,Y,Z Vertex 4 {m}

OS:Surface,
<<<<<<< HEAD
  {70e2e5d2-a929-4d1d-a4ab-fbc5c96c8cd0}, !- Handle
  Surface 13,                             !- Name
  Floor,                                  !- Surface Type
  ,                                       !- Construction Name
  {147c4081-a91b-43c2-9172-e1c2568ccec1}, !- Space Name
  Surface,                                !- Outside Boundary Condition
  {9655346a-5368-4895-907d-d5d108a7e3a3}, !- Outside Boundary Condition Object
=======
  {e2148852-55b1-48d9-82e8-1cd079eed0ba}, !- Handle
  Surface 13,                             !- Name
  Floor,                                  !- Surface Type
  ,                                       !- Construction Name
  {28b426d4-4ff1-4aad-aa8b-686b3e1ac0c6}, !- Space Name
  Surface,                                !- Outside Boundary Condition
  {4bd5b48b-b471-49c6-a9d8-ed6ad280dcfd}, !- Outside Boundary Condition Object
>>>>>>> fcfe5a62
  NoSun,                                  !- Sun Exposure
  NoWind,                                 !- Wind Exposure
  ,                                       !- View Factor to Ground
  ,                                       !- Number of Vertices
  0, 6.81553519541936, 0,                 !- X,Y,Z Vertex 1 {m}
  13.6310703908387, 6.81553519541936, 0,  !- X,Y,Z Vertex 2 {m}
  13.6310703908387, 0, 0,                 !- X,Y,Z Vertex 3 {m}
  0, 0, 0;                                !- X,Y,Z Vertex 4 {m}

OS:Surface,
<<<<<<< HEAD
  {c4b2184a-a76e-4da0-9e2a-3b31ff403363}, !- Handle
  Surface 14,                             !- Name
  RoofCeiling,                            !- Surface Type
  ,                                       !- Construction Name
  {147c4081-a91b-43c2-9172-e1c2568ccec1}, !- Space Name
=======
  {083a9952-43e1-4338-93c3-5991f7639664}, !- Handle
  Surface 14,                             !- Name
  RoofCeiling,                            !- Surface Type
  ,                                       !- Construction Name
  {28b426d4-4ff1-4aad-aa8b-686b3e1ac0c6}, !- Space Name
>>>>>>> fcfe5a62
  Outdoors,                               !- Outside Boundary Condition
  ,                                       !- Outside Boundary Condition Object
  SunExposed,                             !- Sun Exposure
  WindExposed,                            !- Wind Exposure
  ,                                       !- View Factor to Ground
  ,                                       !- Number of Vertices
  13.6310703908387, 3.40776759770968, 1.70388379885484, !- X,Y,Z Vertex 1 {m}
  0, 3.40776759770968, 1.70388379885484,  !- X,Y,Z Vertex 2 {m}
  0, 0, 0,                                !- X,Y,Z Vertex 3 {m}
  13.6310703908387, 0, 0;                 !- X,Y,Z Vertex 4 {m}

OS:Surface,
<<<<<<< HEAD
  {1bcb82a0-d76d-4401-ba1a-f2c9d3c8dec5}, !- Handle
  Surface 15,                             !- Name
  RoofCeiling,                            !- Surface Type
  ,                                       !- Construction Name
  {147c4081-a91b-43c2-9172-e1c2568ccec1}, !- Space Name
=======
  {36b4422f-baa5-4f66-bde0-d6dc18b9e285}, !- Handle
  Surface 15,                             !- Name
  RoofCeiling,                            !- Surface Type
  ,                                       !- Construction Name
  {28b426d4-4ff1-4aad-aa8b-686b3e1ac0c6}, !- Space Name
>>>>>>> fcfe5a62
  Outdoors,                               !- Outside Boundary Condition
  ,                                       !- Outside Boundary Condition Object
  SunExposed,                             !- Sun Exposure
  WindExposed,                            !- Wind Exposure
  ,                                       !- View Factor to Ground
  ,                                       !- Number of Vertices
  0, 3.40776759770968, 1.70388379885484,  !- X,Y,Z Vertex 1 {m}
  13.6310703908387, 3.40776759770968, 1.70388379885484, !- X,Y,Z Vertex 2 {m}
  13.6310703908387, 6.81553519541936, 0,  !- X,Y,Z Vertex 3 {m}
  0, 6.81553519541936, 0;                 !- X,Y,Z Vertex 4 {m}

OS:Surface,
<<<<<<< HEAD
  {500edbb2-5fd8-47d1-b242-315cec575e8a}, !- Handle
  Surface 16,                             !- Name
  Wall,                                   !- Surface Type
  ,                                       !- Construction Name
  {147c4081-a91b-43c2-9172-e1c2568ccec1}, !- Space Name
=======
  {f5a32557-fc36-4056-9a37-043833911ea7}, !- Handle
  Surface 16,                             !- Name
  Wall,                                   !- Surface Type
  ,                                       !- Construction Name
  {28b426d4-4ff1-4aad-aa8b-686b3e1ac0c6}, !- Space Name
>>>>>>> fcfe5a62
  Outdoors,                               !- Outside Boundary Condition
  ,                                       !- Outside Boundary Condition Object
  SunExposed,                             !- Sun Exposure
  WindExposed,                            !- Wind Exposure
  ,                                       !- View Factor to Ground
  ,                                       !- Number of Vertices
  0, 3.40776759770968, 1.70388379885484,  !- X,Y,Z Vertex 1 {m}
  0, 6.81553519541936, 0,                 !- X,Y,Z Vertex 2 {m}
  0, 0, 0;                                !- X,Y,Z Vertex 3 {m}

OS:Surface,
<<<<<<< HEAD
  {f7ffe5bd-b79d-48b3-aee2-beee002cced3}, !- Handle
  Surface 17,                             !- Name
  Wall,                                   !- Surface Type
  ,                                       !- Construction Name
  {147c4081-a91b-43c2-9172-e1c2568ccec1}, !- Space Name
=======
  {47f2a455-3da5-45bd-9fa1-1655412664ad}, !- Handle
  Surface 17,                             !- Name
  Wall,                                   !- Surface Type
  ,                                       !- Construction Name
  {28b426d4-4ff1-4aad-aa8b-686b3e1ac0c6}, !- Space Name
>>>>>>> fcfe5a62
  Outdoors,                               !- Outside Boundary Condition
  ,                                       !- Outside Boundary Condition Object
  SunExposed,                             !- Sun Exposure
  WindExposed,                            !- Wind Exposure
  ,                                       !- View Factor to Ground
  ,                                       !- Number of Vertices
  13.6310703908387, 3.40776759770968, 1.70388379885484, !- X,Y,Z Vertex 1 {m}
  13.6310703908387, 0, 0,                 !- X,Y,Z Vertex 2 {m}
  13.6310703908387, 6.81553519541936, 0;  !- X,Y,Z Vertex 3 {m}

OS:Space,
<<<<<<< HEAD
  {147c4081-a91b-43c2-9172-e1c2568ccec1}, !- Handle
  unfinished attic space,                 !- Name
  {ee0048e5-b2a2-4f23-b085-c75c260f95e2}, !- Space Type Name
=======
  {28b426d4-4ff1-4aad-aa8b-686b3e1ac0c6}, !- Handle
  unfinished attic space,                 !- Name
  {29472245-1d9d-4886-94d9-01cb06a6b681}, !- Space Type Name
>>>>>>> fcfe5a62
  ,                                       !- Default Construction Set Name
  ,                                       !- Default Schedule Set Name
  -0,                                     !- Direction of Relative North {deg}
  0,                                      !- X Origin {m}
  0,                                      !- Y Origin {m}
  4.8768,                                 !- Z Origin {m}
  ,                                       !- Building Story Name
<<<<<<< HEAD
  {997c6fab-b1ab-45da-b1c7-3856c3998a9c}; !- Thermal Zone Name

OS:ThermalZone,
  {997c6fab-b1ab-45da-b1c7-3856c3998a9c}, !- Handle
=======
  {941a2642-1579-4aaf-ae01-595a406aa39a}; !- Thermal Zone Name

OS:ThermalZone,
  {941a2642-1579-4aaf-ae01-595a406aa39a}, !- Handle
>>>>>>> fcfe5a62
  unfinished attic zone,                  !- Name
  ,                                       !- Multiplier
  ,                                       !- Ceiling Height {m}
  ,                                       !- Volume {m3}
  ,                                       !- Floor Area {m2}
  ,                                       !- Zone Inside Convection Algorithm
  ,                                       !- Zone Outside Convection Algorithm
  ,                                       !- Zone Conditioning Equipment List Name
<<<<<<< HEAD
  {85f9b7f1-ada1-4903-b82d-7b9ca5466ef0}, !- Zone Air Inlet Port List
  {c6d05702-8bc3-4269-8bb9-615e89ae36d9}, !- Zone Air Exhaust Port List
  {c0a10be9-612f-4480-a09f-e1684f821022}, !- Zone Air Node Name
  {76cfcad9-309d-4a28-b1df-4541f7286256}, !- Zone Return Air Port List
=======
  {f430cc12-9729-4c46-9f8a-e718ac89e258}, !- Zone Air Inlet Port List
  {d18bad22-b0ca-4f62-bdee-4623159536cf}, !- Zone Air Exhaust Port List
  {c59e0709-0cc7-41d9-a812-2be228760406}, !- Zone Air Node Name
  {f505934b-edc1-43c4-b650-8756363d38e9}, !- Zone Return Air Port List
>>>>>>> fcfe5a62
  ,                                       !- Primary Daylighting Control Name
  ,                                       !- Fraction of Zone Controlled by Primary Daylighting Control
  ,                                       !- Secondary Daylighting Control Name
  ,                                       !- Fraction of Zone Controlled by Secondary Daylighting Control
  ,                                       !- Illuminance Map Name
  ,                                       !- Group Rendering Name
  ,                                       !- Thermostat Name
  No;                                     !- Use Ideal Air Loads

OS:Node,
<<<<<<< HEAD
  {e5a35876-0c42-42d4-935e-fa0b0b70cffd}, !- Handle
  Node 2,                                 !- Name
  {c0a10be9-612f-4480-a09f-e1684f821022}, !- Inlet Port
  ;                                       !- Outlet Port

OS:Connection,
  {c0a10be9-612f-4480-a09f-e1684f821022}, !- Handle
  {7fe2298a-4781-462a-9df3-7e7cdf9c3519}, !- Name
  {997c6fab-b1ab-45da-b1c7-3856c3998a9c}, !- Source Object
  11,                                     !- Outlet Port
  {e5a35876-0c42-42d4-935e-fa0b0b70cffd}, !- Target Object
  2;                                      !- Inlet Port

OS:PortList,
  {85f9b7f1-ada1-4903-b82d-7b9ca5466ef0}, !- Handle
  {c772dc23-5a22-4f55-8c25-caee1b143740}, !- Name
  {997c6fab-b1ab-45da-b1c7-3856c3998a9c}; !- HVAC Component

OS:PortList,
  {c6d05702-8bc3-4269-8bb9-615e89ae36d9}, !- Handle
  {fa74298e-872b-406a-80fb-ceed4aabf13e}, !- Name
  {997c6fab-b1ab-45da-b1c7-3856c3998a9c}; !- HVAC Component

OS:PortList,
  {76cfcad9-309d-4a28-b1df-4541f7286256}, !- Handle
  {a7799f6a-f2fa-437a-afdd-de99694bad9a}, !- Name
  {997c6fab-b1ab-45da-b1c7-3856c3998a9c}; !- HVAC Component

OS:Sizing:Zone,
  {3829173d-742c-4225-bced-c63ead17010e}, !- Handle
  {997c6fab-b1ab-45da-b1c7-3856c3998a9c}, !- Zone or ZoneList Name
=======
  {1a232479-a554-48e6-84a9-a084d44d7457}, !- Handle
  Node 2,                                 !- Name
  {c59e0709-0cc7-41d9-a812-2be228760406}, !- Inlet Port
  ;                                       !- Outlet Port

OS:Connection,
  {c59e0709-0cc7-41d9-a812-2be228760406}, !- Handle
  {6021e282-b356-4b61-9620-b9108dff377d}, !- Name
  {941a2642-1579-4aaf-ae01-595a406aa39a}, !- Source Object
  11,                                     !- Outlet Port
  {1a232479-a554-48e6-84a9-a084d44d7457}, !- Target Object
  2;                                      !- Inlet Port

OS:PortList,
  {f430cc12-9729-4c46-9f8a-e718ac89e258}, !- Handle
  {132eb4f7-eb29-42b9-b3c6-4c5540305c06}, !- Name
  {941a2642-1579-4aaf-ae01-595a406aa39a}; !- HVAC Component

OS:PortList,
  {d18bad22-b0ca-4f62-bdee-4623159536cf}, !- Handle
  {53b8d852-abf8-437b-a34f-fc7465faeb0d}, !- Name
  {941a2642-1579-4aaf-ae01-595a406aa39a}; !- HVAC Component

OS:PortList,
  {f505934b-edc1-43c4-b650-8756363d38e9}, !- Handle
  {9d83e2ce-6523-421f-a80f-16d541515343}, !- Name
  {941a2642-1579-4aaf-ae01-595a406aa39a}; !- HVAC Component

OS:Sizing:Zone,
  {286857bb-33f4-4047-b08a-334a29474a3a}, !- Handle
  {941a2642-1579-4aaf-ae01-595a406aa39a}, !- Zone or ZoneList Name
>>>>>>> fcfe5a62
  SupplyAirTemperature,                   !- Zone Cooling Design Supply Air Temperature Input Method
  14,                                     !- Zone Cooling Design Supply Air Temperature {C}
  11.11,                                  !- Zone Cooling Design Supply Air Temperature Difference {deltaC}
  SupplyAirTemperature,                   !- Zone Heating Design Supply Air Temperature Input Method
  40,                                     !- Zone Heating Design Supply Air Temperature {C}
  11.11,                                  !- Zone Heating Design Supply Air Temperature Difference {deltaC}
  0.0085,                                 !- Zone Cooling Design Supply Air Humidity Ratio {kg-H2O/kg-air}
  0.008,                                  !- Zone Heating Design Supply Air Humidity Ratio {kg-H2O/kg-air}
  ,                                       !- Zone Heating Sizing Factor
  ,                                       !- Zone Cooling Sizing Factor
  DesignDay,                              !- Cooling Design Air Flow Method
  ,                                       !- Cooling Design Air Flow Rate {m3/s}
  ,                                       !- Cooling Minimum Air Flow per Zone Floor Area {m3/s-m2}
  ,                                       !- Cooling Minimum Air Flow {m3/s}
  ,                                       !- Cooling Minimum Air Flow Fraction
  DesignDay,                              !- Heating Design Air Flow Method
  ,                                       !- Heating Design Air Flow Rate {m3/s}
  ,                                       !- Heating Maximum Air Flow per Zone Floor Area {m3/s-m2}
  ,                                       !- Heating Maximum Air Flow {m3/s}
  ,                                       !- Heating Maximum Air Flow Fraction
  No,                                     !- Account for Dedicated Outdoor Air System
  NeutralSupplyAir,                       !- Dedicated Outdoor Air System Control Strategy
  autosize,                               !- Dedicated Outdoor Air Low Setpoint Temperature for Design {C}
  autosize;                               !- Dedicated Outdoor Air High Setpoint Temperature for Design {C}

OS:ZoneHVAC:EquipmentList,
<<<<<<< HEAD
  {4072e432-be1d-47ba-8c36-5fc1c36bf2ae}, !- Handle
  Zone HVAC Equipment List 2,             !- Name
  {997c6fab-b1ab-45da-b1c7-3856c3998a9c}; !- Thermal Zone

OS:SpaceType,
  {ee0048e5-b2a2-4f23-b085-c75c260f95e2}, !- Handle
=======
  {c6e231a2-a47b-4e4f-a0d6-3738f9750451}, !- Handle
  Zone HVAC Equipment List 2,             !- Name
  {941a2642-1579-4aaf-ae01-595a406aa39a}; !- Thermal Zone

OS:SpaceType,
  {29472245-1d9d-4886-94d9-01cb06a6b681}, !- Handle
>>>>>>> fcfe5a62
  Space Type 2,                           !- Name
  ,                                       !- Default Construction Set Name
  ,                                       !- Default Schedule Set Name
  ,                                       !- Group Rendering Name
  ,                                       !- Design Specification Outdoor Air Object Name
  ,                                       !- Standards Template
  ,                                       !- Standards Building Type
  unfinished attic;                       !- Standards Space Type

OS:BuildingUnit,
<<<<<<< HEAD
  {639c4919-9fef-4ed1-b326-b525a6476ed5}, !- Handle
=======
  {b7ac60ac-3c6c-44fe-afec-4a83892fe7d2}, !- Handle
>>>>>>> fcfe5a62
  unit 1,                                 !- Name
  ,                                       !- Rendering Color
  Residential;                            !- Building Unit Type

OS:AdditionalProperties,
<<<<<<< HEAD
  {783a01ec-4654-4017-8cad-01a2d209eb35}, !- Handle
  {639c4919-9fef-4ed1-b326-b525a6476ed5}, !- Object Name
=======
  {a57af71a-0dde-4861-915f-90d3a1ca0ab5}, !- Handle
  {b7ac60ac-3c6c-44fe-afec-4a83892fe7d2}, !- Object Name
>>>>>>> fcfe5a62
  NumberOfBedrooms,                       !- Feature Name 1
  Integer,                                !- Feature Data Type 1
  3,                                      !- Feature Value 1
  NumberOfBathrooms,                      !- Feature Name 2
  Double,                                 !- Feature Data Type 2
  2,                                      !- Feature Value 2
  NumberOfOccupants,                      !- Feature Name 3
  Double,                                 !- Feature Data Type 3
  2.6400000000000001;                     !- Feature Value 3

<<<<<<< HEAD
OS:External:File,
  {dbf905f3-a6dd-4119-8f95-348c1f375c2c}, !- Handle
  8760.csv,                               !- Name
  8760.csv;                               !- File Name

OS:Schedule:File,
  {739458e1-7014-4b4c-a4c1-adbc6e72b3c5}, !- Handle
  occupants,                              !- Name
  {96196c8f-ea5b-4ec2-83eb-1160c7597e0e}, !- Schedule Type Limits Name
  {dbf905f3-a6dd-4119-8f95-348c1f375c2c}, !- External File Name
  1,                                      !- Column Number
  1,                                      !- Rows to Skip at Top
  8760,                                   !- Number of Hours of Data
  ,                                       !- Column Separator
  ,                                       !- Interpolate to Timestep
  60;                                     !- Minutes per Item

OS:Schedule:Ruleset,
  {94523dea-4615-40f7-bdc1-e2727e5053ed}, !- Handle
  Schedule Ruleset 1,                     !- Name
  {cb42cc04-4d95-406a-862b-8966d31a3baf}, !- Schedule Type Limits Name
  {df14e59d-9270-4bcc-9796-90831f988020}; !- Default Day Schedule Name

OS:Schedule:Day,
  {df14e59d-9270-4bcc-9796-90831f988020}, !- Handle
  Schedule Day 3,                         !- Name
  {cb42cc04-4d95-406a-862b-8966d31a3baf}, !- Schedule Type Limits Name
  ,                                       !- Interpolate to Timestep
  24,                                     !- Hour 1
  0,                                      !- Minute 1
  112.539290946133;                       !- Value Until Time 1

OS:People:Definition,
  {ff208865-d330-4f12-bf13-26c564105036}, !- Handle
  res occupants|living space|story 2,     !- Name
  People,                                 !- Number of People Calculation Method
  1.32,                                   !- Number of People {people}
  ,                                       !- People per Space Floor Area {person/m2}
  ,                                       !- Space Floor Area per Person {m2/person}
  0.319734,                               !- Fraction Radiant
  0.573,                                  !- Sensible Heat Fraction
  0,                                      !- Carbon Dioxide Generation Rate {m3/s-W}
  No,                                     !- Enable ASHRAE 55 Comfort Warnings
  ZoneAveraged;                           !- Mean Radiant Temperature Calculation Type

OS:People,
  {97111859-d441-4f4b-a680-c45b223b0ac2}, !- Handle
  res occupants|living space|story 2,     !- Name
  {ff208865-d330-4f12-bf13-26c564105036}, !- People Definition Name
  {38e4488f-92a5-4aaf-a373-73a15eb9ca59}, !- Space or SpaceType Name
  {739458e1-7014-4b4c-a4c1-adbc6e72b3c5}, !- Number of People Schedule Name
  {94523dea-4615-40f7-bdc1-e2727e5053ed}, !- Activity Level Schedule Name
  ,                                       !- Surface Name/Angle Factor List Name
  ,                                       !- Work Efficiency Schedule Name
  ,                                       !- Clothing Insulation Schedule Name
  ,                                       !- Air Velocity Schedule Name
  1;                                      !- Multiplier

OS:ScheduleTypeLimits,
  {cb42cc04-4d95-406a-862b-8966d31a3baf}, !- Handle
  ActivityLevel,                          !- Name
  0,                                      !- Lower Limit Value
  ,                                       !- Upper Limit Value
  Continuous,                             !- Numeric Type
  ActivityLevel;                          !- Unit Type

OS:ScheduleTypeLimits,
  {96196c8f-ea5b-4ec2-83eb-1160c7597e0e}, !- Handle
  Fractional,                             !- Name
  0,                                      !- Lower Limit Value
  1,                                      !- Upper Limit Value
  Continuous;                             !- Numeric Type

OS:People:Definition,
  {414d4bf7-7714-45de-97e4-7e4f4c3f56fa}, !- Handle
  res occupants|living space,             !- Name
  People,                                 !- Number of People Calculation Method
  1.32,                                   !- Number of People {people}
  ,                                       !- People per Space Floor Area {person/m2}
  ,                                       !- Space Floor Area per Person {m2/person}
  0.319734,                               !- Fraction Radiant
  0.573,                                  !- Sensible Heat Fraction
  0,                                      !- Carbon Dioxide Generation Rate {m3/s-W}
  No,                                     !- Enable ASHRAE 55 Comfort Warnings
  ZoneAveraged;                           !- Mean Radiant Temperature Calculation Type

OS:People,
  {c1059121-7670-4290-b271-5aadc479766d}, !- Handle
  res occupants|living space,             !- Name
  {414d4bf7-7714-45de-97e4-7e4f4c3f56fa}, !- People Definition Name
  {012e2d4d-d8fd-42d7-8017-43cec91cd42b}, !- Space or SpaceType Name
  {739458e1-7014-4b4c-a4c1-adbc6e72b3c5}, !- Number of People Schedule Name
  {94523dea-4615-40f7-bdc1-e2727e5053ed}, !- Activity Level Schedule Name
  ,                                       !- Surface Name/Angle Factor List Name
  ,                                       !- Work Efficiency Schedule Name
  ,                                       !- Clothing Insulation Schedule Name
  ,                                       !- Air Velocity Schedule Name
  1;                                      !- Multiplier

OS:Curve:Biquadratic,
  {4cdcd144-2ed7-42a9-8363-bc909a7c52ac}, !- Handle
  DefrostEIR,                             !- Name
  0.1528,                                 !- Coefficient1 Constant
  0,                                      !- Coefficient2 x
  0,                                      !- Coefficient3 x**2
  0,                                      !- Coefficient4 y
  0,                                      !- Coefficient5 y**2
  0,                                      !- Coefficient6 x*y
  -100,                                   !- Minimum Value of x
  100,                                    !- Maximum Value of x
  -100,                                   !- Minimum Value of y
  100;                                    !- Maximum Value of y

OS:Curve:Biquadratic,
  {a8d51175-9308-424e-8562-58a2c6ff0522}, !- Handle
  ConstantBiquadratic,                    !- Name
  1,                                      !- Coefficient1 Constant
  0,                                      !- Coefficient2 x
  0,                                      !- Coefficient3 x**2
  0,                                      !- Coefficient4 y
  0,                                      !- Coefficient5 y**2
  0,                                      !- Coefficient6 x*y
  -100,                                   !- Minimum Value of x
  100,                                    !- Maximum Value of x
  -100,                                   !- Minimum Value of y
  100;                                    !- Maximum Value of y

OS:Curve:Biquadratic,
  {98cb29e7-f8f5-4160-a69d-1babde106d3d}, !- Handle
  HP_Heat-Cap-fT2,                        !- Name
  1.00292812115385,                       !- Coefficient1 Constant
  -0.010386676170938,                     !- Coefficient2 x
  0,                                      !- Coefficient3 x**2
  0.0259615384615385,                     !- Coefficient4 y
  0,                                      !- Coefficient5 y**2
  0,                                      !- Coefficient6 x*y
  -100,                                   !- Minimum Value of x
  100,                                    !- Maximum Value of x
  -100,                                   !- Minimum Value of y
  100;                                    !- Maximum Value of y

OS:Curve:Biquadratic,
  {b2b239e4-1b8e-4c5c-b713-51996a4893c9}, !- Handle
  HP_Heat-EIR-fT2,                        !- Name
  0.966475472847719,                      !- Coefficient1 Constant
  0.005914950101249,                      !- Coefficient2 x
  0.000191201688297,                      !- Coefficient3 x**2
  -0.012965668198361,                     !- Coefficient4 y
  4.2253229429e-05,                       !- Coefficient5 y**2
  -0.000524002558712,                     !- Coefficient6 x*y
  -100,                                   !- Minimum Value of x
  100,                                    !- Maximum Value of x
  -100,                                   !- Minimum Value of y
  100;                                    !- Maximum Value of y

OS:Curve:Quadratic,
  {351c4fbf-864e-4c9a-a897-48790f214724}, !- Handle
  HP_Heat-PLF-fPLR2,                      !- Name
  0.6,                                    !- Coefficient1 Constant
  0.4,                                    !- Coefficient2 x
  0,                                      !- Coefficient3 x**2
  0,                                      !- Minimum Value of x
  1,                                      !- Maximum Value of x
  0.7,                                    !- Minimum Curve Output
  1;                                      !- Maximum Curve Output

OS:Curve:Quadratic,
  {b0f4aabb-81ad-43db-aafe-f072f885773c}, !- Handle
  HP_Heat-CAP-fFF2,                       !- Name
  1,                                      !- Coefficient1 Constant
  0,                                      !- Coefficient2 x
  0,                                      !- Coefficient3 x**2
  0,                                      !- Minimum Value of x
  2,                                      !- Maximum Value of x
  0,                                      !- Minimum Curve Output
  2;                                      !- Maximum Curve Output

OS:Curve:Quadratic,
  {ca2300ab-972f-456d-afad-f839046ebbc0}, !- Handle
  HP_Heat-EIR-fFF2,                       !- Name
  1,                                      !- Coefficient1 Constant
  0,                                      !- Coefficient2 x
  0,                                      !- Coefficient3 x**2
  0,                                      !- Minimum Value of x
  2,                                      !- Maximum Value of x
  0,                                      !- Minimum Curve Output
  2;                                      !- Maximum Curve Output

OS:Coil:Heating:DX:MultiSpeed:StageData,
  {caad3c1f-6446-447e-9924-0cdb2897fb01}, !- Handle
  autosize,                               !- Gross Rated Heating Capacity {W}
  4.20141252373372,                       !- Gross Rated Heating COP {W/W}
  autosize,                               !- Rated Air Flow Rate {m3/s}
  773.3,                                  !- Rated Supply Air Fan Power Per Volume Flow Rate {W/(m3/s)}
  {98cb29e7-f8f5-4160-a69d-1babde106d3d}, !- Heating Capacity Function of Temperature Curve Name
  {b0f4aabb-81ad-43db-aafe-f072f885773c}, !- Heating Capacity Function of Flow Fraction Curve Name
  {b2b239e4-1b8e-4c5c-b713-51996a4893c9}, !- Energy Input Ratio Function of Temperature Curve Name
  {ca2300ab-972f-456d-afad-f839046ebbc0}, !- Energy Input Ratio Function of Flow Fraction Curve Name
  {351c4fbf-864e-4c9a-a897-48790f214724}, !- Part Load Fraction Correlation Curve Name
  0.2,                                    !- Rated Waste Heat Fraction of Power Input {dimensionless}
  {a8d51175-9308-424e-8562-58a2c6ff0522}; !- Waste Heat Function of Temperature Curve Name

OS:Curve:Biquadratic,
  {5e7719d1-7c4b-454b-9a62-bc04f9acd082}, !- Handle
  HP_Heat-Cap-fT4,                        !- Name
  1.00292812115385,                       !- Coefficient1 Constant
  -0.010386676170938,                     !- Coefficient2 x
  0,                                      !- Coefficient3 x**2
  0.0259615384615385,                     !- Coefficient4 y
  0,                                      !- Coefficient5 y**2
  0,                                      !- Coefficient6 x*y
  -100,                                   !- Minimum Value of x
  100,                                    !- Maximum Value of x
  -100,                                   !- Minimum Value of y
  100;                                    !- Maximum Value of y

OS:Curve:Biquadratic,
  {d7d8bacc-c64d-487c-8d41-5e39391e6587}, !- Handle
  HP_Heat-EIR-fT4,                        !- Name
  0.966475472847719,                      !- Coefficient1 Constant
  0.005914950101249,                      !- Coefficient2 x
  0.000191201688297,                      !- Coefficient3 x**2
  -0.012965668198361,                     !- Coefficient4 y
  4.2253229429e-05,                       !- Coefficient5 y**2
  -0.000524002558712,                     !- Coefficient6 x*y
  -100,                                   !- Minimum Value of x
  100,                                    !- Maximum Value of x
  -100,                                   !- Minimum Value of y
  100;                                    !- Maximum Value of y

OS:Curve:Quadratic,
  {162f5c37-0905-41e3-bc54-fcd2b3952e92}, !- Handle
  HP_Heat-PLF-fPLR4,                      !- Name
  0.6,                                    !- Coefficient1 Constant
  0.4,                                    !- Coefficient2 x
  0,                                      !- Coefficient3 x**2
  0,                                      !- Minimum Value of x
  1,                                      !- Maximum Value of x
  0.7,                                    !- Minimum Curve Output
  1;                                      !- Maximum Curve Output

OS:Curve:Quadratic,
  {63dcda77-32e1-46c4-80ec-7302294da242}, !- Handle
  HP_Heat-CAP-fFF4,                       !- Name
  1,                                      !- Coefficient1 Constant
  0,                                      !- Coefficient2 x
  0,                                      !- Coefficient3 x**2
  0,                                      !- Minimum Value of x
  2,                                      !- Maximum Value of x
  0,                                      !- Minimum Curve Output
  2;                                      !- Maximum Curve Output

OS:Curve:Quadratic,
  {7b0a5869-cc69-4039-ac09-604d3b262e12}, !- Handle
  HP_Heat-EIR-fFF4,                       !- Name
  1,                                      !- Coefficient1 Constant
  0,                                      !- Coefficient2 x
  0,                                      !- Coefficient3 x**2
  0,                                      !- Minimum Value of x
  2,                                      !- Maximum Value of x
  0,                                      !- Minimum Curve Output
  2;                                      !- Maximum Curve Output

OS:Coil:Heating:DX:MultiSpeed:StageData,
  {f1378825-1418-4fe9-9654-d7239d9b6c04}, !- Handle
  autosize,                               !- Gross Rated Heating Capacity {W}
  3.36841825285788,                       !- Gross Rated Heating COP {W/W}
  autosize,                               !- Rated Air Flow Rate {m3/s}
  773.3,                                  !- Rated Supply Air Fan Power Per Volume Flow Rate {W/(m3/s)}
  {5e7719d1-7c4b-454b-9a62-bc04f9acd082}, !- Heating Capacity Function of Temperature Curve Name
  {63dcda77-32e1-46c4-80ec-7302294da242}, !- Heating Capacity Function of Flow Fraction Curve Name
  {d7d8bacc-c64d-487c-8d41-5e39391e6587}, !- Energy Input Ratio Function of Temperature Curve Name
  {7b0a5869-cc69-4039-ac09-604d3b262e12}, !- Energy Input Ratio Function of Flow Fraction Curve Name
  {162f5c37-0905-41e3-bc54-fcd2b3952e92}, !- Part Load Fraction Correlation Curve Name
  0.2,                                    !- Rated Waste Heat Fraction of Power Input {dimensionless}
  {a8d51175-9308-424e-8562-58a2c6ff0522}; !- Waste Heat Function of Temperature Curve Name

OS:Curve:Biquadratic,
  {e05ae9da-3da7-4841-aa05-c97b29fbe274}, !- Handle
  HP_Heat-Cap-fT6,                        !- Name
  1.00292812115385,                       !- Coefficient1 Constant
  -0.010386676170938,                     !- Coefficient2 x
  0,                                      !- Coefficient3 x**2
  0.0259615384615385,                     !- Coefficient4 y
  0,                                      !- Coefficient5 y**2
  0,                                      !- Coefficient6 x*y
  -100,                                   !- Minimum Value of x
  100,                                    !- Maximum Value of x
  -100,                                   !- Minimum Value of y
  100;                                    !- Maximum Value of y

OS:Curve:Biquadratic,
  {8b8b8172-408c-4fa7-9a25-b5b568d085d9}, !- Handle
  HP_Heat-EIR-fT6,                        !- Name
  0.966475472847719,                      !- Coefficient1 Constant
  0.005914950101249,                      !- Coefficient2 x
  0.000191201688297,                      !- Coefficient3 x**2
  -0.012965668198361,                     !- Coefficient4 y
  4.2253229429e-05,                       !- Coefficient5 y**2
  -0.000524002558712,                     !- Coefficient6 x*y
  -100,                                   !- Minimum Value of x
  100,                                    !- Maximum Value of x
  -100,                                   !- Minimum Value of y
  100;                                    !- Maximum Value of y

OS:Curve:Quadratic,
  {639abad8-ddc3-4953-9ce7-c55d6b304147}, !- Handle
  HP_Heat-PLF-fPLR6,                      !- Name
  0.6,                                    !- Coefficient1 Constant
  0.4,                                    !- Coefficient2 x
  0,                                      !- Coefficient3 x**2
  0,                                      !- Minimum Value of x
  1,                                      !- Maximum Value of x
  0.7,                                    !- Minimum Curve Output
  1;                                      !- Maximum Curve Output

OS:Curve:Quadratic,
  {8848d3e3-7b04-4eb7-bce6-7670fa26f8ab}, !- Handle
  HP_Heat-CAP-fFF6,                       !- Name
  1,                                      !- Coefficient1 Constant
  0,                                      !- Coefficient2 x
  0,                                      !- Coefficient3 x**2
  0,                                      !- Minimum Value of x
  2,                                      !- Maximum Value of x
  0,                                      !- Minimum Curve Output
  2;                                      !- Maximum Curve Output

OS:Curve:Quadratic,
  {08add839-3903-4779-816c-707ccbdb757b}, !- Handle
  HP_Heat-EIR-fFF6,                       !- Name
  1,                                      !- Coefficient1 Constant
  0,                                      !- Coefficient2 x
  0,                                      !- Coefficient3 x**2
  0,                                      !- Minimum Value of x
  2,                                      !- Maximum Value of x
  0,                                      !- Minimum Curve Output
  2;                                      !- Maximum Curve Output

OS:Coil:Heating:DX:MultiSpeed:StageData,
  {4de1121d-e4c3-4f67-894d-31a8f68ecf2c}, !- Handle
  autosize,                               !- Gross Rated Heating Capacity {W}
  3.08350920414339,                       !- Gross Rated Heating COP {W/W}
  autosize,                               !- Rated Air Flow Rate {m3/s}
  773.3,                                  !- Rated Supply Air Fan Power Per Volume Flow Rate {W/(m3/s)}
  {e05ae9da-3da7-4841-aa05-c97b29fbe274}, !- Heating Capacity Function of Temperature Curve Name
  {8848d3e3-7b04-4eb7-bce6-7670fa26f8ab}, !- Heating Capacity Function of Flow Fraction Curve Name
  {8b8b8172-408c-4fa7-9a25-b5b568d085d9}, !- Energy Input Ratio Function of Temperature Curve Name
  {08add839-3903-4779-816c-707ccbdb757b}, !- Energy Input Ratio Function of Flow Fraction Curve Name
  {639abad8-ddc3-4953-9ce7-c55d6b304147}, !- Part Load Fraction Correlation Curve Name
  0.2,                                    !- Rated Waste Heat Fraction of Power Input {dimensionless}
  {a8d51175-9308-424e-8562-58a2c6ff0522}; !- Waste Heat Function of Temperature Curve Name

OS:Curve:Biquadratic,
  {ac00b6f6-b2ba-45af-9359-a4d513847156}, !- Handle
  HP_Heat-Cap-fT10,                       !- Name
  1.00292812115385,                       !- Coefficient1 Constant
  -0.010386676170938,                     !- Coefficient2 x
  0,                                      !- Coefficient3 x**2
  0.0259615384615385,                     !- Coefficient4 y
  0,                                      !- Coefficient5 y**2
  0,                                      !- Coefficient6 x*y
  -100,                                   !- Minimum Value of x
  100,                                    !- Maximum Value of x
  -100,                                   !- Minimum Value of y
  100;                                    !- Maximum Value of y

OS:Curve:Biquadratic,
  {ef057d4f-f254-41eb-9ba5-c42158152897}, !- Handle
  HP_Heat-EIR-fT10,                       !- Name
  0.966475472847719,                      !- Coefficient1 Constant
  0.005914950101249,                      !- Coefficient2 x
  0.000191201688297,                      !- Coefficient3 x**2
  -0.012965668198361,                     !- Coefficient4 y
  4.2253229429e-05,                       !- Coefficient5 y**2
  -0.000524002558712,                     !- Coefficient6 x*y
  -100,                                   !- Minimum Value of x
  100,                                    !- Maximum Value of x
  -100,                                   !- Minimum Value of y
  100;                                    !- Maximum Value of y

OS:Curve:Quadratic,
  {08b91bb0-5c4c-4c5b-b351-c66ef646bfe0}, !- Handle
  HP_Heat-PLF-fPLR10,                     !- Name
  0.6,                                    !- Coefficient1 Constant
  0.4,                                    !- Coefficient2 x
  0,                                      !- Coefficient3 x**2
  0,                                      !- Minimum Value of x
  1,                                      !- Maximum Value of x
  0.7,                                    !- Minimum Curve Output
  1;                                      !- Maximum Curve Output

OS:Curve:Quadratic,
  {b8bf2fe2-c431-4730-82d7-1a50f8b69321}, !- Handle
  HP_Heat-CAP-fFF10,                      !- Name
  1,                                      !- Coefficient1 Constant
  0,                                      !- Coefficient2 x
  0,                                      !- Coefficient3 x**2
  0,                                      !- Minimum Value of x
  2,                                      !- Maximum Value of x
  0,                                      !- Minimum Curve Output
  2;                                      !- Maximum Curve Output

OS:Curve:Quadratic,
  {ef8faac2-3792-4b24-a051-4c1e8f22ed16}, !- Handle
  HP_Heat-EIR-fFF10,                      !- Name
  1,                                      !- Coefficient1 Constant
  0,                                      !- Coefficient2 x
  0,                                      !- Coefficient3 x**2
  0,                                      !- Minimum Value of x
  2,                                      !- Maximum Value of x
  0,                                      !- Minimum Curve Output
  2;                                      !- Maximum Curve Output

OS:Coil:Heating:DX:MultiSpeed:StageData,
  {b38b5427-abda-414d-8709-e7e04d293478}, !- Handle
  autosize,                               !- Gross Rated Heating Capacity {W}
  2.79255209817716,                       !- Gross Rated Heating COP {W/W}
  autosize,                               !- Rated Air Flow Rate {m3/s}
  773.3,                                  !- Rated Supply Air Fan Power Per Volume Flow Rate {W/(m3/s)}
  {ac00b6f6-b2ba-45af-9359-a4d513847156}, !- Heating Capacity Function of Temperature Curve Name
  {b8bf2fe2-c431-4730-82d7-1a50f8b69321}, !- Heating Capacity Function of Flow Fraction Curve Name
  {ef057d4f-f254-41eb-9ba5-c42158152897}, !- Energy Input Ratio Function of Temperature Curve Name
  {ef8faac2-3792-4b24-a051-4c1e8f22ed16}, !- Energy Input Ratio Function of Flow Fraction Curve Name
  {08b91bb0-5c4c-4c5b-b351-c66ef646bfe0}, !- Part Load Fraction Correlation Curve Name
  0.2,                                    !- Rated Waste Heat Fraction of Power Input {dimensionless}
  {a8d51175-9308-424e-8562-58a2c6ff0522}; !- Waste Heat Function of Temperature Curve Name

OS:Coil:Heating:DX:MultiSpeed,
  {9983a659-ca56-4570-a7c2-4f2e43dfb4d6}, !- Handle
  res ms htg coil,                        !- Name
  {c552bd3b-3d84-40d3-acc6-83fb57e034da}, !- Availability Schedule Name
  ,                                       !- Air Inlet Node Name
  ,                                       !- Air Outlet Node Name
  -34.4444444444444,                      !- Minimum Outdoor Dry-Bulb Temperature for Compressor Operation {C}
  ,                                       !- Outdoor Dry-Bulb Temperature to Turn On Compressor {C}
  0,                                      !- Crankcase Heater Capacity {W}
  10,                                     !- Maximum Outdoor Dry-Bulb Temperature for Crankcase Heater Operation {C}
  {4cdcd144-2ed7-42a9-8363-bc909a7c52ac}, !- Defrost Energy Input Ratio Function of Temperature Curve Name
  4.44444444444444,                       !- Maximum Outdoor Dry-Bulb Temperature for Defrost Operation {C}
  ReverseCycle,                           !- Defrost Strategy
  OnDemand,                               !- Defrost Control
  0.058333,                               !- Defrost Time Period Fraction
  autosize,                               !- Resistive Defrost Heater Capacity {W}
  No,                                     !- Apply Part Load Fraction to Speeds Greater than 1
  Electricity,                            !- Fuel Type
  4,                                      !- Region number for Calculating HSPF
  {0ee9c4eb-ea48-4168-b394-9319b6bf411e}; !- Stage Data List

OS:Schedule:Constant,
  {c552bd3b-3d84-40d3-acc6-83fb57e034da}, !- Handle
  Always On Discrete,                     !- Name
  {e3401bf2-899b-43da-af95-b89330b04dbf}, !- Schedule Type Limits Name
  1;                                      !- Value

OS:ScheduleTypeLimits,
  {e3401bf2-899b-43da-af95-b89330b04dbf}, !- Handle
  OnOff,                                  !- Name
  0,                                      !- Lower Limit Value
  1,                                      !- Upper Limit Value
  Discrete,                               !- Numeric Type
  Availability;                           !- Unit Type

OS:ModelObjectList,
  {0ee9c4eb-ea48-4168-b394-9319b6bf411e}, !- Handle
  Coil Heating DX Multi Speed 1 Stage Data List, !- Name
  {caad3c1f-6446-447e-9924-0cdb2897fb01}, !- Model Object 1
  {f1378825-1418-4fe9-9654-d7239d9b6c04}, !- Model Object 2
  {4de1121d-e4c3-4f67-894d-31a8f68ecf2c}, !- Model Object 3
  {b38b5427-abda-414d-8709-e7e04d293478}; !- Model Object 4

OS:Coil:Heating:Electric,
  {150b3064-8314-4e1c-9c42-6a2b9b3e33c7}, !- Handle
  res ms supp heater,                     !- Name
  {c552bd3b-3d84-40d3-acc6-83fb57e034da}, !- Availability Schedule Name
  1,                                      !- Efficiency
  ,                                       !- Nominal Capacity {W}
  ,                                       !- Air Inlet Node Name
  ;                                       !- Air Outlet Node Name

OS:Curve:Exponent,
  {a056f703-13da-46b4-aeef-079fcf22eb2b}, !- Handle
  res ms fan power curve,                 !- Name
  0,                                      !- Coefficient1 Constant
  1,                                      !- Coefficient2 Constant
  3,                                      !- Coefficient3 Constant
  -100,                                   !- Minimum Value of x
  100,                                    !- Maximum Value of x
  ,                                       !- Minimum Curve Output
  ,                                       !- Maximum Curve Output
  ,                                       !- Input Unit Type for X
  ;                                       !- Output Unit Type

OS:Curve:Cubic,
  {83f8d831-da67-4049-8600-26ad0b19f972}, !- Handle
  res ms fan eff curve,                   !- Name
  0,                                      !- Coefficient1 Constant
  1,                                      !- Coefficient2 x
  0,                                      !- Coefficient3 x**2
  0,                                      !- Coefficient4 x**3
  0,                                      !- Minimum Value of x
  1,                                      !- Maximum Value of x
  0.01,                                   !- Minimum Curve Output
  1;                                      !- Maximum Curve Output

OS:Fan:OnOff,
  {0e336d07-a0c7-4050-ae67-8009d09a6533}, !- Handle
  res ms htg supply fan,                  !- Name
  {c552bd3b-3d84-40d3-acc6-83fb57e034da}, !- Availability Schedule Name
  0.167945868715886,                      !- Fan Total Efficiency
  24.91,                                  !- Pressure Rise {Pa}
  autosize,                               !- Maximum Flow Rate {m3/s}
  1,                                      !- Motor Efficiency
  1,                                      !- Motor In Airstream Fraction
  ,                                       !- Air Inlet Node Name
  ,                                       !- Air Outlet Node Name
  {a056f703-13da-46b4-aeef-079fcf22eb2b}, !- Fan Power Ratio Function of Speed Ratio Curve Name
  {83f8d831-da67-4049-8600-26ad0b19f972}, !- Fan Efficiency Ratio Function of Speed Ratio Curve Name
  res ms htg supply fan;                  !- End-Use Subcategory

OS:UnitarySystemPerformance:Multispeed,
  {0e94c2e7-1566-4880-becf-9cd6e57729a3}, !- Handle
  Unitary System Performance Multispeed 1, !- Name
  No,                                     !- Single Mode Operation
  0.555555555555556,                      !- Heating Speed Supply Air Flow Ratio 1
  1e-09,                                  !- Cooling Speed Supply Air Flow Ratio 1
  0.666666666666667,                      !- Heating Speed Supply Air Flow Ratio 2
  1e-09,                                  !- Cooling Speed Supply Air Flow Ratio 2
  0.777777777777778,                      !- Heating Speed Supply Air Flow Ratio 3
  1e-09,                                  !- Cooling Speed Supply Air Flow Ratio 3
  1,                                      !- Heating Speed Supply Air Flow Ratio 4
  1e-09;                                  !- Cooling Speed Supply Air Flow Ratio 4

OS:AirLoopHVAC:UnitarySystem,
  {d7a46d51-60d0-4e8e-b22c-d37ef4cdc965}, !- Handle
  res ms htg unitary system,              !- Name
  Load,                                   !- Control Type
  {b7e927c3-19fc-429c-a1ea-2c05844ddced}, !- Controlling Zone or Thermostat Location
  None,                                   !- Dehumidification Control Type
  {c552bd3b-3d84-40d3-acc6-83fb57e034da}, !- Availability Schedule Name
  {e855a39b-c94f-4b38-b5c9-b1360a9c3b12}, !- Air Inlet Node Name
  {a0fb7942-3532-45ba-aab2-a894a5ec19f7}, !- Air Outlet Node Name
  {0e336d07-a0c7-4050-ae67-8009d09a6533}, !- Supply Fan Name
  BlowThrough,                            !- Fan Placement
  {8687a4d2-64dd-4c87-8edb-76862292f26a}, !- Supply Air Fan Operating Mode Schedule Name
  {9983a659-ca56-4570-a7c2-4f2e43dfb4d6}, !- Heating Coil Name
  1,                                      !- DX Heating Coil Sizing Ratio
  ,                                       !- Cooling Coil Name
  No,                                     !- Use DOAS DX Cooling Coil
  2,                                      !- DOAS DX Cooling Coil Leaving Minimum Air Temperature {C}
  SensibleOnlyLoadControl,                !- Latent Load Control
  {150b3064-8314-4e1c-9c42-6a2b9b3e33c7}, !- Supplemental Heating Coil Name
  ,                                       !- Supply Air Flow Rate Method During Cooling Operation
  Autosize,                               !- Supply Air Flow Rate During Cooling Operation {m3/s}
  ,                                       !- Supply Air Flow Rate Per Floor Area During Cooling Operation {m3/s-m2}
  ,                                       !- Fraction of Autosized Design Cooling Supply Air Flow Rate
  ,                                       !- Design Supply Air Flow Rate Per Unit of Capacity During Cooling Operation {m3/s-W}
  ,                                       !- Supply Air Flow Rate Method During Heating Operation
  Autosize,                               !- Supply Air Flow Rate During Heating Operation {m3/s}
  ,                                       !- Supply Air Flow Rate Per Floor Area during Heating Operation {m3/s-m2}
  ,                                       !- Fraction of Autosized Design Heating Supply Air Flow Rate
  ,                                       !- Design Supply Air Flow Rate Per Unit of Capacity During Heating Operation {m3/s-W}
  ,                                       !- Supply Air Flow Rate Method When No Cooling or Heating is Required
  0,                                      !- Supply Air Flow Rate When No Cooling or Heating is Required {m3/s}
  ,                                       !- Supply Air Flow Rate Per Floor Area When No Cooling or Heating is Required {m3/s-m2}
  ,                                       !- Fraction of Autosized Design Cooling Supply Air Flow Rate When No Cooling or Heating is Required
  ,                                       !- Fraction of Autosized Design Heating Supply Air Flow Rate When No Cooling or Heating is Required
  ,                                       !- Design Supply Air Flow Rate Per Unit of Capacity During Cooling Operation When No Cooling or Heating is Required {m3/s-W}
  ,                                       !- Design Supply Air Flow Rate Per Unit of Capacity During Heating Operation When No Cooling or Heating is Required {m3/s-W}
  93.3333333333333,                       !- Maximum Supply Air Temperature {C}
  4.44444444444444,                       !- Maximum Outdoor Dry-Bulb Temperature for Supplemental Heater Operation {C}
  ,                                       !- Outdoor Dry-Bulb Temperature Sensor Node Name
  2.5,                                    !- Maximum Cycling Rate {cycles/hr}
  60,                                     !- Heat Pump Time Constant {s}
  0.01,                                   !- Fraction of On-Cycle Power Use
  60,                                     !- Heat Pump Fan Delay Time {s}
  0,                                      !- Ancilliary On-Cycle Electric Power {W}
  0,                                      !- Ancilliary Off-Cycle Electric Power {W}
  ,                                       !- Design Heat Recovery Water Flow Rate {m3/s}
  ,                                       !- Maximum Temperature for Heat Recovery {C}
  ,                                       !- Heat Recovery Water Inlet Node Name
  ,                                       !- Heat Recovery Water Outlet Node Name
  {0e94c2e7-1566-4880-becf-9cd6e57729a3}; !- Design Specification Multispeed Object Name

OS:Schedule:Constant,
  {8687a4d2-64dd-4c87-8edb-76862292f26a}, !- Handle
  Always Off Discrete,                    !- Name
  {2a16f752-df24-4165-a008-9e3d2264bdb0}, !- Schedule Type Limits Name
  0;                                      !- Value

OS:ScheduleTypeLimits,
  {2a16f752-df24-4165-a008-9e3d2264bdb0}, !- Handle
  OnOff 1,                                !- Name
  0,                                      !- Lower Limit Value
  1,                                      !- Upper Limit Value
  Discrete,                               !- Numeric Type
  Availability;                           !- Unit Type

OS:AirLoopHVAC,
  {ac5c900c-a36b-4c00-a4a3-2825c1c9cb3a}, !- Handle
  res ms htg asys,                        !- Name
  ,                                       !- Controller List Name
  {c552bd3b-3d84-40d3-acc6-83fb57e034da}, !- Availability Schedule
  {01f52ed5-a4cc-4fb3-b300-f07e0121644c}, !- Availability Manager List Name
  AutoSize,                               !- Design Supply Air Flow Rate {m3/s}
  ,                                       !- Branch List Name
  ,                                       !- Connector List Name
  {49b86b81-ba40-471c-82e7-294fb23a4a87}, !- Supply Side Inlet Node Name
  {287a4f76-f205-49d6-8c71-c3e22325fcc0}, !- Demand Side Outlet Node Name
  {224db465-7a8a-4d0d-a52f-59e9549d43b7}, !- Demand Side Inlet Node A
  {35dea45b-bb45-4923-8d8a-1e46e48130e9}, !- Supply Side Outlet Node A
  ,                                       !- Demand Side Inlet Node B
  ,                                       !- Supply Side Outlet Node B
  ,                                       !- Return Air Bypass Flow Temperature Setpoint Schedule Name
  {52f3019a-9337-46fe-b773-28c59669410e}, !- Demand Mixer Name
  {242e3622-9db3-41fd-9e4b-15bdd1e9dad1}, !- Demand Splitter A Name
  ,                                       !- Demand Splitter B Name
  ;                                       !- Supply Splitter Name

OS:Node,
  {3a492082-9262-41d8-9c2d-69cf7f2a2b13}, !- Handle
  Node 3,                                 !- Name
  {49b86b81-ba40-471c-82e7-294fb23a4a87}, !- Inlet Port
  {e855a39b-c94f-4b38-b5c9-b1360a9c3b12}; !- Outlet Port

OS:Node,
  {a4bb042b-ab2f-4909-a057-df393322f635}, !- Handle
  Node 4,                                 !- Name
  {a0fb7942-3532-45ba-aab2-a894a5ec19f7}, !- Inlet Port
  {35dea45b-bb45-4923-8d8a-1e46e48130e9}; !- Outlet Port

OS:Connection,
  {49b86b81-ba40-471c-82e7-294fb23a4a87}, !- Handle
  {28708d1c-3510-4e67-9728-d2902e0d3b44}, !- Name
  {ac5c900c-a36b-4c00-a4a3-2825c1c9cb3a}, !- Source Object
  8,                                      !- Outlet Port
  {3a492082-9262-41d8-9c2d-69cf7f2a2b13}, !- Target Object
  2;                                      !- Inlet Port

OS:Connection,
  {35dea45b-bb45-4923-8d8a-1e46e48130e9}, !- Handle
  {18bd7bb3-fea7-419e-950c-3919ab6c949e}, !- Name
  {a4bb042b-ab2f-4909-a057-df393322f635}, !- Source Object
  3,                                      !- Outlet Port
  {ac5c900c-a36b-4c00-a4a3-2825c1c9cb3a}, !- Target Object
  11;                                     !- Inlet Port

OS:Node,
  {8e1eb963-4198-447b-bd18-1710257649e5}, !- Handle
  Node 5,                                 !- Name
  {224db465-7a8a-4d0d-a52f-59e9549d43b7}, !- Inlet Port
  {697811a1-d1e9-4341-bab0-e6fa66eeb19e}; !- Outlet Port

OS:Node,
  {f644e050-8073-45d9-809b-d296d5e50dc5}, !- Handle
  Node 6,                                 !- Name
  {b1fef835-b4ab-4a65-a66b-8acc66e400ec}, !- Inlet Port
  {287a4f76-f205-49d6-8c71-c3e22325fcc0}; !- Outlet Port

OS:Node,
  {343e41b7-a4ae-4116-9661-d82e39442342}, !- Handle
  Node 7,                                 !- Name
  {cfd51fcb-d0f6-4482-a9b7-098f0c00ad32}, !- Inlet Port
  {2fd6d172-1fe1-413d-b28c-cce9eff1dbb6}; !- Outlet Port

OS:Connection,
  {224db465-7a8a-4d0d-a52f-59e9549d43b7}, !- Handle
  {9c0c27a7-831d-4ce5-8b46-21e91649a27b}, !- Name
  {ac5c900c-a36b-4c00-a4a3-2825c1c9cb3a}, !- Source Object
  10,                                     !- Outlet Port
  {8e1eb963-4198-447b-bd18-1710257649e5}, !- Target Object
  2;                                      !- Inlet Port

OS:Connection,
  {287a4f76-f205-49d6-8c71-c3e22325fcc0}, !- Handle
  {aaa810bf-575b-4fb9-9775-1a8a6d538dc7}, !- Name
  {f644e050-8073-45d9-809b-d296d5e50dc5}, !- Source Object
  3,                                      !- Outlet Port
  {ac5c900c-a36b-4c00-a4a3-2825c1c9cb3a}, !- Target Object
  9;                                      !- Inlet Port

OS:AirLoopHVAC:ZoneSplitter,
  {242e3622-9db3-41fd-9e4b-15bdd1e9dad1}, !- Handle
  res ms htg zone splitter,               !- Name
  {697811a1-d1e9-4341-bab0-e6fa66eeb19e}, !- Inlet Node Name
  {c5df942c-4533-4429-91ff-a280d53e1d71}; !- Outlet Node Name 1

OS:AirLoopHVAC:ZoneMixer,
  {52f3019a-9337-46fe-b773-28c59669410e}, !- Handle
  res ms htg zone mixer,                  !- Name
  {b1fef835-b4ab-4a65-a66b-8acc66e400ec}, !- Outlet Node Name
  {ee5e05e1-9a17-4e6d-b21d-cb7227e3907f}; !- Inlet Node Name 1

OS:Connection,
  {697811a1-d1e9-4341-bab0-e6fa66eeb19e}, !- Handle
  {1540c03f-8ae2-4eca-a5d1-922026d6d906}, !- Name
  {8e1eb963-4198-447b-bd18-1710257649e5}, !- Source Object
  3,                                      !- Outlet Port
  {242e3622-9db3-41fd-9e4b-15bdd1e9dad1}, !- Target Object
  2;                                      !- Inlet Port

OS:Connection,
  {b1fef835-b4ab-4a65-a66b-8acc66e400ec}, !- Handle
  {ee39c42b-90df-42d6-a7f4-a5bcd71c46a2}, !- Name
  {52f3019a-9337-46fe-b773-28c59669410e}, !- Source Object
  2,                                      !- Outlet Port
  {f644e050-8073-45d9-809b-d296d5e50dc5}, !- Target Object
  2;                                      !- Inlet Port

OS:Sizing:System,
  {598cedb5-cc50-4ef0-8bb1-5de9feba2564}, !- Handle
  {ac5c900c-a36b-4c00-a4a3-2825c1c9cb3a}, !- AirLoop Name
  Sensible,                               !- Type of Load to Size On
  Autosize,                               !- Design Outdoor Air Flow Rate {m3/s}
  0.3,                                    !- Central Heating Maximum System Air Flow Ratio
  7,                                      !- Preheat Design Temperature {C}
  0.008,                                  !- Preheat Design Humidity Ratio {kg-H2O/kg-Air}
  12.8,                                   !- Precool Design Temperature {C}
  0.008,                                  !- Precool Design Humidity Ratio {kg-H2O/kg-Air}
  12.8,                                   !- Central Cooling Design Supply Air Temperature {C}
  16.7,                                   !- Central Heating Design Supply Air Temperature {C}
  NonCoincident,                          !- Sizing Option
  Yes,                                    !- 100% Outdoor Air in Cooling
  Yes,                                    !- 100% Outdoor Air in Heating
  0.0085,                                 !- Central Cooling Design Supply Air Humidity Ratio {kg-H2O/kg-Air}
  0.008,                                  !- Central Heating Design Supply Air Humidity Ratio {kg-H2O/kg-Air}
  DesignDay,                              !- Cooling Design Air Flow Method
  0,                                      !- Cooling Design Air Flow Rate {m3/s}
  DesignDay,                              !- Heating Design Air Flow Method
  0,                                      !- Heating Design Air Flow Rate {m3/s}
  ZoneSum,                                !- System Outdoor Air Method
  1,                                      !- Zone Maximum Outdoor Air Fraction {dimensionless}
  0.0099676501,                           !- Cooling Supply Air Flow Rate Per Floor Area {m3/s-m2}
  1,                                      !- Cooling Fraction of Autosized Cooling Supply Air Flow Rate
  3.9475456e-05,                          !- Cooling Supply Air Flow Rate Per Unit Cooling Capacity {m3/s-W}
  0.0099676501,                           !- Heating Supply Air Flow Rate Per Floor Area {m3/s-m2}
  1,                                      !- Heating Fraction of Autosized Heating Supply Air Flow Rate
  1,                                      !- Heating Fraction of Autosized Cooling Supply Air Flow Rate
  3.1588213e-05,                          !- Heating Supply Air Flow Rate Per Unit Heating Capacity {m3/s-W}
  CoolingDesignCapacity,                  !- Cooling Design Capacity Method
  autosize,                               !- Cooling Design Capacity {W}
  234.7,                                  !- Cooling Design Capacity Per Floor Area {W/m2}
  1,                                      !- Fraction of Autosized Cooling Design Capacity
  HeatingDesignCapacity,                  !- Heating Design Capacity Method
  autosize,                               !- Heating Design Capacity {W}
  157,                                    !- Heating Design Capacity Per Floor Area {W/m2}
  1,                                      !- Fraction of Autosized Heating Design Capacity
  OnOff;                                  !- Central Cooling Capacity Control Method

OS:AvailabilityManagerAssignmentList,
  {01f52ed5-a4cc-4fb3-b300-f07e0121644c}, !- Handle
  Air Loop HVAC 1 AvailabilityManagerAssignmentList; !- Name

OS:Connection,
  {e855a39b-c94f-4b38-b5c9-b1360a9c3b12}, !- Handle
  {e7798550-4046-4dc2-b0de-843eefc2a8b2}, !- Name
  {3a492082-9262-41d8-9c2d-69cf7f2a2b13}, !- Source Object
  3,                                      !- Outlet Port
  {d7a46d51-60d0-4e8e-b22c-d37ef4cdc965}, !- Target Object
  6;                                      !- Inlet Port

OS:Connection,
  {a0fb7942-3532-45ba-aab2-a894a5ec19f7}, !- Handle
  {704aa4a8-a281-4966-918d-2cf6fa844ad1}, !- Name
  {d7a46d51-60d0-4e8e-b22c-d37ef4cdc965}, !- Source Object
  7,                                      !- Outlet Port
  {a4bb042b-ab2f-4909-a057-df393322f635}, !- Target Object
  2;                                      !- Inlet Port

OS:AirTerminal:SingleDuct:ConstantVolume:NoReheat,
  {d95290ec-8eaf-41d7-8cbd-472fdd89a42a}, !- Handle
  res ms living zone htg direct air,      !- Name
  {c552bd3b-3d84-40d3-acc6-83fb57e034da}, !- Availability Schedule Name
  {37b26a5f-4bed-45b7-9d7c-611e3ecdf073}, !- Air Inlet Node Name
  {cfd51fcb-d0f6-4482-a9b7-098f0c00ad32}, !- Air Outlet Node Name
  AutoSize;                               !- Maximum Air Flow Rate {m3/s}

OS:Node,
  {42b53580-2164-45bd-baf3-8e9c7370b6c9}, !- Handle
  Node 8,                                 !- Name
  {ff1a9a2a-2b3d-48e8-9afb-e170199d75c8}, !- Inlet Port
  {ee5e05e1-9a17-4e6d-b21d-cb7227e3907f}; !- Outlet Port

OS:Connection,
  {2fd6d172-1fe1-413d-b28c-cce9eff1dbb6}, !- Handle
  {3bf0a997-1f14-43c2-91b5-e536164de1b1}, !- Name
  {343e41b7-a4ae-4116-9661-d82e39442342}, !- Source Object
  3,                                      !- Outlet Port
  {1593dc05-6e4a-46c8-b1db-d4391cc1f260}, !- Target Object
  3;                                      !- Inlet Port

OS:Connection,
  {ff1a9a2a-2b3d-48e8-9afb-e170199d75c8}, !- Handle
  {a1c107ca-f396-4fb1-b10f-786da12d2ccd}, !- Name
  {18bb61ec-5bbc-4ec7-bcc6-a40a8a05b05a}, !- Source Object
  3,                                      !- Outlet Port
  {42b53580-2164-45bd-baf3-8e9c7370b6c9}, !- Target Object
  2;                                      !- Inlet Port

OS:Connection,
  {ee5e05e1-9a17-4e6d-b21d-cb7227e3907f}, !- Handle
  {b39383d9-bafe-44e7-b34b-55a331d64a5a}, !- Name
  {42b53580-2164-45bd-baf3-8e9c7370b6c9}, !- Source Object
  3,                                      !- Outlet Port
  {52f3019a-9337-46fe-b773-28c59669410e}, !- Target Object
  3;                                      !- Inlet Port

OS:Node,
  {acf31c45-5d0f-4f3c-ba51-187bb9940b89}, !- Handle
  Node 9,                                 !- Name
  {c5df942c-4533-4429-91ff-a280d53e1d71}, !- Inlet Port
  {37b26a5f-4bed-45b7-9d7c-611e3ecdf073}; !- Outlet Port

OS:Connection,
  {c5df942c-4533-4429-91ff-a280d53e1d71}, !- Handle
  {b6b89001-468c-4677-a09d-3d147215d3a1}, !- Name
  {242e3622-9db3-41fd-9e4b-15bdd1e9dad1}, !- Source Object
  3,                                      !- Outlet Port
  {acf31c45-5d0f-4f3c-ba51-187bb9940b89}, !- Target Object
  2;                                      !- Inlet Port

OS:Connection,
  {37b26a5f-4bed-45b7-9d7c-611e3ecdf073}, !- Handle
  {7804c93e-14ed-4549-87d5-c8b905d70b1d}, !- Name
  {acf31c45-5d0f-4f3c-ba51-187bb9940b89}, !- Source Object
  3,                                      !- Outlet Port
  {d95290ec-8eaf-41d7-8cbd-472fdd89a42a}, !- Target Object
  3;                                      !- Inlet Port

OS:Connection,
  {cfd51fcb-d0f6-4482-a9b7-098f0c00ad32}, !- Handle
  {497b25a4-3d87-414a-a4f6-b71320c6dfe3}, !- Name
  {d95290ec-8eaf-41d7-8cbd-472fdd89a42a}, !- Source Object
  4,                                      !- Outlet Port
  {343e41b7-a4ae-4116-9661-d82e39442342}, !- Target Object
  2;                                      !- Inlet Port

OS:Curve:Biquadratic,
  {e45f862e-8304-4323-a4a2-f63e151bab76}, !- Handle
  ConstantBiquadratic 1,                  !- Name
  1,                                      !- Coefficient1 Constant
  0,                                      !- Coefficient2 x
  0,                                      !- Coefficient3 x**2
  0,                                      !- Coefficient4 y
  0,                                      !- Coefficient5 y**2
  0,                                      !- Coefficient6 x*y
  -100,                                   !- Minimum Value of x
  100,                                    !- Maximum Value of x
  -100,                                   !- Minimum Value of y
  100;                                    !- Maximum Value of y

OS:Curve:Biquadratic,
  {c9d4a6eb-f923-46e0-bb29-86d3c8febd8a}, !- Handle
  Cool-Cap-fT2,                           !- Name
  1.00899352190587,                       !- Coefficient1 Constant
  0.006512749025457,                      !- Coefficient2 x
  0,                                      !- Coefficient3 x**2
  0.003917565735935,                      !- Coefficient4 y
  -0.000222646705889,                     !- Coefficient5 y**2
  0,                                      !- Coefficient6 x*y
  13.88,                                  !- Minimum Value of x
  23.88,                                  !- Maximum Value of x
  18.33,                                  !- Minimum Value of y
  51.66;                                  !- Maximum Value of y

OS:Curve:Biquadratic,
  {1e3cb137-c87b-4438-b945-7c84bab5496a}, !- Handle
  Cool-EIR-fT2,                           !- Name
  0.429214441601141,                      !- Coefficient1 Constant
  -0.003604841598515,                     !- Coefficient2 x
  4.5783162727e-05,                       !- Coefficient3 x**2
  0.026490875804937,                      !- Coefficient4 y
  -0.000159212286878,                     !- Coefficient5 y**2
  -0.000159062656483,                     !- Coefficient6 x*y
  13.88,                                  !- Minimum Value of x
  23.88,                                  !- Maximum Value of x
  18.33,                                  !- Minimum Value of y
  51.66;                                  !- Maximum Value of y

OS:Curve:Quadratic,
  {e65728c7-3641-4728-a97b-160324e45ca1}, !- Handle
  Cool-PLF-fPLR2,                         !- Name
  0.75,                                   !- Coefficient1 Constant
  0.25,                                   !- Coefficient2 x
  0,                                      !- Coefficient3 x**2
  0,                                      !- Minimum Value of x
  1,                                      !- Maximum Value of x
  0.7,                                    !- Minimum Curve Output
  1;                                      !- Maximum Curve Output

OS:Curve:Quadratic,
  {1344ee46-3ab9-4ae2-8390-64ef1d832e76}, !- Handle
  Cool-Cap-fFF2,                          !- Name
  1,                                      !- Coefficient1 Constant
  0,                                      !- Coefficient2 x
  0,                                      !- Coefficient3 x**2
  0,                                      !- Minimum Value of x
  2,                                      !- Maximum Value of x
  0,                                      !- Minimum Curve Output
  2;                                      !- Maximum Curve Output

OS:Curve:Quadratic,
  {d6931ca6-666e-499d-b194-d87227a84c72}, !- Handle
  Cool-EIR-fFF2,                          !- Name
  1,                                      !- Coefficient1 Constant
  0,                                      !- Coefficient2 x
  0,                                      !- Coefficient3 x**2
  0,                                      !- Minimum Value of x
  2,                                      !- Maximum Value of x
  0,                                      !- Minimum Curve Output
  2;                                      !- Maximum Curve Output

OS:Coil:Cooling:DX:MultiSpeed:StageData,
  {1604b846-8c18-477b-a337-9594474dc7d7}, !- Handle
  Coil Cooling DX Multi Speed Stage Data 1, !- Name
  autosize,                               !- Gross Rated Total Cooling Capacity {W}
  0.862559284540077,                      !- Gross Rated Sensible Heat Ratio
  4.3617516587197,                        !- Gross Rated Cooling COP {W/W}
  autosize,                               !- Rated Air Flow Rate {m3/s}
  773.3,                                  !- Rated Evaporator Fan Power Per Volume Flow Rate {W/(m3/s)}
  {c9d4a6eb-f923-46e0-bb29-86d3c8febd8a}, !- Total Cooling Capacity Function of Temperature Curve
  {1344ee46-3ab9-4ae2-8390-64ef1d832e76}, !- Total Cooling Capacity Function of Flow Fraction Curve
  {1e3cb137-c87b-4438-b945-7c84bab5496a}, !- Energy Input Ratio Function of Temperature Curve
  {d6931ca6-666e-499d-b194-d87227a84c72}, !- Energy Input Ratio Function of Flow Fraction Curve
  {e65728c7-3641-4728-a97b-160324e45ca1}, !- Part Load Fraction Correlation Curve
  1000,                                   !- Nominal Time for Condensate Removal to Begin {s}
  1.5,                                    !- Ratio of Initial Moisture Evaporation Rate and Steady State Latent Capacity {dimensionless}
  3,                                      !- Maximum Cycling Rate {cycles/hr}
  45,                                     !- Latent Capacity Time Constant {s}
  0.2,                                    !- Rated Waste Heat Fraction of Power Input {dimensionless}
  {e45f862e-8304-4323-a4a2-f63e151bab76}, !- Waste Heat Function of Temperature Curve
  0.9,                                    !- Evaporative Condenser Effectiveness {dimensionless}
  autosize,                               !- Evaporative Condenser Air Flow Rate {m3/s}
  autosize;                               !- Rated Evaporative Condenser Pump Power Consumption {W}

OS:Curve:Biquadratic,
  {e14b2a2f-eb17-43e9-b215-8e3965b54031}, !- Handle
  Cool-Cap-fT4,                           !- Name
  1.00899352190587,                       !- Coefficient1 Constant
  0.006512749025457,                      !- Coefficient2 x
  0,                                      !- Coefficient3 x**2
  0.003917565735935,                      !- Coefficient4 y
  -0.000222646705889,                     !- Coefficient5 y**2
  0,                                      !- Coefficient6 x*y
  13.88,                                  !- Minimum Value of x
  23.88,                                  !- Maximum Value of x
  18.33,                                  !- Minimum Value of y
  51.66;                                  !- Maximum Value of y

OS:Curve:Biquadratic,
  {9afa7b42-ff02-4705-ac69-8852f5613dcd}, !- Handle
  Cool-EIR-fT4,                           !- Name
  0.429214441601141,                      !- Coefficient1 Constant
  -0.003604841598515,                     !- Coefficient2 x
  4.5783162727e-05,                       !- Coefficient3 x**2
  0.026490875804937,                      !- Coefficient4 y
  -0.000159212286878,                     !- Coefficient5 y**2
  -0.000159062656483,                     !- Coefficient6 x*y
  13.88,                                  !- Minimum Value of x
  23.88,                                  !- Maximum Value of x
  18.33,                                  !- Minimum Value of y
  51.66;                                  !- Maximum Value of y

OS:Curve:Quadratic,
  {ad1e4c5b-8d66-4db1-8968-afe6ff425aeb}, !- Handle
  Cool-PLF-fPLR4,                         !- Name
  0.75,                                   !- Coefficient1 Constant
  0.25,                                   !- Coefficient2 x
  0,                                      !- Coefficient3 x**2
  0,                                      !- Minimum Value of x
  1,                                      !- Maximum Value of x
  0.7,                                    !- Minimum Curve Output
  1;                                      !- Maximum Curve Output

OS:Curve:Quadratic,
  {8bfb66ce-0d92-4a0b-b213-cae7a8d8ae1a}, !- Handle
  Cool-Cap-fFF4,                          !- Name
  1,                                      !- Coefficient1 Constant
  0,                                      !- Coefficient2 x
  0,                                      !- Coefficient3 x**2
  0,                                      !- Minimum Value of x
  2,                                      !- Maximum Value of x
  0,                                      !- Minimum Curve Output
  2;                                      !- Maximum Curve Output

OS:Curve:Quadratic,
  {f0750a3e-c680-4dbc-9e88-88df8cabf83d}, !- Handle
  Cool-EIR-fFF4,                          !- Name
  1,                                      !- Coefficient1 Constant
  0,                                      !- Coefficient2 x
  0,                                      !- Coefficient3 x**2
  0,                                      !- Minimum Value of x
  2,                                      !- Maximum Value of x
  0,                                      !- Minimum Curve Output
  2;                                      !- Maximum Curve Output

OS:Coil:Cooling:DX:MultiSpeed:StageData,
  {65581c50-e272-46a7-bb62-6705b47356f9}, !- Handle
  Coil Cooling DX Multi Speed Stage Data 2, !- Name
  autosize,                               !- Gross Rated Total Cooling Capacity {W}
  0.798701661239655,                      !- Gross Rated Sensible Heat Ratio
  3.77511613086751,                       !- Gross Rated Cooling COP {W/W}
  autosize,                               !- Rated Air Flow Rate {m3/s}
  773.3,                                  !- Rated Evaporator Fan Power Per Volume Flow Rate {W/(m3/s)}
  {e14b2a2f-eb17-43e9-b215-8e3965b54031}, !- Total Cooling Capacity Function of Temperature Curve
  {8bfb66ce-0d92-4a0b-b213-cae7a8d8ae1a}, !- Total Cooling Capacity Function of Flow Fraction Curve
  {9afa7b42-ff02-4705-ac69-8852f5613dcd}, !- Energy Input Ratio Function of Temperature Curve
  {f0750a3e-c680-4dbc-9e88-88df8cabf83d}, !- Energy Input Ratio Function of Flow Fraction Curve
  {ad1e4c5b-8d66-4db1-8968-afe6ff425aeb}, !- Part Load Fraction Correlation Curve
  1000,                                   !- Nominal Time for Condensate Removal to Begin {s}
  1.5,                                    !- Ratio of Initial Moisture Evaporation Rate and Steady State Latent Capacity {dimensionless}
  3,                                      !- Maximum Cycling Rate {cycles/hr}
  45,                                     !- Latent Capacity Time Constant {s}
  0.2,                                    !- Rated Waste Heat Fraction of Power Input {dimensionless}
  {e45f862e-8304-4323-a4a2-f63e151bab76}, !- Waste Heat Function of Temperature Curve
  0.9,                                    !- Evaporative Condenser Effectiveness {dimensionless}
  autosize,                               !- Evaporative Condenser Air Flow Rate {m3/s}
  autosize;                               !- Rated Evaporative Condenser Pump Power Consumption {W}

OS:Curve:Biquadratic,
  {dcdf3d29-fdf7-444b-a742-c3e3eaafd278}, !- Handle
  Cool-Cap-fT6,                           !- Name
  1.00899352190587,                       !- Coefficient1 Constant
  0.006512749025457,                      !- Coefficient2 x
  0,                                      !- Coefficient3 x**2
  0.003917565735935,                      !- Coefficient4 y
  -0.000222646705889,                     !- Coefficient5 y**2
  0,                                      !- Coefficient6 x*y
  13.88,                                  !- Minimum Value of x
  23.88,                                  !- Maximum Value of x
  18.33,                                  !- Minimum Value of y
  51.66;                                  !- Maximum Value of y

OS:Curve:Biquadratic,
  {a29eb170-a2e3-4a26-acf1-ec9977572e45}, !- Handle
  Cool-EIR-fT6,                           !- Name
  0.429214441601141,                      !- Coefficient1 Constant
  -0.003604841598515,                     !- Coefficient2 x
  4.5783162727e-05,                       !- Coefficient3 x**2
  0.026490875804937,                      !- Coefficient4 y
  -0.000159212286878,                     !- Coefficient5 y**2
  -0.000159062656483,                     !- Coefficient6 x*y
  13.88,                                  !- Minimum Value of x
  23.88,                                  !- Maximum Value of x
  18.33,                                  !- Minimum Value of y
  51.66;                                  !- Maximum Value of y

OS:Curve:Quadratic,
  {390844f6-317d-4455-abe2-5decd2688423}, !- Handle
  Cool-PLF-fPLR6,                         !- Name
  0.75,                                   !- Coefficient1 Constant
  0.25,                                   !- Coefficient2 x
  0,                                      !- Coefficient3 x**2
  0,                                      !- Minimum Value of x
  1,                                      !- Maximum Value of x
  0.7,                                    !- Minimum Curve Output
  1;                                      !- Maximum Curve Output

OS:Curve:Quadratic,
  {21e0be9d-ace9-440f-86ae-c41855b4cac8}, !- Handle
  Cool-Cap-fFF6,                          !- Name
  1,                                      !- Coefficient1 Constant
  0,                                      !- Coefficient2 x
  0,                                      !- Coefficient3 x**2
  0,                                      !- Minimum Value of x
  2,                                      !- Maximum Value of x
  0,                                      !- Minimum Curve Output
  2;                                      !- Maximum Curve Output

OS:Curve:Quadratic,
  {d20da7ce-ba84-46ae-9608-d298f2c8ba67}, !- Handle
  Cool-EIR-fFF6,                          !- Name
  1,                                      !- Coefficient1 Constant
  0,                                      !- Coefficient2 x
  0,                                      !- Coefficient3 x**2
  0,                                      !- Minimum Value of x
  2,                                      !- Maximum Value of x
  0,                                      !- Minimum Curve Output
  2;                                      !- Maximum Curve Output

OS:Coil:Cooling:DX:MultiSpeed:StageData,
  {f616590e-0a48-4c22-96aa-6f31a50e8c23}, !- Handle
  Coil Cooling DX Multi Speed Stage Data 3, !- Name
  autosize,                               !- Gross Rated Total Cooling Capacity {W}
  0.757094338262211,                      !- Gross Rated Sensible Heat Ratio
  3.17313460723919,                       !- Gross Rated Cooling COP {W/W}
  autosize,                               !- Rated Air Flow Rate {m3/s}
  773.3,                                  !- Rated Evaporator Fan Power Per Volume Flow Rate {W/(m3/s)}
  {dcdf3d29-fdf7-444b-a742-c3e3eaafd278}, !- Total Cooling Capacity Function of Temperature Curve
  {21e0be9d-ace9-440f-86ae-c41855b4cac8}, !- Total Cooling Capacity Function of Flow Fraction Curve
  {a29eb170-a2e3-4a26-acf1-ec9977572e45}, !- Energy Input Ratio Function of Temperature Curve
  {d20da7ce-ba84-46ae-9608-d298f2c8ba67}, !- Energy Input Ratio Function of Flow Fraction Curve
  {390844f6-317d-4455-abe2-5decd2688423}, !- Part Load Fraction Correlation Curve
  1000,                                   !- Nominal Time for Condensate Removal to Begin {s}
  1.5,                                    !- Ratio of Initial Moisture Evaporation Rate and Steady State Latent Capacity {dimensionless}
  3,                                      !- Maximum Cycling Rate {cycles/hr}
  45,                                     !- Latent Capacity Time Constant {s}
  0.2,                                    !- Rated Waste Heat Fraction of Power Input {dimensionless}
  {e45f862e-8304-4323-a4a2-f63e151bab76}, !- Waste Heat Function of Temperature Curve
  0.9,                                    !- Evaporative Condenser Effectiveness {dimensionless}
  autosize,                               !- Evaporative Condenser Air Flow Rate {m3/s}
  autosize;                               !- Rated Evaporative Condenser Pump Power Consumption {W}

OS:Curve:Biquadratic,
  {83bbb75e-c6b6-4d66-af0b-3e1d46f1c18c}, !- Handle
  Cool-Cap-fT10,                          !- Name
  1.00899352190587,                       !- Coefficient1 Constant
  0.006512749025457,                      !- Coefficient2 x
  0,                                      !- Coefficient3 x**2
  0.003917565735935,                      !- Coefficient4 y
  -0.000222646705889,                     !- Coefficient5 y**2
  0,                                      !- Coefficient6 x*y
  13.88,                                  !- Minimum Value of x
  23.88,                                  !- Maximum Value of x
  18.33,                                  !- Minimum Value of y
  51.66;                                  !- Maximum Value of y

OS:Curve:Biquadratic,
  {2b281b3b-3705-4b86-ab92-dc9a7a22d230}, !- Handle
  Cool-EIR-fT10,                          !- Name
  0.429214441601141,                      !- Coefficient1 Constant
  -0.003604841598515,                     !- Coefficient2 x
  4.5783162727e-05,                       !- Coefficient3 x**2
  0.026490875804937,                      !- Coefficient4 y
  -0.000159212286878,                     !- Coefficient5 y**2
  -0.000159062656483,                     !- Coefficient6 x*y
  13.88,                                  !- Minimum Value of x
  23.88,                                  !- Maximum Value of x
  18.33,                                  !- Minimum Value of y
  51.66;                                  !- Maximum Value of y

OS:Curve:Quadratic,
  {e973e153-9d79-4cb7-9a8e-aa03135e5d78}, !- Handle
  Cool-PLF-fPLR10,                        !- Name
  0.75,                                   !- Coefficient1 Constant
  0.25,                                   !- Coefficient2 x
  0,                                      !- Coefficient3 x**2
  0,                                      !- Minimum Value of x
  1,                                      !- Maximum Value of x
  0.7,                                    !- Minimum Curve Output
  1;                                      !- Maximum Curve Output

OS:Curve:Quadratic,
  {a417e78a-258a-4537-af25-4ca53057eb05}, !- Handle
  Cool-Cap-fFF10,                         !- Name
  1,                                      !- Coefficient1 Constant
  0,                                      !- Coefficient2 x
  0,                                      !- Coefficient3 x**2
  0,                                      !- Minimum Value of x
  2,                                      !- Maximum Value of x
  0,                                      !- Minimum Curve Output
  2;                                      !- Maximum Curve Output

OS:Curve:Quadratic,
  {e34190c3-885b-45fc-b6c5-6c6e20356e86}, !- Handle
  Cool-EIR-fFF10,                         !- Name
  1,                                      !- Coefficient1 Constant
  0,                                      !- Coefficient2 x
  0,                                      !- Coefficient3 x**2
  0,                                      !- Minimum Value of x
  2,                                      !- Maximum Value of x
  0,                                      !- Minimum Curve Output
  2;                                      !- Maximum Curve Output

OS:Coil:Cooling:DX:MultiSpeed:StageData,
  {3e1bd6ce-f645-4ac5-af69-54ad8f432ed4}, !- Handle
  Coil Cooling DX Multi Speed Stage Data 4, !- Name
  autosize,                               !- Gross Rated Total Cooling Capacity {W}
  0.702551992573952,                      !- Gross Rated Sensible Heat Ratio
  2.34548433129289,                       !- Gross Rated Cooling COP {W/W}
  autosize,                               !- Rated Air Flow Rate {m3/s}
  773.3,                                  !- Rated Evaporator Fan Power Per Volume Flow Rate {W/(m3/s)}
  {83bbb75e-c6b6-4d66-af0b-3e1d46f1c18c}, !- Total Cooling Capacity Function of Temperature Curve
  {a417e78a-258a-4537-af25-4ca53057eb05}, !- Total Cooling Capacity Function of Flow Fraction Curve
  {2b281b3b-3705-4b86-ab92-dc9a7a22d230}, !- Energy Input Ratio Function of Temperature Curve
  {e34190c3-885b-45fc-b6c5-6c6e20356e86}, !- Energy Input Ratio Function of Flow Fraction Curve
  {e973e153-9d79-4cb7-9a8e-aa03135e5d78}, !- Part Load Fraction Correlation Curve
  1000,                                   !- Nominal Time for Condensate Removal to Begin {s}
  1.5,                                    !- Ratio of Initial Moisture Evaporation Rate and Steady State Latent Capacity {dimensionless}
  3,                                      !- Maximum Cycling Rate {cycles/hr}
  45,                                     !- Latent Capacity Time Constant {s}
  0.2,                                    !- Rated Waste Heat Fraction of Power Input {dimensionless}
  {e45f862e-8304-4323-a4a2-f63e151bab76}, !- Waste Heat Function of Temperature Curve
  0.9,                                    !- Evaporative Condenser Effectiveness {dimensionless}
  autosize,                               !- Evaporative Condenser Air Flow Rate {m3/s}
  autosize;                               !- Rated Evaporative Condenser Pump Power Consumption {W}

OS:Coil:Cooling:DX:MultiSpeed,
  {04e71cdc-26a4-43c0-a012-a45d8fc80277}, !- Handle
  res ms clg coil,                        !- Name
  ,                                       !- Availability Schedule
  ,                                       !- Air Inlet Node
  ,                                       !- Air Outlet Node
  ,                                       !- Condenser Air Inlet Node
  AirCooled,                              !- Condenser Type
  -25,                                    !- Minimum Outdoor Dry-Bulb Temperature for Compressor Operation {C}
  ,                                       !- Supply Water Storage Tank
  ,                                       !- Condensate Collection Water Storage Tank
  No,                                     !- Apply Part Load Fraction to Speeds Greater than 1
  No,                                     !- Apply Latent Degradation to Speeds Greater than 1
  0,                                      !- Crankcase Heater Capacity {W}
  10,                                     !- Maximum Outdoor Dry-Bulb Temperature for Crankcase Heater Operation {C}
  0,                                      !- Basin Heater Capacity {W/K}
  2,                                      !- Basin Heater Setpoint Temperature {C}
  ,                                       !- Basin Heater Operating Schedule
  Electricity,                            !- Fuel Type
  {1604b846-8c18-477b-a337-9594474dc7d7}, !- Stage 1
  {65581c50-e272-46a7-bb62-6705b47356f9}, !- Stage 2
  {f616590e-0a48-4c22-96aa-6f31a50e8c23}, !- Stage 3
  {3e1bd6ce-f645-4ac5-af69-54ad8f432ed4}; !- Stage 4

OS:Curve:Exponent,
  {766049b7-18ce-47c4-af2c-67643beb7a14}, !- Handle
  res ms fan power curve 1,               !- Name
  0,                                      !- Coefficient1 Constant
  1,                                      !- Coefficient2 Constant
  3,                                      !- Coefficient3 Constant
  -100,                                   !- Minimum Value of x
  100,                                    !- Maximum Value of x
  ,                                       !- Minimum Curve Output
  ,                                       !- Maximum Curve Output
  ,                                       !- Input Unit Type for X
  ;                                       !- Output Unit Type

OS:Curve:Cubic,
  {1b780f4f-65c0-4fe9-a7a6-445d43db6f9d}, !- Handle
  res ms fan eff curve 1,                 !- Name
  0,                                      !- Coefficient1 Constant
  1,                                      !- Coefficient2 x
  0,                                      !- Coefficient3 x**2
  0,                                      !- Coefficient4 x**3
  0,                                      !- Minimum Value of x
  1,                                      !- Maximum Value of x
  0.01,                                   !- Minimum Curve Output
  1;                                      !- Maximum Curve Output

OS:Fan:OnOff,
  {9c09c5c5-2098-495a-bc5b-2a0ab79463d1}, !- Handle
  res ms clg supply fan,                  !- Name
  {c552bd3b-3d84-40d3-acc6-83fb57e034da}, !- Availability Schedule Name
  0.167945868715886,                      !- Fan Total Efficiency
  24.91,                                  !- Pressure Rise {Pa}
  autosize,                               !- Maximum Flow Rate {m3/s}
  1,                                      !- Motor Efficiency
  1,                                      !- Motor In Airstream Fraction
  ,                                       !- Air Inlet Node Name
  ,                                       !- Air Outlet Node Name
  {766049b7-18ce-47c4-af2c-67643beb7a14}, !- Fan Power Ratio Function of Speed Ratio Curve Name
  {1b780f4f-65c0-4fe9-a7a6-445d43db6f9d}, !- Fan Efficiency Ratio Function of Speed Ratio Curve Name
  res ms clg supply fan;                  !- End-Use Subcategory

OS:UnitarySystemPerformance:Multispeed,
  {9ef8b914-47cc-4ce0-b0bf-44f309c72924}, !- Handle
  Unitary System Performance Multispeed 2, !- Name
  No,                                     !- Single Mode Operation
  1e-09,                                  !- Heating Speed Supply Air Flow Ratio 1
  0.529411764705882,                      !- Cooling Speed Supply Air Flow Ratio 1
  1e-09,                                  !- Heating Speed Supply Air Flow Ratio 2
  0.647058823529412,                      !- Cooling Speed Supply Air Flow Ratio 2
  1e-09,                                  !- Heating Speed Supply Air Flow Ratio 3
  0.764705882352941,                      !- Cooling Speed Supply Air Flow Ratio 3
  1e-09,                                  !- Heating Speed Supply Air Flow Ratio 4
  1;                                      !- Cooling Speed Supply Air Flow Ratio 4

OS:AirLoopHVAC:UnitarySystem,
  {a0dd3435-9cbc-4620-b562-46b23261094c}, !- Handle
  res ms clg unitary system,              !- Name
  Load,                                   !- Control Type
  {b7e927c3-19fc-429c-a1ea-2c05844ddced}, !- Controlling Zone or Thermostat Location
  None,                                   !- Dehumidification Control Type
  {c552bd3b-3d84-40d3-acc6-83fb57e034da}, !- Availability Schedule Name
  {0d416199-8044-4841-b291-6ac6e90bd041}, !- Air Inlet Node Name
  {dafeb6e2-83c7-4f34-b91f-b1588c925bcb}, !- Air Outlet Node Name
  {9c09c5c5-2098-495a-bc5b-2a0ab79463d1}, !- Supply Fan Name
  BlowThrough,                            !- Fan Placement
  {8687a4d2-64dd-4c87-8edb-76862292f26a}, !- Supply Air Fan Operating Mode Schedule Name
  ,                                       !- Heating Coil Name
  1,                                      !- DX Heating Coil Sizing Ratio
  {04e71cdc-26a4-43c0-a012-a45d8fc80277}, !- Cooling Coil Name
  No,                                     !- Use DOAS DX Cooling Coil
  2,                                      !- DOAS DX Cooling Coil Leaving Minimum Air Temperature {C}
  SensibleOnlyLoadControl,                !- Latent Load Control
  ,                                       !- Supplemental Heating Coil Name
  ,                                       !- Supply Air Flow Rate Method During Cooling Operation
  Autosize,                               !- Supply Air Flow Rate During Cooling Operation {m3/s}
  ,                                       !- Supply Air Flow Rate Per Floor Area During Cooling Operation {m3/s-m2}
  ,                                       !- Fraction of Autosized Design Cooling Supply Air Flow Rate
  ,                                       !- Design Supply Air Flow Rate Per Unit of Capacity During Cooling Operation {m3/s-W}
  ,                                       !- Supply Air Flow Rate Method During Heating Operation
  Autosize,                               !- Supply Air Flow Rate During Heating Operation {m3/s}
  ,                                       !- Supply Air Flow Rate Per Floor Area during Heating Operation {m3/s-m2}
  ,                                       !- Fraction of Autosized Design Heating Supply Air Flow Rate
  ,                                       !- Design Supply Air Flow Rate Per Unit of Capacity During Heating Operation {m3/s-W}
  ,                                       !- Supply Air Flow Rate Method When No Cooling or Heating is Required
  0,                                      !- Supply Air Flow Rate When No Cooling or Heating is Required {m3/s}
  ,                                       !- Supply Air Flow Rate Per Floor Area When No Cooling or Heating is Required {m3/s-m2}
  ,                                       !- Fraction of Autosized Design Cooling Supply Air Flow Rate When No Cooling or Heating is Required
  ,                                       !- Fraction of Autosized Design Heating Supply Air Flow Rate When No Cooling or Heating is Required
  ,                                       !- Design Supply Air Flow Rate Per Unit of Capacity During Cooling Operation When No Cooling or Heating is Required {m3/s-W}
  ,                                       !- Design Supply Air Flow Rate Per Unit of Capacity During Heating Operation When No Cooling or Heating is Required {m3/s-W}
  93.3333333333333,                       !- Maximum Supply Air Temperature {C}
  4.44444444444444,                       !- Maximum Outdoor Dry-Bulb Temperature for Supplemental Heater Operation {C}
  ,                                       !- Outdoor Dry-Bulb Temperature Sensor Node Name
  2.5,                                    !- Maximum Cycling Rate {cycles/hr}
  60,                                     !- Heat Pump Time Constant {s}
  0.01,                                   !- Fraction of On-Cycle Power Use
  60,                                     !- Heat Pump Fan Delay Time {s}
  0,                                      !- Ancilliary On-Cycle Electric Power {W}
  0,                                      !- Ancilliary Off-Cycle Electric Power {W}
  ,                                       !- Design Heat Recovery Water Flow Rate {m3/s}
  ,                                       !- Maximum Temperature for Heat Recovery {C}
  ,                                       !- Heat Recovery Water Inlet Node Name
  ,                                       !- Heat Recovery Water Outlet Node Name
  {9ef8b914-47cc-4ce0-b0bf-44f309c72924}; !- Design Specification Multispeed Object Name

OS:AirLoopHVAC,
  {a4d5c265-32ed-4e71-80ee-6bf5855e7510}, !- Handle
  res ms clg asys,                        !- Name
  ,                                       !- Controller List Name
  {c552bd3b-3d84-40d3-acc6-83fb57e034da}, !- Availability Schedule
  {caf9cd8d-1bb2-4da6-836d-853d763e1914}, !- Availability Manager List Name
  AutoSize,                               !- Design Supply Air Flow Rate {m3/s}
  ,                                       !- Branch List Name
  ,                                       !- Connector List Name
  {c8949d6e-f9e8-4f20-b36e-d141ee8ca80f}, !- Supply Side Inlet Node Name
  {3a4f3fdc-d6a2-4b80-9add-a28597919e4f}, !- Demand Side Outlet Node Name
  {5cf01968-7779-49c1-86c9-84738a703a34}, !- Demand Side Inlet Node A
  {8255a90c-1648-4345-abb0-e012da8fc928}, !- Supply Side Outlet Node A
  ,                                       !- Demand Side Inlet Node B
  ,                                       !- Supply Side Outlet Node B
  ,                                       !- Return Air Bypass Flow Temperature Setpoint Schedule Name
  {bcba7d92-c417-4a5c-abc8-d10cef8bc869}, !- Demand Mixer Name
  {e643500c-ae6e-40ab-98e0-a466224990ce}, !- Demand Splitter A Name
  ,                                       !- Demand Splitter B Name
  ;                                       !- Supply Splitter Name

OS:Node,
  {394c4464-d531-412f-baa5-273e2defbe15}, !- Handle
  Node 10,                                !- Name
  {c8949d6e-f9e8-4f20-b36e-d141ee8ca80f}, !- Inlet Port
  {0d416199-8044-4841-b291-6ac6e90bd041}; !- Outlet Port

OS:Node,
  {425082ff-b800-4f87-a4ae-bcf3f57525fd}, !- Handle
  Node 11,                                !- Name
  {dafeb6e2-83c7-4f34-b91f-b1588c925bcb}, !- Inlet Port
  {8255a90c-1648-4345-abb0-e012da8fc928}; !- Outlet Port

OS:Connection,
  {c8949d6e-f9e8-4f20-b36e-d141ee8ca80f}, !- Handle
  {028cc6b8-d93a-4bb6-9bfb-cfa02417bfad}, !- Name
  {a4d5c265-32ed-4e71-80ee-6bf5855e7510}, !- Source Object
  8,                                      !- Outlet Port
  {394c4464-d531-412f-baa5-273e2defbe15}, !- Target Object
  2;                                      !- Inlet Port

OS:Connection,
  {8255a90c-1648-4345-abb0-e012da8fc928}, !- Handle
  {92c6f32c-f974-464b-9e3f-908d34b728bf}, !- Name
  {425082ff-b800-4f87-a4ae-bcf3f57525fd}, !- Source Object
  3,                                      !- Outlet Port
  {a4d5c265-32ed-4e71-80ee-6bf5855e7510}, !- Target Object
  11;                                     !- Inlet Port

OS:Node,
  {b5baa3e1-6509-47e3-9c5f-0934819c9f08}, !- Handle
  Node 12,                                !- Name
  {5cf01968-7779-49c1-86c9-84738a703a34}, !- Inlet Port
  {5454a5cd-d2bc-40a4-ac9f-61eeee30ac51}; !- Outlet Port

OS:Node,
  {b3bcb213-9f1d-4100-a545-a73b7af96aa3}, !- Handle
  Node 13,                                !- Name
  {bf2d01e4-d51d-4a0b-9bdb-101654e798ee}, !- Inlet Port
  {3a4f3fdc-d6a2-4b80-9add-a28597919e4f}; !- Outlet Port

OS:Node,
  {f18e4cb0-def5-4e65-b7b4-381a19412ede}, !- Handle
  Node 14,                                !- Name
  {4eb988a6-2e50-498e-94ab-278d69572f6e}, !- Inlet Port
  {d2dc2625-9fe5-4f9d-b73a-64a5c062ab84}; !- Outlet Port

OS:Connection,
  {5cf01968-7779-49c1-86c9-84738a703a34}, !- Handle
  {22e94280-c2ee-4180-b10c-804247ff2771}, !- Name
  {a4d5c265-32ed-4e71-80ee-6bf5855e7510}, !- Source Object
  10,                                     !- Outlet Port
  {b5baa3e1-6509-47e3-9c5f-0934819c9f08}, !- Target Object
  2;                                      !- Inlet Port

OS:Connection,
  {3a4f3fdc-d6a2-4b80-9add-a28597919e4f}, !- Handle
  {46de9f9a-bfd7-4186-a461-fef8dea725cb}, !- Name
  {b3bcb213-9f1d-4100-a545-a73b7af96aa3}, !- Source Object
  3,                                      !- Outlet Port
  {a4d5c265-32ed-4e71-80ee-6bf5855e7510}, !- Target Object
  9;                                      !- Inlet Port

OS:AirLoopHVAC:ZoneSplitter,
  {e643500c-ae6e-40ab-98e0-a466224990ce}, !- Handle
  res ms clg zone splitter,               !- Name
  {5454a5cd-d2bc-40a4-ac9f-61eeee30ac51}, !- Inlet Node Name
  {8825d194-2e76-4dc0-b8bd-47e25264c7ab}; !- Outlet Node Name 1

OS:AirLoopHVAC:ZoneMixer,
  {bcba7d92-c417-4a5c-abc8-d10cef8bc869}, !- Handle
  res ms clg zone mixer,                  !- Name
  {bf2d01e4-d51d-4a0b-9bdb-101654e798ee}, !- Outlet Node Name
  {e7936845-979e-4627-8936-42a29dc6cf10}; !- Inlet Node Name 1

OS:Connection,
  {5454a5cd-d2bc-40a4-ac9f-61eeee30ac51}, !- Handle
  {5c5edaa9-d5f0-4829-b70e-d4fb12f07033}, !- Name
  {b5baa3e1-6509-47e3-9c5f-0934819c9f08}, !- Source Object
  3,                                      !- Outlet Port
  {e643500c-ae6e-40ab-98e0-a466224990ce}, !- Target Object
  2;                                      !- Inlet Port

OS:Connection,
  {bf2d01e4-d51d-4a0b-9bdb-101654e798ee}, !- Handle
  {c6efe503-6c97-4f10-af89-4db04f173098}, !- Name
  {bcba7d92-c417-4a5c-abc8-d10cef8bc869}, !- Source Object
  2,                                      !- Outlet Port
  {b3bcb213-9f1d-4100-a545-a73b7af96aa3}, !- Target Object
  2;                                      !- Inlet Port

OS:Sizing:System,
  {b9459fe4-c2e2-4bce-8f38-4af92ad08864}, !- Handle
  {a4d5c265-32ed-4e71-80ee-6bf5855e7510}, !- AirLoop Name
  Sensible,                               !- Type of Load to Size On
  Autosize,                               !- Design Outdoor Air Flow Rate {m3/s}
  0.3,                                    !- Central Heating Maximum System Air Flow Ratio
  7,                                      !- Preheat Design Temperature {C}
  0.008,                                  !- Preheat Design Humidity Ratio {kg-H2O/kg-Air}
  12.8,                                   !- Precool Design Temperature {C}
  0.008,                                  !- Precool Design Humidity Ratio {kg-H2O/kg-Air}
  12.8,                                   !- Central Cooling Design Supply Air Temperature {C}
  16.7,                                   !- Central Heating Design Supply Air Temperature {C}
  NonCoincident,                          !- Sizing Option
  Yes,                                    !- 100% Outdoor Air in Cooling
  Yes,                                    !- 100% Outdoor Air in Heating
  0.0085,                                 !- Central Cooling Design Supply Air Humidity Ratio {kg-H2O/kg-Air}
  0.008,                                  !- Central Heating Design Supply Air Humidity Ratio {kg-H2O/kg-Air}
  DesignDay,                              !- Cooling Design Air Flow Method
  0,                                      !- Cooling Design Air Flow Rate {m3/s}
  DesignDay,                              !- Heating Design Air Flow Method
  0,                                      !- Heating Design Air Flow Rate {m3/s}
  ZoneSum,                                !- System Outdoor Air Method
  1,                                      !- Zone Maximum Outdoor Air Fraction {dimensionless}
  0.0099676501,                           !- Cooling Supply Air Flow Rate Per Floor Area {m3/s-m2}
  1,                                      !- Cooling Fraction of Autosized Cooling Supply Air Flow Rate
  3.9475456e-05,                          !- Cooling Supply Air Flow Rate Per Unit Cooling Capacity {m3/s-W}
  0.0099676501,                           !- Heating Supply Air Flow Rate Per Floor Area {m3/s-m2}
  1,                                      !- Heating Fraction of Autosized Heating Supply Air Flow Rate
  1,                                      !- Heating Fraction of Autosized Cooling Supply Air Flow Rate
  3.1588213e-05,                          !- Heating Supply Air Flow Rate Per Unit Heating Capacity {m3/s-W}
  CoolingDesignCapacity,                  !- Cooling Design Capacity Method
  autosize,                               !- Cooling Design Capacity {W}
  234.7,                                  !- Cooling Design Capacity Per Floor Area {W/m2}
  1,                                      !- Fraction of Autosized Cooling Design Capacity
  HeatingDesignCapacity,                  !- Heating Design Capacity Method
  autosize,                               !- Heating Design Capacity {W}
  157,                                    !- Heating Design Capacity Per Floor Area {W/m2}
  1,                                      !- Fraction of Autosized Heating Design Capacity
  OnOff;                                  !- Central Cooling Capacity Control Method

OS:AvailabilityManagerAssignmentList,
  {caf9cd8d-1bb2-4da6-836d-853d763e1914}, !- Handle
  Air Loop HVAC 1 AvailabilityManagerAssignmentList 1; !- Name

OS:Connection,
  {0d416199-8044-4841-b291-6ac6e90bd041}, !- Handle
  {9c0b5e6b-c8a8-4814-b4a5-adcb34838c12}, !- Name
  {394c4464-d531-412f-baa5-273e2defbe15}, !- Source Object
  3,                                      !- Outlet Port
  {a0dd3435-9cbc-4620-b562-46b23261094c}, !- Target Object
  6;                                      !- Inlet Port

OS:Connection,
  {dafeb6e2-83c7-4f34-b91f-b1588c925bcb}, !- Handle
  {58f5e2b0-e083-49ec-95d0-4479c06bada0}, !- Name
  {a0dd3435-9cbc-4620-b562-46b23261094c}, !- Source Object
  7,                                      !- Outlet Port
  {425082ff-b800-4f87-a4ae-bcf3f57525fd}, !- Target Object
  2;                                      !- Inlet Port

OS:AirTerminal:SingleDuct:ConstantVolume:NoReheat,
  {308b882e-016f-4629-9f8a-765d6ae89110}, !- Handle
  res ms living zone clg direct air,      !- Name
  {c552bd3b-3d84-40d3-acc6-83fb57e034da}, !- Availability Schedule Name
  {fb64c08c-096e-4312-b9cb-1153d39f9630}, !- Air Inlet Node Name
  {4eb988a6-2e50-498e-94ab-278d69572f6e}, !- Air Outlet Node Name
  AutoSize;                               !- Maximum Air Flow Rate {m3/s}

OS:Node,
  {3ff9ad49-f871-45e2-89a9-83f0bf36606d}, !- Handle
  Node 15,                                !- Name
  {1230aa28-d4fb-443a-9801-64bc42c79c63}, !- Inlet Port
  {e7936845-979e-4627-8936-42a29dc6cf10}; !- Outlet Port

OS:Connection,
  {d2dc2625-9fe5-4f9d-b73a-64a5c062ab84}, !- Handle
  {2b979665-5f19-4594-8a25-7d591d594f1c}, !- Name
  {f18e4cb0-def5-4e65-b7b4-381a19412ede}, !- Source Object
  3,                                      !- Outlet Port
  {1593dc05-6e4a-46c8-b1db-d4391cc1f260}, !- Target Object
  4;                                      !- Inlet Port

OS:Connection,
  {1230aa28-d4fb-443a-9801-64bc42c79c63}, !- Handle
  {9ae2d230-f071-4381-875e-b7c815581416}, !- Name
  {18bb61ec-5bbc-4ec7-bcc6-a40a8a05b05a}, !- Source Object
  4,                                      !- Outlet Port
  {3ff9ad49-f871-45e2-89a9-83f0bf36606d}, !- Target Object
  2;                                      !- Inlet Port

OS:Connection,
  {e7936845-979e-4627-8936-42a29dc6cf10}, !- Handle
  {d02eb383-dbfb-48f7-b25b-f64cc8f31cce}, !- Name
  {3ff9ad49-f871-45e2-89a9-83f0bf36606d}, !- Source Object
  3,                                      !- Outlet Port
  {bcba7d92-c417-4a5c-abc8-d10cef8bc869}, !- Target Object
  3;                                      !- Inlet Port

OS:Node,
  {a909e5e2-ef51-4c90-9bf1-f6e86ad0e05d}, !- Handle
  Node 16,                                !- Name
  {8825d194-2e76-4dc0-b8bd-47e25264c7ab}, !- Inlet Port
  {fb64c08c-096e-4312-b9cb-1153d39f9630}; !- Outlet Port

OS:Connection,
  {8825d194-2e76-4dc0-b8bd-47e25264c7ab}, !- Handle
  {e7470648-416f-411f-a96c-89eb4558bda5}, !- Name
  {e643500c-ae6e-40ab-98e0-a466224990ce}, !- Source Object
  3,                                      !- Outlet Port
  {a909e5e2-ef51-4c90-9bf1-f6e86ad0e05d}, !- Target Object
  2;                                      !- Inlet Port

OS:Connection,
  {fb64c08c-096e-4312-b9cb-1153d39f9630}, !- Handle
  {d64a10ed-53b5-4568-99d0-3432cfe88231}, !- Name
  {a909e5e2-ef51-4c90-9bf1-f6e86ad0e05d}, !- Source Object
  3,                                      !- Outlet Port
  {308b882e-016f-4629-9f8a-765d6ae89110}, !- Target Object
  3;                                      !- Inlet Port

OS:Connection,
  {4eb988a6-2e50-498e-94ab-278d69572f6e}, !- Handle
  {0a70b947-b018-4708-a65b-448a09dc9a28}, !- Name
  {308b882e-016f-4629-9f8a-765d6ae89110}, !- Source Object
  4,                                      !- Outlet Port
  {f18e4cb0-def5-4e65-b7b4-381a19412ede}, !- Target Object
  2;                                      !- Inlet Port

OS:AdditionalProperties,
  {48855176-74b3-481e-8da0-98b17d3c08ae}, !- Handle
  {d7a46d51-60d0-4e8e-b22c-d37ef4cdc965}, !- Object Name
  DuctedInfoMiniSplitHeatPump,            !- Feature Name 1
  Boolean,                                !- Feature Data Type 1
  true,                                   !- Feature Value 1
  SizingInfoHVACCapacityRatioHeating,     !- Feature Name 2
  String,                                 !- Feature Data Type 2
  0.39999999999999997&#440.6&#440.8&#441.2, !- Feature Value 2
  SizingInfoHVACHeatingCFMs,              !- Feature Name 3
  String,                                 !- Feature Data Type 3
  222.22222222222223&#44266.6666666666667&#44311.1111111111111&#44400.0, !- Feature Value 3
  SizingInfoHVACHeatingCapacityOffset,    !- Feature Name 4
  Double,                                 !- Feature Data Type 4
  2300,                                   !- Feature Value 4
  SizingInfoHPSizedForMaxLoad,            !- Feature Name 5
  Boolean,                                !- Feature Data Type 5
  false,                                  !- Feature Value 5
  SizingInfoHVACFracHeatLoadServed,       !- Feature Name 6
  Double,                                 !- Feature Data Type 6
  1;                                      !- Feature Value 6

OS:AdditionalProperties,
  {69fe6b17-9ce6-4239-81fb-0bb8014b766b}, !- Handle
  {a0dd3435-9cbc-4620-b562-46b23261094c}, !- Object Name
  DuctedInfoMiniSplitHeatPump,            !- Feature Name 1
  Boolean,                                !- Feature Data Type 1
  true,                                   !- Feature Value 1
  SizingInfoHVACCapacityRatioCooling,     !- Feature Name 2
  String,                                 !- Feature Data Type 2
  0.48888888888888893&#440.6666666666666667&#440.8444444444444444&#441.2, !- Feature Value 2
  SizingInfoHVACCoolingCFMs,              !- Feature Name 3
  String,                                 !- Feature Data Type 3
  225.0&#44275.0&#44325.0&#44425.0,       !- Feature Value 3
  SizingInfoHVACSHR,                      !- Feature Name 4
  String,                                 !- Feature Data Type 4
  0.8625592845400774&#440.7987016612396552&#440.757094338262211&#440.7025519925739516, !- Feature Value 4
  SizingInfoHVACFracCoolLoadServed,       !- Feature Name 5
  Double,                                 !- Feature Data Type 5
  1;                                      !- Feature Value 5

OS:Schedule:Ruleset,
  {70469607-6b6d-4103-bbfa-31b62c3e4eb2}, !- Handle
  res heating season,                     !- Name
  {e3401bf2-899b-43da-af95-b89330b04dbf}, !- Schedule Type Limits Name
  {2d9e432b-9f57-4ca7-90c2-a06de1ab7cac}; !- Default Day Schedule Name

OS:Schedule:Day,
  {2d9e432b-9f57-4ca7-90c2-a06de1ab7cac}, !- Handle
  Schedule Day 4,                         !- Name
  {e3401bf2-899b-43da-af95-b89330b04dbf}, !- Schedule Type Limits Name
=======
OS:Schedule:Day,
  {42e25c7c-f6fb-4ad0-a805-20f0fcdc24af}, !- Handle
  Schedule Day 1,                         !- Name
  ,                                       !- Schedule Type Limits Name
>>>>>>> fcfe5a62
  ,                                       !- Interpolate to Timestep
  24,                                     !- Hour 1
  0,                                      !- Minute 1
  0;                                      !- Value Until Time 1

<<<<<<< HEAD
OS:Schedule:Rule,
  {556c61f7-6710-41da-b34c-3a39df709d36}, !- Handle
  res heating season allday rule1,        !- Name
  {70469607-6b6d-4103-bbfa-31b62c3e4eb2}, !- Schedule Ruleset Name
  11,                                     !- Rule Order
  {655d8176-5325-48d7-9176-b5520bd01877}, !- Day Schedule Name
  Yes,                                    !- Apply Sunday
  Yes,                                    !- Apply Monday
  Yes,                                    !- Apply Tuesday
  Yes,                                    !- Apply Wednesday
  Yes,                                    !- Apply Thursday
  Yes,                                    !- Apply Friday
  Yes,                                    !- Apply Saturday
  DateRange,                              !- Date Specification Type
  1,                                      !- Start Month
  1,                                      !- Start Day
  1,                                      !- End Month
  31;                                     !- End Day

OS:Schedule:Day,
  {655d8176-5325-48d7-9176-b5520bd01877}, !- Handle
  res heating season allday1,             !- Name
  {e3401bf2-899b-43da-af95-b89330b04dbf}, !- Schedule Type Limits Name
  ,                                       !- Interpolate to Timestep
  24,                                     !- Hour 1
  0,                                      !- Minute 1
  1;                                      !- Value Until Time 1

OS:Schedule:Rule,
  {f52a60c5-289e-4839-bcd6-efb65534e9e1}, !- Handle
  res heating season allday rule2,        !- Name
  {70469607-6b6d-4103-bbfa-31b62c3e4eb2}, !- Schedule Ruleset Name
  10,                                     !- Rule Order
  {65ea7e50-eda6-4349-947c-5db09acfd7ac}, !- Day Schedule Name
  Yes,                                    !- Apply Sunday
  Yes,                                    !- Apply Monday
  Yes,                                    !- Apply Tuesday
  Yes,                                    !- Apply Wednesday
  Yes,                                    !- Apply Thursday
  Yes,                                    !- Apply Friday
  Yes,                                    !- Apply Saturday
  DateRange,                              !- Date Specification Type
  2,                                      !- Start Month
  1,                                      !- Start Day
  2,                                      !- End Month
  28;                                     !- End Day

OS:Schedule:Day,
  {65ea7e50-eda6-4349-947c-5db09acfd7ac}, !- Handle
  res heating season allday2,             !- Name
  {e3401bf2-899b-43da-af95-b89330b04dbf}, !- Schedule Type Limits Name
  ,                                       !- Interpolate to Timestep
  24,                                     !- Hour 1
  0,                                      !- Minute 1
  1;                                      !- Value Until Time 1

OS:Schedule:Rule,
  {0dc45523-f9d0-44d9-bac9-eba3f58569d5}, !- Handle
  res heating season allday rule3,        !- Name
  {70469607-6b6d-4103-bbfa-31b62c3e4eb2}, !- Schedule Ruleset Name
  9,                                      !- Rule Order
  {7bc54f28-24b7-4253-94f5-d0db43063221}, !- Day Schedule Name
  Yes,                                    !- Apply Sunday
  Yes,                                    !- Apply Monday
  Yes,                                    !- Apply Tuesday
  Yes,                                    !- Apply Wednesday
  Yes,                                    !- Apply Thursday
  Yes,                                    !- Apply Friday
  Yes,                                    !- Apply Saturday
  DateRange,                              !- Date Specification Type
  3,                                      !- Start Month
  1,                                      !- Start Day
  3,                                      !- End Month
  31;                                     !- End Day

OS:Schedule:Day,
  {7bc54f28-24b7-4253-94f5-d0db43063221}, !- Handle
  res heating season allday3,             !- Name
  {e3401bf2-899b-43da-af95-b89330b04dbf}, !- Schedule Type Limits Name
  ,                                       !- Interpolate to Timestep
  24,                                     !- Hour 1
  0,                                      !- Minute 1
  1;                                      !- Value Until Time 1

OS:Schedule:Rule,
  {66f23794-14f3-4166-bdf9-c1abbe7aa107}, !- Handle
  res heating season allday rule4,        !- Name
  {70469607-6b6d-4103-bbfa-31b62c3e4eb2}, !- Schedule Ruleset Name
  8,                                      !- Rule Order
  {60c0836d-fcca-4fbc-aa5d-06fd3c6dffa5}, !- Day Schedule Name
  Yes,                                    !- Apply Sunday
  Yes,                                    !- Apply Monday
  Yes,                                    !- Apply Tuesday
  Yes,                                    !- Apply Wednesday
  Yes,                                    !- Apply Thursday
  Yes,                                    !- Apply Friday
  Yes,                                    !- Apply Saturday
  DateRange,                              !- Date Specification Type
  4,                                      !- Start Month
  1,                                      !- Start Day
  4,                                      !- End Month
  30;                                     !- End Day

OS:Schedule:Day,
  {60c0836d-fcca-4fbc-aa5d-06fd3c6dffa5}, !- Handle
  res heating season allday4,             !- Name
  {e3401bf2-899b-43da-af95-b89330b04dbf}, !- Schedule Type Limits Name
  ,                                       !- Interpolate to Timestep
  24,                                     !- Hour 1
  0,                                      !- Minute 1
  1;                                      !- Value Until Time 1

OS:Schedule:Rule,
  {5c37b042-6bfc-4f47-a06e-7a5ad1cf74fc}, !- Handle
  res heating season allday rule5,        !- Name
  {70469607-6b6d-4103-bbfa-31b62c3e4eb2}, !- Schedule Ruleset Name
  7,                                      !- Rule Order
  {4415a613-555a-4578-a4d4-33fe212ef431}, !- Day Schedule Name
  Yes,                                    !- Apply Sunday
  Yes,                                    !- Apply Monday
  Yes,                                    !- Apply Tuesday
  Yes,                                    !- Apply Wednesday
  Yes,                                    !- Apply Thursday
  Yes,                                    !- Apply Friday
  Yes,                                    !- Apply Saturday
  DateRange,                              !- Date Specification Type
  5,                                      !- Start Month
  1,                                      !- Start Day
  5,                                      !- End Month
  31;                                     !- End Day

OS:Schedule:Day,
  {4415a613-555a-4578-a4d4-33fe212ef431}, !- Handle
  res heating season allday5,             !- Name
  {e3401bf2-899b-43da-af95-b89330b04dbf}, !- Schedule Type Limits Name
  ,                                       !- Interpolate to Timestep
  24,                                     !- Hour 1
  0,                                      !- Minute 1
  1;                                      !- Value Until Time 1

OS:Schedule:Rule,
  {988c5f9b-4bdb-4d24-93e1-e8a13eda7265}, !- Handle
  res heating season allday rule6,        !- Name
  {70469607-6b6d-4103-bbfa-31b62c3e4eb2}, !- Schedule Ruleset Name
  6,                                      !- Rule Order
  {d5da351b-6e16-4c94-958f-e1d9171a4e16}, !- Day Schedule Name
  Yes,                                    !- Apply Sunday
  Yes,                                    !- Apply Monday
  Yes,                                    !- Apply Tuesday
  Yes,                                    !- Apply Wednesday
  Yes,                                    !- Apply Thursday
  Yes,                                    !- Apply Friday
  Yes,                                    !- Apply Saturday
  DateRange,                              !- Date Specification Type
  6,                                      !- Start Month
  1,                                      !- Start Day
  6,                                      !- End Month
  30;                                     !- End Day

OS:Schedule:Day,
  {d5da351b-6e16-4c94-958f-e1d9171a4e16}, !- Handle
  res heating season allday6,             !- Name
  {e3401bf2-899b-43da-af95-b89330b04dbf}, !- Schedule Type Limits Name
  ,                                       !- Interpolate to Timestep
  24,                                     !- Hour 1
  0,                                      !- Minute 1
  1;                                      !- Value Until Time 1

OS:Schedule:Rule,
  {6bd21239-84f6-43ea-a06c-2f9e9e819a9e}, !- Handle
  res heating season allday rule7,        !- Name
  {70469607-6b6d-4103-bbfa-31b62c3e4eb2}, !- Schedule Ruleset Name
  5,                                      !- Rule Order
  {9c9d11a1-bff3-44dd-b2cc-3a2adc526d1d}, !- Day Schedule Name
  Yes,                                    !- Apply Sunday
  Yes,                                    !- Apply Monday
  Yes,                                    !- Apply Tuesday
  Yes,                                    !- Apply Wednesday
  Yes,                                    !- Apply Thursday
  Yes,                                    !- Apply Friday
  Yes,                                    !- Apply Saturday
  DateRange,                              !- Date Specification Type
  7,                                      !- Start Month
  1,                                      !- Start Day
  7,                                      !- End Month
  31;                                     !- End Day

OS:Schedule:Day,
  {9c9d11a1-bff3-44dd-b2cc-3a2adc526d1d}, !- Handle
  res heating season allday7,             !- Name
  {e3401bf2-899b-43da-af95-b89330b04dbf}, !- Schedule Type Limits Name
=======
OS:Schedule:Day,
  {225ddac7-0830-40e0-99f9-32f7946af3b9}, !- Handle
  Schedule Day 2,                         !- Name
  ,                                       !- Schedule Type Limits Name
>>>>>>> fcfe5a62
  ,                                       !- Interpolate to Timestep
  24,                                     !- Hour 1
  0,                                      !- Minute 1
  1;                                      !- Value Until Time 1
<<<<<<< HEAD

OS:Schedule:Rule,
  {a8125029-c1ec-4e58-a8ac-04dd2ee7a8dc}, !- Handle
  res heating season allday rule8,        !- Name
  {70469607-6b6d-4103-bbfa-31b62c3e4eb2}, !- Schedule Ruleset Name
  4,                                      !- Rule Order
  {cddbce31-03c4-4495-acb5-ad0848ff374b}, !- Day Schedule Name
  Yes,                                    !- Apply Sunday
  Yes,                                    !- Apply Monday
  Yes,                                    !- Apply Tuesday
  Yes,                                    !- Apply Wednesday
  Yes,                                    !- Apply Thursday
  Yes,                                    !- Apply Friday
  Yes,                                    !- Apply Saturday
  DateRange,                              !- Date Specification Type
  8,                                      !- Start Month
  1,                                      !- Start Day
  8,                                      !- End Month
  31;                                     !- End Day

OS:Schedule:Day,
  {cddbce31-03c4-4495-acb5-ad0848ff374b}, !- Handle
  res heating season allday8,             !- Name
  {e3401bf2-899b-43da-af95-b89330b04dbf}, !- Schedule Type Limits Name
  ,                                       !- Interpolate to Timestep
  24,                                     !- Hour 1
  0,                                      !- Minute 1
  1;                                      !- Value Until Time 1

OS:Schedule:Rule,
  {e6070fa8-15ad-4189-8557-1c7da534e8c8}, !- Handle
  res heating season allday rule9,        !- Name
  {70469607-6b6d-4103-bbfa-31b62c3e4eb2}, !- Schedule Ruleset Name
  3,                                      !- Rule Order
  {b5a60b05-84de-4373-97c0-7ef000d3bfab}, !- Day Schedule Name
  Yes,                                    !- Apply Sunday
  Yes,                                    !- Apply Monday
  Yes,                                    !- Apply Tuesday
  Yes,                                    !- Apply Wednesday
  Yes,                                    !- Apply Thursday
  Yes,                                    !- Apply Friday
  Yes,                                    !- Apply Saturday
  DateRange,                              !- Date Specification Type
  9,                                      !- Start Month
  1,                                      !- Start Day
  9,                                      !- End Month
  30;                                     !- End Day

OS:Schedule:Day,
  {b5a60b05-84de-4373-97c0-7ef000d3bfab}, !- Handle
  res heating season allday9,             !- Name
  {e3401bf2-899b-43da-af95-b89330b04dbf}, !- Schedule Type Limits Name
  ,                                       !- Interpolate to Timestep
  24,                                     !- Hour 1
  0,                                      !- Minute 1
  1;                                      !- Value Until Time 1

OS:Schedule:Rule,
  {aa1af589-efdc-45c3-92f4-e886c7f5df1d}, !- Handle
  res heating season allday rule10,       !- Name
  {70469607-6b6d-4103-bbfa-31b62c3e4eb2}, !- Schedule Ruleset Name
  2,                                      !- Rule Order
  {e98a4c71-7460-4226-933f-257611b6146a}, !- Day Schedule Name
  Yes,                                    !- Apply Sunday
  Yes,                                    !- Apply Monday
  Yes,                                    !- Apply Tuesday
  Yes,                                    !- Apply Wednesday
  Yes,                                    !- Apply Thursday
  Yes,                                    !- Apply Friday
  Yes,                                    !- Apply Saturday
  DateRange,                              !- Date Specification Type
  10,                                     !- Start Month
  1,                                      !- Start Day
  10,                                     !- End Month
  31;                                     !- End Day

OS:Schedule:Day,
  {e98a4c71-7460-4226-933f-257611b6146a}, !- Handle
  res heating season allday10,            !- Name
  {e3401bf2-899b-43da-af95-b89330b04dbf}, !- Schedule Type Limits Name
  ,                                       !- Interpolate to Timestep
  24,                                     !- Hour 1
  0,                                      !- Minute 1
  1;                                      !- Value Until Time 1

OS:Schedule:Rule,
  {cb80534d-78f3-4eba-8bfe-2df51097f34c}, !- Handle
  res heating season allday rule11,       !- Name
  {70469607-6b6d-4103-bbfa-31b62c3e4eb2}, !- Schedule Ruleset Name
  1,                                      !- Rule Order
  {23580d49-0c2a-49e4-9ef9-db1a4cee1191}, !- Day Schedule Name
  Yes,                                    !- Apply Sunday
  Yes,                                    !- Apply Monday
  Yes,                                    !- Apply Tuesday
  Yes,                                    !- Apply Wednesday
  Yes,                                    !- Apply Thursday
  Yes,                                    !- Apply Friday
  Yes,                                    !- Apply Saturday
  DateRange,                              !- Date Specification Type
  11,                                     !- Start Month
  1,                                      !- Start Day
  11,                                     !- End Month
  30;                                     !- End Day

OS:Schedule:Day,
  {23580d49-0c2a-49e4-9ef9-db1a4cee1191}, !- Handle
  res heating season allday11,            !- Name
  {e3401bf2-899b-43da-af95-b89330b04dbf}, !- Schedule Type Limits Name
  ,                                       !- Interpolate to Timestep
  24,                                     !- Hour 1
  0,                                      !- Minute 1
  1;                                      !- Value Until Time 1

OS:Schedule:Rule,
  {41210ff8-bc75-4b73-a8b2-b681d92a4be9}, !- Handle
  res heating season allday rule12,       !- Name
  {70469607-6b6d-4103-bbfa-31b62c3e4eb2}, !- Schedule Ruleset Name
  0,                                      !- Rule Order
  {88bd8743-c3c0-405a-ac26-8cbb52f1e27f}, !- Day Schedule Name
  Yes,                                    !- Apply Sunday
  Yes,                                    !- Apply Monday
  Yes,                                    !- Apply Tuesday
  Yes,                                    !- Apply Wednesday
  Yes,                                    !- Apply Thursday
  Yes,                                    !- Apply Friday
  Yes,                                    !- Apply Saturday
  DateRange,                              !- Date Specification Type
  12,                                     !- Start Month
  1,                                      !- Start Day
  12,                                     !- End Month
  31;                                     !- End Day

OS:Schedule:Day,
  {88bd8743-c3c0-405a-ac26-8cbb52f1e27f}, !- Handle
  res heating season allday12,            !- Name
  {e3401bf2-899b-43da-af95-b89330b04dbf}, !- Schedule Type Limits Name
  ,                                       !- Interpolate to Timestep
  24,                                     !- Hour 1
  0,                                      !- Minute 1
  1;                                      !- Value Until Time 1

OS:ThermostatSetpoint:DualSetpoint,
  {0fe1f5b1-660d-4a88-9774-aae9cb2d30b2}, !- Handle
  living zone temperature setpoint,       !- Name
  {a55855b1-b3a1-4b2c-b3a6-15b99853fd6e}, !- Heating Setpoint Temperature Schedule Name
  {c849b04b-289c-4f73-a398-a9195d64289f}; !- Cooling Setpoint Temperature Schedule Name

OS:ScheduleTypeLimits,
  {e3b77b23-2194-4c52-89c9-0e5afa58540a}, !- Handle
  Temperature,                            !- Name
  ,                                       !- Lower Limit Value
  ,                                       !- Upper Limit Value
  Continuous,                             !- Numeric Type
  Temperature;                            !- Unit Type

OS:Schedule:Ruleset,
  {313762b5-81ca-456a-938c-9522305bef08}, !- Handle
  res cooling season,                     !- Name
  {e3401bf2-899b-43da-af95-b89330b04dbf}, !- Schedule Type Limits Name
  {91a5ea54-cf35-4c0e-8b07-098007f36ba1}; !- Default Day Schedule Name

OS:Schedule:Day,
  {91a5ea54-cf35-4c0e-8b07-098007f36ba1}, !- Handle
  Schedule Day 1,                         !- Name
  {e3401bf2-899b-43da-af95-b89330b04dbf}, !- Schedule Type Limits Name
  ,                                       !- Interpolate to Timestep
  24,                                     !- Hour 1
  0,                                      !- Minute 1
  0;                                      !- Value Until Time 1

OS:Schedule:Rule,
  {e0098efe-d015-40b5-973c-05a3c0c67962}, !- Handle
  res cooling season allday rule1,        !- Name
  {313762b5-81ca-456a-938c-9522305bef08}, !- Schedule Ruleset Name
  11,                                     !- Rule Order
  {0eca3028-07ea-4d01-9ee4-3c37aaaf7da2}, !- Day Schedule Name
  Yes,                                    !- Apply Sunday
  Yes,                                    !- Apply Monday
  Yes,                                    !- Apply Tuesday
  Yes,                                    !- Apply Wednesday
  Yes,                                    !- Apply Thursday
  Yes,                                    !- Apply Friday
  Yes,                                    !- Apply Saturday
  DateRange,                              !- Date Specification Type
  1,                                      !- Start Month
  1,                                      !- Start Day
  1,                                      !- End Month
  31;                                     !- End Day

OS:Schedule:Day,
  {0eca3028-07ea-4d01-9ee4-3c37aaaf7da2}, !- Handle
  res cooling season allday1,             !- Name
  {e3401bf2-899b-43da-af95-b89330b04dbf}, !- Schedule Type Limits Name
  ,                                       !- Interpolate to Timestep
  24,                                     !- Hour 1
  0,                                      !- Minute 1
  1;                                      !- Value Until Time 1

OS:Schedule:Rule,
  {b8e0b149-bc74-4000-a8a5-3aaabc956628}, !- Handle
  res cooling season allday rule2,        !- Name
  {313762b5-81ca-456a-938c-9522305bef08}, !- Schedule Ruleset Name
  10,                                     !- Rule Order
  {6acef8f1-c5db-4d3b-b2fe-363a30a07460}, !- Day Schedule Name
  Yes,                                    !- Apply Sunday
  Yes,                                    !- Apply Monday
  Yes,                                    !- Apply Tuesday
  Yes,                                    !- Apply Wednesday
  Yes,                                    !- Apply Thursday
  Yes,                                    !- Apply Friday
  Yes,                                    !- Apply Saturday
  DateRange,                              !- Date Specification Type
  2,                                      !- Start Month
  1,                                      !- Start Day
  2,                                      !- End Month
  28;                                     !- End Day

OS:Schedule:Day,
  {6acef8f1-c5db-4d3b-b2fe-363a30a07460}, !- Handle
  res cooling season allday2,             !- Name
  {e3401bf2-899b-43da-af95-b89330b04dbf}, !- Schedule Type Limits Name
  ,                                       !- Interpolate to Timestep
  24,                                     !- Hour 1
  0,                                      !- Minute 1
  1;                                      !- Value Until Time 1

OS:Schedule:Rule,
  {c094aa54-9193-41f0-a293-87827fce1b06}, !- Handle
  res cooling season allday rule3,        !- Name
  {313762b5-81ca-456a-938c-9522305bef08}, !- Schedule Ruleset Name
  9,                                      !- Rule Order
  {d8519261-d9fd-42d8-bed7-35843af4f29f}, !- Day Schedule Name
  Yes,                                    !- Apply Sunday
  Yes,                                    !- Apply Monday
  Yes,                                    !- Apply Tuesday
  Yes,                                    !- Apply Wednesday
  Yes,                                    !- Apply Thursday
  Yes,                                    !- Apply Friday
  Yes,                                    !- Apply Saturday
  DateRange,                              !- Date Specification Type
  3,                                      !- Start Month
  1,                                      !- Start Day
  3,                                      !- End Month
  31;                                     !- End Day

OS:Schedule:Day,
  {d8519261-d9fd-42d8-bed7-35843af4f29f}, !- Handle
  res cooling season allday3,             !- Name
  {e3401bf2-899b-43da-af95-b89330b04dbf}, !- Schedule Type Limits Name
  ,                                       !- Interpolate to Timestep
  24,                                     !- Hour 1
  0,                                      !- Minute 1
  1;                                      !- Value Until Time 1

OS:Schedule:Rule,
  {47f884e7-0efa-47b1-baa3-51c1d1f68e0e}, !- Handle
  res cooling season allday rule4,        !- Name
  {313762b5-81ca-456a-938c-9522305bef08}, !- Schedule Ruleset Name
  8,                                      !- Rule Order
  {015d85bf-b12a-4bc1-b040-0c1cac480b0e}, !- Day Schedule Name
  Yes,                                    !- Apply Sunday
  Yes,                                    !- Apply Monday
  Yes,                                    !- Apply Tuesday
  Yes,                                    !- Apply Wednesday
  Yes,                                    !- Apply Thursday
  Yes,                                    !- Apply Friday
  Yes,                                    !- Apply Saturday
  DateRange,                              !- Date Specification Type
  4,                                      !- Start Month
  1,                                      !- Start Day
  4,                                      !- End Month
  30;                                     !- End Day

OS:Schedule:Day,
  {015d85bf-b12a-4bc1-b040-0c1cac480b0e}, !- Handle
  res cooling season allday4,             !- Name
  {e3401bf2-899b-43da-af95-b89330b04dbf}, !- Schedule Type Limits Name
  ,                                       !- Interpolate to Timestep
  24,                                     !- Hour 1
  0,                                      !- Minute 1
  1;                                      !- Value Until Time 1

OS:Schedule:Rule,
  {3f377097-6605-4416-8829-3ce7c9c77741}, !- Handle
  res cooling season allday rule5,        !- Name
  {313762b5-81ca-456a-938c-9522305bef08}, !- Schedule Ruleset Name
  7,                                      !- Rule Order
  {5f7fcd7e-72ce-442e-9031-1ec3a1c805cf}, !- Day Schedule Name
  Yes,                                    !- Apply Sunday
  Yes,                                    !- Apply Monday
  Yes,                                    !- Apply Tuesday
  Yes,                                    !- Apply Wednesday
  Yes,                                    !- Apply Thursday
  Yes,                                    !- Apply Friday
  Yes,                                    !- Apply Saturday
  DateRange,                              !- Date Specification Type
  5,                                      !- Start Month
  1,                                      !- Start Day
  5,                                      !- End Month
  31;                                     !- End Day

OS:Schedule:Day,
  {5f7fcd7e-72ce-442e-9031-1ec3a1c805cf}, !- Handle
  res cooling season allday5,             !- Name
  {e3401bf2-899b-43da-af95-b89330b04dbf}, !- Schedule Type Limits Name
  ,                                       !- Interpolate to Timestep
  24,                                     !- Hour 1
  0,                                      !- Minute 1
  1;                                      !- Value Until Time 1

OS:Schedule:Rule,
  {42f1684c-2e52-4421-9ff3-53b3793650fc}, !- Handle
  res cooling season allday rule6,        !- Name
  {313762b5-81ca-456a-938c-9522305bef08}, !- Schedule Ruleset Name
  6,                                      !- Rule Order
  {3206a708-05a5-4a01-bef8-1664dbbb4884}, !- Day Schedule Name
  Yes,                                    !- Apply Sunday
  Yes,                                    !- Apply Monday
  Yes,                                    !- Apply Tuesday
  Yes,                                    !- Apply Wednesday
  Yes,                                    !- Apply Thursday
  Yes,                                    !- Apply Friday
  Yes,                                    !- Apply Saturday
  DateRange,                              !- Date Specification Type
  6,                                      !- Start Month
  1,                                      !- Start Day
  6,                                      !- End Month
  30;                                     !- End Day

OS:Schedule:Day,
  {3206a708-05a5-4a01-bef8-1664dbbb4884}, !- Handle
  res cooling season allday6,             !- Name
  {e3401bf2-899b-43da-af95-b89330b04dbf}, !- Schedule Type Limits Name
  ,                                       !- Interpolate to Timestep
  24,                                     !- Hour 1
  0,                                      !- Minute 1
  1;                                      !- Value Until Time 1

OS:Schedule:Rule,
  {e7e534df-3a81-4a3d-a631-32b8367c3bd3}, !- Handle
  res cooling season allday rule7,        !- Name
  {313762b5-81ca-456a-938c-9522305bef08}, !- Schedule Ruleset Name
  5,                                      !- Rule Order
  {5f982e24-6096-431a-8555-b7d2ed6bfe63}, !- Day Schedule Name
  Yes,                                    !- Apply Sunday
  Yes,                                    !- Apply Monday
  Yes,                                    !- Apply Tuesday
  Yes,                                    !- Apply Wednesday
  Yes,                                    !- Apply Thursday
  Yes,                                    !- Apply Friday
  Yes,                                    !- Apply Saturday
  DateRange,                              !- Date Specification Type
  7,                                      !- Start Month
  1,                                      !- Start Day
  7,                                      !- End Month
  31;                                     !- End Day

OS:Schedule:Day,
  {5f982e24-6096-431a-8555-b7d2ed6bfe63}, !- Handle
  res cooling season allday7,             !- Name
  {e3401bf2-899b-43da-af95-b89330b04dbf}, !- Schedule Type Limits Name
  ,                                       !- Interpolate to Timestep
  24,                                     !- Hour 1
  0,                                      !- Minute 1
  1;                                      !- Value Until Time 1

OS:Schedule:Rule,
  {d7cb8ff7-a29a-4519-b21e-975e95c11aee}, !- Handle
  res cooling season allday rule8,        !- Name
  {313762b5-81ca-456a-938c-9522305bef08}, !- Schedule Ruleset Name
  4,                                      !- Rule Order
  {79b52a9f-5b6e-4e9b-8412-1baff8dbf67a}, !- Day Schedule Name
  Yes,                                    !- Apply Sunday
  Yes,                                    !- Apply Monday
  Yes,                                    !- Apply Tuesday
  Yes,                                    !- Apply Wednesday
  Yes,                                    !- Apply Thursday
  Yes,                                    !- Apply Friday
  Yes,                                    !- Apply Saturday
  DateRange,                              !- Date Specification Type
  8,                                      !- Start Month
  1,                                      !- Start Day
  8,                                      !- End Month
  31;                                     !- End Day

OS:Schedule:Day,
  {79b52a9f-5b6e-4e9b-8412-1baff8dbf67a}, !- Handle
  res cooling season allday8,             !- Name
  {e3401bf2-899b-43da-af95-b89330b04dbf}, !- Schedule Type Limits Name
  ,                                       !- Interpolate to Timestep
  24,                                     !- Hour 1
  0,                                      !- Minute 1
  1;                                      !- Value Until Time 1

OS:Schedule:Rule,
  {9cdba6e8-abaf-4fb1-981b-b755402f8572}, !- Handle
  res cooling season allday rule9,        !- Name
  {313762b5-81ca-456a-938c-9522305bef08}, !- Schedule Ruleset Name
  3,                                      !- Rule Order
  {12ba76b2-cd86-4068-9bdf-ce6d71cb6fd9}, !- Day Schedule Name
  Yes,                                    !- Apply Sunday
  Yes,                                    !- Apply Monday
  Yes,                                    !- Apply Tuesday
  Yes,                                    !- Apply Wednesday
  Yes,                                    !- Apply Thursday
  Yes,                                    !- Apply Friday
  Yes,                                    !- Apply Saturday
  DateRange,                              !- Date Specification Type
  9,                                      !- Start Month
  1,                                      !- Start Day
  9,                                      !- End Month
  30;                                     !- End Day

OS:Schedule:Day,
  {12ba76b2-cd86-4068-9bdf-ce6d71cb6fd9}, !- Handle
  res cooling season allday9,             !- Name
  {e3401bf2-899b-43da-af95-b89330b04dbf}, !- Schedule Type Limits Name
  ,                                       !- Interpolate to Timestep
  24,                                     !- Hour 1
  0,                                      !- Minute 1
  1;                                      !- Value Until Time 1

OS:Schedule:Rule,
  {a8c6062b-9477-4343-92c7-887f2d9bf8fe}, !- Handle
  res cooling season allday rule10,       !- Name
  {313762b5-81ca-456a-938c-9522305bef08}, !- Schedule Ruleset Name
  2,                                      !- Rule Order
  {83323b3f-4323-4a8b-9651-a03d4b7150a3}, !- Day Schedule Name
  Yes,                                    !- Apply Sunday
  Yes,                                    !- Apply Monday
  Yes,                                    !- Apply Tuesday
  Yes,                                    !- Apply Wednesday
  Yes,                                    !- Apply Thursday
  Yes,                                    !- Apply Friday
  Yes,                                    !- Apply Saturday
  DateRange,                              !- Date Specification Type
  10,                                     !- Start Month
  1,                                      !- Start Day
  10,                                     !- End Month
  31;                                     !- End Day

OS:Schedule:Day,
  {83323b3f-4323-4a8b-9651-a03d4b7150a3}, !- Handle
  res cooling season allday10,            !- Name
  {e3401bf2-899b-43da-af95-b89330b04dbf}, !- Schedule Type Limits Name
  ,                                       !- Interpolate to Timestep
  24,                                     !- Hour 1
  0,                                      !- Minute 1
  1;                                      !- Value Until Time 1

OS:Schedule:Rule,
  {cac49ff7-33ba-45ab-8561-94594991778c}, !- Handle
  res cooling season allday rule11,       !- Name
  {313762b5-81ca-456a-938c-9522305bef08}, !- Schedule Ruleset Name
  1,                                      !- Rule Order
  {4346a6f8-7a7a-436b-b62c-d798e724443b}, !- Day Schedule Name
  Yes,                                    !- Apply Sunday
  Yes,                                    !- Apply Monday
  Yes,                                    !- Apply Tuesday
  Yes,                                    !- Apply Wednesday
  Yes,                                    !- Apply Thursday
  Yes,                                    !- Apply Friday
  Yes,                                    !- Apply Saturday
  DateRange,                              !- Date Specification Type
  11,                                     !- Start Month
  1,                                      !- Start Day
  11,                                     !- End Month
  30;                                     !- End Day

OS:Schedule:Day,
  {4346a6f8-7a7a-436b-b62c-d798e724443b}, !- Handle
  res cooling season allday11,            !- Name
  {e3401bf2-899b-43da-af95-b89330b04dbf}, !- Schedule Type Limits Name
  ,                                       !- Interpolate to Timestep
  24,                                     !- Hour 1
  0,                                      !- Minute 1
  1;                                      !- Value Until Time 1

OS:Schedule:Rule,
  {6b5c8bb1-97cf-4fe8-af48-700d76e65fc1}, !- Handle
  res cooling season allday rule12,       !- Name
  {313762b5-81ca-456a-938c-9522305bef08}, !- Schedule Ruleset Name
  0,                                      !- Rule Order
  {51e70b2d-29cb-4918-afc9-c04d90e21bb8}, !- Day Schedule Name
  Yes,                                    !- Apply Sunday
  Yes,                                    !- Apply Monday
  Yes,                                    !- Apply Tuesday
  Yes,                                    !- Apply Wednesday
  Yes,                                    !- Apply Thursday
  Yes,                                    !- Apply Friday
  Yes,                                    !- Apply Saturday
  DateRange,                              !- Date Specification Type
  12,                                     !- Start Month
  1,                                      !- Start Day
  12,                                     !- End Month
  31;                                     !- End Day

OS:Schedule:Day,
  {51e70b2d-29cb-4918-afc9-c04d90e21bb8}, !- Handle
  res cooling season allday12,            !- Name
  {e3401bf2-899b-43da-af95-b89330b04dbf}, !- Schedule Type Limits Name
  ,                                       !- Interpolate to Timestep
  24,                                     !- Hour 1
  0,                                      !- Minute 1
  1;                                      !- Value Until Time 1

OS:AdditionalProperties,
  {a7c38061-5efe-4351-b465-d6898449fba9}, !- Handle
  {0fe1f5b1-660d-4a88-9774-aae9cb2d30b2}, !- Object Name
  htg_wkdy,                               !- Feature Name 1
  String,                                 !- Feature Data Type 1
  21.6666666666667&#4421.6666666666667&#4421.6666666666667&#4421.6666666666667&#4421.6666666666667&#4421.6666666666667&#4421.6666666666667&#4421.6666666666667&#4421.6666666666667&#4421.6666666666667&#4421.6666666666667&#4421.6666666666667&#4421.6666666666667&#4421.6666666666667&#4421.6666666666667&#4421.6666666666667&#4421.6666666666667&#4421.6666666666667&#4421.6666666666667&#4421.6666666666667&#4421.6666666666667&#4421.6666666666667&#4421.6666666666667&#4421.6666666666667, !- Feature Value 1
  htg_wked,                               !- Feature Name 2
  String,                                 !- Feature Data Type 2
  21.6666666666667&#4421.6666666666667&#4421.6666666666667&#4421.6666666666667&#4421.6666666666667&#4421.6666666666667&#4421.6666666666667&#4421.6666666666667&#4421.6666666666667&#4421.6666666666667&#4421.6666666666667&#4421.6666666666667&#4421.6666666666667&#4421.6666666666667&#4421.6666666666667&#4421.6666666666667&#4421.6666666666667&#4421.6666666666667&#4421.6666666666667&#4421.6666666666667&#4421.6666666666667&#4421.6666666666667&#4421.6666666666667&#4421.6666666666667, !- Feature Value 2
  clg_wkdy,                               !- Feature Name 3
  String,                                 !- Feature Data Type 3
  24.444444444444443&#4424.444444444444443&#4424.444444444444443&#4424.444444444444443&#4424.444444444444443&#4424.444444444444443&#4424.444444444444443&#4424.444444444444443&#4424.444444444444443&#4424.444444444444443&#4424.444444444444443&#4424.444444444444443&#4424.444444444444443&#4424.444444444444443&#4424.444444444444443&#4424.444444444444443&#4424.444444444444443&#4424.444444444444443&#4424.444444444444443&#4424.444444444444443&#4424.444444444444443&#4424.444444444444443&#4424.444444444444443&#4424.444444444444443, !- Feature Value 3
  clg_wked,                               !- Feature Name 4
  String,                                 !- Feature Data Type 4
  24.444444444444443&#4424.444444444444443&#4424.444444444444443&#4424.444444444444443&#4424.444444444444443&#4424.444444444444443&#4424.444444444444443&#4424.444444444444443&#4424.444444444444443&#4424.444444444444443&#4424.444444444444443&#4424.444444444444443&#4424.444444444444443&#4424.444444444444443&#4424.444444444444443&#4424.444444444444443&#4424.444444444444443&#4424.444444444444443&#4424.444444444444443&#4424.444444444444443&#4424.444444444444443&#4424.444444444444443&#4424.444444444444443&#4424.444444444444443; !- Feature Value 4

OS:Schedule:Ruleset,
  {a55855b1-b3a1-4b2c-b3a6-15b99853fd6e}, !- Handle
  res heating setpoint,                   !- Name
  {e3b77b23-2194-4c52-89c9-0e5afa58540a}, !- Schedule Type Limits Name
  {cd6806c0-b9bd-44c8-8ba0-0ede1cec8ab6}, !- Default Day Schedule Name
  {74a01085-1ca5-466b-b63c-956770e0ba92}, !- Summer Design Day Schedule Name
  {4ed78b1b-72f6-4d27-8874-926616805e73}; !- Winter Design Day Schedule Name

OS:Schedule:Day,
  {cd6806c0-b9bd-44c8-8ba0-0ede1cec8ab6}, !- Handle
  Schedule Day 6,                         !- Name
  {e3b77b23-2194-4c52-89c9-0e5afa58540a}, !- Schedule Type Limits Name
  ,                                       !- Interpolate to Timestep
  24,                                     !- Hour 1
  0,                                      !- Minute 1
  0;                                      !- Value Until Time 1

OS:Schedule:Rule,
  {50ce4bad-31df-436e-861f-5951c4391182}, !- Handle
  res heating setpoint allday rule1,      !- Name
  {a55855b1-b3a1-4b2c-b3a6-15b99853fd6e}, !- Schedule Ruleset Name
  11,                                     !- Rule Order
  {31efa957-ccea-4b20-a4a7-d8e647ea942d}, !- Day Schedule Name
  Yes,                                    !- Apply Sunday
  Yes,                                    !- Apply Monday
  Yes,                                    !- Apply Tuesday
  Yes,                                    !- Apply Wednesday
  Yes,                                    !- Apply Thursday
  Yes,                                    !- Apply Friday
  Yes,                                    !- Apply Saturday
  DateRange,                              !- Date Specification Type
  1,                                      !- Start Month
  1,                                      !- Start Day
  1,                                      !- End Month
  31;                                     !- End Day

OS:Schedule:Day,
  {31efa957-ccea-4b20-a4a7-d8e647ea942d}, !- Handle
  res heating setpoint allday1,           !- Name
  {e3b77b23-2194-4c52-89c9-0e5afa58540a}, !- Schedule Type Limits Name
  ,                                       !- Interpolate to Timestep
  24,                                     !- Hour 1
  0,                                      !- Minute 1
  21.6666666666667;                       !- Value Until Time 1

OS:Schedule:Rule,
  {f2c5e9dc-cb5b-4e10-b54a-b28632786ccd}, !- Handle
  res heating setpoint allday rule2,      !- Name
  {a55855b1-b3a1-4b2c-b3a6-15b99853fd6e}, !- Schedule Ruleset Name
  10,                                     !- Rule Order
  {d4bdad02-dd0d-4cc5-b172-71d711ab4f4b}, !- Day Schedule Name
  Yes,                                    !- Apply Sunday
  Yes,                                    !- Apply Monday
  Yes,                                    !- Apply Tuesday
  Yes,                                    !- Apply Wednesday
  Yes,                                    !- Apply Thursday
  Yes,                                    !- Apply Friday
  Yes,                                    !- Apply Saturday
  DateRange,                              !- Date Specification Type
  2,                                      !- Start Month
  1,                                      !- Start Day
  2,                                      !- End Month
  28;                                     !- End Day

OS:Schedule:Day,
  {d4bdad02-dd0d-4cc5-b172-71d711ab4f4b}, !- Handle
  res heating setpoint allday2,           !- Name
  {e3b77b23-2194-4c52-89c9-0e5afa58540a}, !- Schedule Type Limits Name
  ,                                       !- Interpolate to Timestep
  24,                                     !- Hour 1
  0,                                      !- Minute 1
  21.6666666666667;                       !- Value Until Time 1

OS:Schedule:Rule,
  {b84de503-8481-42eb-845e-dac8c432796b}, !- Handle
  res heating setpoint allday rule3,      !- Name
  {a55855b1-b3a1-4b2c-b3a6-15b99853fd6e}, !- Schedule Ruleset Name
  9,                                      !- Rule Order
  {5b7df599-a5a1-42e2-8abc-3003187a64e2}, !- Day Schedule Name
  Yes,                                    !- Apply Sunday
  Yes,                                    !- Apply Monday
  Yes,                                    !- Apply Tuesday
  Yes,                                    !- Apply Wednesday
  Yes,                                    !- Apply Thursday
  Yes,                                    !- Apply Friday
  Yes,                                    !- Apply Saturday
  DateRange,                              !- Date Specification Type
  3,                                      !- Start Month
  1,                                      !- Start Day
  3,                                      !- End Month
  31;                                     !- End Day

OS:Schedule:Day,
  {5b7df599-a5a1-42e2-8abc-3003187a64e2}, !- Handle
  res heating setpoint allday3,           !- Name
  {e3b77b23-2194-4c52-89c9-0e5afa58540a}, !- Schedule Type Limits Name
  ,                                       !- Interpolate to Timestep
  24,                                     !- Hour 1
  0,                                      !- Minute 1
  21.6666666666667;                       !- Value Until Time 1

OS:Schedule:Rule,
  {483ecd0f-e666-419c-a026-87ca122acec2}, !- Handle
  res heating setpoint allday rule4,      !- Name
  {a55855b1-b3a1-4b2c-b3a6-15b99853fd6e}, !- Schedule Ruleset Name
  8,                                      !- Rule Order
  {f86504d9-0658-43bc-a161-70a0241b9b55}, !- Day Schedule Name
  Yes,                                    !- Apply Sunday
  Yes,                                    !- Apply Monday
  Yes,                                    !- Apply Tuesday
  Yes,                                    !- Apply Wednesday
  Yes,                                    !- Apply Thursday
  Yes,                                    !- Apply Friday
  Yes,                                    !- Apply Saturday
  DateRange,                              !- Date Specification Type
  4,                                      !- Start Month
  1,                                      !- Start Day
  4,                                      !- End Month
  30;                                     !- End Day

OS:Schedule:Day,
  {f86504d9-0658-43bc-a161-70a0241b9b55}, !- Handle
  res heating setpoint allday4,           !- Name
  {e3b77b23-2194-4c52-89c9-0e5afa58540a}, !- Schedule Type Limits Name
  ,                                       !- Interpolate to Timestep
  24,                                     !- Hour 1
  0,                                      !- Minute 1
  21.6666666666667;                       !- Value Until Time 1

OS:Schedule:Rule,
  {d4e9932c-8a34-4ff1-bc11-35dbf12928e2}, !- Handle
  res heating setpoint allday rule5,      !- Name
  {a55855b1-b3a1-4b2c-b3a6-15b99853fd6e}, !- Schedule Ruleset Name
  7,                                      !- Rule Order
  {96171dba-92e2-42e6-9a9e-b47c90bd1885}, !- Day Schedule Name
  Yes,                                    !- Apply Sunday
  Yes,                                    !- Apply Monday
  Yes,                                    !- Apply Tuesday
  Yes,                                    !- Apply Wednesday
  Yes,                                    !- Apply Thursday
  Yes,                                    !- Apply Friday
  Yes,                                    !- Apply Saturday
  DateRange,                              !- Date Specification Type
  5,                                      !- Start Month
  1,                                      !- Start Day
  5,                                      !- End Month
  31;                                     !- End Day

OS:Schedule:Day,
  {96171dba-92e2-42e6-9a9e-b47c90bd1885}, !- Handle
  res heating setpoint allday5,           !- Name
  {e3b77b23-2194-4c52-89c9-0e5afa58540a}, !- Schedule Type Limits Name
  ,                                       !- Interpolate to Timestep
  24,                                     !- Hour 1
  0,                                      !- Minute 1
  21.6666666666667;                       !- Value Until Time 1

OS:Schedule:Rule,
  {8e074d62-b514-4cfc-9c93-41c42b72a41a}, !- Handle
  res heating setpoint allday rule6,      !- Name
  {a55855b1-b3a1-4b2c-b3a6-15b99853fd6e}, !- Schedule Ruleset Name
  6,                                      !- Rule Order
  {8326b7a3-dd7f-4e01-b549-7d6866701bf1}, !- Day Schedule Name
  Yes,                                    !- Apply Sunday
  Yes,                                    !- Apply Monday
  Yes,                                    !- Apply Tuesday
  Yes,                                    !- Apply Wednesday
  Yes,                                    !- Apply Thursday
  Yes,                                    !- Apply Friday
  Yes,                                    !- Apply Saturday
  DateRange,                              !- Date Specification Type
  6,                                      !- Start Month
  1,                                      !- Start Day
  6,                                      !- End Month
  30;                                     !- End Day

OS:Schedule:Day,
  {8326b7a3-dd7f-4e01-b549-7d6866701bf1}, !- Handle
  res heating setpoint allday6,           !- Name
  {e3b77b23-2194-4c52-89c9-0e5afa58540a}, !- Schedule Type Limits Name
  ,                                       !- Interpolate to Timestep
  24,                                     !- Hour 1
  0,                                      !- Minute 1
  21.6666666666667;                       !- Value Until Time 1

OS:Schedule:Rule,
  {af5d3e40-524c-46c4-bec8-e31ee00abf55}, !- Handle
  res heating setpoint allday rule7,      !- Name
  {a55855b1-b3a1-4b2c-b3a6-15b99853fd6e}, !- Schedule Ruleset Name
  5,                                      !- Rule Order
  {90005526-8898-475a-8d93-dd461a664261}, !- Day Schedule Name
  Yes,                                    !- Apply Sunday
  Yes,                                    !- Apply Monday
  Yes,                                    !- Apply Tuesday
  Yes,                                    !- Apply Wednesday
  Yes,                                    !- Apply Thursday
  Yes,                                    !- Apply Friday
  Yes,                                    !- Apply Saturday
  DateRange,                              !- Date Specification Type
  7,                                      !- Start Month
  1,                                      !- Start Day
  7,                                      !- End Month
  31;                                     !- End Day

OS:Schedule:Day,
  {90005526-8898-475a-8d93-dd461a664261}, !- Handle
  res heating setpoint allday7,           !- Name
  {e3b77b23-2194-4c52-89c9-0e5afa58540a}, !- Schedule Type Limits Name
  ,                                       !- Interpolate to Timestep
  24,                                     !- Hour 1
  0,                                      !- Minute 1
  21.6666666666667;                       !- Value Until Time 1

OS:Schedule:Rule,
  {14d3b075-003c-4c1a-b6a9-ee6eb57e4999}, !- Handle
  res heating setpoint allday rule8,      !- Name
  {a55855b1-b3a1-4b2c-b3a6-15b99853fd6e}, !- Schedule Ruleset Name
  4,                                      !- Rule Order
  {fde7a3f5-96b6-4c82-b95c-3ca1dc23daff}, !- Day Schedule Name
  Yes,                                    !- Apply Sunday
  Yes,                                    !- Apply Monday
  Yes,                                    !- Apply Tuesday
  Yes,                                    !- Apply Wednesday
  Yes,                                    !- Apply Thursday
  Yes,                                    !- Apply Friday
  Yes,                                    !- Apply Saturday
  DateRange,                              !- Date Specification Type
  8,                                      !- Start Month
  1,                                      !- Start Day
  8,                                      !- End Month
  31;                                     !- End Day

OS:Schedule:Day,
  {fde7a3f5-96b6-4c82-b95c-3ca1dc23daff}, !- Handle
  res heating setpoint allday8,           !- Name
  {e3b77b23-2194-4c52-89c9-0e5afa58540a}, !- Schedule Type Limits Name
  ,                                       !- Interpolate to Timestep
  24,                                     !- Hour 1
  0,                                      !- Minute 1
  21.6666666666667;                       !- Value Until Time 1

OS:Schedule:Rule,
  {2a3ca930-d68d-446e-adac-4de448701284}, !- Handle
  res heating setpoint allday rule9,      !- Name
  {a55855b1-b3a1-4b2c-b3a6-15b99853fd6e}, !- Schedule Ruleset Name
  3,                                      !- Rule Order
  {f070ef9a-b516-4b6a-b98a-9560bcb8bcda}, !- Day Schedule Name
  Yes,                                    !- Apply Sunday
  Yes,                                    !- Apply Monday
  Yes,                                    !- Apply Tuesday
  Yes,                                    !- Apply Wednesday
  Yes,                                    !- Apply Thursday
  Yes,                                    !- Apply Friday
  Yes,                                    !- Apply Saturday
  DateRange,                              !- Date Specification Type
  9,                                      !- Start Month
  1,                                      !- Start Day
  9,                                      !- End Month
  30;                                     !- End Day

OS:Schedule:Day,
  {f070ef9a-b516-4b6a-b98a-9560bcb8bcda}, !- Handle
  res heating setpoint allday9,           !- Name
  {e3b77b23-2194-4c52-89c9-0e5afa58540a}, !- Schedule Type Limits Name
  ,                                       !- Interpolate to Timestep
  24,                                     !- Hour 1
  0,                                      !- Minute 1
  21.6666666666667;                       !- Value Until Time 1

OS:Schedule:Rule,
  {44d1c717-69d7-47da-94e4-c6cc61bf70d2}, !- Handle
  res heating setpoint allday rule10,     !- Name
  {a55855b1-b3a1-4b2c-b3a6-15b99853fd6e}, !- Schedule Ruleset Name
  2,                                      !- Rule Order
  {fa009915-2c84-4e9a-8575-226629e3c78e}, !- Day Schedule Name
  Yes,                                    !- Apply Sunday
  Yes,                                    !- Apply Monday
  Yes,                                    !- Apply Tuesday
  Yes,                                    !- Apply Wednesday
  Yes,                                    !- Apply Thursday
  Yes,                                    !- Apply Friday
  Yes,                                    !- Apply Saturday
  DateRange,                              !- Date Specification Type
  10,                                     !- Start Month
  1,                                      !- Start Day
  10,                                     !- End Month
  31;                                     !- End Day

OS:Schedule:Day,
  {fa009915-2c84-4e9a-8575-226629e3c78e}, !- Handle
  res heating setpoint allday10,          !- Name
  {e3b77b23-2194-4c52-89c9-0e5afa58540a}, !- Schedule Type Limits Name
  ,                                       !- Interpolate to Timestep
  24,                                     !- Hour 1
  0,                                      !- Minute 1
  21.6666666666667;                       !- Value Until Time 1

OS:Schedule:Rule,
  {45781ff1-ad8b-4e6d-93c4-c73ed9f23026}, !- Handle
  res heating setpoint allday rule11,     !- Name
  {a55855b1-b3a1-4b2c-b3a6-15b99853fd6e}, !- Schedule Ruleset Name
  1,                                      !- Rule Order
  {204508c8-02ab-4acc-9090-be6e3bb68c3e}, !- Day Schedule Name
  Yes,                                    !- Apply Sunday
  Yes,                                    !- Apply Monday
  Yes,                                    !- Apply Tuesday
  Yes,                                    !- Apply Wednesday
  Yes,                                    !- Apply Thursday
  Yes,                                    !- Apply Friday
  Yes,                                    !- Apply Saturday
  DateRange,                              !- Date Specification Type
  11,                                     !- Start Month
  1,                                      !- Start Day
  11,                                     !- End Month
  30;                                     !- End Day

OS:Schedule:Day,
  {204508c8-02ab-4acc-9090-be6e3bb68c3e}, !- Handle
  res heating setpoint allday11,          !- Name
  {e3b77b23-2194-4c52-89c9-0e5afa58540a}, !- Schedule Type Limits Name
  ,                                       !- Interpolate to Timestep
  24,                                     !- Hour 1
  0,                                      !- Minute 1
  21.6666666666667;                       !- Value Until Time 1

OS:Schedule:Rule,
  {e814f941-de6a-4036-bee9-a31c102c2f03}, !- Handle
  res heating setpoint allday rule12,     !- Name
  {a55855b1-b3a1-4b2c-b3a6-15b99853fd6e}, !- Schedule Ruleset Name
  0,                                      !- Rule Order
  {501ea332-500d-4e65-a855-4aa74e2d315f}, !- Day Schedule Name
  Yes,                                    !- Apply Sunday
  Yes,                                    !- Apply Monday
  Yes,                                    !- Apply Tuesday
  Yes,                                    !- Apply Wednesday
  Yes,                                    !- Apply Thursday
  Yes,                                    !- Apply Friday
  Yes,                                    !- Apply Saturday
  DateRange,                              !- Date Specification Type
  12,                                     !- Start Month
  1,                                      !- Start Day
  12,                                     !- End Month
  31;                                     !- End Day

OS:Schedule:Day,
  {501ea332-500d-4e65-a855-4aa74e2d315f}, !- Handle
  res heating setpoint allday12,          !- Name
  {e3b77b23-2194-4c52-89c9-0e5afa58540a}, !- Schedule Type Limits Name
  ,                                       !- Interpolate to Timestep
  24,                                     !- Hour 1
  0,                                      !- Minute 1
  21.6666666666667;                       !- Value Until Time 1

OS:Schedule:Day,
  {4ed78b1b-72f6-4d27-8874-926616805e73}, !- Handle
  res heating setpoint winter design,     !- Name
  {e3b77b23-2194-4c52-89c9-0e5afa58540a}, !- Schedule Type Limits Name
  ,                                       !- Interpolate to Timestep
  24,                                     !- Hour 1
  0,                                      !- Minute 1
  21.1111111111111;                       !- Value Until Time 1

OS:Schedule:Day,
  {74a01085-1ca5-466b-b63c-956770e0ba92}, !- Handle
  res heating setpoint summer design,     !- Name
  {e3b77b23-2194-4c52-89c9-0e5afa58540a}, !- Schedule Type Limits Name
  ,                                       !- Interpolate to Timestep
  24,                                     !- Hour 1
  0,                                      !- Minute 1
  23.8888888888889;                       !- Value Until Time 1

OS:Schedule:Ruleset,
  {c849b04b-289c-4f73-a398-a9195d64289f}, !- Handle
  res cooling setpoint,                   !- Name
  {e3b77b23-2194-4c52-89c9-0e5afa58540a}, !- Schedule Type Limits Name
  {9ed39845-0879-413e-aa7e-dde9914dcec1}, !- Default Day Schedule Name
  {95f7eec7-8578-41e1-ae4a-82f197bbdad2}, !- Summer Design Day Schedule Name
  {f8095958-e326-4ed1-ad2d-bd70119be6a0}; !- Winter Design Day Schedule Name

OS:Schedule:Day,
  {9ed39845-0879-413e-aa7e-dde9914dcec1}, !- Handle
  Schedule Day 7,                         !- Name
  {e3b77b23-2194-4c52-89c9-0e5afa58540a}, !- Schedule Type Limits Name
  ,                                       !- Interpolate to Timestep
  24,                                     !- Hour 1
  0,                                      !- Minute 1
  0;                                      !- Value Until Time 1

OS:Schedule:Rule,
  {d1239607-4ee2-4600-8cd6-0de9b748551b}, !- Handle
  res cooling setpoint allday rule1,      !- Name
  {c849b04b-289c-4f73-a398-a9195d64289f}, !- Schedule Ruleset Name
  11,                                     !- Rule Order
  {e72d8fdb-08c3-4824-95d2-e1805dd13a7b}, !- Day Schedule Name
  Yes,                                    !- Apply Sunday
  Yes,                                    !- Apply Monday
  Yes,                                    !- Apply Tuesday
  Yes,                                    !- Apply Wednesday
  Yes,                                    !- Apply Thursday
  Yes,                                    !- Apply Friday
  Yes,                                    !- Apply Saturday
  DateRange,                              !- Date Specification Type
  1,                                      !- Start Month
  1,                                      !- Start Day
  1,                                      !- End Month
  31;                                     !- End Day

OS:Schedule:Day,
  {e72d8fdb-08c3-4824-95d2-e1805dd13a7b}, !- Handle
  res cooling setpoint allday1,           !- Name
  {e3b77b23-2194-4c52-89c9-0e5afa58540a}, !- Schedule Type Limits Name
  ,                                       !- Interpolate to Timestep
  24,                                     !- Hour 1
  0,                                      !- Minute 1
  24.4444444444444;                       !- Value Until Time 1

OS:Schedule:Rule,
  {9c07e696-7d5d-48f3-9a7f-af0c538adb44}, !- Handle
  res cooling setpoint allday rule2,      !- Name
  {c849b04b-289c-4f73-a398-a9195d64289f}, !- Schedule Ruleset Name
  10,                                     !- Rule Order
  {f4c65ebf-6d64-4875-90b4-3676ef4c4196}, !- Day Schedule Name
  Yes,                                    !- Apply Sunday
  Yes,                                    !- Apply Monday
  Yes,                                    !- Apply Tuesday
  Yes,                                    !- Apply Wednesday
  Yes,                                    !- Apply Thursday
  Yes,                                    !- Apply Friday
  Yes,                                    !- Apply Saturday
  DateRange,                              !- Date Specification Type
  2,                                      !- Start Month
  1,                                      !- Start Day
  2,                                      !- End Month
  28;                                     !- End Day

OS:Schedule:Day,
  {f4c65ebf-6d64-4875-90b4-3676ef4c4196}, !- Handle
  res cooling setpoint allday2,           !- Name
  {e3b77b23-2194-4c52-89c9-0e5afa58540a}, !- Schedule Type Limits Name
  ,                                       !- Interpolate to Timestep
  24,                                     !- Hour 1
  0,                                      !- Minute 1
  24.4444444444444;                       !- Value Until Time 1

OS:Schedule:Rule,
  {a96ee266-cda6-4edf-958b-8040ad709898}, !- Handle
  res cooling setpoint allday rule3,      !- Name
  {c849b04b-289c-4f73-a398-a9195d64289f}, !- Schedule Ruleset Name
  9,                                      !- Rule Order
  {366979de-f161-45cb-817d-1b217c569eac}, !- Day Schedule Name
  Yes,                                    !- Apply Sunday
  Yes,                                    !- Apply Monday
  Yes,                                    !- Apply Tuesday
  Yes,                                    !- Apply Wednesday
  Yes,                                    !- Apply Thursday
  Yes,                                    !- Apply Friday
  Yes,                                    !- Apply Saturday
  DateRange,                              !- Date Specification Type
  3,                                      !- Start Month
  1,                                      !- Start Day
  3,                                      !- End Month
  31;                                     !- End Day

OS:Schedule:Day,
  {366979de-f161-45cb-817d-1b217c569eac}, !- Handle
  res cooling setpoint allday3,           !- Name
  {e3b77b23-2194-4c52-89c9-0e5afa58540a}, !- Schedule Type Limits Name
  ,                                       !- Interpolate to Timestep
  24,                                     !- Hour 1
  0,                                      !- Minute 1
  24.4444444444444;                       !- Value Until Time 1

OS:Schedule:Rule,
  {a6714320-b67a-4536-8b03-3c47869ffa7f}, !- Handle
  res cooling setpoint allday rule4,      !- Name
  {c849b04b-289c-4f73-a398-a9195d64289f}, !- Schedule Ruleset Name
  8,                                      !- Rule Order
  {d6c937ac-3948-484a-8599-ca33e7e84a7d}, !- Day Schedule Name
  Yes,                                    !- Apply Sunday
  Yes,                                    !- Apply Monday
  Yes,                                    !- Apply Tuesday
  Yes,                                    !- Apply Wednesday
  Yes,                                    !- Apply Thursday
  Yes,                                    !- Apply Friday
  Yes,                                    !- Apply Saturday
  DateRange,                              !- Date Specification Type
  4,                                      !- Start Month
  1,                                      !- Start Day
  4,                                      !- End Month
  30;                                     !- End Day

OS:Schedule:Day,
  {d6c937ac-3948-484a-8599-ca33e7e84a7d}, !- Handle
  res cooling setpoint allday4,           !- Name
  {e3b77b23-2194-4c52-89c9-0e5afa58540a}, !- Schedule Type Limits Name
  ,                                       !- Interpolate to Timestep
  24,                                     !- Hour 1
  0,                                      !- Minute 1
  24.4444444444444;                       !- Value Until Time 1

OS:Schedule:Rule,
  {3f3bc83c-5e54-4983-b671-3c56f2ee22ea}, !- Handle
  res cooling setpoint allday rule5,      !- Name
  {c849b04b-289c-4f73-a398-a9195d64289f}, !- Schedule Ruleset Name
  7,                                      !- Rule Order
  {60156a91-fd47-4732-817f-f632fe2e5b67}, !- Day Schedule Name
  Yes,                                    !- Apply Sunday
  Yes,                                    !- Apply Monday
  Yes,                                    !- Apply Tuesday
  Yes,                                    !- Apply Wednesday
  Yes,                                    !- Apply Thursday
  Yes,                                    !- Apply Friday
  Yes,                                    !- Apply Saturday
  DateRange,                              !- Date Specification Type
  5,                                      !- Start Month
  1,                                      !- Start Day
  5,                                      !- End Month
  31;                                     !- End Day

OS:Schedule:Day,
  {60156a91-fd47-4732-817f-f632fe2e5b67}, !- Handle
  res cooling setpoint allday5,           !- Name
  {e3b77b23-2194-4c52-89c9-0e5afa58540a}, !- Schedule Type Limits Name
  ,                                       !- Interpolate to Timestep
  24,                                     !- Hour 1
  0,                                      !- Minute 1
  24.4444444444444;                       !- Value Until Time 1

OS:Schedule:Rule,
  {bb9eb0f4-ee9b-4990-8a4f-8eb7af66d8ba}, !- Handle
  res cooling setpoint allday rule6,      !- Name
  {c849b04b-289c-4f73-a398-a9195d64289f}, !- Schedule Ruleset Name
  6,                                      !- Rule Order
  {ee564601-a97d-473f-aa2a-d91b0d9be111}, !- Day Schedule Name
  Yes,                                    !- Apply Sunday
  Yes,                                    !- Apply Monday
  Yes,                                    !- Apply Tuesday
  Yes,                                    !- Apply Wednesday
  Yes,                                    !- Apply Thursday
  Yes,                                    !- Apply Friday
  Yes,                                    !- Apply Saturday
  DateRange,                              !- Date Specification Type
  6,                                      !- Start Month
  1,                                      !- Start Day
  6,                                      !- End Month
  30;                                     !- End Day

OS:Schedule:Day,
  {ee564601-a97d-473f-aa2a-d91b0d9be111}, !- Handle
  res cooling setpoint allday6,           !- Name
  {e3b77b23-2194-4c52-89c9-0e5afa58540a}, !- Schedule Type Limits Name
  ,                                       !- Interpolate to Timestep
  24,                                     !- Hour 1
  0,                                      !- Minute 1
  24.4444444444444;                       !- Value Until Time 1

OS:Schedule:Rule,
  {efa1e604-1f64-4d93-8934-f3d44fc93aa3}, !- Handle
  res cooling setpoint allday rule7,      !- Name
  {c849b04b-289c-4f73-a398-a9195d64289f}, !- Schedule Ruleset Name
  5,                                      !- Rule Order
  {df8a5268-4662-41a7-af79-ce591c7389f0}, !- Day Schedule Name
  Yes,                                    !- Apply Sunday
  Yes,                                    !- Apply Monday
  Yes,                                    !- Apply Tuesday
  Yes,                                    !- Apply Wednesday
  Yes,                                    !- Apply Thursday
  Yes,                                    !- Apply Friday
  Yes,                                    !- Apply Saturday
  DateRange,                              !- Date Specification Type
  7,                                      !- Start Month
  1,                                      !- Start Day
  7,                                      !- End Month
  31;                                     !- End Day

OS:Schedule:Day,
  {df8a5268-4662-41a7-af79-ce591c7389f0}, !- Handle
  res cooling setpoint allday7,           !- Name
  {e3b77b23-2194-4c52-89c9-0e5afa58540a}, !- Schedule Type Limits Name
  ,                                       !- Interpolate to Timestep
  24,                                     !- Hour 1
  0,                                      !- Minute 1
  24.4444444444444;                       !- Value Until Time 1

OS:Schedule:Rule,
  {d43bf28f-7579-41e8-8834-70f33b4fce66}, !- Handle
  res cooling setpoint allday rule8,      !- Name
  {c849b04b-289c-4f73-a398-a9195d64289f}, !- Schedule Ruleset Name
  4,                                      !- Rule Order
  {e73f4dd7-c307-4e47-801a-e1cddc3b778e}, !- Day Schedule Name
  Yes,                                    !- Apply Sunday
  Yes,                                    !- Apply Monday
  Yes,                                    !- Apply Tuesday
  Yes,                                    !- Apply Wednesday
  Yes,                                    !- Apply Thursday
  Yes,                                    !- Apply Friday
  Yes,                                    !- Apply Saturday
  DateRange,                              !- Date Specification Type
  8,                                      !- Start Month
  1,                                      !- Start Day
  8,                                      !- End Month
  31;                                     !- End Day

OS:Schedule:Day,
  {e73f4dd7-c307-4e47-801a-e1cddc3b778e}, !- Handle
  res cooling setpoint allday8,           !- Name
  {e3b77b23-2194-4c52-89c9-0e5afa58540a}, !- Schedule Type Limits Name
  ,                                       !- Interpolate to Timestep
  24,                                     !- Hour 1
  0,                                      !- Minute 1
  24.4444444444444;                       !- Value Until Time 1

OS:Schedule:Rule,
  {9722f3b4-2a38-4901-8867-7312d14bcf3a}, !- Handle
  res cooling setpoint allday rule9,      !- Name
  {c849b04b-289c-4f73-a398-a9195d64289f}, !- Schedule Ruleset Name
  3,                                      !- Rule Order
  {5ed91ccb-df6a-4231-9755-68f9446d8ee4}, !- Day Schedule Name
  Yes,                                    !- Apply Sunday
  Yes,                                    !- Apply Monday
  Yes,                                    !- Apply Tuesday
  Yes,                                    !- Apply Wednesday
  Yes,                                    !- Apply Thursday
  Yes,                                    !- Apply Friday
  Yes,                                    !- Apply Saturday
  DateRange,                              !- Date Specification Type
  9,                                      !- Start Month
  1,                                      !- Start Day
  9,                                      !- End Month
  30;                                     !- End Day

OS:Schedule:Day,
  {5ed91ccb-df6a-4231-9755-68f9446d8ee4}, !- Handle
  res cooling setpoint allday9,           !- Name
  {e3b77b23-2194-4c52-89c9-0e5afa58540a}, !- Schedule Type Limits Name
  ,                                       !- Interpolate to Timestep
  24,                                     !- Hour 1
  0,                                      !- Minute 1
  24.4444444444444;                       !- Value Until Time 1

OS:Schedule:Rule,
  {d4ec3847-1748-4f27-9e91-5be55b36f4d0}, !- Handle
  res cooling setpoint allday rule10,     !- Name
  {c849b04b-289c-4f73-a398-a9195d64289f}, !- Schedule Ruleset Name
  2,                                      !- Rule Order
  {b990402c-140f-4bb1-85f5-41a191a92f27}, !- Day Schedule Name
  Yes,                                    !- Apply Sunday
  Yes,                                    !- Apply Monday
  Yes,                                    !- Apply Tuesday
  Yes,                                    !- Apply Wednesday
  Yes,                                    !- Apply Thursday
  Yes,                                    !- Apply Friday
  Yes,                                    !- Apply Saturday
  DateRange,                              !- Date Specification Type
  10,                                     !- Start Month
  1,                                      !- Start Day
  10,                                     !- End Month
  31;                                     !- End Day

OS:Schedule:Day,
  {b990402c-140f-4bb1-85f5-41a191a92f27}, !- Handle
  res cooling setpoint allday10,          !- Name
  {e3b77b23-2194-4c52-89c9-0e5afa58540a}, !- Schedule Type Limits Name
  ,                                       !- Interpolate to Timestep
  24,                                     !- Hour 1
  0,                                      !- Minute 1
  24.4444444444444;                       !- Value Until Time 1

OS:Schedule:Rule,
  {9a6c8b91-6244-4ab5-8bb1-79bdb031e34c}, !- Handle
  res cooling setpoint allday rule11,     !- Name
  {c849b04b-289c-4f73-a398-a9195d64289f}, !- Schedule Ruleset Name
  1,                                      !- Rule Order
  {2ce8a002-930e-49be-ad0f-1b373ba6384d}, !- Day Schedule Name
  Yes,                                    !- Apply Sunday
  Yes,                                    !- Apply Monday
  Yes,                                    !- Apply Tuesday
  Yes,                                    !- Apply Wednesday
  Yes,                                    !- Apply Thursday
  Yes,                                    !- Apply Friday
  Yes,                                    !- Apply Saturday
  DateRange,                              !- Date Specification Type
  11,                                     !- Start Month
  1,                                      !- Start Day
  11,                                     !- End Month
  30;                                     !- End Day

OS:Schedule:Day,
  {2ce8a002-930e-49be-ad0f-1b373ba6384d}, !- Handle
  res cooling setpoint allday11,          !- Name
  {e3b77b23-2194-4c52-89c9-0e5afa58540a}, !- Schedule Type Limits Name
  ,                                       !- Interpolate to Timestep
  24,                                     !- Hour 1
  0,                                      !- Minute 1
  24.4444444444444;                       !- Value Until Time 1

OS:Schedule:Rule,
  {2ce826f7-3f1a-41e1-b1eb-9e9537b9ac5b}, !- Handle
  res cooling setpoint allday rule12,     !- Name
  {c849b04b-289c-4f73-a398-a9195d64289f}, !- Schedule Ruleset Name
  0,                                      !- Rule Order
  {583ea89c-36e2-451f-822f-ab782287f1fd}, !- Day Schedule Name
  Yes,                                    !- Apply Sunday
  Yes,                                    !- Apply Monday
  Yes,                                    !- Apply Tuesday
  Yes,                                    !- Apply Wednesday
  Yes,                                    !- Apply Thursday
  Yes,                                    !- Apply Friday
  Yes,                                    !- Apply Saturday
  DateRange,                              !- Date Specification Type
  12,                                     !- Start Month
  1,                                      !- Start Day
  12,                                     !- End Month
  31;                                     !- End Day

OS:Schedule:Day,
  {583ea89c-36e2-451f-822f-ab782287f1fd}, !- Handle
  res cooling setpoint allday12,          !- Name
  {e3b77b23-2194-4c52-89c9-0e5afa58540a}, !- Schedule Type Limits Name
  ,                                       !- Interpolate to Timestep
  24,                                     !- Hour 1
  0,                                      !- Minute 1
  24.4444444444444;                       !- Value Until Time 1

OS:Schedule:Day,
  {f8095958-e326-4ed1-ad2d-bd70119be6a0}, !- Handle
  res cooling setpoint winter design,     !- Name
  {e3b77b23-2194-4c52-89c9-0e5afa58540a}, !- Schedule Type Limits Name
  ,                                       !- Interpolate to Timestep
  24,                                     !- Hour 1
  0,                                      !- Minute 1
  21.1111111111111;                       !- Value Until Time 1

OS:Schedule:Day,
  {95f7eec7-8578-41e1-ae4a-82f197bbdad2}, !- Handle
  res cooling setpoint summer design,     !- Name
  {e3b77b23-2194-4c52-89c9-0e5afa58540a}, !- Schedule Type Limits Name
  ,                                       !- Interpolate to Timestep
  24,                                     !- Hour 1
  0,                                      !- Minute 1
  23.8888888888889;                       !- Value Until Time 1
=======
>>>>>>> fcfe5a62
<|MERGE_RESOLUTION|>--- conflicted
+++ resolved
@@ -1,69 +1,41 @@
 !- NOTE: Auto-generated from /test/osw_files/SFD_2000sqft_2story_SL_UA_3Beds_2Baths_Denver_MSHPDucted.osw
 
 OS:Version,
-<<<<<<< HEAD
-  {832fb5bd-bc1c-4bbc-9692-b120481b1b28}, !- Handle
-  3.0.1;                                  !- Version Identifier
+  {d66fec4b-b81d-401c-a9cc-4b853160e737}, !- Handle
+  2.9.0;                                  !- Version Identifier
 
 OS:SimulationControl,
-  {cc871b4a-19ed-45c9-89ea-9739f642ab8c}, !- Handle
-=======
-  {10a25e29-9aca-4f9e-b0d0-be65600a2498}, !- Handle
-  2.9.0;                                  !- Version Identifier
-
-OS:SimulationControl,
-  {ab17b8e7-ee5f-4477-b65d-03f241d0dffb}, !- Handle
->>>>>>> fcfe5a62
+  {7e315420-9eb3-4118-b5b6-bf4df377ce8f}, !- Handle
   ,                                       !- Do Zone Sizing Calculation
   ,                                       !- Do System Sizing Calculation
   ,                                       !- Do Plant Sizing Calculation
   No;                                     !- Run Simulation for Sizing Periods
 
 OS:Timestep,
-<<<<<<< HEAD
-  {9a55ce0f-f018-4c81-9b25-1f3323bc8b92}, !- Handle
+  {b5283325-b104-4ae5-aa5d-8e3dae5ae6ab}, !- Handle
   6;                                      !- Number of Timesteps per Hour
 
 OS:ShadowCalculation,
-  {f0248a23-0d88-4b70-aa42-5c73c9f9d57d}, !- Handle
-  PolygonClipping,                        !- Shading Calculation Method
-  ,                                       !- Shading Calculation Update Frequency Method
-  20,                                     !- Shading Calculation Update Frequency
-  15000,                                  !- Maximum Figures in Shadow Overlap Calculations
-  ,                                       !- Polygon Clipping Algorithm
-  512,                                    !- Pixel Counting Resolution
-  ,                                       !- Sky Diffuse Modeling Algorithm
-  No,                                     !- Output External Shading Calculation Results
-  No,                                     !- Disable Self-Shading Within Shading Zone Groups
-  No;                                     !- Disable Self-Shading From Shading Zone Groups to Other Zones
-
-OS:WeatherFile,
-  {402c3da7-8392-4e62-95d6-51296b5209d0}, !- Handle
-=======
-  {04e8cf6b-ee81-4f59-82cd-cfa908368100}, !- Handle
-  6;                                      !- Number of Timesteps per Hour
-
-OS:ShadowCalculation,
-  {27099d42-bf0c-459a-bb6a-1b91f83bb323}, !- Handle
+  {400621c0-2d5b-48bf-861c-438002ab7c8a}, !- Handle
   20,                                     !- Calculation Frequency
   200;                                    !- Maximum Figures in Shadow Overlap Calculations
 
 OS:SurfaceConvectionAlgorithm:Outside,
-  {152f62fc-ff13-42ca-a7c8-00f500002dde}, !- Handle
+  {112b515c-a78f-4ba3-a82c-a7d2353b09c2}, !- Handle
   DOE-2;                                  !- Algorithm
 
 OS:SurfaceConvectionAlgorithm:Inside,
-  {ec7af1fd-351f-473c-adba-b4efc6279c00}, !- Handle
+  {9e1eb4d2-b0bd-49ee-8052-dfa361848296}, !- Handle
   TARP;                                   !- Algorithm
 
 OS:ZoneCapacitanceMultiplier:ResearchSpecial,
-  {3be2a1d6-ce00-4255-978b-44e809b58f43}, !- Handle
+  {5c2f1f89-9b29-4ad0-8323-f122fa1a9501}, !- Handle
   3.6,                                    !- Temperature Capacity Multiplier
   15,                                     !- Humidity Capacity Multiplier
   ;                                       !- Carbon Dioxide Capacity Multiplier
 
 OS:RunPeriod,
-  {1e195ad0-2f7e-49a5-9bfc-93a9c7c4c976}, !- Handle
+  {c4a2d970-5931-4a71-bd68-baee6cffa791}, !- Handle
   Run Period 1,                           !- Name
   1,                                      !- Begin Month
   1,                                      !- Begin Day of Month
@@ -77,14 +49,13 @@
   ;                                       !- Number of Times Runperiod to be Repeated
 
 OS:YearDescription,
-  {4b6bb361-15d6-4ab2-8b3b-c7ac325a485a}, !- Handle
+  {b75a5e5e-dc8e-4234-9d2c-20cf707631fa}, !- Handle
   2007,                                   !- Calendar Year
   ,                                       !- Day of Week for Start Day
   ;                                       !- Is Leap Year
 
 OS:WeatherFile,
-  {4c557798-2dcd-4167-b3c7-f9c7825698c6}, !- Handle
->>>>>>> fcfe5a62
+  {541d6599-d61c-4657-86e9-4a5092dfe845}, !- Handle
   Denver Intl Ap,                         !- City
   CO,                                     !- State Province Region
   USA,                                    !- Country
@@ -94,17 +65,12 @@
   -104.65,                                !- Longitude {deg}
   -7,                                     !- Time Zone {hr}
   1650,                                   !- Elevation {m}
-  C:/OpenStudio/OpenStudio-BuildStock/resources/measures/HPXMLtoOpenStudio/weather/USA_CO_Denver.Intl.AP.725650_TMY3.epw, !- Url
+  file:../weather/USA_CO_Denver.Intl.AP.725650_TMY3.epw, !- Url
   E23378AA;                               !- Checksum
 
 OS:AdditionalProperties,
-<<<<<<< HEAD
-  {1958d3bc-f464-4cf6-8a8b-4fd08ddef43b}, !- Handle
-  {402c3da7-8392-4e62-95d6-51296b5209d0}, !- Object Name
-=======
-  {d559947c-e269-458e-9577-e0c028032c96}, !- Handle
-  {4c557798-2dcd-4167-b3c7-f9c7825698c6}, !- Object Name
->>>>>>> fcfe5a62
+  {ec9626b6-b20c-4b89-8047-72292132ab1d}, !- Handle
+  {541d6599-d61c-4657-86e9-4a5092dfe845}, !- Object Name
   EPWHeaderCity,                          !- Feature Name 1
   String,                                 !- Feature Data Type 1
   Denver Intl Ap,                         !- Feature Value 1
@@ -211,15 +177,8 @@
   Double,                                 !- Feature Data Type 35
   84;                                     !- Feature Value 35
 
-OS:YearDescription,
-  {2962026b-d112-43d6-9a47-eb3a123ba97d}; !- Handle
-
 OS:Site,
-<<<<<<< HEAD
-  {595e8bc7-3493-46c1-ac77-af10c54271b3}, !- Handle
-=======
-  {331586d1-727a-4c97-af84-0cd8a387b47b}, !- Handle
->>>>>>> fcfe5a62
+  {47170258-71c1-4232-8096-f69fe5060ad5}, !- Handle
   Denver Intl Ap_CO_USA,                  !- Name
   39.83,                                  !- Latitude {deg}
   -104.65,                                !- Longitude {deg}
@@ -228,45 +187,32 @@
   ;                                       !- Terrain
 
 OS:ClimateZones,
-<<<<<<< HEAD
-  {ca70d149-11cf-4fe8-9cc6-107f765c3779}, !- Handle
-  Building America,                       !- Climate Zone Institution Name 1
-=======
-  {bdb73ee6-fa82-4a9a-8043-72fbcee6826a}, !- Handle
+  {2421098c-de37-485b-abd7-4de20241d159}, !- Handle
   ,                                       !- Active Institution
   ,                                       !- Active Year
   ,                                       !- Climate Zone Institution Name 1
->>>>>>> fcfe5a62
   ,                                       !- Climate Zone Document Name 1
-  0,                                      !- Climate Zone Document Year 1
-  Cold;                                   !- Climate Zone Value 1
+  ,                                       !- Climate Zone Document Year 1
+  ,                                       !- Climate Zone Value 1
+  Building America,                       !- Climate Zone Institution Name 2
+  ,                                       !- Climate Zone Document Name 2
+  0,                                      !- Climate Zone Document Year 2
+  Cold;                                   !- Climate Zone Value 2
 
 OS:Site:WaterMainsTemperature,
-<<<<<<< HEAD
-  {3353fdd0-0075-4cd2-add2-f8d381a3451d}, !- Handle
-=======
-  {e3e1bfa2-90cc-432c-95b3-6e56da8615d0}, !- Handle
->>>>>>> fcfe5a62
+  {d5307092-af12-47d9-874c-a89bce0d111c}, !- Handle
   Correlation,                            !- Calculation Method
   ,                                       !- Temperature Schedule Name
   10.8753424657535,                       !- Annual Average Outdoor Air Temperature {C}
   23.1524007936508;                       !- Maximum Difference In Monthly Average Outdoor Air Temperatures {deltaC}
 
 OS:RunPeriodControl:DaylightSavingTime,
-<<<<<<< HEAD
-  {515198bb-7d3b-4eba-884b-89a1bb8427ba}, !- Handle
-=======
-  {0c509dd8-3414-4868-872b-0d7ea6c8a738}, !- Handle
->>>>>>> fcfe5a62
+  {a3cade58-e9c8-4d8f-a0ce-393c731d7c75}, !- Handle
   4/7,                                    !- Start Date
   10/26;                                  !- End Date
 
 OS:Site:GroundTemperature:Deep,
-<<<<<<< HEAD
-  {cac226c1-c790-40be-9255-95790534a23e}, !- Handle
-=======
-  {4932df93-d604-4a99-99f6-c2e588d42b97}, !- Handle
->>>>>>> fcfe5a62
+  {09eefea9-7d61-4e04-b6ad-911490ab0385}, !- Handle
   10.8753424657535,                       !- January Deep Ground Temperature {C}
   10.8753424657535,                       !- February Deep Ground Temperature {C}
   10.8753424657535,                       !- March Deep Ground Temperature {C}
@@ -281,11 +227,7 @@
   10.8753424657535;                       !- December Deep Ground Temperature {C}
 
 OS:Building,
-<<<<<<< HEAD
-  {4db512ea-93e9-4ecb-9492-6dbc71082209}, !- Handle
-=======
-  {beca5dc6-f07c-4e06-ba65-27082d4fa81f}, !- Handle
->>>>>>> fcfe5a62
+  {ceb6adca-8026-423d-93f7-942a8158a414}, !- Handle
   Building 1,                             !- Name
   ,                                       !- Building Sector Type
   ,                                       !- North Axis {deg}
@@ -300,13 +242,8 @@
   1;                                      !- Standards Number of Living Units
 
 OS:AdditionalProperties,
-<<<<<<< HEAD
-  {70207ff0-1a82-4a9f-8219-3e6fa15febc1}, !- Handle
-  {4db512ea-93e9-4ecb-9492-6dbc71082209}, !- Object Name
-=======
-  {d1b0fb2b-5f66-477f-9523-d0df9697b280}, !- Handle
-  {beca5dc6-f07c-4e06-ba65-27082d4fa81f}, !- Object Name
->>>>>>> fcfe5a62
+  {a0018eff-efd0-4a3b-b445-88a1f7a901ba}, !- Handle
+  {ceb6adca-8026-423d-93f7-942a8158a414}, !- Object Name
   Total Units Represented,                !- Feature Name 1
   Integer,                                !- Feature Data Type 1
   1,                                      !- Feature Value 1
@@ -315,11 +252,7 @@
   1;                                      !- Feature Value 2
 
 OS:ThermalZone,
-<<<<<<< HEAD
-  {b7e927c3-19fc-429c-a1ea-2c05844ddced}, !- Handle
-=======
-  {20402be0-3aa7-4e02-93af-654ee7459496}, !- Handle
->>>>>>> fcfe5a62
+  {d6c460e9-619f-41dd-9cd4-8d5975d8a99f}, !- Handle
   living zone,                            !- Name
   ,                                       !- Multiplier
   ,                                       !- Ceiling Height {m}
@@ -328,100 +261,51 @@
   ,                                       !- Zone Inside Convection Algorithm
   ,                                       !- Zone Outside Convection Algorithm
   ,                                       !- Zone Conditioning Equipment List Name
-<<<<<<< HEAD
-  {1593dc05-6e4a-46c8-b1db-d4391cc1f260}, !- Zone Air Inlet Port List
-  {8f4c097c-25c9-4485-b4ea-78bea0451d41}, !- Zone Air Exhaust Port List
-  {5120a244-800b-423e-a731-14cedf370293}, !- Zone Air Node Name
-  {18bb61ec-5bbc-4ec7-bcc6-a40a8a05b05a}, !- Zone Return Air Port List
-=======
-  {6d3e32ee-af29-4910-b26b-6d0a96df708b}, !- Zone Air Inlet Port List
-  {0328a65c-944c-4cd2-83ba-a61a75080fa3}, !- Zone Air Exhaust Port List
-  {ad4f9673-ca32-4e4e-9d2a-40561a168725}, !- Zone Air Node Name
-  {95f2c022-ca7e-4c41-b1d5-72cdd5ffe9b7}, !- Zone Return Air Port List
->>>>>>> fcfe5a62
+  {2986c802-527c-4297-a064-6df10d15bd26}, !- Zone Air Inlet Port List
+  {d3e5b5a7-7b09-45dc-879d-588ebb531030}, !- Zone Air Exhaust Port List
+  {5ba22439-9c83-46d4-9033-4aca56677764}, !- Zone Air Node Name
+  {c8cde259-e857-480f-b6ce-8a59f4d26da0}, !- Zone Return Air Port List
   ,                                       !- Primary Daylighting Control Name
   ,                                       !- Fraction of Zone Controlled by Primary Daylighting Control
   ,                                       !- Secondary Daylighting Control Name
   ,                                       !- Fraction of Zone Controlled by Secondary Daylighting Control
   ,                                       !- Illuminance Map Name
   ,                                       !- Group Rendering Name
-<<<<<<< HEAD
-  {0fe1f5b1-660d-4a88-9774-aae9cb2d30b2}, !- Thermostat Name
-  No;                                     !- Use Ideal Air Loads
-
-OS:Node,
-  {dff80f65-9338-45ff-af09-20e2ebd2fc7a}, !- Handle
-  Node 1,                                 !- Name
-  {5120a244-800b-423e-a731-14cedf370293}, !- Inlet Port
-  ;                                       !- Outlet Port
-
-OS:Connection,
-  {5120a244-800b-423e-a731-14cedf370293}, !- Handle
-  {98821608-64a5-462a-979e-34168f015c45}, !- Name
-  {b7e927c3-19fc-429c-a1ea-2c05844ddced}, !- Source Object
-  11,                                     !- Outlet Port
-  {dff80f65-9338-45ff-af09-20e2ebd2fc7a}, !- Target Object
-  2;                                      !- Inlet Port
-
-OS:PortList,
-  {1593dc05-6e4a-46c8-b1db-d4391cc1f260}, !- Handle
-  {ab8e6c8f-9bce-4a26-8a20-5303b614734a}, !- Name
-  {b7e927c3-19fc-429c-a1ea-2c05844ddced}, !- HVAC Component
-  {2fd6d172-1fe1-413d-b28c-cce9eff1dbb6}, !- Port 1
-  {d2dc2625-9fe5-4f9d-b73a-64a5c062ab84}; !- Port 2
-
-OS:PortList,
-  {8f4c097c-25c9-4485-b4ea-78bea0451d41}, !- Handle
-  {6b8a2eea-d48d-47a8-8e82-428e1dec9f0f}, !- Name
-  {b7e927c3-19fc-429c-a1ea-2c05844ddced}; !- HVAC Component
-
-OS:PortList,
-  {18bb61ec-5bbc-4ec7-bcc6-a40a8a05b05a}, !- Handle
-  {ab09c003-2c3f-4217-9429-8afe49aa451d}, !- Name
-  {b7e927c3-19fc-429c-a1ea-2c05844ddced}, !- HVAC Component
-  {ff1a9a2a-2b3d-48e8-9afb-e170199d75c8}, !- Port 1
-  {1230aa28-d4fb-443a-9801-64bc42c79c63}; !- Port 2
-
-OS:Sizing:Zone,
-  {ae7639a6-c93b-4379-a097-321257aa945a}, !- Handle
-  {b7e927c3-19fc-429c-a1ea-2c05844ddced}, !- Zone or ZoneList Name
-=======
   ,                                       !- Thermostat Name
   No;                                     !- Use Ideal Air Loads
 
 OS:Node,
-  {7bc140c5-d926-473d-b48b-f95511979782}, !- Handle
+  {ed718945-3aca-4e9b-ac23-9d8759d5d748}, !- Handle
   Node 1,                                 !- Name
-  {ad4f9673-ca32-4e4e-9d2a-40561a168725}, !- Inlet Port
+  {5ba22439-9c83-46d4-9033-4aca56677764}, !- Inlet Port
   ;                                       !- Outlet Port
 
 OS:Connection,
-  {ad4f9673-ca32-4e4e-9d2a-40561a168725}, !- Handle
-  {39639de8-35d5-4cdc-b828-8e00970a9c0e}, !- Name
-  {20402be0-3aa7-4e02-93af-654ee7459496}, !- Source Object
+  {5ba22439-9c83-46d4-9033-4aca56677764}, !- Handle
+  {f6142ea4-f0f2-4f1e-a6fb-af0001fc6103}, !- Name
+  {d6c460e9-619f-41dd-9cd4-8d5975d8a99f}, !- Source Object
   11,                                     !- Outlet Port
-  {7bc140c5-d926-473d-b48b-f95511979782}, !- Target Object
+  {ed718945-3aca-4e9b-ac23-9d8759d5d748}, !- Target Object
   2;                                      !- Inlet Port
 
 OS:PortList,
-  {6d3e32ee-af29-4910-b26b-6d0a96df708b}, !- Handle
-  {0bc68b63-ea05-4fa7-a122-58ac42bae0c4}, !- Name
-  {20402be0-3aa7-4e02-93af-654ee7459496}; !- HVAC Component
+  {2986c802-527c-4297-a064-6df10d15bd26}, !- Handle
+  {87d55892-a6f8-453f-8bef-56525f453f91}, !- Name
+  {d6c460e9-619f-41dd-9cd4-8d5975d8a99f}; !- HVAC Component
 
 OS:PortList,
-  {0328a65c-944c-4cd2-83ba-a61a75080fa3}, !- Handle
-  {2adaca01-d1bd-4c4e-a94d-c3b3281c50fd}, !- Name
-  {20402be0-3aa7-4e02-93af-654ee7459496}; !- HVAC Component
+  {d3e5b5a7-7b09-45dc-879d-588ebb531030}, !- Handle
+  {e1588c59-3207-4310-b6bb-cb69e70e0cbd}, !- Name
+  {d6c460e9-619f-41dd-9cd4-8d5975d8a99f}; !- HVAC Component
 
 OS:PortList,
-  {95f2c022-ca7e-4c41-b1d5-72cdd5ffe9b7}, !- Handle
-  {7ed36035-c950-448c-9511-634d7902d067}, !- Name
-  {20402be0-3aa7-4e02-93af-654ee7459496}; !- HVAC Component
+  {c8cde259-e857-480f-b6ce-8a59f4d26da0}, !- Handle
+  {bd8ac49b-0793-4ca0-9d96-8f74cbf8cff8}, !- Name
+  {d6c460e9-619f-41dd-9cd4-8d5975d8a99f}; !- HVAC Component
 
 OS:Sizing:Zone,
-  {98180b53-a6ea-43e3-9be1-103a563d5c1f}, !- Handle
-  {20402be0-3aa7-4e02-93af-654ee7459496}, !- Zone or ZoneList Name
->>>>>>> fcfe5a62
+  {1415504d-b6fa-4725-bbb7-5a663c0e321b}, !- Handle
+  {d6c460e9-619f-41dd-9cd4-8d5975d8a99f}, !- Zone or ZoneList Name
   SupplyAirTemperature,                   !- Zone Cooling Design Supply Air Temperature Input Method
   14,                                     !- Zone Cooling Design Supply Air Temperature {C}
   11.11,                                  !- Zone Cooling Design Supply Air Temperature Difference {deltaC}
@@ -442,42 +326,22 @@
   ,                                       !- Heating Maximum Air Flow per Zone Floor Area {m3/s-m2}
   ,                                       !- Heating Maximum Air Flow {m3/s}
   ,                                       !- Heating Maximum Air Flow Fraction
+  ,                                       !- Design Zone Air Distribution Effectiveness in Cooling Mode
+  ,                                       !- Design Zone Air Distribution Effectiveness in Heating Mode
   No,                                     !- Account for Dedicated Outdoor Air System
   NeutralSupplyAir,                       !- Dedicated Outdoor Air System Control Strategy
   autosize,                               !- Dedicated Outdoor Air Low Setpoint Temperature for Design {C}
   autosize;                               !- Dedicated Outdoor Air High Setpoint Temperature for Design {C}
 
 OS:ZoneHVAC:EquipmentList,
-<<<<<<< HEAD
-  {8cfa4305-fa18-43c7-b348-161691dc39d8}, !- Handle
+  {830f253e-3ec3-4af4-8ab3-82a08bcaed47}, !- Handle
   Zone HVAC Equipment List 1,             !- Name
-  {b7e927c3-19fc-429c-a1ea-2c05844ddced}, !- Thermal Zone
-  SequentialLoad,                         !- Load Distribution Scheme
-  {d95290ec-8eaf-41d7-8cbd-472fdd89a42a}, !- Zone Equipment 1
-  1,                                      !- Zone Equipment Cooling Sequence 1
-  1,                                      !- Zone Equipment Heating or No-Load Sequence 1
-  ,                                       !- Zone Equipment Sequential Cooling Fraction Schedule Name 1
-  ,                                       !- Zone Equipment Sequential Heating Fraction Schedule Name 1
-  {308b882e-016f-4629-9f8a-765d6ae89110}, !- Zone Equipment 2
-  2,                                      !- Zone Equipment Cooling Sequence 2
-  2,                                      !- Zone Equipment Heating or No-Load Sequence 2
-  ,                                       !- Zone Equipment Sequential Cooling Fraction Schedule Name 2
-  ;                                       !- Zone Equipment Sequential Heating Fraction Schedule Name 2
+  {d6c460e9-619f-41dd-9cd4-8d5975d8a99f}; !- Thermal Zone
 
 OS:Space,
-  {012e2d4d-d8fd-42d7-8017-43cec91cd42b}, !- Handle
+  {716842d3-be49-490e-b748-e732c9df93be}, !- Handle
   living space,                           !- Name
-  {767a3bce-f014-4d05-86cd-0115857d4d80}, !- Space Type Name
-=======
-  {0b1d8892-22fb-4ff3-ad5d-27b956d8b1ca}, !- Handle
-  Zone HVAC Equipment List 1,             !- Name
-  {20402be0-3aa7-4e02-93af-654ee7459496}; !- Thermal Zone
-
-OS:Space,
-  {9b020a88-4bdb-4912-84c2-df419861c07c}, !- Handle
-  living space,                           !- Name
-  {60d2f68a-febb-44da-aefd-7fe00335d9d9}, !- Space Type Name
->>>>>>> fcfe5a62
+  {45f9a518-a833-4c10-b0d5-593e59760329}, !- Space Type Name
   ,                                       !- Default Construction Set Name
   ,                                       !- Default Schedule Set Name
   -0,                                     !- Direction of Relative North {deg}
@@ -485,31 +349,17 @@
   0,                                      !- Y Origin {m}
   0,                                      !- Z Origin {m}
   ,                                       !- Building Story Name
-<<<<<<< HEAD
-  {b7e927c3-19fc-429c-a1ea-2c05844ddced}, !- Thermal Zone Name
+  {d6c460e9-619f-41dd-9cd4-8d5975d8a99f}, !- Thermal Zone Name
   ,                                       !- Part of Total Floor Area
   ,                                       !- Design Specification Outdoor Air Object Name
-  {639c4919-9fef-4ed1-b326-b525a6476ed5}; !- Building Unit Name
-
-OS:Surface,
-  {19a64615-8dd6-4f1c-a757-133dcb8022cd}, !- Handle
+  {b63749d5-d5db-48c9-aa0d-c624cb2e9bcf}; !- Building Unit Name
+
+OS:Surface,
+  {ed296bfc-9939-47e7-a8c7-40d8402adbf9}, !- Handle
   Surface 1,                              !- Name
   Floor,                                  !- Surface Type
   ,                                       !- Construction Name
-  {012e2d4d-d8fd-42d7-8017-43cec91cd42b}, !- Space Name
-=======
-  {20402be0-3aa7-4e02-93af-654ee7459496}, !- Thermal Zone Name
-  ,                                       !- Part of Total Floor Area
-  ,                                       !- Design Specification Outdoor Air Object Name
-  {b7ac60ac-3c6c-44fe-afec-4a83892fe7d2}; !- Building Unit Name
-
-OS:Surface,
-  {05822285-9b44-4198-a57b-388e7166008b}, !- Handle
-  Surface 1,                              !- Name
-  Floor,                                  !- Surface Type
-  ,                                       !- Construction Name
-  {9b020a88-4bdb-4912-84c2-df419861c07c}, !- Space Name
->>>>>>> fcfe5a62
+  {716842d3-be49-490e-b748-e732c9df93be}, !- Space Name
   Foundation,                             !- Outside Boundary Condition
   ,                                       !- Outside Boundary Condition Object
   NoSun,                                  !- Sun Exposure
@@ -522,19 +372,11 @@
   13.6310703908387, 0, 0;                 !- X,Y,Z Vertex 4 {m}
 
 OS:Surface,
-<<<<<<< HEAD
-  {df279459-80ce-406b-980a-32417ebfd01f}, !- Handle
+  {5c2304e4-7599-4cd4-b930-2b394076c48c}, !- Handle
   Surface 2,                              !- Name
   Wall,                                   !- Surface Type
   ,                                       !- Construction Name
-  {012e2d4d-d8fd-42d7-8017-43cec91cd42b}, !- Space Name
-=======
-  {f969c313-fc3a-4733-a687-caf54bfee55e}, !- Handle
-  Surface 2,                              !- Name
-  Wall,                                   !- Surface Type
-  ,                                       !- Construction Name
-  {9b020a88-4bdb-4912-84c2-df419861c07c}, !- Space Name
->>>>>>> fcfe5a62
+  {716842d3-be49-490e-b748-e732c9df93be}, !- Space Name
   Outdoors,                               !- Outside Boundary Condition
   ,                                       !- Outside Boundary Condition Object
   SunExposed,                             !- Sun Exposure
@@ -547,19 +389,11 @@
   0, 0, 2.4384;                           !- X,Y,Z Vertex 4 {m}
 
 OS:Surface,
-<<<<<<< HEAD
-  {e7d75487-52b3-4b17-874b-f0ad24d58c25}, !- Handle
+  {b3196991-5bf7-44c7-b8f7-9ff8d801d399}, !- Handle
   Surface 3,                              !- Name
   Wall,                                   !- Surface Type
   ,                                       !- Construction Name
-  {012e2d4d-d8fd-42d7-8017-43cec91cd42b}, !- Space Name
-=======
-  {824d0822-ddf0-4a14-9d99-8de44726b1fd}, !- Handle
-  Surface 3,                              !- Name
-  Wall,                                   !- Surface Type
-  ,                                       !- Construction Name
-  {9b020a88-4bdb-4912-84c2-df419861c07c}, !- Space Name
->>>>>>> fcfe5a62
+  {716842d3-be49-490e-b748-e732c9df93be}, !- Space Name
   Outdoors,                               !- Outside Boundary Condition
   ,                                       !- Outside Boundary Condition Object
   SunExposed,                             !- Sun Exposure
@@ -572,19 +406,11 @@
   0, 6.81553519541936, 2.4384;            !- X,Y,Z Vertex 4 {m}
 
 OS:Surface,
-<<<<<<< HEAD
-  {73aa9bfe-1bc2-4adf-b625-de60aaf4ce9b}, !- Handle
+  {0cded728-d6d8-4b0e-97eb-7a0e75958792}, !- Handle
   Surface 4,                              !- Name
   Wall,                                   !- Surface Type
   ,                                       !- Construction Name
-  {012e2d4d-d8fd-42d7-8017-43cec91cd42b}, !- Space Name
-=======
-  {ba22f566-9814-4c4e-bb77-8ac7adf9a891}, !- Handle
-  Surface 4,                              !- Name
-  Wall,                                   !- Surface Type
-  ,                                       !- Construction Name
-  {9b020a88-4bdb-4912-84c2-df419861c07c}, !- Space Name
->>>>>>> fcfe5a62
+  {716842d3-be49-490e-b748-e732c9df93be}, !- Space Name
   Outdoors,                               !- Outside Boundary Condition
   ,                                       !- Outside Boundary Condition Object
   SunExposed,                             !- Sun Exposure
@@ -597,19 +423,11 @@
   13.6310703908387, 6.81553519541936, 2.4384; !- X,Y,Z Vertex 4 {m}
 
 OS:Surface,
-<<<<<<< HEAD
-  {42f27b88-70ea-4674-8548-e2f86bafa6ef}, !- Handle
+  {9597483d-cb0a-4cf5-8cc2-fda498c7d4d1}, !- Handle
   Surface 5,                              !- Name
   Wall,                                   !- Surface Type
   ,                                       !- Construction Name
-  {012e2d4d-d8fd-42d7-8017-43cec91cd42b}, !- Space Name
-=======
-  {3e95aa6e-e6d3-4651-8454-6e10bbb9fe4d}, !- Handle
-  Surface 5,                              !- Name
-  Wall,                                   !- Surface Type
-  ,                                       !- Construction Name
-  {9b020a88-4bdb-4912-84c2-df419861c07c}, !- Space Name
->>>>>>> fcfe5a62
+  {716842d3-be49-490e-b748-e732c9df93be}, !- Space Name
   Outdoors,                               !- Outside Boundary Condition
   ,                                       !- Outside Boundary Condition Object
   SunExposed,                             !- Sun Exposure
@@ -622,23 +440,13 @@
   13.6310703908387, 0, 2.4384;            !- X,Y,Z Vertex 4 {m}
 
 OS:Surface,
-<<<<<<< HEAD
-  {f96e5dbe-44a8-4a3b-bfac-74449f067b6b}, !- Handle
+  {346a32e8-1ba2-4a34-87ba-d29ad4a10f98}, !- Handle
   Surface 6,                              !- Name
   RoofCeiling,                            !- Surface Type
   ,                                       !- Construction Name
-  {012e2d4d-d8fd-42d7-8017-43cec91cd42b}, !- Space Name
+  {716842d3-be49-490e-b748-e732c9df93be}, !- Space Name
   Surface,                                !- Outside Boundary Condition
-  {dc684e52-15d8-41a4-801f-f35fbc9dce46}, !- Outside Boundary Condition Object
-=======
-  {c14fcdff-1899-4e8d-869c-2d72caf159bb}, !- Handle
-  Surface 6,                              !- Name
-  RoofCeiling,                            !- Surface Type
-  ,                                       !- Construction Name
-  {9b020a88-4bdb-4912-84c2-df419861c07c}, !- Space Name
-  Surface,                                !- Outside Boundary Condition
-  {3b86b21d-fdd5-4e55-94d6-d983e9f5f1be}, !- Outside Boundary Condition Object
->>>>>>> fcfe5a62
+  {232b1251-50c0-4d11-8330-bb0d55cd46a0}, !- Outside Boundary Condition Object
   NoSun,                                  !- Sun Exposure
   NoWind,                                 !- Wind Exposure
   ,                                       !- View Factor to Ground
@@ -649,11 +457,7 @@
   0, 0, 2.4384;                           !- X,Y,Z Vertex 4 {m}
 
 OS:SpaceType,
-<<<<<<< HEAD
-  {767a3bce-f014-4d05-86cd-0115857d4d80}, !- Handle
-=======
-  {60d2f68a-febb-44da-aefd-7fe00335d9d9}, !- Handle
->>>>>>> fcfe5a62
+  {45f9a518-a833-4c10-b0d5-593e59760329}, !- Handle
   Space Type 1,                           !- Name
   ,                                       !- Default Construction Set Name
   ,                                       !- Default Schedule Set Name
@@ -664,15 +468,9 @@
   living;                                 !- Standards Space Type
 
 OS:Space,
-<<<<<<< HEAD
-  {38e4488f-92a5-4aaf-a373-73a15eb9ca59}, !- Handle
+  {4e01859a-b4a3-4409-9d62-1b49a355ba78}, !- Handle
   living space|story 2,                   !- Name
-  {767a3bce-f014-4d05-86cd-0115857d4d80}, !- Space Type Name
-=======
-  {06f489c3-4e46-4c10-8f1f-0b58597c45ff}, !- Handle
-  living space|story 2,                   !- Name
-  {60d2f68a-febb-44da-aefd-7fe00335d9d9}, !- Space Type Name
->>>>>>> fcfe5a62
+  {45f9a518-a833-4c10-b0d5-593e59760329}, !- Space Type Name
   ,                                       !- Default Construction Set Name
   ,                                       !- Default Schedule Set Name
   -0,                                     !- Direction of Relative North {deg}
@@ -680,35 +478,19 @@
   0,                                      !- Y Origin {m}
   2.4384,                                 !- Z Origin {m}
   ,                                       !- Building Story Name
-<<<<<<< HEAD
-  {b7e927c3-19fc-429c-a1ea-2c05844ddced}, !- Thermal Zone Name
+  {d6c460e9-619f-41dd-9cd4-8d5975d8a99f}, !- Thermal Zone Name
   ,                                       !- Part of Total Floor Area
   ,                                       !- Design Specification Outdoor Air Object Name
-  {639c4919-9fef-4ed1-b326-b525a6476ed5}; !- Building Unit Name
-
-OS:Surface,
-  {dc684e52-15d8-41a4-801f-f35fbc9dce46}, !- Handle
+  {b63749d5-d5db-48c9-aa0d-c624cb2e9bcf}; !- Building Unit Name
+
+OS:Surface,
+  {232b1251-50c0-4d11-8330-bb0d55cd46a0}, !- Handle
   Surface 7,                              !- Name
   Floor,                                  !- Surface Type
   ,                                       !- Construction Name
-  {38e4488f-92a5-4aaf-a373-73a15eb9ca59}, !- Space Name
+  {4e01859a-b4a3-4409-9d62-1b49a355ba78}, !- Space Name
   Surface,                                !- Outside Boundary Condition
-  {f96e5dbe-44a8-4a3b-bfac-74449f067b6b}, !- Outside Boundary Condition Object
-=======
-  {20402be0-3aa7-4e02-93af-654ee7459496}, !- Thermal Zone Name
-  ,                                       !- Part of Total Floor Area
-  ,                                       !- Design Specification Outdoor Air Object Name
-  {b7ac60ac-3c6c-44fe-afec-4a83892fe7d2}; !- Building Unit Name
-
-OS:Surface,
-  {3b86b21d-fdd5-4e55-94d6-d983e9f5f1be}, !- Handle
-  Surface 7,                              !- Name
-  Floor,                                  !- Surface Type
-  ,                                       !- Construction Name
-  {06f489c3-4e46-4c10-8f1f-0b58597c45ff}, !- Space Name
-  Surface,                                !- Outside Boundary Condition
-  {c14fcdff-1899-4e8d-869c-2d72caf159bb}, !- Outside Boundary Condition Object
->>>>>>> fcfe5a62
+  {346a32e8-1ba2-4a34-87ba-d29ad4a10f98}, !- Outside Boundary Condition Object
   NoSun,                                  !- Sun Exposure
   NoWind,                                 !- Wind Exposure
   ,                                       !- View Factor to Ground
@@ -719,19 +501,11 @@
   13.6310703908387, 0, 0;                 !- X,Y,Z Vertex 4 {m}
 
 OS:Surface,
-<<<<<<< HEAD
-  {bb49482f-599d-4bf6-b2f0-dcc532ef92d4}, !- Handle
+  {6fe221a1-7328-437a-ad7e-eddd8bcc8ec6}, !- Handle
   Surface 8,                              !- Name
   Wall,                                   !- Surface Type
   ,                                       !- Construction Name
-  {38e4488f-92a5-4aaf-a373-73a15eb9ca59}, !- Space Name
-=======
-  {9a4fef7a-fbc9-4cad-b31f-95a37371d223}, !- Handle
-  Surface 8,                              !- Name
-  Wall,                                   !- Surface Type
-  ,                                       !- Construction Name
-  {06f489c3-4e46-4c10-8f1f-0b58597c45ff}, !- Space Name
->>>>>>> fcfe5a62
+  {4e01859a-b4a3-4409-9d62-1b49a355ba78}, !- Space Name
   Outdoors,                               !- Outside Boundary Condition
   ,                                       !- Outside Boundary Condition Object
   SunExposed,                             !- Sun Exposure
@@ -744,19 +518,11 @@
   0, 0, 2.4384;                           !- X,Y,Z Vertex 4 {m}
 
 OS:Surface,
-<<<<<<< HEAD
-  {c8b0feff-c33f-4621-a2a6-c17de99cb8e1}, !- Handle
+  {cabedd89-2c20-4f1b-b387-2f2ae31fa13d}, !- Handle
   Surface 9,                              !- Name
   Wall,                                   !- Surface Type
   ,                                       !- Construction Name
-  {38e4488f-92a5-4aaf-a373-73a15eb9ca59}, !- Space Name
-=======
-  {09086b62-888b-4ba5-ba10-107d547e825d}, !- Handle
-  Surface 9,                              !- Name
-  Wall,                                   !- Surface Type
-  ,                                       !- Construction Name
-  {06f489c3-4e46-4c10-8f1f-0b58597c45ff}, !- Space Name
->>>>>>> fcfe5a62
+  {4e01859a-b4a3-4409-9d62-1b49a355ba78}, !- Space Name
   Outdoors,                               !- Outside Boundary Condition
   ,                                       !- Outside Boundary Condition Object
   SunExposed,                             !- Sun Exposure
@@ -769,19 +535,11 @@
   0, 6.81553519541936, 2.4384;            !- X,Y,Z Vertex 4 {m}
 
 OS:Surface,
-<<<<<<< HEAD
-  {a9c99c22-66d9-4ff7-8b01-2dace24e6a08}, !- Handle
+  {d4ada144-21a0-47a0-922d-c86c8e33d91e}, !- Handle
   Surface 10,                             !- Name
   Wall,                                   !- Surface Type
   ,                                       !- Construction Name
-  {38e4488f-92a5-4aaf-a373-73a15eb9ca59}, !- Space Name
-=======
-  {ff430121-cb17-432d-a59d-c8405e63117f}, !- Handle
-  Surface 10,                             !- Name
-  Wall,                                   !- Surface Type
-  ,                                       !- Construction Name
-  {06f489c3-4e46-4c10-8f1f-0b58597c45ff}, !- Space Name
->>>>>>> fcfe5a62
+  {4e01859a-b4a3-4409-9d62-1b49a355ba78}, !- Space Name
   Outdoors,                               !- Outside Boundary Condition
   ,                                       !- Outside Boundary Condition Object
   SunExposed,                             !- Sun Exposure
@@ -794,19 +552,11 @@
   13.6310703908387, 6.81553519541936, 2.4384; !- X,Y,Z Vertex 4 {m}
 
 OS:Surface,
-<<<<<<< HEAD
-  {0888ce0e-9742-4bc9-80da-7e95c75b1d1f}, !- Handle
+  {11175e29-3927-44c7-bb89-95f67d13a3e3}, !- Handle
   Surface 11,                             !- Name
   Wall,                                   !- Surface Type
   ,                                       !- Construction Name
-  {38e4488f-92a5-4aaf-a373-73a15eb9ca59}, !- Space Name
-=======
-  {1e8ca74e-ff59-44d0-ac5e-ee2c18570fea}, !- Handle
-  Surface 11,                             !- Name
-  Wall,                                   !- Surface Type
-  ,                                       !- Construction Name
-  {06f489c3-4e46-4c10-8f1f-0b58597c45ff}, !- Space Name
->>>>>>> fcfe5a62
+  {4e01859a-b4a3-4409-9d62-1b49a355ba78}, !- Space Name
   Outdoors,                               !- Outside Boundary Condition
   ,                                       !- Outside Boundary Condition Object
   SunExposed,                             !- Sun Exposure
@@ -819,23 +569,13 @@
   13.6310703908387, 0, 2.4384;            !- X,Y,Z Vertex 4 {m}
 
 OS:Surface,
-<<<<<<< HEAD
-  {9655346a-5368-4895-907d-d5d108a7e3a3}, !- Handle
+  {db0d2c43-0e40-492a-b6d1-06a887028bac}, !- Handle
   Surface 12,                             !- Name
   RoofCeiling,                            !- Surface Type
   ,                                       !- Construction Name
-  {38e4488f-92a5-4aaf-a373-73a15eb9ca59}, !- Space Name
+  {4e01859a-b4a3-4409-9d62-1b49a355ba78}, !- Space Name
   Surface,                                !- Outside Boundary Condition
-  {70e2e5d2-a929-4d1d-a4ab-fbc5c96c8cd0}, !- Outside Boundary Condition Object
-=======
-  {4bd5b48b-b471-49c6-a9d8-ed6ad280dcfd}, !- Handle
-  Surface 12,                             !- Name
-  RoofCeiling,                            !- Surface Type
-  ,                                       !- Construction Name
-  {06f489c3-4e46-4c10-8f1f-0b58597c45ff}, !- Space Name
-  Surface,                                !- Outside Boundary Condition
-  {e2148852-55b1-48d9-82e8-1cd079eed0ba}, !- Outside Boundary Condition Object
->>>>>>> fcfe5a62
+  {f7cc418e-465c-4db3-95ba-cfc30a087594}, !- Outside Boundary Condition Object
   NoSun,                                  !- Sun Exposure
   NoWind,                                 !- Wind Exposure
   ,                                       !- View Factor to Ground
@@ -846,23 +586,13 @@
   0, 0, 2.4384;                           !- X,Y,Z Vertex 4 {m}
 
 OS:Surface,
-<<<<<<< HEAD
-  {70e2e5d2-a929-4d1d-a4ab-fbc5c96c8cd0}, !- Handle
+  {f7cc418e-465c-4db3-95ba-cfc30a087594}, !- Handle
   Surface 13,                             !- Name
   Floor,                                  !- Surface Type
   ,                                       !- Construction Name
-  {147c4081-a91b-43c2-9172-e1c2568ccec1}, !- Space Name
+  {5751f424-b15f-48bb-83bb-423ceba5aeb1}, !- Space Name
   Surface,                                !- Outside Boundary Condition
-  {9655346a-5368-4895-907d-d5d108a7e3a3}, !- Outside Boundary Condition Object
-=======
-  {e2148852-55b1-48d9-82e8-1cd079eed0ba}, !- Handle
-  Surface 13,                             !- Name
-  Floor,                                  !- Surface Type
-  ,                                       !- Construction Name
-  {28b426d4-4ff1-4aad-aa8b-686b3e1ac0c6}, !- Space Name
-  Surface,                                !- Outside Boundary Condition
-  {4bd5b48b-b471-49c6-a9d8-ed6ad280dcfd}, !- Outside Boundary Condition Object
->>>>>>> fcfe5a62
+  {db0d2c43-0e40-492a-b6d1-06a887028bac}, !- Outside Boundary Condition Object
   NoSun,                                  !- Sun Exposure
   NoWind,                                 !- Wind Exposure
   ,                                       !- View Factor to Ground
@@ -873,19 +603,11 @@
   0, 0, 0;                                !- X,Y,Z Vertex 4 {m}
 
 OS:Surface,
-<<<<<<< HEAD
-  {c4b2184a-a76e-4da0-9e2a-3b31ff403363}, !- Handle
+  {a714cf87-a216-414e-8033-3464654bd4eb}, !- Handle
   Surface 14,                             !- Name
   RoofCeiling,                            !- Surface Type
   ,                                       !- Construction Name
-  {147c4081-a91b-43c2-9172-e1c2568ccec1}, !- Space Name
-=======
-  {083a9952-43e1-4338-93c3-5991f7639664}, !- Handle
-  Surface 14,                             !- Name
-  RoofCeiling,                            !- Surface Type
-  ,                                       !- Construction Name
-  {28b426d4-4ff1-4aad-aa8b-686b3e1ac0c6}, !- Space Name
->>>>>>> fcfe5a62
+  {5751f424-b15f-48bb-83bb-423ceba5aeb1}, !- Space Name
   Outdoors,                               !- Outside Boundary Condition
   ,                                       !- Outside Boundary Condition Object
   SunExposed,                             !- Sun Exposure
@@ -898,19 +620,11 @@
   13.6310703908387, 0, 0;                 !- X,Y,Z Vertex 4 {m}
 
 OS:Surface,
-<<<<<<< HEAD
-  {1bcb82a0-d76d-4401-ba1a-f2c9d3c8dec5}, !- Handle
+  {b63b6252-ffb5-4ec1-b052-ed5b7f94a3ce}, !- Handle
   Surface 15,                             !- Name
   RoofCeiling,                            !- Surface Type
   ,                                       !- Construction Name
-  {147c4081-a91b-43c2-9172-e1c2568ccec1}, !- Space Name
-=======
-  {36b4422f-baa5-4f66-bde0-d6dc18b9e285}, !- Handle
-  Surface 15,                             !- Name
-  RoofCeiling,                            !- Surface Type
-  ,                                       !- Construction Name
-  {28b426d4-4ff1-4aad-aa8b-686b3e1ac0c6}, !- Space Name
->>>>>>> fcfe5a62
+  {5751f424-b15f-48bb-83bb-423ceba5aeb1}, !- Space Name
   Outdoors,                               !- Outside Boundary Condition
   ,                                       !- Outside Boundary Condition Object
   SunExposed,                             !- Sun Exposure
@@ -923,19 +637,11 @@
   0, 6.81553519541936, 0;                 !- X,Y,Z Vertex 4 {m}
 
 OS:Surface,
-<<<<<<< HEAD
-  {500edbb2-5fd8-47d1-b242-315cec575e8a}, !- Handle
+  {20b40d68-7cb0-4916-9629-1285c522e2c3}, !- Handle
   Surface 16,                             !- Name
   Wall,                                   !- Surface Type
   ,                                       !- Construction Name
-  {147c4081-a91b-43c2-9172-e1c2568ccec1}, !- Space Name
-=======
-  {f5a32557-fc36-4056-9a37-043833911ea7}, !- Handle
-  Surface 16,                             !- Name
-  Wall,                                   !- Surface Type
-  ,                                       !- Construction Name
-  {28b426d4-4ff1-4aad-aa8b-686b3e1ac0c6}, !- Space Name
->>>>>>> fcfe5a62
+  {5751f424-b15f-48bb-83bb-423ceba5aeb1}, !- Space Name
   Outdoors,                               !- Outside Boundary Condition
   ,                                       !- Outside Boundary Condition Object
   SunExposed,                             !- Sun Exposure
@@ -947,19 +653,11 @@
   0, 0, 0;                                !- X,Y,Z Vertex 3 {m}
 
 OS:Surface,
-<<<<<<< HEAD
-  {f7ffe5bd-b79d-48b3-aee2-beee002cced3}, !- Handle
+  {e2686dfc-1319-40b9-923a-5c376cc921fe}, !- Handle
   Surface 17,                             !- Name
   Wall,                                   !- Surface Type
   ,                                       !- Construction Name
-  {147c4081-a91b-43c2-9172-e1c2568ccec1}, !- Space Name
-=======
-  {47f2a455-3da5-45bd-9fa1-1655412664ad}, !- Handle
-  Surface 17,                             !- Name
-  Wall,                                   !- Surface Type
-  ,                                       !- Construction Name
-  {28b426d4-4ff1-4aad-aa8b-686b3e1ac0c6}, !- Space Name
->>>>>>> fcfe5a62
+  {5751f424-b15f-48bb-83bb-423ceba5aeb1}, !- Space Name
   Outdoors,                               !- Outside Boundary Condition
   ,                                       !- Outside Boundary Condition Object
   SunExposed,                             !- Sun Exposure
@@ -971,15 +669,9 @@
   13.6310703908387, 6.81553519541936, 0;  !- X,Y,Z Vertex 3 {m}
 
 OS:Space,
-<<<<<<< HEAD
-  {147c4081-a91b-43c2-9172-e1c2568ccec1}, !- Handle
+  {5751f424-b15f-48bb-83bb-423ceba5aeb1}, !- Handle
   unfinished attic space,                 !- Name
-  {ee0048e5-b2a2-4f23-b085-c75c260f95e2}, !- Space Type Name
-=======
-  {28b426d4-4ff1-4aad-aa8b-686b3e1ac0c6}, !- Handle
-  unfinished attic space,                 !- Name
-  {29472245-1d9d-4886-94d9-01cb06a6b681}, !- Space Type Name
->>>>>>> fcfe5a62
+  {058eabea-7e51-4633-b012-15de1bf9316c}, !- Space Type Name
   ,                                       !- Default Construction Set Name
   ,                                       !- Default Schedule Set Name
   -0,                                     !- Direction of Relative North {deg}
@@ -987,17 +679,10 @@
   0,                                      !- Y Origin {m}
   4.8768,                                 !- Z Origin {m}
   ,                                       !- Building Story Name
-<<<<<<< HEAD
-  {997c6fab-b1ab-45da-b1c7-3856c3998a9c}; !- Thermal Zone Name
+  {8e32506d-ee55-4087-b4bf-9a43641af141}; !- Thermal Zone Name
 
 OS:ThermalZone,
-  {997c6fab-b1ab-45da-b1c7-3856c3998a9c}, !- Handle
-=======
-  {941a2642-1579-4aaf-ae01-595a406aa39a}; !- Thermal Zone Name
-
-OS:ThermalZone,
-  {941a2642-1579-4aaf-ae01-595a406aa39a}, !- Handle
->>>>>>> fcfe5a62
+  {8e32506d-ee55-4087-b4bf-9a43641af141}, !- Handle
   unfinished attic zone,                  !- Name
   ,                                       !- Multiplier
   ,                                       !- Ceiling Height {m}
@@ -1006,17 +691,10 @@
   ,                                       !- Zone Inside Convection Algorithm
   ,                                       !- Zone Outside Convection Algorithm
   ,                                       !- Zone Conditioning Equipment List Name
-<<<<<<< HEAD
-  {85f9b7f1-ada1-4903-b82d-7b9ca5466ef0}, !- Zone Air Inlet Port List
-  {c6d05702-8bc3-4269-8bb9-615e89ae36d9}, !- Zone Air Exhaust Port List
-  {c0a10be9-612f-4480-a09f-e1684f821022}, !- Zone Air Node Name
-  {76cfcad9-309d-4a28-b1df-4541f7286256}, !- Zone Return Air Port List
-=======
-  {f430cc12-9729-4c46-9f8a-e718ac89e258}, !- Zone Air Inlet Port List
-  {d18bad22-b0ca-4f62-bdee-4623159536cf}, !- Zone Air Exhaust Port List
-  {c59e0709-0cc7-41d9-a812-2be228760406}, !- Zone Air Node Name
-  {f505934b-edc1-43c4-b650-8756363d38e9}, !- Zone Return Air Port List
->>>>>>> fcfe5a62
+  {56990fb2-07f8-4e2a-be77-4c919cdf43c9}, !- Zone Air Inlet Port List
+  {28823eab-4ffc-4d58-a630-dc5704017fe9}, !- Zone Air Exhaust Port List
+  {5b397b54-072a-4fec-abae-b654c9184b6a}, !- Zone Air Node Name
+  {fdadc32d-0b1a-4ff8-8e41-1f4015677bda}, !- Zone Return Air Port List
   ,                                       !- Primary Daylighting Control Name
   ,                                       !- Fraction of Zone Controlled by Primary Daylighting Control
   ,                                       !- Secondary Daylighting Control Name
@@ -1027,71 +705,37 @@
   No;                                     !- Use Ideal Air Loads
 
 OS:Node,
-<<<<<<< HEAD
-  {e5a35876-0c42-42d4-935e-fa0b0b70cffd}, !- Handle
+  {081d8718-f520-4402-893b-735afd122576}, !- Handle
   Node 2,                                 !- Name
-  {c0a10be9-612f-4480-a09f-e1684f821022}, !- Inlet Port
+  {5b397b54-072a-4fec-abae-b654c9184b6a}, !- Inlet Port
   ;                                       !- Outlet Port
 
 OS:Connection,
-  {c0a10be9-612f-4480-a09f-e1684f821022}, !- Handle
-  {7fe2298a-4781-462a-9df3-7e7cdf9c3519}, !- Name
-  {997c6fab-b1ab-45da-b1c7-3856c3998a9c}, !- Source Object
+  {5b397b54-072a-4fec-abae-b654c9184b6a}, !- Handle
+  {691fd652-9da5-4d1e-8f9c-107e650cbb0b}, !- Name
+  {8e32506d-ee55-4087-b4bf-9a43641af141}, !- Source Object
   11,                                     !- Outlet Port
-  {e5a35876-0c42-42d4-935e-fa0b0b70cffd}, !- Target Object
+  {081d8718-f520-4402-893b-735afd122576}, !- Target Object
   2;                                      !- Inlet Port
 
 OS:PortList,
-  {85f9b7f1-ada1-4903-b82d-7b9ca5466ef0}, !- Handle
-  {c772dc23-5a22-4f55-8c25-caee1b143740}, !- Name
-  {997c6fab-b1ab-45da-b1c7-3856c3998a9c}; !- HVAC Component
+  {56990fb2-07f8-4e2a-be77-4c919cdf43c9}, !- Handle
+  {72341b1d-8cb4-4111-881b-011569f89c8d}, !- Name
+  {8e32506d-ee55-4087-b4bf-9a43641af141}; !- HVAC Component
 
 OS:PortList,
-  {c6d05702-8bc3-4269-8bb9-615e89ae36d9}, !- Handle
-  {fa74298e-872b-406a-80fb-ceed4aabf13e}, !- Name
-  {997c6fab-b1ab-45da-b1c7-3856c3998a9c}; !- HVAC Component
+  {28823eab-4ffc-4d58-a630-dc5704017fe9}, !- Handle
+  {ee9be737-cf35-4592-be1e-1e33299cb44e}, !- Name
+  {8e32506d-ee55-4087-b4bf-9a43641af141}; !- HVAC Component
 
 OS:PortList,
-  {76cfcad9-309d-4a28-b1df-4541f7286256}, !- Handle
-  {a7799f6a-f2fa-437a-afdd-de99694bad9a}, !- Name
-  {997c6fab-b1ab-45da-b1c7-3856c3998a9c}; !- HVAC Component
+  {fdadc32d-0b1a-4ff8-8e41-1f4015677bda}, !- Handle
+  {67731826-f9b1-4aac-a7e1-be4912a1e76b}, !- Name
+  {8e32506d-ee55-4087-b4bf-9a43641af141}; !- HVAC Component
 
 OS:Sizing:Zone,
-  {3829173d-742c-4225-bced-c63ead17010e}, !- Handle
-  {997c6fab-b1ab-45da-b1c7-3856c3998a9c}, !- Zone or ZoneList Name
-=======
-  {1a232479-a554-48e6-84a9-a084d44d7457}, !- Handle
-  Node 2,                                 !- Name
-  {c59e0709-0cc7-41d9-a812-2be228760406}, !- Inlet Port
-  ;                                       !- Outlet Port
-
-OS:Connection,
-  {c59e0709-0cc7-41d9-a812-2be228760406}, !- Handle
-  {6021e282-b356-4b61-9620-b9108dff377d}, !- Name
-  {941a2642-1579-4aaf-ae01-595a406aa39a}, !- Source Object
-  11,                                     !- Outlet Port
-  {1a232479-a554-48e6-84a9-a084d44d7457}, !- Target Object
-  2;                                      !- Inlet Port
-
-OS:PortList,
-  {f430cc12-9729-4c46-9f8a-e718ac89e258}, !- Handle
-  {132eb4f7-eb29-42b9-b3c6-4c5540305c06}, !- Name
-  {941a2642-1579-4aaf-ae01-595a406aa39a}; !- HVAC Component
-
-OS:PortList,
-  {d18bad22-b0ca-4f62-bdee-4623159536cf}, !- Handle
-  {53b8d852-abf8-437b-a34f-fc7465faeb0d}, !- Name
-  {941a2642-1579-4aaf-ae01-595a406aa39a}; !- HVAC Component
-
-OS:PortList,
-  {f505934b-edc1-43c4-b650-8756363d38e9}, !- Handle
-  {9d83e2ce-6523-421f-a80f-16d541515343}, !- Name
-  {941a2642-1579-4aaf-ae01-595a406aa39a}; !- HVAC Component
-
-OS:Sizing:Zone,
-  {286857bb-33f4-4047-b08a-334a29474a3a}, !- Handle
-  {941a2642-1579-4aaf-ae01-595a406aa39a}, !- Zone or ZoneList Name
->>>>>>> fcfe5a62
+  {06b55e9d-8216-4e22-ab70-a4d3bc5cfea2}, !- Handle
+  {8e32506d-ee55-4087-b4bf-9a43641af141}, !- Zone or ZoneList Name
   SupplyAirTemperature,                   !- Zone Cooling Design Supply Air Temperature Input Method
   14,                                     !- Zone Cooling Design Supply Air Temperature {C}
   11.11,                                  !- Zone Cooling Design Supply Air Temperature Difference {deltaC}
@@ -1112,27 +756,20 @@
   ,                                       !- Heating Maximum Air Flow per Zone Floor Area {m3/s-m2}
   ,                                       !- Heating Maximum Air Flow {m3/s}
   ,                                       !- Heating Maximum Air Flow Fraction
+  ,                                       !- Design Zone Air Distribution Effectiveness in Cooling Mode
+  ,                                       !- Design Zone Air Distribution Effectiveness in Heating Mode
   No,                                     !- Account for Dedicated Outdoor Air System
   NeutralSupplyAir,                       !- Dedicated Outdoor Air System Control Strategy
   autosize,                               !- Dedicated Outdoor Air Low Setpoint Temperature for Design {C}
   autosize;                               !- Dedicated Outdoor Air High Setpoint Temperature for Design {C}
 
 OS:ZoneHVAC:EquipmentList,
-<<<<<<< HEAD
-  {4072e432-be1d-47ba-8c36-5fc1c36bf2ae}, !- Handle
+  {16331c84-233d-4c9a-90a3-75e59ea03b49}, !- Handle
   Zone HVAC Equipment List 2,             !- Name
-  {997c6fab-b1ab-45da-b1c7-3856c3998a9c}; !- Thermal Zone
+  {8e32506d-ee55-4087-b4bf-9a43641af141}; !- Thermal Zone
 
 OS:SpaceType,
-  {ee0048e5-b2a2-4f23-b085-c75c260f95e2}, !- Handle
-=======
-  {c6e231a2-a47b-4e4f-a0d6-3738f9750451}, !- Handle
-  Zone HVAC Equipment List 2,             !- Name
-  {941a2642-1579-4aaf-ae01-595a406aa39a}; !- Thermal Zone
-
-OS:SpaceType,
-  {29472245-1d9d-4886-94d9-01cb06a6b681}, !- Handle
->>>>>>> fcfe5a62
+  {058eabea-7e51-4633-b012-15de1bf9316c}, !- Handle
   Space Type 2,                           !- Name
   ,                                       !- Default Construction Set Name
   ,                                       !- Default Schedule Set Name
@@ -1143,23 +780,14 @@
   unfinished attic;                       !- Standards Space Type
 
 OS:BuildingUnit,
-<<<<<<< HEAD
-  {639c4919-9fef-4ed1-b326-b525a6476ed5}, !- Handle
-=======
-  {b7ac60ac-3c6c-44fe-afec-4a83892fe7d2}, !- Handle
->>>>>>> fcfe5a62
+  {b63749d5-d5db-48c9-aa0d-c624cb2e9bcf}, !- Handle
   unit 1,                                 !- Name
   ,                                       !- Rendering Color
   Residential;                            !- Building Unit Type
 
 OS:AdditionalProperties,
-<<<<<<< HEAD
-  {783a01ec-4654-4017-8cad-01a2d209eb35}, !- Handle
-  {639c4919-9fef-4ed1-b326-b525a6476ed5}, !- Object Name
-=======
-  {a57af71a-0dde-4861-915f-90d3a1ca0ab5}, !- Handle
-  {b7ac60ac-3c6c-44fe-afec-4a83892fe7d2}, !- Object Name
->>>>>>> fcfe5a62
+  {c2bc239e-08b1-4d04-ad94-9c1f7a09185e}, !- Handle
+  {b63749d5-d5db-48c9-aa0d-c624cb2e9bcf}, !- Object Name
   NumberOfBedrooms,                       !- Feature Name 1
   Integer,                                !- Feature Data Type 1
   3,                                      !- Feature Value 1
@@ -1170,3087 +798,20 @@
   Double,                                 !- Feature Data Type 3
   2.6400000000000001;                     !- Feature Value 3
 
-<<<<<<< HEAD
-OS:External:File,
-  {dbf905f3-a6dd-4119-8f95-348c1f375c2c}, !- Handle
-  8760.csv,                               !- Name
-  8760.csv;                               !- File Name
-
-OS:Schedule:File,
-  {739458e1-7014-4b4c-a4c1-adbc6e72b3c5}, !- Handle
-  occupants,                              !- Name
-  {96196c8f-ea5b-4ec2-83eb-1160c7597e0e}, !- Schedule Type Limits Name
-  {dbf905f3-a6dd-4119-8f95-348c1f375c2c}, !- External File Name
-  1,                                      !- Column Number
-  1,                                      !- Rows to Skip at Top
-  8760,                                   !- Number of Hours of Data
-  ,                                       !- Column Separator
-  ,                                       !- Interpolate to Timestep
-  60;                                     !- Minutes per Item
-
-OS:Schedule:Ruleset,
-  {94523dea-4615-40f7-bdc1-e2727e5053ed}, !- Handle
-  Schedule Ruleset 1,                     !- Name
-  {cb42cc04-4d95-406a-862b-8966d31a3baf}, !- Schedule Type Limits Name
-  {df14e59d-9270-4bcc-9796-90831f988020}; !- Default Day Schedule Name
-
 OS:Schedule:Day,
-  {df14e59d-9270-4bcc-9796-90831f988020}, !- Handle
-  Schedule Day 3,                         !- Name
-  {cb42cc04-4d95-406a-862b-8966d31a3baf}, !- Schedule Type Limits Name
-  ,                                       !- Interpolate to Timestep
-  24,                                     !- Hour 1
-  0,                                      !- Minute 1
-  112.539290946133;                       !- Value Until Time 1
-
-OS:People:Definition,
-  {ff208865-d330-4f12-bf13-26c564105036}, !- Handle
-  res occupants|living space|story 2,     !- Name
-  People,                                 !- Number of People Calculation Method
-  1.32,                                   !- Number of People {people}
-  ,                                       !- People per Space Floor Area {person/m2}
-  ,                                       !- Space Floor Area per Person {m2/person}
-  0.319734,                               !- Fraction Radiant
-  0.573,                                  !- Sensible Heat Fraction
-  0,                                      !- Carbon Dioxide Generation Rate {m3/s-W}
-  No,                                     !- Enable ASHRAE 55 Comfort Warnings
-  ZoneAveraged;                           !- Mean Radiant Temperature Calculation Type
-
-OS:People,
-  {97111859-d441-4f4b-a680-c45b223b0ac2}, !- Handle
-  res occupants|living space|story 2,     !- Name
-  {ff208865-d330-4f12-bf13-26c564105036}, !- People Definition Name
-  {38e4488f-92a5-4aaf-a373-73a15eb9ca59}, !- Space or SpaceType Name
-  {739458e1-7014-4b4c-a4c1-adbc6e72b3c5}, !- Number of People Schedule Name
-  {94523dea-4615-40f7-bdc1-e2727e5053ed}, !- Activity Level Schedule Name
-  ,                                       !- Surface Name/Angle Factor List Name
-  ,                                       !- Work Efficiency Schedule Name
-  ,                                       !- Clothing Insulation Schedule Name
-  ,                                       !- Air Velocity Schedule Name
-  1;                                      !- Multiplier
-
-OS:ScheduleTypeLimits,
-  {cb42cc04-4d95-406a-862b-8966d31a3baf}, !- Handle
-  ActivityLevel,                          !- Name
-  0,                                      !- Lower Limit Value
-  ,                                       !- Upper Limit Value
-  Continuous,                             !- Numeric Type
-  ActivityLevel;                          !- Unit Type
-
-OS:ScheduleTypeLimits,
-  {96196c8f-ea5b-4ec2-83eb-1160c7597e0e}, !- Handle
-  Fractional,                             !- Name
-  0,                                      !- Lower Limit Value
-  1,                                      !- Upper Limit Value
-  Continuous;                             !- Numeric Type
-
-OS:People:Definition,
-  {414d4bf7-7714-45de-97e4-7e4f4c3f56fa}, !- Handle
-  res occupants|living space,             !- Name
-  People,                                 !- Number of People Calculation Method
-  1.32,                                   !- Number of People {people}
-  ,                                       !- People per Space Floor Area {person/m2}
-  ,                                       !- Space Floor Area per Person {m2/person}
-  0.319734,                               !- Fraction Radiant
-  0.573,                                  !- Sensible Heat Fraction
-  0,                                      !- Carbon Dioxide Generation Rate {m3/s-W}
-  No,                                     !- Enable ASHRAE 55 Comfort Warnings
-  ZoneAveraged;                           !- Mean Radiant Temperature Calculation Type
-
-OS:People,
-  {c1059121-7670-4290-b271-5aadc479766d}, !- Handle
-  res occupants|living space,             !- Name
-  {414d4bf7-7714-45de-97e4-7e4f4c3f56fa}, !- People Definition Name
-  {012e2d4d-d8fd-42d7-8017-43cec91cd42b}, !- Space or SpaceType Name
-  {739458e1-7014-4b4c-a4c1-adbc6e72b3c5}, !- Number of People Schedule Name
-  {94523dea-4615-40f7-bdc1-e2727e5053ed}, !- Activity Level Schedule Name
-  ,                                       !- Surface Name/Angle Factor List Name
-  ,                                       !- Work Efficiency Schedule Name
-  ,                                       !- Clothing Insulation Schedule Name
-  ,                                       !- Air Velocity Schedule Name
-  1;                                      !- Multiplier
-
-OS:Curve:Biquadratic,
-  {4cdcd144-2ed7-42a9-8363-bc909a7c52ac}, !- Handle
-  DefrostEIR,                             !- Name
-  0.1528,                                 !- Coefficient1 Constant
-  0,                                      !- Coefficient2 x
-  0,                                      !- Coefficient3 x**2
-  0,                                      !- Coefficient4 y
-  0,                                      !- Coefficient5 y**2
-  0,                                      !- Coefficient6 x*y
-  -100,                                   !- Minimum Value of x
-  100,                                    !- Maximum Value of x
-  -100,                                   !- Minimum Value of y
-  100;                                    !- Maximum Value of y
-
-OS:Curve:Biquadratic,
-  {a8d51175-9308-424e-8562-58a2c6ff0522}, !- Handle
-  ConstantBiquadratic,                    !- Name
-  1,                                      !- Coefficient1 Constant
-  0,                                      !- Coefficient2 x
-  0,                                      !- Coefficient3 x**2
-  0,                                      !- Coefficient4 y
-  0,                                      !- Coefficient5 y**2
-  0,                                      !- Coefficient6 x*y
-  -100,                                   !- Minimum Value of x
-  100,                                    !- Maximum Value of x
-  -100,                                   !- Minimum Value of y
-  100;                                    !- Maximum Value of y
-
-OS:Curve:Biquadratic,
-  {98cb29e7-f8f5-4160-a69d-1babde106d3d}, !- Handle
-  HP_Heat-Cap-fT2,                        !- Name
-  1.00292812115385,                       !- Coefficient1 Constant
-  -0.010386676170938,                     !- Coefficient2 x
-  0,                                      !- Coefficient3 x**2
-  0.0259615384615385,                     !- Coefficient4 y
-  0,                                      !- Coefficient5 y**2
-  0,                                      !- Coefficient6 x*y
-  -100,                                   !- Minimum Value of x
-  100,                                    !- Maximum Value of x
-  -100,                                   !- Minimum Value of y
-  100;                                    !- Maximum Value of y
-
-OS:Curve:Biquadratic,
-  {b2b239e4-1b8e-4c5c-b713-51996a4893c9}, !- Handle
-  HP_Heat-EIR-fT2,                        !- Name
-  0.966475472847719,                      !- Coefficient1 Constant
-  0.005914950101249,                      !- Coefficient2 x
-  0.000191201688297,                      !- Coefficient3 x**2
-  -0.012965668198361,                     !- Coefficient4 y
-  4.2253229429e-05,                       !- Coefficient5 y**2
-  -0.000524002558712,                     !- Coefficient6 x*y
-  -100,                                   !- Minimum Value of x
-  100,                                    !- Maximum Value of x
-  -100,                                   !- Minimum Value of y
-  100;                                    !- Maximum Value of y
-
-OS:Curve:Quadratic,
-  {351c4fbf-864e-4c9a-a897-48790f214724}, !- Handle
-  HP_Heat-PLF-fPLR2,                      !- Name
-  0.6,                                    !- Coefficient1 Constant
-  0.4,                                    !- Coefficient2 x
-  0,                                      !- Coefficient3 x**2
-  0,                                      !- Minimum Value of x
-  1,                                      !- Maximum Value of x
-  0.7,                                    !- Minimum Curve Output
-  1;                                      !- Maximum Curve Output
-
-OS:Curve:Quadratic,
-  {b0f4aabb-81ad-43db-aafe-f072f885773c}, !- Handle
-  HP_Heat-CAP-fFF2,                       !- Name
-  1,                                      !- Coefficient1 Constant
-  0,                                      !- Coefficient2 x
-  0,                                      !- Coefficient3 x**2
-  0,                                      !- Minimum Value of x
-  2,                                      !- Maximum Value of x
-  0,                                      !- Minimum Curve Output
-  2;                                      !- Maximum Curve Output
-
-OS:Curve:Quadratic,
-  {ca2300ab-972f-456d-afad-f839046ebbc0}, !- Handle
-  HP_Heat-EIR-fFF2,                       !- Name
-  1,                                      !- Coefficient1 Constant
-  0,                                      !- Coefficient2 x
-  0,                                      !- Coefficient3 x**2
-  0,                                      !- Minimum Value of x
-  2,                                      !- Maximum Value of x
-  0,                                      !- Minimum Curve Output
-  2;                                      !- Maximum Curve Output
-
-OS:Coil:Heating:DX:MultiSpeed:StageData,
-  {caad3c1f-6446-447e-9924-0cdb2897fb01}, !- Handle
-  autosize,                               !- Gross Rated Heating Capacity {W}
-  4.20141252373372,                       !- Gross Rated Heating COP {W/W}
-  autosize,                               !- Rated Air Flow Rate {m3/s}
-  773.3,                                  !- Rated Supply Air Fan Power Per Volume Flow Rate {W/(m3/s)}
-  {98cb29e7-f8f5-4160-a69d-1babde106d3d}, !- Heating Capacity Function of Temperature Curve Name
-  {b0f4aabb-81ad-43db-aafe-f072f885773c}, !- Heating Capacity Function of Flow Fraction Curve Name
-  {b2b239e4-1b8e-4c5c-b713-51996a4893c9}, !- Energy Input Ratio Function of Temperature Curve Name
-  {ca2300ab-972f-456d-afad-f839046ebbc0}, !- Energy Input Ratio Function of Flow Fraction Curve Name
-  {351c4fbf-864e-4c9a-a897-48790f214724}, !- Part Load Fraction Correlation Curve Name
-  0.2,                                    !- Rated Waste Heat Fraction of Power Input {dimensionless}
-  {a8d51175-9308-424e-8562-58a2c6ff0522}; !- Waste Heat Function of Temperature Curve Name
-
-OS:Curve:Biquadratic,
-  {5e7719d1-7c4b-454b-9a62-bc04f9acd082}, !- Handle
-  HP_Heat-Cap-fT4,                        !- Name
-  1.00292812115385,                       !- Coefficient1 Constant
-  -0.010386676170938,                     !- Coefficient2 x
-  0,                                      !- Coefficient3 x**2
-  0.0259615384615385,                     !- Coefficient4 y
-  0,                                      !- Coefficient5 y**2
-  0,                                      !- Coefficient6 x*y
-  -100,                                   !- Minimum Value of x
-  100,                                    !- Maximum Value of x
-  -100,                                   !- Minimum Value of y
-  100;                                    !- Maximum Value of y
-
-OS:Curve:Biquadratic,
-  {d7d8bacc-c64d-487c-8d41-5e39391e6587}, !- Handle
-  HP_Heat-EIR-fT4,                        !- Name
-  0.966475472847719,                      !- Coefficient1 Constant
-  0.005914950101249,                      !- Coefficient2 x
-  0.000191201688297,                      !- Coefficient3 x**2
-  -0.012965668198361,                     !- Coefficient4 y
-  4.2253229429e-05,                       !- Coefficient5 y**2
-  -0.000524002558712,                     !- Coefficient6 x*y
-  -100,                                   !- Minimum Value of x
-  100,                                    !- Maximum Value of x
-  -100,                                   !- Minimum Value of y
-  100;                                    !- Maximum Value of y
-
-OS:Curve:Quadratic,
-  {162f5c37-0905-41e3-bc54-fcd2b3952e92}, !- Handle
-  HP_Heat-PLF-fPLR4,                      !- Name
-  0.6,                                    !- Coefficient1 Constant
-  0.4,                                    !- Coefficient2 x
-  0,                                      !- Coefficient3 x**2
-  0,                                      !- Minimum Value of x
-  1,                                      !- Maximum Value of x
-  0.7,                                    !- Minimum Curve Output
-  1;                                      !- Maximum Curve Output
-
-OS:Curve:Quadratic,
-  {63dcda77-32e1-46c4-80ec-7302294da242}, !- Handle
-  HP_Heat-CAP-fFF4,                       !- Name
-  1,                                      !- Coefficient1 Constant
-  0,                                      !- Coefficient2 x
-  0,                                      !- Coefficient3 x**2
-  0,                                      !- Minimum Value of x
-  2,                                      !- Maximum Value of x
-  0,                                      !- Minimum Curve Output
-  2;                                      !- Maximum Curve Output
-
-OS:Curve:Quadratic,
-  {7b0a5869-cc69-4039-ac09-604d3b262e12}, !- Handle
-  HP_Heat-EIR-fFF4,                       !- Name
-  1,                                      !- Coefficient1 Constant
-  0,                                      !- Coefficient2 x
-  0,                                      !- Coefficient3 x**2
-  0,                                      !- Minimum Value of x
-  2,                                      !- Maximum Value of x
-  0,                                      !- Minimum Curve Output
-  2;                                      !- Maximum Curve Output
-
-OS:Coil:Heating:DX:MultiSpeed:StageData,
-  {f1378825-1418-4fe9-9654-d7239d9b6c04}, !- Handle
-  autosize,                               !- Gross Rated Heating Capacity {W}
-  3.36841825285788,                       !- Gross Rated Heating COP {W/W}
-  autosize,                               !- Rated Air Flow Rate {m3/s}
-  773.3,                                  !- Rated Supply Air Fan Power Per Volume Flow Rate {W/(m3/s)}
-  {5e7719d1-7c4b-454b-9a62-bc04f9acd082}, !- Heating Capacity Function of Temperature Curve Name
-  {63dcda77-32e1-46c4-80ec-7302294da242}, !- Heating Capacity Function of Flow Fraction Curve Name
-  {d7d8bacc-c64d-487c-8d41-5e39391e6587}, !- Energy Input Ratio Function of Temperature Curve Name
-  {7b0a5869-cc69-4039-ac09-604d3b262e12}, !- Energy Input Ratio Function of Flow Fraction Curve Name
-  {162f5c37-0905-41e3-bc54-fcd2b3952e92}, !- Part Load Fraction Correlation Curve Name
-  0.2,                                    !- Rated Waste Heat Fraction of Power Input {dimensionless}
-  {a8d51175-9308-424e-8562-58a2c6ff0522}; !- Waste Heat Function of Temperature Curve Name
-
-OS:Curve:Biquadratic,
-  {e05ae9da-3da7-4841-aa05-c97b29fbe274}, !- Handle
-  HP_Heat-Cap-fT6,                        !- Name
-  1.00292812115385,                       !- Coefficient1 Constant
-  -0.010386676170938,                     !- Coefficient2 x
-  0,                                      !- Coefficient3 x**2
-  0.0259615384615385,                     !- Coefficient4 y
-  0,                                      !- Coefficient5 y**2
-  0,                                      !- Coefficient6 x*y
-  -100,                                   !- Minimum Value of x
-  100,                                    !- Maximum Value of x
-  -100,                                   !- Minimum Value of y
-  100;                                    !- Maximum Value of y
-
-OS:Curve:Biquadratic,
-  {8b8b8172-408c-4fa7-9a25-b5b568d085d9}, !- Handle
-  HP_Heat-EIR-fT6,                        !- Name
-  0.966475472847719,                      !- Coefficient1 Constant
-  0.005914950101249,                      !- Coefficient2 x
-  0.000191201688297,                      !- Coefficient3 x**2
-  -0.012965668198361,                     !- Coefficient4 y
-  4.2253229429e-05,                       !- Coefficient5 y**2
-  -0.000524002558712,                     !- Coefficient6 x*y
-  -100,                                   !- Minimum Value of x
-  100,                                    !- Maximum Value of x
-  -100,                                   !- Minimum Value of y
-  100;                                    !- Maximum Value of y
-
-OS:Curve:Quadratic,
-  {639abad8-ddc3-4953-9ce7-c55d6b304147}, !- Handle
-  HP_Heat-PLF-fPLR6,                      !- Name
-  0.6,                                    !- Coefficient1 Constant
-  0.4,                                    !- Coefficient2 x
-  0,                                      !- Coefficient3 x**2
-  0,                                      !- Minimum Value of x
-  1,                                      !- Maximum Value of x
-  0.7,                                    !- Minimum Curve Output
-  1;                                      !- Maximum Curve Output
-
-OS:Curve:Quadratic,
-  {8848d3e3-7b04-4eb7-bce6-7670fa26f8ab}, !- Handle
-  HP_Heat-CAP-fFF6,                       !- Name
-  1,                                      !- Coefficient1 Constant
-  0,                                      !- Coefficient2 x
-  0,                                      !- Coefficient3 x**2
-  0,                                      !- Minimum Value of x
-  2,                                      !- Maximum Value of x
-  0,                                      !- Minimum Curve Output
-  2;                                      !- Maximum Curve Output
-
-OS:Curve:Quadratic,
-  {08add839-3903-4779-816c-707ccbdb757b}, !- Handle
-  HP_Heat-EIR-fFF6,                       !- Name
-  1,                                      !- Coefficient1 Constant
-  0,                                      !- Coefficient2 x
-  0,                                      !- Coefficient3 x**2
-  0,                                      !- Minimum Value of x
-  2,                                      !- Maximum Value of x
-  0,                                      !- Minimum Curve Output
-  2;                                      !- Maximum Curve Output
-
-OS:Coil:Heating:DX:MultiSpeed:StageData,
-  {4de1121d-e4c3-4f67-894d-31a8f68ecf2c}, !- Handle
-  autosize,                               !- Gross Rated Heating Capacity {W}
-  3.08350920414339,                       !- Gross Rated Heating COP {W/W}
-  autosize,                               !- Rated Air Flow Rate {m3/s}
-  773.3,                                  !- Rated Supply Air Fan Power Per Volume Flow Rate {W/(m3/s)}
-  {e05ae9da-3da7-4841-aa05-c97b29fbe274}, !- Heating Capacity Function of Temperature Curve Name
-  {8848d3e3-7b04-4eb7-bce6-7670fa26f8ab}, !- Heating Capacity Function of Flow Fraction Curve Name
-  {8b8b8172-408c-4fa7-9a25-b5b568d085d9}, !- Energy Input Ratio Function of Temperature Curve Name
-  {08add839-3903-4779-816c-707ccbdb757b}, !- Energy Input Ratio Function of Flow Fraction Curve Name
-  {639abad8-ddc3-4953-9ce7-c55d6b304147}, !- Part Load Fraction Correlation Curve Name
-  0.2,                                    !- Rated Waste Heat Fraction of Power Input {dimensionless}
-  {a8d51175-9308-424e-8562-58a2c6ff0522}; !- Waste Heat Function of Temperature Curve Name
-
-OS:Curve:Biquadratic,
-  {ac00b6f6-b2ba-45af-9359-a4d513847156}, !- Handle
-  HP_Heat-Cap-fT10,                       !- Name
-  1.00292812115385,                       !- Coefficient1 Constant
-  -0.010386676170938,                     !- Coefficient2 x
-  0,                                      !- Coefficient3 x**2
-  0.0259615384615385,                     !- Coefficient4 y
-  0,                                      !- Coefficient5 y**2
-  0,                                      !- Coefficient6 x*y
-  -100,                                   !- Minimum Value of x
-  100,                                    !- Maximum Value of x
-  -100,                                   !- Minimum Value of y
-  100;                                    !- Maximum Value of y
-
-OS:Curve:Biquadratic,
-  {ef057d4f-f254-41eb-9ba5-c42158152897}, !- Handle
-  HP_Heat-EIR-fT10,                       !- Name
-  0.966475472847719,                      !- Coefficient1 Constant
-  0.005914950101249,                      !- Coefficient2 x
-  0.000191201688297,                      !- Coefficient3 x**2
-  -0.012965668198361,                     !- Coefficient4 y
-  4.2253229429e-05,                       !- Coefficient5 y**2
-  -0.000524002558712,                     !- Coefficient6 x*y
-  -100,                                   !- Minimum Value of x
-  100,                                    !- Maximum Value of x
-  -100,                                   !- Minimum Value of y
-  100;                                    !- Maximum Value of y
-
-OS:Curve:Quadratic,
-  {08b91bb0-5c4c-4c5b-b351-c66ef646bfe0}, !- Handle
-  HP_Heat-PLF-fPLR10,                     !- Name
-  0.6,                                    !- Coefficient1 Constant
-  0.4,                                    !- Coefficient2 x
-  0,                                      !- Coefficient3 x**2
-  0,                                      !- Minimum Value of x
-  1,                                      !- Maximum Value of x
-  0.7,                                    !- Minimum Curve Output
-  1;                                      !- Maximum Curve Output
-
-OS:Curve:Quadratic,
-  {b8bf2fe2-c431-4730-82d7-1a50f8b69321}, !- Handle
-  HP_Heat-CAP-fFF10,                      !- Name
-  1,                                      !- Coefficient1 Constant
-  0,                                      !- Coefficient2 x
-  0,                                      !- Coefficient3 x**2
-  0,                                      !- Minimum Value of x
-  2,                                      !- Maximum Value of x
-  0,                                      !- Minimum Curve Output
-  2;                                      !- Maximum Curve Output
-
-OS:Curve:Quadratic,
-  {ef8faac2-3792-4b24-a051-4c1e8f22ed16}, !- Handle
-  HP_Heat-EIR-fFF10,                      !- Name
-  1,                                      !- Coefficient1 Constant
-  0,                                      !- Coefficient2 x
-  0,                                      !- Coefficient3 x**2
-  0,                                      !- Minimum Value of x
-  2,                                      !- Maximum Value of x
-  0,                                      !- Minimum Curve Output
-  2;                                      !- Maximum Curve Output
-
-OS:Coil:Heating:DX:MultiSpeed:StageData,
-  {b38b5427-abda-414d-8709-e7e04d293478}, !- Handle
-  autosize,                               !- Gross Rated Heating Capacity {W}
-  2.79255209817716,                       !- Gross Rated Heating COP {W/W}
-  autosize,                               !- Rated Air Flow Rate {m3/s}
-  773.3,                                  !- Rated Supply Air Fan Power Per Volume Flow Rate {W/(m3/s)}
-  {ac00b6f6-b2ba-45af-9359-a4d513847156}, !- Heating Capacity Function of Temperature Curve Name
-  {b8bf2fe2-c431-4730-82d7-1a50f8b69321}, !- Heating Capacity Function of Flow Fraction Curve Name
-  {ef057d4f-f254-41eb-9ba5-c42158152897}, !- Energy Input Ratio Function of Temperature Curve Name
-  {ef8faac2-3792-4b24-a051-4c1e8f22ed16}, !- Energy Input Ratio Function of Flow Fraction Curve Name
-  {08b91bb0-5c4c-4c5b-b351-c66ef646bfe0}, !- Part Load Fraction Correlation Curve Name
-  0.2,                                    !- Rated Waste Heat Fraction of Power Input {dimensionless}
-  {a8d51175-9308-424e-8562-58a2c6ff0522}; !- Waste Heat Function of Temperature Curve Name
-
-OS:Coil:Heating:DX:MultiSpeed,
-  {9983a659-ca56-4570-a7c2-4f2e43dfb4d6}, !- Handle
-  res ms htg coil,                        !- Name
-  {c552bd3b-3d84-40d3-acc6-83fb57e034da}, !- Availability Schedule Name
-  ,                                       !- Air Inlet Node Name
-  ,                                       !- Air Outlet Node Name
-  -34.4444444444444,                      !- Minimum Outdoor Dry-Bulb Temperature for Compressor Operation {C}
-  ,                                       !- Outdoor Dry-Bulb Temperature to Turn On Compressor {C}
-  0,                                      !- Crankcase Heater Capacity {W}
-  10,                                     !- Maximum Outdoor Dry-Bulb Temperature for Crankcase Heater Operation {C}
-  {4cdcd144-2ed7-42a9-8363-bc909a7c52ac}, !- Defrost Energy Input Ratio Function of Temperature Curve Name
-  4.44444444444444,                       !- Maximum Outdoor Dry-Bulb Temperature for Defrost Operation {C}
-  ReverseCycle,                           !- Defrost Strategy
-  OnDemand,                               !- Defrost Control
-  0.058333,                               !- Defrost Time Period Fraction
-  autosize,                               !- Resistive Defrost Heater Capacity {W}
-  No,                                     !- Apply Part Load Fraction to Speeds Greater than 1
-  Electricity,                            !- Fuel Type
-  4,                                      !- Region number for Calculating HSPF
-  {0ee9c4eb-ea48-4168-b394-9319b6bf411e}; !- Stage Data List
-
-OS:Schedule:Constant,
-  {c552bd3b-3d84-40d3-acc6-83fb57e034da}, !- Handle
-  Always On Discrete,                     !- Name
-  {e3401bf2-899b-43da-af95-b89330b04dbf}, !- Schedule Type Limits Name
-  1;                                      !- Value
-
-OS:ScheduleTypeLimits,
-  {e3401bf2-899b-43da-af95-b89330b04dbf}, !- Handle
-  OnOff,                                  !- Name
-  0,                                      !- Lower Limit Value
-  1,                                      !- Upper Limit Value
-  Discrete,                               !- Numeric Type
-  Availability;                           !- Unit Type
-
-OS:ModelObjectList,
-  {0ee9c4eb-ea48-4168-b394-9319b6bf411e}, !- Handle
-  Coil Heating DX Multi Speed 1 Stage Data List, !- Name
-  {caad3c1f-6446-447e-9924-0cdb2897fb01}, !- Model Object 1
-  {f1378825-1418-4fe9-9654-d7239d9b6c04}, !- Model Object 2
-  {4de1121d-e4c3-4f67-894d-31a8f68ecf2c}, !- Model Object 3
-  {b38b5427-abda-414d-8709-e7e04d293478}; !- Model Object 4
-
-OS:Coil:Heating:Electric,
-  {150b3064-8314-4e1c-9c42-6a2b9b3e33c7}, !- Handle
-  res ms supp heater,                     !- Name
-  {c552bd3b-3d84-40d3-acc6-83fb57e034da}, !- Availability Schedule Name
-  1,                                      !- Efficiency
-  ,                                       !- Nominal Capacity {W}
-  ,                                       !- Air Inlet Node Name
-  ;                                       !- Air Outlet Node Name
-
-OS:Curve:Exponent,
-  {a056f703-13da-46b4-aeef-079fcf22eb2b}, !- Handle
-  res ms fan power curve,                 !- Name
-  0,                                      !- Coefficient1 Constant
-  1,                                      !- Coefficient2 Constant
-  3,                                      !- Coefficient3 Constant
-  -100,                                   !- Minimum Value of x
-  100,                                    !- Maximum Value of x
-  ,                                       !- Minimum Curve Output
-  ,                                       !- Maximum Curve Output
-  ,                                       !- Input Unit Type for X
-  ;                                       !- Output Unit Type
-
-OS:Curve:Cubic,
-  {83f8d831-da67-4049-8600-26ad0b19f972}, !- Handle
-  res ms fan eff curve,                   !- Name
-  0,                                      !- Coefficient1 Constant
-  1,                                      !- Coefficient2 x
-  0,                                      !- Coefficient3 x**2
-  0,                                      !- Coefficient4 x**3
-  0,                                      !- Minimum Value of x
-  1,                                      !- Maximum Value of x
-  0.01,                                   !- Minimum Curve Output
-  1;                                      !- Maximum Curve Output
-
-OS:Fan:OnOff,
-  {0e336d07-a0c7-4050-ae67-8009d09a6533}, !- Handle
-  res ms htg supply fan,                  !- Name
-  {c552bd3b-3d84-40d3-acc6-83fb57e034da}, !- Availability Schedule Name
-  0.167945868715886,                      !- Fan Total Efficiency
-  24.91,                                  !- Pressure Rise {Pa}
-  autosize,                               !- Maximum Flow Rate {m3/s}
-  1,                                      !- Motor Efficiency
-  1,                                      !- Motor In Airstream Fraction
-  ,                                       !- Air Inlet Node Name
-  ,                                       !- Air Outlet Node Name
-  {a056f703-13da-46b4-aeef-079fcf22eb2b}, !- Fan Power Ratio Function of Speed Ratio Curve Name
-  {83f8d831-da67-4049-8600-26ad0b19f972}, !- Fan Efficiency Ratio Function of Speed Ratio Curve Name
-  res ms htg supply fan;                  !- End-Use Subcategory
-
-OS:UnitarySystemPerformance:Multispeed,
-  {0e94c2e7-1566-4880-becf-9cd6e57729a3}, !- Handle
-  Unitary System Performance Multispeed 1, !- Name
-  No,                                     !- Single Mode Operation
-  0.555555555555556,                      !- Heating Speed Supply Air Flow Ratio 1
-  1e-09,                                  !- Cooling Speed Supply Air Flow Ratio 1
-  0.666666666666667,                      !- Heating Speed Supply Air Flow Ratio 2
-  1e-09,                                  !- Cooling Speed Supply Air Flow Ratio 2
-  0.777777777777778,                      !- Heating Speed Supply Air Flow Ratio 3
-  1e-09,                                  !- Cooling Speed Supply Air Flow Ratio 3
-  1,                                      !- Heating Speed Supply Air Flow Ratio 4
-  1e-09;                                  !- Cooling Speed Supply Air Flow Ratio 4
-
-OS:AirLoopHVAC:UnitarySystem,
-  {d7a46d51-60d0-4e8e-b22c-d37ef4cdc965}, !- Handle
-  res ms htg unitary system,              !- Name
-  Load,                                   !- Control Type
-  {b7e927c3-19fc-429c-a1ea-2c05844ddced}, !- Controlling Zone or Thermostat Location
-  None,                                   !- Dehumidification Control Type
-  {c552bd3b-3d84-40d3-acc6-83fb57e034da}, !- Availability Schedule Name
-  {e855a39b-c94f-4b38-b5c9-b1360a9c3b12}, !- Air Inlet Node Name
-  {a0fb7942-3532-45ba-aab2-a894a5ec19f7}, !- Air Outlet Node Name
-  {0e336d07-a0c7-4050-ae67-8009d09a6533}, !- Supply Fan Name
-  BlowThrough,                            !- Fan Placement
-  {8687a4d2-64dd-4c87-8edb-76862292f26a}, !- Supply Air Fan Operating Mode Schedule Name
-  {9983a659-ca56-4570-a7c2-4f2e43dfb4d6}, !- Heating Coil Name
-  1,                                      !- DX Heating Coil Sizing Ratio
-  ,                                       !- Cooling Coil Name
-  No,                                     !- Use DOAS DX Cooling Coil
-  2,                                      !- DOAS DX Cooling Coil Leaving Minimum Air Temperature {C}
-  SensibleOnlyLoadControl,                !- Latent Load Control
-  {150b3064-8314-4e1c-9c42-6a2b9b3e33c7}, !- Supplemental Heating Coil Name
-  ,                                       !- Supply Air Flow Rate Method During Cooling Operation
-  Autosize,                               !- Supply Air Flow Rate During Cooling Operation {m3/s}
-  ,                                       !- Supply Air Flow Rate Per Floor Area During Cooling Operation {m3/s-m2}
-  ,                                       !- Fraction of Autosized Design Cooling Supply Air Flow Rate
-  ,                                       !- Design Supply Air Flow Rate Per Unit of Capacity During Cooling Operation {m3/s-W}
-  ,                                       !- Supply Air Flow Rate Method During Heating Operation
-  Autosize,                               !- Supply Air Flow Rate During Heating Operation {m3/s}
-  ,                                       !- Supply Air Flow Rate Per Floor Area during Heating Operation {m3/s-m2}
-  ,                                       !- Fraction of Autosized Design Heating Supply Air Flow Rate
-  ,                                       !- Design Supply Air Flow Rate Per Unit of Capacity During Heating Operation {m3/s-W}
-  ,                                       !- Supply Air Flow Rate Method When No Cooling or Heating is Required
-  0,                                      !- Supply Air Flow Rate When No Cooling or Heating is Required {m3/s}
-  ,                                       !- Supply Air Flow Rate Per Floor Area When No Cooling or Heating is Required {m3/s-m2}
-  ,                                       !- Fraction of Autosized Design Cooling Supply Air Flow Rate When No Cooling or Heating is Required
-  ,                                       !- Fraction of Autosized Design Heating Supply Air Flow Rate When No Cooling or Heating is Required
-  ,                                       !- Design Supply Air Flow Rate Per Unit of Capacity During Cooling Operation When No Cooling or Heating is Required {m3/s-W}
-  ,                                       !- Design Supply Air Flow Rate Per Unit of Capacity During Heating Operation When No Cooling or Heating is Required {m3/s-W}
-  93.3333333333333,                       !- Maximum Supply Air Temperature {C}
-  4.44444444444444,                       !- Maximum Outdoor Dry-Bulb Temperature for Supplemental Heater Operation {C}
-  ,                                       !- Outdoor Dry-Bulb Temperature Sensor Node Name
-  2.5,                                    !- Maximum Cycling Rate {cycles/hr}
-  60,                                     !- Heat Pump Time Constant {s}
-  0.01,                                   !- Fraction of On-Cycle Power Use
-  60,                                     !- Heat Pump Fan Delay Time {s}
-  0,                                      !- Ancilliary On-Cycle Electric Power {W}
-  0,                                      !- Ancilliary Off-Cycle Electric Power {W}
-  ,                                       !- Design Heat Recovery Water Flow Rate {m3/s}
-  ,                                       !- Maximum Temperature for Heat Recovery {C}
-  ,                                       !- Heat Recovery Water Inlet Node Name
-  ,                                       !- Heat Recovery Water Outlet Node Name
-  {0e94c2e7-1566-4880-becf-9cd6e57729a3}; !- Design Specification Multispeed Object Name
-
-OS:Schedule:Constant,
-  {8687a4d2-64dd-4c87-8edb-76862292f26a}, !- Handle
-  Always Off Discrete,                    !- Name
-  {2a16f752-df24-4165-a008-9e3d2264bdb0}, !- Schedule Type Limits Name
-  0;                                      !- Value
-
-OS:ScheduleTypeLimits,
-  {2a16f752-df24-4165-a008-9e3d2264bdb0}, !- Handle
-  OnOff 1,                                !- Name
-  0,                                      !- Lower Limit Value
-  1,                                      !- Upper Limit Value
-  Discrete,                               !- Numeric Type
-  Availability;                           !- Unit Type
-
-OS:AirLoopHVAC,
-  {ac5c900c-a36b-4c00-a4a3-2825c1c9cb3a}, !- Handle
-  res ms htg asys,                        !- Name
-  ,                                       !- Controller List Name
-  {c552bd3b-3d84-40d3-acc6-83fb57e034da}, !- Availability Schedule
-  {01f52ed5-a4cc-4fb3-b300-f07e0121644c}, !- Availability Manager List Name
-  AutoSize,                               !- Design Supply Air Flow Rate {m3/s}
-  ,                                       !- Branch List Name
-  ,                                       !- Connector List Name
-  {49b86b81-ba40-471c-82e7-294fb23a4a87}, !- Supply Side Inlet Node Name
-  {287a4f76-f205-49d6-8c71-c3e22325fcc0}, !- Demand Side Outlet Node Name
-  {224db465-7a8a-4d0d-a52f-59e9549d43b7}, !- Demand Side Inlet Node A
-  {35dea45b-bb45-4923-8d8a-1e46e48130e9}, !- Supply Side Outlet Node A
-  ,                                       !- Demand Side Inlet Node B
-  ,                                       !- Supply Side Outlet Node B
-  ,                                       !- Return Air Bypass Flow Temperature Setpoint Schedule Name
-  {52f3019a-9337-46fe-b773-28c59669410e}, !- Demand Mixer Name
-  {242e3622-9db3-41fd-9e4b-15bdd1e9dad1}, !- Demand Splitter A Name
-  ,                                       !- Demand Splitter B Name
-  ;                                       !- Supply Splitter Name
-
-OS:Node,
-  {3a492082-9262-41d8-9c2d-69cf7f2a2b13}, !- Handle
-  Node 3,                                 !- Name
-  {49b86b81-ba40-471c-82e7-294fb23a4a87}, !- Inlet Port
-  {e855a39b-c94f-4b38-b5c9-b1360a9c3b12}; !- Outlet Port
-
-OS:Node,
-  {a4bb042b-ab2f-4909-a057-df393322f635}, !- Handle
-  Node 4,                                 !- Name
-  {a0fb7942-3532-45ba-aab2-a894a5ec19f7}, !- Inlet Port
-  {35dea45b-bb45-4923-8d8a-1e46e48130e9}; !- Outlet Port
-
-OS:Connection,
-  {49b86b81-ba40-471c-82e7-294fb23a4a87}, !- Handle
-  {28708d1c-3510-4e67-9728-d2902e0d3b44}, !- Name
-  {ac5c900c-a36b-4c00-a4a3-2825c1c9cb3a}, !- Source Object
-  8,                                      !- Outlet Port
-  {3a492082-9262-41d8-9c2d-69cf7f2a2b13}, !- Target Object
-  2;                                      !- Inlet Port
-
-OS:Connection,
-  {35dea45b-bb45-4923-8d8a-1e46e48130e9}, !- Handle
-  {18bd7bb3-fea7-419e-950c-3919ab6c949e}, !- Name
-  {a4bb042b-ab2f-4909-a057-df393322f635}, !- Source Object
-  3,                                      !- Outlet Port
-  {ac5c900c-a36b-4c00-a4a3-2825c1c9cb3a}, !- Target Object
-  11;                                     !- Inlet Port
-
-OS:Node,
-  {8e1eb963-4198-447b-bd18-1710257649e5}, !- Handle
-  Node 5,                                 !- Name
-  {224db465-7a8a-4d0d-a52f-59e9549d43b7}, !- Inlet Port
-  {697811a1-d1e9-4341-bab0-e6fa66eeb19e}; !- Outlet Port
-
-OS:Node,
-  {f644e050-8073-45d9-809b-d296d5e50dc5}, !- Handle
-  Node 6,                                 !- Name
-  {b1fef835-b4ab-4a65-a66b-8acc66e400ec}, !- Inlet Port
-  {287a4f76-f205-49d6-8c71-c3e22325fcc0}; !- Outlet Port
-
-OS:Node,
-  {343e41b7-a4ae-4116-9661-d82e39442342}, !- Handle
-  Node 7,                                 !- Name
-  {cfd51fcb-d0f6-4482-a9b7-098f0c00ad32}, !- Inlet Port
-  {2fd6d172-1fe1-413d-b28c-cce9eff1dbb6}; !- Outlet Port
-
-OS:Connection,
-  {224db465-7a8a-4d0d-a52f-59e9549d43b7}, !- Handle
-  {9c0c27a7-831d-4ce5-8b46-21e91649a27b}, !- Name
-  {ac5c900c-a36b-4c00-a4a3-2825c1c9cb3a}, !- Source Object
-  10,                                     !- Outlet Port
-  {8e1eb963-4198-447b-bd18-1710257649e5}, !- Target Object
-  2;                                      !- Inlet Port
-
-OS:Connection,
-  {287a4f76-f205-49d6-8c71-c3e22325fcc0}, !- Handle
-  {aaa810bf-575b-4fb9-9775-1a8a6d538dc7}, !- Name
-  {f644e050-8073-45d9-809b-d296d5e50dc5}, !- Source Object
-  3,                                      !- Outlet Port
-  {ac5c900c-a36b-4c00-a4a3-2825c1c9cb3a}, !- Target Object
-  9;                                      !- Inlet Port
-
-OS:AirLoopHVAC:ZoneSplitter,
-  {242e3622-9db3-41fd-9e4b-15bdd1e9dad1}, !- Handle
-  res ms htg zone splitter,               !- Name
-  {697811a1-d1e9-4341-bab0-e6fa66eeb19e}, !- Inlet Node Name
-  {c5df942c-4533-4429-91ff-a280d53e1d71}; !- Outlet Node Name 1
-
-OS:AirLoopHVAC:ZoneMixer,
-  {52f3019a-9337-46fe-b773-28c59669410e}, !- Handle
-  res ms htg zone mixer,                  !- Name
-  {b1fef835-b4ab-4a65-a66b-8acc66e400ec}, !- Outlet Node Name
-  {ee5e05e1-9a17-4e6d-b21d-cb7227e3907f}; !- Inlet Node Name 1
-
-OS:Connection,
-  {697811a1-d1e9-4341-bab0-e6fa66eeb19e}, !- Handle
-  {1540c03f-8ae2-4eca-a5d1-922026d6d906}, !- Name
-  {8e1eb963-4198-447b-bd18-1710257649e5}, !- Source Object
-  3,                                      !- Outlet Port
-  {242e3622-9db3-41fd-9e4b-15bdd1e9dad1}, !- Target Object
-  2;                                      !- Inlet Port
-
-OS:Connection,
-  {b1fef835-b4ab-4a65-a66b-8acc66e400ec}, !- Handle
-  {ee39c42b-90df-42d6-a7f4-a5bcd71c46a2}, !- Name
-  {52f3019a-9337-46fe-b773-28c59669410e}, !- Source Object
-  2,                                      !- Outlet Port
-  {f644e050-8073-45d9-809b-d296d5e50dc5}, !- Target Object
-  2;                                      !- Inlet Port
-
-OS:Sizing:System,
-  {598cedb5-cc50-4ef0-8bb1-5de9feba2564}, !- Handle
-  {ac5c900c-a36b-4c00-a4a3-2825c1c9cb3a}, !- AirLoop Name
-  Sensible,                               !- Type of Load to Size On
-  Autosize,                               !- Design Outdoor Air Flow Rate {m3/s}
-  0.3,                                    !- Central Heating Maximum System Air Flow Ratio
-  7,                                      !- Preheat Design Temperature {C}
-  0.008,                                  !- Preheat Design Humidity Ratio {kg-H2O/kg-Air}
-  12.8,                                   !- Precool Design Temperature {C}
-  0.008,                                  !- Precool Design Humidity Ratio {kg-H2O/kg-Air}
-  12.8,                                   !- Central Cooling Design Supply Air Temperature {C}
-  16.7,                                   !- Central Heating Design Supply Air Temperature {C}
-  NonCoincident,                          !- Sizing Option
-  Yes,                                    !- 100% Outdoor Air in Cooling
-  Yes,                                    !- 100% Outdoor Air in Heating
-  0.0085,                                 !- Central Cooling Design Supply Air Humidity Ratio {kg-H2O/kg-Air}
-  0.008,                                  !- Central Heating Design Supply Air Humidity Ratio {kg-H2O/kg-Air}
-  DesignDay,                              !- Cooling Design Air Flow Method
-  0,                                      !- Cooling Design Air Flow Rate {m3/s}
-  DesignDay,                              !- Heating Design Air Flow Method
-  0,                                      !- Heating Design Air Flow Rate {m3/s}
-  ZoneSum,                                !- System Outdoor Air Method
-  1,                                      !- Zone Maximum Outdoor Air Fraction {dimensionless}
-  0.0099676501,                           !- Cooling Supply Air Flow Rate Per Floor Area {m3/s-m2}
-  1,                                      !- Cooling Fraction of Autosized Cooling Supply Air Flow Rate
-  3.9475456e-05,                          !- Cooling Supply Air Flow Rate Per Unit Cooling Capacity {m3/s-W}
-  0.0099676501,                           !- Heating Supply Air Flow Rate Per Floor Area {m3/s-m2}
-  1,                                      !- Heating Fraction of Autosized Heating Supply Air Flow Rate
-  1,                                      !- Heating Fraction of Autosized Cooling Supply Air Flow Rate
-  3.1588213e-05,                          !- Heating Supply Air Flow Rate Per Unit Heating Capacity {m3/s-W}
-  CoolingDesignCapacity,                  !- Cooling Design Capacity Method
-  autosize,                               !- Cooling Design Capacity {W}
-  234.7,                                  !- Cooling Design Capacity Per Floor Area {W/m2}
-  1,                                      !- Fraction of Autosized Cooling Design Capacity
-  HeatingDesignCapacity,                  !- Heating Design Capacity Method
-  autosize,                               !- Heating Design Capacity {W}
-  157,                                    !- Heating Design Capacity Per Floor Area {W/m2}
-  1,                                      !- Fraction of Autosized Heating Design Capacity
-  OnOff;                                  !- Central Cooling Capacity Control Method
-
-OS:AvailabilityManagerAssignmentList,
-  {01f52ed5-a4cc-4fb3-b300-f07e0121644c}, !- Handle
-  Air Loop HVAC 1 AvailabilityManagerAssignmentList; !- Name
-
-OS:Connection,
-  {e855a39b-c94f-4b38-b5c9-b1360a9c3b12}, !- Handle
-  {e7798550-4046-4dc2-b0de-843eefc2a8b2}, !- Name
-  {3a492082-9262-41d8-9c2d-69cf7f2a2b13}, !- Source Object
-  3,                                      !- Outlet Port
-  {d7a46d51-60d0-4e8e-b22c-d37ef4cdc965}, !- Target Object
-  6;                                      !- Inlet Port
-
-OS:Connection,
-  {a0fb7942-3532-45ba-aab2-a894a5ec19f7}, !- Handle
-  {704aa4a8-a281-4966-918d-2cf6fa844ad1}, !- Name
-  {d7a46d51-60d0-4e8e-b22c-d37ef4cdc965}, !- Source Object
-  7,                                      !- Outlet Port
-  {a4bb042b-ab2f-4909-a057-df393322f635}, !- Target Object
-  2;                                      !- Inlet Port
-
-OS:AirTerminal:SingleDuct:ConstantVolume:NoReheat,
-  {d95290ec-8eaf-41d7-8cbd-472fdd89a42a}, !- Handle
-  res ms living zone htg direct air,      !- Name
-  {c552bd3b-3d84-40d3-acc6-83fb57e034da}, !- Availability Schedule Name
-  {37b26a5f-4bed-45b7-9d7c-611e3ecdf073}, !- Air Inlet Node Name
-  {cfd51fcb-d0f6-4482-a9b7-098f0c00ad32}, !- Air Outlet Node Name
-  AutoSize;                               !- Maximum Air Flow Rate {m3/s}
-
-OS:Node,
-  {42b53580-2164-45bd-baf3-8e9c7370b6c9}, !- Handle
-  Node 8,                                 !- Name
-  {ff1a9a2a-2b3d-48e8-9afb-e170199d75c8}, !- Inlet Port
-  {ee5e05e1-9a17-4e6d-b21d-cb7227e3907f}; !- Outlet Port
-
-OS:Connection,
-  {2fd6d172-1fe1-413d-b28c-cce9eff1dbb6}, !- Handle
-  {3bf0a997-1f14-43c2-91b5-e536164de1b1}, !- Name
-  {343e41b7-a4ae-4116-9661-d82e39442342}, !- Source Object
-  3,                                      !- Outlet Port
-  {1593dc05-6e4a-46c8-b1db-d4391cc1f260}, !- Target Object
-  3;                                      !- Inlet Port
-
-OS:Connection,
-  {ff1a9a2a-2b3d-48e8-9afb-e170199d75c8}, !- Handle
-  {a1c107ca-f396-4fb1-b10f-786da12d2ccd}, !- Name
-  {18bb61ec-5bbc-4ec7-bcc6-a40a8a05b05a}, !- Source Object
-  3,                                      !- Outlet Port
-  {42b53580-2164-45bd-baf3-8e9c7370b6c9}, !- Target Object
-  2;                                      !- Inlet Port
-
-OS:Connection,
-  {ee5e05e1-9a17-4e6d-b21d-cb7227e3907f}, !- Handle
-  {b39383d9-bafe-44e7-b34b-55a331d64a5a}, !- Name
-  {42b53580-2164-45bd-baf3-8e9c7370b6c9}, !- Source Object
-  3,                                      !- Outlet Port
-  {52f3019a-9337-46fe-b773-28c59669410e}, !- Target Object
-  3;                                      !- Inlet Port
-
-OS:Node,
-  {acf31c45-5d0f-4f3c-ba51-187bb9940b89}, !- Handle
-  Node 9,                                 !- Name
-  {c5df942c-4533-4429-91ff-a280d53e1d71}, !- Inlet Port
-  {37b26a5f-4bed-45b7-9d7c-611e3ecdf073}; !- Outlet Port
-
-OS:Connection,
-  {c5df942c-4533-4429-91ff-a280d53e1d71}, !- Handle
-  {b6b89001-468c-4677-a09d-3d147215d3a1}, !- Name
-  {242e3622-9db3-41fd-9e4b-15bdd1e9dad1}, !- Source Object
-  3,                                      !- Outlet Port
-  {acf31c45-5d0f-4f3c-ba51-187bb9940b89}, !- Target Object
-  2;                                      !- Inlet Port
-
-OS:Connection,
-  {37b26a5f-4bed-45b7-9d7c-611e3ecdf073}, !- Handle
-  {7804c93e-14ed-4549-87d5-c8b905d70b1d}, !- Name
-  {acf31c45-5d0f-4f3c-ba51-187bb9940b89}, !- Source Object
-  3,                                      !- Outlet Port
-  {d95290ec-8eaf-41d7-8cbd-472fdd89a42a}, !- Target Object
-  3;                                      !- Inlet Port
-
-OS:Connection,
-  {cfd51fcb-d0f6-4482-a9b7-098f0c00ad32}, !- Handle
-  {497b25a4-3d87-414a-a4f6-b71320c6dfe3}, !- Name
-  {d95290ec-8eaf-41d7-8cbd-472fdd89a42a}, !- Source Object
-  4,                                      !- Outlet Port
-  {343e41b7-a4ae-4116-9661-d82e39442342}, !- Target Object
-  2;                                      !- Inlet Port
-
-OS:Curve:Biquadratic,
-  {e45f862e-8304-4323-a4a2-f63e151bab76}, !- Handle
-  ConstantBiquadratic 1,                  !- Name
-  1,                                      !- Coefficient1 Constant
-  0,                                      !- Coefficient2 x
-  0,                                      !- Coefficient3 x**2
-  0,                                      !- Coefficient4 y
-  0,                                      !- Coefficient5 y**2
-  0,                                      !- Coefficient6 x*y
-  -100,                                   !- Minimum Value of x
-  100,                                    !- Maximum Value of x
-  -100,                                   !- Minimum Value of y
-  100;                                    !- Maximum Value of y
-
-OS:Curve:Biquadratic,
-  {c9d4a6eb-f923-46e0-bb29-86d3c8febd8a}, !- Handle
-  Cool-Cap-fT2,                           !- Name
-  1.00899352190587,                       !- Coefficient1 Constant
-  0.006512749025457,                      !- Coefficient2 x
-  0,                                      !- Coefficient3 x**2
-  0.003917565735935,                      !- Coefficient4 y
-  -0.000222646705889,                     !- Coefficient5 y**2
-  0,                                      !- Coefficient6 x*y
-  13.88,                                  !- Minimum Value of x
-  23.88,                                  !- Maximum Value of x
-  18.33,                                  !- Minimum Value of y
-  51.66;                                  !- Maximum Value of y
-
-OS:Curve:Biquadratic,
-  {1e3cb137-c87b-4438-b945-7c84bab5496a}, !- Handle
-  Cool-EIR-fT2,                           !- Name
-  0.429214441601141,                      !- Coefficient1 Constant
-  -0.003604841598515,                     !- Coefficient2 x
-  4.5783162727e-05,                       !- Coefficient3 x**2
-  0.026490875804937,                      !- Coefficient4 y
-  -0.000159212286878,                     !- Coefficient5 y**2
-  -0.000159062656483,                     !- Coefficient6 x*y
-  13.88,                                  !- Minimum Value of x
-  23.88,                                  !- Maximum Value of x
-  18.33,                                  !- Minimum Value of y
-  51.66;                                  !- Maximum Value of y
-
-OS:Curve:Quadratic,
-  {e65728c7-3641-4728-a97b-160324e45ca1}, !- Handle
-  Cool-PLF-fPLR2,                         !- Name
-  0.75,                                   !- Coefficient1 Constant
-  0.25,                                   !- Coefficient2 x
-  0,                                      !- Coefficient3 x**2
-  0,                                      !- Minimum Value of x
-  1,                                      !- Maximum Value of x
-  0.7,                                    !- Minimum Curve Output
-  1;                                      !- Maximum Curve Output
-
-OS:Curve:Quadratic,
-  {1344ee46-3ab9-4ae2-8390-64ef1d832e76}, !- Handle
-  Cool-Cap-fFF2,                          !- Name
-  1,                                      !- Coefficient1 Constant
-  0,                                      !- Coefficient2 x
-  0,                                      !- Coefficient3 x**2
-  0,                                      !- Minimum Value of x
-  2,                                      !- Maximum Value of x
-  0,                                      !- Minimum Curve Output
-  2;                                      !- Maximum Curve Output
-
-OS:Curve:Quadratic,
-  {d6931ca6-666e-499d-b194-d87227a84c72}, !- Handle
-  Cool-EIR-fFF2,                          !- Name
-  1,                                      !- Coefficient1 Constant
-  0,                                      !- Coefficient2 x
-  0,                                      !- Coefficient3 x**2
-  0,                                      !- Minimum Value of x
-  2,                                      !- Maximum Value of x
-  0,                                      !- Minimum Curve Output
-  2;                                      !- Maximum Curve Output
-
-OS:Coil:Cooling:DX:MultiSpeed:StageData,
-  {1604b846-8c18-477b-a337-9594474dc7d7}, !- Handle
-  Coil Cooling DX Multi Speed Stage Data 1, !- Name
-  autosize,                               !- Gross Rated Total Cooling Capacity {W}
-  0.862559284540077,                      !- Gross Rated Sensible Heat Ratio
-  4.3617516587197,                        !- Gross Rated Cooling COP {W/W}
-  autosize,                               !- Rated Air Flow Rate {m3/s}
-  773.3,                                  !- Rated Evaporator Fan Power Per Volume Flow Rate {W/(m3/s)}
-  {c9d4a6eb-f923-46e0-bb29-86d3c8febd8a}, !- Total Cooling Capacity Function of Temperature Curve
-  {1344ee46-3ab9-4ae2-8390-64ef1d832e76}, !- Total Cooling Capacity Function of Flow Fraction Curve
-  {1e3cb137-c87b-4438-b945-7c84bab5496a}, !- Energy Input Ratio Function of Temperature Curve
-  {d6931ca6-666e-499d-b194-d87227a84c72}, !- Energy Input Ratio Function of Flow Fraction Curve
-  {e65728c7-3641-4728-a97b-160324e45ca1}, !- Part Load Fraction Correlation Curve
-  1000,                                   !- Nominal Time for Condensate Removal to Begin {s}
-  1.5,                                    !- Ratio of Initial Moisture Evaporation Rate and Steady State Latent Capacity {dimensionless}
-  3,                                      !- Maximum Cycling Rate {cycles/hr}
-  45,                                     !- Latent Capacity Time Constant {s}
-  0.2,                                    !- Rated Waste Heat Fraction of Power Input {dimensionless}
-  {e45f862e-8304-4323-a4a2-f63e151bab76}, !- Waste Heat Function of Temperature Curve
-  0.9,                                    !- Evaporative Condenser Effectiveness {dimensionless}
-  autosize,                               !- Evaporative Condenser Air Flow Rate {m3/s}
-  autosize;                               !- Rated Evaporative Condenser Pump Power Consumption {W}
-
-OS:Curve:Biquadratic,
-  {e14b2a2f-eb17-43e9-b215-8e3965b54031}, !- Handle
-  Cool-Cap-fT4,                           !- Name
-  1.00899352190587,                       !- Coefficient1 Constant
-  0.006512749025457,                      !- Coefficient2 x
-  0,                                      !- Coefficient3 x**2
-  0.003917565735935,                      !- Coefficient4 y
-  -0.000222646705889,                     !- Coefficient5 y**2
-  0,                                      !- Coefficient6 x*y
-  13.88,                                  !- Minimum Value of x
-  23.88,                                  !- Maximum Value of x
-  18.33,                                  !- Minimum Value of y
-  51.66;                                  !- Maximum Value of y
-
-OS:Curve:Biquadratic,
-  {9afa7b42-ff02-4705-ac69-8852f5613dcd}, !- Handle
-  Cool-EIR-fT4,                           !- Name
-  0.429214441601141,                      !- Coefficient1 Constant
-  -0.003604841598515,                     !- Coefficient2 x
-  4.5783162727e-05,                       !- Coefficient3 x**2
-  0.026490875804937,                      !- Coefficient4 y
-  -0.000159212286878,                     !- Coefficient5 y**2
-  -0.000159062656483,                     !- Coefficient6 x*y
-  13.88,                                  !- Minimum Value of x
-  23.88,                                  !- Maximum Value of x
-  18.33,                                  !- Minimum Value of y
-  51.66;                                  !- Maximum Value of y
-
-OS:Curve:Quadratic,
-  {ad1e4c5b-8d66-4db1-8968-afe6ff425aeb}, !- Handle
-  Cool-PLF-fPLR4,                         !- Name
-  0.75,                                   !- Coefficient1 Constant
-  0.25,                                   !- Coefficient2 x
-  0,                                      !- Coefficient3 x**2
-  0,                                      !- Minimum Value of x
-  1,                                      !- Maximum Value of x
-  0.7,                                    !- Minimum Curve Output
-  1;                                      !- Maximum Curve Output
-
-OS:Curve:Quadratic,
-  {8bfb66ce-0d92-4a0b-b213-cae7a8d8ae1a}, !- Handle
-  Cool-Cap-fFF4,                          !- Name
-  1,                                      !- Coefficient1 Constant
-  0,                                      !- Coefficient2 x
-  0,                                      !- Coefficient3 x**2
-  0,                                      !- Minimum Value of x
-  2,                                      !- Maximum Value of x
-  0,                                      !- Minimum Curve Output
-  2;                                      !- Maximum Curve Output
-
-OS:Curve:Quadratic,
-  {f0750a3e-c680-4dbc-9e88-88df8cabf83d}, !- Handle
-  Cool-EIR-fFF4,                          !- Name
-  1,                                      !- Coefficient1 Constant
-  0,                                      !- Coefficient2 x
-  0,                                      !- Coefficient3 x**2
-  0,                                      !- Minimum Value of x
-  2,                                      !- Maximum Value of x
-  0,                                      !- Minimum Curve Output
-  2;                                      !- Maximum Curve Output
-
-OS:Coil:Cooling:DX:MultiSpeed:StageData,
-  {65581c50-e272-46a7-bb62-6705b47356f9}, !- Handle
-  Coil Cooling DX Multi Speed Stage Data 2, !- Name
-  autosize,                               !- Gross Rated Total Cooling Capacity {W}
-  0.798701661239655,                      !- Gross Rated Sensible Heat Ratio
-  3.77511613086751,                       !- Gross Rated Cooling COP {W/W}
-  autosize,                               !- Rated Air Flow Rate {m3/s}
-  773.3,                                  !- Rated Evaporator Fan Power Per Volume Flow Rate {W/(m3/s)}
-  {e14b2a2f-eb17-43e9-b215-8e3965b54031}, !- Total Cooling Capacity Function of Temperature Curve
-  {8bfb66ce-0d92-4a0b-b213-cae7a8d8ae1a}, !- Total Cooling Capacity Function of Flow Fraction Curve
-  {9afa7b42-ff02-4705-ac69-8852f5613dcd}, !- Energy Input Ratio Function of Temperature Curve
-  {f0750a3e-c680-4dbc-9e88-88df8cabf83d}, !- Energy Input Ratio Function of Flow Fraction Curve
-  {ad1e4c5b-8d66-4db1-8968-afe6ff425aeb}, !- Part Load Fraction Correlation Curve
-  1000,                                   !- Nominal Time for Condensate Removal to Begin {s}
-  1.5,                                    !- Ratio of Initial Moisture Evaporation Rate and Steady State Latent Capacity {dimensionless}
-  3,                                      !- Maximum Cycling Rate {cycles/hr}
-  45,                                     !- Latent Capacity Time Constant {s}
-  0.2,                                    !- Rated Waste Heat Fraction of Power Input {dimensionless}
-  {e45f862e-8304-4323-a4a2-f63e151bab76}, !- Waste Heat Function of Temperature Curve
-  0.9,                                    !- Evaporative Condenser Effectiveness {dimensionless}
-  autosize,                               !- Evaporative Condenser Air Flow Rate {m3/s}
-  autosize;                               !- Rated Evaporative Condenser Pump Power Consumption {W}
-
-OS:Curve:Biquadratic,
-  {dcdf3d29-fdf7-444b-a742-c3e3eaafd278}, !- Handle
-  Cool-Cap-fT6,                           !- Name
-  1.00899352190587,                       !- Coefficient1 Constant
-  0.006512749025457,                      !- Coefficient2 x
-  0,                                      !- Coefficient3 x**2
-  0.003917565735935,                      !- Coefficient4 y
-  -0.000222646705889,                     !- Coefficient5 y**2
-  0,                                      !- Coefficient6 x*y
-  13.88,                                  !- Minimum Value of x
-  23.88,                                  !- Maximum Value of x
-  18.33,                                  !- Minimum Value of y
-  51.66;                                  !- Maximum Value of y
-
-OS:Curve:Biquadratic,
-  {a29eb170-a2e3-4a26-acf1-ec9977572e45}, !- Handle
-  Cool-EIR-fT6,                           !- Name
-  0.429214441601141,                      !- Coefficient1 Constant
-  -0.003604841598515,                     !- Coefficient2 x
-  4.5783162727e-05,                       !- Coefficient3 x**2
-  0.026490875804937,                      !- Coefficient4 y
-  -0.000159212286878,                     !- Coefficient5 y**2
-  -0.000159062656483,                     !- Coefficient6 x*y
-  13.88,                                  !- Minimum Value of x
-  23.88,                                  !- Maximum Value of x
-  18.33,                                  !- Minimum Value of y
-  51.66;                                  !- Maximum Value of y
-
-OS:Curve:Quadratic,
-  {390844f6-317d-4455-abe2-5decd2688423}, !- Handle
-  Cool-PLF-fPLR6,                         !- Name
-  0.75,                                   !- Coefficient1 Constant
-  0.25,                                   !- Coefficient2 x
-  0,                                      !- Coefficient3 x**2
-  0,                                      !- Minimum Value of x
-  1,                                      !- Maximum Value of x
-  0.7,                                    !- Minimum Curve Output
-  1;                                      !- Maximum Curve Output
-
-OS:Curve:Quadratic,
-  {21e0be9d-ace9-440f-86ae-c41855b4cac8}, !- Handle
-  Cool-Cap-fFF6,                          !- Name
-  1,                                      !- Coefficient1 Constant
-  0,                                      !- Coefficient2 x
-  0,                                      !- Coefficient3 x**2
-  0,                                      !- Minimum Value of x
-  2,                                      !- Maximum Value of x
-  0,                                      !- Minimum Curve Output
-  2;                                      !- Maximum Curve Output
-
-OS:Curve:Quadratic,
-  {d20da7ce-ba84-46ae-9608-d298f2c8ba67}, !- Handle
-  Cool-EIR-fFF6,                          !- Name
-  1,                                      !- Coefficient1 Constant
-  0,                                      !- Coefficient2 x
-  0,                                      !- Coefficient3 x**2
-  0,                                      !- Minimum Value of x
-  2,                                      !- Maximum Value of x
-  0,                                      !- Minimum Curve Output
-  2;                                      !- Maximum Curve Output
-
-OS:Coil:Cooling:DX:MultiSpeed:StageData,
-  {f616590e-0a48-4c22-96aa-6f31a50e8c23}, !- Handle
-  Coil Cooling DX Multi Speed Stage Data 3, !- Name
-  autosize,                               !- Gross Rated Total Cooling Capacity {W}
-  0.757094338262211,                      !- Gross Rated Sensible Heat Ratio
-  3.17313460723919,                       !- Gross Rated Cooling COP {W/W}
-  autosize,                               !- Rated Air Flow Rate {m3/s}
-  773.3,                                  !- Rated Evaporator Fan Power Per Volume Flow Rate {W/(m3/s)}
-  {dcdf3d29-fdf7-444b-a742-c3e3eaafd278}, !- Total Cooling Capacity Function of Temperature Curve
-  {21e0be9d-ace9-440f-86ae-c41855b4cac8}, !- Total Cooling Capacity Function of Flow Fraction Curve
-  {a29eb170-a2e3-4a26-acf1-ec9977572e45}, !- Energy Input Ratio Function of Temperature Curve
-  {d20da7ce-ba84-46ae-9608-d298f2c8ba67}, !- Energy Input Ratio Function of Flow Fraction Curve
-  {390844f6-317d-4455-abe2-5decd2688423}, !- Part Load Fraction Correlation Curve
-  1000,                                   !- Nominal Time for Condensate Removal to Begin {s}
-  1.5,                                    !- Ratio of Initial Moisture Evaporation Rate and Steady State Latent Capacity {dimensionless}
-  3,                                      !- Maximum Cycling Rate {cycles/hr}
-  45,                                     !- Latent Capacity Time Constant {s}
-  0.2,                                    !- Rated Waste Heat Fraction of Power Input {dimensionless}
-  {e45f862e-8304-4323-a4a2-f63e151bab76}, !- Waste Heat Function of Temperature Curve
-  0.9,                                    !- Evaporative Condenser Effectiveness {dimensionless}
-  autosize,                               !- Evaporative Condenser Air Flow Rate {m3/s}
-  autosize;                               !- Rated Evaporative Condenser Pump Power Consumption {W}
-
-OS:Curve:Biquadratic,
-  {83bbb75e-c6b6-4d66-af0b-3e1d46f1c18c}, !- Handle
-  Cool-Cap-fT10,                          !- Name
-  1.00899352190587,                       !- Coefficient1 Constant
-  0.006512749025457,                      !- Coefficient2 x
-  0,                                      !- Coefficient3 x**2
-  0.003917565735935,                      !- Coefficient4 y
-  -0.000222646705889,                     !- Coefficient5 y**2
-  0,                                      !- Coefficient6 x*y
-  13.88,                                  !- Minimum Value of x
-  23.88,                                  !- Maximum Value of x
-  18.33,                                  !- Minimum Value of y
-  51.66;                                  !- Maximum Value of y
-
-OS:Curve:Biquadratic,
-  {2b281b3b-3705-4b86-ab92-dc9a7a22d230}, !- Handle
-  Cool-EIR-fT10,                          !- Name
-  0.429214441601141,                      !- Coefficient1 Constant
-  -0.003604841598515,                     !- Coefficient2 x
-  4.5783162727e-05,                       !- Coefficient3 x**2
-  0.026490875804937,                      !- Coefficient4 y
-  -0.000159212286878,                     !- Coefficient5 y**2
-  -0.000159062656483,                     !- Coefficient6 x*y
-  13.88,                                  !- Minimum Value of x
-  23.88,                                  !- Maximum Value of x
-  18.33,                                  !- Minimum Value of y
-  51.66;                                  !- Maximum Value of y
-
-OS:Curve:Quadratic,
-  {e973e153-9d79-4cb7-9a8e-aa03135e5d78}, !- Handle
-  Cool-PLF-fPLR10,                        !- Name
-  0.75,                                   !- Coefficient1 Constant
-  0.25,                                   !- Coefficient2 x
-  0,                                      !- Coefficient3 x**2
-  0,                                      !- Minimum Value of x
-  1,                                      !- Maximum Value of x
-  0.7,                                    !- Minimum Curve Output
-  1;                                      !- Maximum Curve Output
-
-OS:Curve:Quadratic,
-  {a417e78a-258a-4537-af25-4ca53057eb05}, !- Handle
-  Cool-Cap-fFF10,                         !- Name
-  1,                                      !- Coefficient1 Constant
-  0,                                      !- Coefficient2 x
-  0,                                      !- Coefficient3 x**2
-  0,                                      !- Minimum Value of x
-  2,                                      !- Maximum Value of x
-  0,                                      !- Minimum Curve Output
-  2;                                      !- Maximum Curve Output
-
-OS:Curve:Quadratic,
-  {e34190c3-885b-45fc-b6c5-6c6e20356e86}, !- Handle
-  Cool-EIR-fFF10,                         !- Name
-  1,                                      !- Coefficient1 Constant
-  0,                                      !- Coefficient2 x
-  0,                                      !- Coefficient3 x**2
-  0,                                      !- Minimum Value of x
-  2,                                      !- Maximum Value of x
-  0,                                      !- Minimum Curve Output
-  2;                                      !- Maximum Curve Output
-
-OS:Coil:Cooling:DX:MultiSpeed:StageData,
-  {3e1bd6ce-f645-4ac5-af69-54ad8f432ed4}, !- Handle
-  Coil Cooling DX Multi Speed Stage Data 4, !- Name
-  autosize,                               !- Gross Rated Total Cooling Capacity {W}
-  0.702551992573952,                      !- Gross Rated Sensible Heat Ratio
-  2.34548433129289,                       !- Gross Rated Cooling COP {W/W}
-  autosize,                               !- Rated Air Flow Rate {m3/s}
-  773.3,                                  !- Rated Evaporator Fan Power Per Volume Flow Rate {W/(m3/s)}
-  {83bbb75e-c6b6-4d66-af0b-3e1d46f1c18c}, !- Total Cooling Capacity Function of Temperature Curve
-  {a417e78a-258a-4537-af25-4ca53057eb05}, !- Total Cooling Capacity Function of Flow Fraction Curve
-  {2b281b3b-3705-4b86-ab92-dc9a7a22d230}, !- Energy Input Ratio Function of Temperature Curve
-  {e34190c3-885b-45fc-b6c5-6c6e20356e86}, !- Energy Input Ratio Function of Flow Fraction Curve
-  {e973e153-9d79-4cb7-9a8e-aa03135e5d78}, !- Part Load Fraction Correlation Curve
-  1000,                                   !- Nominal Time for Condensate Removal to Begin {s}
-  1.5,                                    !- Ratio of Initial Moisture Evaporation Rate and Steady State Latent Capacity {dimensionless}
-  3,                                      !- Maximum Cycling Rate {cycles/hr}
-  45,                                     !- Latent Capacity Time Constant {s}
-  0.2,                                    !- Rated Waste Heat Fraction of Power Input {dimensionless}
-  {e45f862e-8304-4323-a4a2-f63e151bab76}, !- Waste Heat Function of Temperature Curve
-  0.9,                                    !- Evaporative Condenser Effectiveness {dimensionless}
-  autosize,                               !- Evaporative Condenser Air Flow Rate {m3/s}
-  autosize;                               !- Rated Evaporative Condenser Pump Power Consumption {W}
-
-OS:Coil:Cooling:DX:MultiSpeed,
-  {04e71cdc-26a4-43c0-a012-a45d8fc80277}, !- Handle
-  res ms clg coil,                        !- Name
-  ,                                       !- Availability Schedule
-  ,                                       !- Air Inlet Node
-  ,                                       !- Air Outlet Node
-  ,                                       !- Condenser Air Inlet Node
-  AirCooled,                              !- Condenser Type
-  -25,                                    !- Minimum Outdoor Dry-Bulb Temperature for Compressor Operation {C}
-  ,                                       !- Supply Water Storage Tank
-  ,                                       !- Condensate Collection Water Storage Tank
-  No,                                     !- Apply Part Load Fraction to Speeds Greater than 1
-  No,                                     !- Apply Latent Degradation to Speeds Greater than 1
-  0,                                      !- Crankcase Heater Capacity {W}
-  10,                                     !- Maximum Outdoor Dry-Bulb Temperature for Crankcase Heater Operation {C}
-  0,                                      !- Basin Heater Capacity {W/K}
-  2,                                      !- Basin Heater Setpoint Temperature {C}
-  ,                                       !- Basin Heater Operating Schedule
-  Electricity,                            !- Fuel Type
-  {1604b846-8c18-477b-a337-9594474dc7d7}, !- Stage 1
-  {65581c50-e272-46a7-bb62-6705b47356f9}, !- Stage 2
-  {f616590e-0a48-4c22-96aa-6f31a50e8c23}, !- Stage 3
-  {3e1bd6ce-f645-4ac5-af69-54ad8f432ed4}; !- Stage 4
-
-OS:Curve:Exponent,
-  {766049b7-18ce-47c4-af2c-67643beb7a14}, !- Handle
-  res ms fan power curve 1,               !- Name
-  0,                                      !- Coefficient1 Constant
-  1,                                      !- Coefficient2 Constant
-  3,                                      !- Coefficient3 Constant
-  -100,                                   !- Minimum Value of x
-  100,                                    !- Maximum Value of x
-  ,                                       !- Minimum Curve Output
-  ,                                       !- Maximum Curve Output
-  ,                                       !- Input Unit Type for X
-  ;                                       !- Output Unit Type
-
-OS:Curve:Cubic,
-  {1b780f4f-65c0-4fe9-a7a6-445d43db6f9d}, !- Handle
-  res ms fan eff curve 1,                 !- Name
-  0,                                      !- Coefficient1 Constant
-  1,                                      !- Coefficient2 x
-  0,                                      !- Coefficient3 x**2
-  0,                                      !- Coefficient4 x**3
-  0,                                      !- Minimum Value of x
-  1,                                      !- Maximum Value of x
-  0.01,                                   !- Minimum Curve Output
-  1;                                      !- Maximum Curve Output
-
-OS:Fan:OnOff,
-  {9c09c5c5-2098-495a-bc5b-2a0ab79463d1}, !- Handle
-  res ms clg supply fan,                  !- Name
-  {c552bd3b-3d84-40d3-acc6-83fb57e034da}, !- Availability Schedule Name
-  0.167945868715886,                      !- Fan Total Efficiency
-  24.91,                                  !- Pressure Rise {Pa}
-  autosize,                               !- Maximum Flow Rate {m3/s}
-  1,                                      !- Motor Efficiency
-  1,                                      !- Motor In Airstream Fraction
-  ,                                       !- Air Inlet Node Name
-  ,                                       !- Air Outlet Node Name
-  {766049b7-18ce-47c4-af2c-67643beb7a14}, !- Fan Power Ratio Function of Speed Ratio Curve Name
-  {1b780f4f-65c0-4fe9-a7a6-445d43db6f9d}, !- Fan Efficiency Ratio Function of Speed Ratio Curve Name
-  res ms clg supply fan;                  !- End-Use Subcategory
-
-OS:UnitarySystemPerformance:Multispeed,
-  {9ef8b914-47cc-4ce0-b0bf-44f309c72924}, !- Handle
-  Unitary System Performance Multispeed 2, !- Name
-  No,                                     !- Single Mode Operation
-  1e-09,                                  !- Heating Speed Supply Air Flow Ratio 1
-  0.529411764705882,                      !- Cooling Speed Supply Air Flow Ratio 1
-  1e-09,                                  !- Heating Speed Supply Air Flow Ratio 2
-  0.647058823529412,                      !- Cooling Speed Supply Air Flow Ratio 2
-  1e-09,                                  !- Heating Speed Supply Air Flow Ratio 3
-  0.764705882352941,                      !- Cooling Speed Supply Air Flow Ratio 3
-  1e-09,                                  !- Heating Speed Supply Air Flow Ratio 4
-  1;                                      !- Cooling Speed Supply Air Flow Ratio 4
-
-OS:AirLoopHVAC:UnitarySystem,
-  {a0dd3435-9cbc-4620-b562-46b23261094c}, !- Handle
-  res ms clg unitary system,              !- Name
-  Load,                                   !- Control Type
-  {b7e927c3-19fc-429c-a1ea-2c05844ddced}, !- Controlling Zone or Thermostat Location
-  None,                                   !- Dehumidification Control Type
-  {c552bd3b-3d84-40d3-acc6-83fb57e034da}, !- Availability Schedule Name
-  {0d416199-8044-4841-b291-6ac6e90bd041}, !- Air Inlet Node Name
-  {dafeb6e2-83c7-4f34-b91f-b1588c925bcb}, !- Air Outlet Node Name
-  {9c09c5c5-2098-495a-bc5b-2a0ab79463d1}, !- Supply Fan Name
-  BlowThrough,                            !- Fan Placement
-  {8687a4d2-64dd-4c87-8edb-76862292f26a}, !- Supply Air Fan Operating Mode Schedule Name
-  ,                                       !- Heating Coil Name
-  1,                                      !- DX Heating Coil Sizing Ratio
-  {04e71cdc-26a4-43c0-a012-a45d8fc80277}, !- Cooling Coil Name
-  No,                                     !- Use DOAS DX Cooling Coil
-  2,                                      !- DOAS DX Cooling Coil Leaving Minimum Air Temperature {C}
-  SensibleOnlyLoadControl,                !- Latent Load Control
-  ,                                       !- Supplemental Heating Coil Name
-  ,                                       !- Supply Air Flow Rate Method During Cooling Operation
-  Autosize,                               !- Supply Air Flow Rate During Cooling Operation {m3/s}
-  ,                                       !- Supply Air Flow Rate Per Floor Area During Cooling Operation {m3/s-m2}
-  ,                                       !- Fraction of Autosized Design Cooling Supply Air Flow Rate
-  ,                                       !- Design Supply Air Flow Rate Per Unit of Capacity During Cooling Operation {m3/s-W}
-  ,                                       !- Supply Air Flow Rate Method During Heating Operation
-  Autosize,                               !- Supply Air Flow Rate During Heating Operation {m3/s}
-  ,                                       !- Supply Air Flow Rate Per Floor Area during Heating Operation {m3/s-m2}
-  ,                                       !- Fraction of Autosized Design Heating Supply Air Flow Rate
-  ,                                       !- Design Supply Air Flow Rate Per Unit of Capacity During Heating Operation {m3/s-W}
-  ,                                       !- Supply Air Flow Rate Method When No Cooling or Heating is Required
-  0,                                      !- Supply Air Flow Rate When No Cooling or Heating is Required {m3/s}
-  ,                                       !- Supply Air Flow Rate Per Floor Area When No Cooling or Heating is Required {m3/s-m2}
-  ,                                       !- Fraction of Autosized Design Cooling Supply Air Flow Rate When No Cooling or Heating is Required
-  ,                                       !- Fraction of Autosized Design Heating Supply Air Flow Rate When No Cooling or Heating is Required
-  ,                                       !- Design Supply Air Flow Rate Per Unit of Capacity During Cooling Operation When No Cooling or Heating is Required {m3/s-W}
-  ,                                       !- Design Supply Air Flow Rate Per Unit of Capacity During Heating Operation When No Cooling or Heating is Required {m3/s-W}
-  93.3333333333333,                       !- Maximum Supply Air Temperature {C}
-  4.44444444444444,                       !- Maximum Outdoor Dry-Bulb Temperature for Supplemental Heater Operation {C}
-  ,                                       !- Outdoor Dry-Bulb Temperature Sensor Node Name
-  2.5,                                    !- Maximum Cycling Rate {cycles/hr}
-  60,                                     !- Heat Pump Time Constant {s}
-  0.01,                                   !- Fraction of On-Cycle Power Use
-  60,                                     !- Heat Pump Fan Delay Time {s}
-  0,                                      !- Ancilliary On-Cycle Electric Power {W}
-  0,                                      !- Ancilliary Off-Cycle Electric Power {W}
-  ,                                       !- Design Heat Recovery Water Flow Rate {m3/s}
-  ,                                       !- Maximum Temperature for Heat Recovery {C}
-  ,                                       !- Heat Recovery Water Inlet Node Name
-  ,                                       !- Heat Recovery Water Outlet Node Name
-  {9ef8b914-47cc-4ce0-b0bf-44f309c72924}; !- Design Specification Multispeed Object Name
-
-OS:AirLoopHVAC,
-  {a4d5c265-32ed-4e71-80ee-6bf5855e7510}, !- Handle
-  res ms clg asys,                        !- Name
-  ,                                       !- Controller List Name
-  {c552bd3b-3d84-40d3-acc6-83fb57e034da}, !- Availability Schedule
-  {caf9cd8d-1bb2-4da6-836d-853d763e1914}, !- Availability Manager List Name
-  AutoSize,                               !- Design Supply Air Flow Rate {m3/s}
-  ,                                       !- Branch List Name
-  ,                                       !- Connector List Name
-  {c8949d6e-f9e8-4f20-b36e-d141ee8ca80f}, !- Supply Side Inlet Node Name
-  {3a4f3fdc-d6a2-4b80-9add-a28597919e4f}, !- Demand Side Outlet Node Name
-  {5cf01968-7779-49c1-86c9-84738a703a34}, !- Demand Side Inlet Node A
-  {8255a90c-1648-4345-abb0-e012da8fc928}, !- Supply Side Outlet Node A
-  ,                                       !- Demand Side Inlet Node B
-  ,                                       !- Supply Side Outlet Node B
-  ,                                       !- Return Air Bypass Flow Temperature Setpoint Schedule Name
-  {bcba7d92-c417-4a5c-abc8-d10cef8bc869}, !- Demand Mixer Name
-  {e643500c-ae6e-40ab-98e0-a466224990ce}, !- Demand Splitter A Name
-  ,                                       !- Demand Splitter B Name
-  ;                                       !- Supply Splitter Name
-
-OS:Node,
-  {394c4464-d531-412f-baa5-273e2defbe15}, !- Handle
-  Node 10,                                !- Name
-  {c8949d6e-f9e8-4f20-b36e-d141ee8ca80f}, !- Inlet Port
-  {0d416199-8044-4841-b291-6ac6e90bd041}; !- Outlet Port
-
-OS:Node,
-  {425082ff-b800-4f87-a4ae-bcf3f57525fd}, !- Handle
-  Node 11,                                !- Name
-  {dafeb6e2-83c7-4f34-b91f-b1588c925bcb}, !- Inlet Port
-  {8255a90c-1648-4345-abb0-e012da8fc928}; !- Outlet Port
-
-OS:Connection,
-  {c8949d6e-f9e8-4f20-b36e-d141ee8ca80f}, !- Handle
-  {028cc6b8-d93a-4bb6-9bfb-cfa02417bfad}, !- Name
-  {a4d5c265-32ed-4e71-80ee-6bf5855e7510}, !- Source Object
-  8,                                      !- Outlet Port
-  {394c4464-d531-412f-baa5-273e2defbe15}, !- Target Object
-  2;                                      !- Inlet Port
-
-OS:Connection,
-  {8255a90c-1648-4345-abb0-e012da8fc928}, !- Handle
-  {92c6f32c-f974-464b-9e3f-908d34b728bf}, !- Name
-  {425082ff-b800-4f87-a4ae-bcf3f57525fd}, !- Source Object
-  3,                                      !- Outlet Port
-  {a4d5c265-32ed-4e71-80ee-6bf5855e7510}, !- Target Object
-  11;                                     !- Inlet Port
-
-OS:Node,
-  {b5baa3e1-6509-47e3-9c5f-0934819c9f08}, !- Handle
-  Node 12,                                !- Name
-  {5cf01968-7779-49c1-86c9-84738a703a34}, !- Inlet Port
-  {5454a5cd-d2bc-40a4-ac9f-61eeee30ac51}; !- Outlet Port
-
-OS:Node,
-  {b3bcb213-9f1d-4100-a545-a73b7af96aa3}, !- Handle
-  Node 13,                                !- Name
-  {bf2d01e4-d51d-4a0b-9bdb-101654e798ee}, !- Inlet Port
-  {3a4f3fdc-d6a2-4b80-9add-a28597919e4f}; !- Outlet Port
-
-OS:Node,
-  {f18e4cb0-def5-4e65-b7b4-381a19412ede}, !- Handle
-  Node 14,                                !- Name
-  {4eb988a6-2e50-498e-94ab-278d69572f6e}, !- Inlet Port
-  {d2dc2625-9fe5-4f9d-b73a-64a5c062ab84}; !- Outlet Port
-
-OS:Connection,
-  {5cf01968-7779-49c1-86c9-84738a703a34}, !- Handle
-  {22e94280-c2ee-4180-b10c-804247ff2771}, !- Name
-  {a4d5c265-32ed-4e71-80ee-6bf5855e7510}, !- Source Object
-  10,                                     !- Outlet Port
-  {b5baa3e1-6509-47e3-9c5f-0934819c9f08}, !- Target Object
-  2;                                      !- Inlet Port
-
-OS:Connection,
-  {3a4f3fdc-d6a2-4b80-9add-a28597919e4f}, !- Handle
-  {46de9f9a-bfd7-4186-a461-fef8dea725cb}, !- Name
-  {b3bcb213-9f1d-4100-a545-a73b7af96aa3}, !- Source Object
-  3,                                      !- Outlet Port
-  {a4d5c265-32ed-4e71-80ee-6bf5855e7510}, !- Target Object
-  9;                                      !- Inlet Port
-
-OS:AirLoopHVAC:ZoneSplitter,
-  {e643500c-ae6e-40ab-98e0-a466224990ce}, !- Handle
-  res ms clg zone splitter,               !- Name
-  {5454a5cd-d2bc-40a4-ac9f-61eeee30ac51}, !- Inlet Node Name
-  {8825d194-2e76-4dc0-b8bd-47e25264c7ab}; !- Outlet Node Name 1
-
-OS:AirLoopHVAC:ZoneMixer,
-  {bcba7d92-c417-4a5c-abc8-d10cef8bc869}, !- Handle
-  res ms clg zone mixer,                  !- Name
-  {bf2d01e4-d51d-4a0b-9bdb-101654e798ee}, !- Outlet Node Name
-  {e7936845-979e-4627-8936-42a29dc6cf10}; !- Inlet Node Name 1
-
-OS:Connection,
-  {5454a5cd-d2bc-40a4-ac9f-61eeee30ac51}, !- Handle
-  {5c5edaa9-d5f0-4829-b70e-d4fb12f07033}, !- Name
-  {b5baa3e1-6509-47e3-9c5f-0934819c9f08}, !- Source Object
-  3,                                      !- Outlet Port
-  {e643500c-ae6e-40ab-98e0-a466224990ce}, !- Target Object
-  2;                                      !- Inlet Port
-
-OS:Connection,
-  {bf2d01e4-d51d-4a0b-9bdb-101654e798ee}, !- Handle
-  {c6efe503-6c97-4f10-af89-4db04f173098}, !- Name
-  {bcba7d92-c417-4a5c-abc8-d10cef8bc869}, !- Source Object
-  2,                                      !- Outlet Port
-  {b3bcb213-9f1d-4100-a545-a73b7af96aa3}, !- Target Object
-  2;                                      !- Inlet Port
-
-OS:Sizing:System,
-  {b9459fe4-c2e2-4bce-8f38-4af92ad08864}, !- Handle
-  {a4d5c265-32ed-4e71-80ee-6bf5855e7510}, !- AirLoop Name
-  Sensible,                               !- Type of Load to Size On
-  Autosize,                               !- Design Outdoor Air Flow Rate {m3/s}
-  0.3,                                    !- Central Heating Maximum System Air Flow Ratio
-  7,                                      !- Preheat Design Temperature {C}
-  0.008,                                  !- Preheat Design Humidity Ratio {kg-H2O/kg-Air}
-  12.8,                                   !- Precool Design Temperature {C}
-  0.008,                                  !- Precool Design Humidity Ratio {kg-H2O/kg-Air}
-  12.8,                                   !- Central Cooling Design Supply Air Temperature {C}
-  16.7,                                   !- Central Heating Design Supply Air Temperature {C}
-  NonCoincident,                          !- Sizing Option
-  Yes,                                    !- 100% Outdoor Air in Cooling
-  Yes,                                    !- 100% Outdoor Air in Heating
-  0.0085,                                 !- Central Cooling Design Supply Air Humidity Ratio {kg-H2O/kg-Air}
-  0.008,                                  !- Central Heating Design Supply Air Humidity Ratio {kg-H2O/kg-Air}
-  DesignDay,                              !- Cooling Design Air Flow Method
-  0,                                      !- Cooling Design Air Flow Rate {m3/s}
-  DesignDay,                              !- Heating Design Air Flow Method
-  0,                                      !- Heating Design Air Flow Rate {m3/s}
-  ZoneSum,                                !- System Outdoor Air Method
-  1,                                      !- Zone Maximum Outdoor Air Fraction {dimensionless}
-  0.0099676501,                           !- Cooling Supply Air Flow Rate Per Floor Area {m3/s-m2}
-  1,                                      !- Cooling Fraction of Autosized Cooling Supply Air Flow Rate
-  3.9475456e-05,                          !- Cooling Supply Air Flow Rate Per Unit Cooling Capacity {m3/s-W}
-  0.0099676501,                           !- Heating Supply Air Flow Rate Per Floor Area {m3/s-m2}
-  1,                                      !- Heating Fraction of Autosized Heating Supply Air Flow Rate
-  1,                                      !- Heating Fraction of Autosized Cooling Supply Air Flow Rate
-  3.1588213e-05,                          !- Heating Supply Air Flow Rate Per Unit Heating Capacity {m3/s-W}
-  CoolingDesignCapacity,                  !- Cooling Design Capacity Method
-  autosize,                               !- Cooling Design Capacity {W}
-  234.7,                                  !- Cooling Design Capacity Per Floor Area {W/m2}
-  1,                                      !- Fraction of Autosized Cooling Design Capacity
-  HeatingDesignCapacity,                  !- Heating Design Capacity Method
-  autosize,                               !- Heating Design Capacity {W}
-  157,                                    !- Heating Design Capacity Per Floor Area {W/m2}
-  1,                                      !- Fraction of Autosized Heating Design Capacity
-  OnOff;                                  !- Central Cooling Capacity Control Method
-
-OS:AvailabilityManagerAssignmentList,
-  {caf9cd8d-1bb2-4da6-836d-853d763e1914}, !- Handle
-  Air Loop HVAC 1 AvailabilityManagerAssignmentList 1; !- Name
-
-OS:Connection,
-  {0d416199-8044-4841-b291-6ac6e90bd041}, !- Handle
-  {9c0b5e6b-c8a8-4814-b4a5-adcb34838c12}, !- Name
-  {394c4464-d531-412f-baa5-273e2defbe15}, !- Source Object
-  3,                                      !- Outlet Port
-  {a0dd3435-9cbc-4620-b562-46b23261094c}, !- Target Object
-  6;                                      !- Inlet Port
-
-OS:Connection,
-  {dafeb6e2-83c7-4f34-b91f-b1588c925bcb}, !- Handle
-  {58f5e2b0-e083-49ec-95d0-4479c06bada0}, !- Name
-  {a0dd3435-9cbc-4620-b562-46b23261094c}, !- Source Object
-  7,                                      !- Outlet Port
-  {425082ff-b800-4f87-a4ae-bcf3f57525fd}, !- Target Object
-  2;                                      !- Inlet Port
-
-OS:AirTerminal:SingleDuct:ConstantVolume:NoReheat,
-  {308b882e-016f-4629-9f8a-765d6ae89110}, !- Handle
-  res ms living zone clg direct air,      !- Name
-  {c552bd3b-3d84-40d3-acc6-83fb57e034da}, !- Availability Schedule Name
-  {fb64c08c-096e-4312-b9cb-1153d39f9630}, !- Air Inlet Node Name
-  {4eb988a6-2e50-498e-94ab-278d69572f6e}, !- Air Outlet Node Name
-  AutoSize;                               !- Maximum Air Flow Rate {m3/s}
-
-OS:Node,
-  {3ff9ad49-f871-45e2-89a9-83f0bf36606d}, !- Handle
-  Node 15,                                !- Name
-  {1230aa28-d4fb-443a-9801-64bc42c79c63}, !- Inlet Port
-  {e7936845-979e-4627-8936-42a29dc6cf10}; !- Outlet Port
-
-OS:Connection,
-  {d2dc2625-9fe5-4f9d-b73a-64a5c062ab84}, !- Handle
-  {2b979665-5f19-4594-8a25-7d591d594f1c}, !- Name
-  {f18e4cb0-def5-4e65-b7b4-381a19412ede}, !- Source Object
-  3,                                      !- Outlet Port
-  {1593dc05-6e4a-46c8-b1db-d4391cc1f260}, !- Target Object
-  4;                                      !- Inlet Port
-
-OS:Connection,
-  {1230aa28-d4fb-443a-9801-64bc42c79c63}, !- Handle
-  {9ae2d230-f071-4381-875e-b7c815581416}, !- Name
-  {18bb61ec-5bbc-4ec7-bcc6-a40a8a05b05a}, !- Source Object
-  4,                                      !- Outlet Port
-  {3ff9ad49-f871-45e2-89a9-83f0bf36606d}, !- Target Object
-  2;                                      !- Inlet Port
-
-OS:Connection,
-  {e7936845-979e-4627-8936-42a29dc6cf10}, !- Handle
-  {d02eb383-dbfb-48f7-b25b-f64cc8f31cce}, !- Name
-  {3ff9ad49-f871-45e2-89a9-83f0bf36606d}, !- Source Object
-  3,                                      !- Outlet Port
-  {bcba7d92-c417-4a5c-abc8-d10cef8bc869}, !- Target Object
-  3;                                      !- Inlet Port
-
-OS:Node,
-  {a909e5e2-ef51-4c90-9bf1-f6e86ad0e05d}, !- Handle
-  Node 16,                                !- Name
-  {8825d194-2e76-4dc0-b8bd-47e25264c7ab}, !- Inlet Port
-  {fb64c08c-096e-4312-b9cb-1153d39f9630}; !- Outlet Port
-
-OS:Connection,
-  {8825d194-2e76-4dc0-b8bd-47e25264c7ab}, !- Handle
-  {e7470648-416f-411f-a96c-89eb4558bda5}, !- Name
-  {e643500c-ae6e-40ab-98e0-a466224990ce}, !- Source Object
-  3,                                      !- Outlet Port
-  {a909e5e2-ef51-4c90-9bf1-f6e86ad0e05d}, !- Target Object
-  2;                                      !- Inlet Port
-
-OS:Connection,
-  {fb64c08c-096e-4312-b9cb-1153d39f9630}, !- Handle
-  {d64a10ed-53b5-4568-99d0-3432cfe88231}, !- Name
-  {a909e5e2-ef51-4c90-9bf1-f6e86ad0e05d}, !- Source Object
-  3,                                      !- Outlet Port
-  {308b882e-016f-4629-9f8a-765d6ae89110}, !- Target Object
-  3;                                      !- Inlet Port
-
-OS:Connection,
-  {4eb988a6-2e50-498e-94ab-278d69572f6e}, !- Handle
-  {0a70b947-b018-4708-a65b-448a09dc9a28}, !- Name
-  {308b882e-016f-4629-9f8a-765d6ae89110}, !- Source Object
-  4,                                      !- Outlet Port
-  {f18e4cb0-def5-4e65-b7b4-381a19412ede}, !- Target Object
-  2;                                      !- Inlet Port
-
-OS:AdditionalProperties,
-  {48855176-74b3-481e-8da0-98b17d3c08ae}, !- Handle
-  {d7a46d51-60d0-4e8e-b22c-d37ef4cdc965}, !- Object Name
-  DuctedInfoMiniSplitHeatPump,            !- Feature Name 1
-  Boolean,                                !- Feature Data Type 1
-  true,                                   !- Feature Value 1
-  SizingInfoHVACCapacityRatioHeating,     !- Feature Name 2
-  String,                                 !- Feature Data Type 2
-  0.39999999999999997&#440.6&#440.8&#441.2, !- Feature Value 2
-  SizingInfoHVACHeatingCFMs,              !- Feature Name 3
-  String,                                 !- Feature Data Type 3
-  222.22222222222223&#44266.6666666666667&#44311.1111111111111&#44400.0, !- Feature Value 3
-  SizingInfoHVACHeatingCapacityOffset,    !- Feature Name 4
-  Double,                                 !- Feature Data Type 4
-  2300,                                   !- Feature Value 4
-  SizingInfoHPSizedForMaxLoad,            !- Feature Name 5
-  Boolean,                                !- Feature Data Type 5
-  false,                                  !- Feature Value 5
-  SizingInfoHVACFracHeatLoadServed,       !- Feature Name 6
-  Double,                                 !- Feature Data Type 6
-  1;                                      !- Feature Value 6
-
-OS:AdditionalProperties,
-  {69fe6b17-9ce6-4239-81fb-0bb8014b766b}, !- Handle
-  {a0dd3435-9cbc-4620-b562-46b23261094c}, !- Object Name
-  DuctedInfoMiniSplitHeatPump,            !- Feature Name 1
-  Boolean,                                !- Feature Data Type 1
-  true,                                   !- Feature Value 1
-  SizingInfoHVACCapacityRatioCooling,     !- Feature Name 2
-  String,                                 !- Feature Data Type 2
-  0.48888888888888893&#440.6666666666666667&#440.8444444444444444&#441.2, !- Feature Value 2
-  SizingInfoHVACCoolingCFMs,              !- Feature Name 3
-  String,                                 !- Feature Data Type 3
-  225.0&#44275.0&#44325.0&#44425.0,       !- Feature Value 3
-  SizingInfoHVACSHR,                      !- Feature Name 4
-  String,                                 !- Feature Data Type 4
-  0.8625592845400774&#440.7987016612396552&#440.757094338262211&#440.7025519925739516, !- Feature Value 4
-  SizingInfoHVACFracCoolLoadServed,       !- Feature Name 5
-  Double,                                 !- Feature Data Type 5
-  1;                                      !- Feature Value 5
-
-OS:Schedule:Ruleset,
-  {70469607-6b6d-4103-bbfa-31b62c3e4eb2}, !- Handle
-  res heating season,                     !- Name
-  {e3401bf2-899b-43da-af95-b89330b04dbf}, !- Schedule Type Limits Name
-  {2d9e432b-9f57-4ca7-90c2-a06de1ab7cac}; !- Default Day Schedule Name
-
-OS:Schedule:Day,
-  {2d9e432b-9f57-4ca7-90c2-a06de1ab7cac}, !- Handle
-  Schedule Day 4,                         !- Name
-  {e3401bf2-899b-43da-af95-b89330b04dbf}, !- Schedule Type Limits Name
-=======
-OS:Schedule:Day,
-  {42e25c7c-f6fb-4ad0-a805-20f0fcdc24af}, !- Handle
+  {d5df894b-a3ce-4c3b-9afc-824aaff79c28}, !- Handle
   Schedule Day 1,                         !- Name
   ,                                       !- Schedule Type Limits Name
->>>>>>> fcfe5a62
   ,                                       !- Interpolate to Timestep
   24,                                     !- Hour 1
   0,                                      !- Minute 1
   0;                                      !- Value Until Time 1
 
-<<<<<<< HEAD
-OS:Schedule:Rule,
-  {556c61f7-6710-41da-b34c-3a39df709d36}, !- Handle
-  res heating season allday rule1,        !- Name
-  {70469607-6b6d-4103-bbfa-31b62c3e4eb2}, !- Schedule Ruleset Name
-  11,                                     !- Rule Order
-  {655d8176-5325-48d7-9176-b5520bd01877}, !- Day Schedule Name
-  Yes,                                    !- Apply Sunday
-  Yes,                                    !- Apply Monday
-  Yes,                                    !- Apply Tuesday
-  Yes,                                    !- Apply Wednesday
-  Yes,                                    !- Apply Thursday
-  Yes,                                    !- Apply Friday
-  Yes,                                    !- Apply Saturday
-  DateRange,                              !- Date Specification Type
-  1,                                      !- Start Month
-  1,                                      !- Start Day
-  1,                                      !- End Month
-  31;                                     !- End Day
-
 OS:Schedule:Day,
-  {655d8176-5325-48d7-9176-b5520bd01877}, !- Handle
-  res heating season allday1,             !- Name
-  {e3401bf2-899b-43da-af95-b89330b04dbf}, !- Schedule Type Limits Name
+  {0280c413-6315-4e4e-8b60-5ac839398829}, !- Handle
+  Schedule Day 2,                         !- Name
+  ,                                       !- Schedule Type Limits Name
   ,                                       !- Interpolate to Timestep
   24,                                     !- Hour 1
   0,                                      !- Minute 1
   1;                                      !- Value Until Time 1
-
-OS:Schedule:Rule,
-  {f52a60c5-289e-4839-bcd6-efb65534e9e1}, !- Handle
-  res heating season allday rule2,        !- Name
-  {70469607-6b6d-4103-bbfa-31b62c3e4eb2}, !- Schedule Ruleset Name
-  10,                                     !- Rule Order
-  {65ea7e50-eda6-4349-947c-5db09acfd7ac}, !- Day Schedule Name
-  Yes,                                    !- Apply Sunday
-  Yes,                                    !- Apply Monday
-  Yes,                                    !- Apply Tuesday
-  Yes,                                    !- Apply Wednesday
-  Yes,                                    !- Apply Thursday
-  Yes,                                    !- Apply Friday
-  Yes,                                    !- Apply Saturday
-  DateRange,                              !- Date Specification Type
-  2,                                      !- Start Month
-  1,                                      !- Start Day
-  2,                                      !- End Month
-  28;                                     !- End Day
-
-OS:Schedule:Day,
-  {65ea7e50-eda6-4349-947c-5db09acfd7ac}, !- Handle
-  res heating season allday2,             !- Name
-  {e3401bf2-899b-43da-af95-b89330b04dbf}, !- Schedule Type Limits Name
-  ,                                       !- Interpolate to Timestep
-  24,                                     !- Hour 1
-  0,                                      !- Minute 1
-  1;                                      !- Value Until Time 1
-
-OS:Schedule:Rule,
-  {0dc45523-f9d0-44d9-bac9-eba3f58569d5}, !- Handle
-  res heating season allday rule3,        !- Name
-  {70469607-6b6d-4103-bbfa-31b62c3e4eb2}, !- Schedule Ruleset Name
-  9,                                      !- Rule Order
-  {7bc54f28-24b7-4253-94f5-d0db43063221}, !- Day Schedule Name
-  Yes,                                    !- Apply Sunday
-  Yes,                                    !- Apply Monday
-  Yes,                                    !- Apply Tuesday
-  Yes,                                    !- Apply Wednesday
-  Yes,                                    !- Apply Thursday
-  Yes,                                    !- Apply Friday
-  Yes,                                    !- Apply Saturday
-  DateRange,                              !- Date Specification Type
-  3,                                      !- Start Month
-  1,                                      !- Start Day
-  3,                                      !- End Month
-  31;                                     !- End Day
-
-OS:Schedule:Day,
-  {7bc54f28-24b7-4253-94f5-d0db43063221}, !- Handle
-  res heating season allday3,             !- Name
-  {e3401bf2-899b-43da-af95-b89330b04dbf}, !- Schedule Type Limits Name
-  ,                                       !- Interpolate to Timestep
-  24,                                     !- Hour 1
-  0,                                      !- Minute 1
-  1;                                      !- Value Until Time 1
-
-OS:Schedule:Rule,
-  {66f23794-14f3-4166-bdf9-c1abbe7aa107}, !- Handle
-  res heating season allday rule4,        !- Name
-  {70469607-6b6d-4103-bbfa-31b62c3e4eb2}, !- Schedule Ruleset Name
-  8,                                      !- Rule Order
-  {60c0836d-fcca-4fbc-aa5d-06fd3c6dffa5}, !- Day Schedule Name
-  Yes,                                    !- Apply Sunday
-  Yes,                                    !- Apply Monday
-  Yes,                                    !- Apply Tuesday
-  Yes,                                    !- Apply Wednesday
-  Yes,                                    !- Apply Thursday
-  Yes,                                    !- Apply Friday
-  Yes,                                    !- Apply Saturday
-  DateRange,                              !- Date Specification Type
-  4,                                      !- Start Month
-  1,                                      !- Start Day
-  4,                                      !- End Month
-  30;                                     !- End Day
-
-OS:Schedule:Day,
-  {60c0836d-fcca-4fbc-aa5d-06fd3c6dffa5}, !- Handle
-  res heating season allday4,             !- Name
-  {e3401bf2-899b-43da-af95-b89330b04dbf}, !- Schedule Type Limits Name
-  ,                                       !- Interpolate to Timestep
-  24,                                     !- Hour 1
-  0,                                      !- Minute 1
-  1;                                      !- Value Until Time 1
-
-OS:Schedule:Rule,
-  {5c37b042-6bfc-4f47-a06e-7a5ad1cf74fc}, !- Handle
-  res heating season allday rule5,        !- Name
-  {70469607-6b6d-4103-bbfa-31b62c3e4eb2}, !- Schedule Ruleset Name
-  7,                                      !- Rule Order
-  {4415a613-555a-4578-a4d4-33fe212ef431}, !- Day Schedule Name
-  Yes,                                    !- Apply Sunday
-  Yes,                                    !- Apply Monday
-  Yes,                                    !- Apply Tuesday
-  Yes,                                    !- Apply Wednesday
-  Yes,                                    !- Apply Thursday
-  Yes,                                    !- Apply Friday
-  Yes,                                    !- Apply Saturday
-  DateRange,                              !- Date Specification Type
-  5,                                      !- Start Month
-  1,                                      !- Start Day
-  5,                                      !- End Month
-  31;                                     !- End Day
-
-OS:Schedule:Day,
-  {4415a613-555a-4578-a4d4-33fe212ef431}, !- Handle
-  res heating season allday5,             !- Name
-  {e3401bf2-899b-43da-af95-b89330b04dbf}, !- Schedule Type Limits Name
-  ,                                       !- Interpolate to Timestep
-  24,                                     !- Hour 1
-  0,                                      !- Minute 1
-  1;                                      !- Value Until Time 1
-
-OS:Schedule:Rule,
-  {988c5f9b-4bdb-4d24-93e1-e8a13eda7265}, !- Handle
-  res heating season allday rule6,        !- Name
-  {70469607-6b6d-4103-bbfa-31b62c3e4eb2}, !- Schedule Ruleset Name
-  6,                                      !- Rule Order
-  {d5da351b-6e16-4c94-958f-e1d9171a4e16}, !- Day Schedule Name
-  Yes,                                    !- Apply Sunday
-  Yes,                                    !- Apply Monday
-  Yes,                                    !- Apply Tuesday
-  Yes,                                    !- Apply Wednesday
-  Yes,                                    !- Apply Thursday
-  Yes,                                    !- Apply Friday
-  Yes,                                    !- Apply Saturday
-  DateRange,                              !- Date Specification Type
-  6,                                      !- Start Month
-  1,                                      !- Start Day
-  6,                                      !- End Month
-  30;                                     !- End Day
-
-OS:Schedule:Day,
-  {d5da351b-6e16-4c94-958f-e1d9171a4e16}, !- Handle
-  res heating season allday6,             !- Name
-  {e3401bf2-899b-43da-af95-b89330b04dbf}, !- Schedule Type Limits Name
-  ,                                       !- Interpolate to Timestep
-  24,                                     !- Hour 1
-  0,                                      !- Minute 1
-  1;                                      !- Value Until Time 1
-
-OS:Schedule:Rule,
-  {6bd21239-84f6-43ea-a06c-2f9e9e819a9e}, !- Handle
-  res heating season allday rule7,        !- Name
-  {70469607-6b6d-4103-bbfa-31b62c3e4eb2}, !- Schedule Ruleset Name
-  5,                                      !- Rule Order
-  {9c9d11a1-bff3-44dd-b2cc-3a2adc526d1d}, !- Day Schedule Name
-  Yes,                                    !- Apply Sunday
-  Yes,                                    !- Apply Monday
-  Yes,                                    !- Apply Tuesday
-  Yes,                                    !- Apply Wednesday
-  Yes,                                    !- Apply Thursday
-  Yes,                                    !- Apply Friday
-  Yes,                                    !- Apply Saturday
-  DateRange,                              !- Date Specification Type
-  7,                                      !- Start Month
-  1,                                      !- Start Day
-  7,                                      !- End Month
-  31;                                     !- End Day
-
-OS:Schedule:Day,
-  {9c9d11a1-bff3-44dd-b2cc-3a2adc526d1d}, !- Handle
-  res heating season allday7,             !- Name
-  {e3401bf2-899b-43da-af95-b89330b04dbf}, !- Schedule Type Limits Name
-=======
-OS:Schedule:Day,
-  {225ddac7-0830-40e0-99f9-32f7946af3b9}, !- Handle
-  Schedule Day 2,                         !- Name
-  ,                                       !- Schedule Type Limits Name
->>>>>>> fcfe5a62
-  ,                                       !- Interpolate to Timestep
-  24,                                     !- Hour 1
-  0,                                      !- Minute 1
-  1;                                      !- Value Until Time 1
-<<<<<<< HEAD
-
-OS:Schedule:Rule,
-  {a8125029-c1ec-4e58-a8ac-04dd2ee7a8dc}, !- Handle
-  res heating season allday rule8,        !- Name
-  {70469607-6b6d-4103-bbfa-31b62c3e4eb2}, !- Schedule Ruleset Name
-  4,                                      !- Rule Order
-  {cddbce31-03c4-4495-acb5-ad0848ff374b}, !- Day Schedule Name
-  Yes,                                    !- Apply Sunday
-  Yes,                                    !- Apply Monday
-  Yes,                                    !- Apply Tuesday
-  Yes,                                    !- Apply Wednesday
-  Yes,                                    !- Apply Thursday
-  Yes,                                    !- Apply Friday
-  Yes,                                    !- Apply Saturday
-  DateRange,                              !- Date Specification Type
-  8,                                      !- Start Month
-  1,                                      !- Start Day
-  8,                                      !- End Month
-  31;                                     !- End Day
-
-OS:Schedule:Day,
-  {cddbce31-03c4-4495-acb5-ad0848ff374b}, !- Handle
-  res heating season allday8,             !- Name
-  {e3401bf2-899b-43da-af95-b89330b04dbf}, !- Schedule Type Limits Name
-  ,                                       !- Interpolate to Timestep
-  24,                                     !- Hour 1
-  0,                                      !- Minute 1
-  1;                                      !- Value Until Time 1
-
-OS:Schedule:Rule,
-  {e6070fa8-15ad-4189-8557-1c7da534e8c8}, !- Handle
-  res heating season allday rule9,        !- Name
-  {70469607-6b6d-4103-bbfa-31b62c3e4eb2}, !- Schedule Ruleset Name
-  3,                                      !- Rule Order
-  {b5a60b05-84de-4373-97c0-7ef000d3bfab}, !- Day Schedule Name
-  Yes,                                    !- Apply Sunday
-  Yes,                                    !- Apply Monday
-  Yes,                                    !- Apply Tuesday
-  Yes,                                    !- Apply Wednesday
-  Yes,                                    !- Apply Thursday
-  Yes,                                    !- Apply Friday
-  Yes,                                    !- Apply Saturday
-  DateRange,                              !- Date Specification Type
-  9,                                      !- Start Month
-  1,                                      !- Start Day
-  9,                                      !- End Month
-  30;                                     !- End Day
-
-OS:Schedule:Day,
-  {b5a60b05-84de-4373-97c0-7ef000d3bfab}, !- Handle
-  res heating season allday9,             !- Name
-  {e3401bf2-899b-43da-af95-b89330b04dbf}, !- Schedule Type Limits Name
-  ,                                       !- Interpolate to Timestep
-  24,                                     !- Hour 1
-  0,                                      !- Minute 1
-  1;                                      !- Value Until Time 1
-
-OS:Schedule:Rule,
-  {aa1af589-efdc-45c3-92f4-e886c7f5df1d}, !- Handle
-  res heating season allday rule10,       !- Name
-  {70469607-6b6d-4103-bbfa-31b62c3e4eb2}, !- Schedule Ruleset Name
-  2,                                      !- Rule Order
-  {e98a4c71-7460-4226-933f-257611b6146a}, !- Day Schedule Name
-  Yes,                                    !- Apply Sunday
-  Yes,                                    !- Apply Monday
-  Yes,                                    !- Apply Tuesday
-  Yes,                                    !- Apply Wednesday
-  Yes,                                    !- Apply Thursday
-  Yes,                                    !- Apply Friday
-  Yes,                                    !- Apply Saturday
-  DateRange,                              !- Date Specification Type
-  10,                                     !- Start Month
-  1,                                      !- Start Day
-  10,                                     !- End Month
-  31;                                     !- End Day
-
-OS:Schedule:Day,
-  {e98a4c71-7460-4226-933f-257611b6146a}, !- Handle
-  res heating season allday10,            !- Name
-  {e3401bf2-899b-43da-af95-b89330b04dbf}, !- Schedule Type Limits Name
-  ,                                       !- Interpolate to Timestep
-  24,                                     !- Hour 1
-  0,                                      !- Minute 1
-  1;                                      !- Value Until Time 1
-
-OS:Schedule:Rule,
-  {cb80534d-78f3-4eba-8bfe-2df51097f34c}, !- Handle
-  res heating season allday rule11,       !- Name
-  {70469607-6b6d-4103-bbfa-31b62c3e4eb2}, !- Schedule Ruleset Name
-  1,                                      !- Rule Order
-  {23580d49-0c2a-49e4-9ef9-db1a4cee1191}, !- Day Schedule Name
-  Yes,                                    !- Apply Sunday
-  Yes,                                    !- Apply Monday
-  Yes,                                    !- Apply Tuesday
-  Yes,                                    !- Apply Wednesday
-  Yes,                                    !- Apply Thursday
-  Yes,                                    !- Apply Friday
-  Yes,                                    !- Apply Saturday
-  DateRange,                              !- Date Specification Type
-  11,                                     !- Start Month
-  1,                                      !- Start Day
-  11,                                     !- End Month
-  30;                                     !- End Day
-
-OS:Schedule:Day,
-  {23580d49-0c2a-49e4-9ef9-db1a4cee1191}, !- Handle
-  res heating season allday11,            !- Name
-  {e3401bf2-899b-43da-af95-b89330b04dbf}, !- Schedule Type Limits Name
-  ,                                       !- Interpolate to Timestep
-  24,                                     !- Hour 1
-  0,                                      !- Minute 1
-  1;                                      !- Value Until Time 1
-
-OS:Schedule:Rule,
-  {41210ff8-bc75-4b73-a8b2-b681d92a4be9}, !- Handle
-  res heating season allday rule12,       !- Name
-  {70469607-6b6d-4103-bbfa-31b62c3e4eb2}, !- Schedule Ruleset Name
-  0,                                      !- Rule Order
-  {88bd8743-c3c0-405a-ac26-8cbb52f1e27f}, !- Day Schedule Name
-  Yes,                                    !- Apply Sunday
-  Yes,                                    !- Apply Monday
-  Yes,                                    !- Apply Tuesday
-  Yes,                                    !- Apply Wednesday
-  Yes,                                    !- Apply Thursday
-  Yes,                                    !- Apply Friday
-  Yes,                                    !- Apply Saturday
-  DateRange,                              !- Date Specification Type
-  12,                                     !- Start Month
-  1,                                      !- Start Day
-  12,                                     !- End Month
-  31;                                     !- End Day
-
-OS:Schedule:Day,
-  {88bd8743-c3c0-405a-ac26-8cbb52f1e27f}, !- Handle
-  res heating season allday12,            !- Name
-  {e3401bf2-899b-43da-af95-b89330b04dbf}, !- Schedule Type Limits Name
-  ,                                       !- Interpolate to Timestep
-  24,                                     !- Hour 1
-  0,                                      !- Minute 1
-  1;                                      !- Value Until Time 1
-
-OS:ThermostatSetpoint:DualSetpoint,
-  {0fe1f5b1-660d-4a88-9774-aae9cb2d30b2}, !- Handle
-  living zone temperature setpoint,       !- Name
-  {a55855b1-b3a1-4b2c-b3a6-15b99853fd6e}, !- Heating Setpoint Temperature Schedule Name
-  {c849b04b-289c-4f73-a398-a9195d64289f}; !- Cooling Setpoint Temperature Schedule Name
-
-OS:ScheduleTypeLimits,
-  {e3b77b23-2194-4c52-89c9-0e5afa58540a}, !- Handle
-  Temperature,                            !- Name
-  ,                                       !- Lower Limit Value
-  ,                                       !- Upper Limit Value
-  Continuous,                             !- Numeric Type
-  Temperature;                            !- Unit Type
-
-OS:Schedule:Ruleset,
-  {313762b5-81ca-456a-938c-9522305bef08}, !- Handle
-  res cooling season,                     !- Name
-  {e3401bf2-899b-43da-af95-b89330b04dbf}, !- Schedule Type Limits Name
-  {91a5ea54-cf35-4c0e-8b07-098007f36ba1}; !- Default Day Schedule Name
-
-OS:Schedule:Day,
-  {91a5ea54-cf35-4c0e-8b07-098007f36ba1}, !- Handle
-  Schedule Day 1,                         !- Name
-  {e3401bf2-899b-43da-af95-b89330b04dbf}, !- Schedule Type Limits Name
-  ,                                       !- Interpolate to Timestep
-  24,                                     !- Hour 1
-  0,                                      !- Minute 1
-  0;                                      !- Value Until Time 1
-
-OS:Schedule:Rule,
-  {e0098efe-d015-40b5-973c-05a3c0c67962}, !- Handle
-  res cooling season allday rule1,        !- Name
-  {313762b5-81ca-456a-938c-9522305bef08}, !- Schedule Ruleset Name
-  11,                                     !- Rule Order
-  {0eca3028-07ea-4d01-9ee4-3c37aaaf7da2}, !- Day Schedule Name
-  Yes,                                    !- Apply Sunday
-  Yes,                                    !- Apply Monday
-  Yes,                                    !- Apply Tuesday
-  Yes,                                    !- Apply Wednesday
-  Yes,                                    !- Apply Thursday
-  Yes,                                    !- Apply Friday
-  Yes,                                    !- Apply Saturday
-  DateRange,                              !- Date Specification Type
-  1,                                      !- Start Month
-  1,                                      !- Start Day
-  1,                                      !- End Month
-  31;                                     !- End Day
-
-OS:Schedule:Day,
-  {0eca3028-07ea-4d01-9ee4-3c37aaaf7da2}, !- Handle
-  res cooling season allday1,             !- Name
-  {e3401bf2-899b-43da-af95-b89330b04dbf}, !- Schedule Type Limits Name
-  ,                                       !- Interpolate to Timestep
-  24,                                     !- Hour 1
-  0,                                      !- Minute 1
-  1;                                      !- Value Until Time 1
-
-OS:Schedule:Rule,
-  {b8e0b149-bc74-4000-a8a5-3aaabc956628}, !- Handle
-  res cooling season allday rule2,        !- Name
-  {313762b5-81ca-456a-938c-9522305bef08}, !- Schedule Ruleset Name
-  10,                                     !- Rule Order
-  {6acef8f1-c5db-4d3b-b2fe-363a30a07460}, !- Day Schedule Name
-  Yes,                                    !- Apply Sunday
-  Yes,                                    !- Apply Monday
-  Yes,                                    !- Apply Tuesday
-  Yes,                                    !- Apply Wednesday
-  Yes,                                    !- Apply Thursday
-  Yes,                                    !- Apply Friday
-  Yes,                                    !- Apply Saturday
-  DateRange,                              !- Date Specification Type
-  2,                                      !- Start Month
-  1,                                      !- Start Day
-  2,                                      !- End Month
-  28;                                     !- End Day
-
-OS:Schedule:Day,
-  {6acef8f1-c5db-4d3b-b2fe-363a30a07460}, !- Handle
-  res cooling season allday2,             !- Name
-  {e3401bf2-899b-43da-af95-b89330b04dbf}, !- Schedule Type Limits Name
-  ,                                       !- Interpolate to Timestep
-  24,                                     !- Hour 1
-  0,                                      !- Minute 1
-  1;                                      !- Value Until Time 1
-
-OS:Schedule:Rule,
-  {c094aa54-9193-41f0-a293-87827fce1b06}, !- Handle
-  res cooling season allday rule3,        !- Name
-  {313762b5-81ca-456a-938c-9522305bef08}, !- Schedule Ruleset Name
-  9,                                      !- Rule Order
-  {d8519261-d9fd-42d8-bed7-35843af4f29f}, !- Day Schedule Name
-  Yes,                                    !- Apply Sunday
-  Yes,                                    !- Apply Monday
-  Yes,                                    !- Apply Tuesday
-  Yes,                                    !- Apply Wednesday
-  Yes,                                    !- Apply Thursday
-  Yes,                                    !- Apply Friday
-  Yes,                                    !- Apply Saturday
-  DateRange,                              !- Date Specification Type
-  3,                                      !- Start Month
-  1,                                      !- Start Day
-  3,                                      !- End Month
-  31;                                     !- End Day
-
-OS:Schedule:Day,
-  {d8519261-d9fd-42d8-bed7-35843af4f29f}, !- Handle
-  res cooling season allday3,             !- Name
-  {e3401bf2-899b-43da-af95-b89330b04dbf}, !- Schedule Type Limits Name
-  ,                                       !- Interpolate to Timestep
-  24,                                     !- Hour 1
-  0,                                      !- Minute 1
-  1;                                      !- Value Until Time 1
-
-OS:Schedule:Rule,
-  {47f884e7-0efa-47b1-baa3-51c1d1f68e0e}, !- Handle
-  res cooling season allday rule4,        !- Name
-  {313762b5-81ca-456a-938c-9522305bef08}, !- Schedule Ruleset Name
-  8,                                      !- Rule Order
-  {015d85bf-b12a-4bc1-b040-0c1cac480b0e}, !- Day Schedule Name
-  Yes,                                    !- Apply Sunday
-  Yes,                                    !- Apply Monday
-  Yes,                                    !- Apply Tuesday
-  Yes,                                    !- Apply Wednesday
-  Yes,                                    !- Apply Thursday
-  Yes,                                    !- Apply Friday
-  Yes,                                    !- Apply Saturday
-  DateRange,                              !- Date Specification Type
-  4,                                      !- Start Month
-  1,                                      !- Start Day
-  4,                                      !- End Month
-  30;                                     !- End Day
-
-OS:Schedule:Day,
-  {015d85bf-b12a-4bc1-b040-0c1cac480b0e}, !- Handle
-  res cooling season allday4,             !- Name
-  {e3401bf2-899b-43da-af95-b89330b04dbf}, !- Schedule Type Limits Name
-  ,                                       !- Interpolate to Timestep
-  24,                                     !- Hour 1
-  0,                                      !- Minute 1
-  1;                                      !- Value Until Time 1
-
-OS:Schedule:Rule,
-  {3f377097-6605-4416-8829-3ce7c9c77741}, !- Handle
-  res cooling season allday rule5,        !- Name
-  {313762b5-81ca-456a-938c-9522305bef08}, !- Schedule Ruleset Name
-  7,                                      !- Rule Order
-  {5f7fcd7e-72ce-442e-9031-1ec3a1c805cf}, !- Day Schedule Name
-  Yes,                                    !- Apply Sunday
-  Yes,                                    !- Apply Monday
-  Yes,                                    !- Apply Tuesday
-  Yes,                                    !- Apply Wednesday
-  Yes,                                    !- Apply Thursday
-  Yes,                                    !- Apply Friday
-  Yes,                                    !- Apply Saturday
-  DateRange,                              !- Date Specification Type
-  5,                                      !- Start Month
-  1,                                      !- Start Day
-  5,                                      !- End Month
-  31;                                     !- End Day
-
-OS:Schedule:Day,
-  {5f7fcd7e-72ce-442e-9031-1ec3a1c805cf}, !- Handle
-  res cooling season allday5,             !- Name
-  {e3401bf2-899b-43da-af95-b89330b04dbf}, !- Schedule Type Limits Name
-  ,                                       !- Interpolate to Timestep
-  24,                                     !- Hour 1
-  0,                                      !- Minute 1
-  1;                                      !- Value Until Time 1
-
-OS:Schedule:Rule,
-  {42f1684c-2e52-4421-9ff3-53b3793650fc}, !- Handle
-  res cooling season allday rule6,        !- Name
-  {313762b5-81ca-456a-938c-9522305bef08}, !- Schedule Ruleset Name
-  6,                                      !- Rule Order
-  {3206a708-05a5-4a01-bef8-1664dbbb4884}, !- Day Schedule Name
-  Yes,                                    !- Apply Sunday
-  Yes,                                    !- Apply Monday
-  Yes,                                    !- Apply Tuesday
-  Yes,                                    !- Apply Wednesday
-  Yes,                                    !- Apply Thursday
-  Yes,                                    !- Apply Friday
-  Yes,                                    !- Apply Saturday
-  DateRange,                              !- Date Specification Type
-  6,                                      !- Start Month
-  1,                                      !- Start Day
-  6,                                      !- End Month
-  30;                                     !- End Day
-
-OS:Schedule:Day,
-  {3206a708-05a5-4a01-bef8-1664dbbb4884}, !- Handle
-  res cooling season allday6,             !- Name
-  {e3401bf2-899b-43da-af95-b89330b04dbf}, !- Schedule Type Limits Name
-  ,                                       !- Interpolate to Timestep
-  24,                                     !- Hour 1
-  0,                                      !- Minute 1
-  1;                                      !- Value Until Time 1
-
-OS:Schedule:Rule,
-  {e7e534df-3a81-4a3d-a631-32b8367c3bd3}, !- Handle
-  res cooling season allday rule7,        !- Name
-  {313762b5-81ca-456a-938c-9522305bef08}, !- Schedule Ruleset Name
-  5,                                      !- Rule Order
-  {5f982e24-6096-431a-8555-b7d2ed6bfe63}, !- Day Schedule Name
-  Yes,                                    !- Apply Sunday
-  Yes,                                    !- Apply Monday
-  Yes,                                    !- Apply Tuesday
-  Yes,                                    !- Apply Wednesday
-  Yes,                                    !- Apply Thursday
-  Yes,                                    !- Apply Friday
-  Yes,                                    !- Apply Saturday
-  DateRange,                              !- Date Specification Type
-  7,                                      !- Start Month
-  1,                                      !- Start Day
-  7,                                      !- End Month
-  31;                                     !- End Day
-
-OS:Schedule:Day,
-  {5f982e24-6096-431a-8555-b7d2ed6bfe63}, !- Handle
-  res cooling season allday7,             !- Name
-  {e3401bf2-899b-43da-af95-b89330b04dbf}, !- Schedule Type Limits Name
-  ,                                       !- Interpolate to Timestep
-  24,                                     !- Hour 1
-  0,                                      !- Minute 1
-  1;                                      !- Value Until Time 1
-
-OS:Schedule:Rule,
-  {d7cb8ff7-a29a-4519-b21e-975e95c11aee}, !- Handle
-  res cooling season allday rule8,        !- Name
-  {313762b5-81ca-456a-938c-9522305bef08}, !- Schedule Ruleset Name
-  4,                                      !- Rule Order
-  {79b52a9f-5b6e-4e9b-8412-1baff8dbf67a}, !- Day Schedule Name
-  Yes,                                    !- Apply Sunday
-  Yes,                                    !- Apply Monday
-  Yes,                                    !- Apply Tuesday
-  Yes,                                    !- Apply Wednesday
-  Yes,                                    !- Apply Thursday
-  Yes,                                    !- Apply Friday
-  Yes,                                    !- Apply Saturday
-  DateRange,                              !- Date Specification Type
-  8,                                      !- Start Month
-  1,                                      !- Start Day
-  8,                                      !- End Month
-  31;                                     !- End Day
-
-OS:Schedule:Day,
-  {79b52a9f-5b6e-4e9b-8412-1baff8dbf67a}, !- Handle
-  res cooling season allday8,             !- Name
-  {e3401bf2-899b-43da-af95-b89330b04dbf}, !- Schedule Type Limits Name
-  ,                                       !- Interpolate to Timestep
-  24,                                     !- Hour 1
-  0,                                      !- Minute 1
-  1;                                      !- Value Until Time 1
-
-OS:Schedule:Rule,
-  {9cdba6e8-abaf-4fb1-981b-b755402f8572}, !- Handle
-  res cooling season allday rule9,        !- Name
-  {313762b5-81ca-456a-938c-9522305bef08}, !- Schedule Ruleset Name
-  3,                                      !- Rule Order
-  {12ba76b2-cd86-4068-9bdf-ce6d71cb6fd9}, !- Day Schedule Name
-  Yes,                                    !- Apply Sunday
-  Yes,                                    !- Apply Monday
-  Yes,                                    !- Apply Tuesday
-  Yes,                                    !- Apply Wednesday
-  Yes,                                    !- Apply Thursday
-  Yes,                                    !- Apply Friday
-  Yes,                                    !- Apply Saturday
-  DateRange,                              !- Date Specification Type
-  9,                                      !- Start Month
-  1,                                      !- Start Day
-  9,                                      !- End Month
-  30;                                     !- End Day
-
-OS:Schedule:Day,
-  {12ba76b2-cd86-4068-9bdf-ce6d71cb6fd9}, !- Handle
-  res cooling season allday9,             !- Name
-  {e3401bf2-899b-43da-af95-b89330b04dbf}, !- Schedule Type Limits Name
-  ,                                       !- Interpolate to Timestep
-  24,                                     !- Hour 1
-  0,                                      !- Minute 1
-  1;                                      !- Value Until Time 1
-
-OS:Schedule:Rule,
-  {a8c6062b-9477-4343-92c7-887f2d9bf8fe}, !- Handle
-  res cooling season allday rule10,       !- Name
-  {313762b5-81ca-456a-938c-9522305bef08}, !- Schedule Ruleset Name
-  2,                                      !- Rule Order
-  {83323b3f-4323-4a8b-9651-a03d4b7150a3}, !- Day Schedule Name
-  Yes,                                    !- Apply Sunday
-  Yes,                                    !- Apply Monday
-  Yes,                                    !- Apply Tuesday
-  Yes,                                    !- Apply Wednesday
-  Yes,                                    !- Apply Thursday
-  Yes,                                    !- Apply Friday
-  Yes,                                    !- Apply Saturday
-  DateRange,                              !- Date Specification Type
-  10,                                     !- Start Month
-  1,                                      !- Start Day
-  10,                                     !- End Month
-  31;                                     !- End Day
-
-OS:Schedule:Day,
-  {83323b3f-4323-4a8b-9651-a03d4b7150a3}, !- Handle
-  res cooling season allday10,            !- Name
-  {e3401bf2-899b-43da-af95-b89330b04dbf}, !- Schedule Type Limits Name
-  ,                                       !- Interpolate to Timestep
-  24,                                     !- Hour 1
-  0,                                      !- Minute 1
-  1;                                      !- Value Until Time 1
-
-OS:Schedule:Rule,
-  {cac49ff7-33ba-45ab-8561-94594991778c}, !- Handle
-  res cooling season allday rule11,       !- Name
-  {313762b5-81ca-456a-938c-9522305bef08}, !- Schedule Ruleset Name
-  1,                                      !- Rule Order
-  {4346a6f8-7a7a-436b-b62c-d798e724443b}, !- Day Schedule Name
-  Yes,                                    !- Apply Sunday
-  Yes,                                    !- Apply Monday
-  Yes,                                    !- Apply Tuesday
-  Yes,                                    !- Apply Wednesday
-  Yes,                                    !- Apply Thursday
-  Yes,                                    !- Apply Friday
-  Yes,                                    !- Apply Saturday
-  DateRange,                              !- Date Specification Type
-  11,                                     !- Start Month
-  1,                                      !- Start Day
-  11,                                     !- End Month
-  30;                                     !- End Day
-
-OS:Schedule:Day,
-  {4346a6f8-7a7a-436b-b62c-d798e724443b}, !- Handle
-  res cooling season allday11,            !- Name
-  {e3401bf2-899b-43da-af95-b89330b04dbf}, !- Schedule Type Limits Name
-  ,                                       !- Interpolate to Timestep
-  24,                                     !- Hour 1
-  0,                                      !- Minute 1
-  1;                                      !- Value Until Time 1
-
-OS:Schedule:Rule,
-  {6b5c8bb1-97cf-4fe8-af48-700d76e65fc1}, !- Handle
-  res cooling season allday rule12,       !- Name
-  {313762b5-81ca-456a-938c-9522305bef08}, !- Schedule Ruleset Name
-  0,                                      !- Rule Order
-  {51e70b2d-29cb-4918-afc9-c04d90e21bb8}, !- Day Schedule Name
-  Yes,                                    !- Apply Sunday
-  Yes,                                    !- Apply Monday
-  Yes,                                    !- Apply Tuesday
-  Yes,                                    !- Apply Wednesday
-  Yes,                                    !- Apply Thursday
-  Yes,                                    !- Apply Friday
-  Yes,                                    !- Apply Saturday
-  DateRange,                              !- Date Specification Type
-  12,                                     !- Start Month
-  1,                                      !- Start Day
-  12,                                     !- End Month
-  31;                                     !- End Day
-
-OS:Schedule:Day,
-  {51e70b2d-29cb-4918-afc9-c04d90e21bb8}, !- Handle
-  res cooling season allday12,            !- Name
-  {e3401bf2-899b-43da-af95-b89330b04dbf}, !- Schedule Type Limits Name
-  ,                                       !- Interpolate to Timestep
-  24,                                     !- Hour 1
-  0,                                      !- Minute 1
-  1;                                      !- Value Until Time 1
-
-OS:AdditionalProperties,
-  {a7c38061-5efe-4351-b465-d6898449fba9}, !- Handle
-  {0fe1f5b1-660d-4a88-9774-aae9cb2d30b2}, !- Object Name
-  htg_wkdy,                               !- Feature Name 1
-  String,                                 !- Feature Data Type 1
-  21.6666666666667&#4421.6666666666667&#4421.6666666666667&#4421.6666666666667&#4421.6666666666667&#4421.6666666666667&#4421.6666666666667&#4421.6666666666667&#4421.6666666666667&#4421.6666666666667&#4421.6666666666667&#4421.6666666666667&#4421.6666666666667&#4421.6666666666667&#4421.6666666666667&#4421.6666666666667&#4421.6666666666667&#4421.6666666666667&#4421.6666666666667&#4421.6666666666667&#4421.6666666666667&#4421.6666666666667&#4421.6666666666667&#4421.6666666666667, !- Feature Value 1
-  htg_wked,                               !- Feature Name 2
-  String,                                 !- Feature Data Type 2
-  21.6666666666667&#4421.6666666666667&#4421.6666666666667&#4421.6666666666667&#4421.6666666666667&#4421.6666666666667&#4421.6666666666667&#4421.6666666666667&#4421.6666666666667&#4421.6666666666667&#4421.6666666666667&#4421.6666666666667&#4421.6666666666667&#4421.6666666666667&#4421.6666666666667&#4421.6666666666667&#4421.6666666666667&#4421.6666666666667&#4421.6666666666667&#4421.6666666666667&#4421.6666666666667&#4421.6666666666667&#4421.6666666666667&#4421.6666666666667, !- Feature Value 2
-  clg_wkdy,                               !- Feature Name 3
-  String,                                 !- Feature Data Type 3
-  24.444444444444443&#4424.444444444444443&#4424.444444444444443&#4424.444444444444443&#4424.444444444444443&#4424.444444444444443&#4424.444444444444443&#4424.444444444444443&#4424.444444444444443&#4424.444444444444443&#4424.444444444444443&#4424.444444444444443&#4424.444444444444443&#4424.444444444444443&#4424.444444444444443&#4424.444444444444443&#4424.444444444444443&#4424.444444444444443&#4424.444444444444443&#4424.444444444444443&#4424.444444444444443&#4424.444444444444443&#4424.444444444444443&#4424.444444444444443, !- Feature Value 3
-  clg_wked,                               !- Feature Name 4
-  String,                                 !- Feature Data Type 4
-  24.444444444444443&#4424.444444444444443&#4424.444444444444443&#4424.444444444444443&#4424.444444444444443&#4424.444444444444443&#4424.444444444444443&#4424.444444444444443&#4424.444444444444443&#4424.444444444444443&#4424.444444444444443&#4424.444444444444443&#4424.444444444444443&#4424.444444444444443&#4424.444444444444443&#4424.444444444444443&#4424.444444444444443&#4424.444444444444443&#4424.444444444444443&#4424.444444444444443&#4424.444444444444443&#4424.444444444444443&#4424.444444444444443&#4424.444444444444443; !- Feature Value 4
-
-OS:Schedule:Ruleset,
-  {a55855b1-b3a1-4b2c-b3a6-15b99853fd6e}, !- Handle
-  res heating setpoint,                   !- Name
-  {e3b77b23-2194-4c52-89c9-0e5afa58540a}, !- Schedule Type Limits Name
-  {cd6806c0-b9bd-44c8-8ba0-0ede1cec8ab6}, !- Default Day Schedule Name
-  {74a01085-1ca5-466b-b63c-956770e0ba92}, !- Summer Design Day Schedule Name
-  {4ed78b1b-72f6-4d27-8874-926616805e73}; !- Winter Design Day Schedule Name
-
-OS:Schedule:Day,
-  {cd6806c0-b9bd-44c8-8ba0-0ede1cec8ab6}, !- Handle
-  Schedule Day 6,                         !- Name
-  {e3b77b23-2194-4c52-89c9-0e5afa58540a}, !- Schedule Type Limits Name
-  ,                                       !- Interpolate to Timestep
-  24,                                     !- Hour 1
-  0,                                      !- Minute 1
-  0;                                      !- Value Until Time 1
-
-OS:Schedule:Rule,
-  {50ce4bad-31df-436e-861f-5951c4391182}, !- Handle
-  res heating setpoint allday rule1,      !- Name
-  {a55855b1-b3a1-4b2c-b3a6-15b99853fd6e}, !- Schedule Ruleset Name
-  11,                                     !- Rule Order
-  {31efa957-ccea-4b20-a4a7-d8e647ea942d}, !- Day Schedule Name
-  Yes,                                    !- Apply Sunday
-  Yes,                                    !- Apply Monday
-  Yes,                                    !- Apply Tuesday
-  Yes,                                    !- Apply Wednesday
-  Yes,                                    !- Apply Thursday
-  Yes,                                    !- Apply Friday
-  Yes,                                    !- Apply Saturday
-  DateRange,                              !- Date Specification Type
-  1,                                      !- Start Month
-  1,                                      !- Start Day
-  1,                                      !- End Month
-  31;                                     !- End Day
-
-OS:Schedule:Day,
-  {31efa957-ccea-4b20-a4a7-d8e647ea942d}, !- Handle
-  res heating setpoint allday1,           !- Name
-  {e3b77b23-2194-4c52-89c9-0e5afa58540a}, !- Schedule Type Limits Name
-  ,                                       !- Interpolate to Timestep
-  24,                                     !- Hour 1
-  0,                                      !- Minute 1
-  21.6666666666667;                       !- Value Until Time 1
-
-OS:Schedule:Rule,
-  {f2c5e9dc-cb5b-4e10-b54a-b28632786ccd}, !- Handle
-  res heating setpoint allday rule2,      !- Name
-  {a55855b1-b3a1-4b2c-b3a6-15b99853fd6e}, !- Schedule Ruleset Name
-  10,                                     !- Rule Order
-  {d4bdad02-dd0d-4cc5-b172-71d711ab4f4b}, !- Day Schedule Name
-  Yes,                                    !- Apply Sunday
-  Yes,                                    !- Apply Monday
-  Yes,                                    !- Apply Tuesday
-  Yes,                                    !- Apply Wednesday
-  Yes,                                    !- Apply Thursday
-  Yes,                                    !- Apply Friday
-  Yes,                                    !- Apply Saturday
-  DateRange,                              !- Date Specification Type
-  2,                                      !- Start Month
-  1,                                      !- Start Day
-  2,                                      !- End Month
-  28;                                     !- End Day
-
-OS:Schedule:Day,
-  {d4bdad02-dd0d-4cc5-b172-71d711ab4f4b}, !- Handle
-  res heating setpoint allday2,           !- Name
-  {e3b77b23-2194-4c52-89c9-0e5afa58540a}, !- Schedule Type Limits Name
-  ,                                       !- Interpolate to Timestep
-  24,                                     !- Hour 1
-  0,                                      !- Minute 1
-  21.6666666666667;                       !- Value Until Time 1
-
-OS:Schedule:Rule,
-  {b84de503-8481-42eb-845e-dac8c432796b}, !- Handle
-  res heating setpoint allday rule3,      !- Name
-  {a55855b1-b3a1-4b2c-b3a6-15b99853fd6e}, !- Schedule Ruleset Name
-  9,                                      !- Rule Order
-  {5b7df599-a5a1-42e2-8abc-3003187a64e2}, !- Day Schedule Name
-  Yes,                                    !- Apply Sunday
-  Yes,                                    !- Apply Monday
-  Yes,                                    !- Apply Tuesday
-  Yes,                                    !- Apply Wednesday
-  Yes,                                    !- Apply Thursday
-  Yes,                                    !- Apply Friday
-  Yes,                                    !- Apply Saturday
-  DateRange,                              !- Date Specification Type
-  3,                                      !- Start Month
-  1,                                      !- Start Day
-  3,                                      !- End Month
-  31;                                     !- End Day
-
-OS:Schedule:Day,
-  {5b7df599-a5a1-42e2-8abc-3003187a64e2}, !- Handle
-  res heating setpoint allday3,           !- Name
-  {e3b77b23-2194-4c52-89c9-0e5afa58540a}, !- Schedule Type Limits Name
-  ,                                       !- Interpolate to Timestep
-  24,                                     !- Hour 1
-  0,                                      !- Minute 1
-  21.6666666666667;                       !- Value Until Time 1
-
-OS:Schedule:Rule,
-  {483ecd0f-e666-419c-a026-87ca122acec2}, !- Handle
-  res heating setpoint allday rule4,      !- Name
-  {a55855b1-b3a1-4b2c-b3a6-15b99853fd6e}, !- Schedule Ruleset Name
-  8,                                      !- Rule Order
-  {f86504d9-0658-43bc-a161-70a0241b9b55}, !- Day Schedule Name
-  Yes,                                    !- Apply Sunday
-  Yes,                                    !- Apply Monday
-  Yes,                                    !- Apply Tuesday
-  Yes,                                    !- Apply Wednesday
-  Yes,                                    !- Apply Thursday
-  Yes,                                    !- Apply Friday
-  Yes,                                    !- Apply Saturday
-  DateRange,                              !- Date Specification Type
-  4,                                      !- Start Month
-  1,                                      !- Start Day
-  4,                                      !- End Month
-  30;                                     !- End Day
-
-OS:Schedule:Day,
-  {f86504d9-0658-43bc-a161-70a0241b9b55}, !- Handle
-  res heating setpoint allday4,           !- Name
-  {e3b77b23-2194-4c52-89c9-0e5afa58540a}, !- Schedule Type Limits Name
-  ,                                       !- Interpolate to Timestep
-  24,                                     !- Hour 1
-  0,                                      !- Minute 1
-  21.6666666666667;                       !- Value Until Time 1
-
-OS:Schedule:Rule,
-  {d4e9932c-8a34-4ff1-bc11-35dbf12928e2}, !- Handle
-  res heating setpoint allday rule5,      !- Name
-  {a55855b1-b3a1-4b2c-b3a6-15b99853fd6e}, !- Schedule Ruleset Name
-  7,                                      !- Rule Order
-  {96171dba-92e2-42e6-9a9e-b47c90bd1885}, !- Day Schedule Name
-  Yes,                                    !- Apply Sunday
-  Yes,                                    !- Apply Monday
-  Yes,                                    !- Apply Tuesday
-  Yes,                                    !- Apply Wednesday
-  Yes,                                    !- Apply Thursday
-  Yes,                                    !- Apply Friday
-  Yes,                                    !- Apply Saturday
-  DateRange,                              !- Date Specification Type
-  5,                                      !- Start Month
-  1,                                      !- Start Day
-  5,                                      !- End Month
-  31;                                     !- End Day
-
-OS:Schedule:Day,
-  {96171dba-92e2-42e6-9a9e-b47c90bd1885}, !- Handle
-  res heating setpoint allday5,           !- Name
-  {e3b77b23-2194-4c52-89c9-0e5afa58540a}, !- Schedule Type Limits Name
-  ,                                       !- Interpolate to Timestep
-  24,                                     !- Hour 1
-  0,                                      !- Minute 1
-  21.6666666666667;                       !- Value Until Time 1
-
-OS:Schedule:Rule,
-  {8e074d62-b514-4cfc-9c93-41c42b72a41a}, !- Handle
-  res heating setpoint allday rule6,      !- Name
-  {a55855b1-b3a1-4b2c-b3a6-15b99853fd6e}, !- Schedule Ruleset Name
-  6,                                      !- Rule Order
-  {8326b7a3-dd7f-4e01-b549-7d6866701bf1}, !- Day Schedule Name
-  Yes,                                    !- Apply Sunday
-  Yes,                                    !- Apply Monday
-  Yes,                                    !- Apply Tuesday
-  Yes,                                    !- Apply Wednesday
-  Yes,                                    !- Apply Thursday
-  Yes,                                    !- Apply Friday
-  Yes,                                    !- Apply Saturday
-  DateRange,                              !- Date Specification Type
-  6,                                      !- Start Month
-  1,                                      !- Start Day
-  6,                                      !- End Month
-  30;                                     !- End Day
-
-OS:Schedule:Day,
-  {8326b7a3-dd7f-4e01-b549-7d6866701bf1}, !- Handle
-  res heating setpoint allday6,           !- Name
-  {e3b77b23-2194-4c52-89c9-0e5afa58540a}, !- Schedule Type Limits Name
-  ,                                       !- Interpolate to Timestep
-  24,                                     !- Hour 1
-  0,                                      !- Minute 1
-  21.6666666666667;                       !- Value Until Time 1
-
-OS:Schedule:Rule,
-  {af5d3e40-524c-46c4-bec8-e31ee00abf55}, !- Handle
-  res heating setpoint allday rule7,      !- Name
-  {a55855b1-b3a1-4b2c-b3a6-15b99853fd6e}, !- Schedule Ruleset Name
-  5,                                      !- Rule Order
-  {90005526-8898-475a-8d93-dd461a664261}, !- Day Schedule Name
-  Yes,                                    !- Apply Sunday
-  Yes,                                    !- Apply Monday
-  Yes,                                    !- Apply Tuesday
-  Yes,                                    !- Apply Wednesday
-  Yes,                                    !- Apply Thursday
-  Yes,                                    !- Apply Friday
-  Yes,                                    !- Apply Saturday
-  DateRange,                              !- Date Specification Type
-  7,                                      !- Start Month
-  1,                                      !- Start Day
-  7,                                      !- End Month
-  31;                                     !- End Day
-
-OS:Schedule:Day,
-  {90005526-8898-475a-8d93-dd461a664261}, !- Handle
-  res heating setpoint allday7,           !- Name
-  {e3b77b23-2194-4c52-89c9-0e5afa58540a}, !- Schedule Type Limits Name
-  ,                                       !- Interpolate to Timestep
-  24,                                     !- Hour 1
-  0,                                      !- Minute 1
-  21.6666666666667;                       !- Value Until Time 1
-
-OS:Schedule:Rule,
-  {14d3b075-003c-4c1a-b6a9-ee6eb57e4999}, !- Handle
-  res heating setpoint allday rule8,      !- Name
-  {a55855b1-b3a1-4b2c-b3a6-15b99853fd6e}, !- Schedule Ruleset Name
-  4,                                      !- Rule Order
-  {fde7a3f5-96b6-4c82-b95c-3ca1dc23daff}, !- Day Schedule Name
-  Yes,                                    !- Apply Sunday
-  Yes,                                    !- Apply Monday
-  Yes,                                    !- Apply Tuesday
-  Yes,                                    !- Apply Wednesday
-  Yes,                                    !- Apply Thursday
-  Yes,                                    !- Apply Friday
-  Yes,                                    !- Apply Saturday
-  DateRange,                              !- Date Specification Type
-  8,                                      !- Start Month
-  1,                                      !- Start Day
-  8,                                      !- End Month
-  31;                                     !- End Day
-
-OS:Schedule:Day,
-  {fde7a3f5-96b6-4c82-b95c-3ca1dc23daff}, !- Handle
-  res heating setpoint allday8,           !- Name
-  {e3b77b23-2194-4c52-89c9-0e5afa58540a}, !- Schedule Type Limits Name
-  ,                                       !- Interpolate to Timestep
-  24,                                     !- Hour 1
-  0,                                      !- Minute 1
-  21.6666666666667;                       !- Value Until Time 1
-
-OS:Schedule:Rule,
-  {2a3ca930-d68d-446e-adac-4de448701284}, !- Handle
-  res heating setpoint allday rule9,      !- Name
-  {a55855b1-b3a1-4b2c-b3a6-15b99853fd6e}, !- Schedule Ruleset Name
-  3,                                      !- Rule Order
-  {f070ef9a-b516-4b6a-b98a-9560bcb8bcda}, !- Day Schedule Name
-  Yes,                                    !- Apply Sunday
-  Yes,                                    !- Apply Monday
-  Yes,                                    !- Apply Tuesday
-  Yes,                                    !- Apply Wednesday
-  Yes,                                    !- Apply Thursday
-  Yes,                                    !- Apply Friday
-  Yes,                                    !- Apply Saturday
-  DateRange,                              !- Date Specification Type
-  9,                                      !- Start Month
-  1,                                      !- Start Day
-  9,                                      !- End Month
-  30;                                     !- End Day
-
-OS:Schedule:Day,
-  {f070ef9a-b516-4b6a-b98a-9560bcb8bcda}, !- Handle
-  res heating setpoint allday9,           !- Name
-  {e3b77b23-2194-4c52-89c9-0e5afa58540a}, !- Schedule Type Limits Name
-  ,                                       !- Interpolate to Timestep
-  24,                                     !- Hour 1
-  0,                                      !- Minute 1
-  21.6666666666667;                       !- Value Until Time 1
-
-OS:Schedule:Rule,
-  {44d1c717-69d7-47da-94e4-c6cc61bf70d2}, !- Handle
-  res heating setpoint allday rule10,     !- Name
-  {a55855b1-b3a1-4b2c-b3a6-15b99853fd6e}, !- Schedule Ruleset Name
-  2,                                      !- Rule Order
-  {fa009915-2c84-4e9a-8575-226629e3c78e}, !- Day Schedule Name
-  Yes,                                    !- Apply Sunday
-  Yes,                                    !- Apply Monday
-  Yes,                                    !- Apply Tuesday
-  Yes,                                    !- Apply Wednesday
-  Yes,                                    !- Apply Thursday
-  Yes,                                    !- Apply Friday
-  Yes,                                    !- Apply Saturday
-  DateRange,                              !- Date Specification Type
-  10,                                     !- Start Month
-  1,                                      !- Start Day
-  10,                                     !- End Month
-  31;                                     !- End Day
-
-OS:Schedule:Day,
-  {fa009915-2c84-4e9a-8575-226629e3c78e}, !- Handle
-  res heating setpoint allday10,          !- Name
-  {e3b77b23-2194-4c52-89c9-0e5afa58540a}, !- Schedule Type Limits Name
-  ,                                       !- Interpolate to Timestep
-  24,                                     !- Hour 1
-  0,                                      !- Minute 1
-  21.6666666666667;                       !- Value Until Time 1
-
-OS:Schedule:Rule,
-  {45781ff1-ad8b-4e6d-93c4-c73ed9f23026}, !- Handle
-  res heating setpoint allday rule11,     !- Name
-  {a55855b1-b3a1-4b2c-b3a6-15b99853fd6e}, !- Schedule Ruleset Name
-  1,                                      !- Rule Order
-  {204508c8-02ab-4acc-9090-be6e3bb68c3e}, !- Day Schedule Name
-  Yes,                                    !- Apply Sunday
-  Yes,                                    !- Apply Monday
-  Yes,                                    !- Apply Tuesday
-  Yes,                                    !- Apply Wednesday
-  Yes,                                    !- Apply Thursday
-  Yes,                                    !- Apply Friday
-  Yes,                                    !- Apply Saturday
-  DateRange,                              !- Date Specification Type
-  11,                                     !- Start Month
-  1,                                      !- Start Day
-  11,                                     !- End Month
-  30;                                     !- End Day
-
-OS:Schedule:Day,
-  {204508c8-02ab-4acc-9090-be6e3bb68c3e}, !- Handle
-  res heating setpoint allday11,          !- Name
-  {e3b77b23-2194-4c52-89c9-0e5afa58540a}, !- Schedule Type Limits Name
-  ,                                       !- Interpolate to Timestep
-  24,                                     !- Hour 1
-  0,                                      !- Minute 1
-  21.6666666666667;                       !- Value Until Time 1
-
-OS:Schedule:Rule,
-  {e814f941-de6a-4036-bee9-a31c102c2f03}, !- Handle
-  res heating setpoint allday rule12,     !- Name
-  {a55855b1-b3a1-4b2c-b3a6-15b99853fd6e}, !- Schedule Ruleset Name
-  0,                                      !- Rule Order
-  {501ea332-500d-4e65-a855-4aa74e2d315f}, !- Day Schedule Name
-  Yes,                                    !- Apply Sunday
-  Yes,                                    !- Apply Monday
-  Yes,                                    !- Apply Tuesday
-  Yes,                                    !- Apply Wednesday
-  Yes,                                    !- Apply Thursday
-  Yes,                                    !- Apply Friday
-  Yes,                                    !- Apply Saturday
-  DateRange,                              !- Date Specification Type
-  12,                                     !- Start Month
-  1,                                      !- Start Day
-  12,                                     !- End Month
-  31;                                     !- End Day
-
-OS:Schedule:Day,
-  {501ea332-500d-4e65-a855-4aa74e2d315f}, !- Handle
-  res heating setpoint allday12,          !- Name
-  {e3b77b23-2194-4c52-89c9-0e5afa58540a}, !- Schedule Type Limits Name
-  ,                                       !- Interpolate to Timestep
-  24,                                     !- Hour 1
-  0,                                      !- Minute 1
-  21.6666666666667;                       !- Value Until Time 1
-
-OS:Schedule:Day,
-  {4ed78b1b-72f6-4d27-8874-926616805e73}, !- Handle
-  res heating setpoint winter design,     !- Name
-  {e3b77b23-2194-4c52-89c9-0e5afa58540a}, !- Schedule Type Limits Name
-  ,                                       !- Interpolate to Timestep
-  24,                                     !- Hour 1
-  0,                                      !- Minute 1
-  21.1111111111111;                       !- Value Until Time 1
-
-OS:Schedule:Day,
-  {74a01085-1ca5-466b-b63c-956770e0ba92}, !- Handle
-  res heating setpoint summer design,     !- Name
-  {e3b77b23-2194-4c52-89c9-0e5afa58540a}, !- Schedule Type Limits Name
-  ,                                       !- Interpolate to Timestep
-  24,                                     !- Hour 1
-  0,                                      !- Minute 1
-  23.8888888888889;                       !- Value Until Time 1
-
-OS:Schedule:Ruleset,
-  {c849b04b-289c-4f73-a398-a9195d64289f}, !- Handle
-  res cooling setpoint,                   !- Name
-  {e3b77b23-2194-4c52-89c9-0e5afa58540a}, !- Schedule Type Limits Name
-  {9ed39845-0879-413e-aa7e-dde9914dcec1}, !- Default Day Schedule Name
-  {95f7eec7-8578-41e1-ae4a-82f197bbdad2}, !- Summer Design Day Schedule Name
-  {f8095958-e326-4ed1-ad2d-bd70119be6a0}; !- Winter Design Day Schedule Name
-
-OS:Schedule:Day,
-  {9ed39845-0879-413e-aa7e-dde9914dcec1}, !- Handle
-  Schedule Day 7,                         !- Name
-  {e3b77b23-2194-4c52-89c9-0e5afa58540a}, !- Schedule Type Limits Name
-  ,                                       !- Interpolate to Timestep
-  24,                                     !- Hour 1
-  0,                                      !- Minute 1
-  0;                                      !- Value Until Time 1
-
-OS:Schedule:Rule,
-  {d1239607-4ee2-4600-8cd6-0de9b748551b}, !- Handle
-  res cooling setpoint allday rule1,      !- Name
-  {c849b04b-289c-4f73-a398-a9195d64289f}, !- Schedule Ruleset Name
-  11,                                     !- Rule Order
-  {e72d8fdb-08c3-4824-95d2-e1805dd13a7b}, !- Day Schedule Name
-  Yes,                                    !- Apply Sunday
-  Yes,                                    !- Apply Monday
-  Yes,                                    !- Apply Tuesday
-  Yes,                                    !- Apply Wednesday
-  Yes,                                    !- Apply Thursday
-  Yes,                                    !- Apply Friday
-  Yes,                                    !- Apply Saturday
-  DateRange,                              !- Date Specification Type
-  1,                                      !- Start Month
-  1,                                      !- Start Day
-  1,                                      !- End Month
-  31;                                     !- End Day
-
-OS:Schedule:Day,
-  {e72d8fdb-08c3-4824-95d2-e1805dd13a7b}, !- Handle
-  res cooling setpoint allday1,           !- Name
-  {e3b77b23-2194-4c52-89c9-0e5afa58540a}, !- Schedule Type Limits Name
-  ,                                       !- Interpolate to Timestep
-  24,                                     !- Hour 1
-  0,                                      !- Minute 1
-  24.4444444444444;                       !- Value Until Time 1
-
-OS:Schedule:Rule,
-  {9c07e696-7d5d-48f3-9a7f-af0c538adb44}, !- Handle
-  res cooling setpoint allday rule2,      !- Name
-  {c849b04b-289c-4f73-a398-a9195d64289f}, !- Schedule Ruleset Name
-  10,                                     !- Rule Order
-  {f4c65ebf-6d64-4875-90b4-3676ef4c4196}, !- Day Schedule Name
-  Yes,                                    !- Apply Sunday
-  Yes,                                    !- Apply Monday
-  Yes,                                    !- Apply Tuesday
-  Yes,                                    !- Apply Wednesday
-  Yes,                                    !- Apply Thursday
-  Yes,                                    !- Apply Friday
-  Yes,                                    !- Apply Saturday
-  DateRange,                              !- Date Specification Type
-  2,                                      !- Start Month
-  1,                                      !- Start Day
-  2,                                      !- End Month
-  28;                                     !- End Day
-
-OS:Schedule:Day,
-  {f4c65ebf-6d64-4875-90b4-3676ef4c4196}, !- Handle
-  res cooling setpoint allday2,           !- Name
-  {e3b77b23-2194-4c52-89c9-0e5afa58540a}, !- Schedule Type Limits Name
-  ,                                       !- Interpolate to Timestep
-  24,                                     !- Hour 1
-  0,                                      !- Minute 1
-  24.4444444444444;                       !- Value Until Time 1
-
-OS:Schedule:Rule,
-  {a96ee266-cda6-4edf-958b-8040ad709898}, !- Handle
-  res cooling setpoint allday rule3,      !- Name
-  {c849b04b-289c-4f73-a398-a9195d64289f}, !- Schedule Ruleset Name
-  9,                                      !- Rule Order
-  {366979de-f161-45cb-817d-1b217c569eac}, !- Day Schedule Name
-  Yes,                                    !- Apply Sunday
-  Yes,                                    !- Apply Monday
-  Yes,                                    !- Apply Tuesday
-  Yes,                                    !- Apply Wednesday
-  Yes,                                    !- Apply Thursday
-  Yes,                                    !- Apply Friday
-  Yes,                                    !- Apply Saturday
-  DateRange,                              !- Date Specification Type
-  3,                                      !- Start Month
-  1,                                      !- Start Day
-  3,                                      !- End Month
-  31;                                     !- End Day
-
-OS:Schedule:Day,
-  {366979de-f161-45cb-817d-1b217c569eac}, !- Handle
-  res cooling setpoint allday3,           !- Name
-  {e3b77b23-2194-4c52-89c9-0e5afa58540a}, !- Schedule Type Limits Name
-  ,                                       !- Interpolate to Timestep
-  24,                                     !- Hour 1
-  0,                                      !- Minute 1
-  24.4444444444444;                       !- Value Until Time 1
-
-OS:Schedule:Rule,
-  {a6714320-b67a-4536-8b03-3c47869ffa7f}, !- Handle
-  res cooling setpoint allday rule4,      !- Name
-  {c849b04b-289c-4f73-a398-a9195d64289f}, !- Schedule Ruleset Name
-  8,                                      !- Rule Order
-  {d6c937ac-3948-484a-8599-ca33e7e84a7d}, !- Day Schedule Name
-  Yes,                                    !- Apply Sunday
-  Yes,                                    !- Apply Monday
-  Yes,                                    !- Apply Tuesday
-  Yes,                                    !- Apply Wednesday
-  Yes,                                    !- Apply Thursday
-  Yes,                                    !- Apply Friday
-  Yes,                                    !- Apply Saturday
-  DateRange,                              !- Date Specification Type
-  4,                                      !- Start Month
-  1,                                      !- Start Day
-  4,                                      !- End Month
-  30;                                     !- End Day
-
-OS:Schedule:Day,
-  {d6c937ac-3948-484a-8599-ca33e7e84a7d}, !- Handle
-  res cooling setpoint allday4,           !- Name
-  {e3b77b23-2194-4c52-89c9-0e5afa58540a}, !- Schedule Type Limits Name
-  ,                                       !- Interpolate to Timestep
-  24,                                     !- Hour 1
-  0,                                      !- Minute 1
-  24.4444444444444;                       !- Value Until Time 1
-
-OS:Schedule:Rule,
-  {3f3bc83c-5e54-4983-b671-3c56f2ee22ea}, !- Handle
-  res cooling setpoint allday rule5,      !- Name
-  {c849b04b-289c-4f73-a398-a9195d64289f}, !- Schedule Ruleset Name
-  7,                                      !- Rule Order
-  {60156a91-fd47-4732-817f-f632fe2e5b67}, !- Day Schedule Name
-  Yes,                                    !- Apply Sunday
-  Yes,                                    !- Apply Monday
-  Yes,                                    !- Apply Tuesday
-  Yes,                                    !- Apply Wednesday
-  Yes,                                    !- Apply Thursday
-  Yes,                                    !- Apply Friday
-  Yes,                                    !- Apply Saturday
-  DateRange,                              !- Date Specification Type
-  5,                                      !- Start Month
-  1,                                      !- Start Day
-  5,                                      !- End Month
-  31;                                     !- End Day
-
-OS:Schedule:Day,
-  {60156a91-fd47-4732-817f-f632fe2e5b67}, !- Handle
-  res cooling setpoint allday5,           !- Name
-  {e3b77b23-2194-4c52-89c9-0e5afa58540a}, !- Schedule Type Limits Name
-  ,                                       !- Interpolate to Timestep
-  24,                                     !- Hour 1
-  0,                                      !- Minute 1
-  24.4444444444444;                       !- Value Until Time 1
-
-OS:Schedule:Rule,
-  {bb9eb0f4-ee9b-4990-8a4f-8eb7af66d8ba}, !- Handle
-  res cooling setpoint allday rule6,      !- Name
-  {c849b04b-289c-4f73-a398-a9195d64289f}, !- Schedule Ruleset Name
-  6,                                      !- Rule Order
-  {ee564601-a97d-473f-aa2a-d91b0d9be111}, !- Day Schedule Name
-  Yes,                                    !- Apply Sunday
-  Yes,                                    !- Apply Monday
-  Yes,                                    !- Apply Tuesday
-  Yes,                                    !- Apply Wednesday
-  Yes,                                    !- Apply Thursday
-  Yes,                                    !- Apply Friday
-  Yes,                                    !- Apply Saturday
-  DateRange,                              !- Date Specification Type
-  6,                                      !- Start Month
-  1,                                      !- Start Day
-  6,                                      !- End Month
-  30;                                     !- End Day
-
-OS:Schedule:Day,
-  {ee564601-a97d-473f-aa2a-d91b0d9be111}, !- Handle
-  res cooling setpoint allday6,           !- Name
-  {e3b77b23-2194-4c52-89c9-0e5afa58540a}, !- Schedule Type Limits Name
-  ,                                       !- Interpolate to Timestep
-  24,                                     !- Hour 1
-  0,                                      !- Minute 1
-  24.4444444444444;                       !- Value Until Time 1
-
-OS:Schedule:Rule,
-  {efa1e604-1f64-4d93-8934-f3d44fc93aa3}, !- Handle
-  res cooling setpoint allday rule7,      !- Name
-  {c849b04b-289c-4f73-a398-a9195d64289f}, !- Schedule Ruleset Name
-  5,                                      !- Rule Order
-  {df8a5268-4662-41a7-af79-ce591c7389f0}, !- Day Schedule Name
-  Yes,                                    !- Apply Sunday
-  Yes,                                    !- Apply Monday
-  Yes,                                    !- Apply Tuesday
-  Yes,                                    !- Apply Wednesday
-  Yes,                                    !- Apply Thursday
-  Yes,                                    !- Apply Friday
-  Yes,                                    !- Apply Saturday
-  DateRange,                              !- Date Specification Type
-  7,                                      !- Start Month
-  1,                                      !- Start Day
-  7,                                      !- End Month
-  31;                                     !- End Day
-
-OS:Schedule:Day,
-  {df8a5268-4662-41a7-af79-ce591c7389f0}, !- Handle
-  res cooling setpoint allday7,           !- Name
-  {e3b77b23-2194-4c52-89c9-0e5afa58540a}, !- Schedule Type Limits Name
-  ,                                       !- Interpolate to Timestep
-  24,                                     !- Hour 1
-  0,                                      !- Minute 1
-  24.4444444444444;                       !- Value Until Time 1
-
-OS:Schedule:Rule,
-  {d43bf28f-7579-41e8-8834-70f33b4fce66}, !- Handle
-  res cooling setpoint allday rule8,      !- Name
-  {c849b04b-289c-4f73-a398-a9195d64289f}, !- Schedule Ruleset Name
-  4,                                      !- Rule Order
-  {e73f4dd7-c307-4e47-801a-e1cddc3b778e}, !- Day Schedule Name
-  Yes,                                    !- Apply Sunday
-  Yes,                                    !- Apply Monday
-  Yes,                                    !- Apply Tuesday
-  Yes,                                    !- Apply Wednesday
-  Yes,                                    !- Apply Thursday
-  Yes,                                    !- Apply Friday
-  Yes,                                    !- Apply Saturday
-  DateRange,                              !- Date Specification Type
-  8,                                      !- Start Month
-  1,                                      !- Start Day
-  8,                                      !- End Month
-  31;                                     !- End Day
-
-OS:Schedule:Day,
-  {e73f4dd7-c307-4e47-801a-e1cddc3b778e}, !- Handle
-  res cooling setpoint allday8,           !- Name
-  {e3b77b23-2194-4c52-89c9-0e5afa58540a}, !- Schedule Type Limits Name
-  ,                                       !- Interpolate to Timestep
-  24,                                     !- Hour 1
-  0,                                      !- Minute 1
-  24.4444444444444;                       !- Value Until Time 1
-
-OS:Schedule:Rule,
-  {9722f3b4-2a38-4901-8867-7312d14bcf3a}, !- Handle
-  res cooling setpoint allday rule9,      !- Name
-  {c849b04b-289c-4f73-a398-a9195d64289f}, !- Schedule Ruleset Name
-  3,                                      !- Rule Order
-  {5ed91ccb-df6a-4231-9755-68f9446d8ee4}, !- Day Schedule Name
-  Yes,                                    !- Apply Sunday
-  Yes,                                    !- Apply Monday
-  Yes,                                    !- Apply Tuesday
-  Yes,                                    !- Apply Wednesday
-  Yes,                                    !- Apply Thursday
-  Yes,                                    !- Apply Friday
-  Yes,                                    !- Apply Saturday
-  DateRange,                              !- Date Specification Type
-  9,                                      !- Start Month
-  1,                                      !- Start Day
-  9,                                      !- End Month
-  30;                                     !- End Day
-
-OS:Schedule:Day,
-  {5ed91ccb-df6a-4231-9755-68f9446d8ee4}, !- Handle
-  res cooling setpoint allday9,           !- Name
-  {e3b77b23-2194-4c52-89c9-0e5afa58540a}, !- Schedule Type Limits Name
-  ,                                       !- Interpolate to Timestep
-  24,                                     !- Hour 1
-  0,                                      !- Minute 1
-  24.4444444444444;                       !- Value Until Time 1
-
-OS:Schedule:Rule,
-  {d4ec3847-1748-4f27-9e91-5be55b36f4d0}, !- Handle
-  res cooling setpoint allday rule10,     !- Name
-  {c849b04b-289c-4f73-a398-a9195d64289f}, !- Schedule Ruleset Name
-  2,                                      !- Rule Order
-  {b990402c-140f-4bb1-85f5-41a191a92f27}, !- Day Schedule Name
-  Yes,                                    !- Apply Sunday
-  Yes,                                    !- Apply Monday
-  Yes,                                    !- Apply Tuesday
-  Yes,                                    !- Apply Wednesday
-  Yes,                                    !- Apply Thursday
-  Yes,                                    !- Apply Friday
-  Yes,                                    !- Apply Saturday
-  DateRange,                              !- Date Specification Type
-  10,                                     !- Start Month
-  1,                                      !- Start Day
-  10,                                     !- End Month
-  31;                                     !- End Day
-
-OS:Schedule:Day,
-  {b990402c-140f-4bb1-85f5-41a191a92f27}, !- Handle
-  res cooling setpoint allday10,          !- Name
-  {e3b77b23-2194-4c52-89c9-0e5afa58540a}, !- Schedule Type Limits Name
-  ,                                       !- Interpolate to Timestep
-  24,                                     !- Hour 1
-  0,                                      !- Minute 1
-  24.4444444444444;                       !- Value Until Time 1
-
-OS:Schedule:Rule,
-  {9a6c8b91-6244-4ab5-8bb1-79bdb031e34c}, !- Handle
-  res cooling setpoint allday rule11,     !- Name
-  {c849b04b-289c-4f73-a398-a9195d64289f}, !- Schedule Ruleset Name
-  1,                                      !- Rule Order
-  {2ce8a002-930e-49be-ad0f-1b373ba6384d}, !- Day Schedule Name
-  Yes,                                    !- Apply Sunday
-  Yes,                                    !- Apply Monday
-  Yes,                                    !- Apply Tuesday
-  Yes,                                    !- Apply Wednesday
-  Yes,                                    !- Apply Thursday
-  Yes,                                    !- Apply Friday
-  Yes,                                    !- Apply Saturday
-  DateRange,                              !- Date Specification Type
-  11,                                     !- Start Month
-  1,                                      !- Start Day
-  11,                                     !- End Month
-  30;                                     !- End Day
-
-OS:Schedule:Day,
-  {2ce8a002-930e-49be-ad0f-1b373ba6384d}, !- Handle
-  res cooling setpoint allday11,          !- Name
-  {e3b77b23-2194-4c52-89c9-0e5afa58540a}, !- Schedule Type Limits Name
-  ,                                       !- Interpolate to Timestep
-  24,                                     !- Hour 1
-  0,                                      !- Minute 1
-  24.4444444444444;                       !- Value Until Time 1
-
-OS:Schedule:Rule,
-  {2ce826f7-3f1a-41e1-b1eb-9e9537b9ac5b}, !- Handle
-  res cooling setpoint allday rule12,     !- Name
-  {c849b04b-289c-4f73-a398-a9195d64289f}, !- Schedule Ruleset Name
-  0,                                      !- Rule Order
-  {583ea89c-36e2-451f-822f-ab782287f1fd}, !- Day Schedule Name
-  Yes,                                    !- Apply Sunday
-  Yes,                                    !- Apply Monday
-  Yes,                                    !- Apply Tuesday
-  Yes,                                    !- Apply Wednesday
-  Yes,                                    !- Apply Thursday
-  Yes,                                    !- Apply Friday
-  Yes,                                    !- Apply Saturday
-  DateRange,                              !- Date Specification Type
-  12,                                     !- Start Month
-  1,                                      !- Start Day
-  12,                                     !- End Month
-  31;                                     !- End Day
-
-OS:Schedule:Day,
-  {583ea89c-36e2-451f-822f-ab782287f1fd}, !- Handle
-  res cooling setpoint allday12,          !- Name
-  {e3b77b23-2194-4c52-89c9-0e5afa58540a}, !- Schedule Type Limits Name
-  ,                                       !- Interpolate to Timestep
-  24,                                     !- Hour 1
-  0,                                      !- Minute 1
-  24.4444444444444;                       !- Value Until Time 1
-
-OS:Schedule:Day,
-  {f8095958-e326-4ed1-ad2d-bd70119be6a0}, !- Handle
-  res cooling setpoint winter design,     !- Name
-  {e3b77b23-2194-4c52-89c9-0e5afa58540a}, !- Schedule Type Limits Name
-  ,                                       !- Interpolate to Timestep
-  24,                                     !- Hour 1
-  0,                                      !- Minute 1
-  21.1111111111111;                       !- Value Until Time 1
-
-OS:Schedule:Day,
-  {95f7eec7-8578-41e1-ae4a-82f197bbdad2}, !- Handle
-  res cooling setpoint summer design,     !- Name
-  {e3b77b23-2194-4c52-89c9-0e5afa58540a}, !- Schedule Type Limits Name
-  ,                                       !- Interpolate to Timestep
-  24,                                     !- Hour 1
-  0,                                      !- Minute 1
-  23.8888888888889;                       !- Value Until Time 1
-=======
->>>>>>> fcfe5a62
