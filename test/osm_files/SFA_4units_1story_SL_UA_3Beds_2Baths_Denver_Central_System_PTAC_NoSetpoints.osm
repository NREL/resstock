--- conflicted
+++ resolved
@@ -1,54 +1,26 @@
 !- NOTE: Auto-generated from /test/osw_files/SFA_4units_1story_SL_UA_3Beds_2Baths_Denver_Central_System_PTAC_NoSetpoints.osw
 
 OS:Version,
-<<<<<<< HEAD
-  {d460977b-b64e-4d3d-b941-091f05567506}, !- Handle
-  2.9.0;                                  !- Version Identifier
-
-OS:SimulationControl,
-  {c875ff2f-f3f7-432c-83c6-9c4aa2cd8fac}, !- Handle
-=======
   {8105d1a5-6541-456e-a284-3120886d7bad}, !- Handle
   2.9.0;                                  !- Version Identifier
 
 OS:SimulationControl,
   {b546d17f-816e-462b-88bb-48790746433a}, !- Handle
->>>>>>> 30cb9182
   ,                                       !- Do Zone Sizing Calculation
   ,                                       !- Do System Sizing Calculation
   ,                                       !- Do Plant Sizing Calculation
   Yes;                                    !- Run Simulation for Sizing Periods
 
 OS:Timestep,
-<<<<<<< HEAD
-  {1cb4bde0-fe0d-4bb2-961f-871a5c4cbd6c}, !- Handle
-  6;                                      !- Number of Timesteps per Hour
-
-OS:ShadowCalculation,
-  {51fdefa4-7870-4821-a941-8298b5962d25}, !- Handle
-=======
   {6c4e454f-6a5f-40bb-82da-79cb699868a1}, !- Handle
   6;                                      !- Number of Timesteps per Hour
 
 OS:ShadowCalculation,
   {54466663-9f2a-4e0f-be56-6bfb5cbb422b}, !- Handle
->>>>>>> 30cb9182
   20,                                     !- Calculation Frequency
   200;                                    !- Maximum Figures in Shadow Overlap Calculations
 
 OS:SurfaceConvectionAlgorithm:Outside,
-<<<<<<< HEAD
-  {7ea0de7f-5586-4566-b5f7-a43d546c33f5}, !- Handle
-  DOE-2;                                  !- Algorithm
-
-OS:SurfaceConvectionAlgorithm:Inside,
-  {c53a15d8-c76d-4a99-a0ee-39f21e45afe0}, !- Handle
-  TARP;                                   !- Algorithm
-
-OS:ZoneCapacitanceMultiplier:ResearchSpecial,
-  {2ee96c3d-29e9-4e89-a4ad-cb4fe7624da4}, !- Handle
-  ,                                       !- Temperature Capacity Multiplier
-=======
   {6217a61c-5b22-44df-a38a-78b95d4b183a}, !- Handle
   DOE-2;                                  !- Algorithm
 
@@ -59,16 +31,11 @@
 OS:ZoneCapacitanceMultiplier:ResearchSpecial,
   {5fbcc2ab-8786-42dc-a255-7211d566f6bf}, !- Handle
   3.6,                                    !- Temperature Capacity Multiplier
->>>>>>> 30cb9182
   15,                                     !- Humidity Capacity Multiplier
   ;                                       !- Carbon Dioxide Capacity Multiplier
 
 OS:RunPeriod,
-<<<<<<< HEAD
-  {5cfa8c5d-cef9-4085-b2e0-6096756c472d}, !- Handle
-=======
   {c0f5039f-8b18-42b0-ba7a-be24fe72ab41}, !- Handle
->>>>>>> 30cb9182
   Run Period 1,                           !- Name
   1,                                      !- Begin Month
   1,                                      !- Begin Day of Month
@@ -82,21 +49,13 @@
   ;                                       !- Number of Times Runperiod to be Repeated
 
 OS:YearDescription,
-<<<<<<< HEAD
-  {5d78f2cb-aba6-413e-98cb-f8c5d389ce7e}, !- Handle
-=======
   {e2d48b17-41da-4b5d-9d33-2296022d916d}, !- Handle
->>>>>>> 30cb9182
   2007,                                   !- Calendar Year
   ,                                       !- Day of Week for Start Day
   ;                                       !- Is Leap Year
 
 OS:Building,
-<<<<<<< HEAD
-  {48b67c60-e40e-40ff-95b7-00fe67cf4647}, !- Handle
-=======
   {015ac7ef-aa78-403d-bbf5-04989aa71d7d}, !- Handle
->>>>>>> 30cb9182
   Building 1,                             !- Name
   ,                                       !- Building Sector Type
   0,                                      !- North Axis {deg}
@@ -111,36 +70,20 @@
   4;                                      !- Standards Number of Living Units
 
 OS:AdditionalProperties,
-<<<<<<< HEAD
-  {1e14e75f-e050-4790-9929-5d50ebecff3d}, !- Handle
-  {48b67c60-e40e-40ff-95b7-00fe67cf4647}, !- Object Name
-  num_units,                              !- Feature Name 1
-=======
   {dd2a895e-d5ec-46f9-963c-1927bd8679a8}, !- Handle
   {015ac7ef-aa78-403d-bbf5-04989aa71d7d}, !- Object Name
   Total Units Represented,                !- Feature Name 1
->>>>>>> 30cb9182
   Integer,                                !- Feature Data Type 1
   4,                                      !- Feature Value 1
-  has_rear_units,                         !- Feature Name 2
-  Boolean,                                !- Feature Data Type 2
-  false,                                  !- Feature Value 2
-  horz_location,                          !- Feature Name 3
-  String,                                 !- Feature Data Type 3
-  Left,                                   !- Feature Value 3
-  num_floors,                             !- Feature Name 4
-  Integer,                                !- Feature Data Type 4
-  1,                                      !- Feature Value 4
-  has_hvac_flue,                          !- Feature Name 5
-  Boolean,                                !- Feature Data Type 5
-  true;                                   !- Feature Value 5
+  Total Units Modeled,                    !- Feature Name 2
+  Integer,                                !- Feature Data Type 2
+  4,                                      !- Feature Value 2
+  has_hvac_flue,                          !- Feature Name 3
+  Boolean,                                !- Feature Data Type 3
+  true;                                   !- Feature Value 3
 
 OS:ThermalZone,
-<<<<<<< HEAD
-  {df486749-31af-4aad-8e31-5d0f330e4109}, !- Handle
-=======
   {c5d6aaa8-ee6d-479a-ad10-107ba7eee4e9}, !- Handle
->>>>>>> 30cb9182
   living zone,                            !- Name
   ,                                       !- Multiplier
   ,                                       !- Ceiling Height {m}
@@ -149,17 +92,10 @@
   ,                                       !- Zone Inside Convection Algorithm
   ,                                       !- Zone Outside Convection Algorithm
   ,                                       !- Zone Conditioning Equipment List Name
-<<<<<<< HEAD
-  {306f355d-19fa-47b1-b203-a41c81e972a0}, !- Zone Air Inlet Port List
-  {9a439ecd-c284-4055-b8a7-bf96853f8a85}, !- Zone Air Exhaust Port List
-  {46d92349-b16e-4ad6-8664-e6c1cacf7ba6}, !- Zone Air Node Name
-  {ec21ddbc-3b49-4cdf-9c28-971cb9a70db3}, !- Zone Return Air Port List
-=======
   {0a0ba8b6-fb32-44cf-b0ae-93d96c28791e}, !- Zone Air Inlet Port List
   {0364bfc4-4969-4f9d-adc5-3bf04b11ffb0}, !- Zone Air Exhaust Port List
   {2beee87c-285e-4440-99db-3735fbaf3777}, !- Zone Air Node Name
   {415c08b6-4a91-46c0-86db-df67a5714c69}, !- Zone Return Air Port List
->>>>>>> 30cb9182
   ,                                       !- Primary Daylighting Control Name
   ,                                       !- Fraction of Zone Controlled by Primary Daylighting Control
   ,                                       !- Secondary Daylighting Control Name
@@ -170,41 +106,6 @@
   No;                                     !- Use Ideal Air Loads
 
 OS:Node,
-<<<<<<< HEAD
-  {65110ec0-0009-48ab-9603-8f54c59044aa}, !- Handle
-  Node 1,                                 !- Name
-  {46d92349-b16e-4ad6-8664-e6c1cacf7ba6}, !- Inlet Port
-  ;                                       !- Outlet Port
-
-OS:Connection,
-  {46d92349-b16e-4ad6-8664-e6c1cacf7ba6}, !- Handle
-  {f886dc9d-b724-45d0-9bcf-efaeca8f4519}, !- Name
-  {df486749-31af-4aad-8e31-5d0f330e4109}, !- Source Object
-  11,                                     !- Outlet Port
-  {65110ec0-0009-48ab-9603-8f54c59044aa}, !- Target Object
-  2;                                      !- Inlet Port
-
-OS:PortList,
-  {306f355d-19fa-47b1-b203-a41c81e972a0}, !- Handle
-  {c859a8a2-4fb8-4ebd-9fd8-4914eb861079}, !- Name
-  {df486749-31af-4aad-8e31-5d0f330e4109}, !- HVAC Component
-  {58c87fc6-7524-45cd-bb94-6e703d3450bf}; !- Port 1
-
-OS:PortList,
-  {9a439ecd-c284-4055-b8a7-bf96853f8a85}, !- Handle
-  {b31215fb-c0f1-4fd4-8220-2d4d34121d8e}, !- Name
-  {df486749-31af-4aad-8e31-5d0f330e4109}, !- HVAC Component
-  {1565adca-1757-4827-ac96-13ea7d71b31f}; !- Port 1
-
-OS:PortList,
-  {ec21ddbc-3b49-4cdf-9c28-971cb9a70db3}, !- Handle
-  {f326f109-5af4-4077-a5d6-059b2a552353}, !- Name
-  {df486749-31af-4aad-8e31-5d0f330e4109}; !- HVAC Component
-
-OS:Sizing:Zone,
-  {80e874a0-4668-4399-85f0-725644491ed3}, !- Handle
-  {df486749-31af-4aad-8e31-5d0f330e4109}, !- Zone or ZoneList Name
-=======
   {c1aec774-faa0-471b-960b-a1f59d99ec2c}, !- Handle
   Node 1,                                 !- Name
   {2beee87c-285e-4440-99db-3735fbaf3777}, !- Inlet Port
@@ -238,7 +139,6 @@
 OS:Sizing:Zone,
   {de516bb3-950e-4f22-87ff-e120ca42a606}, !- Handle
   {c5d6aaa8-ee6d-479a-ad10-107ba7eee4e9}, !- Zone or ZoneList Name
->>>>>>> 30cb9182
   SupplyAirTemperature,                   !- Zone Cooling Design Supply Air Temperature Input Method
   13.8888888888889,                       !- Zone Cooling Design Supply Air Temperature {C}
   11.11,                                  !- Zone Cooling Design Supply Air Temperature Difference {deltaC}
@@ -267,34 +167,20 @@
   autosize;                               !- Dedicated Outdoor Air High Setpoint Temperature for Design {C}
 
 OS:ZoneHVAC:EquipmentList,
-<<<<<<< HEAD
-  {65a4119c-6a67-4001-9b07-37bf6d495293}, !- Handle
-  Zone HVAC Equipment List 1,             !- Name
-  {df486749-31af-4aad-8e31-5d0f330e4109}, !- Thermal Zone
-  ,                                       !- Load Distribution Scheme
-  {503c07f3-7bd9-40a8-9d58-80734245ba2c}, !- Zone Equipment 1
-=======
   {c1266be9-92af-48c7-a11d-7bd01ac42b7c}, !- Handle
   Zone HVAC Equipment List 1,             !- Name
   {c5d6aaa8-ee6d-479a-ad10-107ba7eee4e9}, !- Thermal Zone
   ,                                       !- Load Distribution Scheme
   {80cea7bf-66da-4bb7-89c3-d1a2b5b190c1}, !- Zone Equipment 1
->>>>>>> 30cb9182
   1,                                      !- Zone Equipment Cooling Sequence 1
   1,                                      !- Zone Equipment Heating or No-Load Sequence 1
   ,                                       !- Zone Equipment Sequential Cooling Fraction Schedule Name 1
   ;                                       !- Zone Equipment Sequential Heating Fraction Schedule Name 1
 
 OS:Space,
-<<<<<<< HEAD
-  {1ee6c2c3-9860-48fd-8880-4a153a042452}, !- Handle
-  living space,                           !- Name
-  {dbf44201-29f9-4452-892f-97c249497fac}, !- Space Type Name
-=======
   {28ccaf95-e63a-4870-8f7d-cb574641747b}, !- Handle
   living space,                           !- Name
   {03303a3e-8e45-4162-9239-575ea2a4e991}, !- Space Type Name
->>>>>>> 30cb9182
   ,                                       !- Default Construction Set Name
   ,                                       !- Default Schedule Set Name
   ,                                       !- Direction of Relative North {deg}
@@ -302,19 +188,6 @@
   ,                                       !- Y Origin {m}
   ,                                       !- Z Origin {m}
   ,                                       !- Building Story Name
-<<<<<<< HEAD
-  {df486749-31af-4aad-8e31-5d0f330e4109}, !- Thermal Zone Name
-  ,                                       !- Part of Total Floor Area
-  ,                                       !- Design Specification Outdoor Air Object Name
-  {c4acf714-b2ae-49f5-86a1-59ce7ca53802}; !- Building Unit Name
-
-OS:Surface,
-  {fdf4fd2c-b051-49c2-8c93-f4892abab882}, !- Handle
-  Surface 1,                              !- Name
-  Floor,                                  !- Surface Type
-  ,                                       !- Construction Name
-  {1ee6c2c3-9860-48fd-8880-4a153a042452}, !- Space Name
-=======
   {c5d6aaa8-ee6d-479a-ad10-107ba7eee4e9}, !- Thermal Zone Name
   ,                                       !- Part of Total Floor Area
   ,                                       !- Design Specification Outdoor Air Object Name
@@ -326,7 +199,6 @@
   Floor,                                  !- Surface Type
   ,                                       !- Construction Name
   {28ccaf95-e63a-4870-8f7d-cb574641747b}, !- Space Name
->>>>>>> 30cb9182
   Foundation,                             !- Outside Boundary Condition
   ,                                       !- Outside Boundary Condition Object
   NoSun,                                  !- Sun Exposure
@@ -339,19 +211,11 @@
   6.46578440716979, -12.9315688143396, 0; !- X,Y,Z Vertex 4 {m}
 
 OS:Surface,
-<<<<<<< HEAD
-  {4e3c2806-31c0-4bc5-90f7-228c2252289f}, !- Handle
-  Surface 2,                              !- Name
-  Wall,                                   !- Surface Type
-  ,                                       !- Construction Name
-  {1ee6c2c3-9860-48fd-8880-4a153a042452}, !- Space Name
-=======
   {b69ff5d2-f2d3-4fe1-8cd3-848399d94252}, !- Handle
   Surface 2,                              !- Name
   Wall,                                   !- Surface Type
   ,                                       !- Construction Name
   {28ccaf95-e63a-4870-8f7d-cb574641747b}, !- Space Name
->>>>>>> 30cb9182
   Outdoors,                               !- Outside Boundary Condition
   ,                                       !- Outside Boundary Condition Object
   SunExposed,                             !- Sun Exposure
@@ -364,19 +228,11 @@
   0, -12.9315688143396, 2.4384;           !- X,Y,Z Vertex 4 {m}
 
 OS:Surface,
-<<<<<<< HEAD
-  {9aac297a-4bc0-42a8-b19c-b2c29e5859d1}, !- Handle
-  Surface 3,                              !- Name
-  Wall,                                   !- Surface Type
-  ,                                       !- Construction Name
-  {1ee6c2c3-9860-48fd-8880-4a153a042452}, !- Space Name
-=======
   {0ca6400b-8129-46e0-ba95-1862744b89d2}, !- Handle
   Surface 3,                              !- Name
   Wall,                                   !- Surface Type
   ,                                       !- Construction Name
   {28ccaf95-e63a-4870-8f7d-cb574641747b}, !- Space Name
->>>>>>> 30cb9182
   Outdoors,                               !- Outside Boundary Condition
   ,                                       !- Outside Boundary Condition Object
   SunExposed,                             !- Sun Exposure
@@ -389,15 +245,6 @@
   0, 0, 2.4384;                           !- X,Y,Z Vertex 4 {m}
 
 OS:Surface,
-<<<<<<< HEAD
-  {25016bc3-109b-4824-845f-b4074157fb62}, !- Handle
-  Surface 4,                              !- Name
-  Wall,                                   !- Surface Type
-  ,                                       !- Construction Name
-  {1ee6c2c3-9860-48fd-8880-4a153a042452}, !- Space Name
-  Adiabatic,                              !- Outside Boundary Condition
-  ,                                       !- Outside Boundary Condition Object
-=======
   {0ad03ab9-e311-4af3-86ef-a6484ca6c80d}, !- Handle
   Surface 4,                              !- Name
   Wall,                                   !- Surface Type
@@ -405,7 +252,6 @@
   {28ccaf95-e63a-4870-8f7d-cb574641747b}, !- Space Name
   Surface,                                !- Outside Boundary Condition
   {426ed088-19ab-4fc4-973a-de2354249783}, !- Outside Boundary Condition Object
->>>>>>> 30cb9182
   NoSun,                                  !- Sun Exposure
   NoWind,                                 !- Wind Exposure
   ,                                       !- View Factor to Ground
@@ -416,19 +262,11 @@
   6.46578440716979, 0, 2.4384;            !- X,Y,Z Vertex 4 {m}
 
 OS:Surface,
-<<<<<<< HEAD
-  {07e09f6c-55c5-4ef5-9c44-9c8e5ef0cdae}, !- Handle
-  Surface 5,                              !- Name
-  Wall,                                   !- Surface Type
-  ,                                       !- Construction Name
-  {1ee6c2c3-9860-48fd-8880-4a153a042452}, !- Space Name
-=======
   {45500dab-5993-421a-a956-d461bc91d02f}, !- Handle
   Surface 5,                              !- Name
   Wall,                                   !- Surface Type
   ,                                       !- Construction Name
   {28ccaf95-e63a-4870-8f7d-cb574641747b}, !- Space Name
->>>>>>> 30cb9182
   Outdoors,                               !- Outside Boundary Condition
   ,                                       !- Outside Boundary Condition Object
   SunExposed,                             !- Sun Exposure
@@ -441,15 +279,6 @@
   6.46578440716979, -12.9315688143396, 2.4384; !- X,Y,Z Vertex 4 {m}
 
 OS:Surface,
-<<<<<<< HEAD
-  {1b878d5f-6b87-437d-a6c6-c1a8b8c74c2a}, !- Handle
-  Surface 6,                              !- Name
-  RoofCeiling,                            !- Surface Type
-  ,                                       !- Construction Name
-  {1ee6c2c3-9860-48fd-8880-4a153a042452}, !- Space Name
-  Surface,                                !- Outside Boundary Condition
-  {6e961ccd-f31c-4cb9-9642-ce5a3340de9d}, !- Outside Boundary Condition Object
-=======
   {45671622-4f32-47cb-a0a4-47a7bf8e5627}, !- Handle
   Surface 6,                              !- Name
   RoofCeiling,                            !- Surface Type
@@ -457,7 +286,6 @@
   {28ccaf95-e63a-4870-8f7d-cb574641747b}, !- Space Name
   Surface,                                !- Outside Boundary Condition
   {203d77af-2252-45d9-a9bd-a3445df1374c}, !- Outside Boundary Condition Object
->>>>>>> 30cb9182
   NoSun,                                  !- Sun Exposure
   NoWind,                                 !- Wind Exposure
   ,                                       !- View Factor to Ground
@@ -468,11 +296,7 @@
   0, -12.9315688143396, 2.4384;           !- X,Y,Z Vertex 4 {m}
 
 OS:SpaceType,
-<<<<<<< HEAD
-  {dbf44201-29f9-4452-892f-97c249497fac}, !- Handle
-=======
   {03303a3e-8e45-4162-9239-575ea2a4e991}, !- Handle
->>>>>>> 30cb9182
   Space Type 1,                           !- Name
   ,                                       !- Default Construction Set Name
   ,                                       !- Default Schedule Set Name
@@ -482,16 +306,6 @@
   ,                                       !- Standards Building Type
   living;                                 !- Standards Space Type
 
-<<<<<<< HEAD
-OS:Surface,
-  {6e961ccd-f31c-4cb9-9642-ce5a3340de9d}, !- Handle
-  Surface 7,                              !- Name
-  Floor,                                  !- Surface Type
-  ,                                       !- Construction Name
-  {5c35b960-7449-4360-950b-3929b39753e7}, !- Space Name
-  Surface,                                !- Outside Boundary Condition
-  {1b878d5f-6b87-437d-a6c6-c1a8b8c74c2a}, !- Outside Boundary Condition Object
-=======
 OS:ThermalZone,
   {4a96e65e-bf33-4a03-9374-d657328416b2}, !- Handle
   living zone|unit 2,                     !- Name
@@ -611,72 +425,27 @@
   {31e4d4e7-dea7-4aa4-a0a3-5268b3f07b67}, !- Space Name
   Surface,                                !- Outside Boundary Condition
   {3abb8e01-7e7a-447e-b747-4dff01d8d30f}, !- Outside Boundary Condition Object
->>>>>>> 30cb9182
   NoSun,                                  !- Sun Exposure
   NoWind,                                 !- Wind Exposure
   ,                                       !- View Factor to Ground
   ,                                       !- Number of Vertices
-<<<<<<< HEAD
-  0, -12.9315688143396, 2.4384,           !- X,Y,Z Vertex 1 {m}
-  0, 0, 2.4384,                           !- X,Y,Z Vertex 2 {m}
-=======
   12.9315688143396, -12.9315688143396, 2.4384, !- X,Y,Z Vertex 1 {m}
   12.9315688143396, 0, 2.4384,            !- X,Y,Z Vertex 2 {m}
->>>>>>> 30cb9182
   6.46578440716979, 0, 2.4384,            !- X,Y,Z Vertex 3 {m}
   6.46578440716979, -12.9315688143396, 2.4384; !- X,Y,Z Vertex 4 {m}
 
 OS:Surface,
-<<<<<<< HEAD
-  {06778b08-412b-4b00-aee8-9cd1042b601d}, !- Handle
-  Surface 8,                              !- Name
-  RoofCeiling,                            !- Surface Type
-  ,                                       !- Construction Name
-  {5c35b960-7449-4360-950b-3929b39753e7}, !- Space Name
-=======
   {7d8d181b-19c5-435c-9bc3-b45cc0dcf745}, !- Handle
   Surface 13,                             !- Name
   Wall,                                   !- Surface Type
   ,                                       !- Construction Name
   {31e4d4e7-dea7-4aa4-a0a3-5268b3f07b67}, !- Space Name
->>>>>>> 30cb9182
   Outdoors,                               !- Outside Boundary Condition
   ,                                       !- Outside Boundary Condition Object
   SunExposed,                             !- Sun Exposure
   WindExposed,                            !- Wind Exposure
   ,                                       !- View Factor to Ground
   ,                                       !- Number of Vertices
-<<<<<<< HEAD
-  0, -6.46578440716979, 5.6712922035849,  !- X,Y,Z Vertex 1 {m}
-  6.46578440716979, -6.46578440716979, 5.6712922035849, !- X,Y,Z Vertex 2 {m}
-  6.46578440716979, 0, 2.4384,            !- X,Y,Z Vertex 3 {m}
-  0, 0, 2.4384;                           !- X,Y,Z Vertex 4 {m}
-
-OS:Surface,
-  {9dac6804-1d09-4a1f-b6f0-bde68ba1ad6a}, !- Handle
-  Surface 9,                              !- Name
-  RoofCeiling,                            !- Surface Type
-  ,                                       !- Construction Name
-  {5c35b960-7449-4360-950b-3929b39753e7}, !- Space Name
-  Outdoors,                               !- Outside Boundary Condition
-  ,                                       !- Outside Boundary Condition Object
-  SunExposed,                             !- Sun Exposure
-  WindExposed,                            !- Wind Exposure
-  ,                                       !- View Factor to Ground
-  ,                                       !- Number of Vertices
-  6.46578440716979, -6.46578440716979, 5.6712922035849, !- X,Y,Z Vertex 1 {m}
-  0, -6.46578440716979, 5.6712922035849,  !- X,Y,Z Vertex 2 {m}
-  0, -12.9315688143396, 2.4384,           !- X,Y,Z Vertex 3 {m}
-  6.46578440716979, -12.9315688143396, 2.4384; !- X,Y,Z Vertex 4 {m}
-
-OS:Surface,
-  {4cac12d1-384a-425c-8448-22f8524f7f10}, !- Handle
-  Surface 10,                             !- Name
-  Wall,                                   !- Surface Type
-  ,                                       !- Construction Name
-  {5c35b960-7449-4360-950b-3929b39753e7}, !- Space Name
-  Outdoors,                               !- Outside Boundary Condition
-=======
   12.9315688143396, 0, 2.4384,            !- X,Y,Z Vertex 1 {m}
   12.9315688143396, 0, 0,                 !- X,Y,Z Vertex 2 {m}
   6.46578440716979, 0, 0,                 !- X,Y,Z Vertex 3 {m}
@@ -706,26 +475,17 @@
   ,                                       !- Construction Name
   {31e4d4e7-dea7-4aa4-a0a3-5268b3f07b67}, !- Space Name
   Foundation,                             !- Outside Boundary Condition
->>>>>>> 30cb9182
   ,                                       !- Outside Boundary Condition Object
-  SunExposed,                             !- Sun Exposure
-  WindExposed,                            !- Wind Exposure
+  NoSun,                                  !- Sun Exposure
+  NoWind,                                 !- Wind Exposure
   ,                                       !- View Factor to Ground
   ,                                       !- Number of Vertices
-  0, -6.46578440716979, 5.6712922035849,  !- X,Y,Z Vertex 1 {m}
-  0, 0, 2.4384,                           !- X,Y,Z Vertex 2 {m}
-  0, -12.9315688143396, 2.4384;           !- X,Y,Z Vertex 3 {m}
+  6.46578440716979, -12.9315688143396, 0, !- X,Y,Z Vertex 1 {m}
+  6.46578440716979, 0, 0,                 !- X,Y,Z Vertex 2 {m}
+  12.9315688143396, 0, 0,                 !- X,Y,Z Vertex 3 {m}
+  12.9315688143396, -12.9315688143396, 0; !- X,Y,Z Vertex 4 {m}
 
 OS:Surface,
-<<<<<<< HEAD
-  {afd0b694-681b-40da-993a-60db836e66bc}, !- Handle
-  Surface 11,                             !- Name
-  Wall,                                   !- Surface Type
-  ,                                       !- Construction Name
-  {5c35b960-7449-4360-950b-3929b39753e7}, !- Space Name
-  Adiabatic,                              !- Outside Boundary Condition
-  ,                                       !- Outside Boundary Condition Object
-=======
   {426ed088-19ab-4fc4-973a-de2354249783}, !- Handle
   Surface 16,                             !- Name
   Wall,                                   !- Surface Type
@@ -733,33 +493,10 @@
   {31e4d4e7-dea7-4aa4-a0a3-5268b3f07b67}, !- Space Name
   Surface,                                !- Outside Boundary Condition
   {0ad03ab9-e311-4af3-86ef-a6484ca6c80d}, !- Outside Boundary Condition Object
->>>>>>> 30cb9182
   NoSun,                                  !- Sun Exposure
   NoWind,                                 !- Wind Exposure
   ,                                       !- View Factor to Ground
   ,                                       !- Number of Vertices
-<<<<<<< HEAD
-  6.46578440716979, -6.46578440716979, 5.6712922035849, !- X,Y,Z Vertex 1 {m}
-  6.46578440716979, -12.9315688143396, 2.4384, !- X,Y,Z Vertex 2 {m}
-  6.46578440716979, 0, 2.4384;            !- X,Y,Z Vertex 3 {m}
-
-OS:Space,
-  {5c35b960-7449-4360-950b-3929b39753e7}, !- Handle
-  unfinished attic space,                 !- Name
-  {31f78a1a-0eb7-470e-a846-c6757d12483e}, !- Space Type Name
-  ,                                       !- Default Construction Set Name
-  ,                                       !- Default Schedule Set Name
-  ,                                       !- Direction of Relative North {deg}
-  ,                                       !- X Origin {m}
-  ,                                       !- Y Origin {m}
-  ,                                       !- Z Origin {m}
-  ,                                       !- Building Story Name
-  {489d1de2-32d4-4f11-8b84-93e41087028c}; !- Thermal Zone Name
-
-OS:ThermalZone,
-  {489d1de2-32d4-4f11-8b84-93e41087028c}, !- Handle
-  unfinished attic zone,                  !- Name
-=======
   6.46578440716979, 0, 2.4384,            !- X,Y,Z Vertex 1 {m}
   6.46578440716979, 0, 0,                 !- X,Y,Z Vertex 2 {m}
   6.46578440716979, -12.9315688143396, 0, !- X,Y,Z Vertex 3 {m}
@@ -785,7 +522,6 @@
 OS:ThermalZone,
   {5658986c-4493-4efd-b73b-c1541cd43020}, !- Handle
   living zone|unit 3,                     !- Name
->>>>>>> 30cb9182
   ,                                       !- Multiplier
   ,                                       !- Ceiling Height {m}
   ,                                       !- Volume {m3}
@@ -793,17 +529,10 @@
   ,                                       !- Zone Inside Convection Algorithm
   ,                                       !- Zone Outside Convection Algorithm
   ,                                       !- Zone Conditioning Equipment List Name
-<<<<<<< HEAD
-  {bb03c2cb-59db-48e8-9b9c-391e98379c18}, !- Zone Air Inlet Port List
-  {af402441-001d-4431-8565-9e344e21acee}, !- Zone Air Exhaust Port List
-  {91f73beb-03dd-4823-8cc9-4991696cbdd9}, !- Zone Air Node Name
-  {0a89c36c-3dc3-40fc-a0ab-f3d980d339ae}, !- Zone Return Air Port List
-=======
   {0f83cf4a-a019-4b7f-8191-7da2c9448e06}, !- Zone Air Inlet Port List
   {ccdaa473-276a-4cc4-992c-3d08fd13dd48}, !- Zone Air Exhaust Port List
   {e8f2509b-0777-4029-aaef-893895a6e6de}, !- Zone Air Node Name
   {c433cd4f-5ce9-47a0-b7cc-068efbc6ee22}, !- Zone Return Air Port List
->>>>>>> 30cb9182
   ,                                       !- Primary Daylighting Control Name
   ,                                       !- Fraction of Zone Controlled by Primary Daylighting Control
   ,                                       !- Secondary Daylighting Control Name
@@ -814,39 +543,6 @@
   No;                                     !- Use Ideal Air Loads
 
 OS:Node,
-<<<<<<< HEAD
-  {dde4234b-218a-42f7-8e88-abd991d50d17}, !- Handle
-  Node 2,                                 !- Name
-  {91f73beb-03dd-4823-8cc9-4991696cbdd9}, !- Inlet Port
-  ;                                       !- Outlet Port
-
-OS:Connection,
-  {91f73beb-03dd-4823-8cc9-4991696cbdd9}, !- Handle
-  {f8ae28e9-ee1b-46a7-bcb4-8a6a28a7b22d}, !- Name
-  {489d1de2-32d4-4f11-8b84-93e41087028c}, !- Source Object
-  11,                                     !- Outlet Port
-  {dde4234b-218a-42f7-8e88-abd991d50d17}, !- Target Object
-  2;                                      !- Inlet Port
-
-OS:PortList,
-  {bb03c2cb-59db-48e8-9b9c-391e98379c18}, !- Handle
-  {af1b3e32-73f5-4149-b3ff-8850475235c3}, !- Name
-  {489d1de2-32d4-4f11-8b84-93e41087028c}; !- HVAC Component
-
-OS:PortList,
-  {af402441-001d-4431-8565-9e344e21acee}, !- Handle
-  {aba7e66a-52e2-4f68-86e4-969afa271497}, !- Name
-  {489d1de2-32d4-4f11-8b84-93e41087028c}; !- HVAC Component
-
-OS:PortList,
-  {0a89c36c-3dc3-40fc-a0ab-f3d980d339ae}, !- Handle
-  {4145c7fb-7275-4864-bd58-3e5b8f92062f}, !- Name
-  {489d1de2-32d4-4f11-8b84-93e41087028c}; !- HVAC Component
-
-OS:Sizing:Zone,
-  {1f12da00-1a6f-4917-84af-db1e7d652504}, !- Handle
-  {489d1de2-32d4-4f11-8b84-93e41087028c}, !- Zone or ZoneList Name
-=======
   {4fe07e1f-7e13-4ea8-81a1-7c74be1d6c21}, !- Handle
   Node 3,                                 !- Name
   {e8f2509b-0777-4029-aaef-893895a6e6de}, !- Inlet Port
@@ -880,14 +576,13 @@
 OS:Sizing:Zone,
   {9617ab95-db8d-46cf-b2f3-1d5520f431d7}, !- Handle
   {5658986c-4493-4efd-b73b-c1541cd43020}, !- Zone or ZoneList Name
->>>>>>> 30cb9182
   SupplyAirTemperature,                   !- Zone Cooling Design Supply Air Temperature Input Method
-  14,                                     !- Zone Cooling Design Supply Air Temperature {C}
+  13.8888888888889,                       !- Zone Cooling Design Supply Air Temperature {C}
   11.11,                                  !- Zone Cooling Design Supply Air Temperature Difference {deltaC}
   SupplyAirTemperature,                   !- Zone Heating Design Supply Air Temperature Input Method
-  40,                                     !- Zone Heating Design Supply Air Temperature {C}
+  50.0000000000001,                       !- Zone Heating Design Supply Air Temperature {C}
   11.11,                                  !- Zone Heating Design Supply Air Temperature Difference {deltaC}
-  0.0085,                                 !- Zone Cooling Design Supply Air Humidity Ratio {kg-H2O/kg-air}
+  0.008,                                  !- Zone Cooling Design Supply Air Humidity Ratio {kg-H2O/kg-air}
   0.008,                                  !- Zone Heating Design Supply Air Humidity Ratio {kg-H2O/kg-air}
   ,                                       !- Zone Heating Sizing Factor
   ,                                       !- Zone Cooling Sizing Factor
@@ -909,809 +604,6 @@
   autosize;                               !- Dedicated Outdoor Air High Setpoint Temperature for Design {C}
 
 OS:ZoneHVAC:EquipmentList,
-<<<<<<< HEAD
-  {f4231eeb-cb69-4f22-a46b-80354896d917}, !- Handle
-  Zone HVAC Equipment List 2,             !- Name
-  {489d1de2-32d4-4f11-8b84-93e41087028c}; !- Thermal Zone
-
-OS:SpaceType,
-  {31f78a1a-0eb7-470e-a846-c6757d12483e}, !- Handle
-  Space Type 2,                           !- Name
-  ,                                       !- Default Construction Set Name
-  ,                                       !- Default Schedule Set Name
-  ,                                       !- Group Rendering Name
-  ,                                       !- Design Specification Outdoor Air Object Name
-  ,                                       !- Standards Template
-  ,                                       !- Standards Building Type
-  unfinished attic;                       !- Standards Space Type
-
-OS:BuildingUnit,
-  {c4acf714-b2ae-49f5-86a1-59ce7ca53802}, !- Handle
-  unit 1,                                 !- Name
-  ,                                       !- Rendering Color
-  Residential;                            !- Building Unit Type
-
-OS:AdditionalProperties,
-  {bd17d510-0458-4489-af81-9fed3c5bbac9}, !- Handle
-  {c4acf714-b2ae-49f5-86a1-59ce7ca53802}, !- Object Name
-  NumberOfBedrooms,                       !- Feature Name 1
-  Integer,                                !- Feature Data Type 1
-  3,                                      !- Feature Value 1
-  NumberOfBathrooms,                      !- Feature Name 2
-  Double,                                 !- Feature Data Type 2
-  2,                                      !- Feature Value 2
-  NumberOfOccupants,                      !- Feature Name 3
-  Double,                                 !- Feature Data Type 3
-  3.3900000000000001;                     !- Feature Value 3
-
-OS:External:File,
-  {fb0a4bc1-89a5-4569-9508-93a0878d6d1e}, !- Handle
-  8760.csv,                               !- Name
-  8760.csv;                               !- File Name
-
-OS:Schedule:Day,
-  {3140e228-7933-4bab-a8df-2ba129f5eadb}, !- Handle
-  Schedule Day 1,                         !- Name
-  ,                                       !- Schedule Type Limits Name
-  ,                                       !- Interpolate to Timestep
-  24,                                     !- Hour 1
-  0,                                      !- Minute 1
-  0;                                      !- Value Until Time 1
-
-OS:Schedule:Day,
-  {f805805b-ded2-40b6-9e98-efc141bb35e6}, !- Handle
-  Schedule Day 2,                         !- Name
-  ,                                       !- Schedule Type Limits Name
-  ,                                       !- Interpolate to Timestep
-  24,                                     !- Hour 1
-  0,                                      !- Minute 1
-  1;                                      !- Value Until Time 1
-
-OS:Schedule:File,
-  {aec9c0ff-55a2-4332-a823-1af43d087782}, !- Handle
-  occupants,                              !- Name
-  {222501ad-ec33-4f6c-a065-bb469070dbbd}, !- Schedule Type Limits Name
-  {fb0a4bc1-89a5-4569-9508-93a0878d6d1e}, !- External File Name
-  1,                                      !- Column Number
-  1,                                      !- Rows to Skip at Top
-  8760,                                   !- Number of Hours of Data
-  ,                                       !- Column Separator
-  ,                                       !- Interpolate to Timestep
-  60;                                     !- Minutes per Item
-
-OS:Schedule:Ruleset,
-  {1211e31e-440f-4833-b7fa-d4e87f71317d}, !- Handle
-  Schedule Ruleset 1,                     !- Name
-  {745d8e2c-d1cf-42ad-aaf2-a8f2ebd92088}, !- Schedule Type Limits Name
-  {14a271fe-c85a-4620-af3e-c68c201d392a}; !- Default Day Schedule Name
-
-OS:Schedule:Day,
-  {14a271fe-c85a-4620-af3e-c68c201d392a}, !- Handle
-  Schedule Day 3,                         !- Name
-  {745d8e2c-d1cf-42ad-aaf2-a8f2ebd92088}, !- Schedule Type Limits Name
-  ,                                       !- Interpolate to Timestep
-  24,                                     !- Hour 1
-  0,                                      !- Minute 1
-  112.539290946133;                       !- Value Until Time 1
-
-OS:People:Definition,
-  {9995aa32-0438-428f-ad31-fcca4cde8eaf}, !- Handle
-  res occupants|living space,             !- Name
-  People,                                 !- Number of People Calculation Method
-  3.39,                                   !- Number of People {people}
-  ,                                       !- People per Space Floor Area {person/m2}
-  ,                                       !- Space Floor Area per Person {m2/person}
-  0.319734,                               !- Fraction Radiant
-  0.573,                                  !- Sensible Heat Fraction
-  0,                                      !- Carbon Dioxide Generation Rate {m3/s-W}
-  No,                                     !- Enable ASHRAE 55 Comfort Warnings
-  ZoneAveraged;                           !- Mean Radiant Temperature Calculation Type
-
-OS:People,
-  {afca3c0c-03a7-466f-bfa6-b2b19f46ee0b}, !- Handle
-  res occupants|living space,             !- Name
-  {9995aa32-0438-428f-ad31-fcca4cde8eaf}, !- People Definition Name
-  {1ee6c2c3-9860-48fd-8880-4a153a042452}, !- Space or SpaceType Name
-  {aec9c0ff-55a2-4332-a823-1af43d087782}, !- Number of People Schedule Name
-  {1211e31e-440f-4833-b7fa-d4e87f71317d}, !- Activity Level Schedule Name
-  ,                                       !- Surface Name/Angle Factor List Name
-  ,                                       !- Work Efficiency Schedule Name
-  ,                                       !- Clothing Insulation Schedule Name
-  ,                                       !- Air Velocity Schedule Name
-  1;                                      !- Multiplier
-
-OS:ScheduleTypeLimits,
-  {745d8e2c-d1cf-42ad-aaf2-a8f2ebd92088}, !- Handle
-  ActivityLevel,                          !- Name
-  0,                                      !- Lower Limit Value
-  ,                                       !- Upper Limit Value
-  Continuous,                             !- Numeric Type
-  ActivityLevel;                          !- Unit Type
-
-OS:ScheduleTypeLimits,
-  {222501ad-ec33-4f6c-a065-bb469070dbbd}, !- Handle
-  Fractional,                             !- Name
-  0,                                      !- Lower Limit Value
-  1,                                      !- Upper Limit Value
-  Continuous;                             !- Numeric Type
-
-OS:WeatherFile,
-  {bb58ec89-f07d-49e6-a26e-c74a8c706d8c}, !- Handle
-  Denver Intl Ap,                         !- City
-  CO,                                     !- State Province Region
-  USA,                                    !- Country
-  TMY3,                                   !- Data Source
-  725650,                                 !- WMO Number
-  39.83,                                  !- Latitude {deg}
-  -104.65,                                !- Longitude {deg}
-  -7,                                     !- Time Zone {hr}
-  1650,                                   !- Elevation {m}
-  file:../weather/USA_CO_Denver.Intl.AP.725650_TMY3.epw, !- Url
-  E23378AA;                               !- Checksum
-
-OS:AdditionalProperties,
-  {b709fb22-fb3a-489b-b8b0-df0cb1f4a0a7}, !- Handle
-  {bb58ec89-f07d-49e6-a26e-c74a8c706d8c}, !- Object Name
-  EPWHeaderCity,                          !- Feature Name 1
-  String,                                 !- Feature Data Type 1
-  Denver Intl Ap,                         !- Feature Value 1
-  EPWHeaderState,                         !- Feature Name 2
-  String,                                 !- Feature Data Type 2
-  CO,                                     !- Feature Value 2
-  EPWHeaderCountry,                       !- Feature Name 3
-  String,                                 !- Feature Data Type 3
-  USA,                                    !- Feature Value 3
-  EPWHeaderDataSource,                    !- Feature Name 4
-  String,                                 !- Feature Data Type 4
-  TMY3,                                   !- Feature Value 4
-  EPWHeaderStation,                       !- Feature Name 5
-  String,                                 !- Feature Data Type 5
-  725650,                                 !- Feature Value 5
-  EPWHeaderLatitude,                      !- Feature Name 6
-  Double,                                 !- Feature Data Type 6
-  39.829999999999998,                     !- Feature Value 6
-  EPWHeaderLongitude,                     !- Feature Name 7
-  Double,                                 !- Feature Data Type 7
-  -104.65000000000001,                    !- Feature Value 7
-  EPWHeaderTimezone,                      !- Feature Name 8
-  Double,                                 !- Feature Data Type 8
-  -7,                                     !- Feature Value 8
-  EPWHeaderAltitude,                      !- Feature Name 9
-  Double,                                 !- Feature Data Type 9
-  5413.3858267716532,                     !- Feature Value 9
-  EPWHeaderLocalPressure,                 !- Feature Name 10
-  Double,                                 !- Feature Data Type 10
-  0.81937567683596546,                    !- Feature Value 10
-  EPWHeaderRecordsPerHour,                !- Feature Name 11
-  Double,                                 !- Feature Data Type 11
-  0,                                      !- Feature Value 11
-  EPWDataAnnualAvgDrybulb,                !- Feature Name 12
-  Double,                                 !- Feature Data Type 12
-  51.575616438356228,                     !- Feature Value 12
-  EPWDataAnnualMinDrybulb,                !- Feature Name 13
-  Double,                                 !- Feature Data Type 13
-  -2.9200000000000017,                    !- Feature Value 13
-  EPWDataAnnualMaxDrybulb,                !- Feature Name 14
-  Double,                                 !- Feature Data Type 14
-  104,                                    !- Feature Value 14
-  EPWDataCDD50F,                          !- Feature Name 15
-  Double,                                 !- Feature Data Type 15
-  3072.2925000000005,                     !- Feature Value 15
-  EPWDataCDD65F,                          !- Feature Name 16
-  Double,                                 !- Feature Data Type 16
-  883.62000000000035,                     !- Feature Value 16
-  EPWDataHDD50F,                          !- Feature Name 17
-  Double,                                 !- Feature Data Type 17
-  2497.1925000000001,                     !- Feature Value 17
-  EPWDataHDD65F,                          !- Feature Name 18
-  Double,                                 !- Feature Data Type 18
-  5783.5200000000013,                     !- Feature Value 18
-  EPWDataAnnualAvgWindspeed,              !- Feature Name 19
-  Double,                                 !- Feature Data Type 19
-  3.9165296803649667,                     !- Feature Value 19
-  EPWDataMonthlyAvgDrybulbs,              !- Feature Name 20
-  String,                                 !- Feature Data Type 20
-  33.4191935483871&#4431.90142857142857&#4443.02620967741937&#4442.48624999999999&#4459.877741935483854&#4473.57574999999997&#4472.07975806451608&#4472.70008064516134&#4466.49200000000006&#4450.079112903225806&#4437.218250000000005&#4434.582177419354835, !- Feature Value 20
-  EPWDataGroundMonthlyTemps,              !- Feature Name 21
-  String,                                 !- Feature Data Type 21
-  44.08306285945173&#4440.89570904991865&#4440.64045432632048&#4442.153016571250646&#4448.225111118704206&#4454.268919273837525&#4459.508577937551024&#4462.82777283423508&#4463.10975667174995&#4460.41014950381947&#4455.304105212311526&#4449.445696474514364, !- Feature Value 21
-  EPWDataWSF,                             !- Feature Name 22
-  Double,                                 !- Feature Data Type 22
-  0.58999999999999997,                    !- Feature Value 22
-  EPWDataMonthlyAvgDailyHighDrybulbs,     !- Feature Name 23
-  String,                                 !- Feature Data Type 23
-  47.41032258064516&#4446.58642857142857&#4455.15032258064517&#4453.708&#4472.80193548387098&#4488.67600000000002&#4486.1858064516129&#4485.87225806451613&#4482.082&#4463.18064516129033&#4448.73400000000001&#4448.87935483870968, !- Feature Value 23
-  EPWDataMonthlyAvgDailyLowDrybulbs,      !- Feature Name 24
-  String,                                 !- Feature Data Type 24
-  19.347741935483874&#4419.856428571428573&#4430.316129032258065&#4431.112&#4447.41612903225806&#4457.901999999999994&#4459.063870967741934&#4460.956774193548384&#4452.352000000000004&#4438.41612903225806&#4427.002000000000002&#4423.02903225806451, !- Feature Value 24
-  EPWDesignHeatingDrybulb,                !- Feature Name 25
-  Double,                                 !- Feature Data Type 25
-  12.02,                                  !- Feature Value 25
-  EPWDesignHeatingWindspeed,              !- Feature Name 26
-  Double,                                 !- Feature Data Type 26
-  2.8062500000000004,                     !- Feature Value 26
-  EPWDesignCoolingDrybulb,                !- Feature Name 27
-  Double,                                 !- Feature Data Type 27
-  91.939999999999998,                     !- Feature Value 27
-  EPWDesignCoolingWetbulb,                !- Feature Name 28
-  Double,                                 !- Feature Data Type 28
-  59.95131430195849,                      !- Feature Value 28
-  EPWDesignCoolingHumidityRatio,          !- Feature Name 29
-  Double,                                 !- Feature Data Type 29
-  0.0059161086834698092,                  !- Feature Value 29
-  EPWDesignCoolingWindspeed,              !- Feature Name 30
-  Double,                                 !- Feature Data Type 30
-  3.7999999999999989,                     !- Feature Value 30
-  EPWDesignDailyTemperatureRange,         !- Feature Name 31
-  Double,                                 !- Feature Data Type 31
-  24.915483870967748,                     !- Feature Value 31
-  EPWDesignDehumidDrybulb,                !- Feature Name 32
-  Double,                                 !- Feature Data Type 32
-  67.996785714285721,                     !- Feature Value 32
-  EPWDesignDehumidHumidityRatio,          !- Feature Name 33
-  Double,                                 !- Feature Data Type 33
-  0.012133744170488724,                   !- Feature Value 33
-  EPWDesignCoolingDirectNormal,           !- Feature Name 34
-  Double,                                 !- Feature Data Type 34
-  985,                                    !- Feature Value 34
-  EPWDesignCoolingDiffuseHorizontal,      !- Feature Name 35
-  Double,                                 !- Feature Data Type 35
-  84;                                     !- Feature Value 35
-
-OS:Site,
-  {427a8c2b-956d-4d09-a0f1-bfdcdd4e23b8}, !- Handle
-  Denver Intl Ap_CO_USA,                  !- Name
-  39.83,                                  !- Latitude {deg}
-  -104.65,                                !- Longitude {deg}
-  -7,                                     !- Time Zone {hr}
-  1650,                                   !- Elevation {m}
-  ;                                       !- Terrain
-
-OS:ClimateZones,
-  {186d681b-172b-4a80-ad3c-ed944ca3085b}, !- Handle
-  ,                                       !- Active Institution
-  ,                                       !- Active Year
-  ,                                       !- Climate Zone Institution Name 1
-  ,                                       !- Climate Zone Document Name 1
-  ,                                       !- Climate Zone Document Year 1
-  ,                                       !- Climate Zone Value 1
-  Building America,                       !- Climate Zone Institution Name 2
-  ,                                       !- Climate Zone Document Name 2
-  0,                                      !- Climate Zone Document Year 2
-  Cold;                                   !- Climate Zone Value 2
-
-OS:Site:WaterMainsTemperature,
-  {c276fd2d-7605-4d86-a1d1-f324b11c7688}, !- Handle
-  Correlation,                            !- Calculation Method
-  ,                                       !- Temperature Schedule Name
-  10.8753424657535,                       !- Annual Average Outdoor Air Temperature {C}
-  23.1524007936508;                       !- Maximum Difference In Monthly Average Outdoor Air Temperatures {deltaC}
-
-OS:RunPeriodControl:DaylightSavingTime,
-  {a6ef4808-cfdc-4feb-ab6c-e91e2f9be31c}, !- Handle
-  4/7,                                    !- Start Date
-  10/26;                                  !- End Date
-
-OS:Site:GroundTemperature:Deep,
-  {83db8abe-dc0c-4b75-bb85-b42540e8e9ad}, !- Handle
-  10.8753424657535,                       !- January Deep Ground Temperature {C}
-  10.8753424657535,                       !- February Deep Ground Temperature {C}
-  10.8753424657535,                       !- March Deep Ground Temperature {C}
-  10.8753424657535,                       !- April Deep Ground Temperature {C}
-  10.8753424657535,                       !- May Deep Ground Temperature {C}
-  10.8753424657535,                       !- June Deep Ground Temperature {C}
-  10.8753424657535,                       !- July Deep Ground Temperature {C}
-  10.8753424657535,                       !- August Deep Ground Temperature {C}
-  10.8753424657535,                       !- September Deep Ground Temperature {C}
-  10.8753424657535,                       !- October Deep Ground Temperature {C}
-  10.8753424657535,                       !- November Deep Ground Temperature {C}
-  10.8753424657535;                       !- December Deep Ground Temperature {C}
-
-OS:PlantLoop,
-  {48a226f9-3c6f-4cf7-b3dc-71aeb795012d}, !- Handle
-  Hot Water Loop,                         !- Name
-  Water,                                  !- Fluid Type
-  0,                                      !- Glycol Concentration
-  ,                                       !- User Defined Fluid Type
-  ,                                       !- Plant Equipment Operation Heating Load
-  ,                                       !- Plant Equipment Operation Cooling Load
-  ,                                       !- Primary Plant Equipment Operation Scheme
-  {53b58d77-7a77-40dc-a23c-4f373b7c3438}, !- Loop Temperature Setpoint Node Name
-  ,                                       !- Maximum Loop Temperature {C}
-  10,                                     !- Minimum Loop Temperature {C}
-  ,                                       !- Maximum Loop Flow Rate {m3/s}
-  ,                                       !- Minimum Loop Flow Rate {m3/s}
-  Autocalculate,                          !- Plant Loop Volume {m3}
-  {ba8a6a24-9e93-442a-912b-9b7421cb3271}, !- Plant Side Inlet Node Name
-  {efe91d68-e078-4eb2-bddb-acdb60b9b1a0}, !- Plant Side Outlet Node Name
-  ,                                       !- Plant Side Branch List Name
-  {c32f47ef-6896-4f91-a173-44de83448849}, !- Demand Side Inlet Node Name
-  {38da5c33-d585-4531-a2d8-807c37c16d98}, !- Demand Side Outlet Node Name
-  ,                                       !- Demand Side Branch List Name
-  ,                                       !- Demand Side Connector List Name
-  Optimal,                                !- Load Distribution Scheme
-  {e4785e07-2f53-4515-a6ad-ecd18f3c661b}, !- Availability Manager List Name
-  ,                                       !- Plant Loop Demand Calculation Scheme
-  ,                                       !- Common Pipe Simulation
-  ,                                       !- Pressure Simulation Type
-  ,                                       !- Plant Equipment Operation Heating Load Schedule
-  ,                                       !- Plant Equipment Operation Cooling Load Schedule
-  ,                                       !- Primary Plant Equipment Operation Scheme Schedule
-  ,                                       !- Component Setpoint Operation Scheme Schedule
-  {24fa12c7-a80c-4b56-a56e-2eac87ca3da3}, !- Demand Mixer Name
-  {e348565c-17b7-443d-9756-43903976090b}, !- Demand Splitter Name
-  {7019985c-e882-4c7a-b6b9-00e5fa927d8c}, !- Supply Mixer Name
-  {72ccb78d-b2b6-4afc-8e44-f4c12820d2ab}; !- Supply Splitter Name
-
-OS:Node,
-  {b3f42d8f-8ed7-46ab-95bf-b7873bea4ead}, !- Handle
-  Node 3,                                 !- Name
-  {ba8a6a24-9e93-442a-912b-9b7421cb3271}, !- Inlet Port
-  {b6298190-8812-4521-8b82-703c940170da}; !- Outlet Port
-
-OS:Node,
-  {53b58d77-7a77-40dc-a23c-4f373b7c3438}, !- Handle
-  Node 4,                                 !- Name
-  {d60e2572-b7b8-40c0-8478-11e3fe58c5f6}, !- Inlet Port
-  {efe91d68-e078-4eb2-bddb-acdb60b9b1a0}; !- Outlet Port
-
-OS:Node,
-  {c4f61e6d-4209-40d1-b9f4-71f8ab8d07d0}, !- Handle
-  Node 5,                                 !- Name
-  {201ca81c-4f06-43d9-a011-2d5d12253b47}, !- Inlet Port
-  {20f4401a-f4c6-4b32-bb8a-f9f9543ab072}; !- Outlet Port
-
-OS:Connector:Mixer,
-  {7019985c-e882-4c7a-b6b9-00e5fa927d8c}, !- Handle
-  Connector Mixer 1,                      !- Name
-  {2b0edb38-cdb4-4d4a-976f-d9ce24e8e443}, !- Outlet Branch Name
-  {0da29115-7316-4b6c-a2b9-ee9c6aadf602}, !- Inlet Branch Name 1
-  {e44f68f7-7de8-4cce-9166-8ffbc8f0278d}; !- Inlet Branch Name 2
-
-OS:Connector:Splitter,
-  {72ccb78d-b2b6-4afc-8e44-f4c12820d2ab}, !- Handle
-  Connector Splitter 1,                   !- Name
-  {29c5d34c-c5e8-4db0-8c7e-3e5fb563570e}, !- Inlet Branch Name
-  {201ca81c-4f06-43d9-a011-2d5d12253b47}, !- Outlet Branch Name 1
-  {5fcf1fb8-3b59-47c2-8a78-328742927865}; !- Outlet Branch Name 2
-
-OS:Connection,
-  {ba8a6a24-9e93-442a-912b-9b7421cb3271}, !- Handle
-  {e7e7e0a1-49d3-4592-9b2b-240546f1ca13}, !- Name
-  {48a226f9-3c6f-4cf7-b3dc-71aeb795012d}, !- Source Object
-  14,                                     !- Outlet Port
-  {b3f42d8f-8ed7-46ab-95bf-b7873bea4ead}, !- Target Object
-  2;                                      !- Inlet Port
-
-OS:Connection,
-  {201ca81c-4f06-43d9-a011-2d5d12253b47}, !- Handle
-  {dff36a05-116f-45d7-8352-03750d36ccb7}, !- Name
-  {72ccb78d-b2b6-4afc-8e44-f4c12820d2ab}, !- Source Object
-  3,                                      !- Outlet Port
-  {c4f61e6d-4209-40d1-b9f4-71f8ab8d07d0}, !- Target Object
-  2;                                      !- Inlet Port
-
-OS:Connection,
-  {efe91d68-e078-4eb2-bddb-acdb60b9b1a0}, !- Handle
-  {968c2a26-cada-408a-acad-4d209ea0e4ed}, !- Name
-  {53b58d77-7a77-40dc-a23c-4f373b7c3438}, !- Source Object
-  3,                                      !- Outlet Port
-  {48a226f9-3c6f-4cf7-b3dc-71aeb795012d}, !- Target Object
-  15;                                     !- Inlet Port
-
-OS:Node,
-  {a6804504-39ff-446d-a294-b40578841070}, !- Handle
-  Node 6,                                 !- Name
-  {c32f47ef-6896-4f91-a173-44de83448849}, !- Inlet Port
-  {6f61ba2b-40ad-4a98-b7bc-5d94e72a12de}; !- Outlet Port
-
-OS:Node,
-  {bbc43d27-6087-4877-9a2d-88660f733a29}, !- Handle
-  Node 7,                                 !- Name
-  {cfe73782-98d9-4a5e-af57-488c0cf81950}, !- Inlet Port
-  {38da5c33-d585-4531-a2d8-807c37c16d98}; !- Outlet Port
-
-OS:Node,
-  {c4fb9ca8-64f5-4012-8759-8e766391e474}, !- Handle
-  Node 8,                                 !- Name
-  {7268b0e1-5a36-4735-bd71-857c576519d7}, !- Inlet Port
-  {47610dc8-f4eb-442b-846c-6698f873c2bd}; !- Outlet Port
-
-OS:Connector:Mixer,
-  {24fa12c7-a80c-4b56-a56e-2eac87ca3da3}, !- Handle
-  Connector Mixer 2,                      !- Name
-  {5616acb5-8571-4b0d-9fbc-94f5ce3b71ac}, !- Outlet Branch Name
-  {7c78f966-d263-4e2a-b47d-a61db198e285}, !- Inlet Branch Name 1
-  {f3874205-9958-4397-b7b1-146fe9e5c4ba}; !- Inlet Branch Name 2
-
-OS:Connector:Splitter,
-  {e348565c-17b7-443d-9756-43903976090b}, !- Handle
-  Connector Splitter 2,                   !- Name
-  {39a835f5-9e72-4875-8adc-46ea197aa565}, !- Inlet Branch Name
-  {7268b0e1-5a36-4735-bd71-857c576519d7}, !- Outlet Branch Name 1
-  {17370d7d-cd80-4252-8106-976ed3c82963}; !- Outlet Branch Name 2
-
-OS:Connection,
-  {c32f47ef-6896-4f91-a173-44de83448849}, !- Handle
-  {c0f841a0-11f0-4e16-a7bb-fca0e20447ef}, !- Name
-  {48a226f9-3c6f-4cf7-b3dc-71aeb795012d}, !- Source Object
-  17,                                     !- Outlet Port
-  {a6804504-39ff-446d-a294-b40578841070}, !- Target Object
-  2;                                      !- Inlet Port
-
-OS:Connection,
-  {7268b0e1-5a36-4735-bd71-857c576519d7}, !- Handle
-  {62624ff9-fe6e-46e3-b781-98c021f016db}, !- Name
-  {e348565c-17b7-443d-9756-43903976090b}, !- Source Object
-  3,                                      !- Outlet Port
-  {c4fb9ca8-64f5-4012-8759-8e766391e474}, !- Target Object
-  2;                                      !- Inlet Port
-
-OS:Connection,
-  {38da5c33-d585-4531-a2d8-807c37c16d98}, !- Handle
-  {c72ebdac-9606-465c-a630-7d9930b791cd}, !- Name
-  {bbc43d27-6087-4877-9a2d-88660f733a29}, !- Source Object
-  3,                                      !- Outlet Port
-  {48a226f9-3c6f-4cf7-b3dc-71aeb795012d}, !- Target Object
-  18;                                     !- Inlet Port
-
-OS:Sizing:Plant,
-  {37154a68-5596-4316-9797-a9d1cb958a02}, !- Handle
-  {48a226f9-3c6f-4cf7-b3dc-71aeb795012d}, !- Plant or Condenser Loop Name
-  Heating,                                !- Loop Type
-  82.2222222222223,                       !- Design Loop Exit Temperature {C}
-  11.1111111111111,                       !- Loop Design Temperature Difference {deltaC}
-  NonCoincident,                          !- Sizing Option
-  1,                                      !- Zone Timesteps in Averaging Window
-  None;                                   !- Coincident Sizing Factor Mode
-
-OS:AvailabilityManagerAssignmentList,
-  {e4785e07-2f53-4515-a6ad-ecd18f3c661b}, !- Handle
-  Plant Loop 1 AvailabilityManagerAssignmentList; !- Name
-
-OS:Schedule:Ruleset,
-  {563a4810-ddc9-4bf6-ba0c-1a3e03274259}, !- Handle
-  Hot Water Loop Temp - 180F,             !- Name
-  {27057953-b600-414a-a7cc-44e4e2727f8b}, !- Schedule Type Limits Name
-  {64d26e45-f043-402c-aa6f-8061cabbd0c4}; !- Default Day Schedule Name
-
-OS:Schedule:Day,
-  {64d26e45-f043-402c-aa6f-8061cabbd0c4}, !- Handle
-  Hot Water Loop Temp - 180F Default,     !- Name
-  {27057953-b600-414a-a7cc-44e4e2727f8b}, !- Schedule Type Limits Name
-  ,                                       !- Interpolate to Timestep
-  24,                                     !- Hour 1
-  0,                                      !- Minute 1
-  82.2222222222223;                       !- Value Until Time 1
-
-OS:ScheduleTypeLimits,
-  {27057953-b600-414a-a7cc-44e4e2727f8b}, !- Handle
-  Temperature,                            !- Name
-  0,                                      !- Lower Limit Value
-  100,                                    !- Upper Limit Value
-  Continuous,                             !- Numeric Type
-  Temperature;                            !- Unit Type
-
-OS:SetpointManager:Scheduled,
-  {26cbd50c-3854-4add-8784-dfe25aacc195}, !- Handle
-  Hot Water Loop Setpoint Manager,        !- Name
-  Temperature,                            !- Control Variable
-  {563a4810-ddc9-4bf6-ba0c-1a3e03274259}, !- Schedule Name
-  {53b58d77-7a77-40dc-a23c-4f373b7c3438}; !- Setpoint Node or NodeList Name
-
-OS:Pump:VariableSpeed,
-  {3b0bbe09-dd46-42ad-bfa5-2a615f71a59f}, !- Handle
-  Central pump,                           !- Name
-  {b6298190-8812-4521-8b82-703c940170da}, !- Inlet Node Name
-  {6851a61e-ef84-461f-926e-140336a8c55c}, !- Outlet Node Name
-  ,                                       !- Rated Flow Rate {m3/s}
-  179344.0152,                            !- Rated Pump Head {Pa}
-  ,                                       !- Rated Power Consumption {W}
-  0.9,                                    !- Motor Efficiency
-  ,                                       !- Fraction of Motor Inefficiencies to Fluid Stream
-  ,                                       !- Coefficient 1 of the Part Load Performance Curve
-  ,                                       !- Coefficient 2 of the Part Load Performance Curve
-  ,                                       !- Coefficient 3 of the Part Load Performance Curve
-  ,                                       !- Coefficient 4 of the Part Load Performance Curve
-  ,                                       !- Minimum Flow Rate {m3/s}
-  Intermittent,                           !- Pump Control Type
-  ,                                       !- Pump Flow Rate Schedule Name
-  ,                                       !- Pump Curve Name
-  ,                                       !- Impeller Diameter {m}
-  ,                                       !- VFD Control Type
-  ,                                       !- Pump RPM Schedule Name
-  ,                                       !- Minimum Pressure Schedule {Pa}
-  ,                                       !- Maximum Pressure Schedule {Pa}
-  ,                                       !- Minimum RPM Schedule {rev/min}
-  ,                                       !- Maximum RPM Schedule {rev/min}
-  ,                                       !- Zone Name
-  0.5,                                    !- Skin Loss Radiative Fraction
-  PowerPerFlowPerPressure,                !- Design Power Sizing Method
-  348701.1,                               !- Design Electric Power per Unit Flow Rate {W/(m3/s)}
-  1.282051282,                            !- Design Shaft Power per Unit Flow Rate per Unit Head {W-s/m3-Pa}
-  0,                                      !- Design Minimum Flow Rate Fraction
-  General;                                !- End-Use Subcategory
-
-OS:Node,
-  {eeca29b4-23f6-41dd-93bc-265490cf4e07}, !- Handle
-  Node 9,                                 !- Name
-  {6851a61e-ef84-461f-926e-140336a8c55c}, !- Inlet Port
-  {29c5d34c-c5e8-4db0-8c7e-3e5fb563570e}; !- Outlet Port
-
-OS:Connection,
-  {b6298190-8812-4521-8b82-703c940170da}, !- Handle
-  {22d31589-32c4-4619-9eed-1169c8609f67}, !- Name
-  {b3f42d8f-8ed7-46ab-95bf-b7873bea4ead}, !- Source Object
-  3,                                      !- Outlet Port
-  {3b0bbe09-dd46-42ad-bfa5-2a615f71a59f}, !- Target Object
-  2;                                      !- Inlet Port
-
-OS:Connection,
-  {6851a61e-ef84-461f-926e-140336a8c55c}, !- Handle
-  {6d989f52-a2f4-4340-8f6f-2266ca486d3e}, !- Name
-  {3b0bbe09-dd46-42ad-bfa5-2a615f71a59f}, !- Source Object
-  3,                                      !- Outlet Port
-  {eeca29b4-23f6-41dd-93bc-265490cf4e07}, !- Target Object
-  2;                                      !- Inlet Port
-
-OS:Connection,
-  {29c5d34c-c5e8-4db0-8c7e-3e5fb563570e}, !- Handle
-  {eaef3c74-aa68-4585-a659-f9371901f948}, !- Name
-  {eeca29b4-23f6-41dd-93bc-265490cf4e07}, !- Source Object
-  3,                                      !- Outlet Port
-  {72ccb78d-b2b6-4afc-8e44-f4c12820d2ab}, !- Target Object
-  2;                                      !- Inlet Port
-
-OS:Boiler:HotWater,
-  {9a247b09-7ce6-499e-8b7d-d142770b20a3}, !- Handle
-  Boiler,                                 !- Name
-  NaturalGas,                             !- Fuel Type
-  ,                                       !- Nominal Capacity {W}
-  0.78,                                   !- Nominal Thermal Efficiency
-  LeavingBoiler,                          !- Efficiency Curve Temperature Evaluation Variable
-  ,                                       !- Normalized Boiler Efficiency Curve Name
-  82.2222222222223,                       !- Design Water Outlet Temperature {C}
-  ,                                       !- Design Water Flow Rate {m3/s}
-  0,                                      !- Minimum Part Load Ratio
-  1.2,                                    !- Maximum Part Load Ratio
-  1,                                      !- Optimum Part Load Ratio
-  {20f4401a-f4c6-4b32-bb8a-f9f9543ab072}, !- Boiler Water Inlet Node Name
-  {4e6e49eb-de0c-45e8-945b-bce9c02fd80d}, !- Boiler Water Outlet Node Name
-  95.0000000000001,                       !- Water Outlet Upper Temperature Limit {C}
-  LeavingSetpointModulated,               !- Boiler Flow Mode
-  0,                                      !- Parasitic Electric Load {W}
-  1,                                      !- Sizing Factor
-  General;                                !- End-Use Subcategory
-
-OS:Node,
-  {6d388501-6535-4661-bd2f-811db52bb3c5}, !- Handle
-  Node 10,                                !- Name
-  {4e6e49eb-de0c-45e8-945b-bce9c02fd80d}, !- Inlet Port
-  {0da29115-7316-4b6c-a2b9-ee9c6aadf602}; !- Outlet Port
-
-OS:Connection,
-  {20f4401a-f4c6-4b32-bb8a-f9f9543ab072}, !- Handle
-  {fa407775-8c4b-46e5-8e2a-14b3d7c909e5}, !- Name
-  {c4f61e6d-4209-40d1-b9f4-71f8ab8d07d0}, !- Source Object
-  3,                                      !- Outlet Port
-  {9a247b09-7ce6-499e-8b7d-d142770b20a3}, !- Target Object
-  12;                                     !- Inlet Port
-
-OS:Connection,
-  {4e6e49eb-de0c-45e8-945b-bce9c02fd80d}, !- Handle
-  {27368054-55d2-4e80-a787-d7e6371df851}, !- Name
-  {9a247b09-7ce6-499e-8b7d-d142770b20a3}, !- Source Object
-  13,                                     !- Outlet Port
-  {6d388501-6535-4661-bd2f-811db52bb3c5}, !- Target Object
-  2;                                      !- Inlet Port
-
-OS:Connection,
-  {0da29115-7316-4b6c-a2b9-ee9c6aadf602}, !- Handle
-  {0af2caca-fef4-4895-8e18-8aad0f26e8eb}, !- Name
-  {6d388501-6535-4661-bd2f-811db52bb3c5}, !- Source Object
-  3,                                      !- Outlet Port
-  {7019985c-e882-4c7a-b6b9-00e5fa927d8c}, !- Target Object
-  3;                                      !- Inlet Port
-
-OS:Pipe:Adiabatic,
-  {cf268512-0d2b-47d3-82b5-68defd219448}, !- Handle
-  Hot Water Loop Boiler Bypass,           !- Name
-  {b6e6836b-4a1e-4e3e-b815-5e0e0be17873}, !- Inlet Node Name
-  {c64af137-ffec-49ff-836e-8849e5c93547}; !- Outlet Node Name
-
-OS:Node,
-  {a36e29ba-7bbf-4e28-8773-916c94a7bcd6}, !- Handle
-  Node 11,                                !- Name
-  {5fcf1fb8-3b59-47c2-8a78-328742927865}, !- Inlet Port
-  {b6e6836b-4a1e-4e3e-b815-5e0e0be17873}; !- Outlet Port
-
-OS:Connection,
-  {5fcf1fb8-3b59-47c2-8a78-328742927865}, !- Handle
-  {2a4e0f5a-640a-4145-9659-8e477ac561a8}, !- Name
-  {72ccb78d-b2b6-4afc-8e44-f4c12820d2ab}, !- Source Object
-  4,                                      !- Outlet Port
-  {a36e29ba-7bbf-4e28-8773-916c94a7bcd6}, !- Target Object
-  2;                                      !- Inlet Port
-
-OS:Node,
-  {2fb61e2e-0ed9-4bbb-a90b-c8943b434e46}, !- Handle
-  Node 12,                                !- Name
-  {c64af137-ffec-49ff-836e-8849e5c93547}, !- Inlet Port
-  {e44f68f7-7de8-4cce-9166-8ffbc8f0278d}; !- Outlet Port
-
-OS:Connection,
-  {b6e6836b-4a1e-4e3e-b815-5e0e0be17873}, !- Handle
-  {2386b1e1-6f46-44d0-8e85-71e6e513e3c0}, !- Name
-  {a36e29ba-7bbf-4e28-8773-916c94a7bcd6}, !- Source Object
-  3,                                      !- Outlet Port
-  {cf268512-0d2b-47d3-82b5-68defd219448}, !- Target Object
-  2;                                      !- Inlet Port
-
-OS:Connection,
-  {c64af137-ffec-49ff-836e-8849e5c93547}, !- Handle
-  {aad2be72-e34a-4678-bce0-ba61b794d955}, !- Name
-  {cf268512-0d2b-47d3-82b5-68defd219448}, !- Source Object
-  3,                                      !- Outlet Port
-  {2fb61e2e-0ed9-4bbb-a90b-c8943b434e46}, !- Target Object
-  2;                                      !- Inlet Port
-
-OS:Connection,
-  {e44f68f7-7de8-4cce-9166-8ffbc8f0278d}, !- Handle
-  {a657ec3f-3d9a-4b19-bba3-33612bce7989}, !- Name
-  {2fb61e2e-0ed9-4bbb-a90b-c8943b434e46}, !- Source Object
-  3,                                      !- Outlet Port
-  {7019985c-e882-4c7a-b6b9-00e5fa927d8c}, !- Target Object
-  4;                                      !- Inlet Port
-
-OS:Pipe:Adiabatic,
-  {5b8735fc-d7f9-4739-92f8-9264a3def154}, !- Handle
-  Hot Water Loop Coil Bypass,             !- Name
-  {47610dc8-f4eb-442b-846c-6698f873c2bd}, !- Inlet Node Name
-  {f9dc4b20-9201-4ff9-b4ff-926731856efe}; !- Outlet Node Name
-
-OS:Node,
-  {dbaecf38-c1ef-4c91-be56-c8a400680afe}, !- Handle
-  Node 13,                                !- Name
-  {f9dc4b20-9201-4ff9-b4ff-926731856efe}, !- Inlet Port
-  {7c78f966-d263-4e2a-b47d-a61db198e285}; !- Outlet Port
-
-OS:Connection,
-  {47610dc8-f4eb-442b-846c-6698f873c2bd}, !- Handle
-  {952b60ef-9ac8-4510-b639-4e4f6392e1a0}, !- Name
-  {c4fb9ca8-64f5-4012-8759-8e766391e474}, !- Source Object
-  3,                                      !- Outlet Port
-  {5b8735fc-d7f9-4739-92f8-9264a3def154}, !- Target Object
-  2;                                      !- Inlet Port
-
-OS:Connection,
-  {f9dc4b20-9201-4ff9-b4ff-926731856efe}, !- Handle
-  {e75ad179-9f37-4f93-8aca-5efd3bb70631}, !- Name
-  {5b8735fc-d7f9-4739-92f8-9264a3def154}, !- Source Object
-  3,                                      !- Outlet Port
-  {dbaecf38-c1ef-4c91-be56-c8a400680afe}, !- Target Object
-  2;                                      !- Inlet Port
-
-OS:Connection,
-  {7c78f966-d263-4e2a-b47d-a61db198e285}, !- Handle
-  {36b6fd3c-cfb4-4a96-93ed-ac829b276407}, !- Name
-  {dbaecf38-c1ef-4c91-be56-c8a400680afe}, !- Source Object
-  3,                                      !- Outlet Port
-  {24fa12c7-a80c-4b56-a56e-2eac87ca3da3}, !- Target Object
-  3;                                      !- Inlet Port
-
-OS:Pipe:Adiabatic,
-  {6356df0a-d088-4b2a-8692-490a77adfb10}, !- Handle
-  Hot Water Loop Supply Outlet,           !- Name
-  {b9506c68-f1ea-4ff2-987b-92ff7ac2751d}, !- Inlet Node Name
-  {d60e2572-b7b8-40c0-8478-11e3fe58c5f6}; !- Outlet Node Name
-
-OS:Node,
-  {37b5434c-2912-49e2-a058-467cbf9ccb26}, !- Handle
-  Node 14,                                !- Name
-  {2b0edb38-cdb4-4d4a-976f-d9ce24e8e443}, !- Inlet Port
-  {b9506c68-f1ea-4ff2-987b-92ff7ac2751d}; !- Outlet Port
-
-OS:Connection,
-  {2b0edb38-cdb4-4d4a-976f-d9ce24e8e443}, !- Handle
-  {994f0323-e0f8-454c-b17b-2e4e0e75435e}, !- Name
-  {7019985c-e882-4c7a-b6b9-00e5fa927d8c}, !- Source Object
-  2,                                      !- Outlet Port
-  {37b5434c-2912-49e2-a058-467cbf9ccb26}, !- Target Object
-  2;                                      !- Inlet Port
-
-OS:Connection,
-  {b9506c68-f1ea-4ff2-987b-92ff7ac2751d}, !- Handle
-  {97044d56-cd1b-4026-a2d1-53d13616e46b}, !- Name
-  {37b5434c-2912-49e2-a058-467cbf9ccb26}, !- Source Object
-  3,                                      !- Outlet Port
-  {6356df0a-d088-4b2a-8692-490a77adfb10}, !- Target Object
-  2;                                      !- Inlet Port
-
-OS:Connection,
-  {d60e2572-b7b8-40c0-8478-11e3fe58c5f6}, !- Handle
-  {e3f4428e-3b54-40e0-b9a6-e53f87324ec6}, !- Name
-  {6356df0a-d088-4b2a-8692-490a77adfb10}, !- Source Object
-  3,                                      !- Outlet Port
-  {53b58d77-7a77-40dc-a23c-4f373b7c3438}, !- Target Object
-  2;                                      !- Inlet Port
-
-OS:Pipe:Adiabatic,
-  {a5d99d26-8ae7-49f7-9680-85163bf7215f}, !- Handle
-  Hot Water Loop Demand Inlet,            !- Name
-  {6f61ba2b-40ad-4a98-b7bc-5d94e72a12de}, !- Inlet Node Name
-  {09bddc00-e53b-4e7f-8c17-6b8cdc11e239}; !- Outlet Node Name
-
-OS:Node,
-  {3c3ef28b-2333-4220-9df4-ddd6509fd5da}, !- Handle
-  Node 15,                                !- Name
-  {09bddc00-e53b-4e7f-8c17-6b8cdc11e239}, !- Inlet Port
-  {39a835f5-9e72-4875-8adc-46ea197aa565}; !- Outlet Port
-
-OS:Connection,
-  {6f61ba2b-40ad-4a98-b7bc-5d94e72a12de}, !- Handle
-  {5daccbdd-5963-406d-91b3-de24a11560c8}, !- Name
-  {a6804504-39ff-446d-a294-b40578841070}, !- Source Object
-  3,                                      !- Outlet Port
-  {a5d99d26-8ae7-49f7-9680-85163bf7215f}, !- Target Object
-  2;                                      !- Inlet Port
-
-OS:Connection,
-  {09bddc00-e53b-4e7f-8c17-6b8cdc11e239}, !- Handle
-  {e6cec764-324e-4407-941b-374d04f476ba}, !- Name
-  {a5d99d26-8ae7-49f7-9680-85163bf7215f}, !- Source Object
-  3,                                      !- Outlet Port
-  {3c3ef28b-2333-4220-9df4-ddd6509fd5da}, !- Target Object
-  2;                                      !- Inlet Port
-
-OS:Connection,
-  {39a835f5-9e72-4875-8adc-46ea197aa565}, !- Handle
-  {bed39866-506b-4624-b55f-6770f1dd7c64}, !- Name
-  {3c3ef28b-2333-4220-9df4-ddd6509fd5da}, !- Source Object
-  3,                                      !- Outlet Port
-  {e348565c-17b7-443d-9756-43903976090b}, !- Target Object
-  2;                                      !- Inlet Port
-
-OS:Pipe:Adiabatic,
-  {7dbc877c-3580-408c-9dfe-43ed566a11ee}, !- Handle
-  Hot Water Loop Demand Outlet,           !- Name
-  {97cded9f-2d4e-4a17-86d8-4af3f20e0d5d}, !- Inlet Node Name
-  {cfe73782-98d9-4a5e-af57-488c0cf81950}; !- Outlet Node Name
-
-OS:Node,
-  {299c1d8a-4562-48f5-9f7e-f861e6208328}, !- Handle
-  Node 16,                                !- Name
-  {5616acb5-8571-4b0d-9fbc-94f5ce3b71ac}, !- Inlet Port
-  {97cded9f-2d4e-4a17-86d8-4af3f20e0d5d}; !- Outlet Port
-
-OS:Connection,
-  {5616acb5-8571-4b0d-9fbc-94f5ce3b71ac}, !- Handle
-  {4c98cf9b-2a9a-44fb-a017-3745ad06befc}, !- Name
-  {24fa12c7-a80c-4b56-a56e-2eac87ca3da3}, !- Source Object
-  2,                                      !- Outlet Port
-  {299c1d8a-4562-48f5-9f7e-f861e6208328}, !- Target Object
-  2;                                      !- Inlet Port
-
-OS:Connection,
-  {97cded9f-2d4e-4a17-86d8-4af3f20e0d5d}, !- Handle
-  {da315003-612b-41ee-b892-682bc3e02027}, !- Name
-  {299c1d8a-4562-48f5-9f7e-f861e6208328}, !- Source Object
-  3,                                      !- Outlet Port
-  {7dbc877c-3580-408c-9dfe-43ed566a11ee}, !- Target Object
-  2;                                      !- Inlet Port
-
-OS:Connection,
-  {cfe73782-98d9-4a5e-af57-488c0cf81950}, !- Handle
-  {f434fc33-2ef7-470b-9c1d-b91642122280}, !- Name
-  {7dbc877c-3580-408c-9dfe-43ed566a11ee}, !- Source Object
-  3,                                      !- Outlet Port
-  {bbc43d27-6087-4877-9a2d-88660f733a29}, !- Target Object
-  2;                                      !- Inlet Port
-
-OS:Fan:ConstantVolume,
-  {2fc074c9-72d0-40eb-b110-9a3c750fa695}, !- Handle
-  living zone PTAC Fan,                   !- Name
-  {b3f46564-513b-4220-bc16-684dcf05a996}, !- Availability Schedule Name
-=======
   {1f47935f-244d-430b-ba77-eaf83fa48d0b}, !- Handle
   Zone HVAC Equipment List 3,             !- Name
   {5658986c-4493-4efd-b73b-c1541cd43020}, !- Thermal Zone
@@ -4196,7 +3088,6 @@
   {78aa5701-4bcd-459d-9649-e75793a62f46}, !- Handle
   living zone|unit 4 PTAC Fan,            !- Name
   {4a52c9aa-7dc3-4a13-bba2-cb0604a28969}, !- Availability Schedule Name
->>>>>>> 30cb9182
   0.52,                                   !- Fan Total Efficiency
   331.2882503,                            !- Pressure Rise {Pa}
   AutoSize,                               !- Maximum Flow Rate {m3/s}
@@ -4206,30 +3097,7 @@
   ,                                       !- Air Outlet Node Name
   ;                                       !- End-Use Subcategory
 
-OS:Schedule:Constant,
-  {b3f46564-513b-4220-bc16-684dcf05a996}, !- Handle
-  Always On Discrete,                     !- Name
-  {37eebf7d-b089-4fce-97e7-6b9f3c02865c}, !- Schedule Type Limits Name
-  1;                                      !- Value
-
-OS:ScheduleTypeLimits,
-  {37eebf7d-b089-4fce-97e7-6b9f3c02865c}, !- Handle
-  OnOff,                                  !- Name
-  0,                                      !- Lower Limit Value
-  1,                                      !- Upper Limit Value
-  Discrete,                               !- Numeric Type
-  Availability;                           !- Unit Type
-
 OS:Coil:Heating:Water,
-<<<<<<< HEAD
-  {42b43f4e-5480-48bf-a23d-a76426682642}, !- Handle
-  Hot Water Loop Water Htg Coil,          !- Name
-  {b3f46564-513b-4220-bc16-684dcf05a996}, !- Availability Schedule Name
-  ,                                       !- U-Factor Times Area Value {W/K}
-  ,                                       !- Maximum Water Flow Rate {m3/s}
-  {12d285e9-5097-452e-9721-ac04569fc371}, !- Water Inlet Node Name
-  {b95bd98d-735f-480f-be21-3d85db01d870}, !- Water Outlet Node Name
-=======
   {f5ff7b8e-4b8c-4bb8-a0ab-e35026a7e384}, !- Handle
   Hot Water Loop Water Htg Coil 3,        !- Name
   {4a52c9aa-7dc3-4a13-bba2-cb0604a28969}, !- Availability Schedule Name
@@ -4237,7 +3105,6 @@
   ,                                       !- Maximum Water Flow Rate {m3/s}
   {fd45df76-4571-43fa-910e-4c6bbf224908}, !- Water Inlet Node Name
   {3d91fe74-6d2b-46c6-bee6-382fa3c6b897}, !- Water Outlet Node Name
->>>>>>> 30cb9182
   ,                                       !- Air Inlet Node Name
   ,                                       !- Air Outlet Node Name
   ,                                       !- Performance Input Method
@@ -4249,55 +3116,6 @@
   ;                                       !- Rated Ratio for Air and Water Convection
 
 OS:Node,
-<<<<<<< HEAD
-  {252eb33b-7667-4555-b8a7-fa4e0853c321}, !- Handle
-  Node 17,                                !- Name
-  {17370d7d-cd80-4252-8106-976ed3c82963}, !- Inlet Port
-  {12d285e9-5097-452e-9721-ac04569fc371}; !- Outlet Port
-
-OS:Connection,
-  {17370d7d-cd80-4252-8106-976ed3c82963}, !- Handle
-  {80d2ac9c-0832-4306-aab5-f7e8ee359cac}, !- Name
-  {e348565c-17b7-443d-9756-43903976090b}, !- Source Object
-  4,                                      !- Outlet Port
-  {252eb33b-7667-4555-b8a7-fa4e0853c321}, !- Target Object
-  2;                                      !- Inlet Port
-
-OS:Node,
-  {f9081e22-1b3b-43b8-b3a2-6c9cf3ae2503}, !- Handle
-  Node 18,                                !- Name
-  {b95bd98d-735f-480f-be21-3d85db01d870}, !- Inlet Port
-  {f3874205-9958-4397-b7b1-146fe9e5c4ba}; !- Outlet Port
-
-OS:Connection,
-  {12d285e9-5097-452e-9721-ac04569fc371}, !- Handle
-  {76b8a3f1-b4ae-466a-adf0-396d6dc2593e}, !- Name
-  {252eb33b-7667-4555-b8a7-fa4e0853c321}, !- Source Object
-  3,                                      !- Outlet Port
-  {42b43f4e-5480-48bf-a23d-a76426682642}, !- Target Object
-  5;                                      !- Inlet Port
-
-OS:Connection,
-  {b95bd98d-735f-480f-be21-3d85db01d870}, !- Handle
-  {31157c1d-4b0b-4c7d-97c4-11c79267631c}, !- Name
-  {42b43f4e-5480-48bf-a23d-a76426682642}, !- Source Object
-  6,                                      !- Outlet Port
-  {f9081e22-1b3b-43b8-b3a2-6c9cf3ae2503}, !- Target Object
-  2;                                      !- Inlet Port
-
-OS:Connection,
-  {f3874205-9958-4397-b7b1-146fe9e5c4ba}, !- Handle
-  {a2867ad0-d676-4260-9f81-198231991e3c}, !- Name
-  {f9081e22-1b3b-43b8-b3a2-6c9cf3ae2503}, !- Source Object
-  3,                                      !- Outlet Port
-  {24fa12c7-a80c-4b56-a56e-2eac87ca3da3}, !- Target Object
-  4;                                      !- Inlet Port
-
-OS:Controller:WaterCoil,
-  {cc081d88-88bb-4d44-b697-30fb1db8bad2}, !- Handle
-  Hot Water Loop Water Htg Coil Controller, !- Name
-  {42b43f4e-5480-48bf-a23d-a76426682642}, !- Water Coil Name
-=======
   {b1fabfbd-3619-470e-8818-db9ecaf754fd}, !- Handle
   Node 32,                                !- Name
   {3ced12a0-babb-4c27-8a18-85d2afda0982}, !- Inlet Port
@@ -4345,7 +3163,6 @@
   {f97ced96-465b-41db-b8ca-73323e84f303}, !- Handle
   Hot Water Loop Water Htg Coil 3 Controller, !- Name
   {f5ff7b8e-4b8c-4bb8-a0ab-e35026a7e384}, !- Water Coil Name
->>>>>>> 30cb9182
   ,                                       !- Control Variable
   Normal,                                 !- Action
   ,                                       !- Actuator Variable
@@ -4356,15 +3173,9 @@
   0;                                      !- Minimum Actuated Flow {m3/s}
 
 OS:Coil:Cooling:DX:SingleSpeed,
-<<<<<<< HEAD
-  {022e0b00-050b-45fd-9fb5-b5e7c2acc16b}, !- Handle
-  living zone PTAC 1spd DX AC Clg Coil,   !- Name
-  {b3f46564-513b-4220-bc16-684dcf05a996}, !- Availability Schedule Name
-=======
   {270cea33-e694-4c43-9b34-99e5b2718f89}, !- Handle
   living zone|unit 4 PTAC 1spd DX AC Clg Coil, !- Name
   {4a52c9aa-7dc3-4a13-bba2-cb0604a28969}, !- Availability Schedule Name
->>>>>>> 30cb9182
   autosize,                               !- Rated Total Cooling Capacity {W}
   autosize,                               !- Rated Sensible Heat Ratio
   3,                                      !- Rated COP {W/W}
@@ -4372,19 +3183,11 @@
   773.3,                                  !- Rated Evaporator Fan Power Per Volume Flow Rate {W/(m3/s)}
   ,                                       !- Air Inlet Node Name
   ,                                       !- Air Outlet Node Name
-<<<<<<< HEAD
-  {af36ef11-12a9-42a5-a3d6-a066b893c4a5}, !- Total Cooling Capacity Function of Temperature Curve Name
-  {b8d0bba5-b499-49dc-86b4-4be1401c1e25}, !- Total Cooling Capacity Function of Flow Fraction Curve Name
-  {82fd6cf1-868e-412a-ac94-d797b52bcd29}, !- Energy Input Ratio Function of Temperature Curve Name
-  {f29c730e-c523-4843-b1f1-fb28b3ac279e}, !- Energy Input Ratio Function of Flow Fraction Curve Name
-  {7e670518-03dc-4c05-ba61-0474383ebf4f}, !- Part Load Fraction Correlation Curve Name
-=======
   {fcb7d3fe-3876-4c8f-8e21-3ee9f9a19a30}, !- Total Cooling Capacity Function of Temperature Curve Name
   {8d778c67-1ed0-4751-8725-703b0b01a395}, !- Total Cooling Capacity Function of Flow Fraction Curve Name
   {fab4624a-ada2-4b86-ae4c-01e4fcad1bf8}, !- Energy Input Ratio Function of Temperature Curve Name
   {8f6fc835-639f-49fd-aadd-a2f29faf98a6}, !- Energy Input Ratio Function of Flow Fraction Curve Name
   {13d67cda-9cc2-4f40-ae2c-e489a883e04a}, !- Part Load Fraction Correlation Curve Name
->>>>>>> 30cb9182
   ,                                       !- Nominal Time for Condensate Removal to Begin {s}
   ,                                       !- Ratio of Initial Moisture Evaporation Rate and Steady State Latent Capacity {dimensionless}
   ,                                       !- Maximum Cycling Rate {cycles/hr}
@@ -4403,13 +3206,8 @@
   ;                                       !- Basin Heater Operating Schedule Name
 
 OS:Curve:Biquadratic,
-<<<<<<< HEAD
-  {7892d50d-1346-400e-bb17-85e4ac6a3b53}, !- Handle
-  Curve Biquadratic 1,                    !- Name
-=======
   {b13018fa-c6b5-415f-8d3d-b19574db74a0}, !- Handle
   Curve Biquadratic 13,                   !- Name
->>>>>>> 30cb9182
   0.942587793,                            !- Coefficient1 Constant
   0.009543347,                            !- Coefficient2 x
   0.00068377,                             !- Coefficient3 x**2
@@ -4422,13 +3220,8 @@
   46;                                     !- Maximum Value of y
 
 OS:Curve:Quadratic,
-<<<<<<< HEAD
-  {81f76a78-2721-4226-8c37-4846aab5dffe}, !- Handle
-  Curve Quadratic 1,                      !- Name
-=======
   {9ebbe49f-c9ce-40bc-96c2-ef6ac98cc005}, !- Handle
   Curve Quadratic 19,                     !- Name
->>>>>>> 30cb9182
   0.8,                                    !- Coefficient1 Constant
   0.2,                                    !- Coefficient2 x
   0,                                      !- Coefficient3 x**2
@@ -4436,13 +3229,8 @@
   1.5;                                    !- Maximum Value of x
 
 OS:Curve:Biquadratic,
-<<<<<<< HEAD
-  {bec014aa-6fed-449e-a02c-b5e93eedbdb8}, !- Handle
-  Curve Biquadratic 2,                    !- Name
-=======
   {bd54392c-5bb1-46af-a32e-1687f18cf304}, !- Handle
   Curve Biquadratic 14,                   !- Name
->>>>>>> 30cb9182
   0.342414409,                            !- Coefficient1 Constant
   0.034885008,                            !- Coefficient2 x
   -0.0006237,                             !- Coefficient3 x**2
@@ -4455,13 +3243,8 @@
   46;                                     !- Maximum Value of y
 
 OS:Curve:Quadratic,
-<<<<<<< HEAD
-  {82acb6e6-5f95-42b1-baff-19987068acc6}, !- Handle
-  Curve Quadratic 2,                      !- Name
-=======
   {34d32337-5e95-4099-bed1-3b2c1a8ea364}, !- Handle
   Curve Quadratic 20,                     !- Name
->>>>>>> 30cb9182
   1.1552,                                 !- Coefficient1 Constant
   -0.1808,                                !- Coefficient2 x
   0.0256,                                 !- Coefficient3 x**2
@@ -4469,13 +3252,8 @@
   1.5;                                    !- Maximum Value of x
 
 OS:Curve:Quadratic,
-<<<<<<< HEAD
-  {d9ec63a2-debf-49e0-830a-ccd0657d4c20}, !- Handle
-  Curve Quadratic 3,                      !- Name
-=======
   {ef349228-a4c1-43cb-a5dc-7022147b4e06}, !- Handle
   Curve Quadratic 21,                     !- Name
->>>>>>> 30cb9182
   0.85,                                   !- Coefficient1 Constant
   0.15,                                   !- Coefficient2 x
   0,                                      !- Coefficient3 x**2
@@ -4483,13 +3261,8 @@
   1;                                      !- Maximum Value of x
 
 OS:Curve:Biquadratic,
-<<<<<<< HEAD
-  {af36ef11-12a9-42a5-a3d6-a066b893c4a5}, !- Handle
-  Curve Biquadratic 3,                    !- Name
-=======
   {fcb7d3fe-3876-4c8f-8e21-3ee9f9a19a30}, !- Handle
   Curve Biquadratic 15,                   !- Name
->>>>>>> 30cb9182
   0.942587793,                            !- Coefficient1 Constant
   0.009543347,                            !- Coefficient2 x
   0.00068377,                             !- Coefficient3 x**2
@@ -4502,13 +3275,8 @@
   46.11111;                               !- Maximum Value of y
 
 OS:Curve:Quadratic,
-<<<<<<< HEAD
-  {b8d0bba5-b499-49dc-86b4-4be1401c1e25}, !- Handle
-  Curve Quadratic 4,                      !- Name
-=======
   {8d778c67-1ed0-4751-8725-703b0b01a395}, !- Handle
   Curve Quadratic 22,                     !- Name
->>>>>>> 30cb9182
   0.8,                                    !- Coefficient1 Constant
   0.2,                                    !- Coefficient2 x
   0,                                      !- Coefficient3 x**2
@@ -4516,13 +3284,8 @@
   1.5;                                    !- Maximum Value of x
 
 OS:Curve:Biquadratic,
-<<<<<<< HEAD
-  {82fd6cf1-868e-412a-ac94-d797b52bcd29}, !- Handle
-  Curve Biquadratic 4,                    !- Name
-=======
   {fab4624a-ada2-4b86-ae4c-01e4fcad1bf8}, !- Handle
   Curve Biquadratic 16,                   !- Name
->>>>>>> 30cb9182
   0.342414409,                            !- Coefficient1 Constant
   0.034885008,                            !- Coefficient2 x
   -0.0006237,                             !- Coefficient3 x**2
@@ -4535,13 +3298,8 @@
   46.11111;                               !- Maximum Value of y
 
 OS:Curve:Quadratic,
-<<<<<<< HEAD
-  {f29c730e-c523-4843-b1f1-fb28b3ac279e}, !- Handle
-  Curve Quadratic 5,                      !- Name
-=======
   {8f6fc835-639f-49fd-aadd-a2f29faf98a6}, !- Handle
   Curve Quadratic 23,                     !- Name
->>>>>>> 30cb9182
   1.1552,                                 !- Coefficient1 Constant
   -0.1808,                                !- Coefficient2 x
   0.0256,                                 !- Coefficient3 x**2
@@ -4549,13 +3307,8 @@
   1.5;                                    !- Maximum Value of x
 
 OS:Curve:Quadratic,
-<<<<<<< HEAD
-  {7e670518-03dc-4c05-ba61-0474383ebf4f}, !- Handle
-  Curve Quadratic 6,                      !- Name
-=======
   {13d67cda-9cc2-4f40-ae2c-e489a883e04a}, !- Handle
   Curve Quadratic 24,                     !- Name
->>>>>>> 30cb9182
   0.85,                                   !- Coefficient1 Constant
   0.15,                                   !- Coefficient2 x
   0,                                      !- Coefficient3 x**2
@@ -4565,19 +3318,11 @@
   1;                                      !- Maximum Curve Output
 
 OS:ZoneHVAC:PackagedTerminalAirConditioner,
-<<<<<<< HEAD
-  {503c07f3-7bd9-40a8-9d58-80734245ba2c}, !- Handle
-  living zone PTAC,                       !- Name
-  {b3f46564-513b-4220-bc16-684dcf05a996}, !- Availability Schedule Name
-  {7655dd8c-a2dc-4272-938a-7ba1723c4d96}, !- Air Inlet Node Name
-  {2f379c97-322a-47ec-b4e0-b97aa8d1c9de}, !- Air Outlet Node Name
-=======
   {5d151cca-6155-46a5-85df-78c4fd9fd5fd}, !- Handle
   living zone|unit 4 PTAC,                !- Name
   {4a52c9aa-7dc3-4a13-bba2-cb0604a28969}, !- Availability Schedule Name
   {b7ad8d7c-d6dd-45ac-b1fc-82d3aa84d238}, !- Air Inlet Node Name
   {2b79d8aa-673d-4a29-955c-3f88b071fbed}, !- Air Outlet Node Name
->>>>>>> 30cb9182
   OutdoorAir:Mixer,                       !- Outdoor Air Mixer Object Type
   ,                                       !- Outdoor Air Mixer Name
   Autosize,                               !- Supply Air Flow Rate During Cooling Operation {m3/s}
@@ -4586,60 +3331,6 @@
   Autosize,                               !- Outdoor Air Flow Rate During Cooling Operation {m3/s}
   Autosize,                               !- Outdoor Air Flow Rate During Heating Operation {m3/s}
   Autosize,                               !- Outdoor Air Flow Rate When No Cooling or Heating is Needed {m3/s}
-<<<<<<< HEAD
-  {2fc074c9-72d0-40eb-b110-9a3c750fa695}, !- Supply Air Fan Name
-  {42b43f4e-5480-48bf-a23d-a76426682642}, !- Heating Coil Name
-  {022e0b00-050b-45fd-9fb5-b5e7c2acc16b}, !- Cooling Coil Name
-  DrawThrough,                            !- Fan Placement
-  {b3f46564-513b-4220-bc16-684dcf05a996}; !- Supply Air Fan Operating Mode Schedule Name
-
-OS:Node,
-  {cf802a6f-f4be-4e0a-a4ee-8d176abc8201}, !- Handle
-  Node 19,                                !- Name
-  {1565adca-1757-4827-ac96-13ea7d71b31f}, !- Inlet Port
-  {7655dd8c-a2dc-4272-938a-7ba1723c4d96}; !- Outlet Port
-
-OS:Connection,
-  {1565adca-1757-4827-ac96-13ea7d71b31f}, !- Handle
-  {b183bb82-6571-468b-b97b-9b6ce822c507}, !- Name
-  {9a439ecd-c284-4055-b8a7-bf96853f8a85}, !- Source Object
-  3,                                      !- Outlet Port
-  {cf802a6f-f4be-4e0a-a4ee-8d176abc8201}, !- Target Object
-  2;                                      !- Inlet Port
-
-OS:Connection,
-  {7655dd8c-a2dc-4272-938a-7ba1723c4d96}, !- Handle
-  {5da0aff0-b085-4757-8051-26eb289ae7a0}, !- Name
-  {cf802a6f-f4be-4e0a-a4ee-8d176abc8201}, !- Source Object
-  3,                                      !- Outlet Port
-  {503c07f3-7bd9-40a8-9d58-80734245ba2c}, !- Target Object
-  3;                                      !- Inlet Port
-
-OS:Node,
-  {bc3b5620-656a-4756-a8f5-8ad412addca2}, !- Handle
-  Node 20,                                !- Name
-  {2f379c97-322a-47ec-b4e0-b97aa8d1c9de}, !- Inlet Port
-  {58c87fc6-7524-45cd-bb94-6e703d3450bf}; !- Outlet Port
-
-OS:Connection,
-  {58c87fc6-7524-45cd-bb94-6e703d3450bf}, !- Handle
-  {fa6daf8a-b35d-4299-ba47-b4df9e3a1418}, !- Name
-  {bc3b5620-656a-4756-a8f5-8ad412addca2}, !- Source Object
-  3,                                      !- Outlet Port
-  {306f355d-19fa-47b1-b203-a41c81e972a0}, !- Target Object
-  3;                                      !- Inlet Port
-
-OS:Connection,
-  {2f379c97-322a-47ec-b4e0-b97aa8d1c9de}, !- Handle
-  {9cd1e6f8-ce2c-4b0a-8450-d19ef18ca365}, !- Name
-  {503c07f3-7bd9-40a8-9d58-80734245ba2c}, !- Source Object
-  4,                                      !- Outlet Port
-  {bc3b5620-656a-4756-a8f5-8ad412addca2}, !- Target Object
-  2;                                      !- Inlet Port
-
-OS:EnergyManagementSystem:Sensor,
-  {e5af7c94-e3cd-4069-8394-1a214d905840}, !- Handle
-=======
   {78aa5701-4bcd-459d-9649-e75793a62f46}, !- Supply Air Fan Name
   {f5ff7b8e-4b8c-4bb8-a0ab-e35026a7e384}, !- Heating Coil Name
   {270cea33-e694-4c43-9b34-99e5b2718f89}, !- Cooling Coil Name
@@ -4692,40 +3383,21 @@
 
 OS:EnergyManagementSystem:Sensor,
   {0e4f4e00-0125-418b-ae10-b9a00f7fe181}, !- Handle
->>>>>>> 30cb9182
   Central_pump_s,                         !- Name
   Central pump,                           !- Output Variable or Output Meter Index Key Name
   Pump Electric Energy;                   !- Output Variable or Output Meter Name
 
 OS:EnergyManagementSystem:Program,
-<<<<<<< HEAD
-  {0c6577f5-edf4-4255-9da5-237af9119519}, !- Handle
-=======
   {387dcf3b-b2fa-426e-8815-e8f6ac888742}, !- Handle
->>>>>>> 30cb9182
   Central_pumps_program,                  !- Name
   Set central_pumps_h = Central_pump_s;   !- Program Line 1
 
 OS:EnergyManagementSystem:OutputVariable,
-<<<<<<< HEAD
-  {eaeb675f-b82c-4fce-b946-066a25a55796}, !- Handle
-=======
   {dba5310b-6c58-4d18-874c-5488c76be8be}, !- Handle
->>>>>>> 30cb9182
   Central htg pump:Pumps:Electricity,     !- Name
   central_pumps_h,                        !- EMS Variable Name
   Summed,                                 !- Type of Data in Variable
   SystemTimestep,                         !- Update Frequency
-<<<<<<< HEAD
-  {0c6577f5-edf4-4255-9da5-237af9119519}, !- EMS Program or Subroutine Name
-  J;                                      !- Units
-
-OS:EnergyManagementSystem:ProgramCallingManager,
-  {1fbc1a93-bccd-43a3-a60d-a2e8ddcdf23e}, !- Handle
-  Central pump program calling manager,   !- Name
-  EndOfSystemTimestepBeforeHVACReporting, !- EnergyPlus Model Calling Point
-  {0c6577f5-edf4-4255-9da5-237af9119519}; !- Program Name 1
-=======
   {387dcf3b-b2fa-426e-8815-e8f6ac888742}, !- EMS Program or Subroutine Name
   J;                                      !- Units
 
@@ -4734,4 +3406,3 @@
   Central pump program calling manager,   !- Name
   EndOfSystemTimestepBeforeHVACReporting, !- EnergyPlus Model Calling Point
   {387dcf3b-b2fa-426e-8815-e8f6ac888742}; !- Program Name 1
->>>>>>> 30cb9182
