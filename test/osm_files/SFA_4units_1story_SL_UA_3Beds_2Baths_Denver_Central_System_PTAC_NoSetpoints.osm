!- NOTE: Auto-generated from /test/osw_files/SFA_4units_1story_SL_UA_3Beds_2Baths_Denver_Central_System_PTAC_NoSetpoints.osw

OS:Version,
<<<<<<< HEAD
  {c1849791-510e-401d-9053-d891e608b1ac}, !- Handle
  2.9.0;                                  !- Version Identifier

OS:SimulationControl,
  {84dd82d1-841a-46a9-bf04-751c64b3c25b}, !- Handle
=======
  {b732feb6-e063-4fe6-b5f2-2b05fee26358}, !- Handle
  2.9.0;                                  !- Version Identifier

OS:SimulationControl,
  {5b45af41-3a3f-471a-a734-f4f366982d29}, !- Handle
>>>>>>> 9a3e8d5e
  ,                                       !- Do Zone Sizing Calculation
  ,                                       !- Do System Sizing Calculation
  ,                                       !- Do Plant Sizing Calculation
  Yes;                                    !- Run Simulation for Sizing Periods

OS:Timestep,
<<<<<<< HEAD
  {772216b7-31b0-41f2-b9bb-72dc055d5ccc}, !- Handle
  6;                                      !- Number of Timesteps per Hour

OS:ShadowCalculation,
  {ec8d20b9-03a9-4af7-834f-470bc2086f56}, !- Handle
=======
  {e6242367-f98c-481e-8064-7bcf6765c867}, !- Handle
  6;                                      !- Number of Timesteps per Hour

OS:ShadowCalculation,
  {6c341ce4-0182-422d-8023-9e8ca80d0c8e}, !- Handle
>>>>>>> 9a3e8d5e
  20,                                     !- Calculation Frequency
  200;                                    !- Maximum Figures in Shadow Overlap Calculations

OS:SurfaceConvectionAlgorithm:Outside,
<<<<<<< HEAD
  {f488d2fc-d87a-4190-a9e7-3822fcfc2eb4}, !- Handle
  DOE-2;                                  !- Algorithm

OS:SurfaceConvectionAlgorithm:Inside,
  {202c65ce-48e5-4287-8bb1-66d3f16db3cc}, !- Handle
  TARP;                                   !- Algorithm

OS:ZoneCapacitanceMultiplier:ResearchSpecial,
  {5bf0de97-329a-46f2-923c-9699ac185aef}, !- Handle
=======
  {b1877709-bcd3-47ae-a4d8-73039e915cc1}, !- Handle
  DOE-2;                                  !- Algorithm

OS:SurfaceConvectionAlgorithm:Inside,
  {2bbeb4a2-d45b-41ed-8e45-16ea969ab696}, !- Handle
  TARP;                                   !- Algorithm

OS:ZoneCapacitanceMultiplier:ResearchSpecial,
  {f5258815-8b45-4c4b-b8ef-c432a919c9bd}, !- Handle
>>>>>>> 9a3e8d5e
  ,                                       !- Temperature Capacity Multiplier
  15,                                     !- Humidity Capacity Multiplier
  ;                                       !- Carbon Dioxide Capacity Multiplier

OS:RunPeriod,
<<<<<<< HEAD
  {26019708-dd8d-4076-acf1-25f5028f56fe}, !- Handle
=======
  {7b2d9172-d87e-4f28-8be2-29742b80298d}, !- Handle
>>>>>>> 9a3e8d5e
  Run Period 1,                           !- Name
  1,                                      !- Begin Month
  1,                                      !- Begin Day of Month
  12,                                     !- End Month
  31,                                     !- End Day of Month
  ,                                       !- Use Weather File Holidays and Special Days
  ,                                       !- Use Weather File Daylight Saving Period
  ,                                       !- Apply Weekend Holiday Rule
  ,                                       !- Use Weather File Rain Indicators
  ,                                       !- Use Weather File Snow Indicators
  ;                                       !- Number of Times Runperiod to be Repeated

OS:YearDescription,
<<<<<<< HEAD
  {69237765-7bc5-4bb9-b71f-d8de23464647}, !- Handle
=======
  {3752a679-0f6b-4ee3-9cf5-90dc0fda08db}, !- Handle
>>>>>>> 9a3e8d5e
  2007,                                   !- Calendar Year
  ,                                       !- Day of Week for Start Day
  ;                                       !- Is Leap Year

OS:Building,
<<<<<<< HEAD
  {36654294-fd13-412f-ad83-1d23802f8173}, !- Handle
=======
  {028d4b37-a0e0-462b-b8d9-14dff7f15d80}, !- Handle
>>>>>>> 9a3e8d5e
  Building 1,                             !- Name
  ,                                       !- Building Sector Type
  0,                                      !- North Axis {deg}
  ,                                       !- Nominal Floor to Floor Height {m}
  ,                                       !- Space Type Name
  ,                                       !- Default Construction Set Name
  ,                                       !- Default Schedule Set Name
  1,                                      !- Standards Number of Stories
  1,                                      !- Standards Number of Above Ground Stories
  ,                                       !- Standards Template
  singlefamilyattached,                   !- Standards Building Type
  4;                                      !- Standards Number of Living Units

OS:AdditionalProperties,
<<<<<<< HEAD
  {2269524a-da8e-4308-8bbc-935cdded692f}, !- Handle
  {36654294-fd13-412f-ad83-1d23802f8173}, !- Object Name
  num_units,                              !- Feature Name 1
=======
  {d4b6d2a1-95c0-4760-81d2-55e6482b04a1}, !- Handle
  {028d4b37-a0e0-462b-b8d9-14dff7f15d80}, !- Object Name
  Total Units Represented,                !- Feature Name 1
>>>>>>> 9a3e8d5e
  Integer,                                !- Feature Data Type 1
  4,                                      !- Feature Value 1
  has_rear_units,                         !- Feature Name 2
  Boolean,                                !- Feature Data Type 2
  false,                                  !- Feature Value 2
  horz_location,                          !- Feature Name 3
  String,                                 !- Feature Data Type 3
  Left,                                   !- Feature Value 3
  num_floors,                             !- Feature Name 4
  Integer,                                !- Feature Data Type 4
  1,                                      !- Feature Value 4
  has_hvac_flue,                          !- Feature Name 5
  Boolean,                                !- Feature Data Type 5
  true;                                   !- Feature Value 5

OS:ThermalZone,
<<<<<<< HEAD
  {396719e5-8243-4188-9791-03d248336a80}, !- Handle
=======
  {131011b0-aa7d-47f8-b714-230336ad6dd0}, !- Handle
>>>>>>> 9a3e8d5e
  living zone,                            !- Name
  ,                                       !- Multiplier
  ,                                       !- Ceiling Height {m}
  ,                                       !- Volume {m3}
  ,                                       !- Floor Area {m2}
  ,                                       !- Zone Inside Convection Algorithm
  ,                                       !- Zone Outside Convection Algorithm
  ,                                       !- Zone Conditioning Equipment List Name
<<<<<<< HEAD
  {a2019a84-5882-4193-82fb-d5e15db02c39}, !- Zone Air Inlet Port List
  {332372c4-b8e7-47cb-8ad4-3900e11d686a}, !- Zone Air Exhaust Port List
  {368f3638-6f2a-4892-920e-0852f0fce932}, !- Zone Air Node Name
  {8e8d14ca-e80f-48b8-912a-f7e79d99ed23}, !- Zone Return Air Port List
=======
  {498cc843-ecd0-4348-9dfb-fbe48b2e4241}, !- Zone Air Inlet Port List
  {19054e1a-cc0a-4e63-b223-0731f5ce3bce}, !- Zone Air Exhaust Port List
  {ccc927e7-297b-4d06-abba-83ece7afb0b7}, !- Zone Air Node Name
  {3f667f0f-f05b-40c3-a60b-4a09eb28b005}, !- Zone Return Air Port List
>>>>>>> 9a3e8d5e
  ,                                       !- Primary Daylighting Control Name
  ,                                       !- Fraction of Zone Controlled by Primary Daylighting Control
  ,                                       !- Secondary Daylighting Control Name
  ,                                       !- Fraction of Zone Controlled by Secondary Daylighting Control
  ,                                       !- Illuminance Map Name
  ,                                       !- Group Rendering Name
  ,                                       !- Thermostat Name
  No;                                     !- Use Ideal Air Loads

OS:Node,
<<<<<<< HEAD
  {24c6ff1a-d82e-40f7-9636-024929968f11}, !- Handle
  Node 1,                                 !- Name
  {368f3638-6f2a-4892-920e-0852f0fce932}, !- Inlet Port
  ;                                       !- Outlet Port

OS:Connection,
  {368f3638-6f2a-4892-920e-0852f0fce932}, !- Handle
  {b93f986d-a53a-44fa-a44e-deccd6bdfe44}, !- Name
  {396719e5-8243-4188-9791-03d248336a80}, !- Source Object
  11,                                     !- Outlet Port
  {24c6ff1a-d82e-40f7-9636-024929968f11}, !- Target Object
  2;                                      !- Inlet Port

OS:PortList,
  {a2019a84-5882-4193-82fb-d5e15db02c39}, !- Handle
  {e5ad6011-be78-4348-8f1b-7944f322cbc7}, !- Name
  {396719e5-8243-4188-9791-03d248336a80}, !- HVAC Component
  {352bddfb-3c63-4f9e-8894-eb5a195c1a10}; !- Port 1

OS:PortList,
  {332372c4-b8e7-47cb-8ad4-3900e11d686a}, !- Handle
  {deee3375-22ee-4f3f-aa0d-1f99e68e010b}, !- Name
  {396719e5-8243-4188-9791-03d248336a80}, !- HVAC Component
  {3603848f-deb1-4d5f-9f50-857d34d336aa}; !- Port 1

OS:PortList,
  {8e8d14ca-e80f-48b8-912a-f7e79d99ed23}, !- Handle
  {2387d55a-92fb-42c0-93ef-ac0ebffea61e}, !- Name
  {396719e5-8243-4188-9791-03d248336a80}; !- HVAC Component

OS:Sizing:Zone,
  {9d27653a-5ab8-4c7a-889d-8850d0066e8e}, !- Handle
  {396719e5-8243-4188-9791-03d248336a80}, !- Zone or ZoneList Name
=======
  {6f512544-3325-403d-940e-396f90367749}, !- Handle
  Node 1,                                 !- Name
  {ccc927e7-297b-4d06-abba-83ece7afb0b7}, !- Inlet Port
  ;                                       !- Outlet Port

OS:Connection,
  {ccc927e7-297b-4d06-abba-83ece7afb0b7}, !- Handle
  {5298c7c4-55bc-4f3d-89a1-fab40c129a41}, !- Name
  {131011b0-aa7d-47f8-b714-230336ad6dd0}, !- Source Object
  11,                                     !- Outlet Port
  {6f512544-3325-403d-940e-396f90367749}, !- Target Object
  2;                                      !- Inlet Port

OS:PortList,
  {498cc843-ecd0-4348-9dfb-fbe48b2e4241}, !- Handle
  {a394d9e1-ee8e-4de9-8c68-695d10e726f0}, !- Name
  {131011b0-aa7d-47f8-b714-230336ad6dd0}, !- HVAC Component
  {718624a3-7bf0-4ac8-b6e9-3600b55dc5d5}; !- Port 1

OS:PortList,
  {19054e1a-cc0a-4e63-b223-0731f5ce3bce}, !- Handle
  {94a508fb-3749-4d11-9765-5d388adc2e7e}, !- Name
  {131011b0-aa7d-47f8-b714-230336ad6dd0}, !- HVAC Component
  {43830d7c-04a2-4b2f-9450-03f6669c101e}; !- Port 1

OS:PortList,
  {3f667f0f-f05b-40c3-a60b-4a09eb28b005}, !- Handle
  {27809bf0-9d39-4fb7-a9e4-1c0ebbeaad1d}, !- Name
  {131011b0-aa7d-47f8-b714-230336ad6dd0}; !- HVAC Component

OS:Sizing:Zone,
  {f11f84d7-db4e-4e32-aab8-940ae49c70a8}, !- Handle
  {131011b0-aa7d-47f8-b714-230336ad6dd0}, !- Zone or ZoneList Name
>>>>>>> 9a3e8d5e
  SupplyAirTemperature,                   !- Zone Cooling Design Supply Air Temperature Input Method
  13.8888888888889,                       !- Zone Cooling Design Supply Air Temperature {C}
  11.11,                                  !- Zone Cooling Design Supply Air Temperature Difference {deltaC}
  SupplyAirTemperature,                   !- Zone Heating Design Supply Air Temperature Input Method
  50.0000000000001,                       !- Zone Heating Design Supply Air Temperature {C}
  11.11,                                  !- Zone Heating Design Supply Air Temperature Difference {deltaC}
  0.008,                                  !- Zone Cooling Design Supply Air Humidity Ratio {kg-H2O/kg-air}
  0.008,                                  !- Zone Heating Design Supply Air Humidity Ratio {kg-H2O/kg-air}
  ,                                       !- Zone Heating Sizing Factor
  ,                                       !- Zone Cooling Sizing Factor
  DesignDay,                              !- Cooling Design Air Flow Method
  ,                                       !- Cooling Design Air Flow Rate {m3/s}
  ,                                       !- Cooling Minimum Air Flow per Zone Floor Area {m3/s-m2}
  ,                                       !- Cooling Minimum Air Flow {m3/s}
  ,                                       !- Cooling Minimum Air Flow Fraction
  DesignDay,                              !- Heating Design Air Flow Method
  ,                                       !- Heating Design Air Flow Rate {m3/s}
  ,                                       !- Heating Maximum Air Flow per Zone Floor Area {m3/s-m2}
  ,                                       !- Heating Maximum Air Flow {m3/s}
  ,                                       !- Heating Maximum Air Flow Fraction
  ,                                       !- Design Zone Air Distribution Effectiveness in Cooling Mode
  ,                                       !- Design Zone Air Distribution Effectiveness in Heating Mode
  No,                                     !- Account for Dedicated Outdoor Air System
  NeutralSupplyAir,                       !- Dedicated Outdoor Air System Control Strategy
  autosize,                               !- Dedicated Outdoor Air Low Setpoint Temperature for Design {C}
  autosize;                               !- Dedicated Outdoor Air High Setpoint Temperature for Design {C}

OS:ZoneHVAC:EquipmentList,
<<<<<<< HEAD
  {55435413-59ef-4e15-a404-7fccb0e1e7f2}, !- Handle
  Zone HVAC Equipment List 1,             !- Name
  {396719e5-8243-4188-9791-03d248336a80}, !- Thermal Zone
  ,                                       !- Load Distribution Scheme
  {ed969fb9-d760-40f4-88d5-9d78540834e9}, !- Zone Equipment 1
=======
  {3cdd0b6e-5bf2-48ec-9f21-0feab34ab09b}, !- Handle
  Zone HVAC Equipment List 1,             !- Name
  {131011b0-aa7d-47f8-b714-230336ad6dd0}, !- Thermal Zone
  ,                                       !- Load Distribution Scheme
  {de50bb65-1ea2-4dc0-b786-7732401cd25b}, !- Zone Equipment 1
>>>>>>> 9a3e8d5e
  1,                                      !- Zone Equipment Cooling Sequence 1
  1,                                      !- Zone Equipment Heating or No-Load Sequence 1
  ,                                       !- Zone Equipment Sequential Cooling Fraction Schedule Name 1
  ;                                       !- Zone Equipment Sequential Heating Fraction Schedule Name 1

OS:Space,
<<<<<<< HEAD
  {ab6f5346-408c-4078-97c2-97b3e31e641c}, !- Handle
  living space,                           !- Name
  {eeddddce-65f4-4bfa-be64-b36b017746c1}, !- Space Type Name
=======
  {8d686802-60dd-4429-b18d-b408ebaed97c}, !- Handle
  living space,                           !- Name
  {0c488a2c-b4d2-48e4-8127-a43acc07a3a7}, !- Space Type Name
>>>>>>> 9a3e8d5e
  ,                                       !- Default Construction Set Name
  ,                                       !- Default Schedule Set Name
  ,                                       !- Direction of Relative North {deg}
  ,                                       !- X Origin {m}
  ,                                       !- Y Origin {m}
  ,                                       !- Z Origin {m}
  ,                                       !- Building Story Name
<<<<<<< HEAD
  {396719e5-8243-4188-9791-03d248336a80}, !- Thermal Zone Name
  ,                                       !- Part of Total Floor Area
  ,                                       !- Design Specification Outdoor Air Object Name
  {bbf49417-3331-48d6-a11d-50ff3699edbf}; !- Building Unit Name

OS:Surface,
  {1d56524d-a32d-4c8c-aa78-1a73f90bddd3}, !- Handle
  Surface 1,                              !- Name
  Floor,                                  !- Surface Type
  ,                                       !- Construction Name
  {ab6f5346-408c-4078-97c2-97b3e31e641c}, !- Space Name
=======
  {131011b0-aa7d-47f8-b714-230336ad6dd0}, !- Thermal Zone Name
  ,                                       !- Part of Total Floor Area
  ,                                       !- Design Specification Outdoor Air Object Name
  {ca18c3af-94ec-4708-b2f2-6972df21db9b}; !- Building Unit Name

OS:Surface,
  {030f6caf-ce26-4d69-a7cf-541b8d741adf}, !- Handle
  Surface 1,                              !- Name
  Floor,                                  !- Surface Type
  ,                                       !- Construction Name
  {8d686802-60dd-4429-b18d-b408ebaed97c}, !- Space Name
>>>>>>> 9a3e8d5e
  Foundation,                             !- Outside Boundary Condition
  ,                                       !- Outside Boundary Condition Object
  NoSun,                                  !- Sun Exposure
  NoWind,                                 !- Wind Exposure
  ,                                       !- View Factor to Ground
  ,                                       !- Number of Vertices
  0, -12.9315688143396, 0,                !- X,Y,Z Vertex 1 {m}
  0, 0, 0,                                !- X,Y,Z Vertex 2 {m}
  6.46578440716979, 0, 0,                 !- X,Y,Z Vertex 3 {m}
  6.46578440716979, -12.9315688143396, 0; !- X,Y,Z Vertex 4 {m}

OS:Surface,
<<<<<<< HEAD
  {0f53a765-4ab2-4cea-b5a1-61e03d163156}, !- Handle
  Surface 2,                              !- Name
  Wall,                                   !- Surface Type
  ,                                       !- Construction Name
  {ab6f5346-408c-4078-97c2-97b3e31e641c}, !- Space Name
=======
  {b5bd91d5-9e2e-466f-8673-d524e948f62f}, !- Handle
  Surface 2,                              !- Name
  Wall,                                   !- Surface Type
  ,                                       !- Construction Name
  {8d686802-60dd-4429-b18d-b408ebaed97c}, !- Space Name
>>>>>>> 9a3e8d5e
  Outdoors,                               !- Outside Boundary Condition
  ,                                       !- Outside Boundary Condition Object
  SunExposed,                             !- Sun Exposure
  WindExposed,                            !- Wind Exposure
  ,                                       !- View Factor to Ground
  ,                                       !- Number of Vertices
  0, 0, 2.4384,                           !- X,Y,Z Vertex 1 {m}
  0, 0, 0,                                !- X,Y,Z Vertex 2 {m}
  0, -12.9315688143396, 0,                !- X,Y,Z Vertex 3 {m}
  0, -12.9315688143396, 2.4384;           !- X,Y,Z Vertex 4 {m}

OS:Surface,
<<<<<<< HEAD
  {deacde42-6469-4f4d-9606-6dc8f49ab1d5}, !- Handle
  Surface 3,                              !- Name
  Wall,                                   !- Surface Type
  ,                                       !- Construction Name
  {ab6f5346-408c-4078-97c2-97b3e31e641c}, !- Space Name
=======
  {5227b9e4-5d37-485f-9d36-050e4a15783a}, !- Handle
  Surface 3,                              !- Name
  Wall,                                   !- Surface Type
  ,                                       !- Construction Name
  {8d686802-60dd-4429-b18d-b408ebaed97c}, !- Space Name
>>>>>>> 9a3e8d5e
  Outdoors,                               !- Outside Boundary Condition
  ,                                       !- Outside Boundary Condition Object
  SunExposed,                             !- Sun Exposure
  WindExposed,                            !- Wind Exposure
  ,                                       !- View Factor to Ground
  ,                                       !- Number of Vertices
  6.46578440716979, 0, 2.4384,            !- X,Y,Z Vertex 1 {m}
  6.46578440716979, 0, 0,                 !- X,Y,Z Vertex 2 {m}
  0, 0, 0,                                !- X,Y,Z Vertex 3 {m}
  0, 0, 2.4384;                           !- X,Y,Z Vertex 4 {m}

OS:Surface,
<<<<<<< HEAD
  {aae2722a-5b59-4138-b812-394ecb3fffe3}, !- Handle
  Surface 4,                              !- Name
  Wall,                                   !- Surface Type
  ,                                       !- Construction Name
  {ab6f5346-408c-4078-97c2-97b3e31e641c}, !- Space Name
  Adiabatic,                              !- Outside Boundary Condition
  ,                                       !- Outside Boundary Condition Object
=======
  {288d6f59-0b7f-4701-a1fd-fb44239bb095}, !- Handle
  Surface 4,                              !- Name
  Wall,                                   !- Surface Type
  ,                                       !- Construction Name
  {8d686802-60dd-4429-b18d-b408ebaed97c}, !- Space Name
  Surface,                                !- Outside Boundary Condition
  {dad7149e-9691-4c68-a275-b74d01d28882}, !- Outside Boundary Condition Object
>>>>>>> 9a3e8d5e
  NoSun,                                  !- Sun Exposure
  NoWind,                                 !- Wind Exposure
  ,                                       !- View Factor to Ground
  ,                                       !- Number of Vertices
  6.46578440716979, -12.9315688143396, 2.4384, !- X,Y,Z Vertex 1 {m}
  6.46578440716979, -12.9315688143396, 0, !- X,Y,Z Vertex 2 {m}
  6.46578440716979, 0, 0,                 !- X,Y,Z Vertex 3 {m}
  6.46578440716979, 0, 2.4384;            !- X,Y,Z Vertex 4 {m}

OS:Surface,
<<<<<<< HEAD
  {eb6cd101-b1f7-4c25-bc1c-979cadab6967}, !- Handle
  Surface 5,                              !- Name
  Wall,                                   !- Surface Type
  ,                                       !- Construction Name
  {ab6f5346-408c-4078-97c2-97b3e31e641c}, !- Space Name
=======
  {381cfb67-b3a0-41f6-86bd-763782d5863b}, !- Handle
  Surface 5,                              !- Name
  Wall,                                   !- Surface Type
  ,                                       !- Construction Name
  {8d686802-60dd-4429-b18d-b408ebaed97c}, !- Space Name
>>>>>>> 9a3e8d5e
  Outdoors,                               !- Outside Boundary Condition
  ,                                       !- Outside Boundary Condition Object
  SunExposed,                             !- Sun Exposure
  WindExposed,                            !- Wind Exposure
  ,                                       !- View Factor to Ground
  ,                                       !- Number of Vertices
  0, -12.9315688143396, 2.4384,           !- X,Y,Z Vertex 1 {m}
  0, -12.9315688143396, 0,                !- X,Y,Z Vertex 2 {m}
  6.46578440716979, -12.9315688143396, 0, !- X,Y,Z Vertex 3 {m}
  6.46578440716979, -12.9315688143396, 2.4384; !- X,Y,Z Vertex 4 {m}

OS:Surface,
<<<<<<< HEAD
  {7e0d9fc5-22ac-4b0c-b179-3c7519540681}, !- Handle
  Surface 6,                              !- Name
  RoofCeiling,                            !- Surface Type
  ,                                       !- Construction Name
  {ab6f5346-408c-4078-97c2-97b3e31e641c}, !- Space Name
  Surface,                                !- Outside Boundary Condition
  {fd9546ca-ad2a-455a-ae6b-679a3c43b0e8}, !- Outside Boundary Condition Object
=======
  {bc772dcf-7f86-4ccf-a146-788f185d13d4}, !- Handle
  Surface 6,                              !- Name
  RoofCeiling,                            !- Surface Type
  ,                                       !- Construction Name
  {8d686802-60dd-4429-b18d-b408ebaed97c}, !- Space Name
  Surface,                                !- Outside Boundary Condition
  {2dcad18f-9a0f-4594-9be7-7223942fab8c}, !- Outside Boundary Condition Object
>>>>>>> 9a3e8d5e
  NoSun,                                  !- Sun Exposure
  NoWind,                                 !- Wind Exposure
  ,                                       !- View Factor to Ground
  ,                                       !- Number of Vertices
  6.46578440716979, -12.9315688143396, 2.4384, !- X,Y,Z Vertex 1 {m}
  6.46578440716979, 0, 2.4384,            !- X,Y,Z Vertex 2 {m}
  0, 0, 2.4384,                           !- X,Y,Z Vertex 3 {m}
  0, -12.9315688143396, 2.4384;           !- X,Y,Z Vertex 4 {m}

OS:SpaceType,
<<<<<<< HEAD
  {eeddddce-65f4-4bfa-be64-b36b017746c1}, !- Handle
=======
  {0c488a2c-b4d2-48e4-8127-a43acc07a3a7}, !- Handle
>>>>>>> 9a3e8d5e
  Space Type 1,                           !- Name
  ,                                       !- Default Construction Set Name
  ,                                       !- Default Schedule Set Name
  ,                                       !- Group Rendering Name
  ,                                       !- Design Specification Outdoor Air Object Name
  ,                                       !- Standards Template
  ,                                       !- Standards Building Type
  living;                                 !- Standards Space Type

<<<<<<< HEAD
OS:Surface,
  {fd9546ca-ad2a-455a-ae6b-679a3c43b0e8}, !- Handle
  Surface 7,                              !- Name
  Floor,                                  !- Surface Type
  ,                                       !- Construction Name
  {8a3823b3-72b6-4a0a-8349-53b2277e8525}, !- Space Name
  Surface,                                !- Outside Boundary Condition
  {7e0d9fc5-22ac-4b0c-b179-3c7519540681}, !- Outside Boundary Condition Object
=======
OS:ThermalZone,
  {41074ead-b91c-42b1-9ed2-548b6a000e0f}, !- Handle
  living zone|unit 2,                     !- Name
  ,                                       !- Multiplier
  ,                                       !- Ceiling Height {m}
  ,                                       !- Volume {m3}
  ,                                       !- Floor Area {m2}
  ,                                       !- Zone Inside Convection Algorithm
  ,                                       !- Zone Outside Convection Algorithm
  ,                                       !- Zone Conditioning Equipment List Name
  {3eca67d6-36b2-47ef-a980-133c26291275}, !- Zone Air Inlet Port List
  {83cbcd61-e8de-4d44-81b2-c300600a5382}, !- Zone Air Exhaust Port List
  {0ef344b6-e3ff-48a6-a8bd-7686e1c1f22c}, !- Zone Air Node Name
  {986cc86d-9100-44ce-a0cf-a5e46ba12048}, !- Zone Return Air Port List
  ,                                       !- Primary Daylighting Control Name
  ,                                       !- Fraction of Zone Controlled by Primary Daylighting Control
  ,                                       !- Secondary Daylighting Control Name
  ,                                       !- Fraction of Zone Controlled by Secondary Daylighting Control
  ,                                       !- Illuminance Map Name
  ,                                       !- Group Rendering Name
  ,                                       !- Thermostat Name
  No;                                     !- Use Ideal Air Loads

OS:Node,
  {324039cb-b374-4dae-84b5-cb7ba7776ef6}, !- Handle
  Node 2,                                 !- Name
  {0ef344b6-e3ff-48a6-a8bd-7686e1c1f22c}, !- Inlet Port
  ;                                       !- Outlet Port

OS:Connection,
  {0ef344b6-e3ff-48a6-a8bd-7686e1c1f22c}, !- Handle
  {272894bd-5bca-463a-a1b3-5e776592649f}, !- Name
  {41074ead-b91c-42b1-9ed2-548b6a000e0f}, !- Source Object
  11,                                     !- Outlet Port
  {324039cb-b374-4dae-84b5-cb7ba7776ef6}, !- Target Object
  2;                                      !- Inlet Port

OS:PortList,
  {3eca67d6-36b2-47ef-a980-133c26291275}, !- Handle
  {ce8e8908-8799-4c46-8c71-bf247d877614}, !- Name
  {41074ead-b91c-42b1-9ed2-548b6a000e0f}, !- HVAC Component
  {dae0ccc9-b53c-47f5-9ede-d2edce2e0090}; !- Port 1

OS:PortList,
  {83cbcd61-e8de-4d44-81b2-c300600a5382}, !- Handle
  {5f2b8305-e5cf-4e06-851e-7eab504073e4}, !- Name
  {41074ead-b91c-42b1-9ed2-548b6a000e0f}, !- HVAC Component
  {2c2bc5fd-a50e-412e-bb1a-70520f04de4e}; !- Port 1

OS:PortList,
  {986cc86d-9100-44ce-a0cf-a5e46ba12048}, !- Handle
  {5430d375-0c68-49b2-80e6-3c6dd3d2f165}, !- Name
  {41074ead-b91c-42b1-9ed2-548b6a000e0f}; !- HVAC Component

OS:Sizing:Zone,
  {67918aa0-086b-4258-aa85-5006ecdfabe1}, !- Handle
  {41074ead-b91c-42b1-9ed2-548b6a000e0f}, !- Zone or ZoneList Name
  SupplyAirTemperature,                   !- Zone Cooling Design Supply Air Temperature Input Method
  13.8888888888889,                       !- Zone Cooling Design Supply Air Temperature {C}
  11.11,                                  !- Zone Cooling Design Supply Air Temperature Difference {deltaC}
  SupplyAirTemperature,                   !- Zone Heating Design Supply Air Temperature Input Method
  50.0000000000001,                       !- Zone Heating Design Supply Air Temperature {C}
  11.11,                                  !- Zone Heating Design Supply Air Temperature Difference {deltaC}
  0.008,                                  !- Zone Cooling Design Supply Air Humidity Ratio {kg-H2O/kg-air}
  0.008,                                  !- Zone Heating Design Supply Air Humidity Ratio {kg-H2O/kg-air}
  ,                                       !- Zone Heating Sizing Factor
  ,                                       !- Zone Cooling Sizing Factor
  DesignDay,                              !- Cooling Design Air Flow Method
  ,                                       !- Cooling Design Air Flow Rate {m3/s}
  ,                                       !- Cooling Minimum Air Flow per Zone Floor Area {m3/s-m2}
  ,                                       !- Cooling Minimum Air Flow {m3/s}
  ,                                       !- Cooling Minimum Air Flow Fraction
  DesignDay,                              !- Heating Design Air Flow Method
  ,                                       !- Heating Design Air Flow Rate {m3/s}
  ,                                       !- Heating Maximum Air Flow per Zone Floor Area {m3/s-m2}
  ,                                       !- Heating Maximum Air Flow {m3/s}
  ,                                       !- Heating Maximum Air Flow Fraction
  ,                                       !- Design Zone Air Distribution Effectiveness in Cooling Mode
  ,                                       !- Design Zone Air Distribution Effectiveness in Heating Mode
  No,                                     !- Account for Dedicated Outdoor Air System
  NeutralSupplyAir,                       !- Dedicated Outdoor Air System Control Strategy
  autosize,                               !- Dedicated Outdoor Air Low Setpoint Temperature for Design {C}
  autosize;                               !- Dedicated Outdoor Air High Setpoint Temperature for Design {C}

OS:ZoneHVAC:EquipmentList,
  {0a7f1e81-2ebf-4059-aa8e-fabbc73e3695}, !- Handle
  Zone HVAC Equipment List 2,             !- Name
  {41074ead-b91c-42b1-9ed2-548b6a000e0f}, !- Thermal Zone
  ,                                       !- Load Distribution Scheme
  {614f977b-bf39-40e7-901e-5e31d5eec7a0}, !- Zone Equipment 1
  1,                                      !- Zone Equipment Cooling Sequence 1
  1,                                      !- Zone Equipment Heating or No-Load Sequence 1
  ,                                       !- Zone Equipment Sequential Cooling Fraction Schedule Name 1
  ;                                       !- Zone Equipment Sequential Heating Fraction Schedule Name 1

OS:Space,
  {ec87cd54-fc4e-4eb1-927f-516e5cc96f3f}, !- Handle
  living space|unit 2|story 1,            !- Name
  {0c488a2c-b4d2-48e4-8127-a43acc07a3a7}, !- Space Type Name
  ,                                       !- Default Construction Set Name
  ,                                       !- Default Schedule Set Name
  -0,                                     !- Direction of Relative North {deg}
  0,                                      !- X Origin {m}
  0,                                      !- Y Origin {m}
  0,                                      !- Z Origin {m}
  ,                                       !- Building Story Name
  {41074ead-b91c-42b1-9ed2-548b6a000e0f}, !- Thermal Zone Name
  ,                                       !- Part of Total Floor Area
  ,                                       !- Design Specification Outdoor Air Object Name
  {1c3b164a-99b2-4a4a-b5e9-97c496a3ffe2}; !- Building Unit Name

OS:Surface,
  {4bf9dc79-7604-4c2b-ba0e-eb98ba60c9ed}, !- Handle
  Surface 12,                             !- Name
  Wall,                                   !- Surface Type
  ,                                       !- Construction Name
  {ec87cd54-fc4e-4eb1-927f-516e5cc96f3f}, !- Space Name
  Outdoors,                               !- Outside Boundary Condition
  ,                                       !- Outside Boundary Condition Object
  SunExposed,                             !- Sun Exposure
  WindExposed,                            !- Wind Exposure
  ,                                       !- View Factor to Ground
  ,                                       !- Number of Vertices
  12.9315688143396, 0, 2.4384,            !- X,Y,Z Vertex 1 {m}
  12.9315688143396, 0, 0,                 !- X,Y,Z Vertex 2 {m}
  6.46578440716979, 0, 0,                 !- X,Y,Z Vertex 3 {m}
  6.46578440716979, 0, 2.4384;            !- X,Y,Z Vertex 4 {m}

OS:Surface,
  {05ba65d1-6806-439e-9b33-2541e9110740}, !- Handle
  Surface 13,                             !- Name
  Floor,                                  !- Surface Type
  ,                                       !- Construction Name
  {ec87cd54-fc4e-4eb1-927f-516e5cc96f3f}, !- Space Name
  Foundation,                             !- Outside Boundary Condition
  ,                                       !- Outside Boundary Condition Object
>>>>>>> 9a3e8d5e
  NoSun,                                  !- Sun Exposure
  NoWind,                                 !- Wind Exposure
  ,                                       !- View Factor to Ground
  ,                                       !- Number of Vertices
<<<<<<< HEAD
  0, -12.9315688143396, 2.4384,           !- X,Y,Z Vertex 1 {m}
  0, 0, 2.4384,                           !- X,Y,Z Vertex 2 {m}
  6.46578440716979, 0, 2.4384,            !- X,Y,Z Vertex 3 {m}
  6.46578440716979, -12.9315688143396, 2.4384; !- X,Y,Z Vertex 4 {m}

OS:Surface,
  {0252a91d-60e5-492f-8b9f-3d941096a7fe}, !- Handle
  Surface 8,                              !- Name
  RoofCeiling,                            !- Surface Type
  ,                                       !- Construction Name
  {8a3823b3-72b6-4a0a-8349-53b2277e8525}, !- Space Name
=======
  6.46578440716979, -12.9315688143396, 0, !- X,Y,Z Vertex 1 {m}
  6.46578440716979, 0, 0,                 !- X,Y,Z Vertex 2 {m}
  12.9315688143396, 0, 0,                 !- X,Y,Z Vertex 3 {m}
  12.9315688143396, -12.9315688143396, 0; !- X,Y,Z Vertex 4 {m}

OS:Surface,
  {e03ec738-870b-4ff9-b36f-789cc9cdf6fe}, !- Handle
  Surface 14,                             !- Name
  Wall,                                   !- Surface Type
  ,                                       !- Construction Name
  {ec87cd54-fc4e-4eb1-927f-516e5cc96f3f}, !- Space Name
>>>>>>> 9a3e8d5e
  Outdoors,                               !- Outside Boundary Condition
  ,                                       !- Outside Boundary Condition Object
  SunExposed,                             !- Sun Exposure
  WindExposed,                            !- Wind Exposure
  ,                                       !- View Factor to Ground
  ,                                       !- Number of Vertices
  0, -6.46578440716979, 5.6712922035849,  !- X,Y,Z Vertex 1 {m}
  6.46578440716979, -6.46578440716979, 5.6712922035849, !- X,Y,Z Vertex 2 {m}
  6.46578440716979, 0, 2.4384,            !- X,Y,Z Vertex 3 {m}
  0, 0, 2.4384;                           !- X,Y,Z Vertex 4 {m}

OS:Surface,
<<<<<<< HEAD
  {16788dac-d797-420a-bd14-cd3f6f48b695}, !- Handle
  Surface 9,                              !- Name
  RoofCeiling,                            !- Surface Type
  ,                                       !- Construction Name
  {8a3823b3-72b6-4a0a-8349-53b2277e8525}, !- Space Name
  Outdoors,                               !- Outside Boundary Condition
  ,                                       !- Outside Boundary Condition Object
  SunExposed,                             !- Sun Exposure
  WindExposed,                            !- Wind Exposure
  ,                                       !- View Factor to Ground
  ,                                       !- Number of Vertices
  6.46578440716979, -6.46578440716979, 5.6712922035849, !- X,Y,Z Vertex 1 {m}
  0, -6.46578440716979, 5.6712922035849,  !- X,Y,Z Vertex 2 {m}
  0, -12.9315688143396, 2.4384,           !- X,Y,Z Vertex 3 {m}
  6.46578440716979, -12.9315688143396, 2.4384; !- X,Y,Z Vertex 4 {m}

OS:Surface,
  {e820c8f7-d852-49f4-aa1b-5cae714cabff}, !- Handle
  Surface 10,                             !- Name
  Wall,                                   !- Surface Type
  ,                                       !- Construction Name
  {8a3823b3-72b6-4a0a-8349-53b2277e8525}, !- Space Name
  Outdoors,                               !- Outside Boundary Condition
  ,                                       !- Outside Boundary Condition Object
  SunExposed,                             !- Sun Exposure
  WindExposed,                            !- Wind Exposure
  ,                                       !- View Factor to Ground
  ,                                       !- Number of Vertices
  0, -6.46578440716979, 5.6712922035849,  !- X,Y,Z Vertex 1 {m}
  0, 0, 2.4384,                           !- X,Y,Z Vertex 2 {m}
  0, -12.9315688143396, 2.4384;           !- X,Y,Z Vertex 3 {m}

OS:Surface,
  {880b48d8-2041-45d2-81ad-3f125aa3a37a}, !- Handle
  Surface 11,                             !- Name
  Wall,                                   !- Surface Type
  ,                                       !- Construction Name
  {8a3823b3-72b6-4a0a-8349-53b2277e8525}, !- Space Name
  Adiabatic,                              !- Outside Boundary Condition
  ,                                       !- Outside Boundary Condition Object
=======
  {80bb95dd-be39-4fbc-afab-3cf8a79bb215}, !- Handle
  Surface 15,                             !- Name
  Wall,                                   !- Surface Type
  ,                                       !- Construction Name
  {ec87cd54-fc4e-4eb1-927f-516e5cc96f3f}, !- Space Name
  Surface,                                !- Outside Boundary Condition
  {76af9596-e703-4984-aefb-28e49f0f4717}, !- Outside Boundary Condition Object
  NoSun,                                  !- Sun Exposure
  NoWind,                                 !- Wind Exposure
  ,                                       !- View Factor to Ground
  ,                                       !- Number of Vertices
  12.9315688143396, -12.9315688143396, 2.4384, !- X,Y,Z Vertex 1 {m}
  12.9315688143396, -12.9315688143396, 0, !- X,Y,Z Vertex 2 {m}
  12.9315688143396, 0, 0,                 !- X,Y,Z Vertex 3 {m}
  12.9315688143396, 0, 2.4384;            !- X,Y,Z Vertex 4 {m}

OS:Surface,
  {174393c1-c1d9-4993-b1e0-d7e0f03a1d1a}, !- Handle
  Surface 16,                             !- Name
  RoofCeiling,                            !- Surface Type
  ,                                       !- Construction Name
  {ec87cd54-fc4e-4eb1-927f-516e5cc96f3f}, !- Space Name
  Surface,                                !- Outside Boundary Condition
  {528330d0-a66e-4068-9ccb-4c5edffd755b}, !- Outside Boundary Condition Object
>>>>>>> 9a3e8d5e
  NoSun,                                  !- Sun Exposure
  NoWind,                                 !- Wind Exposure
  ,                                       !- View Factor to Ground
  ,                                       !- Number of Vertices
<<<<<<< HEAD
  6.46578440716979, -6.46578440716979, 5.6712922035849, !- X,Y,Z Vertex 1 {m}
  6.46578440716979, -12.9315688143396, 2.4384, !- X,Y,Z Vertex 2 {m}
  6.46578440716979, 0, 2.4384;            !- X,Y,Z Vertex 3 {m}

OS:Space,
  {8a3823b3-72b6-4a0a-8349-53b2277e8525}, !- Handle
  unfinished attic space,                 !- Name
  {1c58115a-9d1e-4879-aec0-3e2be45d9897}, !- Space Type Name
  ,                                       !- Default Construction Set Name
  ,                                       !- Default Schedule Set Name
  ,                                       !- Direction of Relative North {deg}
  ,                                       !- X Origin {m}
  ,                                       !- Y Origin {m}
  ,                                       !- Z Origin {m}
  ,                                       !- Building Story Name
  {71f47981-d656-4989-a5e7-4af6d19c9398}; !- Thermal Zone Name

OS:ThermalZone,
  {71f47981-d656-4989-a5e7-4af6d19c9398}, !- Handle
  unfinished attic zone,                  !- Name
=======
  12.9315688143396, -12.9315688143396, 2.4384, !- X,Y,Z Vertex 1 {m}
  12.9315688143396, 0, 2.4384,            !- X,Y,Z Vertex 2 {m}
  6.46578440716979, 0, 2.4384,            !- X,Y,Z Vertex 3 {m}
  6.46578440716979, -12.9315688143396, 2.4384; !- X,Y,Z Vertex 4 {m}

OS:Surface,
  {dad7149e-9691-4c68-a275-b74d01d28882}, !- Handle
  Surface 17,                             !- Name
  Wall,                                   !- Surface Type
  ,                                       !- Construction Name
  {ec87cd54-fc4e-4eb1-927f-516e5cc96f3f}, !- Space Name
  Surface,                                !- Outside Boundary Condition
  {288d6f59-0b7f-4701-a1fd-fb44239bb095}, !- Outside Boundary Condition Object
  NoSun,                                  !- Sun Exposure
  NoWind,                                 !- Wind Exposure
  ,                                       !- View Factor to Ground
  ,                                       !- Number of Vertices
  6.46578440716979, 0, 2.4384,            !- X,Y,Z Vertex 1 {m}
  6.46578440716979, 0, 0,                 !- X,Y,Z Vertex 2 {m}
  6.46578440716979, -12.9315688143396, 0, !- X,Y,Z Vertex 3 {m}
  6.46578440716979, -12.9315688143396, 2.4384; !- X,Y,Z Vertex 4 {m}

OS:ThermalZone,
  {98e8c888-ecaa-4971-bf61-cacd4dcc8769}, !- Handle
  living zone|unit 3,                     !- Name
>>>>>>> 9a3e8d5e
  ,                                       !- Multiplier
  ,                                       !- Ceiling Height {m}
  ,                                       !- Volume {m3}
  ,                                       !- Floor Area {m2}
  ,                                       !- Zone Inside Convection Algorithm
  ,                                       !- Zone Outside Convection Algorithm
  ,                                       !- Zone Conditioning Equipment List Name
<<<<<<< HEAD
  {c11b3124-f4e6-4d8c-9359-716ac0d0c5d6}, !- Zone Air Inlet Port List
  {35373fce-4ba6-450c-a638-fca289b21524}, !- Zone Air Exhaust Port List
  {a68a1618-11b1-44df-b6ab-de49c8790277}, !- Zone Air Node Name
  {898f245e-7815-4154-9527-7ec32e88fd8e}, !- Zone Return Air Port List
=======
  {f9bfc29c-9b1f-47fd-9cf0-a417dea17ba1}, !- Zone Air Inlet Port List
  {94741572-b2b1-45e5-854d-e6a75cb6a9e3}, !- Zone Air Exhaust Port List
  {dbd7e7b6-c35c-4b0f-b309-d372f929af55}, !- Zone Air Node Name
  {5e2315df-975d-4d25-b6f9-b55ee692cb9d}, !- Zone Return Air Port List
>>>>>>> 9a3e8d5e
  ,                                       !- Primary Daylighting Control Name
  ,                                       !- Fraction of Zone Controlled by Primary Daylighting Control
  ,                                       !- Secondary Daylighting Control Name
  ,                                       !- Fraction of Zone Controlled by Secondary Daylighting Control
  ,                                       !- Illuminance Map Name
  ,                                       !- Group Rendering Name
  ,                                       !- Thermostat Name
  No;                                     !- Use Ideal Air Loads

OS:Node,
<<<<<<< HEAD
  {44091ada-97df-4edf-bb91-01ad6b1f1428}, !- Handle
  Node 2,                                 !- Name
  {a68a1618-11b1-44df-b6ab-de49c8790277}, !- Inlet Port
  ;                                       !- Outlet Port

OS:Connection,
  {a68a1618-11b1-44df-b6ab-de49c8790277}, !- Handle
  {b2dd71af-ea4d-4b27-9ccb-d25ccc8af9a4}, !- Name
  {71f47981-d656-4989-a5e7-4af6d19c9398}, !- Source Object
  11,                                     !- Outlet Port
  {44091ada-97df-4edf-bb91-01ad6b1f1428}, !- Target Object
  2;                                      !- Inlet Port

OS:PortList,
  {c11b3124-f4e6-4d8c-9359-716ac0d0c5d6}, !- Handle
  {72aedae7-3e14-4134-8d91-8e221b942269}, !- Name
  {71f47981-d656-4989-a5e7-4af6d19c9398}; !- HVAC Component

OS:PortList,
  {35373fce-4ba6-450c-a638-fca289b21524}, !- Handle
  {b4fc4870-7c28-4df6-b5ec-a8badb7017f5}, !- Name
  {71f47981-d656-4989-a5e7-4af6d19c9398}; !- HVAC Component

OS:PortList,
  {898f245e-7815-4154-9527-7ec32e88fd8e}, !- Handle
  {c50d9162-0d91-4157-b535-90b495066270}, !- Name
  {71f47981-d656-4989-a5e7-4af6d19c9398}; !- HVAC Component

OS:Sizing:Zone,
  {95cb900c-a5ab-485a-aa89-03aec80e0869}, !- Handle
  {71f47981-d656-4989-a5e7-4af6d19c9398}, !- Zone or ZoneList Name
=======
  {e9cda52d-4f1a-4a90-97ff-b12076ee2947}, !- Handle
  Node 3,                                 !- Name
  {dbd7e7b6-c35c-4b0f-b309-d372f929af55}, !- Inlet Port
  ;                                       !- Outlet Port

OS:Connection,
  {dbd7e7b6-c35c-4b0f-b309-d372f929af55}, !- Handle
  {6a67a0eb-f99d-4741-b6a8-dca187b76e5b}, !- Name
  {98e8c888-ecaa-4971-bf61-cacd4dcc8769}, !- Source Object
  11,                                     !- Outlet Port
  {e9cda52d-4f1a-4a90-97ff-b12076ee2947}, !- Target Object
  2;                                      !- Inlet Port

OS:PortList,
  {f9bfc29c-9b1f-47fd-9cf0-a417dea17ba1}, !- Handle
  {1f456d81-b708-460a-bc87-8ca5db65946f}, !- Name
  {98e8c888-ecaa-4971-bf61-cacd4dcc8769}, !- HVAC Component
  {cc174d8a-8cc4-4683-830e-74e3ea37d48c}; !- Port 1

OS:PortList,
  {94741572-b2b1-45e5-854d-e6a75cb6a9e3}, !- Handle
  {aac0bb6a-85b2-4d65-8279-d683ca2e5b3e}, !- Name
  {98e8c888-ecaa-4971-bf61-cacd4dcc8769}, !- HVAC Component
  {ff2fb981-5ec8-4ea1-bb5e-375a4fd6ee57}; !- Port 1

OS:PortList,
  {5e2315df-975d-4d25-b6f9-b55ee692cb9d}, !- Handle
  {6d35f9b6-7cc7-4ef0-a7db-c27f62cfe89a}, !- Name
  {98e8c888-ecaa-4971-bf61-cacd4dcc8769}; !- HVAC Component

OS:Sizing:Zone,
  {2fbc8fad-756d-4303-b8bd-d42c1b1cbb91}, !- Handle
  {98e8c888-ecaa-4971-bf61-cacd4dcc8769}, !- Zone or ZoneList Name
>>>>>>> 9a3e8d5e
  SupplyAirTemperature,                   !- Zone Cooling Design Supply Air Temperature Input Method
  14,                                     !- Zone Cooling Design Supply Air Temperature {C}
  11.11,                                  !- Zone Cooling Design Supply Air Temperature Difference {deltaC}
  SupplyAirTemperature,                   !- Zone Heating Design Supply Air Temperature Input Method
  40,                                     !- Zone Heating Design Supply Air Temperature {C}
  11.11,                                  !- Zone Heating Design Supply Air Temperature Difference {deltaC}
  0.0085,                                 !- Zone Cooling Design Supply Air Humidity Ratio {kg-H2O/kg-air}
  0.008,                                  !- Zone Heating Design Supply Air Humidity Ratio {kg-H2O/kg-air}
  ,                                       !- Zone Heating Sizing Factor
  ,                                       !- Zone Cooling Sizing Factor
  DesignDay,                              !- Cooling Design Air Flow Method
  ,                                       !- Cooling Design Air Flow Rate {m3/s}
  ,                                       !- Cooling Minimum Air Flow per Zone Floor Area {m3/s-m2}
  ,                                       !- Cooling Minimum Air Flow {m3/s}
  ,                                       !- Cooling Minimum Air Flow Fraction
  DesignDay,                              !- Heating Design Air Flow Method
  ,                                       !- Heating Design Air Flow Rate {m3/s}
  ,                                       !- Heating Maximum Air Flow per Zone Floor Area {m3/s-m2}
  ,                                       !- Heating Maximum Air Flow {m3/s}
  ,                                       !- Heating Maximum Air Flow Fraction
  ,                                       !- Design Zone Air Distribution Effectiveness in Cooling Mode
  ,                                       !- Design Zone Air Distribution Effectiveness in Heating Mode
  No,                                     !- Account for Dedicated Outdoor Air System
  NeutralSupplyAir,                       !- Dedicated Outdoor Air System Control Strategy
  autosize,                               !- Dedicated Outdoor Air Low Setpoint Temperature for Design {C}
  autosize;                               !- Dedicated Outdoor Air High Setpoint Temperature for Design {C}

OS:ZoneHVAC:EquipmentList,
<<<<<<< HEAD
  {df2e867d-5175-4f71-8cb6-1a1ca253f377}, !- Handle
  Zone HVAC Equipment List 2,             !- Name
  {71f47981-d656-4989-a5e7-4af6d19c9398}; !- Thermal Zone

OS:SpaceType,
  {1c58115a-9d1e-4879-aec0-3e2be45d9897}, !- Handle
  Space Type 2,                           !- Name
  ,                                       !- Default Construction Set Name
  ,                                       !- Default Schedule Set Name
  ,                                       !- Group Rendering Name
  ,                                       !- Design Specification Outdoor Air Object Name
  ,                                       !- Standards Template
  ,                                       !- Standards Building Type
  unfinished attic;                       !- Standards Space Type

OS:BuildingUnit,
  {bbf49417-3331-48d6-a11d-50ff3699edbf}, !- Handle
  unit 1,                                 !- Name
  ,                                       !- Rendering Color
  Residential;                            !- Building Unit Type

OS:AdditionalProperties,
  {ce01791f-5210-4baf-91e8-d4e126961ff7}, !- Handle
  {bbf49417-3331-48d6-a11d-50ff3699edbf}, !- Object Name
  NumberOfBedrooms,                       !- Feature Name 1
  Integer,                                !- Feature Data Type 1
  3,                                      !- Feature Value 1
  NumberOfBathrooms,                      !- Feature Name 2
  Double,                                 !- Feature Data Type 2
  2,                                      !- Feature Value 2
  NumberOfOccupants,                      !- Feature Name 3
  Double,                                 !- Feature Data Type 3
  3.3900000000000001;                     !- Feature Value 3

OS:External:File,
  {a837bced-b3c3-470f-819c-e14923019eea}, !- Handle
  8760.csv,                               !- Name
  8760.csv;                               !- File Name

OS:Schedule:Day,
  {7c66675e-b432-4388-8ee0-fa92eefc240b}, !- Handle
  Schedule Day 1,                         !- Name
  ,                                       !- Schedule Type Limits Name
  ,                                       !- Interpolate to Timestep
  24,                                     !- Hour 1
  0,                                      !- Minute 1
  0;                                      !- Value Until Time 1

OS:Schedule:Day,
  {d42a0127-a87d-4965-ab5d-5199c806e524}, !- Handle
  Schedule Day 2,                         !- Name
  ,                                       !- Schedule Type Limits Name
  ,                                       !- Interpolate to Timestep
  24,                                     !- Hour 1
  0,                                      !- Minute 1
  1;                                      !- Value Until Time 1

OS:Schedule:File,
  {05b65365-0814-4ad9-b3f3-a77ba7fca793}, !- Handle
  occupants,                              !- Name
  {b99e32cf-e950-42e8-ab8b-8caed49e60f0}, !- Schedule Type Limits Name
  {a837bced-b3c3-470f-819c-e14923019eea}, !- External File Name
  1,                                      !- Column Number
  1,                                      !- Rows to Skip at Top
  8760,                                   !- Number of Hours of Data
  ,                                       !- Column Separator
  ,                                       !- Interpolate to Timestep
  60;                                     !- Minutes per Item

OS:Schedule:Ruleset,
  {8a159bbc-2868-4263-a95c-6f7eb9033e33}, !- Handle
  Schedule Ruleset 1,                     !- Name
  {8a0c172e-3373-44c4-b8d8-f02e1f09e2a4}, !- Schedule Type Limits Name
  {6c14e4b9-1c0f-412f-9925-b53591606e22}; !- Default Day Schedule Name

OS:Schedule:Day,
  {6c14e4b9-1c0f-412f-9925-b53591606e22}, !- Handle
  Schedule Day 3,                         !- Name
  {8a0c172e-3373-44c4-b8d8-f02e1f09e2a4}, !- Schedule Type Limits Name
  ,                                       !- Interpolate to Timestep
  24,                                     !- Hour 1
  0,                                      !- Minute 1
  112.539290946133;                       !- Value Until Time 1

OS:People:Definition,
  {6714d062-a596-4cc6-acda-49a5ae97ce08}, !- Handle
  res occupants|living space,             !- Name
  People,                                 !- Number of People Calculation Method
  3.39,                                   !- Number of People {people}
  ,                                       !- People per Space Floor Area {person/m2}
  ,                                       !- Space Floor Area per Person {m2/person}
  0.319734,                               !- Fraction Radiant
  0.573,                                  !- Sensible Heat Fraction
  0,                                      !- Carbon Dioxide Generation Rate {m3/s-W}
  No,                                     !- Enable ASHRAE 55 Comfort Warnings
  ZoneAveraged;                           !- Mean Radiant Temperature Calculation Type

OS:People,
  {7c8b533e-a142-45b1-a59f-de0ad0d35620}, !- Handle
  res occupants|living space,             !- Name
  {6714d062-a596-4cc6-acda-49a5ae97ce08}, !- People Definition Name
  {ab6f5346-408c-4078-97c2-97b3e31e641c}, !- Space or SpaceType Name
  {05b65365-0814-4ad9-b3f3-a77ba7fca793}, !- Number of People Schedule Name
  {8a159bbc-2868-4263-a95c-6f7eb9033e33}, !- Activity Level Schedule Name
  ,                                       !- Surface Name/Angle Factor List Name
  ,                                       !- Work Efficiency Schedule Name
  ,                                       !- Clothing Insulation Schedule Name
  ,                                       !- Air Velocity Schedule Name
  1;                                      !- Multiplier

OS:ScheduleTypeLimits,
  {8a0c172e-3373-44c4-b8d8-f02e1f09e2a4}, !- Handle
  ActivityLevel,                          !- Name
  0,                                      !- Lower Limit Value
  ,                                       !- Upper Limit Value
  Continuous,                             !- Numeric Type
  ActivityLevel;                          !- Unit Type

OS:ScheduleTypeLimits,
  {b99e32cf-e950-42e8-ab8b-8caed49e60f0}, !- Handle
  Fractional,                             !- Name
  0,                                      !- Lower Limit Value
  1,                                      !- Upper Limit Value
  Continuous;                             !- Numeric Type

OS:WeatherFile,
  {8caed2ad-f1b2-417a-b711-44d7a4e944c4}, !- Handle
  Denver Intl Ap,                         !- City
  CO,                                     !- State Province Region
  USA,                                    !- Country
  TMY3,                                   !- Data Source
  725650,                                 !- WMO Number
  39.83,                                  !- Latitude {deg}
  -104.65,                                !- Longitude {deg}
  -7,                                     !- Time Zone {hr}
  1650,                                   !- Elevation {m}
  file:../weather/USA_CO_Denver.Intl.AP.725650_TMY3.epw, !- Url
  E23378AA;                               !- Checksum

OS:AdditionalProperties,
  {3e9c625f-5bd9-4892-9de7-ac4677761eef}, !- Handle
  {8caed2ad-f1b2-417a-b711-44d7a4e944c4}, !- Object Name
  EPWHeaderCity,                          !- Feature Name 1
  String,                                 !- Feature Data Type 1
  Denver Intl Ap,                         !- Feature Value 1
  EPWHeaderState,                         !- Feature Name 2
  String,                                 !- Feature Data Type 2
  CO,                                     !- Feature Value 2
  EPWHeaderCountry,                       !- Feature Name 3
  String,                                 !- Feature Data Type 3
  USA,                                    !- Feature Value 3
  EPWHeaderDataSource,                    !- Feature Name 4
  String,                                 !- Feature Data Type 4
  TMY3,                                   !- Feature Value 4
  EPWHeaderStation,                       !- Feature Name 5
  String,                                 !- Feature Data Type 5
  725650,                                 !- Feature Value 5
  EPWHeaderLatitude,                      !- Feature Name 6
  Double,                                 !- Feature Data Type 6
  39.829999999999998,                     !- Feature Value 6
  EPWHeaderLongitude,                     !- Feature Name 7
  Double,                                 !- Feature Data Type 7
  -104.65000000000001,                    !- Feature Value 7
  EPWHeaderTimezone,                      !- Feature Name 8
  Double,                                 !- Feature Data Type 8
  -7,                                     !- Feature Value 8
  EPWHeaderAltitude,                      !- Feature Name 9
  Double,                                 !- Feature Data Type 9
  5413.3858267716532,                     !- Feature Value 9
  EPWHeaderLocalPressure,                 !- Feature Name 10
  Double,                                 !- Feature Data Type 10
  0.81937567683596546,                    !- Feature Value 10
  EPWHeaderRecordsPerHour,                !- Feature Name 11
  Double,                                 !- Feature Data Type 11
  0,                                      !- Feature Value 11
  EPWDataAnnualAvgDrybulb,                !- Feature Name 12
  Double,                                 !- Feature Data Type 12
  51.575616438356228,                     !- Feature Value 12
  EPWDataAnnualMinDrybulb,                !- Feature Name 13
  Double,                                 !- Feature Data Type 13
  -2.9200000000000017,                    !- Feature Value 13
  EPWDataAnnualMaxDrybulb,                !- Feature Name 14
  Double,                                 !- Feature Data Type 14
  104,                                    !- Feature Value 14
  EPWDataCDD50F,                          !- Feature Name 15
  Double,                                 !- Feature Data Type 15
  3072.2925000000005,                     !- Feature Value 15
  EPWDataCDD65F,                          !- Feature Name 16
  Double,                                 !- Feature Data Type 16
  883.62000000000035,                     !- Feature Value 16
  EPWDataHDD50F,                          !- Feature Name 17
  Double,                                 !- Feature Data Type 17
  2497.1925000000001,                     !- Feature Value 17
  EPWDataHDD65F,                          !- Feature Name 18
  Double,                                 !- Feature Data Type 18
  5783.5200000000013,                     !- Feature Value 18
  EPWDataAnnualAvgWindspeed,              !- Feature Name 19
  Double,                                 !- Feature Data Type 19
  3.9165296803649667,                     !- Feature Value 19
  EPWDataMonthlyAvgDrybulbs,              !- Feature Name 20
  String,                                 !- Feature Data Type 20
  33.4191935483871&#4431.90142857142857&#4443.02620967741937&#4442.48624999999999&#4459.877741935483854&#4473.57574999999997&#4472.07975806451608&#4472.70008064516134&#4466.49200000000006&#4450.079112903225806&#4437.218250000000005&#4434.582177419354835, !- Feature Value 20
  EPWDataGroundMonthlyTemps,              !- Feature Name 21
  String,                                 !- Feature Data Type 21
  44.08306285945173&#4440.89570904991865&#4440.64045432632048&#4442.153016571250646&#4448.225111118704206&#4454.268919273837525&#4459.508577937551024&#4462.82777283423508&#4463.10975667174995&#4460.41014950381947&#4455.304105212311526&#4449.445696474514364, !- Feature Value 21
  EPWDataWSF,                             !- Feature Name 22
  Double,                                 !- Feature Data Type 22
  0.58999999999999997,                    !- Feature Value 22
  EPWDataMonthlyAvgDailyHighDrybulbs,     !- Feature Name 23
  String,                                 !- Feature Data Type 23
  47.41032258064516&#4446.58642857142857&#4455.15032258064517&#4453.708&#4472.80193548387098&#4488.67600000000002&#4486.1858064516129&#4485.87225806451613&#4482.082&#4463.18064516129033&#4448.73400000000001&#4448.87935483870968, !- Feature Value 23
  EPWDataMonthlyAvgDailyLowDrybulbs,      !- Feature Name 24
  String,                                 !- Feature Data Type 24
  19.347741935483874&#4419.856428571428573&#4430.316129032258065&#4431.112&#4447.41612903225806&#4457.901999999999994&#4459.063870967741934&#4460.956774193548384&#4452.352000000000004&#4438.41612903225806&#4427.002000000000002&#4423.02903225806451, !- Feature Value 24
  EPWDesignHeatingDrybulb,                !- Feature Name 25
  Double,                                 !- Feature Data Type 25
  12.02,                                  !- Feature Value 25
  EPWDesignHeatingWindspeed,              !- Feature Name 26
  Double,                                 !- Feature Data Type 26
  2.8062500000000004,                     !- Feature Value 26
  EPWDesignCoolingDrybulb,                !- Feature Name 27
  Double,                                 !- Feature Data Type 27
  91.939999999999998,                     !- Feature Value 27
  EPWDesignCoolingWetbulb,                !- Feature Name 28
  Double,                                 !- Feature Data Type 28
  59.95131430195849,                      !- Feature Value 28
  EPWDesignCoolingHumidityRatio,          !- Feature Name 29
  Double,                                 !- Feature Data Type 29
  0.0059161086834698092,                  !- Feature Value 29
  EPWDesignCoolingWindspeed,              !- Feature Name 30
  Double,                                 !- Feature Data Type 30
  3.7999999999999989,                     !- Feature Value 30
  EPWDesignDailyTemperatureRange,         !- Feature Name 31
  Double,                                 !- Feature Data Type 31
  24.915483870967748,                     !- Feature Value 31
  EPWDesignDehumidDrybulb,                !- Feature Name 32
  Double,                                 !- Feature Data Type 32
  67.996785714285721,                     !- Feature Value 32
  EPWDesignDehumidHumidityRatio,          !- Feature Name 33
  Double,                                 !- Feature Data Type 33
  0.012133744170488724,                   !- Feature Value 33
  EPWDesignCoolingDirectNormal,           !- Feature Name 34
  Double,                                 !- Feature Data Type 34
  985,                                    !- Feature Value 34
  EPWDesignCoolingDiffuseHorizontal,      !- Feature Name 35
  Double,                                 !- Feature Data Type 35
  84;                                     !- Feature Value 35

OS:Site,
  {aa1c1516-5c4f-45c6-840e-e759d57611e0}, !- Handle
  Denver Intl Ap_CO_USA,                  !- Name
  39.83,                                  !- Latitude {deg}
  -104.65,                                !- Longitude {deg}
  -7,                                     !- Time Zone {hr}
  1650,                                   !- Elevation {m}
  ;                                       !- Terrain

OS:ClimateZones,
  {457ebc4b-2470-4acf-9542-488241f5f533}, !- Handle
  ,                                       !- Active Institution
  ,                                       !- Active Year
  ,                                       !- Climate Zone Institution Name 1
  ,                                       !- Climate Zone Document Name 1
  ,                                       !- Climate Zone Document Year 1
  ,                                       !- Climate Zone Value 1
  Building America,                       !- Climate Zone Institution Name 2
  ,                                       !- Climate Zone Document Name 2
  0,                                      !- Climate Zone Document Year 2
  Cold;                                   !- Climate Zone Value 2

OS:Site:WaterMainsTemperature,
  {8bebbb20-3773-43b1-b578-cda929cbe043}, !- Handle
  Correlation,                            !- Calculation Method
  ,                                       !- Temperature Schedule Name
  10.8753424657535,                       !- Annual Average Outdoor Air Temperature {C}
  23.1524007936508;                       !- Maximum Difference In Monthly Average Outdoor Air Temperatures {deltaC}

OS:RunPeriodControl:DaylightSavingTime,
  {36c74241-d225-4b29-8f7a-c9ce39a1b381}, !- Handle
  4/7,                                    !- Start Date
  10/26;                                  !- End Date

OS:Site:GroundTemperature:Deep,
  {9f45654c-1dfe-4b31-b502-64f63a3ecc22}, !- Handle
  10.8753424657535,                       !- January Deep Ground Temperature {C}
  10.8753424657535,                       !- February Deep Ground Temperature {C}
  10.8753424657535,                       !- March Deep Ground Temperature {C}
  10.8753424657535,                       !- April Deep Ground Temperature {C}
  10.8753424657535,                       !- May Deep Ground Temperature {C}
  10.8753424657535,                       !- June Deep Ground Temperature {C}
  10.8753424657535,                       !- July Deep Ground Temperature {C}
  10.8753424657535,                       !- August Deep Ground Temperature {C}
  10.8753424657535,                       !- September Deep Ground Temperature {C}
  10.8753424657535,                       !- October Deep Ground Temperature {C}
  10.8753424657535,                       !- November Deep Ground Temperature {C}
  10.8753424657535;                       !- December Deep Ground Temperature {C}

OS:PlantLoop,
  {eb4f95d7-ac17-4a94-9350-61c7b7c00774}, !- Handle
  Hot Water Loop,                         !- Name
  Water,                                  !- Fluid Type
  0,                                      !- Glycol Concentration
  ,                                       !- User Defined Fluid Type
  ,                                       !- Plant Equipment Operation Heating Load
  ,                                       !- Plant Equipment Operation Cooling Load
  ,                                       !- Primary Plant Equipment Operation Scheme
  {f1fae021-19d5-482a-9a1a-7ceece7042ab}, !- Loop Temperature Setpoint Node Name
  ,                                       !- Maximum Loop Temperature {C}
  10,                                     !- Minimum Loop Temperature {C}
  ,                                       !- Maximum Loop Flow Rate {m3/s}
  ,                                       !- Minimum Loop Flow Rate {m3/s}
  Autocalculate,                          !- Plant Loop Volume {m3}
  {d4f68758-dd0c-46b9-8579-c5bbe2261dd5}, !- Plant Side Inlet Node Name
  {80ec7e60-1a49-4be7-bcb8-ab5a0406ae66}, !- Plant Side Outlet Node Name
  ,                                       !- Plant Side Branch List Name
  {11e5ddf9-31db-4687-b656-8b8fdaf42f13}, !- Demand Side Inlet Node Name
  {ab41c679-6292-45ef-a9d7-34cdbef3bcf1}, !- Demand Side Outlet Node Name
  ,                                       !- Demand Side Branch List Name
  ,                                       !- Demand Side Connector List Name
  Optimal,                                !- Load Distribution Scheme
  {71f26ee3-14dd-4e07-99ee-6c8feac3edd2}, !- Availability Manager List Name
  ,                                       !- Plant Loop Demand Calculation Scheme
  ,                                       !- Common Pipe Simulation
  ,                                       !- Pressure Simulation Type
  ,                                       !- Plant Equipment Operation Heating Load Schedule
  ,                                       !- Plant Equipment Operation Cooling Load Schedule
  ,                                       !- Primary Plant Equipment Operation Scheme Schedule
  ,                                       !- Component Setpoint Operation Scheme Schedule
  {c1644dff-50db-426e-9225-e2a39c7add25}, !- Demand Mixer Name
  {919593ab-7652-4741-8e5e-2a36b3c2fa08}, !- Demand Splitter Name
  {cb95e8dd-9641-4667-944e-d0d5ab229e56}, !- Supply Mixer Name
  {95d973ad-6ae6-4db3-8d8f-9a9ebfd104fe}; !- Supply Splitter Name

OS:Node,
  {349935e1-d524-43a5-945b-16df759641a5}, !- Handle
  Node 3,                                 !- Name
  {d4f68758-dd0c-46b9-8579-c5bbe2261dd5}, !- Inlet Port
  {eae4bb4c-90f0-4f39-9329-0f2fba058a58}; !- Outlet Port

OS:Node,
  {f1fae021-19d5-482a-9a1a-7ceece7042ab}, !- Handle
  Node 4,                                 !- Name
  {c35f53cb-bc14-4559-98fa-fc5f5a47a4b7}, !- Inlet Port
  {80ec7e60-1a49-4be7-bcb8-ab5a0406ae66}; !- Outlet Port

OS:Node,
  {137ee6fb-17d1-4902-9055-e3ad81b0612d}, !- Handle
  Node 5,                                 !- Name
  {6bc06a2a-7f84-4483-9442-b45af17111d9}, !- Inlet Port
  {c4bf604d-47cf-40e3-b05e-3008707801e3}; !- Outlet Port

OS:Connector:Mixer,
  {cb95e8dd-9641-4667-944e-d0d5ab229e56}, !- Handle
  Connector Mixer 1,                      !- Name
  {a2d06012-a08f-45e7-ad9e-d17e6205c263}, !- Outlet Branch Name
  {bed120ec-584c-4f61-8a7e-4e66ed3eca93}, !- Inlet Branch Name 1
  {f2f023dc-2942-415c-9a2a-7f1f62f34e33}; !- Inlet Branch Name 2

OS:Connector:Splitter,
  {95d973ad-6ae6-4db3-8d8f-9a9ebfd104fe}, !- Handle
  Connector Splitter 1,                   !- Name
  {805ca411-01ee-4679-98c5-642150aa7f44}, !- Inlet Branch Name
  {6bc06a2a-7f84-4483-9442-b45af17111d9}, !- Outlet Branch Name 1
  {7a13873e-027b-42fe-bc6c-e450130aa533}; !- Outlet Branch Name 2

OS:Connection,
  {d4f68758-dd0c-46b9-8579-c5bbe2261dd5}, !- Handle
  {5225da0c-bc41-4b35-bfe5-ce9cbdc2b4b8}, !- Name
  {eb4f95d7-ac17-4a94-9350-61c7b7c00774}, !- Source Object
  14,                                     !- Outlet Port
  {349935e1-d524-43a5-945b-16df759641a5}, !- Target Object
  2;                                      !- Inlet Port

OS:Connection,
  {6bc06a2a-7f84-4483-9442-b45af17111d9}, !- Handle
  {94d40a67-70a6-4943-850d-4856d7132a26}, !- Name
  {95d973ad-6ae6-4db3-8d8f-9a9ebfd104fe}, !- Source Object
  3,                                      !- Outlet Port
  {137ee6fb-17d1-4902-9055-e3ad81b0612d}, !- Target Object
  2;                                      !- Inlet Port

OS:Connection,
  {80ec7e60-1a49-4be7-bcb8-ab5a0406ae66}, !- Handle
  {5d40883c-a651-4310-978e-2fb09a51b859}, !- Name
  {f1fae021-19d5-482a-9a1a-7ceece7042ab}, !- Source Object
  3,                                      !- Outlet Port
  {eb4f95d7-ac17-4a94-9350-61c7b7c00774}, !- Target Object
  15;                                     !- Inlet Port

OS:Node,
  {17d01378-9b7c-4a9f-b13d-ac7b3abb4ec5}, !- Handle
  Node 6,                                 !- Name
  {11e5ddf9-31db-4687-b656-8b8fdaf42f13}, !- Inlet Port
  {951357bd-4093-4cf2-bbcf-e5ea8f46439b}; !- Outlet Port

OS:Node,
  {70dfe803-ca56-4095-83aa-6366ee3b43d7}, !- Handle
  Node 7,                                 !- Name
  {62202c3b-b971-4a51-8677-8302126c4242}, !- Inlet Port
  {ab41c679-6292-45ef-a9d7-34cdbef3bcf1}; !- Outlet Port

OS:Node,
  {3878601c-08ad-4856-ae02-ff5f164d6cfa}, !- Handle
  Node 8,                                 !- Name
  {44c03f8e-7994-441b-8813-1c73f16a2cd1}, !- Inlet Port
  {450e1c5f-3487-4e77-96b1-4fbb745b744f}; !- Outlet Port

OS:Connector:Mixer,
  {c1644dff-50db-426e-9225-e2a39c7add25}, !- Handle
  Connector Mixer 2,                      !- Name
  {f4b50cc2-32e4-45a3-b46f-8fd0aafca0ec}, !- Outlet Branch Name
  {3a4c47c5-a9b5-411e-9aae-90a1056daecd}, !- Inlet Branch Name 1
  {400ad4e6-1076-49f5-b298-f457762169b7}; !- Inlet Branch Name 2

OS:Connector:Splitter,
  {919593ab-7652-4741-8e5e-2a36b3c2fa08}, !- Handle
  Connector Splitter 2,                   !- Name
  {958229ca-3db7-401a-87fd-8a892d2844a4}, !- Inlet Branch Name
  {44c03f8e-7994-441b-8813-1c73f16a2cd1}, !- Outlet Branch Name 1
  {9e291885-9a2e-455f-8819-c5cc75bc6749}; !- Outlet Branch Name 2

OS:Connection,
  {11e5ddf9-31db-4687-b656-8b8fdaf42f13}, !- Handle
  {130146ea-0274-40bc-af9d-73b5f525dd19}, !- Name
  {eb4f95d7-ac17-4a94-9350-61c7b7c00774}, !- Source Object
  17,                                     !- Outlet Port
  {17d01378-9b7c-4a9f-b13d-ac7b3abb4ec5}, !- Target Object
  2;                                      !- Inlet Port

OS:Connection,
  {44c03f8e-7994-441b-8813-1c73f16a2cd1}, !- Handle
  {3b08dc3f-0976-4a9b-8c3c-27c516535f8f}, !- Name
  {919593ab-7652-4741-8e5e-2a36b3c2fa08}, !- Source Object
  3,                                      !- Outlet Port
  {3878601c-08ad-4856-ae02-ff5f164d6cfa}, !- Target Object
  2;                                      !- Inlet Port

OS:Connection,
  {ab41c679-6292-45ef-a9d7-34cdbef3bcf1}, !- Handle
  {b4a93e85-a0e2-456a-8dfc-d67e4c814094}, !- Name
  {70dfe803-ca56-4095-83aa-6366ee3b43d7}, !- Source Object
  3,                                      !- Outlet Port
  {eb4f95d7-ac17-4a94-9350-61c7b7c00774}, !- Target Object
  18;                                     !- Inlet Port

OS:Sizing:Plant,
  {e44b318c-95fb-4450-ac88-d0f153356b7e}, !- Handle
  {eb4f95d7-ac17-4a94-9350-61c7b7c00774}, !- Plant or Condenser Loop Name
  Heating,                                !- Loop Type
  82.2222222222223,                       !- Design Loop Exit Temperature {C}
  11.1111111111111,                       !- Loop Design Temperature Difference {deltaC}
  NonCoincident,                          !- Sizing Option
  1,                                      !- Zone Timesteps in Averaging Window
  None;                                   !- Coincident Sizing Factor Mode

OS:AvailabilityManagerAssignmentList,
  {71f26ee3-14dd-4e07-99ee-6c8feac3edd2}, !- Handle
  Plant Loop 1 AvailabilityManagerAssignmentList; !- Name

OS:Schedule:Ruleset,
  {cd2e95db-c0be-4ca5-96fe-7a8aaef87716}, !- Handle
  Hot Water Loop Temp - 180F,             !- Name
  {fb8f0fa8-d2dc-4687-8f71-9584b6834d41}, !- Schedule Type Limits Name
  {0e1bdbcb-9e39-408f-ac16-aa2c3d471050}; !- Default Day Schedule Name

OS:Schedule:Day,
  {0e1bdbcb-9e39-408f-ac16-aa2c3d471050}, !- Handle
  Hot Water Loop Temp - 180F Default,     !- Name
  {fb8f0fa8-d2dc-4687-8f71-9584b6834d41}, !- Schedule Type Limits Name
  ,                                       !- Interpolate to Timestep
  24,                                     !- Hour 1
  0,                                      !- Minute 1
  82.2222222222223;                       !- Value Until Time 1

OS:ScheduleTypeLimits,
  {fb8f0fa8-d2dc-4687-8f71-9584b6834d41}, !- Handle
  Temperature,                            !- Name
  0,                                      !- Lower Limit Value
  100,                                    !- Upper Limit Value
  Continuous,                             !- Numeric Type
  Temperature;                            !- Unit Type

OS:SetpointManager:Scheduled,
  {e0271796-2238-4b80-b59f-d66c1b5932c1}, !- Handle
  Hot Water Loop Setpoint Manager,        !- Name
  Temperature,                            !- Control Variable
  {cd2e95db-c0be-4ca5-96fe-7a8aaef87716}, !- Schedule Name
  {f1fae021-19d5-482a-9a1a-7ceece7042ab}; !- Setpoint Node or NodeList Name

OS:Pump:VariableSpeed,
  {704e8100-a025-430a-b4fe-086f1947ba2b}, !- Handle
  Central pump,                           !- Name
  {eae4bb4c-90f0-4f39-9329-0f2fba058a58}, !- Inlet Node Name
  {473baf24-179b-4968-a4b9-95a4ffffeb4d}, !- Outlet Node Name
  ,                                       !- Rated Flow Rate {m3/s}
  179344.0152,                            !- Rated Pump Head {Pa}
  ,                                       !- Rated Power Consumption {W}
  0.9,                                    !- Motor Efficiency
  ,                                       !- Fraction of Motor Inefficiencies to Fluid Stream
  ,                                       !- Coefficient 1 of the Part Load Performance Curve
  ,                                       !- Coefficient 2 of the Part Load Performance Curve
  ,                                       !- Coefficient 3 of the Part Load Performance Curve
  ,                                       !- Coefficient 4 of the Part Load Performance Curve
  ,                                       !- Minimum Flow Rate {m3/s}
  Intermittent,                           !- Pump Control Type
  ,                                       !- Pump Flow Rate Schedule Name
  ,                                       !- Pump Curve Name
  ,                                       !- Impeller Diameter {m}
  ,                                       !- VFD Control Type
  ,                                       !- Pump RPM Schedule Name
  ,                                       !- Minimum Pressure Schedule {Pa}
  ,                                       !- Maximum Pressure Schedule {Pa}
  ,                                       !- Minimum RPM Schedule {rev/min}
  ,                                       !- Maximum RPM Schedule {rev/min}
  ,                                       !- Zone Name
  0.5,                                    !- Skin Loss Radiative Fraction
  PowerPerFlowPerPressure,                !- Design Power Sizing Method
  348701.1,                               !- Design Electric Power per Unit Flow Rate {W/(m3/s)}
  1.282051282,                            !- Design Shaft Power per Unit Flow Rate per Unit Head {W-s/m3-Pa}
  0,                                      !- Design Minimum Flow Rate Fraction
  General;                                !- End-Use Subcategory

OS:Node,
  {2dd724cc-ed01-44bb-a2e8-179f7927eb90}, !- Handle
  Node 9,                                 !- Name
  {473baf24-179b-4968-a4b9-95a4ffffeb4d}, !- Inlet Port
  {805ca411-01ee-4679-98c5-642150aa7f44}; !- Outlet Port

OS:Connection,
  {eae4bb4c-90f0-4f39-9329-0f2fba058a58}, !- Handle
  {728774fb-f44c-4afa-8f58-a8b80d268295}, !- Name
  {349935e1-d524-43a5-945b-16df759641a5}, !- Source Object
  3,                                      !- Outlet Port
  {704e8100-a025-430a-b4fe-086f1947ba2b}, !- Target Object
  2;                                      !- Inlet Port

OS:Connection,
  {473baf24-179b-4968-a4b9-95a4ffffeb4d}, !- Handle
  {eb9cd716-3154-4408-8812-70437e584daa}, !- Name
  {704e8100-a025-430a-b4fe-086f1947ba2b}, !- Source Object
  3,                                      !- Outlet Port
  {2dd724cc-ed01-44bb-a2e8-179f7927eb90}, !- Target Object
  2;                                      !- Inlet Port

OS:Connection,
  {805ca411-01ee-4679-98c5-642150aa7f44}, !- Handle
  {ebd10b10-8f63-4d77-84f3-88a0a5d5af8b}, !- Name
  {2dd724cc-ed01-44bb-a2e8-179f7927eb90}, !- Source Object
  3,                                      !- Outlet Port
  {95d973ad-6ae6-4db3-8d8f-9a9ebfd104fe}, !- Target Object
  2;                                      !- Inlet Port

OS:Boiler:HotWater,
  {23e62355-80ba-4246-a7af-5f13b50cba8d}, !- Handle
  Boiler,                                 !- Name
  NaturalGas,                             !- Fuel Type
  ,                                       !- Nominal Capacity {W}
  0.78,                                   !- Nominal Thermal Efficiency
  LeavingBoiler,                          !- Efficiency Curve Temperature Evaluation Variable
  ,                                       !- Normalized Boiler Efficiency Curve Name
  82.2222222222223,                       !- Design Water Outlet Temperature {C}
  ,                                       !- Design Water Flow Rate {m3/s}
  0,                                      !- Minimum Part Load Ratio
  1.2,                                    !- Maximum Part Load Ratio
  1,                                      !- Optimum Part Load Ratio
  {c4bf604d-47cf-40e3-b05e-3008707801e3}, !- Boiler Water Inlet Node Name
  {bcafce0b-f572-400b-930e-5c0fe21fcec3}, !- Boiler Water Outlet Node Name
  95.0000000000001,                       !- Water Outlet Upper Temperature Limit {C}
  LeavingSetpointModulated,               !- Boiler Flow Mode
  0,                                      !- Parasitic Electric Load {W}
  1,                                      !- Sizing Factor
  General;                                !- End-Use Subcategory

OS:Node,
  {488e44c8-f292-4c47-95b4-818adae1560b}, !- Handle
  Node 10,                                !- Name
  {bcafce0b-f572-400b-930e-5c0fe21fcec3}, !- Inlet Port
  {bed120ec-584c-4f61-8a7e-4e66ed3eca93}; !- Outlet Port

OS:Connection,
  {c4bf604d-47cf-40e3-b05e-3008707801e3}, !- Handle
  {2816f0c5-0fd0-40fc-8517-0c631f18b649}, !- Name
  {137ee6fb-17d1-4902-9055-e3ad81b0612d}, !- Source Object
  3,                                      !- Outlet Port
  {23e62355-80ba-4246-a7af-5f13b50cba8d}, !- Target Object
  12;                                     !- Inlet Port

OS:Connection,
  {bcafce0b-f572-400b-930e-5c0fe21fcec3}, !- Handle
  {70cefb35-99de-4fa7-b9cc-f727ee238ec5}, !- Name
  {23e62355-80ba-4246-a7af-5f13b50cba8d}, !- Source Object
  13,                                     !- Outlet Port
  {488e44c8-f292-4c47-95b4-818adae1560b}, !- Target Object
  2;                                      !- Inlet Port

OS:Connection,
  {bed120ec-584c-4f61-8a7e-4e66ed3eca93}, !- Handle
  {7a565d53-d246-4398-b59c-8f31e4bebbb7}, !- Name
  {488e44c8-f292-4c47-95b4-818adae1560b}, !- Source Object
  3,                                      !- Outlet Port
  {cb95e8dd-9641-4667-944e-d0d5ab229e56}, !- Target Object
  3;                                      !- Inlet Port

OS:Pipe:Adiabatic,
  {82c7a210-a66c-4e30-8d56-31986a6d0ed7}, !- Handle
  Hot Water Loop Boiler Bypass,           !- Name
  {69c79a1a-810f-447c-8029-79c63c57e7cd}, !- Inlet Node Name
  {15655703-0a62-4673-8444-14d5a60e1b1c}; !- Outlet Node Name

OS:Node,
  {351aac68-1c75-4f70-87a1-d4c7e5dc50fb}, !- Handle
  Node 11,                                !- Name
  {7a13873e-027b-42fe-bc6c-e450130aa533}, !- Inlet Port
  {69c79a1a-810f-447c-8029-79c63c57e7cd}; !- Outlet Port

OS:Connection,
  {7a13873e-027b-42fe-bc6c-e450130aa533}, !- Handle
  {5370e9c4-a638-4fac-850a-2ab18e28a657}, !- Name
  {95d973ad-6ae6-4db3-8d8f-9a9ebfd104fe}, !- Source Object
  4,                                      !- Outlet Port
  {351aac68-1c75-4f70-87a1-d4c7e5dc50fb}, !- Target Object
  2;                                      !- Inlet Port

OS:Node,
  {701e8f51-635d-4cc5-a9e0-9d7b4dca9daf}, !- Handle
  Node 12,                                !- Name
  {15655703-0a62-4673-8444-14d5a60e1b1c}, !- Inlet Port
  {f2f023dc-2942-415c-9a2a-7f1f62f34e33}; !- Outlet Port

OS:Connection,
  {69c79a1a-810f-447c-8029-79c63c57e7cd}, !- Handle
  {b0b4df7b-bf42-410b-9602-edc5b80906d8}, !- Name
  {351aac68-1c75-4f70-87a1-d4c7e5dc50fb}, !- Source Object
  3,                                      !- Outlet Port
  {82c7a210-a66c-4e30-8d56-31986a6d0ed7}, !- Target Object
  2;                                      !- Inlet Port

OS:Connection,
  {15655703-0a62-4673-8444-14d5a60e1b1c}, !- Handle
  {75b8316e-c644-485f-814d-9ace8e5fcd62}, !- Name
  {82c7a210-a66c-4e30-8d56-31986a6d0ed7}, !- Source Object
  3,                                      !- Outlet Port
  {701e8f51-635d-4cc5-a9e0-9d7b4dca9daf}, !- Target Object
  2;                                      !- Inlet Port

OS:Connection,
  {f2f023dc-2942-415c-9a2a-7f1f62f34e33}, !- Handle
  {0a3ab3d4-f827-4f7c-8ade-32de9c99016e}, !- Name
  {701e8f51-635d-4cc5-a9e0-9d7b4dca9daf}, !- Source Object
  3,                                      !- Outlet Port
  {cb95e8dd-9641-4667-944e-d0d5ab229e56}, !- Target Object
  4;                                      !- Inlet Port

OS:Pipe:Adiabatic,
  {f283bd51-52a4-40d9-955d-86a71a74b088}, !- Handle
  Hot Water Loop Coil Bypass,             !- Name
  {450e1c5f-3487-4e77-96b1-4fbb745b744f}, !- Inlet Node Name
  {3b79ee82-336b-4d48-8be4-9e04e55a306e}; !- Outlet Node Name

OS:Node,
  {e747f468-44ee-4d32-9878-fb9db01c0c6a}, !- Handle
  Node 13,                                !- Name
  {3b79ee82-336b-4d48-8be4-9e04e55a306e}, !- Inlet Port
  {3a4c47c5-a9b5-411e-9aae-90a1056daecd}; !- Outlet Port

OS:Connection,
  {450e1c5f-3487-4e77-96b1-4fbb745b744f}, !- Handle
  {afc4c284-1562-48bb-a7a3-18cadb93985d}, !- Name
  {3878601c-08ad-4856-ae02-ff5f164d6cfa}, !- Source Object
  3,                                      !- Outlet Port
  {f283bd51-52a4-40d9-955d-86a71a74b088}, !- Target Object
  2;                                      !- Inlet Port

OS:Connection,
  {3b79ee82-336b-4d48-8be4-9e04e55a306e}, !- Handle
  {78bfae7d-0744-41c4-b5e8-b82b8c37abe7}, !- Name
  {f283bd51-52a4-40d9-955d-86a71a74b088}, !- Source Object
  3,                                      !- Outlet Port
  {e747f468-44ee-4d32-9878-fb9db01c0c6a}, !- Target Object
  2;                                      !- Inlet Port

OS:Connection,
  {3a4c47c5-a9b5-411e-9aae-90a1056daecd}, !- Handle
  {9833a763-60a9-44a6-a948-24d7fe69115e}, !- Name
  {e747f468-44ee-4d32-9878-fb9db01c0c6a}, !- Source Object
  3,                                      !- Outlet Port
  {c1644dff-50db-426e-9225-e2a39c7add25}, !- Target Object
  3;                                      !- Inlet Port

OS:Pipe:Adiabatic,
  {58db3837-b187-4cf5-9df2-ca69fc0e053e}, !- Handle
  Hot Water Loop Supply Outlet,           !- Name
  {aa90a8cd-16e0-45c5-9570-b4ffdea831f9}, !- Inlet Node Name
  {c35f53cb-bc14-4559-98fa-fc5f5a47a4b7}; !- Outlet Node Name

OS:Node,
  {6d167d82-5fad-4ba9-a0d1-ec8cff92cba3}, !- Handle
  Node 14,                                !- Name
  {a2d06012-a08f-45e7-ad9e-d17e6205c263}, !- Inlet Port
  {aa90a8cd-16e0-45c5-9570-b4ffdea831f9}; !- Outlet Port

OS:Connection,
  {a2d06012-a08f-45e7-ad9e-d17e6205c263}, !- Handle
  {74d2b6bb-80a6-4b20-963e-91df5dc768e0}, !- Name
  {cb95e8dd-9641-4667-944e-d0d5ab229e56}, !- Source Object
  2,                                      !- Outlet Port
  {6d167d82-5fad-4ba9-a0d1-ec8cff92cba3}, !- Target Object
  2;                                      !- Inlet Port

OS:Connection,
  {aa90a8cd-16e0-45c5-9570-b4ffdea831f9}, !- Handle
  {7c8cedf6-a659-4ceb-b1e9-72bc210787fa}, !- Name
  {6d167d82-5fad-4ba9-a0d1-ec8cff92cba3}, !- Source Object
  3,                                      !- Outlet Port
  {58db3837-b187-4cf5-9df2-ca69fc0e053e}, !- Target Object
  2;                                      !- Inlet Port

OS:Connection,
  {c35f53cb-bc14-4559-98fa-fc5f5a47a4b7}, !- Handle
  {58f1f1dc-aede-4757-9461-76d7b3cb5047}, !- Name
  {58db3837-b187-4cf5-9df2-ca69fc0e053e}, !- Source Object
  3,                                      !- Outlet Port
  {f1fae021-19d5-482a-9a1a-7ceece7042ab}, !- Target Object
  2;                                      !- Inlet Port

OS:Pipe:Adiabatic,
  {ea44687c-fe8a-40b9-a6d4-7a10ffe61014}, !- Handle
  Hot Water Loop Demand Inlet,            !- Name
  {951357bd-4093-4cf2-bbcf-e5ea8f46439b}, !- Inlet Node Name
  {992e7e2f-d093-4676-a2e3-eb0e1dd036c8}; !- Outlet Node Name

OS:Node,
  {aad24559-fd9e-4ec7-a228-e5160f36f23d}, !- Handle
  Node 15,                                !- Name
  {992e7e2f-d093-4676-a2e3-eb0e1dd036c8}, !- Inlet Port
  {958229ca-3db7-401a-87fd-8a892d2844a4}; !- Outlet Port

OS:Connection,
  {951357bd-4093-4cf2-bbcf-e5ea8f46439b}, !- Handle
  {95b45128-7017-418b-8325-050ebed57a1c}, !- Name
  {17d01378-9b7c-4a9f-b13d-ac7b3abb4ec5}, !- Source Object
  3,                                      !- Outlet Port
  {ea44687c-fe8a-40b9-a6d4-7a10ffe61014}, !- Target Object
  2;                                      !- Inlet Port

OS:Connection,
  {992e7e2f-d093-4676-a2e3-eb0e1dd036c8}, !- Handle
  {a7bf4bee-261b-4147-bbc7-53f5e3840830}, !- Name
  {ea44687c-fe8a-40b9-a6d4-7a10ffe61014}, !- Source Object
  3,                                      !- Outlet Port
  {aad24559-fd9e-4ec7-a228-e5160f36f23d}, !- Target Object
  2;                                      !- Inlet Port

OS:Connection,
  {958229ca-3db7-401a-87fd-8a892d2844a4}, !- Handle
  {84d8ee40-f98f-4a39-89bc-d6de4874deea}, !- Name
  {aad24559-fd9e-4ec7-a228-e5160f36f23d}, !- Source Object
  3,                                      !- Outlet Port
  {919593ab-7652-4741-8e5e-2a36b3c2fa08}, !- Target Object
  2;                                      !- Inlet Port

OS:Pipe:Adiabatic,
  {76a2c687-a691-486e-9145-ff22ae7216bd}, !- Handle
  Hot Water Loop Demand Outlet,           !- Name
  {009242dd-c721-48f6-8cf0-f757af3ce4e8}, !- Inlet Node Name
  {62202c3b-b971-4a51-8677-8302126c4242}; !- Outlet Node Name

OS:Node,
  {8099b04a-f59f-4643-8b5d-a9e24360eddb}, !- Handle
  Node 16,                                !- Name
  {f4b50cc2-32e4-45a3-b46f-8fd0aafca0ec}, !- Inlet Port
  {009242dd-c721-48f6-8cf0-f757af3ce4e8}; !- Outlet Port

OS:Connection,
  {f4b50cc2-32e4-45a3-b46f-8fd0aafca0ec}, !- Handle
  {b4bffbab-3227-41a8-a0ae-779403b3ed16}, !- Name
  {c1644dff-50db-426e-9225-e2a39c7add25}, !- Source Object
  2,                                      !- Outlet Port
  {8099b04a-f59f-4643-8b5d-a9e24360eddb}, !- Target Object
  2;                                      !- Inlet Port

OS:Connection,
  {009242dd-c721-48f6-8cf0-f757af3ce4e8}, !- Handle
  {c850b741-f0a4-4d27-9ff9-69f9397c0e9d}, !- Name
  {8099b04a-f59f-4643-8b5d-a9e24360eddb}, !- Source Object
  3,                                      !- Outlet Port
  {76a2c687-a691-486e-9145-ff22ae7216bd}, !- Target Object
  2;                                      !- Inlet Port

OS:Connection,
  {62202c3b-b971-4a51-8677-8302126c4242}, !- Handle
  {1c0ece9f-7a44-4681-92ee-059594eb2d38}, !- Name
  {76a2c687-a691-486e-9145-ff22ae7216bd}, !- Source Object
  3,                                      !- Outlet Port
  {70dfe803-ca56-4095-83aa-6366ee3b43d7}, !- Target Object
  2;                                      !- Inlet Port

OS:Fan:ConstantVolume,
  {27adffcb-0f66-4491-9fe9-b481a00f29f7}, !- Handle
  living zone PTAC Fan,                   !- Name
  {4892cef6-005b-4d68-8acc-636e312593cb}, !- Availability Schedule Name
=======
  {fd2e6594-1b7e-4209-b542-27271b3fd664}, !- Handle
  Zone HVAC Equipment List 3,             !- Name
  {98e8c888-ecaa-4971-bf61-cacd4dcc8769}, !- Thermal Zone
  ,                                       !- Load Distribution Scheme
  {e2a736bc-4577-454a-b48f-61e002cfd9bd}, !- Zone Equipment 1
  1,                                      !- Zone Equipment Cooling Sequence 1
  1,                                      !- Zone Equipment Heating or No-Load Sequence 1
  ,                                       !- Zone Equipment Sequential Cooling Fraction Schedule Name 1
  ;                                       !- Zone Equipment Sequential Heating Fraction Schedule Name 1

OS:Space,
  {f912f650-8852-4711-8ba9-ecbd95d1f53b}, !- Handle
  living space|unit 3|story 1,            !- Name
  {0c488a2c-b4d2-48e4-8127-a43acc07a3a7}, !- Space Type Name
  ,                                       !- Default Construction Set Name
  ,                                       !- Default Schedule Set Name
  -0,                                     !- Direction of Relative North {deg}
  0,                                      !- X Origin {m}
  0,                                      !- Y Origin {m}
  0,                                      !- Z Origin {m}
  ,                                       !- Building Story Name
  {98e8c888-ecaa-4971-bf61-cacd4dcc8769}, !- Thermal Zone Name
  ,                                       !- Part of Total Floor Area
  ,                                       !- Design Specification Outdoor Air Object Name
  {3e2b1480-83b8-4756-a2a5-6251fd6b97d1}; !- Building Unit Name

OS:Surface,
  {9222dcd2-192c-4c6b-96e6-ecdabf4ed47d}, !- Handle
  Surface 23,                             !- Name
  Wall,                                   !- Surface Type
  ,                                       !- Construction Name
  {f912f650-8852-4711-8ba9-ecbd95d1f53b}, !- Space Name
  Outdoors,                               !- Outside Boundary Condition
  ,                                       !- Outside Boundary Condition Object
  SunExposed,                             !- Sun Exposure
  WindExposed,                            !- Wind Exposure
  ,                                       !- View Factor to Ground
  ,                                       !- Number of Vertices
  19.3973532215094, 0, 2.4384,            !- X,Y,Z Vertex 1 {m}
  19.3973532215094, 0, 0,                 !- X,Y,Z Vertex 2 {m}
  12.9315688143396, 0, 0,                 !- X,Y,Z Vertex 3 {m}
  12.9315688143396, 0, 2.4384;            !- X,Y,Z Vertex 4 {m}

OS:Surface,
  {8cbf983b-c005-479f-a860-d54c411d5a44}, !- Handle
  Surface 24,                             !- Name
  Floor,                                  !- Surface Type
  ,                                       !- Construction Name
  {f912f650-8852-4711-8ba9-ecbd95d1f53b}, !- Space Name
  Foundation,                             !- Outside Boundary Condition
  ,                                       !- Outside Boundary Condition Object
  NoSun,                                  !- Sun Exposure
  NoWind,                                 !- Wind Exposure
  ,                                       !- View Factor to Ground
  ,                                       !- Number of Vertices
  12.9315688143396, -12.9315688143396, 0, !- X,Y,Z Vertex 1 {m}
  12.9315688143396, 0, 0,                 !- X,Y,Z Vertex 2 {m}
  19.3973532215094, 0, 0,                 !- X,Y,Z Vertex 3 {m}
  19.3973532215094, -12.9315688143396, 0; !- X,Y,Z Vertex 4 {m}

OS:Surface,
  {eb5e84a6-18ad-47bc-a409-c201167c8aad}, !- Handle
  Surface 25,                             !- Name
  Wall,                                   !- Surface Type
  ,                                       !- Construction Name
  {f912f650-8852-4711-8ba9-ecbd95d1f53b}, !- Space Name
  Outdoors,                               !- Outside Boundary Condition
  ,                                       !- Outside Boundary Condition Object
  SunExposed,                             !- Sun Exposure
  WindExposed,                            !- Wind Exposure
  ,                                       !- View Factor to Ground
  ,                                       !- Number of Vertices
  12.9315688143396, -12.9315688143396, 2.4384, !- X,Y,Z Vertex 1 {m}
  12.9315688143396, -12.9315688143396, 0, !- X,Y,Z Vertex 2 {m}
  19.3973532215094, -12.9315688143396, 0, !- X,Y,Z Vertex 3 {m}
  19.3973532215094, -12.9315688143396, 2.4384; !- X,Y,Z Vertex 4 {m}

OS:Surface,
  {4ce4faaa-e71c-4c05-9f54-c79349c447e0}, !- Handle
  Surface 26,                             !- Name
  Wall,                                   !- Surface Type
  ,                                       !- Construction Name
  {f912f650-8852-4711-8ba9-ecbd95d1f53b}, !- Space Name
  Surface,                                !- Outside Boundary Condition
  {16e907c6-9155-4b9a-b844-8c6fdcb8dd93}, !- Outside Boundary Condition Object
  NoSun,                                  !- Sun Exposure
  NoWind,                                 !- Wind Exposure
  ,                                       !- View Factor to Ground
  ,                                       !- Number of Vertices
  19.3973532215094, -12.9315688143396, 2.4384, !- X,Y,Z Vertex 1 {m}
  19.3973532215094, -12.9315688143396, 0, !- X,Y,Z Vertex 2 {m}
  19.3973532215094, 0, 0,                 !- X,Y,Z Vertex 3 {m}
  19.3973532215094, 0, 2.4384;            !- X,Y,Z Vertex 4 {m}

OS:Surface,
  {4986ca4c-834d-4abf-a907-7ccb7a07ca45}, !- Handle
  Surface 27,                             !- Name
  RoofCeiling,                            !- Surface Type
  ,                                       !- Construction Name
  {f912f650-8852-4711-8ba9-ecbd95d1f53b}, !- Space Name
  Surface,                                !- Outside Boundary Condition
  {399ea738-548d-4d9c-af8e-da0034bed463}, !- Outside Boundary Condition Object
  NoSun,                                  !- Sun Exposure
  NoWind,                                 !- Wind Exposure
  ,                                       !- View Factor to Ground
  ,                                       !- Number of Vertices
  19.3973532215094, -12.9315688143396, 2.4384, !- X,Y,Z Vertex 1 {m}
  19.3973532215094, 0, 2.4384,            !- X,Y,Z Vertex 2 {m}
  12.9315688143396, 0, 2.4384,            !- X,Y,Z Vertex 3 {m}
  12.9315688143396, -12.9315688143396, 2.4384; !- X,Y,Z Vertex 4 {m}

OS:Surface,
  {76af9596-e703-4984-aefb-28e49f0f4717}, !- Handle
  Surface 28,                             !- Name
  Wall,                                   !- Surface Type
  ,                                       !- Construction Name
  {f912f650-8852-4711-8ba9-ecbd95d1f53b}, !- Space Name
  Surface,                                !- Outside Boundary Condition
  {80bb95dd-be39-4fbc-afab-3cf8a79bb215}, !- Outside Boundary Condition Object
  NoSun,                                  !- Sun Exposure
  NoWind,                                 !- Wind Exposure
  ,                                       !- View Factor to Ground
  ,                                       !- Number of Vertices
  12.9315688143396, 0, 2.4384,            !- X,Y,Z Vertex 1 {m}
  12.9315688143396, 0, 0,                 !- X,Y,Z Vertex 2 {m}
  12.9315688143396, -12.9315688143396, 0, !- X,Y,Z Vertex 3 {m}
  12.9315688143396, -12.9315688143396, 2.4384; !- X,Y,Z Vertex 4 {m}

OS:ThermalZone,
  {2e4f1276-c717-4e82-a0e1-a2f455845f9e}, !- Handle
  living zone|unit 4,                     !- Name
  ,                                       !- Multiplier
  ,                                       !- Ceiling Height {m}
  ,                                       !- Volume {m3}
  ,                                       !- Floor Area {m2}
  ,                                       !- Zone Inside Convection Algorithm
  ,                                       !- Zone Outside Convection Algorithm
  ,                                       !- Zone Conditioning Equipment List Name
  {0ba2aa90-9a73-43d4-86e6-5fc095f97b29}, !- Zone Air Inlet Port List
  {9b388d90-0757-4de1-bc54-a43ad291fde3}, !- Zone Air Exhaust Port List
  {e7144e63-7b2d-493f-bedd-0ca5b131b910}, !- Zone Air Node Name
  {6d81280e-ffaf-42e5-bd32-070c3c708ca5}, !- Zone Return Air Port List
  ,                                       !- Primary Daylighting Control Name
  ,                                       !- Fraction of Zone Controlled by Primary Daylighting Control
  ,                                       !- Secondary Daylighting Control Name
  ,                                       !- Fraction of Zone Controlled by Secondary Daylighting Control
  ,                                       !- Illuminance Map Name
  ,                                       !- Group Rendering Name
  ,                                       !- Thermostat Name
  No;                                     !- Use Ideal Air Loads

OS:Node,
  {3f3b0042-0383-4eab-b8a9-83549ae53b07}, !- Handle
  Node 4,                                 !- Name
  {e7144e63-7b2d-493f-bedd-0ca5b131b910}, !- Inlet Port
  ;                                       !- Outlet Port

OS:Connection,
  {e7144e63-7b2d-493f-bedd-0ca5b131b910}, !- Handle
  {52efef20-1527-4201-ae26-b0fcb81e955e}, !- Name
  {2e4f1276-c717-4e82-a0e1-a2f455845f9e}, !- Source Object
  11,                                     !- Outlet Port
  {3f3b0042-0383-4eab-b8a9-83549ae53b07}, !- Target Object
  2;                                      !- Inlet Port

OS:PortList,
  {0ba2aa90-9a73-43d4-86e6-5fc095f97b29}, !- Handle
  {9f68cb5e-d63c-4bde-b16b-d33eaf8cf180}, !- Name
  {2e4f1276-c717-4e82-a0e1-a2f455845f9e}, !- HVAC Component
  {1d52a02e-2845-4733-9a0b-01a56623cb26}; !- Port 1

OS:PortList,
  {9b388d90-0757-4de1-bc54-a43ad291fde3}, !- Handle
  {92429f8b-6907-4978-ba60-3a342bc5ef9b}, !- Name
  {2e4f1276-c717-4e82-a0e1-a2f455845f9e}, !- HVAC Component
  {fae0c76a-f55c-48ee-afdf-d7aaf403e4e9}; !- Port 1

OS:PortList,
  {6d81280e-ffaf-42e5-bd32-070c3c708ca5}, !- Handle
  {1005b688-98d6-42ad-8493-b6a744b1fbb3}, !- Name
  {2e4f1276-c717-4e82-a0e1-a2f455845f9e}; !- HVAC Component

OS:Sizing:Zone,
  {66252e86-31f3-48be-bcbc-ca710f94cc2b}, !- Handle
  {2e4f1276-c717-4e82-a0e1-a2f455845f9e}, !- Zone or ZoneList Name
  SupplyAirTemperature,                   !- Zone Cooling Design Supply Air Temperature Input Method
  13.8888888888889,                       !- Zone Cooling Design Supply Air Temperature {C}
  11.11,                                  !- Zone Cooling Design Supply Air Temperature Difference {deltaC}
  SupplyAirTemperature,                   !- Zone Heating Design Supply Air Temperature Input Method
  50.0000000000001,                       !- Zone Heating Design Supply Air Temperature {C}
  11.11,                                  !- Zone Heating Design Supply Air Temperature Difference {deltaC}
  0.008,                                  !- Zone Cooling Design Supply Air Humidity Ratio {kg-H2O/kg-air}
  0.008,                                  !- Zone Heating Design Supply Air Humidity Ratio {kg-H2O/kg-air}
  ,                                       !- Zone Heating Sizing Factor
  ,                                       !- Zone Cooling Sizing Factor
  DesignDay,                              !- Cooling Design Air Flow Method
  ,                                       !- Cooling Design Air Flow Rate {m3/s}
  ,                                       !- Cooling Minimum Air Flow per Zone Floor Area {m3/s-m2}
  ,                                       !- Cooling Minimum Air Flow {m3/s}
  ,                                       !- Cooling Minimum Air Flow Fraction
  DesignDay,                              !- Heating Design Air Flow Method
  ,                                       !- Heating Design Air Flow Rate {m3/s}
  ,                                       !- Heating Maximum Air Flow per Zone Floor Area {m3/s-m2}
  ,                                       !- Heating Maximum Air Flow {m3/s}
  ,                                       !- Heating Maximum Air Flow Fraction
  ,                                       !- Design Zone Air Distribution Effectiveness in Cooling Mode
  ,                                       !- Design Zone Air Distribution Effectiveness in Heating Mode
  No,                                     !- Account for Dedicated Outdoor Air System
  NeutralSupplyAir,                       !- Dedicated Outdoor Air System Control Strategy
  autosize,                               !- Dedicated Outdoor Air Low Setpoint Temperature for Design {C}
  autosize;                               !- Dedicated Outdoor Air High Setpoint Temperature for Design {C}

OS:ZoneHVAC:EquipmentList,
  {7581e0ca-18ef-457d-b20d-77624841a388}, !- Handle
  Zone HVAC Equipment List 4,             !- Name
  {2e4f1276-c717-4e82-a0e1-a2f455845f9e}, !- Thermal Zone
  ,                                       !- Load Distribution Scheme
  {3d21c83f-8eaa-4447-abe7-41b4b9b2e055}, !- Zone Equipment 1
  1,                                      !- Zone Equipment Cooling Sequence 1
  1,                                      !- Zone Equipment Heating or No-Load Sequence 1
  ,                                       !- Zone Equipment Sequential Cooling Fraction Schedule Name 1
  ;                                       !- Zone Equipment Sequential Heating Fraction Schedule Name 1

OS:Space,
  {900a97b0-5aa3-4c3c-972d-19dfd06009bf}, !- Handle
  living space|unit 4|story 1,            !- Name
  {0c488a2c-b4d2-48e4-8127-a43acc07a3a7}, !- Space Type Name
  ,                                       !- Default Construction Set Name
  ,                                       !- Default Schedule Set Name
  -0,                                     !- Direction of Relative North {deg}
  0,                                      !- X Origin {m}
  0,                                      !- Y Origin {m}
  0,                                      !- Z Origin {m}
  ,                                       !- Building Story Name
  {2e4f1276-c717-4e82-a0e1-a2f455845f9e}, !- Thermal Zone Name
  ,                                       !- Part of Total Floor Area
  ,                                       !- Design Specification Outdoor Air Object Name
  {8474bcc7-dcce-4770-a731-bd75fe26ce3f}; !- Building Unit Name

OS:Surface,
  {5da8a7ef-86f6-42df-96e9-c8e5dc840987}, !- Handle
  Surface 34,                             !- Name
  Wall,                                   !- Surface Type
  ,                                       !- Construction Name
  {900a97b0-5aa3-4c3c-972d-19dfd06009bf}, !- Space Name
  Outdoors,                               !- Outside Boundary Condition
  ,                                       !- Outside Boundary Condition Object
  SunExposed,                             !- Sun Exposure
  WindExposed,                            !- Wind Exposure
  ,                                       !- View Factor to Ground
  ,                                       !- Number of Vertices
  25.8631376286792, 0, 2.4384,            !- X,Y,Z Vertex 1 {m}
  25.8631376286792, 0, 0,                 !- X,Y,Z Vertex 2 {m}
  19.3973532215094, 0, 0,                 !- X,Y,Z Vertex 3 {m}
  19.3973532215094, 0, 2.4384;            !- X,Y,Z Vertex 4 {m}

OS:Surface,
  {d3ebae05-144d-4ce6-b509-4afe33e0e0bd}, !- Handle
  Surface 35,                             !- Name
  Floor,                                  !- Surface Type
  ,                                       !- Construction Name
  {900a97b0-5aa3-4c3c-972d-19dfd06009bf}, !- Space Name
  Foundation,                             !- Outside Boundary Condition
  ,                                       !- Outside Boundary Condition Object
  NoSun,                                  !- Sun Exposure
  NoWind,                                 !- Wind Exposure
  ,                                       !- View Factor to Ground
  ,                                       !- Number of Vertices
  19.3973532215094, -12.9315688143396, 0, !- X,Y,Z Vertex 1 {m}
  19.3973532215094, 0, 0,                 !- X,Y,Z Vertex 2 {m}
  25.8631376286792, 0, 0,                 !- X,Y,Z Vertex 3 {m}
  25.8631376286792, -12.9315688143396, 0; !- X,Y,Z Vertex 4 {m}

OS:Surface,
  {d60f533a-e9ff-4ec2-959b-3b92748c734d}, !- Handle
  Surface 36,                             !- Name
  Wall,                                   !- Surface Type
  ,                                       !- Construction Name
  {900a97b0-5aa3-4c3c-972d-19dfd06009bf}, !- Space Name
  Outdoors,                               !- Outside Boundary Condition
  ,                                       !- Outside Boundary Condition Object
  SunExposed,                             !- Sun Exposure
  WindExposed,                            !- Wind Exposure
  ,                                       !- View Factor to Ground
  ,                                       !- Number of Vertices
  19.3973532215094, -12.9315688143396, 2.4384, !- X,Y,Z Vertex 1 {m}
  19.3973532215094, -12.9315688143396, 0, !- X,Y,Z Vertex 2 {m}
  25.8631376286792, -12.9315688143396, 0, !- X,Y,Z Vertex 3 {m}
  25.8631376286792, -12.9315688143396, 2.4384; !- X,Y,Z Vertex 4 {m}

OS:Surface,
  {6a213f3c-da75-42b5-91cf-ba6183674166}, !- Handle
  Surface 37,                             !- Name
  Wall,                                   !- Surface Type
  ,                                       !- Construction Name
  {900a97b0-5aa3-4c3c-972d-19dfd06009bf}, !- Space Name
  Outdoors,                               !- Outside Boundary Condition
  ,                                       !- Outside Boundary Condition Object
  SunExposed,                             !- Sun Exposure
  WindExposed,                            !- Wind Exposure
  ,                                       !- View Factor to Ground
  ,                                       !- Number of Vertices
  25.8631376286792, -12.9315688143396, 2.4384, !- X,Y,Z Vertex 1 {m}
  25.8631376286792, -12.9315688143396, 0, !- X,Y,Z Vertex 2 {m}
  25.8631376286792, 0, 0,                 !- X,Y,Z Vertex 3 {m}
  25.8631376286792, 0, 2.4384;            !- X,Y,Z Vertex 4 {m}

OS:Surface,
  {9af00267-6ba4-4957-9bbd-1689a1202de3}, !- Handle
  Surface 38,                             !- Name
  RoofCeiling,                            !- Surface Type
  ,                                       !- Construction Name
  {900a97b0-5aa3-4c3c-972d-19dfd06009bf}, !- Space Name
  Surface,                                !- Outside Boundary Condition
  {2cdfbf52-b4af-4e38-932a-32ed28f1cbb7}, !- Outside Boundary Condition Object
  NoSun,                                  !- Sun Exposure
  NoWind,                                 !- Wind Exposure
  ,                                       !- View Factor to Ground
  ,                                       !- Number of Vertices
  25.8631376286792, -12.9315688143396, 2.4384, !- X,Y,Z Vertex 1 {m}
  25.8631376286792, 0, 2.4384,            !- X,Y,Z Vertex 2 {m}
  19.3973532215094, 0, 2.4384,            !- X,Y,Z Vertex 3 {m}
  19.3973532215094, -12.9315688143396, 2.4384; !- X,Y,Z Vertex 4 {m}

OS:Surface,
  {16e907c6-9155-4b9a-b844-8c6fdcb8dd93}, !- Handle
  Surface 39,                             !- Name
  Wall,                                   !- Surface Type
  ,                                       !- Construction Name
  {900a97b0-5aa3-4c3c-972d-19dfd06009bf}, !- Space Name
  Surface,                                !- Outside Boundary Condition
  {4ce4faaa-e71c-4c05-9f54-c79349c447e0}, !- Outside Boundary Condition Object
  NoSun,                                  !- Sun Exposure
  NoWind,                                 !- Wind Exposure
  ,                                       !- View Factor to Ground
  ,                                       !- Number of Vertices
  19.3973532215094, 0, 2.4384,            !- X,Y,Z Vertex 1 {m}
  19.3973532215094, 0, 0,                 !- X,Y,Z Vertex 2 {m}
  19.3973532215094, -12.9315688143396, 0, !- X,Y,Z Vertex 3 {m}
  19.3973532215094, -12.9315688143396, 2.4384; !- X,Y,Z Vertex 4 {m}

OS:Surface,
  {2dcad18f-9a0f-4594-9be7-7223942fab8c}, !- Handle
  Surface 7,                              !- Name
  Floor,                                  !- Surface Type
  ,                                       !- Construction Name
  {6c631862-5ba7-487c-8b10-771d9ff46e40}, !- Space Name
  Surface,                                !- Outside Boundary Condition
  {bc772dcf-7f86-4ccf-a146-788f185d13d4}, !- Outside Boundary Condition Object
  NoSun,                                  !- Sun Exposure
  NoWind,                                 !- Wind Exposure
  ,                                       !- View Factor to Ground
  ,                                       !- Number of Vertices
  6.46578440716979, 0, 2.4384,            !- X,Y,Z Vertex 1 {m}
  6.46578440716979, -12.9315688143396, 2.4384, !- X,Y,Z Vertex 2 {m}
  0, -12.9315688143396, 2.4384,           !- X,Y,Z Vertex 3 {m}
  0, 0, 2.4384;                           !- X,Y,Z Vertex 4 {m}

OS:Surface,
  {2576c9ef-f276-4ddf-8605-6416d536c2c7}, !- Handle
  Surface 8,                              !- Name
  RoofCeiling,                            !- Surface Type
  ,                                       !- Construction Name
  {6c631862-5ba7-487c-8b10-771d9ff46e40}, !- Space Name
  Outdoors,                               !- Outside Boundary Condition
  ,                                       !- Outside Boundary Condition Object
  SunExposed,                             !- Sun Exposure
  WindExposed,                            !- Wind Exposure
  ,                                       !- View Factor to Ground
  ,                                       !- Number of Vertices
  0, -6.46578440716979, 5.6712922035849,  !- X,Y,Z Vertex 1 {m}
  25.8631376286792, -6.46578440716979, 5.6712922035849, !- X,Y,Z Vertex 2 {m}
  25.8631376286792, 0, 2.4384,            !- X,Y,Z Vertex 3 {m}
  0, 0, 2.4384;                           !- X,Y,Z Vertex 4 {m}

OS:Surface,
  {e210149c-4dad-4571-99b8-dde4323c6b5a}, !- Handle
  Surface 9,                              !- Name
  RoofCeiling,                            !- Surface Type
  ,                                       !- Construction Name
  {6c631862-5ba7-487c-8b10-771d9ff46e40}, !- Space Name
  Outdoors,                               !- Outside Boundary Condition
  ,                                       !- Outside Boundary Condition Object
  SunExposed,                             !- Sun Exposure
  WindExposed,                            !- Wind Exposure
  ,                                       !- View Factor to Ground
  ,                                       !- Number of Vertices
  25.8631376286792, -6.46578440716979, 5.6712922035849, !- X,Y,Z Vertex 1 {m}
  0, -6.46578440716979, 5.6712922035849,  !- X,Y,Z Vertex 2 {m}
  0, -12.9315688143396, 2.4384,           !- X,Y,Z Vertex 3 {m}
  25.8631376286792, -12.9315688143396, 2.4384; !- X,Y,Z Vertex 4 {m}

OS:Surface,
  {b24fc2ca-703d-4bd8-b200-c7b02513c7a8}, !- Handle
  Surface 10,                             !- Name
  Wall,                                   !- Surface Type
  ,                                       !- Construction Name
  {6c631862-5ba7-487c-8b10-771d9ff46e40}, !- Space Name
  Outdoors,                               !- Outside Boundary Condition
  ,                                       !- Outside Boundary Condition Object
  SunExposed,                             !- Sun Exposure
  WindExposed,                            !- Wind Exposure
  ,                                       !- View Factor to Ground
  ,                                       !- Number of Vertices
  0, -6.46578440716979, 5.6712922035849,  !- X,Y,Z Vertex 1 {m}
  0, 0, 2.4384,                           !- X,Y,Z Vertex 2 {m}
  0, -12.9315688143396, 2.4384;           !- X,Y,Z Vertex 3 {m}

OS:Surface,
  {7c295133-7f08-4de0-a79f-b8be9c6ac621}, !- Handle
  Surface 11,                             !- Name
  Wall,                                   !- Surface Type
  ,                                       !- Construction Name
  {6c631862-5ba7-487c-8b10-771d9ff46e40}, !- Space Name
  Outdoors,                               !- Outside Boundary Condition
  ,                                       !- Outside Boundary Condition Object
  SunExposed,                             !- Sun Exposure
  WindExposed,                            !- Wind Exposure
  ,                                       !- View Factor to Ground
  ,                                       !- Number of Vertices
  25.8631376286792, -6.46578440716979, 5.6712922035849, !- X,Y,Z Vertex 1 {m}
  25.8631376286792, -12.9315688143396, 2.4384, !- X,Y,Z Vertex 2 {m}
  25.8631376286792, 0, 2.4384;            !- X,Y,Z Vertex 3 {m}

OS:Space,
  {6c631862-5ba7-487c-8b10-771d9ff46e40}, !- Handle
  unfinished attic space,                 !- Name
  {7261c062-b74e-465b-805f-ac585489dcf9}, !- Space Type Name
  ,                                       !- Default Construction Set Name
  ,                                       !- Default Schedule Set Name
  ,                                       !- Direction of Relative North {deg}
  ,                                       !- X Origin {m}
  ,                                       !- Y Origin {m}
  ,                                       !- Z Origin {m}
  ,                                       !- Building Story Name
  {c08a515f-417b-4e97-8be5-705d722fbcee}; !- Thermal Zone Name

OS:ThermalZone,
  {c08a515f-417b-4e97-8be5-705d722fbcee}, !- Handle
  unfinished attic zone,                  !- Name
  ,                                       !- Multiplier
  ,                                       !- Ceiling Height {m}
  ,                                       !- Volume {m3}
  ,                                       !- Floor Area {m2}
  ,                                       !- Zone Inside Convection Algorithm
  ,                                       !- Zone Outside Convection Algorithm
  ,                                       !- Zone Conditioning Equipment List Name
  {ef06cec9-bc2b-4eb1-a25f-e704e1201e47}, !- Zone Air Inlet Port List
  {22f53613-e564-482b-8198-4459f1fba88d}, !- Zone Air Exhaust Port List
  {df120bb0-7a3e-4a35-bf88-a9c369494964}, !- Zone Air Node Name
  {ac5d9165-a755-45d9-aafc-6e17330162aa}, !- Zone Return Air Port List
  ,                                       !- Primary Daylighting Control Name
  ,                                       !- Fraction of Zone Controlled by Primary Daylighting Control
  ,                                       !- Secondary Daylighting Control Name
  ,                                       !- Fraction of Zone Controlled by Secondary Daylighting Control
  ,                                       !- Illuminance Map Name
  ,                                       !- Group Rendering Name
  ,                                       !- Thermostat Name
  No;                                     !- Use Ideal Air Loads

OS:Node,
  {12277444-9847-4bcf-8c34-f4637db6bcd7}, !- Handle
  Node 5,                                 !- Name
  {df120bb0-7a3e-4a35-bf88-a9c369494964}, !- Inlet Port
  ;                                       !- Outlet Port

OS:Connection,
  {df120bb0-7a3e-4a35-bf88-a9c369494964}, !- Handle
  {8745872c-f18a-4f9d-9b3a-f6331c81d3c0}, !- Name
  {c08a515f-417b-4e97-8be5-705d722fbcee}, !- Source Object
  11,                                     !- Outlet Port
  {12277444-9847-4bcf-8c34-f4637db6bcd7}, !- Target Object
  2;                                      !- Inlet Port

OS:PortList,
  {ef06cec9-bc2b-4eb1-a25f-e704e1201e47}, !- Handle
  {1ae66326-fd2b-4041-b67d-a4bb8ac19474}, !- Name
  {c08a515f-417b-4e97-8be5-705d722fbcee}; !- HVAC Component

OS:PortList,
  {22f53613-e564-482b-8198-4459f1fba88d}, !- Handle
  {b8acd33d-549f-4e1e-b03b-4107a03061f9}, !- Name
  {c08a515f-417b-4e97-8be5-705d722fbcee}; !- HVAC Component

OS:PortList,
  {ac5d9165-a755-45d9-aafc-6e17330162aa}, !- Handle
  {287d0ffd-40f0-4938-8d65-df2f6b333067}, !- Name
  {c08a515f-417b-4e97-8be5-705d722fbcee}; !- HVAC Component

OS:Sizing:Zone,
  {cac86ef5-ea0e-452b-b770-1e389ce7299c}, !- Handle
  {c08a515f-417b-4e97-8be5-705d722fbcee}, !- Zone or ZoneList Name
  SupplyAirTemperature,                   !- Zone Cooling Design Supply Air Temperature Input Method
  14,                                     !- Zone Cooling Design Supply Air Temperature {C}
  11.11,                                  !- Zone Cooling Design Supply Air Temperature Difference {deltaC}
  SupplyAirTemperature,                   !- Zone Heating Design Supply Air Temperature Input Method
  40,                                     !- Zone Heating Design Supply Air Temperature {C}
  11.11,                                  !- Zone Heating Design Supply Air Temperature Difference {deltaC}
  0.0085,                                 !- Zone Cooling Design Supply Air Humidity Ratio {kg-H2O/kg-air}
  0.008,                                  !- Zone Heating Design Supply Air Humidity Ratio {kg-H2O/kg-air}
  ,                                       !- Zone Heating Sizing Factor
  ,                                       !- Zone Cooling Sizing Factor
  DesignDay,                              !- Cooling Design Air Flow Method
  ,                                       !- Cooling Design Air Flow Rate {m3/s}
  ,                                       !- Cooling Minimum Air Flow per Zone Floor Area {m3/s-m2}
  ,                                       !- Cooling Minimum Air Flow {m3/s}
  ,                                       !- Cooling Minimum Air Flow Fraction
  DesignDay,                              !- Heating Design Air Flow Method
  ,                                       !- Heating Design Air Flow Rate {m3/s}
  ,                                       !- Heating Maximum Air Flow per Zone Floor Area {m3/s-m2}
  ,                                       !- Heating Maximum Air Flow {m3/s}
  ,                                       !- Heating Maximum Air Flow Fraction
  ,                                       !- Design Zone Air Distribution Effectiveness in Cooling Mode
  ,                                       !- Design Zone Air Distribution Effectiveness in Heating Mode
  No,                                     !- Account for Dedicated Outdoor Air System
  NeutralSupplyAir,                       !- Dedicated Outdoor Air System Control Strategy
  autosize,                               !- Dedicated Outdoor Air Low Setpoint Temperature for Design {C}
  autosize;                               !- Dedicated Outdoor Air High Setpoint Temperature for Design {C}

OS:ZoneHVAC:EquipmentList,
  {03ab6eb5-344e-4630-8fce-87d5e0fff522}, !- Handle
  Zone HVAC Equipment List 5,             !- Name
  {c08a515f-417b-4e97-8be5-705d722fbcee}; !- Thermal Zone

OS:SpaceType,
  {7261c062-b74e-465b-805f-ac585489dcf9}, !- Handle
  Space Type 2,                           !- Name
  ,                                       !- Default Construction Set Name
  ,                                       !- Default Schedule Set Name
  ,                                       !- Group Rendering Name
  ,                                       !- Design Specification Outdoor Air Object Name
  ,                                       !- Standards Template
  ,                                       !- Standards Building Type
  unfinished attic;                       !- Standards Space Type

OS:BuildingUnit,
  {ca18c3af-94ec-4708-b2f2-6972df21db9b}, !- Handle
  unit 1,                                 !- Name
  ,                                       !- Rendering Color
  Residential;                            !- Building Unit Type

OS:AdditionalProperties,
  {4249dacb-485f-4c4b-a9c1-288b2a66e565}, !- Handle
  {ca18c3af-94ec-4708-b2f2-6972df21db9b}, !- Object Name
  Units Represented,                      !- Feature Name 1
  Integer,                                !- Feature Data Type 1
  1,                                      !- Feature Value 1
  NumberOfBedrooms,                       !- Feature Name 2
  Integer,                                !- Feature Data Type 2
  3,                                      !- Feature Value 2
  NumberOfBathrooms,                      !- Feature Name 3
  Double,                                 !- Feature Data Type 3
  2,                                      !- Feature Value 3
  NumberOfOccupants,                      !- Feature Name 4
  Double,                                 !- Feature Data Type 4
  3.3900000000000001;                     !- Feature Value 4

OS:BuildingUnit,
  {1c3b164a-99b2-4a4a-b5e9-97c496a3ffe2}, !- Handle
  unit 2,                                 !- Name
  ,                                       !- Rendering Color
  Residential;                            !- Building Unit Type

OS:AdditionalProperties,
  {14445658-9414-4055-86c9-fa04198226d2}, !- Handle
  {1c3b164a-99b2-4a4a-b5e9-97c496a3ffe2}, !- Object Name
  Units Represented,                      !- Feature Name 1
  Integer,                                !- Feature Data Type 1
  1,                                      !- Feature Value 1
  NumberOfBedrooms,                       !- Feature Name 2
  Integer,                                !- Feature Data Type 2
  3,                                      !- Feature Value 2
  NumberOfBathrooms,                      !- Feature Name 3
  Double,                                 !- Feature Data Type 3
  2,                                      !- Feature Value 3
  NumberOfOccupants,                      !- Feature Name 4
  Double,                                 !- Feature Data Type 4
  3.3900000000000001;                     !- Feature Value 4

OS:BuildingUnit,
  {3e2b1480-83b8-4756-a2a5-6251fd6b97d1}, !- Handle
  unit 3,                                 !- Name
  ,                                       !- Rendering Color
  Residential;                            !- Building Unit Type

OS:AdditionalProperties,
  {66c2cc99-feb0-4323-a7ae-367e4abd7537}, !- Handle
  {3e2b1480-83b8-4756-a2a5-6251fd6b97d1}, !- Object Name
  Units Represented,                      !- Feature Name 1
  Integer,                                !- Feature Data Type 1
  1,                                      !- Feature Value 1
  NumberOfBedrooms,                       !- Feature Name 2
  Integer,                                !- Feature Data Type 2
  3,                                      !- Feature Value 2
  NumberOfBathrooms,                      !- Feature Name 3
  Double,                                 !- Feature Data Type 3
  2,                                      !- Feature Value 3
  NumberOfOccupants,                      !- Feature Name 4
  Double,                                 !- Feature Data Type 4
  3.3900000000000001;                     !- Feature Value 4

OS:BuildingUnit,
  {8474bcc7-dcce-4770-a731-bd75fe26ce3f}, !- Handle
  unit 4,                                 !- Name
  ,                                       !- Rendering Color
  Residential;                            !- Building Unit Type

OS:AdditionalProperties,
  {25c0c02a-b485-4e66-8f10-cf70539b142b}, !- Handle
  {8474bcc7-dcce-4770-a731-bd75fe26ce3f}, !- Object Name
  Units Represented,                      !- Feature Name 1
  Integer,                                !- Feature Data Type 1
  1,                                      !- Feature Value 1
  NumberOfBedrooms,                       !- Feature Name 2
  Integer,                                !- Feature Data Type 2
  3,                                      !- Feature Value 2
  NumberOfBathrooms,                      !- Feature Name 3
  Double,                                 !- Feature Data Type 3
  2,                                      !- Feature Value 3
  NumberOfOccupants,                      !- Feature Name 4
  Double,                                 !- Feature Data Type 4
  3.3900000000000001;                     !- Feature Value 4

OS:Surface,
  {399ea738-548d-4d9c-af8e-da0034bed463}, !- Handle
  Surface 18,                             !- Name
  Floor,                                  !- Surface Type
  ,                                       !- Construction Name
  {6c631862-5ba7-487c-8b10-771d9ff46e40}, !- Space Name
  Surface,                                !- Outside Boundary Condition
  {4986ca4c-834d-4abf-a907-7ccb7a07ca45}, !- Outside Boundary Condition Object
  NoSun,                                  !- Sun Exposure
  NoWind,                                 !- Wind Exposure
  ,                                       !- View Factor to Ground
  ,                                       !- Number of Vertices
  19.3973532215094, 0, 2.4384,            !- X,Y,Z Vertex 1 {m}
  19.3973532215094, -12.9315688143396, 2.4384, !- X,Y,Z Vertex 2 {m}
  12.9315688143396, -12.9315688143396, 2.4384, !- X,Y,Z Vertex 3 {m}
  12.9315688143396, 0, 2.4384;            !- X,Y,Z Vertex 4 {m}

OS:Surface,
  {2cdfbf52-b4af-4e38-932a-32ed28f1cbb7}, !- Handle
  Surface 19,                             !- Name
  Floor,                                  !- Surface Type
  ,                                       !- Construction Name
  {6c631862-5ba7-487c-8b10-771d9ff46e40}, !- Space Name
  Surface,                                !- Outside Boundary Condition
  {9af00267-6ba4-4957-9bbd-1689a1202de3}, !- Outside Boundary Condition Object
  NoSun,                                  !- Sun Exposure
  NoWind,                                 !- Wind Exposure
  ,                                       !- View Factor to Ground
  ,                                       !- Number of Vertices
  25.8631376286792, 0, 2.4384,            !- X,Y,Z Vertex 1 {m}
  25.8631376286792, -12.9315688143396, 2.4384, !- X,Y,Z Vertex 2 {m}
  19.3973532215094, -12.9315688143396, 2.4384, !- X,Y,Z Vertex 3 {m}
  19.3973532215094, 0, 2.4384;            !- X,Y,Z Vertex 4 {m}

OS:Surface,
  {528330d0-a66e-4068-9ccb-4c5edffd755b}, !- Handle
  Surface 20,                             !- Name
  Floor,                                  !- Surface Type
  ,                                       !- Construction Name
  {6c631862-5ba7-487c-8b10-771d9ff46e40}, !- Space Name
  Surface,                                !- Outside Boundary Condition
  {174393c1-c1d9-4993-b1e0-d7e0f03a1d1a}, !- Outside Boundary Condition Object
  NoSun,                                  !- Sun Exposure
  NoWind,                                 !- Wind Exposure
  ,                                       !- View Factor to Ground
  ,                                       !- Number of Vertices
  12.9315688143396, 0, 2.4384,            !- X,Y,Z Vertex 1 {m}
  12.9315688143396, -12.9315688143396, 2.4384, !- X,Y,Z Vertex 2 {m}
  6.46578440716979, -12.9315688143396, 2.4384, !- X,Y,Z Vertex 3 {m}
  6.46578440716979, 0, 2.4384;            !- X,Y,Z Vertex 4 {m}

OS:External:File,
  {b7463e0b-52ca-4d30-898b-9cee90c41eb1}, !- Handle
  8760.csv,                               !- Name
  8760.csv;                               !- File Name

OS:Schedule:Day,
  {943b71e2-a3ae-4995-bcd6-6c7a97daae56}, !- Handle
  Schedule Day 1,                         !- Name
  ,                                       !- Schedule Type Limits Name
  ,                                       !- Interpolate to Timestep
  24,                                     !- Hour 1
  0,                                      !- Minute 1
  0;                                      !- Value Until Time 1

OS:Schedule:Day,
  {2666ac64-a27c-4b23-b5fe-463c2f0d6b62}, !- Handle
  Schedule Day 2,                         !- Name
  ,                                       !- Schedule Type Limits Name
  ,                                       !- Interpolate to Timestep
  24,                                     !- Hour 1
  0,                                      !- Minute 1
  1;                                      !- Value Until Time 1

OS:Schedule:File,
  {32f4d12f-5316-42b4-a5d7-ab771c6f7ec8}, !- Handle
  occupants,                              !- Name
  {11066a66-7328-4833-86ab-533df020a074}, !- Schedule Type Limits Name
  {b7463e0b-52ca-4d30-898b-9cee90c41eb1}, !- External File Name
  1,                                      !- Column Number
  1,                                      !- Rows to Skip at Top
  8760,                                   !- Number of Hours of Data
  ,                                       !- Column Separator
  ,                                       !- Interpolate to Timestep
  60;                                     !- Minutes per Item

OS:Schedule:Ruleset,
  {aac342f8-bb88-495b-bcf5-c61d2a59d136}, !- Handle
  Schedule Ruleset 1,                     !- Name
  {5cddc21e-3e1b-4615-80bb-04c01c741e33}, !- Schedule Type Limits Name
  {ed483cf9-6209-47ea-8d19-d75a0f000243}; !- Default Day Schedule Name

OS:Schedule:Day,
  {ed483cf9-6209-47ea-8d19-d75a0f000243}, !- Handle
  Schedule Day 3,                         !- Name
  {5cddc21e-3e1b-4615-80bb-04c01c741e33}, !- Schedule Type Limits Name
  ,                                       !- Interpolate to Timestep
  24,                                     !- Hour 1
  0,                                      !- Minute 1
  112.539290946133;                       !- Value Until Time 1

OS:People:Definition,
  {fe958367-5e3a-4fb2-ade1-696fea1be509}, !- Handle
  res occupants|living space,             !- Name
  People,                                 !- Number of People Calculation Method
  3.39,                                   !- Number of People {people}
  ,                                       !- People per Space Floor Area {person/m2}
  ,                                       !- Space Floor Area per Person {m2/person}
  0.319734,                               !- Fraction Radiant
  0.573,                                  !- Sensible Heat Fraction
  0,                                      !- Carbon Dioxide Generation Rate {m3/s-W}
  No,                                     !- Enable ASHRAE 55 Comfort Warnings
  ZoneAveraged;                           !- Mean Radiant Temperature Calculation Type

OS:People,
  {97d1491f-15a3-477f-beef-e22b9f1fc39b}, !- Handle
  res occupants|living space,             !- Name
  {fe958367-5e3a-4fb2-ade1-696fea1be509}, !- People Definition Name
  {8d686802-60dd-4429-b18d-b408ebaed97c}, !- Space or SpaceType Name
  {32f4d12f-5316-42b4-a5d7-ab771c6f7ec8}, !- Number of People Schedule Name
  {aac342f8-bb88-495b-bcf5-c61d2a59d136}, !- Activity Level Schedule Name
  ,                                       !- Surface Name/Angle Factor List Name
  ,                                       !- Work Efficiency Schedule Name
  ,                                       !- Clothing Insulation Schedule Name
  ,                                       !- Air Velocity Schedule Name
  1;                                      !- Multiplier

OS:ScheduleTypeLimits,
  {5cddc21e-3e1b-4615-80bb-04c01c741e33}, !- Handle
  ActivityLevel,                          !- Name
  0,                                      !- Lower Limit Value
  ,                                       !- Upper Limit Value
  Continuous,                             !- Numeric Type
  ActivityLevel;                          !- Unit Type

OS:ScheduleTypeLimits,
  {11066a66-7328-4833-86ab-533df020a074}, !- Handle
  Fractional,                             !- Name
  0,                                      !- Lower Limit Value
  1,                                      !- Upper Limit Value
  Continuous;                             !- Numeric Type

OS:Schedule:Day,
  {ab64f639-2fe1-4eff-b571-f4e683dfc4eb}, !- Handle
  Schedule Day 4,                         !- Name
  ,                                       !- Schedule Type Limits Name
  ,                                       !- Interpolate to Timestep
  24,                                     !- Hour 1
  0,                                      !- Minute 1
  0;                                      !- Value Until Time 1

OS:Schedule:Day,
  {79a92fa4-bef4-4add-8722-4b9d439c968f}, !- Handle
  Schedule Day 5,                         !- Name
  ,                                       !- Schedule Type Limits Name
  ,                                       !- Interpolate to Timestep
  24,                                     !- Hour 1
  0,                                      !- Minute 1
  1;                                      !- Value Until Time 1

OS:People:Definition,
  {68f2fb12-7ddf-4092-b50d-abd269bfa188}, !- Handle
  res occupants|unit 2|living space|unit 2|story 1, !- Name
  People,                                 !- Number of People Calculation Method
  3.39,                                   !- Number of People {people}
  ,                                       !- People per Space Floor Area {person/m2}
  ,                                       !- Space Floor Area per Person {m2/person}
  0.319734,                               !- Fraction Radiant
  0.573,                                  !- Sensible Heat Fraction
  0,                                      !- Carbon Dioxide Generation Rate {m3/s-W}
  No,                                     !- Enable ASHRAE 55 Comfort Warnings
  ZoneAveraged;                           !- Mean Radiant Temperature Calculation Type

OS:People,
  {b8060f76-7405-4744-9645-631abd44ea0c}, !- Handle
  res occupants|unit 2|living space|unit 2|story 1, !- Name
  {68f2fb12-7ddf-4092-b50d-abd269bfa188}, !- People Definition Name
  {ec87cd54-fc4e-4eb1-927f-516e5cc96f3f}, !- Space or SpaceType Name
  {32f4d12f-5316-42b4-a5d7-ab771c6f7ec8}, !- Number of People Schedule Name
  {aac342f8-bb88-495b-bcf5-c61d2a59d136}, !- Activity Level Schedule Name
  ,                                       !- Surface Name/Angle Factor List Name
  ,                                       !- Work Efficiency Schedule Name
  ,                                       !- Clothing Insulation Schedule Name
  ,                                       !- Air Velocity Schedule Name
  1;                                      !- Multiplier

OS:Schedule:Day,
  {b1e70ab0-e265-4a66-a720-525d184ec6d7}, !- Handle
  Schedule Day 6,                         !- Name
  ,                                       !- Schedule Type Limits Name
  ,                                       !- Interpolate to Timestep
  24,                                     !- Hour 1
  0,                                      !- Minute 1
  0;                                      !- Value Until Time 1

OS:Schedule:Day,
  {82adc088-51d7-482b-8bc2-6e81da3a044b}, !- Handle
  Schedule Day 7,                         !- Name
  ,                                       !- Schedule Type Limits Name
  ,                                       !- Interpolate to Timestep
  24,                                     !- Hour 1
  0,                                      !- Minute 1
  1;                                      !- Value Until Time 1

OS:People:Definition,
  {3a670611-5d7c-475a-98c3-5fc145f08edf}, !- Handle
  res occupants|unit 3|living space|unit 3|story 1, !- Name
  People,                                 !- Number of People Calculation Method
  3.39,                                   !- Number of People {people}
  ,                                       !- People per Space Floor Area {person/m2}
  ,                                       !- Space Floor Area per Person {m2/person}
  0.319734,                               !- Fraction Radiant
  0.573,                                  !- Sensible Heat Fraction
  0,                                      !- Carbon Dioxide Generation Rate {m3/s-W}
  No,                                     !- Enable ASHRAE 55 Comfort Warnings
  ZoneAveraged;                           !- Mean Radiant Temperature Calculation Type

OS:People,
  {9b2a755b-fb4f-46c2-a195-9c024d805445}, !- Handle
  res occupants|unit 3|living space|unit 3|story 1, !- Name
  {3a670611-5d7c-475a-98c3-5fc145f08edf}, !- People Definition Name
  {f912f650-8852-4711-8ba9-ecbd95d1f53b}, !- Space or SpaceType Name
  {32f4d12f-5316-42b4-a5d7-ab771c6f7ec8}, !- Number of People Schedule Name
  {aac342f8-bb88-495b-bcf5-c61d2a59d136}, !- Activity Level Schedule Name
  ,                                       !- Surface Name/Angle Factor List Name
  ,                                       !- Work Efficiency Schedule Name
  ,                                       !- Clothing Insulation Schedule Name
  ,                                       !- Air Velocity Schedule Name
  1;                                      !- Multiplier

OS:Schedule:Day,
  {22610fe9-7507-48c9-bbbb-9ef7ad3c8e37}, !- Handle
  Schedule Day 8,                         !- Name
  ,                                       !- Schedule Type Limits Name
  ,                                       !- Interpolate to Timestep
  24,                                     !- Hour 1
  0,                                      !- Minute 1
  0;                                      !- Value Until Time 1

OS:Schedule:Day,
  {12a101c5-5add-45ad-80ad-7385cc908254}, !- Handle
  Schedule Day 9,                         !- Name
  ,                                       !- Schedule Type Limits Name
  ,                                       !- Interpolate to Timestep
  24,                                     !- Hour 1
  0,                                      !- Minute 1
  1;                                      !- Value Until Time 1

OS:People:Definition,
  {17d28a9d-e606-4799-985b-26de6c10fcdf}, !- Handle
  res occupants|unit 4|living space|unit 4|story 1, !- Name
  People,                                 !- Number of People Calculation Method
  3.39,                                   !- Number of People {people}
  ,                                       !- People per Space Floor Area {person/m2}
  ,                                       !- Space Floor Area per Person {m2/person}
  0.319734,                               !- Fraction Radiant
  0.573,                                  !- Sensible Heat Fraction
  0,                                      !- Carbon Dioxide Generation Rate {m3/s-W}
  No,                                     !- Enable ASHRAE 55 Comfort Warnings
  ZoneAveraged;                           !- Mean Radiant Temperature Calculation Type

OS:People,
  {b51d5ed5-0102-48b4-833b-2587ef38a912}, !- Handle
  res occupants|unit 4|living space|unit 4|story 1, !- Name
  {17d28a9d-e606-4799-985b-26de6c10fcdf}, !- People Definition Name
  {900a97b0-5aa3-4c3c-972d-19dfd06009bf}, !- Space or SpaceType Name
  {32f4d12f-5316-42b4-a5d7-ab771c6f7ec8}, !- Number of People Schedule Name
  {aac342f8-bb88-495b-bcf5-c61d2a59d136}, !- Activity Level Schedule Name
  ,                                       !- Surface Name/Angle Factor List Name
  ,                                       !- Work Efficiency Schedule Name
  ,                                       !- Clothing Insulation Schedule Name
  ,                                       !- Air Velocity Schedule Name
  1;                                      !- Multiplier

OS:WeatherFile,
  {5a5ae1d7-cd43-447d-9230-eaf0d15c0cbc}, !- Handle
  Denver Intl Ap,                         !- City
  CO,                                     !- State Province Region
  USA,                                    !- Country
  TMY3,                                   !- Data Source
  725650,                                 !- WMO Number
  39.83,                                  !- Latitude {deg}
  -104.65,                                !- Longitude {deg}
  -7,                                     !- Time Zone {hr}
  1650,                                   !- Elevation {m}
  file:../weather/USA_CO_Denver.Intl.AP.725650_TMY3.epw, !- Url
  E23378AA;                               !- Checksum

OS:AdditionalProperties,
  {e755139d-94aa-417d-ac5f-65c7a40c6d32}, !- Handle
  {5a5ae1d7-cd43-447d-9230-eaf0d15c0cbc}, !- Object Name
  EPWHeaderCity,                          !- Feature Name 1
  String,                                 !- Feature Data Type 1
  Denver Intl Ap,                         !- Feature Value 1
  EPWHeaderState,                         !- Feature Name 2
  String,                                 !- Feature Data Type 2
  CO,                                     !- Feature Value 2
  EPWHeaderCountry,                       !- Feature Name 3
  String,                                 !- Feature Data Type 3
  USA,                                    !- Feature Value 3
  EPWHeaderDataSource,                    !- Feature Name 4
  String,                                 !- Feature Data Type 4
  TMY3,                                   !- Feature Value 4
  EPWHeaderStation,                       !- Feature Name 5
  String,                                 !- Feature Data Type 5
  725650,                                 !- Feature Value 5
  EPWHeaderLatitude,                      !- Feature Name 6
  Double,                                 !- Feature Data Type 6
  39.829999999999998,                     !- Feature Value 6
  EPWHeaderLongitude,                     !- Feature Name 7
  Double,                                 !- Feature Data Type 7
  -104.65000000000001,                    !- Feature Value 7
  EPWHeaderTimezone,                      !- Feature Name 8
  Double,                                 !- Feature Data Type 8
  -7,                                     !- Feature Value 8
  EPWHeaderAltitude,                      !- Feature Name 9
  Double,                                 !- Feature Data Type 9
  5413.3858267716532,                     !- Feature Value 9
  EPWHeaderLocalPressure,                 !- Feature Name 10
  Double,                                 !- Feature Data Type 10
  0.81937567683596546,                    !- Feature Value 10
  EPWHeaderRecordsPerHour,                !- Feature Name 11
  Double,                                 !- Feature Data Type 11
  0,                                      !- Feature Value 11
  EPWDataAnnualAvgDrybulb,                !- Feature Name 12
  Double,                                 !- Feature Data Type 12
  51.575616438356228,                     !- Feature Value 12
  EPWDataAnnualMinDrybulb,                !- Feature Name 13
  Double,                                 !- Feature Data Type 13
  -2.9200000000000017,                    !- Feature Value 13
  EPWDataAnnualMaxDrybulb,                !- Feature Name 14
  Double,                                 !- Feature Data Type 14
  104,                                    !- Feature Value 14
  EPWDataCDD50F,                          !- Feature Name 15
  Double,                                 !- Feature Data Type 15
  3072.2925000000005,                     !- Feature Value 15
  EPWDataCDD65F,                          !- Feature Name 16
  Double,                                 !- Feature Data Type 16
  883.62000000000035,                     !- Feature Value 16
  EPWDataHDD50F,                          !- Feature Name 17
  Double,                                 !- Feature Data Type 17
  2497.1925000000001,                     !- Feature Value 17
  EPWDataHDD65F,                          !- Feature Name 18
  Double,                                 !- Feature Data Type 18
  5783.5200000000013,                     !- Feature Value 18
  EPWDataAnnualAvgWindspeed,              !- Feature Name 19
  Double,                                 !- Feature Data Type 19
  3.9165296803649667,                     !- Feature Value 19
  EPWDataMonthlyAvgDrybulbs,              !- Feature Name 20
  String,                                 !- Feature Data Type 20
  33.4191935483871&#4431.90142857142857&#4443.02620967741937&#4442.48624999999999&#4459.877741935483854&#4473.57574999999997&#4472.07975806451608&#4472.70008064516134&#4466.49200000000006&#4450.079112903225806&#4437.218250000000005&#4434.582177419354835, !- Feature Value 20
  EPWDataGroundMonthlyTemps,              !- Feature Name 21
  String,                                 !- Feature Data Type 21
  44.08306285945173&#4440.89570904991865&#4440.64045432632048&#4442.153016571250646&#4448.225111118704206&#4454.268919273837525&#4459.508577937551024&#4462.82777283423508&#4463.10975667174995&#4460.41014950381947&#4455.304105212311526&#4449.445696474514364, !- Feature Value 21
  EPWDataWSF,                             !- Feature Name 22
  Double,                                 !- Feature Data Type 22
  0.58999999999999997,                    !- Feature Value 22
  EPWDataMonthlyAvgDailyHighDrybulbs,     !- Feature Name 23
  String,                                 !- Feature Data Type 23
  47.41032258064516&#4446.58642857142857&#4455.15032258064517&#4453.708&#4472.80193548387098&#4488.67600000000002&#4486.1858064516129&#4485.87225806451613&#4482.082&#4463.18064516129033&#4448.73400000000001&#4448.87935483870968, !- Feature Value 23
  EPWDataMonthlyAvgDailyLowDrybulbs,      !- Feature Name 24
  String,                                 !- Feature Data Type 24
  19.347741935483874&#4419.856428571428573&#4430.316129032258065&#4431.112&#4447.41612903225806&#4457.901999999999994&#4459.063870967741934&#4460.956774193548384&#4452.352000000000004&#4438.41612903225806&#4427.002000000000002&#4423.02903225806451, !- Feature Value 24
  EPWDesignHeatingDrybulb,                !- Feature Name 25
  Double,                                 !- Feature Data Type 25
  12.02,                                  !- Feature Value 25
  EPWDesignHeatingWindspeed,              !- Feature Name 26
  Double,                                 !- Feature Data Type 26
  2.8062500000000004,                     !- Feature Value 26
  EPWDesignCoolingDrybulb,                !- Feature Name 27
  Double,                                 !- Feature Data Type 27
  91.939999999999998,                     !- Feature Value 27
  EPWDesignCoolingWetbulb,                !- Feature Name 28
  Double,                                 !- Feature Data Type 28
  59.95131430195849,                      !- Feature Value 28
  EPWDesignCoolingHumidityRatio,          !- Feature Name 29
  Double,                                 !- Feature Data Type 29
  0.0059161086834698092,                  !- Feature Value 29
  EPWDesignCoolingWindspeed,              !- Feature Name 30
  Double,                                 !- Feature Data Type 30
  3.7999999999999989,                     !- Feature Value 30
  EPWDesignDailyTemperatureRange,         !- Feature Name 31
  Double,                                 !- Feature Data Type 31
  24.915483870967748,                     !- Feature Value 31
  EPWDesignDehumidDrybulb,                !- Feature Name 32
  Double,                                 !- Feature Data Type 32
  67.996785714285721,                     !- Feature Value 32
  EPWDesignDehumidHumidityRatio,          !- Feature Name 33
  Double,                                 !- Feature Data Type 33
  0.012133744170488724,                   !- Feature Value 33
  EPWDesignCoolingDirectNormal,           !- Feature Name 34
  Double,                                 !- Feature Data Type 34
  985,                                    !- Feature Value 34
  EPWDesignCoolingDiffuseHorizontal,      !- Feature Name 35
  Double,                                 !- Feature Data Type 35
  84;                                     !- Feature Value 35

OS:Site,
  {3b5b40d4-d3c4-478e-8675-cdcf2a59f6c3}, !- Handle
  Denver Intl Ap_CO_USA,                  !- Name
  39.83,                                  !- Latitude {deg}
  -104.65,                                !- Longitude {deg}
  -7,                                     !- Time Zone {hr}
  1650,                                   !- Elevation {m}
  ;                                       !- Terrain

OS:ClimateZones,
  {9864de3d-70eb-45ca-a2e1-b4679034a63f}, !- Handle
  ,                                       !- Active Institution
  ,                                       !- Active Year
  ,                                       !- Climate Zone Institution Name 1
  ,                                       !- Climate Zone Document Name 1
  ,                                       !- Climate Zone Document Year 1
  ,                                       !- Climate Zone Value 1
  Building America,                       !- Climate Zone Institution Name 2
  ,                                       !- Climate Zone Document Name 2
  0,                                      !- Climate Zone Document Year 2
  Cold;                                   !- Climate Zone Value 2

OS:Site:WaterMainsTemperature,
  {eddc6808-478f-45ed-8390-df599d4115fc}, !- Handle
  Correlation,                            !- Calculation Method
  ,                                       !- Temperature Schedule Name
  10.8753424657535,                       !- Annual Average Outdoor Air Temperature {C}
  23.1524007936508;                       !- Maximum Difference In Monthly Average Outdoor Air Temperatures {deltaC}

OS:RunPeriodControl:DaylightSavingTime,
  {e34303d1-8d9b-414c-baf9-882de216e181}, !- Handle
  4/7,                                    !- Start Date
  10/26;                                  !- End Date

OS:Site:GroundTemperature:Deep,
  {b9e2d2df-16f7-4d7a-81d2-6adb3f2f0507}, !- Handle
  10.8753424657535,                       !- January Deep Ground Temperature {C}
  10.8753424657535,                       !- February Deep Ground Temperature {C}
  10.8753424657535,                       !- March Deep Ground Temperature {C}
  10.8753424657535,                       !- April Deep Ground Temperature {C}
  10.8753424657535,                       !- May Deep Ground Temperature {C}
  10.8753424657535,                       !- June Deep Ground Temperature {C}
  10.8753424657535,                       !- July Deep Ground Temperature {C}
  10.8753424657535,                       !- August Deep Ground Temperature {C}
  10.8753424657535,                       !- September Deep Ground Temperature {C}
  10.8753424657535,                       !- October Deep Ground Temperature {C}
  10.8753424657535,                       !- November Deep Ground Temperature {C}
  10.8753424657535;                       !- December Deep Ground Temperature {C}

OS:PlantLoop,
  {f790ba62-941b-4b23-b735-1e5afec2bb01}, !- Handle
  Hot Water Loop,                         !- Name
  Water,                                  !- Fluid Type
  0,                                      !- Glycol Concentration
  ,                                       !- User Defined Fluid Type
  ,                                       !- Plant Equipment Operation Heating Load
  ,                                       !- Plant Equipment Operation Cooling Load
  ,                                       !- Primary Plant Equipment Operation Scheme
  {f98f82dd-ac47-45d3-96dd-2e4c6128592a}, !- Loop Temperature Setpoint Node Name
  ,                                       !- Maximum Loop Temperature {C}
  10,                                     !- Minimum Loop Temperature {C}
  ,                                       !- Maximum Loop Flow Rate {m3/s}
  ,                                       !- Minimum Loop Flow Rate {m3/s}
  Autocalculate,                          !- Plant Loop Volume {m3}
  {2ed404db-c6e1-42a1-b1d1-84013ef4430f}, !- Plant Side Inlet Node Name
  {a4728409-3008-4169-b128-b5f512106f13}, !- Plant Side Outlet Node Name
  ,                                       !- Plant Side Branch List Name
  {9c8e2a62-8feb-4d9c-a86c-10043120d470}, !- Demand Side Inlet Node Name
  {76d9b294-506a-4e42-be07-006a71e9256e}, !- Demand Side Outlet Node Name
  ,                                       !- Demand Side Branch List Name
  ,                                       !- Demand Side Connector List Name
  Optimal,                                !- Load Distribution Scheme
  {8d434d76-9698-4dbc-a779-980e34eaa7c1}, !- Availability Manager List Name
  ,                                       !- Plant Loop Demand Calculation Scheme
  ,                                       !- Common Pipe Simulation
  ,                                       !- Pressure Simulation Type
  ,                                       !- Plant Equipment Operation Heating Load Schedule
  ,                                       !- Plant Equipment Operation Cooling Load Schedule
  ,                                       !- Primary Plant Equipment Operation Scheme Schedule
  ,                                       !- Component Setpoint Operation Scheme Schedule
  {8cdc3460-dd50-48e9-a295-b68899d303a3}, !- Demand Mixer Name
  {072cdc9f-2c78-4a0b-9d8f-e53758dc85ce}, !- Demand Splitter Name
  {488f09fa-7c96-48a2-a3dc-3e45c665370b}, !- Supply Mixer Name
  {b4176f2b-1a30-44cb-939b-9727e5324edb}; !- Supply Splitter Name

OS:Node,
  {9a4bda0b-0352-42f8-ae9f-f404ba9a1269}, !- Handle
  Node 6,                                 !- Name
  {2ed404db-c6e1-42a1-b1d1-84013ef4430f}, !- Inlet Port
  {cfc98dcc-9d49-4a95-8669-c5adc5dc4354}; !- Outlet Port

OS:Node,
  {f98f82dd-ac47-45d3-96dd-2e4c6128592a}, !- Handle
  Node 7,                                 !- Name
  {56d02773-7f2c-49a9-9b65-638785b889bd}, !- Inlet Port
  {a4728409-3008-4169-b128-b5f512106f13}; !- Outlet Port

OS:Node,
  {b9ef033e-48c3-4681-9f31-6a7a2ff7f6c3}, !- Handle
  Node 8,                                 !- Name
  {f3474ca8-555c-4f25-9940-5117fec8a553}, !- Inlet Port
  {9f34d99a-4ed1-48dc-899a-ccaab6e607b2}; !- Outlet Port

OS:Connector:Mixer,
  {488f09fa-7c96-48a2-a3dc-3e45c665370b}, !- Handle
  Connector Mixer 1,                      !- Name
  {062d65c3-3c8c-4c45-aa93-aa8b182c7c41}, !- Outlet Branch Name
  {f30b65ec-7c84-49e8-a62c-1201e110ad56}, !- Inlet Branch Name 1
  {95a9eed5-6030-4995-a1d6-c7d63d569e70}; !- Inlet Branch Name 2

OS:Connector:Splitter,
  {b4176f2b-1a30-44cb-939b-9727e5324edb}, !- Handle
  Connector Splitter 1,                   !- Name
  {f7817219-ca1c-4169-bda6-2ea16c6d9781}, !- Inlet Branch Name
  {f3474ca8-555c-4f25-9940-5117fec8a553}, !- Outlet Branch Name 1
  {727cefe1-46d5-4b67-9ff8-437e1b145945}; !- Outlet Branch Name 2

OS:Connection,
  {2ed404db-c6e1-42a1-b1d1-84013ef4430f}, !- Handle
  {c706e76e-d160-480a-8f5b-ae1a43e76501}, !- Name
  {f790ba62-941b-4b23-b735-1e5afec2bb01}, !- Source Object
  14,                                     !- Outlet Port
  {9a4bda0b-0352-42f8-ae9f-f404ba9a1269}, !- Target Object
  2;                                      !- Inlet Port

OS:Connection,
  {f3474ca8-555c-4f25-9940-5117fec8a553}, !- Handle
  {6eda25e8-0cdb-4df3-90b2-ede615498cde}, !- Name
  {b4176f2b-1a30-44cb-939b-9727e5324edb}, !- Source Object
  3,                                      !- Outlet Port
  {b9ef033e-48c3-4681-9f31-6a7a2ff7f6c3}, !- Target Object
  2;                                      !- Inlet Port

OS:Connection,
  {a4728409-3008-4169-b128-b5f512106f13}, !- Handle
  {e1de142f-bfb0-48ca-b7dd-0e159b8334f5}, !- Name
  {f98f82dd-ac47-45d3-96dd-2e4c6128592a}, !- Source Object
  3,                                      !- Outlet Port
  {f790ba62-941b-4b23-b735-1e5afec2bb01}, !- Target Object
  15;                                     !- Inlet Port

OS:Node,
  {fab0816e-f481-487d-937a-6485bd080d8a}, !- Handle
  Node 9,                                 !- Name
  {9c8e2a62-8feb-4d9c-a86c-10043120d470}, !- Inlet Port
  {e61dd377-ca88-4b60-a2f3-d76d0c225b7e}; !- Outlet Port

OS:Node,
  {d2bb911b-b4af-4464-a302-a1a99dd4ab78}, !- Handle
  Node 10,                                !- Name
  {3df8e5c3-5060-4aa4-9516-a57d80151c57}, !- Inlet Port
  {76d9b294-506a-4e42-be07-006a71e9256e}; !- Outlet Port

OS:Node,
  {ff617e14-6b09-4be7-b90d-1108d59cdba3}, !- Handle
  Node 11,                                !- Name
  {fb4ddeac-aeaf-47fd-85fe-8ea5f0f61364}, !- Inlet Port
  {40795707-de92-4ba6-be75-99f94d38f16f}; !- Outlet Port

OS:Connector:Mixer,
  {8cdc3460-dd50-48e9-a295-b68899d303a3}, !- Handle
  Connector Mixer 2,                      !- Name
  {78d107c3-b5eb-4512-9bbe-78d759d2be7e}, !- Outlet Branch Name
  {7af6c7ab-33c6-48ad-be0a-bd0578d80631}, !- Inlet Branch Name 1
  {e0076f02-1c97-427d-b2af-139de66ce36e}, !- Inlet Branch Name 2
  {1c24258b-1524-49c7-8706-22fd1b7de173}, !- Inlet Branch Name 3
  {c05e97f2-a962-4e0e-92cc-9c06e6405d13}, !- Inlet Branch Name 4
  {d99469c4-e0c6-4644-a88a-b5573be75acb}; !- Inlet Branch Name 5

OS:Connector:Splitter,
  {072cdc9f-2c78-4a0b-9d8f-e53758dc85ce}, !- Handle
  Connector Splitter 2,                   !- Name
  {b1b0d5e8-2cb8-4d06-b644-1b5b4653000f}, !- Inlet Branch Name
  {fb4ddeac-aeaf-47fd-85fe-8ea5f0f61364}, !- Outlet Branch Name 1
  {ad1ddd10-083a-4d3b-873e-60411c7e2d42}, !- Outlet Branch Name 2
  {cc356bb8-af78-4fca-a820-ecd0dd6365b6}, !- Outlet Branch Name 3
  {e370dbc1-8ac8-443f-95e7-6f1fb43f6abe}, !- Outlet Branch Name 4
  {04bf8736-d443-4979-9ee1-2381a7612433}; !- Outlet Branch Name 5

OS:Connection,
  {9c8e2a62-8feb-4d9c-a86c-10043120d470}, !- Handle
  {bb9f641d-4f1b-4c76-bac6-c00655ee1699}, !- Name
  {f790ba62-941b-4b23-b735-1e5afec2bb01}, !- Source Object
  17,                                     !- Outlet Port
  {fab0816e-f481-487d-937a-6485bd080d8a}, !- Target Object
  2;                                      !- Inlet Port

OS:Connection,
  {fb4ddeac-aeaf-47fd-85fe-8ea5f0f61364}, !- Handle
  {0df2508d-f035-4ffc-8782-c9d412412de2}, !- Name
  {072cdc9f-2c78-4a0b-9d8f-e53758dc85ce}, !- Source Object
  3,                                      !- Outlet Port
  {ff617e14-6b09-4be7-b90d-1108d59cdba3}, !- Target Object
  2;                                      !- Inlet Port

OS:Connection,
  {76d9b294-506a-4e42-be07-006a71e9256e}, !- Handle
  {45703fb2-2646-4714-be1d-e992e257fd27}, !- Name
  {d2bb911b-b4af-4464-a302-a1a99dd4ab78}, !- Source Object
  3,                                      !- Outlet Port
  {f790ba62-941b-4b23-b735-1e5afec2bb01}, !- Target Object
  18;                                     !- Inlet Port

OS:Sizing:Plant,
  {b4ff9f56-e78a-4ef9-8f8b-faf7e276882e}, !- Handle
  {f790ba62-941b-4b23-b735-1e5afec2bb01}, !- Plant or Condenser Loop Name
  Heating,                                !- Loop Type
  82.2222222222223,                       !- Design Loop Exit Temperature {C}
  11.1111111111111,                       !- Loop Design Temperature Difference {deltaC}
  NonCoincident,                          !- Sizing Option
  1,                                      !- Zone Timesteps in Averaging Window
  None;                                   !- Coincident Sizing Factor Mode

OS:AvailabilityManagerAssignmentList,
  {8d434d76-9698-4dbc-a779-980e34eaa7c1}, !- Handle
  Plant Loop 1 AvailabilityManagerAssignmentList; !- Name

OS:Schedule:Ruleset,
  {ed39f576-917d-4229-9c9a-3b3e0305151c}, !- Handle
  Hot Water Loop Temp - 180F,             !- Name
  {457d9c51-77ce-425d-8db8-16f183ff621b}, !- Schedule Type Limits Name
  {cbcbe56f-0b23-4738-b6be-f3f83ae317af}; !- Default Day Schedule Name

OS:Schedule:Day,
  {cbcbe56f-0b23-4738-b6be-f3f83ae317af}, !- Handle
  Hot Water Loop Temp - 180F Default,     !- Name
  {457d9c51-77ce-425d-8db8-16f183ff621b}, !- Schedule Type Limits Name
  ,                                       !- Interpolate to Timestep
  24,                                     !- Hour 1
  0,                                      !- Minute 1
  82.2222222222223;                       !- Value Until Time 1

OS:ScheduleTypeLimits,
  {457d9c51-77ce-425d-8db8-16f183ff621b}, !- Handle
  Temperature,                            !- Name
  0,                                      !- Lower Limit Value
  100,                                    !- Upper Limit Value
  Continuous,                             !- Numeric Type
  Temperature;                            !- Unit Type

OS:SetpointManager:Scheduled,
  {e921eaf9-e41d-469b-b1d6-99623372f603}, !- Handle
  Hot Water Loop Setpoint Manager,        !- Name
  Temperature,                            !- Control Variable
  {ed39f576-917d-4229-9c9a-3b3e0305151c}, !- Schedule Name
  {f98f82dd-ac47-45d3-96dd-2e4c6128592a}; !- Setpoint Node or NodeList Name

OS:Pump:VariableSpeed,
  {d0124c48-3aaa-4c45-bab0-ab113a6a5e8b}, !- Handle
  Central pump,                           !- Name
  {cfc98dcc-9d49-4a95-8669-c5adc5dc4354}, !- Inlet Node Name
  {ae27d37e-df57-4035-8b06-da234ff69657}, !- Outlet Node Name
  ,                                       !- Rated Flow Rate {m3/s}
  179344.0152,                            !- Rated Pump Head {Pa}
  ,                                       !- Rated Power Consumption {W}
  0.9,                                    !- Motor Efficiency
  ,                                       !- Fraction of Motor Inefficiencies to Fluid Stream
  ,                                       !- Coefficient 1 of the Part Load Performance Curve
  ,                                       !- Coefficient 2 of the Part Load Performance Curve
  ,                                       !- Coefficient 3 of the Part Load Performance Curve
  ,                                       !- Coefficient 4 of the Part Load Performance Curve
  ,                                       !- Minimum Flow Rate {m3/s}
  Intermittent,                           !- Pump Control Type
  ,                                       !- Pump Flow Rate Schedule Name
  ,                                       !- Pump Curve Name
  ,                                       !- Impeller Diameter {m}
  ,                                       !- VFD Control Type
  ,                                       !- Pump RPM Schedule Name
  ,                                       !- Minimum Pressure Schedule {Pa}
  ,                                       !- Maximum Pressure Schedule {Pa}
  ,                                       !- Minimum RPM Schedule {rev/min}
  ,                                       !- Maximum RPM Schedule {rev/min}
  ,                                       !- Zone Name
  0.5,                                    !- Skin Loss Radiative Fraction
  PowerPerFlowPerPressure,                !- Design Power Sizing Method
  348701.1,                               !- Design Electric Power per Unit Flow Rate {W/(m3/s)}
  1.282051282,                            !- Design Shaft Power per Unit Flow Rate per Unit Head {W-s/m3-Pa}
  0,                                      !- Design Minimum Flow Rate Fraction
  General;                                !- End-Use Subcategory

OS:Node,
  {cf6141b3-d682-4236-8f69-4952461a8edd}, !- Handle
  Node 12,                                !- Name
  {ae27d37e-df57-4035-8b06-da234ff69657}, !- Inlet Port
  {f7817219-ca1c-4169-bda6-2ea16c6d9781}; !- Outlet Port

OS:Connection,
  {cfc98dcc-9d49-4a95-8669-c5adc5dc4354}, !- Handle
  {7a7ea2c2-d984-4381-ab29-04a0d2dd179a}, !- Name
  {9a4bda0b-0352-42f8-ae9f-f404ba9a1269}, !- Source Object
  3,                                      !- Outlet Port
  {d0124c48-3aaa-4c45-bab0-ab113a6a5e8b}, !- Target Object
  2;                                      !- Inlet Port

OS:Connection,
  {ae27d37e-df57-4035-8b06-da234ff69657}, !- Handle
  {0030e3fe-b308-4f36-aa4a-dbaf3d377b13}, !- Name
  {d0124c48-3aaa-4c45-bab0-ab113a6a5e8b}, !- Source Object
  3,                                      !- Outlet Port
  {cf6141b3-d682-4236-8f69-4952461a8edd}, !- Target Object
  2;                                      !- Inlet Port

OS:Connection,
  {f7817219-ca1c-4169-bda6-2ea16c6d9781}, !- Handle
  {86126467-fa81-4704-9689-5013e2a1b246}, !- Name
  {cf6141b3-d682-4236-8f69-4952461a8edd}, !- Source Object
  3,                                      !- Outlet Port
  {b4176f2b-1a30-44cb-939b-9727e5324edb}, !- Target Object
  2;                                      !- Inlet Port

OS:Boiler:HotWater,
  {fd645c65-3fec-43ff-a5f9-f940cf33f6da}, !- Handle
  Boiler,                                 !- Name
  NaturalGas,                             !- Fuel Type
  ,                                       !- Nominal Capacity {W}
  0.78,                                   !- Nominal Thermal Efficiency
  LeavingBoiler,                          !- Efficiency Curve Temperature Evaluation Variable
  ,                                       !- Normalized Boiler Efficiency Curve Name
  82.2222222222223,                       !- Design Water Outlet Temperature {C}
  ,                                       !- Design Water Flow Rate {m3/s}
  0,                                      !- Minimum Part Load Ratio
  1.2,                                    !- Maximum Part Load Ratio
  1,                                      !- Optimum Part Load Ratio
  {9f34d99a-4ed1-48dc-899a-ccaab6e607b2}, !- Boiler Water Inlet Node Name
  {82394c2a-a478-4222-ad3d-87d223e0584d}, !- Boiler Water Outlet Node Name
  95.0000000000001,                       !- Water Outlet Upper Temperature Limit {C}
  LeavingSetpointModulated,               !- Boiler Flow Mode
  0,                                      !- Parasitic Electric Load {W}
  1,                                      !- Sizing Factor
  General;                                !- End-Use Subcategory

OS:Node,
  {f439de9d-b60d-40ea-a745-4dc6f2215a88}, !- Handle
  Node 13,                                !- Name
  {82394c2a-a478-4222-ad3d-87d223e0584d}, !- Inlet Port
  {f30b65ec-7c84-49e8-a62c-1201e110ad56}; !- Outlet Port

OS:Connection,
  {9f34d99a-4ed1-48dc-899a-ccaab6e607b2}, !- Handle
  {1481486e-d732-4725-bc8a-e26b55b49db1}, !- Name
  {b9ef033e-48c3-4681-9f31-6a7a2ff7f6c3}, !- Source Object
  3,                                      !- Outlet Port
  {fd645c65-3fec-43ff-a5f9-f940cf33f6da}, !- Target Object
  12;                                     !- Inlet Port

OS:Connection,
  {82394c2a-a478-4222-ad3d-87d223e0584d}, !- Handle
  {8a8f1a37-849f-47ab-be00-81c6b88886fa}, !- Name
  {fd645c65-3fec-43ff-a5f9-f940cf33f6da}, !- Source Object
  13,                                     !- Outlet Port
  {f439de9d-b60d-40ea-a745-4dc6f2215a88}, !- Target Object
  2;                                      !- Inlet Port

OS:Connection,
  {f30b65ec-7c84-49e8-a62c-1201e110ad56}, !- Handle
  {9104eab5-c8fe-40b0-a8c3-ffcdf98e2e75}, !- Name
  {f439de9d-b60d-40ea-a745-4dc6f2215a88}, !- Source Object
  3,                                      !- Outlet Port
  {488f09fa-7c96-48a2-a3dc-3e45c665370b}, !- Target Object
  3;                                      !- Inlet Port

OS:Pipe:Adiabatic,
  {3f7c7f29-a910-4546-ac50-dac17c66ac31}, !- Handle
  Hot Water Loop Boiler Bypass,           !- Name
  {132b3cf6-b599-40ad-b431-c3f4e3bb7e2c}, !- Inlet Node Name
  {cedd7885-c48e-4013-a4c9-1737fb893adf}; !- Outlet Node Name

OS:Node,
  {e5c8e054-9803-404d-9fad-58b9e54d705d}, !- Handle
  Node 14,                                !- Name
  {727cefe1-46d5-4b67-9ff8-437e1b145945}, !- Inlet Port
  {132b3cf6-b599-40ad-b431-c3f4e3bb7e2c}; !- Outlet Port

OS:Connection,
  {727cefe1-46d5-4b67-9ff8-437e1b145945}, !- Handle
  {dcb7efbf-da0a-4c40-9b43-cd84bdd7f34c}, !- Name
  {b4176f2b-1a30-44cb-939b-9727e5324edb}, !- Source Object
  4,                                      !- Outlet Port
  {e5c8e054-9803-404d-9fad-58b9e54d705d}, !- Target Object
  2;                                      !- Inlet Port

OS:Node,
  {f3990e3f-c757-48d2-bf5d-a2b9a5fa2646}, !- Handle
  Node 15,                                !- Name
  {cedd7885-c48e-4013-a4c9-1737fb893adf}, !- Inlet Port
  {95a9eed5-6030-4995-a1d6-c7d63d569e70}; !- Outlet Port

OS:Connection,
  {132b3cf6-b599-40ad-b431-c3f4e3bb7e2c}, !- Handle
  {1614ea60-c2bd-4dde-86cd-b634d2a2c184}, !- Name
  {e5c8e054-9803-404d-9fad-58b9e54d705d}, !- Source Object
  3,                                      !- Outlet Port
  {3f7c7f29-a910-4546-ac50-dac17c66ac31}, !- Target Object
  2;                                      !- Inlet Port

OS:Connection,
  {cedd7885-c48e-4013-a4c9-1737fb893adf}, !- Handle
  {92c4a85f-d8e2-405f-9cee-d080a4f53eee}, !- Name
  {3f7c7f29-a910-4546-ac50-dac17c66ac31}, !- Source Object
  3,                                      !- Outlet Port
  {f3990e3f-c757-48d2-bf5d-a2b9a5fa2646}, !- Target Object
  2;                                      !- Inlet Port

OS:Connection,
  {95a9eed5-6030-4995-a1d6-c7d63d569e70}, !- Handle
  {ebdbddba-8e08-48c2-b76a-edea5d403c04}, !- Name
  {f3990e3f-c757-48d2-bf5d-a2b9a5fa2646}, !- Source Object
  3,                                      !- Outlet Port
  {488f09fa-7c96-48a2-a3dc-3e45c665370b}, !- Target Object
  4;                                      !- Inlet Port

OS:Pipe:Adiabatic,
  {d54245a2-7559-41c7-8508-cbd5f949affa}, !- Handle
  Hot Water Loop Coil Bypass,             !- Name
  {40795707-de92-4ba6-be75-99f94d38f16f}, !- Inlet Node Name
  {02a8b077-2549-4773-ba86-5552a654b0a4}; !- Outlet Node Name

OS:Node,
  {b1cd5fff-4a99-43b5-b4a4-97bad3ab4653}, !- Handle
  Node 16,                                !- Name
  {02a8b077-2549-4773-ba86-5552a654b0a4}, !- Inlet Port
  {7af6c7ab-33c6-48ad-be0a-bd0578d80631}; !- Outlet Port

OS:Connection,
  {40795707-de92-4ba6-be75-99f94d38f16f}, !- Handle
  {0e2b6497-eb97-41b6-9582-7876fa80e270}, !- Name
  {ff617e14-6b09-4be7-b90d-1108d59cdba3}, !- Source Object
  3,                                      !- Outlet Port
  {d54245a2-7559-41c7-8508-cbd5f949affa}, !- Target Object
  2;                                      !- Inlet Port

OS:Connection,
  {02a8b077-2549-4773-ba86-5552a654b0a4}, !- Handle
  {ff58b8b4-8a51-43af-b72d-a29ae2587684}, !- Name
  {d54245a2-7559-41c7-8508-cbd5f949affa}, !- Source Object
  3,                                      !- Outlet Port
  {b1cd5fff-4a99-43b5-b4a4-97bad3ab4653}, !- Target Object
  2;                                      !- Inlet Port

OS:Connection,
  {7af6c7ab-33c6-48ad-be0a-bd0578d80631}, !- Handle
  {b45ac3a8-cfb7-434f-a09a-d9887ba5f924}, !- Name
  {b1cd5fff-4a99-43b5-b4a4-97bad3ab4653}, !- Source Object
  3,                                      !- Outlet Port
  {8cdc3460-dd50-48e9-a295-b68899d303a3}, !- Target Object
  3;                                      !- Inlet Port

OS:Pipe:Adiabatic,
  {e8474806-5294-469f-b18d-e1f57413d1f8}, !- Handle
  Hot Water Loop Supply Outlet,           !- Name
  {b481e9d7-8b25-4452-8112-22468576ffa1}, !- Inlet Node Name
  {56d02773-7f2c-49a9-9b65-638785b889bd}; !- Outlet Node Name

OS:Node,
  {037d4783-7c95-4aeb-b29b-d93153336d97}, !- Handle
  Node 17,                                !- Name
  {062d65c3-3c8c-4c45-aa93-aa8b182c7c41}, !- Inlet Port
  {b481e9d7-8b25-4452-8112-22468576ffa1}; !- Outlet Port

OS:Connection,
  {062d65c3-3c8c-4c45-aa93-aa8b182c7c41}, !- Handle
  {425bf556-7abb-4b5d-af2c-291f34e6cc23}, !- Name
  {488f09fa-7c96-48a2-a3dc-3e45c665370b}, !- Source Object
  2,                                      !- Outlet Port
  {037d4783-7c95-4aeb-b29b-d93153336d97}, !- Target Object
  2;                                      !- Inlet Port

OS:Connection,
  {b481e9d7-8b25-4452-8112-22468576ffa1}, !- Handle
  {3ff82fdc-e3d8-4a28-96a6-46cfb7ffd025}, !- Name
  {037d4783-7c95-4aeb-b29b-d93153336d97}, !- Source Object
  3,                                      !- Outlet Port
  {e8474806-5294-469f-b18d-e1f57413d1f8}, !- Target Object
  2;                                      !- Inlet Port

OS:Connection,
  {56d02773-7f2c-49a9-9b65-638785b889bd}, !- Handle
  {3bff4142-dd24-49d2-91de-4433399f76e2}, !- Name
  {e8474806-5294-469f-b18d-e1f57413d1f8}, !- Source Object
  3,                                      !- Outlet Port
  {f98f82dd-ac47-45d3-96dd-2e4c6128592a}, !- Target Object
  2;                                      !- Inlet Port

OS:Pipe:Adiabatic,
  {2783d0e9-8d96-4a23-bfa7-8e747de4ccec}, !- Handle
  Hot Water Loop Demand Inlet,            !- Name
  {e61dd377-ca88-4b60-a2f3-d76d0c225b7e}, !- Inlet Node Name
  {72fbee4d-9a9e-4ab7-8583-cb749e5d8a9d}; !- Outlet Node Name

OS:Node,
  {26cf524c-fc0c-4f8c-bdb0-9277be3d7d90}, !- Handle
  Node 18,                                !- Name
  {72fbee4d-9a9e-4ab7-8583-cb749e5d8a9d}, !- Inlet Port
  {b1b0d5e8-2cb8-4d06-b644-1b5b4653000f}; !- Outlet Port

OS:Connection,
  {e61dd377-ca88-4b60-a2f3-d76d0c225b7e}, !- Handle
  {36093049-87aa-45c9-b683-96a4c7a6e892}, !- Name
  {fab0816e-f481-487d-937a-6485bd080d8a}, !- Source Object
  3,                                      !- Outlet Port
  {2783d0e9-8d96-4a23-bfa7-8e747de4ccec}, !- Target Object
  2;                                      !- Inlet Port

OS:Connection,
  {72fbee4d-9a9e-4ab7-8583-cb749e5d8a9d}, !- Handle
  {ba12d26c-2b5c-4ad0-9e66-72c31cb774aa}, !- Name
  {2783d0e9-8d96-4a23-bfa7-8e747de4ccec}, !- Source Object
  3,                                      !- Outlet Port
  {26cf524c-fc0c-4f8c-bdb0-9277be3d7d90}, !- Target Object
  2;                                      !- Inlet Port

OS:Connection,
  {b1b0d5e8-2cb8-4d06-b644-1b5b4653000f}, !- Handle
  {040777c3-fd8d-4d6d-9f25-cf924a3ab6b3}, !- Name
  {26cf524c-fc0c-4f8c-bdb0-9277be3d7d90}, !- Source Object
  3,                                      !- Outlet Port
  {072cdc9f-2c78-4a0b-9d8f-e53758dc85ce}, !- Target Object
  2;                                      !- Inlet Port

OS:Pipe:Adiabatic,
  {601014d6-f0b5-4169-b9ca-c6225173d070}, !- Handle
  Hot Water Loop Demand Outlet,           !- Name
  {d918fb8e-dc75-4593-a42f-06cb4867fde5}, !- Inlet Node Name
  {3df8e5c3-5060-4aa4-9516-a57d80151c57}; !- Outlet Node Name

OS:Node,
  {77d2b800-5b92-47f8-9f99-92d2204f277d}, !- Handle
  Node 19,                                !- Name
  {78d107c3-b5eb-4512-9bbe-78d759d2be7e}, !- Inlet Port
  {d918fb8e-dc75-4593-a42f-06cb4867fde5}; !- Outlet Port

OS:Connection,
  {78d107c3-b5eb-4512-9bbe-78d759d2be7e}, !- Handle
  {1e5d6008-abf1-4b1b-af90-bf88e14fcb9c}, !- Name
  {8cdc3460-dd50-48e9-a295-b68899d303a3}, !- Source Object
  2,                                      !- Outlet Port
  {77d2b800-5b92-47f8-9f99-92d2204f277d}, !- Target Object
  2;                                      !- Inlet Port

OS:Connection,
  {d918fb8e-dc75-4593-a42f-06cb4867fde5}, !- Handle
  {88a17abe-eab2-4781-b16d-647d73b3bc56}, !- Name
  {77d2b800-5b92-47f8-9f99-92d2204f277d}, !- Source Object
  3,                                      !- Outlet Port
  {601014d6-f0b5-4169-b9ca-c6225173d070}, !- Target Object
  2;                                      !- Inlet Port

OS:Connection,
  {3df8e5c3-5060-4aa4-9516-a57d80151c57}, !- Handle
  {a182df93-661d-42c2-8e41-83ac49152072}, !- Name
  {601014d6-f0b5-4169-b9ca-c6225173d070}, !- Source Object
  3,                                      !- Outlet Port
  {d2bb911b-b4af-4464-a302-a1a99dd4ab78}, !- Target Object
  2;                                      !- Inlet Port

OS:Fan:ConstantVolume,
  {fa6dc1cf-3326-4eec-9607-52ed1eb962c4}, !- Handle
  living zone PTAC Fan,                   !- Name
  {071387bf-83ba-4aac-a6db-d3cf715f8b96}, !- Availability Schedule Name
  0.52,                                   !- Fan Total Efficiency
  331.2882503,                            !- Pressure Rise {Pa}
  AutoSize,                               !- Maximum Flow Rate {m3/s}
  0.8,                                    !- Motor Efficiency
  1,                                      !- Motor In Airstream Fraction
  ,                                       !- Air Inlet Node Name
  ,                                       !- Air Outlet Node Name
  ;                                       !- End-Use Subcategory

OS:Schedule:Constant,
  {071387bf-83ba-4aac-a6db-d3cf715f8b96}, !- Handle
  Always On Discrete,                     !- Name
  {f88f1b5a-dfa9-4917-aa98-33941449a9ff}, !- Schedule Type Limits Name
  1;                                      !- Value

OS:ScheduleTypeLimits,
  {f88f1b5a-dfa9-4917-aa98-33941449a9ff}, !- Handle
  OnOff,                                  !- Name
  0,                                      !- Lower Limit Value
  1,                                      !- Upper Limit Value
  Discrete,                               !- Numeric Type
  Availability;                           !- Unit Type

OS:Coil:Heating:Water,
  {a255ee4d-f23e-4029-ac1d-8e469a980297}, !- Handle
  Hot Water Loop Water Htg Coil,          !- Name
  {071387bf-83ba-4aac-a6db-d3cf715f8b96}, !- Availability Schedule Name
  ,                                       !- U-Factor Times Area Value {W/K}
  ,                                       !- Maximum Water Flow Rate {m3/s}
  {f61568d2-979f-407b-9f31-598ebe1f0c9b}, !- Water Inlet Node Name
  {f931f4b2-394e-4933-b14c-088644636f72}, !- Water Outlet Node Name
  ,                                       !- Air Inlet Node Name
  ,                                       !- Air Outlet Node Name
  ,                                       !- Performance Input Method
  ,                                       !- Rated Capacity {W}
  82.2222222222223,                       !- Rated Inlet Water Temperature {C}
  16.6,                                   !- Rated Inlet Air Temperature {C}
  71.1111111111112,                       !- Rated Outlet Water Temperature {C}
  32.2,                                   !- Rated Outlet Air Temperature {C}
  ;                                       !- Rated Ratio for Air and Water Convection

OS:Node,
  {d1dc62b2-8939-4a27-981e-eec878f3eecd}, !- Handle
  Node 20,                                !- Name
  {ad1ddd10-083a-4d3b-873e-60411c7e2d42}, !- Inlet Port
  {f61568d2-979f-407b-9f31-598ebe1f0c9b}; !- Outlet Port

OS:Connection,
  {ad1ddd10-083a-4d3b-873e-60411c7e2d42}, !- Handle
  {c7409b4d-bba7-409f-9c28-502ff75f6dc6}, !- Name
  {072cdc9f-2c78-4a0b-9d8f-e53758dc85ce}, !- Source Object
  4,                                      !- Outlet Port
  {d1dc62b2-8939-4a27-981e-eec878f3eecd}, !- Target Object
  2;                                      !- Inlet Port

OS:Node,
  {a4ed60ad-8afe-4eba-853b-5c955d53247a}, !- Handle
  Node 21,                                !- Name
  {f931f4b2-394e-4933-b14c-088644636f72}, !- Inlet Port
  {e0076f02-1c97-427d-b2af-139de66ce36e}; !- Outlet Port

OS:Connection,
  {f61568d2-979f-407b-9f31-598ebe1f0c9b}, !- Handle
  {11bb809c-d190-4e40-a076-9078a98a89a2}, !- Name
  {d1dc62b2-8939-4a27-981e-eec878f3eecd}, !- Source Object
  3,                                      !- Outlet Port
  {a255ee4d-f23e-4029-ac1d-8e469a980297}, !- Target Object
  5;                                      !- Inlet Port

OS:Connection,
  {f931f4b2-394e-4933-b14c-088644636f72}, !- Handle
  {ebb91eaf-782a-4197-aa29-1c88a44a9a56}, !- Name
  {a255ee4d-f23e-4029-ac1d-8e469a980297}, !- Source Object
  6,                                      !- Outlet Port
  {a4ed60ad-8afe-4eba-853b-5c955d53247a}, !- Target Object
  2;                                      !- Inlet Port

OS:Connection,
  {e0076f02-1c97-427d-b2af-139de66ce36e}, !- Handle
  {cb0dd8f6-32e9-41c5-aae5-28ff5f426887}, !- Name
  {a4ed60ad-8afe-4eba-853b-5c955d53247a}, !- Source Object
  3,                                      !- Outlet Port
  {8cdc3460-dd50-48e9-a295-b68899d303a3}, !- Target Object
  4;                                      !- Inlet Port

OS:Controller:WaterCoil,
  {3b725268-181d-4c3c-a356-a43a4cadb131}, !- Handle
  Hot Water Loop Water Htg Coil Controller, !- Name
  {a255ee4d-f23e-4029-ac1d-8e469a980297}, !- Water Coil Name
  ,                                       !- Control Variable
  Normal,                                 !- Action
  ,                                       !- Actuator Variable
  ,                                       !- Sensor Node Name
  ,                                       !- Actuator Node Name
  0.1,                                    !- Controller Convergence Tolerance {deltaC}
  ,                                       !- Maximum Actuated Flow {m3/s}
  0;                                      !- Minimum Actuated Flow {m3/s}

OS:Coil:Cooling:DX:SingleSpeed,
  {40ffee54-534c-4f3b-ba66-61dd85b75bc2}, !- Handle
  living zone PTAC 1spd DX AC Clg Coil,   !- Name
  {071387bf-83ba-4aac-a6db-d3cf715f8b96}, !- Availability Schedule Name
  autosize,                               !- Rated Total Cooling Capacity {W}
  autosize,                               !- Rated Sensible Heat Ratio
  3,                                      !- Rated COP {W/W}
  autosize,                               !- Rated Air Flow Rate {m3/s}
  773.3,                                  !- Rated Evaporator Fan Power Per Volume Flow Rate {W/(m3/s)}
  ,                                       !- Air Inlet Node Name
  ,                                       !- Air Outlet Node Name
  {3cf5073f-4fd3-45f8-8d1b-05b8691b203c}, !- Total Cooling Capacity Function of Temperature Curve Name
  {4f149cb7-e878-45d4-96ff-9b6ed856475c}, !- Total Cooling Capacity Function of Flow Fraction Curve Name
  {3e13dbaa-b4f3-4ae2-80b6-58d03a25bac6}, !- Energy Input Ratio Function of Temperature Curve Name
  {f876f2dc-8d85-4a48-9592-e3039268eb2d}, !- Energy Input Ratio Function of Flow Fraction Curve Name
  {bd5a8a09-ecd3-46cc-8a60-fdb57487459b}, !- Part Load Fraction Correlation Curve Name
  ,                                       !- Nominal Time for Condensate Removal to Begin {s}
  ,                                       !- Ratio of Initial Moisture Evaporation Rate and Steady State Latent Capacity {dimensionless}
  ,                                       !- Maximum Cycling Rate {cycles/hr}
  ,                                       !- Latent Capacity Time Constant {s}
  ,                                       !- Condenser Air Inlet Node Name
  AirCooled,                              !- Condenser Type
  0,                                      !- Evaporative Condenser Effectiveness {dimensionless}
  Autosize,                               !- Evaporative Condenser Air Flow Rate {m3/s}
  Autosize,                               !- Evaporative Condenser Pump Rated Power Consumption {W}
  0,                                      !- Crankcase Heater Capacity {W}
  0,                                      !- Maximum Outdoor Dry-Bulb Temperature for Crankcase Heater Operation {C}
  ,                                       !- Supply Water Storage Tank Name
  ,                                       !- Condensate Collection Water Storage Tank Name
  0,                                      !- Basin Heater Capacity {W/K}
  10,                                     !- Basin Heater Setpoint Temperature {C}
  ;                                       !- Basin Heater Operating Schedule Name

OS:Curve:Biquadratic,
  {2eecc83a-8c95-4b50-bf45-30d3613a3317}, !- Handle
  Curve Biquadratic 1,                    !- Name
  0.942587793,                            !- Coefficient1 Constant
  0.009543347,                            !- Coefficient2 x
  0.00068377,                             !- Coefficient3 x**2
  -0.011042676,                           !- Coefficient4 y
  5.249e-006,                             !- Coefficient5 y**2
  -9.72e-006,                             !- Coefficient6 x*y
  17,                                     !- Minimum Value of x
  22,                                     !- Maximum Value of x
  13,                                     !- Minimum Value of y
  46;                                     !- Maximum Value of y

OS:Curve:Quadratic,
  {9147c992-11dd-4ccf-9419-c2b46cb8e8e0}, !- Handle
  Curve Quadratic 1,                      !- Name
  0.8,                                    !- Coefficient1 Constant
  0.2,                                    !- Coefficient2 x
  0,                                      !- Coefficient3 x**2
  0.5,                                    !- Minimum Value of x
  1.5;                                    !- Maximum Value of x

OS:Curve:Biquadratic,
  {7f6b5662-678b-4820-97bd-e196f4a00bd6}, !- Handle
  Curve Biquadratic 2,                    !- Name
  0.342414409,                            !- Coefficient1 Constant
  0.034885008,                            !- Coefficient2 x
  -0.0006237,                             !- Coefficient3 x**2
  0.004977216,                            !- Coefficient4 y
  0.000437951,                            !- Coefficient5 y**2
  -0.000728028,                           !- Coefficient6 x*y
  17,                                     !- Minimum Value of x
  22,                                     !- Maximum Value of x
  13,                                     !- Minimum Value of y
  46;                                     !- Maximum Value of y

OS:Curve:Quadratic,
  {0890ec35-24b7-47d4-ab7b-18c478d46f41}, !- Handle
  Curve Quadratic 2,                      !- Name
  1.1552,                                 !- Coefficient1 Constant
  -0.1808,                                !- Coefficient2 x
  0.0256,                                 !- Coefficient3 x**2
  0.5,                                    !- Minimum Value of x
  1.5;                                    !- Maximum Value of x

OS:Curve:Quadratic,
  {2406ec70-8a4a-4836-9e2a-71b37feb355a}, !- Handle
  Curve Quadratic 3,                      !- Name
  0.85,                                   !- Coefficient1 Constant
  0.15,                                   !- Coefficient2 x
  0,                                      !- Coefficient3 x**2
  0,                                      !- Minimum Value of x
  1;                                      !- Maximum Value of x

OS:Curve:Biquadratic,
  {3cf5073f-4fd3-45f8-8d1b-05b8691b203c}, !- Handle
  Curve Biquadratic 3,                    !- Name
  0.942587793,                            !- Coefficient1 Constant
  0.009543347,                            !- Coefficient2 x
  0.00068377,                             !- Coefficient3 x**2
  -0.011042676,                           !- Coefficient4 y
  5.249e-006,                             !- Coefficient5 y**2
  -9.72e-006,                             !- Coefficient6 x*y
  12.77778,                               !- Minimum Value of x
  23.88889,                               !- Maximum Value of x
  23.88889,                               !- Minimum Value of y
  46.11111;                               !- Maximum Value of y

OS:Curve:Quadratic,
  {4f149cb7-e878-45d4-96ff-9b6ed856475c}, !- Handle
  Curve Quadratic 4,                      !- Name
  0.8,                                    !- Coefficient1 Constant
  0.2,                                    !- Coefficient2 x
  0,                                      !- Coefficient3 x**2
  0.5,                                    !- Minimum Value of x
  1.5;                                    !- Maximum Value of x

OS:Curve:Biquadratic,
  {3e13dbaa-b4f3-4ae2-80b6-58d03a25bac6}, !- Handle
  Curve Biquadratic 4,                    !- Name
  0.342414409,                            !- Coefficient1 Constant
  0.034885008,                            !- Coefficient2 x
  -0.0006237,                             !- Coefficient3 x**2
  0.004977216,                            !- Coefficient4 y
  0.000437951,                            !- Coefficient5 y**2
  -0.000728028,                           !- Coefficient6 x*y
  12.77778,                               !- Minimum Value of x
  23.88889,                               !- Maximum Value of x
  23.88889,                               !- Minimum Value of y
  46.11111;                               !- Maximum Value of y

OS:Curve:Quadratic,
  {f876f2dc-8d85-4a48-9592-e3039268eb2d}, !- Handle
  Curve Quadratic 5,                      !- Name
  1.1552,                                 !- Coefficient1 Constant
  -0.1808,                                !- Coefficient2 x
  0.0256,                                 !- Coefficient3 x**2
  0.5,                                    !- Minimum Value of x
  1.5;                                    !- Maximum Value of x

OS:Curve:Quadratic,
  {bd5a8a09-ecd3-46cc-8a60-fdb57487459b}, !- Handle
  Curve Quadratic 6,                      !- Name
  0.85,                                   !- Coefficient1 Constant
  0.15,                                   !- Coefficient2 x
  0,                                      !- Coefficient3 x**2
  0,                                      !- Minimum Value of x
  1,                                      !- Maximum Value of x
  0.7,                                    !- Minimum Curve Output
  1;                                      !- Maximum Curve Output

OS:ZoneHVAC:PackagedTerminalAirConditioner,
  {de50bb65-1ea2-4dc0-b786-7732401cd25b}, !- Handle
  living zone PTAC,                       !- Name
  {071387bf-83ba-4aac-a6db-d3cf715f8b96}, !- Availability Schedule Name
  {52a5f08b-ec05-4058-b400-d7148e92447c}, !- Air Inlet Node Name
  {b77d2e81-8ffe-4db9-be2f-d52288f73bc1}, !- Air Outlet Node Name
  OutdoorAir:Mixer,                       !- Outdoor Air Mixer Object Type
  ,                                       !- Outdoor Air Mixer Name
  Autosize,                               !- Supply Air Flow Rate During Cooling Operation {m3/s}
  Autosize,                               !- Supply Air Flow Rate During Heating Operation {m3/s}
  Autosize,                               !- Supply Air Flow Rate When No Cooling or Heating is Needed {m3/s}
  Autosize,                               !- Outdoor Air Flow Rate During Cooling Operation {m3/s}
  Autosize,                               !- Outdoor Air Flow Rate During Heating Operation {m3/s}
  Autosize,                               !- Outdoor Air Flow Rate When No Cooling or Heating is Needed {m3/s}
  {fa6dc1cf-3326-4eec-9607-52ed1eb962c4}, !- Supply Air Fan Name
  {a255ee4d-f23e-4029-ac1d-8e469a980297}, !- Heating Coil Name
  {40ffee54-534c-4f3b-ba66-61dd85b75bc2}, !- Cooling Coil Name
  DrawThrough,                            !- Fan Placement
  {071387bf-83ba-4aac-a6db-d3cf715f8b96}; !- Supply Air Fan Operating Mode Schedule Name

OS:Node,
  {4428ba91-f4af-4fe7-87c5-07b10350945b}, !- Handle
  Node 22,                                !- Name
  {43830d7c-04a2-4b2f-9450-03f6669c101e}, !- Inlet Port
  {52a5f08b-ec05-4058-b400-d7148e92447c}; !- Outlet Port

OS:Connection,
  {43830d7c-04a2-4b2f-9450-03f6669c101e}, !- Handle
  {44142b83-36ff-4691-a128-0680a4951503}, !- Name
  {19054e1a-cc0a-4e63-b223-0731f5ce3bce}, !- Source Object
  3,                                      !- Outlet Port
  {4428ba91-f4af-4fe7-87c5-07b10350945b}, !- Target Object
  2;                                      !- Inlet Port

OS:Connection,
  {52a5f08b-ec05-4058-b400-d7148e92447c}, !- Handle
  {f188ecef-e387-496d-9cf8-121a5d04f7ba}, !- Name
  {4428ba91-f4af-4fe7-87c5-07b10350945b}, !- Source Object
  3,                                      !- Outlet Port
  {de50bb65-1ea2-4dc0-b786-7732401cd25b}, !- Target Object
  3;                                      !- Inlet Port

OS:Node,
  {fdbb5e66-cfdf-41ea-86ee-4d42edfaa991}, !- Handle
  Node 23,                                !- Name
  {b77d2e81-8ffe-4db9-be2f-d52288f73bc1}, !- Inlet Port
  {718624a3-7bf0-4ac8-b6e9-3600b55dc5d5}; !- Outlet Port

OS:Connection,
  {718624a3-7bf0-4ac8-b6e9-3600b55dc5d5}, !- Handle
  {aa2bd3d9-781f-4396-a1ac-fa371dd7f269}, !- Name
  {fdbb5e66-cfdf-41ea-86ee-4d42edfaa991}, !- Source Object
  3,                                      !- Outlet Port
  {498cc843-ecd0-4348-9dfb-fbe48b2e4241}, !- Target Object
  3;                                      !- Inlet Port

OS:Connection,
  {b77d2e81-8ffe-4db9-be2f-d52288f73bc1}, !- Handle
  {74ca7b2a-0381-497a-b505-b4997dc8e9fb}, !- Name
  {de50bb65-1ea2-4dc0-b786-7732401cd25b}, !- Source Object
  4,                                      !- Outlet Port
  {fdbb5e66-cfdf-41ea-86ee-4d42edfaa991}, !- Target Object
  2;                                      !- Inlet Port

OS:Fan:ConstantVolume,
  {08cbec49-cc63-4445-93a4-6d078b14af62}, !- Handle
  living zone|unit 2 PTAC Fan,            !- Name
  {071387bf-83ba-4aac-a6db-d3cf715f8b96}, !- Availability Schedule Name
  0.52,                                   !- Fan Total Efficiency
  331.2882503,                            !- Pressure Rise {Pa}
  AutoSize,                               !- Maximum Flow Rate {m3/s}
  0.8,                                    !- Motor Efficiency
  1,                                      !- Motor In Airstream Fraction
  ,                                       !- Air Inlet Node Name
  ,                                       !- Air Outlet Node Name
  ;                                       !- End-Use Subcategory

OS:Coil:Heating:Water,
  {d14f9317-ecdc-47cf-b9fc-12cffbe3b814}, !- Handle
  Hot Water Loop Water Htg Coil 1,        !- Name
  {071387bf-83ba-4aac-a6db-d3cf715f8b96}, !- Availability Schedule Name
  ,                                       !- U-Factor Times Area Value {W/K}
  ,                                       !- Maximum Water Flow Rate {m3/s}
  {2d4cf073-24da-432a-b670-550ac20519e4}, !- Water Inlet Node Name
  {faab9be2-0705-47c5-a84f-4417f772bf48}, !- Water Outlet Node Name
  ,                                       !- Air Inlet Node Name
  ,                                       !- Air Outlet Node Name
  ,                                       !- Performance Input Method
  ,                                       !- Rated Capacity {W}
  82.2222222222223,                       !- Rated Inlet Water Temperature {C}
  16.6,                                   !- Rated Inlet Air Temperature {C}
  71.1111111111112,                       !- Rated Outlet Water Temperature {C}
  32.2,                                   !- Rated Outlet Air Temperature {C}
  ;                                       !- Rated Ratio for Air and Water Convection

OS:Node,
  {2eed016b-e1ca-488b-ac39-f3f18116d165}, !- Handle
  Node 24,                                !- Name
  {cc356bb8-af78-4fca-a820-ecd0dd6365b6}, !- Inlet Port
  {2d4cf073-24da-432a-b670-550ac20519e4}; !- Outlet Port

OS:Connection,
  {cc356bb8-af78-4fca-a820-ecd0dd6365b6}, !- Handle
  {d7271155-91eb-450b-8b61-6d2ff01fb092}, !- Name
  {072cdc9f-2c78-4a0b-9d8f-e53758dc85ce}, !- Source Object
  5,                                      !- Outlet Port
  {2eed016b-e1ca-488b-ac39-f3f18116d165}, !- Target Object
  2;                                      !- Inlet Port

OS:Node,
  {b9f41cc8-e5cd-43a4-bd81-76c2c529dfcb}, !- Handle
  Node 25,                                !- Name
  {faab9be2-0705-47c5-a84f-4417f772bf48}, !- Inlet Port
  {1c24258b-1524-49c7-8706-22fd1b7de173}; !- Outlet Port

OS:Connection,
  {2d4cf073-24da-432a-b670-550ac20519e4}, !- Handle
  {6d5c65f3-e38c-496f-af94-88adcef3b8f4}, !- Name
  {2eed016b-e1ca-488b-ac39-f3f18116d165}, !- Source Object
  3,                                      !- Outlet Port
  {d14f9317-ecdc-47cf-b9fc-12cffbe3b814}, !- Target Object
  5;                                      !- Inlet Port

OS:Connection,
  {faab9be2-0705-47c5-a84f-4417f772bf48}, !- Handle
  {b2fadeb2-8cef-4f79-a403-e8634a2e796c}, !- Name
  {d14f9317-ecdc-47cf-b9fc-12cffbe3b814}, !- Source Object
  6,                                      !- Outlet Port
  {b9f41cc8-e5cd-43a4-bd81-76c2c529dfcb}, !- Target Object
  2;                                      !- Inlet Port

OS:Connection,
  {1c24258b-1524-49c7-8706-22fd1b7de173}, !- Handle
  {7f3984f9-5163-4f91-8884-6da768ce23bc}, !- Name
  {b9f41cc8-e5cd-43a4-bd81-76c2c529dfcb}, !- Source Object
  3,                                      !- Outlet Port
  {8cdc3460-dd50-48e9-a295-b68899d303a3}, !- Target Object
  5;                                      !- Inlet Port

OS:Controller:WaterCoil,
  {5c9f39e2-0b54-4711-8b64-d7820ea8dd6b}, !- Handle
  Hot Water Loop Water Htg Coil 1 Controller, !- Name
  {d14f9317-ecdc-47cf-b9fc-12cffbe3b814}, !- Water Coil Name
  ,                                       !- Control Variable
  Normal,                                 !- Action
  ,                                       !- Actuator Variable
  ,                                       !- Sensor Node Name
  ,                                       !- Actuator Node Name
  0.1,                                    !- Controller Convergence Tolerance {deltaC}
  ,                                       !- Maximum Actuated Flow {m3/s}
  0;                                      !- Minimum Actuated Flow {m3/s}

OS:Coil:Cooling:DX:SingleSpeed,
  {347a45f5-7c1e-45f9-9f64-07031a24d880}, !- Handle
  living zone|unit 2 PTAC 1spd DX AC Clg Coil, !- Name
  {071387bf-83ba-4aac-a6db-d3cf715f8b96}, !- Availability Schedule Name
  autosize,                               !- Rated Total Cooling Capacity {W}
  autosize,                               !- Rated Sensible Heat Ratio
  3,                                      !- Rated COP {W/W}
  autosize,                               !- Rated Air Flow Rate {m3/s}
  773.3,                                  !- Rated Evaporator Fan Power Per Volume Flow Rate {W/(m3/s)}
  ,                                       !- Air Inlet Node Name
  ,                                       !- Air Outlet Node Name
  {f3141f9a-bd96-40ea-a5bd-040cea363889}, !- Total Cooling Capacity Function of Temperature Curve Name
  {9a925cf0-6d9f-4969-a594-e6d67d9b45c6}, !- Total Cooling Capacity Function of Flow Fraction Curve Name
  {fa6122e1-daef-4a54-8c82-1b2a8a2b9905}, !- Energy Input Ratio Function of Temperature Curve Name
  {0f199152-00d5-4db5-adf5-27fbdc4bb94a}, !- Energy Input Ratio Function of Flow Fraction Curve Name
  {58d599b3-c683-4269-832b-e3d9f857dd29}, !- Part Load Fraction Correlation Curve Name
  ,                                       !- Nominal Time for Condensate Removal to Begin {s}
  ,                                       !- Ratio of Initial Moisture Evaporation Rate and Steady State Latent Capacity {dimensionless}
  ,                                       !- Maximum Cycling Rate {cycles/hr}
  ,                                       !- Latent Capacity Time Constant {s}
  ,                                       !- Condenser Air Inlet Node Name
  AirCooled,                              !- Condenser Type
  0,                                      !- Evaporative Condenser Effectiveness {dimensionless}
  Autosize,                               !- Evaporative Condenser Air Flow Rate {m3/s}
  Autosize,                               !- Evaporative Condenser Pump Rated Power Consumption {W}
  0,                                      !- Crankcase Heater Capacity {W}
  0,                                      !- Maximum Outdoor Dry-Bulb Temperature for Crankcase Heater Operation {C}
  ,                                       !- Supply Water Storage Tank Name
  ,                                       !- Condensate Collection Water Storage Tank Name
  0,                                      !- Basin Heater Capacity {W/K}
  10,                                     !- Basin Heater Setpoint Temperature {C}
  ;                                       !- Basin Heater Operating Schedule Name

OS:Curve:Biquadratic,
  {d13f6df3-8485-4350-a98a-9748fcb63ed1}, !- Handle
  Curve Biquadratic 5,                    !- Name
  0.942587793,                            !- Coefficient1 Constant
  0.009543347,                            !- Coefficient2 x
  0.00068377,                             !- Coefficient3 x**2
  -0.011042676,                           !- Coefficient4 y
  5.249e-006,                             !- Coefficient5 y**2
  -9.72e-006,                             !- Coefficient6 x*y
  17,                                     !- Minimum Value of x
  22,                                     !- Maximum Value of x
  13,                                     !- Minimum Value of y
  46;                                     !- Maximum Value of y

OS:Curve:Quadratic,
  {ecc01068-af47-4f36-817d-d59a04d9af8b}, !- Handle
  Curve Quadratic 7,                      !- Name
  0.8,                                    !- Coefficient1 Constant
  0.2,                                    !- Coefficient2 x
  0,                                      !- Coefficient3 x**2
  0.5,                                    !- Minimum Value of x
  1.5;                                    !- Maximum Value of x

OS:Curve:Biquadratic,
  {a77a69c2-4096-4d8d-b8eb-a9da3ef690a2}, !- Handle
  Curve Biquadratic 6,                    !- Name
  0.342414409,                            !- Coefficient1 Constant
  0.034885008,                            !- Coefficient2 x
  -0.0006237,                             !- Coefficient3 x**2
  0.004977216,                            !- Coefficient4 y
  0.000437951,                            !- Coefficient5 y**2
  -0.000728028,                           !- Coefficient6 x*y
  17,                                     !- Minimum Value of x
  22,                                     !- Maximum Value of x
  13,                                     !- Minimum Value of y
  46;                                     !- Maximum Value of y

OS:Curve:Quadratic,
  {1602c60c-b126-4fc4-bdc4-b491da43ffde}, !- Handle
  Curve Quadratic 8,                      !- Name
  1.1552,                                 !- Coefficient1 Constant
  -0.1808,                                !- Coefficient2 x
  0.0256,                                 !- Coefficient3 x**2
  0.5,                                    !- Minimum Value of x
  1.5;                                    !- Maximum Value of x

OS:Curve:Quadratic,
  {54c422de-0ead-4626-9ba5-68a732f4060d}, !- Handle
  Curve Quadratic 9,                      !- Name
  0.85,                                   !- Coefficient1 Constant
  0.15,                                   !- Coefficient2 x
  0,                                      !- Coefficient3 x**2
  0,                                      !- Minimum Value of x
  1;                                      !- Maximum Value of x

OS:Curve:Biquadratic,
  {f3141f9a-bd96-40ea-a5bd-040cea363889}, !- Handle
  Curve Biquadratic 7,                    !- Name
  0.942587793,                            !- Coefficient1 Constant
  0.009543347,                            !- Coefficient2 x
  0.00068377,                             !- Coefficient3 x**2
  -0.011042676,                           !- Coefficient4 y
  5.249e-006,                             !- Coefficient5 y**2
  -9.72e-006,                             !- Coefficient6 x*y
  12.77778,                               !- Minimum Value of x
  23.88889,                               !- Maximum Value of x
  23.88889,                               !- Minimum Value of y
  46.11111;                               !- Maximum Value of y

OS:Curve:Quadratic,
  {9a925cf0-6d9f-4969-a594-e6d67d9b45c6}, !- Handle
  Curve Quadratic 10,                     !- Name
  0.8,                                    !- Coefficient1 Constant
  0.2,                                    !- Coefficient2 x
  0,                                      !- Coefficient3 x**2
  0.5,                                    !- Minimum Value of x
  1.5;                                    !- Maximum Value of x

OS:Curve:Biquadratic,
  {fa6122e1-daef-4a54-8c82-1b2a8a2b9905}, !- Handle
  Curve Biquadratic 8,                    !- Name
  0.342414409,                            !- Coefficient1 Constant
  0.034885008,                            !- Coefficient2 x
  -0.0006237,                             !- Coefficient3 x**2
  0.004977216,                            !- Coefficient4 y
  0.000437951,                            !- Coefficient5 y**2
  -0.000728028,                           !- Coefficient6 x*y
  12.77778,                               !- Minimum Value of x
  23.88889,                               !- Maximum Value of x
  23.88889,                               !- Minimum Value of y
  46.11111;                               !- Maximum Value of y

OS:Curve:Quadratic,
  {0f199152-00d5-4db5-adf5-27fbdc4bb94a}, !- Handle
  Curve Quadratic 11,                     !- Name
  1.1552,                                 !- Coefficient1 Constant
  -0.1808,                                !- Coefficient2 x
  0.0256,                                 !- Coefficient3 x**2
  0.5,                                    !- Minimum Value of x
  1.5;                                    !- Maximum Value of x

OS:Curve:Quadratic,
  {58d599b3-c683-4269-832b-e3d9f857dd29}, !- Handle
  Curve Quadratic 12,                     !- Name
  0.85,                                   !- Coefficient1 Constant
  0.15,                                   !- Coefficient2 x
  0,                                      !- Coefficient3 x**2
  0,                                      !- Minimum Value of x
  1,                                      !- Maximum Value of x
  0.7,                                    !- Minimum Curve Output
  1;                                      !- Maximum Curve Output

OS:ZoneHVAC:PackagedTerminalAirConditioner,
  {614f977b-bf39-40e7-901e-5e31d5eec7a0}, !- Handle
  living zone|unit 2 PTAC,                !- Name
  {071387bf-83ba-4aac-a6db-d3cf715f8b96}, !- Availability Schedule Name
  {d8b1f060-2901-4736-a956-1cbfde8f520c}, !- Air Inlet Node Name
  {face2bc7-9a77-4abe-a7c0-acfcb855d80d}, !- Air Outlet Node Name
  OutdoorAir:Mixer,                       !- Outdoor Air Mixer Object Type
  ,                                       !- Outdoor Air Mixer Name
  Autosize,                               !- Supply Air Flow Rate During Cooling Operation {m3/s}
  Autosize,                               !- Supply Air Flow Rate During Heating Operation {m3/s}
  Autosize,                               !- Supply Air Flow Rate When No Cooling or Heating is Needed {m3/s}
  Autosize,                               !- Outdoor Air Flow Rate During Cooling Operation {m3/s}
  Autosize,                               !- Outdoor Air Flow Rate During Heating Operation {m3/s}
  Autosize,                               !- Outdoor Air Flow Rate When No Cooling or Heating is Needed {m3/s}
  {08cbec49-cc63-4445-93a4-6d078b14af62}, !- Supply Air Fan Name
  {d14f9317-ecdc-47cf-b9fc-12cffbe3b814}, !- Heating Coil Name
  {347a45f5-7c1e-45f9-9f64-07031a24d880}, !- Cooling Coil Name
  DrawThrough,                            !- Fan Placement
  {071387bf-83ba-4aac-a6db-d3cf715f8b96}; !- Supply Air Fan Operating Mode Schedule Name

OS:Node,
  {03e9aafc-ea32-42a7-b3b8-65957b62dc7e}, !- Handle
  Node 26,                                !- Name
  {2c2bc5fd-a50e-412e-bb1a-70520f04de4e}, !- Inlet Port
  {d8b1f060-2901-4736-a956-1cbfde8f520c}; !- Outlet Port

OS:Connection,
  {2c2bc5fd-a50e-412e-bb1a-70520f04de4e}, !- Handle
  {e20ef3d6-262d-4bc4-a091-daa04d112915}, !- Name
  {83cbcd61-e8de-4d44-81b2-c300600a5382}, !- Source Object
  3,                                      !- Outlet Port
  {03e9aafc-ea32-42a7-b3b8-65957b62dc7e}, !- Target Object
  2;                                      !- Inlet Port

OS:Connection,
  {d8b1f060-2901-4736-a956-1cbfde8f520c}, !- Handle
  {41480392-0d0e-4421-8a48-0f79e91b19e7}, !- Name
  {03e9aafc-ea32-42a7-b3b8-65957b62dc7e}, !- Source Object
  3,                                      !- Outlet Port
  {614f977b-bf39-40e7-901e-5e31d5eec7a0}, !- Target Object
  3;                                      !- Inlet Port

OS:Node,
  {6b8b64fd-eca8-4a7c-b72e-4ad0ffed6338}, !- Handle
  Node 27,                                !- Name
  {face2bc7-9a77-4abe-a7c0-acfcb855d80d}, !- Inlet Port
  {dae0ccc9-b53c-47f5-9ede-d2edce2e0090}; !- Outlet Port

OS:Connection,
  {dae0ccc9-b53c-47f5-9ede-d2edce2e0090}, !- Handle
  {556e5a8c-a65f-4b48-ab68-35700d52508c}, !- Name
  {6b8b64fd-eca8-4a7c-b72e-4ad0ffed6338}, !- Source Object
  3,                                      !- Outlet Port
  {3eca67d6-36b2-47ef-a980-133c26291275}, !- Target Object
  3;                                      !- Inlet Port

OS:Connection,
  {face2bc7-9a77-4abe-a7c0-acfcb855d80d}, !- Handle
  {ab86ecce-b0aa-4dab-ad10-96e6395dce34}, !- Name
  {614f977b-bf39-40e7-901e-5e31d5eec7a0}, !- Source Object
  4,                                      !- Outlet Port
  {6b8b64fd-eca8-4a7c-b72e-4ad0ffed6338}, !- Target Object
  2;                                      !- Inlet Port

OS:Fan:ConstantVolume,
  {da992da3-324c-46e5-8396-6517226dea0d}, !- Handle
  living zone|unit 3 PTAC Fan,            !- Name
  {071387bf-83ba-4aac-a6db-d3cf715f8b96}, !- Availability Schedule Name
  0.52,                                   !- Fan Total Efficiency
  331.2882503,                            !- Pressure Rise {Pa}
  AutoSize,                               !- Maximum Flow Rate {m3/s}
  0.8,                                    !- Motor Efficiency
  1,                                      !- Motor In Airstream Fraction
  ,                                       !- Air Inlet Node Name
  ,                                       !- Air Outlet Node Name
  ;                                       !- End-Use Subcategory

OS:Coil:Heating:Water,
  {ff02b0bf-e8f4-453a-8751-a64a439fb7b6}, !- Handle
  Hot Water Loop Water Htg Coil 2,        !- Name
  {071387bf-83ba-4aac-a6db-d3cf715f8b96}, !- Availability Schedule Name
  ,                                       !- U-Factor Times Area Value {W/K}
  ,                                       !- Maximum Water Flow Rate {m3/s}
  {4534bdf5-0c98-4faf-a06d-b8b86a8b5ac6}, !- Water Inlet Node Name
  {46646491-3c3b-4311-bb7d-cbb99605f855}, !- Water Outlet Node Name
  ,                                       !- Air Inlet Node Name
  ,                                       !- Air Outlet Node Name
  ,                                       !- Performance Input Method
  ,                                       !- Rated Capacity {W}
  82.2222222222223,                       !- Rated Inlet Water Temperature {C}
  16.6,                                   !- Rated Inlet Air Temperature {C}
  71.1111111111112,                       !- Rated Outlet Water Temperature {C}
  32.2,                                   !- Rated Outlet Air Temperature {C}
  ;                                       !- Rated Ratio for Air and Water Convection

OS:Node,
  {03ce6a9d-cea0-43db-a32a-bdc5430d50c4}, !- Handle
  Node 28,                                !- Name
  {e370dbc1-8ac8-443f-95e7-6f1fb43f6abe}, !- Inlet Port
  {4534bdf5-0c98-4faf-a06d-b8b86a8b5ac6}; !- Outlet Port

OS:Connection,
  {e370dbc1-8ac8-443f-95e7-6f1fb43f6abe}, !- Handle
  {e4a0d435-8e57-4604-91f3-8afc9f6e163d}, !- Name
  {072cdc9f-2c78-4a0b-9d8f-e53758dc85ce}, !- Source Object
  6,                                      !- Outlet Port
  {03ce6a9d-cea0-43db-a32a-bdc5430d50c4}, !- Target Object
  2;                                      !- Inlet Port

OS:Node,
  {76e8f541-da22-4f2b-8a94-0957c5524ee8}, !- Handle
  Node 29,                                !- Name
  {46646491-3c3b-4311-bb7d-cbb99605f855}, !- Inlet Port
  {c05e97f2-a962-4e0e-92cc-9c06e6405d13}; !- Outlet Port

OS:Connection,
  {4534bdf5-0c98-4faf-a06d-b8b86a8b5ac6}, !- Handle
  {3e313f00-42ad-477b-940c-d07993480195}, !- Name
  {03ce6a9d-cea0-43db-a32a-bdc5430d50c4}, !- Source Object
  3,                                      !- Outlet Port
  {ff02b0bf-e8f4-453a-8751-a64a439fb7b6}, !- Target Object
  5;                                      !- Inlet Port

OS:Connection,
  {46646491-3c3b-4311-bb7d-cbb99605f855}, !- Handle
  {7d36ed3b-e911-470a-8150-fe0c2265626d}, !- Name
  {ff02b0bf-e8f4-453a-8751-a64a439fb7b6}, !- Source Object
  6,                                      !- Outlet Port
  {76e8f541-da22-4f2b-8a94-0957c5524ee8}, !- Target Object
  2;                                      !- Inlet Port

OS:Connection,
  {c05e97f2-a962-4e0e-92cc-9c06e6405d13}, !- Handle
  {5980c391-9b84-4946-8226-a737860282be}, !- Name
  {76e8f541-da22-4f2b-8a94-0957c5524ee8}, !- Source Object
  3,                                      !- Outlet Port
  {8cdc3460-dd50-48e9-a295-b68899d303a3}, !- Target Object
  6;                                      !- Inlet Port

OS:Controller:WaterCoil,
  {e69dab91-c436-4946-a581-fd336cb940fd}, !- Handle
  Hot Water Loop Water Htg Coil 2 Controller, !- Name
  {ff02b0bf-e8f4-453a-8751-a64a439fb7b6}, !- Water Coil Name
  ,                                       !- Control Variable
  Normal,                                 !- Action
  ,                                       !- Actuator Variable
  ,                                       !- Sensor Node Name
  ,                                       !- Actuator Node Name
  0.1,                                    !- Controller Convergence Tolerance {deltaC}
  ,                                       !- Maximum Actuated Flow {m3/s}
  0;                                      !- Minimum Actuated Flow {m3/s}

OS:Coil:Cooling:DX:SingleSpeed,
  {c0ad3af4-e83e-4a87-b57f-7eba3293bf66}, !- Handle
  living zone|unit 3 PTAC 1spd DX AC Clg Coil, !- Name
  {071387bf-83ba-4aac-a6db-d3cf715f8b96}, !- Availability Schedule Name
  autosize,                               !- Rated Total Cooling Capacity {W}
  autosize,                               !- Rated Sensible Heat Ratio
  3,                                      !- Rated COP {W/W}
  autosize,                               !- Rated Air Flow Rate {m3/s}
  773.3,                                  !- Rated Evaporator Fan Power Per Volume Flow Rate {W/(m3/s)}
  ,                                       !- Air Inlet Node Name
  ,                                       !- Air Outlet Node Name
  {2fd945fc-1b50-4487-a373-22e220e11e84}, !- Total Cooling Capacity Function of Temperature Curve Name
  {74bbbbf3-a80a-4704-8871-4be34c4561be}, !- Total Cooling Capacity Function of Flow Fraction Curve Name
  {d2c8e1cb-3834-4903-a319-4516b8abe608}, !- Energy Input Ratio Function of Temperature Curve Name
  {f82b5615-931a-48eb-85a3-2935505cbc5e}, !- Energy Input Ratio Function of Flow Fraction Curve Name
  {32498c99-e8f9-45bd-ab9f-b4bda1777af8}, !- Part Load Fraction Correlation Curve Name
  ,                                       !- Nominal Time for Condensate Removal to Begin {s}
  ,                                       !- Ratio of Initial Moisture Evaporation Rate and Steady State Latent Capacity {dimensionless}
  ,                                       !- Maximum Cycling Rate {cycles/hr}
  ,                                       !- Latent Capacity Time Constant {s}
  ,                                       !- Condenser Air Inlet Node Name
  AirCooled,                              !- Condenser Type
  0,                                      !- Evaporative Condenser Effectiveness {dimensionless}
  Autosize,                               !- Evaporative Condenser Air Flow Rate {m3/s}
  Autosize,                               !- Evaporative Condenser Pump Rated Power Consumption {W}
  0,                                      !- Crankcase Heater Capacity {W}
  0,                                      !- Maximum Outdoor Dry-Bulb Temperature for Crankcase Heater Operation {C}
  ,                                       !- Supply Water Storage Tank Name
  ,                                       !- Condensate Collection Water Storage Tank Name
  0,                                      !- Basin Heater Capacity {W/K}
  10,                                     !- Basin Heater Setpoint Temperature {C}
  ;                                       !- Basin Heater Operating Schedule Name

OS:Curve:Biquadratic,
  {93c0a6f9-81de-4383-9ee9-3b3599ae020d}, !- Handle
  Curve Biquadratic 9,                    !- Name
  0.942587793,                            !- Coefficient1 Constant
  0.009543347,                            !- Coefficient2 x
  0.00068377,                             !- Coefficient3 x**2
  -0.011042676,                           !- Coefficient4 y
  5.249e-006,                             !- Coefficient5 y**2
  -9.72e-006,                             !- Coefficient6 x*y
  17,                                     !- Minimum Value of x
  22,                                     !- Maximum Value of x
  13,                                     !- Minimum Value of y
  46;                                     !- Maximum Value of y

OS:Curve:Quadratic,
  {8e460b7c-2334-4e43-822c-9c1bd6cae317}, !- Handle
  Curve Quadratic 13,                     !- Name
  0.8,                                    !- Coefficient1 Constant
  0.2,                                    !- Coefficient2 x
  0,                                      !- Coefficient3 x**2
  0.5,                                    !- Minimum Value of x
  1.5;                                    !- Maximum Value of x

OS:Curve:Biquadratic,
  {2d7ce88c-08d1-4e97-8c8d-145f6c7f7e88}, !- Handle
  Curve Biquadratic 10,                   !- Name
  0.342414409,                            !- Coefficient1 Constant
  0.034885008,                            !- Coefficient2 x
  -0.0006237,                             !- Coefficient3 x**2
  0.004977216,                            !- Coefficient4 y
  0.000437951,                            !- Coefficient5 y**2
  -0.000728028,                           !- Coefficient6 x*y
  17,                                     !- Minimum Value of x
  22,                                     !- Maximum Value of x
  13,                                     !- Minimum Value of y
  46;                                     !- Maximum Value of y

OS:Curve:Quadratic,
  {866e3c5b-f647-4be2-b759-675278782903}, !- Handle
  Curve Quadratic 14,                     !- Name
  1.1552,                                 !- Coefficient1 Constant
  -0.1808,                                !- Coefficient2 x
  0.0256,                                 !- Coefficient3 x**2
  0.5,                                    !- Minimum Value of x
  1.5;                                    !- Maximum Value of x

OS:Curve:Quadratic,
  {1b52070f-ecbc-4c04-8d9f-378f662254f9}, !- Handle
  Curve Quadratic 15,                     !- Name
  0.85,                                   !- Coefficient1 Constant
  0.15,                                   !- Coefficient2 x
  0,                                      !- Coefficient3 x**2
  0,                                      !- Minimum Value of x
  1;                                      !- Maximum Value of x

OS:Curve:Biquadratic,
  {2fd945fc-1b50-4487-a373-22e220e11e84}, !- Handle
  Curve Biquadratic 11,                   !- Name
  0.942587793,                            !- Coefficient1 Constant
  0.009543347,                            !- Coefficient2 x
  0.00068377,                             !- Coefficient3 x**2
  -0.011042676,                           !- Coefficient4 y
  5.249e-006,                             !- Coefficient5 y**2
  -9.72e-006,                             !- Coefficient6 x*y
  12.77778,                               !- Minimum Value of x
  23.88889,                               !- Maximum Value of x
  23.88889,                               !- Minimum Value of y
  46.11111;                               !- Maximum Value of y

OS:Curve:Quadratic,
  {74bbbbf3-a80a-4704-8871-4be34c4561be}, !- Handle
  Curve Quadratic 16,                     !- Name
  0.8,                                    !- Coefficient1 Constant
  0.2,                                    !- Coefficient2 x
  0,                                      !- Coefficient3 x**2
  0.5,                                    !- Minimum Value of x
  1.5;                                    !- Maximum Value of x

OS:Curve:Biquadratic,
  {d2c8e1cb-3834-4903-a319-4516b8abe608}, !- Handle
  Curve Biquadratic 12,                   !- Name
  0.342414409,                            !- Coefficient1 Constant
  0.034885008,                            !- Coefficient2 x
  -0.0006237,                             !- Coefficient3 x**2
  0.004977216,                            !- Coefficient4 y
  0.000437951,                            !- Coefficient5 y**2
  -0.000728028,                           !- Coefficient6 x*y
  12.77778,                               !- Minimum Value of x
  23.88889,                               !- Maximum Value of x
  23.88889,                               !- Minimum Value of y
  46.11111;                               !- Maximum Value of y

OS:Curve:Quadratic,
  {f82b5615-931a-48eb-85a3-2935505cbc5e}, !- Handle
  Curve Quadratic 17,                     !- Name
  1.1552,                                 !- Coefficient1 Constant
  -0.1808,                                !- Coefficient2 x
  0.0256,                                 !- Coefficient3 x**2
  0.5,                                    !- Minimum Value of x
  1.5;                                    !- Maximum Value of x

OS:Curve:Quadratic,
  {32498c99-e8f9-45bd-ab9f-b4bda1777af8}, !- Handle
  Curve Quadratic 18,                     !- Name
  0.85,                                   !- Coefficient1 Constant
  0.15,                                   !- Coefficient2 x
  0,                                      !- Coefficient3 x**2
  0,                                      !- Minimum Value of x
  1,                                      !- Maximum Value of x
  0.7,                                    !- Minimum Curve Output
  1;                                      !- Maximum Curve Output

OS:ZoneHVAC:PackagedTerminalAirConditioner,
  {e2a736bc-4577-454a-b48f-61e002cfd9bd}, !- Handle
  living zone|unit 3 PTAC,                !- Name
  {071387bf-83ba-4aac-a6db-d3cf715f8b96}, !- Availability Schedule Name
  {acc77134-831a-43cc-b9d1-561f94d65e85}, !- Air Inlet Node Name
  {b6fa5b1c-5525-41ca-8183-891590bcecaa}, !- Air Outlet Node Name
  OutdoorAir:Mixer,                       !- Outdoor Air Mixer Object Type
  ,                                       !- Outdoor Air Mixer Name
  Autosize,                               !- Supply Air Flow Rate During Cooling Operation {m3/s}
  Autosize,                               !- Supply Air Flow Rate During Heating Operation {m3/s}
  Autosize,                               !- Supply Air Flow Rate When No Cooling or Heating is Needed {m3/s}
  Autosize,                               !- Outdoor Air Flow Rate During Cooling Operation {m3/s}
  Autosize,                               !- Outdoor Air Flow Rate During Heating Operation {m3/s}
  Autosize,                               !- Outdoor Air Flow Rate When No Cooling or Heating is Needed {m3/s}
  {da992da3-324c-46e5-8396-6517226dea0d}, !- Supply Air Fan Name
  {ff02b0bf-e8f4-453a-8751-a64a439fb7b6}, !- Heating Coil Name
  {c0ad3af4-e83e-4a87-b57f-7eba3293bf66}, !- Cooling Coil Name
  DrawThrough,                            !- Fan Placement
  {071387bf-83ba-4aac-a6db-d3cf715f8b96}; !- Supply Air Fan Operating Mode Schedule Name

OS:Node,
  {9b69979b-bcc8-45ec-9368-934ed0d08d77}, !- Handle
  Node 30,                                !- Name
  {ff2fb981-5ec8-4ea1-bb5e-375a4fd6ee57}, !- Inlet Port
  {acc77134-831a-43cc-b9d1-561f94d65e85}; !- Outlet Port

OS:Connection,
  {ff2fb981-5ec8-4ea1-bb5e-375a4fd6ee57}, !- Handle
  {67cd6c06-0cbf-4d2e-b0d0-81193e9bc0eb}, !- Name
  {94741572-b2b1-45e5-854d-e6a75cb6a9e3}, !- Source Object
  3,                                      !- Outlet Port
  {9b69979b-bcc8-45ec-9368-934ed0d08d77}, !- Target Object
  2;                                      !- Inlet Port

OS:Connection,
  {acc77134-831a-43cc-b9d1-561f94d65e85}, !- Handle
  {89a537dc-0963-4ae7-9e23-ec99e03e0762}, !- Name
  {9b69979b-bcc8-45ec-9368-934ed0d08d77}, !- Source Object
  3,                                      !- Outlet Port
  {e2a736bc-4577-454a-b48f-61e002cfd9bd}, !- Target Object
  3;                                      !- Inlet Port

OS:Node,
  {0c5bd74a-ba8f-49b2-a3fa-020e5b0a02bb}, !- Handle
  Node 31,                                !- Name
  {b6fa5b1c-5525-41ca-8183-891590bcecaa}, !- Inlet Port
  {cc174d8a-8cc4-4683-830e-74e3ea37d48c}; !- Outlet Port

OS:Connection,
  {cc174d8a-8cc4-4683-830e-74e3ea37d48c}, !- Handle
  {f8d4d16a-90ad-461e-875c-e0938cc1d912}, !- Name
  {0c5bd74a-ba8f-49b2-a3fa-020e5b0a02bb}, !- Source Object
  3,                                      !- Outlet Port
  {f9bfc29c-9b1f-47fd-9cf0-a417dea17ba1}, !- Target Object
  3;                                      !- Inlet Port

OS:Connection,
  {b6fa5b1c-5525-41ca-8183-891590bcecaa}, !- Handle
  {4c7d0855-9b64-4469-85d7-998f339d5717}, !- Name
  {e2a736bc-4577-454a-b48f-61e002cfd9bd}, !- Source Object
  4,                                      !- Outlet Port
  {0c5bd74a-ba8f-49b2-a3fa-020e5b0a02bb}, !- Target Object
  2;                                      !- Inlet Port

OS:Fan:ConstantVolume,
  {e1cfa134-277f-4c7c-a6a8-f14245ca15f9}, !- Handle
  living zone|unit 4 PTAC Fan,            !- Name
  {071387bf-83ba-4aac-a6db-d3cf715f8b96}, !- Availability Schedule Name
>>>>>>> 9a3e8d5e
  0.52,                                   !- Fan Total Efficiency
  331.2882503,                            !- Pressure Rise {Pa}
  AutoSize,                               !- Maximum Flow Rate {m3/s}
  0.8,                                    !- Motor Efficiency
  1,                                      !- Motor In Airstream Fraction
  ,                                       !- Air Inlet Node Name
  ,                                       !- Air Outlet Node Name
  ;                                       !- End-Use Subcategory

OS:Schedule:Constant,
  {4892cef6-005b-4d68-8acc-636e312593cb}, !- Handle
  Always On Discrete,                     !- Name
  {9af19e80-099e-4dc3-8774-5703a94858e5}, !- Schedule Type Limits Name
  1;                                      !- Value

OS:ScheduleTypeLimits,
  {9af19e80-099e-4dc3-8774-5703a94858e5}, !- Handle
  OnOff,                                  !- Name
  0,                                      !- Lower Limit Value
  1,                                      !- Upper Limit Value
  Discrete,                               !- Numeric Type
  Availability;                           !- Unit Type

OS:Coil:Heating:Water,
<<<<<<< HEAD
  {8371e3ce-4860-4184-a53f-ad1a393a20be}, !- Handle
  Hot Water Loop Water Htg Coil,          !- Name
  {4892cef6-005b-4d68-8acc-636e312593cb}, !- Availability Schedule Name
  ,                                       !- U-Factor Times Area Value {W/K}
  ,                                       !- Maximum Water Flow Rate {m3/s}
  {f57c0e79-188b-4005-8a29-1a2ad347a21b}, !- Water Inlet Node Name
  {7ea28b1c-528f-47d2-b112-4b62d70e90cf}, !- Water Outlet Node Name
=======
  {c10503e8-d8f5-4142-8d07-f4cb5c228e0e}, !- Handle
  Hot Water Loop Water Htg Coil 3,        !- Name
  {071387bf-83ba-4aac-a6db-d3cf715f8b96}, !- Availability Schedule Name
  ,                                       !- U-Factor Times Area Value {W/K}
  ,                                       !- Maximum Water Flow Rate {m3/s}
  {34f92275-eaf8-42fa-80e8-1658abae7032}, !- Water Inlet Node Name
  {3ac9ef28-ed50-4c72-b6c6-627f80351779}, !- Water Outlet Node Name
>>>>>>> 9a3e8d5e
  ,                                       !- Air Inlet Node Name
  ,                                       !- Air Outlet Node Name
  ,                                       !- Performance Input Method
  ,                                       !- Rated Capacity {W}
  82.2222222222223,                       !- Rated Inlet Water Temperature {C}
  16.6,                                   !- Rated Inlet Air Temperature {C}
  71.1111111111112,                       !- Rated Outlet Water Temperature {C}
  32.2,                                   !- Rated Outlet Air Temperature {C}
  ;                                       !- Rated Ratio for Air and Water Convection

OS:Node,
<<<<<<< HEAD
  {18c9c444-6df3-4d3c-82ea-9056158da3cf}, !- Handle
  Node 17,                                !- Name
  {9e291885-9a2e-455f-8819-c5cc75bc6749}, !- Inlet Port
  {f57c0e79-188b-4005-8a29-1a2ad347a21b}; !- Outlet Port

OS:Connection,
  {9e291885-9a2e-455f-8819-c5cc75bc6749}, !- Handle
  {3c710be3-4b22-454f-b0c7-34972b08a063}, !- Name
  {919593ab-7652-4741-8e5e-2a36b3c2fa08}, !- Source Object
  4,                                      !- Outlet Port
  {18c9c444-6df3-4d3c-82ea-9056158da3cf}, !- Target Object
  2;                                      !- Inlet Port

OS:Node,
  {c4593b6e-664c-42bc-9d62-28339d554453}, !- Handle
  Node 18,                                !- Name
  {7ea28b1c-528f-47d2-b112-4b62d70e90cf}, !- Inlet Port
  {400ad4e6-1076-49f5-b298-f457762169b7}; !- Outlet Port

OS:Connection,
  {f57c0e79-188b-4005-8a29-1a2ad347a21b}, !- Handle
  {23a04506-2113-4023-b234-d79e07c6e14d}, !- Name
  {18c9c444-6df3-4d3c-82ea-9056158da3cf}, !- Source Object
  3,                                      !- Outlet Port
  {8371e3ce-4860-4184-a53f-ad1a393a20be}, !- Target Object
  5;                                      !- Inlet Port

OS:Connection,
  {7ea28b1c-528f-47d2-b112-4b62d70e90cf}, !- Handle
  {379232f9-d771-4c6c-b2a9-d2bbb6c6156f}, !- Name
  {8371e3ce-4860-4184-a53f-ad1a393a20be}, !- Source Object
  6,                                      !- Outlet Port
  {c4593b6e-664c-42bc-9d62-28339d554453}, !- Target Object
  2;                                      !- Inlet Port

OS:Connection,
  {400ad4e6-1076-49f5-b298-f457762169b7}, !- Handle
  {a883d16f-2412-4ccb-83bc-cfc5192393c0}, !- Name
  {c4593b6e-664c-42bc-9d62-28339d554453}, !- Source Object
  3,                                      !- Outlet Port
  {c1644dff-50db-426e-9225-e2a39c7add25}, !- Target Object
  4;                                      !- Inlet Port

OS:Controller:WaterCoil,
  {3ac48ce5-04da-492e-a660-9e72cc616c4e}, !- Handle
  Hot Water Loop Water Htg Coil Controller, !- Name
  {8371e3ce-4860-4184-a53f-ad1a393a20be}, !- Water Coil Name
=======
  {c1f7c812-ac9f-4e2d-a4b2-1b4fa793ad86}, !- Handle
  Node 32,                                !- Name
  {04bf8736-d443-4979-9ee1-2381a7612433}, !- Inlet Port
  {34f92275-eaf8-42fa-80e8-1658abae7032}; !- Outlet Port

OS:Connection,
  {04bf8736-d443-4979-9ee1-2381a7612433}, !- Handle
  {12dc5d1a-7e31-46b7-8723-3d095547696e}, !- Name
  {072cdc9f-2c78-4a0b-9d8f-e53758dc85ce}, !- Source Object
  7,                                      !- Outlet Port
  {c1f7c812-ac9f-4e2d-a4b2-1b4fa793ad86}, !- Target Object
  2;                                      !- Inlet Port

OS:Node,
  {f980fd36-fc3e-4ee5-b441-af2c87562cfe}, !- Handle
  Node 33,                                !- Name
  {3ac9ef28-ed50-4c72-b6c6-627f80351779}, !- Inlet Port
  {d99469c4-e0c6-4644-a88a-b5573be75acb}; !- Outlet Port

OS:Connection,
  {34f92275-eaf8-42fa-80e8-1658abae7032}, !- Handle
  {e81e3008-d805-453b-915a-dedfe85da2a0}, !- Name
  {c1f7c812-ac9f-4e2d-a4b2-1b4fa793ad86}, !- Source Object
  3,                                      !- Outlet Port
  {c10503e8-d8f5-4142-8d07-f4cb5c228e0e}, !- Target Object
  5;                                      !- Inlet Port

OS:Connection,
  {3ac9ef28-ed50-4c72-b6c6-627f80351779}, !- Handle
  {042b449d-caf8-4309-910b-3950278edbc4}, !- Name
  {c10503e8-d8f5-4142-8d07-f4cb5c228e0e}, !- Source Object
  6,                                      !- Outlet Port
  {f980fd36-fc3e-4ee5-b441-af2c87562cfe}, !- Target Object
  2;                                      !- Inlet Port

OS:Connection,
  {d99469c4-e0c6-4644-a88a-b5573be75acb}, !- Handle
  {36b8ed6a-a265-441e-9b01-94a5f33f8f74}, !- Name
  {f980fd36-fc3e-4ee5-b441-af2c87562cfe}, !- Source Object
  3,                                      !- Outlet Port
  {8cdc3460-dd50-48e9-a295-b68899d303a3}, !- Target Object
  7;                                      !- Inlet Port

OS:Controller:WaterCoil,
  {4a6d6d4c-150f-45d7-a846-44d377d18c8d}, !- Handle
  Hot Water Loop Water Htg Coil 3 Controller, !- Name
  {c10503e8-d8f5-4142-8d07-f4cb5c228e0e}, !- Water Coil Name
>>>>>>> 9a3e8d5e
  ,                                       !- Control Variable
  Normal,                                 !- Action
  ,                                       !- Actuator Variable
  ,                                       !- Sensor Node Name
  ,                                       !- Actuator Node Name
  0.1,                                    !- Controller Convergence Tolerance {deltaC}
  ,                                       !- Maximum Actuated Flow {m3/s}
  0;                                      !- Minimum Actuated Flow {m3/s}

OS:Coil:Cooling:DX:SingleSpeed,
<<<<<<< HEAD
  {0eda8945-bf22-4608-801f-4059d2801383}, !- Handle
  living zone PTAC 1spd DX AC Clg Coil,   !- Name
  {4892cef6-005b-4d68-8acc-636e312593cb}, !- Availability Schedule Name
=======
  {b78741bb-40e9-4847-bf51-0b410a857358}, !- Handle
  living zone|unit 4 PTAC 1spd DX AC Clg Coil, !- Name
  {071387bf-83ba-4aac-a6db-d3cf715f8b96}, !- Availability Schedule Name
>>>>>>> 9a3e8d5e
  autosize,                               !- Rated Total Cooling Capacity {W}
  autosize,                               !- Rated Sensible Heat Ratio
  3,                                      !- Rated COP {W/W}
  autosize,                               !- Rated Air Flow Rate {m3/s}
  773.3,                                  !- Rated Evaporator Fan Power Per Volume Flow Rate {W/(m3/s)}
  ,                                       !- Air Inlet Node Name
  ,                                       !- Air Outlet Node Name
<<<<<<< HEAD
  {bd49e452-bbbe-425a-a296-a8389016efad}, !- Total Cooling Capacity Function of Temperature Curve Name
  {2421dfe0-5818-4f00-83c1-34cd0987665b}, !- Total Cooling Capacity Function of Flow Fraction Curve Name
  {a1063fc4-fd13-4f0c-80da-29e9ca11f252}, !- Energy Input Ratio Function of Temperature Curve Name
  {9f098363-b306-42a5-be93-3432710bb222}, !- Energy Input Ratio Function of Flow Fraction Curve Name
  {ef3dd0ad-f1ff-4fff-aabd-e2f72cba74d3}, !- Part Load Fraction Correlation Curve Name
=======
  {e3075fcb-38a2-49da-bed9-30b7468e08fd}, !- Total Cooling Capacity Function of Temperature Curve Name
  {104f107e-e388-4d93-9213-87360a7778aa}, !- Total Cooling Capacity Function of Flow Fraction Curve Name
  {a2ce9284-38c8-49ca-bd66-b210ffa6a5fb}, !- Energy Input Ratio Function of Temperature Curve Name
  {fc08e375-d199-4a1e-b6be-6e15e984595f}, !- Energy Input Ratio Function of Flow Fraction Curve Name
  {0001b11e-a983-46d3-96ab-13ff25f5b886}, !- Part Load Fraction Correlation Curve Name
>>>>>>> 9a3e8d5e
  ,                                       !- Nominal Time for Condensate Removal to Begin {s}
  ,                                       !- Ratio of Initial Moisture Evaporation Rate and Steady State Latent Capacity {dimensionless}
  ,                                       !- Maximum Cycling Rate {cycles/hr}
  ,                                       !- Latent Capacity Time Constant {s}
  ,                                       !- Condenser Air Inlet Node Name
  AirCooled,                              !- Condenser Type
  0,                                      !- Evaporative Condenser Effectiveness {dimensionless}
  Autosize,                               !- Evaporative Condenser Air Flow Rate {m3/s}
  Autosize,                               !- Evaporative Condenser Pump Rated Power Consumption {W}
  0,                                      !- Crankcase Heater Capacity {W}
  0,                                      !- Maximum Outdoor Dry-Bulb Temperature for Crankcase Heater Operation {C}
  ,                                       !- Supply Water Storage Tank Name
  ,                                       !- Condensate Collection Water Storage Tank Name
  0,                                      !- Basin Heater Capacity {W/K}
  10,                                     !- Basin Heater Setpoint Temperature {C}
  ;                                       !- Basin Heater Operating Schedule Name

OS:Curve:Biquadratic,
<<<<<<< HEAD
  {a552c4fe-a43c-4770-b69e-b9c683cd8136}, !- Handle
  Curve Biquadratic 1,                    !- Name
=======
  {fa3c7051-8586-484c-b7b1-6358b2f771a7}, !- Handle
  Curve Biquadratic 13,                   !- Name
>>>>>>> 9a3e8d5e
  0.942587793,                            !- Coefficient1 Constant
  0.009543347,                            !- Coefficient2 x
  0.00068377,                             !- Coefficient3 x**2
  -0.011042676,                           !- Coefficient4 y
  5.249e-006,                             !- Coefficient5 y**2
  -9.72e-006,                             !- Coefficient6 x*y
  17,                                     !- Minimum Value of x
  22,                                     !- Maximum Value of x
  13,                                     !- Minimum Value of y
  46;                                     !- Maximum Value of y

OS:Curve:Quadratic,
<<<<<<< HEAD
  {0797ba06-2222-4a36-8470-7ad193fdd5cf}, !- Handle
  Curve Quadratic 1,                      !- Name
=======
  {10da6e5e-0a4a-415d-94a1-5e52acd7e56e}, !- Handle
  Curve Quadratic 19,                     !- Name
>>>>>>> 9a3e8d5e
  0.8,                                    !- Coefficient1 Constant
  0.2,                                    !- Coefficient2 x
  0,                                      !- Coefficient3 x**2
  0.5,                                    !- Minimum Value of x
  1.5;                                    !- Maximum Value of x

OS:Curve:Biquadratic,
<<<<<<< HEAD
  {0a69c506-5759-4970-bdd4-65c0c4977953}, !- Handle
  Curve Biquadratic 2,                    !- Name
=======
  {dd0fd8d8-7bd8-4bd4-89e4-9bf1e5338997}, !- Handle
  Curve Biquadratic 14,                   !- Name
>>>>>>> 9a3e8d5e
  0.342414409,                            !- Coefficient1 Constant
  0.034885008,                            !- Coefficient2 x
  -0.0006237,                             !- Coefficient3 x**2
  0.004977216,                            !- Coefficient4 y
  0.000437951,                            !- Coefficient5 y**2
  -0.000728028,                           !- Coefficient6 x*y
  17,                                     !- Minimum Value of x
  22,                                     !- Maximum Value of x
  13,                                     !- Minimum Value of y
  46;                                     !- Maximum Value of y

OS:Curve:Quadratic,
<<<<<<< HEAD
  {f0d60c0b-8225-4fad-b79a-e5aa9d4dcbc9}, !- Handle
  Curve Quadratic 2,                      !- Name
=======
  {8894e825-a018-4fa9-9038-cf9f6039ebf2}, !- Handle
  Curve Quadratic 20,                     !- Name
>>>>>>> 9a3e8d5e
  1.1552,                                 !- Coefficient1 Constant
  -0.1808,                                !- Coefficient2 x
  0.0256,                                 !- Coefficient3 x**2
  0.5,                                    !- Minimum Value of x
  1.5;                                    !- Maximum Value of x

OS:Curve:Quadratic,
<<<<<<< HEAD
  {01ed7d14-e177-4d3f-9695-aeb9425e5c55}, !- Handle
  Curve Quadratic 3,                      !- Name
=======
  {de9def9c-5052-4eb7-9dce-17ba95572842}, !- Handle
  Curve Quadratic 21,                     !- Name
>>>>>>> 9a3e8d5e
  0.85,                                   !- Coefficient1 Constant
  0.15,                                   !- Coefficient2 x
  0,                                      !- Coefficient3 x**2
  0,                                      !- Minimum Value of x
  1;                                      !- Maximum Value of x

OS:Curve:Biquadratic,
<<<<<<< HEAD
  {bd49e452-bbbe-425a-a296-a8389016efad}, !- Handle
  Curve Biquadratic 3,                    !- Name
=======
  {e3075fcb-38a2-49da-bed9-30b7468e08fd}, !- Handle
  Curve Biquadratic 15,                   !- Name
>>>>>>> 9a3e8d5e
  0.942587793,                            !- Coefficient1 Constant
  0.009543347,                            !- Coefficient2 x
  0.00068377,                             !- Coefficient3 x**2
  -0.011042676,                           !- Coefficient4 y
  5.249e-006,                             !- Coefficient5 y**2
  -9.72e-006,                             !- Coefficient6 x*y
  12.77778,                               !- Minimum Value of x
  23.88889,                               !- Maximum Value of x
  23.88889,                               !- Minimum Value of y
  46.11111;                               !- Maximum Value of y

OS:Curve:Quadratic,
<<<<<<< HEAD
  {2421dfe0-5818-4f00-83c1-34cd0987665b}, !- Handle
  Curve Quadratic 4,                      !- Name
=======
  {104f107e-e388-4d93-9213-87360a7778aa}, !- Handle
  Curve Quadratic 22,                     !- Name
>>>>>>> 9a3e8d5e
  0.8,                                    !- Coefficient1 Constant
  0.2,                                    !- Coefficient2 x
  0,                                      !- Coefficient3 x**2
  0.5,                                    !- Minimum Value of x
  1.5;                                    !- Maximum Value of x

OS:Curve:Biquadratic,
<<<<<<< HEAD
  {a1063fc4-fd13-4f0c-80da-29e9ca11f252}, !- Handle
  Curve Biquadratic 4,                    !- Name
=======
  {a2ce9284-38c8-49ca-bd66-b210ffa6a5fb}, !- Handle
  Curve Biquadratic 16,                   !- Name
>>>>>>> 9a3e8d5e
  0.342414409,                            !- Coefficient1 Constant
  0.034885008,                            !- Coefficient2 x
  -0.0006237,                             !- Coefficient3 x**2
  0.004977216,                            !- Coefficient4 y
  0.000437951,                            !- Coefficient5 y**2
  -0.000728028,                           !- Coefficient6 x*y
  12.77778,                               !- Minimum Value of x
  23.88889,                               !- Maximum Value of x
  23.88889,                               !- Minimum Value of y
  46.11111;                               !- Maximum Value of y

OS:Curve:Quadratic,
<<<<<<< HEAD
  {9f098363-b306-42a5-be93-3432710bb222}, !- Handle
  Curve Quadratic 5,                      !- Name
=======
  {fc08e375-d199-4a1e-b6be-6e15e984595f}, !- Handle
  Curve Quadratic 23,                     !- Name
>>>>>>> 9a3e8d5e
  1.1552,                                 !- Coefficient1 Constant
  -0.1808,                                !- Coefficient2 x
  0.0256,                                 !- Coefficient3 x**2
  0.5,                                    !- Minimum Value of x
  1.5;                                    !- Maximum Value of x

OS:Curve:Quadratic,
<<<<<<< HEAD
  {ef3dd0ad-f1ff-4fff-aabd-e2f72cba74d3}, !- Handle
  Curve Quadratic 6,                      !- Name
=======
  {0001b11e-a983-46d3-96ab-13ff25f5b886}, !- Handle
  Curve Quadratic 24,                     !- Name
>>>>>>> 9a3e8d5e
  0.85,                                   !- Coefficient1 Constant
  0.15,                                   !- Coefficient2 x
  0,                                      !- Coefficient3 x**2
  0,                                      !- Minimum Value of x
  1,                                      !- Maximum Value of x
  0.7,                                    !- Minimum Curve Output
  1;                                      !- Maximum Curve Output

OS:ZoneHVAC:PackagedTerminalAirConditioner,
<<<<<<< HEAD
  {ed969fb9-d760-40f4-88d5-9d78540834e9}, !- Handle
  living zone PTAC,                       !- Name
  {4892cef6-005b-4d68-8acc-636e312593cb}, !- Availability Schedule Name
  {18ca3323-c35c-4b17-b9e8-3639275f8c39}, !- Air Inlet Node Name
  {265c2f5b-c0fd-4b2c-85ae-86523cf7677a}, !- Air Outlet Node Name
=======
  {3d21c83f-8eaa-4447-abe7-41b4b9b2e055}, !- Handle
  living zone|unit 4 PTAC,                !- Name
  {071387bf-83ba-4aac-a6db-d3cf715f8b96}, !- Availability Schedule Name
  {678b38d6-66a6-4bd4-88ca-77b6780f3490}, !- Air Inlet Node Name
  {6d75814a-9353-4413-828b-5b869a594db5}, !- Air Outlet Node Name
>>>>>>> 9a3e8d5e
  OutdoorAir:Mixer,                       !- Outdoor Air Mixer Object Type
  ,                                       !- Outdoor Air Mixer Name
  Autosize,                               !- Supply Air Flow Rate During Cooling Operation {m3/s}
  Autosize,                               !- Supply Air Flow Rate During Heating Operation {m3/s}
  Autosize,                               !- Supply Air Flow Rate When No Cooling or Heating is Needed {m3/s}
  Autosize,                               !- Outdoor Air Flow Rate During Cooling Operation {m3/s}
  Autosize,                               !- Outdoor Air Flow Rate During Heating Operation {m3/s}
  Autosize,                               !- Outdoor Air Flow Rate When No Cooling or Heating is Needed {m3/s}
<<<<<<< HEAD
  {27adffcb-0f66-4491-9fe9-b481a00f29f7}, !- Supply Air Fan Name
  {8371e3ce-4860-4184-a53f-ad1a393a20be}, !- Heating Coil Name
  {0eda8945-bf22-4608-801f-4059d2801383}, !- Cooling Coil Name
  DrawThrough,                            !- Fan Placement
  {4892cef6-005b-4d68-8acc-636e312593cb}; !- Supply Air Fan Operating Mode Schedule Name

OS:Node,
  {b30b5c5d-25d8-45c0-9cbd-1414ecdc9fd6}, !- Handle
  Node 19,                                !- Name
  {3603848f-deb1-4d5f-9f50-857d34d336aa}, !- Inlet Port
  {18ca3323-c35c-4b17-b9e8-3639275f8c39}; !- Outlet Port

OS:Connection,
  {3603848f-deb1-4d5f-9f50-857d34d336aa}, !- Handle
  {cbf4d840-9ad7-47df-ae38-1c150b7d8e17}, !- Name
  {332372c4-b8e7-47cb-8ad4-3900e11d686a}, !- Source Object
  3,                                      !- Outlet Port
  {b30b5c5d-25d8-45c0-9cbd-1414ecdc9fd6}, !- Target Object
  2;                                      !- Inlet Port

OS:Connection,
  {18ca3323-c35c-4b17-b9e8-3639275f8c39}, !- Handle
  {88ab7d43-5a19-4492-937a-952a10e7e5cf}, !- Name
  {b30b5c5d-25d8-45c0-9cbd-1414ecdc9fd6}, !- Source Object
  3,                                      !- Outlet Port
  {ed969fb9-d760-40f4-88d5-9d78540834e9}, !- Target Object
  3;                                      !- Inlet Port

OS:Node,
  {e94bef47-2e9c-4dbf-a7c3-9f7eead6a5e3}, !- Handle
  Node 20,                                !- Name
  {265c2f5b-c0fd-4b2c-85ae-86523cf7677a}, !- Inlet Port
  {352bddfb-3c63-4f9e-8894-eb5a195c1a10}; !- Outlet Port

OS:Connection,
  {352bddfb-3c63-4f9e-8894-eb5a195c1a10}, !- Handle
  {1ecb6118-94a4-44e0-ac1e-f710a3b8b2ed}, !- Name
  {e94bef47-2e9c-4dbf-a7c3-9f7eead6a5e3}, !- Source Object
  3,                                      !- Outlet Port
  {a2019a84-5882-4193-82fb-d5e15db02c39}, !- Target Object
  3;                                      !- Inlet Port

OS:Connection,
  {265c2f5b-c0fd-4b2c-85ae-86523cf7677a}, !- Handle
  {be37b511-f71e-4db1-8f3a-89916dda9e84}, !- Name
  {ed969fb9-d760-40f4-88d5-9d78540834e9}, !- Source Object
  4,                                      !- Outlet Port
  {e94bef47-2e9c-4dbf-a7c3-9f7eead6a5e3}, !- Target Object
  2;                                      !- Inlet Port

OS:EnergyManagementSystem:Sensor,
  {64f9ac6f-f331-472a-8658-bc5304267290}, !- Handle
=======
  {e1cfa134-277f-4c7c-a6a8-f14245ca15f9}, !- Supply Air Fan Name
  {c10503e8-d8f5-4142-8d07-f4cb5c228e0e}, !- Heating Coil Name
  {b78741bb-40e9-4847-bf51-0b410a857358}, !- Cooling Coil Name
  DrawThrough,                            !- Fan Placement
  {071387bf-83ba-4aac-a6db-d3cf715f8b96}; !- Supply Air Fan Operating Mode Schedule Name

OS:Node,
  {24d0484f-ffae-4bb5-b118-7fb0bf64eb77}, !- Handle
  Node 34,                                !- Name
  {fae0c76a-f55c-48ee-afdf-d7aaf403e4e9}, !- Inlet Port
  {678b38d6-66a6-4bd4-88ca-77b6780f3490}; !- Outlet Port

OS:Connection,
  {fae0c76a-f55c-48ee-afdf-d7aaf403e4e9}, !- Handle
  {aa34e5bf-3f33-4926-ad25-23f9b58a7b5d}, !- Name
  {9b388d90-0757-4de1-bc54-a43ad291fde3}, !- Source Object
  3,                                      !- Outlet Port
  {24d0484f-ffae-4bb5-b118-7fb0bf64eb77}, !- Target Object
  2;                                      !- Inlet Port

OS:Connection,
  {678b38d6-66a6-4bd4-88ca-77b6780f3490}, !- Handle
  {a6e5cfc9-6837-4ed3-a9fe-9993c0b15164}, !- Name
  {24d0484f-ffae-4bb5-b118-7fb0bf64eb77}, !- Source Object
  3,                                      !- Outlet Port
  {3d21c83f-8eaa-4447-abe7-41b4b9b2e055}, !- Target Object
  3;                                      !- Inlet Port

OS:Node,
  {5aff2e84-2920-4b48-8b85-1be8774186dd}, !- Handle
  Node 35,                                !- Name
  {6d75814a-9353-4413-828b-5b869a594db5}, !- Inlet Port
  {1d52a02e-2845-4733-9a0b-01a56623cb26}; !- Outlet Port

OS:Connection,
  {1d52a02e-2845-4733-9a0b-01a56623cb26}, !- Handle
  {53c4e468-de74-4a94-93bb-786638fe7ed3}, !- Name
  {5aff2e84-2920-4b48-8b85-1be8774186dd}, !- Source Object
  3,                                      !- Outlet Port
  {0ba2aa90-9a73-43d4-86e6-5fc095f97b29}, !- Target Object
  3;                                      !- Inlet Port

OS:Connection,
  {6d75814a-9353-4413-828b-5b869a594db5}, !- Handle
  {a8bc552a-5a55-4f4f-84de-23240a6bd7d6}, !- Name
  {3d21c83f-8eaa-4447-abe7-41b4b9b2e055}, !- Source Object
  4,                                      !- Outlet Port
  {5aff2e84-2920-4b48-8b85-1be8774186dd}, !- Target Object
  2;                                      !- Inlet Port

OS:EnergyManagementSystem:Sensor,
  {87f8a587-367b-44c2-aff8-96275f72a83f}, !- Handle
>>>>>>> 9a3e8d5e
  Central_pump_s,                         !- Name
  Central pump,                           !- Output Variable or Output Meter Index Key Name
  Pump Electric Energy;                   !- Output Variable or Output Meter Name

OS:EnergyManagementSystem:Program,
<<<<<<< HEAD
  {74532d84-8be8-45b9-9ddf-d72e2d5fb8e3}, !- Handle
=======
  {24bf41e7-333b-4342-9ac8-57b6ce7f0148}, !- Handle
>>>>>>> 9a3e8d5e
  Central_pumps_program,                  !- Name
  Set central_pumps_h = Central_pump_s;   !- Program Line 1

OS:EnergyManagementSystem:OutputVariable,
<<<<<<< HEAD
  {4b36b4b0-14ed-49fa-a605-0126bc97aabd}, !- Handle
=======
  {c93a4087-0235-4819-927b-b9dc928d3560}, !- Handle
>>>>>>> 9a3e8d5e
  Central htg pump:Pumps:Electricity,     !- Name
  central_pumps_h,                        !- EMS Variable Name
  Summed,                                 !- Type of Data in Variable
  SystemTimestep,                         !- Update Frequency
<<<<<<< HEAD
  {74532d84-8be8-45b9-9ddf-d72e2d5fb8e3}, !- EMS Program or Subroutine Name
  J;                                      !- Units

OS:EnergyManagementSystem:ProgramCallingManager,
  {d40f49b8-e1ea-477e-9a8d-d2062e2d3692}, !- Handle
  Central pump program calling manager,   !- Name
  EndOfSystemTimestepBeforeHVACReporting, !- EnergyPlus Model Calling Point
  {74532d84-8be8-45b9-9ddf-d72e2d5fb8e3}; !- Program Name 1
=======
  {24bf41e7-333b-4342-9ac8-57b6ce7f0148}, !- EMS Program or Subroutine Name
  J;                                      !- Units

OS:EnergyManagementSystem:ProgramCallingManager,
  {a2eb3d56-6944-4e7b-8aaa-37c1012945d8}, !- Handle
  Central pump program calling manager,   !- Name
  EndOfSystemTimestepBeforeHVACReporting, !- EnergyPlus Model Calling Point
  {24bf41e7-333b-4342-9ac8-57b6ce7f0148}; !- Program Name 1
>>>>>>> 9a3e8d5e
<|MERGE_RESOLUTION|>--- conflicted
+++ resolved
@@ -1,53 +1,26 @@
 !- NOTE: Auto-generated from /test/osw_files/SFA_4units_1story_SL_UA_3Beds_2Baths_Denver_Central_System_PTAC_NoSetpoints.osw
 
 OS:Version,
-<<<<<<< HEAD
-  {c1849791-510e-401d-9053-d891e608b1ac}, !- Handle
-  2.9.0;                                  !- Version Identifier
-
-OS:SimulationControl,
-  {84dd82d1-841a-46a9-bf04-751c64b3c25b}, !- Handle
-=======
   {b732feb6-e063-4fe6-b5f2-2b05fee26358}, !- Handle
   2.9.0;                                  !- Version Identifier
 
 OS:SimulationControl,
   {5b45af41-3a3f-471a-a734-f4f366982d29}, !- Handle
->>>>>>> 9a3e8d5e
   ,                                       !- Do Zone Sizing Calculation
   ,                                       !- Do System Sizing Calculation
   ,                                       !- Do Plant Sizing Calculation
   Yes;                                    !- Run Simulation for Sizing Periods
 
 OS:Timestep,
-<<<<<<< HEAD
-  {772216b7-31b0-41f2-b9bb-72dc055d5ccc}, !- Handle
-  6;                                      !- Number of Timesteps per Hour
-
-OS:ShadowCalculation,
-  {ec8d20b9-03a9-4af7-834f-470bc2086f56}, !- Handle
-=======
   {e6242367-f98c-481e-8064-7bcf6765c867}, !- Handle
   6;                                      !- Number of Timesteps per Hour
 
 OS:ShadowCalculation,
   {6c341ce4-0182-422d-8023-9e8ca80d0c8e}, !- Handle
->>>>>>> 9a3e8d5e
   20,                                     !- Calculation Frequency
   200;                                    !- Maximum Figures in Shadow Overlap Calculations
 
 OS:SurfaceConvectionAlgorithm:Outside,
-<<<<<<< HEAD
-  {f488d2fc-d87a-4190-a9e7-3822fcfc2eb4}, !- Handle
-  DOE-2;                                  !- Algorithm
-
-OS:SurfaceConvectionAlgorithm:Inside,
-  {202c65ce-48e5-4287-8bb1-66d3f16db3cc}, !- Handle
-  TARP;                                   !- Algorithm
-
-OS:ZoneCapacitanceMultiplier:ResearchSpecial,
-  {5bf0de97-329a-46f2-923c-9699ac185aef}, !- Handle
-=======
   {b1877709-bcd3-47ae-a4d8-73039e915cc1}, !- Handle
   DOE-2;                                  !- Algorithm
 
@@ -57,17 +30,12 @@
 
 OS:ZoneCapacitanceMultiplier:ResearchSpecial,
   {f5258815-8b45-4c4b-b8ef-c432a919c9bd}, !- Handle
->>>>>>> 9a3e8d5e
   ,                                       !- Temperature Capacity Multiplier
   15,                                     !- Humidity Capacity Multiplier
   ;                                       !- Carbon Dioxide Capacity Multiplier
 
 OS:RunPeriod,
-<<<<<<< HEAD
-  {26019708-dd8d-4076-acf1-25f5028f56fe}, !- Handle
-=======
   {7b2d9172-d87e-4f28-8be2-29742b80298d}, !- Handle
->>>>>>> 9a3e8d5e
   Run Period 1,                           !- Name
   1,                                      !- Begin Month
   1,                                      !- Begin Day of Month
@@ -81,21 +49,13 @@
   ;                                       !- Number of Times Runperiod to be Repeated
 
 OS:YearDescription,
-<<<<<<< HEAD
-  {69237765-7bc5-4bb9-b71f-d8de23464647}, !- Handle
-=======
   {3752a679-0f6b-4ee3-9cf5-90dc0fda08db}, !- Handle
->>>>>>> 9a3e8d5e
   2007,                                   !- Calendar Year
   ,                                       !- Day of Week for Start Day
   ;                                       !- Is Leap Year
 
 OS:Building,
-<<<<<<< HEAD
-  {36654294-fd13-412f-ad83-1d23802f8173}, !- Handle
-=======
   {028d4b37-a0e0-462b-b8d9-14dff7f15d80}, !- Handle
->>>>>>> 9a3e8d5e
   Building 1,                             !- Name
   ,                                       !- Building Sector Type
   0,                                      !- North Axis {deg}
@@ -110,36 +70,20 @@
   4;                                      !- Standards Number of Living Units
 
 OS:AdditionalProperties,
-<<<<<<< HEAD
-  {2269524a-da8e-4308-8bbc-935cdded692f}, !- Handle
-  {36654294-fd13-412f-ad83-1d23802f8173}, !- Object Name
-  num_units,                              !- Feature Name 1
-=======
   {d4b6d2a1-95c0-4760-81d2-55e6482b04a1}, !- Handle
   {028d4b37-a0e0-462b-b8d9-14dff7f15d80}, !- Object Name
   Total Units Represented,                !- Feature Name 1
->>>>>>> 9a3e8d5e
   Integer,                                !- Feature Data Type 1
   4,                                      !- Feature Value 1
-  has_rear_units,                         !- Feature Name 2
-  Boolean,                                !- Feature Data Type 2
-  false,                                  !- Feature Value 2
-  horz_location,                          !- Feature Name 3
-  String,                                 !- Feature Data Type 3
-  Left,                                   !- Feature Value 3
-  num_floors,                             !- Feature Name 4
-  Integer,                                !- Feature Data Type 4
-  1,                                      !- Feature Value 4
-  has_hvac_flue,                          !- Feature Name 5
-  Boolean,                                !- Feature Data Type 5
-  true;                                   !- Feature Value 5
+  Total Units Modeled,                    !- Feature Name 2
+  Integer,                                !- Feature Data Type 2
+  4,                                      !- Feature Value 2
+  has_hvac_flue,                          !- Feature Name 3
+  Boolean,                                !- Feature Data Type 3
+  true;                                   !- Feature Value 3
 
 OS:ThermalZone,
-<<<<<<< HEAD
-  {396719e5-8243-4188-9791-03d248336a80}, !- Handle
-=======
   {131011b0-aa7d-47f8-b714-230336ad6dd0}, !- Handle
->>>>>>> 9a3e8d5e
   living zone,                            !- Name
   ,                                       !- Multiplier
   ,                                       !- Ceiling Height {m}
@@ -148,17 +92,10 @@
   ,                                       !- Zone Inside Convection Algorithm
   ,                                       !- Zone Outside Convection Algorithm
   ,                                       !- Zone Conditioning Equipment List Name
-<<<<<<< HEAD
-  {a2019a84-5882-4193-82fb-d5e15db02c39}, !- Zone Air Inlet Port List
-  {332372c4-b8e7-47cb-8ad4-3900e11d686a}, !- Zone Air Exhaust Port List
-  {368f3638-6f2a-4892-920e-0852f0fce932}, !- Zone Air Node Name
-  {8e8d14ca-e80f-48b8-912a-f7e79d99ed23}, !- Zone Return Air Port List
-=======
   {498cc843-ecd0-4348-9dfb-fbe48b2e4241}, !- Zone Air Inlet Port List
   {19054e1a-cc0a-4e63-b223-0731f5ce3bce}, !- Zone Air Exhaust Port List
   {ccc927e7-297b-4d06-abba-83ece7afb0b7}, !- Zone Air Node Name
   {3f667f0f-f05b-40c3-a60b-4a09eb28b005}, !- Zone Return Air Port List
->>>>>>> 9a3e8d5e
   ,                                       !- Primary Daylighting Control Name
   ,                                       !- Fraction of Zone Controlled by Primary Daylighting Control
   ,                                       !- Secondary Daylighting Control Name
@@ -169,41 +106,6 @@
   No;                                     !- Use Ideal Air Loads
 
 OS:Node,
-<<<<<<< HEAD
-  {24c6ff1a-d82e-40f7-9636-024929968f11}, !- Handle
-  Node 1,                                 !- Name
-  {368f3638-6f2a-4892-920e-0852f0fce932}, !- Inlet Port
-  ;                                       !- Outlet Port
-
-OS:Connection,
-  {368f3638-6f2a-4892-920e-0852f0fce932}, !- Handle
-  {b93f986d-a53a-44fa-a44e-deccd6bdfe44}, !- Name
-  {396719e5-8243-4188-9791-03d248336a80}, !- Source Object
-  11,                                     !- Outlet Port
-  {24c6ff1a-d82e-40f7-9636-024929968f11}, !- Target Object
-  2;                                      !- Inlet Port
-
-OS:PortList,
-  {a2019a84-5882-4193-82fb-d5e15db02c39}, !- Handle
-  {e5ad6011-be78-4348-8f1b-7944f322cbc7}, !- Name
-  {396719e5-8243-4188-9791-03d248336a80}, !- HVAC Component
-  {352bddfb-3c63-4f9e-8894-eb5a195c1a10}; !- Port 1
-
-OS:PortList,
-  {332372c4-b8e7-47cb-8ad4-3900e11d686a}, !- Handle
-  {deee3375-22ee-4f3f-aa0d-1f99e68e010b}, !- Name
-  {396719e5-8243-4188-9791-03d248336a80}, !- HVAC Component
-  {3603848f-deb1-4d5f-9f50-857d34d336aa}; !- Port 1
-
-OS:PortList,
-  {8e8d14ca-e80f-48b8-912a-f7e79d99ed23}, !- Handle
-  {2387d55a-92fb-42c0-93ef-ac0ebffea61e}, !- Name
-  {396719e5-8243-4188-9791-03d248336a80}; !- HVAC Component
-
-OS:Sizing:Zone,
-  {9d27653a-5ab8-4c7a-889d-8850d0066e8e}, !- Handle
-  {396719e5-8243-4188-9791-03d248336a80}, !- Zone or ZoneList Name
-=======
   {6f512544-3325-403d-940e-396f90367749}, !- Handle
   Node 1,                                 !- Name
   {ccc927e7-297b-4d06-abba-83ece7afb0b7}, !- Inlet Port
@@ -237,7 +139,6 @@
 OS:Sizing:Zone,
   {f11f84d7-db4e-4e32-aab8-940ae49c70a8}, !- Handle
   {131011b0-aa7d-47f8-b714-230336ad6dd0}, !- Zone or ZoneList Name
->>>>>>> 9a3e8d5e
   SupplyAirTemperature,                   !- Zone Cooling Design Supply Air Temperature Input Method
   13.8888888888889,                       !- Zone Cooling Design Supply Air Temperature {C}
   11.11,                                  !- Zone Cooling Design Supply Air Temperature Difference {deltaC}
@@ -266,34 +167,20 @@
   autosize;                               !- Dedicated Outdoor Air High Setpoint Temperature for Design {C}
 
 OS:ZoneHVAC:EquipmentList,
-<<<<<<< HEAD
-  {55435413-59ef-4e15-a404-7fccb0e1e7f2}, !- Handle
-  Zone HVAC Equipment List 1,             !- Name
-  {396719e5-8243-4188-9791-03d248336a80}, !- Thermal Zone
-  ,                                       !- Load Distribution Scheme
-  {ed969fb9-d760-40f4-88d5-9d78540834e9}, !- Zone Equipment 1
-=======
   {3cdd0b6e-5bf2-48ec-9f21-0feab34ab09b}, !- Handle
   Zone HVAC Equipment List 1,             !- Name
   {131011b0-aa7d-47f8-b714-230336ad6dd0}, !- Thermal Zone
   ,                                       !- Load Distribution Scheme
   {de50bb65-1ea2-4dc0-b786-7732401cd25b}, !- Zone Equipment 1
->>>>>>> 9a3e8d5e
   1,                                      !- Zone Equipment Cooling Sequence 1
   1,                                      !- Zone Equipment Heating or No-Load Sequence 1
   ,                                       !- Zone Equipment Sequential Cooling Fraction Schedule Name 1
   ;                                       !- Zone Equipment Sequential Heating Fraction Schedule Name 1
 
 OS:Space,
-<<<<<<< HEAD
-  {ab6f5346-408c-4078-97c2-97b3e31e641c}, !- Handle
-  living space,                           !- Name
-  {eeddddce-65f4-4bfa-be64-b36b017746c1}, !- Space Type Name
-=======
   {8d686802-60dd-4429-b18d-b408ebaed97c}, !- Handle
   living space,                           !- Name
   {0c488a2c-b4d2-48e4-8127-a43acc07a3a7}, !- Space Type Name
->>>>>>> 9a3e8d5e
   ,                                       !- Default Construction Set Name
   ,                                       !- Default Schedule Set Name
   ,                                       !- Direction of Relative North {deg}
@@ -301,19 +188,6 @@
   ,                                       !- Y Origin {m}
   ,                                       !- Z Origin {m}
   ,                                       !- Building Story Name
-<<<<<<< HEAD
-  {396719e5-8243-4188-9791-03d248336a80}, !- Thermal Zone Name
-  ,                                       !- Part of Total Floor Area
-  ,                                       !- Design Specification Outdoor Air Object Name
-  {bbf49417-3331-48d6-a11d-50ff3699edbf}; !- Building Unit Name
-
-OS:Surface,
-  {1d56524d-a32d-4c8c-aa78-1a73f90bddd3}, !- Handle
-  Surface 1,                              !- Name
-  Floor,                                  !- Surface Type
-  ,                                       !- Construction Name
-  {ab6f5346-408c-4078-97c2-97b3e31e641c}, !- Space Name
-=======
   {131011b0-aa7d-47f8-b714-230336ad6dd0}, !- Thermal Zone Name
   ,                                       !- Part of Total Floor Area
   ,                                       !- Design Specification Outdoor Air Object Name
@@ -325,7 +199,6 @@
   Floor,                                  !- Surface Type
   ,                                       !- Construction Name
   {8d686802-60dd-4429-b18d-b408ebaed97c}, !- Space Name
->>>>>>> 9a3e8d5e
   Foundation,                             !- Outside Boundary Condition
   ,                                       !- Outside Boundary Condition Object
   NoSun,                                  !- Sun Exposure
@@ -338,19 +211,11 @@
   6.46578440716979, -12.9315688143396, 0; !- X,Y,Z Vertex 4 {m}
 
 OS:Surface,
-<<<<<<< HEAD
-  {0f53a765-4ab2-4cea-b5a1-61e03d163156}, !- Handle
-  Surface 2,                              !- Name
-  Wall,                                   !- Surface Type
-  ,                                       !- Construction Name
-  {ab6f5346-408c-4078-97c2-97b3e31e641c}, !- Space Name
-=======
   {b5bd91d5-9e2e-466f-8673-d524e948f62f}, !- Handle
   Surface 2,                              !- Name
   Wall,                                   !- Surface Type
   ,                                       !- Construction Name
   {8d686802-60dd-4429-b18d-b408ebaed97c}, !- Space Name
->>>>>>> 9a3e8d5e
   Outdoors,                               !- Outside Boundary Condition
   ,                                       !- Outside Boundary Condition Object
   SunExposed,                             !- Sun Exposure
@@ -363,19 +228,11 @@
   0, -12.9315688143396, 2.4384;           !- X,Y,Z Vertex 4 {m}
 
 OS:Surface,
-<<<<<<< HEAD
-  {deacde42-6469-4f4d-9606-6dc8f49ab1d5}, !- Handle
-  Surface 3,                              !- Name
-  Wall,                                   !- Surface Type
-  ,                                       !- Construction Name
-  {ab6f5346-408c-4078-97c2-97b3e31e641c}, !- Space Name
-=======
   {5227b9e4-5d37-485f-9d36-050e4a15783a}, !- Handle
   Surface 3,                              !- Name
   Wall,                                   !- Surface Type
   ,                                       !- Construction Name
   {8d686802-60dd-4429-b18d-b408ebaed97c}, !- Space Name
->>>>>>> 9a3e8d5e
   Outdoors,                               !- Outside Boundary Condition
   ,                                       !- Outside Boundary Condition Object
   SunExposed,                             !- Sun Exposure
@@ -388,15 +245,6 @@
   0, 0, 2.4384;                           !- X,Y,Z Vertex 4 {m}
 
 OS:Surface,
-<<<<<<< HEAD
-  {aae2722a-5b59-4138-b812-394ecb3fffe3}, !- Handle
-  Surface 4,                              !- Name
-  Wall,                                   !- Surface Type
-  ,                                       !- Construction Name
-  {ab6f5346-408c-4078-97c2-97b3e31e641c}, !- Space Name
-  Adiabatic,                              !- Outside Boundary Condition
-  ,                                       !- Outside Boundary Condition Object
-=======
   {288d6f59-0b7f-4701-a1fd-fb44239bb095}, !- Handle
   Surface 4,                              !- Name
   Wall,                                   !- Surface Type
@@ -404,7 +252,6 @@
   {8d686802-60dd-4429-b18d-b408ebaed97c}, !- Space Name
   Surface,                                !- Outside Boundary Condition
   {dad7149e-9691-4c68-a275-b74d01d28882}, !- Outside Boundary Condition Object
->>>>>>> 9a3e8d5e
   NoSun,                                  !- Sun Exposure
   NoWind,                                 !- Wind Exposure
   ,                                       !- View Factor to Ground
@@ -415,19 +262,11 @@
   6.46578440716979, 0, 2.4384;            !- X,Y,Z Vertex 4 {m}
 
 OS:Surface,
-<<<<<<< HEAD
-  {eb6cd101-b1f7-4c25-bc1c-979cadab6967}, !- Handle
-  Surface 5,                              !- Name
-  Wall,                                   !- Surface Type
-  ,                                       !- Construction Name
-  {ab6f5346-408c-4078-97c2-97b3e31e641c}, !- Space Name
-=======
   {381cfb67-b3a0-41f6-86bd-763782d5863b}, !- Handle
   Surface 5,                              !- Name
   Wall,                                   !- Surface Type
   ,                                       !- Construction Name
   {8d686802-60dd-4429-b18d-b408ebaed97c}, !- Space Name
->>>>>>> 9a3e8d5e
   Outdoors,                               !- Outside Boundary Condition
   ,                                       !- Outside Boundary Condition Object
   SunExposed,                             !- Sun Exposure
@@ -440,15 +279,6 @@
   6.46578440716979, -12.9315688143396, 2.4384; !- X,Y,Z Vertex 4 {m}
 
 OS:Surface,
-<<<<<<< HEAD
-  {7e0d9fc5-22ac-4b0c-b179-3c7519540681}, !- Handle
-  Surface 6,                              !- Name
-  RoofCeiling,                            !- Surface Type
-  ,                                       !- Construction Name
-  {ab6f5346-408c-4078-97c2-97b3e31e641c}, !- Space Name
-  Surface,                                !- Outside Boundary Condition
-  {fd9546ca-ad2a-455a-ae6b-679a3c43b0e8}, !- Outside Boundary Condition Object
-=======
   {bc772dcf-7f86-4ccf-a146-788f185d13d4}, !- Handle
   Surface 6,                              !- Name
   RoofCeiling,                            !- Surface Type
@@ -456,7 +286,6 @@
   {8d686802-60dd-4429-b18d-b408ebaed97c}, !- Space Name
   Surface,                                !- Outside Boundary Condition
   {2dcad18f-9a0f-4594-9be7-7223942fab8c}, !- Outside Boundary Condition Object
->>>>>>> 9a3e8d5e
   NoSun,                                  !- Sun Exposure
   NoWind,                                 !- Wind Exposure
   ,                                       !- View Factor to Ground
@@ -467,11 +296,7 @@
   0, -12.9315688143396, 2.4384;           !- X,Y,Z Vertex 4 {m}
 
 OS:SpaceType,
-<<<<<<< HEAD
-  {eeddddce-65f4-4bfa-be64-b36b017746c1}, !- Handle
-=======
   {0c488a2c-b4d2-48e4-8127-a43acc07a3a7}, !- Handle
->>>>>>> 9a3e8d5e
   Space Type 1,                           !- Name
   ,                                       !- Default Construction Set Name
   ,                                       !- Default Schedule Set Name
@@ -481,16 +306,6 @@
   ,                                       !- Standards Building Type
   living;                                 !- Standards Space Type
 
-<<<<<<< HEAD
-OS:Surface,
-  {fd9546ca-ad2a-455a-ae6b-679a3c43b0e8}, !- Handle
-  Surface 7,                              !- Name
-  Floor,                                  !- Surface Type
-  ,                                       !- Construction Name
-  {8a3823b3-72b6-4a0a-8349-53b2277e8525}, !- Space Name
-  Surface,                                !- Outside Boundary Condition
-  {7e0d9fc5-22ac-4b0c-b179-3c7519540681}, !- Outside Boundary Condition Object
-=======
 OS:ThermalZone,
   {41074ead-b91c-42b1-9ed2-548b6a000e0f}, !- Handle
   living zone|unit 2,                     !- Name
@@ -627,24 +442,10 @@
   {ec87cd54-fc4e-4eb1-927f-516e5cc96f3f}, !- Space Name
   Foundation,                             !- Outside Boundary Condition
   ,                                       !- Outside Boundary Condition Object
->>>>>>> 9a3e8d5e
   NoSun,                                  !- Sun Exposure
   NoWind,                                 !- Wind Exposure
   ,                                       !- View Factor to Ground
   ,                                       !- Number of Vertices
-<<<<<<< HEAD
-  0, -12.9315688143396, 2.4384,           !- X,Y,Z Vertex 1 {m}
-  0, 0, 2.4384,                           !- X,Y,Z Vertex 2 {m}
-  6.46578440716979, 0, 2.4384,            !- X,Y,Z Vertex 3 {m}
-  6.46578440716979, -12.9315688143396, 2.4384; !- X,Y,Z Vertex 4 {m}
-
-OS:Surface,
-  {0252a91d-60e5-492f-8b9f-3d941096a7fe}, !- Handle
-  Surface 8,                              !- Name
-  RoofCeiling,                            !- Surface Type
-  ,                                       !- Construction Name
-  {8a3823b3-72b6-4a0a-8349-53b2277e8525}, !- Space Name
-=======
   6.46578440716979, -12.9315688143396, 0, !- X,Y,Z Vertex 1 {m}
   6.46578440716979, 0, 0,                 !- X,Y,Z Vertex 2 {m}
   12.9315688143396, 0, 0,                 !- X,Y,Z Vertex 3 {m}
@@ -656,61 +457,18 @@
   Wall,                                   !- Surface Type
   ,                                       !- Construction Name
   {ec87cd54-fc4e-4eb1-927f-516e5cc96f3f}, !- Space Name
->>>>>>> 9a3e8d5e
   Outdoors,                               !- Outside Boundary Condition
   ,                                       !- Outside Boundary Condition Object
   SunExposed,                             !- Sun Exposure
   WindExposed,                            !- Wind Exposure
   ,                                       !- View Factor to Ground
   ,                                       !- Number of Vertices
-  0, -6.46578440716979, 5.6712922035849,  !- X,Y,Z Vertex 1 {m}
-  6.46578440716979, -6.46578440716979, 5.6712922035849, !- X,Y,Z Vertex 2 {m}
-  6.46578440716979, 0, 2.4384,            !- X,Y,Z Vertex 3 {m}
-  0, 0, 2.4384;                           !- X,Y,Z Vertex 4 {m}
+  6.46578440716979, -12.9315688143396, 2.4384, !- X,Y,Z Vertex 1 {m}
+  6.46578440716979, -12.9315688143396, 0, !- X,Y,Z Vertex 2 {m}
+  12.9315688143396, -12.9315688143396, 0, !- X,Y,Z Vertex 3 {m}
+  12.9315688143396, -12.9315688143396, 2.4384; !- X,Y,Z Vertex 4 {m}
 
 OS:Surface,
-<<<<<<< HEAD
-  {16788dac-d797-420a-bd14-cd3f6f48b695}, !- Handle
-  Surface 9,                              !- Name
-  RoofCeiling,                            !- Surface Type
-  ,                                       !- Construction Name
-  {8a3823b3-72b6-4a0a-8349-53b2277e8525}, !- Space Name
-  Outdoors,                               !- Outside Boundary Condition
-  ,                                       !- Outside Boundary Condition Object
-  SunExposed,                             !- Sun Exposure
-  WindExposed,                            !- Wind Exposure
-  ,                                       !- View Factor to Ground
-  ,                                       !- Number of Vertices
-  6.46578440716979, -6.46578440716979, 5.6712922035849, !- X,Y,Z Vertex 1 {m}
-  0, -6.46578440716979, 5.6712922035849,  !- X,Y,Z Vertex 2 {m}
-  0, -12.9315688143396, 2.4384,           !- X,Y,Z Vertex 3 {m}
-  6.46578440716979, -12.9315688143396, 2.4384; !- X,Y,Z Vertex 4 {m}
-
-OS:Surface,
-  {e820c8f7-d852-49f4-aa1b-5cae714cabff}, !- Handle
-  Surface 10,                             !- Name
-  Wall,                                   !- Surface Type
-  ,                                       !- Construction Name
-  {8a3823b3-72b6-4a0a-8349-53b2277e8525}, !- Space Name
-  Outdoors,                               !- Outside Boundary Condition
-  ,                                       !- Outside Boundary Condition Object
-  SunExposed,                             !- Sun Exposure
-  WindExposed,                            !- Wind Exposure
-  ,                                       !- View Factor to Ground
-  ,                                       !- Number of Vertices
-  0, -6.46578440716979, 5.6712922035849,  !- X,Y,Z Vertex 1 {m}
-  0, 0, 2.4384,                           !- X,Y,Z Vertex 2 {m}
-  0, -12.9315688143396, 2.4384;           !- X,Y,Z Vertex 3 {m}
-
-OS:Surface,
-  {880b48d8-2041-45d2-81ad-3f125aa3a37a}, !- Handle
-  Surface 11,                             !- Name
-  Wall,                                   !- Surface Type
-  ,                                       !- Construction Name
-  {8a3823b3-72b6-4a0a-8349-53b2277e8525}, !- Space Name
-  Adiabatic,                              !- Outside Boundary Condition
-  ,                                       !- Outside Boundary Condition Object
-=======
   {80bb95dd-be39-4fbc-afab-3cf8a79bb215}, !- Handle
   Surface 15,                             !- Name
   Wall,                                   !- Surface Type
@@ -735,33 +493,10 @@
   {ec87cd54-fc4e-4eb1-927f-516e5cc96f3f}, !- Space Name
   Surface,                                !- Outside Boundary Condition
   {528330d0-a66e-4068-9ccb-4c5edffd755b}, !- Outside Boundary Condition Object
->>>>>>> 9a3e8d5e
   NoSun,                                  !- Sun Exposure
   NoWind,                                 !- Wind Exposure
   ,                                       !- View Factor to Ground
   ,                                       !- Number of Vertices
-<<<<<<< HEAD
-  6.46578440716979, -6.46578440716979, 5.6712922035849, !- X,Y,Z Vertex 1 {m}
-  6.46578440716979, -12.9315688143396, 2.4384, !- X,Y,Z Vertex 2 {m}
-  6.46578440716979, 0, 2.4384;            !- X,Y,Z Vertex 3 {m}
-
-OS:Space,
-  {8a3823b3-72b6-4a0a-8349-53b2277e8525}, !- Handle
-  unfinished attic space,                 !- Name
-  {1c58115a-9d1e-4879-aec0-3e2be45d9897}, !- Space Type Name
-  ,                                       !- Default Construction Set Name
-  ,                                       !- Default Schedule Set Name
-  ,                                       !- Direction of Relative North {deg}
-  ,                                       !- X Origin {m}
-  ,                                       !- Y Origin {m}
-  ,                                       !- Z Origin {m}
-  ,                                       !- Building Story Name
-  {71f47981-d656-4989-a5e7-4af6d19c9398}; !- Thermal Zone Name
-
-OS:ThermalZone,
-  {71f47981-d656-4989-a5e7-4af6d19c9398}, !- Handle
-  unfinished attic zone,                  !- Name
-=======
   12.9315688143396, -12.9315688143396, 2.4384, !- X,Y,Z Vertex 1 {m}
   12.9315688143396, 0, 2.4384,            !- X,Y,Z Vertex 2 {m}
   6.46578440716979, 0, 2.4384,            !- X,Y,Z Vertex 3 {m}
@@ -787,7 +522,6 @@
 OS:ThermalZone,
   {98e8c888-ecaa-4971-bf61-cacd4dcc8769}, !- Handle
   living zone|unit 3,                     !- Name
->>>>>>> 9a3e8d5e
   ,                                       !- Multiplier
   ,                                       !- Ceiling Height {m}
   ,                                       !- Volume {m3}
@@ -795,17 +529,10 @@
   ,                                       !- Zone Inside Convection Algorithm
   ,                                       !- Zone Outside Convection Algorithm
   ,                                       !- Zone Conditioning Equipment List Name
-<<<<<<< HEAD
-  {c11b3124-f4e6-4d8c-9359-716ac0d0c5d6}, !- Zone Air Inlet Port List
-  {35373fce-4ba6-450c-a638-fca289b21524}, !- Zone Air Exhaust Port List
-  {a68a1618-11b1-44df-b6ab-de49c8790277}, !- Zone Air Node Name
-  {898f245e-7815-4154-9527-7ec32e88fd8e}, !- Zone Return Air Port List
-=======
   {f9bfc29c-9b1f-47fd-9cf0-a417dea17ba1}, !- Zone Air Inlet Port List
   {94741572-b2b1-45e5-854d-e6a75cb6a9e3}, !- Zone Air Exhaust Port List
   {dbd7e7b6-c35c-4b0f-b309-d372f929af55}, !- Zone Air Node Name
   {5e2315df-975d-4d25-b6f9-b55ee692cb9d}, !- Zone Return Air Port List
->>>>>>> 9a3e8d5e
   ,                                       !- Primary Daylighting Control Name
   ,                                       !- Fraction of Zone Controlled by Primary Daylighting Control
   ,                                       !- Secondary Daylighting Control Name
@@ -816,39 +543,6 @@
   No;                                     !- Use Ideal Air Loads
 
 OS:Node,
-<<<<<<< HEAD
-  {44091ada-97df-4edf-bb91-01ad6b1f1428}, !- Handle
-  Node 2,                                 !- Name
-  {a68a1618-11b1-44df-b6ab-de49c8790277}, !- Inlet Port
-  ;                                       !- Outlet Port
-
-OS:Connection,
-  {a68a1618-11b1-44df-b6ab-de49c8790277}, !- Handle
-  {b2dd71af-ea4d-4b27-9ccb-d25ccc8af9a4}, !- Name
-  {71f47981-d656-4989-a5e7-4af6d19c9398}, !- Source Object
-  11,                                     !- Outlet Port
-  {44091ada-97df-4edf-bb91-01ad6b1f1428}, !- Target Object
-  2;                                      !- Inlet Port
-
-OS:PortList,
-  {c11b3124-f4e6-4d8c-9359-716ac0d0c5d6}, !- Handle
-  {72aedae7-3e14-4134-8d91-8e221b942269}, !- Name
-  {71f47981-d656-4989-a5e7-4af6d19c9398}; !- HVAC Component
-
-OS:PortList,
-  {35373fce-4ba6-450c-a638-fca289b21524}, !- Handle
-  {b4fc4870-7c28-4df6-b5ec-a8badb7017f5}, !- Name
-  {71f47981-d656-4989-a5e7-4af6d19c9398}; !- HVAC Component
-
-OS:PortList,
-  {898f245e-7815-4154-9527-7ec32e88fd8e}, !- Handle
-  {c50d9162-0d91-4157-b535-90b495066270}, !- Name
-  {71f47981-d656-4989-a5e7-4af6d19c9398}; !- HVAC Component
-
-OS:Sizing:Zone,
-  {95cb900c-a5ab-485a-aa89-03aec80e0869}, !- Handle
-  {71f47981-d656-4989-a5e7-4af6d19c9398}, !- Zone or ZoneList Name
-=======
   {e9cda52d-4f1a-4a90-97ff-b12076ee2947}, !- Handle
   Node 3,                                 !- Name
   {dbd7e7b6-c35c-4b0f-b309-d372f929af55}, !- Inlet Port
@@ -882,14 +576,13 @@
 OS:Sizing:Zone,
   {2fbc8fad-756d-4303-b8bd-d42c1b1cbb91}, !- Handle
   {98e8c888-ecaa-4971-bf61-cacd4dcc8769}, !- Zone or ZoneList Name
->>>>>>> 9a3e8d5e
   SupplyAirTemperature,                   !- Zone Cooling Design Supply Air Temperature Input Method
-  14,                                     !- Zone Cooling Design Supply Air Temperature {C}
+  13.8888888888889,                       !- Zone Cooling Design Supply Air Temperature {C}
   11.11,                                  !- Zone Cooling Design Supply Air Temperature Difference {deltaC}
   SupplyAirTemperature,                   !- Zone Heating Design Supply Air Temperature Input Method
-  40,                                     !- Zone Heating Design Supply Air Temperature {C}
+  50.0000000000001,                       !- Zone Heating Design Supply Air Temperature {C}
   11.11,                                  !- Zone Heating Design Supply Air Temperature Difference {deltaC}
-  0.0085,                                 !- Zone Cooling Design Supply Air Humidity Ratio {kg-H2O/kg-air}
+  0.008,                                  !- Zone Cooling Design Supply Air Humidity Ratio {kg-H2O/kg-air}
   0.008,                                  !- Zone Heating Design Supply Air Humidity Ratio {kg-H2O/kg-air}
   ,                                       !- Zone Heating Sizing Factor
   ,                                       !- Zone Cooling Sizing Factor
@@ -911,809 +604,6 @@
   autosize;                               !- Dedicated Outdoor Air High Setpoint Temperature for Design {C}
 
 OS:ZoneHVAC:EquipmentList,
-<<<<<<< HEAD
-  {df2e867d-5175-4f71-8cb6-1a1ca253f377}, !- Handle
-  Zone HVAC Equipment List 2,             !- Name
-  {71f47981-d656-4989-a5e7-4af6d19c9398}; !- Thermal Zone
-
-OS:SpaceType,
-  {1c58115a-9d1e-4879-aec0-3e2be45d9897}, !- Handle
-  Space Type 2,                           !- Name
-  ,                                       !- Default Construction Set Name
-  ,                                       !- Default Schedule Set Name
-  ,                                       !- Group Rendering Name
-  ,                                       !- Design Specification Outdoor Air Object Name
-  ,                                       !- Standards Template
-  ,                                       !- Standards Building Type
-  unfinished attic;                       !- Standards Space Type
-
-OS:BuildingUnit,
-  {bbf49417-3331-48d6-a11d-50ff3699edbf}, !- Handle
-  unit 1,                                 !- Name
-  ,                                       !- Rendering Color
-  Residential;                            !- Building Unit Type
-
-OS:AdditionalProperties,
-  {ce01791f-5210-4baf-91e8-d4e126961ff7}, !- Handle
-  {bbf49417-3331-48d6-a11d-50ff3699edbf}, !- Object Name
-  NumberOfBedrooms,                       !- Feature Name 1
-  Integer,                                !- Feature Data Type 1
-  3,                                      !- Feature Value 1
-  NumberOfBathrooms,                      !- Feature Name 2
-  Double,                                 !- Feature Data Type 2
-  2,                                      !- Feature Value 2
-  NumberOfOccupants,                      !- Feature Name 3
-  Double,                                 !- Feature Data Type 3
-  3.3900000000000001;                     !- Feature Value 3
-
-OS:External:File,
-  {a837bced-b3c3-470f-819c-e14923019eea}, !- Handle
-  8760.csv,                               !- Name
-  8760.csv;                               !- File Name
-
-OS:Schedule:Day,
-  {7c66675e-b432-4388-8ee0-fa92eefc240b}, !- Handle
-  Schedule Day 1,                         !- Name
-  ,                                       !- Schedule Type Limits Name
-  ,                                       !- Interpolate to Timestep
-  24,                                     !- Hour 1
-  0,                                      !- Minute 1
-  0;                                      !- Value Until Time 1
-
-OS:Schedule:Day,
-  {d42a0127-a87d-4965-ab5d-5199c806e524}, !- Handle
-  Schedule Day 2,                         !- Name
-  ,                                       !- Schedule Type Limits Name
-  ,                                       !- Interpolate to Timestep
-  24,                                     !- Hour 1
-  0,                                      !- Minute 1
-  1;                                      !- Value Until Time 1
-
-OS:Schedule:File,
-  {05b65365-0814-4ad9-b3f3-a77ba7fca793}, !- Handle
-  occupants,                              !- Name
-  {b99e32cf-e950-42e8-ab8b-8caed49e60f0}, !- Schedule Type Limits Name
-  {a837bced-b3c3-470f-819c-e14923019eea}, !- External File Name
-  1,                                      !- Column Number
-  1,                                      !- Rows to Skip at Top
-  8760,                                   !- Number of Hours of Data
-  ,                                       !- Column Separator
-  ,                                       !- Interpolate to Timestep
-  60;                                     !- Minutes per Item
-
-OS:Schedule:Ruleset,
-  {8a159bbc-2868-4263-a95c-6f7eb9033e33}, !- Handle
-  Schedule Ruleset 1,                     !- Name
-  {8a0c172e-3373-44c4-b8d8-f02e1f09e2a4}, !- Schedule Type Limits Name
-  {6c14e4b9-1c0f-412f-9925-b53591606e22}; !- Default Day Schedule Name
-
-OS:Schedule:Day,
-  {6c14e4b9-1c0f-412f-9925-b53591606e22}, !- Handle
-  Schedule Day 3,                         !- Name
-  {8a0c172e-3373-44c4-b8d8-f02e1f09e2a4}, !- Schedule Type Limits Name
-  ,                                       !- Interpolate to Timestep
-  24,                                     !- Hour 1
-  0,                                      !- Minute 1
-  112.539290946133;                       !- Value Until Time 1
-
-OS:People:Definition,
-  {6714d062-a596-4cc6-acda-49a5ae97ce08}, !- Handle
-  res occupants|living space,             !- Name
-  People,                                 !- Number of People Calculation Method
-  3.39,                                   !- Number of People {people}
-  ,                                       !- People per Space Floor Area {person/m2}
-  ,                                       !- Space Floor Area per Person {m2/person}
-  0.319734,                               !- Fraction Radiant
-  0.573,                                  !- Sensible Heat Fraction
-  0,                                      !- Carbon Dioxide Generation Rate {m3/s-W}
-  No,                                     !- Enable ASHRAE 55 Comfort Warnings
-  ZoneAveraged;                           !- Mean Radiant Temperature Calculation Type
-
-OS:People,
-  {7c8b533e-a142-45b1-a59f-de0ad0d35620}, !- Handle
-  res occupants|living space,             !- Name
-  {6714d062-a596-4cc6-acda-49a5ae97ce08}, !- People Definition Name
-  {ab6f5346-408c-4078-97c2-97b3e31e641c}, !- Space or SpaceType Name
-  {05b65365-0814-4ad9-b3f3-a77ba7fca793}, !- Number of People Schedule Name
-  {8a159bbc-2868-4263-a95c-6f7eb9033e33}, !- Activity Level Schedule Name
-  ,                                       !- Surface Name/Angle Factor List Name
-  ,                                       !- Work Efficiency Schedule Name
-  ,                                       !- Clothing Insulation Schedule Name
-  ,                                       !- Air Velocity Schedule Name
-  1;                                      !- Multiplier
-
-OS:ScheduleTypeLimits,
-  {8a0c172e-3373-44c4-b8d8-f02e1f09e2a4}, !- Handle
-  ActivityLevel,                          !- Name
-  0,                                      !- Lower Limit Value
-  ,                                       !- Upper Limit Value
-  Continuous,                             !- Numeric Type
-  ActivityLevel;                          !- Unit Type
-
-OS:ScheduleTypeLimits,
-  {b99e32cf-e950-42e8-ab8b-8caed49e60f0}, !- Handle
-  Fractional,                             !- Name
-  0,                                      !- Lower Limit Value
-  1,                                      !- Upper Limit Value
-  Continuous;                             !- Numeric Type
-
-OS:WeatherFile,
-  {8caed2ad-f1b2-417a-b711-44d7a4e944c4}, !- Handle
-  Denver Intl Ap,                         !- City
-  CO,                                     !- State Province Region
-  USA,                                    !- Country
-  TMY3,                                   !- Data Source
-  725650,                                 !- WMO Number
-  39.83,                                  !- Latitude {deg}
-  -104.65,                                !- Longitude {deg}
-  -7,                                     !- Time Zone {hr}
-  1650,                                   !- Elevation {m}
-  file:../weather/USA_CO_Denver.Intl.AP.725650_TMY3.epw, !- Url
-  E23378AA;                               !- Checksum
-
-OS:AdditionalProperties,
-  {3e9c625f-5bd9-4892-9de7-ac4677761eef}, !- Handle
-  {8caed2ad-f1b2-417a-b711-44d7a4e944c4}, !- Object Name
-  EPWHeaderCity,                          !- Feature Name 1
-  String,                                 !- Feature Data Type 1
-  Denver Intl Ap,                         !- Feature Value 1
-  EPWHeaderState,                         !- Feature Name 2
-  String,                                 !- Feature Data Type 2
-  CO,                                     !- Feature Value 2
-  EPWHeaderCountry,                       !- Feature Name 3
-  String,                                 !- Feature Data Type 3
-  USA,                                    !- Feature Value 3
-  EPWHeaderDataSource,                    !- Feature Name 4
-  String,                                 !- Feature Data Type 4
-  TMY3,                                   !- Feature Value 4
-  EPWHeaderStation,                       !- Feature Name 5
-  String,                                 !- Feature Data Type 5
-  725650,                                 !- Feature Value 5
-  EPWHeaderLatitude,                      !- Feature Name 6
-  Double,                                 !- Feature Data Type 6
-  39.829999999999998,                     !- Feature Value 6
-  EPWHeaderLongitude,                     !- Feature Name 7
-  Double,                                 !- Feature Data Type 7
-  -104.65000000000001,                    !- Feature Value 7
-  EPWHeaderTimezone,                      !- Feature Name 8
-  Double,                                 !- Feature Data Type 8
-  -7,                                     !- Feature Value 8
-  EPWHeaderAltitude,                      !- Feature Name 9
-  Double,                                 !- Feature Data Type 9
-  5413.3858267716532,                     !- Feature Value 9
-  EPWHeaderLocalPressure,                 !- Feature Name 10
-  Double,                                 !- Feature Data Type 10
-  0.81937567683596546,                    !- Feature Value 10
-  EPWHeaderRecordsPerHour,                !- Feature Name 11
-  Double,                                 !- Feature Data Type 11
-  0,                                      !- Feature Value 11
-  EPWDataAnnualAvgDrybulb,                !- Feature Name 12
-  Double,                                 !- Feature Data Type 12
-  51.575616438356228,                     !- Feature Value 12
-  EPWDataAnnualMinDrybulb,                !- Feature Name 13
-  Double,                                 !- Feature Data Type 13
-  -2.9200000000000017,                    !- Feature Value 13
-  EPWDataAnnualMaxDrybulb,                !- Feature Name 14
-  Double,                                 !- Feature Data Type 14
-  104,                                    !- Feature Value 14
-  EPWDataCDD50F,                          !- Feature Name 15
-  Double,                                 !- Feature Data Type 15
-  3072.2925000000005,                     !- Feature Value 15
-  EPWDataCDD65F,                          !- Feature Name 16
-  Double,                                 !- Feature Data Type 16
-  883.62000000000035,                     !- Feature Value 16
-  EPWDataHDD50F,                          !- Feature Name 17
-  Double,                                 !- Feature Data Type 17
-  2497.1925000000001,                     !- Feature Value 17
-  EPWDataHDD65F,                          !- Feature Name 18
-  Double,                                 !- Feature Data Type 18
-  5783.5200000000013,                     !- Feature Value 18
-  EPWDataAnnualAvgWindspeed,              !- Feature Name 19
-  Double,                                 !- Feature Data Type 19
-  3.9165296803649667,                     !- Feature Value 19
-  EPWDataMonthlyAvgDrybulbs,              !- Feature Name 20
-  String,                                 !- Feature Data Type 20
-  33.4191935483871&#4431.90142857142857&#4443.02620967741937&#4442.48624999999999&#4459.877741935483854&#4473.57574999999997&#4472.07975806451608&#4472.70008064516134&#4466.49200000000006&#4450.079112903225806&#4437.218250000000005&#4434.582177419354835, !- Feature Value 20
-  EPWDataGroundMonthlyTemps,              !- Feature Name 21
-  String,                                 !- Feature Data Type 21
-  44.08306285945173&#4440.89570904991865&#4440.64045432632048&#4442.153016571250646&#4448.225111118704206&#4454.268919273837525&#4459.508577937551024&#4462.82777283423508&#4463.10975667174995&#4460.41014950381947&#4455.304105212311526&#4449.445696474514364, !- Feature Value 21
-  EPWDataWSF,                             !- Feature Name 22
-  Double,                                 !- Feature Data Type 22
-  0.58999999999999997,                    !- Feature Value 22
-  EPWDataMonthlyAvgDailyHighDrybulbs,     !- Feature Name 23
-  String,                                 !- Feature Data Type 23
-  47.41032258064516&#4446.58642857142857&#4455.15032258064517&#4453.708&#4472.80193548387098&#4488.67600000000002&#4486.1858064516129&#4485.87225806451613&#4482.082&#4463.18064516129033&#4448.73400000000001&#4448.87935483870968, !- Feature Value 23
-  EPWDataMonthlyAvgDailyLowDrybulbs,      !- Feature Name 24
-  String,                                 !- Feature Data Type 24
-  19.347741935483874&#4419.856428571428573&#4430.316129032258065&#4431.112&#4447.41612903225806&#4457.901999999999994&#4459.063870967741934&#4460.956774193548384&#4452.352000000000004&#4438.41612903225806&#4427.002000000000002&#4423.02903225806451, !- Feature Value 24
-  EPWDesignHeatingDrybulb,                !- Feature Name 25
-  Double,                                 !- Feature Data Type 25
-  12.02,                                  !- Feature Value 25
-  EPWDesignHeatingWindspeed,              !- Feature Name 26
-  Double,                                 !- Feature Data Type 26
-  2.8062500000000004,                     !- Feature Value 26
-  EPWDesignCoolingDrybulb,                !- Feature Name 27
-  Double,                                 !- Feature Data Type 27
-  91.939999999999998,                     !- Feature Value 27
-  EPWDesignCoolingWetbulb,                !- Feature Name 28
-  Double,                                 !- Feature Data Type 28
-  59.95131430195849,                      !- Feature Value 28
-  EPWDesignCoolingHumidityRatio,          !- Feature Name 29
-  Double,                                 !- Feature Data Type 29
-  0.0059161086834698092,                  !- Feature Value 29
-  EPWDesignCoolingWindspeed,              !- Feature Name 30
-  Double,                                 !- Feature Data Type 30
-  3.7999999999999989,                     !- Feature Value 30
-  EPWDesignDailyTemperatureRange,         !- Feature Name 31
-  Double,                                 !- Feature Data Type 31
-  24.915483870967748,                     !- Feature Value 31
-  EPWDesignDehumidDrybulb,                !- Feature Name 32
-  Double,                                 !- Feature Data Type 32
-  67.996785714285721,                     !- Feature Value 32
-  EPWDesignDehumidHumidityRatio,          !- Feature Name 33
-  Double,                                 !- Feature Data Type 33
-  0.012133744170488724,                   !- Feature Value 33
-  EPWDesignCoolingDirectNormal,           !- Feature Name 34
-  Double,                                 !- Feature Data Type 34
-  985,                                    !- Feature Value 34
-  EPWDesignCoolingDiffuseHorizontal,      !- Feature Name 35
-  Double,                                 !- Feature Data Type 35
-  84;                                     !- Feature Value 35
-
-OS:Site,
-  {aa1c1516-5c4f-45c6-840e-e759d57611e0}, !- Handle
-  Denver Intl Ap_CO_USA,                  !- Name
-  39.83,                                  !- Latitude {deg}
-  -104.65,                                !- Longitude {deg}
-  -7,                                     !- Time Zone {hr}
-  1650,                                   !- Elevation {m}
-  ;                                       !- Terrain
-
-OS:ClimateZones,
-  {457ebc4b-2470-4acf-9542-488241f5f533}, !- Handle
-  ,                                       !- Active Institution
-  ,                                       !- Active Year
-  ,                                       !- Climate Zone Institution Name 1
-  ,                                       !- Climate Zone Document Name 1
-  ,                                       !- Climate Zone Document Year 1
-  ,                                       !- Climate Zone Value 1
-  Building America,                       !- Climate Zone Institution Name 2
-  ,                                       !- Climate Zone Document Name 2
-  0,                                      !- Climate Zone Document Year 2
-  Cold;                                   !- Climate Zone Value 2
-
-OS:Site:WaterMainsTemperature,
-  {8bebbb20-3773-43b1-b578-cda929cbe043}, !- Handle
-  Correlation,                            !- Calculation Method
-  ,                                       !- Temperature Schedule Name
-  10.8753424657535,                       !- Annual Average Outdoor Air Temperature {C}
-  23.1524007936508;                       !- Maximum Difference In Monthly Average Outdoor Air Temperatures {deltaC}
-
-OS:RunPeriodControl:DaylightSavingTime,
-  {36c74241-d225-4b29-8f7a-c9ce39a1b381}, !- Handle
-  4/7,                                    !- Start Date
-  10/26;                                  !- End Date
-
-OS:Site:GroundTemperature:Deep,
-  {9f45654c-1dfe-4b31-b502-64f63a3ecc22}, !- Handle
-  10.8753424657535,                       !- January Deep Ground Temperature {C}
-  10.8753424657535,                       !- February Deep Ground Temperature {C}
-  10.8753424657535,                       !- March Deep Ground Temperature {C}
-  10.8753424657535,                       !- April Deep Ground Temperature {C}
-  10.8753424657535,                       !- May Deep Ground Temperature {C}
-  10.8753424657535,                       !- June Deep Ground Temperature {C}
-  10.8753424657535,                       !- July Deep Ground Temperature {C}
-  10.8753424657535,                       !- August Deep Ground Temperature {C}
-  10.8753424657535,                       !- September Deep Ground Temperature {C}
-  10.8753424657535,                       !- October Deep Ground Temperature {C}
-  10.8753424657535,                       !- November Deep Ground Temperature {C}
-  10.8753424657535;                       !- December Deep Ground Temperature {C}
-
-OS:PlantLoop,
-  {eb4f95d7-ac17-4a94-9350-61c7b7c00774}, !- Handle
-  Hot Water Loop,                         !- Name
-  Water,                                  !- Fluid Type
-  0,                                      !- Glycol Concentration
-  ,                                       !- User Defined Fluid Type
-  ,                                       !- Plant Equipment Operation Heating Load
-  ,                                       !- Plant Equipment Operation Cooling Load
-  ,                                       !- Primary Plant Equipment Operation Scheme
-  {f1fae021-19d5-482a-9a1a-7ceece7042ab}, !- Loop Temperature Setpoint Node Name
-  ,                                       !- Maximum Loop Temperature {C}
-  10,                                     !- Minimum Loop Temperature {C}
-  ,                                       !- Maximum Loop Flow Rate {m3/s}
-  ,                                       !- Minimum Loop Flow Rate {m3/s}
-  Autocalculate,                          !- Plant Loop Volume {m3}
-  {d4f68758-dd0c-46b9-8579-c5bbe2261dd5}, !- Plant Side Inlet Node Name
-  {80ec7e60-1a49-4be7-bcb8-ab5a0406ae66}, !- Plant Side Outlet Node Name
-  ,                                       !- Plant Side Branch List Name
-  {11e5ddf9-31db-4687-b656-8b8fdaf42f13}, !- Demand Side Inlet Node Name
-  {ab41c679-6292-45ef-a9d7-34cdbef3bcf1}, !- Demand Side Outlet Node Name
-  ,                                       !- Demand Side Branch List Name
-  ,                                       !- Demand Side Connector List Name
-  Optimal,                                !- Load Distribution Scheme
-  {71f26ee3-14dd-4e07-99ee-6c8feac3edd2}, !- Availability Manager List Name
-  ,                                       !- Plant Loop Demand Calculation Scheme
-  ,                                       !- Common Pipe Simulation
-  ,                                       !- Pressure Simulation Type
-  ,                                       !- Plant Equipment Operation Heating Load Schedule
-  ,                                       !- Plant Equipment Operation Cooling Load Schedule
-  ,                                       !- Primary Plant Equipment Operation Scheme Schedule
-  ,                                       !- Component Setpoint Operation Scheme Schedule
-  {c1644dff-50db-426e-9225-e2a39c7add25}, !- Demand Mixer Name
-  {919593ab-7652-4741-8e5e-2a36b3c2fa08}, !- Demand Splitter Name
-  {cb95e8dd-9641-4667-944e-d0d5ab229e56}, !- Supply Mixer Name
-  {95d973ad-6ae6-4db3-8d8f-9a9ebfd104fe}; !- Supply Splitter Name
-
-OS:Node,
-  {349935e1-d524-43a5-945b-16df759641a5}, !- Handle
-  Node 3,                                 !- Name
-  {d4f68758-dd0c-46b9-8579-c5bbe2261dd5}, !- Inlet Port
-  {eae4bb4c-90f0-4f39-9329-0f2fba058a58}; !- Outlet Port
-
-OS:Node,
-  {f1fae021-19d5-482a-9a1a-7ceece7042ab}, !- Handle
-  Node 4,                                 !- Name
-  {c35f53cb-bc14-4559-98fa-fc5f5a47a4b7}, !- Inlet Port
-  {80ec7e60-1a49-4be7-bcb8-ab5a0406ae66}; !- Outlet Port
-
-OS:Node,
-  {137ee6fb-17d1-4902-9055-e3ad81b0612d}, !- Handle
-  Node 5,                                 !- Name
-  {6bc06a2a-7f84-4483-9442-b45af17111d9}, !- Inlet Port
-  {c4bf604d-47cf-40e3-b05e-3008707801e3}; !- Outlet Port
-
-OS:Connector:Mixer,
-  {cb95e8dd-9641-4667-944e-d0d5ab229e56}, !- Handle
-  Connector Mixer 1,                      !- Name
-  {a2d06012-a08f-45e7-ad9e-d17e6205c263}, !- Outlet Branch Name
-  {bed120ec-584c-4f61-8a7e-4e66ed3eca93}, !- Inlet Branch Name 1
-  {f2f023dc-2942-415c-9a2a-7f1f62f34e33}; !- Inlet Branch Name 2
-
-OS:Connector:Splitter,
-  {95d973ad-6ae6-4db3-8d8f-9a9ebfd104fe}, !- Handle
-  Connector Splitter 1,                   !- Name
-  {805ca411-01ee-4679-98c5-642150aa7f44}, !- Inlet Branch Name
-  {6bc06a2a-7f84-4483-9442-b45af17111d9}, !- Outlet Branch Name 1
-  {7a13873e-027b-42fe-bc6c-e450130aa533}; !- Outlet Branch Name 2
-
-OS:Connection,
-  {d4f68758-dd0c-46b9-8579-c5bbe2261dd5}, !- Handle
-  {5225da0c-bc41-4b35-bfe5-ce9cbdc2b4b8}, !- Name
-  {eb4f95d7-ac17-4a94-9350-61c7b7c00774}, !- Source Object
-  14,                                     !- Outlet Port
-  {349935e1-d524-43a5-945b-16df759641a5}, !- Target Object
-  2;                                      !- Inlet Port
-
-OS:Connection,
-  {6bc06a2a-7f84-4483-9442-b45af17111d9}, !- Handle
-  {94d40a67-70a6-4943-850d-4856d7132a26}, !- Name
-  {95d973ad-6ae6-4db3-8d8f-9a9ebfd104fe}, !- Source Object
-  3,                                      !- Outlet Port
-  {137ee6fb-17d1-4902-9055-e3ad81b0612d}, !- Target Object
-  2;                                      !- Inlet Port
-
-OS:Connection,
-  {80ec7e60-1a49-4be7-bcb8-ab5a0406ae66}, !- Handle
-  {5d40883c-a651-4310-978e-2fb09a51b859}, !- Name
-  {f1fae021-19d5-482a-9a1a-7ceece7042ab}, !- Source Object
-  3,                                      !- Outlet Port
-  {eb4f95d7-ac17-4a94-9350-61c7b7c00774}, !- Target Object
-  15;                                     !- Inlet Port
-
-OS:Node,
-  {17d01378-9b7c-4a9f-b13d-ac7b3abb4ec5}, !- Handle
-  Node 6,                                 !- Name
-  {11e5ddf9-31db-4687-b656-8b8fdaf42f13}, !- Inlet Port
-  {951357bd-4093-4cf2-bbcf-e5ea8f46439b}; !- Outlet Port
-
-OS:Node,
-  {70dfe803-ca56-4095-83aa-6366ee3b43d7}, !- Handle
-  Node 7,                                 !- Name
-  {62202c3b-b971-4a51-8677-8302126c4242}, !- Inlet Port
-  {ab41c679-6292-45ef-a9d7-34cdbef3bcf1}; !- Outlet Port
-
-OS:Node,
-  {3878601c-08ad-4856-ae02-ff5f164d6cfa}, !- Handle
-  Node 8,                                 !- Name
-  {44c03f8e-7994-441b-8813-1c73f16a2cd1}, !- Inlet Port
-  {450e1c5f-3487-4e77-96b1-4fbb745b744f}; !- Outlet Port
-
-OS:Connector:Mixer,
-  {c1644dff-50db-426e-9225-e2a39c7add25}, !- Handle
-  Connector Mixer 2,                      !- Name
-  {f4b50cc2-32e4-45a3-b46f-8fd0aafca0ec}, !- Outlet Branch Name
-  {3a4c47c5-a9b5-411e-9aae-90a1056daecd}, !- Inlet Branch Name 1
-  {400ad4e6-1076-49f5-b298-f457762169b7}; !- Inlet Branch Name 2
-
-OS:Connector:Splitter,
-  {919593ab-7652-4741-8e5e-2a36b3c2fa08}, !- Handle
-  Connector Splitter 2,                   !- Name
-  {958229ca-3db7-401a-87fd-8a892d2844a4}, !- Inlet Branch Name
-  {44c03f8e-7994-441b-8813-1c73f16a2cd1}, !- Outlet Branch Name 1
-  {9e291885-9a2e-455f-8819-c5cc75bc6749}; !- Outlet Branch Name 2
-
-OS:Connection,
-  {11e5ddf9-31db-4687-b656-8b8fdaf42f13}, !- Handle
-  {130146ea-0274-40bc-af9d-73b5f525dd19}, !- Name
-  {eb4f95d7-ac17-4a94-9350-61c7b7c00774}, !- Source Object
-  17,                                     !- Outlet Port
-  {17d01378-9b7c-4a9f-b13d-ac7b3abb4ec5}, !- Target Object
-  2;                                      !- Inlet Port
-
-OS:Connection,
-  {44c03f8e-7994-441b-8813-1c73f16a2cd1}, !- Handle
-  {3b08dc3f-0976-4a9b-8c3c-27c516535f8f}, !- Name
-  {919593ab-7652-4741-8e5e-2a36b3c2fa08}, !- Source Object
-  3,                                      !- Outlet Port
-  {3878601c-08ad-4856-ae02-ff5f164d6cfa}, !- Target Object
-  2;                                      !- Inlet Port
-
-OS:Connection,
-  {ab41c679-6292-45ef-a9d7-34cdbef3bcf1}, !- Handle
-  {b4a93e85-a0e2-456a-8dfc-d67e4c814094}, !- Name
-  {70dfe803-ca56-4095-83aa-6366ee3b43d7}, !- Source Object
-  3,                                      !- Outlet Port
-  {eb4f95d7-ac17-4a94-9350-61c7b7c00774}, !- Target Object
-  18;                                     !- Inlet Port
-
-OS:Sizing:Plant,
-  {e44b318c-95fb-4450-ac88-d0f153356b7e}, !- Handle
-  {eb4f95d7-ac17-4a94-9350-61c7b7c00774}, !- Plant or Condenser Loop Name
-  Heating,                                !- Loop Type
-  82.2222222222223,                       !- Design Loop Exit Temperature {C}
-  11.1111111111111,                       !- Loop Design Temperature Difference {deltaC}
-  NonCoincident,                          !- Sizing Option
-  1,                                      !- Zone Timesteps in Averaging Window
-  None;                                   !- Coincident Sizing Factor Mode
-
-OS:AvailabilityManagerAssignmentList,
-  {71f26ee3-14dd-4e07-99ee-6c8feac3edd2}, !- Handle
-  Plant Loop 1 AvailabilityManagerAssignmentList; !- Name
-
-OS:Schedule:Ruleset,
-  {cd2e95db-c0be-4ca5-96fe-7a8aaef87716}, !- Handle
-  Hot Water Loop Temp - 180F,             !- Name
-  {fb8f0fa8-d2dc-4687-8f71-9584b6834d41}, !- Schedule Type Limits Name
-  {0e1bdbcb-9e39-408f-ac16-aa2c3d471050}; !- Default Day Schedule Name
-
-OS:Schedule:Day,
-  {0e1bdbcb-9e39-408f-ac16-aa2c3d471050}, !- Handle
-  Hot Water Loop Temp - 180F Default,     !- Name
-  {fb8f0fa8-d2dc-4687-8f71-9584b6834d41}, !- Schedule Type Limits Name
-  ,                                       !- Interpolate to Timestep
-  24,                                     !- Hour 1
-  0,                                      !- Minute 1
-  82.2222222222223;                       !- Value Until Time 1
-
-OS:ScheduleTypeLimits,
-  {fb8f0fa8-d2dc-4687-8f71-9584b6834d41}, !- Handle
-  Temperature,                            !- Name
-  0,                                      !- Lower Limit Value
-  100,                                    !- Upper Limit Value
-  Continuous,                             !- Numeric Type
-  Temperature;                            !- Unit Type
-
-OS:SetpointManager:Scheduled,
-  {e0271796-2238-4b80-b59f-d66c1b5932c1}, !- Handle
-  Hot Water Loop Setpoint Manager,        !- Name
-  Temperature,                            !- Control Variable
-  {cd2e95db-c0be-4ca5-96fe-7a8aaef87716}, !- Schedule Name
-  {f1fae021-19d5-482a-9a1a-7ceece7042ab}; !- Setpoint Node or NodeList Name
-
-OS:Pump:VariableSpeed,
-  {704e8100-a025-430a-b4fe-086f1947ba2b}, !- Handle
-  Central pump,                           !- Name
-  {eae4bb4c-90f0-4f39-9329-0f2fba058a58}, !- Inlet Node Name
-  {473baf24-179b-4968-a4b9-95a4ffffeb4d}, !- Outlet Node Name
-  ,                                       !- Rated Flow Rate {m3/s}
-  179344.0152,                            !- Rated Pump Head {Pa}
-  ,                                       !- Rated Power Consumption {W}
-  0.9,                                    !- Motor Efficiency
-  ,                                       !- Fraction of Motor Inefficiencies to Fluid Stream
-  ,                                       !- Coefficient 1 of the Part Load Performance Curve
-  ,                                       !- Coefficient 2 of the Part Load Performance Curve
-  ,                                       !- Coefficient 3 of the Part Load Performance Curve
-  ,                                       !- Coefficient 4 of the Part Load Performance Curve
-  ,                                       !- Minimum Flow Rate {m3/s}
-  Intermittent,                           !- Pump Control Type
-  ,                                       !- Pump Flow Rate Schedule Name
-  ,                                       !- Pump Curve Name
-  ,                                       !- Impeller Diameter {m}
-  ,                                       !- VFD Control Type
-  ,                                       !- Pump RPM Schedule Name
-  ,                                       !- Minimum Pressure Schedule {Pa}
-  ,                                       !- Maximum Pressure Schedule {Pa}
-  ,                                       !- Minimum RPM Schedule {rev/min}
-  ,                                       !- Maximum RPM Schedule {rev/min}
-  ,                                       !- Zone Name
-  0.5,                                    !- Skin Loss Radiative Fraction
-  PowerPerFlowPerPressure,                !- Design Power Sizing Method
-  348701.1,                               !- Design Electric Power per Unit Flow Rate {W/(m3/s)}
-  1.282051282,                            !- Design Shaft Power per Unit Flow Rate per Unit Head {W-s/m3-Pa}
-  0,                                      !- Design Minimum Flow Rate Fraction
-  General;                                !- End-Use Subcategory
-
-OS:Node,
-  {2dd724cc-ed01-44bb-a2e8-179f7927eb90}, !- Handle
-  Node 9,                                 !- Name
-  {473baf24-179b-4968-a4b9-95a4ffffeb4d}, !- Inlet Port
-  {805ca411-01ee-4679-98c5-642150aa7f44}; !- Outlet Port
-
-OS:Connection,
-  {eae4bb4c-90f0-4f39-9329-0f2fba058a58}, !- Handle
-  {728774fb-f44c-4afa-8f58-a8b80d268295}, !- Name
-  {349935e1-d524-43a5-945b-16df759641a5}, !- Source Object
-  3,                                      !- Outlet Port
-  {704e8100-a025-430a-b4fe-086f1947ba2b}, !- Target Object
-  2;                                      !- Inlet Port
-
-OS:Connection,
-  {473baf24-179b-4968-a4b9-95a4ffffeb4d}, !- Handle
-  {eb9cd716-3154-4408-8812-70437e584daa}, !- Name
-  {704e8100-a025-430a-b4fe-086f1947ba2b}, !- Source Object
-  3,                                      !- Outlet Port
-  {2dd724cc-ed01-44bb-a2e8-179f7927eb90}, !- Target Object
-  2;                                      !- Inlet Port
-
-OS:Connection,
-  {805ca411-01ee-4679-98c5-642150aa7f44}, !- Handle
-  {ebd10b10-8f63-4d77-84f3-88a0a5d5af8b}, !- Name
-  {2dd724cc-ed01-44bb-a2e8-179f7927eb90}, !- Source Object
-  3,                                      !- Outlet Port
-  {95d973ad-6ae6-4db3-8d8f-9a9ebfd104fe}, !- Target Object
-  2;                                      !- Inlet Port
-
-OS:Boiler:HotWater,
-  {23e62355-80ba-4246-a7af-5f13b50cba8d}, !- Handle
-  Boiler,                                 !- Name
-  NaturalGas,                             !- Fuel Type
-  ,                                       !- Nominal Capacity {W}
-  0.78,                                   !- Nominal Thermal Efficiency
-  LeavingBoiler,                          !- Efficiency Curve Temperature Evaluation Variable
-  ,                                       !- Normalized Boiler Efficiency Curve Name
-  82.2222222222223,                       !- Design Water Outlet Temperature {C}
-  ,                                       !- Design Water Flow Rate {m3/s}
-  0,                                      !- Minimum Part Load Ratio
-  1.2,                                    !- Maximum Part Load Ratio
-  1,                                      !- Optimum Part Load Ratio
-  {c4bf604d-47cf-40e3-b05e-3008707801e3}, !- Boiler Water Inlet Node Name
-  {bcafce0b-f572-400b-930e-5c0fe21fcec3}, !- Boiler Water Outlet Node Name
-  95.0000000000001,                       !- Water Outlet Upper Temperature Limit {C}
-  LeavingSetpointModulated,               !- Boiler Flow Mode
-  0,                                      !- Parasitic Electric Load {W}
-  1,                                      !- Sizing Factor
-  General;                                !- End-Use Subcategory
-
-OS:Node,
-  {488e44c8-f292-4c47-95b4-818adae1560b}, !- Handle
-  Node 10,                                !- Name
-  {bcafce0b-f572-400b-930e-5c0fe21fcec3}, !- Inlet Port
-  {bed120ec-584c-4f61-8a7e-4e66ed3eca93}; !- Outlet Port
-
-OS:Connection,
-  {c4bf604d-47cf-40e3-b05e-3008707801e3}, !- Handle
-  {2816f0c5-0fd0-40fc-8517-0c631f18b649}, !- Name
-  {137ee6fb-17d1-4902-9055-e3ad81b0612d}, !- Source Object
-  3,                                      !- Outlet Port
-  {23e62355-80ba-4246-a7af-5f13b50cba8d}, !- Target Object
-  12;                                     !- Inlet Port
-
-OS:Connection,
-  {bcafce0b-f572-400b-930e-5c0fe21fcec3}, !- Handle
-  {70cefb35-99de-4fa7-b9cc-f727ee238ec5}, !- Name
-  {23e62355-80ba-4246-a7af-5f13b50cba8d}, !- Source Object
-  13,                                     !- Outlet Port
-  {488e44c8-f292-4c47-95b4-818adae1560b}, !- Target Object
-  2;                                      !- Inlet Port
-
-OS:Connection,
-  {bed120ec-584c-4f61-8a7e-4e66ed3eca93}, !- Handle
-  {7a565d53-d246-4398-b59c-8f31e4bebbb7}, !- Name
-  {488e44c8-f292-4c47-95b4-818adae1560b}, !- Source Object
-  3,                                      !- Outlet Port
-  {cb95e8dd-9641-4667-944e-d0d5ab229e56}, !- Target Object
-  3;                                      !- Inlet Port
-
-OS:Pipe:Adiabatic,
-  {82c7a210-a66c-4e30-8d56-31986a6d0ed7}, !- Handle
-  Hot Water Loop Boiler Bypass,           !- Name
-  {69c79a1a-810f-447c-8029-79c63c57e7cd}, !- Inlet Node Name
-  {15655703-0a62-4673-8444-14d5a60e1b1c}; !- Outlet Node Name
-
-OS:Node,
-  {351aac68-1c75-4f70-87a1-d4c7e5dc50fb}, !- Handle
-  Node 11,                                !- Name
-  {7a13873e-027b-42fe-bc6c-e450130aa533}, !- Inlet Port
-  {69c79a1a-810f-447c-8029-79c63c57e7cd}; !- Outlet Port
-
-OS:Connection,
-  {7a13873e-027b-42fe-bc6c-e450130aa533}, !- Handle
-  {5370e9c4-a638-4fac-850a-2ab18e28a657}, !- Name
-  {95d973ad-6ae6-4db3-8d8f-9a9ebfd104fe}, !- Source Object
-  4,                                      !- Outlet Port
-  {351aac68-1c75-4f70-87a1-d4c7e5dc50fb}, !- Target Object
-  2;                                      !- Inlet Port
-
-OS:Node,
-  {701e8f51-635d-4cc5-a9e0-9d7b4dca9daf}, !- Handle
-  Node 12,                                !- Name
-  {15655703-0a62-4673-8444-14d5a60e1b1c}, !- Inlet Port
-  {f2f023dc-2942-415c-9a2a-7f1f62f34e33}; !- Outlet Port
-
-OS:Connection,
-  {69c79a1a-810f-447c-8029-79c63c57e7cd}, !- Handle
-  {b0b4df7b-bf42-410b-9602-edc5b80906d8}, !- Name
-  {351aac68-1c75-4f70-87a1-d4c7e5dc50fb}, !- Source Object
-  3,                                      !- Outlet Port
-  {82c7a210-a66c-4e30-8d56-31986a6d0ed7}, !- Target Object
-  2;                                      !- Inlet Port
-
-OS:Connection,
-  {15655703-0a62-4673-8444-14d5a60e1b1c}, !- Handle
-  {75b8316e-c644-485f-814d-9ace8e5fcd62}, !- Name
-  {82c7a210-a66c-4e30-8d56-31986a6d0ed7}, !- Source Object
-  3,                                      !- Outlet Port
-  {701e8f51-635d-4cc5-a9e0-9d7b4dca9daf}, !- Target Object
-  2;                                      !- Inlet Port
-
-OS:Connection,
-  {f2f023dc-2942-415c-9a2a-7f1f62f34e33}, !- Handle
-  {0a3ab3d4-f827-4f7c-8ade-32de9c99016e}, !- Name
-  {701e8f51-635d-4cc5-a9e0-9d7b4dca9daf}, !- Source Object
-  3,                                      !- Outlet Port
-  {cb95e8dd-9641-4667-944e-d0d5ab229e56}, !- Target Object
-  4;                                      !- Inlet Port
-
-OS:Pipe:Adiabatic,
-  {f283bd51-52a4-40d9-955d-86a71a74b088}, !- Handle
-  Hot Water Loop Coil Bypass,             !- Name
-  {450e1c5f-3487-4e77-96b1-4fbb745b744f}, !- Inlet Node Name
-  {3b79ee82-336b-4d48-8be4-9e04e55a306e}; !- Outlet Node Name
-
-OS:Node,
-  {e747f468-44ee-4d32-9878-fb9db01c0c6a}, !- Handle
-  Node 13,                                !- Name
-  {3b79ee82-336b-4d48-8be4-9e04e55a306e}, !- Inlet Port
-  {3a4c47c5-a9b5-411e-9aae-90a1056daecd}; !- Outlet Port
-
-OS:Connection,
-  {450e1c5f-3487-4e77-96b1-4fbb745b744f}, !- Handle
-  {afc4c284-1562-48bb-a7a3-18cadb93985d}, !- Name
-  {3878601c-08ad-4856-ae02-ff5f164d6cfa}, !- Source Object
-  3,                                      !- Outlet Port
-  {f283bd51-52a4-40d9-955d-86a71a74b088}, !- Target Object
-  2;                                      !- Inlet Port
-
-OS:Connection,
-  {3b79ee82-336b-4d48-8be4-9e04e55a306e}, !- Handle
-  {78bfae7d-0744-41c4-b5e8-b82b8c37abe7}, !- Name
-  {f283bd51-52a4-40d9-955d-86a71a74b088}, !- Source Object
-  3,                                      !- Outlet Port
-  {e747f468-44ee-4d32-9878-fb9db01c0c6a}, !- Target Object
-  2;                                      !- Inlet Port
-
-OS:Connection,
-  {3a4c47c5-a9b5-411e-9aae-90a1056daecd}, !- Handle
-  {9833a763-60a9-44a6-a948-24d7fe69115e}, !- Name
-  {e747f468-44ee-4d32-9878-fb9db01c0c6a}, !- Source Object
-  3,                                      !- Outlet Port
-  {c1644dff-50db-426e-9225-e2a39c7add25}, !- Target Object
-  3;                                      !- Inlet Port
-
-OS:Pipe:Adiabatic,
-  {58db3837-b187-4cf5-9df2-ca69fc0e053e}, !- Handle
-  Hot Water Loop Supply Outlet,           !- Name
-  {aa90a8cd-16e0-45c5-9570-b4ffdea831f9}, !- Inlet Node Name
-  {c35f53cb-bc14-4559-98fa-fc5f5a47a4b7}; !- Outlet Node Name
-
-OS:Node,
-  {6d167d82-5fad-4ba9-a0d1-ec8cff92cba3}, !- Handle
-  Node 14,                                !- Name
-  {a2d06012-a08f-45e7-ad9e-d17e6205c263}, !- Inlet Port
-  {aa90a8cd-16e0-45c5-9570-b4ffdea831f9}; !- Outlet Port
-
-OS:Connection,
-  {a2d06012-a08f-45e7-ad9e-d17e6205c263}, !- Handle
-  {74d2b6bb-80a6-4b20-963e-91df5dc768e0}, !- Name
-  {cb95e8dd-9641-4667-944e-d0d5ab229e56}, !- Source Object
-  2,                                      !- Outlet Port
-  {6d167d82-5fad-4ba9-a0d1-ec8cff92cba3}, !- Target Object
-  2;                                      !- Inlet Port
-
-OS:Connection,
-  {aa90a8cd-16e0-45c5-9570-b4ffdea831f9}, !- Handle
-  {7c8cedf6-a659-4ceb-b1e9-72bc210787fa}, !- Name
-  {6d167d82-5fad-4ba9-a0d1-ec8cff92cba3}, !- Source Object
-  3,                                      !- Outlet Port
-  {58db3837-b187-4cf5-9df2-ca69fc0e053e}, !- Target Object
-  2;                                      !- Inlet Port
-
-OS:Connection,
-  {c35f53cb-bc14-4559-98fa-fc5f5a47a4b7}, !- Handle
-  {58f1f1dc-aede-4757-9461-76d7b3cb5047}, !- Name
-  {58db3837-b187-4cf5-9df2-ca69fc0e053e}, !- Source Object
-  3,                                      !- Outlet Port
-  {f1fae021-19d5-482a-9a1a-7ceece7042ab}, !- Target Object
-  2;                                      !- Inlet Port
-
-OS:Pipe:Adiabatic,
-  {ea44687c-fe8a-40b9-a6d4-7a10ffe61014}, !- Handle
-  Hot Water Loop Demand Inlet,            !- Name
-  {951357bd-4093-4cf2-bbcf-e5ea8f46439b}, !- Inlet Node Name
-  {992e7e2f-d093-4676-a2e3-eb0e1dd036c8}; !- Outlet Node Name
-
-OS:Node,
-  {aad24559-fd9e-4ec7-a228-e5160f36f23d}, !- Handle
-  Node 15,                                !- Name
-  {992e7e2f-d093-4676-a2e3-eb0e1dd036c8}, !- Inlet Port
-  {958229ca-3db7-401a-87fd-8a892d2844a4}; !- Outlet Port
-
-OS:Connection,
-  {951357bd-4093-4cf2-bbcf-e5ea8f46439b}, !- Handle
-  {95b45128-7017-418b-8325-050ebed57a1c}, !- Name
-  {17d01378-9b7c-4a9f-b13d-ac7b3abb4ec5}, !- Source Object
-  3,                                      !- Outlet Port
-  {ea44687c-fe8a-40b9-a6d4-7a10ffe61014}, !- Target Object
-  2;                                      !- Inlet Port
-
-OS:Connection,
-  {992e7e2f-d093-4676-a2e3-eb0e1dd036c8}, !- Handle
-  {a7bf4bee-261b-4147-bbc7-53f5e3840830}, !- Name
-  {ea44687c-fe8a-40b9-a6d4-7a10ffe61014}, !- Source Object
-  3,                                      !- Outlet Port
-  {aad24559-fd9e-4ec7-a228-e5160f36f23d}, !- Target Object
-  2;                                      !- Inlet Port
-
-OS:Connection,
-  {958229ca-3db7-401a-87fd-8a892d2844a4}, !- Handle
-  {84d8ee40-f98f-4a39-89bc-d6de4874deea}, !- Name
-  {aad24559-fd9e-4ec7-a228-e5160f36f23d}, !- Source Object
-  3,                                      !- Outlet Port
-  {919593ab-7652-4741-8e5e-2a36b3c2fa08}, !- Target Object
-  2;                                      !- Inlet Port
-
-OS:Pipe:Adiabatic,
-  {76a2c687-a691-486e-9145-ff22ae7216bd}, !- Handle
-  Hot Water Loop Demand Outlet,           !- Name
-  {009242dd-c721-48f6-8cf0-f757af3ce4e8}, !- Inlet Node Name
-  {62202c3b-b971-4a51-8677-8302126c4242}; !- Outlet Node Name
-
-OS:Node,
-  {8099b04a-f59f-4643-8b5d-a9e24360eddb}, !- Handle
-  Node 16,                                !- Name
-  {f4b50cc2-32e4-45a3-b46f-8fd0aafca0ec}, !- Inlet Port
-  {009242dd-c721-48f6-8cf0-f757af3ce4e8}; !- Outlet Port
-
-OS:Connection,
-  {f4b50cc2-32e4-45a3-b46f-8fd0aafca0ec}, !- Handle
-  {b4bffbab-3227-41a8-a0ae-779403b3ed16}, !- Name
-  {c1644dff-50db-426e-9225-e2a39c7add25}, !- Source Object
-  2,                                      !- Outlet Port
-  {8099b04a-f59f-4643-8b5d-a9e24360eddb}, !- Target Object
-  2;                                      !- Inlet Port
-
-OS:Connection,
-  {009242dd-c721-48f6-8cf0-f757af3ce4e8}, !- Handle
-  {c850b741-f0a4-4d27-9ff9-69f9397c0e9d}, !- Name
-  {8099b04a-f59f-4643-8b5d-a9e24360eddb}, !- Source Object
-  3,                                      !- Outlet Port
-  {76a2c687-a691-486e-9145-ff22ae7216bd}, !- Target Object
-  2;                                      !- Inlet Port
-
-OS:Connection,
-  {62202c3b-b971-4a51-8677-8302126c4242}, !- Handle
-  {1c0ece9f-7a44-4681-92ee-059594eb2d38}, !- Name
-  {76a2c687-a691-486e-9145-ff22ae7216bd}, !- Source Object
-  3,                                      !- Outlet Port
-  {70dfe803-ca56-4095-83aa-6366ee3b43d7}, !- Target Object
-  2;                                      !- Inlet Port
-
-OS:Fan:ConstantVolume,
-  {27adffcb-0f66-4491-9fe9-b481a00f29f7}, !- Handle
-  living zone PTAC Fan,                   !- Name
-  {4892cef6-005b-4d68-8acc-636e312593cb}, !- Availability Schedule Name
-=======
   {fd2e6594-1b7e-4209-b542-27271b3fd664}, !- Handle
   Zone HVAC Equipment List 3,             !- Name
   {98e8c888-ecaa-4971-bf61-cacd4dcc8769}, !- Thermal Zone
@@ -4198,7 +3088,6 @@
   {e1cfa134-277f-4c7c-a6a8-f14245ca15f9}, !- Handle
   living zone|unit 4 PTAC Fan,            !- Name
   {071387bf-83ba-4aac-a6db-d3cf715f8b96}, !- Availability Schedule Name
->>>>>>> 9a3e8d5e
   0.52,                                   !- Fan Total Efficiency
   331.2882503,                            !- Pressure Rise {Pa}
   AutoSize,                               !- Maximum Flow Rate {m3/s}
@@ -4208,30 +3097,7 @@
   ,                                       !- Air Outlet Node Name
   ;                                       !- End-Use Subcategory
 
-OS:Schedule:Constant,
-  {4892cef6-005b-4d68-8acc-636e312593cb}, !- Handle
-  Always On Discrete,                     !- Name
-  {9af19e80-099e-4dc3-8774-5703a94858e5}, !- Schedule Type Limits Name
-  1;                                      !- Value
-
-OS:ScheduleTypeLimits,
-  {9af19e80-099e-4dc3-8774-5703a94858e5}, !- Handle
-  OnOff,                                  !- Name
-  0,                                      !- Lower Limit Value
-  1,                                      !- Upper Limit Value
-  Discrete,                               !- Numeric Type
-  Availability;                           !- Unit Type
-
 OS:Coil:Heating:Water,
-<<<<<<< HEAD
-  {8371e3ce-4860-4184-a53f-ad1a393a20be}, !- Handle
-  Hot Water Loop Water Htg Coil,          !- Name
-  {4892cef6-005b-4d68-8acc-636e312593cb}, !- Availability Schedule Name
-  ,                                       !- U-Factor Times Area Value {W/K}
-  ,                                       !- Maximum Water Flow Rate {m3/s}
-  {f57c0e79-188b-4005-8a29-1a2ad347a21b}, !- Water Inlet Node Name
-  {7ea28b1c-528f-47d2-b112-4b62d70e90cf}, !- Water Outlet Node Name
-=======
   {c10503e8-d8f5-4142-8d07-f4cb5c228e0e}, !- Handle
   Hot Water Loop Water Htg Coil 3,        !- Name
   {071387bf-83ba-4aac-a6db-d3cf715f8b96}, !- Availability Schedule Name
@@ -4239,7 +3105,6 @@
   ,                                       !- Maximum Water Flow Rate {m3/s}
   {34f92275-eaf8-42fa-80e8-1658abae7032}, !- Water Inlet Node Name
   {3ac9ef28-ed50-4c72-b6c6-627f80351779}, !- Water Outlet Node Name
->>>>>>> 9a3e8d5e
   ,                                       !- Air Inlet Node Name
   ,                                       !- Air Outlet Node Name
   ,                                       !- Performance Input Method
@@ -4251,55 +3116,6 @@
   ;                                       !- Rated Ratio for Air and Water Convection
 
 OS:Node,
-<<<<<<< HEAD
-  {18c9c444-6df3-4d3c-82ea-9056158da3cf}, !- Handle
-  Node 17,                                !- Name
-  {9e291885-9a2e-455f-8819-c5cc75bc6749}, !- Inlet Port
-  {f57c0e79-188b-4005-8a29-1a2ad347a21b}; !- Outlet Port
-
-OS:Connection,
-  {9e291885-9a2e-455f-8819-c5cc75bc6749}, !- Handle
-  {3c710be3-4b22-454f-b0c7-34972b08a063}, !- Name
-  {919593ab-7652-4741-8e5e-2a36b3c2fa08}, !- Source Object
-  4,                                      !- Outlet Port
-  {18c9c444-6df3-4d3c-82ea-9056158da3cf}, !- Target Object
-  2;                                      !- Inlet Port
-
-OS:Node,
-  {c4593b6e-664c-42bc-9d62-28339d554453}, !- Handle
-  Node 18,                                !- Name
-  {7ea28b1c-528f-47d2-b112-4b62d70e90cf}, !- Inlet Port
-  {400ad4e6-1076-49f5-b298-f457762169b7}; !- Outlet Port
-
-OS:Connection,
-  {f57c0e79-188b-4005-8a29-1a2ad347a21b}, !- Handle
-  {23a04506-2113-4023-b234-d79e07c6e14d}, !- Name
-  {18c9c444-6df3-4d3c-82ea-9056158da3cf}, !- Source Object
-  3,                                      !- Outlet Port
-  {8371e3ce-4860-4184-a53f-ad1a393a20be}, !- Target Object
-  5;                                      !- Inlet Port
-
-OS:Connection,
-  {7ea28b1c-528f-47d2-b112-4b62d70e90cf}, !- Handle
-  {379232f9-d771-4c6c-b2a9-d2bbb6c6156f}, !- Name
-  {8371e3ce-4860-4184-a53f-ad1a393a20be}, !- Source Object
-  6,                                      !- Outlet Port
-  {c4593b6e-664c-42bc-9d62-28339d554453}, !- Target Object
-  2;                                      !- Inlet Port
-
-OS:Connection,
-  {400ad4e6-1076-49f5-b298-f457762169b7}, !- Handle
-  {a883d16f-2412-4ccb-83bc-cfc5192393c0}, !- Name
-  {c4593b6e-664c-42bc-9d62-28339d554453}, !- Source Object
-  3,                                      !- Outlet Port
-  {c1644dff-50db-426e-9225-e2a39c7add25}, !- Target Object
-  4;                                      !- Inlet Port
-
-OS:Controller:WaterCoil,
-  {3ac48ce5-04da-492e-a660-9e72cc616c4e}, !- Handle
-  Hot Water Loop Water Htg Coil Controller, !- Name
-  {8371e3ce-4860-4184-a53f-ad1a393a20be}, !- Water Coil Name
-=======
   {c1f7c812-ac9f-4e2d-a4b2-1b4fa793ad86}, !- Handle
   Node 32,                                !- Name
   {04bf8736-d443-4979-9ee1-2381a7612433}, !- Inlet Port
@@ -4347,7 +3163,6 @@
   {4a6d6d4c-150f-45d7-a846-44d377d18c8d}, !- Handle
   Hot Water Loop Water Htg Coil 3 Controller, !- Name
   {c10503e8-d8f5-4142-8d07-f4cb5c228e0e}, !- Water Coil Name
->>>>>>> 9a3e8d5e
   ,                                       !- Control Variable
   Normal,                                 !- Action
   ,                                       !- Actuator Variable
@@ -4358,15 +3173,9 @@
   0;                                      !- Minimum Actuated Flow {m3/s}
 
 OS:Coil:Cooling:DX:SingleSpeed,
-<<<<<<< HEAD
-  {0eda8945-bf22-4608-801f-4059d2801383}, !- Handle
-  living zone PTAC 1spd DX AC Clg Coil,   !- Name
-  {4892cef6-005b-4d68-8acc-636e312593cb}, !- Availability Schedule Name
-=======
   {b78741bb-40e9-4847-bf51-0b410a857358}, !- Handle
   living zone|unit 4 PTAC 1spd DX AC Clg Coil, !- Name
   {071387bf-83ba-4aac-a6db-d3cf715f8b96}, !- Availability Schedule Name
->>>>>>> 9a3e8d5e
   autosize,                               !- Rated Total Cooling Capacity {W}
   autosize,                               !- Rated Sensible Heat Ratio
   3,                                      !- Rated COP {W/W}
@@ -4374,19 +3183,11 @@
   773.3,                                  !- Rated Evaporator Fan Power Per Volume Flow Rate {W/(m3/s)}
   ,                                       !- Air Inlet Node Name
   ,                                       !- Air Outlet Node Name
-<<<<<<< HEAD
-  {bd49e452-bbbe-425a-a296-a8389016efad}, !- Total Cooling Capacity Function of Temperature Curve Name
-  {2421dfe0-5818-4f00-83c1-34cd0987665b}, !- Total Cooling Capacity Function of Flow Fraction Curve Name
-  {a1063fc4-fd13-4f0c-80da-29e9ca11f252}, !- Energy Input Ratio Function of Temperature Curve Name
-  {9f098363-b306-42a5-be93-3432710bb222}, !- Energy Input Ratio Function of Flow Fraction Curve Name
-  {ef3dd0ad-f1ff-4fff-aabd-e2f72cba74d3}, !- Part Load Fraction Correlation Curve Name
-=======
   {e3075fcb-38a2-49da-bed9-30b7468e08fd}, !- Total Cooling Capacity Function of Temperature Curve Name
   {104f107e-e388-4d93-9213-87360a7778aa}, !- Total Cooling Capacity Function of Flow Fraction Curve Name
   {a2ce9284-38c8-49ca-bd66-b210ffa6a5fb}, !- Energy Input Ratio Function of Temperature Curve Name
   {fc08e375-d199-4a1e-b6be-6e15e984595f}, !- Energy Input Ratio Function of Flow Fraction Curve Name
   {0001b11e-a983-46d3-96ab-13ff25f5b886}, !- Part Load Fraction Correlation Curve Name
->>>>>>> 9a3e8d5e
   ,                                       !- Nominal Time for Condensate Removal to Begin {s}
   ,                                       !- Ratio of Initial Moisture Evaporation Rate and Steady State Latent Capacity {dimensionless}
   ,                                       !- Maximum Cycling Rate {cycles/hr}
@@ -4405,13 +3206,8 @@
   ;                                       !- Basin Heater Operating Schedule Name
 
 OS:Curve:Biquadratic,
-<<<<<<< HEAD
-  {a552c4fe-a43c-4770-b69e-b9c683cd8136}, !- Handle
-  Curve Biquadratic 1,                    !- Name
-=======
   {fa3c7051-8586-484c-b7b1-6358b2f771a7}, !- Handle
   Curve Biquadratic 13,                   !- Name
->>>>>>> 9a3e8d5e
   0.942587793,                            !- Coefficient1 Constant
   0.009543347,                            !- Coefficient2 x
   0.00068377,                             !- Coefficient3 x**2
@@ -4424,13 +3220,8 @@
   46;                                     !- Maximum Value of y
 
 OS:Curve:Quadratic,
-<<<<<<< HEAD
-  {0797ba06-2222-4a36-8470-7ad193fdd5cf}, !- Handle
-  Curve Quadratic 1,                      !- Name
-=======
   {10da6e5e-0a4a-415d-94a1-5e52acd7e56e}, !- Handle
   Curve Quadratic 19,                     !- Name
->>>>>>> 9a3e8d5e
   0.8,                                    !- Coefficient1 Constant
   0.2,                                    !- Coefficient2 x
   0,                                      !- Coefficient3 x**2
@@ -4438,13 +3229,8 @@
   1.5;                                    !- Maximum Value of x
 
 OS:Curve:Biquadratic,
-<<<<<<< HEAD
-  {0a69c506-5759-4970-bdd4-65c0c4977953}, !- Handle
-  Curve Biquadratic 2,                    !- Name
-=======
   {dd0fd8d8-7bd8-4bd4-89e4-9bf1e5338997}, !- Handle
   Curve Biquadratic 14,                   !- Name
->>>>>>> 9a3e8d5e
   0.342414409,                            !- Coefficient1 Constant
   0.034885008,                            !- Coefficient2 x
   -0.0006237,                             !- Coefficient3 x**2
@@ -4457,13 +3243,8 @@
   46;                                     !- Maximum Value of y
 
 OS:Curve:Quadratic,
-<<<<<<< HEAD
-  {f0d60c0b-8225-4fad-b79a-e5aa9d4dcbc9}, !- Handle
-  Curve Quadratic 2,                      !- Name
-=======
   {8894e825-a018-4fa9-9038-cf9f6039ebf2}, !- Handle
   Curve Quadratic 20,                     !- Name
->>>>>>> 9a3e8d5e
   1.1552,                                 !- Coefficient1 Constant
   -0.1808,                                !- Coefficient2 x
   0.0256,                                 !- Coefficient3 x**2
@@ -4471,13 +3252,8 @@
   1.5;                                    !- Maximum Value of x
 
 OS:Curve:Quadratic,
-<<<<<<< HEAD
-  {01ed7d14-e177-4d3f-9695-aeb9425e5c55}, !- Handle
-  Curve Quadratic 3,                      !- Name
-=======
   {de9def9c-5052-4eb7-9dce-17ba95572842}, !- Handle
   Curve Quadratic 21,                     !- Name
->>>>>>> 9a3e8d5e
   0.85,                                   !- Coefficient1 Constant
   0.15,                                   !- Coefficient2 x
   0,                                      !- Coefficient3 x**2
@@ -4485,13 +3261,8 @@
   1;                                      !- Maximum Value of x
 
 OS:Curve:Biquadratic,
-<<<<<<< HEAD
-  {bd49e452-bbbe-425a-a296-a8389016efad}, !- Handle
-  Curve Biquadratic 3,                    !- Name
-=======
   {e3075fcb-38a2-49da-bed9-30b7468e08fd}, !- Handle
   Curve Biquadratic 15,                   !- Name
->>>>>>> 9a3e8d5e
   0.942587793,                            !- Coefficient1 Constant
   0.009543347,                            !- Coefficient2 x
   0.00068377,                             !- Coefficient3 x**2
@@ -4504,13 +3275,8 @@
   46.11111;                               !- Maximum Value of y
 
 OS:Curve:Quadratic,
-<<<<<<< HEAD
-  {2421dfe0-5818-4f00-83c1-34cd0987665b}, !- Handle
-  Curve Quadratic 4,                      !- Name
-=======
   {104f107e-e388-4d93-9213-87360a7778aa}, !- Handle
   Curve Quadratic 22,                     !- Name
->>>>>>> 9a3e8d5e
   0.8,                                    !- Coefficient1 Constant
   0.2,                                    !- Coefficient2 x
   0,                                      !- Coefficient3 x**2
@@ -4518,13 +3284,8 @@
   1.5;                                    !- Maximum Value of x
 
 OS:Curve:Biquadratic,
-<<<<<<< HEAD
-  {a1063fc4-fd13-4f0c-80da-29e9ca11f252}, !- Handle
-  Curve Biquadratic 4,                    !- Name
-=======
   {a2ce9284-38c8-49ca-bd66-b210ffa6a5fb}, !- Handle
   Curve Biquadratic 16,                   !- Name
->>>>>>> 9a3e8d5e
   0.342414409,                            !- Coefficient1 Constant
   0.034885008,                            !- Coefficient2 x
   -0.0006237,                             !- Coefficient3 x**2
@@ -4537,13 +3298,8 @@
   46.11111;                               !- Maximum Value of y
 
 OS:Curve:Quadratic,
-<<<<<<< HEAD
-  {9f098363-b306-42a5-be93-3432710bb222}, !- Handle
-  Curve Quadratic 5,                      !- Name
-=======
   {fc08e375-d199-4a1e-b6be-6e15e984595f}, !- Handle
   Curve Quadratic 23,                     !- Name
->>>>>>> 9a3e8d5e
   1.1552,                                 !- Coefficient1 Constant
   -0.1808,                                !- Coefficient2 x
   0.0256,                                 !- Coefficient3 x**2
@@ -4551,13 +3307,8 @@
   1.5;                                    !- Maximum Value of x
 
 OS:Curve:Quadratic,
-<<<<<<< HEAD
-  {ef3dd0ad-f1ff-4fff-aabd-e2f72cba74d3}, !- Handle
-  Curve Quadratic 6,                      !- Name
-=======
   {0001b11e-a983-46d3-96ab-13ff25f5b886}, !- Handle
   Curve Quadratic 24,                     !- Name
->>>>>>> 9a3e8d5e
   0.85,                                   !- Coefficient1 Constant
   0.15,                                   !- Coefficient2 x
   0,                                      !- Coefficient3 x**2
@@ -4567,19 +3318,11 @@
   1;                                      !- Maximum Curve Output
 
 OS:ZoneHVAC:PackagedTerminalAirConditioner,
-<<<<<<< HEAD
-  {ed969fb9-d760-40f4-88d5-9d78540834e9}, !- Handle
-  living zone PTAC,                       !- Name
-  {4892cef6-005b-4d68-8acc-636e312593cb}, !- Availability Schedule Name
-  {18ca3323-c35c-4b17-b9e8-3639275f8c39}, !- Air Inlet Node Name
-  {265c2f5b-c0fd-4b2c-85ae-86523cf7677a}, !- Air Outlet Node Name
-=======
   {3d21c83f-8eaa-4447-abe7-41b4b9b2e055}, !- Handle
   living zone|unit 4 PTAC,                !- Name
   {071387bf-83ba-4aac-a6db-d3cf715f8b96}, !- Availability Schedule Name
   {678b38d6-66a6-4bd4-88ca-77b6780f3490}, !- Air Inlet Node Name
   {6d75814a-9353-4413-828b-5b869a594db5}, !- Air Outlet Node Name
->>>>>>> 9a3e8d5e
   OutdoorAir:Mixer,                       !- Outdoor Air Mixer Object Type
   ,                                       !- Outdoor Air Mixer Name
   Autosize,                               !- Supply Air Flow Rate During Cooling Operation {m3/s}
@@ -4588,60 +3331,6 @@
   Autosize,                               !- Outdoor Air Flow Rate During Cooling Operation {m3/s}
   Autosize,                               !- Outdoor Air Flow Rate During Heating Operation {m3/s}
   Autosize,                               !- Outdoor Air Flow Rate When No Cooling or Heating is Needed {m3/s}
-<<<<<<< HEAD
-  {27adffcb-0f66-4491-9fe9-b481a00f29f7}, !- Supply Air Fan Name
-  {8371e3ce-4860-4184-a53f-ad1a393a20be}, !- Heating Coil Name
-  {0eda8945-bf22-4608-801f-4059d2801383}, !- Cooling Coil Name
-  DrawThrough,                            !- Fan Placement
-  {4892cef6-005b-4d68-8acc-636e312593cb}; !- Supply Air Fan Operating Mode Schedule Name
-
-OS:Node,
-  {b30b5c5d-25d8-45c0-9cbd-1414ecdc9fd6}, !- Handle
-  Node 19,                                !- Name
-  {3603848f-deb1-4d5f-9f50-857d34d336aa}, !- Inlet Port
-  {18ca3323-c35c-4b17-b9e8-3639275f8c39}; !- Outlet Port
-
-OS:Connection,
-  {3603848f-deb1-4d5f-9f50-857d34d336aa}, !- Handle
-  {cbf4d840-9ad7-47df-ae38-1c150b7d8e17}, !- Name
-  {332372c4-b8e7-47cb-8ad4-3900e11d686a}, !- Source Object
-  3,                                      !- Outlet Port
-  {b30b5c5d-25d8-45c0-9cbd-1414ecdc9fd6}, !- Target Object
-  2;                                      !- Inlet Port
-
-OS:Connection,
-  {18ca3323-c35c-4b17-b9e8-3639275f8c39}, !- Handle
-  {88ab7d43-5a19-4492-937a-952a10e7e5cf}, !- Name
-  {b30b5c5d-25d8-45c0-9cbd-1414ecdc9fd6}, !- Source Object
-  3,                                      !- Outlet Port
-  {ed969fb9-d760-40f4-88d5-9d78540834e9}, !- Target Object
-  3;                                      !- Inlet Port
-
-OS:Node,
-  {e94bef47-2e9c-4dbf-a7c3-9f7eead6a5e3}, !- Handle
-  Node 20,                                !- Name
-  {265c2f5b-c0fd-4b2c-85ae-86523cf7677a}, !- Inlet Port
-  {352bddfb-3c63-4f9e-8894-eb5a195c1a10}; !- Outlet Port
-
-OS:Connection,
-  {352bddfb-3c63-4f9e-8894-eb5a195c1a10}, !- Handle
-  {1ecb6118-94a4-44e0-ac1e-f710a3b8b2ed}, !- Name
-  {e94bef47-2e9c-4dbf-a7c3-9f7eead6a5e3}, !- Source Object
-  3,                                      !- Outlet Port
-  {a2019a84-5882-4193-82fb-d5e15db02c39}, !- Target Object
-  3;                                      !- Inlet Port
-
-OS:Connection,
-  {265c2f5b-c0fd-4b2c-85ae-86523cf7677a}, !- Handle
-  {be37b511-f71e-4db1-8f3a-89916dda9e84}, !- Name
-  {ed969fb9-d760-40f4-88d5-9d78540834e9}, !- Source Object
-  4,                                      !- Outlet Port
-  {e94bef47-2e9c-4dbf-a7c3-9f7eead6a5e3}, !- Target Object
-  2;                                      !- Inlet Port
-
-OS:EnergyManagementSystem:Sensor,
-  {64f9ac6f-f331-472a-8658-bc5304267290}, !- Handle
-=======
   {e1cfa134-277f-4c7c-a6a8-f14245ca15f9}, !- Supply Air Fan Name
   {c10503e8-d8f5-4142-8d07-f4cb5c228e0e}, !- Heating Coil Name
   {b78741bb-40e9-4847-bf51-0b410a857358}, !- Cooling Coil Name
@@ -4694,40 +3383,21 @@
 
 OS:EnergyManagementSystem:Sensor,
   {87f8a587-367b-44c2-aff8-96275f72a83f}, !- Handle
->>>>>>> 9a3e8d5e
   Central_pump_s,                         !- Name
   Central pump,                           !- Output Variable or Output Meter Index Key Name
   Pump Electric Energy;                   !- Output Variable or Output Meter Name
 
 OS:EnergyManagementSystem:Program,
-<<<<<<< HEAD
-  {74532d84-8be8-45b9-9ddf-d72e2d5fb8e3}, !- Handle
-=======
   {24bf41e7-333b-4342-9ac8-57b6ce7f0148}, !- Handle
->>>>>>> 9a3e8d5e
   Central_pumps_program,                  !- Name
   Set central_pumps_h = Central_pump_s;   !- Program Line 1
 
 OS:EnergyManagementSystem:OutputVariable,
-<<<<<<< HEAD
-  {4b36b4b0-14ed-49fa-a605-0126bc97aabd}, !- Handle
-=======
   {c93a4087-0235-4819-927b-b9dc928d3560}, !- Handle
->>>>>>> 9a3e8d5e
   Central htg pump:Pumps:Electricity,     !- Name
   central_pumps_h,                        !- EMS Variable Name
   Summed,                                 !- Type of Data in Variable
   SystemTimestep,                         !- Update Frequency
-<<<<<<< HEAD
-  {74532d84-8be8-45b9-9ddf-d72e2d5fb8e3}, !- EMS Program or Subroutine Name
-  J;                                      !- Units
-
-OS:EnergyManagementSystem:ProgramCallingManager,
-  {d40f49b8-e1ea-477e-9a8d-d2062e2d3692}, !- Handle
-  Central pump program calling manager,   !- Name
-  EndOfSystemTimestepBeforeHVACReporting, !- EnergyPlus Model Calling Point
-  {74532d84-8be8-45b9-9ddf-d72e2d5fb8e3}; !- Program Name 1
-=======
   {24bf41e7-333b-4342-9ac8-57b6ce7f0148}, !- EMS Program or Subroutine Name
   J;                                      !- Units
 
@@ -4736,4 +3406,3 @@
   Central pump program calling manager,   !- Name
   EndOfSystemTimestepBeforeHVACReporting, !- EnergyPlus Model Calling Point
   {24bf41e7-333b-4342-9ac8-57b6ce7f0148}; !- Program Name 1
->>>>>>> 9a3e8d5e
