--- conflicted
+++ resolved
@@ -1,53 +1,26 @@
 !- NOTE: Auto-generated from /test/osw_files/SFA_4units_1story_FB_UA_Denver.osw
 
 OS:Version,
-<<<<<<< HEAD
-  {999ae509-6f50-46dd-8826-c4f7cf598b26}, !- Handle
-  2.9.0;                                  !- Version Identifier
-
-OS:SimulationControl,
-  {b9f7de18-b83b-43a7-942c-2eae9e6b39cf}, !- Handle
-=======
   {5a774882-31d6-4c92-8efe-e1c356dc1887}, !- Handle
   2.9.0;                                  !- Version Identifier
 
 OS:SimulationControl,
   {c927ea48-af7c-4806-9dfb-3a055f6bbf6b}, !- Handle
->>>>>>> 49f5e9b9
   ,                                       !- Do Zone Sizing Calculation
   ,                                       !- Do System Sizing Calculation
   ,                                       !- Do Plant Sizing Calculation
   No;                                     !- Run Simulation for Sizing Periods
 
 OS:Timestep,
-<<<<<<< HEAD
-  {bcb97cd0-012b-404d-9fa3-5f67ec9ea26e}, !- Handle
-  6;                                      !- Number of Timesteps per Hour
-
-OS:ShadowCalculation,
-  {e3792482-c889-4540-afb3-d4442b0dac3f}, !- Handle
-=======
   {8ea037c3-3189-444c-b497-f8172b477c25}, !- Handle
   6;                                      !- Number of Timesteps per Hour
 
 OS:ShadowCalculation,
   {2e5bbe52-2b8a-48cd-8298-04c96c1562c0}, !- Handle
->>>>>>> 49f5e9b9
   20,                                     !- Calculation Frequency
   200;                                    !- Maximum Figures in Shadow Overlap Calculations
 
 OS:SurfaceConvectionAlgorithm:Outside,
-<<<<<<< HEAD
-  {6d3ef11c-221e-4b7a-9498-3c73897c7a45}, !- Handle
-  DOE-2;                                  !- Algorithm
-
-OS:SurfaceConvectionAlgorithm:Inside,
-  {6a3a3af4-0f54-4a50-ab35-a8f41a59673c}, !- Handle
-  TARP;                                   !- Algorithm
-
-OS:ZoneCapacitanceMultiplier:ResearchSpecial,
-  {f13bb9f7-075d-47d5-9acd-c822d213a701}, !- Handle
-=======
   {26bc555b-c2f7-4a28-9644-7feca6adf9fb}, !- Handle
   DOE-2;                                  !- Algorithm
 
@@ -57,17 +30,12 @@
 
 OS:ZoneCapacitanceMultiplier:ResearchSpecial,
   {f1225af6-e591-4a1e-ad71-e4d20a9e911d}, !- Handle
->>>>>>> 49f5e9b9
   ,                                       !- Temperature Capacity Multiplier
   15,                                     !- Humidity Capacity Multiplier
   ;                                       !- Carbon Dioxide Capacity Multiplier
 
 OS:RunPeriod,
-<<<<<<< HEAD
-  {11494f15-29fe-4b34-ba9d-ef80af4ff37a}, !- Handle
-=======
   {8de61c99-257f-4023-a60d-b9f457962cd5}, !- Handle
->>>>>>> 49f5e9b9
   Run Period 1,                           !- Name
   1,                                      !- Begin Month
   1,                                      !- Begin Day of Month
@@ -81,11 +49,7 @@
   ;                                       !- Number of Times Runperiod to be Repeated
 
 OS:YearDescription,
-<<<<<<< HEAD
-  {509bdb71-0ff9-4036-bd49-b78a46770e48}, !- Handle
-=======
   {e2155c4a-db0f-4e23-9676-d2007083e2e7}, !- Handle
->>>>>>> 49f5e9b9
   2007,                                   !- Calendar Year
   ,                                       !- Day of Week for Start Day
   ;                                       !- Is Leap Year
@@ -294,11 +258,7 @@
   1;                                      !- Feature Value 4
 
 OS:ThermalZone,
-<<<<<<< HEAD
-  {0e659aba-5a97-44c4-9bb7-77847080bbe7}, !- Handle
-=======
   {187700de-6fcb-46e7-81b4-88a69bff94f9}, !- Handle
->>>>>>> 49f5e9b9
   living zone,                            !- Name
   ,                                       !- Multiplier
   ,                                       !- Ceiling Height {m}
@@ -307,17 +267,10 @@
   ,                                       !- Zone Inside Convection Algorithm
   ,                                       !- Zone Outside Convection Algorithm
   ,                                       !- Zone Conditioning Equipment List Name
-<<<<<<< HEAD
-  {d84b9cd4-9634-4810-820a-500c115d988a}, !- Zone Air Inlet Port List
-  {4ad368b3-6c30-4c7f-86c9-6b86194dac6f}, !- Zone Air Exhaust Port List
-  {d9ccbc50-058c-42de-969a-12439e8a0972}, !- Zone Air Node Name
-  {1161e253-8498-4987-bebd-daa42e803e47}, !- Zone Return Air Port List
-=======
   {72da3d1b-ac4f-4bf6-8d95-aaf890c0bf60}, !- Zone Air Inlet Port List
   {6b8bdf28-3200-40ad-b1cb-b9d6297730d2}, !- Zone Air Exhaust Port List
   {63c8cf80-864e-4ea5-9db3-bab9a7d07579}, !- Zone Air Node Name
   {aab4d5c7-a794-4dc9-8aa7-799e9126e113}, !- Zone Return Air Port List
->>>>>>> 49f5e9b9
   ,                                       !- Primary Daylighting Control Name
   ,                                       !- Fraction of Zone Controlled by Primary Daylighting Control
   ,                                       !- Secondary Daylighting Control Name
@@ -328,39 +281,6 @@
   No;                                     !- Use Ideal Air Loads
 
 OS:Node,
-<<<<<<< HEAD
-  {1ce89497-37ec-4119-9c8b-f1cb7ec66ab3}, !- Handle
-  Node 1,                                 !- Name
-  {d9ccbc50-058c-42de-969a-12439e8a0972}, !- Inlet Port
-  ;                                       !- Outlet Port
-
-OS:Connection,
-  {d9ccbc50-058c-42de-969a-12439e8a0972}, !- Handle
-  {ef779ea7-82a5-497f-88e0-71f08ed6718f}, !- Name
-  {0e659aba-5a97-44c4-9bb7-77847080bbe7}, !- Source Object
-  11,                                     !- Outlet Port
-  {1ce89497-37ec-4119-9c8b-f1cb7ec66ab3}, !- Target Object
-  2;                                      !- Inlet Port
-
-OS:PortList,
-  {d84b9cd4-9634-4810-820a-500c115d988a}, !- Handle
-  {98bd3bfc-42d8-4e9b-8534-6707246eaeaf}, !- Name
-  {0e659aba-5a97-44c4-9bb7-77847080bbe7}; !- HVAC Component
-
-OS:PortList,
-  {4ad368b3-6c30-4c7f-86c9-6b86194dac6f}, !- Handle
-  {adbe011e-4057-46da-ab7b-20c168d29d74}, !- Name
-  {0e659aba-5a97-44c4-9bb7-77847080bbe7}; !- HVAC Component
-
-OS:PortList,
-  {1161e253-8498-4987-bebd-daa42e803e47}, !- Handle
-  {b586b8b7-edd5-48c3-b760-5559cb02da47}, !- Name
-  {0e659aba-5a97-44c4-9bb7-77847080bbe7}; !- HVAC Component
-
-OS:Sizing:Zone,
-  {883c8a3d-1133-4ffc-9853-55c5792fcb41}, !- Handle
-  {0e659aba-5a97-44c4-9bb7-77847080bbe7}, !- Zone or ZoneList Name
-=======
   {0245523b-daf5-47a8-af7b-26e9c16e3a16}, !- Handle
   Node 1,                                 !- Name
   {63c8cf80-864e-4ea5-9db3-bab9a7d07579}, !- Inlet Port
@@ -392,7 +312,6 @@
 OS:Sizing:Zone,
   {e180156d-1901-4400-9276-775326f278b4}, !- Handle
   {187700de-6fcb-46e7-81b4-88a69bff94f9}, !- Zone or ZoneList Name
->>>>>>> 49f5e9b9
   SupplyAirTemperature,                   !- Zone Cooling Design Supply Air Temperature Input Method
   14,                                     !- Zone Cooling Design Supply Air Temperature {C}
   11.11,                                  !- Zone Cooling Design Supply Air Temperature Difference {deltaC}
@@ -421,16 +340,6 @@
   autosize;                               !- Dedicated Outdoor Air High Setpoint Temperature for Design {C}
 
 OS:ZoneHVAC:EquipmentList,
-<<<<<<< HEAD
-  {10b9cc3f-55f5-4167-bb0e-a05b43c327dc}, !- Handle
-  Zone HVAC Equipment List 1,             !- Name
-  {0e659aba-5a97-44c4-9bb7-77847080bbe7}; !- Thermal Zone
-
-OS:Space,
-  {5b49eb2d-72a4-4225-9221-503f3af88e24}, !- Handle
-  living space,                           !- Name
-  {98ca05e6-f5b3-40b9-8949-1f1f369b6900}, !- Space Type Name
-=======
   {c2b71c40-a0f4-44fe-aea1-8bb76e820c8c}, !- Handle
   Zone HVAC Equipment List 1,             !- Name
   {187700de-6fcb-46e7-81b4-88a69bff94f9}; !- Thermal Zone
@@ -439,7 +348,6 @@
   {a9ca6c16-6bc4-41ff-b9f9-53090849f793}, !- Handle
   living space,                           !- Name
   {e941d47a-b936-473c-9f9e-9ad684fcdc75}, !- Space Type Name
->>>>>>> 49f5e9b9
   ,                                       !- Default Construction Set Name
   ,                                       !- Default Schedule Set Name
   ,                                       !- Direction of Relative North {deg}
@@ -447,21 +355,6 @@
   ,                                       !- Y Origin {m}
   ,                                       !- Z Origin {m}
   ,                                       !- Building Story Name
-<<<<<<< HEAD
-  {0e659aba-5a97-44c4-9bb7-77847080bbe7}, !- Thermal Zone Name
-  ,                                       !- Part of Total Floor Area
-  ,                                       !- Design Specification Outdoor Air Object Name
-  {13d47418-07be-4daa-ab9c-26381d363e16}; !- Building Unit Name
-
-OS:Surface,
-  {9acf257e-aa4e-46e8-854b-9a446bdf41da}, !- Handle
-  Surface 1,                              !- Name
-  Floor,                                  !- Surface Type
-  ,                                       !- Construction Name
-  {5b49eb2d-72a4-4225-9221-503f3af88e24}, !- Space Name
-  Surface,                                !- Outside Boundary Condition
-  {6aad2de5-201c-424b-9bc7-99f7efdfbff6}, !- Outside Boundary Condition Object
-=======
   {187700de-6fcb-46e7-81b4-88a69bff94f9}, !- Thermal Zone Name
   ,                                       !- Part of Total Floor Area
   ,                                       !- Design Specification Outdoor Air Object Name
@@ -475,7 +368,6 @@
   {a9ca6c16-6bc4-41ff-b9f9-53090849f793}, !- Space Name
   Surface,                                !- Outside Boundary Condition
   {072bccb1-bc80-4546-a77d-0778fd903d03}, !- Outside Boundary Condition Object
->>>>>>> 49f5e9b9
   NoSun,                                  !- Sun Exposure
   NoWind,                                 !- Wind Exposure
   ,                                       !- View Factor to Ground
@@ -486,19 +378,11 @@
   4.572, -9.144, 0;                       !- X,Y,Z Vertex 4 {m}
 
 OS:Surface,
-<<<<<<< HEAD
-  {7a058de3-9646-4a82-a739-c1a5eb1adda2}, !- Handle
-  Surface 2,                              !- Name
-  Wall,                                   !- Surface Type
-  ,                                       !- Construction Name
-  {5b49eb2d-72a4-4225-9221-503f3af88e24}, !- Space Name
-=======
   {94e92800-427b-438e-ac8b-4840aa8495d3}, !- Handle
   Surface 2,                              !- Name
   Wall,                                   !- Surface Type
   ,                                       !- Construction Name
   {a9ca6c16-6bc4-41ff-b9f9-53090849f793}, !- Space Name
->>>>>>> 49f5e9b9
   Outdoors,                               !- Outside Boundary Condition
   ,                                       !- Outside Boundary Condition Object
   SunExposed,                             !- Sun Exposure
@@ -511,19 +395,11 @@
   0, -9.144, 2.4384;                      !- X,Y,Z Vertex 4 {m}
 
 OS:Surface,
-<<<<<<< HEAD
-  {734b1f52-3913-46d8-ba5e-789987abe5c0}, !- Handle
-  Surface 3,                              !- Name
-  Wall,                                   !- Surface Type
-  ,                                       !- Construction Name
-  {5b49eb2d-72a4-4225-9221-503f3af88e24}, !- Space Name
-=======
   {b00c06b1-58bd-4066-bbad-9a80c4383fab}, !- Handle
   Surface 3,                              !- Name
   Wall,                                   !- Surface Type
   ,                                       !- Construction Name
   {a9ca6c16-6bc4-41ff-b9f9-53090849f793}, !- Space Name
->>>>>>> 49f5e9b9
   Outdoors,                               !- Outside Boundary Condition
   ,                                       !- Outside Boundary Condition Object
   SunExposed,                             !- Sun Exposure
@@ -536,15 +412,6 @@
   0, 0, 2.4384;                           !- X,Y,Z Vertex 4 {m}
 
 OS:Surface,
-<<<<<<< HEAD
-  {7c82b501-f4da-459c-a5c3-4645fc34bd8c}, !- Handle
-  Surface 4,                              !- Name
-  Wall,                                   !- Surface Type
-  ,                                       !- Construction Name
-  {5b49eb2d-72a4-4225-9221-503f3af88e24}, !- Space Name
-  Surface,                                !- Outside Boundary Condition
-  {2b46b12a-1595-42c4-a839-13b285e92a62}, !- Outside Boundary Condition Object
-=======
   {a02985a6-6965-4564-ae65-f6c09f8a3f39}, !- Handle
   Surface 4,                              !- Name
   Wall,                                   !- Surface Type
@@ -552,7 +419,6 @@
   {a9ca6c16-6bc4-41ff-b9f9-53090849f793}, !- Space Name
   Adiabatic,                              !- Outside Boundary Condition
   ,                                       !- Outside Boundary Condition Object
->>>>>>> 49f5e9b9
   NoSun,                                  !- Sun Exposure
   NoWind,                                 !- Wind Exposure
   ,                                       !- View Factor to Ground
@@ -563,19 +429,11 @@
   4.572, 0, 2.4384;                       !- X,Y,Z Vertex 4 {m}
 
 OS:Surface,
-<<<<<<< HEAD
-  {88b393ef-0753-4408-a984-f7fff8aca219}, !- Handle
-  Surface 5,                              !- Name
-  Wall,                                   !- Surface Type
-  ,                                       !- Construction Name
-  {5b49eb2d-72a4-4225-9221-503f3af88e24}, !- Space Name
-=======
   {be656362-72ca-4e88-acff-74b78d44725b}, !- Handle
   Surface 5,                              !- Name
   Wall,                                   !- Surface Type
   ,                                       !- Construction Name
   {a9ca6c16-6bc4-41ff-b9f9-53090849f793}, !- Space Name
->>>>>>> 49f5e9b9
   Outdoors,                               !- Outside Boundary Condition
   ,                                       !- Outside Boundary Condition Object
   SunExposed,                             !- Sun Exposure
@@ -588,15 +446,6 @@
   4.572, -9.144, 2.4384;                  !- X,Y,Z Vertex 4 {m}
 
 OS:Surface,
-<<<<<<< HEAD
-  {64ee7dd1-f0c6-43e4-8476-81c010474e0e}, !- Handle
-  Surface 6,                              !- Name
-  RoofCeiling,                            !- Surface Type
-  ,                                       !- Construction Name
-  {5b49eb2d-72a4-4225-9221-503f3af88e24}, !- Space Name
-  Surface,                                !- Outside Boundary Condition
-  {a1148112-9fd3-4d26-8156-08048d7d29c3}, !- Outside Boundary Condition Object
-=======
   {b3792ab7-2314-44c6-9fd6-03694e5cb290}, !- Handle
   Surface 6,                              !- Name
   RoofCeiling,                            !- Surface Type
@@ -604,7 +453,6 @@
   {a9ca6c16-6bc4-41ff-b9f9-53090849f793}, !- Space Name
   Surface,                                !- Outside Boundary Condition
   {51b37bb7-ce35-4d3a-9fbd-b6edd6d34588}, !- Outside Boundary Condition Object
->>>>>>> 49f5e9b9
   NoSun,                                  !- Sun Exposure
   NoWind,                                 !- Wind Exposure
   ,                                       !- View Factor to Ground
@@ -615,11 +463,7 @@
   0, -9.144, 2.4384;                      !- X,Y,Z Vertex 4 {m}
 
 OS:SpaceType,
-<<<<<<< HEAD
-  {98ca05e6-f5b3-40b9-8949-1f1f369b6900}, !- Handle
-=======
   {e941d47a-b936-473c-9f9e-9ad684fcdc75}, !- Handle
->>>>>>> 49f5e9b9
   Space Type 1,                           !- Name
   ,                                       !- Default Construction Set Name
   ,                                       !- Default Schedule Set Name
@@ -629,10 +473,127 @@
   ,                                       !- Standards Building Type
   living;                                 !- Standards Space Type
 
-<<<<<<< HEAD
+OS:Space,
+  {98201d77-aabe-4808-8808-11102a516534}, !- Handle
+  finished basement space,                !- Name
+  {1279249e-9ca6-4d87-9a21-bff362f9b117}, !- Space Type Name
+  ,                                       !- Default Construction Set Name
+  ,                                       !- Default Schedule Set Name
+  -0,                                     !- Direction of Relative North {deg}
+  0,                                      !- X Origin {m}
+  0,                                      !- Y Origin {m}
+  0,                                      !- Z Origin {m}
+  ,                                       !- Building Story Name
+  {da490ac8-b1c4-45bb-b130-29c8ad84a0c8}, !- Thermal Zone Name
+  ,                                       !- Part of Total Floor Area
+  ,                                       !- Design Specification Outdoor Air Object Name
+  {f8b3d94d-0409-4ac5-bf74-83be63fc48fc}; !- Building Unit Name
+
+OS:Surface,
+  {a2821de8-89df-4de4-bf44-2c756b41c76d}, !- Handle
+  Surface 12,                             !- Name
+  Floor,                                  !- Surface Type
+  ,                                       !- Construction Name
+  {98201d77-aabe-4808-8808-11102a516534}, !- Space Name
+  Foundation,                             !- Outside Boundary Condition
+  ,                                       !- Outside Boundary Condition Object
+  NoSun,                                  !- Sun Exposure
+  NoWind,                                 !- Wind Exposure
+  ,                                       !- View Factor to Ground
+  ,                                       !- Number of Vertices
+  0, -9.144, -2.4384,                     !- X,Y,Z Vertex 1 {m}
+  0, 0, -2.4384,                          !- X,Y,Z Vertex 2 {m}
+  4.572, 0, -2.4384,                      !- X,Y,Z Vertex 3 {m}
+  4.572, -9.144, -2.4384;                 !- X,Y,Z Vertex 4 {m}
+
+OS:Surface,
+  {e15a2c42-08ba-490f-89f2-d8dd7a157d33}, !- Handle
+  Surface 13,                             !- Name
+  Wall,                                   !- Surface Type
+  ,                                       !- Construction Name
+  {98201d77-aabe-4808-8808-11102a516534}, !- Space Name
+  Foundation,                             !- Outside Boundary Condition
+  ,                                       !- Outside Boundary Condition Object
+  NoSun,                                  !- Sun Exposure
+  NoWind,                                 !- Wind Exposure
+  ,                                       !- View Factor to Ground
+  ,                                       !- Number of Vertices
+  0, 0, 0,                                !- X,Y,Z Vertex 1 {m}
+  0, 0, -2.4384,                          !- X,Y,Z Vertex 2 {m}
+  0, -9.144, -2.4384,                     !- X,Y,Z Vertex 3 {m}
+  0, -9.144, 0;                           !- X,Y,Z Vertex 4 {m}
+
+OS:Surface,
+  {91878c09-eba2-42b9-9e88-be6474b7cdf8}, !- Handle
+  Surface 14,                             !- Name
+  Wall,                                   !- Surface Type
+  ,                                       !- Construction Name
+  {98201d77-aabe-4808-8808-11102a516534}, !- Space Name
+  Foundation,                             !- Outside Boundary Condition
+  ,                                       !- Outside Boundary Condition Object
+  NoSun,                                  !- Sun Exposure
+  NoWind,                                 !- Wind Exposure
+  ,                                       !- View Factor to Ground
+  ,                                       !- Number of Vertices
+  4.572, 0, 0,                            !- X,Y,Z Vertex 1 {m}
+  4.572, 0, -2.4384,                      !- X,Y,Z Vertex 2 {m}
+  0, 0, -2.4384,                          !- X,Y,Z Vertex 3 {m}
+  0, 0, 0;                                !- X,Y,Z Vertex 4 {m}
+
+OS:Surface,
+  {055b6bd8-9cc1-4ee6-860e-c09197306e31}, !- Handle
+  Surface 15,                             !- Name
+  Wall,                                   !- Surface Type
+  ,                                       !- Construction Name
+  {98201d77-aabe-4808-8808-11102a516534}, !- Space Name
+  Adiabatic,                              !- Outside Boundary Condition
+  ,                                       !- Outside Boundary Condition Object
+  NoSun,                                  !- Sun Exposure
+  NoWind,                                 !- Wind Exposure
+  ,                                       !- View Factor to Ground
+  ,                                       !- Number of Vertices
+  4.572, -9.144, 0,                       !- X,Y,Z Vertex 1 {m}
+  4.572, -9.144, -2.4384,                 !- X,Y,Z Vertex 2 {m}
+  4.572, 0, -2.4384,                      !- X,Y,Z Vertex 3 {m}
+  4.572, 0, 0;                            !- X,Y,Z Vertex 4 {m}
+
+OS:Surface,
+  {c7e3f0d8-c80e-4597-a3e3-c50d8535ae66}, !- Handle
+  Surface 16,                             !- Name
+  Wall,                                   !- Surface Type
+  ,                                       !- Construction Name
+  {98201d77-aabe-4808-8808-11102a516534}, !- Space Name
+  Foundation,                             !- Outside Boundary Condition
+  ,                                       !- Outside Boundary Condition Object
+  NoSun,                                  !- Sun Exposure
+  NoWind,                                 !- Wind Exposure
+  ,                                       !- View Factor to Ground
+  ,                                       !- Number of Vertices
+  0, -9.144, 0,                           !- X,Y,Z Vertex 1 {m}
+  0, -9.144, -2.4384,                     !- X,Y,Z Vertex 2 {m}
+  4.572, -9.144, -2.4384,                 !- X,Y,Z Vertex 3 {m}
+  4.572, -9.144, 0;                       !- X,Y,Z Vertex 4 {m}
+
+OS:Surface,
+  {072bccb1-bc80-4546-a77d-0778fd903d03}, !- Handle
+  Surface 17,                             !- Name
+  RoofCeiling,                            !- Surface Type
+  ,                                       !- Construction Name
+  {98201d77-aabe-4808-8808-11102a516534}, !- Space Name
+  Surface,                                !- Outside Boundary Condition
+  {5cb8d4b1-582a-4a03-bd99-6b6706f1d458}, !- Outside Boundary Condition Object
+  NoSun,                                  !- Sun Exposure
+  NoWind,                                 !- Wind Exposure
+  ,                                       !- View Factor to Ground
+  ,                                       !- Number of Vertices
+  4.572, -9.144, 0,                       !- X,Y,Z Vertex 1 {m}
+  4.572, 0, 0,                            !- X,Y,Z Vertex 2 {m}
+  0, 0, 0,                                !- X,Y,Z Vertex 3 {m}
+  0, -9.144, 0;                           !- X,Y,Z Vertex 4 {m}
+
 OS:ThermalZone,
-  {18f11a5c-13bb-4a08-a84c-b39c136e166a}, !- Handle
-  living zone|unit 2,                     !- Name
+  {da490ac8-b1c4-45bb-b130-29c8ad84a0c8}, !- Handle
+  finished basement zone,                 !- Name
   ,                                       !- Multiplier
   ,                                       !- Ceiling Height {m}
   ,                                       !- Volume {m3}
@@ -640,10 +601,10 @@
   ,                                       !- Zone Inside Convection Algorithm
   ,                                       !- Zone Outside Convection Algorithm
   ,                                       !- Zone Conditioning Equipment List Name
-  {cb16b98e-9626-44ec-bf20-a6f701eb2837}, !- Zone Air Inlet Port List
-  {c10b7c97-701f-4bba-bb98-c0f9abdb4c3c}, !- Zone Air Exhaust Port List
-  {68a0d0a1-70d5-4c78-9ec6-c10a94e28a49}, !- Zone Air Node Name
-  {ddcaf4b2-e92f-4836-8b16-cf065af5b435}, !- Zone Return Air Port List
+  {a0bc9186-952b-454f-9886-62d8cd3a833c}, !- Zone Air Inlet Port List
+  {b5da26e1-c4a6-4cef-bf9b-faf0dbaefd4a}, !- Zone Air Exhaust Port List
+  {06dd6a31-0ef3-4392-9e3c-4489a976bf4c}, !- Zone Air Node Name
+  {412654c9-3cf2-4e07-97b7-90bcb6619a73}, !- Zone Return Air Port List
   ,                                       !- Primary Daylighting Control Name
   ,                                       !- Fraction of Zone Controlled by Primary Daylighting Control
   ,                                       !- Secondary Daylighting Control Name
@@ -654,37 +615,37 @@
   No;                                     !- Use Ideal Air Loads
 
 OS:Node,
-  {73165d85-fa13-4a28-b8a8-fb5a0fb74ffe}, !- Handle
+  {5329ff9f-7207-41de-a61e-8af3d2775cc7}, !- Handle
   Node 2,                                 !- Name
-  {68a0d0a1-70d5-4c78-9ec6-c10a94e28a49}, !- Inlet Port
+  {06dd6a31-0ef3-4392-9e3c-4489a976bf4c}, !- Inlet Port
   ;                                       !- Outlet Port
 
 OS:Connection,
-  {68a0d0a1-70d5-4c78-9ec6-c10a94e28a49}, !- Handle
-  {298e5925-bee0-4757-907a-561feda6d282}, !- Name
-  {18f11a5c-13bb-4a08-a84c-b39c136e166a}, !- Source Object
+  {06dd6a31-0ef3-4392-9e3c-4489a976bf4c}, !- Handle
+  {6f303bbf-5480-4d73-8b45-3e727af8c57a}, !- Name
+  {da490ac8-b1c4-45bb-b130-29c8ad84a0c8}, !- Source Object
   11,                                     !- Outlet Port
-  {73165d85-fa13-4a28-b8a8-fb5a0fb74ffe}, !- Target Object
+  {5329ff9f-7207-41de-a61e-8af3d2775cc7}, !- Target Object
   2;                                      !- Inlet Port
 
 OS:PortList,
-  {cb16b98e-9626-44ec-bf20-a6f701eb2837}, !- Handle
-  {b77a05fb-e52a-4b75-b120-8080f6212074}, !- Name
-  {18f11a5c-13bb-4a08-a84c-b39c136e166a}; !- HVAC Component
+  {a0bc9186-952b-454f-9886-62d8cd3a833c}, !- Handle
+  {88a845da-8c54-433d-81ed-57b2ad628a5a}, !- Name
+  {da490ac8-b1c4-45bb-b130-29c8ad84a0c8}; !- HVAC Component
 
 OS:PortList,
-  {c10b7c97-701f-4bba-bb98-c0f9abdb4c3c}, !- Handle
-  {2c7803fa-b72c-4cd6-9ffa-94b0606945c9}, !- Name
-  {18f11a5c-13bb-4a08-a84c-b39c136e166a}; !- HVAC Component
+  {b5da26e1-c4a6-4cef-bf9b-faf0dbaefd4a}, !- Handle
+  {dc7baf44-0f78-438f-b8ca-bb93e1b6c7a7}, !- Name
+  {da490ac8-b1c4-45bb-b130-29c8ad84a0c8}; !- HVAC Component
 
 OS:PortList,
-  {ddcaf4b2-e92f-4836-8b16-cf065af5b435}, !- Handle
-  {01596729-a65d-4a49-8f8d-e039c029abf9}, !- Name
-  {18f11a5c-13bb-4a08-a84c-b39c136e166a}; !- HVAC Component
+  {412654c9-3cf2-4e07-97b7-90bcb6619a73}, !- Handle
+  {10875e90-da89-4178-af24-153bde3ff35d}, !- Name
+  {da490ac8-b1c4-45bb-b130-29c8ad84a0c8}; !- HVAC Component
 
 OS:Sizing:Zone,
-  {7057d927-6f1e-462c-8f46-f72ea31f8867}, !- Handle
-  {18f11a5c-13bb-4a08-a84c-b39c136e166a}, !- Zone or ZoneList Name
+  {ade9c6f2-2a5f-47de-ab6a-d54d539fb4f5}, !- Handle
+  {da490ac8-b1c4-45bb-b130-29c8ad84a0c8}, !- Zone or ZoneList Name
   SupplyAirTemperature,                   !- Zone Cooling Design Supply Air Temperature Input Method
   14,                                     !- Zone Cooling Design Supply Air Temperature {C}
   11.11,                                  !- Zone Cooling Design Supply Air Temperature Difference {deltaC}
@@ -713,238 +674,120 @@
   autosize;                               !- Dedicated Outdoor Air High Setpoint Temperature for Design {C}
 
 OS:ZoneHVAC:EquipmentList,
-  {683a79c7-aa97-466b-83fb-9b7057d8d161}, !- Handle
+  {873a6231-967e-4fb7-a526-0171e93c1a35}, !- Handle
   Zone HVAC Equipment List 2,             !- Name
-  {18f11a5c-13bb-4a08-a84c-b39c136e166a}; !- Thermal Zone
-
-OS:Space,
-  {2b81517e-c4cf-4a68-9994-8b9f3b51dd45}, !- Handle
-  living space|unit 2|story 1,            !- Name
-  {98ca05e6-f5b3-40b9-8949-1f1f369b6900}, !- Space Type Name
-=======
-OS:Space,
-  {98201d77-aabe-4808-8808-11102a516534}, !- Handle
-  finished basement space,                !- Name
-  {1279249e-9ca6-4d87-9a21-bff362f9b117}, !- Space Type Name
->>>>>>> 49f5e9b9
+  {da490ac8-b1c4-45bb-b130-29c8ad84a0c8}; !- Thermal Zone
+
+OS:SpaceType,
+  {1279249e-9ca6-4d87-9a21-bff362f9b117}, !- Handle
+  Space Type 2,                           !- Name
   ,                                       !- Default Construction Set Name
   ,                                       !- Default Schedule Set Name
-  -0,                                     !- Direction of Relative North {deg}
-  0,                                      !- X Origin {m}
-  0,                                      !- Y Origin {m}
-  0,                                      !- Z Origin {m}
-  ,                                       !- Building Story Name
-<<<<<<< HEAD
-  {18f11a5c-13bb-4a08-a84c-b39c136e166a}, !- Thermal Zone Name
-  ,                                       !- Part of Total Floor Area
+  ,                                       !- Group Rendering Name
   ,                                       !- Design Specification Outdoor Air Object Name
-  {c48a7512-a42d-41ea-bcec-69f221134e77}; !- Building Unit Name
-
-OS:Surface,
-  {ab525e16-95df-4b3f-aff2-1b8fbc651a04}, !- Handle
-  Surface 12,                             !- Name
+  ,                                       !- Standards Template
+  ,                                       !- Standards Building Type
+  finished basement;                      !- Standards Space Type
+
+OS:Surface,
+  {51b37bb7-ce35-4d3a-9fbd-b6edd6d34588}, !- Handle
+  Surface 7,                              !- Name
   Floor,                                  !- Surface Type
   ,                                       !- Construction Name
-  {2b81517e-c4cf-4a68-9994-8b9f3b51dd45}, !- Space Name
+  {b686b7d8-092c-41c4-b29a-9832203f33c0}, !- Space Name
   Surface,                                !- Outside Boundary Condition
-  {6f0720e4-5382-42eb-88ff-00a326fc7e9d}, !- Outside Boundary Condition Object
-=======
-  {da490ac8-b1c4-45bb-b130-29c8ad84a0c8}, !- Thermal Zone Name
-  ,                                       !- Part of Total Floor Area
-  ,                                       !- Design Specification Outdoor Air Object Name
-  {f8b3d94d-0409-4ac5-bf74-83be63fc48fc}; !- Building Unit Name
-
-OS:Surface,
-  {a2821de8-89df-4de4-bf44-2c756b41c76d}, !- Handle
-  Surface 12,                             !- Name
-  Floor,                                  !- Surface Type
-  ,                                       !- Construction Name
-  {98201d77-aabe-4808-8808-11102a516534}, !- Space Name
-  Foundation,                             !- Outside Boundary Condition
-  ,                                       !- Outside Boundary Condition Object
->>>>>>> 49f5e9b9
+  {b3792ab7-2314-44c6-9fd6-03694e5cb290}, !- Outside Boundary Condition Object
   NoSun,                                  !- Sun Exposure
   NoWind,                                 !- Wind Exposure
   ,                                       !- View Factor to Ground
   ,                                       !- Number of Vertices
-<<<<<<< HEAD
-  4.572, -9.144, 0,                       !- X,Y,Z Vertex 1 {m}
-  4.572, 0, 0,                            !- X,Y,Z Vertex 2 {m}
-  9.144, 0, 0,                            !- X,Y,Z Vertex 3 {m}
-  9.144, -9.144, 0;                       !- X,Y,Z Vertex 4 {m}
-
-OS:Surface,
-  {c7f99e5a-b753-4a2f-8a8e-983f2fce3f73}, !- Handle
-  Surface 13,                             !- Name
-  Wall,                                   !- Surface Type
-  ,                                       !- Construction Name
-  {2b81517e-c4cf-4a68-9994-8b9f3b51dd45}, !- Space Name
+  0, -9.144, 2.4384,                      !- X,Y,Z Vertex 1 {m}
+  0, 0, 2.4384,                           !- X,Y,Z Vertex 2 {m}
+  4.572, 0, 2.4384,                       !- X,Y,Z Vertex 3 {m}
+  4.572, -9.144, 2.4384;                  !- X,Y,Z Vertex 4 {m}
+
+OS:Surface,
+  {d79a2f2e-3dfa-4a22-b768-ce962499ab5f}, !- Handle
+  Surface 8,                              !- Name
+  RoofCeiling,                            !- Surface Type
+  ,                                       !- Construction Name
+  {b686b7d8-092c-41c4-b29a-9832203f33c0}, !- Space Name
   Outdoors,                               !- Outside Boundary Condition
   ,                                       !- Outside Boundary Condition Object
   SunExposed,                             !- Sun Exposure
   WindExposed,                            !- Wind Exposure
   ,                                       !- View Factor to Ground
   ,                                       !- Number of Vertices
-  4.572, -9.144, 2.4384,                  !- X,Y,Z Vertex 1 {m}
-  4.572, -9.144, 0,                       !- X,Y,Z Vertex 2 {m}
-  9.144, -9.144, 0,                       !- X,Y,Z Vertex 3 {m}
-  9.144, -9.144, 2.4384;                  !- X,Y,Z Vertex 4 {m}
-
-OS:Surface,
-  {30c660f7-ce3f-43dd-9b0f-98dca3c7ea4d}, !- Handle
-=======
-  0, -9.144, -2.4384,                     !- X,Y,Z Vertex 1 {m}
-  0, 0, -2.4384,                          !- X,Y,Z Vertex 2 {m}
-  4.572, 0, -2.4384,                      !- X,Y,Z Vertex 3 {m}
-  4.572, -9.144, -2.4384;                 !- X,Y,Z Vertex 4 {m}
-
-OS:Surface,
-  {e15a2c42-08ba-490f-89f2-d8dd7a157d33}, !- Handle
-  Surface 13,                             !- Name
+  0, -4.572, 5.0292,                      !- X,Y,Z Vertex 1 {m}
+  4.572, -4.572, 5.0292,                  !- X,Y,Z Vertex 2 {m}
+  4.572, 0, 2.7432,                       !- X,Y,Z Vertex 3 {m}
+  0, 0, 2.7432;                           !- X,Y,Z Vertex 4 {m}
+
+OS:Surface,
+  {49bb5cdb-7b0c-4469-823e-889b449ce703}, !- Handle
+  Surface 9,                              !- Name
+  RoofCeiling,                            !- Surface Type
+  ,                                       !- Construction Name
+  {b686b7d8-092c-41c4-b29a-9832203f33c0}, !- Space Name
+  Outdoors,                               !- Outside Boundary Condition
+  ,                                       !- Outside Boundary Condition Object
+  SunExposed,                             !- Sun Exposure
+  WindExposed,                            !- Wind Exposure
+  ,                                       !- View Factor to Ground
+  ,                                       !- Number of Vertices
+  4.572, -4.572, 5.0292,                  !- X,Y,Z Vertex 1 {m}
+  0, -4.572, 5.0292,                      !- X,Y,Z Vertex 2 {m}
+  0, -9.144, 2.7432,                      !- X,Y,Z Vertex 3 {m}
+  4.572, -9.144, 2.7432;                  !- X,Y,Z Vertex 4 {m}
+
+OS:Surface,
+  {423a114d-6c3e-4d1b-8725-b6941865e565}, !- Handle
+  Surface 10,                             !- Name
   Wall,                                   !- Surface Type
   ,                                       !- Construction Name
-  {98201d77-aabe-4808-8808-11102a516534}, !- Space Name
-  Foundation,                             !- Outside Boundary Condition
+  {b686b7d8-092c-41c4-b29a-9832203f33c0}, !- Space Name
+  Outdoors,                               !- Outside Boundary Condition
+  ,                                       !- Outside Boundary Condition Object
+  SunExposed,                             !- Sun Exposure
+  WindExposed,                            !- Wind Exposure
+  ,                                       !- View Factor to Ground
+  ,                                       !- Number of Vertices
+  0, -4.572, 4.7244,                      !- X,Y,Z Vertex 1 {m}
+  0, 0, 2.4384,                           !- X,Y,Z Vertex 2 {m}
+  0, -9.144, 2.4384;                      !- X,Y,Z Vertex 3 {m}
+
+OS:Surface,
+  {fc56556e-6bdc-4dc5-9407-faa69811977b}, !- Handle
+  Surface 11,                             !- Name
+  Wall,                                   !- Surface Type
+  ,                                       !- Construction Name
+  {b686b7d8-092c-41c4-b29a-9832203f33c0}, !- Space Name
+  Adiabatic,                              !- Outside Boundary Condition
   ,                                       !- Outside Boundary Condition Object
   NoSun,                                  !- Sun Exposure
   NoWind,                                 !- Wind Exposure
   ,                                       !- View Factor to Ground
   ,                                       !- Number of Vertices
-  0, 0, 0,                                !- X,Y,Z Vertex 1 {m}
-  0, 0, -2.4384,                          !- X,Y,Z Vertex 2 {m}
-  0, -9.144, -2.4384,                     !- X,Y,Z Vertex 3 {m}
-  0, -9.144, 0;                           !- X,Y,Z Vertex 4 {m}
-
-OS:Surface,
-  {91878c09-eba2-42b9-9e88-be6474b7cdf8}, !- Handle
->>>>>>> 49f5e9b9
-  Surface 14,                             !- Name
-  RoofCeiling,                            !- Surface Type
-  ,                                       !- Construction Name
-<<<<<<< HEAD
-  {2b81517e-c4cf-4a68-9994-8b9f3b51dd45}, !- Space Name
-  Surface,                                !- Outside Boundary Condition
-  {9874c863-6d2a-45e9-9cba-f89183e81324}, !- Outside Boundary Condition Object
-=======
-  {98201d77-aabe-4808-8808-11102a516534}, !- Space Name
-  Foundation,                             !- Outside Boundary Condition
-  ,                                       !- Outside Boundary Condition Object
->>>>>>> 49f5e9b9
-  NoSun,                                  !- Sun Exposure
-  NoWind,                                 !- Wind Exposure
-  ,                                       !- View Factor to Ground
-  ,                                       !- Number of Vertices
-<<<<<<< HEAD
-  9.144, -9.144, 2.4384,                  !- X,Y,Z Vertex 1 {m}
-  9.144, 0, 2.4384,                       !- X,Y,Z Vertex 2 {m}
-  4.572, 0, 2.4384,                       !- X,Y,Z Vertex 3 {m}
-  4.572, -9.144, 2.4384;                  !- X,Y,Z Vertex 4 {m}
-
-OS:Surface,
-  {6a4c327b-eae3-4863-bbed-856d9874a82d}, !- Handle
-  Surface 15,                             !- Name
-  Wall,                                   !- Surface Type
-  ,                                       !- Construction Name
-  {2b81517e-c4cf-4a68-9994-8b9f3b51dd45}, !- Space Name
-  Outdoors,                               !- Outside Boundary Condition
-=======
-  4.572, 0, 0,                            !- X,Y,Z Vertex 1 {m}
-  4.572, 0, -2.4384,                      !- X,Y,Z Vertex 2 {m}
-  0, 0, -2.4384,                          !- X,Y,Z Vertex 3 {m}
-  0, 0, 0;                                !- X,Y,Z Vertex 4 {m}
-
-OS:Surface,
-  {055b6bd8-9cc1-4ee6-860e-c09197306e31}, !- Handle
-  Surface 15,                             !- Name
-  Wall,                                   !- Surface Type
-  ,                                       !- Construction Name
-  {98201d77-aabe-4808-8808-11102a516534}, !- Space Name
-  Adiabatic,                              !- Outside Boundary Condition
->>>>>>> 49f5e9b9
-  ,                                       !- Outside Boundary Condition Object
-  NoSun,                                  !- Sun Exposure
-  NoWind,                                 !- Wind Exposure
-  ,                                       !- View Factor to Ground
-  ,                                       !- Number of Vertices
-  4.572, -9.144, 0,                       !- X,Y,Z Vertex 1 {m}
-  4.572, -9.144, -2.4384,                 !- X,Y,Z Vertex 2 {m}
-  4.572, 0, -2.4384,                      !- X,Y,Z Vertex 3 {m}
-  4.572, 0, 0;                            !- X,Y,Z Vertex 4 {m}
-
-OS:Surface,
-<<<<<<< HEAD
-  {60da7cd0-7951-4d46-bf5e-cc7d8e209a0e}, !- Handle
-  Surface 16,                             !- Name
-  Wall,                                   !- Surface Type
-  ,                                       !- Construction Name
-  {2b81517e-c4cf-4a68-9994-8b9f3b51dd45}, !- Space Name
-  Surface,                                !- Outside Boundary Condition
-  {a755841e-a4fe-44e0-9495-352395ddb8ca}, !- Outside Boundary Condition Object
-=======
-  {c7e3f0d8-c80e-4597-a3e3-c50d8535ae66}, !- Handle
-  Surface 16,                             !- Name
-  Wall,                                   !- Surface Type
-  ,                                       !- Construction Name
-  {98201d77-aabe-4808-8808-11102a516534}, !- Space Name
-  Foundation,                             !- Outside Boundary Condition
-  ,                                       !- Outside Boundary Condition Object
->>>>>>> 49f5e9b9
-  NoSun,                                  !- Sun Exposure
-  NoWind,                                 !- Wind Exposure
-  ,                                       !- View Factor to Ground
-  ,                                       !- Number of Vertices
-<<<<<<< HEAD
-  9.144, -9.144, 2.4384,                  !- X,Y,Z Vertex 1 {m}
-  9.144, -9.144, 0,                       !- X,Y,Z Vertex 2 {m}
-  9.144, 0, 0,                            !- X,Y,Z Vertex 3 {m}
-  9.144, 0, 2.4384;                       !- X,Y,Z Vertex 4 {m}
-
-OS:Surface,
-  {2b46b12a-1595-42c4-a839-13b285e92a62}, !- Handle
-=======
-  0, -9.144, 0,                           !- X,Y,Z Vertex 1 {m}
-  0, -9.144, -2.4384,                     !- X,Y,Z Vertex 2 {m}
-  4.572, -9.144, -2.4384,                 !- X,Y,Z Vertex 3 {m}
-  4.572, -9.144, 0;                       !- X,Y,Z Vertex 4 {m}
-
-OS:Surface,
-  {072bccb1-bc80-4546-a77d-0778fd903d03}, !- Handle
->>>>>>> 49f5e9b9
-  Surface 17,                             !- Name
-  RoofCeiling,                            !- Surface Type
-  ,                                       !- Construction Name
-<<<<<<< HEAD
-  {2b81517e-c4cf-4a68-9994-8b9f3b51dd45}, !- Space Name
-  Surface,                                !- Outside Boundary Condition
-  {7c82b501-f4da-459c-a5c3-4645fc34bd8c}, !- Outside Boundary Condition Object
-=======
-  {98201d77-aabe-4808-8808-11102a516534}, !- Space Name
-  Surface,                                !- Outside Boundary Condition
-  {5cb8d4b1-582a-4a03-bd99-6b6706f1d458}, !- Outside Boundary Condition Object
->>>>>>> 49f5e9b9
-  NoSun,                                  !- Sun Exposure
-  NoWind,                                 !- Wind Exposure
-  ,                                       !- View Factor to Ground
-  ,                                       !- Number of Vertices
-<<<<<<< HEAD
-  4.572, 0, 2.4384,                       !- X,Y,Z Vertex 1 {m}
-  4.572, 0, 0,                            !- X,Y,Z Vertex 2 {m}
-  4.572, -9.144, 0,                       !- X,Y,Z Vertex 3 {m}
-  4.572, -9.144, 2.4384;                  !- X,Y,Z Vertex 4 {m}
+  4.572, -4.572, 4.7244,                  !- X,Y,Z Vertex 1 {m}
+  4.572, -9.144, 2.4384,                  !- X,Y,Z Vertex 2 {m}
+  4.572, 0, 2.4384;                       !- X,Y,Z Vertex 3 {m}
+
+OS:Space,
+  {b686b7d8-092c-41c4-b29a-9832203f33c0}, !- Handle
+  unfinished attic space,                 !- Name
+  {cafa16b0-3f92-4108-8c6e-c0e699243dfb}, !- Space Type Name
+  ,                                       !- Default Construction Set Name
+  ,                                       !- Default Schedule Set Name
+  ,                                       !- Direction of Relative North {deg}
+  ,                                       !- X Origin {m}
+  ,                                       !- Y Origin {m}
+  ,                                       !- Z Origin {m}
+  ,                                       !- Building Story Name
+  {b6815406-3205-4d88-96bb-d9aabf4c09c1}; !- Thermal Zone Name
 
 OS:ThermalZone,
-  {9a865c70-a5b2-4805-91de-ede4c6127e75}, !- Handle
-  living zone|unit 3,                     !- Name
-=======
-  4.572, -9.144, 0,                       !- X,Y,Z Vertex 1 {m}
-  4.572, 0, 0,                            !- X,Y,Z Vertex 2 {m}
-  0, 0, 0,                                !- X,Y,Z Vertex 3 {m}
-  0, -9.144, 0;                           !- X,Y,Z Vertex 4 {m}
-
-OS:ThermalZone,
-  {da490ac8-b1c4-45bb-b130-29c8ad84a0c8}, !- Handle
-  finished basement zone,                 !- Name
->>>>>>> 49f5e9b9
+  {b6815406-3205-4d88-96bb-d9aabf4c09c1}, !- Handle
+  unfinished attic zone,                  !- Name
   ,                                       !- Multiplier
   ,                                       !- Ceiling Height {m}
   ,                                       !- Volume {m3}
@@ -952,17 +795,10 @@
   ,                                       !- Zone Inside Convection Algorithm
   ,                                       !- Zone Outside Convection Algorithm
   ,                                       !- Zone Conditioning Equipment List Name
-<<<<<<< HEAD
-  {a013479e-0146-4b2d-9633-da10b8d15949}, !- Zone Air Inlet Port List
-  {a903fcee-e0f2-4f9d-8d82-7034494a41cc}, !- Zone Air Exhaust Port List
-  {dfa385b2-7a85-4339-a76d-5005e6201e52}, !- Zone Air Node Name
-  {806e4acf-94fe-4548-87d4-788bbc9d090b}, !- Zone Return Air Port List
-=======
-  {a0bc9186-952b-454f-9886-62d8cd3a833c}, !- Zone Air Inlet Port List
-  {b5da26e1-c4a6-4cef-bf9b-faf0dbaefd4a}, !- Zone Air Exhaust Port List
-  {06dd6a31-0ef3-4392-9e3c-4489a976bf4c}, !- Zone Air Node Name
-  {412654c9-3cf2-4e07-97b7-90bcb6619a73}, !- Zone Return Air Port List
->>>>>>> 49f5e9b9
+  {075b5ceb-f3e7-4c8a-9bc6-03f4f2e58c6d}, !- Zone Air Inlet Port List
+  {495e6501-8c88-4801-8686-03f4d67a8235}, !- Zone Air Exhaust Port List
+  {74ad794a-3596-49e9-b0a4-db3ebc108bfe}, !- Zone Air Node Name
+  {fa5fabfa-fa9b-4cff-9e5f-ab37eff973d1}, !- Zone Return Air Port List
   ,                                       !- Primary Daylighting Control Name
   ,                                       !- Fraction of Zone Controlled by Primary Daylighting Control
   ,                                       !- Secondary Daylighting Control Name
@@ -973,71 +809,37 @@
   No;                                     !- Use Ideal Air Loads
 
 OS:Node,
-<<<<<<< HEAD
-  {72d78df3-8f24-4761-bc8d-cc6810454748}, !- Handle
+  {017e8b28-7e13-442f-805e-c859d2d19408}, !- Handle
   Node 3,                                 !- Name
-  {dfa385b2-7a85-4339-a76d-5005e6201e52}, !- Inlet Port
+  {74ad794a-3596-49e9-b0a4-db3ebc108bfe}, !- Inlet Port
   ;                                       !- Outlet Port
 
 OS:Connection,
-  {dfa385b2-7a85-4339-a76d-5005e6201e52}, !- Handle
-  {7e301b18-f96c-40b9-9d7a-5ee1c1b7e434}, !- Name
-  {9a865c70-a5b2-4805-91de-ede4c6127e75}, !- Source Object
+  {74ad794a-3596-49e9-b0a4-db3ebc108bfe}, !- Handle
+  {40c3fb3b-dd61-4db1-b1cf-34b505e19498}, !- Name
+  {b6815406-3205-4d88-96bb-d9aabf4c09c1}, !- Source Object
   11,                                     !- Outlet Port
-  {72d78df3-8f24-4761-bc8d-cc6810454748}, !- Target Object
+  {017e8b28-7e13-442f-805e-c859d2d19408}, !- Target Object
   2;                                      !- Inlet Port
 
 OS:PortList,
-  {a013479e-0146-4b2d-9633-da10b8d15949}, !- Handle
-  {50306329-67df-415b-aa85-8f5f27e910da}, !- Name
-  {9a865c70-a5b2-4805-91de-ede4c6127e75}; !- HVAC Component
+  {075b5ceb-f3e7-4c8a-9bc6-03f4f2e58c6d}, !- Handle
+  {228cc519-26a3-4f18-a114-399943532a1a}, !- Name
+  {b6815406-3205-4d88-96bb-d9aabf4c09c1}; !- HVAC Component
 
 OS:PortList,
-  {a903fcee-e0f2-4f9d-8d82-7034494a41cc}, !- Handle
-  {39ea7842-10c1-46b2-a05b-333e33e9baf2}, !- Name
-  {9a865c70-a5b2-4805-91de-ede4c6127e75}; !- HVAC Component
+  {495e6501-8c88-4801-8686-03f4d67a8235}, !- Handle
+  {801a7d89-4a57-4cd5-98e5-944ae91d5bf7}, !- Name
+  {b6815406-3205-4d88-96bb-d9aabf4c09c1}; !- HVAC Component
 
 OS:PortList,
-  {806e4acf-94fe-4548-87d4-788bbc9d090b}, !- Handle
-  {9f0ccddf-4cf2-41ae-9d0e-ff94c8ce488b}, !- Name
-  {9a865c70-a5b2-4805-91de-ede4c6127e75}; !- HVAC Component
+  {fa5fabfa-fa9b-4cff-9e5f-ab37eff973d1}, !- Handle
+  {56b019a8-67d8-404a-93ab-8226fd8abf1b}, !- Name
+  {b6815406-3205-4d88-96bb-d9aabf4c09c1}; !- HVAC Component
 
 OS:Sizing:Zone,
-  {8c71c09f-0b88-4bb8-b9d2-c32107de9d8b}, !- Handle
-  {9a865c70-a5b2-4805-91de-ede4c6127e75}, !- Zone or ZoneList Name
-=======
-  {5329ff9f-7207-41de-a61e-8af3d2775cc7}, !- Handle
-  Node 2,                                 !- Name
-  {06dd6a31-0ef3-4392-9e3c-4489a976bf4c}, !- Inlet Port
-  ;                                       !- Outlet Port
-
-OS:Connection,
-  {06dd6a31-0ef3-4392-9e3c-4489a976bf4c}, !- Handle
-  {6f303bbf-5480-4d73-8b45-3e727af8c57a}, !- Name
-  {da490ac8-b1c4-45bb-b130-29c8ad84a0c8}, !- Source Object
-  11,                                     !- Outlet Port
-  {5329ff9f-7207-41de-a61e-8af3d2775cc7}, !- Target Object
-  2;                                      !- Inlet Port
-
-OS:PortList,
-  {a0bc9186-952b-454f-9886-62d8cd3a833c}, !- Handle
-  {88a845da-8c54-433d-81ed-57b2ad628a5a}, !- Name
-  {da490ac8-b1c4-45bb-b130-29c8ad84a0c8}; !- HVAC Component
-
-OS:PortList,
-  {b5da26e1-c4a6-4cef-bf9b-faf0dbaefd4a}, !- Handle
-  {dc7baf44-0f78-438f-b8ca-bb93e1b6c7a7}, !- Name
-  {da490ac8-b1c4-45bb-b130-29c8ad84a0c8}; !- HVAC Component
-
-OS:PortList,
-  {412654c9-3cf2-4e07-97b7-90bcb6619a73}, !- Handle
-  {10875e90-da89-4178-af24-153bde3ff35d}, !- Name
-  {da490ac8-b1c4-45bb-b130-29c8ad84a0c8}; !- HVAC Component
-
-OS:Sizing:Zone,
-  {ade9c6f2-2a5f-47de-ab6a-d54d539fb4f5}, !- Handle
-  {da490ac8-b1c4-45bb-b130-29c8ad84a0c8}, !- Zone or ZoneList Name
->>>>>>> 49f5e9b9
+  {a2a895c3-c229-47b3-980a-ce55e67d946c}, !- Handle
+  {b6815406-3205-4d88-96bb-d9aabf4c09c1}, !- Zone or ZoneList Name
   SupplyAirTemperature,                   !- Zone Cooling Design Supply Air Temperature Input Method
   14,                                     !- Zone Cooling Design Supply Air Temperature {C}
   11.11,                                  !- Zone Cooling Design Supply Air Temperature Difference {deltaC}
@@ -1066,382 +868,6 @@
   autosize;                               !- Dedicated Outdoor Air High Setpoint Temperature for Design {C}
 
 OS:ZoneHVAC:EquipmentList,
-<<<<<<< HEAD
-  {3eee17e7-c95b-49f0-8dad-16f37e86e975}, !- Handle
-  Zone HVAC Equipment List 3,             !- Name
-  {9a865c70-a5b2-4805-91de-ede4c6127e75}; !- Thermal Zone
-
-OS:Space,
-  {ae5d52ee-920d-46d8-b0f6-197ade3fd4b8}, !- Handle
-  living space|unit 3|story 1,            !- Name
-  {98ca05e6-f5b3-40b9-8949-1f1f369b6900}, !- Space Type Name
-  ,                                       !- Default Construction Set Name
-  ,                                       !- Default Schedule Set Name
-  -0,                                     !- Direction of Relative North {deg}
-  0,                                      !- X Origin {m}
-  0,                                      !- Y Origin {m}
-  0,                                      !- Z Origin {m}
-  ,                                       !- Building Story Name
-  {9a865c70-a5b2-4805-91de-ede4c6127e75}, !- Thermal Zone Name
-  ,                                       !- Part of Total Floor Area
-  ,                                       !- Design Specification Outdoor Air Object Name
-  {68d3cf8e-cc71-4e65-97b6-e546a05d3473}; !- Building Unit Name
-
-OS:Surface,
-  {d3f48016-bb00-4e00-ab80-0315a93b9f2d}, !- Handle
-  Surface 23,                             !- Name
-  Floor,                                  !- Surface Type
-  ,                                       !- Construction Name
-  {ae5d52ee-920d-46d8-b0f6-197ade3fd4b8}, !- Space Name
-  Surface,                                !- Outside Boundary Condition
-  {fe257c8f-68e0-45fa-8b3a-7e67340129b7}, !- Outside Boundary Condition Object
-=======
-  {873a6231-967e-4fb7-a526-0171e93c1a35}, !- Handle
-  Zone HVAC Equipment List 2,             !- Name
-  {da490ac8-b1c4-45bb-b130-29c8ad84a0c8}; !- Thermal Zone
-
-OS:SpaceType,
-  {1279249e-9ca6-4d87-9a21-bff362f9b117}, !- Handle
-  Space Type 2,                           !- Name
-  ,                                       !- Default Construction Set Name
-  ,                                       !- Default Schedule Set Name
-  ,                                       !- Group Rendering Name
-  ,                                       !- Design Specification Outdoor Air Object Name
-  ,                                       !- Standards Template
-  ,                                       !- Standards Building Type
-  finished basement;                      !- Standards Space Type
-
-OS:Surface,
-  {51b37bb7-ce35-4d3a-9fbd-b6edd6d34588}, !- Handle
-  Surface 7,                              !- Name
-  Floor,                                  !- Surface Type
-  ,                                       !- Construction Name
-  {b686b7d8-092c-41c4-b29a-9832203f33c0}, !- Space Name
-  Surface,                                !- Outside Boundary Condition
-  {b3792ab7-2314-44c6-9fd6-03694e5cb290}, !- Outside Boundary Condition Object
->>>>>>> 49f5e9b9
-  NoSun,                                  !- Sun Exposure
-  NoWind,                                 !- Wind Exposure
-  ,                                       !- View Factor to Ground
-  ,                                       !- Number of Vertices
-  0, -9.144, 2.4384,                      !- X,Y,Z Vertex 1 {m}
-  0, 0, 2.4384,                           !- X,Y,Z Vertex 2 {m}
-  4.572, 0, 2.4384,                       !- X,Y,Z Vertex 3 {m}
-  4.572, -9.144, 2.4384;                  !- X,Y,Z Vertex 4 {m}
-
-OS:Surface,
-<<<<<<< HEAD
-  {a4584d2e-f7cf-4380-9a1f-5e65b889958e}, !- Handle
-  Surface 24,                             !- Name
-  Wall,                                   !- Surface Type
-  ,                                       !- Construction Name
-  {ae5d52ee-920d-46d8-b0f6-197ade3fd4b8}, !- Space Name
-=======
-  {d79a2f2e-3dfa-4a22-b768-ce962499ab5f}, !- Handle
-  Surface 8,                              !- Name
-  RoofCeiling,                            !- Surface Type
-  ,                                       !- Construction Name
-  {b686b7d8-092c-41c4-b29a-9832203f33c0}, !- Space Name
->>>>>>> 49f5e9b9
-  Outdoors,                               !- Outside Boundary Condition
-  ,                                       !- Outside Boundary Condition Object
-  SunExposed,                             !- Sun Exposure
-  WindExposed,                            !- Wind Exposure
-  ,                                       !- View Factor to Ground
-  ,                                       !- Number of Vertices
-<<<<<<< HEAD
-  9.144, -9.144, 2.4384,                  !- X,Y,Z Vertex 1 {m}
-  9.144, -9.144, 0,                       !- X,Y,Z Vertex 2 {m}
-  13.716, -9.144, 0,                      !- X,Y,Z Vertex 3 {m}
-  13.716, -9.144, 2.4384;                 !- X,Y,Z Vertex 4 {m}
-
-OS:Surface,
-  {af54d6be-8009-4553-869b-6bdac8e2ab01}, !- Handle
-  Surface 25,                             !- Name
-  RoofCeiling,                            !- Surface Type
-  ,                                       !- Construction Name
-  {ae5d52ee-920d-46d8-b0f6-197ade3fd4b8}, !- Space Name
-  Surface,                                !- Outside Boundary Condition
-  {ec454978-d487-4106-b4d6-72f676972c08}, !- Outside Boundary Condition Object
-  NoSun,                                  !- Sun Exposure
-  NoWind,                                 !- Wind Exposure
-  ,                                       !- View Factor to Ground
-  ,                                       !- Number of Vertices
-  13.716, -9.144, 2.4384,                 !- X,Y,Z Vertex 1 {m}
-  13.716, 0, 2.4384,                      !- X,Y,Z Vertex 2 {m}
-  9.144, 0, 2.4384,                       !- X,Y,Z Vertex 3 {m}
-  9.144, -9.144, 2.4384;                  !- X,Y,Z Vertex 4 {m}
-
-OS:Surface,
-  {b2a581c9-8eb7-456a-b2e7-2cee2f2131a0}, !- Handle
-  Surface 26,                             !- Name
-  Wall,                                   !- Surface Type
-  ,                                       !- Construction Name
-  {ae5d52ee-920d-46d8-b0f6-197ade3fd4b8}, !- Space Name
-=======
-  0, -4.572, 5.0292,                      !- X,Y,Z Vertex 1 {m}
-  4.572, -4.572, 5.0292,                  !- X,Y,Z Vertex 2 {m}
-  4.572, 0, 2.7432,                       !- X,Y,Z Vertex 3 {m}
-  0, 0, 2.7432;                           !- X,Y,Z Vertex 4 {m}
-
-OS:Surface,
-  {49bb5cdb-7b0c-4469-823e-889b449ce703}, !- Handle
-  Surface 9,                              !- Name
-  RoofCeiling,                            !- Surface Type
-  ,                                       !- Construction Name
-  {b686b7d8-092c-41c4-b29a-9832203f33c0}, !- Space Name
-  Outdoors,                               !- Outside Boundary Condition
-  ,                                       !- Outside Boundary Condition Object
-  SunExposed,                             !- Sun Exposure
-  WindExposed,                            !- Wind Exposure
-  ,                                       !- View Factor to Ground
-  ,                                       !- Number of Vertices
-  4.572, -4.572, 5.0292,                  !- X,Y,Z Vertex 1 {m}
-  0, -4.572, 5.0292,                      !- X,Y,Z Vertex 2 {m}
-  0, -9.144, 2.7432,                      !- X,Y,Z Vertex 3 {m}
-  4.572, -9.144, 2.7432;                  !- X,Y,Z Vertex 4 {m}
-
-OS:Surface,
-  {423a114d-6c3e-4d1b-8725-b6941865e565}, !- Handle
-  Surface 10,                             !- Name
-  Wall,                                   !- Surface Type
-  ,                                       !- Construction Name
-  {b686b7d8-092c-41c4-b29a-9832203f33c0}, !- Space Name
->>>>>>> 49f5e9b9
-  Outdoors,                               !- Outside Boundary Condition
-  ,                                       !- Outside Boundary Condition Object
-  SunExposed,                             !- Sun Exposure
-  WindExposed,                            !- Wind Exposure
-  ,                                       !- View Factor to Ground
-  ,                                       !- Number of Vertices
-  0, -4.572, 4.7244,                      !- X,Y,Z Vertex 1 {m}
-  0, 0, 2.4384,                           !- X,Y,Z Vertex 2 {m}
-  0, -9.144, 2.4384;                      !- X,Y,Z Vertex 3 {m}
-
-OS:Surface,
-<<<<<<< HEAD
-  {4306969f-75e4-40b0-9051-25d54e3391d0}, !- Handle
-  Surface 27,                             !- Name
-  Wall,                                   !- Surface Type
-  ,                                       !- Construction Name
-  {ae5d52ee-920d-46d8-b0f6-197ade3fd4b8}, !- Space Name
-  Surface,                                !- Outside Boundary Condition
-  {457a7c80-ac4f-44c1-a0fe-7374bf4a88cf}, !- Outside Boundary Condition Object
-=======
-  {fc56556e-6bdc-4dc5-9407-faa69811977b}, !- Handle
-  Surface 11,                             !- Name
-  Wall,                                   !- Surface Type
-  ,                                       !- Construction Name
-  {b686b7d8-092c-41c4-b29a-9832203f33c0}, !- Space Name
-  Adiabatic,                              !- Outside Boundary Condition
-  ,                                       !- Outside Boundary Condition Object
->>>>>>> 49f5e9b9
-  NoSun,                                  !- Sun Exposure
-  NoWind,                                 !- Wind Exposure
-  ,                                       !- View Factor to Ground
-  ,                                       !- Number of Vertices
-<<<<<<< HEAD
-  13.716, -9.144, 2.4384,                 !- X,Y,Z Vertex 1 {m}
-  13.716, -9.144, 0,                      !- X,Y,Z Vertex 2 {m}
-  13.716, 0, 0,                           !- X,Y,Z Vertex 3 {m}
-  13.716, 0, 2.4384;                      !- X,Y,Z Vertex 4 {m}
-
-OS:Surface,
-  {a755841e-a4fe-44e0-9495-352395ddb8ca}, !- Handle
-  Surface 28,                             !- Name
-  Wall,                                   !- Surface Type
-  ,                                       !- Construction Name
-  {ae5d52ee-920d-46d8-b0f6-197ade3fd4b8}, !- Space Name
-  Surface,                                !- Outside Boundary Condition
-  {60da7cd0-7951-4d46-bf5e-cc7d8e209a0e}, !- Outside Boundary Condition Object
-  NoSun,                                  !- Sun Exposure
-  NoWind,                                 !- Wind Exposure
-  ,                                       !- View Factor to Ground
-  ,                                       !- Number of Vertices
-  9.144, 0, 2.4384,                       !- X,Y,Z Vertex 1 {m}
-  9.144, 0, 0,                            !- X,Y,Z Vertex 2 {m}
-  9.144, -9.144, 0,                       !- X,Y,Z Vertex 3 {m}
-  9.144, -9.144, 2.4384;                  !- X,Y,Z Vertex 4 {m}
-
-OS:ThermalZone,
-  {3fc1448d-7cb8-41cf-8be0-84aefb2fb9e3}, !- Handle
-  living zone|unit 4,                     !- Name
-=======
-  4.572, -4.572, 4.7244,                  !- X,Y,Z Vertex 1 {m}
-  4.572, -9.144, 2.4384,                  !- X,Y,Z Vertex 2 {m}
-  4.572, 0, 2.4384;                       !- X,Y,Z Vertex 3 {m}
-
-OS:Space,
-  {b686b7d8-092c-41c4-b29a-9832203f33c0}, !- Handle
-  unfinished attic space,                 !- Name
-  {cafa16b0-3f92-4108-8c6e-c0e699243dfb}, !- Space Type Name
-  ,                                       !- Default Construction Set Name
-  ,                                       !- Default Schedule Set Name
-  ,                                       !- Direction of Relative North {deg}
-  ,                                       !- X Origin {m}
-  ,                                       !- Y Origin {m}
-  ,                                       !- Z Origin {m}
-  ,                                       !- Building Story Name
-  {b6815406-3205-4d88-96bb-d9aabf4c09c1}; !- Thermal Zone Name
-
-OS:ThermalZone,
-  {b6815406-3205-4d88-96bb-d9aabf4c09c1}, !- Handle
-  unfinished attic zone,                  !- Name
->>>>>>> 49f5e9b9
-  ,                                       !- Multiplier
-  ,                                       !- Ceiling Height {m}
-  ,                                       !- Volume {m3}
-  ,                                       !- Floor Area {m2}
-  ,                                       !- Zone Inside Convection Algorithm
-  ,                                       !- Zone Outside Convection Algorithm
-  ,                                       !- Zone Conditioning Equipment List Name
-<<<<<<< HEAD
-  {4c24b6de-76a5-43f2-9386-3dda90d63100}, !- Zone Air Inlet Port List
-  {e1dd512f-d92d-4afa-a0b6-ea85b71fbf58}, !- Zone Air Exhaust Port List
-  {7ec8a522-890f-4c99-bd29-1aee115adb4b}, !- Zone Air Node Name
-  {ce7f0779-d872-45bc-94d1-52e56584847f}, !- Zone Return Air Port List
-=======
-  {075b5ceb-f3e7-4c8a-9bc6-03f4f2e58c6d}, !- Zone Air Inlet Port List
-  {495e6501-8c88-4801-8686-03f4d67a8235}, !- Zone Air Exhaust Port List
-  {74ad794a-3596-49e9-b0a4-db3ebc108bfe}, !- Zone Air Node Name
-  {fa5fabfa-fa9b-4cff-9e5f-ab37eff973d1}, !- Zone Return Air Port List
->>>>>>> 49f5e9b9
-  ,                                       !- Primary Daylighting Control Name
-  ,                                       !- Fraction of Zone Controlled by Primary Daylighting Control
-  ,                                       !- Secondary Daylighting Control Name
-  ,                                       !- Fraction of Zone Controlled by Secondary Daylighting Control
-  ,                                       !- Illuminance Map Name
-  ,                                       !- Group Rendering Name
-  ,                                       !- Thermostat Name
-  No;                                     !- Use Ideal Air Loads
-
-OS:Node,
-<<<<<<< HEAD
-  {e13969cb-be00-455a-9137-014e867592b5}, !- Handle
-  Node 4,                                 !- Name
-  {7ec8a522-890f-4c99-bd29-1aee115adb4b}, !- Inlet Port
-  ;                                       !- Outlet Port
-
-OS:Connection,
-  {7ec8a522-890f-4c99-bd29-1aee115adb4b}, !- Handle
-  {b098e61f-663c-44b9-83fb-b038682bc22e}, !- Name
-  {3fc1448d-7cb8-41cf-8be0-84aefb2fb9e3}, !- Source Object
-  11,                                     !- Outlet Port
-  {e13969cb-be00-455a-9137-014e867592b5}, !- Target Object
-  2;                                      !- Inlet Port
-
-OS:PortList,
-  {4c24b6de-76a5-43f2-9386-3dda90d63100}, !- Handle
-  {ef18e934-c479-4ded-851c-fe6b64be893c}, !- Name
-  {3fc1448d-7cb8-41cf-8be0-84aefb2fb9e3}; !- HVAC Component
-
-OS:PortList,
-  {e1dd512f-d92d-4afa-a0b6-ea85b71fbf58}, !- Handle
-  {67f60350-0df9-4f8b-aa50-365200de452a}, !- Name
-  {3fc1448d-7cb8-41cf-8be0-84aefb2fb9e3}; !- HVAC Component
-
-OS:PortList,
-  {ce7f0779-d872-45bc-94d1-52e56584847f}, !- Handle
-  {dfc5fd25-c04f-4c48-95f9-7ed37b633bae}, !- Name
-  {3fc1448d-7cb8-41cf-8be0-84aefb2fb9e3}; !- HVAC Component
-
-OS:Sizing:Zone,
-  {2a757123-81b9-40d4-a642-a5b29c0048dd}, !- Handle
-  {3fc1448d-7cb8-41cf-8be0-84aefb2fb9e3}, !- Zone or ZoneList Name
-=======
-  {017e8b28-7e13-442f-805e-c859d2d19408}, !- Handle
-  Node 3,                                 !- Name
-  {74ad794a-3596-49e9-b0a4-db3ebc108bfe}, !- Inlet Port
-  ;                                       !- Outlet Port
-
-OS:Connection,
-  {74ad794a-3596-49e9-b0a4-db3ebc108bfe}, !- Handle
-  {40c3fb3b-dd61-4db1-b1cf-34b505e19498}, !- Name
-  {b6815406-3205-4d88-96bb-d9aabf4c09c1}, !- Source Object
-  11,                                     !- Outlet Port
-  {017e8b28-7e13-442f-805e-c859d2d19408}, !- Target Object
-  2;                                      !- Inlet Port
-
-OS:PortList,
-  {075b5ceb-f3e7-4c8a-9bc6-03f4f2e58c6d}, !- Handle
-  {228cc519-26a3-4f18-a114-399943532a1a}, !- Name
-  {b6815406-3205-4d88-96bb-d9aabf4c09c1}; !- HVAC Component
-
-OS:PortList,
-  {495e6501-8c88-4801-8686-03f4d67a8235}, !- Handle
-  {801a7d89-4a57-4cd5-98e5-944ae91d5bf7}, !- Name
-  {b6815406-3205-4d88-96bb-d9aabf4c09c1}; !- HVAC Component
-
-OS:PortList,
-  {fa5fabfa-fa9b-4cff-9e5f-ab37eff973d1}, !- Handle
-  {56b019a8-67d8-404a-93ab-8226fd8abf1b}, !- Name
-  {b6815406-3205-4d88-96bb-d9aabf4c09c1}; !- HVAC Component
-
-OS:Sizing:Zone,
-  {a2a895c3-c229-47b3-980a-ce55e67d946c}, !- Handle
-  {b6815406-3205-4d88-96bb-d9aabf4c09c1}, !- Zone or ZoneList Name
->>>>>>> 49f5e9b9
-  SupplyAirTemperature,                   !- Zone Cooling Design Supply Air Temperature Input Method
-  14,                                     !- Zone Cooling Design Supply Air Temperature {C}
-  11.11,                                  !- Zone Cooling Design Supply Air Temperature Difference {deltaC}
-  SupplyAirTemperature,                   !- Zone Heating Design Supply Air Temperature Input Method
-  40,                                     !- Zone Heating Design Supply Air Temperature {C}
-  11.11,                                  !- Zone Heating Design Supply Air Temperature Difference {deltaC}
-  0.0085,                                 !- Zone Cooling Design Supply Air Humidity Ratio {kg-H2O/kg-air}
-  0.008,                                  !- Zone Heating Design Supply Air Humidity Ratio {kg-H2O/kg-air}
-  ,                                       !- Zone Heating Sizing Factor
-  ,                                       !- Zone Cooling Sizing Factor
-  DesignDay,                              !- Cooling Design Air Flow Method
-  ,                                       !- Cooling Design Air Flow Rate {m3/s}
-  ,                                       !- Cooling Minimum Air Flow per Zone Floor Area {m3/s-m2}
-  ,                                       !- Cooling Minimum Air Flow {m3/s}
-  ,                                       !- Cooling Minimum Air Flow Fraction
-  DesignDay,                              !- Heating Design Air Flow Method
-  ,                                       !- Heating Design Air Flow Rate {m3/s}
-  ,                                       !- Heating Maximum Air Flow per Zone Floor Area {m3/s-m2}
-  ,                                       !- Heating Maximum Air Flow {m3/s}
-  ,                                       !- Heating Maximum Air Flow Fraction
-  ,                                       !- Design Zone Air Distribution Effectiveness in Cooling Mode
-  ,                                       !- Design Zone Air Distribution Effectiveness in Heating Mode
-  No,                                     !- Account for Dedicated Outdoor Air System
-  NeutralSupplyAir,                       !- Dedicated Outdoor Air System Control Strategy
-  autosize,                               !- Dedicated Outdoor Air Low Setpoint Temperature for Design {C}
-  autosize;                               !- Dedicated Outdoor Air High Setpoint Temperature for Design {C}
-
-OS:ZoneHVAC:EquipmentList,
-<<<<<<< HEAD
-  {e5bc26fc-622c-432f-b271-b82c424e5c8e}, !- Handle
-  Zone HVAC Equipment List 4,             !- Name
-  {3fc1448d-7cb8-41cf-8be0-84aefb2fb9e3}; !- Thermal Zone
-
-OS:Space,
-  {43398cfd-55da-40b3-ba92-889bd1a0c45f}, !- Handle
-  living space|unit 4|story 1,            !- Name
-  {98ca05e6-f5b3-40b9-8949-1f1f369b6900}, !- Space Type Name
-  ,                                       !- Default Construction Set Name
-  ,                                       !- Default Schedule Set Name
-  -0,                                     !- Direction of Relative North {deg}
-  0,                                      !- X Origin {m}
-  0,                                      !- Y Origin {m}
-  0,                                      !- Z Origin {m}
-  ,                                       !- Building Story Name
-  {3fc1448d-7cb8-41cf-8be0-84aefb2fb9e3}, !- Thermal Zone Name
-  ,                                       !- Part of Total Floor Area
-  ,                                       !- Design Specification Outdoor Air Object Name
-  {e93321d6-0b84-4cbb-8373-e7e6773744f0}; !- Building Unit Name
-
-OS:Surface,
-  {5b1d2031-6a7f-4cec-a9e2-261641a4b8de}, !- Handle
-  Surface 34,                             !- Name
-  Floor,                                  !- Surface Type
-  ,                                       !- Construction Name
-  {43398cfd-55da-40b3-ba92-889bd1a0c45f}, !- Space Name
-  Surface,                                !- Outside Boundary Condition
-  {d624a668-cfe6-40d1-a1fb-047bc84421ef}, !- Outside Boundary Condition Object
-  NoSun,                                  !- Sun Exposure
-  NoWind,                                 !- Wind Exposure
-  ,                                       !- View Factor to Ground
-=======
   {7cd653db-c805-4e15-9997-9714987ac481}, !- Handle
   Zone HVAC Equipment List 3,             !- Name
   {b6815406-3205-4d88-96bb-d9aabf4c09c1}; !- Thermal Zone
@@ -1604,60 +1030,12 @@
   ,                                       !- Construction Name
   {0cd71dbe-ea1f-4732-aee2-d04d9818a975}, !- Shading Surface Group Name
   ,                                       !- Transmittance Schedule Name
->>>>>>> 49f5e9b9
   ,                                       !- Number of Vertices
   -0.6096, 0, 2.7432,                     !- X,Y,Z Vertex 1 {m}
   -0.6096, -4.572, 5.0292,                !- X,Y,Z Vertex 2 {m}
   0, -4.572, 5.0292,                      !- X,Y,Z Vertex 3 {m}
   0, 0, 2.7432;                           !- X,Y,Z Vertex 4 {m}
 
-<<<<<<< HEAD
-OS:Surface,
-  {92ea819d-f6a1-4d1f-859b-9e7f67752e79}, !- Handle
-  Surface 35,                             !- Name
-  Wall,                                   !- Surface Type
-  ,                                       !- Construction Name
-  {43398cfd-55da-40b3-ba92-889bd1a0c45f}, !- Space Name
-  Outdoors,                               !- Outside Boundary Condition
-  ,                                       !- Outside Boundary Condition Object
-  SunExposed,                             !- Sun Exposure
-  WindExposed,                            !- Wind Exposure
-  ,                                       !- View Factor to Ground
-  ,                                       !- Number of Vertices
-  13.716, -9.144, 2.4384,                 !- X,Y,Z Vertex 1 {m}
-  13.716, -9.144, 0,                      !- X,Y,Z Vertex 2 {m}
-  18.288, -9.144, 0,                      !- X,Y,Z Vertex 3 {m}
-  18.288, -9.144, 2.4384;                 !- X,Y,Z Vertex 4 {m}
-
-OS:Surface,
-  {dd84e7ab-8a53-4f0b-ab56-9cea842e0f29}, !- Handle
-  Surface 36,                             !- Name
-  RoofCeiling,                            !- Surface Type
-  ,                                       !- Construction Name
-  {43398cfd-55da-40b3-ba92-889bd1a0c45f}, !- Space Name
-  Surface,                                !- Outside Boundary Condition
-  {7f0a62bf-d709-4616-a855-09d62fca7a45}, !- Outside Boundary Condition Object
-  NoSun,                                  !- Sun Exposure
-  NoWind,                                 !- Wind Exposure
-  ,                                       !- View Factor to Ground
-  ,                                       !- Number of Vertices
-  18.288, -9.144, 2.4384,                 !- X,Y,Z Vertex 1 {m}
-  18.288, 0, 2.4384,                      !- X,Y,Z Vertex 2 {m}
-  13.716, 0, 2.4384,                      !- X,Y,Z Vertex 3 {m}
-  13.716, -9.144, 2.4384;                 !- X,Y,Z Vertex 4 {m}
-
-OS:Surface,
-  {806e4924-675c-47f9-ac53-f3e4317092a9}, !- Handle
-  Surface 37,                             !- Name
-  Wall,                                   !- Surface Type
-  ,                                       !- Construction Name
-  {43398cfd-55da-40b3-ba92-889bd1a0c45f}, !- Space Name
-  Outdoors,                               !- Outside Boundary Condition
-  ,                                       !- Outside Boundary Condition Object
-  SunExposed,                             !- Sun Exposure
-  WindExposed,                            !- Wind Exposure
-  ,                                       !- View Factor to Ground
-=======
 OS:ShadingSurface,
   {3df024ac-9eb3-4804-a820-51f5c31421b6}, !- Handle
   Surface 8 - res eaves 1,                !- Name
@@ -1688,1355 +1066,17 @@
   ,                                       !- Construction Name
   {0cd71dbe-ea1f-4732-aee2-d04d9818a975}, !- Shading Surface Group Name
   ,                                       !- Transmittance Schedule Name
->>>>>>> 49f5e9b9
   ,                                       !- Number of Vertices
   5.1816, -9.144, 2.7432,                 !- X,Y,Z Vertex 1 {m}
   5.1816, -4.572, 5.0292,                 !- X,Y,Z Vertex 2 {m}
   4.572, -4.572, 5.0292,                  !- X,Y,Z Vertex 3 {m}
   4.572, -9.144, 2.7432;                  !- X,Y,Z Vertex 4 {m}
 
-<<<<<<< HEAD
-OS:Surface,
-  {abc3b66b-bc25-4e84-a464-9a09debd443f}, !- Handle
-  Surface 38,                             !- Name
-  Wall,                                   !- Surface Type
-  ,                                       !- Construction Name
-  {43398cfd-55da-40b3-ba92-889bd1a0c45f}, !- Space Name
-  Outdoors,                               !- Outside Boundary Condition
-  ,                                       !- Outside Boundary Condition Object
-  SunExposed,                             !- Sun Exposure
-  WindExposed,                            !- Wind Exposure
-  ,                                       !- View Factor to Ground
-  ,                                       !- Number of Vertices
-  18.288, -9.144, 2.4384,                 !- X,Y,Z Vertex 1 {m}
-  18.288, -9.144, 0,                      !- X,Y,Z Vertex 2 {m}
-  18.288, 0, 0,                           !- X,Y,Z Vertex 3 {m}
-  18.288, 0, 2.4384;                      !- X,Y,Z Vertex 4 {m}
-
-OS:Surface,
-  {457a7c80-ac4f-44c1-a0fe-7374bf4a88cf}, !- Handle
-  Surface 39,                             !- Name
-  Wall,                                   !- Surface Type
-  ,                                       !- Construction Name
-  {43398cfd-55da-40b3-ba92-889bd1a0c45f}, !- Space Name
-  Surface,                                !- Outside Boundary Condition
-  {4306969f-75e4-40b0-9051-25d54e3391d0}, !- Outside Boundary Condition Object
-  NoSun,                                  !- Sun Exposure
-  NoWind,                                 !- Wind Exposure
-  ,                                       !- View Factor to Ground
-  ,                                       !- Number of Vertices
-  13.716, 0, 2.4384,                      !- X,Y,Z Vertex 1 {m}
-  13.716, 0, 0,                           !- X,Y,Z Vertex 2 {m}
-  13.716, -9.144, 0,                      !- X,Y,Z Vertex 3 {m}
-  13.716, -9.144, 2.4384;                 !- X,Y,Z Vertex 4 {m}
-
-OS:Space,
-  {e528a248-f710-471a-b22f-30eb2e1ec3ca}, !- Handle
-  finished basement space,                !- Name
-  {33cfc995-21b1-4887-b187-3e9f9916a97d}, !- Space Type Name
-  ,                                       !- Default Construction Set Name
-  ,                                       !- Default Schedule Set Name
-  -0,                                     !- Direction of Relative North {deg}
-  0,                                      !- X Origin {m}
-  0,                                      !- Y Origin {m}
-  0,                                      !- Z Origin {m}
-  ,                                       !- Building Story Name
-  {99b8f332-e9d7-480f-a790-131260dd5d50}, !- Thermal Zone Name
-  ,                                       !- Part of Total Floor Area
-  ,                                       !- Design Specification Outdoor Air Object Name
-  {13d47418-07be-4daa-ab9c-26381d363e16}; !- Building Unit Name
-
-OS:Surface,
-  {5060ff0c-dffd-4f28-953b-66e3ffd2466e}, !- Handle
-  Surface 45,                             !- Name
-  Floor,                                  !- Surface Type
-  ,                                       !- Construction Name
-  {e528a248-f710-471a-b22f-30eb2e1ec3ca}, !- Space Name
-  Foundation,                             !- Outside Boundary Condition
-  ,                                       !- Outside Boundary Condition Object
-  NoSun,                                  !- Sun Exposure
-  NoWind,                                 !- Wind Exposure
-  ,                                       !- View Factor to Ground
-  ,                                       !- Number of Vertices
-  0, -9.144, -2.4384,                     !- X,Y,Z Vertex 1 {m}
-  0, 0, -2.4384,                          !- X,Y,Z Vertex 2 {m}
-  4.572, 0, -2.4384,                      !- X,Y,Z Vertex 3 {m}
-  4.572, -9.144, -2.4384;                 !- X,Y,Z Vertex 4 {m}
-
-OS:Surface,
-  {fe6296e0-68c7-44b7-bf98-01b4b184878b}, !- Handle
-  Surface 46,                             !- Name
-  Wall,                                   !- Surface Type
-  ,                                       !- Construction Name
-  {e528a248-f710-471a-b22f-30eb2e1ec3ca}, !- Space Name
-  Foundation,                             !- Outside Boundary Condition
-  ,                                       !- Outside Boundary Condition Object
-  NoSun,                                  !- Sun Exposure
-  NoWind,                                 !- Wind Exposure
-  ,                                       !- View Factor to Ground
-  ,                                       !- Number of Vertices
-  0, 0, 0,                                !- X,Y,Z Vertex 1 {m}
-  0, 0, -2.4384,                          !- X,Y,Z Vertex 2 {m}
-  0, -9.144, -2.4384,                     !- X,Y,Z Vertex 3 {m}
-  0, -9.144, 0;                           !- X,Y,Z Vertex 4 {m}
-
-OS:Surface,
-  {181bf4b8-a52d-42d9-84cb-22a5933b2625}, !- Handle
-  Surface 47,                             !- Name
-  Wall,                                   !- Surface Type
-  ,                                       !- Construction Name
-  {e528a248-f710-471a-b22f-30eb2e1ec3ca}, !- Space Name
-  Foundation,                             !- Outside Boundary Condition
-  ,                                       !- Outside Boundary Condition Object
-  NoSun,                                  !- Sun Exposure
-  NoWind,                                 !- Wind Exposure
-  ,                                       !- View Factor to Ground
-  ,                                       !- Number of Vertices
-  4.572, 0, 0,                            !- X,Y,Z Vertex 1 {m}
-  4.572, 0, -2.4384,                      !- X,Y,Z Vertex 2 {m}
-  0, 0, -2.4384,                          !- X,Y,Z Vertex 3 {m}
-  0, 0, 0;                                !- X,Y,Z Vertex 4 {m}
-
-OS:Surface,
-  {45445742-0e4f-4c9a-a5a0-831d490503c3}, !- Handle
-  Surface 48,                             !- Name
-  Wall,                                   !- Surface Type
-  ,                                       !- Construction Name
-  {e528a248-f710-471a-b22f-30eb2e1ec3ca}, !- Space Name
-  Surface,                                !- Outside Boundary Condition
-  {fc1faa2c-2954-4558-b7fb-0f06fa3aeaba}, !- Outside Boundary Condition Object
-  NoSun,                                  !- Sun Exposure
-  NoWind,                                 !- Wind Exposure
-  ,                                       !- View Factor to Ground
-  ,                                       !- Number of Vertices
-  4.572, -9.144, 0,                       !- X,Y,Z Vertex 1 {m}
-  4.572, -9.144, -2.4384,                 !- X,Y,Z Vertex 2 {m}
-  4.572, 0, -2.4384,                      !- X,Y,Z Vertex 3 {m}
-  4.572, 0, 0;                            !- X,Y,Z Vertex 4 {m}
-
-OS:Surface,
-  {97bac53e-552e-4831-ae1d-89597a6ef848}, !- Handle
-  Surface 49,                             !- Name
-  Wall,                                   !- Surface Type
-  ,                                       !- Construction Name
-  {e528a248-f710-471a-b22f-30eb2e1ec3ca}, !- Space Name
-  Foundation,                             !- Outside Boundary Condition
-  ,                                       !- Outside Boundary Condition Object
-  NoSun,                                  !- Sun Exposure
-  NoWind,                                 !- Wind Exposure
-  ,                                       !- View Factor to Ground
-  ,                                       !- Number of Vertices
-  0, -9.144, 0,                           !- X,Y,Z Vertex 1 {m}
-  0, -9.144, -2.4384,                     !- X,Y,Z Vertex 2 {m}
-  4.572, -9.144, -2.4384,                 !- X,Y,Z Vertex 3 {m}
-  4.572, -9.144, 0;                       !- X,Y,Z Vertex 4 {m}
-
-OS:Surface,
-  {6aad2de5-201c-424b-9bc7-99f7efdfbff6}, !- Handle
-  Surface 50,                             !- Name
-  RoofCeiling,                            !- Surface Type
-  ,                                       !- Construction Name
-  {e528a248-f710-471a-b22f-30eb2e1ec3ca}, !- Space Name
-  Surface,                                !- Outside Boundary Condition
-  {9acf257e-aa4e-46e8-854b-9a446bdf41da}, !- Outside Boundary Condition Object
-  NoSun,                                  !- Sun Exposure
-  NoWind,                                 !- Wind Exposure
-  ,                                       !- View Factor to Ground
-  ,                                       !- Number of Vertices
-  4.572, -9.144, 0,                       !- X,Y,Z Vertex 1 {m}
-  4.572, 0, 0,                            !- X,Y,Z Vertex 2 {m}
-  0, 0, 0,                                !- X,Y,Z Vertex 3 {m}
-  0, -9.144, 0;                           !- X,Y,Z Vertex 4 {m}
-
-OS:ThermalZone,
-  {99b8f332-e9d7-480f-a790-131260dd5d50}, !- Handle
-  finished basement zone,                 !- Name
-  ,                                       !- Multiplier
-  ,                                       !- Ceiling Height {m}
-  ,                                       !- Volume {m3}
-  ,                                       !- Floor Area {m2}
-  ,                                       !- Zone Inside Convection Algorithm
-  ,                                       !- Zone Outside Convection Algorithm
-  ,                                       !- Zone Conditioning Equipment List Name
-  {08433ef9-b9b7-4850-8226-c00f314265de}, !- Zone Air Inlet Port List
-  {a9c86cd5-2bbf-45e8-ac04-1884b95f5985}, !- Zone Air Exhaust Port List
-  {68ac8a52-3b76-4841-b657-c235ffaf0180}, !- Zone Air Node Name
-  {351055f0-8dc9-4ca2-b4bb-7ccfd861074a}, !- Zone Return Air Port List
-  ,                                       !- Primary Daylighting Control Name
-  ,                                       !- Fraction of Zone Controlled by Primary Daylighting Control
-  ,                                       !- Secondary Daylighting Control Name
-  ,                                       !- Fraction of Zone Controlled by Secondary Daylighting Control
-  ,                                       !- Illuminance Map Name
-  ,                                       !- Group Rendering Name
-  ,                                       !- Thermostat Name
-  No;                                     !- Use Ideal Air Loads
-
-OS:Node,
-  {494befb3-a28d-4e45-8cdb-63bc00010781}, !- Handle
-  Node 5,                                 !- Name
-  {68ac8a52-3b76-4841-b657-c235ffaf0180}, !- Inlet Port
-  ;                                       !- Outlet Port
-
-OS:Connection,
-  {68ac8a52-3b76-4841-b657-c235ffaf0180}, !- Handle
-  {83c000e3-e3b6-4125-aeeb-ac77a984a23c}, !- Name
-  {99b8f332-e9d7-480f-a790-131260dd5d50}, !- Source Object
-  11,                                     !- Outlet Port
-  {494befb3-a28d-4e45-8cdb-63bc00010781}, !- Target Object
-  2;                                      !- Inlet Port
-
-OS:PortList,
-  {08433ef9-b9b7-4850-8226-c00f314265de}, !- Handle
-  {a5442c0c-8820-44e9-b98a-57d31b8f29f6}, !- Name
-  {99b8f332-e9d7-480f-a790-131260dd5d50}; !- HVAC Component
-
-OS:PortList,
-  {a9c86cd5-2bbf-45e8-ac04-1884b95f5985}, !- Handle
-  {89afb184-acfd-41f1-8ef8-bf7fe596739c}, !- Name
-  {99b8f332-e9d7-480f-a790-131260dd5d50}; !- HVAC Component
-
-OS:PortList,
-  {351055f0-8dc9-4ca2-b4bb-7ccfd861074a}, !- Handle
-  {34dafdd5-6c6c-4ecb-9fb7-950010a3c6e8}, !- Name
-  {99b8f332-e9d7-480f-a790-131260dd5d50}; !- HVAC Component
-
-OS:Sizing:Zone,
-  {69eb382e-94e6-4b4e-91f6-790b1c661e5e}, !- Handle
-  {99b8f332-e9d7-480f-a790-131260dd5d50}, !- Zone or ZoneList Name
-  SupplyAirTemperature,                   !- Zone Cooling Design Supply Air Temperature Input Method
-  14,                                     !- Zone Cooling Design Supply Air Temperature {C}
-  11.11,                                  !- Zone Cooling Design Supply Air Temperature Difference {deltaC}
-  SupplyAirTemperature,                   !- Zone Heating Design Supply Air Temperature Input Method
-  40,                                     !- Zone Heating Design Supply Air Temperature {C}
-  11.11,                                  !- Zone Heating Design Supply Air Temperature Difference {deltaC}
-  0.0085,                                 !- Zone Cooling Design Supply Air Humidity Ratio {kg-H2O/kg-air}
-  0.008,                                  !- Zone Heating Design Supply Air Humidity Ratio {kg-H2O/kg-air}
-  ,                                       !- Zone Heating Sizing Factor
-  ,                                       !- Zone Cooling Sizing Factor
-  DesignDay,                              !- Cooling Design Air Flow Method
-  ,                                       !- Cooling Design Air Flow Rate {m3/s}
-  ,                                       !- Cooling Minimum Air Flow per Zone Floor Area {m3/s-m2}
-  ,                                       !- Cooling Minimum Air Flow {m3/s}
-  ,                                       !- Cooling Minimum Air Flow Fraction
-  DesignDay,                              !- Heating Design Air Flow Method
-  ,                                       !- Heating Design Air Flow Rate {m3/s}
-  ,                                       !- Heating Maximum Air Flow per Zone Floor Area {m3/s-m2}
-  ,                                       !- Heating Maximum Air Flow {m3/s}
-  ,                                       !- Heating Maximum Air Flow Fraction
-  ,                                       !- Design Zone Air Distribution Effectiveness in Cooling Mode
-  ,                                       !- Design Zone Air Distribution Effectiveness in Heating Mode
-  No,                                     !- Account for Dedicated Outdoor Air System
-  NeutralSupplyAir,                       !- Dedicated Outdoor Air System Control Strategy
-  autosize,                               !- Dedicated Outdoor Air Low Setpoint Temperature for Design {C}
-  autosize;                               !- Dedicated Outdoor Air High Setpoint Temperature for Design {C}
-
-OS:ZoneHVAC:EquipmentList,
-  {b6a16d85-9b00-45b0-8b3b-0efd7f23e50b}, !- Handle
-  Zone HVAC Equipment List 5,             !- Name
-  {99b8f332-e9d7-480f-a790-131260dd5d50}; !- Thermal Zone
-
-OS:SpaceType,
-  {33cfc995-21b1-4887-b187-3e9f9916a97d}, !- Handle
-  Space Type 2,                           !- Name
-  ,                                       !- Default Construction Set Name
-  ,                                       !- Default Schedule Set Name
-  ,                                       !- Group Rendering Name
-  ,                                       !- Design Specification Outdoor Air Object Name
-  ,                                       !- Standards Template
-  ,                                       !- Standards Building Type
-  finished basement;                      !- Standards Space Type
-
-OS:ThermalZone,
-  {46e8a1cf-0771-44ae-9837-4ff099a30a08}, !- Handle
-  finished basement zone|unit 2,          !- Name
-  ,                                       !- Multiplier
-  ,                                       !- Ceiling Height {m}
-  ,                                       !- Volume {m3}
-  ,                                       !- Floor Area {m2}
-  ,                                       !- Zone Inside Convection Algorithm
-  ,                                       !- Zone Outside Convection Algorithm
-  ,                                       !- Zone Conditioning Equipment List Name
-  {b63a4df1-0d73-44c0-b820-29c315964bae}, !- Zone Air Inlet Port List
-  {df743c9e-27c4-4047-bb8d-bbfd3a6babda}, !- Zone Air Exhaust Port List
-  {7db64e92-c2d1-40f2-ab8d-a3867b38084d}, !- Zone Air Node Name
-  {0fe2ac22-9bb0-4435-90bc-7ff111be5e15}, !- Zone Return Air Port List
-  ,                                       !- Primary Daylighting Control Name
-  ,                                       !- Fraction of Zone Controlled by Primary Daylighting Control
-  ,                                       !- Secondary Daylighting Control Name
-  ,                                       !- Fraction of Zone Controlled by Secondary Daylighting Control
-  ,                                       !- Illuminance Map Name
-  ,                                       !- Group Rendering Name
-  ,                                       !- Thermostat Name
-  No;                                     !- Use Ideal Air Loads
-
-OS:Node,
-  {d493d6f7-6241-4a41-99ed-29e0e2e65717}, !- Handle
-  Node 6,                                 !- Name
-  {7db64e92-c2d1-40f2-ab8d-a3867b38084d}, !- Inlet Port
-  ;                                       !- Outlet Port
-
-OS:Connection,
-  {7db64e92-c2d1-40f2-ab8d-a3867b38084d}, !- Handle
-  {133d2aa2-7347-47fd-aeb3-d179015e4c28}, !- Name
-  {46e8a1cf-0771-44ae-9837-4ff099a30a08}, !- Source Object
-  11,                                     !- Outlet Port
-  {d493d6f7-6241-4a41-99ed-29e0e2e65717}, !- Target Object
-  2;                                      !- Inlet Port
-
-OS:PortList,
-  {b63a4df1-0d73-44c0-b820-29c315964bae}, !- Handle
-  {f27a5f84-073f-49f9-a35d-f4beae92917f}, !- Name
-  {46e8a1cf-0771-44ae-9837-4ff099a30a08}; !- HVAC Component
-
-OS:PortList,
-  {df743c9e-27c4-4047-bb8d-bbfd3a6babda}, !- Handle
-  {a2bb30ec-fa83-48f8-b41c-6614d07d765f}, !- Name
-  {46e8a1cf-0771-44ae-9837-4ff099a30a08}; !- HVAC Component
-
-OS:PortList,
-  {0fe2ac22-9bb0-4435-90bc-7ff111be5e15}, !- Handle
-  {0b1cf54a-6741-4a0d-a31f-b07e602ed7d9}, !- Name
-  {46e8a1cf-0771-44ae-9837-4ff099a30a08}; !- HVAC Component
-
-OS:Sizing:Zone,
-  {5dabef5e-0df0-4752-b5b8-61c824feb9d3}, !- Handle
-  {46e8a1cf-0771-44ae-9837-4ff099a30a08}, !- Zone or ZoneList Name
-  SupplyAirTemperature,                   !- Zone Cooling Design Supply Air Temperature Input Method
-  14,                                     !- Zone Cooling Design Supply Air Temperature {C}
-  11.11,                                  !- Zone Cooling Design Supply Air Temperature Difference {deltaC}
-  SupplyAirTemperature,                   !- Zone Heating Design Supply Air Temperature Input Method
-  40,                                     !- Zone Heating Design Supply Air Temperature {C}
-  11.11,                                  !- Zone Heating Design Supply Air Temperature Difference {deltaC}
-  0.0085,                                 !- Zone Cooling Design Supply Air Humidity Ratio {kg-H2O/kg-air}
-  0.008,                                  !- Zone Heating Design Supply Air Humidity Ratio {kg-H2O/kg-air}
-  ,                                       !- Zone Heating Sizing Factor
-  ,                                       !- Zone Cooling Sizing Factor
-  DesignDay,                              !- Cooling Design Air Flow Method
-  ,                                       !- Cooling Design Air Flow Rate {m3/s}
-  ,                                       !- Cooling Minimum Air Flow per Zone Floor Area {m3/s-m2}
-  ,                                       !- Cooling Minimum Air Flow {m3/s}
-  ,                                       !- Cooling Minimum Air Flow Fraction
-  DesignDay,                              !- Heating Design Air Flow Method
-  ,                                       !- Heating Design Air Flow Rate {m3/s}
-  ,                                       !- Heating Maximum Air Flow per Zone Floor Area {m3/s-m2}
-  ,                                       !- Heating Maximum Air Flow {m3/s}
-  ,                                       !- Heating Maximum Air Flow Fraction
-  ,                                       !- Design Zone Air Distribution Effectiveness in Cooling Mode
-  ,                                       !- Design Zone Air Distribution Effectiveness in Heating Mode
-  No,                                     !- Account for Dedicated Outdoor Air System
-  NeutralSupplyAir,                       !- Dedicated Outdoor Air System Control Strategy
-  autosize,                               !- Dedicated Outdoor Air Low Setpoint Temperature for Design {C}
-  autosize;                               !- Dedicated Outdoor Air High Setpoint Temperature for Design {C}
-
-OS:ZoneHVAC:EquipmentList,
-  {325e1f1c-59b4-4b10-a50a-2947da178e5a}, !- Handle
-  Zone HVAC Equipment List 6,             !- Name
-  {46e8a1cf-0771-44ae-9837-4ff099a30a08}; !- Thermal Zone
-
-OS:Space,
-  {cec5d772-cac7-4001-9b6f-37192e1d3c73}, !- Handle
-  finished basement space|unit 2,         !- Name
-  {33cfc995-21b1-4887-b187-3e9f9916a97d}, !- Space Type Name
-  ,                                       !- Default Construction Set Name
-  ,                                       !- Default Schedule Set Name
-  -0,                                     !- Direction of Relative North {deg}
-  0,                                      !- X Origin {m}
-  0,                                      !- Y Origin {m}
-  0,                                      !- Z Origin {m}
-  ,                                       !- Building Story Name
-  {46e8a1cf-0771-44ae-9837-4ff099a30a08}, !- Thermal Zone Name
-  ,                                       !- Part of Total Floor Area
-  ,                                       !- Design Specification Outdoor Air Object Name
-  {c48a7512-a42d-41ea-bcec-69f221134e77}; !- Building Unit Name
-
-OS:Surface,
-  {362588da-bac1-476f-b5c7-2e775c87fd6b}, !- Handle
-  Surface 51,                             !- Name
-  Wall,                                   !- Surface Type
-  ,                                       !- Construction Name
-  {cec5d772-cac7-4001-9b6f-37192e1d3c73}, !- Space Name
-  Foundation,                             !- Outside Boundary Condition
-  ,                                       !- Outside Boundary Condition Object
-  NoSun,                                  !- Sun Exposure
-  NoWind,                                 !- Wind Exposure
-  ,                                       !- View Factor to Ground
-  ,                                       !- Number of Vertices
-  4.572, -9.144, 0,                       !- X,Y,Z Vertex 1 {m}
-  4.572, -9.144, -2.4384,                 !- X,Y,Z Vertex 2 {m}
-  9.144, -9.144, -2.4384,                 !- X,Y,Z Vertex 3 {m}
-  9.144, -9.144, 0;                       !- X,Y,Z Vertex 4 {m}
-
-OS:Surface,
-  {6f0720e4-5382-42eb-88ff-00a326fc7e9d}, !- Handle
-  Surface 52,                             !- Name
-  RoofCeiling,                            !- Surface Type
-  ,                                       !- Construction Name
-  {cec5d772-cac7-4001-9b6f-37192e1d3c73}, !- Space Name
-  Surface,                                !- Outside Boundary Condition
-  {ab525e16-95df-4b3f-aff2-1b8fbc651a04}, !- Outside Boundary Condition Object
-  NoSun,                                  !- Sun Exposure
-  NoWind,                                 !- Wind Exposure
-  ,                                       !- View Factor to Ground
-  ,                                       !- Number of Vertices
-  9.144, -9.144, 0,                       !- X,Y,Z Vertex 1 {m}
-  9.144, 0, 0,                            !- X,Y,Z Vertex 2 {m}
-  4.572, 0, 0,                            !- X,Y,Z Vertex 3 {m}
-  4.572, -9.144, 0;                       !- X,Y,Z Vertex 4 {m}
-
-OS:Surface,
-  {3e3be3da-8647-44ea-806e-727ad716df5a}, !- Handle
-  Surface 53,                             !- Name
-  Wall,                                   !- Surface Type
-  ,                                       !- Construction Name
-  {cec5d772-cac7-4001-9b6f-37192e1d3c73}, !- Space Name
-  Surface,                                !- Outside Boundary Condition
-  {d2de538a-b777-4609-9fc5-e92648564324}, !- Outside Boundary Condition Object
-  NoSun,                                  !- Sun Exposure
-  NoWind,                                 !- Wind Exposure
-  ,                                       !- View Factor to Ground
-  ,                                       !- Number of Vertices
-  9.144, -9.144, 0,                       !- X,Y,Z Vertex 1 {m}
-  9.144, -9.144, -2.4384,                 !- X,Y,Z Vertex 2 {m}
-  9.144, 0, -2.4384,                      !- X,Y,Z Vertex 3 {m}
-  9.144, 0, 0;                            !- X,Y,Z Vertex 4 {m}
-
-OS:Surface,
-  {484da5c5-e9d5-4a73-be50-b693d2f35e2c}, !- Handle
-  Surface 54,                             !- Name
-  Wall,                                   !- Surface Type
-  ,                                       !- Construction Name
-  {cec5d772-cac7-4001-9b6f-37192e1d3c73}, !- Space Name
-  Foundation,                             !- Outside Boundary Condition
-  ,                                       !- Outside Boundary Condition Object
-  NoSun,                                  !- Sun Exposure
-  NoWind,                                 !- Wind Exposure
-  ,                                       !- View Factor to Ground
-  ,                                       !- Number of Vertices
-  9.144, 0, 0,                            !- X,Y,Z Vertex 1 {m}
-  9.144, 0, -2.4384,                      !- X,Y,Z Vertex 2 {m}
-  4.572, 0, -2.4384,                      !- X,Y,Z Vertex 3 {m}
-  4.572, 0, 0;                            !- X,Y,Z Vertex 4 {m}
-
-OS:Surface,
-  {fc1faa2c-2954-4558-b7fb-0f06fa3aeaba}, !- Handle
-  Surface 55,                             !- Name
-  Wall,                                   !- Surface Type
-  ,                                       !- Construction Name
-  {cec5d772-cac7-4001-9b6f-37192e1d3c73}, !- Space Name
-  Surface,                                !- Outside Boundary Condition
-  {45445742-0e4f-4c9a-a5a0-831d490503c3}, !- Outside Boundary Condition Object
-  NoSun,                                  !- Sun Exposure
-  NoWind,                                 !- Wind Exposure
-  ,                                       !- View Factor to Ground
-  ,                                       !- Number of Vertices
-  4.572, 0, 0,                            !- X,Y,Z Vertex 1 {m}
-  4.572, 0, -2.4384,                      !- X,Y,Z Vertex 2 {m}
-  4.572, -9.144, -2.4384,                 !- X,Y,Z Vertex 3 {m}
-  4.572, -9.144, 0;                       !- X,Y,Z Vertex 4 {m}
-
-OS:Surface,
-  {ed30f2f6-d1e1-4e45-aeb2-339b548e2821}, !- Handle
-  Surface 56,                             !- Name
-  Floor,                                  !- Surface Type
-  ,                                       !- Construction Name
-  {cec5d772-cac7-4001-9b6f-37192e1d3c73}, !- Space Name
-  Foundation,                             !- Outside Boundary Condition
-  ,                                       !- Outside Boundary Condition Object
-  NoSun,                                  !- Sun Exposure
-  NoWind,                                 !- Wind Exposure
-  ,                                       !- View Factor to Ground
-  ,                                       !- Number of Vertices
-  4.572, -9.144, -2.4384,                 !- X,Y,Z Vertex 1 {m}
-  4.572, 0, -2.4384,                      !- X,Y,Z Vertex 2 {m}
-  9.144, 0, -2.4384,                      !- X,Y,Z Vertex 3 {m}
-  9.144, -9.144, -2.4384;                 !- X,Y,Z Vertex 4 {m}
-
-OS:ThermalZone,
-  {97c5f950-23cb-4a3d-83bd-f927e89acd42}, !- Handle
-  finished basement zone|unit 3,          !- Name
-  ,                                       !- Multiplier
-  ,                                       !- Ceiling Height {m}
-  ,                                       !- Volume {m3}
-  ,                                       !- Floor Area {m2}
-  ,                                       !- Zone Inside Convection Algorithm
-  ,                                       !- Zone Outside Convection Algorithm
-  ,                                       !- Zone Conditioning Equipment List Name
-  {2a2fee7b-99de-4299-b93d-57c7911b3fa0}, !- Zone Air Inlet Port List
-  {f293cdb6-0b3b-47c6-94d5-7545b4a2a115}, !- Zone Air Exhaust Port List
-  {1e1a3b9e-bd7a-48fa-bcd8-c82d416e21d1}, !- Zone Air Node Name
-  {6445ea19-a619-488e-bc29-158badf4fffe}, !- Zone Return Air Port List
-  ,                                       !- Primary Daylighting Control Name
-  ,                                       !- Fraction of Zone Controlled by Primary Daylighting Control
-  ,                                       !- Secondary Daylighting Control Name
-  ,                                       !- Fraction of Zone Controlled by Secondary Daylighting Control
-  ,                                       !- Illuminance Map Name
-  ,                                       !- Group Rendering Name
-  ,                                       !- Thermostat Name
-  No;                                     !- Use Ideal Air Loads
-
-OS:Node,
-  {88487c1d-8a09-4d95-9eda-f4862a9d61f4}, !- Handle
-  Node 7,                                 !- Name
-  {1e1a3b9e-bd7a-48fa-bcd8-c82d416e21d1}, !- Inlet Port
-  ;                                       !- Outlet Port
-
-OS:Connection,
-  {1e1a3b9e-bd7a-48fa-bcd8-c82d416e21d1}, !- Handle
-  {aa51516e-39bf-4629-acd1-651c0e53d1c3}, !- Name
-  {97c5f950-23cb-4a3d-83bd-f927e89acd42}, !- Source Object
-  11,                                     !- Outlet Port
-  {88487c1d-8a09-4d95-9eda-f4862a9d61f4}, !- Target Object
-  2;                                      !- Inlet Port
-
-OS:PortList,
-  {2a2fee7b-99de-4299-b93d-57c7911b3fa0}, !- Handle
-  {3974a8c9-c4de-45f5-bbc9-76a83453c8ad}, !- Name
-  {97c5f950-23cb-4a3d-83bd-f927e89acd42}; !- HVAC Component
-
-OS:PortList,
-  {f293cdb6-0b3b-47c6-94d5-7545b4a2a115}, !- Handle
-  {9f7f79ea-cdb7-4120-a397-53da6ca6154c}, !- Name
-  {97c5f950-23cb-4a3d-83bd-f927e89acd42}; !- HVAC Component
-
-OS:PortList,
-  {6445ea19-a619-488e-bc29-158badf4fffe}, !- Handle
-  {406fd61d-b70f-49e2-886a-b4d8d5f95156}, !- Name
-  {97c5f950-23cb-4a3d-83bd-f927e89acd42}; !- HVAC Component
-
-OS:Sizing:Zone,
-  {283de359-5b50-403a-9987-abdaeb1a3969}, !- Handle
-  {97c5f950-23cb-4a3d-83bd-f927e89acd42}, !- Zone or ZoneList Name
-  SupplyAirTemperature,                   !- Zone Cooling Design Supply Air Temperature Input Method
-  14,                                     !- Zone Cooling Design Supply Air Temperature {C}
-  11.11,                                  !- Zone Cooling Design Supply Air Temperature Difference {deltaC}
-  SupplyAirTemperature,                   !- Zone Heating Design Supply Air Temperature Input Method
-  40,                                     !- Zone Heating Design Supply Air Temperature {C}
-  11.11,                                  !- Zone Heating Design Supply Air Temperature Difference {deltaC}
-  0.0085,                                 !- Zone Cooling Design Supply Air Humidity Ratio {kg-H2O/kg-air}
-  0.008,                                  !- Zone Heating Design Supply Air Humidity Ratio {kg-H2O/kg-air}
-  ,                                       !- Zone Heating Sizing Factor
-  ,                                       !- Zone Cooling Sizing Factor
-  DesignDay,                              !- Cooling Design Air Flow Method
-  ,                                       !- Cooling Design Air Flow Rate {m3/s}
-  ,                                       !- Cooling Minimum Air Flow per Zone Floor Area {m3/s-m2}
-  ,                                       !- Cooling Minimum Air Flow {m3/s}
-  ,                                       !- Cooling Minimum Air Flow Fraction
-  DesignDay,                              !- Heating Design Air Flow Method
-  ,                                       !- Heating Design Air Flow Rate {m3/s}
-  ,                                       !- Heating Maximum Air Flow per Zone Floor Area {m3/s-m2}
-  ,                                       !- Heating Maximum Air Flow {m3/s}
-  ,                                       !- Heating Maximum Air Flow Fraction
-  ,                                       !- Design Zone Air Distribution Effectiveness in Cooling Mode
-  ,                                       !- Design Zone Air Distribution Effectiveness in Heating Mode
-  No,                                     !- Account for Dedicated Outdoor Air System
-  NeutralSupplyAir,                       !- Dedicated Outdoor Air System Control Strategy
-  autosize,                               !- Dedicated Outdoor Air Low Setpoint Temperature for Design {C}
-  autosize;                               !- Dedicated Outdoor Air High Setpoint Temperature for Design {C}
-
-OS:ZoneHVAC:EquipmentList,
-  {155acffd-2ae7-4725-bc3b-cc2cae251dcc}, !- Handle
-  Zone HVAC Equipment List 7,             !- Name
-  {97c5f950-23cb-4a3d-83bd-f927e89acd42}; !- Thermal Zone
-
-OS:Space,
-  {0ec205db-b663-4d8b-b5a3-4c2b9ec842ef}, !- Handle
-  finished basement space|unit 3,         !- Name
-  {33cfc995-21b1-4887-b187-3e9f9916a97d}, !- Space Type Name
-  ,                                       !- Default Construction Set Name
-  ,                                       !- Default Schedule Set Name
-  -0,                                     !- Direction of Relative North {deg}
-  0,                                      !- X Origin {m}
-  0,                                      !- Y Origin {m}
-  0,                                      !- Z Origin {m}
-  ,                                       !- Building Story Name
-  {97c5f950-23cb-4a3d-83bd-f927e89acd42}, !- Thermal Zone Name
-  ,                                       !- Part of Total Floor Area
-  ,                                       !- Design Specification Outdoor Air Object Name
-  {68d3cf8e-cc71-4e65-97b6-e546a05d3473}; !- Building Unit Name
-
-OS:Surface,
-  {ebfc64e3-cbc1-4a09-bada-53e5d320cf88}, !- Handle
-  Surface 57,                             !- Name
-  Wall,                                   !- Surface Type
-  ,                                       !- Construction Name
-  {0ec205db-b663-4d8b-b5a3-4c2b9ec842ef}, !- Space Name
-  Foundation,                             !- Outside Boundary Condition
-  ,                                       !- Outside Boundary Condition Object
-  NoSun,                                  !- Sun Exposure
-  NoWind,                                 !- Wind Exposure
-  ,                                       !- View Factor to Ground
-  ,                                       !- Number of Vertices
-  9.144, -9.144, 0,                       !- X,Y,Z Vertex 1 {m}
-  9.144, -9.144, -2.4384,                 !- X,Y,Z Vertex 2 {m}
-  13.716, -9.144, -2.4384,                !- X,Y,Z Vertex 3 {m}
-  13.716, -9.144, 0;                      !- X,Y,Z Vertex 4 {m}
-
-OS:Surface,
-  {fe257c8f-68e0-45fa-8b3a-7e67340129b7}, !- Handle
-  Surface 58,                             !- Name
-  RoofCeiling,                            !- Surface Type
-  ,                                       !- Construction Name
-  {0ec205db-b663-4d8b-b5a3-4c2b9ec842ef}, !- Space Name
-  Surface,                                !- Outside Boundary Condition
-  {d3f48016-bb00-4e00-ab80-0315a93b9f2d}, !- Outside Boundary Condition Object
-  NoSun,                                  !- Sun Exposure
-  NoWind,                                 !- Wind Exposure
-  ,                                       !- View Factor to Ground
-  ,                                       !- Number of Vertices
-  13.716, -9.144, 0,                      !- X,Y,Z Vertex 1 {m}
-  13.716, 0, 0,                           !- X,Y,Z Vertex 2 {m}
-  9.144, 0, 0,                            !- X,Y,Z Vertex 3 {m}
-  9.144, -9.144, 0;                       !- X,Y,Z Vertex 4 {m}
-
-OS:Surface,
-  {1f6eb5a3-4362-4bec-9a8a-8cb1673fbfea}, !- Handle
-  Surface 59,                             !- Name
-  Wall,                                   !- Surface Type
-  ,                                       !- Construction Name
-  {0ec205db-b663-4d8b-b5a3-4c2b9ec842ef}, !- Space Name
-  Surface,                                !- Outside Boundary Condition
-  {036978ed-445b-460e-8f62-f6aaa01ac4b7}, !- Outside Boundary Condition Object
-  NoSun,                                  !- Sun Exposure
-  NoWind,                                 !- Wind Exposure
-  ,                                       !- View Factor to Ground
-  ,                                       !- Number of Vertices
-  13.716, -9.144, 0,                      !- X,Y,Z Vertex 1 {m}
-  13.716, -9.144, -2.4384,                !- X,Y,Z Vertex 2 {m}
-  13.716, 0, -2.4384,                     !- X,Y,Z Vertex 3 {m}
-  13.716, 0, 0;                           !- X,Y,Z Vertex 4 {m}
-
-OS:Surface,
-  {9b101cd5-71ca-47b7-ac1b-091f659a0e2e}, !- Handle
-  Surface 60,                             !- Name
-  Wall,                                   !- Surface Type
-  ,                                       !- Construction Name
-  {0ec205db-b663-4d8b-b5a3-4c2b9ec842ef}, !- Space Name
-  Foundation,                             !- Outside Boundary Condition
-  ,                                       !- Outside Boundary Condition Object
-  NoSun,                                  !- Sun Exposure
-  NoWind,                                 !- Wind Exposure
-  ,                                       !- View Factor to Ground
-  ,                                       !- Number of Vertices
-  13.716, 0, 0,                           !- X,Y,Z Vertex 1 {m}
-  13.716, 0, -2.4384,                     !- X,Y,Z Vertex 2 {m}
-  9.144, 0, -2.4384,                      !- X,Y,Z Vertex 3 {m}
-  9.144, 0, 0;                            !- X,Y,Z Vertex 4 {m}
-
-OS:Surface,
-  {d2de538a-b777-4609-9fc5-e92648564324}, !- Handle
-  Surface 61,                             !- Name
-  Wall,                                   !- Surface Type
-  ,                                       !- Construction Name
-  {0ec205db-b663-4d8b-b5a3-4c2b9ec842ef}, !- Space Name
-  Surface,                                !- Outside Boundary Condition
-  {3e3be3da-8647-44ea-806e-727ad716df5a}, !- Outside Boundary Condition Object
-  NoSun,                                  !- Sun Exposure
-  NoWind,                                 !- Wind Exposure
-  ,                                       !- View Factor to Ground
-  ,                                       !- Number of Vertices
-  9.144, 0, 0,                            !- X,Y,Z Vertex 1 {m}
-  9.144, 0, -2.4384,                      !- X,Y,Z Vertex 2 {m}
-  9.144, -9.144, -2.4384,                 !- X,Y,Z Vertex 3 {m}
-  9.144, -9.144, 0;                       !- X,Y,Z Vertex 4 {m}
-
-OS:Surface,
-  {38698150-a38a-4679-927a-a0874e2125c4}, !- Handle
-  Surface 62,                             !- Name
-  Floor,                                  !- Surface Type
-  ,                                       !- Construction Name
-  {0ec205db-b663-4d8b-b5a3-4c2b9ec842ef}, !- Space Name
-  Foundation,                             !- Outside Boundary Condition
-  ,                                       !- Outside Boundary Condition Object
-  NoSun,                                  !- Sun Exposure
-  NoWind,                                 !- Wind Exposure
-  ,                                       !- View Factor to Ground
-  ,                                       !- Number of Vertices
-  9.144, -9.144, -2.4384,                 !- X,Y,Z Vertex 1 {m}
-  9.144, 0, -2.4384,                      !- X,Y,Z Vertex 2 {m}
-  13.716, 0, -2.4384,                     !- X,Y,Z Vertex 3 {m}
-  13.716, -9.144, -2.4384;                !- X,Y,Z Vertex 4 {m}
-
-OS:ThermalZone,
-  {029720bb-e571-4ba2-a11f-f8d7f98e7b26}, !- Handle
-  finished basement zone|unit 4,          !- Name
-  ,                                       !- Multiplier
-  ,                                       !- Ceiling Height {m}
-  ,                                       !- Volume {m3}
-  ,                                       !- Floor Area {m2}
-  ,                                       !- Zone Inside Convection Algorithm
-  ,                                       !- Zone Outside Convection Algorithm
-  ,                                       !- Zone Conditioning Equipment List Name
-  {b0f9d683-7787-4e42-a72b-eead8b114c77}, !- Zone Air Inlet Port List
-  {8b0715fd-2281-4b06-8838-16bd5f27f0d2}, !- Zone Air Exhaust Port List
-  {dcad1fcf-e037-4910-a7c7-4f8dd2af44c7}, !- Zone Air Node Name
-  {68cf5fc2-8185-4806-90fb-3d80014d8670}, !- Zone Return Air Port List
-  ,                                       !- Primary Daylighting Control Name
-  ,                                       !- Fraction of Zone Controlled by Primary Daylighting Control
-  ,                                       !- Secondary Daylighting Control Name
-  ,                                       !- Fraction of Zone Controlled by Secondary Daylighting Control
-  ,                                       !- Illuminance Map Name
-  ,                                       !- Group Rendering Name
-  ,                                       !- Thermostat Name
-  No;                                     !- Use Ideal Air Loads
-
-OS:Node,
-  {301269d1-b572-445e-91f4-70e7bce7ccf1}, !- Handle
-  Node 8,                                 !- Name
-  {dcad1fcf-e037-4910-a7c7-4f8dd2af44c7}, !- Inlet Port
-  ;                                       !- Outlet Port
-
-OS:Connection,
-  {dcad1fcf-e037-4910-a7c7-4f8dd2af44c7}, !- Handle
-  {1c729090-7a18-4dc8-ae80-44a50ba8e4ce}, !- Name
-  {029720bb-e571-4ba2-a11f-f8d7f98e7b26}, !- Source Object
-  11,                                     !- Outlet Port
-  {301269d1-b572-445e-91f4-70e7bce7ccf1}, !- Target Object
-  2;                                      !- Inlet Port
-
-OS:PortList,
-  {b0f9d683-7787-4e42-a72b-eead8b114c77}, !- Handle
-  {cf133118-83b7-4c87-aa41-30eb2e818a2c}, !- Name
-  {029720bb-e571-4ba2-a11f-f8d7f98e7b26}; !- HVAC Component
-
-OS:PortList,
-  {8b0715fd-2281-4b06-8838-16bd5f27f0d2}, !- Handle
-  {033e2d53-04b9-475d-8120-acb325577d48}, !- Name
-  {029720bb-e571-4ba2-a11f-f8d7f98e7b26}; !- HVAC Component
-
-OS:PortList,
-  {68cf5fc2-8185-4806-90fb-3d80014d8670}, !- Handle
-  {b4f2dd12-4895-4e89-a5e7-f36421b68746}, !- Name
-  {029720bb-e571-4ba2-a11f-f8d7f98e7b26}; !- HVAC Component
-
-OS:Sizing:Zone,
-  {694c2ada-b678-45eb-9761-66d2e89eafa4}, !- Handle
-  {029720bb-e571-4ba2-a11f-f8d7f98e7b26}, !- Zone or ZoneList Name
-  SupplyAirTemperature,                   !- Zone Cooling Design Supply Air Temperature Input Method
-  14,                                     !- Zone Cooling Design Supply Air Temperature {C}
-  11.11,                                  !- Zone Cooling Design Supply Air Temperature Difference {deltaC}
-  SupplyAirTemperature,                   !- Zone Heating Design Supply Air Temperature Input Method
-  40,                                     !- Zone Heating Design Supply Air Temperature {C}
-  11.11,                                  !- Zone Heating Design Supply Air Temperature Difference {deltaC}
-  0.0085,                                 !- Zone Cooling Design Supply Air Humidity Ratio {kg-H2O/kg-air}
-  0.008,                                  !- Zone Heating Design Supply Air Humidity Ratio {kg-H2O/kg-air}
-  ,                                       !- Zone Heating Sizing Factor
-  ,                                       !- Zone Cooling Sizing Factor
-  DesignDay,                              !- Cooling Design Air Flow Method
-  ,                                       !- Cooling Design Air Flow Rate {m3/s}
-  ,                                       !- Cooling Minimum Air Flow per Zone Floor Area {m3/s-m2}
-  ,                                       !- Cooling Minimum Air Flow {m3/s}
-  ,                                       !- Cooling Minimum Air Flow Fraction
-  DesignDay,                              !- Heating Design Air Flow Method
-  ,                                       !- Heating Design Air Flow Rate {m3/s}
-  ,                                       !- Heating Maximum Air Flow per Zone Floor Area {m3/s-m2}
-  ,                                       !- Heating Maximum Air Flow {m3/s}
-  ,                                       !- Heating Maximum Air Flow Fraction
-  ,                                       !- Design Zone Air Distribution Effectiveness in Cooling Mode
-  ,                                       !- Design Zone Air Distribution Effectiveness in Heating Mode
-  No,                                     !- Account for Dedicated Outdoor Air System
-  NeutralSupplyAir,                       !- Dedicated Outdoor Air System Control Strategy
-  autosize,                               !- Dedicated Outdoor Air Low Setpoint Temperature for Design {C}
-  autosize;                               !- Dedicated Outdoor Air High Setpoint Temperature for Design {C}
-
-OS:ZoneHVAC:EquipmentList,
-  {8521dcbb-9a21-4139-9f5d-c1ce1662659d}, !- Handle
-  Zone HVAC Equipment List 8,             !- Name
-  {029720bb-e571-4ba2-a11f-f8d7f98e7b26}; !- Thermal Zone
-
-OS:Space,
-  {90d7d6a4-7dfd-4200-a8ab-b54b989324b8}, !- Handle
-  finished basement space|unit 4,         !- Name
-  {33cfc995-21b1-4887-b187-3e9f9916a97d}, !- Space Type Name
-  ,                                       !- Default Construction Set Name
-  ,                                       !- Default Schedule Set Name
-  -0,                                     !- Direction of Relative North {deg}
-  0,                                      !- X Origin {m}
-  0,                                      !- Y Origin {m}
-  0,                                      !- Z Origin {m}
-  ,                                       !- Building Story Name
-  {029720bb-e571-4ba2-a11f-f8d7f98e7b26}, !- Thermal Zone Name
-  ,                                       !- Part of Total Floor Area
-  ,                                       !- Design Specification Outdoor Air Object Name
-  {e93321d6-0b84-4cbb-8373-e7e6773744f0}; !- Building Unit Name
-
-OS:Surface,
-  {b0c6a39d-2130-47e5-b289-aafc02730354}, !- Handle
-  Surface 63,                             !- Name
-  Wall,                                   !- Surface Type
-  ,                                       !- Construction Name
-  {90d7d6a4-7dfd-4200-a8ab-b54b989324b8}, !- Space Name
-  Foundation,                             !- Outside Boundary Condition
-  ,                                       !- Outside Boundary Condition Object
-  NoSun,                                  !- Sun Exposure
-  NoWind,                                 !- Wind Exposure
-  ,                                       !- View Factor to Ground
-  ,                                       !- Number of Vertices
-  13.716, -9.144, 0,                      !- X,Y,Z Vertex 1 {m}
-  13.716, -9.144, -2.4384,                !- X,Y,Z Vertex 2 {m}
-  18.288, -9.144, -2.4384,                !- X,Y,Z Vertex 3 {m}
-  18.288, -9.144, 0;                      !- X,Y,Z Vertex 4 {m}
-
-OS:Surface,
-  {d624a668-cfe6-40d1-a1fb-047bc84421ef}, !- Handle
-  Surface 64,                             !- Name
-  RoofCeiling,                            !- Surface Type
-  ,                                       !- Construction Name
-  {90d7d6a4-7dfd-4200-a8ab-b54b989324b8}, !- Space Name
-  Surface,                                !- Outside Boundary Condition
-  {5b1d2031-6a7f-4cec-a9e2-261641a4b8de}, !- Outside Boundary Condition Object
-  NoSun,                                  !- Sun Exposure
-  NoWind,                                 !- Wind Exposure
-  ,                                       !- View Factor to Ground
-  ,                                       !- Number of Vertices
-  18.288, -9.144, 0,                      !- X,Y,Z Vertex 1 {m}
-  18.288, 0, 0,                           !- X,Y,Z Vertex 2 {m}
-  13.716, 0, 0,                           !- X,Y,Z Vertex 3 {m}
-  13.716, -9.144, 0;                      !- X,Y,Z Vertex 4 {m}
-
-OS:Surface,
-  {6699d94c-2102-4c09-93bd-e0fb819e7905}, !- Handle
-  Surface 65,                             !- Name
-  Wall,                                   !- Surface Type
-  ,                                       !- Construction Name
-  {90d7d6a4-7dfd-4200-a8ab-b54b989324b8}, !- Space Name
-  Foundation,                             !- Outside Boundary Condition
-  ,                                       !- Outside Boundary Condition Object
-  NoSun,                                  !- Sun Exposure
-  NoWind,                                 !- Wind Exposure
-  ,                                       !- View Factor to Ground
-  ,                                       !- Number of Vertices
-  18.288, -9.144, 0,                      !- X,Y,Z Vertex 1 {m}
-  18.288, -9.144, -2.4384,                !- X,Y,Z Vertex 2 {m}
-  18.288, 0, -2.4384,                     !- X,Y,Z Vertex 3 {m}
-  18.288, 0, 0;                           !- X,Y,Z Vertex 4 {m}
-
-OS:Surface,
-  {47931f2e-696e-41c6-8138-2abdd48213e9}, !- Handle
-  Surface 66,                             !- Name
-  Wall,                                   !- Surface Type
-  ,                                       !- Construction Name
-  {90d7d6a4-7dfd-4200-a8ab-b54b989324b8}, !- Space Name
-  Foundation,                             !- Outside Boundary Condition
-  ,                                       !- Outside Boundary Condition Object
-  NoSun,                                  !- Sun Exposure
-  NoWind,                                 !- Wind Exposure
-  ,                                       !- View Factor to Ground
-  ,                                       !- Number of Vertices
-  18.288, 0, 0,                           !- X,Y,Z Vertex 1 {m}
-  18.288, 0, -2.4384,                     !- X,Y,Z Vertex 2 {m}
-  13.716, 0, -2.4384,                     !- X,Y,Z Vertex 3 {m}
-  13.716, 0, 0;                           !- X,Y,Z Vertex 4 {m}
-
-OS:Surface,
-  {036978ed-445b-460e-8f62-f6aaa01ac4b7}, !- Handle
-  Surface 67,                             !- Name
-  Wall,                                   !- Surface Type
-  ,                                       !- Construction Name
-  {90d7d6a4-7dfd-4200-a8ab-b54b989324b8}, !- Space Name
-  Surface,                                !- Outside Boundary Condition
-  {1f6eb5a3-4362-4bec-9a8a-8cb1673fbfea}, !- Outside Boundary Condition Object
-  NoSun,                                  !- Sun Exposure
-  NoWind,                                 !- Wind Exposure
-  ,                                       !- View Factor to Ground
-  ,                                       !- Number of Vertices
-  13.716, 0, 0,                           !- X,Y,Z Vertex 1 {m}
-  13.716, 0, -2.4384,                     !- X,Y,Z Vertex 2 {m}
-  13.716, -9.144, -2.4384,                !- X,Y,Z Vertex 3 {m}
-  13.716, -9.144, 0;                      !- X,Y,Z Vertex 4 {m}
-
-OS:Surface,
-  {d74a94a0-b489-4162-a0c6-a00e13427813}, !- Handle
-  Surface 68,                             !- Name
-  Floor,                                  !- Surface Type
-  ,                                       !- Construction Name
-  {90d7d6a4-7dfd-4200-a8ab-b54b989324b8}, !- Space Name
-  Foundation,                             !- Outside Boundary Condition
-  ,                                       !- Outside Boundary Condition Object
-  NoSun,                                  !- Sun Exposure
-  NoWind,                                 !- Wind Exposure
-  ,                                       !- View Factor to Ground
-  ,                                       !- Number of Vertices
-  13.716, -9.144, -2.4384,                !- X,Y,Z Vertex 1 {m}
-  13.716, 0, -2.4384,                     !- X,Y,Z Vertex 2 {m}
-  18.288, 0, -2.4384,                     !- X,Y,Z Vertex 3 {m}
-  18.288, -9.144, -2.4384;                !- X,Y,Z Vertex 4 {m}
-
-OS:Surface,
-  {ec454978-d487-4106-b4d6-72f676972c08}, !- Handle
-  Surface 7,                              !- Name
-  Floor,                                  !- Surface Type
-  ,                                       !- Construction Name
-  {2af5cd0a-d8f4-4a4a-8264-cf3be89d9933}, !- Space Name
-  Surface,                                !- Outside Boundary Condition
-  {af54d6be-8009-4553-869b-6bdac8e2ab01}, !- Outside Boundary Condition Object
-  NoSun,                                  !- Sun Exposure
-  NoWind,                                 !- Wind Exposure
-  ,                                       !- View Factor to Ground
-  ,                                       !- Number of Vertices
-  13.716, 0, 2.4384,                      !- X,Y,Z Vertex 1 {m}
-  13.716, -9.144, 2.4384,                 !- X,Y,Z Vertex 2 {m}
-  9.144, -9.144, 2.4384,                  !- X,Y,Z Vertex 3 {m}
-  9.144, 0, 2.4384;                       !- X,Y,Z Vertex 4 {m}
-
-OS:Surface,
-  {dff64fa0-1509-40d4-84f4-c4cdc6981d28}, !- Handle
-  Surface 8,                              !- Name
-  RoofCeiling,                            !- Surface Type
-  ,                                       !- Construction Name
-  {2af5cd0a-d8f4-4a4a-8264-cf3be89d9933}, !- Space Name
-  Outdoors,                               !- Outside Boundary Condition
-  ,                                       !- Outside Boundary Condition Object
-  SunExposed,                             !- Sun Exposure
-  WindExposed,                            !- Wind Exposure
-  ,                                       !- View Factor to Ground
-  ,                                       !- Number of Vertices
-  0, -4.572, 5.0292,                      !- X,Y,Z Vertex 1 {m}
-  18.288, -4.572, 5.0292,                 !- X,Y,Z Vertex 2 {m}
-  18.288, 0, 2.7432,                      !- X,Y,Z Vertex 3 {m}
-  0, 0, 2.7432;                           !- X,Y,Z Vertex 4 {m}
-
-OS:Surface,
-  {bd7a3e6c-a348-432b-9e18-d0cbb9772469}, !- Handle
-  Surface 9,                              !- Name
-  RoofCeiling,                            !- Surface Type
-  ,                                       !- Construction Name
-  {2af5cd0a-d8f4-4a4a-8264-cf3be89d9933}, !- Space Name
-  Outdoors,                               !- Outside Boundary Condition
-  ,                                       !- Outside Boundary Condition Object
-  SunExposed,                             !- Sun Exposure
-  WindExposed,                            !- Wind Exposure
-  ,                                       !- View Factor to Ground
-  ,                                       !- Number of Vertices
-  18.288, -4.572, 5.0292,                 !- X,Y,Z Vertex 1 {m}
-  0, -4.572, 5.0292,                      !- X,Y,Z Vertex 2 {m}
-  0, -9.144, 2.7432,                      !- X,Y,Z Vertex 3 {m}
-  18.288, -9.144, 2.7432;                 !- X,Y,Z Vertex 4 {m}
-
-OS:Surface,
-  {5c83d29d-6c68-4c1d-9245-64b5f94de8da}, !- Handle
-  Surface 10,                             !- Name
-  Wall,                                   !- Surface Type
-  ,                                       !- Construction Name
-  {2af5cd0a-d8f4-4a4a-8264-cf3be89d9933}, !- Space Name
-  Outdoors,                               !- Outside Boundary Condition
-  ,                                       !- Outside Boundary Condition Object
-  SunExposed,                             !- Sun Exposure
-  WindExposed,                            !- Wind Exposure
-  ,                                       !- View Factor to Ground
-  ,                                       !- Number of Vertices
-  0, -4.572, 4.7244,                      !- X,Y,Z Vertex 1 {m}
-  0, 0, 2.4384,                           !- X,Y,Z Vertex 2 {m}
-  0, -9.144, 2.4384;                      !- X,Y,Z Vertex 3 {m}
-
-OS:Surface,
-  {104853db-3f81-4557-a46c-bada802d576e}, !- Handle
-  Surface 11,                             !- Name
-  Wall,                                   !- Surface Type
-  ,                                       !- Construction Name
-  {2af5cd0a-d8f4-4a4a-8264-cf3be89d9933}, !- Space Name
-  Outdoors,                               !- Outside Boundary Condition
-  ,                                       !- Outside Boundary Condition Object
-  SunExposed,                             !- Sun Exposure
-  WindExposed,                            !- Wind Exposure
-  ,                                       !- View Factor to Ground
-  ,                                       !- Number of Vertices
-  18.288, -4.572, 4.7244,                 !- X,Y,Z Vertex 1 {m}
-  18.288, -9.144, 2.4384,                 !- X,Y,Z Vertex 2 {m}
-  18.288, 0, 2.4384;                      !- X,Y,Z Vertex 3 {m}
-
-OS:Space,
-  {2af5cd0a-d8f4-4a4a-8264-cf3be89d9933}, !- Handle
-  unfinished attic space,                 !- Name
-  {1e354c97-5d0b-4efa-a556-0a36d28aaca1}, !- Space Type Name
-  ,                                       !- Default Construction Set Name
-  ,                                       !- Default Schedule Set Name
-  ,                                       !- Direction of Relative North {deg}
-  ,                                       !- X Origin {m}
-  ,                                       !- Y Origin {m}
-  ,                                       !- Z Origin {m}
-  ,                                       !- Building Story Name
-  {a0dde709-f846-4919-8dc5-0234b80a166d}; !- Thermal Zone Name
-
-OS:ThermalZone,
-  {a0dde709-f846-4919-8dc5-0234b80a166d}, !- Handle
-  unfinished attic zone,                  !- Name
-  ,                                       !- Multiplier
-  ,                                       !- Ceiling Height {m}
-  ,                                       !- Volume {m3}
-  ,                                       !- Floor Area {m2}
-  ,                                       !- Zone Inside Convection Algorithm
-  ,                                       !- Zone Outside Convection Algorithm
-  ,                                       !- Zone Conditioning Equipment List Name
-  {3ee51360-46f9-4b7b-a05a-f181ecb2fa85}, !- Zone Air Inlet Port List
-  {09b706ee-492d-4626-8af8-02236cd6ff88}, !- Zone Air Exhaust Port List
-  {e8f09bbf-99fa-49cc-b36f-ce74997d12df}, !- Zone Air Node Name
-  {b22a3647-6deb-462f-bedd-7bfeb58dd0b1}, !- Zone Return Air Port List
-  ,                                       !- Primary Daylighting Control Name
-  ,                                       !- Fraction of Zone Controlled by Primary Daylighting Control
-  ,                                       !- Secondary Daylighting Control Name
-  ,                                       !- Fraction of Zone Controlled by Secondary Daylighting Control
-  ,                                       !- Illuminance Map Name
-  ,                                       !- Group Rendering Name
-  ,                                       !- Thermostat Name
-  No;                                     !- Use Ideal Air Loads
-
-OS:Node,
-  {4c9bb3b0-e5d5-4402-900e-f0ee262ec823}, !- Handle
-  Node 9,                                 !- Name
-  {e8f09bbf-99fa-49cc-b36f-ce74997d12df}, !- Inlet Port
-  ;                                       !- Outlet Port
-
-OS:Connection,
-  {e8f09bbf-99fa-49cc-b36f-ce74997d12df}, !- Handle
-  {903a596c-a89c-4fa6-9ae2-397572d1629f}, !- Name
-  {a0dde709-f846-4919-8dc5-0234b80a166d}, !- Source Object
-  11,                                     !- Outlet Port
-  {4c9bb3b0-e5d5-4402-900e-f0ee262ec823}, !- Target Object
-  2;                                      !- Inlet Port
-
-OS:PortList,
-  {3ee51360-46f9-4b7b-a05a-f181ecb2fa85}, !- Handle
-  {f5863e9e-aa3d-47ac-890b-33da90d28c20}, !- Name
-  {a0dde709-f846-4919-8dc5-0234b80a166d}; !- HVAC Component
-
-OS:PortList,
-  {09b706ee-492d-4626-8af8-02236cd6ff88}, !- Handle
-  {9b8553ab-20eb-4ba7-8fb2-9a8387e138fd}, !- Name
-  {a0dde709-f846-4919-8dc5-0234b80a166d}; !- HVAC Component
-
-OS:PortList,
-  {b22a3647-6deb-462f-bedd-7bfeb58dd0b1}, !- Handle
-  {a64dc4da-ec7f-4c23-866a-5a83fc0735cd}, !- Name
-  {a0dde709-f846-4919-8dc5-0234b80a166d}; !- HVAC Component
-
-OS:Sizing:Zone,
-  {650119fe-269a-41e5-9894-a2f9d119d687}, !- Handle
-  {a0dde709-f846-4919-8dc5-0234b80a166d}, !- Zone or ZoneList Name
-  SupplyAirTemperature,                   !- Zone Cooling Design Supply Air Temperature Input Method
-  14,                                     !- Zone Cooling Design Supply Air Temperature {C}
-  11.11,                                  !- Zone Cooling Design Supply Air Temperature Difference {deltaC}
-  SupplyAirTemperature,                   !- Zone Heating Design Supply Air Temperature Input Method
-  40,                                     !- Zone Heating Design Supply Air Temperature {C}
-  11.11,                                  !- Zone Heating Design Supply Air Temperature Difference {deltaC}
-  0.0085,                                 !- Zone Cooling Design Supply Air Humidity Ratio {kg-H2O/kg-air}
-  0.008,                                  !- Zone Heating Design Supply Air Humidity Ratio {kg-H2O/kg-air}
-  ,                                       !- Zone Heating Sizing Factor
-  ,                                       !- Zone Cooling Sizing Factor
-  DesignDay,                              !- Cooling Design Air Flow Method
-  ,                                       !- Cooling Design Air Flow Rate {m3/s}
-  ,                                       !- Cooling Minimum Air Flow per Zone Floor Area {m3/s-m2}
-  ,                                       !- Cooling Minimum Air Flow {m3/s}
-  ,                                       !- Cooling Minimum Air Flow Fraction
-  DesignDay,                              !- Heating Design Air Flow Method
-  ,                                       !- Heating Design Air Flow Rate {m3/s}
-  ,                                       !- Heating Maximum Air Flow per Zone Floor Area {m3/s-m2}
-  ,                                       !- Heating Maximum Air Flow {m3/s}
-  ,                                       !- Heating Maximum Air Flow Fraction
-  ,                                       !- Design Zone Air Distribution Effectiveness in Cooling Mode
-  ,                                       !- Design Zone Air Distribution Effectiveness in Heating Mode
-  No,                                     !- Account for Dedicated Outdoor Air System
-  NeutralSupplyAir,                       !- Dedicated Outdoor Air System Control Strategy
-  autosize,                               !- Dedicated Outdoor Air Low Setpoint Temperature for Design {C}
-  autosize;                               !- Dedicated Outdoor Air High Setpoint Temperature for Design {C}
-
-OS:ZoneHVAC:EquipmentList,
-  {83ae518a-69a3-47f2-ab0a-4034bcb442e6}, !- Handle
-  Zone HVAC Equipment List 9,             !- Name
-  {a0dde709-f846-4919-8dc5-0234b80a166d}; !- Thermal Zone
-
-OS:SpaceType,
-  {1e354c97-5d0b-4efa-a556-0a36d28aaca1}, !- Handle
-  Space Type 3,                           !- Name
-  ,                                       !- Default Construction Set Name
-  ,                                       !- Default Schedule Set Name
-  ,                                       !- Group Rendering Name
-  ,                                       !- Design Specification Outdoor Air Object Name
-  ,                                       !- Standards Template
-  ,                                       !- Standards Building Type
-  unfinished attic;                       !- Standards Space Type
-
-OS:BuildingUnit,
-  {13d47418-07be-4daa-ab9c-26381d363e16}, !- Handle
-  unit 1,                                 !- Name
-  ,                                       !- Rendering Color
-  Residential;                            !- Building Unit Type
-
-OS:AdditionalProperties,
-  {f560cbca-4920-47e4-b800-8171052c4a98}, !- Handle
-  {13d47418-07be-4daa-ab9c-26381d363e16}, !- Object Name
-  Units Represented,                      !- Feature Name 1
-  Integer,                                !- Feature Data Type 1
-  1,                                      !- Feature Value 1
-  NumberOfBedrooms,                       !- Feature Name 2
-  Integer,                                !- Feature Data Type 2
-  3,                                      !- Feature Value 2
-  NumberOfBathrooms,                      !- Feature Name 3
-  Double,                                 !- Feature Data Type 3
-  2;                                      !- Feature Value 3
-
-OS:BuildingUnit,
-  {c48a7512-a42d-41ea-bcec-69f221134e77}, !- Handle
-  unit 2,                                 !- Name
-  ,                                       !- Rendering Color
-  Residential;                            !- Building Unit Type
-
-OS:AdditionalProperties,
-  {f4db1684-020a-4571-a4a4-a40c86f56029}, !- Handle
-  {c48a7512-a42d-41ea-bcec-69f221134e77}, !- Object Name
-  Units Represented,                      !- Feature Name 1
-  Integer,                                !- Feature Data Type 1
-  1,                                      !- Feature Value 1
-  NumberOfBedrooms,                       !- Feature Name 2
-  Integer,                                !- Feature Data Type 2
-  3,                                      !- Feature Value 2
-  NumberOfBathrooms,                      !- Feature Name 3
-  Double,                                 !- Feature Data Type 3
-  2;                                      !- Feature Value 3
-
-OS:BuildingUnit,
-  {68d3cf8e-cc71-4e65-97b6-e546a05d3473}, !- Handle
-  unit 3,                                 !- Name
-  ,                                       !- Rendering Color
-  Residential;                            !- Building Unit Type
-
-OS:AdditionalProperties,
-  {25d0b9ff-c051-43c6-badd-e4f24b94573b}, !- Handle
-  {68d3cf8e-cc71-4e65-97b6-e546a05d3473}, !- Object Name
-  Units Represented,                      !- Feature Name 1
-  Integer,                                !- Feature Data Type 1
-  1,                                      !- Feature Value 1
-  NumberOfBedrooms,                       !- Feature Name 2
-  Integer,                                !- Feature Data Type 2
-  3,                                      !- Feature Value 2
-  NumberOfBathrooms,                      !- Feature Name 3
-  Double,                                 !- Feature Data Type 3
-  2;                                      !- Feature Value 3
-
-OS:BuildingUnit,
-  {e93321d6-0b84-4cbb-8373-e7e6773744f0}, !- Handle
-  unit 4,                                 !- Name
-  ,                                       !- Rendering Color
-  Residential;                            !- Building Unit Type
-
-OS:AdditionalProperties,
-  {26a9eef2-cc18-47f7-b42f-ca4753187c2c}, !- Handle
-  {e93321d6-0b84-4cbb-8373-e7e6773744f0}, !- Object Name
-  Units Represented,                      !- Feature Name 1
-  Integer,                                !- Feature Data Type 1
-  1,                                      !- Feature Value 1
-  NumberOfBedrooms,                       !- Feature Name 2
-  Integer,                                !- Feature Data Type 2
-  3,                                      !- Feature Value 2
-  NumberOfBathrooms,                      !- Feature Name 3
-  Double,                                 !- Feature Data Type 3
-  2;                                      !- Feature Value 3
-
-OS:Building,
-  {00ef365a-3c1d-43e5-8283-9a76118f6e87}, !- Handle
-  Building 1,                             !- Name
-  ,                                       !- Building Sector Type
-  0,                                      !- North Axis {deg}
-  ,                                       !- Nominal Floor to Floor Height {m}
-  ,                                       !- Space Type Name
-  ,                                       !- Default Construction Set Name
-  ,                                       !- Default Schedule Set Name
-  2,                                      !- Standards Number of Stories
-  1,                                      !- Standards Number of Above Ground Stories
-  ,                                       !- Standards Template
-  singlefamilyattached,                   !- Standards Building Type
-  4;                                      !- Standards Number of Living Units
-
-OS:AdditionalProperties,
-  {f250d339-7b75-4d66-bd62-723761a10e39}, !- Handle
-  {00ef365a-3c1d-43e5-8283-9a76118f6e87}, !- Object Name
-  Total Units Represented,                !- Feature Name 1
-  Integer,                                !- Feature Data Type 1
-  4,                                      !- Feature Value 1
-  Total Units Modeled,                    !- Feature Name 2
-  Integer,                                !- Feature Data Type 2
-  4;                                      !- Feature Value 2
-
-OS:Surface,
-  {7f0a62bf-d709-4616-a855-09d62fca7a45}, !- Handle
-  Surface 18,                             !- Name
-  Floor,                                  !- Surface Type
-  ,                                       !- Construction Name
-  {2af5cd0a-d8f4-4a4a-8264-cf3be89d9933}, !- Space Name
-  Surface,                                !- Outside Boundary Condition
-  {dd84e7ab-8a53-4f0b-ab56-9cea842e0f29}, !- Outside Boundary Condition Object
-  NoSun,                                  !- Sun Exposure
-  NoWind,                                 !- Wind Exposure
-  ,                                       !- View Factor to Ground
-  ,                                       !- Number of Vertices
-  18.288, 0, 2.4384,                      !- X,Y,Z Vertex 1 {m}
-  18.288, -9.144, 2.4384,                 !- X,Y,Z Vertex 2 {m}
-  13.716, -9.144, 2.4384,                 !- X,Y,Z Vertex 3 {m}
-  13.716, 0, 2.4384;                      !- X,Y,Z Vertex 4 {m}
-
-OS:Surface,
-  {a1148112-9fd3-4d26-8156-08048d7d29c3}, !- Handle
-  Surface 19,                             !- Name
-  Floor,                                  !- Surface Type
-  ,                                       !- Construction Name
-  {2af5cd0a-d8f4-4a4a-8264-cf3be89d9933}, !- Space Name
-  Surface,                                !- Outside Boundary Condition
-  {64ee7dd1-f0c6-43e4-8476-81c010474e0e}, !- Outside Boundary Condition Object
-  NoSun,                                  !- Sun Exposure
-  NoWind,                                 !- Wind Exposure
-  ,                                       !- View Factor to Ground
-  ,                                       !- Number of Vertices
-  4.572, 0, 2.4384,                       !- X,Y,Z Vertex 1 {m}
-  4.572, -9.144, 2.4384,                  !- X,Y,Z Vertex 2 {m}
-  0, -9.144, 2.4384,                      !- X,Y,Z Vertex 3 {m}
-  0, 0, 2.4384;                           !- X,Y,Z Vertex 4 {m}
-
-OS:Surface,
-  {9874c863-6d2a-45e9-9cba-f89183e81324}, !- Handle
-  Surface 20,                             !- Name
-  Floor,                                  !- Surface Type
-  ,                                       !- Construction Name
-  {2af5cd0a-d8f4-4a4a-8264-cf3be89d9933}, !- Space Name
-  Surface,                                !- Outside Boundary Condition
-  {30c660f7-ce3f-43dd-9b0f-98dca3c7ea4d}, !- Outside Boundary Condition Object
-  NoSun,                                  !- Sun Exposure
-  NoWind,                                 !- Wind Exposure
-  ,                                       !- View Factor to Ground
-  ,                                       !- Number of Vertices
-  9.144, 0, 2.4384,                       !- X,Y,Z Vertex 1 {m}
-  9.144, -9.144, 2.4384,                  !- X,Y,Z Vertex 2 {m}
-  4.572, -9.144, 2.4384,                  !- X,Y,Z Vertex 3 {m}
-  4.572, 0, 2.4384;                       !- X,Y,Z Vertex 4 {m}
-
-OS:Schedule:Day,
-  {aa0417bb-04a1-4932-8fb2-eca732642bde}, !- Handle
-  Schedule Day 1,                         !- Name
-  ,                                       !- Schedule Type Limits Name
-  ,                                       !- Interpolate to Timestep
-  24,                                     !- Hour 1
-  0,                                      !- Minute 1
-  0;                                      !- Value Until Time 1
-
-OS:Schedule:Day,
-  {d53d483e-dcff-4801-bae9-cd1db7e15778}, !- Handle
-  Schedule Day 2,                         !- Name
-  ,                                       !- Schedule Type Limits Name
-  ,                                       !- Interpolate to Timestep
-  24,                                     !- Hour 1
-  0,                                      !- Minute 1
-  1;                                      !- Value Until Time 1
-
-OS:Schedule:Day,
-  {85676002-6005-4e0e-b2b5-11e2c20a3bd0}, !- Handle
-  Schedule Day 3,                         !- Name
-  ,                                       !- Schedule Type Limits Name
-  ,                                       !- Interpolate to Timestep
-  24,                                     !- Hour 1
-  0,                                      !- Minute 1
-  0;                                      !- Value Until Time 1
-
-OS:Schedule:Day,
-  {651cfb9f-f937-40cf-bced-f8580503fa78}, !- Handle
-  Schedule Day 4,                         !- Name
-  ,                                       !- Schedule Type Limits Name
-  ,                                       !- Interpolate to Timestep
-  24,                                     !- Hour 1
-  0,                                      !- Minute 1
-  1;                                      !- Value Until Time 1
-
-OS:Schedule:Day,
-  {ad1981c9-ab5e-4082-92cc-cf1209f7f9a2}, !- Handle
-  Schedule Day 5,                         !- Name
-  ,                                       !- Schedule Type Limits Name
-  ,                                       !- Interpolate to Timestep
-  24,                                     !- Hour 1
-  0,                                      !- Minute 1
-  0;                                      !- Value Until Time 1
-
-OS:Schedule:Day,
-  {2734ed2c-e370-4b61-a255-376d3037f01c}, !- Handle
-  Schedule Day 6,                         !- Name
-  ,                                       !- Schedule Type Limits Name
-  ,                                       !- Interpolate to Timestep
-  24,                                     !- Hour 1
-  0,                                      !- Minute 1
-  1;                                      !- Value Until Time 1
-
-OS:Schedule:Day,
-  {e255539e-db62-4dab-bb21-71f0f98a4bab}, !- Handle
-  Schedule Day 7,                         !- Name
-  ,                                       !- Schedule Type Limits Name
-  ,                                       !- Interpolate to Timestep
-  24,                                     !- Hour 1
-  0,                                      !- Minute 1
-  0;                                      !- Value Until Time 1
-
-OS:Schedule:Day,
-  {d573a0c5-6a75-4ecb-bb52-d94751894812}, !- Handle
-  Schedule Day 8,                         !- Name
-  ,                                       !- Schedule Type Limits Name
-  ,                                       !- Interpolate to Timestep
-  24,                                     !- Hour 1
-  0,                                      !- Minute 1
-  1;                                      !- Value Until Time 1
-
-OS:ShadingSurfaceGroup,
-  {b2cc2337-1402-4b71-8e3b-00b0dc23b890}, !- Handle
-  res eaves,                              !- Name
-  Building;                               !- Shading Surface Type
-
 OS:ShadingSurface,
-  {9aa6c192-53ce-4183-8e26-8facb8565ced}, !- Handle
-  Surface 8 - res eaves,                  !- Name
-  ,                                       !- Construction Name
-  {b2cc2337-1402-4b71-8e3b-00b0dc23b890}, !- Shading Surface Group Name
-  ,                                       !- Transmittance Schedule Name
-  ,                                       !- Number of Vertices
-  -0.6096, 0, 2.7432,                     !- X,Y,Z Vertex 1 {m}
-  -0.6096, -4.572, 5.0292,                !- X,Y,Z Vertex 2 {m}
-  0, -4.572, 5.0292,                      !- X,Y,Z Vertex 3 {m}
-  0, 0, 2.7432;                           !- X,Y,Z Vertex 4 {m}
-
-OS:ShadingSurface,
-  {234e843f-146b-4253-b7ca-8a5c76b400df}, !- Handle
-  Surface 8 - res eaves 1,                !- Name
-  ,                                       !- Construction Name
-  {b2cc2337-1402-4b71-8e3b-00b0dc23b890}, !- Shading Surface Group Name
-  ,                                       !- Transmittance Schedule Name
-  ,                                       !- Number of Vertices
-  18.8976, -4.572, 5.0292,                !- X,Y,Z Vertex 1 {m}
-  18.8976, 0, 2.7432,                     !- X,Y,Z Vertex 2 {m}
-  18.288, 0, 2.7432,                      !- X,Y,Z Vertex 3 {m}
-  18.288, -4.572, 5.0292;                 !- X,Y,Z Vertex 4 {m}
-
-OS:ShadingSurface,
-  {e60ba8bc-8ae0-461e-aa7e-98f5e92dfdb2}, !- Handle
-  Surface 8 - res eaves 2,                !- Name
-  ,                                       !- Construction Name
-  {b2cc2337-1402-4b71-8e3b-00b0dc23b890}, !- Shading Surface Group Name
-  ,                                       !- Transmittance Schedule Name
-  ,                                       !- Number of Vertices
-  18.288, 0.6096, 2.4384,                 !- X,Y,Z Vertex 1 {m}
-  0, 0.6096, 2.4384,                      !- X,Y,Z Vertex 2 {m}
-  0, 0, 2.7432,                           !- X,Y,Z Vertex 3 {m}
-  18.288, 0, 2.7432;                      !- X,Y,Z Vertex 4 {m}
-
-OS:ShadingSurface,
-  {76d9fe48-dcc5-479d-8d42-01c94ae2ea42}, !- Handle
-  Surface 9 - res eaves,                  !- Name
-  ,                                       !- Construction Name
-  {b2cc2337-1402-4b71-8e3b-00b0dc23b890}, !- Shading Surface Group Name
-  ,                                       !- Transmittance Schedule Name
-  ,                                       !- Number of Vertices
-  18.8976, -9.144, 2.7432,                !- X,Y,Z Vertex 1 {m}
-  18.8976, -4.572, 5.0292,                !- X,Y,Z Vertex 2 {m}
-  18.288, -4.572, 5.0292,                 !- X,Y,Z Vertex 3 {m}
-  18.288, -9.144, 2.7432;                 !- X,Y,Z Vertex 4 {m}
-
-OS:ShadingSurface,
-  {aefa3d99-1095-48aa-9cc2-852f4f00bdfd}, !- Handle
+  {be3f5796-9305-401d-bc79-6cd9438d5a72}, !- Handle
   Surface 9 - res eaves 1,                !- Name
   ,                                       !- Construction Name
-  {b2cc2337-1402-4b71-8e3b-00b0dc23b890}, !- Shading Surface Group Name
+  {0cd71dbe-ea1f-4732-aee2-d04d9818a975}, !- Shading Surface Group Name
   ,                                       !- Transmittance Schedule Name
   ,                                       !- Number of Vertices
   -0.6096, -4.572, 5.0292,                !- X,Y,Z Vertex 1 {m}
@@ -3045,207 +1085,13 @@
   0, -4.572, 5.0292;                      !- X,Y,Z Vertex 4 {m}
 
 OS:ShadingSurface,
-  {2bacb453-1dab-495e-ba2b-3031134ddb56}, !- Handle
-  Surface 9 - res eaves 2,                !- Name
-  ,                                       !- Construction Name
-  {b2cc2337-1402-4b71-8e3b-00b0dc23b890}, !- Shading Surface Group Name
-=======
-OS:ShadingSurface,
-  {be3f5796-9305-401d-bc79-6cd9438d5a72}, !- Handle
-  Surface 9 - res eaves 1,                !- Name
-  ,                                       !- Construction Name
-  {0cd71dbe-ea1f-4732-aee2-d04d9818a975}, !- Shading Surface Group Name
-  ,                                       !- Transmittance Schedule Name
-  ,                                       !- Number of Vertices
-  -0.6096, -4.572, 5.0292,                !- X,Y,Z Vertex 1 {m}
-  -0.6096, -9.144, 2.7432,                !- X,Y,Z Vertex 2 {m}
-  0, -9.144, 2.7432,                      !- X,Y,Z Vertex 3 {m}
-  0, -4.572, 5.0292;                      !- X,Y,Z Vertex 4 {m}
-
-OS:ShadingSurface,
   {c1d8bb6b-93df-4935-ac7b-5543173d62e6}, !- Handle
   Surface 9 - res eaves 2,                !- Name
   ,                                       !- Construction Name
   {0cd71dbe-ea1f-4732-aee2-d04d9818a975}, !- Shading Surface Group Name
->>>>>>> 49f5e9b9
   ,                                       !- Transmittance Schedule Name
   ,                                       !- Number of Vertices
   0, -9.7536, 2.4384,                     !- X,Y,Z Vertex 1 {m}
   4.572, -9.7536, 2.4384,                 !- X,Y,Z Vertex 2 {m}
   4.572, -9.144, 2.7432,                  !- X,Y,Z Vertex 3 {m}
   0, -9.144, 2.7432;                      !- X,Y,Z Vertex 4 {m}
-<<<<<<< HEAD
-
-OS:WeatherFile,
-  {25069012-1f9e-4432-94cb-60600a7a1041}, !- Handle
-  Denver Intl Ap,                         !- City
-  CO,                                     !- State Province Region
-  USA,                                    !- Country
-  TMY3,                                   !- Data Source
-  725650,                                 !- WMO Number
-  39.83,                                  !- Latitude {deg}
-  -104.65,                                !- Longitude {deg}
-  -7,                                     !- Time Zone {hr}
-  1650,                                   !- Elevation {m}
-  file:../weather/USA_CO_Denver.Intl.AP.725650_TMY3.epw, !- Url
-  E23378AA;                               !- Checksum
-
-OS:AdditionalProperties,
-  {2d28e857-afce-4e28-89a0-5fde27876e91}, !- Handle
-  {25069012-1f9e-4432-94cb-60600a7a1041}, !- Object Name
-  EPWHeaderCity,                          !- Feature Name 1
-  String,                                 !- Feature Data Type 1
-  Denver Intl Ap,                         !- Feature Value 1
-  EPWHeaderState,                         !- Feature Name 2
-  String,                                 !- Feature Data Type 2
-  CO,                                     !- Feature Value 2
-  EPWHeaderCountry,                       !- Feature Name 3
-  String,                                 !- Feature Data Type 3
-  USA,                                    !- Feature Value 3
-  EPWHeaderDataSource,                    !- Feature Name 4
-  String,                                 !- Feature Data Type 4
-  TMY3,                                   !- Feature Value 4
-  EPWHeaderStation,                       !- Feature Name 5
-  String,                                 !- Feature Data Type 5
-  725650,                                 !- Feature Value 5
-  EPWHeaderLatitude,                      !- Feature Name 6
-  Double,                                 !- Feature Data Type 6
-  39.829999999999998,                     !- Feature Value 6
-  EPWHeaderLongitude,                     !- Feature Name 7
-  Double,                                 !- Feature Data Type 7
-  -104.65000000000001,                    !- Feature Value 7
-  EPWHeaderTimezone,                      !- Feature Name 8
-  Double,                                 !- Feature Data Type 8
-  -7,                                     !- Feature Value 8
-  EPWHeaderAltitude,                      !- Feature Name 9
-  Double,                                 !- Feature Data Type 9
-  5413.3858267716532,                     !- Feature Value 9
-  EPWHeaderLocalPressure,                 !- Feature Name 10
-  Double,                                 !- Feature Data Type 10
-  0.81937567683596546,                    !- Feature Value 10
-  EPWHeaderRecordsPerHour,                !- Feature Name 11
-  Double,                                 !- Feature Data Type 11
-  0,                                      !- Feature Value 11
-  EPWDataAnnualAvgDrybulb,                !- Feature Name 12
-  Double,                                 !- Feature Data Type 12
-  51.575616438356228,                     !- Feature Value 12
-  EPWDataAnnualMinDrybulb,                !- Feature Name 13
-  Double,                                 !- Feature Data Type 13
-  -2.9200000000000017,                    !- Feature Value 13
-  EPWDataAnnualMaxDrybulb,                !- Feature Name 14
-  Double,                                 !- Feature Data Type 14
-  104,                                    !- Feature Value 14
-  EPWDataCDD50F,                          !- Feature Name 15
-  Double,                                 !- Feature Data Type 15
-  3072.2925000000005,                     !- Feature Value 15
-  EPWDataCDD65F,                          !- Feature Name 16
-  Double,                                 !- Feature Data Type 16
-  883.62000000000035,                     !- Feature Value 16
-  EPWDataHDD50F,                          !- Feature Name 17
-  Double,                                 !- Feature Data Type 17
-  2497.1925000000001,                     !- Feature Value 17
-  EPWDataHDD65F,                          !- Feature Name 18
-  Double,                                 !- Feature Data Type 18
-  5783.5200000000013,                     !- Feature Value 18
-  EPWDataAnnualAvgWindspeed,              !- Feature Name 19
-  Double,                                 !- Feature Data Type 19
-  3.9165296803649667,                     !- Feature Value 19
-  EPWDataMonthlyAvgDrybulbs,              !- Feature Name 20
-  String,                                 !- Feature Data Type 20
-  33.4191935483871&#4431.90142857142857&#4443.02620967741937&#4442.48624999999999&#4459.877741935483854&#4473.57574999999997&#4472.07975806451608&#4472.70008064516134&#4466.49200000000006&#4450.079112903225806&#4437.218250000000005&#4434.582177419354835, !- Feature Value 20
-  EPWDataGroundMonthlyTemps,              !- Feature Name 21
-  String,                                 !- Feature Data Type 21
-  44.08306285945173&#4440.89570904991865&#4440.64045432632048&#4442.153016571250646&#4448.225111118704206&#4454.268919273837525&#4459.508577937551024&#4462.82777283423508&#4463.10975667174995&#4460.41014950381947&#4455.304105212311526&#4449.445696474514364, !- Feature Value 21
-  EPWDataWSF,                             !- Feature Name 22
-  Double,                                 !- Feature Data Type 22
-  0.58999999999999997,                    !- Feature Value 22
-  EPWDataMonthlyAvgDailyHighDrybulbs,     !- Feature Name 23
-  String,                                 !- Feature Data Type 23
-  47.41032258064516&#4446.58642857142857&#4455.15032258064517&#4453.708&#4472.80193548387098&#4488.67600000000002&#4486.1858064516129&#4485.87225806451613&#4482.082&#4463.18064516129033&#4448.73400000000001&#4448.87935483870968, !- Feature Value 23
-  EPWDataMonthlyAvgDailyLowDrybulbs,      !- Feature Name 24
-  String,                                 !- Feature Data Type 24
-  19.347741935483874&#4419.856428571428573&#4430.316129032258065&#4431.112&#4447.41612903225806&#4457.901999999999994&#4459.063870967741934&#4460.956774193548384&#4452.352000000000004&#4438.41612903225806&#4427.002000000000002&#4423.02903225806451, !- Feature Value 24
-  EPWDesignHeatingDrybulb,                !- Feature Name 25
-  Double,                                 !- Feature Data Type 25
-  12.02,                                  !- Feature Value 25
-  EPWDesignHeatingWindspeed,              !- Feature Name 26
-  Double,                                 !- Feature Data Type 26
-  2.8062500000000004,                     !- Feature Value 26
-  EPWDesignCoolingDrybulb,                !- Feature Name 27
-  Double,                                 !- Feature Data Type 27
-  91.939999999999998,                     !- Feature Value 27
-  EPWDesignCoolingWetbulb,                !- Feature Name 28
-  Double,                                 !- Feature Data Type 28
-  59.95131430195849,                      !- Feature Value 28
-  EPWDesignCoolingHumidityRatio,          !- Feature Name 29
-  Double,                                 !- Feature Data Type 29
-  0.0059161086834698092,                  !- Feature Value 29
-  EPWDesignCoolingWindspeed,              !- Feature Name 30
-  Double,                                 !- Feature Data Type 30
-  3.7999999999999989,                     !- Feature Value 30
-  EPWDesignDailyTemperatureRange,         !- Feature Name 31
-  Double,                                 !- Feature Data Type 31
-  24.915483870967748,                     !- Feature Value 31
-  EPWDesignDehumidDrybulb,                !- Feature Name 32
-  Double,                                 !- Feature Data Type 32
-  67.996785714285721,                     !- Feature Value 32
-  EPWDesignDehumidHumidityRatio,          !- Feature Name 33
-  Double,                                 !- Feature Data Type 33
-  0.012133744170488724,                   !- Feature Value 33
-  EPWDesignCoolingDirectNormal,           !- Feature Name 34
-  Double,                                 !- Feature Data Type 34
-  985,                                    !- Feature Value 34
-  EPWDesignCoolingDiffuseHorizontal,      !- Feature Name 35
-  Double,                                 !- Feature Data Type 35
-  84;                                     !- Feature Value 35
-
-OS:Site,
-  {a16121fe-3468-4d0c-b37f-f92bddad834b}, !- Handle
-  Denver Intl Ap_CO_USA,                  !- Name
-  39.83,                                  !- Latitude {deg}
-  -104.65,                                !- Longitude {deg}
-  -7,                                     !- Time Zone {hr}
-  1650,                                   !- Elevation {m}
-  ;                                       !- Terrain
-
-OS:ClimateZones,
-  {cfd42cb0-9b36-4fc1-ab47-11b52fbf7565}, !- Handle
-  ,                                       !- Active Institution
-  ,                                       !- Active Year
-  ,                                       !- Climate Zone Institution Name 1
-  ,                                       !- Climate Zone Document Name 1
-  ,                                       !- Climate Zone Document Year 1
-  ,                                       !- Climate Zone Value 1
-  Building America,                       !- Climate Zone Institution Name 2
-  ,                                       !- Climate Zone Document Name 2
-  0,                                      !- Climate Zone Document Year 2
-  Cold;                                   !- Climate Zone Value 2
-
-OS:Site:WaterMainsTemperature,
-  {1c5ef5ef-7f8e-443d-b3f8-f0013d338359}, !- Handle
-  Correlation,                            !- Calculation Method
-  ,                                       !- Temperature Schedule Name
-  10.8753424657535,                       !- Annual Average Outdoor Air Temperature {C}
-  23.1524007936508;                       !- Maximum Difference In Monthly Average Outdoor Air Temperatures {deltaC}
-
-OS:RunPeriodControl:DaylightSavingTime,
-  {2054e350-e3b5-4637-9197-79dacbf3fd9b}, !- Handle
-  4/7,                                    !- Start Date
-  10/26;                                  !- End Date
-
-OS:Site:GroundTemperature:Deep,
-  {e275b539-a3ce-43da-a2ca-46e240c11e9d}, !- Handle
-  10.8753424657535,                       !- January Deep Ground Temperature {C}
-  10.8753424657535,                       !- February Deep Ground Temperature {C}
-  10.8753424657535,                       !- March Deep Ground Temperature {C}
-  10.8753424657535,                       !- April Deep Ground Temperature {C}
-  10.8753424657535,                       !- May Deep Ground Temperature {C}
-  10.8753424657535,                       !- June Deep Ground Temperature {C}
-  10.8753424657535,                       !- July Deep Ground Temperature {C}
-  10.8753424657535,                       !- August Deep Ground Temperature {C}
-  10.8753424657535,                       !- September Deep Ground Temperature {C}
-  10.8753424657535,                       !- October Deep Ground Temperature {C}
-  10.8753424657535,                       !- November Deep Ground Temperature {C}
-  10.8753424657535;                       !- December Deep Ground Temperature {C}
-=======
->>>>>>> 49f5e9b9
