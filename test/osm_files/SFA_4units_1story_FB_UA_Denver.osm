!- NOTE: Auto-generated from /test/osw_files/SFA_4units_1story_FB_UA_Denver.osw

OS:Version,
<<<<<<< HEAD
  {dbc7a6f1-c956-4d78-8582-5314188ebd6f}, !- Handle
  2.9.0;                                  !- Version Identifier

OS:SimulationControl,
  {cba431b4-2e2b-4c53-aaf5-bab27a9bd78c}, !- Handle
=======
  {0658134e-9a5d-4cce-8000-364bb68783c7}, !- Handle
  2.9.0;                                  !- Version Identifier

OS:SimulationControl,
  {c08bee7e-c9be-45c3-b09c-76ce12e82a35}, !- Handle
>>>>>>> ed7d523f
  ,                                       !- Do Zone Sizing Calculation
  ,                                       !- Do System Sizing Calculation
  ,                                       !- Do Plant Sizing Calculation
  No;                                     !- Run Simulation for Sizing Periods

OS:Timestep,
<<<<<<< HEAD
  {009dd63a-3b44-4f36-b947-0a185b234e0f}, !- Handle
  6;                                      !- Number of Timesteps per Hour

OS:ShadowCalculation,
  {4ef7d372-0d9a-4912-9e2f-958e7c3a7c6d}, !- Handle
=======
  {2ac0ea3e-b503-4214-bc8f-f68fb1dc1ba1}, !- Handle
  6;                                      !- Number of Timesteps per Hour

OS:ShadowCalculation,
  {c610e0c7-8f9b-45b6-9033-41ee9748aa2c}, !- Handle
>>>>>>> ed7d523f
  20,                                     !- Calculation Frequency
  200;                                    !- Maximum Figures in Shadow Overlap Calculations

OS:SurfaceConvectionAlgorithm:Outside,
<<<<<<< HEAD
  {a27327ea-cecb-4a34-9e57-7459242abb17}, !- Handle
  DOE-2;                                  !- Algorithm

OS:SurfaceConvectionAlgorithm:Inside,
  {cb0278aa-a2d1-40c6-be68-b91f47a386b4}, !- Handle
  TARP;                                   !- Algorithm

OS:ZoneCapacitanceMultiplier:ResearchSpecial,
  {ac66a53b-41af-409c-9dbc-e044e62c95d9}, !- Handle
=======
  {eeaa4a3e-6b02-4a0d-acfd-2d7c730442c0}, !- Handle
  DOE-2;                                  !- Algorithm

OS:SurfaceConvectionAlgorithm:Inside,
  {ed118e72-c523-4071-91e9-5969a5f9f567}, !- Handle
  TARP;                                   !- Algorithm

OS:ZoneCapacitanceMultiplier:ResearchSpecial,
  {7373a19b-a450-46af-8afc-472e220885eb}, !- Handle
>>>>>>> ed7d523f
  ,                                       !- Temperature Capacity Multiplier
  15,                                     !- Humidity Capacity Multiplier
  ;                                       !- Carbon Dioxide Capacity Multiplier

OS:RunPeriod,
<<<<<<< HEAD
  {ad903867-c7e3-4d20-86c6-52d50815089f}, !- Handle
=======
  {48eb2b28-a081-40a5-9f02-67fe0ec7863c}, !- Handle
>>>>>>> ed7d523f
  Run Period 1,                           !- Name
  1,                                      !- Begin Month
  1,                                      !- Begin Day of Month
  12,                                     !- End Month
  31,                                     !- End Day of Month
  ,                                       !- Use Weather File Holidays and Special Days
  ,                                       !- Use Weather File Daylight Saving Period
  ,                                       !- Apply Weekend Holiday Rule
  ,                                       !- Use Weather File Rain Indicators
  ,                                       !- Use Weather File Snow Indicators
  ;                                       !- Number of Times Runperiod to be Repeated

OS:YearDescription,
<<<<<<< HEAD
  {37730c42-b7e8-4f49-967a-6200223a6bf1}, !- Handle
=======
  {2bab7def-29c1-41b1-b70b-dd8cfbc8d423}, !- Handle
>>>>>>> ed7d523f
  2007,                                   !- Calendar Year
  ,                                       !- Day of Week for Start Day
  ;                                       !- Is Leap Year

OS:WeatherFile,
<<<<<<< HEAD
  {fabb422d-ee71-46ef-ac86-71c228b2ba2a}, !- Handle
=======
  {b3e19a72-9f8d-4f8e-8e28-2d12f222539e}, !- Handle
>>>>>>> ed7d523f
  Denver Intl Ap,                         !- City
  CO,                                     !- State Province Region
  USA,                                    !- Country
  TMY3,                                   !- Data Source
  725650,                                 !- WMO Number
  39.83,                                  !- Latitude {deg}
  -104.65,                                !- Longitude {deg}
  -7,                                     !- Time Zone {hr}
  1650,                                   !- Elevation {m}
  file:../weather/USA_CO_Denver.Intl.AP.725650_TMY3.epw, !- Url
  E23378AA;                               !- Checksum

OS:AdditionalProperties,
<<<<<<< HEAD
  {237e7109-08c0-4d02-982a-c15455558962}, !- Handle
  {fabb422d-ee71-46ef-ac86-71c228b2ba2a}, !- Object Name
=======
  {6c3848e9-fe33-47f5-a147-79e09b83a49f}, !- Handle
  {b3e19a72-9f8d-4f8e-8e28-2d12f222539e}, !- Object Name
>>>>>>> ed7d523f
  EPWHeaderCity,                          !- Feature Name 1
  String,                                 !- Feature Data Type 1
  Denver Intl Ap,                         !- Feature Value 1
  EPWHeaderState,                         !- Feature Name 2
  String,                                 !- Feature Data Type 2
  CO,                                     !- Feature Value 2
  EPWHeaderCountry,                       !- Feature Name 3
  String,                                 !- Feature Data Type 3
  USA,                                    !- Feature Value 3
  EPWHeaderDataSource,                    !- Feature Name 4
  String,                                 !- Feature Data Type 4
  TMY3,                                   !- Feature Value 4
  EPWHeaderStation,                       !- Feature Name 5
  String,                                 !- Feature Data Type 5
  725650,                                 !- Feature Value 5
  EPWHeaderLatitude,                      !- Feature Name 6
  Double,                                 !- Feature Data Type 6
  39.829999999999998,                     !- Feature Value 6
  EPWHeaderLongitude,                     !- Feature Name 7
  Double,                                 !- Feature Data Type 7
  -104.65000000000001,                    !- Feature Value 7
  EPWHeaderTimezone,                      !- Feature Name 8
  Double,                                 !- Feature Data Type 8
  -7,                                     !- Feature Value 8
  EPWHeaderAltitude,                      !- Feature Name 9
  Double,                                 !- Feature Data Type 9
  5413.3858267716532,                     !- Feature Value 9
  EPWHeaderLocalPressure,                 !- Feature Name 10
  Double,                                 !- Feature Data Type 10
  0.81937567683596546,                    !- Feature Value 10
  EPWHeaderRecordsPerHour,                !- Feature Name 11
  Double,                                 !- Feature Data Type 11
  0,                                      !- Feature Value 11
  EPWDataAnnualAvgDrybulb,                !- Feature Name 12
  Double,                                 !- Feature Data Type 12
  51.575616438356228,                     !- Feature Value 12
  EPWDataAnnualMinDrybulb,                !- Feature Name 13
  Double,                                 !- Feature Data Type 13
  -2.9200000000000017,                    !- Feature Value 13
  EPWDataAnnualMaxDrybulb,                !- Feature Name 14
  Double,                                 !- Feature Data Type 14
  104,                                    !- Feature Value 14
  EPWDataCDD50F,                          !- Feature Name 15
  Double,                                 !- Feature Data Type 15
  3072.2925000000005,                     !- Feature Value 15
  EPWDataCDD65F,                          !- Feature Name 16
  Double,                                 !- Feature Data Type 16
  883.62000000000035,                     !- Feature Value 16
  EPWDataHDD50F,                          !- Feature Name 17
  Double,                                 !- Feature Data Type 17
  2497.1925000000001,                     !- Feature Value 17
  EPWDataHDD65F,                          !- Feature Name 18
  Double,                                 !- Feature Data Type 18
  5783.5200000000013,                     !- Feature Value 18
  EPWDataAnnualAvgWindspeed,              !- Feature Name 19
  Double,                                 !- Feature Data Type 19
  3.9165296803649667,                     !- Feature Value 19
  EPWDataMonthlyAvgDrybulbs,              !- Feature Name 20
  String,                                 !- Feature Data Type 20
  33.4191935483871&#4431.90142857142857&#4443.02620967741937&#4442.48624999999999&#4459.877741935483854&#4473.57574999999997&#4472.07975806451608&#4472.70008064516134&#4466.49200000000006&#4450.079112903225806&#4437.218250000000005&#4434.582177419354835, !- Feature Value 20
  EPWDataGroundMonthlyTemps,              !- Feature Name 21
  String,                                 !- Feature Data Type 21
  44.08306285945173&#4440.89570904991865&#4440.64045432632048&#4442.153016571250646&#4448.225111118704206&#4454.268919273837525&#4459.508577937551024&#4462.82777283423508&#4463.10975667174995&#4460.41014950381947&#4455.304105212311526&#4449.445696474514364, !- Feature Value 21
  EPWDataWSF,                             !- Feature Name 22
  Double,                                 !- Feature Data Type 22
  0.58999999999999997,                    !- Feature Value 22
  EPWDataMonthlyAvgDailyHighDrybulbs,     !- Feature Name 23
  String,                                 !- Feature Data Type 23
  47.41032258064516&#4446.58642857142857&#4455.15032258064517&#4453.708&#4472.80193548387098&#4488.67600000000002&#4486.1858064516129&#4485.87225806451613&#4482.082&#4463.18064516129033&#4448.73400000000001&#4448.87935483870968, !- Feature Value 23
  EPWDataMonthlyAvgDailyLowDrybulbs,      !- Feature Name 24
  String,                                 !- Feature Data Type 24
  19.347741935483874&#4419.856428571428573&#4430.316129032258065&#4431.112&#4447.41612903225806&#4457.901999999999994&#4459.063870967741934&#4460.956774193548384&#4452.352000000000004&#4438.41612903225806&#4427.002000000000002&#4423.02903225806451, !- Feature Value 24
  EPWDesignHeatingDrybulb,                !- Feature Name 25
  Double,                                 !- Feature Data Type 25
  12.02,                                  !- Feature Value 25
  EPWDesignHeatingWindspeed,              !- Feature Name 26
  Double,                                 !- Feature Data Type 26
  2.8062500000000004,                     !- Feature Value 26
  EPWDesignCoolingDrybulb,                !- Feature Name 27
  Double,                                 !- Feature Data Type 27
  91.939999999999998,                     !- Feature Value 27
  EPWDesignCoolingWetbulb,                !- Feature Name 28
  Double,                                 !- Feature Data Type 28
  59.95131430195849,                      !- Feature Value 28
  EPWDesignCoolingHumidityRatio,          !- Feature Name 29
  Double,                                 !- Feature Data Type 29
  0.0059161086834698092,                  !- Feature Value 29
  EPWDesignCoolingWindspeed,              !- Feature Name 30
  Double,                                 !- Feature Data Type 30
  3.7999999999999989,                     !- Feature Value 30
  EPWDesignDailyTemperatureRange,         !- Feature Name 31
  Double,                                 !- Feature Data Type 31
  24.915483870967748,                     !- Feature Value 31
  EPWDesignDehumidDrybulb,                !- Feature Name 32
  Double,                                 !- Feature Data Type 32
  67.996785714285721,                     !- Feature Value 32
  EPWDesignDehumidHumidityRatio,          !- Feature Name 33
  Double,                                 !- Feature Data Type 33
  0.012133744170488724,                   !- Feature Value 33
  EPWDesignCoolingDirectNormal,           !- Feature Name 34
  Double,                                 !- Feature Data Type 34
  985,                                    !- Feature Value 34
  EPWDesignCoolingDiffuseHorizontal,      !- Feature Name 35
  Double,                                 !- Feature Data Type 35
  84;                                     !- Feature Value 35

OS:Site,
<<<<<<< HEAD
  {dcd65d04-bb8b-4d0e-86a9-d0e0d7756e47}, !- Handle
=======
  {2912d75d-aa09-4b54-a6b6-652c3796208c}, !- Handle
>>>>>>> ed7d523f
  Denver Intl Ap_CO_USA,                  !- Name
  39.83,                                  !- Latitude {deg}
  -104.65,                                !- Longitude {deg}
  -7,                                     !- Time Zone {hr}
  1650,                                   !- Elevation {m}
  ;                                       !- Terrain

OS:ClimateZones,
<<<<<<< HEAD
  {2cf7895a-7cd6-462f-b68c-f49325b909bd}, !- Handle
=======
  {50107c44-ecf2-4993-91de-016daa8ef8ad}, !- Handle
>>>>>>> ed7d523f
  ,                                       !- Active Institution
  ,                                       !- Active Year
  ,                                       !- Climate Zone Institution Name 1
  ,                                       !- Climate Zone Document Name 1
  ,                                       !- Climate Zone Document Year 1
  ,                                       !- Climate Zone Value 1
  Building America,                       !- Climate Zone Institution Name 2
  ,                                       !- Climate Zone Document Name 2
  0,                                      !- Climate Zone Document Year 2
  Cold;                                   !- Climate Zone Value 2

OS:Site:WaterMainsTemperature,
<<<<<<< HEAD
  {cf46dd3c-a430-4b94-bd45-1ee5e0b9054d}, !- Handle
=======
  {b62b2084-9d9d-47a0-adce-ef47d87ff195}, !- Handle
>>>>>>> ed7d523f
  Correlation,                            !- Calculation Method
  ,                                       !- Temperature Schedule Name
  10.8753424657535,                       !- Annual Average Outdoor Air Temperature {C}
  23.1524007936508;                       !- Maximum Difference In Monthly Average Outdoor Air Temperatures {deltaC}

OS:RunPeriodControl:DaylightSavingTime,
<<<<<<< HEAD
  {56d1e84c-b87d-4b42-8e42-c51157711edb}, !- Handle
=======
  {9a7b10f2-2785-438b-9560-c01ac53f8cd9}, !- Handle
>>>>>>> ed7d523f
  4/7,                                    !- Start Date
  10/26;                                  !- End Date

OS:Site:GroundTemperature:Deep,
<<<<<<< HEAD
  {0905bf95-34a1-4736-8938-4a274cee5122}, !- Handle
=======
  {8d94c681-591f-4624-b422-a06420547640}, !- Handle
>>>>>>> ed7d523f
  10.8753424657535,                       !- January Deep Ground Temperature {C}
  10.8753424657535,                       !- February Deep Ground Temperature {C}
  10.8753424657535,                       !- March Deep Ground Temperature {C}
  10.8753424657535,                       !- April Deep Ground Temperature {C}
  10.8753424657535,                       !- May Deep Ground Temperature {C}
  10.8753424657535,                       !- June Deep Ground Temperature {C}
  10.8753424657535,                       !- July Deep Ground Temperature {C}
  10.8753424657535,                       !- August Deep Ground Temperature {C}
  10.8753424657535,                       !- September Deep Ground Temperature {C}
  10.8753424657535,                       !- October Deep Ground Temperature {C}
  10.8753424657535,                       !- November Deep Ground Temperature {C}
  10.8753424657535;                       !- December Deep Ground Temperature {C}

OS:Building,
<<<<<<< HEAD
  {bfbb1d8c-9029-447b-a134-e6af350604b2}, !- Handle
=======
  {43d67458-8f0b-406c-8030-2f6c07911c30}, !- Handle
>>>>>>> ed7d523f
  Building 1,                             !- Name
  ,                                       !- Building Sector Type
  0,                                      !- North Axis {deg}
  ,                                       !- Nominal Floor to Floor Height {m}
  ,                                       !- Space Type Name
  ,                                       !- Default Construction Set Name
  ,                                       !- Default Schedule Set Name
  2,                                      !- Standards Number of Stories
  1,                                      !- Standards Number of Above Ground Stories
  ,                                       !- Standards Template
  singlefamilyattached,                   !- Standards Building Type
  4;                                      !- Standards Number of Living Units

OS:AdditionalProperties,
<<<<<<< HEAD
  {f4ba4ff3-41d6-4534-89d6-cfbd169d5ffd}, !- Handle
  {bfbb1d8c-9029-447b-a134-e6af350604b2}, !- Object Name
  num_units,                              !- Feature Name 1
=======
  {1fb215b3-dfe7-4e63-8879-64742cafb060}, !- Handle
  {43d67458-8f0b-406c-8030-2f6c07911c30}, !- Object Name
  Total Units Represented,                !- Feature Name 1
>>>>>>> ed7d523f
  Integer,                                !- Feature Data Type 1
  4,                                      !- Feature Value 1
  has_rear_units,                         !- Feature Name 2
  Boolean,                                !- Feature Data Type 2
  false,                                  !- Feature Value 2
  horz_location,                          !- Feature Name 3
  String,                                 !- Feature Data Type 3
  Left,                                   !- Feature Value 3
  num_floors,                             !- Feature Name 4
  Integer,                                !- Feature Data Type 4
  1;                                      !- Feature Value 4

OS:ThermalZone,
<<<<<<< HEAD
  {abfbe254-3262-4436-84e0-3a3353574e6c}, !- Handle
=======
  {ff8eda5a-af2c-444d-8c51-7ab5f7b89b22}, !- Handle
>>>>>>> ed7d523f
  living zone,                            !- Name
  ,                                       !- Multiplier
  ,                                       !- Ceiling Height {m}
  ,                                       !- Volume {m3}
  ,                                       !- Floor Area {m2}
  ,                                       !- Zone Inside Convection Algorithm
  ,                                       !- Zone Outside Convection Algorithm
  ,                                       !- Zone Conditioning Equipment List Name
<<<<<<< HEAD
  {369e28d1-76cc-43e3-a795-7215d3ecd0f9}, !- Zone Air Inlet Port List
  {69951223-6f6a-4246-aa06-07090cc8388c}, !- Zone Air Exhaust Port List
  {90d9c4b7-70ac-425b-b27a-b2a4f36ddaca}, !- Zone Air Node Name
  {c29228cb-fef5-4063-ae6a-a7283768ac6e}, !- Zone Return Air Port List
=======
  {338c7730-98cf-44ba-b310-5cd2aece1da7}, !- Zone Air Inlet Port List
  {e59cb620-7e13-4811-837b-bc812ab166f8}, !- Zone Air Exhaust Port List
  {0991c24e-5aa1-4d32-a0b6-ce571f1cf60b}, !- Zone Air Node Name
  {c47e5edc-8d47-4346-8a9a-23471cd10dfb}, !- Zone Return Air Port List
>>>>>>> ed7d523f
  ,                                       !- Primary Daylighting Control Name
  ,                                       !- Fraction of Zone Controlled by Primary Daylighting Control
  ,                                       !- Secondary Daylighting Control Name
  ,                                       !- Fraction of Zone Controlled by Secondary Daylighting Control
  ,                                       !- Illuminance Map Name
  ,                                       !- Group Rendering Name
  ,                                       !- Thermostat Name
  No;                                     !- Use Ideal Air Loads

OS:Node,
<<<<<<< HEAD
  {bc862a38-91a6-47c7-9e44-2ed214dde387}, !- Handle
  Node 1,                                 !- Name
  {90d9c4b7-70ac-425b-b27a-b2a4f36ddaca}, !- Inlet Port
  ;                                       !- Outlet Port

OS:Connection,
  {90d9c4b7-70ac-425b-b27a-b2a4f36ddaca}, !- Handle
  {2d7f6131-223c-42b5-8b70-a8d4d99d3c0c}, !- Name
  {abfbe254-3262-4436-84e0-3a3353574e6c}, !- Source Object
  11,                                     !- Outlet Port
  {bc862a38-91a6-47c7-9e44-2ed214dde387}, !- Target Object
  2;                                      !- Inlet Port

OS:PortList,
  {369e28d1-76cc-43e3-a795-7215d3ecd0f9}, !- Handle
  {92dace8c-354a-42a4-ac9a-00056190cd58}, !- Name
  {abfbe254-3262-4436-84e0-3a3353574e6c}; !- HVAC Component

OS:PortList,
  {69951223-6f6a-4246-aa06-07090cc8388c}, !- Handle
  {97a9bdac-09fb-4e8e-976d-b6fcdaa9e86b}, !- Name
  {abfbe254-3262-4436-84e0-3a3353574e6c}; !- HVAC Component

OS:PortList,
  {c29228cb-fef5-4063-ae6a-a7283768ac6e}, !- Handle
  {2a4b8c02-6aee-41a4-8772-69362cb7e42c}, !- Name
  {abfbe254-3262-4436-84e0-3a3353574e6c}; !- HVAC Component

OS:Sizing:Zone,
  {324ac516-ca73-40a6-acaa-df0545342c2f}, !- Handle
  {abfbe254-3262-4436-84e0-3a3353574e6c}, !- Zone or ZoneList Name
=======
  {1e533e76-2113-4a6e-8909-ce6173a7037e}, !- Handle
  Node 1,                                 !- Name
  {0991c24e-5aa1-4d32-a0b6-ce571f1cf60b}, !- Inlet Port
  ;                                       !- Outlet Port

OS:Connection,
  {0991c24e-5aa1-4d32-a0b6-ce571f1cf60b}, !- Handle
  {5524d54b-45ac-4865-b60d-a691c432641f}, !- Name
  {ff8eda5a-af2c-444d-8c51-7ab5f7b89b22}, !- Source Object
  11,                                     !- Outlet Port
  {1e533e76-2113-4a6e-8909-ce6173a7037e}, !- Target Object
  2;                                      !- Inlet Port

OS:PortList,
  {338c7730-98cf-44ba-b310-5cd2aece1da7}, !- Handle
  {0b9e4d43-faae-4775-ae14-381f9cf5e99a}, !- Name
  {ff8eda5a-af2c-444d-8c51-7ab5f7b89b22}; !- HVAC Component

OS:PortList,
  {e59cb620-7e13-4811-837b-bc812ab166f8}, !- Handle
  {0b223a4b-cac7-478d-8334-ac6ad3482bc6}, !- Name
  {ff8eda5a-af2c-444d-8c51-7ab5f7b89b22}; !- HVAC Component

OS:PortList,
  {c47e5edc-8d47-4346-8a9a-23471cd10dfb}, !- Handle
  {d4f008a3-71ff-4bf8-b017-d5d6059d3600}, !- Name
  {ff8eda5a-af2c-444d-8c51-7ab5f7b89b22}; !- HVAC Component

OS:Sizing:Zone,
  {ef251a9b-dac8-466b-a53e-4b10bf16da51}, !- Handle
  {ff8eda5a-af2c-444d-8c51-7ab5f7b89b22}, !- Zone or ZoneList Name
>>>>>>> ed7d523f
  SupplyAirTemperature,                   !- Zone Cooling Design Supply Air Temperature Input Method
  14,                                     !- Zone Cooling Design Supply Air Temperature {C}
  11.11,                                  !- Zone Cooling Design Supply Air Temperature Difference {deltaC}
  SupplyAirTemperature,                   !- Zone Heating Design Supply Air Temperature Input Method
  40,                                     !- Zone Heating Design Supply Air Temperature {C}
  11.11,                                  !- Zone Heating Design Supply Air Temperature Difference {deltaC}
  0.0085,                                 !- Zone Cooling Design Supply Air Humidity Ratio {kg-H2O/kg-air}
  0.008,                                  !- Zone Heating Design Supply Air Humidity Ratio {kg-H2O/kg-air}
  ,                                       !- Zone Heating Sizing Factor
  ,                                       !- Zone Cooling Sizing Factor
  DesignDay,                              !- Cooling Design Air Flow Method
  ,                                       !- Cooling Design Air Flow Rate {m3/s}
  ,                                       !- Cooling Minimum Air Flow per Zone Floor Area {m3/s-m2}
  ,                                       !- Cooling Minimum Air Flow {m3/s}
  ,                                       !- Cooling Minimum Air Flow Fraction
  DesignDay,                              !- Heating Design Air Flow Method
  ,                                       !- Heating Design Air Flow Rate {m3/s}
  ,                                       !- Heating Maximum Air Flow per Zone Floor Area {m3/s-m2}
  ,                                       !- Heating Maximum Air Flow {m3/s}
  ,                                       !- Heating Maximum Air Flow Fraction
  ,                                       !- Design Zone Air Distribution Effectiveness in Cooling Mode
  ,                                       !- Design Zone Air Distribution Effectiveness in Heating Mode
  No,                                     !- Account for Dedicated Outdoor Air System
  NeutralSupplyAir,                       !- Dedicated Outdoor Air System Control Strategy
  autosize,                               !- Dedicated Outdoor Air Low Setpoint Temperature for Design {C}
  autosize;                               !- Dedicated Outdoor Air High Setpoint Temperature for Design {C}

OS:ZoneHVAC:EquipmentList,
<<<<<<< HEAD
  {590f4c5b-54e4-4f0f-b7bf-d979284667e3}, !- Handle
  Zone HVAC Equipment List 1,             !- Name
  {abfbe254-3262-4436-84e0-3a3353574e6c}; !- Thermal Zone

OS:Space,
  {001a697b-d736-4654-813c-272d7d88cbfe}, !- Handle
  living space,                           !- Name
  {cb560c57-7042-4670-be75-c706bff2af70}, !- Space Type Name
=======
  {6ff473e3-2b29-453e-9ec7-78f69e5d033a}, !- Handle
  Zone HVAC Equipment List 1,             !- Name
  {ff8eda5a-af2c-444d-8c51-7ab5f7b89b22}; !- Thermal Zone

OS:Space,
  {1e492c66-3d44-450e-94b5-d601ea65a7e3}, !- Handle
  living space,                           !- Name
  {183af4f9-8cce-4d87-a59f-288f13600b5e}, !- Space Type Name
>>>>>>> ed7d523f
  ,                                       !- Default Construction Set Name
  ,                                       !- Default Schedule Set Name
  ,                                       !- Direction of Relative North {deg}
  ,                                       !- X Origin {m}
  ,                                       !- Y Origin {m}
  ,                                       !- Z Origin {m}
  ,                                       !- Building Story Name
<<<<<<< HEAD
  {abfbe254-3262-4436-84e0-3a3353574e6c}, !- Thermal Zone Name
  ,                                       !- Part of Total Floor Area
  ,                                       !- Design Specification Outdoor Air Object Name
  {62c18d6a-0e23-4cbe-befd-750d793ef305}; !- Building Unit Name

OS:Surface,
  {7f621584-77a9-47be-96d4-63bdeae63ccc}, !- Handle
  Surface 1,                              !- Name
  Floor,                                  !- Surface Type
  ,                                       !- Construction Name
  {001a697b-d736-4654-813c-272d7d88cbfe}, !- Space Name
  Surface,                                !- Outside Boundary Condition
  {13404753-2e25-4cd6-b155-7ca1e957db04}, !- Outside Boundary Condition Object
=======
  {ff8eda5a-af2c-444d-8c51-7ab5f7b89b22}, !- Thermal Zone Name
  ,                                       !- Part of Total Floor Area
  ,                                       !- Design Specification Outdoor Air Object Name
  {7f57d884-51c6-4878-b097-bc7101e19d73}; !- Building Unit Name

OS:Surface,
  {05107e89-79e6-4120-bb74-aedfcf254b78}, !- Handle
  Surface 1,                              !- Name
  Floor,                                  !- Surface Type
  ,                                       !- Construction Name
  {1e492c66-3d44-450e-94b5-d601ea65a7e3}, !- Space Name
  Surface,                                !- Outside Boundary Condition
  {0b45c4a6-cf93-4a24-b9af-4d443b682b64}, !- Outside Boundary Condition Object
>>>>>>> ed7d523f
  NoSun,                                  !- Sun Exposure
  NoWind,                                 !- Wind Exposure
  ,                                       !- View Factor to Ground
  ,                                       !- Number of Vertices
  0, -9.144, 0,                           !- X,Y,Z Vertex 1 {m}
  0, 0, 0,                                !- X,Y,Z Vertex 2 {m}
  4.572, 0, 0,                            !- X,Y,Z Vertex 3 {m}
  4.572, -9.144, 0;                       !- X,Y,Z Vertex 4 {m}

OS:Surface,
<<<<<<< HEAD
  {d733b11a-15e1-46cd-9bfe-7517a2733f61}, !- Handle
  Surface 2,                              !- Name
  Wall,                                   !- Surface Type
  ,                                       !- Construction Name
  {001a697b-d736-4654-813c-272d7d88cbfe}, !- Space Name
=======
  {e078fd31-4a2c-4334-927a-e1719fac715e}, !- Handle
  Surface 2,                              !- Name
  Wall,                                   !- Surface Type
  ,                                       !- Construction Name
  {1e492c66-3d44-450e-94b5-d601ea65a7e3}, !- Space Name
>>>>>>> ed7d523f
  Outdoors,                               !- Outside Boundary Condition
  ,                                       !- Outside Boundary Condition Object
  SunExposed,                             !- Sun Exposure
  WindExposed,                            !- Wind Exposure
  ,                                       !- View Factor to Ground
  ,                                       !- Number of Vertices
  0, 0, 2.4384,                           !- X,Y,Z Vertex 1 {m}
  0, 0, 0,                                !- X,Y,Z Vertex 2 {m}
  0, -9.144, 0,                           !- X,Y,Z Vertex 3 {m}
  0, -9.144, 2.4384;                      !- X,Y,Z Vertex 4 {m}

OS:Surface,
<<<<<<< HEAD
  {5b5b82c3-dc21-41de-b297-68af26885a85}, !- Handle
  Surface 3,                              !- Name
  Wall,                                   !- Surface Type
  ,                                       !- Construction Name
  {001a697b-d736-4654-813c-272d7d88cbfe}, !- Space Name
=======
  {264e28f5-25f6-4a75-abab-fac31f37075a}, !- Handle
  Surface 3,                              !- Name
  Wall,                                   !- Surface Type
  ,                                       !- Construction Name
  {1e492c66-3d44-450e-94b5-d601ea65a7e3}, !- Space Name
>>>>>>> ed7d523f
  Outdoors,                               !- Outside Boundary Condition
  ,                                       !- Outside Boundary Condition Object
  SunExposed,                             !- Sun Exposure
  WindExposed,                            !- Wind Exposure
  ,                                       !- View Factor to Ground
  ,                                       !- Number of Vertices
  4.572, 0, 2.4384,                       !- X,Y,Z Vertex 1 {m}
  4.572, 0, 0,                            !- X,Y,Z Vertex 2 {m}
  0, 0, 0,                                !- X,Y,Z Vertex 3 {m}
  0, 0, 2.4384;                           !- X,Y,Z Vertex 4 {m}

OS:Surface,
<<<<<<< HEAD
  {1915ceef-1216-418f-bb98-edb6c3c001a4}, !- Handle
  Surface 4,                              !- Name
  Wall,                                   !- Surface Type
  ,                                       !- Construction Name
  {001a697b-d736-4654-813c-272d7d88cbfe}, !- Space Name
  Adiabatic,                              !- Outside Boundary Condition
  ,                                       !- Outside Boundary Condition Object
=======
  {eaf56032-97f0-479a-b253-a28ffa0a160d}, !- Handle
  Surface 4,                              !- Name
  Wall,                                   !- Surface Type
  ,                                       !- Construction Name
  {1e492c66-3d44-450e-94b5-d601ea65a7e3}, !- Space Name
  Surface,                                !- Outside Boundary Condition
  {f43fe8a6-6ddd-4daa-ab80-965ab7536b40}, !- Outside Boundary Condition Object
>>>>>>> ed7d523f
  NoSun,                                  !- Sun Exposure
  NoWind,                                 !- Wind Exposure
  ,                                       !- View Factor to Ground
  ,                                       !- Number of Vertices
  4.572, -9.144, 2.4384,                  !- X,Y,Z Vertex 1 {m}
  4.572, -9.144, 0,                       !- X,Y,Z Vertex 2 {m}
  4.572, 0, 0,                            !- X,Y,Z Vertex 3 {m}
  4.572, 0, 2.4384;                       !- X,Y,Z Vertex 4 {m}

OS:Surface,
<<<<<<< HEAD
  {1f41ab86-193e-484e-adb4-46985ba109ba}, !- Handle
  Surface 5,                              !- Name
  Wall,                                   !- Surface Type
  ,                                       !- Construction Name
  {001a697b-d736-4654-813c-272d7d88cbfe}, !- Space Name
=======
  {d06c6678-c9c2-4ddd-bdb9-4c56be8ab32e}, !- Handle
  Surface 5,                              !- Name
  Wall,                                   !- Surface Type
  ,                                       !- Construction Name
  {1e492c66-3d44-450e-94b5-d601ea65a7e3}, !- Space Name
>>>>>>> ed7d523f
  Outdoors,                               !- Outside Boundary Condition
  ,                                       !- Outside Boundary Condition Object
  SunExposed,                             !- Sun Exposure
  WindExposed,                            !- Wind Exposure
  ,                                       !- View Factor to Ground
  ,                                       !- Number of Vertices
  0, -9.144, 2.4384,                      !- X,Y,Z Vertex 1 {m}
  0, -9.144, 0,                           !- X,Y,Z Vertex 2 {m}
  4.572, -9.144, 0,                       !- X,Y,Z Vertex 3 {m}
  4.572, -9.144, 2.4384;                  !- X,Y,Z Vertex 4 {m}

OS:Surface,
<<<<<<< HEAD
  {838691d7-217f-4e4e-945f-1970899cb396}, !- Handle
  Surface 6,                              !- Name
  RoofCeiling,                            !- Surface Type
  ,                                       !- Construction Name
  {001a697b-d736-4654-813c-272d7d88cbfe}, !- Space Name
  Surface,                                !- Outside Boundary Condition
  {5653a4d0-0adc-46d4-bef1-a71695708b9b}, !- Outside Boundary Condition Object
=======
  {2ca47f37-2c57-4714-a327-b414f5450a69}, !- Handle
  Surface 6,                              !- Name
  RoofCeiling,                            !- Surface Type
  ,                                       !- Construction Name
  {1e492c66-3d44-450e-94b5-d601ea65a7e3}, !- Space Name
  Surface,                                !- Outside Boundary Condition
  {4b228632-c1c0-41f3-8d15-c1c0bb280055}, !- Outside Boundary Condition Object
>>>>>>> ed7d523f
  NoSun,                                  !- Sun Exposure
  NoWind,                                 !- Wind Exposure
  ,                                       !- View Factor to Ground
  ,                                       !- Number of Vertices
  4.572, -9.144, 2.4384,                  !- X,Y,Z Vertex 1 {m}
  4.572, 0, 2.4384,                       !- X,Y,Z Vertex 2 {m}
  0, 0, 2.4384,                           !- X,Y,Z Vertex 3 {m}
  0, -9.144, 2.4384;                      !- X,Y,Z Vertex 4 {m}

OS:SpaceType,
<<<<<<< HEAD
  {cb560c57-7042-4670-be75-c706bff2af70}, !- Handle
=======
  {183af4f9-8cce-4d87-a59f-288f13600b5e}, !- Handle
>>>>>>> ed7d523f
  Space Type 1,                           !- Name
  ,                                       !- Default Construction Set Name
  ,                                       !- Default Schedule Set Name
  ,                                       !- Group Rendering Name
  ,                                       !- Design Specification Outdoor Air Object Name
  ,                                       !- Standards Template
  ,                                       !- Standards Building Type
  living;                                 !- Standards Space Type

<<<<<<< HEAD
OS:Space,
  {0d6efa09-fadb-4313-865c-1ea6362eb1cd}, !- Handle
  finished basement space,                !- Name
  {98973ff0-e9a5-46ca-ad98-bbe327b2f00a}, !- Space Type Name
=======
OS:ThermalZone,
  {40a2d327-1664-4a57-b9f8-464ec4a68c62}, !- Handle
  living zone|unit 2,                     !- Name
  ,                                       !- Multiplier
  ,                                       !- Ceiling Height {m}
  ,                                       !- Volume {m3}
  ,                                       !- Floor Area {m2}
  ,                                       !- Zone Inside Convection Algorithm
  ,                                       !- Zone Outside Convection Algorithm
  ,                                       !- Zone Conditioning Equipment List Name
  {0091dd32-7c4e-4ee9-9484-cad506c00f8f}, !- Zone Air Inlet Port List
  {6b5827e9-72dc-475c-8971-cd1dbe5c7cdf}, !- Zone Air Exhaust Port List
  {c8fd7b7f-347e-4a9e-8b99-6b56e568ddb7}, !- Zone Air Node Name
  {8c11ae00-be6c-47cd-8001-da48132b7225}, !- Zone Return Air Port List
  ,                                       !- Primary Daylighting Control Name
  ,                                       !- Fraction of Zone Controlled by Primary Daylighting Control
  ,                                       !- Secondary Daylighting Control Name
  ,                                       !- Fraction of Zone Controlled by Secondary Daylighting Control
  ,                                       !- Illuminance Map Name
  ,                                       !- Group Rendering Name
  ,                                       !- Thermostat Name
  No;                                     !- Use Ideal Air Loads

OS:Node,
  {7fc108db-bf7d-4a3a-a2e7-03400b326866}, !- Handle
  Node 2,                                 !- Name
  {c8fd7b7f-347e-4a9e-8b99-6b56e568ddb7}, !- Inlet Port
  ;                                       !- Outlet Port

OS:Connection,
  {c8fd7b7f-347e-4a9e-8b99-6b56e568ddb7}, !- Handle
  {886af7d9-998b-4f9f-80d5-77840b4ecf61}, !- Name
  {40a2d327-1664-4a57-b9f8-464ec4a68c62}, !- Source Object
  11,                                     !- Outlet Port
  {7fc108db-bf7d-4a3a-a2e7-03400b326866}, !- Target Object
  2;                                      !- Inlet Port

OS:PortList,
  {0091dd32-7c4e-4ee9-9484-cad506c00f8f}, !- Handle
  {a0885270-35e0-462a-957b-1de4ec1ff181}, !- Name
  {40a2d327-1664-4a57-b9f8-464ec4a68c62}; !- HVAC Component

OS:PortList,
  {6b5827e9-72dc-475c-8971-cd1dbe5c7cdf}, !- Handle
  {58f2c161-2a66-42c4-9b8b-00c61361a3af}, !- Name
  {40a2d327-1664-4a57-b9f8-464ec4a68c62}; !- HVAC Component

OS:PortList,
  {8c11ae00-be6c-47cd-8001-da48132b7225}, !- Handle
  {631c51fb-3b8d-4807-8882-2a7c1399dc70}, !- Name
  {40a2d327-1664-4a57-b9f8-464ec4a68c62}; !- HVAC Component

OS:Sizing:Zone,
  {e818a7c3-6435-45ee-aefa-216e9658305e}, !- Handle
  {40a2d327-1664-4a57-b9f8-464ec4a68c62}, !- Zone or ZoneList Name
  SupplyAirTemperature,                   !- Zone Cooling Design Supply Air Temperature Input Method
  14,                                     !- Zone Cooling Design Supply Air Temperature {C}
  11.11,                                  !- Zone Cooling Design Supply Air Temperature Difference {deltaC}
  SupplyAirTemperature,                   !- Zone Heating Design Supply Air Temperature Input Method
  40,                                     !- Zone Heating Design Supply Air Temperature {C}
  11.11,                                  !- Zone Heating Design Supply Air Temperature Difference {deltaC}
  0.0085,                                 !- Zone Cooling Design Supply Air Humidity Ratio {kg-H2O/kg-air}
  0.008,                                  !- Zone Heating Design Supply Air Humidity Ratio {kg-H2O/kg-air}
  ,                                       !- Zone Heating Sizing Factor
  ,                                       !- Zone Cooling Sizing Factor
  DesignDay,                              !- Cooling Design Air Flow Method
  ,                                       !- Cooling Design Air Flow Rate {m3/s}
  ,                                       !- Cooling Minimum Air Flow per Zone Floor Area {m3/s-m2}
  ,                                       !- Cooling Minimum Air Flow {m3/s}
  ,                                       !- Cooling Minimum Air Flow Fraction
  DesignDay,                              !- Heating Design Air Flow Method
  ,                                       !- Heating Design Air Flow Rate {m3/s}
  ,                                       !- Heating Maximum Air Flow per Zone Floor Area {m3/s-m2}
  ,                                       !- Heating Maximum Air Flow {m3/s}
  ,                                       !- Heating Maximum Air Flow Fraction
  ,                                       !- Design Zone Air Distribution Effectiveness in Cooling Mode
  ,                                       !- Design Zone Air Distribution Effectiveness in Heating Mode
  No,                                     !- Account for Dedicated Outdoor Air System
  NeutralSupplyAir,                       !- Dedicated Outdoor Air System Control Strategy
  autosize,                               !- Dedicated Outdoor Air Low Setpoint Temperature for Design {C}
  autosize;                               !- Dedicated Outdoor Air High Setpoint Temperature for Design {C}

OS:ZoneHVAC:EquipmentList,
  {82bf8130-8f7e-4999-b696-947b1b62d296}, !- Handle
  Zone HVAC Equipment List 2,             !- Name
  {40a2d327-1664-4a57-b9f8-464ec4a68c62}; !- Thermal Zone

OS:Space,
  {01d39d8a-33f9-474b-a774-a86cc4b64f47}, !- Handle
  living space|unit 2|story 1,            !- Name
  {183af4f9-8cce-4d87-a59f-288f13600b5e}, !- Space Type Name
>>>>>>> ed7d523f
  ,                                       !- Default Construction Set Name
  ,                                       !- Default Schedule Set Name
  -0,                                     !- Direction of Relative North {deg}
  0,                                      !- X Origin {m}
  0,                                      !- Y Origin {m}
  0,                                      !- Z Origin {m}
  ,                                       !- Building Story Name
<<<<<<< HEAD
  {ceb0f290-8d8c-4b11-acfb-d663280dcb64}, !- Thermal Zone Name
  ,                                       !- Part of Total Floor Area
  ,                                       !- Design Specification Outdoor Air Object Name
  {62c18d6a-0e23-4cbe-befd-750d793ef305}; !- Building Unit Name

OS:Surface,
  {96473ae5-8fa7-4ead-a065-2250ca7ed0d0}, !- Handle
  Surface 12,                             !- Name
  Floor,                                  !- Surface Type
  ,                                       !- Construction Name
  {0d6efa09-fadb-4313-865c-1ea6362eb1cd}, !- Space Name
  Foundation,                             !- Outside Boundary Condition
  ,                                       !- Outside Boundary Condition Object
=======
  {40a2d327-1664-4a57-b9f8-464ec4a68c62}, !- Thermal Zone Name
  ,                                       !- Part of Total Floor Area
  ,                                       !- Design Specification Outdoor Air Object Name
  {1dbdb33e-a114-4b37-ab96-d17e79d6d57f}; !- Building Unit Name

OS:Surface,
  {3e9c5fa8-b9cc-4993-a5b3-6ba8da484945}, !- Handle
  Surface 12,                             !- Name
  Floor,                                  !- Surface Type
  ,                                       !- Construction Name
  {01d39d8a-33f9-474b-a774-a86cc4b64f47}, !- Space Name
  Surface,                                !- Outside Boundary Condition
  {1fd7477d-f9bc-4c87-a293-f19421d808b8}, !- Outside Boundary Condition Object
>>>>>>> ed7d523f
  NoSun,                                  !- Sun Exposure
  NoWind,                                 !- Wind Exposure
  ,                                       !- View Factor to Ground
  ,                                       !- Number of Vertices
<<<<<<< HEAD
  0, -9.144, -2.4384,                     !- X,Y,Z Vertex 1 {m}
  0, 0, -2.4384,                          !- X,Y,Z Vertex 2 {m}
  4.572, 0, -2.4384,                      !- X,Y,Z Vertex 3 {m}
  4.572, -9.144, -2.4384;                 !- X,Y,Z Vertex 4 {m}

OS:Surface,
  {e6a56417-9ad2-4bfd-8cba-ff679376a7bd}, !- Handle
  Surface 13,                             !- Name
  Wall,                                   !- Surface Type
  ,                                       !- Construction Name
  {0d6efa09-fadb-4313-865c-1ea6362eb1cd}, !- Space Name
  Foundation,                             !- Outside Boundary Condition
  ,                                       !- Outside Boundary Condition Object
=======
  4.572, -9.144, 0,                       !- X,Y,Z Vertex 1 {m}
  4.572, 0, 0,                            !- X,Y,Z Vertex 2 {m}
  9.144, 0, 0,                            !- X,Y,Z Vertex 3 {m}
  9.144, -9.144, 0;                       !- X,Y,Z Vertex 4 {m}

OS:Surface,
  {4cce5a97-2bac-4bb3-93a1-a5c3b5bb20df}, !- Handle
  Surface 13,                             !- Name
  Wall,                                   !- Surface Type
  ,                                       !- Construction Name
  {01d39d8a-33f9-474b-a774-a86cc4b64f47}, !- Space Name
  Surface,                                !- Outside Boundary Condition
  {2615ae3c-9c83-4496-ae2a-ed28af6e6821}, !- Outside Boundary Condition Object
>>>>>>> ed7d523f
  NoSun,                                  !- Sun Exposure
  NoWind,                                 !- Wind Exposure
  ,                                       !- View Factor to Ground
  ,                                       !- Number of Vertices
<<<<<<< HEAD
  0, 0, 0,                                !- X,Y,Z Vertex 1 {m}
  0, 0, -2.4384,                          !- X,Y,Z Vertex 2 {m}
  0, -9.144, -2.4384,                     !- X,Y,Z Vertex 3 {m}
  0, -9.144, 0;                           !- X,Y,Z Vertex 4 {m}

OS:Surface,
  {e6f3fc34-31bb-4baf-a395-f11dceab044c}, !- Handle
  Surface 14,                             !- Name
  Wall,                                   !- Surface Type
  ,                                       !- Construction Name
  {0d6efa09-fadb-4313-865c-1ea6362eb1cd}, !- Space Name
  Foundation,                             !- Outside Boundary Condition
=======
  9.144, -9.144, 2.4384,                  !- X,Y,Z Vertex 1 {m}
  9.144, -9.144, 0,                       !- X,Y,Z Vertex 2 {m}
  9.144, 0, 0,                            !- X,Y,Z Vertex 3 {m}
  9.144, 0, 2.4384;                       !- X,Y,Z Vertex 4 {m}

OS:Surface,
  {29e19451-9740-4ec1-b22c-d2b8d16bb8be}, !- Handle
  Surface 14,                             !- Name
  Wall,                                   !- Surface Type
  ,                                       !- Construction Name
  {01d39d8a-33f9-474b-a774-a86cc4b64f47}, !- Space Name
  Outdoors,                               !- Outside Boundary Condition
>>>>>>> ed7d523f
  ,                                       !- Outside Boundary Condition Object
  NoSun,                                  !- Sun Exposure
  NoWind,                                 !- Wind Exposure
  ,                                       !- View Factor to Ground
  ,                                       !- Number of Vertices
  4.572, 0, 0,                            !- X,Y,Z Vertex 1 {m}
  4.572, 0, -2.4384,                      !- X,Y,Z Vertex 2 {m}
  0, 0, -2.4384,                          !- X,Y,Z Vertex 3 {m}
  0, 0, 0;                                !- X,Y,Z Vertex 4 {m}

OS:Surface,
<<<<<<< HEAD
  {acf9d999-40e6-4bb4-8fec-1c749a066745}, !- Handle
  Surface 15,                             !- Name
  Wall,                                   !- Surface Type
  ,                                       !- Construction Name
  {0d6efa09-fadb-4313-865c-1ea6362eb1cd}, !- Space Name
  Adiabatic,                              !- Outside Boundary Condition
  ,                                       !- Outside Boundary Condition Object
  NoSun,                                  !- Sun Exposure
  NoWind,                                 !- Wind Exposure
  ,                                       !- View Factor to Ground
  ,                                       !- Number of Vertices
  4.572, -9.144, 0,                       !- X,Y,Z Vertex 1 {m}
  4.572, -9.144, -2.4384,                 !- X,Y,Z Vertex 2 {m}
  4.572, 0, -2.4384,                      !- X,Y,Z Vertex 3 {m}
  4.572, 0, 0;                            !- X,Y,Z Vertex 4 {m}

OS:Surface,
  {f8d07f26-cf78-43db-b9d4-0d0a0a8c7a59}, !- Handle
  Surface 16,                             !- Name
  Wall,                                   !- Surface Type
  ,                                       !- Construction Name
  {0d6efa09-fadb-4313-865c-1ea6362eb1cd}, !- Space Name
  Foundation,                             !- Outside Boundary Condition
=======
  {20892f01-610c-49c3-8864-a618cb00b308}, !- Handle
  Surface 15,                             !- Name
  Wall,                                   !- Surface Type
  ,                                       !- Construction Name
  {01d39d8a-33f9-474b-a774-a86cc4b64f47}, !- Space Name
  Outdoors,                               !- Outside Boundary Condition
>>>>>>> ed7d523f
  ,                                       !- Outside Boundary Condition Object
  NoSun,                                  !- Sun Exposure
  NoWind,                                 !- Wind Exposure
  ,                                       !- View Factor to Ground
  ,                                       !- Number of Vertices
  0, -9.144, 0,                           !- X,Y,Z Vertex 1 {m}
  0, -9.144, -2.4384,                     !- X,Y,Z Vertex 2 {m}
  4.572, -9.144, -2.4384,                 !- X,Y,Z Vertex 3 {m}
  4.572, -9.144, 0;                       !- X,Y,Z Vertex 4 {m}

OS:Surface,
<<<<<<< HEAD
  {13404753-2e25-4cd6-b155-7ca1e957db04}, !- Handle
  Surface 17,                             !- Name
  RoofCeiling,                            !- Surface Type
  ,                                       !- Construction Name
  {0d6efa09-fadb-4313-865c-1ea6362eb1cd}, !- Space Name
  Surface,                                !- Outside Boundary Condition
  {7f621584-77a9-47be-96d4-63bdeae63ccc}, !- Outside Boundary Condition Object
=======
  {f43fe8a6-6ddd-4daa-ab80-965ab7536b40}, !- Handle
  Surface 16,                             !- Name
  Wall,                                   !- Surface Type
  ,                                       !- Construction Name
  {01d39d8a-33f9-474b-a774-a86cc4b64f47}, !- Space Name
  Surface,                                !- Outside Boundary Condition
  {eaf56032-97f0-479a-b253-a28ffa0a160d}, !- Outside Boundary Condition Object
  NoSun,                                  !- Sun Exposure
  NoWind,                                 !- Wind Exposure
  ,                                       !- View Factor to Ground
  ,                                       !- Number of Vertices
  4.572, 0, 2.4384,                       !- X,Y,Z Vertex 1 {m}
  4.572, 0, 0,                            !- X,Y,Z Vertex 2 {m}
  4.572, -9.144, 0,                       !- X,Y,Z Vertex 3 {m}
  4.572, -9.144, 2.4384;                  !- X,Y,Z Vertex 4 {m}

OS:Surface,
  {badb1aca-076a-4a93-ad41-9f5bcd064725}, !- Handle
  Surface 17,                             !- Name
  RoofCeiling,                            !- Surface Type
  ,                                       !- Construction Name
  {01d39d8a-33f9-474b-a774-a86cc4b64f47}, !- Space Name
  Surface,                                !- Outside Boundary Condition
  {008a794c-a9b2-4036-ab21-fe219fcae4bc}, !- Outside Boundary Condition Object
>>>>>>> ed7d523f
  NoSun,                                  !- Sun Exposure
  NoWind,                                 !- Wind Exposure
  ,                                       !- View Factor to Ground
  ,                                       !- Number of Vertices
  4.572, -9.144, 0,                       !- X,Y,Z Vertex 1 {m}
  4.572, 0, 0,                            !- X,Y,Z Vertex 2 {m}
  0, 0, 0,                                !- X,Y,Z Vertex 3 {m}
  0, -9.144, 0;                           !- X,Y,Z Vertex 4 {m}

OS:ThermalZone,
<<<<<<< HEAD
  {ceb0f290-8d8c-4b11-acfb-d663280dcb64}, !- Handle
  finished basement zone,                 !- Name
=======
  {9bb56ed7-85b4-49bb-9742-023b8b53ba6c}, !- Handle
  living zone|unit 3,                     !- Name
>>>>>>> ed7d523f
  ,                                       !- Multiplier
  ,                                       !- Ceiling Height {m}
  ,                                       !- Volume {m3}
  ,                                       !- Floor Area {m2}
  ,                                       !- Zone Inside Convection Algorithm
  ,                                       !- Zone Outside Convection Algorithm
  ,                                       !- Zone Conditioning Equipment List Name
<<<<<<< HEAD
  {bf4cd6ee-6826-4999-a0a9-c03d5f45cde0}, !- Zone Air Inlet Port List
  {5ff2f63a-0df2-4b01-ae01-ada7112cd1ba}, !- Zone Air Exhaust Port List
  {b57c04f0-3446-44e5-87be-f344c7fb41a9}, !- Zone Air Node Name
  {9bd0e2fb-cb24-472c-b9ab-e21b0e685441}, !- Zone Return Air Port List
=======
  {71643b08-b8fb-4928-9cd0-f56d755ee6ab}, !- Zone Air Inlet Port List
  {03d812de-1d39-48e3-8953-5eb4644bb274}, !- Zone Air Exhaust Port List
  {c73d8b89-5e1e-4721-8e46-446ccf78d254}, !- Zone Air Node Name
  {2d5ba5af-b807-4daa-b4ea-fcaf0770f291}, !- Zone Return Air Port List
>>>>>>> ed7d523f
  ,                                       !- Primary Daylighting Control Name
  ,                                       !- Fraction of Zone Controlled by Primary Daylighting Control
  ,                                       !- Secondary Daylighting Control Name
  ,                                       !- Fraction of Zone Controlled by Secondary Daylighting Control
  ,                                       !- Illuminance Map Name
  ,                                       !- Group Rendering Name
  ,                                       !- Thermostat Name
  No;                                     !- Use Ideal Air Loads

OS:Node,
<<<<<<< HEAD
  {7994ad8b-71aa-4043-aca9-47d2a42442d1}, !- Handle
  Node 2,                                 !- Name
  {b57c04f0-3446-44e5-87be-f344c7fb41a9}, !- Inlet Port
  ;                                       !- Outlet Port

OS:Connection,
  {b57c04f0-3446-44e5-87be-f344c7fb41a9}, !- Handle
  {4c103fd9-8df4-47ca-a423-22db08f4bbdd}, !- Name
  {ceb0f290-8d8c-4b11-acfb-d663280dcb64}, !- Source Object
  11,                                     !- Outlet Port
  {7994ad8b-71aa-4043-aca9-47d2a42442d1}, !- Target Object
  2;                                      !- Inlet Port

OS:PortList,
  {bf4cd6ee-6826-4999-a0a9-c03d5f45cde0}, !- Handle
  {609178af-04d8-4ebe-adff-e040d60bae03}, !- Name
  {ceb0f290-8d8c-4b11-acfb-d663280dcb64}; !- HVAC Component

OS:PortList,
  {5ff2f63a-0df2-4b01-ae01-ada7112cd1ba}, !- Handle
  {084e5d00-bd42-4728-8d5a-34c6306a633c}, !- Name
  {ceb0f290-8d8c-4b11-acfb-d663280dcb64}; !- HVAC Component

OS:PortList,
  {9bd0e2fb-cb24-472c-b9ab-e21b0e685441}, !- Handle
  {29de63b1-d448-4fb3-928e-579db4c0e482}, !- Name
  {ceb0f290-8d8c-4b11-acfb-d663280dcb64}; !- HVAC Component

OS:Sizing:Zone,
  {5f77d848-8138-4f35-9563-e39cf3d8f457}, !- Handle
  {ceb0f290-8d8c-4b11-acfb-d663280dcb64}, !- Zone or ZoneList Name
=======
  {5820812d-fecf-4fc2-bee1-d3e1d1975ab6}, !- Handle
  Node 3,                                 !- Name
  {c73d8b89-5e1e-4721-8e46-446ccf78d254}, !- Inlet Port
  ;                                       !- Outlet Port

OS:Connection,
  {c73d8b89-5e1e-4721-8e46-446ccf78d254}, !- Handle
  {84caedff-ca6f-46ea-ac22-9d07f9f70517}, !- Name
  {9bb56ed7-85b4-49bb-9742-023b8b53ba6c}, !- Source Object
  11,                                     !- Outlet Port
  {5820812d-fecf-4fc2-bee1-d3e1d1975ab6}, !- Target Object
  2;                                      !- Inlet Port

OS:PortList,
  {71643b08-b8fb-4928-9cd0-f56d755ee6ab}, !- Handle
  {b9dd77c8-3876-40c1-92b8-9d723252b6d4}, !- Name
  {9bb56ed7-85b4-49bb-9742-023b8b53ba6c}; !- HVAC Component

OS:PortList,
  {03d812de-1d39-48e3-8953-5eb4644bb274}, !- Handle
  {084c41a8-273f-49a8-a292-abe5293d2939}, !- Name
  {9bb56ed7-85b4-49bb-9742-023b8b53ba6c}; !- HVAC Component

OS:PortList,
  {2d5ba5af-b807-4daa-b4ea-fcaf0770f291}, !- Handle
  {58222db4-2a69-47b1-91d9-fb30ccf499e5}, !- Name
  {9bb56ed7-85b4-49bb-9742-023b8b53ba6c}; !- HVAC Component

OS:Sizing:Zone,
  {e4cb3356-5bf7-4794-8739-56916da67969}, !- Handle
  {9bb56ed7-85b4-49bb-9742-023b8b53ba6c}, !- Zone or ZoneList Name
>>>>>>> ed7d523f
  SupplyAirTemperature,                   !- Zone Cooling Design Supply Air Temperature Input Method
  14,                                     !- Zone Cooling Design Supply Air Temperature {C}
  11.11,                                  !- Zone Cooling Design Supply Air Temperature Difference {deltaC}
  SupplyAirTemperature,                   !- Zone Heating Design Supply Air Temperature Input Method
  40,                                     !- Zone Heating Design Supply Air Temperature {C}
  11.11,                                  !- Zone Heating Design Supply Air Temperature Difference {deltaC}
  0.0085,                                 !- Zone Cooling Design Supply Air Humidity Ratio {kg-H2O/kg-air}
  0.008,                                  !- Zone Heating Design Supply Air Humidity Ratio {kg-H2O/kg-air}
  ,                                       !- Zone Heating Sizing Factor
  ,                                       !- Zone Cooling Sizing Factor
  DesignDay,                              !- Cooling Design Air Flow Method
  ,                                       !- Cooling Design Air Flow Rate {m3/s}
  ,                                       !- Cooling Minimum Air Flow per Zone Floor Area {m3/s-m2}
  ,                                       !- Cooling Minimum Air Flow {m3/s}
  ,                                       !- Cooling Minimum Air Flow Fraction
  DesignDay,                              !- Heating Design Air Flow Method
  ,                                       !- Heating Design Air Flow Rate {m3/s}
  ,                                       !- Heating Maximum Air Flow per Zone Floor Area {m3/s-m2}
  ,                                       !- Heating Maximum Air Flow {m3/s}
  ,                                       !- Heating Maximum Air Flow Fraction
  ,                                       !- Design Zone Air Distribution Effectiveness in Cooling Mode
  ,                                       !- Design Zone Air Distribution Effectiveness in Heating Mode
  No,                                     !- Account for Dedicated Outdoor Air System
  NeutralSupplyAir,                       !- Dedicated Outdoor Air System Control Strategy
  autosize,                               !- Dedicated Outdoor Air Low Setpoint Temperature for Design {C}
  autosize;                               !- Dedicated Outdoor Air High Setpoint Temperature for Design {C}

OS:ZoneHVAC:EquipmentList,
<<<<<<< HEAD
  {3f59cd47-3204-4c7c-89d2-eca02ff5bade}, !- Handle
  Zone HVAC Equipment List 2,             !- Name
  {ceb0f290-8d8c-4b11-acfb-d663280dcb64}; !- Thermal Zone

OS:SpaceType,
  {98973ff0-e9a5-46ca-ad98-bbe327b2f00a}, !- Handle
  Space Type 2,                           !- Name
  ,                                       !- Default Construction Set Name
  ,                                       !- Default Schedule Set Name
  ,                                       !- Group Rendering Name
  ,                                       !- Design Specification Outdoor Air Object Name
  ,                                       !- Standards Template
  ,                                       !- Standards Building Type
  finished basement;                      !- Standards Space Type

OS:Surface,
  {5653a4d0-0adc-46d4-bef1-a71695708b9b}, !- Handle
  Surface 7,                              !- Name
  Floor,                                  !- Surface Type
  ,                                       !- Construction Name
  {83af7bc6-a479-4635-9fd2-9f5fc53740be}, !- Space Name
  Surface,                                !- Outside Boundary Condition
  {838691d7-217f-4e4e-945f-1970899cb396}, !- Outside Boundary Condition Object
=======
  {7fac0895-6f24-4581-b621-662be509cdfe}, !- Handle
  Zone HVAC Equipment List 3,             !- Name
  {9bb56ed7-85b4-49bb-9742-023b8b53ba6c}; !- Thermal Zone

OS:Space,
  {0c727661-c0f9-4782-82ae-c338a92e3f19}, !- Handle
  living space|unit 3|story 1,            !- Name
  {183af4f9-8cce-4d87-a59f-288f13600b5e}, !- Space Type Name
  ,                                       !- Default Construction Set Name
  ,                                       !- Default Schedule Set Name
  -0,                                     !- Direction of Relative North {deg}
  0,                                      !- X Origin {m}
  0,                                      !- Y Origin {m}
  0,                                      !- Z Origin {m}
  ,                                       !- Building Story Name
  {9bb56ed7-85b4-49bb-9742-023b8b53ba6c}, !- Thermal Zone Name
  ,                                       !- Part of Total Floor Area
  ,                                       !- Design Specification Outdoor Air Object Name
  {5f276236-7380-43e4-bcb6-e27dc7f3986a}; !- Building Unit Name

OS:Surface,
  {1a2bafdf-8993-4140-9b74-cb9e94ddef27}, !- Handle
  Surface 23,                             !- Name
  Floor,                                  !- Surface Type
  ,                                       !- Construction Name
  {0c727661-c0f9-4782-82ae-c338a92e3f19}, !- Space Name
  Surface,                                !- Outside Boundary Condition
  {0f6c8d6a-a652-4a38-98b6-c6c98b5a5dc7}, !- Outside Boundary Condition Object
  NoSun,                                  !- Sun Exposure
  NoWind,                                 !- Wind Exposure
  ,                                       !- View Factor to Ground
  ,                                       !- Number of Vertices
  9.144, -9.144, 0,                       !- X,Y,Z Vertex 1 {m}
  9.144, 0, 0,                            !- X,Y,Z Vertex 2 {m}
  13.716, 0, 0,                           !- X,Y,Z Vertex 3 {m}
  13.716, -9.144, 0;                      !- X,Y,Z Vertex 4 {m}

OS:Surface,
  {1fe21921-eaac-4739-8adf-fe6ce0382740}, !- Handle
  Surface 24,                             !- Name
  Wall,                                   !- Surface Type
  ,                                       !- Construction Name
  {0c727661-c0f9-4782-82ae-c338a92e3f19}, !- Space Name
  Surface,                                !- Outside Boundary Condition
  {7d5d957b-7218-4c12-9533-932a4b63e48c}, !- Outside Boundary Condition Object
>>>>>>> ed7d523f
  NoSun,                                  !- Sun Exposure
  NoWind,                                 !- Wind Exposure
  ,                                       !- View Factor to Ground
  ,                                       !- Number of Vertices
<<<<<<< HEAD
  0, -9.144, 2.4384,                      !- X,Y,Z Vertex 1 {m}
  0, 0, 2.4384,                           !- X,Y,Z Vertex 2 {m}
  4.572, 0, 2.4384,                       !- X,Y,Z Vertex 3 {m}
  4.572, -9.144, 2.4384;                  !- X,Y,Z Vertex 4 {m}

OS:Surface,
  {f403526b-2537-477e-aa89-787404132656}, !- Handle
  Surface 8,                              !- Name
  RoofCeiling,                            !- Surface Type
  ,                                       !- Construction Name
  {83af7bc6-a479-4635-9fd2-9f5fc53740be}, !- Space Name
=======
  13.716, -9.144, 2.4384,                 !- X,Y,Z Vertex 1 {m}
  13.716, -9.144, 0,                      !- X,Y,Z Vertex 2 {m}
  13.716, 0, 0,                           !- X,Y,Z Vertex 3 {m}
  13.716, 0, 2.4384;                      !- X,Y,Z Vertex 4 {m}

OS:Surface,
  {bfd0f28e-d545-493a-8eb8-57487ea9efe1}, !- Handle
  Surface 25,                             !- Name
  Wall,                                   !- Surface Type
  ,                                       !- Construction Name
  {0c727661-c0f9-4782-82ae-c338a92e3f19}, !- Space Name
>>>>>>> ed7d523f
  Outdoors,                               !- Outside Boundary Condition
  ,                                       !- Outside Boundary Condition Object
  SunExposed,                             !- Sun Exposure
  WindExposed,                            !- Wind Exposure
  ,                                       !- View Factor to Ground
  ,                                       !- Number of Vertices
  0, -4.572, 5.0292,                      !- X,Y,Z Vertex 1 {m}
  4.572, -4.572, 5.0292,                  !- X,Y,Z Vertex 2 {m}
  4.572, 0, 2.7432,                       !- X,Y,Z Vertex 3 {m}
  0, 0, 2.7432;                           !- X,Y,Z Vertex 4 {m}

OS:Surface,
<<<<<<< HEAD
  {2d218254-38d7-4bfc-a538-967809c690e9}, !- Handle
  Surface 9,                              !- Name
  RoofCeiling,                            !- Surface Type
  ,                                       !- Construction Name
  {83af7bc6-a479-4635-9fd2-9f5fc53740be}, !- Space Name
  Outdoors,                               !- Outside Boundary Condition
  ,                                       !- Outside Boundary Condition Object
  SunExposed,                             !- Sun Exposure
  WindExposed,                            !- Wind Exposure
  ,                                       !- View Factor to Ground
  ,                                       !- Number of Vertices
  4.572, -4.572, 5.0292,                  !- X,Y,Z Vertex 1 {m}
  0, -4.572, 5.0292,                      !- X,Y,Z Vertex 2 {m}
  0, -9.144, 2.7432,                      !- X,Y,Z Vertex 3 {m}
  4.572, -9.144, 2.7432;                  !- X,Y,Z Vertex 4 {m}

OS:Surface,
  {472a5a6a-f11c-4706-9d0c-a560c48658b2}, !- Handle
  Surface 10,                             !- Name
  Wall,                                   !- Surface Type
  ,                                       !- Construction Name
  {83af7bc6-a479-4635-9fd2-9f5fc53740be}, !- Space Name
=======
  {c3aa2dd1-bd90-46b8-a53d-af879d4b9748}, !- Handle
  Surface 26,                             !- Name
  Wall,                                   !- Surface Type
  ,                                       !- Construction Name
  {0c727661-c0f9-4782-82ae-c338a92e3f19}, !- Space Name
>>>>>>> ed7d523f
  Outdoors,                               !- Outside Boundary Condition
  ,                                       !- Outside Boundary Condition Object
  SunExposed,                             !- Sun Exposure
  WindExposed,                            !- Wind Exposure
  ,                                       !- View Factor to Ground
  ,                                       !- Number of Vertices
  0, -4.572, 4.7244,                      !- X,Y,Z Vertex 1 {m}
  0, 0, 2.4384,                           !- X,Y,Z Vertex 2 {m}
  0, -9.144, 2.4384;                      !- X,Y,Z Vertex 3 {m}

OS:Surface,
<<<<<<< HEAD
  {09918ca2-3edb-4225-a66e-28e875914ef5}, !- Handle
  Surface 11,                             !- Name
  Wall,                                   !- Surface Type
  ,                                       !- Construction Name
  {83af7bc6-a479-4635-9fd2-9f5fc53740be}, !- Space Name
  Adiabatic,                              !- Outside Boundary Condition
  ,                                       !- Outside Boundary Condition Object
=======
  {2615ae3c-9c83-4496-ae2a-ed28af6e6821}, !- Handle
  Surface 27,                             !- Name
  Wall,                                   !- Surface Type
  ,                                       !- Construction Name
  {0c727661-c0f9-4782-82ae-c338a92e3f19}, !- Space Name
  Surface,                                !- Outside Boundary Condition
  {4cce5a97-2bac-4bb3-93a1-a5c3b5bb20df}, !- Outside Boundary Condition Object
  NoSun,                                  !- Sun Exposure
  NoWind,                                 !- Wind Exposure
  ,                                       !- View Factor to Ground
  ,                                       !- Number of Vertices
  9.144, 0, 2.4384,                       !- X,Y,Z Vertex 1 {m}
  9.144, 0, 0,                            !- X,Y,Z Vertex 2 {m}
  9.144, -9.144, 0,                       !- X,Y,Z Vertex 3 {m}
  9.144, -9.144, 2.4384;                  !- X,Y,Z Vertex 4 {m}

OS:Surface,
  {c4e59100-68d2-418b-bee6-7c8de246dff5}, !- Handle
  Surface 28,                             !- Name
  RoofCeiling,                            !- Surface Type
  ,                                       !- Construction Name
  {0c727661-c0f9-4782-82ae-c338a92e3f19}, !- Space Name
  Surface,                                !- Outside Boundary Condition
  {ab0f9d71-cd37-4987-a746-3b3dac73debd}, !- Outside Boundary Condition Object
>>>>>>> ed7d523f
  NoSun,                                  !- Sun Exposure
  NoWind,                                 !- Wind Exposure
  ,                                       !- View Factor to Ground
  ,                                       !- Number of Vertices
  4.572, -4.572, 4.7244,                  !- X,Y,Z Vertex 1 {m}
  4.572, -9.144, 2.4384,                  !- X,Y,Z Vertex 2 {m}
  4.572, 0, 2.4384;                       !- X,Y,Z Vertex 3 {m}

OS:Space,
  {83af7bc6-a479-4635-9fd2-9f5fc53740be}, !- Handle
  unfinished attic space,                 !- Name
  {27572ba0-d60c-469c-a77d-d45c4a356052}, !- Space Type Name
  ,                                       !- Default Construction Set Name
  ,                                       !- Default Schedule Set Name
  ,                                       !- Direction of Relative North {deg}
  ,                                       !- X Origin {m}
  ,                                       !- Y Origin {m}
  ,                                       !- Z Origin {m}
  ,                                       !- Building Story Name
  {bd5fb3f7-0e70-4805-a953-fac7f2f06d9b}; !- Thermal Zone Name

OS:ThermalZone,
<<<<<<< HEAD
  {bd5fb3f7-0e70-4805-a953-fac7f2f06d9b}, !- Handle
  unfinished attic zone,                  !- Name
=======
  {a28b8b34-7be6-41c9-82c8-b6135f598943}, !- Handle
  living zone|unit 4,                     !- Name
>>>>>>> ed7d523f
  ,                                       !- Multiplier
  ,                                       !- Ceiling Height {m}
  ,                                       !- Volume {m3}
  ,                                       !- Floor Area {m2}
  ,                                       !- Zone Inside Convection Algorithm
  ,                                       !- Zone Outside Convection Algorithm
  ,                                       !- Zone Conditioning Equipment List Name
<<<<<<< HEAD
  {e6e0d7a7-4a4f-4fd8-a978-fdc195d998d4}, !- Zone Air Inlet Port List
  {3ddbfa60-6b7b-45c1-aac6-c49b48177155}, !- Zone Air Exhaust Port List
  {a99fa45e-63b7-437b-b3b3-781d0aa82e41}, !- Zone Air Node Name
  {e06547c1-1afb-445f-8e47-2cc52ccce80c}, !- Zone Return Air Port List
=======
  {0bd6db54-0f7f-45cd-a1b5-a3b73f549aaf}, !- Zone Air Inlet Port List
  {440effea-ac9e-4158-8d3e-a84e2ea82874}, !- Zone Air Exhaust Port List
  {31338973-3c58-47b7-993b-66125607169b}, !- Zone Air Node Name
  {5c52f77e-5ed3-4c1e-afc5-1c94f984d85a}, !- Zone Return Air Port List
>>>>>>> ed7d523f
  ,                                       !- Primary Daylighting Control Name
  ,                                       !- Fraction of Zone Controlled by Primary Daylighting Control
  ,                                       !- Secondary Daylighting Control Name
  ,                                       !- Fraction of Zone Controlled by Secondary Daylighting Control
  ,                                       !- Illuminance Map Name
  ,                                       !- Group Rendering Name
  ,                                       !- Thermostat Name
  No;                                     !- Use Ideal Air Loads

OS:Node,
<<<<<<< HEAD
  {c67b5490-b5b8-4f72-bf84-93214d0bb63b}, !- Handle
  Node 3,                                 !- Name
  {a99fa45e-63b7-437b-b3b3-781d0aa82e41}, !- Inlet Port
  ;                                       !- Outlet Port

OS:Connection,
  {a99fa45e-63b7-437b-b3b3-781d0aa82e41}, !- Handle
  {65dcbb54-e228-4774-ab3b-3601f5e89c36}, !- Name
  {bd5fb3f7-0e70-4805-a953-fac7f2f06d9b}, !- Source Object
  11,                                     !- Outlet Port
  {c67b5490-b5b8-4f72-bf84-93214d0bb63b}, !- Target Object
  2;                                      !- Inlet Port

OS:PortList,
  {e6e0d7a7-4a4f-4fd8-a978-fdc195d998d4}, !- Handle
  {1a5e21d7-2889-4a96-9d40-6df3537c8fdf}, !- Name
  {bd5fb3f7-0e70-4805-a953-fac7f2f06d9b}; !- HVAC Component

OS:PortList,
  {3ddbfa60-6b7b-45c1-aac6-c49b48177155}, !- Handle
  {3b31a321-a63b-4a54-8938-ec918428fca9}, !- Name
  {bd5fb3f7-0e70-4805-a953-fac7f2f06d9b}; !- HVAC Component

OS:PortList,
  {e06547c1-1afb-445f-8e47-2cc52ccce80c}, !- Handle
  {4039e6cc-0c9d-4f9f-9242-9db8305a5966}, !- Name
  {bd5fb3f7-0e70-4805-a953-fac7f2f06d9b}; !- HVAC Component

OS:Sizing:Zone,
  {6d9a0486-f434-4551-98ab-08fe536b66a4}, !- Handle
  {bd5fb3f7-0e70-4805-a953-fac7f2f06d9b}, !- Zone or ZoneList Name
=======
  {7981b344-1f2b-40d8-b806-9472b9347fdf}, !- Handle
  Node 4,                                 !- Name
  {31338973-3c58-47b7-993b-66125607169b}, !- Inlet Port
  ;                                       !- Outlet Port

OS:Connection,
  {31338973-3c58-47b7-993b-66125607169b}, !- Handle
  {6d130a77-bb39-4737-ab80-648d9431ed55}, !- Name
  {a28b8b34-7be6-41c9-82c8-b6135f598943}, !- Source Object
  11,                                     !- Outlet Port
  {7981b344-1f2b-40d8-b806-9472b9347fdf}, !- Target Object
  2;                                      !- Inlet Port

OS:PortList,
  {0bd6db54-0f7f-45cd-a1b5-a3b73f549aaf}, !- Handle
  {70de4e68-92e2-4ca8-a6ca-a5af03f839ea}, !- Name
  {a28b8b34-7be6-41c9-82c8-b6135f598943}; !- HVAC Component

OS:PortList,
  {440effea-ac9e-4158-8d3e-a84e2ea82874}, !- Handle
  {b0700a9f-69a9-4826-802b-13bb6bb227c1}, !- Name
  {a28b8b34-7be6-41c9-82c8-b6135f598943}; !- HVAC Component

OS:PortList,
  {5c52f77e-5ed3-4c1e-afc5-1c94f984d85a}, !- Handle
  {aa3d84cc-b592-45d3-8ca8-6386d690f29f}, !- Name
  {a28b8b34-7be6-41c9-82c8-b6135f598943}; !- HVAC Component

OS:Sizing:Zone,
  {ffbb8114-5d5a-4e43-8b39-5fe99d21c5b7}, !- Handle
  {a28b8b34-7be6-41c9-82c8-b6135f598943}, !- Zone or ZoneList Name
>>>>>>> ed7d523f
  SupplyAirTemperature,                   !- Zone Cooling Design Supply Air Temperature Input Method
  14,                                     !- Zone Cooling Design Supply Air Temperature {C}
  11.11,                                  !- Zone Cooling Design Supply Air Temperature Difference {deltaC}
  SupplyAirTemperature,                   !- Zone Heating Design Supply Air Temperature Input Method
  40,                                     !- Zone Heating Design Supply Air Temperature {C}
  11.11,                                  !- Zone Heating Design Supply Air Temperature Difference {deltaC}
  0.0085,                                 !- Zone Cooling Design Supply Air Humidity Ratio {kg-H2O/kg-air}
  0.008,                                  !- Zone Heating Design Supply Air Humidity Ratio {kg-H2O/kg-air}
  ,                                       !- Zone Heating Sizing Factor
  ,                                       !- Zone Cooling Sizing Factor
  DesignDay,                              !- Cooling Design Air Flow Method
  ,                                       !- Cooling Design Air Flow Rate {m3/s}
  ,                                       !- Cooling Minimum Air Flow per Zone Floor Area {m3/s-m2}
  ,                                       !- Cooling Minimum Air Flow {m3/s}
  ,                                       !- Cooling Minimum Air Flow Fraction
  DesignDay,                              !- Heating Design Air Flow Method
  ,                                       !- Heating Design Air Flow Rate {m3/s}
  ,                                       !- Heating Maximum Air Flow per Zone Floor Area {m3/s-m2}
  ,                                       !- Heating Maximum Air Flow {m3/s}
  ,                                       !- Heating Maximum Air Flow Fraction
  ,                                       !- Design Zone Air Distribution Effectiveness in Cooling Mode
  ,                                       !- Design Zone Air Distribution Effectiveness in Heating Mode
  No,                                     !- Account for Dedicated Outdoor Air System
  NeutralSupplyAir,                       !- Dedicated Outdoor Air System Control Strategy
  autosize,                               !- Dedicated Outdoor Air Low Setpoint Temperature for Design {C}
  autosize;                               !- Dedicated Outdoor Air High Setpoint Temperature for Design {C}

OS:ZoneHVAC:EquipmentList,
<<<<<<< HEAD
  {b79c27e4-28c1-45e8-997b-126613524a21}, !- Handle
  Zone HVAC Equipment List 3,             !- Name
  {bd5fb3f7-0e70-4805-a953-fac7f2f06d9b}; !- Thermal Zone

OS:SpaceType,
  {27572ba0-d60c-469c-a77d-d45c4a356052}, !- Handle
  Space Type 3,                           !- Name
  ,                                       !- Default Construction Set Name
  ,                                       !- Default Schedule Set Name
  ,                                       !- Group Rendering Name
  ,                                       !- Design Specification Outdoor Air Object Name
  ,                                       !- Standards Template
  ,                                       !- Standards Building Type
  unfinished attic;                       !- Standards Space Type

OS:BuildingUnit,
  {62c18d6a-0e23-4cbe-befd-750d793ef305}, !- Handle
  unit 1,                                 !- Name
  ,                                       !- Rendering Color
  Residential;                            !- Building Unit Type

OS:AdditionalProperties,
  {a0e15a8f-8b8d-4644-a04a-adb2a545550a}, !- Handle
  {62c18d6a-0e23-4cbe-befd-750d793ef305}, !- Object Name
  NumberOfBedrooms,                       !- Feature Name 1
  Integer,                                !- Feature Data Type 1
  3,                                      !- Feature Value 1
  NumberOfBathrooms,                      !- Feature Name 2
  Double,                                 !- Feature Data Type 2
  2,                                      !- Feature Value 2
  NumberOfOccupants,                      !- Feature Name 3
  Double,                                 !- Feature Data Type 3
  3.3900000000000001;                     !- Feature Value 3

OS:External:File,
  {3d849126-e7e1-4418-af60-eb86d8e809e6}, !- Handle
=======
  {000e4660-a60c-4eb1-8678-576ba79ba723}, !- Handle
  Zone HVAC Equipment List 4,             !- Name
  {a28b8b34-7be6-41c9-82c8-b6135f598943}; !- Thermal Zone

OS:Space,
  {97193d75-75fc-4bf5-b203-56a29c13d7b3}, !- Handle
  living space|unit 4|story 1,            !- Name
  {183af4f9-8cce-4d87-a59f-288f13600b5e}, !- Space Type Name
  ,                                       !- Default Construction Set Name
  ,                                       !- Default Schedule Set Name
  -0,                                     !- Direction of Relative North {deg}
  0,                                      !- X Origin {m}
  0,                                      !- Y Origin {m}
  0,                                      !- Z Origin {m}
  ,                                       !- Building Story Name
  {a28b8b34-7be6-41c9-82c8-b6135f598943}, !- Thermal Zone Name
  ,                                       !- Part of Total Floor Area
  ,                                       !- Design Specification Outdoor Air Object Name
  {630278f3-9247-47e1-ae52-f1a78b931d80}; !- Building Unit Name

OS:Surface,
  {c08ca734-a662-4034-b31b-5cb018977fc2}, !- Handle
  Surface 34,                             !- Name
  Floor,                                  !- Surface Type
  ,                                       !- Construction Name
  {97193d75-75fc-4bf5-b203-56a29c13d7b3}, !- Space Name
  Surface,                                !- Outside Boundary Condition
  {de40403a-1873-4694-9303-62ae221495af}, !- Outside Boundary Condition Object
  NoSun,                                  !- Sun Exposure
  NoWind,                                 !- Wind Exposure
  ,                                       !- View Factor to Ground
  ,                                       !- Number of Vertices
  13.716, -9.144, 0,                      !- X,Y,Z Vertex 1 {m}
  13.716, 0, 0,                           !- X,Y,Z Vertex 2 {m}
  18.288, 0, 0,                           !- X,Y,Z Vertex 3 {m}
  18.288, -9.144, 0;                      !- X,Y,Z Vertex 4 {m}

OS:Surface,
  {ede49f6a-3fb2-489e-9fb6-62e69894b73a}, !- Handle
  Surface 35,                             !- Name
  Wall,                                   !- Surface Type
  ,                                       !- Construction Name
  {97193d75-75fc-4bf5-b203-56a29c13d7b3}, !- Space Name
  Outdoors,                               !- Outside Boundary Condition
  ,                                       !- Outside Boundary Condition Object
  SunExposed,                             !- Sun Exposure
  WindExposed,                            !- Wind Exposure
  ,                                       !- View Factor to Ground
  ,                                       !- Number of Vertices
  18.288, -9.144, 2.4384,                 !- X,Y,Z Vertex 1 {m}
  18.288, -9.144, 0,                      !- X,Y,Z Vertex 2 {m}
  18.288, 0, 0,                           !- X,Y,Z Vertex 3 {m}
  18.288, 0, 2.4384;                      !- X,Y,Z Vertex 4 {m}

OS:Surface,
  {86c6f91f-6593-4f7f-8d68-ae86ae9ea797}, !- Handle
  Surface 36,                             !- Name
  Wall,                                   !- Surface Type
  ,                                       !- Construction Name
  {97193d75-75fc-4bf5-b203-56a29c13d7b3}, !- Space Name
  Outdoors,                               !- Outside Boundary Condition
  ,                                       !- Outside Boundary Condition Object
  SunExposed,                             !- Sun Exposure
  WindExposed,                            !- Wind Exposure
  ,                                       !- View Factor to Ground
  ,                                       !- Number of Vertices
  18.288, 0, 2.4384,                      !- X,Y,Z Vertex 1 {m}
  18.288, 0, 0,                           !- X,Y,Z Vertex 2 {m}
  13.716, 0, 0,                           !- X,Y,Z Vertex 3 {m}
  13.716, 0, 2.4384;                      !- X,Y,Z Vertex 4 {m}

OS:Surface,
  {48634cd5-91d4-4140-b14f-0dbdddfabe32}, !- Handle
  Surface 37,                             !- Name
  Wall,                                   !- Surface Type
  ,                                       !- Construction Name
  {97193d75-75fc-4bf5-b203-56a29c13d7b3}, !- Space Name
  Outdoors,                               !- Outside Boundary Condition
  ,                                       !- Outside Boundary Condition Object
  SunExposed,                             !- Sun Exposure
  WindExposed,                            !- Wind Exposure
  ,                                       !- View Factor to Ground
  ,                                       !- Number of Vertices
  13.716, -9.144, 2.4384,                 !- X,Y,Z Vertex 1 {m}
  13.716, -9.144, 0,                      !- X,Y,Z Vertex 2 {m}
  18.288, -9.144, 0,                      !- X,Y,Z Vertex 3 {m}
  18.288, -9.144, 2.4384;                 !- X,Y,Z Vertex 4 {m}

OS:Surface,
  {7d5d957b-7218-4c12-9533-932a4b63e48c}, !- Handle
  Surface 38,                             !- Name
  Wall,                                   !- Surface Type
  ,                                       !- Construction Name
  {97193d75-75fc-4bf5-b203-56a29c13d7b3}, !- Space Name
  Surface,                                !- Outside Boundary Condition
  {1fe21921-eaac-4739-8adf-fe6ce0382740}, !- Outside Boundary Condition Object
  NoSun,                                  !- Sun Exposure
  NoWind,                                 !- Wind Exposure
  ,                                       !- View Factor to Ground
  ,                                       !- Number of Vertices
  13.716, 0, 2.4384,                      !- X,Y,Z Vertex 1 {m}
  13.716, 0, 0,                           !- X,Y,Z Vertex 2 {m}
  13.716, -9.144, 0,                      !- X,Y,Z Vertex 3 {m}
  13.716, -9.144, 2.4384;                 !- X,Y,Z Vertex 4 {m}

OS:Surface,
  {37994aee-787e-4ae6-b991-bb16018cf646}, !- Handle
  Surface 39,                             !- Name
  RoofCeiling,                            !- Surface Type
  ,                                       !- Construction Name
  {97193d75-75fc-4bf5-b203-56a29c13d7b3}, !- Space Name
  Surface,                                !- Outside Boundary Condition
  {8f36d035-2e59-430a-9955-b54aef862134}, !- Outside Boundary Condition Object
  NoSun,                                  !- Sun Exposure
  NoWind,                                 !- Wind Exposure
  ,                                       !- View Factor to Ground
  ,                                       !- Number of Vertices
  18.288, -9.144, 2.4384,                 !- X,Y,Z Vertex 1 {m}
  18.288, 0, 2.4384,                      !- X,Y,Z Vertex 2 {m}
  13.716, 0, 2.4384,                      !- X,Y,Z Vertex 3 {m}
  13.716, -9.144, 2.4384;                 !- X,Y,Z Vertex 4 {m}

OS:Space,
  {0651ad58-0283-45f1-a0ca-6a059ee39579}, !- Handle
  finished basement space,                !- Name
  {91a4c518-faad-4434-b07e-07cffb84b21d}, !- Space Type Name
  ,                                       !- Default Construction Set Name
  ,                                       !- Default Schedule Set Name
  -0,                                     !- Direction of Relative North {deg}
  0,                                      !- X Origin {m}
  0,                                      !- Y Origin {m}
  0,                                      !- Z Origin {m}
  ,                                       !- Building Story Name
  {7ba7c47f-c915-4b97-9790-0249cbea9513}, !- Thermal Zone Name
  ,                                       !- Part of Total Floor Area
  ,                                       !- Design Specification Outdoor Air Object Name
  {7f57d884-51c6-4878-b097-bc7101e19d73}; !- Building Unit Name

OS:Surface,
  {66f2e28a-139e-4e75-88fa-50c7102a7a6c}, !- Handle
  Surface 45,                             !- Name
  Floor,                                  !- Surface Type
  ,                                       !- Construction Name
  {0651ad58-0283-45f1-a0ca-6a059ee39579}, !- Space Name
  Foundation,                             !- Outside Boundary Condition
  ,                                       !- Outside Boundary Condition Object
  NoSun,                                  !- Sun Exposure
  NoWind,                                 !- Wind Exposure
  ,                                       !- View Factor to Ground
  ,                                       !- Number of Vertices
  0, -9.144, -2.4384,                     !- X,Y,Z Vertex 1 {m}
  0, 0, -2.4384,                          !- X,Y,Z Vertex 2 {m}
  4.572, 0, -2.4384,                      !- X,Y,Z Vertex 3 {m}
  4.572, -9.144, -2.4384;                 !- X,Y,Z Vertex 4 {m}

OS:Surface,
  {6502386f-36a1-44c6-94bb-9e099057e7c9}, !- Handle
  Surface 46,                             !- Name
  Wall,                                   !- Surface Type
  ,                                       !- Construction Name
  {0651ad58-0283-45f1-a0ca-6a059ee39579}, !- Space Name
  Foundation,                             !- Outside Boundary Condition
  ,                                       !- Outside Boundary Condition Object
  NoSun,                                  !- Sun Exposure
  NoWind,                                 !- Wind Exposure
  ,                                       !- View Factor to Ground
  ,                                       !- Number of Vertices
  0, 0, 0,                                !- X,Y,Z Vertex 1 {m}
  0, 0, -2.4384,                          !- X,Y,Z Vertex 2 {m}
  0, -9.144, -2.4384,                     !- X,Y,Z Vertex 3 {m}
  0, -9.144, 0;                           !- X,Y,Z Vertex 4 {m}

OS:Surface,
  {a077061f-af12-4424-bb4b-8d24a84cf1c1}, !- Handle
  Surface 47,                             !- Name
  Wall,                                   !- Surface Type
  ,                                       !- Construction Name
  {0651ad58-0283-45f1-a0ca-6a059ee39579}, !- Space Name
  Foundation,                             !- Outside Boundary Condition
  ,                                       !- Outside Boundary Condition Object
  NoSun,                                  !- Sun Exposure
  NoWind,                                 !- Wind Exposure
  ,                                       !- View Factor to Ground
  ,                                       !- Number of Vertices
  4.572, 0, 0,                            !- X,Y,Z Vertex 1 {m}
  4.572, 0, -2.4384,                      !- X,Y,Z Vertex 2 {m}
  0, 0, -2.4384,                          !- X,Y,Z Vertex 3 {m}
  0, 0, 0;                                !- X,Y,Z Vertex 4 {m}

OS:Surface,
  {68a3a4f8-6647-4e5f-815d-4cd6df8ac93e}, !- Handle
  Surface 48,                             !- Name
  Wall,                                   !- Surface Type
  ,                                       !- Construction Name
  {0651ad58-0283-45f1-a0ca-6a059ee39579}, !- Space Name
  Surface,                                !- Outside Boundary Condition
  {032deb05-c520-4b4c-9712-ec141fc46080}, !- Outside Boundary Condition Object
  NoSun,                                  !- Sun Exposure
  NoWind,                                 !- Wind Exposure
  ,                                       !- View Factor to Ground
  ,                                       !- Number of Vertices
  4.572, -9.144, 0,                       !- X,Y,Z Vertex 1 {m}
  4.572, -9.144, -2.4384,                 !- X,Y,Z Vertex 2 {m}
  4.572, 0, -2.4384,                      !- X,Y,Z Vertex 3 {m}
  4.572, 0, 0;                            !- X,Y,Z Vertex 4 {m}

OS:Surface,
  {f3e8dc15-44b2-4049-8b1e-4ac5372722ec}, !- Handle
  Surface 49,                             !- Name
  Wall,                                   !- Surface Type
  ,                                       !- Construction Name
  {0651ad58-0283-45f1-a0ca-6a059ee39579}, !- Space Name
  Foundation,                             !- Outside Boundary Condition
  ,                                       !- Outside Boundary Condition Object
  NoSun,                                  !- Sun Exposure
  NoWind,                                 !- Wind Exposure
  ,                                       !- View Factor to Ground
  ,                                       !- Number of Vertices
  0, -9.144, 0,                           !- X,Y,Z Vertex 1 {m}
  0, -9.144, -2.4384,                     !- X,Y,Z Vertex 2 {m}
  4.572, -9.144, -2.4384,                 !- X,Y,Z Vertex 3 {m}
  4.572, -9.144, 0;                       !- X,Y,Z Vertex 4 {m}

OS:Surface,
  {0b45c4a6-cf93-4a24-b9af-4d443b682b64}, !- Handle
  Surface 50,                             !- Name
  RoofCeiling,                            !- Surface Type
  ,                                       !- Construction Name
  {0651ad58-0283-45f1-a0ca-6a059ee39579}, !- Space Name
  Surface,                                !- Outside Boundary Condition
  {05107e89-79e6-4120-bb74-aedfcf254b78}, !- Outside Boundary Condition Object
  NoSun,                                  !- Sun Exposure
  NoWind,                                 !- Wind Exposure
  ,                                       !- View Factor to Ground
  ,                                       !- Number of Vertices
  4.572, -9.144, 0,                       !- X,Y,Z Vertex 1 {m}
  4.572, 0, 0,                            !- X,Y,Z Vertex 2 {m}
  0, 0, 0,                                !- X,Y,Z Vertex 3 {m}
  0, -9.144, 0;                           !- X,Y,Z Vertex 4 {m}

OS:ThermalZone,
  {7ba7c47f-c915-4b97-9790-0249cbea9513}, !- Handle
  finished basement zone,                 !- Name
  ,                                       !- Multiplier
  ,                                       !- Ceiling Height {m}
  ,                                       !- Volume {m3}
  ,                                       !- Floor Area {m2}
  ,                                       !- Zone Inside Convection Algorithm
  ,                                       !- Zone Outside Convection Algorithm
  ,                                       !- Zone Conditioning Equipment List Name
  {fb13e210-e0cd-49f1-bb04-e90bd57baf06}, !- Zone Air Inlet Port List
  {1ef091ad-82fb-4c37-bb70-a5aa3dd02293}, !- Zone Air Exhaust Port List
  {008472d1-f6ff-461b-b202-95ef49fabc54}, !- Zone Air Node Name
  {79c33b30-e852-47cb-910b-923f86574b36}, !- Zone Return Air Port List
  ,                                       !- Primary Daylighting Control Name
  ,                                       !- Fraction of Zone Controlled by Primary Daylighting Control
  ,                                       !- Secondary Daylighting Control Name
  ,                                       !- Fraction of Zone Controlled by Secondary Daylighting Control
  ,                                       !- Illuminance Map Name
  ,                                       !- Group Rendering Name
  ,                                       !- Thermostat Name
  No;                                     !- Use Ideal Air Loads

OS:Node,
  {8a10ed34-db92-4881-b623-0018f11b3268}, !- Handle
  Node 5,                                 !- Name
  {008472d1-f6ff-461b-b202-95ef49fabc54}, !- Inlet Port
  ;                                       !- Outlet Port

OS:Connection,
  {008472d1-f6ff-461b-b202-95ef49fabc54}, !- Handle
  {7193bbfd-c8d4-47ef-b94c-eb1d28a97c52}, !- Name
  {7ba7c47f-c915-4b97-9790-0249cbea9513}, !- Source Object
  11,                                     !- Outlet Port
  {8a10ed34-db92-4881-b623-0018f11b3268}, !- Target Object
  2;                                      !- Inlet Port

OS:PortList,
  {fb13e210-e0cd-49f1-bb04-e90bd57baf06}, !- Handle
  {9ed150ed-efa4-49bd-9a90-0152feb57008}, !- Name
  {7ba7c47f-c915-4b97-9790-0249cbea9513}; !- HVAC Component

OS:PortList,
  {1ef091ad-82fb-4c37-bb70-a5aa3dd02293}, !- Handle
  {41a6909b-37f7-4179-99b8-feb6e0d76a10}, !- Name
  {7ba7c47f-c915-4b97-9790-0249cbea9513}; !- HVAC Component

OS:PortList,
  {79c33b30-e852-47cb-910b-923f86574b36}, !- Handle
  {6f444715-a8eb-47d3-8f01-c3e16a40f3cf}, !- Name
  {7ba7c47f-c915-4b97-9790-0249cbea9513}; !- HVAC Component

OS:Sizing:Zone,
  {357af5ad-498c-4b4e-80a7-0479441693a0}, !- Handle
  {7ba7c47f-c915-4b97-9790-0249cbea9513}, !- Zone or ZoneList Name
  SupplyAirTemperature,                   !- Zone Cooling Design Supply Air Temperature Input Method
  14,                                     !- Zone Cooling Design Supply Air Temperature {C}
  11.11,                                  !- Zone Cooling Design Supply Air Temperature Difference {deltaC}
  SupplyAirTemperature,                   !- Zone Heating Design Supply Air Temperature Input Method
  40,                                     !- Zone Heating Design Supply Air Temperature {C}
  11.11,                                  !- Zone Heating Design Supply Air Temperature Difference {deltaC}
  0.0085,                                 !- Zone Cooling Design Supply Air Humidity Ratio {kg-H2O/kg-air}
  0.008,                                  !- Zone Heating Design Supply Air Humidity Ratio {kg-H2O/kg-air}
  ,                                       !- Zone Heating Sizing Factor
  ,                                       !- Zone Cooling Sizing Factor
  DesignDay,                              !- Cooling Design Air Flow Method
  ,                                       !- Cooling Design Air Flow Rate {m3/s}
  ,                                       !- Cooling Minimum Air Flow per Zone Floor Area {m3/s-m2}
  ,                                       !- Cooling Minimum Air Flow {m3/s}
  ,                                       !- Cooling Minimum Air Flow Fraction
  DesignDay,                              !- Heating Design Air Flow Method
  ,                                       !- Heating Design Air Flow Rate {m3/s}
  ,                                       !- Heating Maximum Air Flow per Zone Floor Area {m3/s-m2}
  ,                                       !- Heating Maximum Air Flow {m3/s}
  ,                                       !- Heating Maximum Air Flow Fraction
  ,                                       !- Design Zone Air Distribution Effectiveness in Cooling Mode
  ,                                       !- Design Zone Air Distribution Effectiveness in Heating Mode
  No,                                     !- Account for Dedicated Outdoor Air System
  NeutralSupplyAir,                       !- Dedicated Outdoor Air System Control Strategy
  autosize,                               !- Dedicated Outdoor Air Low Setpoint Temperature for Design {C}
  autosize;                               !- Dedicated Outdoor Air High Setpoint Temperature for Design {C}

OS:ZoneHVAC:EquipmentList,
  {f2bee61c-296f-4f1c-9fc3-9e97ceffa38a}, !- Handle
  Zone HVAC Equipment List 5,             !- Name
  {7ba7c47f-c915-4b97-9790-0249cbea9513}; !- Thermal Zone

OS:SpaceType,
  {91a4c518-faad-4434-b07e-07cffb84b21d}, !- Handle
  Space Type 2,                           !- Name
  ,                                       !- Default Construction Set Name
  ,                                       !- Default Schedule Set Name
  ,                                       !- Group Rendering Name
  ,                                       !- Design Specification Outdoor Air Object Name
  ,                                       !- Standards Template
  ,                                       !- Standards Building Type
  finished basement;                      !- Standards Space Type

OS:ThermalZone,
  {a7b15d74-2f62-401b-a25a-afdbd1850568}, !- Handle
  finished basement zone|unit 2,          !- Name
  ,                                       !- Multiplier
  ,                                       !- Ceiling Height {m}
  ,                                       !- Volume {m3}
  ,                                       !- Floor Area {m2}
  ,                                       !- Zone Inside Convection Algorithm
  ,                                       !- Zone Outside Convection Algorithm
  ,                                       !- Zone Conditioning Equipment List Name
  {08c3b08d-b10b-439a-a97c-2231f0087133}, !- Zone Air Inlet Port List
  {27c5958a-9f93-4242-a6b4-04220aa1c7de}, !- Zone Air Exhaust Port List
  {09416ef2-a0cf-48d7-9ea9-98cc168eb28f}, !- Zone Air Node Name
  {4030b55a-bd1d-4e07-9610-d2d98755f4b5}, !- Zone Return Air Port List
  ,                                       !- Primary Daylighting Control Name
  ,                                       !- Fraction of Zone Controlled by Primary Daylighting Control
  ,                                       !- Secondary Daylighting Control Name
  ,                                       !- Fraction of Zone Controlled by Secondary Daylighting Control
  ,                                       !- Illuminance Map Name
  ,                                       !- Group Rendering Name
  ,                                       !- Thermostat Name
  No;                                     !- Use Ideal Air Loads

OS:Node,
  {b32377dd-8182-4a78-8e39-d5ba86bab814}, !- Handle
  Node 6,                                 !- Name
  {09416ef2-a0cf-48d7-9ea9-98cc168eb28f}, !- Inlet Port
  ;                                       !- Outlet Port

OS:Connection,
  {09416ef2-a0cf-48d7-9ea9-98cc168eb28f}, !- Handle
  {9bb673ee-54be-40b4-9c1d-a4940f1a0834}, !- Name
  {a7b15d74-2f62-401b-a25a-afdbd1850568}, !- Source Object
  11,                                     !- Outlet Port
  {b32377dd-8182-4a78-8e39-d5ba86bab814}, !- Target Object
  2;                                      !- Inlet Port

OS:PortList,
  {08c3b08d-b10b-439a-a97c-2231f0087133}, !- Handle
  {5521aacf-c73a-4d5f-80bc-7e76b56351b3}, !- Name
  {a7b15d74-2f62-401b-a25a-afdbd1850568}; !- HVAC Component

OS:PortList,
  {27c5958a-9f93-4242-a6b4-04220aa1c7de}, !- Handle
  {fbf55f96-c219-492d-81ed-29039d4bcbbf}, !- Name
  {a7b15d74-2f62-401b-a25a-afdbd1850568}; !- HVAC Component

OS:PortList,
  {4030b55a-bd1d-4e07-9610-d2d98755f4b5}, !- Handle
  {79602a01-60e8-4cf7-aff3-e7746ae953f6}, !- Name
  {a7b15d74-2f62-401b-a25a-afdbd1850568}; !- HVAC Component

OS:Sizing:Zone,
  {ecd386e9-9203-489a-82b3-a8d1adae5e26}, !- Handle
  {a7b15d74-2f62-401b-a25a-afdbd1850568}, !- Zone or ZoneList Name
  SupplyAirTemperature,                   !- Zone Cooling Design Supply Air Temperature Input Method
  14,                                     !- Zone Cooling Design Supply Air Temperature {C}
  11.11,                                  !- Zone Cooling Design Supply Air Temperature Difference {deltaC}
  SupplyAirTemperature,                   !- Zone Heating Design Supply Air Temperature Input Method
  40,                                     !- Zone Heating Design Supply Air Temperature {C}
  11.11,                                  !- Zone Heating Design Supply Air Temperature Difference {deltaC}
  0.0085,                                 !- Zone Cooling Design Supply Air Humidity Ratio {kg-H2O/kg-air}
  0.008,                                  !- Zone Heating Design Supply Air Humidity Ratio {kg-H2O/kg-air}
  ,                                       !- Zone Heating Sizing Factor
  ,                                       !- Zone Cooling Sizing Factor
  DesignDay,                              !- Cooling Design Air Flow Method
  ,                                       !- Cooling Design Air Flow Rate {m3/s}
  ,                                       !- Cooling Minimum Air Flow per Zone Floor Area {m3/s-m2}
  ,                                       !- Cooling Minimum Air Flow {m3/s}
  ,                                       !- Cooling Minimum Air Flow Fraction
  DesignDay,                              !- Heating Design Air Flow Method
  ,                                       !- Heating Design Air Flow Rate {m3/s}
  ,                                       !- Heating Maximum Air Flow per Zone Floor Area {m3/s-m2}
  ,                                       !- Heating Maximum Air Flow {m3/s}
  ,                                       !- Heating Maximum Air Flow Fraction
  ,                                       !- Design Zone Air Distribution Effectiveness in Cooling Mode
  ,                                       !- Design Zone Air Distribution Effectiveness in Heating Mode
  No,                                     !- Account for Dedicated Outdoor Air System
  NeutralSupplyAir,                       !- Dedicated Outdoor Air System Control Strategy
  autosize,                               !- Dedicated Outdoor Air Low Setpoint Temperature for Design {C}
  autosize;                               !- Dedicated Outdoor Air High Setpoint Temperature for Design {C}

OS:ZoneHVAC:EquipmentList,
  {cd36959c-0f98-4185-bbd4-5e3e61e0e299}, !- Handle
  Zone HVAC Equipment List 6,             !- Name
  {a7b15d74-2f62-401b-a25a-afdbd1850568}; !- Thermal Zone

OS:Space,
  {4d468de2-cbd9-4121-ab2b-0b41b5ac3d85}, !- Handle
  finished basement space|unit 2,         !- Name
  {91a4c518-faad-4434-b07e-07cffb84b21d}, !- Space Type Name
  ,                                       !- Default Construction Set Name
  ,                                       !- Default Schedule Set Name
  -0,                                     !- Direction of Relative North {deg}
  0,                                      !- X Origin {m}
  0,                                      !- Y Origin {m}
  0,                                      !- Z Origin {m}
  ,                                       !- Building Story Name
  {a7b15d74-2f62-401b-a25a-afdbd1850568}, !- Thermal Zone Name
  ,                                       !- Part of Total Floor Area
  ,                                       !- Design Specification Outdoor Air Object Name
  {1dbdb33e-a114-4b37-ab96-d17e79d6d57f}; !- Building Unit Name

OS:Surface,
  {1fd7477d-f9bc-4c87-a293-f19421d808b8}, !- Handle
  Surface 51,                             !- Name
  RoofCeiling,                            !- Surface Type
  ,                                       !- Construction Name
  {4d468de2-cbd9-4121-ab2b-0b41b5ac3d85}, !- Space Name
  Surface,                                !- Outside Boundary Condition
  {3e9c5fa8-b9cc-4993-a5b3-6ba8da484945}, !- Outside Boundary Condition Object
  NoSun,                                  !- Sun Exposure
  NoWind,                                 !- Wind Exposure
  ,                                       !- View Factor to Ground
  ,                                       !- Number of Vertices
  9.144, -9.144, 0,                       !- X,Y,Z Vertex 1 {m}
  9.144, 0, 0,                            !- X,Y,Z Vertex 2 {m}
  4.572, 0, 0,                            !- X,Y,Z Vertex 3 {m}
  4.572, -9.144, 0;                       !- X,Y,Z Vertex 4 {m}

OS:Surface,
  {c2cf99aa-7007-4b42-b1c3-831524baf5d4}, !- Handle
  Surface 52,                             !- Name
  Floor,                                  !- Surface Type
  ,                                       !- Construction Name
  {4d468de2-cbd9-4121-ab2b-0b41b5ac3d85}, !- Space Name
  Foundation,                             !- Outside Boundary Condition
  ,                                       !- Outside Boundary Condition Object
  NoSun,                                  !- Sun Exposure
  NoWind,                                 !- Wind Exposure
  ,                                       !- View Factor to Ground
  ,                                       !- Number of Vertices
  4.572, -9.144, -2.4384,                 !- X,Y,Z Vertex 1 {m}
  4.572, 0, -2.4384,                      !- X,Y,Z Vertex 2 {m}
  9.144, 0, -2.4384,                      !- X,Y,Z Vertex 3 {m}
  9.144, -9.144, -2.4384;                 !- X,Y,Z Vertex 4 {m}

OS:Surface,
  {ff62936a-bfe4-4f6a-a48e-64ed5d5dcdf2}, !- Handle
  Surface 53,                             !- Name
  Wall,                                   !- Surface Type
  ,                                       !- Construction Name
  {4d468de2-cbd9-4121-ab2b-0b41b5ac3d85}, !- Space Name
  Foundation,                             !- Outside Boundary Condition
  ,                                       !- Outside Boundary Condition Object
  NoSun,                                  !- Sun Exposure
  NoWind,                                 !- Wind Exposure
  ,                                       !- View Factor to Ground
  ,                                       !- Number of Vertices
  9.144, 0, 0,                            !- X,Y,Z Vertex 1 {m}
  9.144, 0, -2.4384,                      !- X,Y,Z Vertex 2 {m}
  4.572, 0, -2.4384,                      !- X,Y,Z Vertex 3 {m}
  4.572, 0, 0;                            !- X,Y,Z Vertex 4 {m}

OS:Surface,
  {3d087888-4a50-4dac-94fb-52df287f62b7}, !- Handle
  Surface 54,                             !- Name
  Wall,                                   !- Surface Type
  ,                                       !- Construction Name
  {4d468de2-cbd9-4121-ab2b-0b41b5ac3d85}, !- Space Name
  Surface,                                !- Outside Boundary Condition
  {d4c06337-e3e3-4967-a7ef-e6aec16cbb7e}, !- Outside Boundary Condition Object
  NoSun,                                  !- Sun Exposure
  NoWind,                                 !- Wind Exposure
  ,                                       !- View Factor to Ground
  ,                                       !- Number of Vertices
  9.144, -9.144, 0,                       !- X,Y,Z Vertex 1 {m}
  9.144, -9.144, -2.4384,                 !- X,Y,Z Vertex 2 {m}
  9.144, 0, -2.4384,                      !- X,Y,Z Vertex 3 {m}
  9.144, 0, 0;                            !- X,Y,Z Vertex 4 {m}

OS:Surface,
  {9bddc355-c4a6-4399-87df-2494b8020019}, !- Handle
  Surface 55,                             !- Name
  Wall,                                   !- Surface Type
  ,                                       !- Construction Name
  {4d468de2-cbd9-4121-ab2b-0b41b5ac3d85}, !- Space Name
  Foundation,                             !- Outside Boundary Condition
  ,                                       !- Outside Boundary Condition Object
  NoSun,                                  !- Sun Exposure
  NoWind,                                 !- Wind Exposure
  ,                                       !- View Factor to Ground
  ,                                       !- Number of Vertices
  4.572, -9.144, 0,                       !- X,Y,Z Vertex 1 {m}
  4.572, -9.144, -2.4384,                 !- X,Y,Z Vertex 2 {m}
  9.144, -9.144, -2.4384,                 !- X,Y,Z Vertex 3 {m}
  9.144, -9.144, 0;                       !- X,Y,Z Vertex 4 {m}

OS:Surface,
  {032deb05-c520-4b4c-9712-ec141fc46080}, !- Handle
  Surface 56,                             !- Name
  Wall,                                   !- Surface Type
  ,                                       !- Construction Name
  {4d468de2-cbd9-4121-ab2b-0b41b5ac3d85}, !- Space Name
  Surface,                                !- Outside Boundary Condition
  {68a3a4f8-6647-4e5f-815d-4cd6df8ac93e}, !- Outside Boundary Condition Object
  NoSun,                                  !- Sun Exposure
  NoWind,                                 !- Wind Exposure
  ,                                       !- View Factor to Ground
  ,                                       !- Number of Vertices
  4.572, 0, 0,                            !- X,Y,Z Vertex 1 {m}
  4.572, 0, -2.4384,                      !- X,Y,Z Vertex 2 {m}
  4.572, -9.144, -2.4384,                 !- X,Y,Z Vertex 3 {m}
  4.572, -9.144, 0;                       !- X,Y,Z Vertex 4 {m}

OS:ThermalZone,
  {7242b36b-ebf2-4652-b0c8-98e03f9184a1}, !- Handle
  finished basement zone|unit 3,          !- Name
  ,                                       !- Multiplier
  ,                                       !- Ceiling Height {m}
  ,                                       !- Volume {m3}
  ,                                       !- Floor Area {m2}
  ,                                       !- Zone Inside Convection Algorithm
  ,                                       !- Zone Outside Convection Algorithm
  ,                                       !- Zone Conditioning Equipment List Name
  {6d11642b-e756-4e21-b70d-2a5e1a7e79ed}, !- Zone Air Inlet Port List
  {82cc7833-2a4f-43fd-8db5-6c5fd85deb90}, !- Zone Air Exhaust Port List
  {55b2bbc4-9d9c-4397-8ae6-9ad65e8ded13}, !- Zone Air Node Name
  {c9aaa0c0-4e7d-4aa4-b76b-b86cfb6f87b6}, !- Zone Return Air Port List
  ,                                       !- Primary Daylighting Control Name
  ,                                       !- Fraction of Zone Controlled by Primary Daylighting Control
  ,                                       !- Secondary Daylighting Control Name
  ,                                       !- Fraction of Zone Controlled by Secondary Daylighting Control
  ,                                       !- Illuminance Map Name
  ,                                       !- Group Rendering Name
  ,                                       !- Thermostat Name
  No;                                     !- Use Ideal Air Loads

OS:Node,
  {c9732594-9a9b-4e2e-b75b-67738a8fe1b1}, !- Handle
  Node 7,                                 !- Name
  {55b2bbc4-9d9c-4397-8ae6-9ad65e8ded13}, !- Inlet Port
  ;                                       !- Outlet Port

OS:Connection,
  {55b2bbc4-9d9c-4397-8ae6-9ad65e8ded13}, !- Handle
  {29e31de1-3529-462e-9dbf-3d55c7d51ac8}, !- Name
  {7242b36b-ebf2-4652-b0c8-98e03f9184a1}, !- Source Object
  11,                                     !- Outlet Port
  {c9732594-9a9b-4e2e-b75b-67738a8fe1b1}, !- Target Object
  2;                                      !- Inlet Port

OS:PortList,
  {6d11642b-e756-4e21-b70d-2a5e1a7e79ed}, !- Handle
  {0fb827fc-065b-46f2-a5ca-75c93c0932d7}, !- Name
  {7242b36b-ebf2-4652-b0c8-98e03f9184a1}; !- HVAC Component

OS:PortList,
  {82cc7833-2a4f-43fd-8db5-6c5fd85deb90}, !- Handle
  {5da63155-373b-4a0c-86bb-33ca51360dfa}, !- Name
  {7242b36b-ebf2-4652-b0c8-98e03f9184a1}; !- HVAC Component

OS:PortList,
  {c9aaa0c0-4e7d-4aa4-b76b-b86cfb6f87b6}, !- Handle
  {c889e285-a102-49b3-9a6b-16d246ae5f7a}, !- Name
  {7242b36b-ebf2-4652-b0c8-98e03f9184a1}; !- HVAC Component

OS:Sizing:Zone,
  {dec38e74-6440-4802-9672-db727ca13da5}, !- Handle
  {7242b36b-ebf2-4652-b0c8-98e03f9184a1}, !- Zone or ZoneList Name
  SupplyAirTemperature,                   !- Zone Cooling Design Supply Air Temperature Input Method
  14,                                     !- Zone Cooling Design Supply Air Temperature {C}
  11.11,                                  !- Zone Cooling Design Supply Air Temperature Difference {deltaC}
  SupplyAirTemperature,                   !- Zone Heating Design Supply Air Temperature Input Method
  40,                                     !- Zone Heating Design Supply Air Temperature {C}
  11.11,                                  !- Zone Heating Design Supply Air Temperature Difference {deltaC}
  0.0085,                                 !- Zone Cooling Design Supply Air Humidity Ratio {kg-H2O/kg-air}
  0.008,                                  !- Zone Heating Design Supply Air Humidity Ratio {kg-H2O/kg-air}
  ,                                       !- Zone Heating Sizing Factor
  ,                                       !- Zone Cooling Sizing Factor
  DesignDay,                              !- Cooling Design Air Flow Method
  ,                                       !- Cooling Design Air Flow Rate {m3/s}
  ,                                       !- Cooling Minimum Air Flow per Zone Floor Area {m3/s-m2}
  ,                                       !- Cooling Minimum Air Flow {m3/s}
  ,                                       !- Cooling Minimum Air Flow Fraction
  DesignDay,                              !- Heating Design Air Flow Method
  ,                                       !- Heating Design Air Flow Rate {m3/s}
  ,                                       !- Heating Maximum Air Flow per Zone Floor Area {m3/s-m2}
  ,                                       !- Heating Maximum Air Flow {m3/s}
  ,                                       !- Heating Maximum Air Flow Fraction
  ,                                       !- Design Zone Air Distribution Effectiveness in Cooling Mode
  ,                                       !- Design Zone Air Distribution Effectiveness in Heating Mode
  No,                                     !- Account for Dedicated Outdoor Air System
  NeutralSupplyAir,                       !- Dedicated Outdoor Air System Control Strategy
  autosize,                               !- Dedicated Outdoor Air Low Setpoint Temperature for Design {C}
  autosize;                               !- Dedicated Outdoor Air High Setpoint Temperature for Design {C}

OS:ZoneHVAC:EquipmentList,
  {8536e2cf-ed48-4bce-bfef-3c92de0468ee}, !- Handle
  Zone HVAC Equipment List 7,             !- Name
  {7242b36b-ebf2-4652-b0c8-98e03f9184a1}; !- Thermal Zone

OS:Space,
  {4440f8ee-6056-4fbf-8909-5963e7e88d7b}, !- Handle
  finished basement space|unit 3,         !- Name
  {91a4c518-faad-4434-b07e-07cffb84b21d}, !- Space Type Name
  ,                                       !- Default Construction Set Name
  ,                                       !- Default Schedule Set Name
  -0,                                     !- Direction of Relative North {deg}
  0,                                      !- X Origin {m}
  0,                                      !- Y Origin {m}
  0,                                      !- Z Origin {m}
  ,                                       !- Building Story Name
  {7242b36b-ebf2-4652-b0c8-98e03f9184a1}, !- Thermal Zone Name
  ,                                       !- Part of Total Floor Area
  ,                                       !- Design Specification Outdoor Air Object Name
  {5f276236-7380-43e4-bcb6-e27dc7f3986a}; !- Building Unit Name

OS:Surface,
  {0f6c8d6a-a652-4a38-98b6-c6c98b5a5dc7}, !- Handle
  Surface 57,                             !- Name
  RoofCeiling,                            !- Surface Type
  ,                                       !- Construction Name
  {4440f8ee-6056-4fbf-8909-5963e7e88d7b}, !- Space Name
  Surface,                                !- Outside Boundary Condition
  {1a2bafdf-8993-4140-9b74-cb9e94ddef27}, !- Outside Boundary Condition Object
  NoSun,                                  !- Sun Exposure
  NoWind,                                 !- Wind Exposure
  ,                                       !- View Factor to Ground
  ,                                       !- Number of Vertices
  13.716, -9.144, 0,                      !- X,Y,Z Vertex 1 {m}
  13.716, 0, 0,                           !- X,Y,Z Vertex 2 {m}
  9.144, 0, 0,                            !- X,Y,Z Vertex 3 {m}
  9.144, -9.144, 0;                       !- X,Y,Z Vertex 4 {m}

OS:Surface,
  {84a811f2-2f3f-4f49-a709-20517570b115}, !- Handle
  Surface 58,                             !- Name
  Floor,                                  !- Surface Type
  ,                                       !- Construction Name
  {4440f8ee-6056-4fbf-8909-5963e7e88d7b}, !- Space Name
  Foundation,                             !- Outside Boundary Condition
  ,                                       !- Outside Boundary Condition Object
  NoSun,                                  !- Sun Exposure
  NoWind,                                 !- Wind Exposure
  ,                                       !- View Factor to Ground
  ,                                       !- Number of Vertices
  9.144, -9.144, -2.4384,                 !- X,Y,Z Vertex 1 {m}
  9.144, 0, -2.4384,                      !- X,Y,Z Vertex 2 {m}
  13.716, 0, -2.4384,                     !- X,Y,Z Vertex 3 {m}
  13.716, -9.144, -2.4384;                !- X,Y,Z Vertex 4 {m}

OS:Surface,
  {2c14ac99-ef1f-4665-907b-d86a09c4b30a}, !- Handle
  Surface 59,                             !- Name
  Wall,                                   !- Surface Type
  ,                                       !- Construction Name
  {4440f8ee-6056-4fbf-8909-5963e7e88d7b}, !- Space Name
  Foundation,                             !- Outside Boundary Condition
  ,                                       !- Outside Boundary Condition Object
  NoSun,                                  !- Sun Exposure
  NoWind,                                 !- Wind Exposure
  ,                                       !- View Factor to Ground
  ,                                       !- Number of Vertices
  13.716, 0, 0,                           !- X,Y,Z Vertex 1 {m}
  13.716, 0, -2.4384,                     !- X,Y,Z Vertex 2 {m}
  9.144, 0, -2.4384,                      !- X,Y,Z Vertex 3 {m}
  9.144, 0, 0;                            !- X,Y,Z Vertex 4 {m}

OS:Surface,
  {a3cbda5e-f3c2-4fcb-bdb6-e93128ef1adf}, !- Handle
  Surface 60,                             !- Name
  Wall,                                   !- Surface Type
  ,                                       !- Construction Name
  {4440f8ee-6056-4fbf-8909-5963e7e88d7b}, !- Space Name
  Surface,                                !- Outside Boundary Condition
  {ec22b4cb-cf61-48c3-814e-816b97ca5576}, !- Outside Boundary Condition Object
  NoSun,                                  !- Sun Exposure
  NoWind,                                 !- Wind Exposure
  ,                                       !- View Factor to Ground
  ,                                       !- Number of Vertices
  13.716, -9.144, 0,                      !- X,Y,Z Vertex 1 {m}
  13.716, -9.144, -2.4384,                !- X,Y,Z Vertex 2 {m}
  13.716, 0, -2.4384,                     !- X,Y,Z Vertex 3 {m}
  13.716, 0, 0;                           !- X,Y,Z Vertex 4 {m}

OS:Surface,
  {82b0d0fe-1cf9-4f0c-b7f3-f37a2037938b}, !- Handle
  Surface 61,                             !- Name
  Wall,                                   !- Surface Type
  ,                                       !- Construction Name
  {4440f8ee-6056-4fbf-8909-5963e7e88d7b}, !- Space Name
  Foundation,                             !- Outside Boundary Condition
  ,                                       !- Outside Boundary Condition Object
  NoSun,                                  !- Sun Exposure
  NoWind,                                 !- Wind Exposure
  ,                                       !- View Factor to Ground
  ,                                       !- Number of Vertices
  9.144, -9.144, 0,                       !- X,Y,Z Vertex 1 {m}
  9.144, -9.144, -2.4384,                 !- X,Y,Z Vertex 2 {m}
  13.716, -9.144, -2.4384,                !- X,Y,Z Vertex 3 {m}
  13.716, -9.144, 0;                      !- X,Y,Z Vertex 4 {m}

OS:Surface,
  {d4c06337-e3e3-4967-a7ef-e6aec16cbb7e}, !- Handle
  Surface 62,                             !- Name
  Wall,                                   !- Surface Type
  ,                                       !- Construction Name
  {4440f8ee-6056-4fbf-8909-5963e7e88d7b}, !- Space Name
  Surface,                                !- Outside Boundary Condition
  {3d087888-4a50-4dac-94fb-52df287f62b7}, !- Outside Boundary Condition Object
  NoSun,                                  !- Sun Exposure
  NoWind,                                 !- Wind Exposure
  ,                                       !- View Factor to Ground
  ,                                       !- Number of Vertices
  9.144, 0, 0,                            !- X,Y,Z Vertex 1 {m}
  9.144, 0, -2.4384,                      !- X,Y,Z Vertex 2 {m}
  9.144, -9.144, -2.4384,                 !- X,Y,Z Vertex 3 {m}
  9.144, -9.144, 0;                       !- X,Y,Z Vertex 4 {m}

OS:ThermalZone,
  {be059915-3c63-46fd-b9cc-21c8426e4a4e}, !- Handle
  finished basement zone|unit 4,          !- Name
  ,                                       !- Multiplier
  ,                                       !- Ceiling Height {m}
  ,                                       !- Volume {m3}
  ,                                       !- Floor Area {m2}
  ,                                       !- Zone Inside Convection Algorithm
  ,                                       !- Zone Outside Convection Algorithm
  ,                                       !- Zone Conditioning Equipment List Name
  {d4bf4669-f9c5-4a49-8b22-d62da622cd06}, !- Zone Air Inlet Port List
  {1b14d573-5576-4848-bb47-b566f2f95d1c}, !- Zone Air Exhaust Port List
  {2bd60ea9-6d0d-43e8-b96c-3b2b386709c0}, !- Zone Air Node Name
  {2ecad47a-b33e-43af-9474-1c092c46457f}, !- Zone Return Air Port List
  ,                                       !- Primary Daylighting Control Name
  ,                                       !- Fraction of Zone Controlled by Primary Daylighting Control
  ,                                       !- Secondary Daylighting Control Name
  ,                                       !- Fraction of Zone Controlled by Secondary Daylighting Control
  ,                                       !- Illuminance Map Name
  ,                                       !- Group Rendering Name
  ,                                       !- Thermostat Name
  No;                                     !- Use Ideal Air Loads

OS:Node,
  {1d1f1e44-4b7a-441b-a13b-d51c26f799ac}, !- Handle
  Node 8,                                 !- Name
  {2bd60ea9-6d0d-43e8-b96c-3b2b386709c0}, !- Inlet Port
  ;                                       !- Outlet Port

OS:Connection,
  {2bd60ea9-6d0d-43e8-b96c-3b2b386709c0}, !- Handle
  {61f5f717-398f-4eb3-bc8b-2129e66c8b11}, !- Name
  {be059915-3c63-46fd-b9cc-21c8426e4a4e}, !- Source Object
  11,                                     !- Outlet Port
  {1d1f1e44-4b7a-441b-a13b-d51c26f799ac}, !- Target Object
  2;                                      !- Inlet Port

OS:PortList,
  {d4bf4669-f9c5-4a49-8b22-d62da622cd06}, !- Handle
  {ce8c4845-ea8f-4638-83f8-421a77228027}, !- Name
  {be059915-3c63-46fd-b9cc-21c8426e4a4e}; !- HVAC Component

OS:PortList,
  {1b14d573-5576-4848-bb47-b566f2f95d1c}, !- Handle
  {26a2c553-cabc-413f-ab57-abd16336912e}, !- Name
  {be059915-3c63-46fd-b9cc-21c8426e4a4e}; !- HVAC Component

OS:PortList,
  {2ecad47a-b33e-43af-9474-1c092c46457f}, !- Handle
  {7626170e-bafc-4b6e-8111-d971ddd6c232}, !- Name
  {be059915-3c63-46fd-b9cc-21c8426e4a4e}; !- HVAC Component

OS:Sizing:Zone,
  {4fdfc2cb-b277-4806-9a8a-04f421e4f876}, !- Handle
  {be059915-3c63-46fd-b9cc-21c8426e4a4e}, !- Zone or ZoneList Name
  SupplyAirTemperature,                   !- Zone Cooling Design Supply Air Temperature Input Method
  14,                                     !- Zone Cooling Design Supply Air Temperature {C}
  11.11,                                  !- Zone Cooling Design Supply Air Temperature Difference {deltaC}
  SupplyAirTemperature,                   !- Zone Heating Design Supply Air Temperature Input Method
  40,                                     !- Zone Heating Design Supply Air Temperature {C}
  11.11,                                  !- Zone Heating Design Supply Air Temperature Difference {deltaC}
  0.0085,                                 !- Zone Cooling Design Supply Air Humidity Ratio {kg-H2O/kg-air}
  0.008,                                  !- Zone Heating Design Supply Air Humidity Ratio {kg-H2O/kg-air}
  ,                                       !- Zone Heating Sizing Factor
  ,                                       !- Zone Cooling Sizing Factor
  DesignDay,                              !- Cooling Design Air Flow Method
  ,                                       !- Cooling Design Air Flow Rate {m3/s}
  ,                                       !- Cooling Minimum Air Flow per Zone Floor Area {m3/s-m2}
  ,                                       !- Cooling Minimum Air Flow {m3/s}
  ,                                       !- Cooling Minimum Air Flow Fraction
  DesignDay,                              !- Heating Design Air Flow Method
  ,                                       !- Heating Design Air Flow Rate {m3/s}
  ,                                       !- Heating Maximum Air Flow per Zone Floor Area {m3/s-m2}
  ,                                       !- Heating Maximum Air Flow {m3/s}
  ,                                       !- Heating Maximum Air Flow Fraction
  ,                                       !- Design Zone Air Distribution Effectiveness in Cooling Mode
  ,                                       !- Design Zone Air Distribution Effectiveness in Heating Mode
  No,                                     !- Account for Dedicated Outdoor Air System
  NeutralSupplyAir,                       !- Dedicated Outdoor Air System Control Strategy
  autosize,                               !- Dedicated Outdoor Air Low Setpoint Temperature for Design {C}
  autosize;                               !- Dedicated Outdoor Air High Setpoint Temperature for Design {C}

OS:ZoneHVAC:EquipmentList,
  {69042640-cc6b-468c-b39c-9382364dd068}, !- Handle
  Zone HVAC Equipment List 8,             !- Name
  {be059915-3c63-46fd-b9cc-21c8426e4a4e}; !- Thermal Zone

OS:Space,
  {b74792bb-0258-4025-9845-36a57d1b8a7d}, !- Handle
  finished basement space|unit 4,         !- Name
  {91a4c518-faad-4434-b07e-07cffb84b21d}, !- Space Type Name
  ,                                       !- Default Construction Set Name
  ,                                       !- Default Schedule Set Name
  -0,                                     !- Direction of Relative North {deg}
  0,                                      !- X Origin {m}
  0,                                      !- Y Origin {m}
  0,                                      !- Z Origin {m}
  ,                                       !- Building Story Name
  {be059915-3c63-46fd-b9cc-21c8426e4a4e}, !- Thermal Zone Name
  ,                                       !- Part of Total Floor Area
  ,                                       !- Design Specification Outdoor Air Object Name
  {630278f3-9247-47e1-ae52-f1a78b931d80}; !- Building Unit Name

OS:Surface,
  {de40403a-1873-4694-9303-62ae221495af}, !- Handle
  Surface 63,                             !- Name
  RoofCeiling,                            !- Surface Type
  ,                                       !- Construction Name
  {b74792bb-0258-4025-9845-36a57d1b8a7d}, !- Space Name
  Surface,                                !- Outside Boundary Condition
  {c08ca734-a662-4034-b31b-5cb018977fc2}, !- Outside Boundary Condition Object
  NoSun,                                  !- Sun Exposure
  NoWind,                                 !- Wind Exposure
  ,                                       !- View Factor to Ground
  ,                                       !- Number of Vertices
  18.288, -9.144, 0,                      !- X,Y,Z Vertex 1 {m}
  18.288, 0, 0,                           !- X,Y,Z Vertex 2 {m}
  13.716, 0, 0,                           !- X,Y,Z Vertex 3 {m}
  13.716, -9.144, 0;                      !- X,Y,Z Vertex 4 {m}

OS:Surface,
  {66335e4e-479d-4c06-b8ce-846faa85a36c}, !- Handle
  Surface 64,                             !- Name
  Floor,                                  !- Surface Type
  ,                                       !- Construction Name
  {b74792bb-0258-4025-9845-36a57d1b8a7d}, !- Space Name
  Foundation,                             !- Outside Boundary Condition
  ,                                       !- Outside Boundary Condition Object
  NoSun,                                  !- Sun Exposure
  NoWind,                                 !- Wind Exposure
  ,                                       !- View Factor to Ground
  ,                                       !- Number of Vertices
  13.716, -9.144, -2.4384,                !- X,Y,Z Vertex 1 {m}
  13.716, 0, -2.4384,                     !- X,Y,Z Vertex 2 {m}
  18.288, 0, -2.4384,                     !- X,Y,Z Vertex 3 {m}
  18.288, -9.144, -2.4384;                !- X,Y,Z Vertex 4 {m}

OS:Surface,
  {44da5233-06bf-4b39-bb7f-532c6d9dadb0}, !- Handle
  Surface 65,                             !- Name
  Wall,                                   !- Surface Type
  ,                                       !- Construction Name
  {b74792bb-0258-4025-9845-36a57d1b8a7d}, !- Space Name
  Foundation,                             !- Outside Boundary Condition
  ,                                       !- Outside Boundary Condition Object
  NoSun,                                  !- Sun Exposure
  NoWind,                                 !- Wind Exposure
  ,                                       !- View Factor to Ground
  ,                                       !- Number of Vertices
  18.288, 0, 0,                           !- X,Y,Z Vertex 1 {m}
  18.288, 0, -2.4384,                     !- X,Y,Z Vertex 2 {m}
  13.716, 0, -2.4384,                     !- X,Y,Z Vertex 3 {m}
  13.716, 0, 0;                           !- X,Y,Z Vertex 4 {m}

OS:Surface,
  {5ae30638-dc4f-41cc-8e42-fe4dd16744e9}, !- Handle
  Surface 66,                             !- Name
  Wall,                                   !- Surface Type
  ,                                       !- Construction Name
  {b74792bb-0258-4025-9845-36a57d1b8a7d}, !- Space Name
  Foundation,                             !- Outside Boundary Condition
  ,                                       !- Outside Boundary Condition Object
  NoSun,                                  !- Sun Exposure
  NoWind,                                 !- Wind Exposure
  ,                                       !- View Factor to Ground
  ,                                       !- Number of Vertices
  18.288, -9.144, 0,                      !- X,Y,Z Vertex 1 {m}
  18.288, -9.144, -2.4384,                !- X,Y,Z Vertex 2 {m}
  18.288, 0, -2.4384,                     !- X,Y,Z Vertex 3 {m}
  18.288, 0, 0;                           !- X,Y,Z Vertex 4 {m}

OS:Surface,
  {ff82fe19-d77c-45ad-92da-49db00910139}, !- Handle
  Surface 67,                             !- Name
  Wall,                                   !- Surface Type
  ,                                       !- Construction Name
  {b74792bb-0258-4025-9845-36a57d1b8a7d}, !- Space Name
  Foundation,                             !- Outside Boundary Condition
  ,                                       !- Outside Boundary Condition Object
  NoSun,                                  !- Sun Exposure
  NoWind,                                 !- Wind Exposure
  ,                                       !- View Factor to Ground
  ,                                       !- Number of Vertices
  13.716, -9.144, 0,                      !- X,Y,Z Vertex 1 {m}
  13.716, -9.144, -2.4384,                !- X,Y,Z Vertex 2 {m}
  18.288, -9.144, -2.4384,                !- X,Y,Z Vertex 3 {m}
  18.288, -9.144, 0;                      !- X,Y,Z Vertex 4 {m}

OS:Surface,
  {ec22b4cb-cf61-48c3-814e-816b97ca5576}, !- Handle
  Surface 68,                             !- Name
  Wall,                                   !- Surface Type
  ,                                       !- Construction Name
  {b74792bb-0258-4025-9845-36a57d1b8a7d}, !- Space Name
  Surface,                                !- Outside Boundary Condition
  {a3cbda5e-f3c2-4fcb-bdb6-e93128ef1adf}, !- Outside Boundary Condition Object
  NoSun,                                  !- Sun Exposure
  NoWind,                                 !- Wind Exposure
  ,                                       !- View Factor to Ground
  ,                                       !- Number of Vertices
  13.716, 0, 0,                           !- X,Y,Z Vertex 1 {m}
  13.716, 0, -2.4384,                     !- X,Y,Z Vertex 2 {m}
  13.716, -9.144, -2.4384,                !- X,Y,Z Vertex 3 {m}
  13.716, -9.144, 0;                      !- X,Y,Z Vertex 4 {m}

OS:Surface,
  {ab0f9d71-cd37-4987-a746-3b3dac73debd}, !- Handle
  Surface 7,                              !- Name
  Floor,                                  !- Surface Type
  ,                                       !- Construction Name
  {72bb2751-ff68-49fc-b379-27c64273329a}, !- Space Name
  Surface,                                !- Outside Boundary Condition
  {c4e59100-68d2-418b-bee6-7c8de246dff5}, !- Outside Boundary Condition Object
  NoSun,                                  !- Sun Exposure
  NoWind,                                 !- Wind Exposure
  ,                                       !- View Factor to Ground
  ,                                       !- Number of Vertices
  13.716, 0, 2.4384,                      !- X,Y,Z Vertex 1 {m}
  13.716, -9.144, 2.4384,                 !- X,Y,Z Vertex 2 {m}
  9.144, -9.144, 2.4384,                  !- X,Y,Z Vertex 3 {m}
  9.144, 0, 2.4384;                       !- X,Y,Z Vertex 4 {m}

OS:Surface,
  {1673e7bc-6d49-410a-b141-a85b32fdb6ac}, !- Handle
  Surface 8,                              !- Name
  RoofCeiling,                            !- Surface Type
  ,                                       !- Construction Name
  {72bb2751-ff68-49fc-b379-27c64273329a}, !- Space Name
  Outdoors,                               !- Outside Boundary Condition
  ,                                       !- Outside Boundary Condition Object
  SunExposed,                             !- Sun Exposure
  WindExposed,                            !- Wind Exposure
  ,                                       !- View Factor to Ground
  ,                                       !- Number of Vertices
  0, -4.572, 5.0292,                      !- X,Y,Z Vertex 1 {m}
  18.288, -4.572, 5.0292,                 !- X,Y,Z Vertex 2 {m}
  18.288, 0, 2.7432,                      !- X,Y,Z Vertex 3 {m}
  0, 0, 2.7432;                           !- X,Y,Z Vertex 4 {m}

OS:Surface,
  {476cdfcf-de2a-4360-a5ca-7dbed202c067}, !- Handle
  Surface 9,                              !- Name
  RoofCeiling,                            !- Surface Type
  ,                                       !- Construction Name
  {72bb2751-ff68-49fc-b379-27c64273329a}, !- Space Name
  Outdoors,                               !- Outside Boundary Condition
  ,                                       !- Outside Boundary Condition Object
  SunExposed,                             !- Sun Exposure
  WindExposed,                            !- Wind Exposure
  ,                                       !- View Factor to Ground
  ,                                       !- Number of Vertices
  18.288, -4.572, 5.0292,                 !- X,Y,Z Vertex 1 {m}
  0, -4.572, 5.0292,                      !- X,Y,Z Vertex 2 {m}
  0, -9.144, 2.7432,                      !- X,Y,Z Vertex 3 {m}
  18.288, -9.144, 2.7432;                 !- X,Y,Z Vertex 4 {m}

OS:Surface,
  {e277ed5e-62f7-4ca8-936e-567fc63d943e}, !- Handle
  Surface 10,                             !- Name
  Wall,                                   !- Surface Type
  ,                                       !- Construction Name
  {72bb2751-ff68-49fc-b379-27c64273329a}, !- Space Name
  Outdoors,                               !- Outside Boundary Condition
  ,                                       !- Outside Boundary Condition Object
  SunExposed,                             !- Sun Exposure
  WindExposed,                            !- Wind Exposure
  ,                                       !- View Factor to Ground
  ,                                       !- Number of Vertices
  0, -4.572, 4.7244,                      !- X,Y,Z Vertex 1 {m}
  0, 0, 2.4384,                           !- X,Y,Z Vertex 2 {m}
  0, -9.144, 2.4384;                      !- X,Y,Z Vertex 3 {m}

OS:Surface,
  {9cc5572c-825a-4839-9d4b-28e7f4ffc05b}, !- Handle
  Surface 11,                             !- Name
  Wall,                                   !- Surface Type
  ,                                       !- Construction Name
  {72bb2751-ff68-49fc-b379-27c64273329a}, !- Space Name
  Outdoors,                               !- Outside Boundary Condition
  ,                                       !- Outside Boundary Condition Object
  SunExposed,                             !- Sun Exposure
  WindExposed,                            !- Wind Exposure
  ,                                       !- View Factor to Ground
  ,                                       !- Number of Vertices
  18.288, -4.572, 4.7244,                 !- X,Y,Z Vertex 1 {m}
  18.288, -9.144, 2.4384,                 !- X,Y,Z Vertex 2 {m}
  18.288, 0, 2.4384;                      !- X,Y,Z Vertex 3 {m}

OS:Space,
  {72bb2751-ff68-49fc-b379-27c64273329a}, !- Handle
  unfinished attic space,                 !- Name
  {5cf6b526-add4-4c59-8516-87a35f502d3f}, !- Space Type Name
  ,                                       !- Default Construction Set Name
  ,                                       !- Default Schedule Set Name
  ,                                       !- Direction of Relative North {deg}
  ,                                       !- X Origin {m}
  ,                                       !- Y Origin {m}
  ,                                       !- Z Origin {m}
  ,                                       !- Building Story Name
  {6743109f-1019-4c92-b080-03e05178e8b4}; !- Thermal Zone Name

OS:ThermalZone,
  {6743109f-1019-4c92-b080-03e05178e8b4}, !- Handle
  unfinished attic zone,                  !- Name
  ,                                       !- Multiplier
  ,                                       !- Ceiling Height {m}
  ,                                       !- Volume {m3}
  ,                                       !- Floor Area {m2}
  ,                                       !- Zone Inside Convection Algorithm
  ,                                       !- Zone Outside Convection Algorithm
  ,                                       !- Zone Conditioning Equipment List Name
  {a2c4a812-8368-4d78-8141-760e1a108f24}, !- Zone Air Inlet Port List
  {ddb88add-c241-4eb4-b7de-531987b346ac}, !- Zone Air Exhaust Port List
  {f52fde0a-c5d4-4ceb-a481-8f387ef6fe3a}, !- Zone Air Node Name
  {76c6284e-59c2-4959-85ba-689ac3dd420b}, !- Zone Return Air Port List
  ,                                       !- Primary Daylighting Control Name
  ,                                       !- Fraction of Zone Controlled by Primary Daylighting Control
  ,                                       !- Secondary Daylighting Control Name
  ,                                       !- Fraction of Zone Controlled by Secondary Daylighting Control
  ,                                       !- Illuminance Map Name
  ,                                       !- Group Rendering Name
  ,                                       !- Thermostat Name
  No;                                     !- Use Ideal Air Loads

OS:Node,
  {6308e2d5-3409-4d45-ac5e-d5af0fb3ec8d}, !- Handle
  Node 9,                                 !- Name
  {f52fde0a-c5d4-4ceb-a481-8f387ef6fe3a}, !- Inlet Port
  ;                                       !- Outlet Port

OS:Connection,
  {f52fde0a-c5d4-4ceb-a481-8f387ef6fe3a}, !- Handle
  {e7de8a0b-4dab-4f95-9d21-58dbd7ef431b}, !- Name
  {6743109f-1019-4c92-b080-03e05178e8b4}, !- Source Object
  11,                                     !- Outlet Port
  {6308e2d5-3409-4d45-ac5e-d5af0fb3ec8d}, !- Target Object
  2;                                      !- Inlet Port

OS:PortList,
  {a2c4a812-8368-4d78-8141-760e1a108f24}, !- Handle
  {5c0cb6c2-5835-45b4-9d19-8f5acb3b8ae8}, !- Name
  {6743109f-1019-4c92-b080-03e05178e8b4}; !- HVAC Component

OS:PortList,
  {ddb88add-c241-4eb4-b7de-531987b346ac}, !- Handle
  {7d008957-e0e6-461d-93ad-3abb9fbf7640}, !- Name
  {6743109f-1019-4c92-b080-03e05178e8b4}; !- HVAC Component

OS:PortList,
  {76c6284e-59c2-4959-85ba-689ac3dd420b}, !- Handle
  {d5ee6c76-187e-4bea-afb3-96b4523264da}, !- Name
  {6743109f-1019-4c92-b080-03e05178e8b4}; !- HVAC Component

OS:Sizing:Zone,
  {b959d68d-1833-4b44-91dd-de0efe7d8f1a}, !- Handle
  {6743109f-1019-4c92-b080-03e05178e8b4}, !- Zone or ZoneList Name
  SupplyAirTemperature,                   !- Zone Cooling Design Supply Air Temperature Input Method
  14,                                     !- Zone Cooling Design Supply Air Temperature {C}
  11.11,                                  !- Zone Cooling Design Supply Air Temperature Difference {deltaC}
  SupplyAirTemperature,                   !- Zone Heating Design Supply Air Temperature Input Method
  40,                                     !- Zone Heating Design Supply Air Temperature {C}
  11.11,                                  !- Zone Heating Design Supply Air Temperature Difference {deltaC}
  0.0085,                                 !- Zone Cooling Design Supply Air Humidity Ratio {kg-H2O/kg-air}
  0.008,                                  !- Zone Heating Design Supply Air Humidity Ratio {kg-H2O/kg-air}
  ,                                       !- Zone Heating Sizing Factor
  ,                                       !- Zone Cooling Sizing Factor
  DesignDay,                              !- Cooling Design Air Flow Method
  ,                                       !- Cooling Design Air Flow Rate {m3/s}
  ,                                       !- Cooling Minimum Air Flow per Zone Floor Area {m3/s-m2}
  ,                                       !- Cooling Minimum Air Flow {m3/s}
  ,                                       !- Cooling Minimum Air Flow Fraction
  DesignDay,                              !- Heating Design Air Flow Method
  ,                                       !- Heating Design Air Flow Rate {m3/s}
  ,                                       !- Heating Maximum Air Flow per Zone Floor Area {m3/s-m2}
  ,                                       !- Heating Maximum Air Flow {m3/s}
  ,                                       !- Heating Maximum Air Flow Fraction
  ,                                       !- Design Zone Air Distribution Effectiveness in Cooling Mode
  ,                                       !- Design Zone Air Distribution Effectiveness in Heating Mode
  No,                                     !- Account for Dedicated Outdoor Air System
  NeutralSupplyAir,                       !- Dedicated Outdoor Air System Control Strategy
  autosize,                               !- Dedicated Outdoor Air Low Setpoint Temperature for Design {C}
  autosize;                               !- Dedicated Outdoor Air High Setpoint Temperature for Design {C}

OS:ZoneHVAC:EquipmentList,
  {9a69c075-09a3-4d1f-8eaa-807aedfab4c3}, !- Handle
  Zone HVAC Equipment List 9,             !- Name
  {6743109f-1019-4c92-b080-03e05178e8b4}; !- Thermal Zone

OS:SpaceType,
  {5cf6b526-add4-4c59-8516-87a35f502d3f}, !- Handle
  Space Type 3,                           !- Name
  ,                                       !- Default Construction Set Name
  ,                                       !- Default Schedule Set Name
  ,                                       !- Group Rendering Name
  ,                                       !- Design Specification Outdoor Air Object Name
  ,                                       !- Standards Template
  ,                                       !- Standards Building Type
  unfinished attic;                       !- Standards Space Type

OS:BuildingUnit,
  {7f57d884-51c6-4878-b097-bc7101e19d73}, !- Handle
  unit 1,                                 !- Name
  ,                                       !- Rendering Color
  Residential;                            !- Building Unit Type

OS:AdditionalProperties,
  {55245ece-c991-48de-969f-51b3a66eaa0d}, !- Handle
  {7f57d884-51c6-4878-b097-bc7101e19d73}, !- Object Name
  Units Represented,                      !- Feature Name 1
  Integer,                                !- Feature Data Type 1
  1,                                      !- Feature Value 1
  NumberOfBedrooms,                       !- Feature Name 2
  Integer,                                !- Feature Data Type 2
  3,                                      !- Feature Value 2
  NumberOfBathrooms,                      !- Feature Name 3
  Double,                                 !- Feature Data Type 3
  2,                                      !- Feature Value 3
  NumberOfOccupants,                      !- Feature Name 4
  Double,                                 !- Feature Data Type 4
  3.3900000000000001;                     !- Feature Value 4

OS:BuildingUnit,
  {1dbdb33e-a114-4b37-ab96-d17e79d6d57f}, !- Handle
  unit 2,                                 !- Name
  ,                                       !- Rendering Color
  Residential;                            !- Building Unit Type

OS:AdditionalProperties,
  {db298d2f-4b54-437f-9c88-b1f1a279982a}, !- Handle
  {1dbdb33e-a114-4b37-ab96-d17e79d6d57f}, !- Object Name
  Units Represented,                      !- Feature Name 1
  Integer,                                !- Feature Data Type 1
  1,                                      !- Feature Value 1
  NumberOfBedrooms,                       !- Feature Name 2
  Integer,                                !- Feature Data Type 2
  3,                                      !- Feature Value 2
  NumberOfBathrooms,                      !- Feature Name 3
  Double,                                 !- Feature Data Type 3
  2,                                      !- Feature Value 3
  NumberOfOccupants,                      !- Feature Name 4
  Double,                                 !- Feature Data Type 4
  3.3900000000000001;                     !- Feature Value 4

OS:BuildingUnit,
  {5f276236-7380-43e4-bcb6-e27dc7f3986a}, !- Handle
  unit 3,                                 !- Name
  ,                                       !- Rendering Color
  Residential;                            !- Building Unit Type

OS:AdditionalProperties,
  {abfe1194-28df-402d-ab4c-e8c18c2cf4b8}, !- Handle
  {5f276236-7380-43e4-bcb6-e27dc7f3986a}, !- Object Name
  Units Represented,                      !- Feature Name 1
  Integer,                                !- Feature Data Type 1
  1,                                      !- Feature Value 1
  NumberOfBedrooms,                       !- Feature Name 2
  Integer,                                !- Feature Data Type 2
  3,                                      !- Feature Value 2
  NumberOfBathrooms,                      !- Feature Name 3
  Double,                                 !- Feature Data Type 3
  2,                                      !- Feature Value 3
  NumberOfOccupants,                      !- Feature Name 4
  Double,                                 !- Feature Data Type 4
  3.3900000000000001;                     !- Feature Value 4

OS:BuildingUnit,
  {630278f3-9247-47e1-ae52-f1a78b931d80}, !- Handle
  unit 4,                                 !- Name
  ,                                       !- Rendering Color
  Residential;                            !- Building Unit Type

OS:AdditionalProperties,
  {4130cc96-6279-4c4d-89d3-a69cd781d01c}, !- Handle
  {630278f3-9247-47e1-ae52-f1a78b931d80}, !- Object Name
  Units Represented,                      !- Feature Name 1
  Integer,                                !- Feature Data Type 1
  1,                                      !- Feature Value 1
  NumberOfBedrooms,                       !- Feature Name 2
  Integer,                                !- Feature Data Type 2
  3,                                      !- Feature Value 2
  NumberOfBathrooms,                      !- Feature Name 3
  Double,                                 !- Feature Data Type 3
  2,                                      !- Feature Value 3
  NumberOfOccupants,                      !- Feature Name 4
  Double,                                 !- Feature Data Type 4
  3.3900000000000001;                     !- Feature Value 4

OS:Surface,
  {8f36d035-2e59-430a-9955-b54aef862134}, !- Handle
  Surface 18,                             !- Name
  Floor,                                  !- Surface Type
  ,                                       !- Construction Name
  {72bb2751-ff68-49fc-b379-27c64273329a}, !- Space Name
  Surface,                                !- Outside Boundary Condition
  {37994aee-787e-4ae6-b991-bb16018cf646}, !- Outside Boundary Condition Object
  NoSun,                                  !- Sun Exposure
  NoWind,                                 !- Wind Exposure
  ,                                       !- View Factor to Ground
  ,                                       !- Number of Vertices
  18.288, 0, 2.4384,                      !- X,Y,Z Vertex 1 {m}
  18.288, -9.144, 2.4384,                 !- X,Y,Z Vertex 2 {m}
  13.716, -9.144, 2.4384,                 !- X,Y,Z Vertex 3 {m}
  13.716, 0, 2.4384;                      !- X,Y,Z Vertex 4 {m}

OS:Surface,
  {4b228632-c1c0-41f3-8d15-c1c0bb280055}, !- Handle
  Surface 19,                             !- Name
  Floor,                                  !- Surface Type
  ,                                       !- Construction Name
  {72bb2751-ff68-49fc-b379-27c64273329a}, !- Space Name
  Surface,                                !- Outside Boundary Condition
  {2ca47f37-2c57-4714-a327-b414f5450a69}, !- Outside Boundary Condition Object
  NoSun,                                  !- Sun Exposure
  NoWind,                                 !- Wind Exposure
  ,                                       !- View Factor to Ground
  ,                                       !- Number of Vertices
  4.572, 0, 2.4384,                       !- X,Y,Z Vertex 1 {m}
  4.572, -9.144, 2.4384,                  !- X,Y,Z Vertex 2 {m}
  0, -9.144, 2.4384,                      !- X,Y,Z Vertex 3 {m}
  0, 0, 2.4384;                           !- X,Y,Z Vertex 4 {m}

OS:Surface,
  {008a794c-a9b2-4036-ab21-fe219fcae4bc}, !- Handle
  Surface 20,                             !- Name
  Floor,                                  !- Surface Type
  ,                                       !- Construction Name
  {72bb2751-ff68-49fc-b379-27c64273329a}, !- Space Name
  Surface,                                !- Outside Boundary Condition
  {badb1aca-076a-4a93-ad41-9f5bcd064725}, !- Outside Boundary Condition Object
  NoSun,                                  !- Sun Exposure
  NoWind,                                 !- Wind Exposure
  ,                                       !- View Factor to Ground
  ,                                       !- Number of Vertices
  9.144, 0, 2.4384,                       !- X,Y,Z Vertex 1 {m}
  9.144, -9.144, 2.4384,                  !- X,Y,Z Vertex 2 {m}
  4.572, -9.144, 2.4384,                  !- X,Y,Z Vertex 3 {m}
  4.572, 0, 2.4384;                       !- X,Y,Z Vertex 4 {m}

OS:External:File,
  {1a9d6e2e-c97c-43b6-b139-38a5544dff29}, !- Handle
>>>>>>> ed7d523f
  8760.csv,                               !- Name
  8760.csv;                               !- File Name

OS:Schedule:Day,
<<<<<<< HEAD
  {42b7dbc0-7142-49be-b697-b53005342ac3}, !- Handle
=======
  {157e1f41-cd2e-4928-8949-15a68db4a62f}, !- Handle
>>>>>>> ed7d523f
  Schedule Day 1,                         !- Name
  ,                                       !- Schedule Type Limits Name
  ,                                       !- Interpolate to Timestep
  24,                                     !- Hour 1
  0,                                      !- Minute 1
  0;                                      !- Value Until Time 1

OS:Schedule:Day,
<<<<<<< HEAD
  {a827451c-9290-4d98-b193-1646f0da041b}, !- Handle
=======
  {c2009c87-450b-4b05-bbf7-72e4cbfd58aa}, !- Handle
>>>>>>> ed7d523f
  Schedule Day 2,                         !- Name
  ,                                       !- Schedule Type Limits Name
  ,                                       !- Interpolate to Timestep
  24,                                     !- Hour 1
  0,                                      !- Minute 1
  1;                                      !- Value Until Time 1

OS:Schedule:File,
<<<<<<< HEAD
  {dd29043e-b792-4045-92e8-07f83e669575}, !- Handle
  occupants,                              !- Name
  {91011e80-05b4-443a-91bc-45402221ee0b}, !- Schedule Type Limits Name
  {3d849126-e7e1-4418-af60-eb86d8e809e6}, !- External File Name
=======
  {2a3039b9-2d4b-4645-b9c1-947a7cd04304}, !- Handle
  occupants,                              !- Name
  {4b67e9c5-8597-429d-ae55-5a025d36af68}, !- Schedule Type Limits Name
  {1a9d6e2e-c97c-43b6-b139-38a5544dff29}, !- External File Name
>>>>>>> ed7d523f
  1,                                      !- Column Number
  1,                                      !- Rows to Skip at Top
  8760,                                   !- Number of Hours of Data
  ,                                       !- Column Separator
  ,                                       !- Interpolate to Timestep
  60;                                     !- Minutes per Item

OS:Schedule:Ruleset,
<<<<<<< HEAD
  {54627267-155f-47e9-b7d8-db35783feeee}, !- Handle
  Schedule Ruleset 1,                     !- Name
  {bb098c90-fa8c-42cf-a98d-721af93889fb}, !- Schedule Type Limits Name
  {b4919d6f-b37b-4c32-a24a-bd41cb706d37}; !- Default Day Schedule Name

OS:Schedule:Day,
  {b4919d6f-b37b-4c32-a24a-bd41cb706d37}, !- Handle
  Schedule Day 3,                         !- Name
  {bb098c90-fa8c-42cf-a98d-721af93889fb}, !- Schedule Type Limits Name
=======
  {a0364341-393d-45c2-97fb-d6dacae686b1}, !- Handle
  Schedule Ruleset 1,                     !- Name
  {6644be5d-8cec-4cea-95d8-8f49be39d486}, !- Schedule Type Limits Name
  {a2bf4be7-b6d6-409a-8b98-7941cb6a14e5}; !- Default Day Schedule Name

OS:Schedule:Day,
  {a2bf4be7-b6d6-409a-8b98-7941cb6a14e5}, !- Handle
  Schedule Day 3,                         !- Name
  {6644be5d-8cec-4cea-95d8-8f49be39d486}, !- Schedule Type Limits Name
>>>>>>> ed7d523f
  ,                                       !- Interpolate to Timestep
  24,                                     !- Hour 1
  0,                                      !- Minute 1
  112.539290946133;                       !- Value Until Time 1

OS:People:Definition,
<<<<<<< HEAD
  {890bb81e-b1e4-4383-9e36-9aae77dc3fb3}, !- Handle
  res occupants|living space,             !- Name
=======
  {31962128-e9be-4ad7-abeb-d015ec3830ec}, !- Handle
  res occupants|finished basement space,  !- Name
>>>>>>> ed7d523f
  People,                                 !- Number of People Calculation Method
  1.695,                                  !- Number of People {people}
  ,                                       !- People per Space Floor Area {person/m2}
  ,                                       !- Space Floor Area per Person {m2/person}
  0.319734,                               !- Fraction Radiant
  0.573,                                  !- Sensible Heat Fraction
  0,                                      !- Carbon Dioxide Generation Rate {m3/s-W}
  No,                                     !- Enable ASHRAE 55 Comfort Warnings
  ZoneAveraged;                           !- Mean Radiant Temperature Calculation Type

OS:People,
<<<<<<< HEAD
  {3e721ac4-edb5-4672-a8cf-5a0c09170c8b}, !- Handle
  res occupants|living space,             !- Name
  {890bb81e-b1e4-4383-9e36-9aae77dc3fb3}, !- People Definition Name
  {001a697b-d736-4654-813c-272d7d88cbfe}, !- Space or SpaceType Name
  {dd29043e-b792-4045-92e8-07f83e669575}, !- Number of People Schedule Name
  {54627267-155f-47e9-b7d8-db35783feeee}, !- Activity Level Schedule Name
=======
  {11dc9fa7-70d4-4eba-b792-4076e0b5e91a}, !- Handle
  res occupants|finished basement space,  !- Name
  {31962128-e9be-4ad7-abeb-d015ec3830ec}, !- People Definition Name
  {0651ad58-0283-45f1-a0ca-6a059ee39579}, !- Space or SpaceType Name
  {2a3039b9-2d4b-4645-b9c1-947a7cd04304}, !- Number of People Schedule Name
  {a0364341-393d-45c2-97fb-d6dacae686b1}, !- Activity Level Schedule Name
>>>>>>> ed7d523f
  ,                                       !- Surface Name/Angle Factor List Name
  ,                                       !- Work Efficiency Schedule Name
  ,                                       !- Clothing Insulation Schedule Name
  ,                                       !- Air Velocity Schedule Name
  1;                                      !- Multiplier

OS:ScheduleTypeLimits,
<<<<<<< HEAD
  {bb098c90-fa8c-42cf-a98d-721af93889fb}, !- Handle
=======
  {6644be5d-8cec-4cea-95d8-8f49be39d486}, !- Handle
>>>>>>> ed7d523f
  ActivityLevel,                          !- Name
  0,                                      !- Lower Limit Value
  ,                                       !- Upper Limit Value
  Continuous,                             !- Numeric Type
  ActivityLevel;                          !- Unit Type

OS:ScheduleTypeLimits,
<<<<<<< HEAD
  {91011e80-05b4-443a-91bc-45402221ee0b}, !- Handle
=======
  {4b67e9c5-8597-429d-ae55-5a025d36af68}, !- Handle
>>>>>>> ed7d523f
  Fractional,                             !- Name
  0,                                      !- Lower Limit Value
  1,                                      !- Upper Limit Value
  Continuous;                             !- Numeric Type

OS:People:Definition,
<<<<<<< HEAD
  {8999e550-74f6-44e0-9f26-ab2655407bec}, !- Handle
  res occupants|finished basement space,  !- Name
=======
  {01d12c81-44f6-4f60-8e09-1fae5bb19e65}, !- Handle
  res occupants|living space,             !- Name
>>>>>>> ed7d523f
  People,                                 !- Number of People Calculation Method
  1.695,                                  !- Number of People {people}
  ,                                       !- People per Space Floor Area {person/m2}
  ,                                       !- Space Floor Area per Person {m2/person}
  0.319734,                               !- Fraction Radiant
  0.573,                                  !- Sensible Heat Fraction
  0,                                      !- Carbon Dioxide Generation Rate {m3/s-W}
  No,                                     !- Enable ASHRAE 55 Comfort Warnings
  ZoneAveraged;                           !- Mean Radiant Temperature Calculation Type

OS:People,
<<<<<<< HEAD
  {a3fa23c1-a3d2-45d0-bbfc-ca492913d52e}, !- Handle
  res occupants|finished basement space,  !- Name
  {8999e550-74f6-44e0-9f26-ab2655407bec}, !- People Definition Name
  {0d6efa09-fadb-4313-865c-1ea6362eb1cd}, !- Space or SpaceType Name
  {dd29043e-b792-4045-92e8-07f83e669575}, !- Number of People Schedule Name
  {54627267-155f-47e9-b7d8-db35783feeee}, !- Activity Level Schedule Name
=======
  {7922e081-f0e4-47f2-8414-6e1482a57bc8}, !- Handle
  res occupants|living space,             !- Name
  {01d12c81-44f6-4f60-8e09-1fae5bb19e65}, !- People Definition Name
  {1e492c66-3d44-450e-94b5-d601ea65a7e3}, !- Space or SpaceType Name
  {2a3039b9-2d4b-4645-b9c1-947a7cd04304}, !- Number of People Schedule Name
  {a0364341-393d-45c2-97fb-d6dacae686b1}, !- Activity Level Schedule Name
  ,                                       !- Surface Name/Angle Factor List Name
  ,                                       !- Work Efficiency Schedule Name
  ,                                       !- Clothing Insulation Schedule Name
  ,                                       !- Air Velocity Schedule Name
  1;                                      !- Multiplier

OS:Schedule:Day,
  {f690f18c-2b1b-4e58-a0ac-744a1e6021da}, !- Handle
  Schedule Day 4,                         !- Name
  ,                                       !- Schedule Type Limits Name
  ,                                       !- Interpolate to Timestep
  24,                                     !- Hour 1
  0,                                      !- Minute 1
  0;                                      !- Value Until Time 1

OS:Schedule:Day,
  {265579a3-7a11-45ed-a5aa-1c7b965d36a0}, !- Handle
  Schedule Day 5,                         !- Name
  ,                                       !- Schedule Type Limits Name
  ,                                       !- Interpolate to Timestep
  24,                                     !- Hour 1
  0,                                      !- Minute 1
  1;                                      !- Value Until Time 1

OS:People:Definition,
  {05ab3855-8eb6-4cd0-9fcf-ff37d6f82ebc}, !- Handle
  res occupants|unit 2|living space|unit 2|story 1, !- Name
  People,                                 !- Number of People Calculation Method
  1.695,                                  !- Number of People {people}
  ,                                       !- People per Space Floor Area {person/m2}
  ,                                       !- Space Floor Area per Person {m2/person}
  0.319734,                               !- Fraction Radiant
  0.573,                                  !- Sensible Heat Fraction
  0,                                      !- Carbon Dioxide Generation Rate {m3/s-W}
  No,                                     !- Enable ASHRAE 55 Comfort Warnings
  ZoneAveraged;                           !- Mean Radiant Temperature Calculation Type

OS:People,
  {f35fea46-8275-432e-b82a-b14d5cfa2f98}, !- Handle
  res occupants|unit 2|living space|unit 2|story 1, !- Name
  {05ab3855-8eb6-4cd0-9fcf-ff37d6f82ebc}, !- People Definition Name
  {01d39d8a-33f9-474b-a774-a86cc4b64f47}, !- Space or SpaceType Name
  {2a3039b9-2d4b-4645-b9c1-947a7cd04304}, !- Number of People Schedule Name
  {a0364341-393d-45c2-97fb-d6dacae686b1}, !- Activity Level Schedule Name
  ,                                       !- Surface Name/Angle Factor List Name
  ,                                       !- Work Efficiency Schedule Name
  ,                                       !- Clothing Insulation Schedule Name
  ,                                       !- Air Velocity Schedule Name
  1;                                      !- Multiplier

OS:People:Definition,
  {362f14a4-acb6-4ee5-992d-81f7532d6024}, !- Handle
  res occupants|unit 2|finished basement space|unit 2, !- Name
  People,                                 !- Number of People Calculation Method
  1.695,                                  !- Number of People {people}
  ,                                       !- People per Space Floor Area {person/m2}
  ,                                       !- Space Floor Area per Person {m2/person}
  0.319734,                               !- Fraction Radiant
  0.573,                                  !- Sensible Heat Fraction
  0,                                      !- Carbon Dioxide Generation Rate {m3/s-W}
  No,                                     !- Enable ASHRAE 55 Comfort Warnings
  ZoneAveraged;                           !- Mean Radiant Temperature Calculation Type

OS:People,
  {e97e07a9-aa59-4d14-acd6-19e30f6b4a55}, !- Handle
  res occupants|unit 2|finished basement space|unit 2, !- Name
  {362f14a4-acb6-4ee5-992d-81f7532d6024}, !- People Definition Name
  {4d468de2-cbd9-4121-ab2b-0b41b5ac3d85}, !- Space or SpaceType Name
  {2a3039b9-2d4b-4645-b9c1-947a7cd04304}, !- Number of People Schedule Name
  {a0364341-393d-45c2-97fb-d6dacae686b1}, !- Activity Level Schedule Name
  ,                                       !- Surface Name/Angle Factor List Name
  ,                                       !- Work Efficiency Schedule Name
  ,                                       !- Clothing Insulation Schedule Name
  ,                                       !- Air Velocity Schedule Name
  1;                                      !- Multiplier

OS:Schedule:Day,
  {53a17a6f-10ee-4e99-bd5d-8275f32e48a6}, !- Handle
  Schedule Day 6,                         !- Name
  ,                                       !- Schedule Type Limits Name
  ,                                       !- Interpolate to Timestep
  24,                                     !- Hour 1
  0,                                      !- Minute 1
  0;                                      !- Value Until Time 1

OS:Schedule:Day,
  {05bfa08e-9a10-4919-b1c2-3f6bab6134ee}, !- Handle
  Schedule Day 7,                         !- Name
  ,                                       !- Schedule Type Limits Name
  ,                                       !- Interpolate to Timestep
  24,                                     !- Hour 1
  0,                                      !- Minute 1
  1;                                      !- Value Until Time 1

OS:People:Definition,
  {7a0b4c1b-7ed0-4fb5-b1d8-1d9cb86e7d2e}, !- Handle
  res occupants|unit 3|living space|unit 3|story 1, !- Name
  People,                                 !- Number of People Calculation Method
  1.695,                                  !- Number of People {people}
  ,                                       !- People per Space Floor Area {person/m2}
  ,                                       !- Space Floor Area per Person {m2/person}
  0.319734,                               !- Fraction Radiant
  0.573,                                  !- Sensible Heat Fraction
  0,                                      !- Carbon Dioxide Generation Rate {m3/s-W}
  No,                                     !- Enable ASHRAE 55 Comfort Warnings
  ZoneAveraged;                           !- Mean Radiant Temperature Calculation Type

OS:People,
  {5e3f7f0b-4345-4cf4-8706-e8bf0e702439}, !- Handle
  res occupants|unit 3|living space|unit 3|story 1, !- Name
  {7a0b4c1b-7ed0-4fb5-b1d8-1d9cb86e7d2e}, !- People Definition Name
  {0c727661-c0f9-4782-82ae-c338a92e3f19}, !- Space or SpaceType Name
  {2a3039b9-2d4b-4645-b9c1-947a7cd04304}, !- Number of People Schedule Name
  {a0364341-393d-45c2-97fb-d6dacae686b1}, !- Activity Level Schedule Name
  ,                                       !- Surface Name/Angle Factor List Name
  ,                                       !- Work Efficiency Schedule Name
  ,                                       !- Clothing Insulation Schedule Name
  ,                                       !- Air Velocity Schedule Name
  1;                                      !- Multiplier

OS:People:Definition,
  {642ad7ad-293d-4c0c-aa30-9cce4dd958ba}, !- Handle
  res occupants|unit 3|finished basement space|unit 3, !- Name
  People,                                 !- Number of People Calculation Method
  1.695,                                  !- Number of People {people}
  ,                                       !- People per Space Floor Area {person/m2}
  ,                                       !- Space Floor Area per Person {m2/person}
  0.319734,                               !- Fraction Radiant
  0.573,                                  !- Sensible Heat Fraction
  0,                                      !- Carbon Dioxide Generation Rate {m3/s-W}
  No,                                     !- Enable ASHRAE 55 Comfort Warnings
  ZoneAveraged;                           !- Mean Radiant Temperature Calculation Type

OS:People,
  {d0b6d5cf-ddb7-43d7-9af2-97a70df268c4}, !- Handle
  res occupants|unit 3|finished basement space|unit 3, !- Name
  {642ad7ad-293d-4c0c-aa30-9cce4dd958ba}, !- People Definition Name
  {4440f8ee-6056-4fbf-8909-5963e7e88d7b}, !- Space or SpaceType Name
  {2a3039b9-2d4b-4645-b9c1-947a7cd04304}, !- Number of People Schedule Name
  {a0364341-393d-45c2-97fb-d6dacae686b1}, !- Activity Level Schedule Name
  ,                                       !- Surface Name/Angle Factor List Name
  ,                                       !- Work Efficiency Schedule Name
  ,                                       !- Clothing Insulation Schedule Name
  ,                                       !- Air Velocity Schedule Name
  1;                                      !- Multiplier

OS:Schedule:Day,
  {dd97e1b0-82e1-402a-a8ee-a579648f5fd2}, !- Handle
  Schedule Day 8,                         !- Name
  ,                                       !- Schedule Type Limits Name
  ,                                       !- Interpolate to Timestep
  24,                                     !- Hour 1
  0,                                      !- Minute 1
  0;                                      !- Value Until Time 1

OS:Schedule:Day,
  {e6d0a55e-8ff0-43bc-8ba2-fedf219ae066}, !- Handle
  Schedule Day 9,                         !- Name
  ,                                       !- Schedule Type Limits Name
  ,                                       !- Interpolate to Timestep
  24,                                     !- Hour 1
  0,                                      !- Minute 1
  1;                                      !- Value Until Time 1

OS:People:Definition,
  {e6fd7830-7961-4c70-8859-684bd31a89f8}, !- Handle
  res occupants|unit 4|living space|unit 4|story 1, !- Name
  People,                                 !- Number of People Calculation Method
  1.695,                                  !- Number of People {people}
  ,                                       !- People per Space Floor Area {person/m2}
  ,                                       !- Space Floor Area per Person {m2/person}
  0.319734,                               !- Fraction Radiant
  0.573,                                  !- Sensible Heat Fraction
  0,                                      !- Carbon Dioxide Generation Rate {m3/s-W}
  No,                                     !- Enable ASHRAE 55 Comfort Warnings
  ZoneAveraged;                           !- Mean Radiant Temperature Calculation Type

OS:People,
  {239f516b-1849-4228-87f9-b83db77d6448}, !- Handle
  res occupants|unit 4|living space|unit 4|story 1, !- Name
  {e6fd7830-7961-4c70-8859-684bd31a89f8}, !- People Definition Name
  {97193d75-75fc-4bf5-b203-56a29c13d7b3}, !- Space or SpaceType Name
  {2a3039b9-2d4b-4645-b9c1-947a7cd04304}, !- Number of People Schedule Name
  {a0364341-393d-45c2-97fb-d6dacae686b1}, !- Activity Level Schedule Name
  ,                                       !- Surface Name/Angle Factor List Name
  ,                                       !- Work Efficiency Schedule Name
  ,                                       !- Clothing Insulation Schedule Name
  ,                                       !- Air Velocity Schedule Name
  1;                                      !- Multiplier

OS:People:Definition,
  {deb0bcef-9114-400b-9824-494004fd2f1c}, !- Handle
  res occupants|unit 4|finished basement space|unit 4, !- Name
  People,                                 !- Number of People Calculation Method
  1.695,                                  !- Number of People {people}
  ,                                       !- People per Space Floor Area {person/m2}
  ,                                       !- Space Floor Area per Person {m2/person}
  0.319734,                               !- Fraction Radiant
  0.573,                                  !- Sensible Heat Fraction
  0,                                      !- Carbon Dioxide Generation Rate {m3/s-W}
  No,                                     !- Enable ASHRAE 55 Comfort Warnings
  ZoneAveraged;                           !- Mean Radiant Temperature Calculation Type

OS:People,
  {b2382292-5c6b-4b56-9ee2-aae39a8ad052}, !- Handle
  res occupants|unit 4|finished basement space|unit 4, !- Name
  {deb0bcef-9114-400b-9824-494004fd2f1c}, !- People Definition Name
  {b74792bb-0258-4025-9845-36a57d1b8a7d}, !- Space or SpaceType Name
  {2a3039b9-2d4b-4645-b9c1-947a7cd04304}, !- Number of People Schedule Name
  {a0364341-393d-45c2-97fb-d6dacae686b1}, !- Activity Level Schedule Name
>>>>>>> ed7d523f
  ,                                       !- Surface Name/Angle Factor List Name
  ,                                       !- Work Efficiency Schedule Name
  ,                                       !- Clothing Insulation Schedule Name
  ,                                       !- Air Velocity Schedule Name
  1;                                      !- Multiplier

OS:ShadingSurfaceGroup,
<<<<<<< HEAD
  {f1590043-d0b9-4eb7-89ce-385f2d9238b3}, !- Handle
=======
  {f329a672-fe3e-4a69-a5c1-b29dbcbdc342}, !- Handle
>>>>>>> ed7d523f
  res eaves,                              !- Name
  Building;                               !- Shading Surface Type

OS:ShadingSurface,
<<<<<<< HEAD
  {037182f0-1309-4ac8-96ce-971af21e9a8d}, !- Handle
  Surface 8 - res eaves,                  !- Name
  ,                                       !- Construction Name
  {f1590043-d0b9-4eb7-89ce-385f2d9238b3}, !- Shading Surface Group Name
=======
  {5fc7d007-f1a7-4d34-9372-22813fbd9b40}, !- Handle
  Surface 8 - res eaves,                  !- Name
  ,                                       !- Construction Name
  {f329a672-fe3e-4a69-a5c1-b29dbcbdc342}, !- Shading Surface Group Name
>>>>>>> ed7d523f
  ,                                       !- Transmittance Schedule Name
  ,                                       !- Number of Vertices
  -0.6096, 0, 2.7432,                     !- X,Y,Z Vertex 1 {m}
  -0.6096, -4.572, 5.0292,                !- X,Y,Z Vertex 2 {m}
  0, -4.572, 5.0292,                      !- X,Y,Z Vertex 3 {m}
  0, 0, 2.7432;                           !- X,Y,Z Vertex 4 {m}

OS:ShadingSurface,
<<<<<<< HEAD
  {bab34959-062e-4d15-8507-df3098eac267}, !- Handle
  Surface 8 - res eaves 1,                !- Name
  ,                                       !- Construction Name
  {f1590043-d0b9-4eb7-89ce-385f2d9238b3}, !- Shading Surface Group Name
=======
  {6fb8c7ee-810e-41e2-b305-1464ace66ffb}, !- Handle
  Surface 8 - res eaves 1,                !- Name
  ,                                       !- Construction Name
  {f329a672-fe3e-4a69-a5c1-b29dbcbdc342}, !- Shading Surface Group Name
>>>>>>> ed7d523f
  ,                                       !- Transmittance Schedule Name
  ,                                       !- Number of Vertices
  5.1816, -4.572, 5.0292,                 !- X,Y,Z Vertex 1 {m}
  5.1816, 0, 2.7432,                      !- X,Y,Z Vertex 2 {m}
  4.572, 0, 2.7432,                       !- X,Y,Z Vertex 3 {m}
  4.572, -4.572, 5.0292;                  !- X,Y,Z Vertex 4 {m}

OS:ShadingSurface,
<<<<<<< HEAD
  {ec8c930c-c400-4da8-a3a3-78510d0be41d}, !- Handle
  Surface 8 - res eaves 2,                !- Name
  ,                                       !- Construction Name
  {f1590043-d0b9-4eb7-89ce-385f2d9238b3}, !- Shading Surface Group Name
=======
  {cdbe697a-62bb-4565-b02b-ccfb89d6358f}, !- Handle
  Surface 8 - res eaves 2,                !- Name
  ,                                       !- Construction Name
  {f329a672-fe3e-4a69-a5c1-b29dbcbdc342}, !- Shading Surface Group Name
>>>>>>> ed7d523f
  ,                                       !- Transmittance Schedule Name
  ,                                       !- Number of Vertices
  4.572, 0.6096, 2.4384,                  !- X,Y,Z Vertex 1 {m}
  0, 0.6096, 2.4384,                      !- X,Y,Z Vertex 2 {m}
  0, 0, 2.7432,                           !- X,Y,Z Vertex 3 {m}
  4.572, 0, 2.7432;                       !- X,Y,Z Vertex 4 {m}

OS:ShadingSurface,
<<<<<<< HEAD
  {1f410409-ec2f-48c6-8e72-a3ffe4bc851b}, !- Handle
  Surface 9 - res eaves,                  !- Name
  ,                                       !- Construction Name
  {f1590043-d0b9-4eb7-89ce-385f2d9238b3}, !- Shading Surface Group Name
=======
  {307a2c9f-268f-4395-a19d-664a8edd27a4}, !- Handle
  Surface 9 - res eaves,                  !- Name
  ,                                       !- Construction Name
  {f329a672-fe3e-4a69-a5c1-b29dbcbdc342}, !- Shading Surface Group Name
>>>>>>> ed7d523f
  ,                                       !- Transmittance Schedule Name
  ,                                       !- Number of Vertices
  5.1816, -9.144, 2.7432,                 !- X,Y,Z Vertex 1 {m}
  5.1816, -4.572, 5.0292,                 !- X,Y,Z Vertex 2 {m}
  4.572, -4.572, 5.0292,                  !- X,Y,Z Vertex 3 {m}
  4.572, -9.144, 2.7432;                  !- X,Y,Z Vertex 4 {m}

OS:ShadingSurface,
<<<<<<< HEAD
  {d86acbcf-58dd-44b6-a0fa-0a65c252f475}, !- Handle
  Surface 9 - res eaves 1,                !- Name
  ,                                       !- Construction Name
  {f1590043-d0b9-4eb7-89ce-385f2d9238b3}, !- Shading Surface Group Name
=======
  {14f3b9b1-d5ac-4ec6-8663-e816912e7855}, !- Handle
  Surface 9 - res eaves 1,                !- Name
  ,                                       !- Construction Name
  {f329a672-fe3e-4a69-a5c1-b29dbcbdc342}, !- Shading Surface Group Name
>>>>>>> ed7d523f
  ,                                       !- Transmittance Schedule Name
  ,                                       !- Number of Vertices
  -0.6096, -4.572, 5.0292,                !- X,Y,Z Vertex 1 {m}
  -0.6096, -9.144, 2.7432,                !- X,Y,Z Vertex 2 {m}
  0, -9.144, 2.7432,                      !- X,Y,Z Vertex 3 {m}
  0, -4.572, 5.0292;                      !- X,Y,Z Vertex 4 {m}

OS:ShadingSurface,
<<<<<<< HEAD
  {c2329d37-71b5-4ab3-8e80-c3a8af80bd73}, !- Handle
  Surface 9 - res eaves 2,                !- Name
  ,                                       !- Construction Name
  {f1590043-d0b9-4eb7-89ce-385f2d9238b3}, !- Shading Surface Group Name
=======
  {e93052fb-2139-4bb4-9180-eeb1cbe5dafd}, !- Handle
  Surface 9 - res eaves 2,                !- Name
  ,                                       !- Construction Name
  {f329a672-fe3e-4a69-a5c1-b29dbcbdc342}, !- Shading Surface Group Name
>>>>>>> ed7d523f
  ,                                       !- Transmittance Schedule Name
  ,                                       !- Number of Vertices
  0, -9.7536, 2.4384,                     !- X,Y,Z Vertex 1 {m}
  4.572, -9.7536, 2.4384,                 !- X,Y,Z Vertex 2 {m}
  4.572, -9.144, 2.7432,                  !- X,Y,Z Vertex 3 {m}
  0, -9.144, 2.7432;                      !- X,Y,Z Vertex 4 {m}
<|MERGE_RESOLUTION|>--- conflicted
+++ resolved
@@ -1,73 +1,41 @@
 !- NOTE: Auto-generated from /test/osw_files/SFA_4units_1story_FB_UA_Denver.osw
 
 OS:Version,
-<<<<<<< HEAD
-  {dbc7a6f1-c956-4d78-8582-5314188ebd6f}, !- Handle
+  {433ea7a0-53d6-46ed-98c5-3024fb5fd3d3}, !- Handle
   2.9.0;                                  !- Version Identifier
 
 OS:SimulationControl,
-  {cba431b4-2e2b-4c53-aaf5-bab27a9bd78c}, !- Handle
-=======
-  {0658134e-9a5d-4cce-8000-364bb68783c7}, !- Handle
-  2.9.0;                                  !- Version Identifier
-
-OS:SimulationControl,
-  {c08bee7e-c9be-45c3-b09c-76ce12e82a35}, !- Handle
->>>>>>> ed7d523f
+  {d27616b2-ac3f-4a6a-ad35-3385a8ac5be5}, !- Handle
   ,                                       !- Do Zone Sizing Calculation
   ,                                       !- Do System Sizing Calculation
   ,                                       !- Do Plant Sizing Calculation
   No;                                     !- Run Simulation for Sizing Periods
 
 OS:Timestep,
-<<<<<<< HEAD
-  {009dd63a-3b44-4f36-b947-0a185b234e0f}, !- Handle
+  {e5bb5cb9-ff57-4369-bd35-f7729ef7d50f}, !- Handle
   6;                                      !- Number of Timesteps per Hour
 
 OS:ShadowCalculation,
-  {4ef7d372-0d9a-4912-9e2f-958e7c3a7c6d}, !- Handle
-=======
-  {2ac0ea3e-b503-4214-bc8f-f68fb1dc1ba1}, !- Handle
-  6;                                      !- Number of Timesteps per Hour
-
-OS:ShadowCalculation,
-  {c610e0c7-8f9b-45b6-9033-41ee9748aa2c}, !- Handle
->>>>>>> ed7d523f
+  {f9928a1c-2570-4655-b1f8-4e24d77cf3ea}, !- Handle
   20,                                     !- Calculation Frequency
   200;                                    !- Maximum Figures in Shadow Overlap Calculations
 
 OS:SurfaceConvectionAlgorithm:Outside,
-<<<<<<< HEAD
-  {a27327ea-cecb-4a34-9e57-7459242abb17}, !- Handle
+  {3502446d-c9ba-4149-9879-d7e2005af0a0}, !- Handle
   DOE-2;                                  !- Algorithm
 
 OS:SurfaceConvectionAlgorithm:Inside,
-  {cb0278aa-a2d1-40c6-be68-b91f47a386b4}, !- Handle
+  {0c012782-e5d1-4f53-81bc-6b7d48ec4120}, !- Handle
   TARP;                                   !- Algorithm
 
 OS:ZoneCapacitanceMultiplier:ResearchSpecial,
-  {ac66a53b-41af-409c-9dbc-e044e62c95d9}, !- Handle
-=======
-  {eeaa4a3e-6b02-4a0d-acfd-2d7c730442c0}, !- Handle
-  DOE-2;                                  !- Algorithm
-
-OS:SurfaceConvectionAlgorithm:Inside,
-  {ed118e72-c523-4071-91e9-5969a5f9f567}, !- Handle
-  TARP;                                   !- Algorithm
-
-OS:ZoneCapacitanceMultiplier:ResearchSpecial,
-  {7373a19b-a450-46af-8afc-472e220885eb}, !- Handle
->>>>>>> ed7d523f
+  {a37ceea2-642f-46bd-94bc-5d0bdd316e0b}, !- Handle
   ,                                       !- Temperature Capacity Multiplier
   15,                                     !- Humidity Capacity Multiplier
   ;                                       !- Carbon Dioxide Capacity Multiplier
 
 OS:RunPeriod,
-<<<<<<< HEAD
-  {ad903867-c7e3-4d20-86c6-52d50815089f}, !- Handle
-=======
-  {48eb2b28-a081-40a5-9f02-67fe0ec7863c}, !- Handle
->>>>>>> ed7d523f
+  {b62e1752-a3e9-46c7-a305-89690e0f5638}, !- Handle
   Run Period 1,                           !- Name
   1,                                      !- Begin Month
   1,                                      !- Begin Day of Month
@@ -81,21 +49,13 @@
   ;                                       !- Number of Times Runperiod to be Repeated
 
 OS:YearDescription,
-<<<<<<< HEAD
-  {37730c42-b7e8-4f49-967a-6200223a6bf1}, !- Handle
-=======
-  {2bab7def-29c1-41b1-b70b-dd8cfbc8d423}, !- Handle
->>>>>>> ed7d523f
+  {2f5246df-42c6-4ae7-8404-f2d899ed88c2}, !- Handle
   2007,                                   !- Calendar Year
   ,                                       !- Day of Week for Start Day
   ;                                       !- Is Leap Year
 
 OS:WeatherFile,
-<<<<<<< HEAD
-  {fabb422d-ee71-46ef-ac86-71c228b2ba2a}, !- Handle
-=======
-  {b3e19a72-9f8d-4f8e-8e28-2d12f222539e}, !- Handle
->>>>>>> ed7d523f
+  {bd47d71a-8330-4a83-af10-7226d277ef17}, !- Handle
   Denver Intl Ap,                         !- City
   CO,                                     !- State Province Region
   USA,                                    !- Country
@@ -109,13 +69,8 @@
   E23378AA;                               !- Checksum
 
 OS:AdditionalProperties,
-<<<<<<< HEAD
-  {237e7109-08c0-4d02-982a-c15455558962}, !- Handle
-  {fabb422d-ee71-46ef-ac86-71c228b2ba2a}, !- Object Name
-=======
-  {6c3848e9-fe33-47f5-a147-79e09b83a49f}, !- Handle
-  {b3e19a72-9f8d-4f8e-8e28-2d12f222539e}, !- Object Name
->>>>>>> ed7d523f
+  {2bae669f-bf3e-44b6-94b6-4e453881c78f}, !- Handle
+  {bd47d71a-8330-4a83-af10-7226d277ef17}, !- Object Name
   EPWHeaderCity,                          !- Feature Name 1
   String,                                 !- Feature Data Type 1
   Denver Intl Ap,                         !- Feature Value 1
@@ -223,11 +178,7 @@
   84;                                     !- Feature Value 35
 
 OS:Site,
-<<<<<<< HEAD
-  {dcd65d04-bb8b-4d0e-86a9-d0e0d7756e47}, !- Handle
-=======
-  {2912d75d-aa09-4b54-a6b6-652c3796208c}, !- Handle
->>>>>>> ed7d523f
+  {435996bb-d9ea-47e4-ba4e-ee93d324a66d}, !- Handle
   Denver Intl Ap_CO_USA,                  !- Name
   39.83,                                  !- Latitude {deg}
   -104.65,                                !- Longitude {deg}
@@ -236,11 +187,7 @@
   ;                                       !- Terrain
 
 OS:ClimateZones,
-<<<<<<< HEAD
-  {2cf7895a-7cd6-462f-b68c-f49325b909bd}, !- Handle
-=======
-  {50107c44-ecf2-4993-91de-016daa8ef8ad}, !- Handle
->>>>>>> ed7d523f
+  {9a25cd79-ecda-4f43-b509-3e0b75e3e559}, !- Handle
   ,                                       !- Active Institution
   ,                                       !- Active Year
   ,                                       !- Climate Zone Institution Name 1
@@ -253,31 +200,19 @@
   Cold;                                   !- Climate Zone Value 2
 
 OS:Site:WaterMainsTemperature,
-<<<<<<< HEAD
-  {cf46dd3c-a430-4b94-bd45-1ee5e0b9054d}, !- Handle
-=======
-  {b62b2084-9d9d-47a0-adce-ef47d87ff195}, !- Handle
->>>>>>> ed7d523f
+  {918f08c3-6c34-4042-9edc-2091e50be913}, !- Handle
   Correlation,                            !- Calculation Method
   ,                                       !- Temperature Schedule Name
   10.8753424657535,                       !- Annual Average Outdoor Air Temperature {C}
   23.1524007936508;                       !- Maximum Difference In Monthly Average Outdoor Air Temperatures {deltaC}
 
 OS:RunPeriodControl:DaylightSavingTime,
-<<<<<<< HEAD
-  {56d1e84c-b87d-4b42-8e42-c51157711edb}, !- Handle
-=======
-  {9a7b10f2-2785-438b-9560-c01ac53f8cd9}, !- Handle
->>>>>>> ed7d523f
+  {641f5126-9f52-4cd5-9568-4ff5eea07e3f}, !- Handle
   4/7,                                    !- Start Date
   10/26;                                  !- End Date
 
 OS:Site:GroundTemperature:Deep,
-<<<<<<< HEAD
-  {0905bf95-34a1-4736-8938-4a274cee5122}, !- Handle
-=======
-  {8d94c681-591f-4624-b422-a06420547640}, !- Handle
->>>>>>> ed7d523f
+  {8c32a81f-63a3-422a-a4ee-5053a35e93c0}, !- Handle
   10.8753424657535,                       !- January Deep Ground Temperature {C}
   10.8753424657535,                       !- February Deep Ground Temperature {C}
   10.8753424657535,                       !- March Deep Ground Temperature {C}
@@ -292,11 +227,7 @@
   10.8753424657535;                       !- December Deep Ground Temperature {C}
 
 OS:Building,
-<<<<<<< HEAD
-  {bfbb1d8c-9029-447b-a134-e6af350604b2}, !- Handle
-=======
-  {43d67458-8f0b-406c-8030-2f6c07911c30}, !- Handle
->>>>>>> ed7d523f
+  {80bb55d4-8ffc-418a-a51c-8065fe253ec0}, !- Handle
   Building 1,                             !- Name
   ,                                       !- Building Sector Type
   0,                                      !- North Axis {deg}
@@ -311,15 +242,9 @@
   4;                                      !- Standards Number of Living Units
 
 OS:AdditionalProperties,
-<<<<<<< HEAD
-  {f4ba4ff3-41d6-4534-89d6-cfbd169d5ffd}, !- Handle
-  {bfbb1d8c-9029-447b-a134-e6af350604b2}, !- Object Name
+  {deb2bfae-3b43-4ee9-9a6e-6a8a75cfaa0d}, !- Handle
+  {80bb55d4-8ffc-418a-a51c-8065fe253ec0}, !- Object Name
   num_units,                              !- Feature Name 1
-=======
-  {1fb215b3-dfe7-4e63-8879-64742cafb060}, !- Handle
-  {43d67458-8f0b-406c-8030-2f6c07911c30}, !- Object Name
-  Total Units Represented,                !- Feature Name 1
->>>>>>> ed7d523f
   Integer,                                !- Feature Data Type 1
   4,                                      !- Feature Value 1
   has_rear_units,                         !- Feature Name 2
@@ -333,11 +258,7 @@
   1;                                      !- Feature Value 4
 
 OS:ThermalZone,
-<<<<<<< HEAD
-  {abfbe254-3262-4436-84e0-3a3353574e6c}, !- Handle
-=======
-  {ff8eda5a-af2c-444d-8c51-7ab5f7b89b22}, !- Handle
->>>>>>> ed7d523f
+  {7b857c59-b514-4896-a863-b6c3b40e583e}, !- Handle
   living zone,                            !- Name
   ,                                       !- Multiplier
   ,                                       !- Ceiling Height {m}
@@ -346,17 +267,10 @@
   ,                                       !- Zone Inside Convection Algorithm
   ,                                       !- Zone Outside Convection Algorithm
   ,                                       !- Zone Conditioning Equipment List Name
-<<<<<<< HEAD
-  {369e28d1-76cc-43e3-a795-7215d3ecd0f9}, !- Zone Air Inlet Port List
-  {69951223-6f6a-4246-aa06-07090cc8388c}, !- Zone Air Exhaust Port List
-  {90d9c4b7-70ac-425b-b27a-b2a4f36ddaca}, !- Zone Air Node Name
-  {c29228cb-fef5-4063-ae6a-a7283768ac6e}, !- Zone Return Air Port List
-=======
-  {338c7730-98cf-44ba-b310-5cd2aece1da7}, !- Zone Air Inlet Port List
-  {e59cb620-7e13-4811-837b-bc812ab166f8}, !- Zone Air Exhaust Port List
-  {0991c24e-5aa1-4d32-a0b6-ce571f1cf60b}, !- Zone Air Node Name
-  {c47e5edc-8d47-4346-8a9a-23471cd10dfb}, !- Zone Return Air Port List
->>>>>>> ed7d523f
+  {74c50a70-1375-4a5a-abed-cf6355e65273}, !- Zone Air Inlet Port List
+  {a15dc0a6-cb1f-40ee-af8f-b9b6498a129f}, !- Zone Air Exhaust Port List
+  {e018a8b1-3f08-433b-b32b-8fc313c17e00}, !- Zone Air Node Name
+  {ebaf117a-c84a-4886-8ea2-83a8be8f948b}, !- Zone Return Air Port List
   ,                                       !- Primary Daylighting Control Name
   ,                                       !- Fraction of Zone Controlled by Primary Daylighting Control
   ,                                       !- Secondary Daylighting Control Name
@@ -367,71 +281,37 @@
   No;                                     !- Use Ideal Air Loads
 
 OS:Node,
-<<<<<<< HEAD
-  {bc862a38-91a6-47c7-9e44-2ed214dde387}, !- Handle
+  {bad10b40-a85f-409b-8fbf-6d67f20bda6d}, !- Handle
   Node 1,                                 !- Name
-  {90d9c4b7-70ac-425b-b27a-b2a4f36ddaca}, !- Inlet Port
+  {e018a8b1-3f08-433b-b32b-8fc313c17e00}, !- Inlet Port
   ;                                       !- Outlet Port
 
 OS:Connection,
-  {90d9c4b7-70ac-425b-b27a-b2a4f36ddaca}, !- Handle
-  {2d7f6131-223c-42b5-8b70-a8d4d99d3c0c}, !- Name
-  {abfbe254-3262-4436-84e0-3a3353574e6c}, !- Source Object
+  {e018a8b1-3f08-433b-b32b-8fc313c17e00}, !- Handle
+  {ac6dd97a-e70d-4893-a292-68064be15ee4}, !- Name
+  {7b857c59-b514-4896-a863-b6c3b40e583e}, !- Source Object
   11,                                     !- Outlet Port
-  {bc862a38-91a6-47c7-9e44-2ed214dde387}, !- Target Object
+  {bad10b40-a85f-409b-8fbf-6d67f20bda6d}, !- Target Object
   2;                                      !- Inlet Port
 
 OS:PortList,
-  {369e28d1-76cc-43e3-a795-7215d3ecd0f9}, !- Handle
-  {92dace8c-354a-42a4-ac9a-00056190cd58}, !- Name
-  {abfbe254-3262-4436-84e0-3a3353574e6c}; !- HVAC Component
+  {74c50a70-1375-4a5a-abed-cf6355e65273}, !- Handle
+  {fe0951f3-0416-4254-bd1d-38fe1eb51b33}, !- Name
+  {7b857c59-b514-4896-a863-b6c3b40e583e}; !- HVAC Component
 
 OS:PortList,
-  {69951223-6f6a-4246-aa06-07090cc8388c}, !- Handle
-  {97a9bdac-09fb-4e8e-976d-b6fcdaa9e86b}, !- Name
-  {abfbe254-3262-4436-84e0-3a3353574e6c}; !- HVAC Component
+  {a15dc0a6-cb1f-40ee-af8f-b9b6498a129f}, !- Handle
+  {d68fd997-0b53-4192-8cdf-c5c7763a4e56}, !- Name
+  {7b857c59-b514-4896-a863-b6c3b40e583e}; !- HVAC Component
 
 OS:PortList,
-  {c29228cb-fef5-4063-ae6a-a7283768ac6e}, !- Handle
-  {2a4b8c02-6aee-41a4-8772-69362cb7e42c}, !- Name
-  {abfbe254-3262-4436-84e0-3a3353574e6c}; !- HVAC Component
+  {ebaf117a-c84a-4886-8ea2-83a8be8f948b}, !- Handle
+  {ce952785-ab95-4aad-b8e1-b94abf4a99d5}, !- Name
+  {7b857c59-b514-4896-a863-b6c3b40e583e}; !- HVAC Component
 
 OS:Sizing:Zone,
-  {324ac516-ca73-40a6-acaa-df0545342c2f}, !- Handle
-  {abfbe254-3262-4436-84e0-3a3353574e6c}, !- Zone or ZoneList Name
-=======
-  {1e533e76-2113-4a6e-8909-ce6173a7037e}, !- Handle
-  Node 1,                                 !- Name
-  {0991c24e-5aa1-4d32-a0b6-ce571f1cf60b}, !- Inlet Port
-  ;                                       !- Outlet Port
-
-OS:Connection,
-  {0991c24e-5aa1-4d32-a0b6-ce571f1cf60b}, !- Handle
-  {5524d54b-45ac-4865-b60d-a691c432641f}, !- Name
-  {ff8eda5a-af2c-444d-8c51-7ab5f7b89b22}, !- Source Object
-  11,                                     !- Outlet Port
-  {1e533e76-2113-4a6e-8909-ce6173a7037e}, !- Target Object
-  2;                                      !- Inlet Port
-
-OS:PortList,
-  {338c7730-98cf-44ba-b310-5cd2aece1da7}, !- Handle
-  {0b9e4d43-faae-4775-ae14-381f9cf5e99a}, !- Name
-  {ff8eda5a-af2c-444d-8c51-7ab5f7b89b22}; !- HVAC Component
-
-OS:PortList,
-  {e59cb620-7e13-4811-837b-bc812ab166f8}, !- Handle
-  {0b223a4b-cac7-478d-8334-ac6ad3482bc6}, !- Name
-  {ff8eda5a-af2c-444d-8c51-7ab5f7b89b22}; !- HVAC Component
-
-OS:PortList,
-  {c47e5edc-8d47-4346-8a9a-23471cd10dfb}, !- Handle
-  {d4f008a3-71ff-4bf8-b017-d5d6059d3600}, !- Name
-  {ff8eda5a-af2c-444d-8c51-7ab5f7b89b22}; !- HVAC Component
-
-OS:Sizing:Zone,
-  {ef251a9b-dac8-466b-a53e-4b10bf16da51}, !- Handle
-  {ff8eda5a-af2c-444d-8c51-7ab5f7b89b22}, !- Zone or ZoneList Name
->>>>>>> ed7d523f
+  {96177688-9597-49c4-b7b7-13b8290864d3}, !- Handle
+  {7b857c59-b514-4896-a863-b6c3b40e583e}, !- Zone or ZoneList Name
   SupplyAirTemperature,                   !- Zone Cooling Design Supply Air Temperature Input Method
   14,                                     !- Zone Cooling Design Supply Air Temperature {C}
   11.11,                                  !- Zone Cooling Design Supply Air Temperature Difference {deltaC}
@@ -460,25 +340,14 @@
   autosize;                               !- Dedicated Outdoor Air High Setpoint Temperature for Design {C}
 
 OS:ZoneHVAC:EquipmentList,
-<<<<<<< HEAD
-  {590f4c5b-54e4-4f0f-b7bf-d979284667e3}, !- Handle
+  {6741edf2-9a2f-4d3c-a9c2-d4901165d1d4}, !- Handle
   Zone HVAC Equipment List 1,             !- Name
-  {abfbe254-3262-4436-84e0-3a3353574e6c}; !- Thermal Zone
+  {7b857c59-b514-4896-a863-b6c3b40e583e}; !- Thermal Zone
 
 OS:Space,
-  {001a697b-d736-4654-813c-272d7d88cbfe}, !- Handle
+  {fbe953d1-9f3b-472f-8c48-d83f19ebeb07}, !- Handle
   living space,                           !- Name
-  {cb560c57-7042-4670-be75-c706bff2af70}, !- Space Type Name
-=======
-  {6ff473e3-2b29-453e-9ec7-78f69e5d033a}, !- Handle
-  Zone HVAC Equipment List 1,             !- Name
-  {ff8eda5a-af2c-444d-8c51-7ab5f7b89b22}; !- Thermal Zone
-
-OS:Space,
-  {1e492c66-3d44-450e-94b5-d601ea65a7e3}, !- Handle
-  living space,                           !- Name
-  {183af4f9-8cce-4d87-a59f-288f13600b5e}, !- Space Type Name
->>>>>>> ed7d523f
+  {91941dbe-abab-4692-83e9-9a97d343e953}, !- Space Type Name
   ,                                       !- Default Construction Set Name
   ,                                       !- Default Schedule Set Name
   ,                                       !- Direction of Relative North {deg}
@@ -486,35 +355,19 @@
   ,                                       !- Y Origin {m}
   ,                                       !- Z Origin {m}
   ,                                       !- Building Story Name
-<<<<<<< HEAD
-  {abfbe254-3262-4436-84e0-3a3353574e6c}, !- Thermal Zone Name
+  {7b857c59-b514-4896-a863-b6c3b40e583e}, !- Thermal Zone Name
   ,                                       !- Part of Total Floor Area
   ,                                       !- Design Specification Outdoor Air Object Name
-  {62c18d6a-0e23-4cbe-befd-750d793ef305}; !- Building Unit Name
-
-OS:Surface,
-  {7f621584-77a9-47be-96d4-63bdeae63ccc}, !- Handle
+  {2997d833-fe87-4a54-9c87-eb9610fc8319}; !- Building Unit Name
+
+OS:Surface,
+  {ddf9eb17-d7bc-4ee1-a5f3-d44e8e379740}, !- Handle
   Surface 1,                              !- Name
   Floor,                                  !- Surface Type
   ,                                       !- Construction Name
-  {001a697b-d736-4654-813c-272d7d88cbfe}, !- Space Name
+  {fbe953d1-9f3b-472f-8c48-d83f19ebeb07}, !- Space Name
   Surface,                                !- Outside Boundary Condition
-  {13404753-2e25-4cd6-b155-7ca1e957db04}, !- Outside Boundary Condition Object
-=======
-  {ff8eda5a-af2c-444d-8c51-7ab5f7b89b22}, !- Thermal Zone Name
-  ,                                       !- Part of Total Floor Area
-  ,                                       !- Design Specification Outdoor Air Object Name
-  {7f57d884-51c6-4878-b097-bc7101e19d73}; !- Building Unit Name
-
-OS:Surface,
-  {05107e89-79e6-4120-bb74-aedfcf254b78}, !- Handle
-  Surface 1,                              !- Name
-  Floor,                                  !- Surface Type
-  ,                                       !- Construction Name
-  {1e492c66-3d44-450e-94b5-d601ea65a7e3}, !- Space Name
-  Surface,                                !- Outside Boundary Condition
-  {0b45c4a6-cf93-4a24-b9af-4d443b682b64}, !- Outside Boundary Condition Object
->>>>>>> ed7d523f
+  {4aaa6d95-477c-4465-9a55-75392ecc1623}, !- Outside Boundary Condition Object
   NoSun,                                  !- Sun Exposure
   NoWind,                                 !- Wind Exposure
   ,                                       !- View Factor to Ground
@@ -525,19 +378,11 @@
   4.572, -9.144, 0;                       !- X,Y,Z Vertex 4 {m}
 
 OS:Surface,
-<<<<<<< HEAD
-  {d733b11a-15e1-46cd-9bfe-7517a2733f61}, !- Handle
+  {4b5fd2ac-1f38-4764-a199-2366edee511e}, !- Handle
   Surface 2,                              !- Name
   Wall,                                   !- Surface Type
   ,                                       !- Construction Name
-  {001a697b-d736-4654-813c-272d7d88cbfe}, !- Space Name
-=======
-  {e078fd31-4a2c-4334-927a-e1719fac715e}, !- Handle
-  Surface 2,                              !- Name
-  Wall,                                   !- Surface Type
-  ,                                       !- Construction Name
-  {1e492c66-3d44-450e-94b5-d601ea65a7e3}, !- Space Name
->>>>>>> ed7d523f
+  {fbe953d1-9f3b-472f-8c48-d83f19ebeb07}, !- Space Name
   Outdoors,                               !- Outside Boundary Condition
   ,                                       !- Outside Boundary Condition Object
   SunExposed,                             !- Sun Exposure
@@ -550,19 +395,11 @@
   0, -9.144, 2.4384;                      !- X,Y,Z Vertex 4 {m}
 
 OS:Surface,
-<<<<<<< HEAD
-  {5b5b82c3-dc21-41de-b297-68af26885a85}, !- Handle
+  {0626a755-fa74-4102-a30f-5ed4a1e87232}, !- Handle
   Surface 3,                              !- Name
   Wall,                                   !- Surface Type
   ,                                       !- Construction Name
-  {001a697b-d736-4654-813c-272d7d88cbfe}, !- Space Name
-=======
-  {264e28f5-25f6-4a75-abab-fac31f37075a}, !- Handle
-  Surface 3,                              !- Name
-  Wall,                                   !- Surface Type
-  ,                                       !- Construction Name
-  {1e492c66-3d44-450e-94b5-d601ea65a7e3}, !- Space Name
->>>>>>> ed7d523f
+  {fbe953d1-9f3b-472f-8c48-d83f19ebeb07}, !- Space Name
   Outdoors,                               !- Outside Boundary Condition
   ,                                       !- Outside Boundary Condition Object
   SunExposed,                             !- Sun Exposure
@@ -575,23 +412,13 @@
   0, 0, 2.4384;                           !- X,Y,Z Vertex 4 {m}
 
 OS:Surface,
-<<<<<<< HEAD
-  {1915ceef-1216-418f-bb98-edb6c3c001a4}, !- Handle
+  {d0e8dfa2-49d0-4dae-91da-61de8ed00010}, !- Handle
   Surface 4,                              !- Name
   Wall,                                   !- Surface Type
   ,                                       !- Construction Name
-  {001a697b-d736-4654-813c-272d7d88cbfe}, !- Space Name
+  {fbe953d1-9f3b-472f-8c48-d83f19ebeb07}, !- Space Name
   Adiabatic,                              !- Outside Boundary Condition
   ,                                       !- Outside Boundary Condition Object
-=======
-  {eaf56032-97f0-479a-b253-a28ffa0a160d}, !- Handle
-  Surface 4,                              !- Name
-  Wall,                                   !- Surface Type
-  ,                                       !- Construction Name
-  {1e492c66-3d44-450e-94b5-d601ea65a7e3}, !- Space Name
-  Surface,                                !- Outside Boundary Condition
-  {f43fe8a6-6ddd-4daa-ab80-965ab7536b40}, !- Outside Boundary Condition Object
->>>>>>> ed7d523f
   NoSun,                                  !- Sun Exposure
   NoWind,                                 !- Wind Exposure
   ,                                       !- View Factor to Ground
@@ -602,19 +429,11 @@
   4.572, 0, 2.4384;                       !- X,Y,Z Vertex 4 {m}
 
 OS:Surface,
-<<<<<<< HEAD
-  {1f41ab86-193e-484e-adb4-46985ba109ba}, !- Handle
+  {fe0284d7-5378-438f-900d-ddc790b49fc6}, !- Handle
   Surface 5,                              !- Name
   Wall,                                   !- Surface Type
   ,                                       !- Construction Name
-  {001a697b-d736-4654-813c-272d7d88cbfe}, !- Space Name
-=======
-  {d06c6678-c9c2-4ddd-bdb9-4c56be8ab32e}, !- Handle
-  Surface 5,                              !- Name
-  Wall,                                   !- Surface Type
-  ,                                       !- Construction Name
-  {1e492c66-3d44-450e-94b5-d601ea65a7e3}, !- Space Name
->>>>>>> ed7d523f
+  {fbe953d1-9f3b-472f-8c48-d83f19ebeb07}, !- Space Name
   Outdoors,                               !- Outside Boundary Condition
   ,                                       !- Outside Boundary Condition Object
   SunExposed,                             !- Sun Exposure
@@ -627,23 +446,13 @@
   4.572, -9.144, 2.4384;                  !- X,Y,Z Vertex 4 {m}
 
 OS:Surface,
-<<<<<<< HEAD
-  {838691d7-217f-4e4e-945f-1970899cb396}, !- Handle
+  {28c7f865-f815-43d6-96a9-e6177c397811}, !- Handle
   Surface 6,                              !- Name
   RoofCeiling,                            !- Surface Type
   ,                                       !- Construction Name
-  {001a697b-d736-4654-813c-272d7d88cbfe}, !- Space Name
+  {fbe953d1-9f3b-472f-8c48-d83f19ebeb07}, !- Space Name
   Surface,                                !- Outside Boundary Condition
-  {5653a4d0-0adc-46d4-bef1-a71695708b9b}, !- Outside Boundary Condition Object
-=======
-  {2ca47f37-2c57-4714-a327-b414f5450a69}, !- Handle
-  Surface 6,                              !- Name
-  RoofCeiling,                            !- Surface Type
-  ,                                       !- Construction Name
-  {1e492c66-3d44-450e-94b5-d601ea65a7e3}, !- Space Name
-  Surface,                                !- Outside Boundary Condition
-  {4b228632-c1c0-41f3-8d15-c1c0bb280055}, !- Outside Boundary Condition Object
->>>>>>> ed7d523f
+  {48742495-9fc4-406d-be1a-9159b05d3ba0}, !- Outside Boundary Condition Object
   NoSun,                                  !- Sun Exposure
   NoWind,                                 !- Wind Exposure
   ,                                       !- View Factor to Ground
@@ -654,11 +463,7 @@
   0, -9.144, 2.4384;                      !- X,Y,Z Vertex 4 {m}
 
 OS:SpaceType,
-<<<<<<< HEAD
-  {cb560c57-7042-4670-be75-c706bff2af70}, !- Handle
-=======
-  {183af4f9-8cce-4d87-a59f-288f13600b5e}, !- Handle
->>>>>>> ed7d523f
+  {91941dbe-abab-4692-83e9-9a97d343e953}, !- Handle
   Space Type 1,                           !- Name
   ,                                       !- Default Construction Set Name
   ,                                       !- Default Schedule Set Name
@@ -668,15 +473,127 @@
   ,                                       !- Standards Building Type
   living;                                 !- Standards Space Type
 
-<<<<<<< HEAD
 OS:Space,
-  {0d6efa09-fadb-4313-865c-1ea6362eb1cd}, !- Handle
+  {6a95728e-5f5c-42ca-b766-40ae2c2045ef}, !- Handle
   finished basement space,                !- Name
-  {98973ff0-e9a5-46ca-ad98-bbe327b2f00a}, !- Space Type Name
-=======
+  {b8ad7b13-cbdd-4ded-9fa1-f6f15bf9d53d}, !- Space Type Name
+  ,                                       !- Default Construction Set Name
+  ,                                       !- Default Schedule Set Name
+  -0,                                     !- Direction of Relative North {deg}
+  0,                                      !- X Origin {m}
+  0,                                      !- Y Origin {m}
+  0,                                      !- Z Origin {m}
+  ,                                       !- Building Story Name
+  {4a19c8cf-04b3-4754-9e08-8d8981e3b262}, !- Thermal Zone Name
+  ,                                       !- Part of Total Floor Area
+  ,                                       !- Design Specification Outdoor Air Object Name
+  {2997d833-fe87-4a54-9c87-eb9610fc8319}; !- Building Unit Name
+
+OS:Surface,
+  {381f7cb2-5b1b-4323-b393-c951a40c82e9}, !- Handle
+  Surface 12,                             !- Name
+  Floor,                                  !- Surface Type
+  ,                                       !- Construction Name
+  {6a95728e-5f5c-42ca-b766-40ae2c2045ef}, !- Space Name
+  Foundation,                             !- Outside Boundary Condition
+  ,                                       !- Outside Boundary Condition Object
+  NoSun,                                  !- Sun Exposure
+  NoWind,                                 !- Wind Exposure
+  ,                                       !- View Factor to Ground
+  ,                                       !- Number of Vertices
+  0, -9.144, -2.4384,                     !- X,Y,Z Vertex 1 {m}
+  0, 0, -2.4384,                          !- X,Y,Z Vertex 2 {m}
+  4.572, 0, -2.4384,                      !- X,Y,Z Vertex 3 {m}
+  4.572, -9.144, -2.4384;                 !- X,Y,Z Vertex 4 {m}
+
+OS:Surface,
+  {2f8c7b18-1c9a-42a8-9acf-77b2fc4d0eb1}, !- Handle
+  Surface 13,                             !- Name
+  Wall,                                   !- Surface Type
+  ,                                       !- Construction Name
+  {6a95728e-5f5c-42ca-b766-40ae2c2045ef}, !- Space Name
+  Foundation,                             !- Outside Boundary Condition
+  ,                                       !- Outside Boundary Condition Object
+  NoSun,                                  !- Sun Exposure
+  NoWind,                                 !- Wind Exposure
+  ,                                       !- View Factor to Ground
+  ,                                       !- Number of Vertices
+  0, 0, 0,                                !- X,Y,Z Vertex 1 {m}
+  0, 0, -2.4384,                          !- X,Y,Z Vertex 2 {m}
+  0, -9.144, -2.4384,                     !- X,Y,Z Vertex 3 {m}
+  0, -9.144, 0;                           !- X,Y,Z Vertex 4 {m}
+
+OS:Surface,
+  {22a4a5c4-2d77-42a1-b595-07ce73dc6947}, !- Handle
+  Surface 14,                             !- Name
+  Wall,                                   !- Surface Type
+  ,                                       !- Construction Name
+  {6a95728e-5f5c-42ca-b766-40ae2c2045ef}, !- Space Name
+  Foundation,                             !- Outside Boundary Condition
+  ,                                       !- Outside Boundary Condition Object
+  NoSun,                                  !- Sun Exposure
+  NoWind,                                 !- Wind Exposure
+  ,                                       !- View Factor to Ground
+  ,                                       !- Number of Vertices
+  4.572, 0, 0,                            !- X,Y,Z Vertex 1 {m}
+  4.572, 0, -2.4384,                      !- X,Y,Z Vertex 2 {m}
+  0, 0, -2.4384,                          !- X,Y,Z Vertex 3 {m}
+  0, 0, 0;                                !- X,Y,Z Vertex 4 {m}
+
+OS:Surface,
+  {1b907f6d-4880-493a-bc7a-e73fcadbea90}, !- Handle
+  Surface 15,                             !- Name
+  Wall,                                   !- Surface Type
+  ,                                       !- Construction Name
+  {6a95728e-5f5c-42ca-b766-40ae2c2045ef}, !- Space Name
+  Adiabatic,                              !- Outside Boundary Condition
+  ,                                       !- Outside Boundary Condition Object
+  NoSun,                                  !- Sun Exposure
+  NoWind,                                 !- Wind Exposure
+  ,                                       !- View Factor to Ground
+  ,                                       !- Number of Vertices
+  4.572, -9.144, 0,                       !- X,Y,Z Vertex 1 {m}
+  4.572, -9.144, -2.4384,                 !- X,Y,Z Vertex 2 {m}
+  4.572, 0, -2.4384,                      !- X,Y,Z Vertex 3 {m}
+  4.572, 0, 0;                            !- X,Y,Z Vertex 4 {m}
+
+OS:Surface,
+  {bca9255c-7ceb-4c8e-bf32-77cd5a6dbf91}, !- Handle
+  Surface 16,                             !- Name
+  Wall,                                   !- Surface Type
+  ,                                       !- Construction Name
+  {6a95728e-5f5c-42ca-b766-40ae2c2045ef}, !- Space Name
+  Foundation,                             !- Outside Boundary Condition
+  ,                                       !- Outside Boundary Condition Object
+  NoSun,                                  !- Sun Exposure
+  NoWind,                                 !- Wind Exposure
+  ,                                       !- View Factor to Ground
+  ,                                       !- Number of Vertices
+  0, -9.144, 0,                           !- X,Y,Z Vertex 1 {m}
+  0, -9.144, -2.4384,                     !- X,Y,Z Vertex 2 {m}
+  4.572, -9.144, -2.4384,                 !- X,Y,Z Vertex 3 {m}
+  4.572, -9.144, 0;                       !- X,Y,Z Vertex 4 {m}
+
+OS:Surface,
+  {4aaa6d95-477c-4465-9a55-75392ecc1623}, !- Handle
+  Surface 17,                             !- Name
+  RoofCeiling,                            !- Surface Type
+  ,                                       !- Construction Name
+  {6a95728e-5f5c-42ca-b766-40ae2c2045ef}, !- Space Name
+  Surface,                                !- Outside Boundary Condition
+  {ddf9eb17-d7bc-4ee1-a5f3-d44e8e379740}, !- Outside Boundary Condition Object
+  NoSun,                                  !- Sun Exposure
+  NoWind,                                 !- Wind Exposure
+  ,                                       !- View Factor to Ground
+  ,                                       !- Number of Vertices
+  4.572, -9.144, 0,                       !- X,Y,Z Vertex 1 {m}
+  4.572, 0, 0,                            !- X,Y,Z Vertex 2 {m}
+  0, 0, 0,                                !- X,Y,Z Vertex 3 {m}
+  0, -9.144, 0;                           !- X,Y,Z Vertex 4 {m}
+
 OS:ThermalZone,
-  {40a2d327-1664-4a57-b9f8-464ec4a68c62}, !- Handle
-  living zone|unit 2,                     !- Name
+  {4a19c8cf-04b3-4754-9e08-8d8981e3b262}, !- Handle
+  finished basement zone,                 !- Name
   ,                                       !- Multiplier
   ,                                       !- Ceiling Height {m}
   ,                                       !- Volume {m3}
@@ -684,10 +601,10 @@
   ,                                       !- Zone Inside Convection Algorithm
   ,                                       !- Zone Outside Convection Algorithm
   ,                                       !- Zone Conditioning Equipment List Name
-  {0091dd32-7c4e-4ee9-9484-cad506c00f8f}, !- Zone Air Inlet Port List
-  {6b5827e9-72dc-475c-8971-cd1dbe5c7cdf}, !- Zone Air Exhaust Port List
-  {c8fd7b7f-347e-4a9e-8b99-6b56e568ddb7}, !- Zone Air Node Name
-  {8c11ae00-be6c-47cd-8001-da48132b7225}, !- Zone Return Air Port List
+  {b6f6200c-b957-4ebf-bc4c-4f408f9360ff}, !- Zone Air Inlet Port List
+  {20f79e7b-1f71-4cb8-b2f2-eddffd0abcab}, !- Zone Air Exhaust Port List
+  {48258372-d48d-433d-acb8-fbc4d9ce60f2}, !- Zone Air Node Name
+  {835270fb-9ee9-448b-981e-6c60f8521d0c}, !- Zone Return Air Port List
   ,                                       !- Primary Daylighting Control Name
   ,                                       !- Fraction of Zone Controlled by Primary Daylighting Control
   ,                                       !- Secondary Daylighting Control Name
@@ -698,37 +615,37 @@
   No;                                     !- Use Ideal Air Loads
 
 OS:Node,
-  {7fc108db-bf7d-4a3a-a2e7-03400b326866}, !- Handle
+  {d773429f-7c7f-4e0a-9eff-ab3c37354286}, !- Handle
   Node 2,                                 !- Name
-  {c8fd7b7f-347e-4a9e-8b99-6b56e568ddb7}, !- Inlet Port
+  {48258372-d48d-433d-acb8-fbc4d9ce60f2}, !- Inlet Port
   ;                                       !- Outlet Port
 
 OS:Connection,
-  {c8fd7b7f-347e-4a9e-8b99-6b56e568ddb7}, !- Handle
-  {886af7d9-998b-4f9f-80d5-77840b4ecf61}, !- Name
-  {40a2d327-1664-4a57-b9f8-464ec4a68c62}, !- Source Object
+  {48258372-d48d-433d-acb8-fbc4d9ce60f2}, !- Handle
+  {9dec2758-a89b-4e48-b974-a4a3bb88eb21}, !- Name
+  {4a19c8cf-04b3-4754-9e08-8d8981e3b262}, !- Source Object
   11,                                     !- Outlet Port
-  {7fc108db-bf7d-4a3a-a2e7-03400b326866}, !- Target Object
+  {d773429f-7c7f-4e0a-9eff-ab3c37354286}, !- Target Object
   2;                                      !- Inlet Port
 
 OS:PortList,
-  {0091dd32-7c4e-4ee9-9484-cad506c00f8f}, !- Handle
-  {a0885270-35e0-462a-957b-1de4ec1ff181}, !- Name
-  {40a2d327-1664-4a57-b9f8-464ec4a68c62}; !- HVAC Component
+  {b6f6200c-b957-4ebf-bc4c-4f408f9360ff}, !- Handle
+  {b33fcfca-8b83-46f5-a8c5-cee2566736f3}, !- Name
+  {4a19c8cf-04b3-4754-9e08-8d8981e3b262}; !- HVAC Component
 
 OS:PortList,
-  {6b5827e9-72dc-475c-8971-cd1dbe5c7cdf}, !- Handle
-  {58f2c161-2a66-42c4-9b8b-00c61361a3af}, !- Name
-  {40a2d327-1664-4a57-b9f8-464ec4a68c62}; !- HVAC Component
+  {20f79e7b-1f71-4cb8-b2f2-eddffd0abcab}, !- Handle
+  {0b737eef-2647-4daf-86f2-7d0eb12c55f3}, !- Name
+  {4a19c8cf-04b3-4754-9e08-8d8981e3b262}; !- HVAC Component
 
 OS:PortList,
-  {8c11ae00-be6c-47cd-8001-da48132b7225}, !- Handle
-  {631c51fb-3b8d-4807-8882-2a7c1399dc70}, !- Name
-  {40a2d327-1664-4a57-b9f8-464ec4a68c62}; !- HVAC Component
+  {835270fb-9ee9-448b-981e-6c60f8521d0c}, !- Handle
+  {7882b8f7-d231-495d-b713-97fda94f582a}, !- Name
+  {4a19c8cf-04b3-4754-9e08-8d8981e3b262}; !- HVAC Component
 
 OS:Sizing:Zone,
-  {e818a7c3-6435-45ee-aefa-216e9658305e}, !- Handle
-  {40a2d327-1664-4a57-b9f8-464ec4a68c62}, !- Zone or ZoneList Name
+  {d20895bd-3a90-4d84-8054-2e06bdd12d41}, !- Handle
+  {4a19c8cf-04b3-4754-9e08-8d8981e3b262}, !- Zone or ZoneList Name
   SupplyAirTemperature,                   !- Zone Cooling Design Supply Air Temperature Input Method
   14,                                     !- Zone Cooling Design Supply Air Temperature {C}
   11.11,                                  !- Zone Cooling Design Supply Air Temperature Difference {deltaC}
@@ -757,220 +674,120 @@
   autosize;                               !- Dedicated Outdoor Air High Setpoint Temperature for Design {C}
 
 OS:ZoneHVAC:EquipmentList,
-  {82bf8130-8f7e-4999-b696-947b1b62d296}, !- Handle
+  {1615a98b-c6ba-466c-926a-808e37add854}, !- Handle
   Zone HVAC Equipment List 2,             !- Name
-  {40a2d327-1664-4a57-b9f8-464ec4a68c62}; !- Thermal Zone
-
-OS:Space,
-  {01d39d8a-33f9-474b-a774-a86cc4b64f47}, !- Handle
-  living space|unit 2|story 1,            !- Name
-  {183af4f9-8cce-4d87-a59f-288f13600b5e}, !- Space Type Name
->>>>>>> ed7d523f
+  {4a19c8cf-04b3-4754-9e08-8d8981e3b262}; !- Thermal Zone
+
+OS:SpaceType,
+  {b8ad7b13-cbdd-4ded-9fa1-f6f15bf9d53d}, !- Handle
+  Space Type 2,                           !- Name
   ,                                       !- Default Construction Set Name
   ,                                       !- Default Schedule Set Name
-  -0,                                     !- Direction of Relative North {deg}
-  0,                                      !- X Origin {m}
-  0,                                      !- Y Origin {m}
-  0,                                      !- Z Origin {m}
-  ,                                       !- Building Story Name
-<<<<<<< HEAD
-  {ceb0f290-8d8c-4b11-acfb-d663280dcb64}, !- Thermal Zone Name
-  ,                                       !- Part of Total Floor Area
+  ,                                       !- Group Rendering Name
   ,                                       !- Design Specification Outdoor Air Object Name
-  {62c18d6a-0e23-4cbe-befd-750d793ef305}; !- Building Unit Name
-
-OS:Surface,
-  {96473ae5-8fa7-4ead-a065-2250ca7ed0d0}, !- Handle
-  Surface 12,                             !- Name
+  ,                                       !- Standards Template
+  ,                                       !- Standards Building Type
+  finished basement;                      !- Standards Space Type
+
+OS:Surface,
+  {48742495-9fc4-406d-be1a-9159b05d3ba0}, !- Handle
+  Surface 7,                              !- Name
   Floor,                                  !- Surface Type
   ,                                       !- Construction Name
-  {0d6efa09-fadb-4313-865c-1ea6362eb1cd}, !- Space Name
-  Foundation,                             !- Outside Boundary Condition
-  ,                                       !- Outside Boundary Condition Object
-=======
-  {40a2d327-1664-4a57-b9f8-464ec4a68c62}, !- Thermal Zone Name
-  ,                                       !- Part of Total Floor Area
-  ,                                       !- Design Specification Outdoor Air Object Name
-  {1dbdb33e-a114-4b37-ab96-d17e79d6d57f}; !- Building Unit Name
-
-OS:Surface,
-  {3e9c5fa8-b9cc-4993-a5b3-6ba8da484945}, !- Handle
-  Surface 12,                             !- Name
-  Floor,                                  !- Surface Type
-  ,                                       !- Construction Name
-  {01d39d8a-33f9-474b-a774-a86cc4b64f47}, !- Space Name
+  {7935515e-4e04-4137-905d-b9f6ace9392b}, !- Space Name
   Surface,                                !- Outside Boundary Condition
-  {1fd7477d-f9bc-4c87-a293-f19421d808b8}, !- Outside Boundary Condition Object
->>>>>>> ed7d523f
+  {28c7f865-f815-43d6-96a9-e6177c397811}, !- Outside Boundary Condition Object
   NoSun,                                  !- Sun Exposure
   NoWind,                                 !- Wind Exposure
   ,                                       !- View Factor to Ground
   ,                                       !- Number of Vertices
-<<<<<<< HEAD
-  0, -9.144, -2.4384,                     !- X,Y,Z Vertex 1 {m}
-  0, 0, -2.4384,                          !- X,Y,Z Vertex 2 {m}
-  4.572, 0, -2.4384,                      !- X,Y,Z Vertex 3 {m}
-  4.572, -9.144, -2.4384;                 !- X,Y,Z Vertex 4 {m}
-
-OS:Surface,
-  {e6a56417-9ad2-4bfd-8cba-ff679376a7bd}, !- Handle
-  Surface 13,                             !- Name
+  0, -9.144, 2.4384,                      !- X,Y,Z Vertex 1 {m}
+  0, 0, 2.4384,                           !- X,Y,Z Vertex 2 {m}
+  4.572, 0, 2.4384,                       !- X,Y,Z Vertex 3 {m}
+  4.572, -9.144, 2.4384;                  !- X,Y,Z Vertex 4 {m}
+
+OS:Surface,
+  {58ad297d-c2ae-4268-b74c-412f859ba1c9}, !- Handle
+  Surface 8,                              !- Name
+  RoofCeiling,                            !- Surface Type
+  ,                                       !- Construction Name
+  {7935515e-4e04-4137-905d-b9f6ace9392b}, !- Space Name
+  Outdoors,                               !- Outside Boundary Condition
+  ,                                       !- Outside Boundary Condition Object
+  SunExposed,                             !- Sun Exposure
+  WindExposed,                            !- Wind Exposure
+  ,                                       !- View Factor to Ground
+  ,                                       !- Number of Vertices
+  0, -4.572, 5.0292,                      !- X,Y,Z Vertex 1 {m}
+  4.572, -4.572, 5.0292,                  !- X,Y,Z Vertex 2 {m}
+  4.572, 0, 2.7432,                       !- X,Y,Z Vertex 3 {m}
+  0, 0, 2.7432;                           !- X,Y,Z Vertex 4 {m}
+
+OS:Surface,
+  {3170cf27-3292-4ed4-97ae-710fa5ea85f2}, !- Handle
+  Surface 9,                              !- Name
+  RoofCeiling,                            !- Surface Type
+  ,                                       !- Construction Name
+  {7935515e-4e04-4137-905d-b9f6ace9392b}, !- Space Name
+  Outdoors,                               !- Outside Boundary Condition
+  ,                                       !- Outside Boundary Condition Object
+  SunExposed,                             !- Sun Exposure
+  WindExposed,                            !- Wind Exposure
+  ,                                       !- View Factor to Ground
+  ,                                       !- Number of Vertices
+  4.572, -4.572, 5.0292,                  !- X,Y,Z Vertex 1 {m}
+  0, -4.572, 5.0292,                      !- X,Y,Z Vertex 2 {m}
+  0, -9.144, 2.7432,                      !- X,Y,Z Vertex 3 {m}
+  4.572, -9.144, 2.7432;                  !- X,Y,Z Vertex 4 {m}
+
+OS:Surface,
+  {04b09021-7ff5-4522-b86b-f2706246e462}, !- Handle
+  Surface 10,                             !- Name
   Wall,                                   !- Surface Type
   ,                                       !- Construction Name
-  {0d6efa09-fadb-4313-865c-1ea6362eb1cd}, !- Space Name
-  Foundation,                             !- Outside Boundary Condition
-  ,                                       !- Outside Boundary Condition Object
-=======
-  4.572, -9.144, 0,                       !- X,Y,Z Vertex 1 {m}
-  4.572, 0, 0,                            !- X,Y,Z Vertex 2 {m}
-  9.144, 0, 0,                            !- X,Y,Z Vertex 3 {m}
-  9.144, -9.144, 0;                       !- X,Y,Z Vertex 4 {m}
-
-OS:Surface,
-  {4cce5a97-2bac-4bb3-93a1-a5c3b5bb20df}, !- Handle
-  Surface 13,                             !- Name
+  {7935515e-4e04-4137-905d-b9f6ace9392b}, !- Space Name
+  Outdoors,                               !- Outside Boundary Condition
+  ,                                       !- Outside Boundary Condition Object
+  SunExposed,                             !- Sun Exposure
+  WindExposed,                            !- Wind Exposure
+  ,                                       !- View Factor to Ground
+  ,                                       !- Number of Vertices
+  0, -4.572, 4.7244,                      !- X,Y,Z Vertex 1 {m}
+  0, 0, 2.4384,                           !- X,Y,Z Vertex 2 {m}
+  0, -9.144, 2.4384;                      !- X,Y,Z Vertex 3 {m}
+
+OS:Surface,
+  {c196ebd1-9768-4d08-9c9d-e610b05a3042}, !- Handle
+  Surface 11,                             !- Name
   Wall,                                   !- Surface Type
   ,                                       !- Construction Name
-  {01d39d8a-33f9-474b-a774-a86cc4b64f47}, !- Space Name
-  Surface,                                !- Outside Boundary Condition
-  {2615ae3c-9c83-4496-ae2a-ed28af6e6821}, !- Outside Boundary Condition Object
->>>>>>> ed7d523f
+  {7935515e-4e04-4137-905d-b9f6ace9392b}, !- Space Name
+  Adiabatic,                              !- Outside Boundary Condition
+  ,                                       !- Outside Boundary Condition Object
   NoSun,                                  !- Sun Exposure
   NoWind,                                 !- Wind Exposure
   ,                                       !- View Factor to Ground
   ,                                       !- Number of Vertices
-<<<<<<< HEAD
-  0, 0, 0,                                !- X,Y,Z Vertex 1 {m}
-  0, 0, -2.4384,                          !- X,Y,Z Vertex 2 {m}
-  0, -9.144, -2.4384,                     !- X,Y,Z Vertex 3 {m}
-  0, -9.144, 0;                           !- X,Y,Z Vertex 4 {m}
-
-OS:Surface,
-  {e6f3fc34-31bb-4baf-a395-f11dceab044c}, !- Handle
-  Surface 14,                             !- Name
-  Wall,                                   !- Surface Type
-  ,                                       !- Construction Name
-  {0d6efa09-fadb-4313-865c-1ea6362eb1cd}, !- Space Name
-  Foundation,                             !- Outside Boundary Condition
-=======
-  9.144, -9.144, 2.4384,                  !- X,Y,Z Vertex 1 {m}
-  9.144, -9.144, 0,                       !- X,Y,Z Vertex 2 {m}
-  9.144, 0, 0,                            !- X,Y,Z Vertex 3 {m}
-  9.144, 0, 2.4384;                       !- X,Y,Z Vertex 4 {m}
-
-OS:Surface,
-  {29e19451-9740-4ec1-b22c-d2b8d16bb8be}, !- Handle
-  Surface 14,                             !- Name
-  Wall,                                   !- Surface Type
-  ,                                       !- Construction Name
-  {01d39d8a-33f9-474b-a774-a86cc4b64f47}, !- Space Name
-  Outdoors,                               !- Outside Boundary Condition
->>>>>>> ed7d523f
-  ,                                       !- Outside Boundary Condition Object
-  NoSun,                                  !- Sun Exposure
-  NoWind,                                 !- Wind Exposure
-  ,                                       !- View Factor to Ground
-  ,                                       !- Number of Vertices
-  4.572, 0, 0,                            !- X,Y,Z Vertex 1 {m}
-  4.572, 0, -2.4384,                      !- X,Y,Z Vertex 2 {m}
-  0, 0, -2.4384,                          !- X,Y,Z Vertex 3 {m}
-  0, 0, 0;                                !- X,Y,Z Vertex 4 {m}
-
-OS:Surface,
-<<<<<<< HEAD
-  {acf9d999-40e6-4bb4-8fec-1c749a066745}, !- Handle
-  Surface 15,                             !- Name
-  Wall,                                   !- Surface Type
-  ,                                       !- Construction Name
-  {0d6efa09-fadb-4313-865c-1ea6362eb1cd}, !- Space Name
-  Adiabatic,                              !- Outside Boundary Condition
-  ,                                       !- Outside Boundary Condition Object
-  NoSun,                                  !- Sun Exposure
-  NoWind,                                 !- Wind Exposure
-  ,                                       !- View Factor to Ground
-  ,                                       !- Number of Vertices
-  4.572, -9.144, 0,                       !- X,Y,Z Vertex 1 {m}
-  4.572, -9.144, -2.4384,                 !- X,Y,Z Vertex 2 {m}
-  4.572, 0, -2.4384,                      !- X,Y,Z Vertex 3 {m}
-  4.572, 0, 0;                            !- X,Y,Z Vertex 4 {m}
-
-OS:Surface,
-  {f8d07f26-cf78-43db-b9d4-0d0a0a8c7a59}, !- Handle
-  Surface 16,                             !- Name
-  Wall,                                   !- Surface Type
-  ,                                       !- Construction Name
-  {0d6efa09-fadb-4313-865c-1ea6362eb1cd}, !- Space Name
-  Foundation,                             !- Outside Boundary Condition
-=======
-  {20892f01-610c-49c3-8864-a618cb00b308}, !- Handle
-  Surface 15,                             !- Name
-  Wall,                                   !- Surface Type
-  ,                                       !- Construction Name
-  {01d39d8a-33f9-474b-a774-a86cc4b64f47}, !- Space Name
-  Outdoors,                               !- Outside Boundary Condition
->>>>>>> ed7d523f
-  ,                                       !- Outside Boundary Condition Object
-  NoSun,                                  !- Sun Exposure
-  NoWind,                                 !- Wind Exposure
-  ,                                       !- View Factor to Ground
-  ,                                       !- Number of Vertices
-  0, -9.144, 0,                           !- X,Y,Z Vertex 1 {m}
-  0, -9.144, -2.4384,                     !- X,Y,Z Vertex 2 {m}
-  4.572, -9.144, -2.4384,                 !- X,Y,Z Vertex 3 {m}
-  4.572, -9.144, 0;                       !- X,Y,Z Vertex 4 {m}
-
-OS:Surface,
-<<<<<<< HEAD
-  {13404753-2e25-4cd6-b155-7ca1e957db04}, !- Handle
-  Surface 17,                             !- Name
-  RoofCeiling,                            !- Surface Type
-  ,                                       !- Construction Name
-  {0d6efa09-fadb-4313-865c-1ea6362eb1cd}, !- Space Name
-  Surface,                                !- Outside Boundary Condition
-  {7f621584-77a9-47be-96d4-63bdeae63ccc}, !- Outside Boundary Condition Object
-=======
-  {f43fe8a6-6ddd-4daa-ab80-965ab7536b40}, !- Handle
-  Surface 16,                             !- Name
-  Wall,                                   !- Surface Type
-  ,                                       !- Construction Name
-  {01d39d8a-33f9-474b-a774-a86cc4b64f47}, !- Space Name
-  Surface,                                !- Outside Boundary Condition
-  {eaf56032-97f0-479a-b253-a28ffa0a160d}, !- Outside Boundary Condition Object
-  NoSun,                                  !- Sun Exposure
-  NoWind,                                 !- Wind Exposure
-  ,                                       !- View Factor to Ground
-  ,                                       !- Number of Vertices
-  4.572, 0, 2.4384,                       !- X,Y,Z Vertex 1 {m}
-  4.572, 0, 0,                            !- X,Y,Z Vertex 2 {m}
-  4.572, -9.144, 0,                       !- X,Y,Z Vertex 3 {m}
-  4.572, -9.144, 2.4384;                  !- X,Y,Z Vertex 4 {m}
-
-OS:Surface,
-  {badb1aca-076a-4a93-ad41-9f5bcd064725}, !- Handle
-  Surface 17,                             !- Name
-  RoofCeiling,                            !- Surface Type
-  ,                                       !- Construction Name
-  {01d39d8a-33f9-474b-a774-a86cc4b64f47}, !- Space Name
-  Surface,                                !- Outside Boundary Condition
-  {008a794c-a9b2-4036-ab21-fe219fcae4bc}, !- Outside Boundary Condition Object
->>>>>>> ed7d523f
-  NoSun,                                  !- Sun Exposure
-  NoWind,                                 !- Wind Exposure
-  ,                                       !- View Factor to Ground
-  ,                                       !- Number of Vertices
-  4.572, -9.144, 0,                       !- X,Y,Z Vertex 1 {m}
-  4.572, 0, 0,                            !- X,Y,Z Vertex 2 {m}
-  0, 0, 0,                                !- X,Y,Z Vertex 3 {m}
-  0, -9.144, 0;                           !- X,Y,Z Vertex 4 {m}
+  4.572, -4.572, 4.7244,                  !- X,Y,Z Vertex 1 {m}
+  4.572, -9.144, 2.4384,                  !- X,Y,Z Vertex 2 {m}
+  4.572, 0, 2.4384;                       !- X,Y,Z Vertex 3 {m}
+
+OS:Space,
+  {7935515e-4e04-4137-905d-b9f6ace9392b}, !- Handle
+  unfinished attic space,                 !- Name
+  {91171e33-7c61-4907-bcf3-51d24aae09cb}, !- Space Type Name
+  ,                                       !- Default Construction Set Name
+  ,                                       !- Default Schedule Set Name
+  ,                                       !- Direction of Relative North {deg}
+  ,                                       !- X Origin {m}
+  ,                                       !- Y Origin {m}
+  ,                                       !- Z Origin {m}
+  ,                                       !- Building Story Name
+  {d2f76cf6-b69b-485e-bda9-8c709fff67ab}; !- Thermal Zone Name
 
 OS:ThermalZone,
-<<<<<<< HEAD
-  {ceb0f290-8d8c-4b11-acfb-d663280dcb64}, !- Handle
-  finished basement zone,                 !- Name
-=======
-  {9bb56ed7-85b4-49bb-9742-023b8b53ba6c}, !- Handle
-  living zone|unit 3,                     !- Name
->>>>>>> ed7d523f
+  {d2f76cf6-b69b-485e-bda9-8c709fff67ab}, !- Handle
+  unfinished attic zone,                  !- Name
   ,                                       !- Multiplier
   ,                                       !- Ceiling Height {m}
   ,                                       !- Volume {m3}
@@ -978,17 +795,10 @@
   ,                                       !- Zone Inside Convection Algorithm
   ,                                       !- Zone Outside Convection Algorithm
   ,                                       !- Zone Conditioning Equipment List Name
-<<<<<<< HEAD
-  {bf4cd6ee-6826-4999-a0a9-c03d5f45cde0}, !- Zone Air Inlet Port List
-  {5ff2f63a-0df2-4b01-ae01-ada7112cd1ba}, !- Zone Air Exhaust Port List
-  {b57c04f0-3446-44e5-87be-f344c7fb41a9}, !- Zone Air Node Name
-  {9bd0e2fb-cb24-472c-b9ab-e21b0e685441}, !- Zone Return Air Port List
-=======
-  {71643b08-b8fb-4928-9cd0-f56d755ee6ab}, !- Zone Air Inlet Port List
-  {03d812de-1d39-48e3-8953-5eb4644bb274}, !- Zone Air Exhaust Port List
-  {c73d8b89-5e1e-4721-8e46-446ccf78d254}, !- Zone Air Node Name
-  {2d5ba5af-b807-4daa-b4ea-fcaf0770f291}, !- Zone Return Air Port List
->>>>>>> ed7d523f
+  {7b37e06b-8062-4b50-a5f9-9ae38e03ef8e}, !- Zone Air Inlet Port List
+  {f1d75d8e-5f52-43e4-b64b-ff091ebaa6d7}, !- Zone Air Exhaust Port List
+  {f573a578-142d-4ee6-9512-2b44b28f21f7}, !- Zone Air Node Name
+  {8de257e9-852b-4f9e-b49b-bc3856c91a0f}, !- Zone Return Air Port List
   ,                                       !- Primary Daylighting Control Name
   ,                                       !- Fraction of Zone Controlled by Primary Daylighting Control
   ,                                       !- Secondary Daylighting Control Name
@@ -999,71 +809,37 @@
   No;                                     !- Use Ideal Air Loads
 
 OS:Node,
-<<<<<<< HEAD
-  {7994ad8b-71aa-4043-aca9-47d2a42442d1}, !- Handle
-  Node 2,                                 !- Name
-  {b57c04f0-3446-44e5-87be-f344c7fb41a9}, !- Inlet Port
+  {94cfc38c-64e0-493a-91ad-8c8299816575}, !- Handle
+  Node 3,                                 !- Name
+  {f573a578-142d-4ee6-9512-2b44b28f21f7}, !- Inlet Port
   ;                                       !- Outlet Port
 
 OS:Connection,
-  {b57c04f0-3446-44e5-87be-f344c7fb41a9}, !- Handle
-  {4c103fd9-8df4-47ca-a423-22db08f4bbdd}, !- Name
-  {ceb0f290-8d8c-4b11-acfb-d663280dcb64}, !- Source Object
+  {f573a578-142d-4ee6-9512-2b44b28f21f7}, !- Handle
+  {7b7d12ca-f620-4ca6-8108-7f5f91c26e99}, !- Name
+  {d2f76cf6-b69b-485e-bda9-8c709fff67ab}, !- Source Object
   11,                                     !- Outlet Port
-  {7994ad8b-71aa-4043-aca9-47d2a42442d1}, !- Target Object
+  {94cfc38c-64e0-493a-91ad-8c8299816575}, !- Target Object
   2;                                      !- Inlet Port
 
 OS:PortList,
-  {bf4cd6ee-6826-4999-a0a9-c03d5f45cde0}, !- Handle
-  {609178af-04d8-4ebe-adff-e040d60bae03}, !- Name
-  {ceb0f290-8d8c-4b11-acfb-d663280dcb64}; !- HVAC Component
+  {7b37e06b-8062-4b50-a5f9-9ae38e03ef8e}, !- Handle
+  {e6ed6ec1-0914-4e6f-949d-d7c9dd694a7c}, !- Name
+  {d2f76cf6-b69b-485e-bda9-8c709fff67ab}; !- HVAC Component
 
 OS:PortList,
-  {5ff2f63a-0df2-4b01-ae01-ada7112cd1ba}, !- Handle
-  {084e5d00-bd42-4728-8d5a-34c6306a633c}, !- Name
-  {ceb0f290-8d8c-4b11-acfb-d663280dcb64}; !- HVAC Component
+  {f1d75d8e-5f52-43e4-b64b-ff091ebaa6d7}, !- Handle
+  {81ab8be2-5049-43dd-b461-e0658190116f}, !- Name
+  {d2f76cf6-b69b-485e-bda9-8c709fff67ab}; !- HVAC Component
 
 OS:PortList,
-  {9bd0e2fb-cb24-472c-b9ab-e21b0e685441}, !- Handle
-  {29de63b1-d448-4fb3-928e-579db4c0e482}, !- Name
-  {ceb0f290-8d8c-4b11-acfb-d663280dcb64}; !- HVAC Component
+  {8de257e9-852b-4f9e-b49b-bc3856c91a0f}, !- Handle
+  {9c292a2f-f6de-4b96-a2e8-29b4f1275722}, !- Name
+  {d2f76cf6-b69b-485e-bda9-8c709fff67ab}; !- HVAC Component
 
 OS:Sizing:Zone,
-  {5f77d848-8138-4f35-9563-e39cf3d8f457}, !- Handle
-  {ceb0f290-8d8c-4b11-acfb-d663280dcb64}, !- Zone or ZoneList Name
-=======
-  {5820812d-fecf-4fc2-bee1-d3e1d1975ab6}, !- Handle
-  Node 3,                                 !- Name
-  {c73d8b89-5e1e-4721-8e46-446ccf78d254}, !- Inlet Port
-  ;                                       !- Outlet Port
-
-OS:Connection,
-  {c73d8b89-5e1e-4721-8e46-446ccf78d254}, !- Handle
-  {84caedff-ca6f-46ea-ac22-9d07f9f70517}, !- Name
-  {9bb56ed7-85b4-49bb-9742-023b8b53ba6c}, !- Source Object
-  11,                                     !- Outlet Port
-  {5820812d-fecf-4fc2-bee1-d3e1d1975ab6}, !- Target Object
-  2;                                      !- Inlet Port
-
-OS:PortList,
-  {71643b08-b8fb-4928-9cd0-f56d755ee6ab}, !- Handle
-  {b9dd77c8-3876-40c1-92b8-9d723252b6d4}, !- Name
-  {9bb56ed7-85b4-49bb-9742-023b8b53ba6c}; !- HVAC Component
-
-OS:PortList,
-  {03d812de-1d39-48e3-8953-5eb4644bb274}, !- Handle
-  {084c41a8-273f-49a8-a292-abe5293d2939}, !- Name
-  {9bb56ed7-85b4-49bb-9742-023b8b53ba6c}; !- HVAC Component
-
-OS:PortList,
-  {2d5ba5af-b807-4daa-b4ea-fcaf0770f291}, !- Handle
-  {58222db4-2a69-47b1-91d9-fb30ccf499e5}, !- Name
-  {9bb56ed7-85b4-49bb-9742-023b8b53ba6c}; !- HVAC Component
-
-OS:Sizing:Zone,
-  {e4cb3356-5bf7-4794-8739-56916da67969}, !- Handle
-  {9bb56ed7-85b4-49bb-9742-023b8b53ba6c}, !- Zone or ZoneList Name
->>>>>>> ed7d523f
+  {61e1abe6-c260-4d26-b9e9-86879b5591de}, !- Handle
+  {d2f76cf6-b69b-485e-bda9-8c709fff67ab}, !- Zone or ZoneList Name
   SupplyAirTemperature,                   !- Zone Cooling Design Supply Air Temperature Input Method
   14,                                     !- Zone Cooling Design Supply Air Temperature {C}
   11.11,                                  !- Zone Cooling Design Supply Air Temperature Difference {deltaC}
@@ -1092,350 +868,12 @@
   autosize;                               !- Dedicated Outdoor Air High Setpoint Temperature for Design {C}
 
 OS:ZoneHVAC:EquipmentList,
-<<<<<<< HEAD
-  {3f59cd47-3204-4c7c-89d2-eca02ff5bade}, !- Handle
-  Zone HVAC Equipment List 2,             !- Name
-  {ceb0f290-8d8c-4b11-acfb-d663280dcb64}; !- Thermal Zone
+  {3e696d99-1757-4812-a3aa-b433df020626}, !- Handle
+  Zone HVAC Equipment List 3,             !- Name
+  {d2f76cf6-b69b-485e-bda9-8c709fff67ab}; !- Thermal Zone
 
 OS:SpaceType,
-  {98973ff0-e9a5-46ca-ad98-bbe327b2f00a}, !- Handle
-  Space Type 2,                           !- Name
-  ,                                       !- Default Construction Set Name
-  ,                                       !- Default Schedule Set Name
-  ,                                       !- Group Rendering Name
-  ,                                       !- Design Specification Outdoor Air Object Name
-  ,                                       !- Standards Template
-  ,                                       !- Standards Building Type
-  finished basement;                      !- Standards Space Type
-
-OS:Surface,
-  {5653a4d0-0adc-46d4-bef1-a71695708b9b}, !- Handle
-  Surface 7,                              !- Name
-  Floor,                                  !- Surface Type
-  ,                                       !- Construction Name
-  {83af7bc6-a479-4635-9fd2-9f5fc53740be}, !- Space Name
-  Surface,                                !- Outside Boundary Condition
-  {838691d7-217f-4e4e-945f-1970899cb396}, !- Outside Boundary Condition Object
-=======
-  {7fac0895-6f24-4581-b621-662be509cdfe}, !- Handle
-  Zone HVAC Equipment List 3,             !- Name
-  {9bb56ed7-85b4-49bb-9742-023b8b53ba6c}; !- Thermal Zone
-
-OS:Space,
-  {0c727661-c0f9-4782-82ae-c338a92e3f19}, !- Handle
-  living space|unit 3|story 1,            !- Name
-  {183af4f9-8cce-4d87-a59f-288f13600b5e}, !- Space Type Name
-  ,                                       !- Default Construction Set Name
-  ,                                       !- Default Schedule Set Name
-  -0,                                     !- Direction of Relative North {deg}
-  0,                                      !- X Origin {m}
-  0,                                      !- Y Origin {m}
-  0,                                      !- Z Origin {m}
-  ,                                       !- Building Story Name
-  {9bb56ed7-85b4-49bb-9742-023b8b53ba6c}, !- Thermal Zone Name
-  ,                                       !- Part of Total Floor Area
-  ,                                       !- Design Specification Outdoor Air Object Name
-  {5f276236-7380-43e4-bcb6-e27dc7f3986a}; !- Building Unit Name
-
-OS:Surface,
-  {1a2bafdf-8993-4140-9b74-cb9e94ddef27}, !- Handle
-  Surface 23,                             !- Name
-  Floor,                                  !- Surface Type
-  ,                                       !- Construction Name
-  {0c727661-c0f9-4782-82ae-c338a92e3f19}, !- Space Name
-  Surface,                                !- Outside Boundary Condition
-  {0f6c8d6a-a652-4a38-98b6-c6c98b5a5dc7}, !- Outside Boundary Condition Object
-  NoSun,                                  !- Sun Exposure
-  NoWind,                                 !- Wind Exposure
-  ,                                       !- View Factor to Ground
-  ,                                       !- Number of Vertices
-  9.144, -9.144, 0,                       !- X,Y,Z Vertex 1 {m}
-  9.144, 0, 0,                            !- X,Y,Z Vertex 2 {m}
-  13.716, 0, 0,                           !- X,Y,Z Vertex 3 {m}
-  13.716, -9.144, 0;                      !- X,Y,Z Vertex 4 {m}
-
-OS:Surface,
-  {1fe21921-eaac-4739-8adf-fe6ce0382740}, !- Handle
-  Surface 24,                             !- Name
-  Wall,                                   !- Surface Type
-  ,                                       !- Construction Name
-  {0c727661-c0f9-4782-82ae-c338a92e3f19}, !- Space Name
-  Surface,                                !- Outside Boundary Condition
-  {7d5d957b-7218-4c12-9533-932a4b63e48c}, !- Outside Boundary Condition Object
->>>>>>> ed7d523f
-  NoSun,                                  !- Sun Exposure
-  NoWind,                                 !- Wind Exposure
-  ,                                       !- View Factor to Ground
-  ,                                       !- Number of Vertices
-<<<<<<< HEAD
-  0, -9.144, 2.4384,                      !- X,Y,Z Vertex 1 {m}
-  0, 0, 2.4384,                           !- X,Y,Z Vertex 2 {m}
-  4.572, 0, 2.4384,                       !- X,Y,Z Vertex 3 {m}
-  4.572, -9.144, 2.4384;                  !- X,Y,Z Vertex 4 {m}
-
-OS:Surface,
-  {f403526b-2537-477e-aa89-787404132656}, !- Handle
-  Surface 8,                              !- Name
-  RoofCeiling,                            !- Surface Type
-  ,                                       !- Construction Name
-  {83af7bc6-a479-4635-9fd2-9f5fc53740be}, !- Space Name
-=======
-  13.716, -9.144, 2.4384,                 !- X,Y,Z Vertex 1 {m}
-  13.716, -9.144, 0,                      !- X,Y,Z Vertex 2 {m}
-  13.716, 0, 0,                           !- X,Y,Z Vertex 3 {m}
-  13.716, 0, 2.4384;                      !- X,Y,Z Vertex 4 {m}
-
-OS:Surface,
-  {bfd0f28e-d545-493a-8eb8-57487ea9efe1}, !- Handle
-  Surface 25,                             !- Name
-  Wall,                                   !- Surface Type
-  ,                                       !- Construction Name
-  {0c727661-c0f9-4782-82ae-c338a92e3f19}, !- Space Name
->>>>>>> ed7d523f
-  Outdoors,                               !- Outside Boundary Condition
-  ,                                       !- Outside Boundary Condition Object
-  SunExposed,                             !- Sun Exposure
-  WindExposed,                            !- Wind Exposure
-  ,                                       !- View Factor to Ground
-  ,                                       !- Number of Vertices
-  0, -4.572, 5.0292,                      !- X,Y,Z Vertex 1 {m}
-  4.572, -4.572, 5.0292,                  !- X,Y,Z Vertex 2 {m}
-  4.572, 0, 2.7432,                       !- X,Y,Z Vertex 3 {m}
-  0, 0, 2.7432;                           !- X,Y,Z Vertex 4 {m}
-
-OS:Surface,
-<<<<<<< HEAD
-  {2d218254-38d7-4bfc-a538-967809c690e9}, !- Handle
-  Surface 9,                              !- Name
-  RoofCeiling,                            !- Surface Type
-  ,                                       !- Construction Name
-  {83af7bc6-a479-4635-9fd2-9f5fc53740be}, !- Space Name
-  Outdoors,                               !- Outside Boundary Condition
-  ,                                       !- Outside Boundary Condition Object
-  SunExposed,                             !- Sun Exposure
-  WindExposed,                            !- Wind Exposure
-  ,                                       !- View Factor to Ground
-  ,                                       !- Number of Vertices
-  4.572, -4.572, 5.0292,                  !- X,Y,Z Vertex 1 {m}
-  0, -4.572, 5.0292,                      !- X,Y,Z Vertex 2 {m}
-  0, -9.144, 2.7432,                      !- X,Y,Z Vertex 3 {m}
-  4.572, -9.144, 2.7432;                  !- X,Y,Z Vertex 4 {m}
-
-OS:Surface,
-  {472a5a6a-f11c-4706-9d0c-a560c48658b2}, !- Handle
-  Surface 10,                             !- Name
-  Wall,                                   !- Surface Type
-  ,                                       !- Construction Name
-  {83af7bc6-a479-4635-9fd2-9f5fc53740be}, !- Space Name
-=======
-  {c3aa2dd1-bd90-46b8-a53d-af879d4b9748}, !- Handle
-  Surface 26,                             !- Name
-  Wall,                                   !- Surface Type
-  ,                                       !- Construction Name
-  {0c727661-c0f9-4782-82ae-c338a92e3f19}, !- Space Name
->>>>>>> ed7d523f
-  Outdoors,                               !- Outside Boundary Condition
-  ,                                       !- Outside Boundary Condition Object
-  SunExposed,                             !- Sun Exposure
-  WindExposed,                            !- Wind Exposure
-  ,                                       !- View Factor to Ground
-  ,                                       !- Number of Vertices
-  0, -4.572, 4.7244,                      !- X,Y,Z Vertex 1 {m}
-  0, 0, 2.4384,                           !- X,Y,Z Vertex 2 {m}
-  0, -9.144, 2.4384;                      !- X,Y,Z Vertex 3 {m}
-
-OS:Surface,
-<<<<<<< HEAD
-  {09918ca2-3edb-4225-a66e-28e875914ef5}, !- Handle
-  Surface 11,                             !- Name
-  Wall,                                   !- Surface Type
-  ,                                       !- Construction Name
-  {83af7bc6-a479-4635-9fd2-9f5fc53740be}, !- Space Name
-  Adiabatic,                              !- Outside Boundary Condition
-  ,                                       !- Outside Boundary Condition Object
-=======
-  {2615ae3c-9c83-4496-ae2a-ed28af6e6821}, !- Handle
-  Surface 27,                             !- Name
-  Wall,                                   !- Surface Type
-  ,                                       !- Construction Name
-  {0c727661-c0f9-4782-82ae-c338a92e3f19}, !- Space Name
-  Surface,                                !- Outside Boundary Condition
-  {4cce5a97-2bac-4bb3-93a1-a5c3b5bb20df}, !- Outside Boundary Condition Object
-  NoSun,                                  !- Sun Exposure
-  NoWind,                                 !- Wind Exposure
-  ,                                       !- View Factor to Ground
-  ,                                       !- Number of Vertices
-  9.144, 0, 2.4384,                       !- X,Y,Z Vertex 1 {m}
-  9.144, 0, 0,                            !- X,Y,Z Vertex 2 {m}
-  9.144, -9.144, 0,                       !- X,Y,Z Vertex 3 {m}
-  9.144, -9.144, 2.4384;                  !- X,Y,Z Vertex 4 {m}
-
-OS:Surface,
-  {c4e59100-68d2-418b-bee6-7c8de246dff5}, !- Handle
-  Surface 28,                             !- Name
-  RoofCeiling,                            !- Surface Type
-  ,                                       !- Construction Name
-  {0c727661-c0f9-4782-82ae-c338a92e3f19}, !- Space Name
-  Surface,                                !- Outside Boundary Condition
-  {ab0f9d71-cd37-4987-a746-3b3dac73debd}, !- Outside Boundary Condition Object
->>>>>>> ed7d523f
-  NoSun,                                  !- Sun Exposure
-  NoWind,                                 !- Wind Exposure
-  ,                                       !- View Factor to Ground
-  ,                                       !- Number of Vertices
-  4.572, -4.572, 4.7244,                  !- X,Y,Z Vertex 1 {m}
-  4.572, -9.144, 2.4384,                  !- X,Y,Z Vertex 2 {m}
-  4.572, 0, 2.4384;                       !- X,Y,Z Vertex 3 {m}
-
-OS:Space,
-  {83af7bc6-a479-4635-9fd2-9f5fc53740be}, !- Handle
-  unfinished attic space,                 !- Name
-  {27572ba0-d60c-469c-a77d-d45c4a356052}, !- Space Type Name
-  ,                                       !- Default Construction Set Name
-  ,                                       !- Default Schedule Set Name
-  ,                                       !- Direction of Relative North {deg}
-  ,                                       !- X Origin {m}
-  ,                                       !- Y Origin {m}
-  ,                                       !- Z Origin {m}
-  ,                                       !- Building Story Name
-  {bd5fb3f7-0e70-4805-a953-fac7f2f06d9b}; !- Thermal Zone Name
-
-OS:ThermalZone,
-<<<<<<< HEAD
-  {bd5fb3f7-0e70-4805-a953-fac7f2f06d9b}, !- Handle
-  unfinished attic zone,                  !- Name
-=======
-  {a28b8b34-7be6-41c9-82c8-b6135f598943}, !- Handle
-  living zone|unit 4,                     !- Name
->>>>>>> ed7d523f
-  ,                                       !- Multiplier
-  ,                                       !- Ceiling Height {m}
-  ,                                       !- Volume {m3}
-  ,                                       !- Floor Area {m2}
-  ,                                       !- Zone Inside Convection Algorithm
-  ,                                       !- Zone Outside Convection Algorithm
-  ,                                       !- Zone Conditioning Equipment List Name
-<<<<<<< HEAD
-  {e6e0d7a7-4a4f-4fd8-a978-fdc195d998d4}, !- Zone Air Inlet Port List
-  {3ddbfa60-6b7b-45c1-aac6-c49b48177155}, !- Zone Air Exhaust Port List
-  {a99fa45e-63b7-437b-b3b3-781d0aa82e41}, !- Zone Air Node Name
-  {e06547c1-1afb-445f-8e47-2cc52ccce80c}, !- Zone Return Air Port List
-=======
-  {0bd6db54-0f7f-45cd-a1b5-a3b73f549aaf}, !- Zone Air Inlet Port List
-  {440effea-ac9e-4158-8d3e-a84e2ea82874}, !- Zone Air Exhaust Port List
-  {31338973-3c58-47b7-993b-66125607169b}, !- Zone Air Node Name
-  {5c52f77e-5ed3-4c1e-afc5-1c94f984d85a}, !- Zone Return Air Port List
->>>>>>> ed7d523f
-  ,                                       !- Primary Daylighting Control Name
-  ,                                       !- Fraction of Zone Controlled by Primary Daylighting Control
-  ,                                       !- Secondary Daylighting Control Name
-  ,                                       !- Fraction of Zone Controlled by Secondary Daylighting Control
-  ,                                       !- Illuminance Map Name
-  ,                                       !- Group Rendering Name
-  ,                                       !- Thermostat Name
-  No;                                     !- Use Ideal Air Loads
-
-OS:Node,
-<<<<<<< HEAD
-  {c67b5490-b5b8-4f72-bf84-93214d0bb63b}, !- Handle
-  Node 3,                                 !- Name
-  {a99fa45e-63b7-437b-b3b3-781d0aa82e41}, !- Inlet Port
-  ;                                       !- Outlet Port
-
-OS:Connection,
-  {a99fa45e-63b7-437b-b3b3-781d0aa82e41}, !- Handle
-  {65dcbb54-e228-4774-ab3b-3601f5e89c36}, !- Name
-  {bd5fb3f7-0e70-4805-a953-fac7f2f06d9b}, !- Source Object
-  11,                                     !- Outlet Port
-  {c67b5490-b5b8-4f72-bf84-93214d0bb63b}, !- Target Object
-  2;                                      !- Inlet Port
-
-OS:PortList,
-  {e6e0d7a7-4a4f-4fd8-a978-fdc195d998d4}, !- Handle
-  {1a5e21d7-2889-4a96-9d40-6df3537c8fdf}, !- Name
-  {bd5fb3f7-0e70-4805-a953-fac7f2f06d9b}; !- HVAC Component
-
-OS:PortList,
-  {3ddbfa60-6b7b-45c1-aac6-c49b48177155}, !- Handle
-  {3b31a321-a63b-4a54-8938-ec918428fca9}, !- Name
-  {bd5fb3f7-0e70-4805-a953-fac7f2f06d9b}; !- HVAC Component
-
-OS:PortList,
-  {e06547c1-1afb-445f-8e47-2cc52ccce80c}, !- Handle
-  {4039e6cc-0c9d-4f9f-9242-9db8305a5966}, !- Name
-  {bd5fb3f7-0e70-4805-a953-fac7f2f06d9b}; !- HVAC Component
-
-OS:Sizing:Zone,
-  {6d9a0486-f434-4551-98ab-08fe536b66a4}, !- Handle
-  {bd5fb3f7-0e70-4805-a953-fac7f2f06d9b}, !- Zone or ZoneList Name
-=======
-  {7981b344-1f2b-40d8-b806-9472b9347fdf}, !- Handle
-  Node 4,                                 !- Name
-  {31338973-3c58-47b7-993b-66125607169b}, !- Inlet Port
-  ;                                       !- Outlet Port
-
-OS:Connection,
-  {31338973-3c58-47b7-993b-66125607169b}, !- Handle
-  {6d130a77-bb39-4737-ab80-648d9431ed55}, !- Name
-  {a28b8b34-7be6-41c9-82c8-b6135f598943}, !- Source Object
-  11,                                     !- Outlet Port
-  {7981b344-1f2b-40d8-b806-9472b9347fdf}, !- Target Object
-  2;                                      !- Inlet Port
-
-OS:PortList,
-  {0bd6db54-0f7f-45cd-a1b5-a3b73f549aaf}, !- Handle
-  {70de4e68-92e2-4ca8-a6ca-a5af03f839ea}, !- Name
-  {a28b8b34-7be6-41c9-82c8-b6135f598943}; !- HVAC Component
-
-OS:PortList,
-  {440effea-ac9e-4158-8d3e-a84e2ea82874}, !- Handle
-  {b0700a9f-69a9-4826-802b-13bb6bb227c1}, !- Name
-  {a28b8b34-7be6-41c9-82c8-b6135f598943}; !- HVAC Component
-
-OS:PortList,
-  {5c52f77e-5ed3-4c1e-afc5-1c94f984d85a}, !- Handle
-  {aa3d84cc-b592-45d3-8ca8-6386d690f29f}, !- Name
-  {a28b8b34-7be6-41c9-82c8-b6135f598943}; !- HVAC Component
-
-OS:Sizing:Zone,
-  {ffbb8114-5d5a-4e43-8b39-5fe99d21c5b7}, !- Handle
-  {a28b8b34-7be6-41c9-82c8-b6135f598943}, !- Zone or ZoneList Name
->>>>>>> ed7d523f
-  SupplyAirTemperature,                   !- Zone Cooling Design Supply Air Temperature Input Method
-  14,                                     !- Zone Cooling Design Supply Air Temperature {C}
-  11.11,                                  !- Zone Cooling Design Supply Air Temperature Difference {deltaC}
-  SupplyAirTemperature,                   !- Zone Heating Design Supply Air Temperature Input Method
-  40,                                     !- Zone Heating Design Supply Air Temperature {C}
-  11.11,                                  !- Zone Heating Design Supply Air Temperature Difference {deltaC}
-  0.0085,                                 !- Zone Cooling Design Supply Air Humidity Ratio {kg-H2O/kg-air}
-  0.008,                                  !- Zone Heating Design Supply Air Humidity Ratio {kg-H2O/kg-air}
-  ,                                       !- Zone Heating Sizing Factor
-  ,                                       !- Zone Cooling Sizing Factor
-  DesignDay,                              !- Cooling Design Air Flow Method
-  ,                                       !- Cooling Design Air Flow Rate {m3/s}
-  ,                                       !- Cooling Minimum Air Flow per Zone Floor Area {m3/s-m2}
-  ,                                       !- Cooling Minimum Air Flow {m3/s}
-  ,                                       !- Cooling Minimum Air Flow Fraction
-  DesignDay,                              !- Heating Design Air Flow Method
-  ,                                       !- Heating Design Air Flow Rate {m3/s}
-  ,                                       !- Heating Maximum Air Flow per Zone Floor Area {m3/s-m2}
-  ,                                       !- Heating Maximum Air Flow {m3/s}
-  ,                                       !- Heating Maximum Air Flow Fraction
-  ,                                       !- Design Zone Air Distribution Effectiveness in Cooling Mode
-  ,                                       !- Design Zone Air Distribution Effectiveness in Heating Mode
-  No,                                     !- Account for Dedicated Outdoor Air System
-  NeutralSupplyAir,                       !- Dedicated Outdoor Air System Control Strategy
-  autosize,                               !- Dedicated Outdoor Air Low Setpoint Temperature for Design {C}
-  autosize;                               !- Dedicated Outdoor Air High Setpoint Temperature for Design {C}
-
-OS:ZoneHVAC:EquipmentList,
-<<<<<<< HEAD
-  {b79c27e4-28c1-45e8-997b-126613524a21}, !- Handle
-  Zone HVAC Equipment List 3,             !- Name
-  {bd5fb3f7-0e70-4805-a953-fac7f2f06d9b}; !- Thermal Zone
-
-OS:SpaceType,
-  {27572ba0-d60c-469c-a77d-d45c4a356052}, !- Handle
+  {91171e33-7c61-4907-bcf3-51d24aae09cb}, !- Handle
   Space Type 3,                           !- Name
   ,                                       !- Default Construction Set Name
   ,                                       !- Default Schedule Set Name
@@ -1446,14 +884,14 @@
   unfinished attic;                       !- Standards Space Type
 
 OS:BuildingUnit,
-  {62c18d6a-0e23-4cbe-befd-750d793ef305}, !- Handle
+  {2997d833-fe87-4a54-9c87-eb9610fc8319}, !- Handle
   unit 1,                                 !- Name
   ,                                       !- Rendering Color
   Residential;                            !- Building Unit Type
 
 OS:AdditionalProperties,
-  {a0e15a8f-8b8d-4644-a04a-adb2a545550a}, !- Handle
-  {62c18d6a-0e23-4cbe-befd-750d793ef305}, !- Object Name
+  {3b59733b-9fb9-4e97-85fd-edf34e916da5}, !- Handle
+  {2997d833-fe87-4a54-9c87-eb9610fc8319}, !- Object Name
   NumberOfBedrooms,                       !- Feature Name 1
   Integer,                                !- Feature Data Type 1
   3,                                      !- Feature Value 1
@@ -1465,1306 +903,12 @@
   3.3900000000000001;                     !- Feature Value 3
 
 OS:External:File,
-  {3d849126-e7e1-4418-af60-eb86d8e809e6}, !- Handle
-=======
-  {000e4660-a60c-4eb1-8678-576ba79ba723}, !- Handle
-  Zone HVAC Equipment List 4,             !- Name
-  {a28b8b34-7be6-41c9-82c8-b6135f598943}; !- Thermal Zone
-
-OS:Space,
-  {97193d75-75fc-4bf5-b203-56a29c13d7b3}, !- Handle
-  living space|unit 4|story 1,            !- Name
-  {183af4f9-8cce-4d87-a59f-288f13600b5e}, !- Space Type Name
-  ,                                       !- Default Construction Set Name
-  ,                                       !- Default Schedule Set Name
-  -0,                                     !- Direction of Relative North {deg}
-  0,                                      !- X Origin {m}
-  0,                                      !- Y Origin {m}
-  0,                                      !- Z Origin {m}
-  ,                                       !- Building Story Name
-  {a28b8b34-7be6-41c9-82c8-b6135f598943}, !- Thermal Zone Name
-  ,                                       !- Part of Total Floor Area
-  ,                                       !- Design Specification Outdoor Air Object Name
-  {630278f3-9247-47e1-ae52-f1a78b931d80}; !- Building Unit Name
-
-OS:Surface,
-  {c08ca734-a662-4034-b31b-5cb018977fc2}, !- Handle
-  Surface 34,                             !- Name
-  Floor,                                  !- Surface Type
-  ,                                       !- Construction Name
-  {97193d75-75fc-4bf5-b203-56a29c13d7b3}, !- Space Name
-  Surface,                                !- Outside Boundary Condition
-  {de40403a-1873-4694-9303-62ae221495af}, !- Outside Boundary Condition Object
-  NoSun,                                  !- Sun Exposure
-  NoWind,                                 !- Wind Exposure
-  ,                                       !- View Factor to Ground
-  ,                                       !- Number of Vertices
-  13.716, -9.144, 0,                      !- X,Y,Z Vertex 1 {m}
-  13.716, 0, 0,                           !- X,Y,Z Vertex 2 {m}
-  18.288, 0, 0,                           !- X,Y,Z Vertex 3 {m}
-  18.288, -9.144, 0;                      !- X,Y,Z Vertex 4 {m}
-
-OS:Surface,
-  {ede49f6a-3fb2-489e-9fb6-62e69894b73a}, !- Handle
-  Surface 35,                             !- Name
-  Wall,                                   !- Surface Type
-  ,                                       !- Construction Name
-  {97193d75-75fc-4bf5-b203-56a29c13d7b3}, !- Space Name
-  Outdoors,                               !- Outside Boundary Condition
-  ,                                       !- Outside Boundary Condition Object
-  SunExposed,                             !- Sun Exposure
-  WindExposed,                            !- Wind Exposure
-  ,                                       !- View Factor to Ground
-  ,                                       !- Number of Vertices
-  18.288, -9.144, 2.4384,                 !- X,Y,Z Vertex 1 {m}
-  18.288, -9.144, 0,                      !- X,Y,Z Vertex 2 {m}
-  18.288, 0, 0,                           !- X,Y,Z Vertex 3 {m}
-  18.288, 0, 2.4384;                      !- X,Y,Z Vertex 4 {m}
-
-OS:Surface,
-  {86c6f91f-6593-4f7f-8d68-ae86ae9ea797}, !- Handle
-  Surface 36,                             !- Name
-  Wall,                                   !- Surface Type
-  ,                                       !- Construction Name
-  {97193d75-75fc-4bf5-b203-56a29c13d7b3}, !- Space Name
-  Outdoors,                               !- Outside Boundary Condition
-  ,                                       !- Outside Boundary Condition Object
-  SunExposed,                             !- Sun Exposure
-  WindExposed,                            !- Wind Exposure
-  ,                                       !- View Factor to Ground
-  ,                                       !- Number of Vertices
-  18.288, 0, 2.4384,                      !- X,Y,Z Vertex 1 {m}
-  18.288, 0, 0,                           !- X,Y,Z Vertex 2 {m}
-  13.716, 0, 0,                           !- X,Y,Z Vertex 3 {m}
-  13.716, 0, 2.4384;                      !- X,Y,Z Vertex 4 {m}
-
-OS:Surface,
-  {48634cd5-91d4-4140-b14f-0dbdddfabe32}, !- Handle
-  Surface 37,                             !- Name
-  Wall,                                   !- Surface Type
-  ,                                       !- Construction Name
-  {97193d75-75fc-4bf5-b203-56a29c13d7b3}, !- Space Name
-  Outdoors,                               !- Outside Boundary Condition
-  ,                                       !- Outside Boundary Condition Object
-  SunExposed,                             !- Sun Exposure
-  WindExposed,                            !- Wind Exposure
-  ,                                       !- View Factor to Ground
-  ,                                       !- Number of Vertices
-  13.716, -9.144, 2.4384,                 !- X,Y,Z Vertex 1 {m}
-  13.716, -9.144, 0,                      !- X,Y,Z Vertex 2 {m}
-  18.288, -9.144, 0,                      !- X,Y,Z Vertex 3 {m}
-  18.288, -9.144, 2.4384;                 !- X,Y,Z Vertex 4 {m}
-
-OS:Surface,
-  {7d5d957b-7218-4c12-9533-932a4b63e48c}, !- Handle
-  Surface 38,                             !- Name
-  Wall,                                   !- Surface Type
-  ,                                       !- Construction Name
-  {97193d75-75fc-4bf5-b203-56a29c13d7b3}, !- Space Name
-  Surface,                                !- Outside Boundary Condition
-  {1fe21921-eaac-4739-8adf-fe6ce0382740}, !- Outside Boundary Condition Object
-  NoSun,                                  !- Sun Exposure
-  NoWind,                                 !- Wind Exposure
-  ,                                       !- View Factor to Ground
-  ,                                       !- Number of Vertices
-  13.716, 0, 2.4384,                      !- X,Y,Z Vertex 1 {m}
-  13.716, 0, 0,                           !- X,Y,Z Vertex 2 {m}
-  13.716, -9.144, 0,                      !- X,Y,Z Vertex 3 {m}
-  13.716, -9.144, 2.4384;                 !- X,Y,Z Vertex 4 {m}
-
-OS:Surface,
-  {37994aee-787e-4ae6-b991-bb16018cf646}, !- Handle
-  Surface 39,                             !- Name
-  RoofCeiling,                            !- Surface Type
-  ,                                       !- Construction Name
-  {97193d75-75fc-4bf5-b203-56a29c13d7b3}, !- Space Name
-  Surface,                                !- Outside Boundary Condition
-  {8f36d035-2e59-430a-9955-b54aef862134}, !- Outside Boundary Condition Object
-  NoSun,                                  !- Sun Exposure
-  NoWind,                                 !- Wind Exposure
-  ,                                       !- View Factor to Ground
-  ,                                       !- Number of Vertices
-  18.288, -9.144, 2.4384,                 !- X,Y,Z Vertex 1 {m}
-  18.288, 0, 2.4384,                      !- X,Y,Z Vertex 2 {m}
-  13.716, 0, 2.4384,                      !- X,Y,Z Vertex 3 {m}
-  13.716, -9.144, 2.4384;                 !- X,Y,Z Vertex 4 {m}
-
-OS:Space,
-  {0651ad58-0283-45f1-a0ca-6a059ee39579}, !- Handle
-  finished basement space,                !- Name
-  {91a4c518-faad-4434-b07e-07cffb84b21d}, !- Space Type Name
-  ,                                       !- Default Construction Set Name
-  ,                                       !- Default Schedule Set Name
-  -0,                                     !- Direction of Relative North {deg}
-  0,                                      !- X Origin {m}
-  0,                                      !- Y Origin {m}
-  0,                                      !- Z Origin {m}
-  ,                                       !- Building Story Name
-  {7ba7c47f-c915-4b97-9790-0249cbea9513}, !- Thermal Zone Name
-  ,                                       !- Part of Total Floor Area
-  ,                                       !- Design Specification Outdoor Air Object Name
-  {7f57d884-51c6-4878-b097-bc7101e19d73}; !- Building Unit Name
-
-OS:Surface,
-  {66f2e28a-139e-4e75-88fa-50c7102a7a6c}, !- Handle
-  Surface 45,                             !- Name
-  Floor,                                  !- Surface Type
-  ,                                       !- Construction Name
-  {0651ad58-0283-45f1-a0ca-6a059ee39579}, !- Space Name
-  Foundation,                             !- Outside Boundary Condition
-  ,                                       !- Outside Boundary Condition Object
-  NoSun,                                  !- Sun Exposure
-  NoWind,                                 !- Wind Exposure
-  ,                                       !- View Factor to Ground
-  ,                                       !- Number of Vertices
-  0, -9.144, -2.4384,                     !- X,Y,Z Vertex 1 {m}
-  0, 0, -2.4384,                          !- X,Y,Z Vertex 2 {m}
-  4.572, 0, -2.4384,                      !- X,Y,Z Vertex 3 {m}
-  4.572, -9.144, -2.4384;                 !- X,Y,Z Vertex 4 {m}
-
-OS:Surface,
-  {6502386f-36a1-44c6-94bb-9e099057e7c9}, !- Handle
-  Surface 46,                             !- Name
-  Wall,                                   !- Surface Type
-  ,                                       !- Construction Name
-  {0651ad58-0283-45f1-a0ca-6a059ee39579}, !- Space Name
-  Foundation,                             !- Outside Boundary Condition
-  ,                                       !- Outside Boundary Condition Object
-  NoSun,                                  !- Sun Exposure
-  NoWind,                                 !- Wind Exposure
-  ,                                       !- View Factor to Ground
-  ,                                       !- Number of Vertices
-  0, 0, 0,                                !- X,Y,Z Vertex 1 {m}
-  0, 0, -2.4384,                          !- X,Y,Z Vertex 2 {m}
-  0, -9.144, -2.4384,                     !- X,Y,Z Vertex 3 {m}
-  0, -9.144, 0;                           !- X,Y,Z Vertex 4 {m}
-
-OS:Surface,
-  {a077061f-af12-4424-bb4b-8d24a84cf1c1}, !- Handle
-  Surface 47,                             !- Name
-  Wall,                                   !- Surface Type
-  ,                                       !- Construction Name
-  {0651ad58-0283-45f1-a0ca-6a059ee39579}, !- Space Name
-  Foundation,                             !- Outside Boundary Condition
-  ,                                       !- Outside Boundary Condition Object
-  NoSun,                                  !- Sun Exposure
-  NoWind,                                 !- Wind Exposure
-  ,                                       !- View Factor to Ground
-  ,                                       !- Number of Vertices
-  4.572, 0, 0,                            !- X,Y,Z Vertex 1 {m}
-  4.572, 0, -2.4384,                      !- X,Y,Z Vertex 2 {m}
-  0, 0, -2.4384,                          !- X,Y,Z Vertex 3 {m}
-  0, 0, 0;                                !- X,Y,Z Vertex 4 {m}
-
-OS:Surface,
-  {68a3a4f8-6647-4e5f-815d-4cd6df8ac93e}, !- Handle
-  Surface 48,                             !- Name
-  Wall,                                   !- Surface Type
-  ,                                       !- Construction Name
-  {0651ad58-0283-45f1-a0ca-6a059ee39579}, !- Space Name
-  Surface,                                !- Outside Boundary Condition
-  {032deb05-c520-4b4c-9712-ec141fc46080}, !- Outside Boundary Condition Object
-  NoSun,                                  !- Sun Exposure
-  NoWind,                                 !- Wind Exposure
-  ,                                       !- View Factor to Ground
-  ,                                       !- Number of Vertices
-  4.572, -9.144, 0,                       !- X,Y,Z Vertex 1 {m}
-  4.572, -9.144, -2.4384,                 !- X,Y,Z Vertex 2 {m}
-  4.572, 0, -2.4384,                      !- X,Y,Z Vertex 3 {m}
-  4.572, 0, 0;                            !- X,Y,Z Vertex 4 {m}
-
-OS:Surface,
-  {f3e8dc15-44b2-4049-8b1e-4ac5372722ec}, !- Handle
-  Surface 49,                             !- Name
-  Wall,                                   !- Surface Type
-  ,                                       !- Construction Name
-  {0651ad58-0283-45f1-a0ca-6a059ee39579}, !- Space Name
-  Foundation,                             !- Outside Boundary Condition
-  ,                                       !- Outside Boundary Condition Object
-  NoSun,                                  !- Sun Exposure
-  NoWind,                                 !- Wind Exposure
-  ,                                       !- View Factor to Ground
-  ,                                       !- Number of Vertices
-  0, -9.144, 0,                           !- X,Y,Z Vertex 1 {m}
-  0, -9.144, -2.4384,                     !- X,Y,Z Vertex 2 {m}
-  4.572, -9.144, -2.4384,                 !- X,Y,Z Vertex 3 {m}
-  4.572, -9.144, 0;                       !- X,Y,Z Vertex 4 {m}
-
-OS:Surface,
-  {0b45c4a6-cf93-4a24-b9af-4d443b682b64}, !- Handle
-  Surface 50,                             !- Name
-  RoofCeiling,                            !- Surface Type
-  ,                                       !- Construction Name
-  {0651ad58-0283-45f1-a0ca-6a059ee39579}, !- Space Name
-  Surface,                                !- Outside Boundary Condition
-  {05107e89-79e6-4120-bb74-aedfcf254b78}, !- Outside Boundary Condition Object
-  NoSun,                                  !- Sun Exposure
-  NoWind,                                 !- Wind Exposure
-  ,                                       !- View Factor to Ground
-  ,                                       !- Number of Vertices
-  4.572, -9.144, 0,                       !- X,Y,Z Vertex 1 {m}
-  4.572, 0, 0,                            !- X,Y,Z Vertex 2 {m}
-  0, 0, 0,                                !- X,Y,Z Vertex 3 {m}
-  0, -9.144, 0;                           !- X,Y,Z Vertex 4 {m}
-
-OS:ThermalZone,
-  {7ba7c47f-c915-4b97-9790-0249cbea9513}, !- Handle
-  finished basement zone,                 !- Name
-  ,                                       !- Multiplier
-  ,                                       !- Ceiling Height {m}
-  ,                                       !- Volume {m3}
-  ,                                       !- Floor Area {m2}
-  ,                                       !- Zone Inside Convection Algorithm
-  ,                                       !- Zone Outside Convection Algorithm
-  ,                                       !- Zone Conditioning Equipment List Name
-  {fb13e210-e0cd-49f1-bb04-e90bd57baf06}, !- Zone Air Inlet Port List
-  {1ef091ad-82fb-4c37-bb70-a5aa3dd02293}, !- Zone Air Exhaust Port List
-  {008472d1-f6ff-461b-b202-95ef49fabc54}, !- Zone Air Node Name
-  {79c33b30-e852-47cb-910b-923f86574b36}, !- Zone Return Air Port List
-  ,                                       !- Primary Daylighting Control Name
-  ,                                       !- Fraction of Zone Controlled by Primary Daylighting Control
-  ,                                       !- Secondary Daylighting Control Name
-  ,                                       !- Fraction of Zone Controlled by Secondary Daylighting Control
-  ,                                       !- Illuminance Map Name
-  ,                                       !- Group Rendering Name
-  ,                                       !- Thermostat Name
-  No;                                     !- Use Ideal Air Loads
-
-OS:Node,
-  {8a10ed34-db92-4881-b623-0018f11b3268}, !- Handle
-  Node 5,                                 !- Name
-  {008472d1-f6ff-461b-b202-95ef49fabc54}, !- Inlet Port
-  ;                                       !- Outlet Port
-
-OS:Connection,
-  {008472d1-f6ff-461b-b202-95ef49fabc54}, !- Handle
-  {7193bbfd-c8d4-47ef-b94c-eb1d28a97c52}, !- Name
-  {7ba7c47f-c915-4b97-9790-0249cbea9513}, !- Source Object
-  11,                                     !- Outlet Port
-  {8a10ed34-db92-4881-b623-0018f11b3268}, !- Target Object
-  2;                                      !- Inlet Port
-
-OS:PortList,
-  {fb13e210-e0cd-49f1-bb04-e90bd57baf06}, !- Handle
-  {9ed150ed-efa4-49bd-9a90-0152feb57008}, !- Name
-  {7ba7c47f-c915-4b97-9790-0249cbea9513}; !- HVAC Component
-
-OS:PortList,
-  {1ef091ad-82fb-4c37-bb70-a5aa3dd02293}, !- Handle
-  {41a6909b-37f7-4179-99b8-feb6e0d76a10}, !- Name
-  {7ba7c47f-c915-4b97-9790-0249cbea9513}; !- HVAC Component
-
-OS:PortList,
-  {79c33b30-e852-47cb-910b-923f86574b36}, !- Handle
-  {6f444715-a8eb-47d3-8f01-c3e16a40f3cf}, !- Name
-  {7ba7c47f-c915-4b97-9790-0249cbea9513}; !- HVAC Component
-
-OS:Sizing:Zone,
-  {357af5ad-498c-4b4e-80a7-0479441693a0}, !- Handle
-  {7ba7c47f-c915-4b97-9790-0249cbea9513}, !- Zone or ZoneList Name
-  SupplyAirTemperature,                   !- Zone Cooling Design Supply Air Temperature Input Method
-  14,                                     !- Zone Cooling Design Supply Air Temperature {C}
-  11.11,                                  !- Zone Cooling Design Supply Air Temperature Difference {deltaC}
-  SupplyAirTemperature,                   !- Zone Heating Design Supply Air Temperature Input Method
-  40,                                     !- Zone Heating Design Supply Air Temperature {C}
-  11.11,                                  !- Zone Heating Design Supply Air Temperature Difference {deltaC}
-  0.0085,                                 !- Zone Cooling Design Supply Air Humidity Ratio {kg-H2O/kg-air}
-  0.008,                                  !- Zone Heating Design Supply Air Humidity Ratio {kg-H2O/kg-air}
-  ,                                       !- Zone Heating Sizing Factor
-  ,                                       !- Zone Cooling Sizing Factor
-  DesignDay,                              !- Cooling Design Air Flow Method
-  ,                                       !- Cooling Design Air Flow Rate {m3/s}
-  ,                                       !- Cooling Minimum Air Flow per Zone Floor Area {m3/s-m2}
-  ,                                       !- Cooling Minimum Air Flow {m3/s}
-  ,                                       !- Cooling Minimum Air Flow Fraction
-  DesignDay,                              !- Heating Design Air Flow Method
-  ,                                       !- Heating Design Air Flow Rate {m3/s}
-  ,                                       !- Heating Maximum Air Flow per Zone Floor Area {m3/s-m2}
-  ,                                       !- Heating Maximum Air Flow {m3/s}
-  ,                                       !- Heating Maximum Air Flow Fraction
-  ,                                       !- Design Zone Air Distribution Effectiveness in Cooling Mode
-  ,                                       !- Design Zone Air Distribution Effectiveness in Heating Mode
-  No,                                     !- Account for Dedicated Outdoor Air System
-  NeutralSupplyAir,                       !- Dedicated Outdoor Air System Control Strategy
-  autosize,                               !- Dedicated Outdoor Air Low Setpoint Temperature for Design {C}
-  autosize;                               !- Dedicated Outdoor Air High Setpoint Temperature for Design {C}
-
-OS:ZoneHVAC:EquipmentList,
-  {f2bee61c-296f-4f1c-9fc3-9e97ceffa38a}, !- Handle
-  Zone HVAC Equipment List 5,             !- Name
-  {7ba7c47f-c915-4b97-9790-0249cbea9513}; !- Thermal Zone
-
-OS:SpaceType,
-  {91a4c518-faad-4434-b07e-07cffb84b21d}, !- Handle
-  Space Type 2,                           !- Name
-  ,                                       !- Default Construction Set Name
-  ,                                       !- Default Schedule Set Name
-  ,                                       !- Group Rendering Name
-  ,                                       !- Design Specification Outdoor Air Object Name
-  ,                                       !- Standards Template
-  ,                                       !- Standards Building Type
-  finished basement;                      !- Standards Space Type
-
-OS:ThermalZone,
-  {a7b15d74-2f62-401b-a25a-afdbd1850568}, !- Handle
-  finished basement zone|unit 2,          !- Name
-  ,                                       !- Multiplier
-  ,                                       !- Ceiling Height {m}
-  ,                                       !- Volume {m3}
-  ,                                       !- Floor Area {m2}
-  ,                                       !- Zone Inside Convection Algorithm
-  ,                                       !- Zone Outside Convection Algorithm
-  ,                                       !- Zone Conditioning Equipment List Name
-  {08c3b08d-b10b-439a-a97c-2231f0087133}, !- Zone Air Inlet Port List
-  {27c5958a-9f93-4242-a6b4-04220aa1c7de}, !- Zone Air Exhaust Port List
-  {09416ef2-a0cf-48d7-9ea9-98cc168eb28f}, !- Zone Air Node Name
-  {4030b55a-bd1d-4e07-9610-d2d98755f4b5}, !- Zone Return Air Port List
-  ,                                       !- Primary Daylighting Control Name
-  ,                                       !- Fraction of Zone Controlled by Primary Daylighting Control
-  ,                                       !- Secondary Daylighting Control Name
-  ,                                       !- Fraction of Zone Controlled by Secondary Daylighting Control
-  ,                                       !- Illuminance Map Name
-  ,                                       !- Group Rendering Name
-  ,                                       !- Thermostat Name
-  No;                                     !- Use Ideal Air Loads
-
-OS:Node,
-  {b32377dd-8182-4a78-8e39-d5ba86bab814}, !- Handle
-  Node 6,                                 !- Name
-  {09416ef2-a0cf-48d7-9ea9-98cc168eb28f}, !- Inlet Port
-  ;                                       !- Outlet Port
-
-OS:Connection,
-  {09416ef2-a0cf-48d7-9ea9-98cc168eb28f}, !- Handle
-  {9bb673ee-54be-40b4-9c1d-a4940f1a0834}, !- Name
-  {a7b15d74-2f62-401b-a25a-afdbd1850568}, !- Source Object
-  11,                                     !- Outlet Port
-  {b32377dd-8182-4a78-8e39-d5ba86bab814}, !- Target Object
-  2;                                      !- Inlet Port
-
-OS:PortList,
-  {08c3b08d-b10b-439a-a97c-2231f0087133}, !- Handle
-  {5521aacf-c73a-4d5f-80bc-7e76b56351b3}, !- Name
-  {a7b15d74-2f62-401b-a25a-afdbd1850568}; !- HVAC Component
-
-OS:PortList,
-  {27c5958a-9f93-4242-a6b4-04220aa1c7de}, !- Handle
-  {fbf55f96-c219-492d-81ed-29039d4bcbbf}, !- Name
-  {a7b15d74-2f62-401b-a25a-afdbd1850568}; !- HVAC Component
-
-OS:PortList,
-  {4030b55a-bd1d-4e07-9610-d2d98755f4b5}, !- Handle
-  {79602a01-60e8-4cf7-aff3-e7746ae953f6}, !- Name
-  {a7b15d74-2f62-401b-a25a-afdbd1850568}; !- HVAC Component
-
-OS:Sizing:Zone,
-  {ecd386e9-9203-489a-82b3-a8d1adae5e26}, !- Handle
-  {a7b15d74-2f62-401b-a25a-afdbd1850568}, !- Zone or ZoneList Name
-  SupplyAirTemperature,                   !- Zone Cooling Design Supply Air Temperature Input Method
-  14,                                     !- Zone Cooling Design Supply Air Temperature {C}
-  11.11,                                  !- Zone Cooling Design Supply Air Temperature Difference {deltaC}
-  SupplyAirTemperature,                   !- Zone Heating Design Supply Air Temperature Input Method
-  40,                                     !- Zone Heating Design Supply Air Temperature {C}
-  11.11,                                  !- Zone Heating Design Supply Air Temperature Difference {deltaC}
-  0.0085,                                 !- Zone Cooling Design Supply Air Humidity Ratio {kg-H2O/kg-air}
-  0.008,                                  !- Zone Heating Design Supply Air Humidity Ratio {kg-H2O/kg-air}
-  ,                                       !- Zone Heating Sizing Factor
-  ,                                       !- Zone Cooling Sizing Factor
-  DesignDay,                              !- Cooling Design Air Flow Method
-  ,                                       !- Cooling Design Air Flow Rate {m3/s}
-  ,                                       !- Cooling Minimum Air Flow per Zone Floor Area {m3/s-m2}
-  ,                                       !- Cooling Minimum Air Flow {m3/s}
-  ,                                       !- Cooling Minimum Air Flow Fraction
-  DesignDay,                              !- Heating Design Air Flow Method
-  ,                                       !- Heating Design Air Flow Rate {m3/s}
-  ,                                       !- Heating Maximum Air Flow per Zone Floor Area {m3/s-m2}
-  ,                                       !- Heating Maximum Air Flow {m3/s}
-  ,                                       !- Heating Maximum Air Flow Fraction
-  ,                                       !- Design Zone Air Distribution Effectiveness in Cooling Mode
-  ,                                       !- Design Zone Air Distribution Effectiveness in Heating Mode
-  No,                                     !- Account for Dedicated Outdoor Air System
-  NeutralSupplyAir,                       !- Dedicated Outdoor Air System Control Strategy
-  autosize,                               !- Dedicated Outdoor Air Low Setpoint Temperature for Design {C}
-  autosize;                               !- Dedicated Outdoor Air High Setpoint Temperature for Design {C}
-
-OS:ZoneHVAC:EquipmentList,
-  {cd36959c-0f98-4185-bbd4-5e3e61e0e299}, !- Handle
-  Zone HVAC Equipment List 6,             !- Name
-  {a7b15d74-2f62-401b-a25a-afdbd1850568}; !- Thermal Zone
-
-OS:Space,
-  {4d468de2-cbd9-4121-ab2b-0b41b5ac3d85}, !- Handle
-  finished basement space|unit 2,         !- Name
-  {91a4c518-faad-4434-b07e-07cffb84b21d}, !- Space Type Name
-  ,                                       !- Default Construction Set Name
-  ,                                       !- Default Schedule Set Name
-  -0,                                     !- Direction of Relative North {deg}
-  0,                                      !- X Origin {m}
-  0,                                      !- Y Origin {m}
-  0,                                      !- Z Origin {m}
-  ,                                       !- Building Story Name
-  {a7b15d74-2f62-401b-a25a-afdbd1850568}, !- Thermal Zone Name
-  ,                                       !- Part of Total Floor Area
-  ,                                       !- Design Specification Outdoor Air Object Name
-  {1dbdb33e-a114-4b37-ab96-d17e79d6d57f}; !- Building Unit Name
-
-OS:Surface,
-  {1fd7477d-f9bc-4c87-a293-f19421d808b8}, !- Handle
-  Surface 51,                             !- Name
-  RoofCeiling,                            !- Surface Type
-  ,                                       !- Construction Name
-  {4d468de2-cbd9-4121-ab2b-0b41b5ac3d85}, !- Space Name
-  Surface,                                !- Outside Boundary Condition
-  {3e9c5fa8-b9cc-4993-a5b3-6ba8da484945}, !- Outside Boundary Condition Object
-  NoSun,                                  !- Sun Exposure
-  NoWind,                                 !- Wind Exposure
-  ,                                       !- View Factor to Ground
-  ,                                       !- Number of Vertices
-  9.144, -9.144, 0,                       !- X,Y,Z Vertex 1 {m}
-  9.144, 0, 0,                            !- X,Y,Z Vertex 2 {m}
-  4.572, 0, 0,                            !- X,Y,Z Vertex 3 {m}
-  4.572, -9.144, 0;                       !- X,Y,Z Vertex 4 {m}
-
-OS:Surface,
-  {c2cf99aa-7007-4b42-b1c3-831524baf5d4}, !- Handle
-  Surface 52,                             !- Name
-  Floor,                                  !- Surface Type
-  ,                                       !- Construction Name
-  {4d468de2-cbd9-4121-ab2b-0b41b5ac3d85}, !- Space Name
-  Foundation,                             !- Outside Boundary Condition
-  ,                                       !- Outside Boundary Condition Object
-  NoSun,                                  !- Sun Exposure
-  NoWind,                                 !- Wind Exposure
-  ,                                       !- View Factor to Ground
-  ,                                       !- Number of Vertices
-  4.572, -9.144, -2.4384,                 !- X,Y,Z Vertex 1 {m}
-  4.572, 0, -2.4384,                      !- X,Y,Z Vertex 2 {m}
-  9.144, 0, -2.4384,                      !- X,Y,Z Vertex 3 {m}
-  9.144, -9.144, -2.4384;                 !- X,Y,Z Vertex 4 {m}
-
-OS:Surface,
-  {ff62936a-bfe4-4f6a-a48e-64ed5d5dcdf2}, !- Handle
-  Surface 53,                             !- Name
-  Wall,                                   !- Surface Type
-  ,                                       !- Construction Name
-  {4d468de2-cbd9-4121-ab2b-0b41b5ac3d85}, !- Space Name
-  Foundation,                             !- Outside Boundary Condition
-  ,                                       !- Outside Boundary Condition Object
-  NoSun,                                  !- Sun Exposure
-  NoWind,                                 !- Wind Exposure
-  ,                                       !- View Factor to Ground
-  ,                                       !- Number of Vertices
-  9.144, 0, 0,                            !- X,Y,Z Vertex 1 {m}
-  9.144, 0, -2.4384,                      !- X,Y,Z Vertex 2 {m}
-  4.572, 0, -2.4384,                      !- X,Y,Z Vertex 3 {m}
-  4.572, 0, 0;                            !- X,Y,Z Vertex 4 {m}
-
-OS:Surface,
-  {3d087888-4a50-4dac-94fb-52df287f62b7}, !- Handle
-  Surface 54,                             !- Name
-  Wall,                                   !- Surface Type
-  ,                                       !- Construction Name
-  {4d468de2-cbd9-4121-ab2b-0b41b5ac3d85}, !- Space Name
-  Surface,                                !- Outside Boundary Condition
-  {d4c06337-e3e3-4967-a7ef-e6aec16cbb7e}, !- Outside Boundary Condition Object
-  NoSun,                                  !- Sun Exposure
-  NoWind,                                 !- Wind Exposure
-  ,                                       !- View Factor to Ground
-  ,                                       !- Number of Vertices
-  9.144, -9.144, 0,                       !- X,Y,Z Vertex 1 {m}
-  9.144, -9.144, -2.4384,                 !- X,Y,Z Vertex 2 {m}
-  9.144, 0, -2.4384,                      !- X,Y,Z Vertex 3 {m}
-  9.144, 0, 0;                            !- X,Y,Z Vertex 4 {m}
-
-OS:Surface,
-  {9bddc355-c4a6-4399-87df-2494b8020019}, !- Handle
-  Surface 55,                             !- Name
-  Wall,                                   !- Surface Type
-  ,                                       !- Construction Name
-  {4d468de2-cbd9-4121-ab2b-0b41b5ac3d85}, !- Space Name
-  Foundation,                             !- Outside Boundary Condition
-  ,                                       !- Outside Boundary Condition Object
-  NoSun,                                  !- Sun Exposure
-  NoWind,                                 !- Wind Exposure
-  ,                                       !- View Factor to Ground
-  ,                                       !- Number of Vertices
-  4.572, -9.144, 0,                       !- X,Y,Z Vertex 1 {m}
-  4.572, -9.144, -2.4384,                 !- X,Y,Z Vertex 2 {m}
-  9.144, -9.144, -2.4384,                 !- X,Y,Z Vertex 3 {m}
-  9.144, -9.144, 0;                       !- X,Y,Z Vertex 4 {m}
-
-OS:Surface,
-  {032deb05-c520-4b4c-9712-ec141fc46080}, !- Handle
-  Surface 56,                             !- Name
-  Wall,                                   !- Surface Type
-  ,                                       !- Construction Name
-  {4d468de2-cbd9-4121-ab2b-0b41b5ac3d85}, !- Space Name
-  Surface,                                !- Outside Boundary Condition
-  {68a3a4f8-6647-4e5f-815d-4cd6df8ac93e}, !- Outside Boundary Condition Object
-  NoSun,                                  !- Sun Exposure
-  NoWind,                                 !- Wind Exposure
-  ,                                       !- View Factor to Ground
-  ,                                       !- Number of Vertices
-  4.572, 0, 0,                            !- X,Y,Z Vertex 1 {m}
-  4.572, 0, -2.4384,                      !- X,Y,Z Vertex 2 {m}
-  4.572, -9.144, -2.4384,                 !- X,Y,Z Vertex 3 {m}
-  4.572, -9.144, 0;                       !- X,Y,Z Vertex 4 {m}
-
-OS:ThermalZone,
-  {7242b36b-ebf2-4652-b0c8-98e03f9184a1}, !- Handle
-  finished basement zone|unit 3,          !- Name
-  ,                                       !- Multiplier
-  ,                                       !- Ceiling Height {m}
-  ,                                       !- Volume {m3}
-  ,                                       !- Floor Area {m2}
-  ,                                       !- Zone Inside Convection Algorithm
-  ,                                       !- Zone Outside Convection Algorithm
-  ,                                       !- Zone Conditioning Equipment List Name
-  {6d11642b-e756-4e21-b70d-2a5e1a7e79ed}, !- Zone Air Inlet Port List
-  {82cc7833-2a4f-43fd-8db5-6c5fd85deb90}, !- Zone Air Exhaust Port List
-  {55b2bbc4-9d9c-4397-8ae6-9ad65e8ded13}, !- Zone Air Node Name
-  {c9aaa0c0-4e7d-4aa4-b76b-b86cfb6f87b6}, !- Zone Return Air Port List
-  ,                                       !- Primary Daylighting Control Name
-  ,                                       !- Fraction of Zone Controlled by Primary Daylighting Control
-  ,                                       !- Secondary Daylighting Control Name
-  ,                                       !- Fraction of Zone Controlled by Secondary Daylighting Control
-  ,                                       !- Illuminance Map Name
-  ,                                       !- Group Rendering Name
-  ,                                       !- Thermostat Name
-  No;                                     !- Use Ideal Air Loads
-
-OS:Node,
-  {c9732594-9a9b-4e2e-b75b-67738a8fe1b1}, !- Handle
-  Node 7,                                 !- Name
-  {55b2bbc4-9d9c-4397-8ae6-9ad65e8ded13}, !- Inlet Port
-  ;                                       !- Outlet Port
-
-OS:Connection,
-  {55b2bbc4-9d9c-4397-8ae6-9ad65e8ded13}, !- Handle
-  {29e31de1-3529-462e-9dbf-3d55c7d51ac8}, !- Name
-  {7242b36b-ebf2-4652-b0c8-98e03f9184a1}, !- Source Object
-  11,                                     !- Outlet Port
-  {c9732594-9a9b-4e2e-b75b-67738a8fe1b1}, !- Target Object
-  2;                                      !- Inlet Port
-
-OS:PortList,
-  {6d11642b-e756-4e21-b70d-2a5e1a7e79ed}, !- Handle
-  {0fb827fc-065b-46f2-a5ca-75c93c0932d7}, !- Name
-  {7242b36b-ebf2-4652-b0c8-98e03f9184a1}; !- HVAC Component
-
-OS:PortList,
-  {82cc7833-2a4f-43fd-8db5-6c5fd85deb90}, !- Handle
-  {5da63155-373b-4a0c-86bb-33ca51360dfa}, !- Name
-  {7242b36b-ebf2-4652-b0c8-98e03f9184a1}; !- HVAC Component
-
-OS:PortList,
-  {c9aaa0c0-4e7d-4aa4-b76b-b86cfb6f87b6}, !- Handle
-  {c889e285-a102-49b3-9a6b-16d246ae5f7a}, !- Name
-  {7242b36b-ebf2-4652-b0c8-98e03f9184a1}; !- HVAC Component
-
-OS:Sizing:Zone,
-  {dec38e74-6440-4802-9672-db727ca13da5}, !- Handle
-  {7242b36b-ebf2-4652-b0c8-98e03f9184a1}, !- Zone or ZoneList Name
-  SupplyAirTemperature,                   !- Zone Cooling Design Supply Air Temperature Input Method
-  14,                                     !- Zone Cooling Design Supply Air Temperature {C}
-  11.11,                                  !- Zone Cooling Design Supply Air Temperature Difference {deltaC}
-  SupplyAirTemperature,                   !- Zone Heating Design Supply Air Temperature Input Method
-  40,                                     !- Zone Heating Design Supply Air Temperature {C}
-  11.11,                                  !- Zone Heating Design Supply Air Temperature Difference {deltaC}
-  0.0085,                                 !- Zone Cooling Design Supply Air Humidity Ratio {kg-H2O/kg-air}
-  0.008,                                  !- Zone Heating Design Supply Air Humidity Ratio {kg-H2O/kg-air}
-  ,                                       !- Zone Heating Sizing Factor
-  ,                                       !- Zone Cooling Sizing Factor
-  DesignDay,                              !- Cooling Design Air Flow Method
-  ,                                       !- Cooling Design Air Flow Rate {m3/s}
-  ,                                       !- Cooling Minimum Air Flow per Zone Floor Area {m3/s-m2}
-  ,                                       !- Cooling Minimum Air Flow {m3/s}
-  ,                                       !- Cooling Minimum Air Flow Fraction
-  DesignDay,                              !- Heating Design Air Flow Method
-  ,                                       !- Heating Design Air Flow Rate {m3/s}
-  ,                                       !- Heating Maximum Air Flow per Zone Floor Area {m3/s-m2}
-  ,                                       !- Heating Maximum Air Flow {m3/s}
-  ,                                       !- Heating Maximum Air Flow Fraction
-  ,                                       !- Design Zone Air Distribution Effectiveness in Cooling Mode
-  ,                                       !- Design Zone Air Distribution Effectiveness in Heating Mode
-  No,                                     !- Account for Dedicated Outdoor Air System
-  NeutralSupplyAir,                       !- Dedicated Outdoor Air System Control Strategy
-  autosize,                               !- Dedicated Outdoor Air Low Setpoint Temperature for Design {C}
-  autosize;                               !- Dedicated Outdoor Air High Setpoint Temperature for Design {C}
-
-OS:ZoneHVAC:EquipmentList,
-  {8536e2cf-ed48-4bce-bfef-3c92de0468ee}, !- Handle
-  Zone HVAC Equipment List 7,             !- Name
-  {7242b36b-ebf2-4652-b0c8-98e03f9184a1}; !- Thermal Zone
-
-OS:Space,
-  {4440f8ee-6056-4fbf-8909-5963e7e88d7b}, !- Handle
-  finished basement space|unit 3,         !- Name
-  {91a4c518-faad-4434-b07e-07cffb84b21d}, !- Space Type Name
-  ,                                       !- Default Construction Set Name
-  ,                                       !- Default Schedule Set Name
-  -0,                                     !- Direction of Relative North {deg}
-  0,                                      !- X Origin {m}
-  0,                                      !- Y Origin {m}
-  0,                                      !- Z Origin {m}
-  ,                                       !- Building Story Name
-  {7242b36b-ebf2-4652-b0c8-98e03f9184a1}, !- Thermal Zone Name
-  ,                                       !- Part of Total Floor Area
-  ,                                       !- Design Specification Outdoor Air Object Name
-  {5f276236-7380-43e4-bcb6-e27dc7f3986a}; !- Building Unit Name
-
-OS:Surface,
-  {0f6c8d6a-a652-4a38-98b6-c6c98b5a5dc7}, !- Handle
-  Surface 57,                             !- Name
-  RoofCeiling,                            !- Surface Type
-  ,                                       !- Construction Name
-  {4440f8ee-6056-4fbf-8909-5963e7e88d7b}, !- Space Name
-  Surface,                                !- Outside Boundary Condition
-  {1a2bafdf-8993-4140-9b74-cb9e94ddef27}, !- Outside Boundary Condition Object
-  NoSun,                                  !- Sun Exposure
-  NoWind,                                 !- Wind Exposure
-  ,                                       !- View Factor to Ground
-  ,                                       !- Number of Vertices
-  13.716, -9.144, 0,                      !- X,Y,Z Vertex 1 {m}
-  13.716, 0, 0,                           !- X,Y,Z Vertex 2 {m}
-  9.144, 0, 0,                            !- X,Y,Z Vertex 3 {m}
-  9.144, -9.144, 0;                       !- X,Y,Z Vertex 4 {m}
-
-OS:Surface,
-  {84a811f2-2f3f-4f49-a709-20517570b115}, !- Handle
-  Surface 58,                             !- Name
-  Floor,                                  !- Surface Type
-  ,                                       !- Construction Name
-  {4440f8ee-6056-4fbf-8909-5963e7e88d7b}, !- Space Name
-  Foundation,                             !- Outside Boundary Condition
-  ,                                       !- Outside Boundary Condition Object
-  NoSun,                                  !- Sun Exposure
-  NoWind,                                 !- Wind Exposure
-  ,                                       !- View Factor to Ground
-  ,                                       !- Number of Vertices
-  9.144, -9.144, -2.4384,                 !- X,Y,Z Vertex 1 {m}
-  9.144, 0, -2.4384,                      !- X,Y,Z Vertex 2 {m}
-  13.716, 0, -2.4384,                     !- X,Y,Z Vertex 3 {m}
-  13.716, -9.144, -2.4384;                !- X,Y,Z Vertex 4 {m}
-
-OS:Surface,
-  {2c14ac99-ef1f-4665-907b-d86a09c4b30a}, !- Handle
-  Surface 59,                             !- Name
-  Wall,                                   !- Surface Type
-  ,                                       !- Construction Name
-  {4440f8ee-6056-4fbf-8909-5963e7e88d7b}, !- Space Name
-  Foundation,                             !- Outside Boundary Condition
-  ,                                       !- Outside Boundary Condition Object
-  NoSun,                                  !- Sun Exposure
-  NoWind,                                 !- Wind Exposure
-  ,                                       !- View Factor to Ground
-  ,                                       !- Number of Vertices
-  13.716, 0, 0,                           !- X,Y,Z Vertex 1 {m}
-  13.716, 0, -2.4384,                     !- X,Y,Z Vertex 2 {m}
-  9.144, 0, -2.4384,                      !- X,Y,Z Vertex 3 {m}
-  9.144, 0, 0;                            !- X,Y,Z Vertex 4 {m}
-
-OS:Surface,
-  {a3cbda5e-f3c2-4fcb-bdb6-e93128ef1adf}, !- Handle
-  Surface 60,                             !- Name
-  Wall,                                   !- Surface Type
-  ,                                       !- Construction Name
-  {4440f8ee-6056-4fbf-8909-5963e7e88d7b}, !- Space Name
-  Surface,                                !- Outside Boundary Condition
-  {ec22b4cb-cf61-48c3-814e-816b97ca5576}, !- Outside Boundary Condition Object
-  NoSun,                                  !- Sun Exposure
-  NoWind,                                 !- Wind Exposure
-  ,                                       !- View Factor to Ground
-  ,                                       !- Number of Vertices
-  13.716, -9.144, 0,                      !- X,Y,Z Vertex 1 {m}
-  13.716, -9.144, -2.4384,                !- X,Y,Z Vertex 2 {m}
-  13.716, 0, -2.4384,                     !- X,Y,Z Vertex 3 {m}
-  13.716, 0, 0;                           !- X,Y,Z Vertex 4 {m}
-
-OS:Surface,
-  {82b0d0fe-1cf9-4f0c-b7f3-f37a2037938b}, !- Handle
-  Surface 61,                             !- Name
-  Wall,                                   !- Surface Type
-  ,                                       !- Construction Name
-  {4440f8ee-6056-4fbf-8909-5963e7e88d7b}, !- Space Name
-  Foundation,                             !- Outside Boundary Condition
-  ,                                       !- Outside Boundary Condition Object
-  NoSun,                                  !- Sun Exposure
-  NoWind,                                 !- Wind Exposure
-  ,                                       !- View Factor to Ground
-  ,                                       !- Number of Vertices
-  9.144, -9.144, 0,                       !- X,Y,Z Vertex 1 {m}
-  9.144, -9.144, -2.4384,                 !- X,Y,Z Vertex 2 {m}
-  13.716, -9.144, -2.4384,                !- X,Y,Z Vertex 3 {m}
-  13.716, -9.144, 0;                      !- X,Y,Z Vertex 4 {m}
-
-OS:Surface,
-  {d4c06337-e3e3-4967-a7ef-e6aec16cbb7e}, !- Handle
-  Surface 62,                             !- Name
-  Wall,                                   !- Surface Type
-  ,                                       !- Construction Name
-  {4440f8ee-6056-4fbf-8909-5963e7e88d7b}, !- Space Name
-  Surface,                                !- Outside Boundary Condition
-  {3d087888-4a50-4dac-94fb-52df287f62b7}, !- Outside Boundary Condition Object
-  NoSun,                                  !- Sun Exposure
-  NoWind,                                 !- Wind Exposure
-  ,                                       !- View Factor to Ground
-  ,                                       !- Number of Vertices
-  9.144, 0, 0,                            !- X,Y,Z Vertex 1 {m}
-  9.144, 0, -2.4384,                      !- X,Y,Z Vertex 2 {m}
-  9.144, -9.144, -2.4384,                 !- X,Y,Z Vertex 3 {m}
-  9.144, -9.144, 0;                       !- X,Y,Z Vertex 4 {m}
-
-OS:ThermalZone,
-  {be059915-3c63-46fd-b9cc-21c8426e4a4e}, !- Handle
-  finished basement zone|unit 4,          !- Name
-  ,                                       !- Multiplier
-  ,                                       !- Ceiling Height {m}
-  ,                                       !- Volume {m3}
-  ,                                       !- Floor Area {m2}
-  ,                                       !- Zone Inside Convection Algorithm
-  ,                                       !- Zone Outside Convection Algorithm
-  ,                                       !- Zone Conditioning Equipment List Name
-  {d4bf4669-f9c5-4a49-8b22-d62da622cd06}, !- Zone Air Inlet Port List
-  {1b14d573-5576-4848-bb47-b566f2f95d1c}, !- Zone Air Exhaust Port List
-  {2bd60ea9-6d0d-43e8-b96c-3b2b386709c0}, !- Zone Air Node Name
-  {2ecad47a-b33e-43af-9474-1c092c46457f}, !- Zone Return Air Port List
-  ,                                       !- Primary Daylighting Control Name
-  ,                                       !- Fraction of Zone Controlled by Primary Daylighting Control
-  ,                                       !- Secondary Daylighting Control Name
-  ,                                       !- Fraction of Zone Controlled by Secondary Daylighting Control
-  ,                                       !- Illuminance Map Name
-  ,                                       !- Group Rendering Name
-  ,                                       !- Thermostat Name
-  No;                                     !- Use Ideal Air Loads
-
-OS:Node,
-  {1d1f1e44-4b7a-441b-a13b-d51c26f799ac}, !- Handle
-  Node 8,                                 !- Name
-  {2bd60ea9-6d0d-43e8-b96c-3b2b386709c0}, !- Inlet Port
-  ;                                       !- Outlet Port
-
-OS:Connection,
-  {2bd60ea9-6d0d-43e8-b96c-3b2b386709c0}, !- Handle
-  {61f5f717-398f-4eb3-bc8b-2129e66c8b11}, !- Name
-  {be059915-3c63-46fd-b9cc-21c8426e4a4e}, !- Source Object
-  11,                                     !- Outlet Port
-  {1d1f1e44-4b7a-441b-a13b-d51c26f799ac}, !- Target Object
-  2;                                      !- Inlet Port
-
-OS:PortList,
-  {d4bf4669-f9c5-4a49-8b22-d62da622cd06}, !- Handle
-  {ce8c4845-ea8f-4638-83f8-421a77228027}, !- Name
-  {be059915-3c63-46fd-b9cc-21c8426e4a4e}; !- HVAC Component
-
-OS:PortList,
-  {1b14d573-5576-4848-bb47-b566f2f95d1c}, !- Handle
-  {26a2c553-cabc-413f-ab57-abd16336912e}, !- Name
-  {be059915-3c63-46fd-b9cc-21c8426e4a4e}; !- HVAC Component
-
-OS:PortList,
-  {2ecad47a-b33e-43af-9474-1c092c46457f}, !- Handle
-  {7626170e-bafc-4b6e-8111-d971ddd6c232}, !- Name
-  {be059915-3c63-46fd-b9cc-21c8426e4a4e}; !- HVAC Component
-
-OS:Sizing:Zone,
-  {4fdfc2cb-b277-4806-9a8a-04f421e4f876}, !- Handle
-  {be059915-3c63-46fd-b9cc-21c8426e4a4e}, !- Zone or ZoneList Name
-  SupplyAirTemperature,                   !- Zone Cooling Design Supply Air Temperature Input Method
-  14,                                     !- Zone Cooling Design Supply Air Temperature {C}
-  11.11,                                  !- Zone Cooling Design Supply Air Temperature Difference {deltaC}
-  SupplyAirTemperature,                   !- Zone Heating Design Supply Air Temperature Input Method
-  40,                                     !- Zone Heating Design Supply Air Temperature {C}
-  11.11,                                  !- Zone Heating Design Supply Air Temperature Difference {deltaC}
-  0.0085,                                 !- Zone Cooling Design Supply Air Humidity Ratio {kg-H2O/kg-air}
-  0.008,                                  !- Zone Heating Design Supply Air Humidity Ratio {kg-H2O/kg-air}
-  ,                                       !- Zone Heating Sizing Factor
-  ,                                       !- Zone Cooling Sizing Factor
-  DesignDay,                              !- Cooling Design Air Flow Method
-  ,                                       !- Cooling Design Air Flow Rate {m3/s}
-  ,                                       !- Cooling Minimum Air Flow per Zone Floor Area {m3/s-m2}
-  ,                                       !- Cooling Minimum Air Flow {m3/s}
-  ,                                       !- Cooling Minimum Air Flow Fraction
-  DesignDay,                              !- Heating Design Air Flow Method
-  ,                                       !- Heating Design Air Flow Rate {m3/s}
-  ,                                       !- Heating Maximum Air Flow per Zone Floor Area {m3/s-m2}
-  ,                                       !- Heating Maximum Air Flow {m3/s}
-  ,                                       !- Heating Maximum Air Flow Fraction
-  ,                                       !- Design Zone Air Distribution Effectiveness in Cooling Mode
-  ,                                       !- Design Zone Air Distribution Effectiveness in Heating Mode
-  No,                                     !- Account for Dedicated Outdoor Air System
-  NeutralSupplyAir,                       !- Dedicated Outdoor Air System Control Strategy
-  autosize,                               !- Dedicated Outdoor Air Low Setpoint Temperature for Design {C}
-  autosize;                               !- Dedicated Outdoor Air High Setpoint Temperature for Design {C}
-
-OS:ZoneHVAC:EquipmentList,
-  {69042640-cc6b-468c-b39c-9382364dd068}, !- Handle
-  Zone HVAC Equipment List 8,             !- Name
-  {be059915-3c63-46fd-b9cc-21c8426e4a4e}; !- Thermal Zone
-
-OS:Space,
-  {b74792bb-0258-4025-9845-36a57d1b8a7d}, !- Handle
-  finished basement space|unit 4,         !- Name
-  {91a4c518-faad-4434-b07e-07cffb84b21d}, !- Space Type Name
-  ,                                       !- Default Construction Set Name
-  ,                                       !- Default Schedule Set Name
-  -0,                                     !- Direction of Relative North {deg}
-  0,                                      !- X Origin {m}
-  0,                                      !- Y Origin {m}
-  0,                                      !- Z Origin {m}
-  ,                                       !- Building Story Name
-  {be059915-3c63-46fd-b9cc-21c8426e4a4e}, !- Thermal Zone Name
-  ,                                       !- Part of Total Floor Area
-  ,                                       !- Design Specification Outdoor Air Object Name
-  {630278f3-9247-47e1-ae52-f1a78b931d80}; !- Building Unit Name
-
-OS:Surface,
-  {de40403a-1873-4694-9303-62ae221495af}, !- Handle
-  Surface 63,                             !- Name
-  RoofCeiling,                            !- Surface Type
-  ,                                       !- Construction Name
-  {b74792bb-0258-4025-9845-36a57d1b8a7d}, !- Space Name
-  Surface,                                !- Outside Boundary Condition
-  {c08ca734-a662-4034-b31b-5cb018977fc2}, !- Outside Boundary Condition Object
-  NoSun,                                  !- Sun Exposure
-  NoWind,                                 !- Wind Exposure
-  ,                                       !- View Factor to Ground
-  ,                                       !- Number of Vertices
-  18.288, -9.144, 0,                      !- X,Y,Z Vertex 1 {m}
-  18.288, 0, 0,                           !- X,Y,Z Vertex 2 {m}
-  13.716, 0, 0,                           !- X,Y,Z Vertex 3 {m}
-  13.716, -9.144, 0;                      !- X,Y,Z Vertex 4 {m}
-
-OS:Surface,
-  {66335e4e-479d-4c06-b8ce-846faa85a36c}, !- Handle
-  Surface 64,                             !- Name
-  Floor,                                  !- Surface Type
-  ,                                       !- Construction Name
-  {b74792bb-0258-4025-9845-36a57d1b8a7d}, !- Space Name
-  Foundation,                             !- Outside Boundary Condition
-  ,                                       !- Outside Boundary Condition Object
-  NoSun,                                  !- Sun Exposure
-  NoWind,                                 !- Wind Exposure
-  ,                                       !- View Factor to Ground
-  ,                                       !- Number of Vertices
-  13.716, -9.144, -2.4384,                !- X,Y,Z Vertex 1 {m}
-  13.716, 0, -2.4384,                     !- X,Y,Z Vertex 2 {m}
-  18.288, 0, -2.4384,                     !- X,Y,Z Vertex 3 {m}
-  18.288, -9.144, -2.4384;                !- X,Y,Z Vertex 4 {m}
-
-OS:Surface,
-  {44da5233-06bf-4b39-bb7f-532c6d9dadb0}, !- Handle
-  Surface 65,                             !- Name
-  Wall,                                   !- Surface Type
-  ,                                       !- Construction Name
-  {b74792bb-0258-4025-9845-36a57d1b8a7d}, !- Space Name
-  Foundation,                             !- Outside Boundary Condition
-  ,                                       !- Outside Boundary Condition Object
-  NoSun,                                  !- Sun Exposure
-  NoWind,                                 !- Wind Exposure
-  ,                                       !- View Factor to Ground
-  ,                                       !- Number of Vertices
-  18.288, 0, 0,                           !- X,Y,Z Vertex 1 {m}
-  18.288, 0, -2.4384,                     !- X,Y,Z Vertex 2 {m}
-  13.716, 0, -2.4384,                     !- X,Y,Z Vertex 3 {m}
-  13.716, 0, 0;                           !- X,Y,Z Vertex 4 {m}
-
-OS:Surface,
-  {5ae30638-dc4f-41cc-8e42-fe4dd16744e9}, !- Handle
-  Surface 66,                             !- Name
-  Wall,                                   !- Surface Type
-  ,                                       !- Construction Name
-  {b74792bb-0258-4025-9845-36a57d1b8a7d}, !- Space Name
-  Foundation,                             !- Outside Boundary Condition
-  ,                                       !- Outside Boundary Condition Object
-  NoSun,                                  !- Sun Exposure
-  NoWind,                                 !- Wind Exposure
-  ,                                       !- View Factor to Ground
-  ,                                       !- Number of Vertices
-  18.288, -9.144, 0,                      !- X,Y,Z Vertex 1 {m}
-  18.288, -9.144, -2.4384,                !- X,Y,Z Vertex 2 {m}
-  18.288, 0, -2.4384,                     !- X,Y,Z Vertex 3 {m}
-  18.288, 0, 0;                           !- X,Y,Z Vertex 4 {m}
-
-OS:Surface,
-  {ff82fe19-d77c-45ad-92da-49db00910139}, !- Handle
-  Surface 67,                             !- Name
-  Wall,                                   !- Surface Type
-  ,                                       !- Construction Name
-  {b74792bb-0258-4025-9845-36a57d1b8a7d}, !- Space Name
-  Foundation,                             !- Outside Boundary Condition
-  ,                                       !- Outside Boundary Condition Object
-  NoSun,                                  !- Sun Exposure
-  NoWind,                                 !- Wind Exposure
-  ,                                       !- View Factor to Ground
-  ,                                       !- Number of Vertices
-  13.716, -9.144, 0,                      !- X,Y,Z Vertex 1 {m}
-  13.716, -9.144, -2.4384,                !- X,Y,Z Vertex 2 {m}
-  18.288, -9.144, -2.4384,                !- X,Y,Z Vertex 3 {m}
-  18.288, -9.144, 0;                      !- X,Y,Z Vertex 4 {m}
-
-OS:Surface,
-  {ec22b4cb-cf61-48c3-814e-816b97ca5576}, !- Handle
-  Surface 68,                             !- Name
-  Wall,                                   !- Surface Type
-  ,                                       !- Construction Name
-  {b74792bb-0258-4025-9845-36a57d1b8a7d}, !- Space Name
-  Surface,                                !- Outside Boundary Condition
-  {a3cbda5e-f3c2-4fcb-bdb6-e93128ef1adf}, !- Outside Boundary Condition Object
-  NoSun,                                  !- Sun Exposure
-  NoWind,                                 !- Wind Exposure
-  ,                                       !- View Factor to Ground
-  ,                                       !- Number of Vertices
-  13.716, 0, 0,                           !- X,Y,Z Vertex 1 {m}
-  13.716, 0, -2.4384,                     !- X,Y,Z Vertex 2 {m}
-  13.716, -9.144, -2.4384,                !- X,Y,Z Vertex 3 {m}
-  13.716, -9.144, 0;                      !- X,Y,Z Vertex 4 {m}
-
-OS:Surface,
-  {ab0f9d71-cd37-4987-a746-3b3dac73debd}, !- Handle
-  Surface 7,                              !- Name
-  Floor,                                  !- Surface Type
-  ,                                       !- Construction Name
-  {72bb2751-ff68-49fc-b379-27c64273329a}, !- Space Name
-  Surface,                                !- Outside Boundary Condition
-  {c4e59100-68d2-418b-bee6-7c8de246dff5}, !- Outside Boundary Condition Object
-  NoSun,                                  !- Sun Exposure
-  NoWind,                                 !- Wind Exposure
-  ,                                       !- View Factor to Ground
-  ,                                       !- Number of Vertices
-  13.716, 0, 2.4384,                      !- X,Y,Z Vertex 1 {m}
-  13.716, -9.144, 2.4384,                 !- X,Y,Z Vertex 2 {m}
-  9.144, -9.144, 2.4384,                  !- X,Y,Z Vertex 3 {m}
-  9.144, 0, 2.4384;                       !- X,Y,Z Vertex 4 {m}
-
-OS:Surface,
-  {1673e7bc-6d49-410a-b141-a85b32fdb6ac}, !- Handle
-  Surface 8,                              !- Name
-  RoofCeiling,                            !- Surface Type
-  ,                                       !- Construction Name
-  {72bb2751-ff68-49fc-b379-27c64273329a}, !- Space Name
-  Outdoors,                               !- Outside Boundary Condition
-  ,                                       !- Outside Boundary Condition Object
-  SunExposed,                             !- Sun Exposure
-  WindExposed,                            !- Wind Exposure
-  ,                                       !- View Factor to Ground
-  ,                                       !- Number of Vertices
-  0, -4.572, 5.0292,                      !- X,Y,Z Vertex 1 {m}
-  18.288, -4.572, 5.0292,                 !- X,Y,Z Vertex 2 {m}
-  18.288, 0, 2.7432,                      !- X,Y,Z Vertex 3 {m}
-  0, 0, 2.7432;                           !- X,Y,Z Vertex 4 {m}
-
-OS:Surface,
-  {476cdfcf-de2a-4360-a5ca-7dbed202c067}, !- Handle
-  Surface 9,                              !- Name
-  RoofCeiling,                            !- Surface Type
-  ,                                       !- Construction Name
-  {72bb2751-ff68-49fc-b379-27c64273329a}, !- Space Name
-  Outdoors,                               !- Outside Boundary Condition
-  ,                                       !- Outside Boundary Condition Object
-  SunExposed,                             !- Sun Exposure
-  WindExposed,                            !- Wind Exposure
-  ,                                       !- View Factor to Ground
-  ,                                       !- Number of Vertices
-  18.288, -4.572, 5.0292,                 !- X,Y,Z Vertex 1 {m}
-  0, -4.572, 5.0292,                      !- X,Y,Z Vertex 2 {m}
-  0, -9.144, 2.7432,                      !- X,Y,Z Vertex 3 {m}
-  18.288, -9.144, 2.7432;                 !- X,Y,Z Vertex 4 {m}
-
-OS:Surface,
-  {e277ed5e-62f7-4ca8-936e-567fc63d943e}, !- Handle
-  Surface 10,                             !- Name
-  Wall,                                   !- Surface Type
-  ,                                       !- Construction Name
-  {72bb2751-ff68-49fc-b379-27c64273329a}, !- Space Name
-  Outdoors,                               !- Outside Boundary Condition
-  ,                                       !- Outside Boundary Condition Object
-  SunExposed,                             !- Sun Exposure
-  WindExposed,                            !- Wind Exposure
-  ,                                       !- View Factor to Ground
-  ,                                       !- Number of Vertices
-  0, -4.572, 4.7244,                      !- X,Y,Z Vertex 1 {m}
-  0, 0, 2.4384,                           !- X,Y,Z Vertex 2 {m}
-  0, -9.144, 2.4384;                      !- X,Y,Z Vertex 3 {m}
-
-OS:Surface,
-  {9cc5572c-825a-4839-9d4b-28e7f4ffc05b}, !- Handle
-  Surface 11,                             !- Name
-  Wall,                                   !- Surface Type
-  ,                                       !- Construction Name
-  {72bb2751-ff68-49fc-b379-27c64273329a}, !- Space Name
-  Outdoors,                               !- Outside Boundary Condition
-  ,                                       !- Outside Boundary Condition Object
-  SunExposed,                             !- Sun Exposure
-  WindExposed,                            !- Wind Exposure
-  ,                                       !- View Factor to Ground
-  ,                                       !- Number of Vertices
-  18.288, -4.572, 4.7244,                 !- X,Y,Z Vertex 1 {m}
-  18.288, -9.144, 2.4384,                 !- X,Y,Z Vertex 2 {m}
-  18.288, 0, 2.4384;                      !- X,Y,Z Vertex 3 {m}
-
-OS:Space,
-  {72bb2751-ff68-49fc-b379-27c64273329a}, !- Handle
-  unfinished attic space,                 !- Name
-  {5cf6b526-add4-4c59-8516-87a35f502d3f}, !- Space Type Name
-  ,                                       !- Default Construction Set Name
-  ,                                       !- Default Schedule Set Name
-  ,                                       !- Direction of Relative North {deg}
-  ,                                       !- X Origin {m}
-  ,                                       !- Y Origin {m}
-  ,                                       !- Z Origin {m}
-  ,                                       !- Building Story Name
-  {6743109f-1019-4c92-b080-03e05178e8b4}; !- Thermal Zone Name
-
-OS:ThermalZone,
-  {6743109f-1019-4c92-b080-03e05178e8b4}, !- Handle
-  unfinished attic zone,                  !- Name
-  ,                                       !- Multiplier
-  ,                                       !- Ceiling Height {m}
-  ,                                       !- Volume {m3}
-  ,                                       !- Floor Area {m2}
-  ,                                       !- Zone Inside Convection Algorithm
-  ,                                       !- Zone Outside Convection Algorithm
-  ,                                       !- Zone Conditioning Equipment List Name
-  {a2c4a812-8368-4d78-8141-760e1a108f24}, !- Zone Air Inlet Port List
-  {ddb88add-c241-4eb4-b7de-531987b346ac}, !- Zone Air Exhaust Port List
-  {f52fde0a-c5d4-4ceb-a481-8f387ef6fe3a}, !- Zone Air Node Name
-  {76c6284e-59c2-4959-85ba-689ac3dd420b}, !- Zone Return Air Port List
-  ,                                       !- Primary Daylighting Control Name
-  ,                                       !- Fraction of Zone Controlled by Primary Daylighting Control
-  ,                                       !- Secondary Daylighting Control Name
-  ,                                       !- Fraction of Zone Controlled by Secondary Daylighting Control
-  ,                                       !- Illuminance Map Name
-  ,                                       !- Group Rendering Name
-  ,                                       !- Thermostat Name
-  No;                                     !- Use Ideal Air Loads
-
-OS:Node,
-  {6308e2d5-3409-4d45-ac5e-d5af0fb3ec8d}, !- Handle
-  Node 9,                                 !- Name
-  {f52fde0a-c5d4-4ceb-a481-8f387ef6fe3a}, !- Inlet Port
-  ;                                       !- Outlet Port
-
-OS:Connection,
-  {f52fde0a-c5d4-4ceb-a481-8f387ef6fe3a}, !- Handle
-  {e7de8a0b-4dab-4f95-9d21-58dbd7ef431b}, !- Name
-  {6743109f-1019-4c92-b080-03e05178e8b4}, !- Source Object
-  11,                                     !- Outlet Port
-  {6308e2d5-3409-4d45-ac5e-d5af0fb3ec8d}, !- Target Object
-  2;                                      !- Inlet Port
-
-OS:PortList,
-  {a2c4a812-8368-4d78-8141-760e1a108f24}, !- Handle
-  {5c0cb6c2-5835-45b4-9d19-8f5acb3b8ae8}, !- Name
-  {6743109f-1019-4c92-b080-03e05178e8b4}; !- HVAC Component
-
-OS:PortList,
-  {ddb88add-c241-4eb4-b7de-531987b346ac}, !- Handle
-  {7d008957-e0e6-461d-93ad-3abb9fbf7640}, !- Name
-  {6743109f-1019-4c92-b080-03e05178e8b4}; !- HVAC Component
-
-OS:PortList,
-  {76c6284e-59c2-4959-85ba-689ac3dd420b}, !- Handle
-  {d5ee6c76-187e-4bea-afb3-96b4523264da}, !- Name
-  {6743109f-1019-4c92-b080-03e05178e8b4}; !- HVAC Component
-
-OS:Sizing:Zone,
-  {b959d68d-1833-4b44-91dd-de0efe7d8f1a}, !- Handle
-  {6743109f-1019-4c92-b080-03e05178e8b4}, !- Zone or ZoneList Name
-  SupplyAirTemperature,                   !- Zone Cooling Design Supply Air Temperature Input Method
-  14,                                     !- Zone Cooling Design Supply Air Temperature {C}
-  11.11,                                  !- Zone Cooling Design Supply Air Temperature Difference {deltaC}
-  SupplyAirTemperature,                   !- Zone Heating Design Supply Air Temperature Input Method
-  40,                                     !- Zone Heating Design Supply Air Temperature {C}
-  11.11,                                  !- Zone Heating Design Supply Air Temperature Difference {deltaC}
-  0.0085,                                 !- Zone Cooling Design Supply Air Humidity Ratio {kg-H2O/kg-air}
-  0.008,                                  !- Zone Heating Design Supply Air Humidity Ratio {kg-H2O/kg-air}
-  ,                                       !- Zone Heating Sizing Factor
-  ,                                       !- Zone Cooling Sizing Factor
-  DesignDay,                              !- Cooling Design Air Flow Method
-  ,                                       !- Cooling Design Air Flow Rate {m3/s}
-  ,                                       !- Cooling Minimum Air Flow per Zone Floor Area {m3/s-m2}
-  ,                                       !- Cooling Minimum Air Flow {m3/s}
-  ,                                       !- Cooling Minimum Air Flow Fraction
-  DesignDay,                              !- Heating Design Air Flow Method
-  ,                                       !- Heating Design Air Flow Rate {m3/s}
-  ,                                       !- Heating Maximum Air Flow per Zone Floor Area {m3/s-m2}
-  ,                                       !- Heating Maximum Air Flow {m3/s}
-  ,                                       !- Heating Maximum Air Flow Fraction
-  ,                                       !- Design Zone Air Distribution Effectiveness in Cooling Mode
-  ,                                       !- Design Zone Air Distribution Effectiveness in Heating Mode
-  No,                                     !- Account for Dedicated Outdoor Air System
-  NeutralSupplyAir,                       !- Dedicated Outdoor Air System Control Strategy
-  autosize,                               !- Dedicated Outdoor Air Low Setpoint Temperature for Design {C}
-  autosize;                               !- Dedicated Outdoor Air High Setpoint Temperature for Design {C}
-
-OS:ZoneHVAC:EquipmentList,
-  {9a69c075-09a3-4d1f-8eaa-807aedfab4c3}, !- Handle
-  Zone HVAC Equipment List 9,             !- Name
-  {6743109f-1019-4c92-b080-03e05178e8b4}; !- Thermal Zone
-
-OS:SpaceType,
-  {5cf6b526-add4-4c59-8516-87a35f502d3f}, !- Handle
-  Space Type 3,                           !- Name
-  ,                                       !- Default Construction Set Name
-  ,                                       !- Default Schedule Set Name
-  ,                                       !- Group Rendering Name
-  ,                                       !- Design Specification Outdoor Air Object Name
-  ,                                       !- Standards Template
-  ,                                       !- Standards Building Type
-  unfinished attic;                       !- Standards Space Type
-
-OS:BuildingUnit,
-  {7f57d884-51c6-4878-b097-bc7101e19d73}, !- Handle
-  unit 1,                                 !- Name
-  ,                                       !- Rendering Color
-  Residential;                            !- Building Unit Type
-
-OS:AdditionalProperties,
-  {55245ece-c991-48de-969f-51b3a66eaa0d}, !- Handle
-  {7f57d884-51c6-4878-b097-bc7101e19d73}, !- Object Name
-  Units Represented,                      !- Feature Name 1
-  Integer,                                !- Feature Data Type 1
-  1,                                      !- Feature Value 1
-  NumberOfBedrooms,                       !- Feature Name 2
-  Integer,                                !- Feature Data Type 2
-  3,                                      !- Feature Value 2
-  NumberOfBathrooms,                      !- Feature Name 3
-  Double,                                 !- Feature Data Type 3
-  2,                                      !- Feature Value 3
-  NumberOfOccupants,                      !- Feature Name 4
-  Double,                                 !- Feature Data Type 4
-  3.3900000000000001;                     !- Feature Value 4
-
-OS:BuildingUnit,
-  {1dbdb33e-a114-4b37-ab96-d17e79d6d57f}, !- Handle
-  unit 2,                                 !- Name
-  ,                                       !- Rendering Color
-  Residential;                            !- Building Unit Type
-
-OS:AdditionalProperties,
-  {db298d2f-4b54-437f-9c88-b1f1a279982a}, !- Handle
-  {1dbdb33e-a114-4b37-ab96-d17e79d6d57f}, !- Object Name
-  Units Represented,                      !- Feature Name 1
-  Integer,                                !- Feature Data Type 1
-  1,                                      !- Feature Value 1
-  NumberOfBedrooms,                       !- Feature Name 2
-  Integer,                                !- Feature Data Type 2
-  3,                                      !- Feature Value 2
-  NumberOfBathrooms,                      !- Feature Name 3
-  Double,                                 !- Feature Data Type 3
-  2,                                      !- Feature Value 3
-  NumberOfOccupants,                      !- Feature Name 4
-  Double,                                 !- Feature Data Type 4
-  3.3900000000000001;                     !- Feature Value 4
-
-OS:BuildingUnit,
-  {5f276236-7380-43e4-bcb6-e27dc7f3986a}, !- Handle
-  unit 3,                                 !- Name
-  ,                                       !- Rendering Color
-  Residential;                            !- Building Unit Type
-
-OS:AdditionalProperties,
-  {abfe1194-28df-402d-ab4c-e8c18c2cf4b8}, !- Handle
-  {5f276236-7380-43e4-bcb6-e27dc7f3986a}, !- Object Name
-  Units Represented,                      !- Feature Name 1
-  Integer,                                !- Feature Data Type 1
-  1,                                      !- Feature Value 1
-  NumberOfBedrooms,                       !- Feature Name 2
-  Integer,                                !- Feature Data Type 2
-  3,                                      !- Feature Value 2
-  NumberOfBathrooms,                      !- Feature Name 3
-  Double,                                 !- Feature Data Type 3
-  2,                                      !- Feature Value 3
-  NumberOfOccupants,                      !- Feature Name 4
-  Double,                                 !- Feature Data Type 4
-  3.3900000000000001;                     !- Feature Value 4
-
-OS:BuildingUnit,
-  {630278f3-9247-47e1-ae52-f1a78b931d80}, !- Handle
-  unit 4,                                 !- Name
-  ,                                       !- Rendering Color
-  Residential;                            !- Building Unit Type
-
-OS:AdditionalProperties,
-  {4130cc96-6279-4c4d-89d3-a69cd781d01c}, !- Handle
-  {630278f3-9247-47e1-ae52-f1a78b931d80}, !- Object Name
-  Units Represented,                      !- Feature Name 1
-  Integer,                                !- Feature Data Type 1
-  1,                                      !- Feature Value 1
-  NumberOfBedrooms,                       !- Feature Name 2
-  Integer,                                !- Feature Data Type 2
-  3,                                      !- Feature Value 2
-  NumberOfBathrooms,                      !- Feature Name 3
-  Double,                                 !- Feature Data Type 3
-  2,                                      !- Feature Value 3
-  NumberOfOccupants,                      !- Feature Name 4
-  Double,                                 !- Feature Data Type 4
-  3.3900000000000001;                     !- Feature Value 4
-
-OS:Surface,
-  {8f36d035-2e59-430a-9955-b54aef862134}, !- Handle
-  Surface 18,                             !- Name
-  Floor,                                  !- Surface Type
-  ,                                       !- Construction Name
-  {72bb2751-ff68-49fc-b379-27c64273329a}, !- Space Name
-  Surface,                                !- Outside Boundary Condition
-  {37994aee-787e-4ae6-b991-bb16018cf646}, !- Outside Boundary Condition Object
-  NoSun,                                  !- Sun Exposure
-  NoWind,                                 !- Wind Exposure
-  ,                                       !- View Factor to Ground
-  ,                                       !- Number of Vertices
-  18.288, 0, 2.4384,                      !- X,Y,Z Vertex 1 {m}
-  18.288, -9.144, 2.4384,                 !- X,Y,Z Vertex 2 {m}
-  13.716, -9.144, 2.4384,                 !- X,Y,Z Vertex 3 {m}
-  13.716, 0, 2.4384;                      !- X,Y,Z Vertex 4 {m}
-
-OS:Surface,
-  {4b228632-c1c0-41f3-8d15-c1c0bb280055}, !- Handle
-  Surface 19,                             !- Name
-  Floor,                                  !- Surface Type
-  ,                                       !- Construction Name
-  {72bb2751-ff68-49fc-b379-27c64273329a}, !- Space Name
-  Surface,                                !- Outside Boundary Condition
-  {2ca47f37-2c57-4714-a327-b414f5450a69}, !- Outside Boundary Condition Object
-  NoSun,                                  !- Sun Exposure
-  NoWind,                                 !- Wind Exposure
-  ,                                       !- View Factor to Ground
-  ,                                       !- Number of Vertices
-  4.572, 0, 2.4384,                       !- X,Y,Z Vertex 1 {m}
-  4.572, -9.144, 2.4384,                  !- X,Y,Z Vertex 2 {m}
-  0, -9.144, 2.4384,                      !- X,Y,Z Vertex 3 {m}
-  0, 0, 2.4384;                           !- X,Y,Z Vertex 4 {m}
-
-OS:Surface,
-  {008a794c-a9b2-4036-ab21-fe219fcae4bc}, !- Handle
-  Surface 20,                             !- Name
-  Floor,                                  !- Surface Type
-  ,                                       !- Construction Name
-  {72bb2751-ff68-49fc-b379-27c64273329a}, !- Space Name
-  Surface,                                !- Outside Boundary Condition
-  {badb1aca-076a-4a93-ad41-9f5bcd064725}, !- Outside Boundary Condition Object
-  NoSun,                                  !- Sun Exposure
-  NoWind,                                 !- Wind Exposure
-  ,                                       !- View Factor to Ground
-  ,                                       !- Number of Vertices
-  9.144, 0, 2.4384,                       !- X,Y,Z Vertex 1 {m}
-  9.144, -9.144, 2.4384,                  !- X,Y,Z Vertex 2 {m}
-  4.572, -9.144, 2.4384,                  !- X,Y,Z Vertex 3 {m}
-  4.572, 0, 2.4384;                       !- X,Y,Z Vertex 4 {m}
-
-OS:External:File,
-  {1a9d6e2e-c97c-43b6-b139-38a5544dff29}, !- Handle
->>>>>>> ed7d523f
+  {7b308f25-0218-4eba-82aa-182a4642a749}, !- Handle
   8760.csv,                               !- Name
   8760.csv;                               !- File Name
 
 OS:Schedule:Day,
-<<<<<<< HEAD
-  {42b7dbc0-7142-49be-b697-b53005342ac3}, !- Handle
-=======
-  {157e1f41-cd2e-4928-8949-15a68db4a62f}, !- Handle
->>>>>>> ed7d523f
+  {f9891fe6-11c3-419b-82bd-4063b5627d47}, !- Handle
   Schedule Day 1,                         !- Name
   ,                                       !- Schedule Type Limits Name
   ,                                       !- Interpolate to Timestep
@@ -2773,11 +917,7 @@
   0;                                      !- Value Until Time 1
 
 OS:Schedule:Day,
-<<<<<<< HEAD
-  {a827451c-9290-4d98-b193-1646f0da041b}, !- Handle
-=======
-  {c2009c87-450b-4b05-bbf7-72e4cbfd58aa}, !- Handle
->>>>>>> ed7d523f
+  {8f9c2b53-0923-4963-b589-a9698e116d74}, !- Handle
   Schedule Day 2,                         !- Name
   ,                                       !- Schedule Type Limits Name
   ,                                       !- Interpolate to Timestep
@@ -2786,17 +926,10 @@
   1;                                      !- Value Until Time 1
 
 OS:Schedule:File,
-<<<<<<< HEAD
-  {dd29043e-b792-4045-92e8-07f83e669575}, !- Handle
+  {acb9b9ef-8271-45a2-9493-57a84af74666}, !- Handle
   occupants,                              !- Name
-  {91011e80-05b4-443a-91bc-45402221ee0b}, !- Schedule Type Limits Name
-  {3d849126-e7e1-4418-af60-eb86d8e809e6}, !- External File Name
-=======
-  {2a3039b9-2d4b-4645-b9c1-947a7cd04304}, !- Handle
-  occupants,                              !- Name
-  {4b67e9c5-8597-429d-ae55-5a025d36af68}, !- Schedule Type Limits Name
-  {1a9d6e2e-c97c-43b6-b139-38a5544dff29}, !- External File Name
->>>>>>> ed7d523f
+  {d1c3f8b4-47db-42b3-b6b0-786f67f51ec6}, !- Schedule Type Limits Name
+  {7b308f25-0218-4eba-82aa-182a4642a749}, !- External File Name
   1,                                      !- Column Number
   1,                                      !- Rows to Skip at Top
   8760,                                   !- Number of Hours of Data
@@ -2805,40 +938,23 @@
   60;                                     !- Minutes per Item
 
 OS:Schedule:Ruleset,
-<<<<<<< HEAD
-  {54627267-155f-47e9-b7d8-db35783feeee}, !- Handle
+  {6ed30d42-be8b-41e6-97de-d3959047f822}, !- Handle
   Schedule Ruleset 1,                     !- Name
-  {bb098c90-fa8c-42cf-a98d-721af93889fb}, !- Schedule Type Limits Name
-  {b4919d6f-b37b-4c32-a24a-bd41cb706d37}; !- Default Day Schedule Name
+  {07f4a474-9d88-4d0d-acc8-c205e09d7fb1}, !- Schedule Type Limits Name
+  {36d6f0cb-0708-4718-95ca-1624515ba3df}; !- Default Day Schedule Name
 
 OS:Schedule:Day,
-  {b4919d6f-b37b-4c32-a24a-bd41cb706d37}, !- Handle
+  {36d6f0cb-0708-4718-95ca-1624515ba3df}, !- Handle
   Schedule Day 3,                         !- Name
-  {bb098c90-fa8c-42cf-a98d-721af93889fb}, !- Schedule Type Limits Name
-=======
-  {a0364341-393d-45c2-97fb-d6dacae686b1}, !- Handle
-  Schedule Ruleset 1,                     !- Name
-  {6644be5d-8cec-4cea-95d8-8f49be39d486}, !- Schedule Type Limits Name
-  {a2bf4be7-b6d6-409a-8b98-7941cb6a14e5}; !- Default Day Schedule Name
-
-OS:Schedule:Day,
-  {a2bf4be7-b6d6-409a-8b98-7941cb6a14e5}, !- Handle
-  Schedule Day 3,                         !- Name
-  {6644be5d-8cec-4cea-95d8-8f49be39d486}, !- Schedule Type Limits Name
->>>>>>> ed7d523f
+  {07f4a474-9d88-4d0d-acc8-c205e09d7fb1}, !- Schedule Type Limits Name
   ,                                       !- Interpolate to Timestep
   24,                                     !- Hour 1
   0,                                      !- Minute 1
   112.539290946133;                       !- Value Until Time 1
 
 OS:People:Definition,
-<<<<<<< HEAD
-  {890bb81e-b1e4-4383-9e36-9aae77dc3fb3}, !- Handle
-  res occupants|living space,             !- Name
-=======
-  {31962128-e9be-4ad7-abeb-d015ec3830ec}, !- Handle
+  {c5f9512a-bbde-4aee-848d-45761604873b}, !- Handle
   res occupants|finished basement space,  !- Name
->>>>>>> ed7d523f
   People,                                 !- Number of People Calculation Method
   1.695,                                  !- Number of People {people}
   ,                                       !- People per Space Floor Area {person/m2}
@@ -2850,21 +966,12 @@
   ZoneAveraged;                           !- Mean Radiant Temperature Calculation Type
 
 OS:People,
-<<<<<<< HEAD
-  {3e721ac4-edb5-4672-a8cf-5a0c09170c8b}, !- Handle
-  res occupants|living space,             !- Name
-  {890bb81e-b1e4-4383-9e36-9aae77dc3fb3}, !- People Definition Name
-  {001a697b-d736-4654-813c-272d7d88cbfe}, !- Space or SpaceType Name
-  {dd29043e-b792-4045-92e8-07f83e669575}, !- Number of People Schedule Name
-  {54627267-155f-47e9-b7d8-db35783feeee}, !- Activity Level Schedule Name
-=======
-  {11dc9fa7-70d4-4eba-b792-4076e0b5e91a}, !- Handle
+  {04482c43-f155-44ea-b995-dd03c74431d5}, !- Handle
   res occupants|finished basement space,  !- Name
-  {31962128-e9be-4ad7-abeb-d015ec3830ec}, !- People Definition Name
-  {0651ad58-0283-45f1-a0ca-6a059ee39579}, !- Space or SpaceType Name
-  {2a3039b9-2d4b-4645-b9c1-947a7cd04304}, !- Number of People Schedule Name
-  {a0364341-393d-45c2-97fb-d6dacae686b1}, !- Activity Level Schedule Name
->>>>>>> ed7d523f
+  {c5f9512a-bbde-4aee-848d-45761604873b}, !- People Definition Name
+  {6a95728e-5f5c-42ca-b766-40ae2c2045ef}, !- Space or SpaceType Name
+  {acb9b9ef-8271-45a2-9493-57a84af74666}, !- Number of People Schedule Name
+  {6ed30d42-be8b-41e6-97de-d3959047f822}, !- Activity Level Schedule Name
   ,                                       !- Surface Name/Angle Factor List Name
   ,                                       !- Work Efficiency Schedule Name
   ,                                       !- Clothing Insulation Schedule Name
@@ -2872,11 +979,7 @@
   1;                                      !- Multiplier
 
 OS:ScheduleTypeLimits,
-<<<<<<< HEAD
-  {bb098c90-fa8c-42cf-a98d-721af93889fb}, !- Handle
-=======
-  {6644be5d-8cec-4cea-95d8-8f49be39d486}, !- Handle
->>>>>>> ed7d523f
+  {07f4a474-9d88-4d0d-acc8-c205e09d7fb1}, !- Handle
   ActivityLevel,                          !- Name
   0,                                      !- Lower Limit Value
   ,                                       !- Upper Limit Value
@@ -2884,24 +987,15 @@
   ActivityLevel;                          !- Unit Type
 
 OS:ScheduleTypeLimits,
-<<<<<<< HEAD
-  {91011e80-05b4-443a-91bc-45402221ee0b}, !- Handle
-=======
-  {4b67e9c5-8597-429d-ae55-5a025d36af68}, !- Handle
->>>>>>> ed7d523f
+  {d1c3f8b4-47db-42b3-b6b0-786f67f51ec6}, !- Handle
   Fractional,                             !- Name
   0,                                      !- Lower Limit Value
   1,                                      !- Upper Limit Value
   Continuous;                             !- Numeric Type
 
 OS:People:Definition,
-<<<<<<< HEAD
-  {8999e550-74f6-44e0-9f26-ab2655407bec}, !- Handle
-  res occupants|finished basement space,  !- Name
-=======
-  {01d12c81-44f6-4f60-8e09-1fae5bb19e65}, !- Handle
+  {65747549-5f7d-44bc-8dc2-febb772f2bb2}, !- Handle
   res occupants|living space,             !- Name
->>>>>>> ed7d523f
   People,                                 !- Number of People Calculation Method
   1.695,                                  !- Number of People {people}
   ,                                       !- People per Space Floor Area {person/m2}
@@ -2913,258 +1007,64 @@
   ZoneAveraged;                           !- Mean Radiant Temperature Calculation Type
 
 OS:People,
-<<<<<<< HEAD
-  {a3fa23c1-a3d2-45d0-bbfc-ca492913d52e}, !- Handle
-  res occupants|finished basement space,  !- Name
-  {8999e550-74f6-44e0-9f26-ab2655407bec}, !- People Definition Name
-  {0d6efa09-fadb-4313-865c-1ea6362eb1cd}, !- Space or SpaceType Name
-  {dd29043e-b792-4045-92e8-07f83e669575}, !- Number of People Schedule Name
-  {54627267-155f-47e9-b7d8-db35783feeee}, !- Activity Level Schedule Name
-=======
-  {7922e081-f0e4-47f2-8414-6e1482a57bc8}, !- Handle
+  {90053580-099e-40ea-8b71-2a9aba931dba}, !- Handle
   res occupants|living space,             !- Name
-  {01d12c81-44f6-4f60-8e09-1fae5bb19e65}, !- People Definition Name
-  {1e492c66-3d44-450e-94b5-d601ea65a7e3}, !- Space or SpaceType Name
-  {2a3039b9-2d4b-4645-b9c1-947a7cd04304}, !- Number of People Schedule Name
-  {a0364341-393d-45c2-97fb-d6dacae686b1}, !- Activity Level Schedule Name
+  {65747549-5f7d-44bc-8dc2-febb772f2bb2}, !- People Definition Name
+  {fbe953d1-9f3b-472f-8c48-d83f19ebeb07}, !- Space or SpaceType Name
+  {acb9b9ef-8271-45a2-9493-57a84af74666}, !- Number of People Schedule Name
+  {6ed30d42-be8b-41e6-97de-d3959047f822}, !- Activity Level Schedule Name
   ,                                       !- Surface Name/Angle Factor List Name
   ,                                       !- Work Efficiency Schedule Name
   ,                                       !- Clothing Insulation Schedule Name
   ,                                       !- Air Velocity Schedule Name
   1;                                      !- Multiplier
 
-OS:Schedule:Day,
-  {f690f18c-2b1b-4e58-a0ac-744a1e6021da}, !- Handle
-  Schedule Day 4,                         !- Name
-  ,                                       !- Schedule Type Limits Name
-  ,                                       !- Interpolate to Timestep
-  24,                                     !- Hour 1
-  0,                                      !- Minute 1
-  0;                                      !- Value Until Time 1
-
-OS:Schedule:Day,
-  {265579a3-7a11-45ed-a5aa-1c7b965d36a0}, !- Handle
-  Schedule Day 5,                         !- Name
-  ,                                       !- Schedule Type Limits Name
-  ,                                       !- Interpolate to Timestep
-  24,                                     !- Hour 1
-  0,                                      !- Minute 1
-  1;                                      !- Value Until Time 1
-
-OS:People:Definition,
-  {05ab3855-8eb6-4cd0-9fcf-ff37d6f82ebc}, !- Handle
-  res occupants|unit 2|living space|unit 2|story 1, !- Name
-  People,                                 !- Number of People Calculation Method
-  1.695,                                  !- Number of People {people}
-  ,                                       !- People per Space Floor Area {person/m2}
-  ,                                       !- Space Floor Area per Person {m2/person}
-  0.319734,                               !- Fraction Radiant
-  0.573,                                  !- Sensible Heat Fraction
-  0,                                      !- Carbon Dioxide Generation Rate {m3/s-W}
-  No,                                     !- Enable ASHRAE 55 Comfort Warnings
-  ZoneAveraged;                           !- Mean Radiant Temperature Calculation Type
-
-OS:People,
-  {f35fea46-8275-432e-b82a-b14d5cfa2f98}, !- Handle
-  res occupants|unit 2|living space|unit 2|story 1, !- Name
-  {05ab3855-8eb6-4cd0-9fcf-ff37d6f82ebc}, !- People Definition Name
-  {01d39d8a-33f9-474b-a774-a86cc4b64f47}, !- Space or SpaceType Name
-  {2a3039b9-2d4b-4645-b9c1-947a7cd04304}, !- Number of People Schedule Name
-  {a0364341-393d-45c2-97fb-d6dacae686b1}, !- Activity Level Schedule Name
-  ,                                       !- Surface Name/Angle Factor List Name
-  ,                                       !- Work Efficiency Schedule Name
-  ,                                       !- Clothing Insulation Schedule Name
-  ,                                       !- Air Velocity Schedule Name
-  1;                                      !- Multiplier
-
-OS:People:Definition,
-  {362f14a4-acb6-4ee5-992d-81f7532d6024}, !- Handle
-  res occupants|unit 2|finished basement space|unit 2, !- Name
-  People,                                 !- Number of People Calculation Method
-  1.695,                                  !- Number of People {people}
-  ,                                       !- People per Space Floor Area {person/m2}
-  ,                                       !- Space Floor Area per Person {m2/person}
-  0.319734,                               !- Fraction Radiant
-  0.573,                                  !- Sensible Heat Fraction
-  0,                                      !- Carbon Dioxide Generation Rate {m3/s-W}
-  No,                                     !- Enable ASHRAE 55 Comfort Warnings
-  ZoneAveraged;                           !- Mean Radiant Temperature Calculation Type
-
-OS:People,
-  {e97e07a9-aa59-4d14-acd6-19e30f6b4a55}, !- Handle
-  res occupants|unit 2|finished basement space|unit 2, !- Name
-  {362f14a4-acb6-4ee5-992d-81f7532d6024}, !- People Definition Name
-  {4d468de2-cbd9-4121-ab2b-0b41b5ac3d85}, !- Space or SpaceType Name
-  {2a3039b9-2d4b-4645-b9c1-947a7cd04304}, !- Number of People Schedule Name
-  {a0364341-393d-45c2-97fb-d6dacae686b1}, !- Activity Level Schedule Name
-  ,                                       !- Surface Name/Angle Factor List Name
-  ,                                       !- Work Efficiency Schedule Name
-  ,                                       !- Clothing Insulation Schedule Name
-  ,                                       !- Air Velocity Schedule Name
-  1;                                      !- Multiplier
-
-OS:Schedule:Day,
-  {53a17a6f-10ee-4e99-bd5d-8275f32e48a6}, !- Handle
-  Schedule Day 6,                         !- Name
-  ,                                       !- Schedule Type Limits Name
-  ,                                       !- Interpolate to Timestep
-  24,                                     !- Hour 1
-  0,                                      !- Minute 1
-  0;                                      !- Value Until Time 1
-
-OS:Schedule:Day,
-  {05bfa08e-9a10-4919-b1c2-3f6bab6134ee}, !- Handle
-  Schedule Day 7,                         !- Name
-  ,                                       !- Schedule Type Limits Name
-  ,                                       !- Interpolate to Timestep
-  24,                                     !- Hour 1
-  0,                                      !- Minute 1
-  1;                                      !- Value Until Time 1
-
-OS:People:Definition,
-  {7a0b4c1b-7ed0-4fb5-b1d8-1d9cb86e7d2e}, !- Handle
-  res occupants|unit 3|living space|unit 3|story 1, !- Name
-  People,                                 !- Number of People Calculation Method
-  1.695,                                  !- Number of People {people}
-  ,                                       !- People per Space Floor Area {person/m2}
-  ,                                       !- Space Floor Area per Person {m2/person}
-  0.319734,                               !- Fraction Radiant
-  0.573,                                  !- Sensible Heat Fraction
-  0,                                      !- Carbon Dioxide Generation Rate {m3/s-W}
-  No,                                     !- Enable ASHRAE 55 Comfort Warnings
-  ZoneAveraged;                           !- Mean Radiant Temperature Calculation Type
-
-OS:People,
-  {5e3f7f0b-4345-4cf4-8706-e8bf0e702439}, !- Handle
-  res occupants|unit 3|living space|unit 3|story 1, !- Name
-  {7a0b4c1b-7ed0-4fb5-b1d8-1d9cb86e7d2e}, !- People Definition Name
-  {0c727661-c0f9-4782-82ae-c338a92e3f19}, !- Space or SpaceType Name
-  {2a3039b9-2d4b-4645-b9c1-947a7cd04304}, !- Number of People Schedule Name
-  {a0364341-393d-45c2-97fb-d6dacae686b1}, !- Activity Level Schedule Name
-  ,                                       !- Surface Name/Angle Factor List Name
-  ,                                       !- Work Efficiency Schedule Name
-  ,                                       !- Clothing Insulation Schedule Name
-  ,                                       !- Air Velocity Schedule Name
-  1;                                      !- Multiplier
-
-OS:People:Definition,
-  {642ad7ad-293d-4c0c-aa30-9cce4dd958ba}, !- Handle
-  res occupants|unit 3|finished basement space|unit 3, !- Name
-  People,                                 !- Number of People Calculation Method
-  1.695,                                  !- Number of People {people}
-  ,                                       !- People per Space Floor Area {person/m2}
-  ,                                       !- Space Floor Area per Person {m2/person}
-  0.319734,                               !- Fraction Radiant
-  0.573,                                  !- Sensible Heat Fraction
-  0,                                      !- Carbon Dioxide Generation Rate {m3/s-W}
-  No,                                     !- Enable ASHRAE 55 Comfort Warnings
-  ZoneAveraged;                           !- Mean Radiant Temperature Calculation Type
-
-OS:People,
-  {d0b6d5cf-ddb7-43d7-9af2-97a70df268c4}, !- Handle
-  res occupants|unit 3|finished basement space|unit 3, !- Name
-  {642ad7ad-293d-4c0c-aa30-9cce4dd958ba}, !- People Definition Name
-  {4440f8ee-6056-4fbf-8909-5963e7e88d7b}, !- Space or SpaceType Name
-  {2a3039b9-2d4b-4645-b9c1-947a7cd04304}, !- Number of People Schedule Name
-  {a0364341-393d-45c2-97fb-d6dacae686b1}, !- Activity Level Schedule Name
-  ,                                       !- Surface Name/Angle Factor List Name
-  ,                                       !- Work Efficiency Schedule Name
-  ,                                       !- Clothing Insulation Schedule Name
-  ,                                       !- Air Velocity Schedule Name
-  1;                                      !- Multiplier
-
-OS:Schedule:Day,
-  {dd97e1b0-82e1-402a-a8ee-a579648f5fd2}, !- Handle
-  Schedule Day 8,                         !- Name
-  ,                                       !- Schedule Type Limits Name
-  ,                                       !- Interpolate to Timestep
-  24,                                     !- Hour 1
-  0,                                      !- Minute 1
-  0;                                      !- Value Until Time 1
-
-OS:Schedule:Day,
-  {e6d0a55e-8ff0-43bc-8ba2-fedf219ae066}, !- Handle
-  Schedule Day 9,                         !- Name
-  ,                                       !- Schedule Type Limits Name
-  ,                                       !- Interpolate to Timestep
-  24,                                     !- Hour 1
-  0,                                      !- Minute 1
-  1;                                      !- Value Until Time 1
-
-OS:People:Definition,
-  {e6fd7830-7961-4c70-8859-684bd31a89f8}, !- Handle
-  res occupants|unit 4|living space|unit 4|story 1, !- Name
-  People,                                 !- Number of People Calculation Method
-  1.695,                                  !- Number of People {people}
-  ,                                       !- People per Space Floor Area {person/m2}
-  ,                                       !- Space Floor Area per Person {m2/person}
-  0.319734,                               !- Fraction Radiant
-  0.573,                                  !- Sensible Heat Fraction
-  0,                                      !- Carbon Dioxide Generation Rate {m3/s-W}
-  No,                                     !- Enable ASHRAE 55 Comfort Warnings
-  ZoneAveraged;                           !- Mean Radiant Temperature Calculation Type
-
-OS:People,
-  {239f516b-1849-4228-87f9-b83db77d6448}, !- Handle
-  res occupants|unit 4|living space|unit 4|story 1, !- Name
-  {e6fd7830-7961-4c70-8859-684bd31a89f8}, !- People Definition Name
-  {97193d75-75fc-4bf5-b203-56a29c13d7b3}, !- Space or SpaceType Name
-  {2a3039b9-2d4b-4645-b9c1-947a7cd04304}, !- Number of People Schedule Name
-  {a0364341-393d-45c2-97fb-d6dacae686b1}, !- Activity Level Schedule Name
-  ,                                       !- Surface Name/Angle Factor List Name
-  ,                                       !- Work Efficiency Schedule Name
-  ,                                       !- Clothing Insulation Schedule Name
-  ,                                       !- Air Velocity Schedule Name
-  1;                                      !- Multiplier
-
-OS:People:Definition,
-  {deb0bcef-9114-400b-9824-494004fd2f1c}, !- Handle
-  res occupants|unit 4|finished basement space|unit 4, !- Name
-  People,                                 !- Number of People Calculation Method
-  1.695,                                  !- Number of People {people}
-  ,                                       !- People per Space Floor Area {person/m2}
-  ,                                       !- Space Floor Area per Person {m2/person}
-  0.319734,                               !- Fraction Radiant
-  0.573,                                  !- Sensible Heat Fraction
-  0,                                      !- Carbon Dioxide Generation Rate {m3/s-W}
-  No,                                     !- Enable ASHRAE 55 Comfort Warnings
-  ZoneAveraged;                           !- Mean Radiant Temperature Calculation Type
-
-OS:People,
-  {b2382292-5c6b-4b56-9ee2-aae39a8ad052}, !- Handle
-  res occupants|unit 4|finished basement space|unit 4, !- Name
-  {deb0bcef-9114-400b-9824-494004fd2f1c}, !- People Definition Name
-  {b74792bb-0258-4025-9845-36a57d1b8a7d}, !- Space or SpaceType Name
-  {2a3039b9-2d4b-4645-b9c1-947a7cd04304}, !- Number of People Schedule Name
-  {a0364341-393d-45c2-97fb-d6dacae686b1}, !- Activity Level Schedule Name
->>>>>>> ed7d523f
-  ,                                       !- Surface Name/Angle Factor List Name
-  ,                                       !- Work Efficiency Schedule Name
-  ,                                       !- Clothing Insulation Schedule Name
-  ,                                       !- Air Velocity Schedule Name
-  1;                                      !- Multiplier
-
 OS:ShadingSurfaceGroup,
-<<<<<<< HEAD
-  {f1590043-d0b9-4eb7-89ce-385f2d9238b3}, !- Handle
-=======
-  {f329a672-fe3e-4a69-a5c1-b29dbcbdc342}, !- Handle
->>>>>>> ed7d523f
+  {1860be8b-c5ab-4a47-9a9f-91bf11d5c88e}, !- Handle
   res eaves,                              !- Name
   Building;                               !- Shading Surface Type
 
 OS:ShadingSurface,
-<<<<<<< HEAD
-  {037182f0-1309-4ac8-96ce-971af21e9a8d}, !- Handle
+  {4303f744-ffe4-4fa0-b4f8-5439cd8a976b}, !- Handle
+  Surface 9 - res eaves,                  !- Name
+  ,                                       !- Construction Name
+  {1860be8b-c5ab-4a47-9a9f-91bf11d5c88e}, !- Shading Surface Group Name
+  ,                                       !- Transmittance Schedule Name
+  ,                                       !- Number of Vertices
+  5.1816, -9.144, 2.7432,                 !- X,Y,Z Vertex 1 {m}
+  5.1816, -4.572, 5.0292,                 !- X,Y,Z Vertex 2 {m}
+  4.572, -4.572, 5.0292,                  !- X,Y,Z Vertex 3 {m}
+  4.572, -9.144, 2.7432;                  !- X,Y,Z Vertex 4 {m}
+
+OS:ShadingSurface,
+  {c657cb22-0d8e-44c4-92de-6a76ea75b6bf}, !- Handle
+  Surface 9 - res eaves 1,                !- Name
+  ,                                       !- Construction Name
+  {1860be8b-c5ab-4a47-9a9f-91bf11d5c88e}, !- Shading Surface Group Name
+  ,                                       !- Transmittance Schedule Name
+  ,                                       !- Number of Vertices
+  -0.6096, -4.572, 5.0292,                !- X,Y,Z Vertex 1 {m}
+  -0.6096, -9.144, 2.7432,                !- X,Y,Z Vertex 2 {m}
+  0, -9.144, 2.7432,                      !- X,Y,Z Vertex 3 {m}
+  0, -4.572, 5.0292;                      !- X,Y,Z Vertex 4 {m}
+
+OS:ShadingSurface,
+  {1ef20c5c-eb91-4833-8318-6b10bf2d8e8f}, !- Handle
+  Surface 9 - res eaves 2,                !- Name
+  ,                                       !- Construction Name
+  {1860be8b-c5ab-4a47-9a9f-91bf11d5c88e}, !- Shading Surface Group Name
+  ,                                       !- Transmittance Schedule Name
+  ,                                       !- Number of Vertices
+  0, -9.7536, 2.4384,                     !- X,Y,Z Vertex 1 {m}
+  4.572, -9.7536, 2.4384,                 !- X,Y,Z Vertex 2 {m}
+  4.572, -9.144, 2.7432,                  !- X,Y,Z Vertex 3 {m}
+  0, -9.144, 2.7432;                      !- X,Y,Z Vertex 4 {m}
+
+OS:ShadingSurface,
+  {b8d5b506-2dda-4c01-823a-9e3a6773d007}, !- Handle
   Surface 8 - res eaves,                  !- Name
   ,                                       !- Construction Name
-  {f1590043-d0b9-4eb7-89ce-385f2d9238b3}, !- Shading Surface Group Name
-=======
-  {5fc7d007-f1a7-4d34-9372-22813fbd9b40}, !- Handle
-  Surface 8 - res eaves,                  !- Name
-  ,                                       !- Construction Name
-  {f329a672-fe3e-4a69-a5c1-b29dbcbdc342}, !- Shading Surface Group Name
->>>>>>> ed7d523f
+  {1860be8b-c5ab-4a47-9a9f-91bf11d5c88e}, !- Shading Surface Group Name
   ,                                       !- Transmittance Schedule Name
   ,                                       !- Number of Vertices
   -0.6096, 0, 2.7432,                     !- X,Y,Z Vertex 1 {m}
@@ -3173,17 +1073,10 @@
   0, 0, 2.7432;                           !- X,Y,Z Vertex 4 {m}
 
 OS:ShadingSurface,
-<<<<<<< HEAD
-  {bab34959-062e-4d15-8507-df3098eac267}, !- Handle
+  {29d4bef6-5594-4c9b-9c8f-b818135a88e3}, !- Handle
   Surface 8 - res eaves 1,                !- Name
   ,                                       !- Construction Name
-  {f1590043-d0b9-4eb7-89ce-385f2d9238b3}, !- Shading Surface Group Name
-=======
-  {6fb8c7ee-810e-41e2-b305-1464ace66ffb}, !- Handle
-  Surface 8 - res eaves 1,                !- Name
-  ,                                       !- Construction Name
-  {f329a672-fe3e-4a69-a5c1-b29dbcbdc342}, !- Shading Surface Group Name
->>>>>>> ed7d523f
+  {1860be8b-c5ab-4a47-9a9f-91bf11d5c88e}, !- Shading Surface Group Name
   ,                                       !- Transmittance Schedule Name
   ,                                       !- Number of Vertices
   5.1816, -4.572, 5.0292,                 !- X,Y,Z Vertex 1 {m}
@@ -3192,77 +1085,13 @@
   4.572, -4.572, 5.0292;                  !- X,Y,Z Vertex 4 {m}
 
 OS:ShadingSurface,
-<<<<<<< HEAD
-  {ec8c930c-c400-4da8-a3a3-78510d0be41d}, !- Handle
+  {854e81ce-97d9-48f2-a5aa-75c573660e12}, !- Handle
   Surface 8 - res eaves 2,                !- Name
   ,                                       !- Construction Name
-  {f1590043-d0b9-4eb7-89ce-385f2d9238b3}, !- Shading Surface Group Name
-=======
-  {cdbe697a-62bb-4565-b02b-ccfb89d6358f}, !- Handle
-  Surface 8 - res eaves 2,                !- Name
-  ,                                       !- Construction Name
-  {f329a672-fe3e-4a69-a5c1-b29dbcbdc342}, !- Shading Surface Group Name
->>>>>>> ed7d523f
+  {1860be8b-c5ab-4a47-9a9f-91bf11d5c88e}, !- Shading Surface Group Name
   ,                                       !- Transmittance Schedule Name
   ,                                       !- Number of Vertices
   4.572, 0.6096, 2.4384,                  !- X,Y,Z Vertex 1 {m}
   0, 0.6096, 2.4384,                      !- X,Y,Z Vertex 2 {m}
   0, 0, 2.7432,                           !- X,Y,Z Vertex 3 {m}
   4.572, 0, 2.7432;                       !- X,Y,Z Vertex 4 {m}
-
-OS:ShadingSurface,
-<<<<<<< HEAD
-  {1f410409-ec2f-48c6-8e72-a3ffe4bc851b}, !- Handle
-  Surface 9 - res eaves,                  !- Name
-  ,                                       !- Construction Name
-  {f1590043-d0b9-4eb7-89ce-385f2d9238b3}, !- Shading Surface Group Name
-=======
-  {307a2c9f-268f-4395-a19d-664a8edd27a4}, !- Handle
-  Surface 9 - res eaves,                  !- Name
-  ,                                       !- Construction Name
-  {f329a672-fe3e-4a69-a5c1-b29dbcbdc342}, !- Shading Surface Group Name
->>>>>>> ed7d523f
-  ,                                       !- Transmittance Schedule Name
-  ,                                       !- Number of Vertices
-  5.1816, -9.144, 2.7432,                 !- X,Y,Z Vertex 1 {m}
-  5.1816, -4.572, 5.0292,                 !- X,Y,Z Vertex 2 {m}
-  4.572, -4.572, 5.0292,                  !- X,Y,Z Vertex 3 {m}
-  4.572, -9.144, 2.7432;                  !- X,Y,Z Vertex 4 {m}
-
-OS:ShadingSurface,
-<<<<<<< HEAD
-  {d86acbcf-58dd-44b6-a0fa-0a65c252f475}, !- Handle
-  Surface 9 - res eaves 1,                !- Name
-  ,                                       !- Construction Name
-  {f1590043-d0b9-4eb7-89ce-385f2d9238b3}, !- Shading Surface Group Name
-=======
-  {14f3b9b1-d5ac-4ec6-8663-e816912e7855}, !- Handle
-  Surface 9 - res eaves 1,                !- Name
-  ,                                       !- Construction Name
-  {f329a672-fe3e-4a69-a5c1-b29dbcbdc342}, !- Shading Surface Group Name
->>>>>>> ed7d523f
-  ,                                       !- Transmittance Schedule Name
-  ,                                       !- Number of Vertices
-  -0.6096, -4.572, 5.0292,                !- X,Y,Z Vertex 1 {m}
-  -0.6096, -9.144, 2.7432,                !- X,Y,Z Vertex 2 {m}
-  0, -9.144, 2.7432,                      !- X,Y,Z Vertex 3 {m}
-  0, -4.572, 5.0292;                      !- X,Y,Z Vertex 4 {m}
-
-OS:ShadingSurface,
-<<<<<<< HEAD
-  {c2329d37-71b5-4ab3-8e80-c3a8af80bd73}, !- Handle
-  Surface 9 - res eaves 2,                !- Name
-  ,                                       !- Construction Name
-  {f1590043-d0b9-4eb7-89ce-385f2d9238b3}, !- Shading Surface Group Name
-=======
-  {e93052fb-2139-4bb4-9180-eeb1cbe5dafd}, !- Handle
-  Surface 9 - res eaves 2,                !- Name
-  ,                                       !- Construction Name
-  {f329a672-fe3e-4a69-a5c1-b29dbcbdc342}, !- Shading Surface Group Name
->>>>>>> ed7d523f
-  ,                                       !- Transmittance Schedule Name
-  ,                                       !- Number of Vertices
-  0, -9.7536, 2.4384,                     !- X,Y,Z Vertex 1 {m}
-  4.572, -9.7536, 2.4384,                 !- X,Y,Z Vertex 2 {m}
-  4.572, -9.144, 2.7432,                  !- X,Y,Z Vertex 3 {m}
-  0, -9.144, 2.7432;                      !- X,Y,Z Vertex 4 {m}
