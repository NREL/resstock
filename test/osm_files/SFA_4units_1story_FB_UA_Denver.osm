!- NOTE: Auto-generated from /test/osw_files/SFA_4units_1story_FB_UA_Denver.osw

OS:Version,
<<<<<<< HEAD
  {291d449d-700e-483c-baf1-681935134a1f}, !- Handle
  2.9.0;                                  !- Version Identifier

OS:SimulationControl,
  {999e7753-dd35-4fbc-bd8c-304704692538}, !- Handle
=======
  {e3270ad7-7430-4455-9d33-dc5a7f225a00}, !- Handle
  2.9.0;                                  !- Version Identifier

OS:SimulationControl,
  {1fc57830-dbda-4fc2-8457-868bd679dc77}, !- Handle
>>>>>>> d385fff4
  ,                                       !- Do Zone Sizing Calculation
  ,                                       !- Do System Sizing Calculation
  ,                                       !- Do Plant Sizing Calculation
  No;                                     !- Run Simulation for Sizing Periods

OS:Timestep,
<<<<<<< HEAD
  {2f77f798-ef31-42a3-a155-f8515c5bf879}, !- Handle
  6;                                      !- Number of Timesteps per Hour

OS:ShadowCalculation,
  {e55b21c3-1738-4205-b06c-f782b17828fd}, !- Handle
=======
  {4f37dd6d-c153-4874-9e0e-27c9e0745efe}, !- Handle
  6;                                      !- Number of Timesteps per Hour

OS:ShadowCalculation,
  {8346cf4c-ce25-454d-aa98-804a6fcfa852}, !- Handle
>>>>>>> d385fff4
  20,                                     !- Calculation Frequency
  200;                                    !- Maximum Figures in Shadow Overlap Calculations

OS:SurfaceConvectionAlgorithm:Outside,
<<<<<<< HEAD
  {513b6200-290e-4757-bc33-b692fca08187}, !- Handle
  DOE-2;                                  !- Algorithm

OS:SurfaceConvectionAlgorithm:Inside,
  {1eca977e-a77d-413f-8742-49bdc3a4f89a}, !- Handle
  TARP;                                   !- Algorithm

OS:ZoneCapacitanceMultiplier:ResearchSpecial,
  {12107470-7643-4734-b75d-b45f60762383}, !- Handle
=======
  {6bc18741-9d55-4478-8208-d0a268dcb77f}, !- Handle
  DOE-2;                                  !- Algorithm

OS:SurfaceConvectionAlgorithm:Inside,
  {3910414a-0fe7-4387-9c2b-5adb54e85ede}, !- Handle
  TARP;                                   !- Algorithm

OS:ZoneCapacitanceMultiplier:ResearchSpecial,
  {9bbf076f-4acc-4fca-abb7-f6f9b66f4f65}, !- Handle
>>>>>>> d385fff4
  ,                                       !- Temperature Capacity Multiplier
  15,                                     !- Humidity Capacity Multiplier
  ;                                       !- Carbon Dioxide Capacity Multiplier

OS:RunPeriod,
<<<<<<< HEAD
  {00b4d58e-81be-4afb-bb10-e3426f981087}, !- Handle
=======
  {ee199232-ca42-409b-b4e4-0576fd61d8df}, !- Handle
>>>>>>> d385fff4
  Run Period 1,                           !- Name
  1,                                      !- Begin Month
  1,                                      !- Begin Day of Month
  12,                                     !- End Month
  31,                                     !- End Day of Month
  ,                                       !- Use Weather File Holidays and Special Days
  ,                                       !- Use Weather File Daylight Saving Period
  ,                                       !- Apply Weekend Holiday Rule
  ,                                       !- Use Weather File Rain Indicators
  ,                                       !- Use Weather File Snow Indicators
  ;                                       !- Number of Times Runperiod to be Repeated

OS:YearDescription,
<<<<<<< HEAD
  {daecdc3f-225d-43c7-b7de-7ebccaee5c45}, !- Handle
=======
  {2305d858-ea8d-41d9-9551-5df058c91f43}, !- Handle
>>>>>>> d385fff4
  2007,                                   !- Calendar Year
  ,                                       !- Day of Week for Start Day
  ;                                       !- Is Leap Year

OS:WeatherFile,
<<<<<<< HEAD
  {2aca12b3-a0b9-4024-8599-f3ce8f11d9ba}, !- Handle
=======
  {540214fe-72a9-4d70-8475-9399a4480122}, !- Handle
>>>>>>> d385fff4
  Denver Intl Ap,                         !- City
  CO,                                     !- State Province Region
  USA,                                    !- Country
  TMY3,                                   !- Data Source
  725650,                                 !- WMO Number
  39.83,                                  !- Latitude {deg}
  -104.65,                                !- Longitude {deg}
  -7,                                     !- Time Zone {hr}
  1650,                                   !- Elevation {m}
  file:../weather/USA_CO_Denver.Intl.AP.725650_TMY3.epw, !- Url
  E23378AA;                               !- Checksum

OS:AdditionalProperties,
<<<<<<< HEAD
  {f23c171f-c16d-4773-9257-c69bf9f4cf6d}, !- Handle
  {2aca12b3-a0b9-4024-8599-f3ce8f11d9ba}, !- Object Name
=======
  {fb53abef-d598-4d9e-8950-36a13e92377f}, !- Handle
  {540214fe-72a9-4d70-8475-9399a4480122}, !- Object Name
>>>>>>> d385fff4
  EPWHeaderCity,                          !- Feature Name 1
  String,                                 !- Feature Data Type 1
  Denver Intl Ap,                         !- Feature Value 1
  EPWHeaderState,                         !- Feature Name 2
  String,                                 !- Feature Data Type 2
  CO,                                     !- Feature Value 2
  EPWHeaderCountry,                       !- Feature Name 3
  String,                                 !- Feature Data Type 3
  USA,                                    !- Feature Value 3
  EPWHeaderDataSource,                    !- Feature Name 4
  String,                                 !- Feature Data Type 4
  TMY3,                                   !- Feature Value 4
  EPWHeaderStation,                       !- Feature Name 5
  String,                                 !- Feature Data Type 5
  725650,                                 !- Feature Value 5
  EPWHeaderLatitude,                      !- Feature Name 6
  Double,                                 !- Feature Data Type 6
  39.829999999999998,                     !- Feature Value 6
  EPWHeaderLongitude,                     !- Feature Name 7
  Double,                                 !- Feature Data Type 7
  -104.65000000000001,                    !- Feature Value 7
  EPWHeaderTimezone,                      !- Feature Name 8
  Double,                                 !- Feature Data Type 8
  -7,                                     !- Feature Value 8
  EPWHeaderAltitude,                      !- Feature Name 9
  Double,                                 !- Feature Data Type 9
  5413.3858267716532,                     !- Feature Value 9
  EPWHeaderLocalPressure,                 !- Feature Name 10
  Double,                                 !- Feature Data Type 10
  0.81937567683596546,                    !- Feature Value 10
  EPWHeaderRecordsPerHour,                !- Feature Name 11
  Double,                                 !- Feature Data Type 11
  0,                                      !- Feature Value 11
  EPWDataAnnualAvgDrybulb,                !- Feature Name 12
  Double,                                 !- Feature Data Type 12
  51.575616438356228,                     !- Feature Value 12
  EPWDataAnnualMinDrybulb,                !- Feature Name 13
  Double,                                 !- Feature Data Type 13
  -2.9200000000000017,                    !- Feature Value 13
  EPWDataAnnualMaxDrybulb,                !- Feature Name 14
  Double,                                 !- Feature Data Type 14
  104,                                    !- Feature Value 14
  EPWDataCDD50F,                          !- Feature Name 15
  Double,                                 !- Feature Data Type 15
  3072.2925000000005,                     !- Feature Value 15
  EPWDataCDD65F,                          !- Feature Name 16
  Double,                                 !- Feature Data Type 16
  883.62000000000035,                     !- Feature Value 16
  EPWDataHDD50F,                          !- Feature Name 17
  Double,                                 !- Feature Data Type 17
  2497.1925000000001,                     !- Feature Value 17
  EPWDataHDD65F,                          !- Feature Name 18
  Double,                                 !- Feature Data Type 18
  5783.5200000000013,                     !- Feature Value 18
  EPWDataAnnualAvgWindspeed,              !- Feature Name 19
  Double,                                 !- Feature Data Type 19
  3.9165296803649667,                     !- Feature Value 19
  EPWDataMonthlyAvgDrybulbs,              !- Feature Name 20
  String,                                 !- Feature Data Type 20
  33.4191935483871&#4431.90142857142857&#4443.02620967741937&#4442.48624999999999&#4459.877741935483854&#4473.57574999999997&#4472.07975806451608&#4472.70008064516134&#4466.49200000000006&#4450.079112903225806&#4437.218250000000005&#4434.582177419354835, !- Feature Value 20
  EPWDataGroundMonthlyTemps,              !- Feature Name 21
  String,                                 !- Feature Data Type 21
  44.08306285945173&#4440.89570904991865&#4440.64045432632048&#4442.153016571250646&#4448.225111118704206&#4454.268919273837525&#4459.508577937551024&#4462.82777283423508&#4463.10975667174995&#4460.41014950381947&#4455.304105212311526&#4449.445696474514364, !- Feature Value 21
  EPWDataWSF,                             !- Feature Name 22
  Double,                                 !- Feature Data Type 22
  0.58999999999999997,                    !- Feature Value 22
  EPWDataMonthlyAvgDailyHighDrybulbs,     !- Feature Name 23
  String,                                 !- Feature Data Type 23
  47.41032258064516&#4446.58642857142857&#4455.15032258064517&#4453.708&#4472.80193548387098&#4488.67600000000002&#4486.1858064516129&#4485.87225806451613&#4482.082&#4463.18064516129033&#4448.73400000000001&#4448.87935483870968, !- Feature Value 23
  EPWDataMonthlyAvgDailyLowDrybulbs,      !- Feature Name 24
  String,                                 !- Feature Data Type 24
  19.347741935483874&#4419.856428571428573&#4430.316129032258065&#4431.112&#4447.41612903225806&#4457.901999999999994&#4459.063870967741934&#4460.956774193548384&#4452.352000000000004&#4438.41612903225806&#4427.002000000000002&#4423.02903225806451, !- Feature Value 24
  EPWDesignHeatingDrybulb,                !- Feature Name 25
  Double,                                 !- Feature Data Type 25
  12.02,                                  !- Feature Value 25
  EPWDesignHeatingWindspeed,              !- Feature Name 26
  Double,                                 !- Feature Data Type 26
  2.8062500000000004,                     !- Feature Value 26
  EPWDesignCoolingDrybulb,                !- Feature Name 27
  Double,                                 !- Feature Data Type 27
  91.939999999999998,                     !- Feature Value 27
  EPWDesignCoolingWetbulb,                !- Feature Name 28
  Double,                                 !- Feature Data Type 28
  59.95131430195849,                      !- Feature Value 28
  EPWDesignCoolingHumidityRatio,          !- Feature Name 29
  Double,                                 !- Feature Data Type 29
  0.0059161086834698092,                  !- Feature Value 29
  EPWDesignCoolingWindspeed,              !- Feature Name 30
  Double,                                 !- Feature Data Type 30
  3.7999999999999989,                     !- Feature Value 30
  EPWDesignDailyTemperatureRange,         !- Feature Name 31
  Double,                                 !- Feature Data Type 31
  24.915483870967748,                     !- Feature Value 31
  EPWDesignDehumidDrybulb,                !- Feature Name 32
  Double,                                 !- Feature Data Type 32
  67.996785714285721,                     !- Feature Value 32
  EPWDesignDehumidHumidityRatio,          !- Feature Name 33
  Double,                                 !- Feature Data Type 33
  0.012133744170488724,                   !- Feature Value 33
  EPWDesignCoolingDirectNormal,           !- Feature Name 34
  Double,                                 !- Feature Data Type 34
  985,                                    !- Feature Value 34
  EPWDesignCoolingDiffuseHorizontal,      !- Feature Name 35
  Double,                                 !- Feature Data Type 35
  84;                                     !- Feature Value 35

OS:Site,
<<<<<<< HEAD
  {3bd870b9-f4ef-40f2-9d64-18669a0fb54e}, !- Handle
=======
  {c53b12d9-08d0-49d3-9057-133268b7ec3e}, !- Handle
>>>>>>> d385fff4
  Denver Intl Ap_CO_USA,                  !- Name
  39.83,                                  !- Latitude {deg}
  -104.65,                                !- Longitude {deg}
  -7,                                     !- Time Zone {hr}
  1650,                                   !- Elevation {m}
  ;                                       !- Terrain

OS:ClimateZones,
<<<<<<< HEAD
  {e5ff7879-f7b6-47e7-b2f1-10da39beff62}, !- Handle
=======
  {bb192c8d-8f5d-40d6-8af8-6a8d29dbfcf2}, !- Handle
>>>>>>> d385fff4
  ,                                       !- Active Institution
  ,                                       !- Active Year
  ,                                       !- Climate Zone Institution Name 1
  ,                                       !- Climate Zone Document Name 1
  ,                                       !- Climate Zone Document Year 1
  ,                                       !- Climate Zone Value 1
  Building America,                       !- Climate Zone Institution Name 2
  ,                                       !- Climate Zone Document Name 2
  0,                                      !- Climate Zone Document Year 2
  Cold;                                   !- Climate Zone Value 2

OS:Site:WaterMainsTemperature,
<<<<<<< HEAD
  {cc47c245-96f5-4013-a107-ca7ee9c86059}, !- Handle
=======
  {6b9d785c-d507-4345-a5f9-7ff6f565064e}, !- Handle
>>>>>>> d385fff4
  Correlation,                            !- Calculation Method
  ,                                       !- Temperature Schedule Name
  10.8753424657535,                       !- Annual Average Outdoor Air Temperature {C}
  23.1524007936508;                       !- Maximum Difference In Monthly Average Outdoor Air Temperatures {deltaC}

OS:RunPeriodControl:DaylightSavingTime,
<<<<<<< HEAD
  {d08b9406-2e8c-4be1-b65a-0aeba468bb95}, !- Handle
=======
  {a7c48f14-425b-49dc-a8a2-72d89382c5d0}, !- Handle
>>>>>>> d385fff4
  4/7,                                    !- Start Date
  10/26;                                  !- End Date

OS:Site:GroundTemperature:Deep,
<<<<<<< HEAD
  {bd3fb70d-3553-4de0-aadd-0d48f94df6d3}, !- Handle
=======
  {72f4c4bd-0b2c-4461-8707-20c21f5fc1b4}, !- Handle
>>>>>>> d385fff4
  10.8753424657535,                       !- January Deep Ground Temperature {C}
  10.8753424657535,                       !- February Deep Ground Temperature {C}
  10.8753424657535,                       !- March Deep Ground Temperature {C}
  10.8753424657535,                       !- April Deep Ground Temperature {C}
  10.8753424657535,                       !- May Deep Ground Temperature {C}
  10.8753424657535,                       !- June Deep Ground Temperature {C}
  10.8753424657535,                       !- July Deep Ground Temperature {C}
  10.8753424657535,                       !- August Deep Ground Temperature {C}
  10.8753424657535,                       !- September Deep Ground Temperature {C}
  10.8753424657535,                       !- October Deep Ground Temperature {C}
  10.8753424657535,                       !- November Deep Ground Temperature {C}
  10.8753424657535;                       !- December Deep Ground Temperature {C}

OS:Building,
<<<<<<< HEAD
  {742e9c53-71a1-4d73-9be0-972dba88b78c}, !- Handle
=======
  {d55b1b02-a895-4691-9a24-19ee4976ced0}, !- Handle
>>>>>>> d385fff4
  Building 1,                             !- Name
  ,                                       !- Building Sector Type
  0,                                      !- North Axis {deg}
  ,                                       !- Nominal Floor to Floor Height {m}
  ,                                       !- Space Type Name
  ,                                       !- Default Construction Set Name
  ,                                       !- Default Schedule Set Name
  2,                                      !- Standards Number of Stories
  1,                                      !- Standards Number of Above Ground Stories
  ,                                       !- Standards Template
  singlefamilyattached,                   !- Standards Building Type
  4;                                      !- Standards Number of Living Units

OS:AdditionalProperties,
<<<<<<< HEAD
  {707be23d-e584-4956-beb3-930e3509e934}, !- Handle
  {742e9c53-71a1-4d73-9be0-972dba88b78c}, !- Object Name
  num_units,                              !- Feature Name 1
=======
  {e73b6a8f-2225-4d17-85a2-f690cb59b304}, !- Handle
  {d55b1b02-a895-4691-9a24-19ee4976ced0}, !- Object Name
  Total Units Represented,                !- Feature Name 1
>>>>>>> d385fff4
  Integer,                                !- Feature Data Type 1
  4,                                      !- Feature Value 1
  has_rear_units,                         !- Feature Name 2
  Boolean,                                !- Feature Data Type 2
  false,                                  !- Feature Value 2
  horz_location,                          !- Feature Name 3
  String,                                 !- Feature Data Type 3
  Left,                                   !- Feature Value 3
  num_floors,                             !- Feature Name 4
  Integer,                                !- Feature Data Type 4
  1;                                      !- Feature Value 4

OS:ThermalZone,
<<<<<<< HEAD
  {02950e53-e1c1-47ca-ac01-e56bb4a94ef8}, !- Handle
=======
  {fae7fcd6-b04d-4681-bb86-688c4c45127e}, !- Handle
>>>>>>> d385fff4
  living zone,                            !- Name
  ,                                       !- Multiplier
  ,                                       !- Ceiling Height {m}
  ,                                       !- Volume {m3}
  ,                                       !- Floor Area {m2}
  ,                                       !- Zone Inside Convection Algorithm
  ,                                       !- Zone Outside Convection Algorithm
  ,                                       !- Zone Conditioning Equipment List Name
<<<<<<< HEAD
  {cb6f930e-6fea-485d-8f01-50bcd27025d9}, !- Zone Air Inlet Port List
  {5b6acbd6-6095-461a-8ff7-31040a89ea0f}, !- Zone Air Exhaust Port List
  {71a112a1-6863-4440-926c-afb2b2779af9}, !- Zone Air Node Name
  {14bde576-c015-448a-bcb2-d76cb0c009aa}, !- Zone Return Air Port List
=======
  {e9648189-9408-47af-acb8-17be42570f7a}, !- Zone Air Inlet Port List
  {70f3c7fc-0720-45e1-a0fd-a6166c9a2f36}, !- Zone Air Exhaust Port List
  {eaa4fb65-8826-4a22-a573-30780c05b8c4}, !- Zone Air Node Name
  {92b8c884-c10c-415c-8f9c-6f2dde6cbe18}, !- Zone Return Air Port List
>>>>>>> d385fff4
  ,                                       !- Primary Daylighting Control Name
  ,                                       !- Fraction of Zone Controlled by Primary Daylighting Control
  ,                                       !- Secondary Daylighting Control Name
  ,                                       !- Fraction of Zone Controlled by Secondary Daylighting Control
  ,                                       !- Illuminance Map Name
  ,                                       !- Group Rendering Name
  ,                                       !- Thermostat Name
  No;                                     !- Use Ideal Air Loads

OS:Node,
<<<<<<< HEAD
  {e608e8b7-64b1-4fd5-ac39-f7931e5c2c6d}, !- Handle
  Node 1,                                 !- Name
  {71a112a1-6863-4440-926c-afb2b2779af9}, !- Inlet Port
  ;                                       !- Outlet Port

OS:Connection,
  {71a112a1-6863-4440-926c-afb2b2779af9}, !- Handle
  {0ab8e9df-2a07-4476-a580-d61148862289}, !- Name
  {02950e53-e1c1-47ca-ac01-e56bb4a94ef8}, !- Source Object
  11,                                     !- Outlet Port
  {e608e8b7-64b1-4fd5-ac39-f7931e5c2c6d}, !- Target Object
  2;                                      !- Inlet Port

OS:PortList,
  {cb6f930e-6fea-485d-8f01-50bcd27025d9}, !- Handle
  {d31f05a8-cdda-4a90-b6e3-9e42383209e3}, !- Name
  {02950e53-e1c1-47ca-ac01-e56bb4a94ef8}; !- HVAC Component

OS:PortList,
  {5b6acbd6-6095-461a-8ff7-31040a89ea0f}, !- Handle
  {59a6dad2-21f7-4d72-ba1f-820eaf7d14f1}, !- Name
  {02950e53-e1c1-47ca-ac01-e56bb4a94ef8}; !- HVAC Component

OS:PortList,
  {14bde576-c015-448a-bcb2-d76cb0c009aa}, !- Handle
  {41e6bc71-7f79-48c0-9302-3aa3a9cb3839}, !- Name
  {02950e53-e1c1-47ca-ac01-e56bb4a94ef8}; !- HVAC Component

OS:Sizing:Zone,
  {b6f3a833-62e9-453b-a423-326b82593ba0}, !- Handle
  {02950e53-e1c1-47ca-ac01-e56bb4a94ef8}, !- Zone or ZoneList Name
=======
  {0f8cfa08-0d7e-4515-8b99-cef49d232d56}, !- Handle
  Node 1,                                 !- Name
  {eaa4fb65-8826-4a22-a573-30780c05b8c4}, !- Inlet Port
  ;                                       !- Outlet Port

OS:Connection,
  {eaa4fb65-8826-4a22-a573-30780c05b8c4}, !- Handle
  {6d550355-d8b7-421e-9cf1-5bc5ba252fd7}, !- Name
  {fae7fcd6-b04d-4681-bb86-688c4c45127e}, !- Source Object
  11,                                     !- Outlet Port
  {0f8cfa08-0d7e-4515-8b99-cef49d232d56}, !- Target Object
  2;                                      !- Inlet Port

OS:PortList,
  {e9648189-9408-47af-acb8-17be42570f7a}, !- Handle
  {bdcb7781-b736-4273-9a4f-d99632d23074}, !- Name
  {fae7fcd6-b04d-4681-bb86-688c4c45127e}; !- HVAC Component

OS:PortList,
  {70f3c7fc-0720-45e1-a0fd-a6166c9a2f36}, !- Handle
  {657cd2d3-768a-4182-b6f9-ae913c3fb843}, !- Name
  {fae7fcd6-b04d-4681-bb86-688c4c45127e}; !- HVAC Component

OS:PortList,
  {92b8c884-c10c-415c-8f9c-6f2dde6cbe18}, !- Handle
  {f44c3066-4d21-429b-9bdf-4af288a59a24}, !- Name
  {fae7fcd6-b04d-4681-bb86-688c4c45127e}; !- HVAC Component

OS:Sizing:Zone,
  {5313ea91-f2e5-4d67-8246-5097f01ad994}, !- Handle
  {fae7fcd6-b04d-4681-bb86-688c4c45127e}, !- Zone or ZoneList Name
>>>>>>> d385fff4
  SupplyAirTemperature,                   !- Zone Cooling Design Supply Air Temperature Input Method
  14,                                     !- Zone Cooling Design Supply Air Temperature {C}
  11.11,                                  !- Zone Cooling Design Supply Air Temperature Difference {deltaC}
  SupplyAirTemperature,                   !- Zone Heating Design Supply Air Temperature Input Method
  40,                                     !- Zone Heating Design Supply Air Temperature {C}
  11.11,                                  !- Zone Heating Design Supply Air Temperature Difference {deltaC}
  0.0085,                                 !- Zone Cooling Design Supply Air Humidity Ratio {kg-H2O/kg-air}
  0.008,                                  !- Zone Heating Design Supply Air Humidity Ratio {kg-H2O/kg-air}
  ,                                       !- Zone Heating Sizing Factor
  ,                                       !- Zone Cooling Sizing Factor
  DesignDay,                              !- Cooling Design Air Flow Method
  ,                                       !- Cooling Design Air Flow Rate {m3/s}
  ,                                       !- Cooling Minimum Air Flow per Zone Floor Area {m3/s-m2}
  ,                                       !- Cooling Minimum Air Flow {m3/s}
  ,                                       !- Cooling Minimum Air Flow Fraction
  DesignDay,                              !- Heating Design Air Flow Method
  ,                                       !- Heating Design Air Flow Rate {m3/s}
  ,                                       !- Heating Maximum Air Flow per Zone Floor Area {m3/s-m2}
  ,                                       !- Heating Maximum Air Flow {m3/s}
  ,                                       !- Heating Maximum Air Flow Fraction
  ,                                       !- Design Zone Air Distribution Effectiveness in Cooling Mode
  ,                                       !- Design Zone Air Distribution Effectiveness in Heating Mode
  No,                                     !- Account for Dedicated Outdoor Air System
  NeutralSupplyAir,                       !- Dedicated Outdoor Air System Control Strategy
  autosize,                               !- Dedicated Outdoor Air Low Setpoint Temperature for Design {C}
  autosize;                               !- Dedicated Outdoor Air High Setpoint Temperature for Design {C}

OS:ZoneHVAC:EquipmentList,
<<<<<<< HEAD
  {2d95e654-44db-4cf0-94de-5e626a48c9fa}, !- Handle
  Zone HVAC Equipment List 1,             !- Name
  {02950e53-e1c1-47ca-ac01-e56bb4a94ef8}; !- Thermal Zone

OS:Space,
  {5db605c1-6310-43b8-949c-72ec4d6c246a}, !- Handle
  living space,                           !- Name
  {a76d0b87-191d-4daa-9ee9-9d6dd8d7bcb8}, !- Space Type Name
=======
  {c038da10-d5c0-4a5d-95fd-18a88b1144cd}, !- Handle
  Zone HVAC Equipment List 1,             !- Name
  {fae7fcd6-b04d-4681-bb86-688c4c45127e}; !- Thermal Zone

OS:Space,
  {b886a0c8-715d-4fd4-b869-db5d41c4650b}, !- Handle
  living space,                           !- Name
  {2e9e74b5-52a0-491f-9d9e-97ea36049eb5}, !- Space Type Name
>>>>>>> d385fff4
  ,                                       !- Default Construction Set Name
  ,                                       !- Default Schedule Set Name
  ,                                       !- Direction of Relative North {deg}
  ,                                       !- X Origin {m}
  ,                                       !- Y Origin {m}
  ,                                       !- Z Origin {m}
  ,                                       !- Building Story Name
<<<<<<< HEAD
  {02950e53-e1c1-47ca-ac01-e56bb4a94ef8}, !- Thermal Zone Name
  ,                                       !- Part of Total Floor Area
  ,                                       !- Design Specification Outdoor Air Object Name
  {4841e3f0-9a97-41cb-b5c7-7245ebd68da5}; !- Building Unit Name

OS:Surface,
  {41d768c2-16bf-4e7b-9878-73e47e832dbf}, !- Handle
  Surface 1,                              !- Name
  Floor,                                  !- Surface Type
  ,                                       !- Construction Name
  {5db605c1-6310-43b8-949c-72ec4d6c246a}, !- Space Name
  Surface,                                !- Outside Boundary Condition
  {f488a525-6c5f-447a-8f31-f5dcc2b0d387}, !- Outside Boundary Condition Object
=======
  {fae7fcd6-b04d-4681-bb86-688c4c45127e}, !- Thermal Zone Name
  ,                                       !- Part of Total Floor Area
  ,                                       !- Design Specification Outdoor Air Object Name
  {8bce8cba-e6ce-452d-bc8d-0cfd9a5c96d4}; !- Building Unit Name

OS:Surface,
  {09cf0c84-0cf2-41ea-b8af-ac3f2a4e6a24}, !- Handle
  Surface 1,                              !- Name
  Floor,                                  !- Surface Type
  ,                                       !- Construction Name
  {b886a0c8-715d-4fd4-b869-db5d41c4650b}, !- Space Name
  Surface,                                !- Outside Boundary Condition
  {05d8fc2d-5562-4946-853d-79dce375c592}, !- Outside Boundary Condition Object
>>>>>>> d385fff4
  NoSun,                                  !- Sun Exposure
  NoWind,                                 !- Wind Exposure
  ,                                       !- View Factor to Ground
  ,                                       !- Number of Vertices
  0, -9.144, 0,                           !- X,Y,Z Vertex 1 {m}
  0, 0, 0,                                !- X,Y,Z Vertex 2 {m}
  4.572, 0, 0,                            !- X,Y,Z Vertex 3 {m}
  4.572, -9.144, 0;                       !- X,Y,Z Vertex 4 {m}

OS:Surface,
<<<<<<< HEAD
  {36c4068a-c0d5-45af-a1c3-be0e13afaa0e}, !- Handle
  Surface 2,                              !- Name
  Wall,                                   !- Surface Type
  ,                                       !- Construction Name
  {5db605c1-6310-43b8-949c-72ec4d6c246a}, !- Space Name
=======
  {e7a9d3ea-f22e-48d0-80dd-b61ad5c92c34}, !- Handle
  Surface 2,                              !- Name
  Wall,                                   !- Surface Type
  ,                                       !- Construction Name
  {b886a0c8-715d-4fd4-b869-db5d41c4650b}, !- Space Name
>>>>>>> d385fff4
  Outdoors,                               !- Outside Boundary Condition
  ,                                       !- Outside Boundary Condition Object
  SunExposed,                             !- Sun Exposure
  WindExposed,                            !- Wind Exposure
  ,                                       !- View Factor to Ground
  ,                                       !- Number of Vertices
  0, 0, 2.4384,                           !- X,Y,Z Vertex 1 {m}
  0, 0, 0,                                !- X,Y,Z Vertex 2 {m}
  0, -9.144, 0,                           !- X,Y,Z Vertex 3 {m}
  0, -9.144, 2.4384;                      !- X,Y,Z Vertex 4 {m}

OS:Surface,
<<<<<<< HEAD
  {f21d36b2-2050-47f1-8ebf-f9b62a180fc0}, !- Handle
  Surface 3,                              !- Name
  Wall,                                   !- Surface Type
  ,                                       !- Construction Name
  {5db605c1-6310-43b8-949c-72ec4d6c246a}, !- Space Name
=======
  {0b74e503-78cf-4427-8d71-b30bef6f7774}, !- Handle
  Surface 3,                              !- Name
  Wall,                                   !- Surface Type
  ,                                       !- Construction Name
  {b886a0c8-715d-4fd4-b869-db5d41c4650b}, !- Space Name
>>>>>>> d385fff4
  Outdoors,                               !- Outside Boundary Condition
  ,                                       !- Outside Boundary Condition Object
  SunExposed,                             !- Sun Exposure
  WindExposed,                            !- Wind Exposure
  ,                                       !- View Factor to Ground
  ,                                       !- Number of Vertices
  4.572, 0, 2.4384,                       !- X,Y,Z Vertex 1 {m}
  4.572, 0, 0,                            !- X,Y,Z Vertex 2 {m}
  0, 0, 0,                                !- X,Y,Z Vertex 3 {m}
  0, 0, 2.4384;                           !- X,Y,Z Vertex 4 {m}

OS:Surface,
<<<<<<< HEAD
  {905d9459-f099-4d1e-9cad-c70360c1ef76}, !- Handle
  Surface 4,                              !- Name
  Wall,                                   !- Surface Type
  ,                                       !- Construction Name
  {5db605c1-6310-43b8-949c-72ec4d6c246a}, !- Space Name
  Adiabatic,                              !- Outside Boundary Condition
  ,                                       !- Outside Boundary Condition Object
=======
  {47a46ca5-e637-4755-bc75-e7c765181c09}, !- Handle
  Surface 4,                              !- Name
  Wall,                                   !- Surface Type
  ,                                       !- Construction Name
  {b886a0c8-715d-4fd4-b869-db5d41c4650b}, !- Space Name
  Surface,                                !- Outside Boundary Condition
  {62080cad-4fa5-4760-9f6c-be2d2c854086}, !- Outside Boundary Condition Object
>>>>>>> d385fff4
  NoSun,                                  !- Sun Exposure
  NoWind,                                 !- Wind Exposure
  ,                                       !- View Factor to Ground
  ,                                       !- Number of Vertices
  4.572, -9.144, 2.4384,                  !- X,Y,Z Vertex 1 {m}
  4.572, -9.144, 0,                       !- X,Y,Z Vertex 2 {m}
  4.572, 0, 0,                            !- X,Y,Z Vertex 3 {m}
  4.572, 0, 2.4384;                       !- X,Y,Z Vertex 4 {m}

OS:Surface,
<<<<<<< HEAD
  {23219ecb-bcdf-4894-b75f-790fc40e4710}, !- Handle
  Surface 5,                              !- Name
  Wall,                                   !- Surface Type
  ,                                       !- Construction Name
  {5db605c1-6310-43b8-949c-72ec4d6c246a}, !- Space Name
=======
  {42aa4df5-4be0-4dc4-a89e-1e384b60b025}, !- Handle
  Surface 5,                              !- Name
  Wall,                                   !- Surface Type
  ,                                       !- Construction Name
  {b886a0c8-715d-4fd4-b869-db5d41c4650b}, !- Space Name
>>>>>>> d385fff4
  Outdoors,                               !- Outside Boundary Condition
  ,                                       !- Outside Boundary Condition Object
  SunExposed,                             !- Sun Exposure
  WindExposed,                            !- Wind Exposure
  ,                                       !- View Factor to Ground
  ,                                       !- Number of Vertices
  0, -9.144, 2.4384,                      !- X,Y,Z Vertex 1 {m}
  0, -9.144, 0,                           !- X,Y,Z Vertex 2 {m}
  4.572, -9.144, 0,                       !- X,Y,Z Vertex 3 {m}
  4.572, -9.144, 2.4384;                  !- X,Y,Z Vertex 4 {m}

OS:Surface,
<<<<<<< HEAD
  {9c4a2b8e-154f-4d1b-a866-12da5371afee}, !- Handle
  Surface 6,                              !- Name
  RoofCeiling,                            !- Surface Type
  ,                                       !- Construction Name
  {5db605c1-6310-43b8-949c-72ec4d6c246a}, !- Space Name
  Surface,                                !- Outside Boundary Condition
  {fb2be3bf-bec5-44ae-90d8-231ef2051ead}, !- Outside Boundary Condition Object
=======
  {a7da79d1-02b1-4eba-8d79-2861ef854aa7}, !- Handle
  Surface 6,                              !- Name
  RoofCeiling,                            !- Surface Type
  ,                                       !- Construction Name
  {b886a0c8-715d-4fd4-b869-db5d41c4650b}, !- Space Name
  Surface,                                !- Outside Boundary Condition
  {a0a69f91-b5ee-438c-b28a-aa652f7250ee}, !- Outside Boundary Condition Object
>>>>>>> d385fff4
  NoSun,                                  !- Sun Exposure
  NoWind,                                 !- Wind Exposure
  ,                                       !- View Factor to Ground
  ,                                       !- Number of Vertices
  4.572, -9.144, 2.4384,                  !- X,Y,Z Vertex 1 {m}
  4.572, 0, 2.4384,                       !- X,Y,Z Vertex 2 {m}
  0, 0, 2.4384,                           !- X,Y,Z Vertex 3 {m}
  0, -9.144, 2.4384;                      !- X,Y,Z Vertex 4 {m}

OS:SpaceType,
<<<<<<< HEAD
  {a76d0b87-191d-4daa-9ee9-9d6dd8d7bcb8}, !- Handle
=======
  {2e9e74b5-52a0-491f-9d9e-97ea36049eb5}, !- Handle
>>>>>>> d385fff4
  Space Type 1,                           !- Name
  ,                                       !- Default Construction Set Name
  ,                                       !- Default Schedule Set Name
  ,                                       !- Group Rendering Name
  ,                                       !- Design Specification Outdoor Air Object Name
  ,                                       !- Standards Template
  ,                                       !- Standards Building Type
  living;                                 !- Standards Space Type

<<<<<<< HEAD
OS:Space,
  {925cba65-a8b7-427c-b28e-6625d4b75790}, !- Handle
  finished basement space,                !- Name
  {6a3f610f-67c4-450f-95aa-b6c39b42a411}, !- Space Type Name
=======
OS:ThermalZone,
  {755521ab-cfc7-4a83-ad4a-3e99b5db1af5}, !- Handle
  living zone|unit 2,                     !- Name
  ,                                       !- Multiplier
  ,                                       !- Ceiling Height {m}
  ,                                       !- Volume {m3}
  ,                                       !- Floor Area {m2}
  ,                                       !- Zone Inside Convection Algorithm
  ,                                       !- Zone Outside Convection Algorithm
  ,                                       !- Zone Conditioning Equipment List Name
  {a0a1aae6-2076-4cfe-820a-4348b4d273d0}, !- Zone Air Inlet Port List
  {063e29c1-d425-4132-9c09-d3990a5c1e0a}, !- Zone Air Exhaust Port List
  {b89645bb-cf15-4f62-b76d-6c5a0dbe32d9}, !- Zone Air Node Name
  {0b8838be-411e-4cb6-a929-e18d972645f4}, !- Zone Return Air Port List
  ,                                       !- Primary Daylighting Control Name
  ,                                       !- Fraction of Zone Controlled by Primary Daylighting Control
  ,                                       !- Secondary Daylighting Control Name
  ,                                       !- Fraction of Zone Controlled by Secondary Daylighting Control
  ,                                       !- Illuminance Map Name
  ,                                       !- Group Rendering Name
  ,                                       !- Thermostat Name
  No;                                     !- Use Ideal Air Loads

OS:Node,
  {9b5f043d-eff0-4dc1-9d56-f05fb8fbedd0}, !- Handle
  Node 2,                                 !- Name
  {b89645bb-cf15-4f62-b76d-6c5a0dbe32d9}, !- Inlet Port
  ;                                       !- Outlet Port

OS:Connection,
  {b89645bb-cf15-4f62-b76d-6c5a0dbe32d9}, !- Handle
  {a2da589f-9c0d-41a5-9289-166a9ea01a79}, !- Name
  {755521ab-cfc7-4a83-ad4a-3e99b5db1af5}, !- Source Object
  11,                                     !- Outlet Port
  {9b5f043d-eff0-4dc1-9d56-f05fb8fbedd0}, !- Target Object
  2;                                      !- Inlet Port

OS:PortList,
  {a0a1aae6-2076-4cfe-820a-4348b4d273d0}, !- Handle
  {8c7d1453-5afb-43f1-b9ee-8065c0516757}, !- Name
  {755521ab-cfc7-4a83-ad4a-3e99b5db1af5}; !- HVAC Component

OS:PortList,
  {063e29c1-d425-4132-9c09-d3990a5c1e0a}, !- Handle
  {adc8248b-a64d-4a4e-aba8-2b8e860cbd24}, !- Name
  {755521ab-cfc7-4a83-ad4a-3e99b5db1af5}; !- HVAC Component

OS:PortList,
  {0b8838be-411e-4cb6-a929-e18d972645f4}, !- Handle
  {43fd571c-500c-403e-80e5-222808911be1}, !- Name
  {755521ab-cfc7-4a83-ad4a-3e99b5db1af5}; !- HVAC Component

OS:Sizing:Zone,
  {6954cf27-0b09-42bd-9e67-5d2d48f660fd}, !- Handle
  {755521ab-cfc7-4a83-ad4a-3e99b5db1af5}, !- Zone or ZoneList Name
  SupplyAirTemperature,                   !- Zone Cooling Design Supply Air Temperature Input Method
  14,                                     !- Zone Cooling Design Supply Air Temperature {C}
  11.11,                                  !- Zone Cooling Design Supply Air Temperature Difference {deltaC}
  SupplyAirTemperature,                   !- Zone Heating Design Supply Air Temperature Input Method
  40,                                     !- Zone Heating Design Supply Air Temperature {C}
  11.11,                                  !- Zone Heating Design Supply Air Temperature Difference {deltaC}
  0.0085,                                 !- Zone Cooling Design Supply Air Humidity Ratio {kg-H2O/kg-air}
  0.008,                                  !- Zone Heating Design Supply Air Humidity Ratio {kg-H2O/kg-air}
  ,                                       !- Zone Heating Sizing Factor
  ,                                       !- Zone Cooling Sizing Factor
  DesignDay,                              !- Cooling Design Air Flow Method
  ,                                       !- Cooling Design Air Flow Rate {m3/s}
  ,                                       !- Cooling Minimum Air Flow per Zone Floor Area {m3/s-m2}
  ,                                       !- Cooling Minimum Air Flow {m3/s}
  ,                                       !- Cooling Minimum Air Flow Fraction
  DesignDay,                              !- Heating Design Air Flow Method
  ,                                       !- Heating Design Air Flow Rate {m3/s}
  ,                                       !- Heating Maximum Air Flow per Zone Floor Area {m3/s-m2}
  ,                                       !- Heating Maximum Air Flow {m3/s}
  ,                                       !- Heating Maximum Air Flow Fraction
  ,                                       !- Design Zone Air Distribution Effectiveness in Cooling Mode
  ,                                       !- Design Zone Air Distribution Effectiveness in Heating Mode
  No,                                     !- Account for Dedicated Outdoor Air System
  NeutralSupplyAir,                       !- Dedicated Outdoor Air System Control Strategy
  autosize,                               !- Dedicated Outdoor Air Low Setpoint Temperature for Design {C}
  autosize;                               !- Dedicated Outdoor Air High Setpoint Temperature for Design {C}

OS:ZoneHVAC:EquipmentList,
  {ebc1cdc7-709d-4e6f-bb25-9d50a09cdf99}, !- Handle
  Zone HVAC Equipment List 2,             !- Name
  {755521ab-cfc7-4a83-ad4a-3e99b5db1af5}; !- Thermal Zone

OS:Space,
  {a779ab70-91f0-4597-8fb0-14045612aff8}, !- Handle
  living space|unit 2|story 1,            !- Name
  {2e9e74b5-52a0-491f-9d9e-97ea36049eb5}, !- Space Type Name
>>>>>>> d385fff4
  ,                                       !- Default Construction Set Name
  ,                                       !- Default Schedule Set Name
  -0,                                     !- Direction of Relative North {deg}
  0,                                      !- X Origin {m}
  0,                                      !- Y Origin {m}
  0,                                      !- Z Origin {m}
  ,                                       !- Building Story Name
<<<<<<< HEAD
  {0ba82843-4fe0-4c21-a1a2-a9ec28bc22c0}, !- Thermal Zone Name
  ,                                       !- Part of Total Floor Area
  ,                                       !- Design Specification Outdoor Air Object Name
  {4841e3f0-9a97-41cb-b5c7-7245ebd68da5}; !- Building Unit Name

OS:Surface,
  {ebbcd214-8086-4ca6-81cd-9734293e0f9a}, !- Handle
  Surface 12,                             !- Name
  Floor,                                  !- Surface Type
  ,                                       !- Construction Name
  {925cba65-a8b7-427c-b28e-6625d4b75790}, !- Space Name
  Foundation,                             !- Outside Boundary Condition
  ,                                       !- Outside Boundary Condition Object
=======
  {755521ab-cfc7-4a83-ad4a-3e99b5db1af5}, !- Thermal Zone Name
  ,                                       !- Part of Total Floor Area
  ,                                       !- Design Specification Outdoor Air Object Name
  {45e9bc8b-aca2-4580-89ae-2ca28477e3a6}; !- Building Unit Name

OS:Surface,
  {273e1673-e415-4fb7-ab9a-c60002d01a01}, !- Handle
  Surface 12,                             !- Name
  Floor,                                  !- Surface Type
  ,                                       !- Construction Name
  {a779ab70-91f0-4597-8fb0-14045612aff8}, !- Space Name
  Surface,                                !- Outside Boundary Condition
  {c6d3583e-ba91-428f-94d3-aaade8eb8e1e}, !- Outside Boundary Condition Object
>>>>>>> d385fff4
  NoSun,                                  !- Sun Exposure
  NoWind,                                 !- Wind Exposure
  ,                                       !- View Factor to Ground
  ,                                       !- Number of Vertices
<<<<<<< HEAD
  0, -9.144, -2.4384,                     !- X,Y,Z Vertex 1 {m}
  0, 0, -2.4384,                          !- X,Y,Z Vertex 2 {m}
  4.572, 0, -2.4384,                      !- X,Y,Z Vertex 3 {m}
  4.572, -9.144, -2.4384;                 !- X,Y,Z Vertex 4 {m}

OS:Surface,
  {29ea3064-cee9-4d5f-ae6b-893cfaff4ddd}, !- Handle
=======
  4.572, -9.144, 0,                       !- X,Y,Z Vertex 1 {m}
  4.572, 0, 0,                            !- X,Y,Z Vertex 2 {m}
  9.144, 0, 0,                            !- X,Y,Z Vertex 3 {m}
  9.144, -9.144, 0;                       !- X,Y,Z Vertex 4 {m}

OS:Surface,
  {3332cd68-c3e4-431c-a63a-53535aab697f}, !- Handle
>>>>>>> d385fff4
  Surface 13,                             !- Name
  RoofCeiling,                            !- Surface Type
  ,                                       !- Construction Name
<<<<<<< HEAD
  {925cba65-a8b7-427c-b28e-6625d4b75790}, !- Space Name
  Foundation,                             !- Outside Boundary Condition
  ,                                       !- Outside Boundary Condition Object
=======
  {a779ab70-91f0-4597-8fb0-14045612aff8}, !- Space Name
  Surface,                                !- Outside Boundary Condition
  {490c9635-f2ab-44f4-8c18-f198fc1838c6}, !- Outside Boundary Condition Object
>>>>>>> d385fff4
  NoSun,                                  !- Sun Exposure
  NoWind,                                 !- Wind Exposure
  ,                                       !- View Factor to Ground
  ,                                       !- Number of Vertices
<<<<<<< HEAD
  0, 0, 0,                                !- X,Y,Z Vertex 1 {m}
  0, 0, -2.4384,                          !- X,Y,Z Vertex 2 {m}
  0, -9.144, -2.4384,                     !- X,Y,Z Vertex 3 {m}
  0, -9.144, 0;                           !- X,Y,Z Vertex 4 {m}

OS:Surface,
  {4d6a0a11-241a-47e0-b7b0-2d9ff44a289a}, !- Handle
  Surface 14,                             !- Name
  Wall,                                   !- Surface Type
  ,                                       !- Construction Name
  {925cba65-a8b7-427c-b28e-6625d4b75790}, !- Space Name
  Foundation,                             !- Outside Boundary Condition
  ,                                       !- Outside Boundary Condition Object
=======
  9.144, -9.144, 2.4384,                  !- X,Y,Z Vertex 1 {m}
  9.144, 0, 2.4384,                       !- X,Y,Z Vertex 2 {m}
  4.572, 0, 2.4384,                       !- X,Y,Z Vertex 3 {m}
  4.572, -9.144, 2.4384;                  !- X,Y,Z Vertex 4 {m}

OS:Surface,
  {62080cad-4fa5-4760-9f6c-be2d2c854086}, !- Handle
  Surface 14,                             !- Name
  Wall,                                   !- Surface Type
  ,                                       !- Construction Name
  {a779ab70-91f0-4597-8fb0-14045612aff8}, !- Space Name
  Surface,                                !- Outside Boundary Condition
  {47a46ca5-e637-4755-bc75-e7c765181c09}, !- Outside Boundary Condition Object
>>>>>>> d385fff4
  NoSun,                                  !- Sun Exposure
  NoWind,                                 !- Wind Exposure
  ,                                       !- View Factor to Ground
  ,                                       !- Number of Vertices
<<<<<<< HEAD
  4.572, 0, 0,                            !- X,Y,Z Vertex 1 {m}
  4.572, 0, -2.4384,                      !- X,Y,Z Vertex 2 {m}
  0, 0, -2.4384,                          !- X,Y,Z Vertex 3 {m}
  0, 0, 0;                                !- X,Y,Z Vertex 4 {m}

OS:Surface,
  {1fe4e925-5363-4823-80f0-68d018329884}, !- Handle
  Surface 15,                             !- Name
  Wall,                                   !- Surface Type
  ,                                       !- Construction Name
  {925cba65-a8b7-427c-b28e-6625d4b75790}, !- Space Name
  Adiabatic,                              !- Outside Boundary Condition
  ,                                       !- Outside Boundary Condition Object
  NoSun,                                  !- Sun Exposure
  NoWind,                                 !- Wind Exposure
  ,                                       !- View Factor to Ground
  ,                                       !- Number of Vertices
  4.572, -9.144, 0,                       !- X,Y,Z Vertex 1 {m}
  4.572, -9.144, -2.4384,                 !- X,Y,Z Vertex 2 {m}
  4.572, 0, -2.4384,                      !- X,Y,Z Vertex 3 {m}
  4.572, 0, 0;                            !- X,Y,Z Vertex 4 {m}

OS:Surface,
  {dad815b5-bf2c-4b86-9153-7ab819e28cd1}, !- Handle
  Surface 16,                             !- Name
  Wall,                                   !- Surface Type
  ,                                       !- Construction Name
  {925cba65-a8b7-427c-b28e-6625d4b75790}, !- Space Name
  Foundation,                             !- Outside Boundary Condition
  ,                                       !- Outside Boundary Condition Object
  NoSun,                                  !- Sun Exposure
  NoWind,                                 !- Wind Exposure
  ,                                       !- View Factor to Ground
  ,                                       !- Number of Vertices
  0, -9.144, 0,                           !- X,Y,Z Vertex 1 {m}
  0, -9.144, -2.4384,                     !- X,Y,Z Vertex 2 {m}
  4.572, -9.144, -2.4384,                 !- X,Y,Z Vertex 3 {m}
  4.572, -9.144, 0;                       !- X,Y,Z Vertex 4 {m}

OS:Surface,
  {f488a525-6c5f-447a-8f31-f5dcc2b0d387}, !- Handle
=======
  4.572, 0, 2.4384,                       !- X,Y,Z Vertex 1 {m}
  4.572, 0, 0,                            !- X,Y,Z Vertex 2 {m}
  4.572, -9.144, 0,                       !- X,Y,Z Vertex 3 {m}
  4.572, -9.144, 2.4384;                  !- X,Y,Z Vertex 4 {m}

OS:Surface,
  {2cc4603b-ddcb-4d72-b250-d52229964081}, !- Handle
  Surface 15,                             !- Name
  Wall,                                   !- Surface Type
  ,                                       !- Construction Name
  {a779ab70-91f0-4597-8fb0-14045612aff8}, !- Space Name
  Outdoors,                               !- Outside Boundary Condition
  ,                                       !- Outside Boundary Condition Object
  SunExposed,                             !- Sun Exposure
  WindExposed,                            !- Wind Exposure
  ,                                       !- View Factor to Ground
  ,                                       !- Number of Vertices
  9.144, 0, 2.4384,                       !- X,Y,Z Vertex 1 {m}
  9.144, 0, 0,                            !- X,Y,Z Vertex 2 {m}
  4.572, 0, 0,                            !- X,Y,Z Vertex 3 {m}
  4.572, 0, 2.4384;                       !- X,Y,Z Vertex 4 {m}

OS:Surface,
  {8b1de235-0b2f-41c3-9828-d385d5ad4de1}, !- Handle
  Surface 16,                             !- Name
  Wall,                                   !- Surface Type
  ,                                       !- Construction Name
  {a779ab70-91f0-4597-8fb0-14045612aff8}, !- Space Name
  Outdoors,                               !- Outside Boundary Condition
  ,                                       !- Outside Boundary Condition Object
  SunExposed,                             !- Sun Exposure
  WindExposed,                            !- Wind Exposure
  ,                                       !- View Factor to Ground
  ,                                       !- Number of Vertices
  4.572, -9.144, 2.4384,                  !- X,Y,Z Vertex 1 {m}
  4.572, -9.144, 0,                       !- X,Y,Z Vertex 2 {m}
  9.144, -9.144, 0,                       !- X,Y,Z Vertex 3 {m}
  9.144, -9.144, 2.4384;                  !- X,Y,Z Vertex 4 {m}

OS:Surface,
  {e1208df9-638a-4120-8d09-a1190db86a7b}, !- Handle
>>>>>>> d385fff4
  Surface 17,                             !- Name
  Wall,                                   !- Surface Type
  ,                                       !- Construction Name
<<<<<<< HEAD
  {925cba65-a8b7-427c-b28e-6625d4b75790}, !- Space Name
  Surface,                                !- Outside Boundary Condition
  {41d768c2-16bf-4e7b-9878-73e47e832dbf}, !- Outside Boundary Condition Object
=======
  {a779ab70-91f0-4597-8fb0-14045612aff8}, !- Space Name
  Surface,                                !- Outside Boundary Condition
  {ed0a8c6b-8983-4a81-9e11-0a676da104b3}, !- Outside Boundary Condition Object
>>>>>>> d385fff4
  NoSun,                                  !- Sun Exposure
  NoWind,                                 !- Wind Exposure
  ,                                       !- View Factor to Ground
  ,                                       !- Number of Vertices
<<<<<<< HEAD
  4.572, -9.144, 0,                       !- X,Y,Z Vertex 1 {m}
  4.572, 0, 0,                            !- X,Y,Z Vertex 2 {m}
  0, 0, 0,                                !- X,Y,Z Vertex 3 {m}
  0, -9.144, 0;                           !- X,Y,Z Vertex 4 {m}

OS:ThermalZone,
  {0ba82843-4fe0-4c21-a1a2-a9ec28bc22c0}, !- Handle
  finished basement zone,                 !- Name
=======
  9.144, -9.144, 2.4384,                  !- X,Y,Z Vertex 1 {m}
  9.144, -9.144, 0,                       !- X,Y,Z Vertex 2 {m}
  9.144, 0, 0,                            !- X,Y,Z Vertex 3 {m}
  9.144, 0, 2.4384;                       !- X,Y,Z Vertex 4 {m}

OS:ThermalZone,
  {e09c0536-52ad-4250-996f-6c73576106a1}, !- Handle
  living zone|unit 3,                     !- Name
>>>>>>> d385fff4
  ,                                       !- Multiplier
  ,                                       !- Ceiling Height {m}
  ,                                       !- Volume {m3}
  ,                                       !- Floor Area {m2}
  ,                                       !- Zone Inside Convection Algorithm
  ,                                       !- Zone Outside Convection Algorithm
  ,                                       !- Zone Conditioning Equipment List Name
<<<<<<< HEAD
  {6ccb6bef-6fa0-4534-bb76-c65decf3fbc4}, !- Zone Air Inlet Port List
  {41be3d37-32bd-410c-bfb9-aad23f3ab829}, !- Zone Air Exhaust Port List
  {48915669-9bc2-42f8-ac47-b85d18775da5}, !- Zone Air Node Name
  {3f6f124f-3a80-4a8d-b610-f3d0509e3278}, !- Zone Return Air Port List
=======
  {f8b1dc1b-8e04-4e2e-9962-39f71c100ffd}, !- Zone Air Inlet Port List
  {d11ffa06-77a2-4b1b-b295-35a0313ceee5}, !- Zone Air Exhaust Port List
  {3abb0501-8226-4ad5-85ec-5af86bc1f4fa}, !- Zone Air Node Name
  {da308d5e-c9d2-4958-991d-70b0b9696c5f}, !- Zone Return Air Port List
>>>>>>> d385fff4
  ,                                       !- Primary Daylighting Control Name
  ,                                       !- Fraction of Zone Controlled by Primary Daylighting Control
  ,                                       !- Secondary Daylighting Control Name
  ,                                       !- Fraction of Zone Controlled by Secondary Daylighting Control
  ,                                       !- Illuminance Map Name
  ,                                       !- Group Rendering Name
  ,                                       !- Thermostat Name
  No;                                     !- Use Ideal Air Loads

OS:Node,
<<<<<<< HEAD
  {3f9ea186-4801-4424-863a-88b7e809fb8a}, !- Handle
  Node 2,                                 !- Name
  {48915669-9bc2-42f8-ac47-b85d18775da5}, !- Inlet Port
  ;                                       !- Outlet Port

OS:Connection,
  {48915669-9bc2-42f8-ac47-b85d18775da5}, !- Handle
  {92e0b847-c2ed-4dc7-9e29-8070499bc628}, !- Name
  {0ba82843-4fe0-4c21-a1a2-a9ec28bc22c0}, !- Source Object
  11,                                     !- Outlet Port
  {3f9ea186-4801-4424-863a-88b7e809fb8a}, !- Target Object
  2;                                      !- Inlet Port

OS:PortList,
  {6ccb6bef-6fa0-4534-bb76-c65decf3fbc4}, !- Handle
  {336d48fc-9b67-4bf4-87aa-33d7b234db5a}, !- Name
  {0ba82843-4fe0-4c21-a1a2-a9ec28bc22c0}; !- HVAC Component

OS:PortList,
  {41be3d37-32bd-410c-bfb9-aad23f3ab829}, !- Handle
  {3506dda3-05d9-4bcf-8d20-e6789a3466c3}, !- Name
  {0ba82843-4fe0-4c21-a1a2-a9ec28bc22c0}; !- HVAC Component

OS:PortList,
  {3f6f124f-3a80-4a8d-b610-f3d0509e3278}, !- Handle
  {86aed46a-1534-4275-af4f-98f5678f70e5}, !- Name
  {0ba82843-4fe0-4c21-a1a2-a9ec28bc22c0}; !- HVAC Component

OS:Sizing:Zone,
  {d9b82301-7d4e-40be-9f9d-98c8757074d0}, !- Handle
  {0ba82843-4fe0-4c21-a1a2-a9ec28bc22c0}, !- Zone or ZoneList Name
=======
  {b4c5938b-018c-47fb-894d-6a1349377c57}, !- Handle
  Node 3,                                 !- Name
  {3abb0501-8226-4ad5-85ec-5af86bc1f4fa}, !- Inlet Port
  ;                                       !- Outlet Port

OS:Connection,
  {3abb0501-8226-4ad5-85ec-5af86bc1f4fa}, !- Handle
  {fdbbeee9-5e12-4958-b23c-7304eff41094}, !- Name
  {e09c0536-52ad-4250-996f-6c73576106a1}, !- Source Object
  11,                                     !- Outlet Port
  {b4c5938b-018c-47fb-894d-6a1349377c57}, !- Target Object
  2;                                      !- Inlet Port

OS:PortList,
  {f8b1dc1b-8e04-4e2e-9962-39f71c100ffd}, !- Handle
  {63c93cb6-85fd-477c-abc4-403af17c67f8}, !- Name
  {e09c0536-52ad-4250-996f-6c73576106a1}; !- HVAC Component

OS:PortList,
  {d11ffa06-77a2-4b1b-b295-35a0313ceee5}, !- Handle
  {bb248fcb-2a2f-4e5b-9bce-2a488f298f43}, !- Name
  {e09c0536-52ad-4250-996f-6c73576106a1}; !- HVAC Component

OS:PortList,
  {da308d5e-c9d2-4958-991d-70b0b9696c5f}, !- Handle
  {c674f151-8d10-4896-8bc0-76e5280c983a}, !- Name
  {e09c0536-52ad-4250-996f-6c73576106a1}; !- HVAC Component

OS:Sizing:Zone,
  {65cc703e-1f2d-4627-864f-9269f631b88e}, !- Handle
  {e09c0536-52ad-4250-996f-6c73576106a1}, !- Zone or ZoneList Name
>>>>>>> d385fff4
  SupplyAirTemperature,                   !- Zone Cooling Design Supply Air Temperature Input Method
  14,                                     !- Zone Cooling Design Supply Air Temperature {C}
  11.11,                                  !- Zone Cooling Design Supply Air Temperature Difference {deltaC}
  SupplyAirTemperature,                   !- Zone Heating Design Supply Air Temperature Input Method
  40,                                     !- Zone Heating Design Supply Air Temperature {C}
  11.11,                                  !- Zone Heating Design Supply Air Temperature Difference {deltaC}
  0.0085,                                 !- Zone Cooling Design Supply Air Humidity Ratio {kg-H2O/kg-air}
  0.008,                                  !- Zone Heating Design Supply Air Humidity Ratio {kg-H2O/kg-air}
  ,                                       !- Zone Heating Sizing Factor
  ,                                       !- Zone Cooling Sizing Factor
  DesignDay,                              !- Cooling Design Air Flow Method
  ,                                       !- Cooling Design Air Flow Rate {m3/s}
  ,                                       !- Cooling Minimum Air Flow per Zone Floor Area {m3/s-m2}
  ,                                       !- Cooling Minimum Air Flow {m3/s}
  ,                                       !- Cooling Minimum Air Flow Fraction
  DesignDay,                              !- Heating Design Air Flow Method
  ,                                       !- Heating Design Air Flow Rate {m3/s}
  ,                                       !- Heating Maximum Air Flow per Zone Floor Area {m3/s-m2}
  ,                                       !- Heating Maximum Air Flow {m3/s}
  ,                                       !- Heating Maximum Air Flow Fraction
  ,                                       !- Design Zone Air Distribution Effectiveness in Cooling Mode
  ,                                       !- Design Zone Air Distribution Effectiveness in Heating Mode
  No,                                     !- Account for Dedicated Outdoor Air System
  NeutralSupplyAir,                       !- Dedicated Outdoor Air System Control Strategy
  autosize,                               !- Dedicated Outdoor Air Low Setpoint Temperature for Design {C}
  autosize;                               !- Dedicated Outdoor Air High Setpoint Temperature for Design {C}

OS:ZoneHVAC:EquipmentList,
<<<<<<< HEAD
  {79adc3fc-4881-44d1-aa6a-1aefae9fcdc4}, !- Handle
  Zone HVAC Equipment List 2,             !- Name
  {0ba82843-4fe0-4c21-a1a2-a9ec28bc22c0}; !- Thermal Zone

OS:SpaceType,
  {6a3f610f-67c4-450f-95aa-b6c39b42a411}, !- Handle
  Space Type 2,                           !- Name
  ,                                       !- Default Construction Set Name
  ,                                       !- Default Schedule Set Name
  ,                                       !- Group Rendering Name
  ,                                       !- Design Specification Outdoor Air Object Name
  ,                                       !- Standards Template
  ,                                       !- Standards Building Type
  finished basement;                      !- Standards Space Type

OS:Surface,
  {fb2be3bf-bec5-44ae-90d8-231ef2051ead}, !- Handle
  Surface 7,                              !- Name
  Floor,                                  !- Surface Type
  ,                                       !- Construction Name
  {53eae89b-f968-4a4e-81ab-feb5855c9bf5}, !- Space Name
  Surface,                                !- Outside Boundary Condition
  {9c4a2b8e-154f-4d1b-a866-12da5371afee}, !- Outside Boundary Condition Object
=======
  {2358281a-ebf3-47c2-9e3f-61ec7c78a8c2}, !- Handle
  Zone HVAC Equipment List 3,             !- Name
  {e09c0536-52ad-4250-996f-6c73576106a1}; !- Thermal Zone

OS:Space,
  {0a6a37ca-f8b5-46f7-aba5-4b4eea643631}, !- Handle
  living space|unit 3|story 1,            !- Name
  {2e9e74b5-52a0-491f-9d9e-97ea36049eb5}, !- Space Type Name
  ,                                       !- Default Construction Set Name
  ,                                       !- Default Schedule Set Name
  -0,                                     !- Direction of Relative North {deg}
  0,                                      !- X Origin {m}
  0,                                      !- Y Origin {m}
  0,                                      !- Z Origin {m}
  ,                                       !- Building Story Name
  {e09c0536-52ad-4250-996f-6c73576106a1}, !- Thermal Zone Name
  ,                                       !- Part of Total Floor Area
  ,                                       !- Design Specification Outdoor Air Object Name
  {52eddf55-f981-471c-8525-e4fc7de3ed38}; !- Building Unit Name

OS:Surface,
  {69963785-33db-46e4-bc21-dbe471346fcf}, !- Handle
  Surface 23,                             !- Name
  Floor,                                  !- Surface Type
  ,                                       !- Construction Name
  {0a6a37ca-f8b5-46f7-aba5-4b4eea643631}, !- Space Name
  Surface,                                !- Outside Boundary Condition
  {fcf75ab2-71eb-449f-94dd-e76b6d84d74e}, !- Outside Boundary Condition Object
>>>>>>> d385fff4
  NoSun,                                  !- Sun Exposure
  NoWind,                                 !- Wind Exposure
  ,                                       !- View Factor to Ground
  ,                                       !- Number of Vertices
<<<<<<< HEAD
  0, -9.144, 2.4384,                      !- X,Y,Z Vertex 1 {m}
  0, 0, 2.4384,                           !- X,Y,Z Vertex 2 {m}
  4.572, 0, 2.4384,                       !- X,Y,Z Vertex 3 {m}
  4.572, -9.144, 2.4384;                  !- X,Y,Z Vertex 4 {m}

OS:Surface,
  {d0e2138d-6ff6-4891-9396-2b5c066d0f25}, !- Handle
  Surface 8,                              !- Name
  RoofCeiling,                            !- Surface Type
  ,                                       !- Construction Name
  {53eae89b-f968-4a4e-81ab-feb5855c9bf5}, !- Space Name
  Outdoors,                               !- Outside Boundary Condition
  ,                                       !- Outside Boundary Condition Object
  SunExposed,                             !- Sun Exposure
  WindExposed,                            !- Wind Exposure
  ,                                       !- View Factor to Ground
  ,                                       !- Number of Vertices
  0, -4.572, 5.0292,                      !- X,Y,Z Vertex 1 {m}
  4.572, -4.572, 5.0292,                  !- X,Y,Z Vertex 2 {m}
  4.572, 0, 2.7432,                       !- X,Y,Z Vertex 3 {m}
  0, 0, 2.7432;                           !- X,Y,Z Vertex 4 {m}

OS:Surface,
  {4d038aac-c94b-4be9-b5ca-d6e1d7fa2ce3}, !- Handle
  Surface 9,                              !- Name
  RoofCeiling,                            !- Surface Type
  ,                                       !- Construction Name
  {53eae89b-f968-4a4e-81ab-feb5855c9bf5}, !- Space Name
  Outdoors,                               !- Outside Boundary Condition
  ,                                       !- Outside Boundary Condition Object
  SunExposed,                             !- Sun Exposure
  WindExposed,                            !- Wind Exposure
  ,                                       !- View Factor to Ground
  ,                                       !- Number of Vertices
  4.572, -4.572, 5.0292,                  !- X,Y,Z Vertex 1 {m}
  0, -4.572, 5.0292,                      !- X,Y,Z Vertex 2 {m}
  0, -9.144, 2.7432,                      !- X,Y,Z Vertex 3 {m}
  4.572, -9.144, 2.7432;                  !- X,Y,Z Vertex 4 {m}

OS:Surface,
  {4337b9c4-3322-49d5-b911-c7a3c1320c81}, !- Handle
  Surface 10,                             !- Name
  Wall,                                   !- Surface Type
  ,                                       !- Construction Name
  {53eae89b-f968-4a4e-81ab-feb5855c9bf5}, !- Space Name
=======
  9.144, -9.144, 0,                       !- X,Y,Z Vertex 1 {m}
  9.144, 0, 0,                            !- X,Y,Z Vertex 2 {m}
  13.716, 0, 0,                           !- X,Y,Z Vertex 3 {m}
  13.716, -9.144, 0;                      !- X,Y,Z Vertex 4 {m}

OS:Surface,
  {baa9b459-bb5a-4f77-bbca-cfa4bc1263c5}, !- Handle
  Surface 24,                             !- Name
  RoofCeiling,                            !- Surface Type
  ,                                       !- Construction Name
  {0a6a37ca-f8b5-46f7-aba5-4b4eea643631}, !- Space Name
  Surface,                                !- Outside Boundary Condition
  {3c71b9e0-6bc8-4816-928e-6d24447a8912}, !- Outside Boundary Condition Object
  NoSun,                                  !- Sun Exposure
  NoWind,                                 !- Wind Exposure
  ,                                       !- View Factor to Ground
  ,                                       !- Number of Vertices
  13.716, -9.144, 2.4384,                 !- X,Y,Z Vertex 1 {m}
  13.716, 0, 2.4384,                      !- X,Y,Z Vertex 2 {m}
  9.144, 0, 2.4384,                       !- X,Y,Z Vertex 3 {m}
  9.144, -9.144, 2.4384;                  !- X,Y,Z Vertex 4 {m}

OS:Surface,
  {ed0a8c6b-8983-4a81-9e11-0a676da104b3}, !- Handle
  Surface 25,                             !- Name
  Wall,                                   !- Surface Type
  ,                                       !- Construction Name
  {0a6a37ca-f8b5-46f7-aba5-4b4eea643631}, !- Space Name
  Surface,                                !- Outside Boundary Condition
  {e1208df9-638a-4120-8d09-a1190db86a7b}, !- Outside Boundary Condition Object
  NoSun,                                  !- Sun Exposure
  NoWind,                                 !- Wind Exposure
  ,                                       !- View Factor to Ground
  ,                                       !- Number of Vertices
  9.144, 0, 2.4384,                       !- X,Y,Z Vertex 1 {m}
  9.144, 0, 0,                            !- X,Y,Z Vertex 2 {m}
  9.144, -9.144, 0,                       !- X,Y,Z Vertex 3 {m}
  9.144, -9.144, 2.4384;                  !- X,Y,Z Vertex 4 {m}

OS:Surface,
  {4a40966d-c223-4cd9-88b5-dfadc4a489ce}, !- Handle
  Surface 26,                             !- Name
  Wall,                                   !- Surface Type
  ,                                       !- Construction Name
  {0a6a37ca-f8b5-46f7-aba5-4b4eea643631}, !- Space Name
>>>>>>> d385fff4
  Outdoors,                               !- Outside Boundary Condition
  ,                                       !- Outside Boundary Condition Object
  SunExposed,                             !- Sun Exposure
  WindExposed,                            !- Wind Exposure
  ,                                       !- View Factor to Ground
  ,                                       !- Number of Vertices
<<<<<<< HEAD
  0, -4.572, 4.7244,                      !- X,Y,Z Vertex 1 {m}
  0, 0, 2.4384,                           !- X,Y,Z Vertex 2 {m}
  0, -9.144, 2.4384;                      !- X,Y,Z Vertex 3 {m}

OS:Surface,
  {30d73807-49a5-4fb0-afa7-b7f93f50dd6a}, !- Handle
  Surface 11,                             !- Name
  Wall,                                   !- Surface Type
  ,                                       !- Construction Name
  {53eae89b-f968-4a4e-81ab-feb5855c9bf5}, !- Space Name
  Adiabatic,                              !- Outside Boundary Condition
  ,                                       !- Outside Boundary Condition Object
  NoSun,                                  !- Sun Exposure
  NoWind,                                 !- Wind Exposure
  ,                                       !- View Factor to Ground
  ,                                       !- Number of Vertices
  4.572, -4.572, 4.7244,                  !- X,Y,Z Vertex 1 {m}
  4.572, -9.144, 2.4384,                  !- X,Y,Z Vertex 2 {m}
  4.572, 0, 2.4384;                       !- X,Y,Z Vertex 3 {m}

OS:Space,
  {53eae89b-f968-4a4e-81ab-feb5855c9bf5}, !- Handle
  unfinished attic space,                 !- Name
  {a92223c7-8398-49a9-8e70-a0a3e591b2b2}, !- Space Type Name
  ,                                       !- Default Construction Set Name
  ,                                       !- Default Schedule Set Name
  ,                                       !- Direction of Relative North {deg}
  ,                                       !- X Origin {m}
  ,                                       !- Y Origin {m}
  ,                                       !- Z Origin {m}
  ,                                       !- Building Story Name
  {62faccfd-901b-4009-91c0-670f9d8728ed}; !- Thermal Zone Name

OS:ThermalZone,
  {62faccfd-901b-4009-91c0-670f9d8728ed}, !- Handle
  unfinished attic zone,                  !- Name
=======
  13.716, 0, 2.4384,                      !- X,Y,Z Vertex 1 {m}
  13.716, 0, 0,                           !- X,Y,Z Vertex 2 {m}
  9.144, 0, 0,                            !- X,Y,Z Vertex 3 {m}
  9.144, 0, 2.4384;                       !- X,Y,Z Vertex 4 {m}

OS:Surface,
  {13a6bc0f-1b91-4368-8266-85af146401b1}, !- Handle
  Surface 27,                             !- Name
  Wall,                                   !- Surface Type
  ,                                       !- Construction Name
  {0a6a37ca-f8b5-46f7-aba5-4b4eea643631}, !- Space Name
  Outdoors,                               !- Outside Boundary Condition
  ,                                       !- Outside Boundary Condition Object
  SunExposed,                             !- Sun Exposure
  WindExposed,                            !- Wind Exposure
  ,                                       !- View Factor to Ground
  ,                                       !- Number of Vertices
  9.144, -9.144, 2.4384,                  !- X,Y,Z Vertex 1 {m}
  9.144, -9.144, 0,                       !- X,Y,Z Vertex 2 {m}
  13.716, -9.144, 0,                      !- X,Y,Z Vertex 3 {m}
  13.716, -9.144, 2.4384;                 !- X,Y,Z Vertex 4 {m}

OS:Surface,
  {9f0f2174-530a-4397-935c-e6b30577ea4d}, !- Handle
  Surface 28,                             !- Name
  Wall,                                   !- Surface Type
  ,                                       !- Construction Name
  {0a6a37ca-f8b5-46f7-aba5-4b4eea643631}, !- Space Name
  Surface,                                !- Outside Boundary Condition
  {d0532378-573a-4eb6-887a-7e24ec40d931}, !- Outside Boundary Condition Object
  NoSun,                                  !- Sun Exposure
  NoWind,                                 !- Wind Exposure
  ,                                       !- View Factor to Ground
  ,                                       !- Number of Vertices
  13.716, -9.144, 2.4384,                 !- X,Y,Z Vertex 1 {m}
  13.716, -9.144, 0,                      !- X,Y,Z Vertex 2 {m}
  13.716, 0, 0,                           !- X,Y,Z Vertex 3 {m}
  13.716, 0, 2.4384;                      !- X,Y,Z Vertex 4 {m}

OS:ThermalZone,
  {b30a90d9-3879-4ed4-895e-6c9f40dfeaa1}, !- Handle
  living zone|unit 4,                     !- Name
>>>>>>> d385fff4
  ,                                       !- Multiplier
  ,                                       !- Ceiling Height {m}
  ,                                       !- Volume {m3}
  ,                                       !- Floor Area {m2}
  ,                                       !- Zone Inside Convection Algorithm
  ,                                       !- Zone Outside Convection Algorithm
  ,                                       !- Zone Conditioning Equipment List Name
<<<<<<< HEAD
  {84c35715-5e5b-45b6-a7ca-bbbcf3ebcf0d}, !- Zone Air Inlet Port List
  {88369efe-a3e5-4466-b806-117e82f9006e}, !- Zone Air Exhaust Port List
  {7082bab5-c78e-4e4a-b5ea-4080e0049a1e}, !- Zone Air Node Name
  {28c3804e-c0b4-4c0f-ba60-ebc7cd5a30bc}, !- Zone Return Air Port List
=======
  {d4c6b55e-3802-4306-90fe-58f240076103}, !- Zone Air Inlet Port List
  {32e9a23a-5e83-49d5-8fd2-9cad2cc60825}, !- Zone Air Exhaust Port List
  {294239ba-a774-454a-b0bd-a7c528ea2e66}, !- Zone Air Node Name
  {901ce127-de36-43f5-9079-72d85dc422b4}, !- Zone Return Air Port List
>>>>>>> d385fff4
  ,                                       !- Primary Daylighting Control Name
  ,                                       !- Fraction of Zone Controlled by Primary Daylighting Control
  ,                                       !- Secondary Daylighting Control Name
  ,                                       !- Fraction of Zone Controlled by Secondary Daylighting Control
  ,                                       !- Illuminance Map Name
  ,                                       !- Group Rendering Name
  ,                                       !- Thermostat Name
  No;                                     !- Use Ideal Air Loads

OS:Node,
<<<<<<< HEAD
  {9fe0f3e3-dc5e-498c-816f-3473d0131807}, !- Handle
  Node 3,                                 !- Name
  {7082bab5-c78e-4e4a-b5ea-4080e0049a1e}, !- Inlet Port
  ;                                       !- Outlet Port

OS:Connection,
  {7082bab5-c78e-4e4a-b5ea-4080e0049a1e}, !- Handle
  {b8f9b488-067d-4251-b19d-c1e19a3e4e24}, !- Name
  {62faccfd-901b-4009-91c0-670f9d8728ed}, !- Source Object
  11,                                     !- Outlet Port
  {9fe0f3e3-dc5e-498c-816f-3473d0131807}, !- Target Object
  2;                                      !- Inlet Port

OS:PortList,
  {84c35715-5e5b-45b6-a7ca-bbbcf3ebcf0d}, !- Handle
  {50f9ed72-b4c3-4a90-a5a3-6d092f833d73}, !- Name
  {62faccfd-901b-4009-91c0-670f9d8728ed}; !- HVAC Component

OS:PortList,
  {88369efe-a3e5-4466-b806-117e82f9006e}, !- Handle
  {ec574b46-e604-4149-bc60-b90e74d5c380}, !- Name
  {62faccfd-901b-4009-91c0-670f9d8728ed}; !- HVAC Component

OS:PortList,
  {28c3804e-c0b4-4c0f-ba60-ebc7cd5a30bc}, !- Handle
  {bab67948-1395-4220-943f-8a38df2ee734}, !- Name
  {62faccfd-901b-4009-91c0-670f9d8728ed}; !- HVAC Component

OS:Sizing:Zone,
  {01ae7ca4-3ace-4f84-b70e-4dfeff18863e}, !- Handle
  {62faccfd-901b-4009-91c0-670f9d8728ed}, !- Zone or ZoneList Name
=======
  {463c96b9-677d-4845-8531-8acad88c8542}, !- Handle
  Node 4,                                 !- Name
  {294239ba-a774-454a-b0bd-a7c528ea2e66}, !- Inlet Port
  ;                                       !- Outlet Port

OS:Connection,
  {294239ba-a774-454a-b0bd-a7c528ea2e66}, !- Handle
  {f51d8e90-339f-4d47-bb62-e76d12d9d00a}, !- Name
  {b30a90d9-3879-4ed4-895e-6c9f40dfeaa1}, !- Source Object
  11,                                     !- Outlet Port
  {463c96b9-677d-4845-8531-8acad88c8542}, !- Target Object
  2;                                      !- Inlet Port

OS:PortList,
  {d4c6b55e-3802-4306-90fe-58f240076103}, !- Handle
  {d85add43-85df-4a2b-bee2-c15e64a52940}, !- Name
  {b30a90d9-3879-4ed4-895e-6c9f40dfeaa1}; !- HVAC Component

OS:PortList,
  {32e9a23a-5e83-49d5-8fd2-9cad2cc60825}, !- Handle
  {0be0a265-e668-4381-b695-a6b49466d0e9}, !- Name
  {b30a90d9-3879-4ed4-895e-6c9f40dfeaa1}; !- HVAC Component

OS:PortList,
  {901ce127-de36-43f5-9079-72d85dc422b4}, !- Handle
  {26a87047-087b-4dd7-8327-2c018259285d}, !- Name
  {b30a90d9-3879-4ed4-895e-6c9f40dfeaa1}; !- HVAC Component

OS:Sizing:Zone,
  {b1bf4fbc-a194-475a-9f35-fde4eca664e3}, !- Handle
  {b30a90d9-3879-4ed4-895e-6c9f40dfeaa1}, !- Zone or ZoneList Name
>>>>>>> d385fff4
  SupplyAirTemperature,                   !- Zone Cooling Design Supply Air Temperature Input Method
  14,                                     !- Zone Cooling Design Supply Air Temperature {C}
  11.11,                                  !- Zone Cooling Design Supply Air Temperature Difference {deltaC}
  SupplyAirTemperature,                   !- Zone Heating Design Supply Air Temperature Input Method
  40,                                     !- Zone Heating Design Supply Air Temperature {C}
  11.11,                                  !- Zone Heating Design Supply Air Temperature Difference {deltaC}
  0.0085,                                 !- Zone Cooling Design Supply Air Humidity Ratio {kg-H2O/kg-air}
  0.008,                                  !- Zone Heating Design Supply Air Humidity Ratio {kg-H2O/kg-air}
  ,                                       !- Zone Heating Sizing Factor
  ,                                       !- Zone Cooling Sizing Factor
  DesignDay,                              !- Cooling Design Air Flow Method
  ,                                       !- Cooling Design Air Flow Rate {m3/s}
  ,                                       !- Cooling Minimum Air Flow per Zone Floor Area {m3/s-m2}
  ,                                       !- Cooling Minimum Air Flow {m3/s}
  ,                                       !- Cooling Minimum Air Flow Fraction
  DesignDay,                              !- Heating Design Air Flow Method
  ,                                       !- Heating Design Air Flow Rate {m3/s}
  ,                                       !- Heating Maximum Air Flow per Zone Floor Area {m3/s-m2}
  ,                                       !- Heating Maximum Air Flow {m3/s}
  ,                                       !- Heating Maximum Air Flow Fraction
  ,                                       !- Design Zone Air Distribution Effectiveness in Cooling Mode
  ,                                       !- Design Zone Air Distribution Effectiveness in Heating Mode
  No,                                     !- Account for Dedicated Outdoor Air System
  NeutralSupplyAir,                       !- Dedicated Outdoor Air System Control Strategy
  autosize,                               !- Dedicated Outdoor Air Low Setpoint Temperature for Design {C}
  autosize;                               !- Dedicated Outdoor Air High Setpoint Temperature for Design {C}

OS:ZoneHVAC:EquipmentList,
<<<<<<< HEAD
  {5833a716-b708-4b83-81dd-d5292b2e48b7}, !- Handle
  Zone HVAC Equipment List 3,             !- Name
  {62faccfd-901b-4009-91c0-670f9d8728ed}; !- Thermal Zone

OS:SpaceType,
  {a92223c7-8398-49a9-8e70-a0a3e591b2b2}, !- Handle
  Space Type 3,                           !- Name
  ,                                       !- Default Construction Set Name
  ,                                       !- Default Schedule Set Name
  ,                                       !- Group Rendering Name
  ,                                       !- Design Specification Outdoor Air Object Name
  ,                                       !- Standards Template
  ,                                       !- Standards Building Type
  unfinished attic;                       !- Standards Space Type

OS:BuildingUnit,
  {4841e3f0-9a97-41cb-b5c7-7245ebd68da5}, !- Handle
  unit 1,                                 !- Name
  ,                                       !- Rendering Color
  Residential;                            !- Building Unit Type

OS:AdditionalProperties,
  {4c0e1de1-3b8f-4c3e-8094-cef575776d9a}, !- Handle
  {4841e3f0-9a97-41cb-b5c7-7245ebd68da5}, !- Object Name
  NumberOfBedrooms,                       !- Feature Name 1
  Integer,                                !- Feature Data Type 1
  3,                                      !- Feature Value 1
  NumberOfBathrooms,                      !- Feature Name 2
  Double,                                 !- Feature Data Type 2
  2,                                      !- Feature Value 2
  NumberOfOccupants,                      !- Feature Name 3
  Double,                                 !- Feature Data Type 3
  3.3900000000000001;                     !- Feature Value 3

OS:External:File,
  {0285acde-085a-4cb8-9b2d-f5ca39cd5b40}, !- Handle
  8760.csv,                               !- Name
  8760.csv;                               !- File Name

OS:Schedule:Day,
  {cdc60496-67ce-4d76-9427-f45cb6e80700}, !- Handle
  Schedule Day 1,                         !- Name
  ,                                       !- Schedule Type Limits Name
  ,                                       !- Interpolate to Timestep
  24,                                     !- Hour 1
  0,                                      !- Minute 1
  0;                                      !- Value Until Time 1

OS:Schedule:Day,
  {c199660a-2f05-43b0-831b-d08b863f5736}, !- Handle
  Schedule Day 2,                         !- Name
  ,                                       !- Schedule Type Limits Name
  ,                                       !- Interpolate to Timestep
  24,                                     !- Hour 1
  0,                                      !- Minute 1
  1;                                      !- Value Until Time 1

OS:Schedule:File,
  {e4e9072b-c0b1-467e-a8d5-7dce2aafaa44}, !- Handle
  occupants,                              !- Name
  {9eac8365-d63a-44b8-a803-9ae1bb5ac87d}, !- Schedule Type Limits Name
  {0285acde-085a-4cb8-9b2d-f5ca39cd5b40}, !- External File Name
  1,                                      !- Column Number
  1,                                      !- Rows to Skip at Top
  8760,                                   !- Number of Hours of Data
  ,                                       !- Column Separator
  ,                                       !- Interpolate to Timestep
  60;                                     !- Minutes per Item

OS:Schedule:Ruleset,
  {bdf0ac85-b163-4a1d-bd27-b2b5bfd99e28}, !- Handle
  Schedule Ruleset 1,                     !- Name
  {2817a830-e7d1-4f13-8684-63d44f7032d0}, !- Schedule Type Limits Name
  {d89461b3-cad5-4401-abd6-b12ccbdad293}; !- Default Day Schedule Name

OS:Schedule:Day,
  {d89461b3-cad5-4401-abd6-b12ccbdad293}, !- Handle
  Schedule Day 3,                         !- Name
  {2817a830-e7d1-4f13-8684-63d44f7032d0}, !- Schedule Type Limits Name
  ,                                       !- Interpolate to Timestep
  24,                                     !- Hour 1
  0,                                      !- Minute 1
  112.539290946133;                       !- Value Until Time 1

OS:People:Definition,
  {534f4356-3b00-4ea1-b853-ff0853fb06de}, !- Handle
  res occupants|living space,             !- Name
  People,                                 !- Number of People Calculation Method
  1.695,                                  !- Number of People {people}
  ,                                       !- People per Space Floor Area {person/m2}
  ,                                       !- Space Floor Area per Person {m2/person}
  0.319734,                               !- Fraction Radiant
  0.573,                                  !- Sensible Heat Fraction
  0,                                      !- Carbon Dioxide Generation Rate {m3/s-W}
  No,                                     !- Enable ASHRAE 55 Comfort Warnings
  ZoneAveraged;                           !- Mean Radiant Temperature Calculation Type

OS:People,
  {3b29880c-3bd4-49b6-9e12-c3c19627e21b}, !- Handle
  res occupants|living space,             !- Name
  {534f4356-3b00-4ea1-b853-ff0853fb06de}, !- People Definition Name
  {5db605c1-6310-43b8-949c-72ec4d6c246a}, !- Space or SpaceType Name
  {e4e9072b-c0b1-467e-a8d5-7dce2aafaa44}, !- Number of People Schedule Name
  {bdf0ac85-b163-4a1d-bd27-b2b5bfd99e28}, !- Activity Level Schedule Name
  ,                                       !- Surface Name/Angle Factor List Name
  ,                                       !- Work Efficiency Schedule Name
  ,                                       !- Clothing Insulation Schedule Name
  ,                                       !- Air Velocity Schedule Name
  1;                                      !- Multiplier

OS:ScheduleTypeLimits,
  {2817a830-e7d1-4f13-8684-63d44f7032d0}, !- Handle
  ActivityLevel,                          !- Name
  0,                                      !- Lower Limit Value
  ,                                       !- Upper Limit Value
  Continuous,                             !- Numeric Type
  ActivityLevel;                          !- Unit Type

OS:ScheduleTypeLimits,
  {9eac8365-d63a-44b8-a803-9ae1bb5ac87d}, !- Handle
  Fractional,                             !- Name
  0,                                      !- Lower Limit Value
  1,                                      !- Upper Limit Value
  Continuous;                             !- Numeric Type

OS:People:Definition,
  {97ab2ac2-6dcb-44a6-87c9-44b8c8e0e312}, !- Handle
  res occupants|finished basement space,  !- Name
  People,                                 !- Number of People Calculation Method
  1.695,                                  !- Number of People {people}
  ,                                       !- People per Space Floor Area {person/m2}
  ,                                       !- Space Floor Area per Person {m2/person}
  0.319734,                               !- Fraction Radiant
  0.573,                                  !- Sensible Heat Fraction
  0,                                      !- Carbon Dioxide Generation Rate {m3/s-W}
  No,                                     !- Enable ASHRAE 55 Comfort Warnings
  ZoneAveraged;                           !- Mean Radiant Temperature Calculation Type

OS:People,
  {861f9c9e-b1ef-4da7-b7d2-a8e0c9bc2f9f}, !- Handle
  res occupants|finished basement space,  !- Name
  {97ab2ac2-6dcb-44a6-87c9-44b8c8e0e312}, !- People Definition Name
  {925cba65-a8b7-427c-b28e-6625d4b75790}, !- Space or SpaceType Name
  {e4e9072b-c0b1-467e-a8d5-7dce2aafaa44}, !- Number of People Schedule Name
  {bdf0ac85-b163-4a1d-bd27-b2b5bfd99e28}, !- Activity Level Schedule Name
  ,                                       !- Surface Name/Angle Factor List Name
  ,                                       !- Work Efficiency Schedule Name
  ,                                       !- Clothing Insulation Schedule Name
  ,                                       !- Air Velocity Schedule Name
  1;                                      !- Multiplier

OS:ShadingSurfaceGroup,
  {4d08d5e9-4994-40dd-94ac-da801cbc7283}, !- Handle
  res eaves,                              !- Name
  Building;                               !- Shading Surface Type

OS:ShadingSurface,
  {2cc88034-c078-4049-a477-21be65ed1c71}, !- Handle
  Surface 8 - res eaves,                  !- Name
  ,                                       !- Construction Name
  {4d08d5e9-4994-40dd-94ac-da801cbc7283}, !- Shading Surface Group Name
  ,                                       !- Transmittance Schedule Name
  ,                                       !- Number of Vertices
  -0.6096, 0, 2.7432,                     !- X,Y,Z Vertex 1 {m}
  -0.6096, -4.572, 5.0292,                !- X,Y,Z Vertex 2 {m}
  0, -4.572, 5.0292,                      !- X,Y,Z Vertex 3 {m}
  0, 0, 2.7432;                           !- X,Y,Z Vertex 4 {m}

OS:ShadingSurface,
  {a88ad35f-87a0-4c1b-bdc5-839743ac9739}, !- Handle
  Surface 8 - res eaves 1,                !- Name
  ,                                       !- Construction Name
  {4d08d5e9-4994-40dd-94ac-da801cbc7283}, !- Shading Surface Group Name
  ,                                       !- Transmittance Schedule Name
  ,                                       !- Number of Vertices
  5.1816, -4.572, 5.0292,                 !- X,Y,Z Vertex 1 {m}
  5.1816, 0, 2.7432,                      !- X,Y,Z Vertex 2 {m}
  4.572, 0, 2.7432,                       !- X,Y,Z Vertex 3 {m}
  4.572, -4.572, 5.0292;                  !- X,Y,Z Vertex 4 {m}

OS:ShadingSurface,
  {129c0fd1-d124-4233-98cc-bf82ad11d7c5}, !- Handle
  Surface 8 - res eaves 2,                !- Name
  ,                                       !- Construction Name
  {4d08d5e9-4994-40dd-94ac-da801cbc7283}, !- Shading Surface Group Name
  ,                                       !- Transmittance Schedule Name
  ,                                       !- Number of Vertices
  4.572, 0.6096, 2.4384,                  !- X,Y,Z Vertex 1 {m}
  0, 0.6096, 2.4384,                      !- X,Y,Z Vertex 2 {m}
  0, 0, 2.7432,                           !- X,Y,Z Vertex 3 {m}
  4.572, 0, 2.7432;                       !- X,Y,Z Vertex 4 {m}

OS:ShadingSurface,
  {d2201f35-62f4-45c2-a05a-067856a533de}, !- Handle
  Surface 9 - res eaves,                  !- Name
  ,                                       !- Construction Name
  {4d08d5e9-4994-40dd-94ac-da801cbc7283}, !- Shading Surface Group Name
  ,                                       !- Transmittance Schedule Name
  ,                                       !- Number of Vertices
  5.1816, -9.144, 2.7432,                 !- X,Y,Z Vertex 1 {m}
  5.1816, -4.572, 5.0292,                 !- X,Y,Z Vertex 2 {m}
  4.572, -4.572, 5.0292,                  !- X,Y,Z Vertex 3 {m}
  4.572, -9.144, 2.7432;                  !- X,Y,Z Vertex 4 {m}

OS:ShadingSurface,
  {7fcfdfe0-f981-4bb7-bee9-64a97fcf6213}, !- Handle
  Surface 9 - res eaves 1,                !- Name
  ,                                       !- Construction Name
  {4d08d5e9-4994-40dd-94ac-da801cbc7283}, !- Shading Surface Group Name
  ,                                       !- Transmittance Schedule Name
  ,                                       !- Number of Vertices
  -0.6096, -4.572, 5.0292,                !- X,Y,Z Vertex 1 {m}
  -0.6096, -9.144, 2.7432,                !- X,Y,Z Vertex 2 {m}
  0, -9.144, 2.7432,                      !- X,Y,Z Vertex 3 {m}
  0, -4.572, 5.0292;                      !- X,Y,Z Vertex 4 {m}

OS:ShadingSurface,
  {ca67cd75-2a1a-4d69-80ba-96ebbe01ef1f}, !- Handle
  Surface 9 - res eaves 2,                !- Name
  ,                                       !- Construction Name
  {4d08d5e9-4994-40dd-94ac-da801cbc7283}, !- Shading Surface Group Name
  ,                                       !- Transmittance Schedule Name
  ,                                       !- Number of Vertices
  0, -9.7536, 2.4384,                     !- X,Y,Z Vertex 1 {m}
  4.572, -9.7536, 2.4384,                 !- X,Y,Z Vertex 2 {m}
  4.572, -9.144, 2.7432,                  !- X,Y,Z Vertex 3 {m}
=======
  {e708aa94-1e5f-4232-a418-0e24aa157bd1}, !- Handle
  Zone HVAC Equipment List 4,             !- Name
  {b30a90d9-3879-4ed4-895e-6c9f40dfeaa1}; !- Thermal Zone

OS:Space,
  {3182392a-190d-4bbb-8d6a-3e35be0fdbb5}, !- Handle
  living space|unit 4|story 1,            !- Name
  {2e9e74b5-52a0-491f-9d9e-97ea36049eb5}, !- Space Type Name
  ,                                       !- Default Construction Set Name
  ,                                       !- Default Schedule Set Name
  -0,                                     !- Direction of Relative North {deg}
  0,                                      !- X Origin {m}
  0,                                      !- Y Origin {m}
  0,                                      !- Z Origin {m}
  ,                                       !- Building Story Name
  {b30a90d9-3879-4ed4-895e-6c9f40dfeaa1}, !- Thermal Zone Name
  ,                                       !- Part of Total Floor Area
  ,                                       !- Design Specification Outdoor Air Object Name
  {a7d856d9-d435-4963-9f51-7d9cd44cb3bf}; !- Building Unit Name

OS:Surface,
  {0626e747-1446-410c-8f98-75c4dc0712d8}, !- Handle
  Surface 34,                             !- Name
  Floor,                                  !- Surface Type
  ,                                       !- Construction Name
  {3182392a-190d-4bbb-8d6a-3e35be0fdbb5}, !- Space Name
  Surface,                                !- Outside Boundary Condition
  {b06a650e-ceb2-4fe4-bb8c-f4f29bd75154}, !- Outside Boundary Condition Object
  NoSun,                                  !- Sun Exposure
  NoWind,                                 !- Wind Exposure
  ,                                       !- View Factor to Ground
  ,                                       !- Number of Vertices
  13.716, -9.144, 0,                      !- X,Y,Z Vertex 1 {m}
  13.716, 0, 0,                           !- X,Y,Z Vertex 2 {m}
  18.288, 0, 0,                           !- X,Y,Z Vertex 3 {m}
  18.288, -9.144, 0;                      !- X,Y,Z Vertex 4 {m}

OS:Surface,
  {72e0ef12-33d7-4e85-bd2d-00f2f14d0529}, !- Handle
  Surface 35,                             !- Name
  RoofCeiling,                            !- Surface Type
  ,                                       !- Construction Name
  {3182392a-190d-4bbb-8d6a-3e35be0fdbb5}, !- Space Name
  Surface,                                !- Outside Boundary Condition
  {c48acfb4-1d3a-4046-a897-a11cb5004174}, !- Outside Boundary Condition Object
  NoSun,                                  !- Sun Exposure
  NoWind,                                 !- Wind Exposure
  ,                                       !- View Factor to Ground
  ,                                       !- Number of Vertices
  18.288, -9.144, 2.4384,                 !- X,Y,Z Vertex 1 {m}
  18.288, 0, 2.4384,                      !- X,Y,Z Vertex 2 {m}
  13.716, 0, 2.4384,                      !- X,Y,Z Vertex 3 {m}
  13.716, -9.144, 2.4384;                 !- X,Y,Z Vertex 4 {m}

OS:Surface,
  {d0532378-573a-4eb6-887a-7e24ec40d931}, !- Handle
  Surface 36,                             !- Name
  Wall,                                   !- Surface Type
  ,                                       !- Construction Name
  {3182392a-190d-4bbb-8d6a-3e35be0fdbb5}, !- Space Name
  Surface,                                !- Outside Boundary Condition
  {9f0f2174-530a-4397-935c-e6b30577ea4d}, !- Outside Boundary Condition Object
  NoSun,                                  !- Sun Exposure
  NoWind,                                 !- Wind Exposure
  ,                                       !- View Factor to Ground
  ,                                       !- Number of Vertices
  13.716, 0, 2.4384,                      !- X,Y,Z Vertex 1 {m}
  13.716, 0, 0,                           !- X,Y,Z Vertex 2 {m}
  13.716, -9.144, 0,                      !- X,Y,Z Vertex 3 {m}
  13.716, -9.144, 2.4384;                 !- X,Y,Z Vertex 4 {m}

OS:Surface,
  {63411148-8165-4382-93d6-66e8c2dbb373}, !- Handle
  Surface 37,                             !- Name
  Wall,                                   !- Surface Type
  ,                                       !- Construction Name
  {3182392a-190d-4bbb-8d6a-3e35be0fdbb5}, !- Space Name
  Outdoors,                               !- Outside Boundary Condition
  ,                                       !- Outside Boundary Condition Object
  SunExposed,                             !- Sun Exposure
  WindExposed,                            !- Wind Exposure
  ,                                       !- View Factor to Ground
  ,                                       !- Number of Vertices
  18.288, 0, 2.4384,                      !- X,Y,Z Vertex 1 {m}
  18.288, 0, 0,                           !- X,Y,Z Vertex 2 {m}
  13.716, 0, 0,                           !- X,Y,Z Vertex 3 {m}
  13.716, 0, 2.4384;                      !- X,Y,Z Vertex 4 {m}

OS:Surface,
  {4d64a3c0-ccce-4d86-ac0a-862921e0a1f5}, !- Handle
  Surface 38,                             !- Name
  Wall,                                   !- Surface Type
  ,                                       !- Construction Name
  {3182392a-190d-4bbb-8d6a-3e35be0fdbb5}, !- Space Name
  Outdoors,                               !- Outside Boundary Condition
  ,                                       !- Outside Boundary Condition Object
  SunExposed,                             !- Sun Exposure
  WindExposed,                            !- Wind Exposure
  ,                                       !- View Factor to Ground
  ,                                       !- Number of Vertices
  13.716, -9.144, 2.4384,                 !- X,Y,Z Vertex 1 {m}
  13.716, -9.144, 0,                      !- X,Y,Z Vertex 2 {m}
  18.288, -9.144, 0,                      !- X,Y,Z Vertex 3 {m}
  18.288, -9.144, 2.4384;                 !- X,Y,Z Vertex 4 {m}

OS:Surface,
  {15b3afc0-a9fa-4fa1-ad9f-37d7ff836b48}, !- Handle
  Surface 39,                             !- Name
  Wall,                                   !- Surface Type
  ,                                       !- Construction Name
  {3182392a-190d-4bbb-8d6a-3e35be0fdbb5}, !- Space Name
  Outdoors,                               !- Outside Boundary Condition
  ,                                       !- Outside Boundary Condition Object
  SunExposed,                             !- Sun Exposure
  WindExposed,                            !- Wind Exposure
  ,                                       !- View Factor to Ground
  ,                                       !- Number of Vertices
  18.288, -9.144, 2.4384,                 !- X,Y,Z Vertex 1 {m}
  18.288, -9.144, 0,                      !- X,Y,Z Vertex 2 {m}
  18.288, 0, 0,                           !- X,Y,Z Vertex 3 {m}
  18.288, 0, 2.4384;                      !- X,Y,Z Vertex 4 {m}

OS:Space,
  {d9587a62-f48e-4f9e-beae-db2876d46244}, !- Handle
  finished basement space,                !- Name
  {fba03c49-01c2-4cda-8f71-e634fa5cfbc8}, !- Space Type Name
  ,                                       !- Default Construction Set Name
  ,                                       !- Default Schedule Set Name
  -0,                                     !- Direction of Relative North {deg}
  0,                                      !- X Origin {m}
  0,                                      !- Y Origin {m}
  0,                                      !- Z Origin {m}
  ,                                       !- Building Story Name
  {8170a9fa-4aca-4b47-9f16-071eeade5cff}, !- Thermal Zone Name
  ,                                       !- Part of Total Floor Area
  ,                                       !- Design Specification Outdoor Air Object Name
  {8bce8cba-e6ce-452d-bc8d-0cfd9a5c96d4}; !- Building Unit Name

OS:Surface,
  {ab47ec33-020d-4717-a22a-a9ae3668090d}, !- Handle
  Surface 45,                             !- Name
  Floor,                                  !- Surface Type
  ,                                       !- Construction Name
  {d9587a62-f48e-4f9e-beae-db2876d46244}, !- Space Name
  Foundation,                             !- Outside Boundary Condition
  ,                                       !- Outside Boundary Condition Object
  NoSun,                                  !- Sun Exposure
  NoWind,                                 !- Wind Exposure
  ,                                       !- View Factor to Ground
  ,                                       !- Number of Vertices
  0, -9.144, -2.4384,                     !- X,Y,Z Vertex 1 {m}
  0, 0, -2.4384,                          !- X,Y,Z Vertex 2 {m}
  4.572, 0, -2.4384,                      !- X,Y,Z Vertex 3 {m}
  4.572, -9.144, -2.4384;                 !- X,Y,Z Vertex 4 {m}

OS:Surface,
  {3fbf0068-3c89-4908-8f42-8537b3f107d5}, !- Handle
  Surface 46,                             !- Name
  Wall,                                   !- Surface Type
  ,                                       !- Construction Name
  {d9587a62-f48e-4f9e-beae-db2876d46244}, !- Space Name
  Foundation,                             !- Outside Boundary Condition
  ,                                       !- Outside Boundary Condition Object
  NoSun,                                  !- Sun Exposure
  NoWind,                                 !- Wind Exposure
  ,                                       !- View Factor to Ground
  ,                                       !- Number of Vertices
  0, 0, 0,                                !- X,Y,Z Vertex 1 {m}
  0, 0, -2.4384,                          !- X,Y,Z Vertex 2 {m}
  0, -9.144, -2.4384,                     !- X,Y,Z Vertex 3 {m}
  0, -9.144, 0;                           !- X,Y,Z Vertex 4 {m}

OS:Surface,
  {3d1e376e-1030-4ff6-bcca-26d7d27ca3a4}, !- Handle
  Surface 47,                             !- Name
  Wall,                                   !- Surface Type
  ,                                       !- Construction Name
  {d9587a62-f48e-4f9e-beae-db2876d46244}, !- Space Name
  Foundation,                             !- Outside Boundary Condition
  ,                                       !- Outside Boundary Condition Object
  NoSun,                                  !- Sun Exposure
  NoWind,                                 !- Wind Exposure
  ,                                       !- View Factor to Ground
  ,                                       !- Number of Vertices
  4.572, 0, 0,                            !- X,Y,Z Vertex 1 {m}
  4.572, 0, -2.4384,                      !- X,Y,Z Vertex 2 {m}
  0, 0, -2.4384,                          !- X,Y,Z Vertex 3 {m}
  0, 0, 0;                                !- X,Y,Z Vertex 4 {m}

OS:Surface,
  {db52c1c8-a80d-4ec8-aa12-719b1a711f9c}, !- Handle
  Surface 48,                             !- Name
  Wall,                                   !- Surface Type
  ,                                       !- Construction Name
  {d9587a62-f48e-4f9e-beae-db2876d46244}, !- Space Name
  Surface,                                !- Outside Boundary Condition
  {f2739755-9b12-4669-9c93-1960e248151f}, !- Outside Boundary Condition Object
  NoSun,                                  !- Sun Exposure
  NoWind,                                 !- Wind Exposure
  ,                                       !- View Factor to Ground
  ,                                       !- Number of Vertices
  4.572, -9.144, 0,                       !- X,Y,Z Vertex 1 {m}
  4.572, -9.144, -2.4384,                 !- X,Y,Z Vertex 2 {m}
  4.572, 0, -2.4384,                      !- X,Y,Z Vertex 3 {m}
  4.572, 0, 0;                            !- X,Y,Z Vertex 4 {m}

OS:Surface,
  {d60f5db9-8457-4ae0-9b1a-bcce2e87888e}, !- Handle
  Surface 49,                             !- Name
  Wall,                                   !- Surface Type
  ,                                       !- Construction Name
  {d9587a62-f48e-4f9e-beae-db2876d46244}, !- Space Name
  Foundation,                             !- Outside Boundary Condition
  ,                                       !- Outside Boundary Condition Object
  NoSun,                                  !- Sun Exposure
  NoWind,                                 !- Wind Exposure
  ,                                       !- View Factor to Ground
  ,                                       !- Number of Vertices
  0, -9.144, 0,                           !- X,Y,Z Vertex 1 {m}
  0, -9.144, -2.4384,                     !- X,Y,Z Vertex 2 {m}
  4.572, -9.144, -2.4384,                 !- X,Y,Z Vertex 3 {m}
  4.572, -9.144, 0;                       !- X,Y,Z Vertex 4 {m}

OS:Surface,
  {05d8fc2d-5562-4946-853d-79dce375c592}, !- Handle
  Surface 50,                             !- Name
  RoofCeiling,                            !- Surface Type
  ,                                       !- Construction Name
  {d9587a62-f48e-4f9e-beae-db2876d46244}, !- Space Name
  Surface,                                !- Outside Boundary Condition
  {09cf0c84-0cf2-41ea-b8af-ac3f2a4e6a24}, !- Outside Boundary Condition Object
  NoSun,                                  !- Sun Exposure
  NoWind,                                 !- Wind Exposure
  ,                                       !- View Factor to Ground
  ,                                       !- Number of Vertices
  4.572, -9.144, 0,                       !- X,Y,Z Vertex 1 {m}
  4.572, 0, 0,                            !- X,Y,Z Vertex 2 {m}
  0, 0, 0,                                !- X,Y,Z Vertex 3 {m}
  0, -9.144, 0;                           !- X,Y,Z Vertex 4 {m}

OS:ThermalZone,
  {8170a9fa-4aca-4b47-9f16-071eeade5cff}, !- Handle
  finished basement zone,                 !- Name
  ,                                       !- Multiplier
  ,                                       !- Ceiling Height {m}
  ,                                       !- Volume {m3}
  ,                                       !- Floor Area {m2}
  ,                                       !- Zone Inside Convection Algorithm
  ,                                       !- Zone Outside Convection Algorithm
  ,                                       !- Zone Conditioning Equipment List Name
  {f294c332-9e95-4a9a-9791-388a1b8a66f8}, !- Zone Air Inlet Port List
  {a638cbfd-ea0d-424d-b43c-5e59a3a622f3}, !- Zone Air Exhaust Port List
  {d1b54097-e76e-41b6-810e-315b597321f8}, !- Zone Air Node Name
  {54556af0-7a64-430c-848a-dc0561d1f636}, !- Zone Return Air Port List
  ,                                       !- Primary Daylighting Control Name
  ,                                       !- Fraction of Zone Controlled by Primary Daylighting Control
  ,                                       !- Secondary Daylighting Control Name
  ,                                       !- Fraction of Zone Controlled by Secondary Daylighting Control
  ,                                       !- Illuminance Map Name
  ,                                       !- Group Rendering Name
  ,                                       !- Thermostat Name
  No;                                     !- Use Ideal Air Loads

OS:Node,
  {6b3bb8b6-754f-4073-be8c-e0b05ce80488}, !- Handle
  Node 5,                                 !- Name
  {d1b54097-e76e-41b6-810e-315b597321f8}, !- Inlet Port
  ;                                       !- Outlet Port

OS:Connection,
  {d1b54097-e76e-41b6-810e-315b597321f8}, !- Handle
  {d74c6bf8-ed4a-494e-a842-7a89a7b7c62a}, !- Name
  {8170a9fa-4aca-4b47-9f16-071eeade5cff}, !- Source Object
  11,                                     !- Outlet Port
  {6b3bb8b6-754f-4073-be8c-e0b05ce80488}, !- Target Object
  2;                                      !- Inlet Port

OS:PortList,
  {f294c332-9e95-4a9a-9791-388a1b8a66f8}, !- Handle
  {c42927b8-4daf-4c87-b67c-2b90c591ff97}, !- Name
  {8170a9fa-4aca-4b47-9f16-071eeade5cff}; !- HVAC Component

OS:PortList,
  {a638cbfd-ea0d-424d-b43c-5e59a3a622f3}, !- Handle
  {87dd2b0b-a678-498e-8b90-ffa7987df131}, !- Name
  {8170a9fa-4aca-4b47-9f16-071eeade5cff}; !- HVAC Component

OS:PortList,
  {54556af0-7a64-430c-848a-dc0561d1f636}, !- Handle
  {6ae65ba6-cd96-490a-bf2e-deaf8e5b3465}, !- Name
  {8170a9fa-4aca-4b47-9f16-071eeade5cff}; !- HVAC Component

OS:Sizing:Zone,
  {c78dd3fe-65e2-41bb-a7f6-ab7d64966c77}, !- Handle
  {8170a9fa-4aca-4b47-9f16-071eeade5cff}, !- Zone or ZoneList Name
  SupplyAirTemperature,                   !- Zone Cooling Design Supply Air Temperature Input Method
  14,                                     !- Zone Cooling Design Supply Air Temperature {C}
  11.11,                                  !- Zone Cooling Design Supply Air Temperature Difference {deltaC}
  SupplyAirTemperature,                   !- Zone Heating Design Supply Air Temperature Input Method
  40,                                     !- Zone Heating Design Supply Air Temperature {C}
  11.11,                                  !- Zone Heating Design Supply Air Temperature Difference {deltaC}
  0.0085,                                 !- Zone Cooling Design Supply Air Humidity Ratio {kg-H2O/kg-air}
  0.008,                                  !- Zone Heating Design Supply Air Humidity Ratio {kg-H2O/kg-air}
  ,                                       !- Zone Heating Sizing Factor
  ,                                       !- Zone Cooling Sizing Factor
  DesignDay,                              !- Cooling Design Air Flow Method
  ,                                       !- Cooling Design Air Flow Rate {m3/s}
  ,                                       !- Cooling Minimum Air Flow per Zone Floor Area {m3/s-m2}
  ,                                       !- Cooling Minimum Air Flow {m3/s}
  ,                                       !- Cooling Minimum Air Flow Fraction
  DesignDay,                              !- Heating Design Air Flow Method
  ,                                       !- Heating Design Air Flow Rate {m3/s}
  ,                                       !- Heating Maximum Air Flow per Zone Floor Area {m3/s-m2}
  ,                                       !- Heating Maximum Air Flow {m3/s}
  ,                                       !- Heating Maximum Air Flow Fraction
  ,                                       !- Design Zone Air Distribution Effectiveness in Cooling Mode
  ,                                       !- Design Zone Air Distribution Effectiveness in Heating Mode
  No,                                     !- Account for Dedicated Outdoor Air System
  NeutralSupplyAir,                       !- Dedicated Outdoor Air System Control Strategy
  autosize,                               !- Dedicated Outdoor Air Low Setpoint Temperature for Design {C}
  autosize;                               !- Dedicated Outdoor Air High Setpoint Temperature for Design {C}

OS:ZoneHVAC:EquipmentList,
  {2911a397-3d38-44fe-9d61-70ed542421ff}, !- Handle
  Zone HVAC Equipment List 5,             !- Name
  {8170a9fa-4aca-4b47-9f16-071eeade5cff}; !- Thermal Zone

OS:SpaceType,
  {fba03c49-01c2-4cda-8f71-e634fa5cfbc8}, !- Handle
  Space Type 2,                           !- Name
  ,                                       !- Default Construction Set Name
  ,                                       !- Default Schedule Set Name
  ,                                       !- Group Rendering Name
  ,                                       !- Design Specification Outdoor Air Object Name
  ,                                       !- Standards Template
  ,                                       !- Standards Building Type
  finished basement;                      !- Standards Space Type

OS:ThermalZone,
  {66f1b291-376c-46eb-8162-5a1ecaaa79c5}, !- Handle
  finished basement zone|unit 2,          !- Name
  ,                                       !- Multiplier
  ,                                       !- Ceiling Height {m}
  ,                                       !- Volume {m3}
  ,                                       !- Floor Area {m2}
  ,                                       !- Zone Inside Convection Algorithm
  ,                                       !- Zone Outside Convection Algorithm
  ,                                       !- Zone Conditioning Equipment List Name
  {78d1c6e3-e620-4a01-af71-eb16450ec83f}, !- Zone Air Inlet Port List
  {ff7ede10-e62c-45c2-9d7e-e9fe2954ca8a}, !- Zone Air Exhaust Port List
  {d5b14045-08a7-4009-a9a1-aefc1ae7dc54}, !- Zone Air Node Name
  {6b54dd06-e813-4319-8ffa-5d5a3fc3e83e}, !- Zone Return Air Port List
  ,                                       !- Primary Daylighting Control Name
  ,                                       !- Fraction of Zone Controlled by Primary Daylighting Control
  ,                                       !- Secondary Daylighting Control Name
  ,                                       !- Fraction of Zone Controlled by Secondary Daylighting Control
  ,                                       !- Illuminance Map Name
  ,                                       !- Group Rendering Name
  ,                                       !- Thermostat Name
  No;                                     !- Use Ideal Air Loads

OS:Node,
  {48ba3f91-88fe-4a4a-8041-ddbf1ab97076}, !- Handle
  Node 6,                                 !- Name
  {d5b14045-08a7-4009-a9a1-aefc1ae7dc54}, !- Inlet Port
  ;                                       !- Outlet Port

OS:Connection,
  {d5b14045-08a7-4009-a9a1-aefc1ae7dc54}, !- Handle
  {8c181246-81d3-4607-96b9-7d241d82ed60}, !- Name
  {66f1b291-376c-46eb-8162-5a1ecaaa79c5}, !- Source Object
  11,                                     !- Outlet Port
  {48ba3f91-88fe-4a4a-8041-ddbf1ab97076}, !- Target Object
  2;                                      !- Inlet Port

OS:PortList,
  {78d1c6e3-e620-4a01-af71-eb16450ec83f}, !- Handle
  {fb200182-45e5-432c-8e5d-44c1cf735f35}, !- Name
  {66f1b291-376c-46eb-8162-5a1ecaaa79c5}; !- HVAC Component

OS:PortList,
  {ff7ede10-e62c-45c2-9d7e-e9fe2954ca8a}, !- Handle
  {b6d9c2c1-fd24-4146-af7c-d3604cf59105}, !- Name
  {66f1b291-376c-46eb-8162-5a1ecaaa79c5}; !- HVAC Component

OS:PortList,
  {6b54dd06-e813-4319-8ffa-5d5a3fc3e83e}, !- Handle
  {53897c24-9880-431d-b594-c8c4b81ab278}, !- Name
  {66f1b291-376c-46eb-8162-5a1ecaaa79c5}; !- HVAC Component

OS:Sizing:Zone,
  {44c18fd7-f608-483c-b96a-d00cae9b0e46}, !- Handle
  {66f1b291-376c-46eb-8162-5a1ecaaa79c5}, !- Zone or ZoneList Name
  SupplyAirTemperature,                   !- Zone Cooling Design Supply Air Temperature Input Method
  14,                                     !- Zone Cooling Design Supply Air Temperature {C}
  11.11,                                  !- Zone Cooling Design Supply Air Temperature Difference {deltaC}
  SupplyAirTemperature,                   !- Zone Heating Design Supply Air Temperature Input Method
  40,                                     !- Zone Heating Design Supply Air Temperature {C}
  11.11,                                  !- Zone Heating Design Supply Air Temperature Difference {deltaC}
  0.0085,                                 !- Zone Cooling Design Supply Air Humidity Ratio {kg-H2O/kg-air}
  0.008,                                  !- Zone Heating Design Supply Air Humidity Ratio {kg-H2O/kg-air}
  ,                                       !- Zone Heating Sizing Factor
  ,                                       !- Zone Cooling Sizing Factor
  DesignDay,                              !- Cooling Design Air Flow Method
  ,                                       !- Cooling Design Air Flow Rate {m3/s}
  ,                                       !- Cooling Minimum Air Flow per Zone Floor Area {m3/s-m2}
  ,                                       !- Cooling Minimum Air Flow {m3/s}
  ,                                       !- Cooling Minimum Air Flow Fraction
  DesignDay,                              !- Heating Design Air Flow Method
  ,                                       !- Heating Design Air Flow Rate {m3/s}
  ,                                       !- Heating Maximum Air Flow per Zone Floor Area {m3/s-m2}
  ,                                       !- Heating Maximum Air Flow {m3/s}
  ,                                       !- Heating Maximum Air Flow Fraction
  ,                                       !- Design Zone Air Distribution Effectiveness in Cooling Mode
  ,                                       !- Design Zone Air Distribution Effectiveness in Heating Mode
  No,                                     !- Account for Dedicated Outdoor Air System
  NeutralSupplyAir,                       !- Dedicated Outdoor Air System Control Strategy
  autosize,                               !- Dedicated Outdoor Air Low Setpoint Temperature for Design {C}
  autosize;                               !- Dedicated Outdoor Air High Setpoint Temperature for Design {C}

OS:ZoneHVAC:EquipmentList,
  {2a57674e-6888-4202-a769-a57291d2585a}, !- Handle
  Zone HVAC Equipment List 6,             !- Name
  {66f1b291-376c-46eb-8162-5a1ecaaa79c5}; !- Thermal Zone

OS:Space,
  {cb640a46-c56f-45e8-829f-e4edb39c3c3e}, !- Handle
  finished basement space|unit 2,         !- Name
  {fba03c49-01c2-4cda-8f71-e634fa5cfbc8}, !- Space Type Name
  ,                                       !- Default Construction Set Name
  ,                                       !- Default Schedule Set Name
  -0,                                     !- Direction of Relative North {deg}
  0,                                      !- X Origin {m}
  0,                                      !- Y Origin {m}
  0,                                      !- Z Origin {m}
  ,                                       !- Building Story Name
  {66f1b291-376c-46eb-8162-5a1ecaaa79c5}, !- Thermal Zone Name
  ,                                       !- Part of Total Floor Area
  ,                                       !- Design Specification Outdoor Air Object Name
  {45e9bc8b-aca2-4580-89ae-2ca28477e3a6}; !- Building Unit Name

OS:Surface,
  {75345d4e-613a-4d73-b73a-4056633ad14e}, !- Handle
  Surface 51,                             !- Name
  Wall,                                   !- Surface Type
  ,                                       !- Construction Name
  {cb640a46-c56f-45e8-829f-e4edb39c3c3e}, !- Space Name
  Foundation,                             !- Outside Boundary Condition
  ,                                       !- Outside Boundary Condition Object
  NoSun,                                  !- Sun Exposure
  NoWind,                                 !- Wind Exposure
  ,                                       !- View Factor to Ground
  ,                                       !- Number of Vertices
  9.144, 0, 0,                            !- X,Y,Z Vertex 1 {m}
  9.144, 0, -2.4384,                      !- X,Y,Z Vertex 2 {m}
  4.572, 0, -2.4384,                      !- X,Y,Z Vertex 3 {m}
  4.572, 0, 0;                            !- X,Y,Z Vertex 4 {m}

OS:Surface,
  {c6d3583e-ba91-428f-94d3-aaade8eb8e1e}, !- Handle
  Surface 52,                             !- Name
  RoofCeiling,                            !- Surface Type
  ,                                       !- Construction Name
  {cb640a46-c56f-45e8-829f-e4edb39c3c3e}, !- Space Name
  Surface,                                !- Outside Boundary Condition
  {273e1673-e415-4fb7-ab9a-c60002d01a01}, !- Outside Boundary Condition Object
  NoSun,                                  !- Sun Exposure
  NoWind,                                 !- Wind Exposure
  ,                                       !- View Factor to Ground
  ,                                       !- Number of Vertices
  9.144, -9.144, 0,                       !- X,Y,Z Vertex 1 {m}
  9.144, 0, 0,                            !- X,Y,Z Vertex 2 {m}
  4.572, 0, 0,                            !- X,Y,Z Vertex 3 {m}
  4.572, -9.144, 0;                       !- X,Y,Z Vertex 4 {m}

OS:Surface,
  {f2739755-9b12-4669-9c93-1960e248151f}, !- Handle
  Surface 53,                             !- Name
  Wall,                                   !- Surface Type
  ,                                       !- Construction Name
  {cb640a46-c56f-45e8-829f-e4edb39c3c3e}, !- Space Name
  Surface,                                !- Outside Boundary Condition
  {db52c1c8-a80d-4ec8-aa12-719b1a711f9c}, !- Outside Boundary Condition Object
  NoSun,                                  !- Sun Exposure
  NoWind,                                 !- Wind Exposure
  ,                                       !- View Factor to Ground
  ,                                       !- Number of Vertices
  4.572, 0, 0,                            !- X,Y,Z Vertex 1 {m}
  4.572, 0, -2.4384,                      !- X,Y,Z Vertex 2 {m}
  4.572, -9.144, -2.4384,                 !- X,Y,Z Vertex 3 {m}
  4.572, -9.144, 0;                       !- X,Y,Z Vertex 4 {m}

OS:Surface,
  {579f3c86-a7fd-4b69-a187-066b2d6767e4}, !- Handle
  Surface 54,                             !- Name
  Wall,                                   !- Surface Type
  ,                                       !- Construction Name
  {cb640a46-c56f-45e8-829f-e4edb39c3c3e}, !- Space Name
  Foundation,                             !- Outside Boundary Condition
  ,                                       !- Outside Boundary Condition Object
  NoSun,                                  !- Sun Exposure
  NoWind,                                 !- Wind Exposure
  ,                                       !- View Factor to Ground
  ,                                       !- Number of Vertices
  4.572, -9.144, 0,                       !- X,Y,Z Vertex 1 {m}
  4.572, -9.144, -2.4384,                 !- X,Y,Z Vertex 2 {m}
  9.144, -9.144, -2.4384,                 !- X,Y,Z Vertex 3 {m}
  9.144, -9.144, 0;                       !- X,Y,Z Vertex 4 {m}

OS:Surface,
  {28196dce-0d5b-48d5-bd92-0cf1ccf71de7}, !- Handle
  Surface 55,                             !- Name
  Wall,                                   !- Surface Type
  ,                                       !- Construction Name
  {cb640a46-c56f-45e8-829f-e4edb39c3c3e}, !- Space Name
  Surface,                                !- Outside Boundary Condition
  {005573e0-1a13-4ea6-a7a5-b8e268c87e64}, !- Outside Boundary Condition Object
  NoSun,                                  !- Sun Exposure
  NoWind,                                 !- Wind Exposure
  ,                                       !- View Factor to Ground
  ,                                       !- Number of Vertices
  9.144, -9.144, 0,                       !- X,Y,Z Vertex 1 {m}
  9.144, -9.144, -2.4384,                 !- X,Y,Z Vertex 2 {m}
  9.144, 0, -2.4384,                      !- X,Y,Z Vertex 3 {m}
  9.144, 0, 0;                            !- X,Y,Z Vertex 4 {m}

OS:Surface,
  {f4988a12-b2c1-4df0-a844-1919e5a3c03f}, !- Handle
  Surface 56,                             !- Name
  Floor,                                  !- Surface Type
  ,                                       !- Construction Name
  {cb640a46-c56f-45e8-829f-e4edb39c3c3e}, !- Space Name
  Foundation,                             !- Outside Boundary Condition
  ,                                       !- Outside Boundary Condition Object
  NoSun,                                  !- Sun Exposure
  NoWind,                                 !- Wind Exposure
  ,                                       !- View Factor to Ground
  ,                                       !- Number of Vertices
  4.572, -9.144, -2.4384,                 !- X,Y,Z Vertex 1 {m}
  4.572, 0, -2.4384,                      !- X,Y,Z Vertex 2 {m}
  9.144, 0, -2.4384,                      !- X,Y,Z Vertex 3 {m}
  9.144, -9.144, -2.4384;                 !- X,Y,Z Vertex 4 {m}

OS:ThermalZone,
  {79bd2da1-e41d-42eb-8bf9-8af092f21f69}, !- Handle
  finished basement zone|unit 3,          !- Name
  ,                                       !- Multiplier
  ,                                       !- Ceiling Height {m}
  ,                                       !- Volume {m3}
  ,                                       !- Floor Area {m2}
  ,                                       !- Zone Inside Convection Algorithm
  ,                                       !- Zone Outside Convection Algorithm
  ,                                       !- Zone Conditioning Equipment List Name
  {46d447a7-9824-46f4-adf4-acffebe8248a}, !- Zone Air Inlet Port List
  {42b6d473-e2ac-4413-acab-b198169ed5e1}, !- Zone Air Exhaust Port List
  {72a9cfd8-d652-49f2-a9e1-509969ac9a26}, !- Zone Air Node Name
  {6ea4e313-d118-4fb5-9e1a-74caac82c13f}, !- Zone Return Air Port List
  ,                                       !- Primary Daylighting Control Name
  ,                                       !- Fraction of Zone Controlled by Primary Daylighting Control
  ,                                       !- Secondary Daylighting Control Name
  ,                                       !- Fraction of Zone Controlled by Secondary Daylighting Control
  ,                                       !- Illuminance Map Name
  ,                                       !- Group Rendering Name
  ,                                       !- Thermostat Name
  No;                                     !- Use Ideal Air Loads

OS:Node,
  {1acd883f-04c8-4bec-ac93-73f496642237}, !- Handle
  Node 7,                                 !- Name
  {72a9cfd8-d652-49f2-a9e1-509969ac9a26}, !- Inlet Port
  ;                                       !- Outlet Port

OS:Connection,
  {72a9cfd8-d652-49f2-a9e1-509969ac9a26}, !- Handle
  {6fad8446-5c24-40e9-b19c-7cf652e11c46}, !- Name
  {79bd2da1-e41d-42eb-8bf9-8af092f21f69}, !- Source Object
  11,                                     !- Outlet Port
  {1acd883f-04c8-4bec-ac93-73f496642237}, !- Target Object
  2;                                      !- Inlet Port

OS:PortList,
  {46d447a7-9824-46f4-adf4-acffebe8248a}, !- Handle
  {b7cabf42-46f4-4c3c-afd2-63b255b477a5}, !- Name
  {79bd2da1-e41d-42eb-8bf9-8af092f21f69}; !- HVAC Component

OS:PortList,
  {42b6d473-e2ac-4413-acab-b198169ed5e1}, !- Handle
  {f5fd52d5-a560-4ab8-9c8f-ac3fee6dd75a}, !- Name
  {79bd2da1-e41d-42eb-8bf9-8af092f21f69}; !- HVAC Component

OS:PortList,
  {6ea4e313-d118-4fb5-9e1a-74caac82c13f}, !- Handle
  {b785b245-cadc-42ae-be51-3a65117fea89}, !- Name
  {79bd2da1-e41d-42eb-8bf9-8af092f21f69}; !- HVAC Component

OS:Sizing:Zone,
  {8357034f-131e-4d4d-91a0-c93b497e5653}, !- Handle
  {79bd2da1-e41d-42eb-8bf9-8af092f21f69}, !- Zone or ZoneList Name
  SupplyAirTemperature,                   !- Zone Cooling Design Supply Air Temperature Input Method
  14,                                     !- Zone Cooling Design Supply Air Temperature {C}
  11.11,                                  !- Zone Cooling Design Supply Air Temperature Difference {deltaC}
  SupplyAirTemperature,                   !- Zone Heating Design Supply Air Temperature Input Method
  40,                                     !- Zone Heating Design Supply Air Temperature {C}
  11.11,                                  !- Zone Heating Design Supply Air Temperature Difference {deltaC}
  0.0085,                                 !- Zone Cooling Design Supply Air Humidity Ratio {kg-H2O/kg-air}
  0.008,                                  !- Zone Heating Design Supply Air Humidity Ratio {kg-H2O/kg-air}
  ,                                       !- Zone Heating Sizing Factor
  ,                                       !- Zone Cooling Sizing Factor
  DesignDay,                              !- Cooling Design Air Flow Method
  ,                                       !- Cooling Design Air Flow Rate {m3/s}
  ,                                       !- Cooling Minimum Air Flow per Zone Floor Area {m3/s-m2}
  ,                                       !- Cooling Minimum Air Flow {m3/s}
  ,                                       !- Cooling Minimum Air Flow Fraction
  DesignDay,                              !- Heating Design Air Flow Method
  ,                                       !- Heating Design Air Flow Rate {m3/s}
  ,                                       !- Heating Maximum Air Flow per Zone Floor Area {m3/s-m2}
  ,                                       !- Heating Maximum Air Flow {m3/s}
  ,                                       !- Heating Maximum Air Flow Fraction
  ,                                       !- Design Zone Air Distribution Effectiveness in Cooling Mode
  ,                                       !- Design Zone Air Distribution Effectiveness in Heating Mode
  No,                                     !- Account for Dedicated Outdoor Air System
  NeutralSupplyAir,                       !- Dedicated Outdoor Air System Control Strategy
  autosize,                               !- Dedicated Outdoor Air Low Setpoint Temperature for Design {C}
  autosize;                               !- Dedicated Outdoor Air High Setpoint Temperature for Design {C}

OS:ZoneHVAC:EquipmentList,
  {86c2a786-1eba-4f62-8713-f2a4eff9fc9a}, !- Handle
  Zone HVAC Equipment List 7,             !- Name
  {79bd2da1-e41d-42eb-8bf9-8af092f21f69}; !- Thermal Zone

OS:Space,
  {d918f317-855a-4abb-b880-ebbf1cb13ec9}, !- Handle
  finished basement space|unit 3,         !- Name
  {fba03c49-01c2-4cda-8f71-e634fa5cfbc8}, !- Space Type Name
  ,                                       !- Default Construction Set Name
  ,                                       !- Default Schedule Set Name
  -0,                                     !- Direction of Relative North {deg}
  0,                                      !- X Origin {m}
  0,                                      !- Y Origin {m}
  0,                                      !- Z Origin {m}
  ,                                       !- Building Story Name
  {79bd2da1-e41d-42eb-8bf9-8af092f21f69}, !- Thermal Zone Name
  ,                                       !- Part of Total Floor Area
  ,                                       !- Design Specification Outdoor Air Object Name
  {52eddf55-f981-471c-8525-e4fc7de3ed38}; !- Building Unit Name

OS:Surface,
  {061578f8-a2d2-4ab4-a467-ec42b2353f3b}, !- Handle
  Surface 57,                             !- Name
  Wall,                                   !- Surface Type
  ,                                       !- Construction Name
  {d918f317-855a-4abb-b880-ebbf1cb13ec9}, !- Space Name
  Foundation,                             !- Outside Boundary Condition
  ,                                       !- Outside Boundary Condition Object
  NoSun,                                  !- Sun Exposure
  NoWind,                                 !- Wind Exposure
  ,                                       !- View Factor to Ground
  ,                                       !- Number of Vertices
  13.716, 0, 0,                           !- X,Y,Z Vertex 1 {m}
  13.716, 0, -2.4384,                     !- X,Y,Z Vertex 2 {m}
  9.144, 0, -2.4384,                      !- X,Y,Z Vertex 3 {m}
  9.144, 0, 0;                            !- X,Y,Z Vertex 4 {m}

OS:Surface,
  {fcf75ab2-71eb-449f-94dd-e76b6d84d74e}, !- Handle
  Surface 58,                             !- Name
  RoofCeiling,                            !- Surface Type
  ,                                       !- Construction Name
  {d918f317-855a-4abb-b880-ebbf1cb13ec9}, !- Space Name
  Surface,                                !- Outside Boundary Condition
  {69963785-33db-46e4-bc21-dbe471346fcf}, !- Outside Boundary Condition Object
  NoSun,                                  !- Sun Exposure
  NoWind,                                 !- Wind Exposure
  ,                                       !- View Factor to Ground
  ,                                       !- Number of Vertices
  13.716, -9.144, 0,                      !- X,Y,Z Vertex 1 {m}
  13.716, 0, 0,                           !- X,Y,Z Vertex 2 {m}
  9.144, 0, 0,                            !- X,Y,Z Vertex 3 {m}
  9.144, -9.144, 0;                       !- X,Y,Z Vertex 4 {m}

OS:Surface,
  {005573e0-1a13-4ea6-a7a5-b8e268c87e64}, !- Handle
  Surface 59,                             !- Name
  Wall,                                   !- Surface Type
  ,                                       !- Construction Name
  {d918f317-855a-4abb-b880-ebbf1cb13ec9}, !- Space Name
  Surface,                                !- Outside Boundary Condition
  {28196dce-0d5b-48d5-bd92-0cf1ccf71de7}, !- Outside Boundary Condition Object
  NoSun,                                  !- Sun Exposure
  NoWind,                                 !- Wind Exposure
  ,                                       !- View Factor to Ground
  ,                                       !- Number of Vertices
  9.144, 0, 0,                            !- X,Y,Z Vertex 1 {m}
  9.144, 0, -2.4384,                      !- X,Y,Z Vertex 2 {m}
  9.144, -9.144, -2.4384,                 !- X,Y,Z Vertex 3 {m}
  9.144, -9.144, 0;                       !- X,Y,Z Vertex 4 {m}

OS:Surface,
  {3b530ae5-9601-4f68-ad0e-dfb60e66712d}, !- Handle
  Surface 60,                             !- Name
  Wall,                                   !- Surface Type
  ,                                       !- Construction Name
  {d918f317-855a-4abb-b880-ebbf1cb13ec9}, !- Space Name
  Foundation,                             !- Outside Boundary Condition
  ,                                       !- Outside Boundary Condition Object
  NoSun,                                  !- Sun Exposure
  NoWind,                                 !- Wind Exposure
  ,                                       !- View Factor to Ground
  ,                                       !- Number of Vertices
  9.144, -9.144, 0,                       !- X,Y,Z Vertex 1 {m}
  9.144, -9.144, -2.4384,                 !- X,Y,Z Vertex 2 {m}
  13.716, -9.144, -2.4384,                !- X,Y,Z Vertex 3 {m}
  13.716, -9.144, 0;                      !- X,Y,Z Vertex 4 {m}

OS:Surface,
  {49deb5fe-872f-47a7-a0a4-9d0a8f0e2e8a}, !- Handle
  Surface 61,                             !- Name
  Wall,                                   !- Surface Type
  ,                                       !- Construction Name
  {d918f317-855a-4abb-b880-ebbf1cb13ec9}, !- Space Name
  Surface,                                !- Outside Boundary Condition
  {a9d9e0de-d09f-4a2b-a6b1-8d73e404c97a}, !- Outside Boundary Condition Object
  NoSun,                                  !- Sun Exposure
  NoWind,                                 !- Wind Exposure
  ,                                       !- View Factor to Ground
  ,                                       !- Number of Vertices
  13.716, -9.144, 0,                      !- X,Y,Z Vertex 1 {m}
  13.716, -9.144, -2.4384,                !- X,Y,Z Vertex 2 {m}
  13.716, 0, -2.4384,                     !- X,Y,Z Vertex 3 {m}
  13.716, 0, 0;                           !- X,Y,Z Vertex 4 {m}

OS:Surface,
  {d6ccad99-4552-4f7b-92bd-84d7e00777bf}, !- Handle
  Surface 62,                             !- Name
  Floor,                                  !- Surface Type
  ,                                       !- Construction Name
  {d918f317-855a-4abb-b880-ebbf1cb13ec9}, !- Space Name
  Foundation,                             !- Outside Boundary Condition
  ,                                       !- Outside Boundary Condition Object
  NoSun,                                  !- Sun Exposure
  NoWind,                                 !- Wind Exposure
  ,                                       !- View Factor to Ground
  ,                                       !- Number of Vertices
  9.144, -9.144, -2.4384,                 !- X,Y,Z Vertex 1 {m}
  9.144, 0, -2.4384,                      !- X,Y,Z Vertex 2 {m}
  13.716, 0, -2.4384,                     !- X,Y,Z Vertex 3 {m}
  13.716, -9.144, -2.4384;                !- X,Y,Z Vertex 4 {m}

OS:ThermalZone,
  {88508060-93ad-4ef2-b65c-e5ba50efd981}, !- Handle
  finished basement zone|unit 4,          !- Name
  ,                                       !- Multiplier
  ,                                       !- Ceiling Height {m}
  ,                                       !- Volume {m3}
  ,                                       !- Floor Area {m2}
  ,                                       !- Zone Inside Convection Algorithm
  ,                                       !- Zone Outside Convection Algorithm
  ,                                       !- Zone Conditioning Equipment List Name
  {03c80895-3df3-40d6-a9b9-124acf0b923d}, !- Zone Air Inlet Port List
  {714a714a-28f4-44a0-8307-96ce08790a3b}, !- Zone Air Exhaust Port List
  {ae2c7b86-de07-4080-9d38-cd5fea91782b}, !- Zone Air Node Name
  {84cee9e3-e00f-4554-8c35-64112d605710}, !- Zone Return Air Port List
  ,                                       !- Primary Daylighting Control Name
  ,                                       !- Fraction of Zone Controlled by Primary Daylighting Control
  ,                                       !- Secondary Daylighting Control Name
  ,                                       !- Fraction of Zone Controlled by Secondary Daylighting Control
  ,                                       !- Illuminance Map Name
  ,                                       !- Group Rendering Name
  ,                                       !- Thermostat Name
  No;                                     !- Use Ideal Air Loads

OS:Node,
  {14079a0b-08c4-4bf8-b169-58f95b166e45}, !- Handle
  Node 8,                                 !- Name
  {ae2c7b86-de07-4080-9d38-cd5fea91782b}, !- Inlet Port
  ;                                       !- Outlet Port

OS:Connection,
  {ae2c7b86-de07-4080-9d38-cd5fea91782b}, !- Handle
  {009a0e92-6bc7-4c66-bd50-2c1469d44610}, !- Name
  {88508060-93ad-4ef2-b65c-e5ba50efd981}, !- Source Object
  11,                                     !- Outlet Port
  {14079a0b-08c4-4bf8-b169-58f95b166e45}, !- Target Object
  2;                                      !- Inlet Port

OS:PortList,
  {03c80895-3df3-40d6-a9b9-124acf0b923d}, !- Handle
  {cf418f32-56c5-4412-ac2c-72961469bdf5}, !- Name
  {88508060-93ad-4ef2-b65c-e5ba50efd981}; !- HVAC Component

OS:PortList,
  {714a714a-28f4-44a0-8307-96ce08790a3b}, !- Handle
  {ae9c8cf4-0a37-422a-934f-3dad3e127c16}, !- Name
  {88508060-93ad-4ef2-b65c-e5ba50efd981}; !- HVAC Component

OS:PortList,
  {84cee9e3-e00f-4554-8c35-64112d605710}, !- Handle
  {cc5be184-d646-4b55-bd1d-32bfbc4e5fff}, !- Name
  {88508060-93ad-4ef2-b65c-e5ba50efd981}; !- HVAC Component

OS:Sizing:Zone,
  {d2591e65-25bc-43c7-b1ef-5b0417fbd2de}, !- Handle
  {88508060-93ad-4ef2-b65c-e5ba50efd981}, !- Zone or ZoneList Name
  SupplyAirTemperature,                   !- Zone Cooling Design Supply Air Temperature Input Method
  14,                                     !- Zone Cooling Design Supply Air Temperature {C}
  11.11,                                  !- Zone Cooling Design Supply Air Temperature Difference {deltaC}
  SupplyAirTemperature,                   !- Zone Heating Design Supply Air Temperature Input Method
  40,                                     !- Zone Heating Design Supply Air Temperature {C}
  11.11,                                  !- Zone Heating Design Supply Air Temperature Difference {deltaC}
  0.0085,                                 !- Zone Cooling Design Supply Air Humidity Ratio {kg-H2O/kg-air}
  0.008,                                  !- Zone Heating Design Supply Air Humidity Ratio {kg-H2O/kg-air}
  ,                                       !- Zone Heating Sizing Factor
  ,                                       !- Zone Cooling Sizing Factor
  DesignDay,                              !- Cooling Design Air Flow Method
  ,                                       !- Cooling Design Air Flow Rate {m3/s}
  ,                                       !- Cooling Minimum Air Flow per Zone Floor Area {m3/s-m2}
  ,                                       !- Cooling Minimum Air Flow {m3/s}
  ,                                       !- Cooling Minimum Air Flow Fraction
  DesignDay,                              !- Heating Design Air Flow Method
  ,                                       !- Heating Design Air Flow Rate {m3/s}
  ,                                       !- Heating Maximum Air Flow per Zone Floor Area {m3/s-m2}
  ,                                       !- Heating Maximum Air Flow {m3/s}
  ,                                       !- Heating Maximum Air Flow Fraction
  ,                                       !- Design Zone Air Distribution Effectiveness in Cooling Mode
  ,                                       !- Design Zone Air Distribution Effectiveness in Heating Mode
  No,                                     !- Account for Dedicated Outdoor Air System
  NeutralSupplyAir,                       !- Dedicated Outdoor Air System Control Strategy
  autosize,                               !- Dedicated Outdoor Air Low Setpoint Temperature for Design {C}
  autosize;                               !- Dedicated Outdoor Air High Setpoint Temperature for Design {C}

OS:ZoneHVAC:EquipmentList,
  {4c0267cd-33cc-4b5c-a2d0-3565dd58b1d2}, !- Handle
  Zone HVAC Equipment List 8,             !- Name
  {88508060-93ad-4ef2-b65c-e5ba50efd981}; !- Thermal Zone

OS:Space,
  {dd091982-2853-4d6b-8358-785c421ecd04}, !- Handle
  finished basement space|unit 4,         !- Name
  {fba03c49-01c2-4cda-8f71-e634fa5cfbc8}, !- Space Type Name
  ,                                       !- Default Construction Set Name
  ,                                       !- Default Schedule Set Name
  -0,                                     !- Direction of Relative North {deg}
  0,                                      !- X Origin {m}
  0,                                      !- Y Origin {m}
  0,                                      !- Z Origin {m}
  ,                                       !- Building Story Name
  {88508060-93ad-4ef2-b65c-e5ba50efd981}, !- Thermal Zone Name
  ,                                       !- Part of Total Floor Area
  ,                                       !- Design Specification Outdoor Air Object Name
  {a7d856d9-d435-4963-9f51-7d9cd44cb3bf}; !- Building Unit Name

OS:Surface,
  {2ab025ec-10ed-46fd-b85b-c64cac02664c}, !- Handle
  Surface 63,                             !- Name
  Wall,                                   !- Surface Type
  ,                                       !- Construction Name
  {dd091982-2853-4d6b-8358-785c421ecd04}, !- Space Name
  Foundation,                             !- Outside Boundary Condition
  ,                                       !- Outside Boundary Condition Object
  NoSun,                                  !- Sun Exposure
  NoWind,                                 !- Wind Exposure
  ,                                       !- View Factor to Ground
  ,                                       !- Number of Vertices
  18.288, 0, 0,                           !- X,Y,Z Vertex 1 {m}
  18.288, 0, -2.4384,                     !- X,Y,Z Vertex 2 {m}
  13.716, 0, -2.4384,                     !- X,Y,Z Vertex 3 {m}
  13.716, 0, 0;                           !- X,Y,Z Vertex 4 {m}

OS:Surface,
  {b06a650e-ceb2-4fe4-bb8c-f4f29bd75154}, !- Handle
  Surface 64,                             !- Name
  RoofCeiling,                            !- Surface Type
  ,                                       !- Construction Name
  {dd091982-2853-4d6b-8358-785c421ecd04}, !- Space Name
  Surface,                                !- Outside Boundary Condition
  {0626e747-1446-410c-8f98-75c4dc0712d8}, !- Outside Boundary Condition Object
  NoSun,                                  !- Sun Exposure
  NoWind,                                 !- Wind Exposure
  ,                                       !- View Factor to Ground
  ,                                       !- Number of Vertices
  18.288, -9.144, 0,                      !- X,Y,Z Vertex 1 {m}
  18.288, 0, 0,                           !- X,Y,Z Vertex 2 {m}
  13.716, 0, 0,                           !- X,Y,Z Vertex 3 {m}
  13.716, -9.144, 0;                      !- X,Y,Z Vertex 4 {m}

OS:Surface,
  {a9d9e0de-d09f-4a2b-a6b1-8d73e404c97a}, !- Handle
  Surface 65,                             !- Name
  Wall,                                   !- Surface Type
  ,                                       !- Construction Name
  {dd091982-2853-4d6b-8358-785c421ecd04}, !- Space Name
  Surface,                                !- Outside Boundary Condition
  {49deb5fe-872f-47a7-a0a4-9d0a8f0e2e8a}, !- Outside Boundary Condition Object
  NoSun,                                  !- Sun Exposure
  NoWind,                                 !- Wind Exposure
  ,                                       !- View Factor to Ground
  ,                                       !- Number of Vertices
  13.716, 0, 0,                           !- X,Y,Z Vertex 1 {m}
  13.716, 0, -2.4384,                     !- X,Y,Z Vertex 2 {m}
  13.716, -9.144, -2.4384,                !- X,Y,Z Vertex 3 {m}
  13.716, -9.144, 0;                      !- X,Y,Z Vertex 4 {m}

OS:Surface,
  {453528ca-c299-4e2f-ae86-6ad2621932d9}, !- Handle
  Surface 66,                             !- Name
  Wall,                                   !- Surface Type
  ,                                       !- Construction Name
  {dd091982-2853-4d6b-8358-785c421ecd04}, !- Space Name
  Foundation,                             !- Outside Boundary Condition
  ,                                       !- Outside Boundary Condition Object
  NoSun,                                  !- Sun Exposure
  NoWind,                                 !- Wind Exposure
  ,                                       !- View Factor to Ground
  ,                                       !- Number of Vertices
  13.716, -9.144, 0,                      !- X,Y,Z Vertex 1 {m}
  13.716, -9.144, -2.4384,                !- X,Y,Z Vertex 2 {m}
  18.288, -9.144, -2.4384,                !- X,Y,Z Vertex 3 {m}
  18.288, -9.144, 0;                      !- X,Y,Z Vertex 4 {m}

OS:Surface,
  {4e3b4ea5-a0f0-40bd-8cff-9a5e1c12caa3}, !- Handle
  Surface 67,                             !- Name
  Wall,                                   !- Surface Type
  ,                                       !- Construction Name
  {dd091982-2853-4d6b-8358-785c421ecd04}, !- Space Name
  Foundation,                             !- Outside Boundary Condition
  ,                                       !- Outside Boundary Condition Object
  NoSun,                                  !- Sun Exposure
  NoWind,                                 !- Wind Exposure
  ,                                       !- View Factor to Ground
  ,                                       !- Number of Vertices
  18.288, -9.144, 0,                      !- X,Y,Z Vertex 1 {m}
  18.288, -9.144, -2.4384,                !- X,Y,Z Vertex 2 {m}
  18.288, 0, -2.4384,                     !- X,Y,Z Vertex 3 {m}
  18.288, 0, 0;                           !- X,Y,Z Vertex 4 {m}

OS:Surface,
  {c9980ee8-7949-4214-b618-efa2e85e4123}, !- Handle
  Surface 68,                             !- Name
  Floor,                                  !- Surface Type
  ,                                       !- Construction Name
  {dd091982-2853-4d6b-8358-785c421ecd04}, !- Space Name
  Foundation,                             !- Outside Boundary Condition
  ,                                       !- Outside Boundary Condition Object
  NoSun,                                  !- Sun Exposure
  NoWind,                                 !- Wind Exposure
  ,                                       !- View Factor to Ground
  ,                                       !- Number of Vertices
  13.716, -9.144, -2.4384,                !- X,Y,Z Vertex 1 {m}
  13.716, 0, -2.4384,                     !- X,Y,Z Vertex 2 {m}
  18.288, 0, -2.4384,                     !- X,Y,Z Vertex 3 {m}
  18.288, -9.144, -2.4384;                !- X,Y,Z Vertex 4 {m}

OS:Surface,
  {3c71b9e0-6bc8-4816-928e-6d24447a8912}, !- Handle
  Surface 7,                              !- Name
  Floor,                                  !- Surface Type
  ,                                       !- Construction Name
  {df965091-493f-4374-aa78-03119f1a8578}, !- Space Name
  Surface,                                !- Outside Boundary Condition
  {baa9b459-bb5a-4f77-bbca-cfa4bc1263c5}, !- Outside Boundary Condition Object
  NoSun,                                  !- Sun Exposure
  NoWind,                                 !- Wind Exposure
  ,                                       !- View Factor to Ground
  ,                                       !- Number of Vertices
  13.716, 0, 2.4384,                      !- X,Y,Z Vertex 1 {m}
  13.716, -9.144, 2.4384,                 !- X,Y,Z Vertex 2 {m}
  9.144, -9.144, 2.4384,                  !- X,Y,Z Vertex 3 {m}
  9.144, 0, 2.4384;                       !- X,Y,Z Vertex 4 {m}

OS:Surface,
  {8aa555ad-719a-4529-b8e0-835c9afcee9a}, !- Handle
  Surface 8,                              !- Name
  RoofCeiling,                            !- Surface Type
  ,                                       !- Construction Name
  {df965091-493f-4374-aa78-03119f1a8578}, !- Space Name
  Outdoors,                               !- Outside Boundary Condition
  ,                                       !- Outside Boundary Condition Object
  SunExposed,                             !- Sun Exposure
  WindExposed,                            !- Wind Exposure
  ,                                       !- View Factor to Ground
  ,                                       !- Number of Vertices
  0, -4.572, 5.0292,                      !- X,Y,Z Vertex 1 {m}
  18.288, -4.572, 5.0292,                 !- X,Y,Z Vertex 2 {m}
  18.288, 0, 2.7432,                      !- X,Y,Z Vertex 3 {m}
  0, 0, 2.7432;                           !- X,Y,Z Vertex 4 {m}

OS:Surface,
  {225be9fb-67cb-41bf-9576-b40615c9c99c}, !- Handle
  Surface 9,                              !- Name
  RoofCeiling,                            !- Surface Type
  ,                                       !- Construction Name
  {df965091-493f-4374-aa78-03119f1a8578}, !- Space Name
  Outdoors,                               !- Outside Boundary Condition
  ,                                       !- Outside Boundary Condition Object
  SunExposed,                             !- Sun Exposure
  WindExposed,                            !- Wind Exposure
  ,                                       !- View Factor to Ground
  ,                                       !- Number of Vertices
  18.288, -4.572, 5.0292,                 !- X,Y,Z Vertex 1 {m}
  0, -4.572, 5.0292,                      !- X,Y,Z Vertex 2 {m}
  0, -9.144, 2.7432,                      !- X,Y,Z Vertex 3 {m}
  18.288, -9.144, 2.7432;                 !- X,Y,Z Vertex 4 {m}

OS:Surface,
  {82e4c0e6-4fc6-4f34-8edc-50fda6a44c18}, !- Handle
  Surface 10,                             !- Name
  Wall,                                   !- Surface Type
  ,                                       !- Construction Name
  {df965091-493f-4374-aa78-03119f1a8578}, !- Space Name
  Outdoors,                               !- Outside Boundary Condition
  ,                                       !- Outside Boundary Condition Object
  SunExposed,                             !- Sun Exposure
  WindExposed,                            !- Wind Exposure
  ,                                       !- View Factor to Ground
  ,                                       !- Number of Vertices
  0, -4.572, 4.7244,                      !- X,Y,Z Vertex 1 {m}
  0, 0, 2.4384,                           !- X,Y,Z Vertex 2 {m}
  0, -9.144, 2.4384;                      !- X,Y,Z Vertex 3 {m}

OS:Surface,
  {5feb8eb5-d485-43bd-b967-93aa1f527f4d}, !- Handle
  Surface 11,                             !- Name
  Wall,                                   !- Surface Type
  ,                                       !- Construction Name
  {df965091-493f-4374-aa78-03119f1a8578}, !- Space Name
  Outdoors,                               !- Outside Boundary Condition
  ,                                       !- Outside Boundary Condition Object
  SunExposed,                             !- Sun Exposure
  WindExposed,                            !- Wind Exposure
  ,                                       !- View Factor to Ground
  ,                                       !- Number of Vertices
  18.288, -4.572, 4.7244,                 !- X,Y,Z Vertex 1 {m}
  18.288, -9.144, 2.4384,                 !- X,Y,Z Vertex 2 {m}
  18.288, 0, 2.4384;                      !- X,Y,Z Vertex 3 {m}

OS:Space,
  {df965091-493f-4374-aa78-03119f1a8578}, !- Handle
  unfinished attic space,                 !- Name
  {156db272-7e21-405f-908e-236e0a811b43}, !- Space Type Name
  ,                                       !- Default Construction Set Name
  ,                                       !- Default Schedule Set Name
  ,                                       !- Direction of Relative North {deg}
  ,                                       !- X Origin {m}
  ,                                       !- Y Origin {m}
  ,                                       !- Z Origin {m}
  ,                                       !- Building Story Name
  {72f5eb2e-921e-4cb6-b817-1ddef2823d00}; !- Thermal Zone Name

OS:ThermalZone,
  {72f5eb2e-921e-4cb6-b817-1ddef2823d00}, !- Handle
  unfinished attic zone,                  !- Name
  ,                                       !- Multiplier
  ,                                       !- Ceiling Height {m}
  ,                                       !- Volume {m3}
  ,                                       !- Floor Area {m2}
  ,                                       !- Zone Inside Convection Algorithm
  ,                                       !- Zone Outside Convection Algorithm
  ,                                       !- Zone Conditioning Equipment List Name
  {ac103a4f-b715-420c-a4c9-c5281163ab12}, !- Zone Air Inlet Port List
  {23a7ff09-562c-439f-a1dc-2280d39cc563}, !- Zone Air Exhaust Port List
  {e2be48ae-f079-4feb-8139-2ce8d958afaa}, !- Zone Air Node Name
  {fa99deb8-2322-44ef-af92-ad34b72bce7d}, !- Zone Return Air Port List
  ,                                       !- Primary Daylighting Control Name
  ,                                       !- Fraction of Zone Controlled by Primary Daylighting Control
  ,                                       !- Secondary Daylighting Control Name
  ,                                       !- Fraction of Zone Controlled by Secondary Daylighting Control
  ,                                       !- Illuminance Map Name
  ,                                       !- Group Rendering Name
  ,                                       !- Thermostat Name
  No;                                     !- Use Ideal Air Loads

OS:Node,
  {c82d9289-f876-4928-a165-9eca00ba3a80}, !- Handle
  Node 9,                                 !- Name
  {e2be48ae-f079-4feb-8139-2ce8d958afaa}, !- Inlet Port
  ;                                       !- Outlet Port

OS:Connection,
  {e2be48ae-f079-4feb-8139-2ce8d958afaa}, !- Handle
  {ee4907d0-2fa7-4369-8fbc-ce6008b52cfb}, !- Name
  {72f5eb2e-921e-4cb6-b817-1ddef2823d00}, !- Source Object
  11,                                     !- Outlet Port
  {c82d9289-f876-4928-a165-9eca00ba3a80}, !- Target Object
  2;                                      !- Inlet Port

OS:PortList,
  {ac103a4f-b715-420c-a4c9-c5281163ab12}, !- Handle
  {0f27e539-1f76-41b8-86bd-2d61e7ec6377}, !- Name
  {72f5eb2e-921e-4cb6-b817-1ddef2823d00}; !- HVAC Component

OS:PortList,
  {23a7ff09-562c-439f-a1dc-2280d39cc563}, !- Handle
  {9e0628a5-1f2c-4ab2-a9d8-d60930b50387}, !- Name
  {72f5eb2e-921e-4cb6-b817-1ddef2823d00}; !- HVAC Component

OS:PortList,
  {fa99deb8-2322-44ef-af92-ad34b72bce7d}, !- Handle
  {72712ae8-3b28-4ef9-82ae-84cb0de700d7}, !- Name
  {72f5eb2e-921e-4cb6-b817-1ddef2823d00}; !- HVAC Component

OS:Sizing:Zone,
  {872510a7-2dc5-49c5-851e-16f270fb55b8}, !- Handle
  {72f5eb2e-921e-4cb6-b817-1ddef2823d00}, !- Zone or ZoneList Name
  SupplyAirTemperature,                   !- Zone Cooling Design Supply Air Temperature Input Method
  14,                                     !- Zone Cooling Design Supply Air Temperature {C}
  11.11,                                  !- Zone Cooling Design Supply Air Temperature Difference {deltaC}
  SupplyAirTemperature,                   !- Zone Heating Design Supply Air Temperature Input Method
  40,                                     !- Zone Heating Design Supply Air Temperature {C}
  11.11,                                  !- Zone Heating Design Supply Air Temperature Difference {deltaC}
  0.0085,                                 !- Zone Cooling Design Supply Air Humidity Ratio {kg-H2O/kg-air}
  0.008,                                  !- Zone Heating Design Supply Air Humidity Ratio {kg-H2O/kg-air}
  ,                                       !- Zone Heating Sizing Factor
  ,                                       !- Zone Cooling Sizing Factor
  DesignDay,                              !- Cooling Design Air Flow Method
  ,                                       !- Cooling Design Air Flow Rate {m3/s}
  ,                                       !- Cooling Minimum Air Flow per Zone Floor Area {m3/s-m2}
  ,                                       !- Cooling Minimum Air Flow {m3/s}
  ,                                       !- Cooling Minimum Air Flow Fraction
  DesignDay,                              !- Heating Design Air Flow Method
  ,                                       !- Heating Design Air Flow Rate {m3/s}
  ,                                       !- Heating Maximum Air Flow per Zone Floor Area {m3/s-m2}
  ,                                       !- Heating Maximum Air Flow {m3/s}
  ,                                       !- Heating Maximum Air Flow Fraction
  ,                                       !- Design Zone Air Distribution Effectiveness in Cooling Mode
  ,                                       !- Design Zone Air Distribution Effectiveness in Heating Mode
  No,                                     !- Account for Dedicated Outdoor Air System
  NeutralSupplyAir,                       !- Dedicated Outdoor Air System Control Strategy
  autosize,                               !- Dedicated Outdoor Air Low Setpoint Temperature for Design {C}
  autosize;                               !- Dedicated Outdoor Air High Setpoint Temperature for Design {C}

OS:ZoneHVAC:EquipmentList,
  {2d6df486-ffcc-49ef-aa70-80dce4795c34}, !- Handle
  Zone HVAC Equipment List 9,             !- Name
  {72f5eb2e-921e-4cb6-b817-1ddef2823d00}; !- Thermal Zone

OS:SpaceType,
  {156db272-7e21-405f-908e-236e0a811b43}, !- Handle
  Space Type 3,                           !- Name
  ,                                       !- Default Construction Set Name
  ,                                       !- Default Schedule Set Name
  ,                                       !- Group Rendering Name
  ,                                       !- Design Specification Outdoor Air Object Name
  ,                                       !- Standards Template
  ,                                       !- Standards Building Type
  unfinished attic;                       !- Standards Space Type

OS:BuildingUnit,
  {8bce8cba-e6ce-452d-bc8d-0cfd9a5c96d4}, !- Handle
  unit 1,                                 !- Name
  ,                                       !- Rendering Color
  Residential;                            !- Building Unit Type

OS:AdditionalProperties,
  {4291df86-6de3-472e-85b5-0834d96cdab0}, !- Handle
  {8bce8cba-e6ce-452d-bc8d-0cfd9a5c96d4}, !- Object Name
  Units Represented,                      !- Feature Name 1
  Integer,                                !- Feature Data Type 1
  1,                                      !- Feature Value 1
  NumberOfBedrooms,                       !- Feature Name 2
  Integer,                                !- Feature Data Type 2
  3,                                      !- Feature Value 2
  NumberOfBathrooms,                      !- Feature Name 3
  Double,                                 !- Feature Data Type 3
  2,                                      !- Feature Value 3
  NumberOfOccupants,                      !- Feature Name 4
  Double,                                 !- Feature Data Type 4
  3.3900000000000001;                     !- Feature Value 4

OS:BuildingUnit,
  {45e9bc8b-aca2-4580-89ae-2ca28477e3a6}, !- Handle
  unit 2,                                 !- Name
  ,                                       !- Rendering Color
  Residential;                            !- Building Unit Type

OS:AdditionalProperties,
  {45d17cc6-dc0f-44d1-84c7-9693dd77f282}, !- Handle
  {45e9bc8b-aca2-4580-89ae-2ca28477e3a6}, !- Object Name
  Units Represented,                      !- Feature Name 1
  Integer,                                !- Feature Data Type 1
  1,                                      !- Feature Value 1
  NumberOfBedrooms,                       !- Feature Name 2
  Integer,                                !- Feature Data Type 2
  3,                                      !- Feature Value 2
  NumberOfBathrooms,                      !- Feature Name 3
  Double,                                 !- Feature Data Type 3
  2,                                      !- Feature Value 3
  NumberOfOccupants,                      !- Feature Name 4
  Double,                                 !- Feature Data Type 4
  3.3900000000000001;                     !- Feature Value 4

OS:BuildingUnit,
  {52eddf55-f981-471c-8525-e4fc7de3ed38}, !- Handle
  unit 3,                                 !- Name
  ,                                       !- Rendering Color
  Residential;                            !- Building Unit Type

OS:AdditionalProperties,
  {37b9624b-2c08-443e-b79a-48175cab9deb}, !- Handle
  {52eddf55-f981-471c-8525-e4fc7de3ed38}, !- Object Name
  Units Represented,                      !- Feature Name 1
  Integer,                                !- Feature Data Type 1
  1,                                      !- Feature Value 1
  NumberOfBedrooms,                       !- Feature Name 2
  Integer,                                !- Feature Data Type 2
  3,                                      !- Feature Value 2
  NumberOfBathrooms,                      !- Feature Name 3
  Double,                                 !- Feature Data Type 3
  2,                                      !- Feature Value 3
  NumberOfOccupants,                      !- Feature Name 4
  Double,                                 !- Feature Data Type 4
  3.3900000000000001;                     !- Feature Value 4

OS:BuildingUnit,
  {a7d856d9-d435-4963-9f51-7d9cd44cb3bf}, !- Handle
  unit 4,                                 !- Name
  ,                                       !- Rendering Color
  Residential;                            !- Building Unit Type

OS:AdditionalProperties,
  {c0460da1-a51b-4153-b6c8-c4b80407f9b4}, !- Handle
  {a7d856d9-d435-4963-9f51-7d9cd44cb3bf}, !- Object Name
  Units Represented,                      !- Feature Name 1
  Integer,                                !- Feature Data Type 1
  1,                                      !- Feature Value 1
  NumberOfBedrooms,                       !- Feature Name 2
  Integer,                                !- Feature Data Type 2
  3,                                      !- Feature Value 2
  NumberOfBathrooms,                      !- Feature Name 3
  Double,                                 !- Feature Data Type 3
  2,                                      !- Feature Value 3
  NumberOfOccupants,                      !- Feature Name 4
  Double,                                 !- Feature Data Type 4
  3.3900000000000001;                     !- Feature Value 4

OS:Surface,
  {c48acfb4-1d3a-4046-a897-a11cb5004174}, !- Handle
  Surface 18,                             !- Name
  Floor,                                  !- Surface Type
  ,                                       !- Construction Name
  {df965091-493f-4374-aa78-03119f1a8578}, !- Space Name
  Surface,                                !- Outside Boundary Condition
  {72e0ef12-33d7-4e85-bd2d-00f2f14d0529}, !- Outside Boundary Condition Object
  NoSun,                                  !- Sun Exposure
  NoWind,                                 !- Wind Exposure
  ,                                       !- View Factor to Ground
  ,                                       !- Number of Vertices
  18.288, 0, 2.4384,                      !- X,Y,Z Vertex 1 {m}
  18.288, -9.144, 2.4384,                 !- X,Y,Z Vertex 2 {m}
  13.716, -9.144, 2.4384,                 !- X,Y,Z Vertex 3 {m}
  13.716, 0, 2.4384;                      !- X,Y,Z Vertex 4 {m}

OS:Surface,
  {490c9635-f2ab-44f4-8c18-f198fc1838c6}, !- Handle
  Surface 19,                             !- Name
  Floor,                                  !- Surface Type
  ,                                       !- Construction Name
  {df965091-493f-4374-aa78-03119f1a8578}, !- Space Name
  Surface,                                !- Outside Boundary Condition
  {3332cd68-c3e4-431c-a63a-53535aab697f}, !- Outside Boundary Condition Object
  NoSun,                                  !- Sun Exposure
  NoWind,                                 !- Wind Exposure
  ,                                       !- View Factor to Ground
  ,                                       !- Number of Vertices
  9.144, 0, 2.4384,                       !- X,Y,Z Vertex 1 {m}
  9.144, -9.144, 2.4384,                  !- X,Y,Z Vertex 2 {m}
  4.572, -9.144, 2.4384,                  !- X,Y,Z Vertex 3 {m}
  4.572, 0, 2.4384;                       !- X,Y,Z Vertex 4 {m}

OS:Surface,
  {a0a69f91-b5ee-438c-b28a-aa652f7250ee}, !- Handle
  Surface 20,                             !- Name
  Floor,                                  !- Surface Type
  ,                                       !- Construction Name
  {df965091-493f-4374-aa78-03119f1a8578}, !- Space Name
  Surface,                                !- Outside Boundary Condition
  {a7da79d1-02b1-4eba-8d79-2861ef854aa7}, !- Outside Boundary Condition Object
  NoSun,                                  !- Sun Exposure
  NoWind,                                 !- Wind Exposure
  ,                                       !- View Factor to Ground
  ,                                       !- Number of Vertices
  4.572, 0, 2.4384,                       !- X,Y,Z Vertex 1 {m}
  4.572, -9.144, 2.4384,                  !- X,Y,Z Vertex 2 {m}
  0, -9.144, 2.4384,                      !- X,Y,Z Vertex 3 {m}
  0, 0, 2.4384;                           !- X,Y,Z Vertex 4 {m}

OS:External:File,
  {60ed8f64-4eb2-42f5-bb8e-2fac48aa8fed}, !- Handle
  8760.csv,                               !- Name
  8760.csv;                               !- File Name

OS:Schedule:Day,
  {ce7b0516-c6c5-4d6b-b000-7b8508b523f1}, !- Handle
  Schedule Day 1,                         !- Name
  ,                                       !- Schedule Type Limits Name
  ,                                       !- Interpolate to Timestep
  24,                                     !- Hour 1
  0,                                      !- Minute 1
  0;                                      !- Value Until Time 1

OS:Schedule:Day,
  {1dcf00dc-31f8-42e2-a760-c474e4c5df5a}, !- Handle
  Schedule Day 2,                         !- Name
  ,                                       !- Schedule Type Limits Name
  ,                                       !- Interpolate to Timestep
  24,                                     !- Hour 1
  0,                                      !- Minute 1
  1;                                      !- Value Until Time 1

OS:Schedule:File,
  {09cf89ca-3836-4b24-84a6-ff3b0bdaa73c}, !- Handle
  occupants,                              !- Name
  {4ed38ba1-1ef8-43c3-8bf8-7ef992fea98e}, !- Schedule Type Limits Name
  {60ed8f64-4eb2-42f5-bb8e-2fac48aa8fed}, !- External File Name
  1,                                      !- Column Number
  1,                                      !- Rows to Skip at Top
  8760,                                   !- Number of Hours of Data
  ,                                       !- Column Separator
  ,                                       !- Interpolate to Timestep
  60;                                     !- Minutes per Item

OS:Schedule:Ruleset,
  {817912fa-c271-40b0-afae-05852ed83e45}, !- Handle
  Schedule Ruleset 1,                     !- Name
  {3ba543e3-a614-471f-9943-e89d3c38616d}, !- Schedule Type Limits Name
  {0e17af95-2df1-481f-ada1-48c31234007c}; !- Default Day Schedule Name

OS:Schedule:Day,
  {0e17af95-2df1-481f-ada1-48c31234007c}, !- Handle
  Schedule Day 3,                         !- Name
  {3ba543e3-a614-471f-9943-e89d3c38616d}, !- Schedule Type Limits Name
  ,                                       !- Interpolate to Timestep
  24,                                     !- Hour 1
  0,                                      !- Minute 1
  112.539290946133;                       !- Value Until Time 1

OS:People:Definition,
  {81920ca7-5a4b-4a00-a8a2-0e613ab54a16}, !- Handle
  res occupants|living space,             !- Name
  People,                                 !- Number of People Calculation Method
  1.695,                                  !- Number of People {people}
  ,                                       !- People per Space Floor Area {person/m2}
  ,                                       !- Space Floor Area per Person {m2/person}
  0.319734,                               !- Fraction Radiant
  0.573,                                  !- Sensible Heat Fraction
  0,                                      !- Carbon Dioxide Generation Rate {m3/s-W}
  No,                                     !- Enable ASHRAE 55 Comfort Warnings
  ZoneAveraged;                           !- Mean Radiant Temperature Calculation Type

OS:People,
  {267cc898-8fa5-430b-bcde-71fffc3d8b1c}, !- Handle
  res occupants|living space,             !- Name
  {81920ca7-5a4b-4a00-a8a2-0e613ab54a16}, !- People Definition Name
  {b886a0c8-715d-4fd4-b869-db5d41c4650b}, !- Space or SpaceType Name
  {09cf89ca-3836-4b24-84a6-ff3b0bdaa73c}, !- Number of People Schedule Name
  {817912fa-c271-40b0-afae-05852ed83e45}, !- Activity Level Schedule Name
  ,                                       !- Surface Name/Angle Factor List Name
  ,                                       !- Work Efficiency Schedule Name
  ,                                       !- Clothing Insulation Schedule Name
  ,                                       !- Air Velocity Schedule Name
  1;                                      !- Multiplier

OS:ScheduleTypeLimits,
  {3ba543e3-a614-471f-9943-e89d3c38616d}, !- Handle
  ActivityLevel,                          !- Name
  0,                                      !- Lower Limit Value
  ,                                       !- Upper Limit Value
  Continuous,                             !- Numeric Type
  ActivityLevel;                          !- Unit Type

OS:ScheduleTypeLimits,
  {4ed38ba1-1ef8-43c3-8bf8-7ef992fea98e}, !- Handle
  Fractional,                             !- Name
  0,                                      !- Lower Limit Value
  1,                                      !- Upper Limit Value
  Continuous;                             !- Numeric Type

OS:People:Definition,
  {f360dadb-6893-4a7e-8b88-7853974170a1}, !- Handle
  res occupants|finished basement space,  !- Name
  People,                                 !- Number of People Calculation Method
  1.695,                                  !- Number of People {people}
  ,                                       !- People per Space Floor Area {person/m2}
  ,                                       !- Space Floor Area per Person {m2/person}
  0.319734,                               !- Fraction Radiant
  0.573,                                  !- Sensible Heat Fraction
  0,                                      !- Carbon Dioxide Generation Rate {m3/s-W}
  No,                                     !- Enable ASHRAE 55 Comfort Warnings
  ZoneAveraged;                           !- Mean Radiant Temperature Calculation Type

OS:People,
  {2bd9706d-4bb7-4d2c-a68f-1707c4095669}, !- Handle
  res occupants|finished basement space,  !- Name
  {f360dadb-6893-4a7e-8b88-7853974170a1}, !- People Definition Name
  {d9587a62-f48e-4f9e-beae-db2876d46244}, !- Space or SpaceType Name
  {09cf89ca-3836-4b24-84a6-ff3b0bdaa73c}, !- Number of People Schedule Name
  {817912fa-c271-40b0-afae-05852ed83e45}, !- Activity Level Schedule Name
  ,                                       !- Surface Name/Angle Factor List Name
  ,                                       !- Work Efficiency Schedule Name
  ,                                       !- Clothing Insulation Schedule Name
  ,                                       !- Air Velocity Schedule Name
  1;                                      !- Multiplier

OS:Schedule:Day,
  {ddbdf9ae-a711-4073-962d-320641dc6637}, !- Handle
  Schedule Day 4,                         !- Name
  ,                                       !- Schedule Type Limits Name
  ,                                       !- Interpolate to Timestep
  24,                                     !- Hour 1
  0,                                      !- Minute 1
  0;                                      !- Value Until Time 1

OS:Schedule:Day,
  {16314437-3de1-47c3-a7d6-3a6108dc7bcd}, !- Handle
  Schedule Day 5,                         !- Name
  ,                                       !- Schedule Type Limits Name
  ,                                       !- Interpolate to Timestep
  24,                                     !- Hour 1
  0,                                      !- Minute 1
  1;                                      !- Value Until Time 1

OS:People:Definition,
  {edc25310-689a-4546-8873-5499ef6405d8}, !- Handle
  res occupants|unit 2|finished basement space|unit 2, !- Name
  People,                                 !- Number of People Calculation Method
  1.695,                                  !- Number of People {people}
  ,                                       !- People per Space Floor Area {person/m2}
  ,                                       !- Space Floor Area per Person {m2/person}
  0.319734,                               !- Fraction Radiant
  0.573,                                  !- Sensible Heat Fraction
  0,                                      !- Carbon Dioxide Generation Rate {m3/s-W}
  No,                                     !- Enable ASHRAE 55 Comfort Warnings
  ZoneAveraged;                           !- Mean Radiant Temperature Calculation Type

OS:People,
  {8ab2f2fd-8991-4c6e-b8ed-e48ccc9b161b}, !- Handle
  res occupants|unit 2|finished basement space|unit 2, !- Name
  {edc25310-689a-4546-8873-5499ef6405d8}, !- People Definition Name
  {cb640a46-c56f-45e8-829f-e4edb39c3c3e}, !- Space or SpaceType Name
  {09cf89ca-3836-4b24-84a6-ff3b0bdaa73c}, !- Number of People Schedule Name
  {817912fa-c271-40b0-afae-05852ed83e45}, !- Activity Level Schedule Name
  ,                                       !- Surface Name/Angle Factor List Name
  ,                                       !- Work Efficiency Schedule Name
  ,                                       !- Clothing Insulation Schedule Name
  ,                                       !- Air Velocity Schedule Name
  1;                                      !- Multiplier

OS:People:Definition,
  {99cd2b1c-3fbb-4836-8430-4dc7db76f6e0}, !- Handle
  res occupants|unit 2|living space|unit 2|story 1, !- Name
  People,                                 !- Number of People Calculation Method
  1.695,                                  !- Number of People {people}
  ,                                       !- People per Space Floor Area {person/m2}
  ,                                       !- Space Floor Area per Person {m2/person}
  0.319734,                               !- Fraction Radiant
  0.573,                                  !- Sensible Heat Fraction
  0,                                      !- Carbon Dioxide Generation Rate {m3/s-W}
  No,                                     !- Enable ASHRAE 55 Comfort Warnings
  ZoneAveraged;                           !- Mean Radiant Temperature Calculation Type

OS:People,
  {f16238b6-eb00-4322-8b0d-48990d4177d2}, !- Handle
  res occupants|unit 2|living space|unit 2|story 1, !- Name
  {99cd2b1c-3fbb-4836-8430-4dc7db76f6e0}, !- People Definition Name
  {a779ab70-91f0-4597-8fb0-14045612aff8}, !- Space or SpaceType Name
  {09cf89ca-3836-4b24-84a6-ff3b0bdaa73c}, !- Number of People Schedule Name
  {817912fa-c271-40b0-afae-05852ed83e45}, !- Activity Level Schedule Name
  ,                                       !- Surface Name/Angle Factor List Name
  ,                                       !- Work Efficiency Schedule Name
  ,                                       !- Clothing Insulation Schedule Name
  ,                                       !- Air Velocity Schedule Name
  1;                                      !- Multiplier

OS:Schedule:Day,
  {33ff94ca-93ec-408d-bf78-7176c9733dc9}, !- Handle
  Schedule Day 6,                         !- Name
  ,                                       !- Schedule Type Limits Name
  ,                                       !- Interpolate to Timestep
  24,                                     !- Hour 1
  0,                                      !- Minute 1
  0;                                      !- Value Until Time 1

OS:Schedule:Day,
  {08f122bc-040f-43f1-b34b-06a03852e1e3}, !- Handle
  Schedule Day 7,                         !- Name
  ,                                       !- Schedule Type Limits Name
  ,                                       !- Interpolate to Timestep
  24,                                     !- Hour 1
  0,                                      !- Minute 1
  1;                                      !- Value Until Time 1

OS:People:Definition,
  {037e1655-dee9-424c-99d3-d747c7904686}, !- Handle
  res occupants|unit 3|finished basement space|unit 3, !- Name
  People,                                 !- Number of People Calculation Method
  1.695,                                  !- Number of People {people}
  ,                                       !- People per Space Floor Area {person/m2}
  ,                                       !- Space Floor Area per Person {m2/person}
  0.319734,                               !- Fraction Radiant
  0.573,                                  !- Sensible Heat Fraction
  0,                                      !- Carbon Dioxide Generation Rate {m3/s-W}
  No,                                     !- Enable ASHRAE 55 Comfort Warnings
  ZoneAveraged;                           !- Mean Radiant Temperature Calculation Type

OS:People,
  {aa47a421-4eb0-4d31-99b0-952caeeb9670}, !- Handle
  res occupants|unit 3|finished basement space|unit 3, !- Name
  {037e1655-dee9-424c-99d3-d747c7904686}, !- People Definition Name
  {d918f317-855a-4abb-b880-ebbf1cb13ec9}, !- Space or SpaceType Name
  {09cf89ca-3836-4b24-84a6-ff3b0bdaa73c}, !- Number of People Schedule Name
  {817912fa-c271-40b0-afae-05852ed83e45}, !- Activity Level Schedule Name
  ,                                       !- Surface Name/Angle Factor List Name
  ,                                       !- Work Efficiency Schedule Name
  ,                                       !- Clothing Insulation Schedule Name
  ,                                       !- Air Velocity Schedule Name
  1;                                      !- Multiplier

OS:People:Definition,
  {4918c640-2660-47bd-9399-e1ea5d0925c8}, !- Handle
  res occupants|unit 3|living space|unit 3|story 1, !- Name
  People,                                 !- Number of People Calculation Method
  1.695,                                  !- Number of People {people}
  ,                                       !- People per Space Floor Area {person/m2}
  ,                                       !- Space Floor Area per Person {m2/person}
  0.319734,                               !- Fraction Radiant
  0.573,                                  !- Sensible Heat Fraction
  0,                                      !- Carbon Dioxide Generation Rate {m3/s-W}
  No,                                     !- Enable ASHRAE 55 Comfort Warnings
  ZoneAveraged;                           !- Mean Radiant Temperature Calculation Type

OS:People,
  {3ac617f2-e487-4e36-bcb9-fad7801df003}, !- Handle
  res occupants|unit 3|living space|unit 3|story 1, !- Name
  {4918c640-2660-47bd-9399-e1ea5d0925c8}, !- People Definition Name
  {0a6a37ca-f8b5-46f7-aba5-4b4eea643631}, !- Space or SpaceType Name
  {09cf89ca-3836-4b24-84a6-ff3b0bdaa73c}, !- Number of People Schedule Name
  {817912fa-c271-40b0-afae-05852ed83e45}, !- Activity Level Schedule Name
  ,                                       !- Surface Name/Angle Factor List Name
  ,                                       !- Work Efficiency Schedule Name
  ,                                       !- Clothing Insulation Schedule Name
  ,                                       !- Air Velocity Schedule Name
  1;                                      !- Multiplier

OS:Schedule:Day,
  {dfd3bd28-f67b-4d2b-9948-5b626acd815a}, !- Handle
  Schedule Day 8,                         !- Name
  ,                                       !- Schedule Type Limits Name
  ,                                       !- Interpolate to Timestep
  24,                                     !- Hour 1
  0,                                      !- Minute 1
  0;                                      !- Value Until Time 1

OS:Schedule:Day,
  {f7961aa2-dadd-4063-8dc2-08b022661463}, !- Handle
  Schedule Day 9,                         !- Name
  ,                                       !- Schedule Type Limits Name
  ,                                       !- Interpolate to Timestep
  24,                                     !- Hour 1
  0,                                      !- Minute 1
  1;                                      !- Value Until Time 1

OS:People:Definition,
  {d58fbd0d-d7bc-453c-9d77-a92f41785a97}, !- Handle
  res occupants|unit 4|finished basement space|unit 4, !- Name
  People,                                 !- Number of People Calculation Method
  1.695,                                  !- Number of People {people}
  ,                                       !- People per Space Floor Area {person/m2}
  ,                                       !- Space Floor Area per Person {m2/person}
  0.319734,                               !- Fraction Radiant
  0.573,                                  !- Sensible Heat Fraction
  0,                                      !- Carbon Dioxide Generation Rate {m3/s-W}
  No,                                     !- Enable ASHRAE 55 Comfort Warnings
  ZoneAveraged;                           !- Mean Radiant Temperature Calculation Type

OS:People,
  {f71e6f24-5908-4c4b-89aa-226cfec70263}, !- Handle
  res occupants|unit 4|finished basement space|unit 4, !- Name
  {d58fbd0d-d7bc-453c-9d77-a92f41785a97}, !- People Definition Name
  {dd091982-2853-4d6b-8358-785c421ecd04}, !- Space or SpaceType Name
  {09cf89ca-3836-4b24-84a6-ff3b0bdaa73c}, !- Number of People Schedule Name
  {817912fa-c271-40b0-afae-05852ed83e45}, !- Activity Level Schedule Name
  ,                                       !- Surface Name/Angle Factor List Name
  ,                                       !- Work Efficiency Schedule Name
  ,                                       !- Clothing Insulation Schedule Name
  ,                                       !- Air Velocity Schedule Name
  1;                                      !- Multiplier

OS:People:Definition,
  {6dffc059-5603-4526-a555-02e6b6ac4d1e}, !- Handle
  res occupants|unit 4|living space|unit 4|story 1, !- Name
  People,                                 !- Number of People Calculation Method
  1.695,                                  !- Number of People {people}
  ,                                       !- People per Space Floor Area {person/m2}
  ,                                       !- Space Floor Area per Person {m2/person}
  0.319734,                               !- Fraction Radiant
  0.573,                                  !- Sensible Heat Fraction
  0,                                      !- Carbon Dioxide Generation Rate {m3/s-W}
  No,                                     !- Enable ASHRAE 55 Comfort Warnings
  ZoneAveraged;                           !- Mean Radiant Temperature Calculation Type

OS:People,
  {a5d7cabc-3797-499b-8a3d-b934630ef1f8}, !- Handle
  res occupants|unit 4|living space|unit 4|story 1, !- Name
  {6dffc059-5603-4526-a555-02e6b6ac4d1e}, !- People Definition Name
  {3182392a-190d-4bbb-8d6a-3e35be0fdbb5}, !- Space or SpaceType Name
  {09cf89ca-3836-4b24-84a6-ff3b0bdaa73c}, !- Number of People Schedule Name
  {817912fa-c271-40b0-afae-05852ed83e45}, !- Activity Level Schedule Name
  ,                                       !- Surface Name/Angle Factor List Name
  ,                                       !- Work Efficiency Schedule Name
  ,                                       !- Clothing Insulation Schedule Name
  ,                                       !- Air Velocity Schedule Name
  1;                                      !- Multiplier

OS:ShadingSurfaceGroup,
  {a4bf4537-d49c-4c93-b5f9-6464e53dcb5a}, !- Handle
  res eaves,                              !- Name
  Building;                               !- Shading Surface Type

OS:ShadingSurface,
  {39735c59-5d9e-4cb0-9d3d-569cbf28327e}, !- Handle
  Surface 8 - res eaves,                  !- Name
  ,                                       !- Construction Name
  {a4bf4537-d49c-4c93-b5f9-6464e53dcb5a}, !- Shading Surface Group Name
  ,                                       !- Transmittance Schedule Name
  ,                                       !- Number of Vertices
  -0.6096, 0, 2.7432,                     !- X,Y,Z Vertex 1 {m}
  -0.6096, -4.572, 5.0292,                !- X,Y,Z Vertex 2 {m}
  0, -4.572, 5.0292,                      !- X,Y,Z Vertex 3 {m}
  0, 0, 2.7432;                           !- X,Y,Z Vertex 4 {m}

OS:ShadingSurface,
  {877065f9-9674-457d-89e3-747fec745964}, !- Handle
  Surface 8 - res eaves 1,                !- Name
  ,                                       !- Construction Name
  {a4bf4537-d49c-4c93-b5f9-6464e53dcb5a}, !- Shading Surface Group Name
  ,                                       !- Transmittance Schedule Name
  ,                                       !- Number of Vertices
  18.8976, -4.572, 5.0292,                !- X,Y,Z Vertex 1 {m}
  18.8976, 0, 2.7432,                     !- X,Y,Z Vertex 2 {m}
  18.288, 0, 2.7432,                      !- X,Y,Z Vertex 3 {m}
  18.288, -4.572, 5.0292;                 !- X,Y,Z Vertex 4 {m}

OS:ShadingSurface,
  {ae4be548-dfd6-45ba-9ffa-ab3d5bbc68fd}, !- Handle
  Surface 8 - res eaves 2,                !- Name
  ,                                       !- Construction Name
  {a4bf4537-d49c-4c93-b5f9-6464e53dcb5a}, !- Shading Surface Group Name
  ,                                       !- Transmittance Schedule Name
  ,                                       !- Number of Vertices
  18.288, 0.6096, 2.4384,                 !- X,Y,Z Vertex 1 {m}
  0, 0.6096, 2.4384,                      !- X,Y,Z Vertex 2 {m}
  0, 0, 2.7432,                           !- X,Y,Z Vertex 3 {m}
  18.288, 0, 2.7432;                      !- X,Y,Z Vertex 4 {m}

OS:ShadingSurface,
  {377b2d9e-cd70-4212-8284-dde3f7280f9a}, !- Handle
  Surface 9 - res eaves,                  !- Name
  ,                                       !- Construction Name
  {a4bf4537-d49c-4c93-b5f9-6464e53dcb5a}, !- Shading Surface Group Name
  ,                                       !- Transmittance Schedule Name
  ,                                       !- Number of Vertices
  18.8976, -9.144, 2.7432,                !- X,Y,Z Vertex 1 {m}
  18.8976, -4.572, 5.0292,                !- X,Y,Z Vertex 2 {m}
  18.288, -4.572, 5.0292,                 !- X,Y,Z Vertex 3 {m}
  18.288, -9.144, 2.7432;                 !- X,Y,Z Vertex 4 {m}

OS:ShadingSurface,
  {dfac181d-751e-452a-accf-7627e53208f7}, !- Handle
  Surface 9 - res eaves 1,                !- Name
  ,                                       !- Construction Name
  {a4bf4537-d49c-4c93-b5f9-6464e53dcb5a}, !- Shading Surface Group Name
  ,                                       !- Transmittance Schedule Name
  ,                                       !- Number of Vertices
  -0.6096, -4.572, 5.0292,                !- X,Y,Z Vertex 1 {m}
  -0.6096, -9.144, 2.7432,                !- X,Y,Z Vertex 2 {m}
  0, -9.144, 2.7432,                      !- X,Y,Z Vertex 3 {m}
  0, -4.572, 5.0292;                      !- X,Y,Z Vertex 4 {m}

OS:ShadingSurface,
  {6bcb859f-216d-439b-9939-70ab99f39e75}, !- Handle
  Surface 9 - res eaves 2,                !- Name
  ,                                       !- Construction Name
  {a4bf4537-d49c-4c93-b5f9-6464e53dcb5a}, !- Shading Surface Group Name
  ,                                       !- Transmittance Schedule Name
  ,                                       !- Number of Vertices
  0, -9.7536, 2.4384,                     !- X,Y,Z Vertex 1 {m}
  18.288, -9.7536, 2.4384,                !- X,Y,Z Vertex 2 {m}
  18.288, -9.144, 2.7432,                 !- X,Y,Z Vertex 3 {m}
>>>>>>> d385fff4
  0, -9.144, 2.7432;                      !- X,Y,Z Vertex 4 {m}
<|MERGE_RESOLUTION|>--- conflicted
+++ resolved
@@ -1,53 +1,26 @@
 !- NOTE: Auto-generated from /test/osw_files/SFA_4units_1story_FB_UA_Denver.osw
 
 OS:Version,
-<<<<<<< HEAD
-  {291d449d-700e-483c-baf1-681935134a1f}, !- Handle
-  2.9.0;                                  !- Version Identifier
-
-OS:SimulationControl,
-  {999e7753-dd35-4fbc-bd8c-304704692538}, !- Handle
-=======
   {e3270ad7-7430-4455-9d33-dc5a7f225a00}, !- Handle
   2.9.0;                                  !- Version Identifier
 
 OS:SimulationControl,
   {1fc57830-dbda-4fc2-8457-868bd679dc77}, !- Handle
->>>>>>> d385fff4
   ,                                       !- Do Zone Sizing Calculation
   ,                                       !- Do System Sizing Calculation
   ,                                       !- Do Plant Sizing Calculation
   No;                                     !- Run Simulation for Sizing Periods
 
 OS:Timestep,
-<<<<<<< HEAD
-  {2f77f798-ef31-42a3-a155-f8515c5bf879}, !- Handle
-  6;                                      !- Number of Timesteps per Hour
-
-OS:ShadowCalculation,
-  {e55b21c3-1738-4205-b06c-f782b17828fd}, !- Handle
-=======
   {4f37dd6d-c153-4874-9e0e-27c9e0745efe}, !- Handle
   6;                                      !- Number of Timesteps per Hour
 
 OS:ShadowCalculation,
   {8346cf4c-ce25-454d-aa98-804a6fcfa852}, !- Handle
->>>>>>> d385fff4
   20,                                     !- Calculation Frequency
   200;                                    !- Maximum Figures in Shadow Overlap Calculations
 
 OS:SurfaceConvectionAlgorithm:Outside,
-<<<<<<< HEAD
-  {513b6200-290e-4757-bc33-b692fca08187}, !- Handle
-  DOE-2;                                  !- Algorithm
-
-OS:SurfaceConvectionAlgorithm:Inside,
-  {1eca977e-a77d-413f-8742-49bdc3a4f89a}, !- Handle
-  TARP;                                   !- Algorithm
-
-OS:ZoneCapacitanceMultiplier:ResearchSpecial,
-  {12107470-7643-4734-b75d-b45f60762383}, !- Handle
-=======
   {6bc18741-9d55-4478-8208-d0a268dcb77f}, !- Handle
   DOE-2;                                  !- Algorithm
 
@@ -57,17 +30,12 @@
 
 OS:ZoneCapacitanceMultiplier:ResearchSpecial,
   {9bbf076f-4acc-4fca-abb7-f6f9b66f4f65}, !- Handle
->>>>>>> d385fff4
   ,                                       !- Temperature Capacity Multiplier
   15,                                     !- Humidity Capacity Multiplier
   ;                                       !- Carbon Dioxide Capacity Multiplier
 
 OS:RunPeriod,
-<<<<<<< HEAD
-  {00b4d58e-81be-4afb-bb10-e3426f981087}, !- Handle
-=======
   {ee199232-ca42-409b-b4e4-0576fd61d8df}, !- Handle
->>>>>>> d385fff4
   Run Period 1,                           !- Name
   1,                                      !- Begin Month
   1,                                      !- Begin Day of Month
@@ -81,21 +49,13 @@
   ;                                       !- Number of Times Runperiod to be Repeated
 
 OS:YearDescription,
-<<<<<<< HEAD
-  {daecdc3f-225d-43c7-b7de-7ebccaee5c45}, !- Handle
-=======
   {2305d858-ea8d-41d9-9551-5df058c91f43}, !- Handle
->>>>>>> d385fff4
   2007,                                   !- Calendar Year
   ,                                       !- Day of Week for Start Day
   ;                                       !- Is Leap Year
 
 OS:WeatherFile,
-<<<<<<< HEAD
-  {2aca12b3-a0b9-4024-8599-f3ce8f11d9ba}, !- Handle
-=======
   {540214fe-72a9-4d70-8475-9399a4480122}, !- Handle
->>>>>>> d385fff4
   Denver Intl Ap,                         !- City
   CO,                                     !- State Province Region
   USA,                                    !- Country
@@ -109,13 +69,8 @@
   E23378AA;                               !- Checksum
 
 OS:AdditionalProperties,
-<<<<<<< HEAD
-  {f23c171f-c16d-4773-9257-c69bf9f4cf6d}, !- Handle
-  {2aca12b3-a0b9-4024-8599-f3ce8f11d9ba}, !- Object Name
-=======
   {fb53abef-d598-4d9e-8950-36a13e92377f}, !- Handle
   {540214fe-72a9-4d70-8475-9399a4480122}, !- Object Name
->>>>>>> d385fff4
   EPWHeaderCity,                          !- Feature Name 1
   String,                                 !- Feature Data Type 1
   Denver Intl Ap,                         !- Feature Value 1
@@ -223,11 +178,7 @@
   84;                                     !- Feature Value 35
 
 OS:Site,
-<<<<<<< HEAD
-  {3bd870b9-f4ef-40f2-9d64-18669a0fb54e}, !- Handle
-=======
   {c53b12d9-08d0-49d3-9057-133268b7ec3e}, !- Handle
->>>>>>> d385fff4
   Denver Intl Ap_CO_USA,                  !- Name
   39.83,                                  !- Latitude {deg}
   -104.65,                                !- Longitude {deg}
@@ -236,11 +187,7 @@
   ;                                       !- Terrain
 
 OS:ClimateZones,
-<<<<<<< HEAD
-  {e5ff7879-f7b6-47e7-b2f1-10da39beff62}, !- Handle
-=======
   {bb192c8d-8f5d-40d6-8af8-6a8d29dbfcf2}, !- Handle
->>>>>>> d385fff4
   ,                                       !- Active Institution
   ,                                       !- Active Year
   ,                                       !- Climate Zone Institution Name 1
@@ -253,31 +200,19 @@
   Cold;                                   !- Climate Zone Value 2
 
 OS:Site:WaterMainsTemperature,
-<<<<<<< HEAD
-  {cc47c245-96f5-4013-a107-ca7ee9c86059}, !- Handle
-=======
   {6b9d785c-d507-4345-a5f9-7ff6f565064e}, !- Handle
->>>>>>> d385fff4
   Correlation,                            !- Calculation Method
   ,                                       !- Temperature Schedule Name
   10.8753424657535,                       !- Annual Average Outdoor Air Temperature {C}
   23.1524007936508;                       !- Maximum Difference In Monthly Average Outdoor Air Temperatures {deltaC}
 
 OS:RunPeriodControl:DaylightSavingTime,
-<<<<<<< HEAD
-  {d08b9406-2e8c-4be1-b65a-0aeba468bb95}, !- Handle
-=======
   {a7c48f14-425b-49dc-a8a2-72d89382c5d0}, !- Handle
->>>>>>> d385fff4
   4/7,                                    !- Start Date
   10/26;                                  !- End Date
 
 OS:Site:GroundTemperature:Deep,
-<<<<<<< HEAD
-  {bd3fb70d-3553-4de0-aadd-0d48f94df6d3}, !- Handle
-=======
   {72f4c4bd-0b2c-4461-8707-20c21f5fc1b4}, !- Handle
->>>>>>> d385fff4
   10.8753424657535,                       !- January Deep Ground Temperature {C}
   10.8753424657535,                       !- February Deep Ground Temperature {C}
   10.8753424657535,                       !- March Deep Ground Temperature {C}
@@ -292,11 +227,7 @@
   10.8753424657535;                       !- December Deep Ground Temperature {C}
 
 OS:Building,
-<<<<<<< HEAD
-  {742e9c53-71a1-4d73-9be0-972dba88b78c}, !- Handle
-=======
   {d55b1b02-a895-4691-9a24-19ee4976ced0}, !- Handle
->>>>>>> d385fff4
   Building 1,                             !- Name
   ,                                       !- Building Sector Type
   0,                                      !- North Axis {deg}
@@ -311,33 +242,17 @@
   4;                                      !- Standards Number of Living Units
 
 OS:AdditionalProperties,
-<<<<<<< HEAD
-  {707be23d-e584-4956-beb3-930e3509e934}, !- Handle
-  {742e9c53-71a1-4d73-9be0-972dba88b78c}, !- Object Name
-  num_units,                              !- Feature Name 1
-=======
   {e73b6a8f-2225-4d17-85a2-f690cb59b304}, !- Handle
   {d55b1b02-a895-4691-9a24-19ee4976ced0}, !- Object Name
   Total Units Represented,                !- Feature Name 1
->>>>>>> d385fff4
   Integer,                                !- Feature Data Type 1
   4,                                      !- Feature Value 1
-  has_rear_units,                         !- Feature Name 2
-  Boolean,                                !- Feature Data Type 2
-  false,                                  !- Feature Value 2
-  horz_location,                          !- Feature Name 3
-  String,                                 !- Feature Data Type 3
-  Left,                                   !- Feature Value 3
-  num_floors,                             !- Feature Name 4
-  Integer,                                !- Feature Data Type 4
-  1;                                      !- Feature Value 4
+  Total Units Modeled,                    !- Feature Name 2
+  Integer,                                !- Feature Data Type 2
+  4;                                      !- Feature Value 2
 
 OS:ThermalZone,
-<<<<<<< HEAD
-  {02950e53-e1c1-47ca-ac01-e56bb4a94ef8}, !- Handle
-=======
   {fae7fcd6-b04d-4681-bb86-688c4c45127e}, !- Handle
->>>>>>> d385fff4
   living zone,                            !- Name
   ,                                       !- Multiplier
   ,                                       !- Ceiling Height {m}
@@ -346,17 +261,10 @@
   ,                                       !- Zone Inside Convection Algorithm
   ,                                       !- Zone Outside Convection Algorithm
   ,                                       !- Zone Conditioning Equipment List Name
-<<<<<<< HEAD
-  {cb6f930e-6fea-485d-8f01-50bcd27025d9}, !- Zone Air Inlet Port List
-  {5b6acbd6-6095-461a-8ff7-31040a89ea0f}, !- Zone Air Exhaust Port List
-  {71a112a1-6863-4440-926c-afb2b2779af9}, !- Zone Air Node Name
-  {14bde576-c015-448a-bcb2-d76cb0c009aa}, !- Zone Return Air Port List
-=======
   {e9648189-9408-47af-acb8-17be42570f7a}, !- Zone Air Inlet Port List
   {70f3c7fc-0720-45e1-a0fd-a6166c9a2f36}, !- Zone Air Exhaust Port List
   {eaa4fb65-8826-4a22-a573-30780c05b8c4}, !- Zone Air Node Name
   {92b8c884-c10c-415c-8f9c-6f2dde6cbe18}, !- Zone Return Air Port List
->>>>>>> d385fff4
   ,                                       !- Primary Daylighting Control Name
   ,                                       !- Fraction of Zone Controlled by Primary Daylighting Control
   ,                                       !- Secondary Daylighting Control Name
@@ -367,39 +275,6 @@
   No;                                     !- Use Ideal Air Loads
 
 OS:Node,
-<<<<<<< HEAD
-  {e608e8b7-64b1-4fd5-ac39-f7931e5c2c6d}, !- Handle
-  Node 1,                                 !- Name
-  {71a112a1-6863-4440-926c-afb2b2779af9}, !- Inlet Port
-  ;                                       !- Outlet Port
-
-OS:Connection,
-  {71a112a1-6863-4440-926c-afb2b2779af9}, !- Handle
-  {0ab8e9df-2a07-4476-a580-d61148862289}, !- Name
-  {02950e53-e1c1-47ca-ac01-e56bb4a94ef8}, !- Source Object
-  11,                                     !- Outlet Port
-  {e608e8b7-64b1-4fd5-ac39-f7931e5c2c6d}, !- Target Object
-  2;                                      !- Inlet Port
-
-OS:PortList,
-  {cb6f930e-6fea-485d-8f01-50bcd27025d9}, !- Handle
-  {d31f05a8-cdda-4a90-b6e3-9e42383209e3}, !- Name
-  {02950e53-e1c1-47ca-ac01-e56bb4a94ef8}; !- HVAC Component
-
-OS:PortList,
-  {5b6acbd6-6095-461a-8ff7-31040a89ea0f}, !- Handle
-  {59a6dad2-21f7-4d72-ba1f-820eaf7d14f1}, !- Name
-  {02950e53-e1c1-47ca-ac01-e56bb4a94ef8}; !- HVAC Component
-
-OS:PortList,
-  {14bde576-c015-448a-bcb2-d76cb0c009aa}, !- Handle
-  {41e6bc71-7f79-48c0-9302-3aa3a9cb3839}, !- Name
-  {02950e53-e1c1-47ca-ac01-e56bb4a94ef8}; !- HVAC Component
-
-OS:Sizing:Zone,
-  {b6f3a833-62e9-453b-a423-326b82593ba0}, !- Handle
-  {02950e53-e1c1-47ca-ac01-e56bb4a94ef8}, !- Zone or ZoneList Name
-=======
   {0f8cfa08-0d7e-4515-8b99-cef49d232d56}, !- Handle
   Node 1,                                 !- Name
   {eaa4fb65-8826-4a22-a573-30780c05b8c4}, !- Inlet Port
@@ -431,7 +306,6 @@
 OS:Sizing:Zone,
   {5313ea91-f2e5-4d67-8246-5097f01ad994}, !- Handle
   {fae7fcd6-b04d-4681-bb86-688c4c45127e}, !- Zone or ZoneList Name
->>>>>>> d385fff4
   SupplyAirTemperature,                   !- Zone Cooling Design Supply Air Temperature Input Method
   14,                                     !- Zone Cooling Design Supply Air Temperature {C}
   11.11,                                  !- Zone Cooling Design Supply Air Temperature Difference {deltaC}
@@ -460,16 +334,6 @@
   autosize;                               !- Dedicated Outdoor Air High Setpoint Temperature for Design {C}
 
 OS:ZoneHVAC:EquipmentList,
-<<<<<<< HEAD
-  {2d95e654-44db-4cf0-94de-5e626a48c9fa}, !- Handle
-  Zone HVAC Equipment List 1,             !- Name
-  {02950e53-e1c1-47ca-ac01-e56bb4a94ef8}; !- Thermal Zone
-
-OS:Space,
-  {5db605c1-6310-43b8-949c-72ec4d6c246a}, !- Handle
-  living space,                           !- Name
-  {a76d0b87-191d-4daa-9ee9-9d6dd8d7bcb8}, !- Space Type Name
-=======
   {c038da10-d5c0-4a5d-95fd-18a88b1144cd}, !- Handle
   Zone HVAC Equipment List 1,             !- Name
   {fae7fcd6-b04d-4681-bb86-688c4c45127e}; !- Thermal Zone
@@ -478,7 +342,6 @@
   {b886a0c8-715d-4fd4-b869-db5d41c4650b}, !- Handle
   living space,                           !- Name
   {2e9e74b5-52a0-491f-9d9e-97ea36049eb5}, !- Space Type Name
->>>>>>> d385fff4
   ,                                       !- Default Construction Set Name
   ,                                       !- Default Schedule Set Name
   ,                                       !- Direction of Relative North {deg}
@@ -486,21 +349,6 @@
   ,                                       !- Y Origin {m}
   ,                                       !- Z Origin {m}
   ,                                       !- Building Story Name
-<<<<<<< HEAD
-  {02950e53-e1c1-47ca-ac01-e56bb4a94ef8}, !- Thermal Zone Name
-  ,                                       !- Part of Total Floor Area
-  ,                                       !- Design Specification Outdoor Air Object Name
-  {4841e3f0-9a97-41cb-b5c7-7245ebd68da5}; !- Building Unit Name
-
-OS:Surface,
-  {41d768c2-16bf-4e7b-9878-73e47e832dbf}, !- Handle
-  Surface 1,                              !- Name
-  Floor,                                  !- Surface Type
-  ,                                       !- Construction Name
-  {5db605c1-6310-43b8-949c-72ec4d6c246a}, !- Space Name
-  Surface,                                !- Outside Boundary Condition
-  {f488a525-6c5f-447a-8f31-f5dcc2b0d387}, !- Outside Boundary Condition Object
-=======
   {fae7fcd6-b04d-4681-bb86-688c4c45127e}, !- Thermal Zone Name
   ,                                       !- Part of Total Floor Area
   ,                                       !- Design Specification Outdoor Air Object Name
@@ -514,7 +362,6 @@
   {b886a0c8-715d-4fd4-b869-db5d41c4650b}, !- Space Name
   Surface,                                !- Outside Boundary Condition
   {05d8fc2d-5562-4946-853d-79dce375c592}, !- Outside Boundary Condition Object
->>>>>>> d385fff4
   NoSun,                                  !- Sun Exposure
   NoWind,                                 !- Wind Exposure
   ,                                       !- View Factor to Ground
@@ -525,19 +372,11 @@
   4.572, -9.144, 0;                       !- X,Y,Z Vertex 4 {m}
 
 OS:Surface,
-<<<<<<< HEAD
-  {36c4068a-c0d5-45af-a1c3-be0e13afaa0e}, !- Handle
-  Surface 2,                              !- Name
-  Wall,                                   !- Surface Type
-  ,                                       !- Construction Name
-  {5db605c1-6310-43b8-949c-72ec4d6c246a}, !- Space Name
-=======
   {e7a9d3ea-f22e-48d0-80dd-b61ad5c92c34}, !- Handle
   Surface 2,                              !- Name
   Wall,                                   !- Surface Type
   ,                                       !- Construction Name
   {b886a0c8-715d-4fd4-b869-db5d41c4650b}, !- Space Name
->>>>>>> d385fff4
   Outdoors,                               !- Outside Boundary Condition
   ,                                       !- Outside Boundary Condition Object
   SunExposed,                             !- Sun Exposure
@@ -550,19 +389,11 @@
   0, -9.144, 2.4384;                      !- X,Y,Z Vertex 4 {m}
 
 OS:Surface,
-<<<<<<< HEAD
-  {f21d36b2-2050-47f1-8ebf-f9b62a180fc0}, !- Handle
-  Surface 3,                              !- Name
-  Wall,                                   !- Surface Type
-  ,                                       !- Construction Name
-  {5db605c1-6310-43b8-949c-72ec4d6c246a}, !- Space Name
-=======
   {0b74e503-78cf-4427-8d71-b30bef6f7774}, !- Handle
   Surface 3,                              !- Name
   Wall,                                   !- Surface Type
   ,                                       !- Construction Name
   {b886a0c8-715d-4fd4-b869-db5d41c4650b}, !- Space Name
->>>>>>> d385fff4
   Outdoors,                               !- Outside Boundary Condition
   ,                                       !- Outside Boundary Condition Object
   SunExposed,                             !- Sun Exposure
@@ -575,15 +406,6 @@
   0, 0, 2.4384;                           !- X,Y,Z Vertex 4 {m}
 
 OS:Surface,
-<<<<<<< HEAD
-  {905d9459-f099-4d1e-9cad-c70360c1ef76}, !- Handle
-  Surface 4,                              !- Name
-  Wall,                                   !- Surface Type
-  ,                                       !- Construction Name
-  {5db605c1-6310-43b8-949c-72ec4d6c246a}, !- Space Name
-  Adiabatic,                              !- Outside Boundary Condition
-  ,                                       !- Outside Boundary Condition Object
-=======
   {47a46ca5-e637-4755-bc75-e7c765181c09}, !- Handle
   Surface 4,                              !- Name
   Wall,                                   !- Surface Type
@@ -591,7 +413,6 @@
   {b886a0c8-715d-4fd4-b869-db5d41c4650b}, !- Space Name
   Surface,                                !- Outside Boundary Condition
   {62080cad-4fa5-4760-9f6c-be2d2c854086}, !- Outside Boundary Condition Object
->>>>>>> d385fff4
   NoSun,                                  !- Sun Exposure
   NoWind,                                 !- Wind Exposure
   ,                                       !- View Factor to Ground
@@ -602,19 +423,11 @@
   4.572, 0, 2.4384;                       !- X,Y,Z Vertex 4 {m}
 
 OS:Surface,
-<<<<<<< HEAD
-  {23219ecb-bcdf-4894-b75f-790fc40e4710}, !- Handle
-  Surface 5,                              !- Name
-  Wall,                                   !- Surface Type
-  ,                                       !- Construction Name
-  {5db605c1-6310-43b8-949c-72ec4d6c246a}, !- Space Name
-=======
   {42aa4df5-4be0-4dc4-a89e-1e384b60b025}, !- Handle
   Surface 5,                              !- Name
   Wall,                                   !- Surface Type
   ,                                       !- Construction Name
   {b886a0c8-715d-4fd4-b869-db5d41c4650b}, !- Space Name
->>>>>>> d385fff4
   Outdoors,                               !- Outside Boundary Condition
   ,                                       !- Outside Boundary Condition Object
   SunExposed,                             !- Sun Exposure
@@ -627,15 +440,6 @@
   4.572, -9.144, 2.4384;                  !- X,Y,Z Vertex 4 {m}
 
 OS:Surface,
-<<<<<<< HEAD
-  {9c4a2b8e-154f-4d1b-a866-12da5371afee}, !- Handle
-  Surface 6,                              !- Name
-  RoofCeiling,                            !- Surface Type
-  ,                                       !- Construction Name
-  {5db605c1-6310-43b8-949c-72ec4d6c246a}, !- Space Name
-  Surface,                                !- Outside Boundary Condition
-  {fb2be3bf-bec5-44ae-90d8-231ef2051ead}, !- Outside Boundary Condition Object
-=======
   {a7da79d1-02b1-4eba-8d79-2861ef854aa7}, !- Handle
   Surface 6,                              !- Name
   RoofCeiling,                            !- Surface Type
@@ -643,7 +447,6 @@
   {b886a0c8-715d-4fd4-b869-db5d41c4650b}, !- Space Name
   Surface,                                !- Outside Boundary Condition
   {a0a69f91-b5ee-438c-b28a-aa652f7250ee}, !- Outside Boundary Condition Object
->>>>>>> d385fff4
   NoSun,                                  !- Sun Exposure
   NoWind,                                 !- Wind Exposure
   ,                                       !- View Factor to Ground
@@ -654,11 +457,7 @@
   0, -9.144, 2.4384;                      !- X,Y,Z Vertex 4 {m}
 
 OS:SpaceType,
-<<<<<<< HEAD
-  {a76d0b87-191d-4daa-9ee9-9d6dd8d7bcb8}, !- Handle
-=======
   {2e9e74b5-52a0-491f-9d9e-97ea36049eb5}, !- Handle
->>>>>>> d385fff4
   Space Type 1,                           !- Name
   ,                                       !- Default Construction Set Name
   ,                                       !- Default Schedule Set Name
@@ -668,12 +467,6 @@
   ,                                       !- Standards Building Type
   living;                                 !- Standards Space Type
 
-<<<<<<< HEAD
-OS:Space,
-  {925cba65-a8b7-427c-b28e-6625d4b75790}, !- Handle
-  finished basement space,                !- Name
-  {6a3f610f-67c4-450f-95aa-b6c39b42a411}, !- Space Type Name
-=======
 OS:ThermalZone,
   {755521ab-cfc7-4a83-ad4a-3e99b5db1af5}, !- Handle
   living zone|unit 2,                     !- Name
@@ -765,7 +558,6 @@
   {a779ab70-91f0-4597-8fb0-14045612aff8}, !- Handle
   living space|unit 2|story 1,            !- Name
   {2e9e74b5-52a0-491f-9d9e-97ea36049eb5}, !- Space Type Name
->>>>>>> d385fff4
   ,                                       !- Default Construction Set Name
   ,                                       !- Default Schedule Set Name
   -0,                                     !- Direction of Relative North {deg}
@@ -773,21 +565,6 @@
   0,                                      !- Y Origin {m}
   0,                                      !- Z Origin {m}
   ,                                       !- Building Story Name
-<<<<<<< HEAD
-  {0ba82843-4fe0-4c21-a1a2-a9ec28bc22c0}, !- Thermal Zone Name
-  ,                                       !- Part of Total Floor Area
-  ,                                       !- Design Specification Outdoor Air Object Name
-  {4841e3f0-9a97-41cb-b5c7-7245ebd68da5}; !- Building Unit Name
-
-OS:Surface,
-  {ebbcd214-8086-4ca6-81cd-9734293e0f9a}, !- Handle
-  Surface 12,                             !- Name
-  Floor,                                  !- Surface Type
-  ,                                       !- Construction Name
-  {925cba65-a8b7-427c-b28e-6625d4b75790}, !- Space Name
-  Foundation,                             !- Outside Boundary Condition
-  ,                                       !- Outside Boundary Condition Object
-=======
   {755521ab-cfc7-4a83-ad4a-3e99b5db1af5}, !- Thermal Zone Name
   ,                                       !- Part of Total Floor Area
   ,                                       !- Design Specification Outdoor Air Object Name
@@ -801,20 +578,10 @@
   {a779ab70-91f0-4597-8fb0-14045612aff8}, !- Space Name
   Surface,                                !- Outside Boundary Condition
   {c6d3583e-ba91-428f-94d3-aaade8eb8e1e}, !- Outside Boundary Condition Object
->>>>>>> d385fff4
-  NoSun,                                  !- Sun Exposure
-  NoWind,                                 !- Wind Exposure
-  ,                                       !- View Factor to Ground
-  ,                                       !- Number of Vertices
-<<<<<<< HEAD
-  0, -9.144, -2.4384,                     !- X,Y,Z Vertex 1 {m}
-  0, 0, -2.4384,                          !- X,Y,Z Vertex 2 {m}
-  4.572, 0, -2.4384,                      !- X,Y,Z Vertex 3 {m}
-  4.572, -9.144, -2.4384;                 !- X,Y,Z Vertex 4 {m}
-
-OS:Surface,
-  {29ea3064-cee9-4d5f-ae6b-893cfaff4ddd}, !- Handle
-=======
+  NoSun,                                  !- Sun Exposure
+  NoWind,                                 !- Wind Exposure
+  ,                                       !- View Factor to Ground
+  ,                                       !- Number of Vertices
   4.572, -9.144, 0,                       !- X,Y,Z Vertex 1 {m}
   4.572, 0, 0,                            !- X,Y,Z Vertex 2 {m}
   9.144, 0, 0,                            !- X,Y,Z Vertex 3 {m}
@@ -822,38 +589,16 @@
 
 OS:Surface,
   {3332cd68-c3e4-431c-a63a-53535aab697f}, !- Handle
->>>>>>> d385fff4
   Surface 13,                             !- Name
   RoofCeiling,                            !- Surface Type
   ,                                       !- Construction Name
-<<<<<<< HEAD
-  {925cba65-a8b7-427c-b28e-6625d4b75790}, !- Space Name
-  Foundation,                             !- Outside Boundary Condition
-  ,                                       !- Outside Boundary Condition Object
-=======
   {a779ab70-91f0-4597-8fb0-14045612aff8}, !- Space Name
   Surface,                                !- Outside Boundary Condition
   {490c9635-f2ab-44f4-8c18-f198fc1838c6}, !- Outside Boundary Condition Object
->>>>>>> d385fff4
-  NoSun,                                  !- Sun Exposure
-  NoWind,                                 !- Wind Exposure
-  ,                                       !- View Factor to Ground
-  ,                                       !- Number of Vertices
-<<<<<<< HEAD
-  0, 0, 0,                                !- X,Y,Z Vertex 1 {m}
-  0, 0, -2.4384,                          !- X,Y,Z Vertex 2 {m}
-  0, -9.144, -2.4384,                     !- X,Y,Z Vertex 3 {m}
-  0, -9.144, 0;                           !- X,Y,Z Vertex 4 {m}
-
-OS:Surface,
-  {4d6a0a11-241a-47e0-b7b0-2d9ff44a289a}, !- Handle
-  Surface 14,                             !- Name
-  Wall,                                   !- Surface Type
-  ,                                       !- Construction Name
-  {925cba65-a8b7-427c-b28e-6625d4b75790}, !- Space Name
-  Foundation,                             !- Outside Boundary Condition
-  ,                                       !- Outside Boundary Condition Object
-=======
+  NoSun,                                  !- Sun Exposure
+  NoWind,                                 !- Wind Exposure
+  ,                                       !- View Factor to Ground
+  ,                                       !- Number of Vertices
   9.144, -9.144, 2.4384,                  !- X,Y,Z Vertex 1 {m}
   9.144, 0, 2.4384,                       !- X,Y,Z Vertex 2 {m}
   4.572, 0, 2.4384,                       !- X,Y,Z Vertex 3 {m}
@@ -867,54 +612,10 @@
   {a779ab70-91f0-4597-8fb0-14045612aff8}, !- Space Name
   Surface,                                !- Outside Boundary Condition
   {47a46ca5-e637-4755-bc75-e7c765181c09}, !- Outside Boundary Condition Object
->>>>>>> d385fff4
-  NoSun,                                  !- Sun Exposure
-  NoWind,                                 !- Wind Exposure
-  ,                                       !- View Factor to Ground
-  ,                                       !- Number of Vertices
-<<<<<<< HEAD
-  4.572, 0, 0,                            !- X,Y,Z Vertex 1 {m}
-  4.572, 0, -2.4384,                      !- X,Y,Z Vertex 2 {m}
-  0, 0, -2.4384,                          !- X,Y,Z Vertex 3 {m}
-  0, 0, 0;                                !- X,Y,Z Vertex 4 {m}
-
-OS:Surface,
-  {1fe4e925-5363-4823-80f0-68d018329884}, !- Handle
-  Surface 15,                             !- Name
-  Wall,                                   !- Surface Type
-  ,                                       !- Construction Name
-  {925cba65-a8b7-427c-b28e-6625d4b75790}, !- Space Name
-  Adiabatic,                              !- Outside Boundary Condition
-  ,                                       !- Outside Boundary Condition Object
-  NoSun,                                  !- Sun Exposure
-  NoWind,                                 !- Wind Exposure
-  ,                                       !- View Factor to Ground
-  ,                                       !- Number of Vertices
-  4.572, -9.144, 0,                       !- X,Y,Z Vertex 1 {m}
-  4.572, -9.144, -2.4384,                 !- X,Y,Z Vertex 2 {m}
-  4.572, 0, -2.4384,                      !- X,Y,Z Vertex 3 {m}
-  4.572, 0, 0;                            !- X,Y,Z Vertex 4 {m}
-
-OS:Surface,
-  {dad815b5-bf2c-4b86-9153-7ab819e28cd1}, !- Handle
-  Surface 16,                             !- Name
-  Wall,                                   !- Surface Type
-  ,                                       !- Construction Name
-  {925cba65-a8b7-427c-b28e-6625d4b75790}, !- Space Name
-  Foundation,                             !- Outside Boundary Condition
-  ,                                       !- Outside Boundary Condition Object
-  NoSun,                                  !- Sun Exposure
-  NoWind,                                 !- Wind Exposure
-  ,                                       !- View Factor to Ground
-  ,                                       !- Number of Vertices
-  0, -9.144, 0,                           !- X,Y,Z Vertex 1 {m}
-  0, -9.144, -2.4384,                     !- X,Y,Z Vertex 2 {m}
-  4.572, -9.144, -2.4384,                 !- X,Y,Z Vertex 3 {m}
-  4.572, -9.144, 0;                       !- X,Y,Z Vertex 4 {m}
-
-OS:Surface,
-  {f488a525-6c5f-447a-8f31-f5dcc2b0d387}, !- Handle
-=======
+  NoSun,                                  !- Sun Exposure
+  NoWind,                                 !- Wind Exposure
+  ,                                       !- View Factor to Ground
+  ,                                       !- Number of Vertices
   4.572, 0, 2.4384,                       !- X,Y,Z Vertex 1 {m}
   4.572, 0, 0,                            !- X,Y,Z Vertex 2 {m}
   4.572, -9.144, 0,                       !- X,Y,Z Vertex 3 {m}
@@ -956,33 +657,16 @@
 
 OS:Surface,
   {e1208df9-638a-4120-8d09-a1190db86a7b}, !- Handle
->>>>>>> d385fff4
   Surface 17,                             !- Name
   Wall,                                   !- Surface Type
   ,                                       !- Construction Name
-<<<<<<< HEAD
-  {925cba65-a8b7-427c-b28e-6625d4b75790}, !- Space Name
-  Surface,                                !- Outside Boundary Condition
-  {41d768c2-16bf-4e7b-9878-73e47e832dbf}, !- Outside Boundary Condition Object
-=======
   {a779ab70-91f0-4597-8fb0-14045612aff8}, !- Space Name
   Surface,                                !- Outside Boundary Condition
   {ed0a8c6b-8983-4a81-9e11-0a676da104b3}, !- Outside Boundary Condition Object
->>>>>>> d385fff4
-  NoSun,                                  !- Sun Exposure
-  NoWind,                                 !- Wind Exposure
-  ,                                       !- View Factor to Ground
-  ,                                       !- Number of Vertices
-<<<<<<< HEAD
-  4.572, -9.144, 0,                       !- X,Y,Z Vertex 1 {m}
-  4.572, 0, 0,                            !- X,Y,Z Vertex 2 {m}
-  0, 0, 0,                                !- X,Y,Z Vertex 3 {m}
-  0, -9.144, 0;                           !- X,Y,Z Vertex 4 {m}
-
-OS:ThermalZone,
-  {0ba82843-4fe0-4c21-a1a2-a9ec28bc22c0}, !- Handle
-  finished basement zone,                 !- Name
-=======
+  NoSun,                                  !- Sun Exposure
+  NoWind,                                 !- Wind Exposure
+  ,                                       !- View Factor to Ground
+  ,                                       !- Number of Vertices
   9.144, -9.144, 2.4384,                  !- X,Y,Z Vertex 1 {m}
   9.144, -9.144, 0,                       !- X,Y,Z Vertex 2 {m}
   9.144, 0, 0,                            !- X,Y,Z Vertex 3 {m}
@@ -991,7 +675,6 @@
 OS:ThermalZone,
   {e09c0536-52ad-4250-996f-6c73576106a1}, !- Handle
   living zone|unit 3,                     !- Name
->>>>>>> d385fff4
   ,                                       !- Multiplier
   ,                                       !- Ceiling Height {m}
   ,                                       !- Volume {m3}
@@ -999,17 +682,10 @@
   ,                                       !- Zone Inside Convection Algorithm
   ,                                       !- Zone Outside Convection Algorithm
   ,                                       !- Zone Conditioning Equipment List Name
-<<<<<<< HEAD
-  {6ccb6bef-6fa0-4534-bb76-c65decf3fbc4}, !- Zone Air Inlet Port List
-  {41be3d37-32bd-410c-bfb9-aad23f3ab829}, !- Zone Air Exhaust Port List
-  {48915669-9bc2-42f8-ac47-b85d18775da5}, !- Zone Air Node Name
-  {3f6f124f-3a80-4a8d-b610-f3d0509e3278}, !- Zone Return Air Port List
-=======
   {f8b1dc1b-8e04-4e2e-9962-39f71c100ffd}, !- Zone Air Inlet Port List
   {d11ffa06-77a2-4b1b-b295-35a0313ceee5}, !- Zone Air Exhaust Port List
   {3abb0501-8226-4ad5-85ec-5af86bc1f4fa}, !- Zone Air Node Name
   {da308d5e-c9d2-4958-991d-70b0b9696c5f}, !- Zone Return Air Port List
->>>>>>> d385fff4
   ,                                       !- Primary Daylighting Control Name
   ,                                       !- Fraction of Zone Controlled by Primary Daylighting Control
   ,                                       !- Secondary Daylighting Control Name
@@ -1020,39 +696,6 @@
   No;                                     !- Use Ideal Air Loads
 
 OS:Node,
-<<<<<<< HEAD
-  {3f9ea186-4801-4424-863a-88b7e809fb8a}, !- Handle
-  Node 2,                                 !- Name
-  {48915669-9bc2-42f8-ac47-b85d18775da5}, !- Inlet Port
-  ;                                       !- Outlet Port
-
-OS:Connection,
-  {48915669-9bc2-42f8-ac47-b85d18775da5}, !- Handle
-  {92e0b847-c2ed-4dc7-9e29-8070499bc628}, !- Name
-  {0ba82843-4fe0-4c21-a1a2-a9ec28bc22c0}, !- Source Object
-  11,                                     !- Outlet Port
-  {3f9ea186-4801-4424-863a-88b7e809fb8a}, !- Target Object
-  2;                                      !- Inlet Port
-
-OS:PortList,
-  {6ccb6bef-6fa0-4534-bb76-c65decf3fbc4}, !- Handle
-  {336d48fc-9b67-4bf4-87aa-33d7b234db5a}, !- Name
-  {0ba82843-4fe0-4c21-a1a2-a9ec28bc22c0}; !- HVAC Component
-
-OS:PortList,
-  {41be3d37-32bd-410c-bfb9-aad23f3ab829}, !- Handle
-  {3506dda3-05d9-4bcf-8d20-e6789a3466c3}, !- Name
-  {0ba82843-4fe0-4c21-a1a2-a9ec28bc22c0}; !- HVAC Component
-
-OS:PortList,
-  {3f6f124f-3a80-4a8d-b610-f3d0509e3278}, !- Handle
-  {86aed46a-1534-4275-af4f-98f5678f70e5}, !- Name
-  {0ba82843-4fe0-4c21-a1a2-a9ec28bc22c0}; !- HVAC Component
-
-OS:Sizing:Zone,
-  {d9b82301-7d4e-40be-9f9d-98c8757074d0}, !- Handle
-  {0ba82843-4fe0-4c21-a1a2-a9ec28bc22c0}, !- Zone or ZoneList Name
-=======
   {b4c5938b-018c-47fb-894d-6a1349377c57}, !- Handle
   Node 3,                                 !- Name
   {3abb0501-8226-4ad5-85ec-5af86bc1f4fa}, !- Inlet Port
@@ -1084,7 +727,6 @@
 OS:Sizing:Zone,
   {65cc703e-1f2d-4627-864f-9269f631b88e}, !- Handle
   {e09c0536-52ad-4250-996f-6c73576106a1}, !- Zone or ZoneList Name
->>>>>>> d385fff4
   SupplyAirTemperature,                   !- Zone Cooling Design Supply Air Temperature Input Method
   14,                                     !- Zone Cooling Design Supply Air Temperature {C}
   11.11,                                  !- Zone Cooling Design Supply Air Temperature Difference {deltaC}
@@ -1113,31 +755,6 @@
   autosize;                               !- Dedicated Outdoor Air High Setpoint Temperature for Design {C}
 
 OS:ZoneHVAC:EquipmentList,
-<<<<<<< HEAD
-  {79adc3fc-4881-44d1-aa6a-1aefae9fcdc4}, !- Handle
-  Zone HVAC Equipment List 2,             !- Name
-  {0ba82843-4fe0-4c21-a1a2-a9ec28bc22c0}; !- Thermal Zone
-
-OS:SpaceType,
-  {6a3f610f-67c4-450f-95aa-b6c39b42a411}, !- Handle
-  Space Type 2,                           !- Name
-  ,                                       !- Default Construction Set Name
-  ,                                       !- Default Schedule Set Name
-  ,                                       !- Group Rendering Name
-  ,                                       !- Design Specification Outdoor Air Object Name
-  ,                                       !- Standards Template
-  ,                                       !- Standards Building Type
-  finished basement;                      !- Standards Space Type
-
-OS:Surface,
-  {fb2be3bf-bec5-44ae-90d8-231ef2051ead}, !- Handle
-  Surface 7,                              !- Name
-  Floor,                                  !- Surface Type
-  ,                                       !- Construction Name
-  {53eae89b-f968-4a4e-81ab-feb5855c9bf5}, !- Space Name
-  Surface,                                !- Outside Boundary Condition
-  {9c4a2b8e-154f-4d1b-a866-12da5371afee}, !- Outside Boundary Condition Object
-=======
   {2358281a-ebf3-47c2-9e3f-61ec7c78a8c2}, !- Handle
   Zone HVAC Equipment List 3,             !- Name
   {e09c0536-52ad-4250-996f-6c73576106a1}; !- Thermal Zone
@@ -1166,58 +783,10 @@
   {0a6a37ca-f8b5-46f7-aba5-4b4eea643631}, !- Space Name
   Surface,                                !- Outside Boundary Condition
   {fcf75ab2-71eb-449f-94dd-e76b6d84d74e}, !- Outside Boundary Condition Object
->>>>>>> d385fff4
-  NoSun,                                  !- Sun Exposure
-  NoWind,                                 !- Wind Exposure
-  ,                                       !- View Factor to Ground
-  ,                                       !- Number of Vertices
-<<<<<<< HEAD
-  0, -9.144, 2.4384,                      !- X,Y,Z Vertex 1 {m}
-  0, 0, 2.4384,                           !- X,Y,Z Vertex 2 {m}
-  4.572, 0, 2.4384,                       !- X,Y,Z Vertex 3 {m}
-  4.572, -9.144, 2.4384;                  !- X,Y,Z Vertex 4 {m}
-
-OS:Surface,
-  {d0e2138d-6ff6-4891-9396-2b5c066d0f25}, !- Handle
-  Surface 8,                              !- Name
-  RoofCeiling,                            !- Surface Type
-  ,                                       !- Construction Name
-  {53eae89b-f968-4a4e-81ab-feb5855c9bf5}, !- Space Name
-  Outdoors,                               !- Outside Boundary Condition
-  ,                                       !- Outside Boundary Condition Object
-  SunExposed,                             !- Sun Exposure
-  WindExposed,                            !- Wind Exposure
-  ,                                       !- View Factor to Ground
-  ,                                       !- Number of Vertices
-  0, -4.572, 5.0292,                      !- X,Y,Z Vertex 1 {m}
-  4.572, -4.572, 5.0292,                  !- X,Y,Z Vertex 2 {m}
-  4.572, 0, 2.7432,                       !- X,Y,Z Vertex 3 {m}
-  0, 0, 2.7432;                           !- X,Y,Z Vertex 4 {m}
-
-OS:Surface,
-  {4d038aac-c94b-4be9-b5ca-d6e1d7fa2ce3}, !- Handle
-  Surface 9,                              !- Name
-  RoofCeiling,                            !- Surface Type
-  ,                                       !- Construction Name
-  {53eae89b-f968-4a4e-81ab-feb5855c9bf5}, !- Space Name
-  Outdoors,                               !- Outside Boundary Condition
-  ,                                       !- Outside Boundary Condition Object
-  SunExposed,                             !- Sun Exposure
-  WindExposed,                            !- Wind Exposure
-  ,                                       !- View Factor to Ground
-  ,                                       !- Number of Vertices
-  4.572, -4.572, 5.0292,                  !- X,Y,Z Vertex 1 {m}
-  0, -4.572, 5.0292,                      !- X,Y,Z Vertex 2 {m}
-  0, -9.144, 2.7432,                      !- X,Y,Z Vertex 3 {m}
-  4.572, -9.144, 2.7432;                  !- X,Y,Z Vertex 4 {m}
-
-OS:Surface,
-  {4337b9c4-3322-49d5-b911-c7a3c1320c81}, !- Handle
-  Surface 10,                             !- Name
-  Wall,                                   !- Surface Type
-  ,                                       !- Construction Name
-  {53eae89b-f968-4a4e-81ab-feb5855c9bf5}, !- Space Name
-=======
+  NoSun,                                  !- Sun Exposure
+  NoWind,                                 !- Wind Exposure
+  ,                                       !- View Factor to Ground
+  ,                                       !- Number of Vertices
   9.144, -9.144, 0,                       !- X,Y,Z Vertex 1 {m}
   9.144, 0, 0,                            !- X,Y,Z Vertex 2 {m}
   13.716, 0, 0,                           !- X,Y,Z Vertex 3 {m}
@@ -1263,51 +832,12 @@
   Wall,                                   !- Surface Type
   ,                                       !- Construction Name
   {0a6a37ca-f8b5-46f7-aba5-4b4eea643631}, !- Space Name
->>>>>>> d385fff4
   Outdoors,                               !- Outside Boundary Condition
   ,                                       !- Outside Boundary Condition Object
   SunExposed,                             !- Sun Exposure
   WindExposed,                            !- Wind Exposure
   ,                                       !- View Factor to Ground
   ,                                       !- Number of Vertices
-<<<<<<< HEAD
-  0, -4.572, 4.7244,                      !- X,Y,Z Vertex 1 {m}
-  0, 0, 2.4384,                           !- X,Y,Z Vertex 2 {m}
-  0, -9.144, 2.4384;                      !- X,Y,Z Vertex 3 {m}
-
-OS:Surface,
-  {30d73807-49a5-4fb0-afa7-b7f93f50dd6a}, !- Handle
-  Surface 11,                             !- Name
-  Wall,                                   !- Surface Type
-  ,                                       !- Construction Name
-  {53eae89b-f968-4a4e-81ab-feb5855c9bf5}, !- Space Name
-  Adiabatic,                              !- Outside Boundary Condition
-  ,                                       !- Outside Boundary Condition Object
-  NoSun,                                  !- Sun Exposure
-  NoWind,                                 !- Wind Exposure
-  ,                                       !- View Factor to Ground
-  ,                                       !- Number of Vertices
-  4.572, -4.572, 4.7244,                  !- X,Y,Z Vertex 1 {m}
-  4.572, -9.144, 2.4384,                  !- X,Y,Z Vertex 2 {m}
-  4.572, 0, 2.4384;                       !- X,Y,Z Vertex 3 {m}
-
-OS:Space,
-  {53eae89b-f968-4a4e-81ab-feb5855c9bf5}, !- Handle
-  unfinished attic space,                 !- Name
-  {a92223c7-8398-49a9-8e70-a0a3e591b2b2}, !- Space Type Name
-  ,                                       !- Default Construction Set Name
-  ,                                       !- Default Schedule Set Name
-  ,                                       !- Direction of Relative North {deg}
-  ,                                       !- X Origin {m}
-  ,                                       !- Y Origin {m}
-  ,                                       !- Z Origin {m}
-  ,                                       !- Building Story Name
-  {62faccfd-901b-4009-91c0-670f9d8728ed}; !- Thermal Zone Name
-
-OS:ThermalZone,
-  {62faccfd-901b-4009-91c0-670f9d8728ed}, !- Handle
-  unfinished attic zone,                  !- Name
-=======
   13.716, 0, 2.4384,                      !- X,Y,Z Vertex 1 {m}
   13.716, 0, 0,                           !- X,Y,Z Vertex 2 {m}
   9.144, 0, 0,                            !- X,Y,Z Vertex 3 {m}
@@ -1350,7 +880,6 @@
 OS:ThermalZone,
   {b30a90d9-3879-4ed4-895e-6c9f40dfeaa1}, !- Handle
   living zone|unit 4,                     !- Name
->>>>>>> d385fff4
   ,                                       !- Multiplier
   ,                                       !- Ceiling Height {m}
   ,                                       !- Volume {m3}
@@ -1358,17 +887,10 @@
   ,                                       !- Zone Inside Convection Algorithm
   ,                                       !- Zone Outside Convection Algorithm
   ,                                       !- Zone Conditioning Equipment List Name
-<<<<<<< HEAD
-  {84c35715-5e5b-45b6-a7ca-bbbcf3ebcf0d}, !- Zone Air Inlet Port List
-  {88369efe-a3e5-4466-b806-117e82f9006e}, !- Zone Air Exhaust Port List
-  {7082bab5-c78e-4e4a-b5ea-4080e0049a1e}, !- Zone Air Node Name
-  {28c3804e-c0b4-4c0f-ba60-ebc7cd5a30bc}, !- Zone Return Air Port List
-=======
   {d4c6b55e-3802-4306-90fe-58f240076103}, !- Zone Air Inlet Port List
   {32e9a23a-5e83-49d5-8fd2-9cad2cc60825}, !- Zone Air Exhaust Port List
   {294239ba-a774-454a-b0bd-a7c528ea2e66}, !- Zone Air Node Name
   {901ce127-de36-43f5-9079-72d85dc422b4}, !- Zone Return Air Port List
->>>>>>> d385fff4
   ,                                       !- Primary Daylighting Control Name
   ,                                       !- Fraction of Zone Controlled by Primary Daylighting Control
   ,                                       !- Secondary Daylighting Control Name
@@ -1379,39 +901,6 @@
   No;                                     !- Use Ideal Air Loads
 
 OS:Node,
-<<<<<<< HEAD
-  {9fe0f3e3-dc5e-498c-816f-3473d0131807}, !- Handle
-  Node 3,                                 !- Name
-  {7082bab5-c78e-4e4a-b5ea-4080e0049a1e}, !- Inlet Port
-  ;                                       !- Outlet Port
-
-OS:Connection,
-  {7082bab5-c78e-4e4a-b5ea-4080e0049a1e}, !- Handle
-  {b8f9b488-067d-4251-b19d-c1e19a3e4e24}, !- Name
-  {62faccfd-901b-4009-91c0-670f9d8728ed}, !- Source Object
-  11,                                     !- Outlet Port
-  {9fe0f3e3-dc5e-498c-816f-3473d0131807}, !- Target Object
-  2;                                      !- Inlet Port
-
-OS:PortList,
-  {84c35715-5e5b-45b6-a7ca-bbbcf3ebcf0d}, !- Handle
-  {50f9ed72-b4c3-4a90-a5a3-6d092f833d73}, !- Name
-  {62faccfd-901b-4009-91c0-670f9d8728ed}; !- HVAC Component
-
-OS:PortList,
-  {88369efe-a3e5-4466-b806-117e82f9006e}, !- Handle
-  {ec574b46-e604-4149-bc60-b90e74d5c380}, !- Name
-  {62faccfd-901b-4009-91c0-670f9d8728ed}; !- HVAC Component
-
-OS:PortList,
-  {28c3804e-c0b4-4c0f-ba60-ebc7cd5a30bc}, !- Handle
-  {bab67948-1395-4220-943f-8a38df2ee734}, !- Name
-  {62faccfd-901b-4009-91c0-670f9d8728ed}; !- HVAC Component
-
-OS:Sizing:Zone,
-  {01ae7ca4-3ace-4f84-b70e-4dfeff18863e}, !- Handle
-  {62faccfd-901b-4009-91c0-670f9d8728ed}, !- Zone or ZoneList Name
-=======
   {463c96b9-677d-4845-8531-8acad88c8542}, !- Handle
   Node 4,                                 !- Name
   {294239ba-a774-454a-b0bd-a7c528ea2e66}, !- Inlet Port
@@ -1443,7 +932,6 @@
 OS:Sizing:Zone,
   {b1bf4fbc-a194-475a-9f35-fde4eca664e3}, !- Handle
   {b30a90d9-3879-4ed4-895e-6c9f40dfeaa1}, !- Zone or ZoneList Name
->>>>>>> d385fff4
   SupplyAirTemperature,                   !- Zone Cooling Design Supply Air Temperature Input Method
   14,                                     !- Zone Cooling Design Supply Air Temperature {C}
   11.11,                                  !- Zone Cooling Design Supply Air Temperature Difference {deltaC}
@@ -1472,234 +960,6 @@
   autosize;                               !- Dedicated Outdoor Air High Setpoint Temperature for Design {C}
 
 OS:ZoneHVAC:EquipmentList,
-<<<<<<< HEAD
-  {5833a716-b708-4b83-81dd-d5292b2e48b7}, !- Handle
-  Zone HVAC Equipment List 3,             !- Name
-  {62faccfd-901b-4009-91c0-670f9d8728ed}; !- Thermal Zone
-
-OS:SpaceType,
-  {a92223c7-8398-49a9-8e70-a0a3e591b2b2}, !- Handle
-  Space Type 3,                           !- Name
-  ,                                       !- Default Construction Set Name
-  ,                                       !- Default Schedule Set Name
-  ,                                       !- Group Rendering Name
-  ,                                       !- Design Specification Outdoor Air Object Name
-  ,                                       !- Standards Template
-  ,                                       !- Standards Building Type
-  unfinished attic;                       !- Standards Space Type
-
-OS:BuildingUnit,
-  {4841e3f0-9a97-41cb-b5c7-7245ebd68da5}, !- Handle
-  unit 1,                                 !- Name
-  ,                                       !- Rendering Color
-  Residential;                            !- Building Unit Type
-
-OS:AdditionalProperties,
-  {4c0e1de1-3b8f-4c3e-8094-cef575776d9a}, !- Handle
-  {4841e3f0-9a97-41cb-b5c7-7245ebd68da5}, !- Object Name
-  NumberOfBedrooms,                       !- Feature Name 1
-  Integer,                                !- Feature Data Type 1
-  3,                                      !- Feature Value 1
-  NumberOfBathrooms,                      !- Feature Name 2
-  Double,                                 !- Feature Data Type 2
-  2,                                      !- Feature Value 2
-  NumberOfOccupants,                      !- Feature Name 3
-  Double,                                 !- Feature Data Type 3
-  3.3900000000000001;                     !- Feature Value 3
-
-OS:External:File,
-  {0285acde-085a-4cb8-9b2d-f5ca39cd5b40}, !- Handle
-  8760.csv,                               !- Name
-  8760.csv;                               !- File Name
-
-OS:Schedule:Day,
-  {cdc60496-67ce-4d76-9427-f45cb6e80700}, !- Handle
-  Schedule Day 1,                         !- Name
-  ,                                       !- Schedule Type Limits Name
-  ,                                       !- Interpolate to Timestep
-  24,                                     !- Hour 1
-  0,                                      !- Minute 1
-  0;                                      !- Value Until Time 1
-
-OS:Schedule:Day,
-  {c199660a-2f05-43b0-831b-d08b863f5736}, !- Handle
-  Schedule Day 2,                         !- Name
-  ,                                       !- Schedule Type Limits Name
-  ,                                       !- Interpolate to Timestep
-  24,                                     !- Hour 1
-  0,                                      !- Minute 1
-  1;                                      !- Value Until Time 1
-
-OS:Schedule:File,
-  {e4e9072b-c0b1-467e-a8d5-7dce2aafaa44}, !- Handle
-  occupants,                              !- Name
-  {9eac8365-d63a-44b8-a803-9ae1bb5ac87d}, !- Schedule Type Limits Name
-  {0285acde-085a-4cb8-9b2d-f5ca39cd5b40}, !- External File Name
-  1,                                      !- Column Number
-  1,                                      !- Rows to Skip at Top
-  8760,                                   !- Number of Hours of Data
-  ,                                       !- Column Separator
-  ,                                       !- Interpolate to Timestep
-  60;                                     !- Minutes per Item
-
-OS:Schedule:Ruleset,
-  {bdf0ac85-b163-4a1d-bd27-b2b5bfd99e28}, !- Handle
-  Schedule Ruleset 1,                     !- Name
-  {2817a830-e7d1-4f13-8684-63d44f7032d0}, !- Schedule Type Limits Name
-  {d89461b3-cad5-4401-abd6-b12ccbdad293}; !- Default Day Schedule Name
-
-OS:Schedule:Day,
-  {d89461b3-cad5-4401-abd6-b12ccbdad293}, !- Handle
-  Schedule Day 3,                         !- Name
-  {2817a830-e7d1-4f13-8684-63d44f7032d0}, !- Schedule Type Limits Name
-  ,                                       !- Interpolate to Timestep
-  24,                                     !- Hour 1
-  0,                                      !- Minute 1
-  112.539290946133;                       !- Value Until Time 1
-
-OS:People:Definition,
-  {534f4356-3b00-4ea1-b853-ff0853fb06de}, !- Handle
-  res occupants|living space,             !- Name
-  People,                                 !- Number of People Calculation Method
-  1.695,                                  !- Number of People {people}
-  ,                                       !- People per Space Floor Area {person/m2}
-  ,                                       !- Space Floor Area per Person {m2/person}
-  0.319734,                               !- Fraction Radiant
-  0.573,                                  !- Sensible Heat Fraction
-  0,                                      !- Carbon Dioxide Generation Rate {m3/s-W}
-  No,                                     !- Enable ASHRAE 55 Comfort Warnings
-  ZoneAveraged;                           !- Mean Radiant Temperature Calculation Type
-
-OS:People,
-  {3b29880c-3bd4-49b6-9e12-c3c19627e21b}, !- Handle
-  res occupants|living space,             !- Name
-  {534f4356-3b00-4ea1-b853-ff0853fb06de}, !- People Definition Name
-  {5db605c1-6310-43b8-949c-72ec4d6c246a}, !- Space or SpaceType Name
-  {e4e9072b-c0b1-467e-a8d5-7dce2aafaa44}, !- Number of People Schedule Name
-  {bdf0ac85-b163-4a1d-bd27-b2b5bfd99e28}, !- Activity Level Schedule Name
-  ,                                       !- Surface Name/Angle Factor List Name
-  ,                                       !- Work Efficiency Schedule Name
-  ,                                       !- Clothing Insulation Schedule Name
-  ,                                       !- Air Velocity Schedule Name
-  1;                                      !- Multiplier
-
-OS:ScheduleTypeLimits,
-  {2817a830-e7d1-4f13-8684-63d44f7032d0}, !- Handle
-  ActivityLevel,                          !- Name
-  0,                                      !- Lower Limit Value
-  ,                                       !- Upper Limit Value
-  Continuous,                             !- Numeric Type
-  ActivityLevel;                          !- Unit Type
-
-OS:ScheduleTypeLimits,
-  {9eac8365-d63a-44b8-a803-9ae1bb5ac87d}, !- Handle
-  Fractional,                             !- Name
-  0,                                      !- Lower Limit Value
-  1,                                      !- Upper Limit Value
-  Continuous;                             !- Numeric Type
-
-OS:People:Definition,
-  {97ab2ac2-6dcb-44a6-87c9-44b8c8e0e312}, !- Handle
-  res occupants|finished basement space,  !- Name
-  People,                                 !- Number of People Calculation Method
-  1.695,                                  !- Number of People {people}
-  ,                                       !- People per Space Floor Area {person/m2}
-  ,                                       !- Space Floor Area per Person {m2/person}
-  0.319734,                               !- Fraction Radiant
-  0.573,                                  !- Sensible Heat Fraction
-  0,                                      !- Carbon Dioxide Generation Rate {m3/s-W}
-  No,                                     !- Enable ASHRAE 55 Comfort Warnings
-  ZoneAveraged;                           !- Mean Radiant Temperature Calculation Type
-
-OS:People,
-  {861f9c9e-b1ef-4da7-b7d2-a8e0c9bc2f9f}, !- Handle
-  res occupants|finished basement space,  !- Name
-  {97ab2ac2-6dcb-44a6-87c9-44b8c8e0e312}, !- People Definition Name
-  {925cba65-a8b7-427c-b28e-6625d4b75790}, !- Space or SpaceType Name
-  {e4e9072b-c0b1-467e-a8d5-7dce2aafaa44}, !- Number of People Schedule Name
-  {bdf0ac85-b163-4a1d-bd27-b2b5bfd99e28}, !- Activity Level Schedule Name
-  ,                                       !- Surface Name/Angle Factor List Name
-  ,                                       !- Work Efficiency Schedule Name
-  ,                                       !- Clothing Insulation Schedule Name
-  ,                                       !- Air Velocity Schedule Name
-  1;                                      !- Multiplier
-
-OS:ShadingSurfaceGroup,
-  {4d08d5e9-4994-40dd-94ac-da801cbc7283}, !- Handle
-  res eaves,                              !- Name
-  Building;                               !- Shading Surface Type
-
-OS:ShadingSurface,
-  {2cc88034-c078-4049-a477-21be65ed1c71}, !- Handle
-  Surface 8 - res eaves,                  !- Name
-  ,                                       !- Construction Name
-  {4d08d5e9-4994-40dd-94ac-da801cbc7283}, !- Shading Surface Group Name
-  ,                                       !- Transmittance Schedule Name
-  ,                                       !- Number of Vertices
-  -0.6096, 0, 2.7432,                     !- X,Y,Z Vertex 1 {m}
-  -0.6096, -4.572, 5.0292,                !- X,Y,Z Vertex 2 {m}
-  0, -4.572, 5.0292,                      !- X,Y,Z Vertex 3 {m}
-  0, 0, 2.7432;                           !- X,Y,Z Vertex 4 {m}
-
-OS:ShadingSurface,
-  {a88ad35f-87a0-4c1b-bdc5-839743ac9739}, !- Handle
-  Surface 8 - res eaves 1,                !- Name
-  ,                                       !- Construction Name
-  {4d08d5e9-4994-40dd-94ac-da801cbc7283}, !- Shading Surface Group Name
-  ,                                       !- Transmittance Schedule Name
-  ,                                       !- Number of Vertices
-  5.1816, -4.572, 5.0292,                 !- X,Y,Z Vertex 1 {m}
-  5.1816, 0, 2.7432,                      !- X,Y,Z Vertex 2 {m}
-  4.572, 0, 2.7432,                       !- X,Y,Z Vertex 3 {m}
-  4.572, -4.572, 5.0292;                  !- X,Y,Z Vertex 4 {m}
-
-OS:ShadingSurface,
-  {129c0fd1-d124-4233-98cc-bf82ad11d7c5}, !- Handle
-  Surface 8 - res eaves 2,                !- Name
-  ,                                       !- Construction Name
-  {4d08d5e9-4994-40dd-94ac-da801cbc7283}, !- Shading Surface Group Name
-  ,                                       !- Transmittance Schedule Name
-  ,                                       !- Number of Vertices
-  4.572, 0.6096, 2.4384,                  !- X,Y,Z Vertex 1 {m}
-  0, 0.6096, 2.4384,                      !- X,Y,Z Vertex 2 {m}
-  0, 0, 2.7432,                           !- X,Y,Z Vertex 3 {m}
-  4.572, 0, 2.7432;                       !- X,Y,Z Vertex 4 {m}
-
-OS:ShadingSurface,
-  {d2201f35-62f4-45c2-a05a-067856a533de}, !- Handle
-  Surface 9 - res eaves,                  !- Name
-  ,                                       !- Construction Name
-  {4d08d5e9-4994-40dd-94ac-da801cbc7283}, !- Shading Surface Group Name
-  ,                                       !- Transmittance Schedule Name
-  ,                                       !- Number of Vertices
-  5.1816, -9.144, 2.7432,                 !- X,Y,Z Vertex 1 {m}
-  5.1816, -4.572, 5.0292,                 !- X,Y,Z Vertex 2 {m}
-  4.572, -4.572, 5.0292,                  !- X,Y,Z Vertex 3 {m}
-  4.572, -9.144, 2.7432;                  !- X,Y,Z Vertex 4 {m}
-
-OS:ShadingSurface,
-  {7fcfdfe0-f981-4bb7-bee9-64a97fcf6213}, !- Handle
-  Surface 9 - res eaves 1,                !- Name
-  ,                                       !- Construction Name
-  {4d08d5e9-4994-40dd-94ac-da801cbc7283}, !- Shading Surface Group Name
-  ,                                       !- Transmittance Schedule Name
-  ,                                       !- Number of Vertices
-  -0.6096, -4.572, 5.0292,                !- X,Y,Z Vertex 1 {m}
-  -0.6096, -9.144, 2.7432,                !- X,Y,Z Vertex 2 {m}
-  0, -9.144, 2.7432,                      !- X,Y,Z Vertex 3 {m}
-  0, -4.572, 5.0292;                      !- X,Y,Z Vertex 4 {m}
-
-OS:ShadingSurface,
-  {ca67cd75-2a1a-4d69-80ba-96ebbe01ef1f}, !- Handle
-  Surface 9 - res eaves 2,                !- Name
-  ,                                       !- Construction Name
-  {4d08d5e9-4994-40dd-94ac-da801cbc7283}, !- Shading Surface Group Name
-  ,                                       !- Transmittance Schedule Name
-  ,                                       !- Number of Vertices
-  0, -9.7536, 2.4384,                     !- X,Y,Z Vertex 1 {m}
-  4.572, -9.7536, 2.4384,                 !- X,Y,Z Vertex 2 {m}
-  4.572, -9.144, 2.7432,                  !- X,Y,Z Vertex 3 {m}
-=======
   {e708aa94-1e5f-4232-a418-0e24aa157bd1}, !- Handle
   Zone HVAC Equipment List 4,             !- Name
   {b30a90d9-3879-4ed4-895e-6c9f40dfeaa1}; !- Thermal Zone
@@ -3388,5 +2648,4 @@
   0, -9.7536, 2.4384,                     !- X,Y,Z Vertex 1 {m}
   18.288, -9.7536, 2.4384,                !- X,Y,Z Vertex 2 {m}
   18.288, -9.144, 2.7432,                 !- X,Y,Z Vertex 3 {m}
->>>>>>> d385fff4
   0, -9.144, 2.7432;                      !- X,Y,Z Vertex 4 {m}
