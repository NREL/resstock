--- conflicted
+++ resolved
@@ -1,69 +1,41 @@
 !- NOTE: Auto-generated from /test/osw_files/SFD_2000sqft_2story_SL_UA_3Beds_2Baths_Denver_Boiler_NoSetpoints.osw
 
 OS:Version,
-<<<<<<< HEAD
-  {f67a85a3-41e7-4b88-8e3b-d0649a794a32}, !- Handle
-  3.0.1;                                  !- Version Identifier
+  {1a94e839-acb2-4e17-9203-9927297b2975}, !- Handle
+  2.9.0;                                  !- Version Identifier
 
 OS:SimulationControl,
-  {9f6ae258-e940-41a1-95b1-9002479dc88f}, !- Handle
-=======
-  {61f96f7c-6397-4025-8c62-b8d1a385a1f2}, !- Handle
-  2.9.0;                                  !- Version Identifier
-
-OS:SimulationControl,
-  {f1f5dbae-3727-48d8-b59c-9cfa72fd78ee}, !- Handle
->>>>>>> fcfe5a62
+  {68aa39ca-4ea6-4af0-af58-1b62f3c2d6f3}, !- Handle
   ,                                       !- Do Zone Sizing Calculation
   ,                                       !- Do System Sizing Calculation
   ,                                       !- Do Plant Sizing Calculation
   No;                                     !- Run Simulation for Sizing Periods
 
 OS:Timestep,
-<<<<<<< HEAD
-  {3eef754a-9ecb-4bda-8102-f64076330a1d}, !- Handle
+  {95d908a1-c44c-415b-9524-c7470618a20e}, !- Handle
   6;                                      !- Number of Timesteps per Hour
 
 OS:ShadowCalculation,
-  {6f858823-65d3-4c8d-91b1-9dcd6b259824}, !- Handle
-  PolygonClipping,                        !- Shading Calculation Method
-  ,                                       !- Shading Calculation Update Frequency Method
-  20,                                     !- Shading Calculation Update Frequency
-  15000,                                  !- Maximum Figures in Shadow Overlap Calculations
-  ,                                       !- Polygon Clipping Algorithm
-  512,                                    !- Pixel Counting Resolution
-  ,                                       !- Sky Diffuse Modeling Algorithm
-  No,                                     !- Output External Shading Calculation Results
-  No,                                     !- Disable Self-Shading Within Shading Zone Groups
-  No;                                     !- Disable Self-Shading From Shading Zone Groups to Other Zones
-
-OS:WeatherFile,
-  {d1920eb2-d5ec-4d61-aee0-e0991f632f21}, !- Handle
-=======
-  {d165402c-87f5-45f8-8e01-c190da51684f}, !- Handle
-  6;                                      !- Number of Timesteps per Hour
-
-OS:ShadowCalculation,
-  {4eecc570-b473-4fd5-9242-4f5a404edab1}, !- Handle
+  {ec15104a-8549-4bfc-b19c-2de5eaae02ea}, !- Handle
   20,                                     !- Calculation Frequency
   200;                                    !- Maximum Figures in Shadow Overlap Calculations
 
 OS:SurfaceConvectionAlgorithm:Outside,
-  {a0882fad-8715-477f-9345-4d4f15f5c50d}, !- Handle
+  {7633600b-3c93-498c-b31c-7351d0e992a2}, !- Handle
   DOE-2;                                  !- Algorithm
 
 OS:SurfaceConvectionAlgorithm:Inside,
-  {2c946dd5-2e3a-44a2-99f5-a01f47e61305}, !- Handle
+  {89d1e055-d39a-4af2-89ea-b4f230b538c1}, !- Handle
   TARP;                                   !- Algorithm
 
 OS:ZoneCapacitanceMultiplier:ResearchSpecial,
-  {9e718ab6-60d3-4269-8e32-47c153b506c4}, !- Handle
+  {a314c9e6-53ad-4e2a-b44a-ee2f3a931111}, !- Handle
   3.6,                                    !- Temperature Capacity Multiplier
   15,                                     !- Humidity Capacity Multiplier
   ;                                       !- Carbon Dioxide Capacity Multiplier
 
 OS:RunPeriod,
-  {437722e5-b9ed-4540-afc2-b469a240251a}, !- Handle
+  {ed17c4d5-5285-4b1a-b73e-8cf3501670e9}, !- Handle
   Run Period 1,                           !- Name
   1,                                      !- Begin Month
   1,                                      !- Begin Day of Month
@@ -77,14 +49,13 @@
   ;                                       !- Number of Times Runperiod to be Repeated
 
 OS:YearDescription,
-  {6ab40253-db29-4d00-bd0a-e6b60da75423}, !- Handle
+  {e4870e3d-bf1b-420a-93da-e08100d7dbe0}, !- Handle
   2007,                                   !- Calendar Year
   ,                                       !- Day of Week for Start Day
   ;                                       !- Is Leap Year
 
 OS:WeatherFile,
-  {56b53b0f-8605-445f-a955-cecdf0efdada}, !- Handle
->>>>>>> fcfe5a62
+  {ec9c0cd4-b9fc-4a38-ba3f-643b22a1725f}, !- Handle
   Denver Intl Ap,                         !- City
   CO,                                     !- State Province Region
   USA,                                    !- Country
@@ -94,17 +65,12 @@
   -104.65,                                !- Longitude {deg}
   -7,                                     !- Time Zone {hr}
   1650,                                   !- Elevation {m}
-  C:/OpenStudio/OpenStudio-BuildStock/resources/measures/HPXMLtoOpenStudio/weather/USA_CO_Denver.Intl.AP.725650_TMY3.epw, !- Url
+  file:../weather/USA_CO_Denver.Intl.AP.725650_TMY3.epw, !- Url
   E23378AA;                               !- Checksum
 
 OS:AdditionalProperties,
-<<<<<<< HEAD
-  {a01c85c0-e9d1-43cd-bdf6-933372ef326d}, !- Handle
-  {d1920eb2-d5ec-4d61-aee0-e0991f632f21}, !- Object Name
-=======
-  {7ba2e922-4c00-49fb-acaf-71fc7869c2b2}, !- Handle
-  {56b53b0f-8605-445f-a955-cecdf0efdada}, !- Object Name
->>>>>>> fcfe5a62
+  {c6cff470-e3bc-472c-893b-d81e0e397295}, !- Handle
+  {ec9c0cd4-b9fc-4a38-ba3f-643b22a1725f}, !- Object Name
   EPWHeaderCity,                          !- Feature Name 1
   String,                                 !- Feature Data Type 1
   Denver Intl Ap,                         !- Feature Value 1
@@ -211,15 +177,8 @@
   Double,                                 !- Feature Data Type 35
   84;                                     !- Feature Value 35
 
-OS:YearDescription,
-  {1406acac-157f-4973-9095-ec9086302102}; !- Handle
-
 OS:Site,
-<<<<<<< HEAD
-  {7d459043-5158-45b9-b3f4-9f706358090b}, !- Handle
-=======
-  {108105ea-4d70-476b-936f-ea964c93f773}, !- Handle
->>>>>>> fcfe5a62
+  {e2e9e930-4b6f-449f-b16f-f69373515033}, !- Handle
   Denver Intl Ap_CO_USA,                  !- Name
   39.83,                                  !- Latitude {deg}
   -104.65,                                !- Longitude {deg}
@@ -228,45 +187,32 @@
   ;                                       !- Terrain
 
 OS:ClimateZones,
-<<<<<<< HEAD
-  {9939df91-4d96-4770-9f25-bbb3549ec6a2}, !- Handle
-  Building America,                       !- Climate Zone Institution Name 1
-=======
-  {01f6e429-d247-48ad-8639-60474387bdb3}, !- Handle
+  {3ca97237-fed0-41d3-8b5a-6c586762058e}, !- Handle
   ,                                       !- Active Institution
   ,                                       !- Active Year
   ,                                       !- Climate Zone Institution Name 1
->>>>>>> fcfe5a62
   ,                                       !- Climate Zone Document Name 1
-  0,                                      !- Climate Zone Document Year 1
-  Cold;                                   !- Climate Zone Value 1
+  ,                                       !- Climate Zone Document Year 1
+  ,                                       !- Climate Zone Value 1
+  Building America,                       !- Climate Zone Institution Name 2
+  ,                                       !- Climate Zone Document Name 2
+  0,                                      !- Climate Zone Document Year 2
+  Cold;                                   !- Climate Zone Value 2
 
 OS:Site:WaterMainsTemperature,
-<<<<<<< HEAD
-  {1d2b73cf-5d0f-4f39-bb86-5f0140bc92a6}, !- Handle
-=======
-  {d26a0288-3e23-40ef-9ba1-308ffeaabfbe}, !- Handle
->>>>>>> fcfe5a62
+  {ffa71ed4-a3e9-4847-8306-73edd6bcd544}, !- Handle
   Correlation,                            !- Calculation Method
   ,                                       !- Temperature Schedule Name
   10.8753424657535,                       !- Annual Average Outdoor Air Temperature {C}
   23.1524007936508;                       !- Maximum Difference In Monthly Average Outdoor Air Temperatures {deltaC}
 
 OS:RunPeriodControl:DaylightSavingTime,
-<<<<<<< HEAD
-  {824bdbc1-7f73-4356-8068-684f94f1ba90}, !- Handle
-=======
-  {3eda6eb2-4c74-4278-bc35-ff873eca8458}, !- Handle
->>>>>>> fcfe5a62
+  {691c66fc-ad85-4f4f-a07a-641b55c7bcb5}, !- Handle
   4/7,                                    !- Start Date
   10/26;                                  !- End Date
 
 OS:Site:GroundTemperature:Deep,
-<<<<<<< HEAD
-  {e7543336-3cc0-4db7-af4b-016cf0dcea4a}, !- Handle
-=======
-  {25aec79d-c35f-4d91-8b46-886ec8e968e4}, !- Handle
->>>>>>> fcfe5a62
+  {6cd07940-f4f7-4bc2-a2fd-73e08be5867a}, !- Handle
   10.8753424657535,                       !- January Deep Ground Temperature {C}
   10.8753424657535,                       !- February Deep Ground Temperature {C}
   10.8753424657535,                       !- March Deep Ground Temperature {C}
@@ -281,11 +227,7 @@
   10.8753424657535;                       !- December Deep Ground Temperature {C}
 
 OS:Building,
-<<<<<<< HEAD
-  {29d7c60c-6ad7-438f-9cb1-b20fa67fe016}, !- Handle
-=======
-  {7be9841e-dc91-400c-b019-f7f7e3422f92}, !- Handle
->>>>>>> fcfe5a62
+  {88a76476-e3c0-4705-992c-0e7c9313acb1}, !- Handle
   Building 1,                             !- Name
   ,                                       !- Building Sector Type
   ,                                       !- North Axis {deg}
@@ -300,13 +242,8 @@
   1;                                      !- Standards Number of Living Units
 
 OS:AdditionalProperties,
-<<<<<<< HEAD
-  {0281c4cc-ed13-4247-a8fd-24c88a800f1d}, !- Handle
-  {29d7c60c-6ad7-438f-9cb1-b20fa67fe016}, !- Object Name
-=======
-  {9b093355-5359-4189-bef6-1b923a10f786}, !- Handle
-  {7be9841e-dc91-400c-b019-f7f7e3422f92}, !- Object Name
->>>>>>> fcfe5a62
+  {cb04aefe-e2d1-4035-97cb-2c1b058b6e44}, !- Handle
+  {88a76476-e3c0-4705-992c-0e7c9313acb1}, !- Object Name
   Total Units Represented,                !- Feature Name 1
   Integer,                                !- Feature Data Type 1
   1,                                      !- Feature Value 1
@@ -315,11 +252,7 @@
   1;                                      !- Feature Value 2
 
 OS:ThermalZone,
-<<<<<<< HEAD
-  {2584243d-ed4d-4e91-a93f-564a09c7a5e2}, !- Handle
-=======
-  {445fa70f-7121-40f6-aa69-2cb72bb4553b}, !- Handle
->>>>>>> fcfe5a62
+  {7ccea230-a6b2-487b-8c50-2e25edc1f3ec}, !- Handle
   living zone,                            !- Name
   ,                                       !- Multiplier
   ,                                       !- Ceiling Height {m}
@@ -328,17 +261,10 @@
   ,                                       !- Zone Inside Convection Algorithm
   ,                                       !- Zone Outside Convection Algorithm
   ,                                       !- Zone Conditioning Equipment List Name
-<<<<<<< HEAD
-  {b11396dd-2f85-447e-89a7-d94ef4e1b411}, !- Zone Air Inlet Port List
-  {4619c6ec-ceb7-48b1-9569-d6f2c4e04bd6}, !- Zone Air Exhaust Port List
-  {22dffe34-8d45-4901-9e94-8320fb4ec291}, !- Zone Air Node Name
-  {0d09738d-8d8c-4529-9de9-077cad1ce62a}, !- Zone Return Air Port List
-=======
-  {6914057d-c6dc-4f2c-87c0-8cb4e0c0b56f}, !- Zone Air Inlet Port List
-  {ae3ca59c-7941-441c-97cc-a191f6554464}, !- Zone Air Exhaust Port List
-  {7dd856e3-2f22-4b16-9388-5473a47f4444}, !- Zone Air Node Name
-  {530b9f37-319b-4636-bed7-061f6a746b12}, !- Zone Return Air Port List
->>>>>>> fcfe5a62
+  {0865c6d7-673b-47de-9608-8deaa667bebe}, !- Zone Air Inlet Port List
+  {b43e33b1-c549-4cfc-bb89-337c0b8c4719}, !- Zone Air Exhaust Port List
+  {ecb51426-00fb-4743-80ad-996748eaeed8}, !- Zone Air Node Name
+  {d775298c-74c1-4953-a7bc-b287d0377b04}, !- Zone Return Air Port List
   ,                                       !- Primary Daylighting Control Name
   ,                                       !- Fraction of Zone Controlled by Primary Daylighting Control
   ,                                       !- Secondary Daylighting Control Name
@@ -349,71 +275,37 @@
   No;                                     !- Use Ideal Air Loads
 
 OS:Node,
-<<<<<<< HEAD
-  {cc53d228-19da-4628-8378-740994f2170d}, !- Handle
+  {acd78d6f-4311-42e8-9728-f3658d542be8}, !- Handle
   Node 1,                                 !- Name
-  {22dffe34-8d45-4901-9e94-8320fb4ec291}, !- Inlet Port
+  {ecb51426-00fb-4743-80ad-996748eaeed8}, !- Inlet Port
   ;                                       !- Outlet Port
 
 OS:Connection,
-  {22dffe34-8d45-4901-9e94-8320fb4ec291}, !- Handle
-  {18630b05-c4f5-47cd-ab66-ec58b6f9041c}, !- Name
-  {2584243d-ed4d-4e91-a93f-564a09c7a5e2}, !- Source Object
+  {ecb51426-00fb-4743-80ad-996748eaeed8}, !- Handle
+  {6395181a-1f43-437d-9f3a-2dda84082b2a}, !- Name
+  {7ccea230-a6b2-487b-8c50-2e25edc1f3ec}, !- Source Object
   11,                                     !- Outlet Port
-  {cc53d228-19da-4628-8378-740994f2170d}, !- Target Object
+  {acd78d6f-4311-42e8-9728-f3658d542be8}, !- Target Object
   2;                                      !- Inlet Port
 
 OS:PortList,
-  {b11396dd-2f85-447e-89a7-d94ef4e1b411}, !- Handle
-  {16e668e8-cf08-489b-846d-2a405cb09772}, !- Name
-  {2584243d-ed4d-4e91-a93f-564a09c7a5e2}; !- HVAC Component
+  {0865c6d7-673b-47de-9608-8deaa667bebe}, !- Handle
+  {8eeb643d-fb61-4bfe-9b6a-d901b216aa9e}, !- Name
+  {7ccea230-a6b2-487b-8c50-2e25edc1f3ec}; !- HVAC Component
 
 OS:PortList,
-  {4619c6ec-ceb7-48b1-9569-d6f2c4e04bd6}, !- Handle
-  {e34297a9-ff8c-465e-8ef2-591f3713adf8}, !- Name
-  {2584243d-ed4d-4e91-a93f-564a09c7a5e2}; !- HVAC Component
+  {b43e33b1-c549-4cfc-bb89-337c0b8c4719}, !- Handle
+  {56878b51-533f-43a0-b4a7-f16d6df94efe}, !- Name
+  {7ccea230-a6b2-487b-8c50-2e25edc1f3ec}; !- HVAC Component
 
 OS:PortList,
-  {0d09738d-8d8c-4529-9de9-077cad1ce62a}, !- Handle
-  {676571c2-1f45-4b1f-b5dd-327722e78158}, !- Name
-  {2584243d-ed4d-4e91-a93f-564a09c7a5e2}; !- HVAC Component
+  {d775298c-74c1-4953-a7bc-b287d0377b04}, !- Handle
+  {66176a1c-4ffa-43d4-9ed8-2dfb2c3c3e29}, !- Name
+  {7ccea230-a6b2-487b-8c50-2e25edc1f3ec}; !- HVAC Component
 
 OS:Sizing:Zone,
-  {3c0268a5-f696-4910-9f8d-ff02b4b3692e}, !- Handle
-  {2584243d-ed4d-4e91-a93f-564a09c7a5e2}, !- Zone or ZoneList Name
-=======
-  {56304557-bd97-4f88-92de-ffb37de912b2}, !- Handle
-  Node 1,                                 !- Name
-  {7dd856e3-2f22-4b16-9388-5473a47f4444}, !- Inlet Port
-  ;                                       !- Outlet Port
-
-OS:Connection,
-  {7dd856e3-2f22-4b16-9388-5473a47f4444}, !- Handle
-  {55f0268c-79f0-452a-96c2-67db9b874e17}, !- Name
-  {445fa70f-7121-40f6-aa69-2cb72bb4553b}, !- Source Object
-  11,                                     !- Outlet Port
-  {56304557-bd97-4f88-92de-ffb37de912b2}, !- Target Object
-  2;                                      !- Inlet Port
-
-OS:PortList,
-  {6914057d-c6dc-4f2c-87c0-8cb4e0c0b56f}, !- Handle
-  {43c0791e-4cd2-430d-9166-c539d30d80ee}, !- Name
-  {445fa70f-7121-40f6-aa69-2cb72bb4553b}; !- HVAC Component
-
-OS:PortList,
-  {ae3ca59c-7941-441c-97cc-a191f6554464}, !- Handle
-  {bdf7d8b9-bf3c-4771-9cd1-1cdaa608ce9b}, !- Name
-  {445fa70f-7121-40f6-aa69-2cb72bb4553b}; !- HVAC Component
-
-OS:PortList,
-  {530b9f37-319b-4636-bed7-061f6a746b12}, !- Handle
-  {c2a44002-7183-4fca-893d-47c7c61e0e2a}, !- Name
-  {445fa70f-7121-40f6-aa69-2cb72bb4553b}; !- HVAC Component
-
-OS:Sizing:Zone,
-  {5adf0e16-9e9c-47ad-bf9a-eb947b1082a9}, !- Handle
-  {445fa70f-7121-40f6-aa69-2cb72bb4553b}, !- Zone or ZoneList Name
->>>>>>> fcfe5a62
+  {c6f676a1-e6d8-47bc-8bdf-2d0233f0764f}, !- Handle
+  {7ccea230-a6b2-487b-8c50-2e25edc1f3ec}, !- Zone or ZoneList Name
   SupplyAirTemperature,                   !- Zone Cooling Design Supply Air Temperature Input Method
   14,                                     !- Zone Cooling Design Supply Air Temperature {C}
   11.11,                                  !- Zone Cooling Design Supply Air Temperature Difference {deltaC}
@@ -434,31 +326,22 @@
   ,                                       !- Heating Maximum Air Flow per Zone Floor Area {m3/s-m2}
   ,                                       !- Heating Maximum Air Flow {m3/s}
   ,                                       !- Heating Maximum Air Flow Fraction
+  ,                                       !- Design Zone Air Distribution Effectiveness in Cooling Mode
+  ,                                       !- Design Zone Air Distribution Effectiveness in Heating Mode
   No,                                     !- Account for Dedicated Outdoor Air System
   NeutralSupplyAir,                       !- Dedicated Outdoor Air System Control Strategy
   autosize,                               !- Dedicated Outdoor Air Low Setpoint Temperature for Design {C}
   autosize;                               !- Dedicated Outdoor Air High Setpoint Temperature for Design {C}
 
 OS:ZoneHVAC:EquipmentList,
-<<<<<<< HEAD
-  {2e2e5be4-0421-4df2-8e64-e4fa10c08c17}, !- Handle
+  {e5ccca79-a4ff-4f1a-ae29-905e3b975919}, !- Handle
   Zone HVAC Equipment List 1,             !- Name
-  {2584243d-ed4d-4e91-a93f-564a09c7a5e2}; !- Thermal Zone
+  {7ccea230-a6b2-487b-8c50-2e25edc1f3ec}; !- Thermal Zone
 
 OS:Space,
-  {e0cc0940-5df6-481e-bc08-57cf8b39f605}, !- Handle
+  {c8d78750-038e-4b35-be54-908d2f304aa3}, !- Handle
   living space,                           !- Name
-  {316234a5-46f8-42d1-9d6e-2ff9a3fd2556}, !- Space Type Name
-=======
-  {ce1bb2f3-db08-4423-89e6-fe41b43a99b7}, !- Handle
-  Zone HVAC Equipment List 1,             !- Name
-  {445fa70f-7121-40f6-aa69-2cb72bb4553b}; !- Thermal Zone
-
-OS:Space,
-  {0143e7c2-4db8-407e-85b1-97a05cba718a}, !- Handle
-  living space,                           !- Name
-  {2eaed27e-b9b2-4296-8f7c-7a8b29e7b1fd}, !- Space Type Name
->>>>>>> fcfe5a62
+  {94222bfe-e528-4212-8a6c-62bfc40f98a8}, !- Space Type Name
   ,                                       !- Default Construction Set Name
   ,                                       !- Default Schedule Set Name
   -0,                                     !- Direction of Relative North {deg}
@@ -466,31 +349,17 @@
   0,                                      !- Y Origin {m}
   0,                                      !- Z Origin {m}
   ,                                       !- Building Story Name
-<<<<<<< HEAD
-  {2584243d-ed4d-4e91-a93f-564a09c7a5e2}, !- Thermal Zone Name
+  {7ccea230-a6b2-487b-8c50-2e25edc1f3ec}, !- Thermal Zone Name
   ,                                       !- Part of Total Floor Area
   ,                                       !- Design Specification Outdoor Air Object Name
-  {2fe17885-099a-4732-8484-bc7ef7cfcfa0}; !- Building Unit Name
-
-OS:Surface,
-  {a6b8c685-3723-4dd0-ad1f-d62b9e2a7cf8}, !- Handle
+  {c72de2f8-4401-420a-b343-205d2da1eab3}; !- Building Unit Name
+
+OS:Surface,
+  {15616c12-c511-44fd-91d5-73341665cf35}, !- Handle
   Surface 1,                              !- Name
   Floor,                                  !- Surface Type
   ,                                       !- Construction Name
-  {e0cc0940-5df6-481e-bc08-57cf8b39f605}, !- Space Name
-=======
-  {445fa70f-7121-40f6-aa69-2cb72bb4553b}, !- Thermal Zone Name
-  ,                                       !- Part of Total Floor Area
-  ,                                       !- Design Specification Outdoor Air Object Name
-  {efd93feb-0cc3-4ffb-82df-9494a63486d2}; !- Building Unit Name
-
-OS:Surface,
-  {a689daed-690e-4e9f-80a7-c9c5f4d616d3}, !- Handle
-  Surface 1,                              !- Name
-  Floor,                                  !- Surface Type
-  ,                                       !- Construction Name
-  {0143e7c2-4db8-407e-85b1-97a05cba718a}, !- Space Name
->>>>>>> fcfe5a62
+  {c8d78750-038e-4b35-be54-908d2f304aa3}, !- Space Name
   Foundation,                             !- Outside Boundary Condition
   ,                                       !- Outside Boundary Condition Object
   NoSun,                                  !- Sun Exposure
@@ -503,19 +372,11 @@
   13.6310703908387, 0, 0;                 !- X,Y,Z Vertex 4 {m}
 
 OS:Surface,
-<<<<<<< HEAD
-  {81c32cf7-59bb-4840-a1ae-b685d76eac20}, !- Handle
+  {1a46676a-7452-4242-832c-be3d0019b704}, !- Handle
   Surface 2,                              !- Name
   Wall,                                   !- Surface Type
   ,                                       !- Construction Name
-  {e0cc0940-5df6-481e-bc08-57cf8b39f605}, !- Space Name
-=======
-  {f24388e8-bdf8-417a-a51c-4cc84b0febd6}, !- Handle
-  Surface 2,                              !- Name
-  Wall,                                   !- Surface Type
-  ,                                       !- Construction Name
-  {0143e7c2-4db8-407e-85b1-97a05cba718a}, !- Space Name
->>>>>>> fcfe5a62
+  {c8d78750-038e-4b35-be54-908d2f304aa3}, !- Space Name
   Outdoors,                               !- Outside Boundary Condition
   ,                                       !- Outside Boundary Condition Object
   SunExposed,                             !- Sun Exposure
@@ -528,19 +389,11 @@
   0, 0, 2.4384;                           !- X,Y,Z Vertex 4 {m}
 
 OS:Surface,
-<<<<<<< HEAD
-  {eb51bb84-9bdc-4e7f-886c-2b5b729842d5}, !- Handle
+  {344fbb94-0463-4e41-bc97-3970664b5664}, !- Handle
   Surface 3,                              !- Name
   Wall,                                   !- Surface Type
   ,                                       !- Construction Name
-  {e0cc0940-5df6-481e-bc08-57cf8b39f605}, !- Space Name
-=======
-  {cb32bcca-af78-48fd-b4ee-d5ec603fa0e5}, !- Handle
-  Surface 3,                              !- Name
-  Wall,                                   !- Surface Type
-  ,                                       !- Construction Name
-  {0143e7c2-4db8-407e-85b1-97a05cba718a}, !- Space Name
->>>>>>> fcfe5a62
+  {c8d78750-038e-4b35-be54-908d2f304aa3}, !- Space Name
   Outdoors,                               !- Outside Boundary Condition
   ,                                       !- Outside Boundary Condition Object
   SunExposed,                             !- Sun Exposure
@@ -553,19 +406,11 @@
   0, 6.81553519541936, 2.4384;            !- X,Y,Z Vertex 4 {m}
 
 OS:Surface,
-<<<<<<< HEAD
-  {f3497187-ca61-42d9-9d03-b8581e539e4f}, !- Handle
+  {be1cefe0-3de3-4152-857b-2f3af7a1f7dc}, !- Handle
   Surface 4,                              !- Name
   Wall,                                   !- Surface Type
   ,                                       !- Construction Name
-  {e0cc0940-5df6-481e-bc08-57cf8b39f605}, !- Space Name
-=======
-  {0473a4d2-a8b2-49e1-bd1c-a5eba3c5bd7d}, !- Handle
-  Surface 4,                              !- Name
-  Wall,                                   !- Surface Type
-  ,                                       !- Construction Name
-  {0143e7c2-4db8-407e-85b1-97a05cba718a}, !- Space Name
->>>>>>> fcfe5a62
+  {c8d78750-038e-4b35-be54-908d2f304aa3}, !- Space Name
   Outdoors,                               !- Outside Boundary Condition
   ,                                       !- Outside Boundary Condition Object
   SunExposed,                             !- Sun Exposure
@@ -578,19 +423,11 @@
   13.6310703908387, 6.81553519541936, 2.4384; !- X,Y,Z Vertex 4 {m}
 
 OS:Surface,
-<<<<<<< HEAD
-  {251e2580-5fac-4c07-b43c-66474ee99b36}, !- Handle
+  {68a791af-7732-4855-8df8-941898239ea3}, !- Handle
   Surface 5,                              !- Name
   Wall,                                   !- Surface Type
   ,                                       !- Construction Name
-  {e0cc0940-5df6-481e-bc08-57cf8b39f605}, !- Space Name
-=======
-  {98f2852d-0df4-4f2b-bdf9-8bee4c2c537a}, !- Handle
-  Surface 5,                              !- Name
-  Wall,                                   !- Surface Type
-  ,                                       !- Construction Name
-  {0143e7c2-4db8-407e-85b1-97a05cba718a}, !- Space Name
->>>>>>> fcfe5a62
+  {c8d78750-038e-4b35-be54-908d2f304aa3}, !- Space Name
   Outdoors,                               !- Outside Boundary Condition
   ,                                       !- Outside Boundary Condition Object
   SunExposed,                             !- Sun Exposure
@@ -603,23 +440,13 @@
   13.6310703908387, 0, 2.4384;            !- X,Y,Z Vertex 4 {m}
 
 OS:Surface,
-<<<<<<< HEAD
-  {df0e5b8d-d0c0-4a88-9709-d75219cd679a}, !- Handle
+  {ee5c4c47-e740-4571-8b34-903c0b845712}, !- Handle
   Surface 6,                              !- Name
   RoofCeiling,                            !- Surface Type
   ,                                       !- Construction Name
-  {e0cc0940-5df6-481e-bc08-57cf8b39f605}, !- Space Name
+  {c8d78750-038e-4b35-be54-908d2f304aa3}, !- Space Name
   Surface,                                !- Outside Boundary Condition
-  {d5f7d234-1f03-4422-b61d-2a6218d2b5bb}, !- Outside Boundary Condition Object
-=======
-  {dba725a9-a9ff-4f8c-93a9-842ad4dbdfc4}, !- Handle
-  Surface 6,                              !- Name
-  RoofCeiling,                            !- Surface Type
-  ,                                       !- Construction Name
-  {0143e7c2-4db8-407e-85b1-97a05cba718a}, !- Space Name
-  Surface,                                !- Outside Boundary Condition
-  {8edfc95f-b533-46ad-a03e-d17bae1db191}, !- Outside Boundary Condition Object
->>>>>>> fcfe5a62
+  {4d658932-8735-4da5-941a-c54cf20697a6}, !- Outside Boundary Condition Object
   NoSun,                                  !- Sun Exposure
   NoWind,                                 !- Wind Exposure
   ,                                       !- View Factor to Ground
@@ -630,11 +457,7 @@
   0, 0, 2.4384;                           !- X,Y,Z Vertex 4 {m}
 
 OS:SpaceType,
-<<<<<<< HEAD
-  {316234a5-46f8-42d1-9d6e-2ff9a3fd2556}, !- Handle
-=======
-  {2eaed27e-b9b2-4296-8f7c-7a8b29e7b1fd}, !- Handle
->>>>>>> fcfe5a62
+  {94222bfe-e528-4212-8a6c-62bfc40f98a8}, !- Handle
   Space Type 1,                           !- Name
   ,                                       !- Default Construction Set Name
   ,                                       !- Default Schedule Set Name
@@ -645,15 +468,9 @@
   living;                                 !- Standards Space Type
 
 OS:Space,
-<<<<<<< HEAD
-  {b318bf0c-2543-4155-a817-954a9d67e3cd}, !- Handle
+  {612795cc-24a1-49f9-a702-dbb2a3488f6f}, !- Handle
   living space|story 2,                   !- Name
-  {316234a5-46f8-42d1-9d6e-2ff9a3fd2556}, !- Space Type Name
-=======
-  {e9d88ef5-924b-42e6-97d5-b40599a89526}, !- Handle
-  living space|story 2,                   !- Name
-  {2eaed27e-b9b2-4296-8f7c-7a8b29e7b1fd}, !- Space Type Name
->>>>>>> fcfe5a62
+  {94222bfe-e528-4212-8a6c-62bfc40f98a8}, !- Space Type Name
   ,                                       !- Default Construction Set Name
   ,                                       !- Default Schedule Set Name
   -0,                                     !- Direction of Relative North {deg}
@@ -661,35 +478,19 @@
   0,                                      !- Y Origin {m}
   2.4384,                                 !- Z Origin {m}
   ,                                       !- Building Story Name
-<<<<<<< HEAD
-  {2584243d-ed4d-4e91-a93f-564a09c7a5e2}, !- Thermal Zone Name
+  {7ccea230-a6b2-487b-8c50-2e25edc1f3ec}, !- Thermal Zone Name
   ,                                       !- Part of Total Floor Area
   ,                                       !- Design Specification Outdoor Air Object Name
-  {2fe17885-099a-4732-8484-bc7ef7cfcfa0}; !- Building Unit Name
-
-OS:Surface,
-  {d5f7d234-1f03-4422-b61d-2a6218d2b5bb}, !- Handle
+  {c72de2f8-4401-420a-b343-205d2da1eab3}; !- Building Unit Name
+
+OS:Surface,
+  {4d658932-8735-4da5-941a-c54cf20697a6}, !- Handle
   Surface 7,                              !- Name
   Floor,                                  !- Surface Type
   ,                                       !- Construction Name
-  {b318bf0c-2543-4155-a817-954a9d67e3cd}, !- Space Name
+  {612795cc-24a1-49f9-a702-dbb2a3488f6f}, !- Space Name
   Surface,                                !- Outside Boundary Condition
-  {df0e5b8d-d0c0-4a88-9709-d75219cd679a}, !- Outside Boundary Condition Object
-=======
-  {445fa70f-7121-40f6-aa69-2cb72bb4553b}, !- Thermal Zone Name
-  ,                                       !- Part of Total Floor Area
-  ,                                       !- Design Specification Outdoor Air Object Name
-  {efd93feb-0cc3-4ffb-82df-9494a63486d2}; !- Building Unit Name
-
-OS:Surface,
-  {8edfc95f-b533-46ad-a03e-d17bae1db191}, !- Handle
-  Surface 7,                              !- Name
-  Floor,                                  !- Surface Type
-  ,                                       !- Construction Name
-  {e9d88ef5-924b-42e6-97d5-b40599a89526}, !- Space Name
-  Surface,                                !- Outside Boundary Condition
-  {dba725a9-a9ff-4f8c-93a9-842ad4dbdfc4}, !- Outside Boundary Condition Object
->>>>>>> fcfe5a62
+  {ee5c4c47-e740-4571-8b34-903c0b845712}, !- Outside Boundary Condition Object
   NoSun,                                  !- Sun Exposure
   NoWind,                                 !- Wind Exposure
   ,                                       !- View Factor to Ground
@@ -700,19 +501,11 @@
   13.6310703908387, 0, 0;                 !- X,Y,Z Vertex 4 {m}
 
 OS:Surface,
-<<<<<<< HEAD
-  {21b49390-9995-453e-92d7-a8a128f004e2}, !- Handle
+  {cc40c2a3-61c9-49aa-9872-7bd2637be134}, !- Handle
   Surface 8,                              !- Name
   Wall,                                   !- Surface Type
   ,                                       !- Construction Name
-  {b318bf0c-2543-4155-a817-954a9d67e3cd}, !- Space Name
-=======
-  {772588fd-0b64-47b1-be5b-2929e781b913}, !- Handle
-  Surface 8,                              !- Name
-  Wall,                                   !- Surface Type
-  ,                                       !- Construction Name
-  {e9d88ef5-924b-42e6-97d5-b40599a89526}, !- Space Name
->>>>>>> fcfe5a62
+  {612795cc-24a1-49f9-a702-dbb2a3488f6f}, !- Space Name
   Outdoors,                               !- Outside Boundary Condition
   ,                                       !- Outside Boundary Condition Object
   SunExposed,                             !- Sun Exposure
@@ -725,19 +518,11 @@
   0, 0, 2.4384;                           !- X,Y,Z Vertex 4 {m}
 
 OS:Surface,
-<<<<<<< HEAD
-  {c40873b6-b014-4784-812a-76c18e01ff93}, !- Handle
+  {167c96d4-1688-419e-b53f-21641924d155}, !- Handle
   Surface 9,                              !- Name
   Wall,                                   !- Surface Type
   ,                                       !- Construction Name
-  {b318bf0c-2543-4155-a817-954a9d67e3cd}, !- Space Name
-=======
-  {8ed7899e-bbf0-416b-ba9e-0205d1e91726}, !- Handle
-  Surface 9,                              !- Name
-  Wall,                                   !- Surface Type
-  ,                                       !- Construction Name
-  {e9d88ef5-924b-42e6-97d5-b40599a89526}, !- Space Name
->>>>>>> fcfe5a62
+  {612795cc-24a1-49f9-a702-dbb2a3488f6f}, !- Space Name
   Outdoors,                               !- Outside Boundary Condition
   ,                                       !- Outside Boundary Condition Object
   SunExposed,                             !- Sun Exposure
@@ -750,19 +535,11 @@
   0, 6.81553519541936, 2.4384;            !- X,Y,Z Vertex 4 {m}
 
 OS:Surface,
-<<<<<<< HEAD
-  {a4e9262f-aa32-4d5c-8622-fd2d82ebcaaf}, !- Handle
+  {1c6ac905-b619-424a-970b-27c7ec2e3b25}, !- Handle
   Surface 10,                             !- Name
   Wall,                                   !- Surface Type
   ,                                       !- Construction Name
-  {b318bf0c-2543-4155-a817-954a9d67e3cd}, !- Space Name
-=======
-  {507b83f6-0855-47f1-8cc8-0e66fefeb8bc}, !- Handle
-  Surface 10,                             !- Name
-  Wall,                                   !- Surface Type
-  ,                                       !- Construction Name
-  {e9d88ef5-924b-42e6-97d5-b40599a89526}, !- Space Name
->>>>>>> fcfe5a62
+  {612795cc-24a1-49f9-a702-dbb2a3488f6f}, !- Space Name
   Outdoors,                               !- Outside Boundary Condition
   ,                                       !- Outside Boundary Condition Object
   SunExposed,                             !- Sun Exposure
@@ -775,19 +552,11 @@
   13.6310703908387, 6.81553519541936, 2.4384; !- X,Y,Z Vertex 4 {m}
 
 OS:Surface,
-<<<<<<< HEAD
-  {631ac27d-712d-436a-a331-a1fcfb8f3101}, !- Handle
+  {ce353326-35da-425b-982e-b66bc3444a63}, !- Handle
   Surface 11,                             !- Name
   Wall,                                   !- Surface Type
   ,                                       !- Construction Name
-  {b318bf0c-2543-4155-a817-954a9d67e3cd}, !- Space Name
-=======
-  {1c866a15-3f88-415b-b578-e1556f68609b}, !- Handle
-  Surface 11,                             !- Name
-  Wall,                                   !- Surface Type
-  ,                                       !- Construction Name
-  {e9d88ef5-924b-42e6-97d5-b40599a89526}, !- Space Name
->>>>>>> fcfe5a62
+  {612795cc-24a1-49f9-a702-dbb2a3488f6f}, !- Space Name
   Outdoors,                               !- Outside Boundary Condition
   ,                                       !- Outside Boundary Condition Object
   SunExposed,                             !- Sun Exposure
@@ -800,23 +569,13 @@
   13.6310703908387, 0, 2.4384;            !- X,Y,Z Vertex 4 {m}
 
 OS:Surface,
-<<<<<<< HEAD
-  {b339517b-cd76-44b4-b061-f275f8546612}, !- Handle
+  {d1fdc99b-b104-4711-970f-63933b030473}, !- Handle
   Surface 12,                             !- Name
   RoofCeiling,                            !- Surface Type
   ,                                       !- Construction Name
-  {b318bf0c-2543-4155-a817-954a9d67e3cd}, !- Space Name
+  {612795cc-24a1-49f9-a702-dbb2a3488f6f}, !- Space Name
   Surface,                                !- Outside Boundary Condition
-  {73989827-ce68-416c-a1c3-6123621fe6c4}, !- Outside Boundary Condition Object
-=======
-  {ae20a2c5-5a17-4454-ae51-e9dc29d12913}, !- Handle
-  Surface 12,                             !- Name
-  RoofCeiling,                            !- Surface Type
-  ,                                       !- Construction Name
-  {e9d88ef5-924b-42e6-97d5-b40599a89526}, !- Space Name
-  Surface,                                !- Outside Boundary Condition
-  {276d0ae0-a531-43d7-bb0d-099a040cd682}, !- Outside Boundary Condition Object
->>>>>>> fcfe5a62
+  {7419b16d-35d9-4e14-9cd6-28b0bf5bb655}, !- Outside Boundary Condition Object
   NoSun,                                  !- Sun Exposure
   NoWind,                                 !- Wind Exposure
   ,                                       !- View Factor to Ground
@@ -827,23 +586,13 @@
   0, 0, 2.4384;                           !- X,Y,Z Vertex 4 {m}
 
 OS:Surface,
-<<<<<<< HEAD
-  {73989827-ce68-416c-a1c3-6123621fe6c4}, !- Handle
+  {7419b16d-35d9-4e14-9cd6-28b0bf5bb655}, !- Handle
   Surface 13,                             !- Name
   Floor,                                  !- Surface Type
   ,                                       !- Construction Name
-  {539f1922-6291-4d84-be03-0afad40e05ef}, !- Space Name
+  {2de73534-8797-4ef5-90c3-00cad5537297}, !- Space Name
   Surface,                                !- Outside Boundary Condition
-  {b339517b-cd76-44b4-b061-f275f8546612}, !- Outside Boundary Condition Object
-=======
-  {276d0ae0-a531-43d7-bb0d-099a040cd682}, !- Handle
-  Surface 13,                             !- Name
-  Floor,                                  !- Surface Type
-  ,                                       !- Construction Name
-  {fa8b2a8c-ba06-4cc1-9fea-0547155a5ab9}, !- Space Name
-  Surface,                                !- Outside Boundary Condition
-  {ae20a2c5-5a17-4454-ae51-e9dc29d12913}, !- Outside Boundary Condition Object
->>>>>>> fcfe5a62
+  {d1fdc99b-b104-4711-970f-63933b030473}, !- Outside Boundary Condition Object
   NoSun,                                  !- Sun Exposure
   NoWind,                                 !- Wind Exposure
   ,                                       !- View Factor to Ground
@@ -854,19 +603,11 @@
   0, 0, 0;                                !- X,Y,Z Vertex 4 {m}
 
 OS:Surface,
-<<<<<<< HEAD
-  {ad53a59c-a72a-4b07-a7ec-dbbd2f118203}, !- Handle
+  {cd7b9edf-4138-44c3-a4c4-eec37ce9ac8a}, !- Handle
   Surface 14,                             !- Name
   RoofCeiling,                            !- Surface Type
   ,                                       !- Construction Name
-  {539f1922-6291-4d84-be03-0afad40e05ef}, !- Space Name
-=======
-  {a5b8c347-d402-41bc-a346-04bb85fffcdf}, !- Handle
-  Surface 14,                             !- Name
-  RoofCeiling,                            !- Surface Type
-  ,                                       !- Construction Name
-  {fa8b2a8c-ba06-4cc1-9fea-0547155a5ab9}, !- Space Name
->>>>>>> fcfe5a62
+  {2de73534-8797-4ef5-90c3-00cad5537297}, !- Space Name
   Outdoors,                               !- Outside Boundary Condition
   ,                                       !- Outside Boundary Condition Object
   SunExposed,                             !- Sun Exposure
@@ -879,19 +620,11 @@
   13.6310703908387, 0, 0;                 !- X,Y,Z Vertex 4 {m}
 
 OS:Surface,
-<<<<<<< HEAD
-  {88b04efc-a83a-46ea-ad5f-c5a48643f74c}, !- Handle
+  {3580c28f-4365-4e7a-8378-1bd5e71825e0}, !- Handle
   Surface 15,                             !- Name
   RoofCeiling,                            !- Surface Type
   ,                                       !- Construction Name
-  {539f1922-6291-4d84-be03-0afad40e05ef}, !- Space Name
-=======
-  {971271ce-5363-4e38-b72c-cc27df50c0ce}, !- Handle
-  Surface 15,                             !- Name
-  RoofCeiling,                            !- Surface Type
-  ,                                       !- Construction Name
-  {fa8b2a8c-ba06-4cc1-9fea-0547155a5ab9}, !- Space Name
->>>>>>> fcfe5a62
+  {2de73534-8797-4ef5-90c3-00cad5537297}, !- Space Name
   Outdoors,                               !- Outside Boundary Condition
   ,                                       !- Outside Boundary Condition Object
   SunExposed,                             !- Sun Exposure
@@ -904,19 +637,11 @@
   0, 6.81553519541936, 0;                 !- X,Y,Z Vertex 4 {m}
 
 OS:Surface,
-<<<<<<< HEAD
-  {25aea105-984d-4dad-9007-90d499b2ae77}, !- Handle
+  {e883b323-d3b8-4954-90b3-e7ce83cdf33f}, !- Handle
   Surface 16,                             !- Name
   Wall,                                   !- Surface Type
   ,                                       !- Construction Name
-  {539f1922-6291-4d84-be03-0afad40e05ef}, !- Space Name
-=======
-  {fdf5b26d-0c09-402c-abe0-28dd11ac10a1}, !- Handle
-  Surface 16,                             !- Name
-  Wall,                                   !- Surface Type
-  ,                                       !- Construction Name
-  {fa8b2a8c-ba06-4cc1-9fea-0547155a5ab9}, !- Space Name
->>>>>>> fcfe5a62
+  {2de73534-8797-4ef5-90c3-00cad5537297}, !- Space Name
   Outdoors,                               !- Outside Boundary Condition
   ,                                       !- Outside Boundary Condition Object
   SunExposed,                             !- Sun Exposure
@@ -928,19 +653,11 @@
   0, 0, 0;                                !- X,Y,Z Vertex 3 {m}
 
 OS:Surface,
-<<<<<<< HEAD
-  {d9e5dde3-bac4-4130-851f-205730b07b56}, !- Handle
+  {84ecec0e-c53b-4bac-aa8c-167b6a8b1198}, !- Handle
   Surface 17,                             !- Name
   Wall,                                   !- Surface Type
   ,                                       !- Construction Name
-  {539f1922-6291-4d84-be03-0afad40e05ef}, !- Space Name
-=======
-  {15546bb3-d8ee-4c61-9ba7-af1bf33dbfa5}, !- Handle
-  Surface 17,                             !- Name
-  Wall,                                   !- Surface Type
-  ,                                       !- Construction Name
-  {fa8b2a8c-ba06-4cc1-9fea-0547155a5ab9}, !- Space Name
->>>>>>> fcfe5a62
+  {2de73534-8797-4ef5-90c3-00cad5537297}, !- Space Name
   Outdoors,                               !- Outside Boundary Condition
   ,                                       !- Outside Boundary Condition Object
   SunExposed,                             !- Sun Exposure
@@ -952,15 +669,9 @@
   13.6310703908387, 6.81553519541936, 0;  !- X,Y,Z Vertex 3 {m}
 
 OS:Space,
-<<<<<<< HEAD
-  {539f1922-6291-4d84-be03-0afad40e05ef}, !- Handle
+  {2de73534-8797-4ef5-90c3-00cad5537297}, !- Handle
   unfinished attic space,                 !- Name
-  {ed4086a9-8dbc-4e49-a787-b1512a7b150b}, !- Space Type Name
-=======
-  {fa8b2a8c-ba06-4cc1-9fea-0547155a5ab9}, !- Handle
-  unfinished attic space,                 !- Name
-  {2057d59c-7181-4ea9-8bed-fc25eb451cfc}, !- Space Type Name
->>>>>>> fcfe5a62
+  {61ed399e-6b33-4287-bb0d-55f35b106c15}, !- Space Type Name
   ,                                       !- Default Construction Set Name
   ,                                       !- Default Schedule Set Name
   -0,                                     !- Direction of Relative North {deg}
@@ -968,17 +679,10 @@
   0,                                      !- Y Origin {m}
   4.8768,                                 !- Z Origin {m}
   ,                                       !- Building Story Name
-<<<<<<< HEAD
-  {6ebecb03-a7de-4591-8f47-8d35f9c37c3b}; !- Thermal Zone Name
+  {0157580b-fb66-42a4-80ee-94079f0e5f6b}; !- Thermal Zone Name
 
 OS:ThermalZone,
-  {6ebecb03-a7de-4591-8f47-8d35f9c37c3b}, !- Handle
-=======
-  {c00be01a-85c6-4fb9-b6e9-2f4db8c79ef1}; !- Thermal Zone Name
-
-OS:ThermalZone,
-  {c00be01a-85c6-4fb9-b6e9-2f4db8c79ef1}, !- Handle
->>>>>>> fcfe5a62
+  {0157580b-fb66-42a4-80ee-94079f0e5f6b}, !- Handle
   unfinished attic zone,                  !- Name
   ,                                       !- Multiplier
   ,                                       !- Ceiling Height {m}
@@ -987,17 +691,10 @@
   ,                                       !- Zone Inside Convection Algorithm
   ,                                       !- Zone Outside Convection Algorithm
   ,                                       !- Zone Conditioning Equipment List Name
-<<<<<<< HEAD
-  {bca06abf-0692-4c15-a713-a24c42eed2fb}, !- Zone Air Inlet Port List
-  {da5852be-accf-47ef-b56e-0398ca6b434f}, !- Zone Air Exhaust Port List
-  {60d26253-2f99-4669-adf6-725453220068}, !- Zone Air Node Name
-  {7f945ae6-38f6-42ff-8100-4218f66bc4ac}, !- Zone Return Air Port List
-=======
-  {864d5dd9-b401-4116-bd08-54888264f1a6}, !- Zone Air Inlet Port List
-  {44f23e15-0a8d-40dc-9aee-5485f0ed51b4}, !- Zone Air Exhaust Port List
-  {d9c0311e-2808-46ce-9774-7775d1e32651}, !- Zone Air Node Name
-  {2cc74779-8c2f-438e-b6fb-3528f4513ec3}, !- Zone Return Air Port List
->>>>>>> fcfe5a62
+  {4b840ec5-8fa0-4515-abd3-5c79d0ee5f90}, !- Zone Air Inlet Port List
+  {b5b2ce77-0980-44be-9357-6875575c90b5}, !- Zone Air Exhaust Port List
+  {be33219e-2a21-4255-8ec8-49e315982e60}, !- Zone Air Node Name
+  {c64bfb60-7976-4860-aabb-920835cb1cbb}, !- Zone Return Air Port List
   ,                                       !- Primary Daylighting Control Name
   ,                                       !- Fraction of Zone Controlled by Primary Daylighting Control
   ,                                       !- Secondary Daylighting Control Name
@@ -1008,71 +705,37 @@
   No;                                     !- Use Ideal Air Loads
 
 OS:Node,
-<<<<<<< HEAD
-  {19b86a37-c69f-4f21-8e29-44d125b4b2f3}, !- Handle
+  {f0206146-5cf4-4ab2-aa7b-06be18cba6be}, !- Handle
   Node 2,                                 !- Name
-  {60d26253-2f99-4669-adf6-725453220068}, !- Inlet Port
+  {be33219e-2a21-4255-8ec8-49e315982e60}, !- Inlet Port
   ;                                       !- Outlet Port
 
 OS:Connection,
-  {60d26253-2f99-4669-adf6-725453220068}, !- Handle
-  {aa802e7b-21e5-4f63-8c5f-83f435439de6}, !- Name
-  {6ebecb03-a7de-4591-8f47-8d35f9c37c3b}, !- Source Object
+  {be33219e-2a21-4255-8ec8-49e315982e60}, !- Handle
+  {05c42142-2782-4de6-a699-fa4dcdeadb51}, !- Name
+  {0157580b-fb66-42a4-80ee-94079f0e5f6b}, !- Source Object
   11,                                     !- Outlet Port
-  {19b86a37-c69f-4f21-8e29-44d125b4b2f3}, !- Target Object
+  {f0206146-5cf4-4ab2-aa7b-06be18cba6be}, !- Target Object
   2;                                      !- Inlet Port
 
 OS:PortList,
-  {bca06abf-0692-4c15-a713-a24c42eed2fb}, !- Handle
-  {96d333b1-ff7b-46ac-86ba-5aa9cd661069}, !- Name
-  {6ebecb03-a7de-4591-8f47-8d35f9c37c3b}; !- HVAC Component
+  {4b840ec5-8fa0-4515-abd3-5c79d0ee5f90}, !- Handle
+  {92798060-dd97-412d-a837-4d615756ad3c}, !- Name
+  {0157580b-fb66-42a4-80ee-94079f0e5f6b}; !- HVAC Component
 
 OS:PortList,
-  {da5852be-accf-47ef-b56e-0398ca6b434f}, !- Handle
-  {3d418861-7c3c-44b3-b05c-0983b0218ba9}, !- Name
-  {6ebecb03-a7de-4591-8f47-8d35f9c37c3b}; !- HVAC Component
+  {b5b2ce77-0980-44be-9357-6875575c90b5}, !- Handle
+  {19a57cc2-4f5f-4421-a1aa-e116d93ce653}, !- Name
+  {0157580b-fb66-42a4-80ee-94079f0e5f6b}; !- HVAC Component
 
 OS:PortList,
-  {7f945ae6-38f6-42ff-8100-4218f66bc4ac}, !- Handle
-  {2e9c4381-66e2-4d7e-8930-b6e3a05248c3}, !- Name
-  {6ebecb03-a7de-4591-8f47-8d35f9c37c3b}; !- HVAC Component
+  {c64bfb60-7976-4860-aabb-920835cb1cbb}, !- Handle
+  {3dd2c026-a635-4411-94c7-417cfff2892e}, !- Name
+  {0157580b-fb66-42a4-80ee-94079f0e5f6b}; !- HVAC Component
 
 OS:Sizing:Zone,
-  {c50405c3-4b57-4a74-883b-fb869d2a1c4a}, !- Handle
-  {6ebecb03-a7de-4591-8f47-8d35f9c37c3b}, !- Zone or ZoneList Name
-=======
-  {64ee29e8-d477-4abf-8910-962e99d0dc59}, !- Handle
-  Node 2,                                 !- Name
-  {d9c0311e-2808-46ce-9774-7775d1e32651}, !- Inlet Port
-  ;                                       !- Outlet Port
-
-OS:Connection,
-  {d9c0311e-2808-46ce-9774-7775d1e32651}, !- Handle
-  {d7104c30-bc6e-4902-95bd-6122c9c2339e}, !- Name
-  {c00be01a-85c6-4fb9-b6e9-2f4db8c79ef1}, !- Source Object
-  11,                                     !- Outlet Port
-  {64ee29e8-d477-4abf-8910-962e99d0dc59}, !- Target Object
-  2;                                      !- Inlet Port
-
-OS:PortList,
-  {864d5dd9-b401-4116-bd08-54888264f1a6}, !- Handle
-  {16adbc6f-22e5-41ce-a671-08d7fc2f3b74}, !- Name
-  {c00be01a-85c6-4fb9-b6e9-2f4db8c79ef1}; !- HVAC Component
-
-OS:PortList,
-  {44f23e15-0a8d-40dc-9aee-5485f0ed51b4}, !- Handle
-  {1d056f09-04f3-4124-9cd1-2f63b3dff10a}, !- Name
-  {c00be01a-85c6-4fb9-b6e9-2f4db8c79ef1}; !- HVAC Component
-
-OS:PortList,
-  {2cc74779-8c2f-438e-b6fb-3528f4513ec3}, !- Handle
-  {1a06f2ff-60b7-4e50-8fc5-9e026db82748}, !- Name
-  {c00be01a-85c6-4fb9-b6e9-2f4db8c79ef1}; !- HVAC Component
-
-OS:Sizing:Zone,
-  {23170b2e-7d01-41cb-baf6-1867529ade4c}, !- Handle
-  {c00be01a-85c6-4fb9-b6e9-2f4db8c79ef1}, !- Zone or ZoneList Name
->>>>>>> fcfe5a62
+  {d5f39260-2da0-4b09-945d-bd4912f2a2ec}, !- Handle
+  {0157580b-fb66-42a4-80ee-94079f0e5f6b}, !- Zone or ZoneList Name
   SupplyAirTemperature,                   !- Zone Cooling Design Supply Air Temperature Input Method
   14,                                     !- Zone Cooling Design Supply Air Temperature {C}
   11.11,                                  !- Zone Cooling Design Supply Air Temperature Difference {deltaC}
@@ -1093,27 +756,20 @@
   ,                                       !- Heating Maximum Air Flow per Zone Floor Area {m3/s-m2}
   ,                                       !- Heating Maximum Air Flow {m3/s}
   ,                                       !- Heating Maximum Air Flow Fraction
+  ,                                       !- Design Zone Air Distribution Effectiveness in Cooling Mode
+  ,                                       !- Design Zone Air Distribution Effectiveness in Heating Mode
   No,                                     !- Account for Dedicated Outdoor Air System
   NeutralSupplyAir,                       !- Dedicated Outdoor Air System Control Strategy
   autosize,                               !- Dedicated Outdoor Air Low Setpoint Temperature for Design {C}
   autosize;                               !- Dedicated Outdoor Air High Setpoint Temperature for Design {C}
 
 OS:ZoneHVAC:EquipmentList,
-<<<<<<< HEAD
-  {1bf422d5-6c21-46c1-b166-ba382e80bc75}, !- Handle
+  {1f6e53ad-2def-4bae-abae-f1c266c64afc}, !- Handle
   Zone HVAC Equipment List 2,             !- Name
-  {6ebecb03-a7de-4591-8f47-8d35f9c37c3b}; !- Thermal Zone
+  {0157580b-fb66-42a4-80ee-94079f0e5f6b}; !- Thermal Zone
 
 OS:SpaceType,
-  {ed4086a9-8dbc-4e49-a787-b1512a7b150b}, !- Handle
-=======
-  {dd436742-77ed-4adc-9728-103fc4d8bf9d}, !- Handle
-  Zone HVAC Equipment List 2,             !- Name
-  {c00be01a-85c6-4fb9-b6e9-2f4db8c79ef1}; !- Thermal Zone
-
-OS:SpaceType,
-  {2057d59c-7181-4ea9-8bed-fc25eb451cfc}, !- Handle
->>>>>>> fcfe5a62
+  {61ed399e-6b33-4287-bb0d-55f35b106c15}, !- Handle
   Space Type 2,                           !- Name
   ,                                       !- Default Construction Set Name
   ,                                       !- Default Schedule Set Name
@@ -1124,23 +780,14 @@
   unfinished attic;                       !- Standards Space Type
 
 OS:BuildingUnit,
-<<<<<<< HEAD
-  {2fe17885-099a-4732-8484-bc7ef7cfcfa0}, !- Handle
-=======
-  {efd93feb-0cc3-4ffb-82df-9494a63486d2}, !- Handle
->>>>>>> fcfe5a62
+  {c72de2f8-4401-420a-b343-205d2da1eab3}, !- Handle
   unit 1,                                 !- Name
   ,                                       !- Rendering Color
   Residential;                            !- Building Unit Type
 
 OS:AdditionalProperties,
-<<<<<<< HEAD
-  {d9388871-9909-4fa2-9b5f-2561fc49a374}, !- Handle
-  {2fe17885-099a-4732-8484-bc7ef7cfcfa0}, !- Object Name
-=======
-  {5fff0b52-befd-4d3b-816a-d6992ba45ea9}, !- Handle
-  {efd93feb-0cc3-4ffb-82df-9494a63486d2}, !- Object Name
->>>>>>> fcfe5a62
+  {3e9174ed-1740-4dd7-a557-0fa792a76d61}, !- Handle
+  {c72de2f8-4401-420a-b343-205d2da1eab3}, !- Object Name
   NumberOfBedrooms,                       !- Feature Name 1
   Integer,                                !- Feature Data Type 1
   3,                                      !- Feature Value 1
@@ -1151,18 +798,8 @@
   Double,                                 !- Feature Data Type 3
   2.6400000000000001;                     !- Feature Value 3
 
-<<<<<<< HEAD
-OS:External:File,
-  {54ef3318-cc13-47a3-a511-2edd54e319c7}, !- Handle
-  8760.csv,                               !- Name
-  8760.csv;                               !- File Name
-
 OS:Schedule:Day,
-  {2875445e-ef86-4765-9ff6-1ee15f5e41ee}, !- Handle
-=======
-OS:Schedule:Day,
-  {235c37c2-3377-4e22-90f5-a835adb5d51e}, !- Handle
->>>>>>> fcfe5a62
+  {f9e995fc-d279-49b4-8006-f33b6f55007f}, !- Handle
   Schedule Day 1,                         !- Name
   ,                                       !- Schedule Type Limits Name
   ,                                       !- Interpolate to Timestep
@@ -1171,500 +808,10 @@
   0;                                      !- Value Until Time 1
 
 OS:Schedule:Day,
-<<<<<<< HEAD
-  {8dead258-10b4-4683-9d52-c03d5bc2bbaf}, !- Handle
-=======
-  {03a2971a-c440-49db-8f61-5f1f17169e23}, !- Handle
->>>>>>> fcfe5a62
+  {3d2e7bc5-fb9c-4b95-9048-6be2dde5e062}, !- Handle
   Schedule Day 2,                         !- Name
   ,                                       !- Schedule Type Limits Name
   ,                                       !- Interpolate to Timestep
   24,                                     !- Hour 1
   0,                                      !- Minute 1
   1;                                      !- Value Until Time 1
-<<<<<<< HEAD
-
-OS:Schedule:File,
-  {8792a1ac-b0a5-41ee-918e-1499fdd2899c}, !- Handle
-  occupants,                              !- Name
-  {9b49a160-629d-4641-a3b8-a1b40a9881b9}, !- Schedule Type Limits Name
-  {54ef3318-cc13-47a3-a511-2edd54e319c7}, !- External File Name
-  1,                                      !- Column Number
-  1,                                      !- Rows to Skip at Top
-  8760,                                   !- Number of Hours of Data
-  ,                                       !- Column Separator
-  ,                                       !- Interpolate to Timestep
-  60;                                     !- Minutes per Item
-
-OS:Schedule:Ruleset,
-  {f42b676a-8efe-422e-9e74-26f42bd19e4f}, !- Handle
-  Schedule Ruleset 1,                     !- Name
-  {51907e78-6dba-4ec6-af09-bbaaa417d62a}, !- Schedule Type Limits Name
-  {16d14012-7672-4999-9e78-f1fba3c19d09}; !- Default Day Schedule Name
-
-OS:Schedule:Day,
-  {16d14012-7672-4999-9e78-f1fba3c19d09}, !- Handle
-  Schedule Day 3,                         !- Name
-  {51907e78-6dba-4ec6-af09-bbaaa417d62a}, !- Schedule Type Limits Name
-  ,                                       !- Interpolate to Timestep
-  24,                                     !- Hour 1
-  0,                                      !- Minute 1
-  112.539290946133;                       !- Value Until Time 1
-
-OS:People:Definition,
-  {b656d4b9-84a1-466a-a92e-135d39cc941b}, !- Handle
-  res occupants|living space|story 2,     !- Name
-  People,                                 !- Number of People Calculation Method
-  1.32,                                   !- Number of People {people}
-  ,                                       !- People per Space Floor Area {person/m2}
-  ,                                       !- Space Floor Area per Person {m2/person}
-  0.319734,                               !- Fraction Radiant
-  0.573,                                  !- Sensible Heat Fraction
-  0,                                      !- Carbon Dioxide Generation Rate {m3/s-W}
-  No,                                     !- Enable ASHRAE 55 Comfort Warnings
-  ZoneAveraged;                           !- Mean Radiant Temperature Calculation Type
-
-OS:People,
-  {3844de4c-cb21-4e5d-ab5a-b704e8f4b116}, !- Handle
-  res occupants|living space|story 2,     !- Name
-  {b656d4b9-84a1-466a-a92e-135d39cc941b}, !- People Definition Name
-  {b318bf0c-2543-4155-a817-954a9d67e3cd}, !- Space or SpaceType Name
-  {8792a1ac-b0a5-41ee-918e-1499fdd2899c}, !- Number of People Schedule Name
-  {f42b676a-8efe-422e-9e74-26f42bd19e4f}, !- Activity Level Schedule Name
-  ,                                       !- Surface Name/Angle Factor List Name
-  ,                                       !- Work Efficiency Schedule Name
-  ,                                       !- Clothing Insulation Schedule Name
-  ,                                       !- Air Velocity Schedule Name
-  1;                                      !- Multiplier
-
-OS:ScheduleTypeLimits,
-  {51907e78-6dba-4ec6-af09-bbaaa417d62a}, !- Handle
-  ActivityLevel,                          !- Name
-  0,                                      !- Lower Limit Value
-  ,                                       !- Upper Limit Value
-  Continuous,                             !- Numeric Type
-  ActivityLevel;                          !- Unit Type
-
-OS:ScheduleTypeLimits,
-  {9b49a160-629d-4641-a3b8-a1b40a9881b9}, !- Handle
-  Fractional,                             !- Name
-  0,                                      !- Lower Limit Value
-  1,                                      !- Upper Limit Value
-  Continuous;                             !- Numeric Type
-
-OS:People:Definition,
-  {e2eae82f-2fdb-48c8-a4e2-b982e8a68fc9}, !- Handle
-  res occupants|living space,             !- Name
-  People,                                 !- Number of People Calculation Method
-  1.32,                                   !- Number of People {people}
-  ,                                       !- People per Space Floor Area {person/m2}
-  ,                                       !- Space Floor Area per Person {m2/person}
-  0.319734,                               !- Fraction Radiant
-  0.573,                                  !- Sensible Heat Fraction
-  0,                                      !- Carbon Dioxide Generation Rate {m3/s-W}
-  No,                                     !- Enable ASHRAE 55 Comfort Warnings
-  ZoneAveraged;                           !- Mean Radiant Temperature Calculation Type
-
-OS:People,
-  {670e0eae-cc89-4e77-8e5e-9b20982cc50f}, !- Handle
-  res occupants|living space,             !- Name
-  {e2eae82f-2fdb-48c8-a4e2-b982e8a68fc9}, !- People Definition Name
-  {e0cc0940-5df6-481e-bc08-57cf8b39f605}, !- Space or SpaceType Name
-  {8792a1ac-b0a5-41ee-918e-1499fdd2899c}, !- Number of People Schedule Name
-  {f42b676a-8efe-422e-9e74-26f42bd19e4f}, !- Activity Level Schedule Name
-  ,                                       !- Surface Name/Angle Factor List Name
-  ,                                       !- Work Efficiency Schedule Name
-  ,                                       !- Clothing Insulation Schedule Name
-  ,                                       !- Air Velocity Schedule Name
-  1;                                      !- Multiplier
-
-OS:ShadingSurfaceGroup,
-  {46147d16-33bd-421f-a131-eee688f95076}, !- Handle
-  res eaves,                              !- Name
-  Building;                               !- Shading Surface Type
-
-OS:ShadingSurface,
-  {a14aff5d-ad45-4a62-8730-3b94daca22e5}, !- Handle
-  Surface 14 - res eaves,                 !- Name
-  ,                                       !- Construction Name
-  {46147d16-33bd-421f-a131-eee688f95076}, !- Shading Surface Group Name
-  ,                                       !- Transmittance Schedule Name
-  ,                                       !- Number of Vertices
-  14.2406703908387, 0, 5.1816,            !- X,Y,Z Vertex 1 {m}
-  14.2406703908387, 3.40776759770968, 6.88548379885484, !- X,Y,Z Vertex 2 {m}
-  13.6310703908387, 3.40776759770968, 6.88548379885484, !- X,Y,Z Vertex 3 {m}
-  13.6310703908387, 0, 5.1816;            !- X,Y,Z Vertex 4 {m}
-
-OS:ShadingSurface,
-  {633d9f85-95cf-4365-a16a-9108f191b60c}, !- Handle
-  Surface 14 - res eaves 1,               !- Name
-  ,                                       !- Construction Name
-  {46147d16-33bd-421f-a131-eee688f95076}, !- Shading Surface Group Name
-  ,                                       !- Transmittance Schedule Name
-  ,                                       !- Number of Vertices
-  -0.6096, 3.40776759770968, 6.88548379885484, !- X,Y,Z Vertex 1 {m}
-  -0.6096, 0, 5.1816,                     !- X,Y,Z Vertex 2 {m}
-  0, 0, 5.1816,                           !- X,Y,Z Vertex 3 {m}
-  0, 3.40776759770968, 6.88548379885484;  !- X,Y,Z Vertex 4 {m}
-
-OS:ShadingSurface,
-  {f2642b9a-7f35-422c-81fc-aec1e3056b59}, !- Handle
-  Surface 14 - res eaves 2,               !- Name
-  ,                                       !- Construction Name
-  {46147d16-33bd-421f-a131-eee688f95076}, !- Shading Surface Group Name
-  ,                                       !- Transmittance Schedule Name
-  ,                                       !- Number of Vertices
-  0, -0.6096, 4.8768,                     !- X,Y,Z Vertex 1 {m}
-  13.6310703908387, -0.6096, 4.8768,      !- X,Y,Z Vertex 2 {m}
-  13.6310703908387, 0, 5.1816,            !- X,Y,Z Vertex 3 {m}
-  0, 0, 5.1816;                           !- X,Y,Z Vertex 4 {m}
-
-OS:ShadingSurface,
-  {0c99e5f7-ea2e-47e9-b1ff-9e055f350018}, !- Handle
-  Surface 15 - res eaves,                 !- Name
-  ,                                       !- Construction Name
-  {46147d16-33bd-421f-a131-eee688f95076}, !- Shading Surface Group Name
-  ,                                       !- Transmittance Schedule Name
-  ,                                       !- Number of Vertices
-  -0.6096, 6.81553519541936, 5.1816,      !- X,Y,Z Vertex 1 {m}
-  -0.6096, 3.40776759770968, 6.88548379885484, !- X,Y,Z Vertex 2 {m}
-  0, 3.40776759770968, 6.88548379885484,  !- X,Y,Z Vertex 3 {m}
-  0, 6.81553519541936, 5.1816;            !- X,Y,Z Vertex 4 {m}
-
-OS:ShadingSurface,
-  {4522ff01-fd8b-40f5-bbc3-18e31268dd6c}, !- Handle
-  Surface 15 - res eaves 1,               !- Name
-  ,                                       !- Construction Name
-  {46147d16-33bd-421f-a131-eee688f95076}, !- Shading Surface Group Name
-  ,                                       !- Transmittance Schedule Name
-  ,                                       !- Number of Vertices
-  14.2406703908387, 3.40776759770968, 6.88548379885484, !- X,Y,Z Vertex 1 {m}
-  14.2406703908387, 6.81553519541936, 5.1816, !- X,Y,Z Vertex 2 {m}
-  13.6310703908387, 6.81553519541936, 5.1816, !- X,Y,Z Vertex 3 {m}
-  13.6310703908387, 3.40776759770968, 6.88548379885484; !- X,Y,Z Vertex 4 {m}
-
-OS:ShadingSurface,
-  {aa455ef5-9e14-4fc3-beee-937b08b22578}, !- Handle
-  Surface 15 - res eaves 2,               !- Name
-  ,                                       !- Construction Name
-  {46147d16-33bd-421f-a131-eee688f95076}, !- Shading Surface Group Name
-  ,                                       !- Transmittance Schedule Name
-  ,                                       !- Number of Vertices
-  13.6310703908387, 7.42513519541936, 4.8768, !- X,Y,Z Vertex 1 {m}
-  0, 7.42513519541936, 4.8768,            !- X,Y,Z Vertex 2 {m}
-  0, 6.81553519541936, 5.1816,            !- X,Y,Z Vertex 3 {m}
-  13.6310703908387, 6.81553519541936, 5.1816; !- X,Y,Z Vertex 4 {m}
-
-OS:ShadingSurfaceGroup,
-  {82bc08e1-756d-41f7-955f-1c4fc2509fd5}, !- Handle
-  res neighbors,                          !- Name
-  Building;                               !- Shading Surface Type
-
-OS:ShadingSurface,
-  {65e4e748-a053-4004-9b47-ffef612bb344}, !- Handle
-  res neighbors left,                     !- Name
-  ,                                       !- Construction Name
-  {82bc08e1-756d-41f7-955f-1c4fc2509fd5}, !- Shading Surface Group Name
-  ,                                       !- Transmittance Schedule Name
-  ,                                       !- Number of Vertices
-  -3.048, 0, 0,                           !- X,Y,Z Vertex 1 {m}
-  -3.048, 0, 6.58068379885484,            !- X,Y,Z Vertex 2 {m}
-  -3.048, 6.81553519541936, 6.58068379885484, !- X,Y,Z Vertex 3 {m}
-  -3.048, 6.81553519541936, 0;            !- X,Y,Z Vertex 4 {m}
-
-OS:ShadingSurface,
-  {9a34fbc3-7496-4b2d-8101-30dc8371689c}, !- Handle
-  res neighbors right,                    !- Name
-  ,                                       !- Construction Name
-  {82bc08e1-756d-41f7-955f-1c4fc2509fd5}, !- Shading Surface Group Name
-  ,                                       !- Transmittance Schedule Name
-  ,                                       !- Number of Vertices
-  16.6790703908387, 6.81553519541936, 0,  !- X,Y,Z Vertex 1 {m}
-  16.6790703908387, 6.81553519541936, 6.58068379885484, !- X,Y,Z Vertex 2 {m}
-  16.6790703908387, 0, 6.58068379885484,  !- X,Y,Z Vertex 3 {m}
-  16.6790703908387, 0, 0;                 !- X,Y,Z Vertex 4 {m}
-
-OS:Curve:Bicubic,
-  {0cc82f8d-7266-4577-8737-3227983de7eb}, !- Handle
-  NonCondensingBoilerEff,                 !- Name
-  1.111720116,                            !- Coefficient1 Constant
-  0.078614078,                            !- Coefficient2 x
-  -0.400425756,                           !- Coefficient3 x**2
-  0,                                      !- Coefficient4 y
-  -0.000156783,                           !- Coefficient5 y**2
-  0.009384599,                            !- Coefficient6 x*y
-  0.234257955,                            !- Coefficient7 x**3
-  1.32927e-06,                            !- Coefficient8 y**3
-  -0.004446701,                           !- Coefficient9 x**2*y
-  -1.22498e-05,                           !- Coefficient10 x*y**2
-  0.1,                                    !- Minimum Value of x
-  1,                                      !- Maximum Value of x
-  20,                                     !- Minimum Value of y
-  80;                                     !- Maximum Value of y
-
-OS:PlantLoop,
-  {73664599-6d4e-4744-b242-5eea28782ba8}, !- Handle
-  res boiler gas hydronic heat loop,      !- Name
-  Water,                                  !- Fluid Type
-  0,                                      !- Glycol Concentration
-  ,                                       !- User Defined Fluid Type
-  ,                                       !- Plant Equipment Operation Heating Load
-  ,                                       !- Plant Equipment Operation Cooling Load
-  ,                                       !- Primary Plant Equipment Operation Scheme
-  {85a2a840-401a-4a0b-9f7c-9ec9e8ac22e1}, !- Loop Temperature Setpoint Node Name
-  100,                                    !- Maximum Loop Temperature {C}
-  0,                                      !- Minimum Loop Temperature {C}
-  ,                                       !- Maximum Loop Flow Rate {m3/s}
-  0,                                      !- Minimum Loop Flow Rate {m3/s}
-  Autocalculate,                          !- Plant Loop Volume {m3}
-  {a55063a6-e99e-4028-b37e-f8a57b5b7f17}, !- Plant Side Inlet Node Name
-  {5249a694-a2fb-486a-8771-190505ef3ed6}, !- Plant Side Outlet Node Name
-  ,                                       !- Plant Side Branch List Name
-  {1e784eec-5d78-48a4-980f-af4ee27d2f20}, !- Demand Side Inlet Node Name
-  {e27d2450-1828-4c80-a36c-23a72226e248}, !- Demand Side Outlet Node Name
-  ,                                       !- Demand Side Branch List Name
-  ,                                       !- Demand Side Connector List Name
-  Optimal,                                !- Load Distribution Scheme
-  {6fec1856-e8e9-4059-afe0-cfefd34b79b5}, !- Availability Manager List Name
-  ,                                       !- Plant Loop Demand Calculation Scheme
-  ,                                       !- Common Pipe Simulation
-  ,                                       !- Pressure Simulation Type
-  ,                                       !- Plant Equipment Operation Heating Load Schedule
-  ,                                       !- Plant Equipment Operation Cooling Load Schedule
-  ,                                       !- Primary Plant Equipment Operation Scheme Schedule
-  ,                                       !- Component Setpoint Operation Scheme Schedule
-  {1c1b669b-1f03-4383-a703-4fa399fa0b07}, !- Demand Mixer Name
-  {6310ed99-ea44-481e-bd43-f83fbc450497}, !- Demand Splitter Name
-  {a34699cc-9392-4166-bbd9-1a3d90455982}, !- Supply Mixer Name
-  {28276445-4341-4347-a770-5878fc03d421}; !- Supply Splitter Name
-
-OS:Node,
-  {02de5894-e81f-4370-aed1-485b23780dfc}, !- Handle
-  Node 3,                                 !- Name
-  {a55063a6-e99e-4028-b37e-f8a57b5b7f17}, !- Inlet Port
-  {26c9eeb1-d4cf-458f-a05b-36eaae68bf2d}; !- Outlet Port
-
-OS:Node,
-  {85a2a840-401a-4a0b-9f7c-9ec9e8ac22e1}, !- Handle
-  Node 4,                                 !- Name
-  {26421ef6-3d0a-4b0b-ab90-9e940e5d1810}, !- Inlet Port
-  {5249a694-a2fb-486a-8771-190505ef3ed6}; !- Outlet Port
-
-OS:Node,
-  {a9e64423-52f2-4676-814b-49a1940bc1cf}, !- Handle
-  Node 5,                                 !- Name
-  {4a16884e-9e2f-4f01-b6be-520b2ad6982b}, !- Inlet Port
-  {e836e820-033b-4b4a-ad2d-7641b5f17d1f}; !- Outlet Port
-
-OS:Connector:Mixer,
-  {a34699cc-9392-4166-bbd9-1a3d90455982}, !- Handle
-  Connector Mixer 1,                      !- Name
-  {26421ef6-3d0a-4b0b-ab90-9e940e5d1810}, !- Outlet Branch Name
-  {e836e820-033b-4b4a-ad2d-7641b5f17d1f}; !- Inlet Branch Name 1
-
-OS:Connector:Splitter,
-  {28276445-4341-4347-a770-5878fc03d421}, !- Handle
-  Connector Splitter 1,                   !- Name
-  {26c9eeb1-d4cf-458f-a05b-36eaae68bf2d}, !- Inlet Branch Name
-  {4a16884e-9e2f-4f01-b6be-520b2ad6982b}; !- Outlet Branch Name 1
-
-OS:Connection,
-  {a55063a6-e99e-4028-b37e-f8a57b5b7f17}, !- Handle
-  {deda1563-7b3a-4695-b80b-114867566a10}, !- Name
-  {73664599-6d4e-4744-b242-5eea28782ba8}, !- Source Object
-  14,                                     !- Outlet Port
-  {02de5894-e81f-4370-aed1-485b23780dfc}, !- Target Object
-  2;                                      !- Inlet Port
-
-OS:Connection,
-  {26c9eeb1-d4cf-458f-a05b-36eaae68bf2d}, !- Handle
-  {7b5cad5a-95bc-43ed-bc31-14de59a05baf}, !- Name
-  {02de5894-e81f-4370-aed1-485b23780dfc}, !- Source Object
-  3,                                      !- Outlet Port
-  {28276445-4341-4347-a770-5878fc03d421}, !- Target Object
-  2;                                      !- Inlet Port
-
-OS:Connection,
-  {4a16884e-9e2f-4f01-b6be-520b2ad6982b}, !- Handle
-  {2c00c799-ba93-45bc-9778-c47605a77432}, !- Name
-  {28276445-4341-4347-a770-5878fc03d421}, !- Source Object
-  3,                                      !- Outlet Port
-  {a9e64423-52f2-4676-814b-49a1940bc1cf}, !- Target Object
-  2;                                      !- Inlet Port
-
-OS:Connection,
-  {e836e820-033b-4b4a-ad2d-7641b5f17d1f}, !- Handle
-  {b056f312-cb9f-44b5-a11f-8348aceb9c89}, !- Name
-  {a9e64423-52f2-4676-814b-49a1940bc1cf}, !- Source Object
-  3,                                      !- Outlet Port
-  {a34699cc-9392-4166-bbd9-1a3d90455982}, !- Target Object
-  3;                                      !- Inlet Port
-
-OS:Connection,
-  {26421ef6-3d0a-4b0b-ab90-9e940e5d1810}, !- Handle
-  {34c47848-f9b7-43e5-91b5-68592cad96de}, !- Name
-  {a34699cc-9392-4166-bbd9-1a3d90455982}, !- Source Object
-  2,                                      !- Outlet Port
-  {85a2a840-401a-4a0b-9f7c-9ec9e8ac22e1}, !- Target Object
-  2;                                      !- Inlet Port
-
-OS:Connection,
-  {5249a694-a2fb-486a-8771-190505ef3ed6}, !- Handle
-  {17593538-077a-45c2-8fe9-82e7af5f3958}, !- Name
-  {85a2a840-401a-4a0b-9f7c-9ec9e8ac22e1}, !- Source Object
-  3,                                      !- Outlet Port
-  {73664599-6d4e-4744-b242-5eea28782ba8}, !- Target Object
-  15;                                     !- Inlet Port
-
-OS:Node,
-  {cd71f516-22ab-4828-ac3e-e6555d3ff7af}, !- Handle
-  Node 6,                                 !- Name
-  {1e784eec-5d78-48a4-980f-af4ee27d2f20}, !- Inlet Port
-  {b8c1592b-c03f-4626-900b-43fe58e2a159}; !- Outlet Port
-
-OS:Node,
-  {f92938d6-3677-4e02-8e5e-d30a1c077b60}, !- Handle
-  Node 7,                                 !- Name
-  {212e827c-f494-4f6e-9398-a1f86965599c}, !- Inlet Port
-  {e27d2450-1828-4c80-a36c-23a72226e248}; !- Outlet Port
-
-OS:Node,
-  {af143671-b983-4a8b-889a-9dfedff5b4b7}, !- Handle
-  Node 8,                                 !- Name
-  {88ea6d80-1fe2-47b4-92d5-1f318a431bf6}, !- Inlet Port
-  {02e982c6-29c2-4df5-a869-d00e2101836f}; !- Outlet Port
-
-OS:Connector:Mixer,
-  {1c1b669b-1f03-4383-a703-4fa399fa0b07}, !- Handle
-  Connector Mixer 2,                      !- Name
-  {212e827c-f494-4f6e-9398-a1f86965599c}, !- Outlet Branch Name
-  {02e982c6-29c2-4df5-a869-d00e2101836f}; !- Inlet Branch Name 1
-
-OS:Connector:Splitter,
-  {6310ed99-ea44-481e-bd43-f83fbc450497}, !- Handle
-  Connector Splitter 2,                   !- Name
-  {b8c1592b-c03f-4626-900b-43fe58e2a159}, !- Inlet Branch Name
-  {88ea6d80-1fe2-47b4-92d5-1f318a431bf6}; !- Outlet Branch Name 1
-
-OS:Connection,
-  {1e784eec-5d78-48a4-980f-af4ee27d2f20}, !- Handle
-  {cee43f96-4191-45fd-a8d1-18dfe2f70367}, !- Name
-  {73664599-6d4e-4744-b242-5eea28782ba8}, !- Source Object
-  17,                                     !- Outlet Port
-  {cd71f516-22ab-4828-ac3e-e6555d3ff7af}, !- Target Object
-  2;                                      !- Inlet Port
-
-OS:Connection,
-  {b8c1592b-c03f-4626-900b-43fe58e2a159}, !- Handle
-  {33d27220-74d4-406b-8c80-f24676f37d49}, !- Name
-  {cd71f516-22ab-4828-ac3e-e6555d3ff7af}, !- Source Object
-  3,                                      !- Outlet Port
-  {6310ed99-ea44-481e-bd43-f83fbc450497}, !- Target Object
-  2;                                      !- Inlet Port
-
-OS:Connection,
-  {88ea6d80-1fe2-47b4-92d5-1f318a431bf6}, !- Handle
-  {bd2a134c-0563-4c9f-9ddb-ae41eacb55e1}, !- Name
-  {6310ed99-ea44-481e-bd43-f83fbc450497}, !- Source Object
-  3,                                      !- Outlet Port
-  {af143671-b983-4a8b-889a-9dfedff5b4b7}, !- Target Object
-  2;                                      !- Inlet Port
-
-OS:Connection,
-  {02e982c6-29c2-4df5-a869-d00e2101836f}, !- Handle
-  {088a709f-cbe9-4998-8977-c42bafa12c8c}, !- Name
-  {af143671-b983-4a8b-889a-9dfedff5b4b7}, !- Source Object
-  3,                                      !- Outlet Port
-  {1c1b669b-1f03-4383-a703-4fa399fa0b07}, !- Target Object
-  3;                                      !- Inlet Port
-
-OS:Connection,
-  {212e827c-f494-4f6e-9398-a1f86965599c}, !- Handle
-  {bb0a86c8-dd1b-447f-a663-5b8414c77113}, !- Name
-  {1c1b669b-1f03-4383-a703-4fa399fa0b07}, !- Source Object
-  2,                                      !- Outlet Port
-  {f92938d6-3677-4e02-8e5e-d30a1c077b60}, !- Target Object
-  2;                                      !- Inlet Port
-
-OS:Connection,
-  {e27d2450-1828-4c80-a36c-23a72226e248}, !- Handle
-  {ac16ac18-de45-447b-99ac-40c59330ea16}, !- Name
-  {f92938d6-3677-4e02-8e5e-d30a1c077b60}, !- Source Object
-  3,                                      !- Outlet Port
-  {73664599-6d4e-4744-b242-5eea28782ba8}, !- Target Object
-  18;                                     !- Inlet Port
-
-OS:Sizing:Plant,
-  {d09a90e2-5287-47eb-b488-7d502565433e}, !- Handle
-  {73664599-6d4e-4744-b242-5eea28782ba8}, !- Plant or Condenser Loop Name
-  Heating,                                !- Loop Type
-  82.2222222222222,                       !- Design Loop Exit Temperature {C}
-  11.1111111111111,                       !- Loop Design Temperature Difference {deltaC}
-  NonCoincident,                          !- Sizing Option
-  1,                                      !- Zone Timesteps in Averaging Window
-  None;                                   !- Coincident Sizing Factor Mode
-
-OS:AvailabilityManagerAssignmentList,
-  {6fec1856-e8e9-4059-afe0-cfefd34b79b5}, !- Handle
-  Plant Loop 1 AvailabilityManagerAssignmentList; !- Name
-
-OS:Pump:VariableSpeed,
-  {115d9d12-d8b2-4856-b80f-ed1d4316c46d}, !- Handle
-  res boiler gas hydronic pump,           !- Name
-  ,                                       !- Inlet Node Name
-  ,                                       !- Outlet Node Name
-  ,                                       !- Rated Flow Rate {m3/s}
-  20000,                                  !- Rated Pump Head {Pa}
-  ,                                       !- Rated Power Consumption {W}
-  0.9,                                    !- Motor Efficiency
-  0,                                      !- Fraction of Motor Inefficiencies to Fluid Stream
-  0,                                      !- Coefficient 1 of the Part Load Performance Curve
-  1,                                      !- Coefficient 2 of the Part Load Performance Curve
-  0,                                      !- Coefficient 3 of the Part Load Performance Curve
-  0,                                      !- Coefficient 4 of the Part Load Performance Curve
-  ,                                       !- Minimum Flow Rate {m3/s}
-  Intermittent,                           !- Pump Control Type
-  ,                                       !- Pump Flow Rate Schedule Name
-  ,                                       !- Pump Curve Name
-  ,                                       !- Impeller Diameter {m}
-  ,                                       !- VFD Control Type
-  ,                                       !- Pump RPM Schedule Name
-  ,                                       !- Minimum Pressure Schedule {Pa}
-  ,                                       !- Maximum Pressure Schedule {Pa}
-  ,                                       !- Minimum RPM Schedule {rev/min}
-  ,                                       !- Maximum RPM Schedule {rev/min}
-  ,                                       !- Zone Name
-  0.5,                                    !- Skin Loss Radiative Fraction
-  PowerPerFlowPerPressure,                !- Design Power Sizing Method
-  348701.1,                               !- Design Electric Power per Unit Flow Rate {W/(m3/s)}
-  1.282051282,                            !- Design Shaft Power per Unit Flow Rate per Unit Head {W-s/m3-Pa}
-  0,                                      !- Design Minimum Flow Rate Fraction
-  General;                                !- End-Use Subcategory
-
-OS:EnergyManagementSystem:Sensor,
-  {05f583fa-7dd0-4d2a-9fdd-3385175d91c8}, !- Handle
-  res_boiler_gas_hydronic_pump_s,         !- Name
-  res boiler gas hydronic pump,           !- Output Variable or Output Meter Index Key Name
-  Pump Electric Energy;                   !- Output Variable or Output Meter Name
-
-OS:Boiler:HotWater,
-  {4a5c8751-22db-4260-b2c2-62a4b80f69d0}, !- Handle
-  res boiler gas,                         !- Name
-  NaturalGas,                             !- Fuel Type
-  ,                                       !- Nominal Capacity {W}
-  0.8,                                    !- Nominal Thermal Efficiency
-  LeavingBoiler,                          !- Efficiency Curve Temperature Evaluation Variable
-  {0cc82f8d-7266-4577-8737-3227983de7eb}, !- Normalized Boiler Efficiency Curve Name
-  ,                                       !- Design Water Flow Rate {m3/s}
-  ,                                       !- Minimum Part Load Ratio
-  ,                                       !- Maximum Part Load Ratio
-  ,                                       !- Optimum Part Load Ratio
-  ,                                       !- Boiler Water Inlet Node Name
-  ,                                       !- Boiler Water Outlet Node Name
-  99,                                     !- Water Outlet Upper Temperature Limit {C}
-  ConstantFlow,                           !- Boiler Flow Mode
-  0,                                      !- Parasitic Electric Load {W}
-  1,                                      !- Sizing Factor
-  General;                                !- End-Use Subcategory
-=======
->>>>>>> fcfe5a62
