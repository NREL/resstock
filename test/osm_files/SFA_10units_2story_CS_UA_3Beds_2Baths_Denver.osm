!- NOTE: Auto-generated from /test/osw_files/SFA_10units_2story_CS_UA_3Beds_2Baths_Denver.osw

OS:Version,
<<<<<<< HEAD
  {c523ca6a-9104-4561-850a-77c7b081dfa1}, !- Handle
  2.9.0;                                  !- Version Identifier

OS:SimulationControl,
  {d52805b3-a613-452f-abc4-67b7e3d7b191}, !- Handle
=======
  {e22d73a4-b161-432b-ad3e-d00e2e7b1995}, !- Handle
  2.9.0;                                  !- Version Identifier

OS:SimulationControl,
  {a3a1e87d-7575-49b9-a0e2-d0cef0899ec9}, !- Handle
>>>>>>> ed7d523f
  ,                                       !- Do Zone Sizing Calculation
  ,                                       !- Do System Sizing Calculation
  ,                                       !- Do Plant Sizing Calculation
  No;                                     !- Run Simulation for Sizing Periods

OS:Timestep,
<<<<<<< HEAD
  {7c6a145c-6ca3-473d-85ed-8c4270dab188}, !- Handle
  6;                                      !- Number of Timesteps per Hour

OS:ShadowCalculation,
  {d4d903b7-f185-4a1b-8740-cbf29091ada6}, !- Handle
=======
  {c8b86045-d471-4066-ad10-f2304f41b81f}, !- Handle
  6;                                      !- Number of Timesteps per Hour

OS:ShadowCalculation,
  {c1d2f01a-4926-4ecb-bf18-8c51c0fb6316}, !- Handle
>>>>>>> ed7d523f
  20,                                     !- Calculation Frequency
  200;                                    !- Maximum Figures in Shadow Overlap Calculations

OS:SurfaceConvectionAlgorithm:Outside,
<<<<<<< HEAD
  {8714c1c8-26d1-4f53-847b-bff61fc4ab3c}, !- Handle
  DOE-2;                                  !- Algorithm

OS:SurfaceConvectionAlgorithm:Inside,
  {6f9f264b-4e65-472f-8e0b-802f7a63e616}, !- Handle
  TARP;                                   !- Algorithm

OS:ZoneCapacitanceMultiplier:ResearchSpecial,
  {a3cd41d0-fc23-4889-a909-d80f78f71ea6}, !- Handle
=======
  {706c925b-f6df-443c-8df0-0e80f21c97fa}, !- Handle
  DOE-2;                                  !- Algorithm

OS:SurfaceConvectionAlgorithm:Inside,
  {1ade3fac-6c9a-4958-8d30-fdf7c483374e}, !- Handle
  TARP;                                   !- Algorithm

OS:ZoneCapacitanceMultiplier:ResearchSpecial,
  {3c0949e2-15fd-4a9a-b857-6c794bc99116}, !- Handle
>>>>>>> ed7d523f
  ,                                       !- Temperature Capacity Multiplier
  15,                                     !- Humidity Capacity Multiplier
  ;                                       !- Carbon Dioxide Capacity Multiplier

OS:RunPeriod,
<<<<<<< HEAD
  {06a45f6f-59d8-4602-aed0-0c8f7a900c32}, !- Handle
=======
  {3c9532e4-861a-4ffb-afcd-625d36df78e0}, !- Handle
>>>>>>> ed7d523f
  Run Period 1,                           !- Name
  1,                                      !- Begin Month
  1,                                      !- Begin Day of Month
  12,                                     !- End Month
  31,                                     !- End Day of Month
  ,                                       !- Use Weather File Holidays and Special Days
  ,                                       !- Use Weather File Daylight Saving Period
  ,                                       !- Apply Weekend Holiday Rule
  ,                                       !- Use Weather File Rain Indicators
  ,                                       !- Use Weather File Snow Indicators
  ;                                       !- Number of Times Runperiod to be Repeated

OS:YearDescription,
<<<<<<< HEAD
  {f01cee04-b88d-4a90-9ea6-84f592a3cd48}, !- Handle
=======
  {96df68d1-94f9-4951-9305-e95e0516eb82}, !- Handle
>>>>>>> ed7d523f
  2007,                                   !- Calendar Year
  ,                                       !- Day of Week for Start Day
  ;                                       !- Is Leap Year

OS:WeatherFile,
<<<<<<< HEAD
  {eb470fe5-0578-4e80-9ee2-9da29823c220}, !- Handle
=======
  {0ff55dc4-0c91-46de-9b5a-bb6a8542dd00}, !- Handle
>>>>>>> ed7d523f
  Denver Intl Ap,                         !- City
  CO,                                     !- State Province Region
  USA,                                    !- Country
  TMY3,                                   !- Data Source
  725650,                                 !- WMO Number
  39.83,                                  !- Latitude {deg}
  -104.65,                                !- Longitude {deg}
  -7,                                     !- Time Zone {hr}
  1650,                                   !- Elevation {m}
  file:../weather/USA_CO_Denver.Intl.AP.725650_TMY3.epw, !- Url
  E23378AA;                               !- Checksum

OS:AdditionalProperties,
<<<<<<< HEAD
  {8e2ae1ef-ba19-4a31-9cf3-d6e7dc7992d9}, !- Handle
  {eb470fe5-0578-4e80-9ee2-9da29823c220}, !- Object Name
=======
  {5cc06014-3d34-452f-8c39-3df75929cbdf}, !- Handle
  {0ff55dc4-0c91-46de-9b5a-bb6a8542dd00}, !- Object Name
>>>>>>> ed7d523f
  EPWHeaderCity,                          !- Feature Name 1
  String,                                 !- Feature Data Type 1
  Denver Intl Ap,                         !- Feature Value 1
  EPWHeaderState,                         !- Feature Name 2
  String,                                 !- Feature Data Type 2
  CO,                                     !- Feature Value 2
  EPWHeaderCountry,                       !- Feature Name 3
  String,                                 !- Feature Data Type 3
  USA,                                    !- Feature Value 3
  EPWHeaderDataSource,                    !- Feature Name 4
  String,                                 !- Feature Data Type 4
  TMY3,                                   !- Feature Value 4
  EPWHeaderStation,                       !- Feature Name 5
  String,                                 !- Feature Data Type 5
  725650,                                 !- Feature Value 5
  EPWHeaderLatitude,                      !- Feature Name 6
  Double,                                 !- Feature Data Type 6
  39.829999999999998,                     !- Feature Value 6
  EPWHeaderLongitude,                     !- Feature Name 7
  Double,                                 !- Feature Data Type 7
  -104.65000000000001,                    !- Feature Value 7
  EPWHeaderTimezone,                      !- Feature Name 8
  Double,                                 !- Feature Data Type 8
  -7,                                     !- Feature Value 8
  EPWHeaderAltitude,                      !- Feature Name 9
  Double,                                 !- Feature Data Type 9
  5413.3858267716532,                     !- Feature Value 9
  EPWHeaderLocalPressure,                 !- Feature Name 10
  Double,                                 !- Feature Data Type 10
  0.81937567683596546,                    !- Feature Value 10
  EPWHeaderRecordsPerHour,                !- Feature Name 11
  Double,                                 !- Feature Data Type 11
  0,                                      !- Feature Value 11
  EPWDataAnnualAvgDrybulb,                !- Feature Name 12
  Double,                                 !- Feature Data Type 12
  51.575616438356228,                     !- Feature Value 12
  EPWDataAnnualMinDrybulb,                !- Feature Name 13
  Double,                                 !- Feature Data Type 13
  -2.9200000000000017,                    !- Feature Value 13
  EPWDataAnnualMaxDrybulb,                !- Feature Name 14
  Double,                                 !- Feature Data Type 14
  104,                                    !- Feature Value 14
  EPWDataCDD50F,                          !- Feature Name 15
  Double,                                 !- Feature Data Type 15
  3072.2925000000005,                     !- Feature Value 15
  EPWDataCDD65F,                          !- Feature Name 16
  Double,                                 !- Feature Data Type 16
  883.62000000000035,                     !- Feature Value 16
  EPWDataHDD50F,                          !- Feature Name 17
  Double,                                 !- Feature Data Type 17
  2497.1925000000001,                     !- Feature Value 17
  EPWDataHDD65F,                          !- Feature Name 18
  Double,                                 !- Feature Data Type 18
  5783.5200000000013,                     !- Feature Value 18
  EPWDataAnnualAvgWindspeed,              !- Feature Name 19
  Double,                                 !- Feature Data Type 19
  3.9165296803649667,                     !- Feature Value 19
  EPWDataMonthlyAvgDrybulbs,              !- Feature Name 20
  String,                                 !- Feature Data Type 20
  33.4191935483871&#4431.90142857142857&#4443.02620967741937&#4442.48624999999999&#4459.877741935483854&#4473.57574999999997&#4472.07975806451608&#4472.70008064516134&#4466.49200000000006&#4450.079112903225806&#4437.218250000000005&#4434.582177419354835, !- Feature Value 20
  EPWDataGroundMonthlyTemps,              !- Feature Name 21
  String,                                 !- Feature Data Type 21
  44.08306285945173&#4440.89570904991865&#4440.64045432632048&#4442.153016571250646&#4448.225111118704206&#4454.268919273837525&#4459.508577937551024&#4462.82777283423508&#4463.10975667174995&#4460.41014950381947&#4455.304105212311526&#4449.445696474514364, !- Feature Value 21
  EPWDataWSF,                             !- Feature Name 22
  Double,                                 !- Feature Data Type 22
  0.58999999999999997,                    !- Feature Value 22
  EPWDataMonthlyAvgDailyHighDrybulbs,     !- Feature Name 23
  String,                                 !- Feature Data Type 23
  47.41032258064516&#4446.58642857142857&#4455.15032258064517&#4453.708&#4472.80193548387098&#4488.67600000000002&#4486.1858064516129&#4485.87225806451613&#4482.082&#4463.18064516129033&#4448.73400000000001&#4448.87935483870968, !- Feature Value 23
  EPWDataMonthlyAvgDailyLowDrybulbs,      !- Feature Name 24
  String,                                 !- Feature Data Type 24
  19.347741935483874&#4419.856428571428573&#4430.316129032258065&#4431.112&#4447.41612903225806&#4457.901999999999994&#4459.063870967741934&#4460.956774193548384&#4452.352000000000004&#4438.41612903225806&#4427.002000000000002&#4423.02903225806451, !- Feature Value 24
  EPWDesignHeatingDrybulb,                !- Feature Name 25
  Double,                                 !- Feature Data Type 25
  12.02,                                  !- Feature Value 25
  EPWDesignHeatingWindspeed,              !- Feature Name 26
  Double,                                 !- Feature Data Type 26
  2.8062500000000004,                     !- Feature Value 26
  EPWDesignCoolingDrybulb,                !- Feature Name 27
  Double,                                 !- Feature Data Type 27
  91.939999999999998,                     !- Feature Value 27
  EPWDesignCoolingWetbulb,                !- Feature Name 28
  Double,                                 !- Feature Data Type 28
  59.95131430195849,                      !- Feature Value 28
  EPWDesignCoolingHumidityRatio,          !- Feature Name 29
  Double,                                 !- Feature Data Type 29
  0.0059161086834698092,                  !- Feature Value 29
  EPWDesignCoolingWindspeed,              !- Feature Name 30
  Double,                                 !- Feature Data Type 30
  3.7999999999999989,                     !- Feature Value 30
  EPWDesignDailyTemperatureRange,         !- Feature Name 31
  Double,                                 !- Feature Data Type 31
  24.915483870967748,                     !- Feature Value 31
  EPWDesignDehumidDrybulb,                !- Feature Name 32
  Double,                                 !- Feature Data Type 32
  67.996785714285721,                     !- Feature Value 32
  EPWDesignDehumidHumidityRatio,          !- Feature Name 33
  Double,                                 !- Feature Data Type 33
  0.012133744170488724,                   !- Feature Value 33
  EPWDesignCoolingDirectNormal,           !- Feature Name 34
  Double,                                 !- Feature Data Type 34
  985,                                    !- Feature Value 34
  EPWDesignCoolingDiffuseHorizontal,      !- Feature Name 35
  Double,                                 !- Feature Data Type 35
  84;                                     !- Feature Value 35

OS:Site,
<<<<<<< HEAD
  {a80b72ae-fef5-4b2e-bca0-1cd1df7bd537}, !- Handle
=======
  {a53543df-9a2b-4b73-a9cf-aef381db8ccb}, !- Handle
>>>>>>> ed7d523f
  Denver Intl Ap_CO_USA,                  !- Name
  39.83,                                  !- Latitude {deg}
  -104.65,                                !- Longitude {deg}
  -7,                                     !- Time Zone {hr}
  1650,                                   !- Elevation {m}
  ;                                       !- Terrain

OS:ClimateZones,
<<<<<<< HEAD
  {acf35430-1ea9-4b4d-8242-4f7b5862eb37}, !- Handle
=======
  {a46f9af4-d926-49a7-92fa-223db484bc06}, !- Handle
>>>>>>> ed7d523f
  ,                                       !- Active Institution
  ,                                       !- Active Year
  ,                                       !- Climate Zone Institution Name 1
  ,                                       !- Climate Zone Document Name 1
  ,                                       !- Climate Zone Document Year 1
  ,                                       !- Climate Zone Value 1
  Building America,                       !- Climate Zone Institution Name 2
  ,                                       !- Climate Zone Document Name 2
  0,                                      !- Climate Zone Document Year 2
  Cold;                                   !- Climate Zone Value 2

OS:Site:WaterMainsTemperature,
<<<<<<< HEAD
  {f3b64034-b1fc-4296-bf09-38f851af8977}, !- Handle
=======
  {5f661b18-403c-454b-b518-06026b66ab8c}, !- Handle
>>>>>>> ed7d523f
  Correlation,                            !- Calculation Method
  ,                                       !- Temperature Schedule Name
  10.8753424657535,                       !- Annual Average Outdoor Air Temperature {C}
  23.1524007936508;                       !- Maximum Difference In Monthly Average Outdoor Air Temperatures {deltaC}

OS:RunPeriodControl:DaylightSavingTime,
<<<<<<< HEAD
  {6e851966-0d87-40f1-b40e-591dcce7f504}, !- Handle
=======
  {f0427f85-9c5e-47b1-9cb6-0c5ed52de50f}, !- Handle
>>>>>>> ed7d523f
  4/7,                                    !- Start Date
  10/26;                                  !- End Date

OS:Site:GroundTemperature:Deep,
<<<<<<< HEAD
  {11379a1c-d01d-4655-a8d1-8a3f00a1b41c}, !- Handle
=======
  {6dc7bdd6-0687-4dbc-81b9-8ef0248b6962}, !- Handle
>>>>>>> ed7d523f
  10.8753424657535,                       !- January Deep Ground Temperature {C}
  10.8753424657535,                       !- February Deep Ground Temperature {C}
  10.8753424657535,                       !- March Deep Ground Temperature {C}
  10.8753424657535,                       !- April Deep Ground Temperature {C}
  10.8753424657535,                       !- May Deep Ground Temperature {C}
  10.8753424657535,                       !- June Deep Ground Temperature {C}
  10.8753424657535,                       !- July Deep Ground Temperature {C}
  10.8753424657535,                       !- August Deep Ground Temperature {C}
  10.8753424657535,                       !- September Deep Ground Temperature {C}
  10.8753424657535,                       !- October Deep Ground Temperature {C}
  10.8753424657535,                       !- November Deep Ground Temperature {C}
  10.8753424657535;                       !- December Deep Ground Temperature {C}

OS:Building,
<<<<<<< HEAD
  {1da394f5-831b-4aa6-8285-f6464a9860a0}, !- Handle
=======
  {2fa0e170-06fe-4eb6-a185-e9871aba46e4}, !- Handle
>>>>>>> ed7d523f
  Building 1,                             !- Name
  ,                                       !- Building Sector Type
  0,                                      !- North Axis {deg}
  ,                                       !- Nominal Floor to Floor Height {m}
  ,                                       !- Space Type Name
  ,                                       !- Default Construction Set Name
  ,                                       !- Default Schedule Set Name
  2,                                      !- Standards Number of Stories
  2,                                      !- Standards Number of Above Ground Stories
  ,                                       !- Standards Template
  singlefamilyattached,                   !- Standards Building Type
  10;                                     !- Standards Number of Living Units

OS:AdditionalProperties,
<<<<<<< HEAD
  {906c4de7-c13d-437f-bcb6-4cc1d723ed4d}, !- Handle
  {1da394f5-831b-4aa6-8285-f6464a9860a0}, !- Object Name
  num_units,                              !- Feature Name 1
=======
  {8ad8518d-ff34-4bbb-98f7-d5ff1ef663df}, !- Handle
  {2fa0e170-06fe-4eb6-a185-e9871aba46e4}, !- Object Name
  Total Units Represented,                !- Feature Name 1
>>>>>>> ed7d523f
  Integer,                                !- Feature Data Type 1
  10,                                     !- Feature Value 1
  has_rear_units,                         !- Feature Name 2
  Boolean,                                !- Feature Data Type 2
  false,                                  !- Feature Value 2
  horz_location,                          !- Feature Name 3
  String,                                 !- Feature Data Type 3
  Left,                                   !- Feature Value 3
  num_floors,                             !- Feature Name 4
  Integer,                                !- Feature Data Type 4
  2;                                      !- Feature Value 4

OS:ThermalZone,
<<<<<<< HEAD
  {28bfad95-5680-4aeb-9e13-c39519deb061}, !- Handle
=======
  {3b87ddfb-1127-4a6c-8392-ea39c3b7abf8}, !- Handle
>>>>>>> ed7d523f
  living zone,                            !- Name
  ,                                       !- Multiplier
  ,                                       !- Ceiling Height {m}
  ,                                       !- Volume {m3}
  ,                                       !- Floor Area {m2}
  ,                                       !- Zone Inside Convection Algorithm
  ,                                       !- Zone Outside Convection Algorithm
  ,                                       !- Zone Conditioning Equipment List Name
<<<<<<< HEAD
  {cac3319d-b812-49c1-a0ac-2096db01f02e}, !- Zone Air Inlet Port List
  {132f2a0b-f355-4583-9daf-0c6df458bf43}, !- Zone Air Exhaust Port List
  {b4a85712-1631-4128-9335-cc6f8b775042}, !- Zone Air Node Name
  {43d977e9-3694-46c1-9404-14ff5dd52408}, !- Zone Return Air Port List
=======
  {617161d8-b4b5-4736-b217-eb6df7bb8670}, !- Zone Air Inlet Port List
  {10e85f3d-c68f-4241-9956-eac03c18bc74}, !- Zone Air Exhaust Port List
  {0100bdf5-946c-42d8-a770-b4479ad7390e}, !- Zone Air Node Name
  {ce3dfd0a-32be-4bb2-92b3-d848481cab77}, !- Zone Return Air Port List
>>>>>>> ed7d523f
  ,                                       !- Primary Daylighting Control Name
  ,                                       !- Fraction of Zone Controlled by Primary Daylighting Control
  ,                                       !- Secondary Daylighting Control Name
  ,                                       !- Fraction of Zone Controlled by Secondary Daylighting Control
  ,                                       !- Illuminance Map Name
  ,                                       !- Group Rendering Name
  ,                                       !- Thermostat Name
  No;                                     !- Use Ideal Air Loads

OS:Node,
<<<<<<< HEAD
  {3e2ac529-ce61-4866-9e24-3df57d1c0c0a}, !- Handle
  Node 1,                                 !- Name
  {b4a85712-1631-4128-9335-cc6f8b775042}, !- Inlet Port
  ;                                       !- Outlet Port

OS:Connection,
  {b4a85712-1631-4128-9335-cc6f8b775042}, !- Handle
  {b0fc0f64-b8fa-4a4c-8ad8-dde918b21b1c}, !- Name
  {28bfad95-5680-4aeb-9e13-c39519deb061}, !- Source Object
  11,                                     !- Outlet Port
  {3e2ac529-ce61-4866-9e24-3df57d1c0c0a}, !- Target Object
  2;                                      !- Inlet Port

OS:PortList,
  {cac3319d-b812-49c1-a0ac-2096db01f02e}, !- Handle
  {809d73bc-a75c-4bf7-a559-55bd8c212763}, !- Name
  {28bfad95-5680-4aeb-9e13-c39519deb061}; !- HVAC Component

OS:PortList,
  {132f2a0b-f355-4583-9daf-0c6df458bf43}, !- Handle
  {fe1035d3-1630-491e-8374-5c8f216f1383}, !- Name
  {28bfad95-5680-4aeb-9e13-c39519deb061}; !- HVAC Component

OS:PortList,
  {43d977e9-3694-46c1-9404-14ff5dd52408}, !- Handle
  {9a3ef0c4-aefe-4c48-b7e7-3d3d774a72f5}, !- Name
  {28bfad95-5680-4aeb-9e13-c39519deb061}; !- HVAC Component

OS:Sizing:Zone,
  {70470f89-68f2-4509-a24b-8ec1649f29c1}, !- Handle
  {28bfad95-5680-4aeb-9e13-c39519deb061}, !- Zone or ZoneList Name
=======
  {c51366a0-66fa-44b2-a169-59dfcb2bd072}, !- Handle
  Node 1,                                 !- Name
  {0100bdf5-946c-42d8-a770-b4479ad7390e}, !- Inlet Port
  ;                                       !- Outlet Port

OS:Connection,
  {0100bdf5-946c-42d8-a770-b4479ad7390e}, !- Handle
  {ff366f74-1531-4335-950e-15c09895eddf}, !- Name
  {3b87ddfb-1127-4a6c-8392-ea39c3b7abf8}, !- Source Object
  11,                                     !- Outlet Port
  {c51366a0-66fa-44b2-a169-59dfcb2bd072}, !- Target Object
  2;                                      !- Inlet Port

OS:PortList,
  {617161d8-b4b5-4736-b217-eb6df7bb8670}, !- Handle
  {5b04291b-3e81-401e-a427-5d1da0e93f61}, !- Name
  {3b87ddfb-1127-4a6c-8392-ea39c3b7abf8}; !- HVAC Component

OS:PortList,
  {10e85f3d-c68f-4241-9956-eac03c18bc74}, !- Handle
  {78f94496-57bf-451e-8aeb-293a84dc2dc7}, !- Name
  {3b87ddfb-1127-4a6c-8392-ea39c3b7abf8}; !- HVAC Component

OS:PortList,
  {ce3dfd0a-32be-4bb2-92b3-d848481cab77}, !- Handle
  {ef88e426-5788-459e-adce-672af77cea57}, !- Name
  {3b87ddfb-1127-4a6c-8392-ea39c3b7abf8}; !- HVAC Component

OS:Sizing:Zone,
  {c72844ce-c0df-45c1-aab3-4ffac2fd0266}, !- Handle
  {3b87ddfb-1127-4a6c-8392-ea39c3b7abf8}, !- Zone or ZoneList Name
>>>>>>> ed7d523f
  SupplyAirTemperature,                   !- Zone Cooling Design Supply Air Temperature Input Method
  14,                                     !- Zone Cooling Design Supply Air Temperature {C}
  11.11,                                  !- Zone Cooling Design Supply Air Temperature Difference {deltaC}
  SupplyAirTemperature,                   !- Zone Heating Design Supply Air Temperature Input Method
  40,                                     !- Zone Heating Design Supply Air Temperature {C}
  11.11,                                  !- Zone Heating Design Supply Air Temperature Difference {deltaC}
  0.0085,                                 !- Zone Cooling Design Supply Air Humidity Ratio {kg-H2O/kg-air}
  0.008,                                  !- Zone Heating Design Supply Air Humidity Ratio {kg-H2O/kg-air}
  ,                                       !- Zone Heating Sizing Factor
  ,                                       !- Zone Cooling Sizing Factor
  DesignDay,                              !- Cooling Design Air Flow Method
  ,                                       !- Cooling Design Air Flow Rate {m3/s}
  ,                                       !- Cooling Minimum Air Flow per Zone Floor Area {m3/s-m2}
  ,                                       !- Cooling Minimum Air Flow {m3/s}
  ,                                       !- Cooling Minimum Air Flow Fraction
  DesignDay,                              !- Heating Design Air Flow Method
  ,                                       !- Heating Design Air Flow Rate {m3/s}
  ,                                       !- Heating Maximum Air Flow per Zone Floor Area {m3/s-m2}
  ,                                       !- Heating Maximum Air Flow {m3/s}
  ,                                       !- Heating Maximum Air Flow Fraction
  ,                                       !- Design Zone Air Distribution Effectiveness in Cooling Mode
  ,                                       !- Design Zone Air Distribution Effectiveness in Heating Mode
  No,                                     !- Account for Dedicated Outdoor Air System
  NeutralSupplyAir,                       !- Dedicated Outdoor Air System Control Strategy
  autosize,                               !- Dedicated Outdoor Air Low Setpoint Temperature for Design {C}
  autosize;                               !- Dedicated Outdoor Air High Setpoint Temperature for Design {C}

OS:ZoneHVAC:EquipmentList,
<<<<<<< HEAD
  {6c08c92f-9782-48d2-a91d-16643e3fd34f}, !- Handle
  Zone HVAC Equipment List 1,             !- Name
  {28bfad95-5680-4aeb-9e13-c39519deb061}; !- Thermal Zone

OS:Space,
  {22ea9f1e-5756-43ea-94f4-e8f9a978b82f}, !- Handle
  living space,                           !- Name
  {edce1660-5eb2-4c2c-b9ec-5c2a7be0aa10}, !- Space Type Name
=======
  {7ab5357c-ff73-49ea-a84a-2abf97dbd267}, !- Handle
  Zone HVAC Equipment List 1,             !- Name
  {3b87ddfb-1127-4a6c-8392-ea39c3b7abf8}; !- Thermal Zone

OS:Space,
  {151eda93-8d86-40c7-a5fe-0eeefc257fe5}, !- Handle
  living space,                           !- Name
  {2e6cfcb7-bca9-40c2-aaac-1fa8efd7c3f4}, !- Space Type Name
>>>>>>> ed7d523f
  ,                                       !- Default Construction Set Name
  ,                                       !- Default Schedule Set Name
  ,                                       !- Direction of Relative North {deg}
  ,                                       !- X Origin {m}
  ,                                       !- Y Origin {m}
  ,                                       !- Z Origin {m}
  ,                                       !- Building Story Name
<<<<<<< HEAD
  {28bfad95-5680-4aeb-9e13-c39519deb061}, !- Thermal Zone Name
  ,                                       !- Part of Total Floor Area
  ,                                       !- Design Specification Outdoor Air Object Name
  {b2c23f73-71ab-40d4-97b2-a58019447c24}; !- Building Unit Name

OS:Surface,
  {221ee102-fb6a-444a-8954-3fef79e5ba8c}, !- Handle
  Surface 1,                              !- Name
  Floor,                                  !- Surface Type
  ,                                       !- Construction Name
  {22ea9f1e-5756-43ea-94f4-e8f9a978b82f}, !- Space Name
  Surface,                                !- Outside Boundary Condition
  {e4efe368-e189-4a9e-a0c1-48d85a97dee4}, !- Outside Boundary Condition Object
=======
  {3b87ddfb-1127-4a6c-8392-ea39c3b7abf8}, !- Thermal Zone Name
  ,                                       !- Part of Total Floor Area
  ,                                       !- Design Specification Outdoor Air Object Name
  {514e6902-904d-493c-9a61-a94aa3add5ac}; !- Building Unit Name

OS:Surface,
  {1104de53-5c04-406f-9c4f-03e2cb7c5832}, !- Handle
  Surface 1,                              !- Name
  Floor,                                  !- Surface Type
  ,                                       !- Construction Name
  {151eda93-8d86-40c7-a5fe-0eeefc257fe5}, !- Space Name
  Surface,                                !- Outside Boundary Condition
  {9797e595-1cf4-4425-be1a-b6af4f971b04}, !- Outside Boundary Condition Object
>>>>>>> ed7d523f
  NoSun,                                  !- Sun Exposure
  NoWind,                                 !- Wind Exposure
  ,                                       !- View Factor to Ground
  ,                                       !- Number of Vertices
  0, -9.144, 0,                           !- X,Y,Z Vertex 1 {m}
  0, 0, 0,                                !- X,Y,Z Vertex 2 {m}
  4.572, 0, 0,                            !- X,Y,Z Vertex 3 {m}
  4.572, -9.144, 0;                       !- X,Y,Z Vertex 4 {m}

OS:Surface,
<<<<<<< HEAD
  {dc3d301d-8f24-4f9b-ae32-bcb5d238ca39}, !- Handle
  Surface 2,                              !- Name
  Wall,                                   !- Surface Type
  ,                                       !- Construction Name
  {22ea9f1e-5756-43ea-94f4-e8f9a978b82f}, !- Space Name
=======
  {b74a2511-ffd6-4b81-865f-6719836614f2}, !- Handle
  Surface 2,                              !- Name
  Wall,                                   !- Surface Type
  ,                                       !- Construction Name
  {151eda93-8d86-40c7-a5fe-0eeefc257fe5}, !- Space Name
>>>>>>> ed7d523f
  Outdoors,                               !- Outside Boundary Condition
  ,                                       !- Outside Boundary Condition Object
  SunExposed,                             !- Sun Exposure
  WindExposed,                            !- Wind Exposure
  ,                                       !- View Factor to Ground
  ,                                       !- Number of Vertices
  0, 0, 2.4384,                           !- X,Y,Z Vertex 1 {m}
  0, 0, 0,                                !- X,Y,Z Vertex 2 {m}
  0, -9.144, 0,                           !- X,Y,Z Vertex 3 {m}
  0, -9.144, 2.4384;                      !- X,Y,Z Vertex 4 {m}

OS:Surface,
<<<<<<< HEAD
  {d28885fd-99ba-4d42-9cf4-c28f280767f6}, !- Handle
  Surface 3,                              !- Name
  Wall,                                   !- Surface Type
  ,                                       !- Construction Name
  {22ea9f1e-5756-43ea-94f4-e8f9a978b82f}, !- Space Name
=======
  {bf28b4ac-8450-45d1-9715-2c34f791b24d}, !- Handle
  Surface 3,                              !- Name
  Wall,                                   !- Surface Type
  ,                                       !- Construction Name
  {151eda93-8d86-40c7-a5fe-0eeefc257fe5}, !- Space Name
>>>>>>> ed7d523f
  Outdoors,                               !- Outside Boundary Condition
  ,                                       !- Outside Boundary Condition Object
  SunExposed,                             !- Sun Exposure
  WindExposed,                            !- Wind Exposure
  ,                                       !- View Factor to Ground
  ,                                       !- Number of Vertices
  4.572, 0, 2.4384,                       !- X,Y,Z Vertex 1 {m}
  4.572, 0, 0,                            !- X,Y,Z Vertex 2 {m}
  0, 0, 0,                                !- X,Y,Z Vertex 3 {m}
  0, 0, 2.4384;                           !- X,Y,Z Vertex 4 {m}

OS:Surface,
<<<<<<< HEAD
  {bb3b15fd-539f-4bce-9b2a-6daacfa3ab8e}, !- Handle
  Surface 4,                              !- Name
  Wall,                                   !- Surface Type
  ,                                       !- Construction Name
  {22ea9f1e-5756-43ea-94f4-e8f9a978b82f}, !- Space Name
  Adiabatic,                              !- Outside Boundary Condition
  ,                                       !- Outside Boundary Condition Object
=======
  {afe64857-2d0f-4290-9b67-26c4553504b0}, !- Handle
  Surface 4,                              !- Name
  Wall,                                   !- Surface Type
  ,                                       !- Construction Name
  {151eda93-8d86-40c7-a5fe-0eeefc257fe5}, !- Space Name
  Surface,                                !- Outside Boundary Condition
  {a98559f3-97c1-4732-8665-a120dae0eca6}, !- Outside Boundary Condition Object
>>>>>>> ed7d523f
  NoSun,                                  !- Sun Exposure
  NoWind,                                 !- Wind Exposure
  ,                                       !- View Factor to Ground
  ,                                       !- Number of Vertices
  4.572, -9.144, 2.4384,                  !- X,Y,Z Vertex 1 {m}
  4.572, -9.144, 0,                       !- X,Y,Z Vertex 2 {m}
  4.572, 0, 0,                            !- X,Y,Z Vertex 3 {m}
  4.572, 0, 2.4384;                       !- X,Y,Z Vertex 4 {m}

OS:Surface,
<<<<<<< HEAD
  {ac8a4691-a29b-43c6-8aca-06904857a6b9}, !- Handle
  Surface 5,                              !- Name
  Wall,                                   !- Surface Type
  ,                                       !- Construction Name
  {22ea9f1e-5756-43ea-94f4-e8f9a978b82f}, !- Space Name
=======
  {1edd848c-4f60-4b3b-baa7-f802453294eb}, !- Handle
  Surface 5,                              !- Name
  Wall,                                   !- Surface Type
  ,                                       !- Construction Name
  {151eda93-8d86-40c7-a5fe-0eeefc257fe5}, !- Space Name
>>>>>>> ed7d523f
  Outdoors,                               !- Outside Boundary Condition
  ,                                       !- Outside Boundary Condition Object
  SunExposed,                             !- Sun Exposure
  WindExposed,                            !- Wind Exposure
  ,                                       !- View Factor to Ground
  ,                                       !- Number of Vertices
  0, -9.144, 2.4384,                      !- X,Y,Z Vertex 1 {m}
  0, -9.144, 0,                           !- X,Y,Z Vertex 2 {m}
  4.572, -9.144, 0,                       !- X,Y,Z Vertex 3 {m}
  4.572, -9.144, 2.4384;                  !- X,Y,Z Vertex 4 {m}

OS:Surface,
<<<<<<< HEAD
  {c4614e9c-e86c-4260-b611-1283c1823437}, !- Handle
  Surface 6,                              !- Name
  RoofCeiling,                            !- Surface Type
  ,                                       !- Construction Name
  {22ea9f1e-5756-43ea-94f4-e8f9a978b82f}, !- Space Name
  Surface,                                !- Outside Boundary Condition
  {5b0f6ff6-fde1-4de4-b85a-f3ff9bd0e6d9}, !- Outside Boundary Condition Object
=======
  {6a94c964-45b0-442e-a2e1-f28c46c991f3}, !- Handle
  Surface 6,                              !- Name
  RoofCeiling,                            !- Surface Type
  ,                                       !- Construction Name
  {151eda93-8d86-40c7-a5fe-0eeefc257fe5}, !- Space Name
  Surface,                                !- Outside Boundary Condition
  {1bc34c44-3970-4c2e-9576-213f26982aab}, !- Outside Boundary Condition Object
>>>>>>> ed7d523f
  NoSun,                                  !- Sun Exposure
  NoWind,                                 !- Wind Exposure
  ,                                       !- View Factor to Ground
  ,                                       !- Number of Vertices
  4.572, -9.144, 2.4384,                  !- X,Y,Z Vertex 1 {m}
  4.572, 0, 2.4384,                       !- X,Y,Z Vertex 2 {m}
  0, 0, 2.4384,                           !- X,Y,Z Vertex 3 {m}
  0, -9.144, 2.4384;                      !- X,Y,Z Vertex 4 {m}

OS:SpaceType,
<<<<<<< HEAD
  {edce1660-5eb2-4c2c-b9ec-5c2a7be0aa10}, !- Handle
=======
  {2e6cfcb7-bca9-40c2-aaac-1fa8efd7c3f4}, !- Handle
>>>>>>> ed7d523f
  Space Type 1,                           !- Name
  ,                                       !- Default Construction Set Name
  ,                                       !- Default Schedule Set Name
  ,                                       !- Group Rendering Name
  ,                                       !- Design Specification Outdoor Air Object Name
  ,                                       !- Standards Template
  ,                                       !- Standards Building Type
  living;                                 !- Standards Space Type

OS:Space,
<<<<<<< HEAD
  {c31238f2-68e7-4293-9c43-6744cda7b92d}, !- Handle
  living space|story 2,                   !- Name
  {edce1660-5eb2-4c2c-b9ec-5c2a7be0aa10}, !- Space Type Name
=======
  {542591aa-5c3c-4693-8083-9df6d6a1ce15}, !- Handle
  living space|story 2,                   !- Name
  {2e6cfcb7-bca9-40c2-aaac-1fa8efd7c3f4}, !- Space Type Name
>>>>>>> ed7d523f
  ,                                       !- Default Construction Set Name
  ,                                       !- Default Schedule Set Name
  -0,                                     !- Direction of Relative North {deg}
  0,                                      !- X Origin {m}
  0,                                      !- Y Origin {m}
  2.4384,                                 !- Z Origin {m}
  ,                                       !- Building Story Name
<<<<<<< HEAD
  {28bfad95-5680-4aeb-9e13-c39519deb061}, !- Thermal Zone Name
  ,                                       !- Part of Total Floor Area
  ,                                       !- Design Specification Outdoor Air Object Name
  {b2c23f73-71ab-40d4-97b2-a58019447c24}; !- Building Unit Name

OS:Surface,
  {11e8a980-70cf-4e61-a28c-8b1b1eab4fe0}, !- Handle
  Surface 7,                              !- Name
  Wall,                                   !- Surface Type
  ,                                       !- Construction Name
  {c31238f2-68e7-4293-9c43-6744cda7b92d}, !- Space Name
  Outdoors,                               !- Outside Boundary Condition
  ,                                       !- Outside Boundary Condition Object
  SunExposed,                             !- Sun Exposure
  WindExposed,                            !- Wind Exposure
  ,                                       !- View Factor to Ground
  ,                                       !- Number of Vertices
  0, 0, 2.4384,                           !- X,Y,Z Vertex 1 {m}
  0, 0, 0,                                !- X,Y,Z Vertex 2 {m}
  0, -9.144, 0,                           !- X,Y,Z Vertex 3 {m}
  0, -9.144, 2.4384;                      !- X,Y,Z Vertex 4 {m}

OS:Surface,
  {73185c95-95ac-493c-8f28-5c103765e6b0}, !- Handle
  Surface 8,                              !- Name
  Wall,                                   !- Surface Type
  ,                                       !- Construction Name
  {c31238f2-68e7-4293-9c43-6744cda7b92d}, !- Space Name
  Outdoors,                               !- Outside Boundary Condition
  ,                                       !- Outside Boundary Condition Object
  SunExposed,                             !- Sun Exposure
  WindExposed,                            !- Wind Exposure
  ,                                       !- View Factor to Ground
  ,                                       !- Number of Vertices
  4.572, 0, 2.4384,                       !- X,Y,Z Vertex 1 {m}
  4.572, 0, 0,                            !- X,Y,Z Vertex 2 {m}
  0, 0, 0,                                !- X,Y,Z Vertex 3 {m}
  0, 0, 2.4384;                           !- X,Y,Z Vertex 4 {m}

OS:Surface,
  {2263d88c-7ad4-4889-8bcb-673163b8718f}, !- Handle
  Surface 9,                              !- Name
  Wall,                                   !- Surface Type
  ,                                       !- Construction Name
  {c31238f2-68e7-4293-9c43-6744cda7b92d}, !- Space Name
  Outdoors,                               !- Outside Boundary Condition
  ,                                       !- Outside Boundary Condition Object
  SunExposed,                             !- Sun Exposure
  WindExposed,                            !- Wind Exposure
  ,                                       !- View Factor to Ground
  ,                                       !- Number of Vertices
  0, -9.144, 2.4384,                      !- X,Y,Z Vertex 1 {m}
  0, -9.144, 0,                           !- X,Y,Z Vertex 2 {m}
  4.572, -9.144, 0,                       !- X,Y,Z Vertex 3 {m}
  4.572, -9.144, 2.4384;                  !- X,Y,Z Vertex 4 {m}

OS:Surface,
  {1467f3e4-f9fc-4d8e-8eac-ff9787215c1f}, !- Handle
  Surface 10,                             !- Name
  Wall,                                   !- Surface Type
  ,                                       !- Construction Name
  {c31238f2-68e7-4293-9c43-6744cda7b92d}, !- Space Name
  Adiabatic,                              !- Outside Boundary Condition
  ,                                       !- Outside Boundary Condition Object
  NoSun,                                  !- Sun Exposure
  NoWind,                                 !- Wind Exposure
  ,                                       !- View Factor to Ground
  ,                                       !- Number of Vertices
  4.572, -9.144, 2.4384,                  !- X,Y,Z Vertex 1 {m}
  4.572, -9.144, 0,                       !- X,Y,Z Vertex 2 {m}
  4.572, 0, 0,                            !- X,Y,Z Vertex 3 {m}
  4.572, 0, 2.4384;                       !- X,Y,Z Vertex 4 {m}

OS:Surface,
  {5b7524e9-ed28-47c8-92eb-3bced1435d1e}, !- Handle
  Surface 11,                             !- Name
  RoofCeiling,                            !- Surface Type
  ,                                       !- Construction Name
  {c31238f2-68e7-4293-9c43-6744cda7b92d}, !- Space Name
  Surface,                                !- Outside Boundary Condition
  {023b134a-d6d0-43d4-a8b5-3bbbae98a332}, !- Outside Boundary Condition Object
  NoSun,                                  !- Sun Exposure
  NoWind,                                 !- Wind Exposure
=======
  {3b87ddfb-1127-4a6c-8392-ea39c3b7abf8}, !- Thermal Zone Name
  ,                                       !- Part of Total Floor Area
  ,                                       !- Design Specification Outdoor Air Object Name
  {514e6902-904d-493c-9a61-a94aa3add5ac}; !- Building Unit Name

OS:Surface,
  {1e6846d9-f5cb-41c2-b875-47004479d6ac}, !- Handle
  Surface 7,                              !- Name
  Wall,                                   !- Surface Type
  ,                                       !- Construction Name
  {542591aa-5c3c-4693-8083-9df6d6a1ce15}, !- Space Name
  Outdoors,                               !- Outside Boundary Condition
  ,                                       !- Outside Boundary Condition Object
  SunExposed,                             !- Sun Exposure
  WindExposed,                            !- Wind Exposure
>>>>>>> ed7d523f
  ,                                       !- View Factor to Ground
  ,                                       !- Number of Vertices
  4.572, 0, 2.4384,                       !- X,Y,Z Vertex 1 {m}
  4.572, 0, 0,                            !- X,Y,Z Vertex 2 {m}
  0, 0, 0,                                !- X,Y,Z Vertex 3 {m}
  0, 0, 2.4384;                           !- X,Y,Z Vertex 4 {m}

OS:Surface,
<<<<<<< HEAD
  {5b0f6ff6-fde1-4de4-b85a-f3ff9bd0e6d9}, !- Handle
  Surface 12,                             !- Name
  Floor,                                  !- Surface Type
  ,                                       !- Construction Name
  {c31238f2-68e7-4293-9c43-6744cda7b92d}, !- Space Name
  Surface,                                !- Outside Boundary Condition
  {c4614e9c-e86c-4260-b611-1283c1823437}, !- Outside Boundary Condition Object
  NoSun,                                  !- Sun Exposure
  NoWind,                                 !- Wind Exposure
  ,                                       !- View Factor to Ground
  ,                                       !- Number of Vertices
  0, -9.144, 0,                           !- X,Y,Z Vertex 1 {m}
  0, 0, 0,                                !- X,Y,Z Vertex 2 {m}
  4.572, 0, 0,                            !- X,Y,Z Vertex 3 {m}
  4.572, -9.144, 0;                       !- X,Y,Z Vertex 4 {m}

OS:Surface,
  {a1ecc77a-4842-4c9b-b7af-57622532e22e}, !- Handle
  Surface 18,                             !- Name
  Floor,                                  !- Surface Type
  ,                                       !- Construction Name
  {bd5d0aea-a1ff-4304-a2e3-c38d64a40acc}, !- Space Name
  Foundation,                             !- Outside Boundary Condition
  ,                                       !- Outside Boundary Condition Object
  NoSun,                                  !- Sun Exposure
  NoWind,                                 !- Wind Exposure
  ,                                       !- View Factor to Ground
  ,                                       !- Number of Vertices
  0, -9.144, -0.9144,                     !- X,Y,Z Vertex 1 {m}
  0, 0, -0.9144,                          !- X,Y,Z Vertex 2 {m}
  4.572, 0, -0.9144,                      !- X,Y,Z Vertex 3 {m}
  4.572, -9.144, -0.9144;                 !- X,Y,Z Vertex 4 {m}

OS:Surface,
  {4f6bbac3-b092-4dc2-bd69-d28fc539a3ae}, !- Handle
  Surface 19,                             !- Name
  Wall,                                   !- Surface Type
  ,                                       !- Construction Name
  {bd5d0aea-a1ff-4304-a2e3-c38d64a40acc}, !- Space Name
  Foundation,                             !- Outside Boundary Condition
=======
  {e8c00579-9bea-4350-aeb0-c134e7a0386d}, !- Handle
  Surface 8,                              !- Name
  Wall,                                   !- Surface Type
  ,                                       !- Construction Name
  {542591aa-5c3c-4693-8083-9df6d6a1ce15}, !- Space Name
  Outdoors,                               !- Outside Boundary Condition
>>>>>>> ed7d523f
  ,                                       !- Outside Boundary Condition Object
  NoSun,                                  !- Sun Exposure
  NoWind,                                 !- Wind Exposure
  ,                                       !- View Factor to Ground
  ,                                       !- Number of Vertices
  0, 0, -1.11022302462516e-016,           !- X,Y,Z Vertex 1 {m}
  0, 0, -0.9144,                          !- X,Y,Z Vertex 2 {m}
  0, -9.144, -0.9144,                     !- X,Y,Z Vertex 3 {m}
  0, -9.144, -1.11022302462516e-016;      !- X,Y,Z Vertex 4 {m}

OS:Surface,
<<<<<<< HEAD
  {5cc37dea-185b-4d68-adc6-01c6c7c9b419}, !- Handle
  Surface 20,                             !- Name
  Wall,                                   !- Surface Type
  ,                                       !- Construction Name
  {bd5d0aea-a1ff-4304-a2e3-c38d64a40acc}, !- Space Name
  Foundation,                             !- Outside Boundary Condition
=======
  {1bc34c44-3970-4c2e-9576-213f26982aab}, !- Handle
  Surface 9,                              !- Name
  Floor,                                  !- Surface Type
  ,                                       !- Construction Name
  {542591aa-5c3c-4693-8083-9df6d6a1ce15}, !- Space Name
  Surface,                                !- Outside Boundary Condition
  {6a94c964-45b0-442e-a2e1-f28c46c991f3}, !- Outside Boundary Condition Object
  NoSun,                                  !- Sun Exposure
  NoWind,                                 !- Wind Exposure
  ,                                       !- View Factor to Ground
  ,                                       !- Number of Vertices
  0, -9.144, 0,                           !- X,Y,Z Vertex 1 {m}
  0, 0, 0,                                !- X,Y,Z Vertex 2 {m}
  4.572, 0, 0,                            !- X,Y,Z Vertex 3 {m}
  4.572, -9.144, 0;                       !- X,Y,Z Vertex 4 {m}

OS:Surface,
  {b6bcfe1a-1ba2-45ca-bdf6-2d353c2f60bb}, !- Handle
  Surface 10,                             !- Name
  Wall,                                   !- Surface Type
  ,                                       !- Construction Name
  {542591aa-5c3c-4693-8083-9df6d6a1ce15}, !- Space Name
  Outdoors,                               !- Outside Boundary Condition
>>>>>>> ed7d523f
  ,                                       !- Outside Boundary Condition Object
  NoSun,                                  !- Sun Exposure
  NoWind,                                 !- Wind Exposure
  ,                                       !- View Factor to Ground
  ,                                       !- Number of Vertices
<<<<<<< HEAD
  4.572, 0, -1.11022302462516e-016,       !- X,Y,Z Vertex 1 {m}
  4.572, 0, -0.9144,                      !- X,Y,Z Vertex 2 {m}
  0, 0, -0.9144,                          !- X,Y,Z Vertex 3 {m}
  0, 0, -1.11022302462516e-016;           !- X,Y,Z Vertex 4 {m}

OS:Surface,
  {dc3df833-247a-40ca-bc0c-d899cd2b60a0}, !- Handle
  Surface 21,                             !- Name
  Wall,                                   !- Surface Type
  ,                                       !- Construction Name
  {bd5d0aea-a1ff-4304-a2e3-c38d64a40acc}, !- Space Name
  Adiabatic,                              !- Outside Boundary Condition
  ,                                       !- Outside Boundary Condition Object
=======
  0, -9.144, 2.4384,                      !- X,Y,Z Vertex 1 {m}
  0, -9.144, 0,                           !- X,Y,Z Vertex 2 {m}
  4.572, -9.144, 0,                       !- X,Y,Z Vertex 3 {m}
  4.572, -9.144, 2.4384;                  !- X,Y,Z Vertex 4 {m}

OS:Surface,
  {ba089131-941f-4884-8cc9-6d7b9b76f0c0}, !- Handle
  Surface 11,                             !- Name
  RoofCeiling,                            !- Surface Type
  ,                                       !- Construction Name
  {542591aa-5c3c-4693-8083-9df6d6a1ce15}, !- Space Name
  Surface,                                !- Outside Boundary Condition
  {d8dc7cfc-58a0-46bc-bb4d-96cafbc7ff00}, !- Outside Boundary Condition Object
>>>>>>> ed7d523f
  NoSun,                                  !- Sun Exposure
  NoWind,                                 !- Wind Exposure
  ,                                       !- View Factor to Ground
  ,                                       !- Number of Vertices
<<<<<<< HEAD
  4.572, -9.144, -1.11022302462516e-016,  !- X,Y,Z Vertex 1 {m}
  4.572, -9.144, -0.9144,                 !- X,Y,Z Vertex 2 {m}
  4.572, 0, -0.9144,                      !- X,Y,Z Vertex 3 {m}
  4.572, 0, -1.11022302462516e-016;       !- X,Y,Z Vertex 4 {m}

OS:Surface,
  {881116c0-f9d5-4b5e-9eca-a963dd3af3fa}, !- Handle
  Surface 22,                             !- Name
  Wall,                                   !- Surface Type
  ,                                       !- Construction Name
  {bd5d0aea-a1ff-4304-a2e3-c38d64a40acc}, !- Space Name
  Foundation,                             !- Outside Boundary Condition
  ,                                       !- Outside Boundary Condition Object
=======
  4.572, -9.144, 2.4384,                  !- X,Y,Z Vertex 1 {m}
  4.572, 0, 2.4384,                       !- X,Y,Z Vertex 2 {m}
  0, 0, 2.4384,                           !- X,Y,Z Vertex 3 {m}
  0, -9.144, 2.4384;                      !- X,Y,Z Vertex 4 {m}

OS:Surface,
  {f0c43a5a-331e-44c8-b775-72fcf505d61d}, !- Handle
  Surface 12,                             !- Name
  Wall,                                   !- Surface Type
  ,                                       !- Construction Name
  {542591aa-5c3c-4693-8083-9df6d6a1ce15}, !- Space Name
  Surface,                                !- Outside Boundary Condition
  {8ba5d38d-42e7-483a-b512-7085683ab1e7}, !- Outside Boundary Condition Object
>>>>>>> ed7d523f
  NoSun,                                  !- Sun Exposure
  NoWind,                                 !- Wind Exposure
  ,                                       !- View Factor to Ground
  ,                                       !- Number of Vertices
<<<<<<< HEAD
  0, -9.144, -1.11022302462516e-016,      !- X,Y,Z Vertex 1 {m}
  0, -9.144, -0.9144,                     !- X,Y,Z Vertex 2 {m}
  4.572, -9.144, -0.9144,                 !- X,Y,Z Vertex 3 {m}
  4.572, -9.144, -1.11022302462516e-016;  !- X,Y,Z Vertex 4 {m}

OS:Surface,
  {e4efe368-e189-4a9e-a0c1-48d85a97dee4}, !- Handle
  Surface 23,                             !- Name
  RoofCeiling,                            !- Surface Type
  ,                                       !- Construction Name
  {bd5d0aea-a1ff-4304-a2e3-c38d64a40acc}, !- Space Name
  Surface,                                !- Outside Boundary Condition
  {221ee102-fb6a-444a-8954-3fef79e5ba8c}, !- Outside Boundary Condition Object
  NoSun,                                  !- Sun Exposure
  NoWind,                                 !- Wind Exposure
  ,                                       !- View Factor to Ground
  ,                                       !- Number of Vertices
  4.572, -9.144, -1.11022302462516e-016,  !- X,Y,Z Vertex 1 {m}
  4.572, 0, -1.11022302462516e-016,       !- X,Y,Z Vertex 2 {m}
  0, 0, -1.11022302462516e-016,           !- X,Y,Z Vertex 3 {m}
  0, -9.144, -1.11022302462516e-016;      !- X,Y,Z Vertex 4 {m}

OS:Space,
  {bd5d0aea-a1ff-4304-a2e3-c38d64a40acc}, !- Handle
  crawl space,                            !- Name
  {c511c53b-c82c-4f45-a690-05179cb2732a}, !- Space Type Name
  ,                                       !- Default Construction Set Name
  ,                                       !- Default Schedule Set Name
  ,                                       !- Direction of Relative North {deg}
  ,                                       !- X Origin {m}
  ,                                       !- Y Origin {m}
  ,                                       !- Z Origin {m}
  ,                                       !- Building Story Name
  {1c6a8c09-ebdc-40a6-b07f-97b89df7887b}; !- Thermal Zone Name

OS:ThermalZone,
  {1c6a8c09-ebdc-40a6-b07f-97b89df7887b}, !- Handle
  crawl zone,                             !- Name
=======
  4.572, -9.144, 2.4384,                  !- X,Y,Z Vertex 1 {m}
  4.572, -9.144, 0,                       !- X,Y,Z Vertex 2 {m}
  4.572, 0, 0,                            !- X,Y,Z Vertex 3 {m}
  4.572, 0, 2.4384;                       !- X,Y,Z Vertex 4 {m}

OS:ThermalZone,
  {f62d9614-ca1b-4955-837d-9fddec1cb3df}, !- Handle
  living zone|unit 2,                     !- Name
>>>>>>> ed7d523f
  ,                                       !- Multiplier
  ,                                       !- Ceiling Height {m}
  ,                                       !- Volume {m3}
  ,                                       !- Floor Area {m2}
  ,                                       !- Zone Inside Convection Algorithm
  ,                                       !- Zone Outside Convection Algorithm
  ,                                       !- Zone Conditioning Equipment List Name
<<<<<<< HEAD
  {376edb2a-d285-457d-a330-19681344ba4a}, !- Zone Air Inlet Port List
  {e52f6735-4cf4-4c88-933e-29b0c2afa3b3}, !- Zone Air Exhaust Port List
  {21f715b4-0a06-418a-b94f-8bc47cdf9c41}, !- Zone Air Node Name
  {dd102864-6bb3-453b-ba38-8c3e7aadc354}, !- Zone Return Air Port List
=======
  {856bcd2e-e787-4f98-9661-ed3567ab2459}, !- Zone Air Inlet Port List
  {d8e332d8-58e7-4a05-a91f-c4b13d539cc0}, !- Zone Air Exhaust Port List
  {e7e51377-5ac4-45ab-b0f6-b4168aff1001}, !- Zone Air Node Name
  {c7a151b3-68b1-41b8-9a2f-5ec60745d29c}, !- Zone Return Air Port List
>>>>>>> ed7d523f
  ,                                       !- Primary Daylighting Control Name
  ,                                       !- Fraction of Zone Controlled by Primary Daylighting Control
  ,                                       !- Secondary Daylighting Control Name
  ,                                       !- Fraction of Zone Controlled by Secondary Daylighting Control
  ,                                       !- Illuminance Map Name
  ,                                       !- Group Rendering Name
  ,                                       !- Thermostat Name
  No;                                     !- Use Ideal Air Loads

OS:Node,
<<<<<<< HEAD
  {faab27fe-8ac4-4618-b75f-cd7c1fa77f99}, !- Handle
  Node 2,                                 !- Name
  {21f715b4-0a06-418a-b94f-8bc47cdf9c41}, !- Inlet Port
  ;                                       !- Outlet Port

OS:Connection,
  {21f715b4-0a06-418a-b94f-8bc47cdf9c41}, !- Handle
  {07189de0-36de-4265-9f5e-95bfc43e17e0}, !- Name
  {1c6a8c09-ebdc-40a6-b07f-97b89df7887b}, !- Source Object
  11,                                     !- Outlet Port
  {faab27fe-8ac4-4618-b75f-cd7c1fa77f99}, !- Target Object
  2;                                      !- Inlet Port

OS:PortList,
  {376edb2a-d285-457d-a330-19681344ba4a}, !- Handle
  {b6f91941-da13-4dce-b862-859b1d9b3f1c}, !- Name
  {1c6a8c09-ebdc-40a6-b07f-97b89df7887b}; !- HVAC Component

OS:PortList,
  {e52f6735-4cf4-4c88-933e-29b0c2afa3b3}, !- Handle
  {e6f0ec0a-8570-4058-b729-4429e6575524}, !- Name
  {1c6a8c09-ebdc-40a6-b07f-97b89df7887b}; !- HVAC Component

OS:PortList,
  {dd102864-6bb3-453b-ba38-8c3e7aadc354}, !- Handle
  {7f70a965-81ec-447c-b994-ffd91a28e9cb}, !- Name
  {1c6a8c09-ebdc-40a6-b07f-97b89df7887b}; !- HVAC Component

OS:Sizing:Zone,
  {856d7a49-1740-4df4-b280-6f99f9b5ca57}, !- Handle
  {1c6a8c09-ebdc-40a6-b07f-97b89df7887b}, !- Zone or ZoneList Name
=======
  {7704a4a5-c203-4eb4-bd1f-fdbf1396d360}, !- Handle
  Node 2,                                 !- Name
  {e7e51377-5ac4-45ab-b0f6-b4168aff1001}, !- Inlet Port
  ;                                       !- Outlet Port

OS:Connection,
  {e7e51377-5ac4-45ab-b0f6-b4168aff1001}, !- Handle
  {dcb38ad0-625d-4c99-922b-34232c824054}, !- Name
  {f62d9614-ca1b-4955-837d-9fddec1cb3df}, !- Source Object
  11,                                     !- Outlet Port
  {7704a4a5-c203-4eb4-bd1f-fdbf1396d360}, !- Target Object
  2;                                      !- Inlet Port

OS:PortList,
  {856bcd2e-e787-4f98-9661-ed3567ab2459}, !- Handle
  {86bc35a7-f682-4c2a-b5f7-4e6d600fc1f8}, !- Name
  {f62d9614-ca1b-4955-837d-9fddec1cb3df}; !- HVAC Component

OS:PortList,
  {d8e332d8-58e7-4a05-a91f-c4b13d539cc0}, !- Handle
  {2438af0b-73de-436e-9143-c0ff5b9ac779}, !- Name
  {f62d9614-ca1b-4955-837d-9fddec1cb3df}; !- HVAC Component

OS:PortList,
  {c7a151b3-68b1-41b8-9a2f-5ec60745d29c}, !- Handle
  {33a53445-6064-421b-b30a-7f5ad888d869}, !- Name
  {f62d9614-ca1b-4955-837d-9fddec1cb3df}; !- HVAC Component

OS:Sizing:Zone,
  {b5b68468-fb6e-4cca-911b-cbf5ae6ea8dc}, !- Handle
  {f62d9614-ca1b-4955-837d-9fddec1cb3df}, !- Zone or ZoneList Name
>>>>>>> ed7d523f
  SupplyAirTemperature,                   !- Zone Cooling Design Supply Air Temperature Input Method
  14,                                     !- Zone Cooling Design Supply Air Temperature {C}
  11.11,                                  !- Zone Cooling Design Supply Air Temperature Difference {deltaC}
  SupplyAirTemperature,                   !- Zone Heating Design Supply Air Temperature Input Method
  40,                                     !- Zone Heating Design Supply Air Temperature {C}
  11.11,                                  !- Zone Heating Design Supply Air Temperature Difference {deltaC}
  0.0085,                                 !- Zone Cooling Design Supply Air Humidity Ratio {kg-H2O/kg-air}
  0.008,                                  !- Zone Heating Design Supply Air Humidity Ratio {kg-H2O/kg-air}
  ,                                       !- Zone Heating Sizing Factor
  ,                                       !- Zone Cooling Sizing Factor
  DesignDay,                              !- Cooling Design Air Flow Method
  ,                                       !- Cooling Design Air Flow Rate {m3/s}
  ,                                       !- Cooling Minimum Air Flow per Zone Floor Area {m3/s-m2}
  ,                                       !- Cooling Minimum Air Flow {m3/s}
  ,                                       !- Cooling Minimum Air Flow Fraction
  DesignDay,                              !- Heating Design Air Flow Method
  ,                                       !- Heating Design Air Flow Rate {m3/s}
  ,                                       !- Heating Maximum Air Flow per Zone Floor Area {m3/s-m2}
  ,                                       !- Heating Maximum Air Flow {m3/s}
  ,                                       !- Heating Maximum Air Flow Fraction
  ,                                       !- Design Zone Air Distribution Effectiveness in Cooling Mode
  ,                                       !- Design Zone Air Distribution Effectiveness in Heating Mode
  No,                                     !- Account for Dedicated Outdoor Air System
  NeutralSupplyAir,                       !- Dedicated Outdoor Air System Control Strategy
  autosize,                               !- Dedicated Outdoor Air Low Setpoint Temperature for Design {C}
  autosize;                               !- Dedicated Outdoor Air High Setpoint Temperature for Design {C}

OS:ZoneHVAC:EquipmentList,
<<<<<<< HEAD
  {ec5c4e00-50a7-4314-8f53-45679fbc7e85}, !- Handle
  Zone HVAC Equipment List 2,             !- Name
  {1c6a8c09-ebdc-40a6-b07f-97b89df7887b}; !- Thermal Zone

OS:SpaceType,
  {c511c53b-c82c-4f45-a690-05179cb2732a}, !- Handle
  Space Type 2,                           !- Name
  ,                                       !- Default Construction Set Name
  ,                                       !- Default Schedule Set Name
  ,                                       !- Group Rendering Name
  ,                                       !- Design Specification Outdoor Air Object Name
  ,                                       !- Standards Template
  ,                                       !- Standards Building Type
  crawlspace;                             !- Standards Space Type

OS:Surface,
  {023b134a-d6d0-43d4-a8b5-3bbbae98a332}, !- Handle
  Surface 13,                             !- Name
  Floor,                                  !- Surface Type
  ,                                       !- Construction Name
  {6e96bc87-19e2-4a3d-9328-cc4f89f68ff7}, !- Space Name
  Surface,                                !- Outside Boundary Condition
  {5b7524e9-ed28-47c8-92eb-3bced1435d1e}, !- Outside Boundary Condition Object
=======
  {ad9aa920-b19d-454a-83cb-92a1ad28eabe}, !- Handle
  Zone HVAC Equipment List 2,             !- Name
  {f62d9614-ca1b-4955-837d-9fddec1cb3df}; !- Thermal Zone

OS:Space,
  {35ef9c86-80ca-4e1c-b52e-cc845dcd2620}, !- Handle
  living space|unit 2|story 1,            !- Name
  {2e6cfcb7-bca9-40c2-aaac-1fa8efd7c3f4}, !- Space Type Name
  ,                                       !- Default Construction Set Name
  ,                                       !- Default Schedule Set Name
  -0,                                     !- Direction of Relative North {deg}
  0,                                      !- X Origin {m}
  0,                                      !- Y Origin {m}
  0,                                      !- Z Origin {m}
  ,                                       !- Building Story Name
  {f62d9614-ca1b-4955-837d-9fddec1cb3df}, !- Thermal Zone Name
  ,                                       !- Part of Total Floor Area
  ,                                       !- Design Specification Outdoor Air Object Name
  {65420269-5b33-426b-b8df-82e54001b3e2}; !- Building Unit Name

OS:Surface,
  {aa62b9d7-2404-4aa5-b421-82fa6467cacd}, !- Handle
  Surface 18,                             !- Name
  Wall,                                   !- Surface Type
  ,                                       !- Construction Name
  {35ef9c86-80ca-4e1c-b52e-cc845dcd2620}, !- Space Name
  Outdoors,                               !- Outside Boundary Condition
  ,                                       !- Outside Boundary Condition Object
  SunExposed,                             !- Sun Exposure
  WindExposed,                            !- Wind Exposure
  ,                                       !- View Factor to Ground
  ,                                       !- Number of Vertices
  9.144, 0, 2.4384,                       !- X,Y,Z Vertex 1 {m}
  9.144, 0, 0,                            !- X,Y,Z Vertex 2 {m}
  4.572, 0, 0,                            !- X,Y,Z Vertex 3 {m}
  4.572, 0, 2.4384;                       !- X,Y,Z Vertex 4 {m}

OS:Surface,
  {a98559f3-97c1-4732-8665-a120dae0eca6}, !- Handle
  Surface 19,                             !- Name
  Wall,                                   !- Surface Type
  ,                                       !- Construction Name
  {35ef9c86-80ca-4e1c-b52e-cc845dcd2620}, !- Space Name
  Surface,                                !- Outside Boundary Condition
  {afe64857-2d0f-4290-9b67-26c4553504b0}, !- Outside Boundary Condition Object
  NoSun,                                  !- Sun Exposure
  NoWind,                                 !- Wind Exposure
  ,                                       !- View Factor to Ground
  ,                                       !- Number of Vertices
  4.572, 0, 2.4384,                       !- X,Y,Z Vertex 1 {m}
  4.572, 0, 0,                            !- X,Y,Z Vertex 2 {m}
  4.572, -9.144, 0,                       !- X,Y,Z Vertex 3 {m}
  4.572, -9.144, 2.4384;                  !- X,Y,Z Vertex 4 {m}

OS:Surface,
  {555250bd-91cd-47e1-acaa-81f95fea09f3}, !- Handle
  Surface 20,                             !- Name
  Floor,                                  !- Surface Type
  ,                                       !- Construction Name
  {35ef9c86-80ca-4e1c-b52e-cc845dcd2620}, !- Space Name
  Surface,                                !- Outside Boundary Condition
  {708f7bd4-93cf-483f-a525-c7d0e57cf000}, !- Outside Boundary Condition Object
>>>>>>> ed7d523f
  NoSun,                                  !- Sun Exposure
  NoWind,                                 !- Wind Exposure
  ,                                       !- View Factor to Ground
  ,                                       !- Number of Vertices
<<<<<<< HEAD
  0, -9.144, 4.8768,                      !- X,Y,Z Vertex 1 {m}
  0, 0, 4.8768,                           !- X,Y,Z Vertex 2 {m}
  4.572, 0, 4.8768,                       !- X,Y,Z Vertex 3 {m}
  4.572, -9.144, 4.8768;                  !- X,Y,Z Vertex 4 {m}

OS:Surface,
  {5dda4d05-5a23-4be3-92f0-5f56b596ee00}, !- Handle
  Surface 14,                             !- Name
  RoofCeiling,                            !- Surface Type
  ,                                       !- Construction Name
  {6e96bc87-19e2-4a3d-9328-cc4f89f68ff7}, !- Space Name
=======
  4.572, -9.144, 0,                       !- X,Y,Z Vertex 1 {m}
  4.572, 0, 0,                            !- X,Y,Z Vertex 2 {m}
  9.144, 0, 0,                            !- X,Y,Z Vertex 3 {m}
  9.144, -9.144, 0;                       !- X,Y,Z Vertex 4 {m}

OS:Surface,
  {31e4e628-152b-4621-afd8-f089c670000e}, !- Handle
  Surface 21,                             !- Name
  Wall,                                   !- Surface Type
  ,                                       !- Construction Name
  {35ef9c86-80ca-4e1c-b52e-cc845dcd2620}, !- Space Name
>>>>>>> ed7d523f
  Outdoors,                               !- Outside Boundary Condition
  ,                                       !- Outside Boundary Condition Object
  SunExposed,                             !- Sun Exposure
  WindExposed,                            !- Wind Exposure
  ,                                       !- View Factor to Ground
  ,                                       !- Number of Vertices
<<<<<<< HEAD
  0, -4.572, 7.1628,                      !- X,Y,Z Vertex 1 {m}
  4.572, -4.572, 7.1628,                  !- X,Y,Z Vertex 2 {m}
  4.572, 0, 4.8768,                       !- X,Y,Z Vertex 3 {m}
  0, 0, 4.8768;                           !- X,Y,Z Vertex 4 {m}

OS:Surface,
  {2a559cf1-4441-44fa-b201-66988a44be38}, !- Handle
  Surface 15,                             !- Name
  RoofCeiling,                            !- Surface Type
  ,                                       !- Construction Name
  {6e96bc87-19e2-4a3d-9328-cc4f89f68ff7}, !- Space Name
  Outdoors,                               !- Outside Boundary Condition
  ,                                       !- Outside Boundary Condition Object
  SunExposed,                             !- Sun Exposure
  WindExposed,                            !- Wind Exposure
  ,                                       !- View Factor to Ground
  ,                                       !- Number of Vertices
  4.572, -4.572, 7.1628,                  !- X,Y,Z Vertex 1 {m}
  0, -4.572, 7.1628,                      !- X,Y,Z Vertex 2 {m}
  0, -9.144, 4.8768,                      !- X,Y,Z Vertex 3 {m}
  4.572, -9.144, 4.8768;                  !- X,Y,Z Vertex 4 {m}

OS:Surface,
  {6d8548a9-9d48-44b2-a748-1258ff26f852}, !- Handle
  Surface 16,                             !- Name
  Wall,                                   !- Surface Type
  ,                                       !- Construction Name
  {6e96bc87-19e2-4a3d-9328-cc4f89f68ff7}, !- Space Name
  Outdoors,                               !- Outside Boundary Condition
  ,                                       !- Outside Boundary Condition Object
  SunExposed,                             !- Sun Exposure
  WindExposed,                            !- Wind Exposure
  ,                                       !- View Factor to Ground
  ,                                       !- Number of Vertices
  0, -4.572, 7.1628,                      !- X,Y,Z Vertex 1 {m}
  0, 0, 4.8768,                           !- X,Y,Z Vertex 2 {m}
  0, -9.144, 4.8768;                      !- X,Y,Z Vertex 3 {m}

OS:Surface,
  {042272c4-a76c-4fe6-8520-20b63e62c15b}, !- Handle
  Surface 17,                             !- Name
  Wall,                                   !- Surface Type
  ,                                       !- Construction Name
  {6e96bc87-19e2-4a3d-9328-cc4f89f68ff7}, !- Space Name
  Adiabatic,                              !- Outside Boundary Condition
  ,                                       !- Outside Boundary Condition Object
=======
  4.572, -9.144, 2.4384,                  !- X,Y,Z Vertex 1 {m}
  4.572, -9.144, 0,                       !- X,Y,Z Vertex 2 {m}
  9.144, -9.144, 0,                       !- X,Y,Z Vertex 3 {m}
  9.144, -9.144, 2.4384;                  !- X,Y,Z Vertex 4 {m}

OS:Surface,
  {c2d80d36-86b5-4264-8233-493cad7857a6}, !- Handle
  Surface 22,                             !- Name
  RoofCeiling,                            !- Surface Type
  ,                                       !- Construction Name
  {35ef9c86-80ca-4e1c-b52e-cc845dcd2620}, !- Space Name
  Surface,                                !- Outside Boundary Condition
  {02197a46-0177-4f06-a23b-effe027eaf53}, !- Outside Boundary Condition Object
  NoSun,                                  !- Sun Exposure
  NoWind,                                 !- Wind Exposure
  ,                                       !- View Factor to Ground
  ,                                       !- Number of Vertices
  9.144, -9.144, 2.4384,                  !- X,Y,Z Vertex 1 {m}
  9.144, 0, 2.4384,                       !- X,Y,Z Vertex 2 {m}
  4.572, 0, 2.4384,                       !- X,Y,Z Vertex 3 {m}
  4.572, -9.144, 2.4384;                  !- X,Y,Z Vertex 4 {m}

OS:Surface,
  {dd29eff3-9639-4ca4-be50-5b1a1da513a7}, !- Handle
  Surface 23,                             !- Name
  Wall,                                   !- Surface Type
  ,                                       !- Construction Name
  {35ef9c86-80ca-4e1c-b52e-cc845dcd2620}, !- Space Name
  Surface,                                !- Outside Boundary Condition
  {d9bb37cd-5cdf-4b8b-b9b3-69823c7b66d3}, !- Outside Boundary Condition Object
  NoSun,                                  !- Sun Exposure
  NoWind,                                 !- Wind Exposure
  ,                                       !- View Factor to Ground
  ,                                       !- Number of Vertices
  9.144, -9.144, 2.4384,                  !- X,Y,Z Vertex 1 {m}
  9.144, -9.144, 0,                       !- X,Y,Z Vertex 2 {m}
  9.144, 0, 0,                            !- X,Y,Z Vertex 3 {m}
  9.144, 0, 2.4384;                       !- X,Y,Z Vertex 4 {m}

OS:Space,
  {600c584c-a25f-4920-a0fc-93f092774477}, !- Handle
  living space|unit 2|story 2,            !- Name
  {2e6cfcb7-bca9-40c2-aaac-1fa8efd7c3f4}, !- Space Type Name
  ,                                       !- Default Construction Set Name
  ,                                       !- Default Schedule Set Name
  -0,                                     !- Direction of Relative North {deg}
  0,                                      !- X Origin {m}
  0,                                      !- Y Origin {m}
  0,                                      !- Z Origin {m}
  ,                                       !- Building Story Name
  {f62d9614-ca1b-4955-837d-9fddec1cb3df}, !- Thermal Zone Name
  ,                                       !- Part of Total Floor Area
  ,                                       !- Design Specification Outdoor Air Object Name
  {65420269-5b33-426b-b8df-82e54001b3e2}; !- Building Unit Name

OS:Surface,
  {8ba5d38d-42e7-483a-b512-7085683ab1e7}, !- Handle
  Surface 24,                             !- Name
  Wall,                                   !- Surface Type
  ,                                       !- Construction Name
  {600c584c-a25f-4920-a0fc-93f092774477}, !- Space Name
  Surface,                                !- Outside Boundary Condition
  {f0c43a5a-331e-44c8-b775-72fcf505d61d}, !- Outside Boundary Condition Object
>>>>>>> ed7d523f
  NoSun,                                  !- Sun Exposure
  NoWind,                                 !- Wind Exposure
  ,                                       !- View Factor to Ground
  ,                                       !- Number of Vertices
<<<<<<< HEAD
  4.572, -4.572, 7.1628,                  !- X,Y,Z Vertex 1 {m}
  4.572, -9.144, 4.8768,                  !- X,Y,Z Vertex 2 {m}
  4.572, 0, 4.8768;                       !- X,Y,Z Vertex 3 {m}

OS:Space,
  {6e96bc87-19e2-4a3d-9328-cc4f89f68ff7}, !- Handle
  unfinished attic space,                 !- Name
  {7ed22cab-9d1a-4d78-bc41-40f74d111f62}, !- Space Type Name
  ,                                       !- Default Construction Set Name
  ,                                       !- Default Schedule Set Name
  ,                                       !- Direction of Relative North {deg}
  ,                                       !- X Origin {m}
  ,                                       !- Y Origin {m}
  ,                                       !- Z Origin {m}
  ,                                       !- Building Story Name
  {bd02c51d-d010-420c-8498-334da91f9cd3}; !- Thermal Zone Name

OS:ThermalZone,
  {bd02c51d-d010-420c-8498-334da91f9cd3}, !- Handle
  unfinished attic zone,                  !- Name
=======
  4.572, 0, 4.8768,                       !- X,Y,Z Vertex 1 {m}
  4.572, 0, 2.4384,                       !- X,Y,Z Vertex 2 {m}
  4.572, -9.144, 2.4384,                  !- X,Y,Z Vertex 3 {m}
  4.572, -9.144, 4.8768;                  !- X,Y,Z Vertex 4 {m}

OS:Surface,
  {6d6ad6fd-9f70-41de-a19c-df766347d296}, !- Handle
  Surface 25,                             !- Name
  Wall,                                   !- Surface Type
  ,                                       !- Construction Name
  {600c584c-a25f-4920-a0fc-93f092774477}, !- Space Name
  Outdoors,                               !- Outside Boundary Condition
  ,                                       !- Outside Boundary Condition Object
  SunExposed,                             !- Sun Exposure
  WindExposed,                            !- Wind Exposure
  ,                                       !- View Factor to Ground
  ,                                       !- Number of Vertices
  9.144, 0, 4.8768,                       !- X,Y,Z Vertex 1 {m}
  9.144, 0, 2.4384,                       !- X,Y,Z Vertex 2 {m}
  4.572, 0, 2.4384,                       !- X,Y,Z Vertex 3 {m}
  4.572, 0, 4.8768;                       !- X,Y,Z Vertex 4 {m}

OS:Surface,
  {02197a46-0177-4f06-a23b-effe027eaf53}, !- Handle
  Surface 26,                             !- Name
  Floor,                                  !- Surface Type
  ,                                       !- Construction Name
  {600c584c-a25f-4920-a0fc-93f092774477}, !- Space Name
  Surface,                                !- Outside Boundary Condition
  {c2d80d36-86b5-4264-8233-493cad7857a6}, !- Outside Boundary Condition Object
  NoSun,                                  !- Sun Exposure
  NoWind,                                 !- Wind Exposure
  ,                                       !- View Factor to Ground
  ,                                       !- Number of Vertices
  4.572, -9.144, 2.4384,                  !- X,Y,Z Vertex 1 {m}
  4.572, 0, 2.4384,                       !- X,Y,Z Vertex 2 {m}
  9.144, 0, 2.4384,                       !- X,Y,Z Vertex 3 {m}
  9.144, -9.144, 2.4384;                  !- X,Y,Z Vertex 4 {m}

OS:Surface,
  {1e11ea65-6313-47cd-acdb-e3d5ce373797}, !- Handle
  Surface 27,                             !- Name
  Wall,                                   !- Surface Type
  ,                                       !- Construction Name
  {600c584c-a25f-4920-a0fc-93f092774477}, !- Space Name
  Outdoors,                               !- Outside Boundary Condition
  ,                                       !- Outside Boundary Condition Object
  SunExposed,                             !- Sun Exposure
  WindExposed,                            !- Wind Exposure
  ,                                       !- View Factor to Ground
  ,                                       !- Number of Vertices
  4.572, -9.144, 4.8768,                  !- X,Y,Z Vertex 1 {m}
  4.572, -9.144, 2.4384,                  !- X,Y,Z Vertex 2 {m}
  9.144, -9.144, 2.4384,                  !- X,Y,Z Vertex 3 {m}
  9.144, -9.144, 4.8768;                  !- X,Y,Z Vertex 4 {m}

OS:Surface,
  {8fb1d38d-c48c-45d5-87de-0a80cc084db7}, !- Handle
  Surface 28,                             !- Name
  RoofCeiling,                            !- Surface Type
  ,                                       !- Construction Name
  {600c584c-a25f-4920-a0fc-93f092774477}, !- Space Name
  Surface,                                !- Outside Boundary Condition
  {43c43761-f410-4262-b432-c894b7e227d9}, !- Outside Boundary Condition Object
  NoSun,                                  !- Sun Exposure
  NoWind,                                 !- Wind Exposure
  ,                                       !- View Factor to Ground
  ,                                       !- Number of Vertices
  9.144, -9.144, 4.8768,                  !- X,Y,Z Vertex 1 {m}
  9.144, 0, 4.8768,                       !- X,Y,Z Vertex 2 {m}
  4.572, 0, 4.8768,                       !- X,Y,Z Vertex 3 {m}
  4.572, -9.144, 4.8768;                  !- X,Y,Z Vertex 4 {m}

OS:Surface,
  {65b23c94-4964-470c-8e60-f31c90b441cb}, !- Handle
  Surface 29,                             !- Name
  Wall,                                   !- Surface Type
  ,                                       !- Construction Name
  {600c584c-a25f-4920-a0fc-93f092774477}, !- Space Name
  Surface,                                !- Outside Boundary Condition
  {efb71073-0316-4096-a2aa-6c7e0fce522e}, !- Outside Boundary Condition Object
  NoSun,                                  !- Sun Exposure
  NoWind,                                 !- Wind Exposure
  ,                                       !- View Factor to Ground
  ,                                       !- Number of Vertices
  9.144, -9.144, 4.8768,                  !- X,Y,Z Vertex 1 {m}
  9.144, -9.144, 2.4384,                  !- X,Y,Z Vertex 2 {m}
  9.144, 0, 2.4384,                       !- X,Y,Z Vertex 3 {m}
  9.144, 0, 4.8768;                       !- X,Y,Z Vertex 4 {m}

OS:ThermalZone,
  {6ee87ff3-b90e-454a-9576-190f698b1989}, !- Handle
  living zone|unit 3,                     !- Name
>>>>>>> ed7d523f
  ,                                       !- Multiplier
  ,                                       !- Ceiling Height {m}
  ,                                       !- Volume {m3}
  ,                                       !- Floor Area {m2}
  ,                                       !- Zone Inside Convection Algorithm
  ,                                       !- Zone Outside Convection Algorithm
  ,                                       !- Zone Conditioning Equipment List Name
<<<<<<< HEAD
  {d165c153-859e-48df-a83c-e680d16e3eba}, !- Zone Air Inlet Port List
  {7ecd39fe-3aa2-49b2-9bd5-4b808e5944b4}, !- Zone Air Exhaust Port List
  {eb120f21-7ab2-40d8-a02a-d51558eccf3f}, !- Zone Air Node Name
  {a3e8abe5-387b-4519-9e5e-c33c68682c65}, !- Zone Return Air Port List
=======
  {1b8133b5-5ab5-4907-9d72-aab58fdee48b}, !- Zone Air Inlet Port List
  {0b8328c2-1000-4e7c-b766-9c97713631f3}, !- Zone Air Exhaust Port List
  {3a23e020-cdde-4930-bfdd-17d836cd4336}, !- Zone Air Node Name
  {972141f9-c51e-4e01-8d90-304ced95a10a}, !- Zone Return Air Port List
>>>>>>> ed7d523f
  ,                                       !- Primary Daylighting Control Name
  ,                                       !- Fraction of Zone Controlled by Primary Daylighting Control
  ,                                       !- Secondary Daylighting Control Name
  ,                                       !- Fraction of Zone Controlled by Secondary Daylighting Control
  ,                                       !- Illuminance Map Name
  ,                                       !- Group Rendering Name
  ,                                       !- Thermostat Name
  No;                                     !- Use Ideal Air Loads

OS:Node,
<<<<<<< HEAD
  {b9fc2672-8729-4787-9e82-c95fc07be2b8}, !- Handle
  Node 3,                                 !- Name
  {eb120f21-7ab2-40d8-a02a-d51558eccf3f}, !- Inlet Port
  ;                                       !- Outlet Port

OS:Connection,
  {eb120f21-7ab2-40d8-a02a-d51558eccf3f}, !- Handle
  {7cc06e26-06a5-44ad-8586-892a41e1eaf6}, !- Name
  {bd02c51d-d010-420c-8498-334da91f9cd3}, !- Source Object
  11,                                     !- Outlet Port
  {b9fc2672-8729-4787-9e82-c95fc07be2b8}, !- Target Object
  2;                                      !- Inlet Port

OS:PortList,
  {d165c153-859e-48df-a83c-e680d16e3eba}, !- Handle
  {5f9be807-d94b-44e9-b851-9140b99881a2}, !- Name
  {bd02c51d-d010-420c-8498-334da91f9cd3}; !- HVAC Component

OS:PortList,
  {7ecd39fe-3aa2-49b2-9bd5-4b808e5944b4}, !- Handle
  {7604f357-0eac-42c9-811f-ead30eecbedb}, !- Name
  {bd02c51d-d010-420c-8498-334da91f9cd3}; !- HVAC Component

OS:PortList,
  {a3e8abe5-387b-4519-9e5e-c33c68682c65}, !- Handle
  {824c0d6a-bcb8-43fa-9190-39139daf0e40}, !- Name
  {bd02c51d-d010-420c-8498-334da91f9cd3}; !- HVAC Component

OS:Sizing:Zone,
  {e899b5e7-45a0-424c-96bd-57e0bd51dceb}, !- Handle
  {bd02c51d-d010-420c-8498-334da91f9cd3}, !- Zone or ZoneList Name
=======
  {ea23a618-30c1-4534-984d-94372938436c}, !- Handle
  Node 3,                                 !- Name
  {3a23e020-cdde-4930-bfdd-17d836cd4336}, !- Inlet Port
  ;                                       !- Outlet Port

OS:Connection,
  {3a23e020-cdde-4930-bfdd-17d836cd4336}, !- Handle
  {d00f323c-536c-460e-b1ff-5b0b94741ebd}, !- Name
  {6ee87ff3-b90e-454a-9576-190f698b1989}, !- Source Object
  11,                                     !- Outlet Port
  {ea23a618-30c1-4534-984d-94372938436c}, !- Target Object
  2;                                      !- Inlet Port

OS:PortList,
  {1b8133b5-5ab5-4907-9d72-aab58fdee48b}, !- Handle
  {625d5f79-acae-4297-9032-92de1eec16bf}, !- Name
  {6ee87ff3-b90e-454a-9576-190f698b1989}; !- HVAC Component

OS:PortList,
  {0b8328c2-1000-4e7c-b766-9c97713631f3}, !- Handle
  {b6fa8d7d-0a82-46a3-9e1f-18f0a78b59f9}, !- Name
  {6ee87ff3-b90e-454a-9576-190f698b1989}; !- HVAC Component

OS:PortList,
  {972141f9-c51e-4e01-8d90-304ced95a10a}, !- Handle
  {cc9373b0-3ff1-4f58-9bc6-17f69fc636c9}, !- Name
  {6ee87ff3-b90e-454a-9576-190f698b1989}; !- HVAC Component

OS:Sizing:Zone,
  {caa31486-2607-45fb-a4fe-51a73199a67a}, !- Handle
  {6ee87ff3-b90e-454a-9576-190f698b1989}, !- Zone or ZoneList Name
>>>>>>> ed7d523f
  SupplyAirTemperature,                   !- Zone Cooling Design Supply Air Temperature Input Method
  14,                                     !- Zone Cooling Design Supply Air Temperature {C}
  11.11,                                  !- Zone Cooling Design Supply Air Temperature Difference {deltaC}
  SupplyAirTemperature,                   !- Zone Heating Design Supply Air Temperature Input Method
  40,                                     !- Zone Heating Design Supply Air Temperature {C}
  11.11,                                  !- Zone Heating Design Supply Air Temperature Difference {deltaC}
  0.0085,                                 !- Zone Cooling Design Supply Air Humidity Ratio {kg-H2O/kg-air}
  0.008,                                  !- Zone Heating Design Supply Air Humidity Ratio {kg-H2O/kg-air}
  ,                                       !- Zone Heating Sizing Factor
  ,                                       !- Zone Cooling Sizing Factor
  DesignDay,                              !- Cooling Design Air Flow Method
  ,                                       !- Cooling Design Air Flow Rate {m3/s}
  ,                                       !- Cooling Minimum Air Flow per Zone Floor Area {m3/s-m2}
  ,                                       !- Cooling Minimum Air Flow {m3/s}
  ,                                       !- Cooling Minimum Air Flow Fraction
  DesignDay,                              !- Heating Design Air Flow Method
  ,                                       !- Heating Design Air Flow Rate {m3/s}
  ,                                       !- Heating Maximum Air Flow per Zone Floor Area {m3/s-m2}
  ,                                       !- Heating Maximum Air Flow {m3/s}
  ,                                       !- Heating Maximum Air Flow Fraction
  ,                                       !- Design Zone Air Distribution Effectiveness in Cooling Mode
  ,                                       !- Design Zone Air Distribution Effectiveness in Heating Mode
  No,                                     !- Account for Dedicated Outdoor Air System
  NeutralSupplyAir,                       !- Dedicated Outdoor Air System Control Strategy
  autosize,                               !- Dedicated Outdoor Air Low Setpoint Temperature for Design {C}
  autosize;                               !- Dedicated Outdoor Air High Setpoint Temperature for Design {C}

OS:ZoneHVAC:EquipmentList,
<<<<<<< HEAD
  {a8218a95-0bcf-4bcd-a74c-55751a5f8e7e}, !- Handle
  Zone HVAC Equipment List 3,             !- Name
  {bd02c51d-d010-420c-8498-334da91f9cd3}; !- Thermal Zone

OS:SpaceType,
  {7ed22cab-9d1a-4d78-bc41-40f74d111f62}, !- Handle
  Space Type 3,                           !- Name
  ,                                       !- Default Construction Set Name
  ,                                       !- Default Schedule Set Name
  ,                                       !- Group Rendering Name
  ,                                       !- Design Specification Outdoor Air Object Name
  ,                                       !- Standards Template
  ,                                       !- Standards Building Type
  unfinished attic;                       !- Standards Space Type

OS:BuildingUnit,
  {b2c23f73-71ab-40d4-97b2-a58019447c24}, !- Handle
  unit 1,                                 !- Name
  ,                                       !- Rendering Color
  Residential;                            !- Building Unit Type

OS:AdditionalProperties,
  {559d3027-57a0-4b61-8f69-67127c2b7777}, !- Handle
  {b2c23f73-71ab-40d4-97b2-a58019447c24}, !- Object Name
  NumberOfBedrooms,                       !- Feature Name 1
  Integer,                                !- Feature Data Type 1
  3,                                      !- Feature Value 1
  NumberOfBathrooms,                      !- Feature Name 2
  Double,                                 !- Feature Data Type 2
  2,                                      !- Feature Value 2
  NumberOfOccupants,                      !- Feature Name 3
  Double,                                 !- Feature Data Type 3
  3.3900000000000001;                     !- Feature Value 3

OS:External:File,
  {b33b3953-e8b5-4838-a3ac-d65c82bb6e7c}, !- Handle
  8760.csv,                               !- Name
  8760.csv;                               !- File Name

OS:Schedule:Day,
  {8c86c600-e65f-455e-a683-3e920fdd9b99}, !- Handle
  Schedule Day 1,                         !- Name
  ,                                       !- Schedule Type Limits Name
  ,                                       !- Interpolate to Timestep
  24,                                     !- Hour 1
  0,                                      !- Minute 1
  0;                                      !- Value Until Time 1

OS:Schedule:Day,
  {88701924-a658-42da-a7f8-72bf7175f803}, !- Handle
  Schedule Day 2,                         !- Name
  ,                                       !- Schedule Type Limits Name
  ,                                       !- Interpolate to Timestep
  24,                                     !- Hour 1
  0,                                      !- Minute 1
  1;                                      !- Value Until Time 1

OS:Schedule:File,
  {9dbb5647-6373-49e7-89fb-a4e9b8a19bc8}, !- Handle
  occupants,                              !- Name
  {68470f10-3e29-4225-96ec-5f5146c9aa0e}, !- Schedule Type Limits Name
  {b33b3953-e8b5-4838-a3ac-d65c82bb6e7c}, !- External File Name
  1,                                      !- Column Number
  1,                                      !- Rows to Skip at Top
  8760,                                   !- Number of Hours of Data
  ,                                       !- Column Separator
  ,                                       !- Interpolate to Timestep
  60;                                     !- Minutes per Item

OS:Schedule:Ruleset,
  {8b60382a-b348-46c0-a525-645fb50a2cf9}, !- Handle
  Schedule Ruleset 1,                     !- Name
  {eb241953-933a-4d47-8921-034160f96968}, !- Schedule Type Limits Name
  {cfb746d0-6ada-48bc-b196-8b1dd8cdebe0}; !- Default Day Schedule Name

OS:Schedule:Day,
  {cfb746d0-6ada-48bc-b196-8b1dd8cdebe0}, !- Handle
  Schedule Day 3,                         !- Name
  {eb241953-933a-4d47-8921-034160f96968}, !- Schedule Type Limits Name
  ,                                       !- Interpolate to Timestep
  24,                                     !- Hour 1
  0,                                      !- Minute 1
  112.539290946133;                       !- Value Until Time 1

OS:People:Definition,
  {f6071cac-1160-4034-8763-1d194139eecf}, !- Handle
  res occupants|living space,             !- Name
  People,                                 !- Number of People Calculation Method
  1.695,                                  !- Number of People {people}
  ,                                       !- People per Space Floor Area {person/m2}
  ,                                       !- Space Floor Area per Person {m2/person}
  0.319734,                               !- Fraction Radiant
  0.573,                                  !- Sensible Heat Fraction
  0,                                      !- Carbon Dioxide Generation Rate {m3/s-W}
  No,                                     !- Enable ASHRAE 55 Comfort Warnings
  ZoneAveraged;                           !- Mean Radiant Temperature Calculation Type

OS:People,
  {0178035a-1fae-49a4-838c-6e3cb66c406d}, !- Handle
  res occupants|living space,             !- Name
  {f6071cac-1160-4034-8763-1d194139eecf}, !- People Definition Name
  {22ea9f1e-5756-43ea-94f4-e8f9a978b82f}, !- Space or SpaceType Name
  {9dbb5647-6373-49e7-89fb-a4e9b8a19bc8}, !- Number of People Schedule Name
  {8b60382a-b348-46c0-a525-645fb50a2cf9}, !- Activity Level Schedule Name
  ,                                       !- Surface Name/Angle Factor List Name
  ,                                       !- Work Efficiency Schedule Name
  ,                                       !- Clothing Insulation Schedule Name
  ,                                       !- Air Velocity Schedule Name
  1;                                      !- Multiplier

OS:ScheduleTypeLimits,
  {eb241953-933a-4d47-8921-034160f96968}, !- Handle
  ActivityLevel,                          !- Name
  0,                                      !- Lower Limit Value
  ,                                       !- Upper Limit Value
  Continuous,                             !- Numeric Type
  ActivityLevel;                          !- Unit Type

OS:ScheduleTypeLimits,
  {68470f10-3e29-4225-96ec-5f5146c9aa0e}, !- Handle
=======
  {a6e597d9-14ea-4adb-9757-607766404fa4}, !- Handle
  Zone HVAC Equipment List 3,             !- Name
  {6ee87ff3-b90e-454a-9576-190f698b1989}; !- Thermal Zone

OS:Space,
  {91df78db-3750-4d66-9b7c-b89aba0740a5}, !- Handle
  living space|unit 3|story 1,            !- Name
  {2e6cfcb7-bca9-40c2-aaac-1fa8efd7c3f4}, !- Space Type Name
  ,                                       !- Default Construction Set Name
  ,                                       !- Default Schedule Set Name
  -0,                                     !- Direction of Relative North {deg}
  0,                                      !- X Origin {m}
  0,                                      !- Y Origin {m}
  0,                                      !- Z Origin {m}
  ,                                       !- Building Story Name
  {6ee87ff3-b90e-454a-9576-190f698b1989}, !- Thermal Zone Name
  ,                                       !- Part of Total Floor Area
  ,                                       !- Design Specification Outdoor Air Object Name
  {7c9c4fa4-db8f-489e-971e-e61e8a31ba47}; !- Building Unit Name

OS:Surface,
  {e627501a-569c-4848-949e-579fd1bdd10f}, !- Handle
  Surface 35,                             !- Name
  Wall,                                   !- Surface Type
  ,                                       !- Construction Name
  {91df78db-3750-4d66-9b7c-b89aba0740a5}, !- Space Name
  Outdoors,                               !- Outside Boundary Condition
  ,                                       !- Outside Boundary Condition Object
  SunExposed,                             !- Sun Exposure
  WindExposed,                            !- Wind Exposure
  ,                                       !- View Factor to Ground
  ,                                       !- Number of Vertices
  13.716, 0, 2.4384,                      !- X,Y,Z Vertex 1 {m}
  13.716, 0, 0,                           !- X,Y,Z Vertex 2 {m}
  9.144, 0, 0,                            !- X,Y,Z Vertex 3 {m}
  9.144, 0, 2.4384;                       !- X,Y,Z Vertex 4 {m}

OS:Surface,
  {d9bb37cd-5cdf-4b8b-b9b3-69823c7b66d3}, !- Handle
  Surface 36,                             !- Name
  Wall,                                   !- Surface Type
  ,                                       !- Construction Name
  {91df78db-3750-4d66-9b7c-b89aba0740a5}, !- Space Name
  Surface,                                !- Outside Boundary Condition
  {dd29eff3-9639-4ca4-be50-5b1a1da513a7}, !- Outside Boundary Condition Object
  NoSun,                                  !- Sun Exposure
  NoWind,                                 !- Wind Exposure
  ,                                       !- View Factor to Ground
  ,                                       !- Number of Vertices
  9.144, 0, 2.4384,                       !- X,Y,Z Vertex 1 {m}
  9.144, 0, 0,                            !- X,Y,Z Vertex 2 {m}
  9.144, -9.144, 0,                       !- X,Y,Z Vertex 3 {m}
  9.144, -9.144, 2.4384;                  !- X,Y,Z Vertex 4 {m}

OS:Surface,
  {59908904-0ae9-443c-a774-c6e82ff5257a}, !- Handle
  Surface 37,                             !- Name
  Floor,                                  !- Surface Type
  ,                                       !- Construction Name
  {91df78db-3750-4d66-9b7c-b89aba0740a5}, !- Space Name
  Surface,                                !- Outside Boundary Condition
  {29337a65-9858-4def-a927-780eb8ef0be1}, !- Outside Boundary Condition Object
  NoSun,                                  !- Sun Exposure
  NoWind,                                 !- Wind Exposure
  ,                                       !- View Factor to Ground
  ,                                       !- Number of Vertices
  9.144, -9.144, 0,                       !- X,Y,Z Vertex 1 {m}
  9.144, 0, 0,                            !- X,Y,Z Vertex 2 {m}
  13.716, 0, 0,                           !- X,Y,Z Vertex 3 {m}
  13.716, -9.144, 0;                      !- X,Y,Z Vertex 4 {m}

OS:Surface,
  {e1d5ec3c-7e19-4081-a20c-b514bc007435}, !- Handle
  Surface 38,                             !- Name
  Wall,                                   !- Surface Type
  ,                                       !- Construction Name
  {91df78db-3750-4d66-9b7c-b89aba0740a5}, !- Space Name
  Outdoors,                               !- Outside Boundary Condition
  ,                                       !- Outside Boundary Condition Object
  SunExposed,                             !- Sun Exposure
  WindExposed,                            !- Wind Exposure
  ,                                       !- View Factor to Ground
  ,                                       !- Number of Vertices
  9.144, -9.144, 2.4384,                  !- X,Y,Z Vertex 1 {m}
  9.144, -9.144, 0,                       !- X,Y,Z Vertex 2 {m}
  13.716, -9.144, 0,                      !- X,Y,Z Vertex 3 {m}
  13.716, -9.144, 2.4384;                 !- X,Y,Z Vertex 4 {m}

OS:Surface,
  {dad48ba0-e306-4230-bf3b-2948df10670f}, !- Handle
  Surface 39,                             !- Name
  RoofCeiling,                            !- Surface Type
  ,                                       !- Construction Name
  {91df78db-3750-4d66-9b7c-b89aba0740a5}, !- Space Name
  Surface,                                !- Outside Boundary Condition
  {50b62560-e970-4057-ba00-7b242c45570e}, !- Outside Boundary Condition Object
  NoSun,                                  !- Sun Exposure
  NoWind,                                 !- Wind Exposure
  ,                                       !- View Factor to Ground
  ,                                       !- Number of Vertices
  13.716, -9.144, 2.4384,                 !- X,Y,Z Vertex 1 {m}
  13.716, 0, 2.4384,                      !- X,Y,Z Vertex 2 {m}
  9.144, 0, 2.4384,                       !- X,Y,Z Vertex 3 {m}
  9.144, -9.144, 2.4384;                  !- X,Y,Z Vertex 4 {m}

OS:Surface,
  {c59617a2-8812-43d1-b265-b74c105ed284}, !- Handle
  Surface 40,                             !- Name
  Wall,                                   !- Surface Type
  ,                                       !- Construction Name
  {91df78db-3750-4d66-9b7c-b89aba0740a5}, !- Space Name
  Surface,                                !- Outside Boundary Condition
  {57c3f77d-340c-4c94-9e14-536a57dc5193}, !- Outside Boundary Condition Object
  NoSun,                                  !- Sun Exposure
  NoWind,                                 !- Wind Exposure
  ,                                       !- View Factor to Ground
  ,                                       !- Number of Vertices
  13.716, -9.144, 2.4384,                 !- X,Y,Z Vertex 1 {m}
  13.716, -9.144, 0,                      !- X,Y,Z Vertex 2 {m}
  13.716, 0, 0,                           !- X,Y,Z Vertex 3 {m}
  13.716, 0, 2.4384;                      !- X,Y,Z Vertex 4 {m}

OS:Space,
  {4347a250-e5ee-4ca1-99d0-eecd6887f726}, !- Handle
  living space|unit 3|story 2,            !- Name
  {2e6cfcb7-bca9-40c2-aaac-1fa8efd7c3f4}, !- Space Type Name
  ,                                       !- Default Construction Set Name
  ,                                       !- Default Schedule Set Name
  -0,                                     !- Direction of Relative North {deg}
  0,                                      !- X Origin {m}
  0,                                      !- Y Origin {m}
  0,                                      !- Z Origin {m}
  ,                                       !- Building Story Name
  {6ee87ff3-b90e-454a-9576-190f698b1989}, !- Thermal Zone Name
  ,                                       !- Part of Total Floor Area
  ,                                       !- Design Specification Outdoor Air Object Name
  {7c9c4fa4-db8f-489e-971e-e61e8a31ba47}; !- Building Unit Name

OS:Surface,
  {efb71073-0316-4096-a2aa-6c7e0fce522e}, !- Handle
  Surface 41,                             !- Name
  Wall,                                   !- Surface Type
  ,                                       !- Construction Name
  {4347a250-e5ee-4ca1-99d0-eecd6887f726}, !- Space Name
  Surface,                                !- Outside Boundary Condition
  {65b23c94-4964-470c-8e60-f31c90b441cb}, !- Outside Boundary Condition Object
  NoSun,                                  !- Sun Exposure
  NoWind,                                 !- Wind Exposure
  ,                                       !- View Factor to Ground
  ,                                       !- Number of Vertices
  9.144, 0, 4.8768,                       !- X,Y,Z Vertex 1 {m}
  9.144, 0, 2.4384,                       !- X,Y,Z Vertex 2 {m}
  9.144, -9.144, 2.4384,                  !- X,Y,Z Vertex 3 {m}
  9.144, -9.144, 4.8768;                  !- X,Y,Z Vertex 4 {m}

OS:Surface,
  {ebb8084d-1d34-4321-b40e-d7723ae6d264}, !- Handle
  Surface 42,                             !- Name
  Wall,                                   !- Surface Type
  ,                                       !- Construction Name
  {4347a250-e5ee-4ca1-99d0-eecd6887f726}, !- Space Name
  Outdoors,                               !- Outside Boundary Condition
  ,                                       !- Outside Boundary Condition Object
  SunExposed,                             !- Sun Exposure
  WindExposed,                            !- Wind Exposure
  ,                                       !- View Factor to Ground
  ,                                       !- Number of Vertices
  13.716, 0, 4.8768,                      !- X,Y,Z Vertex 1 {m}
  13.716, 0, 2.4384,                      !- X,Y,Z Vertex 2 {m}
  9.144, 0, 2.4384,                       !- X,Y,Z Vertex 3 {m}
  9.144, 0, 4.8768;                       !- X,Y,Z Vertex 4 {m}

OS:Surface,
  {50b62560-e970-4057-ba00-7b242c45570e}, !- Handle
  Surface 43,                             !- Name
  Floor,                                  !- Surface Type
  ,                                       !- Construction Name
  {4347a250-e5ee-4ca1-99d0-eecd6887f726}, !- Space Name
  Surface,                                !- Outside Boundary Condition
  {dad48ba0-e306-4230-bf3b-2948df10670f}, !- Outside Boundary Condition Object
  NoSun,                                  !- Sun Exposure
  NoWind,                                 !- Wind Exposure
  ,                                       !- View Factor to Ground
  ,                                       !- Number of Vertices
  9.144, -9.144, 2.4384,                  !- X,Y,Z Vertex 1 {m}
  9.144, 0, 2.4384,                       !- X,Y,Z Vertex 2 {m}
  13.716, 0, 2.4384,                      !- X,Y,Z Vertex 3 {m}
  13.716, -9.144, 2.4384;                 !- X,Y,Z Vertex 4 {m}

OS:Surface,
  {c776e2a4-0f41-4965-b7bd-3b9d82b5550e}, !- Handle
  Surface 44,                             !- Name
  Wall,                                   !- Surface Type
  ,                                       !- Construction Name
  {4347a250-e5ee-4ca1-99d0-eecd6887f726}, !- Space Name
  Outdoors,                               !- Outside Boundary Condition
  ,                                       !- Outside Boundary Condition Object
  SunExposed,                             !- Sun Exposure
  WindExposed,                            !- Wind Exposure
  ,                                       !- View Factor to Ground
  ,                                       !- Number of Vertices
  9.144, -9.144, 4.8768,                  !- X,Y,Z Vertex 1 {m}
  9.144, -9.144, 2.4384,                  !- X,Y,Z Vertex 2 {m}
  13.716, -9.144, 2.4384,                 !- X,Y,Z Vertex 3 {m}
  13.716, -9.144, 4.8768;                 !- X,Y,Z Vertex 4 {m}

OS:Surface,
  {6cd8408f-93a8-47e7-98e6-6047518a23af}, !- Handle
  Surface 45,                             !- Name
  RoofCeiling,                            !- Surface Type
  ,                                       !- Construction Name
  {4347a250-e5ee-4ca1-99d0-eecd6887f726}, !- Space Name
  Surface,                                !- Outside Boundary Condition
  {8a9fdd2c-ae64-4f7e-8a9e-db8144c47741}, !- Outside Boundary Condition Object
  NoSun,                                  !- Sun Exposure
  NoWind,                                 !- Wind Exposure
  ,                                       !- View Factor to Ground
  ,                                       !- Number of Vertices
  13.716, -9.144, 4.8768,                 !- X,Y,Z Vertex 1 {m}
  13.716, 0, 4.8768,                      !- X,Y,Z Vertex 2 {m}
  9.144, 0, 4.8768,                       !- X,Y,Z Vertex 3 {m}
  9.144, -9.144, 4.8768;                  !- X,Y,Z Vertex 4 {m}

OS:Surface,
  {8014852b-cb07-4ee9-9cdc-2c36d669d205}, !- Handle
  Surface 46,                             !- Name
  Wall,                                   !- Surface Type
  ,                                       !- Construction Name
  {4347a250-e5ee-4ca1-99d0-eecd6887f726}, !- Space Name
  Surface,                                !- Outside Boundary Condition
  {094ce565-de4b-438c-b5b4-ffdcdc0d31ba}, !- Outside Boundary Condition Object
  NoSun,                                  !- Sun Exposure
  NoWind,                                 !- Wind Exposure
  ,                                       !- View Factor to Ground
  ,                                       !- Number of Vertices
  13.716, -9.144, 4.8768,                 !- X,Y,Z Vertex 1 {m}
  13.716, -9.144, 2.4384,                 !- X,Y,Z Vertex 2 {m}
  13.716, 0, 2.4384,                      !- X,Y,Z Vertex 3 {m}
  13.716, 0, 4.8768;                      !- X,Y,Z Vertex 4 {m}

OS:ThermalZone,
  {afc811c9-3331-42dc-9651-b7b4282f032d}, !- Handle
  living zone|unit 4,                     !- Name
  ,                                       !- Multiplier
  ,                                       !- Ceiling Height {m}
  ,                                       !- Volume {m3}
  ,                                       !- Floor Area {m2}
  ,                                       !- Zone Inside Convection Algorithm
  ,                                       !- Zone Outside Convection Algorithm
  ,                                       !- Zone Conditioning Equipment List Name
  {e731f663-5ead-4c14-868a-811f640ff6d1}, !- Zone Air Inlet Port List
  {316a4a76-82a7-4ada-9338-e379e9cdacec}, !- Zone Air Exhaust Port List
  {b2c08bd1-cb3d-416e-b9fa-a7854bd2c0d0}, !- Zone Air Node Name
  {f3eb81ad-0207-4f89-b4ba-b4f0d6613fc9}, !- Zone Return Air Port List
  ,                                       !- Primary Daylighting Control Name
  ,                                       !- Fraction of Zone Controlled by Primary Daylighting Control
  ,                                       !- Secondary Daylighting Control Name
  ,                                       !- Fraction of Zone Controlled by Secondary Daylighting Control
  ,                                       !- Illuminance Map Name
  ,                                       !- Group Rendering Name
  ,                                       !- Thermostat Name
  No;                                     !- Use Ideal Air Loads

OS:Node,
  {10dfd8d4-8949-4397-b9b8-1bd7f87f3cf7}, !- Handle
  Node 4,                                 !- Name
  {b2c08bd1-cb3d-416e-b9fa-a7854bd2c0d0}, !- Inlet Port
  ;                                       !- Outlet Port

OS:Connection,
  {b2c08bd1-cb3d-416e-b9fa-a7854bd2c0d0}, !- Handle
  {75b5b7ad-0ee5-4ce5-a5e4-5456c83d9802}, !- Name
  {afc811c9-3331-42dc-9651-b7b4282f032d}, !- Source Object
  11,                                     !- Outlet Port
  {10dfd8d4-8949-4397-b9b8-1bd7f87f3cf7}, !- Target Object
  2;                                      !- Inlet Port

OS:PortList,
  {e731f663-5ead-4c14-868a-811f640ff6d1}, !- Handle
  {09e68709-7157-40f7-94d7-0f1aaf1c7c36}, !- Name
  {afc811c9-3331-42dc-9651-b7b4282f032d}; !- HVAC Component

OS:PortList,
  {316a4a76-82a7-4ada-9338-e379e9cdacec}, !- Handle
  {8bbad2e8-00c6-46e3-9e39-15b401dc2a37}, !- Name
  {afc811c9-3331-42dc-9651-b7b4282f032d}; !- HVAC Component

OS:PortList,
  {f3eb81ad-0207-4f89-b4ba-b4f0d6613fc9}, !- Handle
  {7ad5a7a7-32d8-434e-83a2-6f605b67f4ab}, !- Name
  {afc811c9-3331-42dc-9651-b7b4282f032d}; !- HVAC Component

OS:Sizing:Zone,
  {cbc07616-5b8a-41ae-99d4-7f3ba7403de4}, !- Handle
  {afc811c9-3331-42dc-9651-b7b4282f032d}, !- Zone or ZoneList Name
  SupplyAirTemperature,                   !- Zone Cooling Design Supply Air Temperature Input Method
  14,                                     !- Zone Cooling Design Supply Air Temperature {C}
  11.11,                                  !- Zone Cooling Design Supply Air Temperature Difference {deltaC}
  SupplyAirTemperature,                   !- Zone Heating Design Supply Air Temperature Input Method
  40,                                     !- Zone Heating Design Supply Air Temperature {C}
  11.11,                                  !- Zone Heating Design Supply Air Temperature Difference {deltaC}
  0.0085,                                 !- Zone Cooling Design Supply Air Humidity Ratio {kg-H2O/kg-air}
  0.008,                                  !- Zone Heating Design Supply Air Humidity Ratio {kg-H2O/kg-air}
  ,                                       !- Zone Heating Sizing Factor
  ,                                       !- Zone Cooling Sizing Factor
  DesignDay,                              !- Cooling Design Air Flow Method
  ,                                       !- Cooling Design Air Flow Rate {m3/s}
  ,                                       !- Cooling Minimum Air Flow per Zone Floor Area {m3/s-m2}
  ,                                       !- Cooling Minimum Air Flow {m3/s}
  ,                                       !- Cooling Minimum Air Flow Fraction
  DesignDay,                              !- Heating Design Air Flow Method
  ,                                       !- Heating Design Air Flow Rate {m3/s}
  ,                                       !- Heating Maximum Air Flow per Zone Floor Area {m3/s-m2}
  ,                                       !- Heating Maximum Air Flow {m3/s}
  ,                                       !- Heating Maximum Air Flow Fraction
  ,                                       !- Design Zone Air Distribution Effectiveness in Cooling Mode
  ,                                       !- Design Zone Air Distribution Effectiveness in Heating Mode
  No,                                     !- Account for Dedicated Outdoor Air System
  NeutralSupplyAir,                       !- Dedicated Outdoor Air System Control Strategy
  autosize,                               !- Dedicated Outdoor Air Low Setpoint Temperature for Design {C}
  autosize;                               !- Dedicated Outdoor Air High Setpoint Temperature for Design {C}

OS:ZoneHVAC:EquipmentList,
  {6a1baf97-9199-4de0-a7e9-5f1acd8d8545}, !- Handle
  Zone HVAC Equipment List 4,             !- Name
  {afc811c9-3331-42dc-9651-b7b4282f032d}; !- Thermal Zone

OS:Space,
  {5afccb9d-bdf5-404b-ad80-4ca5ad0d0e5d}, !- Handle
  living space|unit 4|story 1,            !- Name
  {2e6cfcb7-bca9-40c2-aaac-1fa8efd7c3f4}, !- Space Type Name
  ,                                       !- Default Construction Set Name
  ,                                       !- Default Schedule Set Name
  -0,                                     !- Direction of Relative North {deg}
  0,                                      !- X Origin {m}
  0,                                      !- Y Origin {m}
  0,                                      !- Z Origin {m}
  ,                                       !- Building Story Name
  {afc811c9-3331-42dc-9651-b7b4282f032d}, !- Thermal Zone Name
  ,                                       !- Part of Total Floor Area
  ,                                       !- Design Specification Outdoor Air Object Name
  {30b96365-644c-46d0-b912-3921ea02aa75}; !- Building Unit Name

OS:Surface,
  {6e30d1de-0a37-4118-868f-2da8c4df7962}, !- Handle
  Surface 52,                             !- Name
  Wall,                                   !- Surface Type
  ,                                       !- Construction Name
  {5afccb9d-bdf5-404b-ad80-4ca5ad0d0e5d}, !- Space Name
  Outdoors,                               !- Outside Boundary Condition
  ,                                       !- Outside Boundary Condition Object
  SunExposed,                             !- Sun Exposure
  WindExposed,                            !- Wind Exposure
  ,                                       !- View Factor to Ground
  ,                                       !- Number of Vertices
  18.288, 0, 2.4384,                      !- X,Y,Z Vertex 1 {m}
  18.288, 0, 0,                           !- X,Y,Z Vertex 2 {m}
  13.716, 0, 0,                           !- X,Y,Z Vertex 3 {m}
  13.716, 0, 2.4384;                      !- X,Y,Z Vertex 4 {m}

OS:Surface,
  {57c3f77d-340c-4c94-9e14-536a57dc5193}, !- Handle
  Surface 53,                             !- Name
  Wall,                                   !- Surface Type
  ,                                       !- Construction Name
  {5afccb9d-bdf5-404b-ad80-4ca5ad0d0e5d}, !- Space Name
  Surface,                                !- Outside Boundary Condition
  {c59617a2-8812-43d1-b265-b74c105ed284}, !- Outside Boundary Condition Object
  NoSun,                                  !- Sun Exposure
  NoWind,                                 !- Wind Exposure
  ,                                       !- View Factor to Ground
  ,                                       !- Number of Vertices
  13.716, 0, 2.4384,                      !- X,Y,Z Vertex 1 {m}
  13.716, 0, 0,                           !- X,Y,Z Vertex 2 {m}
  13.716, -9.144, 0,                      !- X,Y,Z Vertex 3 {m}
  13.716, -9.144, 2.4384;                 !- X,Y,Z Vertex 4 {m}

OS:Surface,
  {e5d5a5fa-a41e-4e3a-9705-4e6171c2dd8a}, !- Handle
  Surface 54,                             !- Name
  Floor,                                  !- Surface Type
  ,                                       !- Construction Name
  {5afccb9d-bdf5-404b-ad80-4ca5ad0d0e5d}, !- Space Name
  Surface,                                !- Outside Boundary Condition
  {9e93144e-c42e-4d11-bc11-6a06dfd877e7}, !- Outside Boundary Condition Object
  NoSun,                                  !- Sun Exposure
  NoWind,                                 !- Wind Exposure
  ,                                       !- View Factor to Ground
  ,                                       !- Number of Vertices
  13.716, -9.144, 0,                      !- X,Y,Z Vertex 1 {m}
  13.716, 0, 0,                           !- X,Y,Z Vertex 2 {m}
  18.288, 0, 0,                           !- X,Y,Z Vertex 3 {m}
  18.288, -9.144, 0;                      !- X,Y,Z Vertex 4 {m}

OS:Surface,
  {4125b9f1-fd57-4985-a3fa-804cfd96a1d5}, !- Handle
  Surface 55,                             !- Name
  Wall,                                   !- Surface Type
  ,                                       !- Construction Name
  {5afccb9d-bdf5-404b-ad80-4ca5ad0d0e5d}, !- Space Name
  Outdoors,                               !- Outside Boundary Condition
  ,                                       !- Outside Boundary Condition Object
  SunExposed,                             !- Sun Exposure
  WindExposed,                            !- Wind Exposure
  ,                                       !- View Factor to Ground
  ,                                       !- Number of Vertices
  13.716, -9.144, 2.4384,                 !- X,Y,Z Vertex 1 {m}
  13.716, -9.144, 0,                      !- X,Y,Z Vertex 2 {m}
  18.288, -9.144, 0,                      !- X,Y,Z Vertex 3 {m}
  18.288, -9.144, 2.4384;                 !- X,Y,Z Vertex 4 {m}

OS:Surface,
  {a839968c-4bb9-48d0-8dd3-7f453dadcfb0}, !- Handle
  Surface 56,                             !- Name
  RoofCeiling,                            !- Surface Type
  ,                                       !- Construction Name
  {5afccb9d-bdf5-404b-ad80-4ca5ad0d0e5d}, !- Space Name
  Surface,                                !- Outside Boundary Condition
  {e41707b6-34e8-46bd-a4ba-f2c12687fb88}, !- Outside Boundary Condition Object
  NoSun,                                  !- Sun Exposure
  NoWind,                                 !- Wind Exposure
  ,                                       !- View Factor to Ground
  ,                                       !- Number of Vertices
  18.288, -9.144, 2.4384,                 !- X,Y,Z Vertex 1 {m}
  18.288, 0, 2.4384,                      !- X,Y,Z Vertex 2 {m}
  13.716, 0, 2.4384,                      !- X,Y,Z Vertex 3 {m}
  13.716, -9.144, 2.4384;                 !- X,Y,Z Vertex 4 {m}

OS:Surface,
  {9475871f-4517-46ed-8492-37a976773bb4}, !- Handle
  Surface 57,                             !- Name
  Wall,                                   !- Surface Type
  ,                                       !- Construction Name
  {5afccb9d-bdf5-404b-ad80-4ca5ad0d0e5d}, !- Space Name
  Surface,                                !- Outside Boundary Condition
  {13f1ebc3-90dd-481e-bcee-cdbb28af1874}, !- Outside Boundary Condition Object
  NoSun,                                  !- Sun Exposure
  NoWind,                                 !- Wind Exposure
  ,                                       !- View Factor to Ground
  ,                                       !- Number of Vertices
  18.288, -9.144, 2.4384,                 !- X,Y,Z Vertex 1 {m}
  18.288, -9.144, 0,                      !- X,Y,Z Vertex 2 {m}
  18.288, 0, 0,                           !- X,Y,Z Vertex 3 {m}
  18.288, 0, 2.4384;                      !- X,Y,Z Vertex 4 {m}

OS:Space,
  {0eb08769-57d9-4767-ba9c-ddb85d91f445}, !- Handle
  living space|unit 4|story 2,            !- Name
  {2e6cfcb7-bca9-40c2-aaac-1fa8efd7c3f4}, !- Space Type Name
  ,                                       !- Default Construction Set Name
  ,                                       !- Default Schedule Set Name
  -0,                                     !- Direction of Relative North {deg}
  0,                                      !- X Origin {m}
  0,                                      !- Y Origin {m}
  0,                                      !- Z Origin {m}
  ,                                       !- Building Story Name
  {afc811c9-3331-42dc-9651-b7b4282f032d}, !- Thermal Zone Name
  ,                                       !- Part of Total Floor Area
  ,                                       !- Design Specification Outdoor Air Object Name
  {30b96365-644c-46d0-b912-3921ea02aa75}; !- Building Unit Name

OS:Surface,
  {094ce565-de4b-438c-b5b4-ffdcdc0d31ba}, !- Handle
  Surface 58,                             !- Name
  Wall,                                   !- Surface Type
  ,                                       !- Construction Name
  {0eb08769-57d9-4767-ba9c-ddb85d91f445}, !- Space Name
  Surface,                                !- Outside Boundary Condition
  {8014852b-cb07-4ee9-9cdc-2c36d669d205}, !- Outside Boundary Condition Object
  NoSun,                                  !- Sun Exposure
  NoWind,                                 !- Wind Exposure
  ,                                       !- View Factor to Ground
  ,                                       !- Number of Vertices
  13.716, 0, 4.8768,                      !- X,Y,Z Vertex 1 {m}
  13.716, 0, 2.4384,                      !- X,Y,Z Vertex 2 {m}
  13.716, -9.144, 2.4384,                 !- X,Y,Z Vertex 3 {m}
  13.716, -9.144, 4.8768;                 !- X,Y,Z Vertex 4 {m}

OS:Surface,
  {587bb7af-9ca4-4bc8-9211-275beffd5679}, !- Handle
  Surface 59,                             !- Name
  Wall,                                   !- Surface Type
  ,                                       !- Construction Name
  {0eb08769-57d9-4767-ba9c-ddb85d91f445}, !- Space Name
  Outdoors,                               !- Outside Boundary Condition
  ,                                       !- Outside Boundary Condition Object
  SunExposed,                             !- Sun Exposure
  WindExposed,                            !- Wind Exposure
  ,                                       !- View Factor to Ground
  ,                                       !- Number of Vertices
  18.288, 0, 4.8768,                      !- X,Y,Z Vertex 1 {m}
  18.288, 0, 2.4384,                      !- X,Y,Z Vertex 2 {m}
  13.716, 0, 2.4384,                      !- X,Y,Z Vertex 3 {m}
  13.716, 0, 4.8768;                      !- X,Y,Z Vertex 4 {m}

OS:Surface,
  {e41707b6-34e8-46bd-a4ba-f2c12687fb88}, !- Handle
  Surface 60,                             !- Name
  Floor,                                  !- Surface Type
  ,                                       !- Construction Name
  {0eb08769-57d9-4767-ba9c-ddb85d91f445}, !- Space Name
  Surface,                                !- Outside Boundary Condition
  {a839968c-4bb9-48d0-8dd3-7f453dadcfb0}, !- Outside Boundary Condition Object
  NoSun,                                  !- Sun Exposure
  NoWind,                                 !- Wind Exposure
  ,                                       !- View Factor to Ground
  ,                                       !- Number of Vertices
  13.716, -9.144, 2.4384,                 !- X,Y,Z Vertex 1 {m}
  13.716, 0, 2.4384,                      !- X,Y,Z Vertex 2 {m}
  18.288, 0, 2.4384,                      !- X,Y,Z Vertex 3 {m}
  18.288, -9.144, 2.4384;                 !- X,Y,Z Vertex 4 {m}

OS:Surface,
  {5ee0bb3d-ddae-4464-a258-f711da0c0db4}, !- Handle
  Surface 61,                             !- Name
  Wall,                                   !- Surface Type
  ,                                       !- Construction Name
  {0eb08769-57d9-4767-ba9c-ddb85d91f445}, !- Space Name
  Outdoors,                               !- Outside Boundary Condition
  ,                                       !- Outside Boundary Condition Object
  SunExposed,                             !- Sun Exposure
  WindExposed,                            !- Wind Exposure
  ,                                       !- View Factor to Ground
  ,                                       !- Number of Vertices
  13.716, -9.144, 4.8768,                 !- X,Y,Z Vertex 1 {m}
  13.716, -9.144, 2.4384,                 !- X,Y,Z Vertex 2 {m}
  18.288, -9.144, 2.4384,                 !- X,Y,Z Vertex 3 {m}
  18.288, -9.144, 4.8768;                 !- X,Y,Z Vertex 4 {m}

OS:Surface,
  {1801f7a9-35b5-43f5-8863-d0651b3f5971}, !- Handle
  Surface 62,                             !- Name
  RoofCeiling,                            !- Surface Type
  ,                                       !- Construction Name
  {0eb08769-57d9-4767-ba9c-ddb85d91f445}, !- Space Name
  Surface,                                !- Outside Boundary Condition
  {ae73c904-498c-4c66-8ae7-530fc6a13486}, !- Outside Boundary Condition Object
  NoSun,                                  !- Sun Exposure
  NoWind,                                 !- Wind Exposure
  ,                                       !- View Factor to Ground
  ,                                       !- Number of Vertices
  18.288, -9.144, 4.8768,                 !- X,Y,Z Vertex 1 {m}
  18.288, 0, 4.8768,                      !- X,Y,Z Vertex 2 {m}
  13.716, 0, 4.8768,                      !- X,Y,Z Vertex 3 {m}
  13.716, -9.144, 4.8768;                 !- X,Y,Z Vertex 4 {m}

OS:Surface,
  {389a2d65-a8ed-460e-b913-44f1145b7bdb}, !- Handle
  Surface 63,                             !- Name
  Wall,                                   !- Surface Type
  ,                                       !- Construction Name
  {0eb08769-57d9-4767-ba9c-ddb85d91f445}, !- Space Name
  Surface,                                !- Outside Boundary Condition
  {51e55b42-42c4-42fa-a124-b0b8ecca8bb1}, !- Outside Boundary Condition Object
  NoSun,                                  !- Sun Exposure
  NoWind,                                 !- Wind Exposure
  ,                                       !- View Factor to Ground
  ,                                       !- Number of Vertices
  18.288, -9.144, 4.8768,                 !- X,Y,Z Vertex 1 {m}
  18.288, -9.144, 2.4384,                 !- X,Y,Z Vertex 2 {m}
  18.288, 0, 2.4384,                      !- X,Y,Z Vertex 3 {m}
  18.288, 0, 4.8768;                      !- X,Y,Z Vertex 4 {m}

OS:ThermalZone,
  {a1ee7493-992a-48a1-9c8c-f4a10fbf1cb0}, !- Handle
  living zone|unit 5,                     !- Name
  ,                                       !- Multiplier
  ,                                       !- Ceiling Height {m}
  ,                                       !- Volume {m3}
  ,                                       !- Floor Area {m2}
  ,                                       !- Zone Inside Convection Algorithm
  ,                                       !- Zone Outside Convection Algorithm
  ,                                       !- Zone Conditioning Equipment List Name
  {32369a3d-600e-4fa9-909d-747ad0423de9}, !- Zone Air Inlet Port List
  {95c893c1-9d3f-4ce5-8751-ea7b83b93d94}, !- Zone Air Exhaust Port List
  {f87861fb-7203-4bde-9d65-e331360e66ed}, !- Zone Air Node Name
  {8a75d32b-8a5a-4469-b9bb-bed323b5db3c}, !- Zone Return Air Port List
  ,                                       !- Primary Daylighting Control Name
  ,                                       !- Fraction of Zone Controlled by Primary Daylighting Control
  ,                                       !- Secondary Daylighting Control Name
  ,                                       !- Fraction of Zone Controlled by Secondary Daylighting Control
  ,                                       !- Illuminance Map Name
  ,                                       !- Group Rendering Name
  ,                                       !- Thermostat Name
  No;                                     !- Use Ideal Air Loads

OS:Node,
  {1c48737a-fd95-444b-a88e-d58b92ede3a0}, !- Handle
  Node 5,                                 !- Name
  {f87861fb-7203-4bde-9d65-e331360e66ed}, !- Inlet Port
  ;                                       !- Outlet Port

OS:Connection,
  {f87861fb-7203-4bde-9d65-e331360e66ed}, !- Handle
  {3635075a-c103-4054-b3db-6098314613ba}, !- Name
  {a1ee7493-992a-48a1-9c8c-f4a10fbf1cb0}, !- Source Object
  11,                                     !- Outlet Port
  {1c48737a-fd95-444b-a88e-d58b92ede3a0}, !- Target Object
  2;                                      !- Inlet Port

OS:PortList,
  {32369a3d-600e-4fa9-909d-747ad0423de9}, !- Handle
  {8a340c84-f7b6-429a-a48c-8635ab4dbf68}, !- Name
  {a1ee7493-992a-48a1-9c8c-f4a10fbf1cb0}; !- HVAC Component

OS:PortList,
  {95c893c1-9d3f-4ce5-8751-ea7b83b93d94}, !- Handle
  {ebecc9d6-8b22-45d5-a246-851edcaa7876}, !- Name
  {a1ee7493-992a-48a1-9c8c-f4a10fbf1cb0}; !- HVAC Component

OS:PortList,
  {8a75d32b-8a5a-4469-b9bb-bed323b5db3c}, !- Handle
  {1bbc46b9-8426-494c-bbc6-bf9b59259adc}, !- Name
  {a1ee7493-992a-48a1-9c8c-f4a10fbf1cb0}; !- HVAC Component

OS:Sizing:Zone,
  {ac53dce7-f5c9-4338-9bc2-d452c9db92f2}, !- Handle
  {a1ee7493-992a-48a1-9c8c-f4a10fbf1cb0}, !- Zone or ZoneList Name
  SupplyAirTemperature,                   !- Zone Cooling Design Supply Air Temperature Input Method
  14,                                     !- Zone Cooling Design Supply Air Temperature {C}
  11.11,                                  !- Zone Cooling Design Supply Air Temperature Difference {deltaC}
  SupplyAirTemperature,                   !- Zone Heating Design Supply Air Temperature Input Method
  40,                                     !- Zone Heating Design Supply Air Temperature {C}
  11.11,                                  !- Zone Heating Design Supply Air Temperature Difference {deltaC}
  0.0085,                                 !- Zone Cooling Design Supply Air Humidity Ratio {kg-H2O/kg-air}
  0.008,                                  !- Zone Heating Design Supply Air Humidity Ratio {kg-H2O/kg-air}
  ,                                       !- Zone Heating Sizing Factor
  ,                                       !- Zone Cooling Sizing Factor
  DesignDay,                              !- Cooling Design Air Flow Method
  ,                                       !- Cooling Design Air Flow Rate {m3/s}
  ,                                       !- Cooling Minimum Air Flow per Zone Floor Area {m3/s-m2}
  ,                                       !- Cooling Minimum Air Flow {m3/s}
  ,                                       !- Cooling Minimum Air Flow Fraction
  DesignDay,                              !- Heating Design Air Flow Method
  ,                                       !- Heating Design Air Flow Rate {m3/s}
  ,                                       !- Heating Maximum Air Flow per Zone Floor Area {m3/s-m2}
  ,                                       !- Heating Maximum Air Flow {m3/s}
  ,                                       !- Heating Maximum Air Flow Fraction
  ,                                       !- Design Zone Air Distribution Effectiveness in Cooling Mode
  ,                                       !- Design Zone Air Distribution Effectiveness in Heating Mode
  No,                                     !- Account for Dedicated Outdoor Air System
  NeutralSupplyAir,                       !- Dedicated Outdoor Air System Control Strategy
  autosize,                               !- Dedicated Outdoor Air Low Setpoint Temperature for Design {C}
  autosize;                               !- Dedicated Outdoor Air High Setpoint Temperature for Design {C}

OS:ZoneHVAC:EquipmentList,
  {ac9f0a16-e3ef-4d41-90ab-07a25521716f}, !- Handle
  Zone HVAC Equipment List 5,             !- Name
  {a1ee7493-992a-48a1-9c8c-f4a10fbf1cb0}; !- Thermal Zone

OS:Space,
  {caf4a015-4313-45e2-82cb-60860f657689}, !- Handle
  living space|unit 5|story 1,            !- Name
  {2e6cfcb7-bca9-40c2-aaac-1fa8efd7c3f4}, !- Space Type Name
  ,                                       !- Default Construction Set Name
  ,                                       !- Default Schedule Set Name
  -0,                                     !- Direction of Relative North {deg}
  0,                                      !- X Origin {m}
  0,                                      !- Y Origin {m}
  0,                                      !- Z Origin {m}
  ,                                       !- Building Story Name
  {a1ee7493-992a-48a1-9c8c-f4a10fbf1cb0}, !- Thermal Zone Name
  ,                                       !- Part of Total Floor Area
  ,                                       !- Design Specification Outdoor Air Object Name
  {4853c163-3f67-441a-a675-d64bd7061026}; !- Building Unit Name

OS:Surface,
  {b2aac9de-dbb1-4e55-a074-07ac1c823117}, !- Handle
  Surface 69,                             !- Name
  Wall,                                   !- Surface Type
  ,                                       !- Construction Name
  {caf4a015-4313-45e2-82cb-60860f657689}, !- Space Name
  Outdoors,                               !- Outside Boundary Condition
  ,                                       !- Outside Boundary Condition Object
  SunExposed,                             !- Sun Exposure
  WindExposed,                            !- Wind Exposure
  ,                                       !- View Factor to Ground
  ,                                       !- Number of Vertices
  22.86, 0, 2.4384,                       !- X,Y,Z Vertex 1 {m}
  22.86, 0, 0,                            !- X,Y,Z Vertex 2 {m}
  18.288, 0, 0,                           !- X,Y,Z Vertex 3 {m}
  18.288, 0, 2.4384;                      !- X,Y,Z Vertex 4 {m}

OS:Surface,
  {13f1ebc3-90dd-481e-bcee-cdbb28af1874}, !- Handle
  Surface 70,                             !- Name
  Wall,                                   !- Surface Type
  ,                                       !- Construction Name
  {caf4a015-4313-45e2-82cb-60860f657689}, !- Space Name
  Surface,                                !- Outside Boundary Condition
  {9475871f-4517-46ed-8492-37a976773bb4}, !- Outside Boundary Condition Object
  NoSun,                                  !- Sun Exposure
  NoWind,                                 !- Wind Exposure
  ,                                       !- View Factor to Ground
  ,                                       !- Number of Vertices
  18.288, 0, 2.4384,                      !- X,Y,Z Vertex 1 {m}
  18.288, 0, 0,                           !- X,Y,Z Vertex 2 {m}
  18.288, -9.144, 0,                      !- X,Y,Z Vertex 3 {m}
  18.288, -9.144, 2.4384;                 !- X,Y,Z Vertex 4 {m}

OS:Surface,
  {accf44b6-2983-4484-b306-4c8f08dcc09b}, !- Handle
  Surface 71,                             !- Name
  Floor,                                  !- Surface Type
  ,                                       !- Construction Name
  {caf4a015-4313-45e2-82cb-60860f657689}, !- Space Name
  Surface,                                !- Outside Boundary Condition
  {8ca67565-f7a0-4266-8fa7-7c2c68aa52bc}, !- Outside Boundary Condition Object
  NoSun,                                  !- Sun Exposure
  NoWind,                                 !- Wind Exposure
  ,                                       !- View Factor to Ground
  ,                                       !- Number of Vertices
  18.288, -9.144, 0,                      !- X,Y,Z Vertex 1 {m}
  18.288, 0, 0,                           !- X,Y,Z Vertex 2 {m}
  22.86, 0, 0,                            !- X,Y,Z Vertex 3 {m}
  22.86, -9.144, 0;                       !- X,Y,Z Vertex 4 {m}

OS:Surface,
  {652bb91b-da4f-45ad-8d0f-a46a509b07d9}, !- Handle
  Surface 72,                             !- Name
  Wall,                                   !- Surface Type
  ,                                       !- Construction Name
  {caf4a015-4313-45e2-82cb-60860f657689}, !- Space Name
  Outdoors,                               !- Outside Boundary Condition
  ,                                       !- Outside Boundary Condition Object
  SunExposed,                             !- Sun Exposure
  WindExposed,                            !- Wind Exposure
  ,                                       !- View Factor to Ground
  ,                                       !- Number of Vertices
  18.288, -9.144, 2.4384,                 !- X,Y,Z Vertex 1 {m}
  18.288, -9.144, 0,                      !- X,Y,Z Vertex 2 {m}
  22.86, -9.144, 0,                       !- X,Y,Z Vertex 3 {m}
  22.86, -9.144, 2.4384;                  !- X,Y,Z Vertex 4 {m}

OS:Surface,
  {99c2e843-06f2-405e-bd0e-531ac7acb5f0}, !- Handle
  Surface 73,                             !- Name
  RoofCeiling,                            !- Surface Type
  ,                                       !- Construction Name
  {caf4a015-4313-45e2-82cb-60860f657689}, !- Space Name
  Surface,                                !- Outside Boundary Condition
  {b0f0c664-3e92-4ef9-acc0-2668e67ba628}, !- Outside Boundary Condition Object
  NoSun,                                  !- Sun Exposure
  NoWind,                                 !- Wind Exposure
  ,                                       !- View Factor to Ground
  ,                                       !- Number of Vertices
  22.86, -9.144, 2.4384,                  !- X,Y,Z Vertex 1 {m}
  22.86, 0, 2.4384,                       !- X,Y,Z Vertex 2 {m}
  18.288, 0, 2.4384,                      !- X,Y,Z Vertex 3 {m}
  18.288, -9.144, 2.4384;                 !- X,Y,Z Vertex 4 {m}

OS:Surface,
  {7d1a71ef-4de7-4ba5-ab3b-45f43c2c938c}, !- Handle
  Surface 74,                             !- Name
  Wall,                                   !- Surface Type
  ,                                       !- Construction Name
  {caf4a015-4313-45e2-82cb-60860f657689}, !- Space Name
  Surface,                                !- Outside Boundary Condition
  {6b38ac5a-4e5e-4e40-b8c1-8ee6da722c22}, !- Outside Boundary Condition Object
  NoSun,                                  !- Sun Exposure
  NoWind,                                 !- Wind Exposure
  ,                                       !- View Factor to Ground
  ,                                       !- Number of Vertices
  22.86, -9.144, 2.4384,                  !- X,Y,Z Vertex 1 {m}
  22.86, -9.144, 0,                       !- X,Y,Z Vertex 2 {m}
  22.86, 0, 0,                            !- X,Y,Z Vertex 3 {m}
  22.86, 0, 2.4384;                       !- X,Y,Z Vertex 4 {m}

OS:Space,
  {b36ebab4-e1eb-4271-8251-e61773f49880}, !- Handle
  living space|unit 5|story 2,            !- Name
  {2e6cfcb7-bca9-40c2-aaac-1fa8efd7c3f4}, !- Space Type Name
  ,                                       !- Default Construction Set Name
  ,                                       !- Default Schedule Set Name
  -0,                                     !- Direction of Relative North {deg}
  0,                                      !- X Origin {m}
  0,                                      !- Y Origin {m}
  0,                                      !- Z Origin {m}
  ,                                       !- Building Story Name
  {a1ee7493-992a-48a1-9c8c-f4a10fbf1cb0}, !- Thermal Zone Name
  ,                                       !- Part of Total Floor Area
  ,                                       !- Design Specification Outdoor Air Object Name
  {4853c163-3f67-441a-a675-d64bd7061026}; !- Building Unit Name

OS:Surface,
  {51e55b42-42c4-42fa-a124-b0b8ecca8bb1}, !- Handle
  Surface 75,                             !- Name
  Wall,                                   !- Surface Type
  ,                                       !- Construction Name
  {b36ebab4-e1eb-4271-8251-e61773f49880}, !- Space Name
  Surface,                                !- Outside Boundary Condition
  {389a2d65-a8ed-460e-b913-44f1145b7bdb}, !- Outside Boundary Condition Object
  NoSun,                                  !- Sun Exposure
  NoWind,                                 !- Wind Exposure
  ,                                       !- View Factor to Ground
  ,                                       !- Number of Vertices
  18.288, 0, 4.8768,                      !- X,Y,Z Vertex 1 {m}
  18.288, 0, 2.4384,                      !- X,Y,Z Vertex 2 {m}
  18.288, -9.144, 2.4384,                 !- X,Y,Z Vertex 3 {m}
  18.288, -9.144, 4.8768;                 !- X,Y,Z Vertex 4 {m}

OS:Surface,
  {75557134-32af-4962-91f8-1b94cecab540}, !- Handle
  Surface 76,                             !- Name
  Wall,                                   !- Surface Type
  ,                                       !- Construction Name
  {b36ebab4-e1eb-4271-8251-e61773f49880}, !- Space Name
  Outdoors,                               !- Outside Boundary Condition
  ,                                       !- Outside Boundary Condition Object
  SunExposed,                             !- Sun Exposure
  WindExposed,                            !- Wind Exposure
  ,                                       !- View Factor to Ground
  ,                                       !- Number of Vertices
  22.86, 0, 4.8768,                       !- X,Y,Z Vertex 1 {m}
  22.86, 0, 2.4384,                       !- X,Y,Z Vertex 2 {m}
  18.288, 0, 2.4384,                      !- X,Y,Z Vertex 3 {m}
  18.288, 0, 4.8768;                      !- X,Y,Z Vertex 4 {m}

OS:Surface,
  {b0f0c664-3e92-4ef9-acc0-2668e67ba628}, !- Handle
  Surface 77,                             !- Name
  Floor,                                  !- Surface Type
  ,                                       !- Construction Name
  {b36ebab4-e1eb-4271-8251-e61773f49880}, !- Space Name
  Surface,                                !- Outside Boundary Condition
  {99c2e843-06f2-405e-bd0e-531ac7acb5f0}, !- Outside Boundary Condition Object
  NoSun,                                  !- Sun Exposure
  NoWind,                                 !- Wind Exposure
  ,                                       !- View Factor to Ground
  ,                                       !- Number of Vertices
  18.288, -9.144, 2.4384,                 !- X,Y,Z Vertex 1 {m}
  18.288, 0, 2.4384,                      !- X,Y,Z Vertex 2 {m}
  22.86, 0, 2.4384,                       !- X,Y,Z Vertex 3 {m}
  22.86, -9.144, 2.4384;                  !- X,Y,Z Vertex 4 {m}

OS:Surface,
  {267d0c00-96cd-431c-bdc7-50314fedda01}, !- Handle
  Surface 78,                             !- Name
  Wall,                                   !- Surface Type
  ,                                       !- Construction Name
  {b36ebab4-e1eb-4271-8251-e61773f49880}, !- Space Name
  Outdoors,                               !- Outside Boundary Condition
  ,                                       !- Outside Boundary Condition Object
  SunExposed,                             !- Sun Exposure
  WindExposed,                            !- Wind Exposure
  ,                                       !- View Factor to Ground
  ,                                       !- Number of Vertices
  18.288, -9.144, 4.8768,                 !- X,Y,Z Vertex 1 {m}
  18.288, -9.144, 2.4384,                 !- X,Y,Z Vertex 2 {m}
  22.86, -9.144, 2.4384,                  !- X,Y,Z Vertex 3 {m}
  22.86, -9.144, 4.8768;                  !- X,Y,Z Vertex 4 {m}

OS:Surface,
  {f6620fde-e5e6-4cb0-83d7-bb1114a38646}, !- Handle
  Surface 79,                             !- Name
  RoofCeiling,                            !- Surface Type
  ,                                       !- Construction Name
  {b36ebab4-e1eb-4271-8251-e61773f49880}, !- Space Name
  Surface,                                !- Outside Boundary Condition
  {c083a920-711b-4ba7-9cbe-de153f0acad3}, !- Outside Boundary Condition Object
  NoSun,                                  !- Sun Exposure
  NoWind,                                 !- Wind Exposure
  ,                                       !- View Factor to Ground
  ,                                       !- Number of Vertices
  22.86, -9.144, 4.8768,                  !- X,Y,Z Vertex 1 {m}
  22.86, 0, 4.8768,                       !- X,Y,Z Vertex 2 {m}
  18.288, 0, 4.8768,                      !- X,Y,Z Vertex 3 {m}
  18.288, -9.144, 4.8768;                 !- X,Y,Z Vertex 4 {m}

OS:Surface,
  {273a25f6-c6d1-4c43-94af-fdb0db13ed08}, !- Handle
  Surface 80,                             !- Name
  Wall,                                   !- Surface Type
  ,                                       !- Construction Name
  {b36ebab4-e1eb-4271-8251-e61773f49880}, !- Space Name
  Surface,                                !- Outside Boundary Condition
  {d57b4c05-db23-403b-aebd-f6a6832ca68f}, !- Outside Boundary Condition Object
  NoSun,                                  !- Sun Exposure
  NoWind,                                 !- Wind Exposure
  ,                                       !- View Factor to Ground
  ,                                       !- Number of Vertices
  22.86, -9.144, 4.8768,                  !- X,Y,Z Vertex 1 {m}
  22.86, -9.144, 2.4384,                  !- X,Y,Z Vertex 2 {m}
  22.86, 0, 2.4384,                       !- X,Y,Z Vertex 3 {m}
  22.86, 0, 4.8768;                       !- X,Y,Z Vertex 4 {m}

OS:ThermalZone,
  {5419cc37-b7e7-441c-a724-cb3c82be0a1f}, !- Handle
  living zone|unit 6,                     !- Name
  ,                                       !- Multiplier
  ,                                       !- Ceiling Height {m}
  ,                                       !- Volume {m3}
  ,                                       !- Floor Area {m2}
  ,                                       !- Zone Inside Convection Algorithm
  ,                                       !- Zone Outside Convection Algorithm
  ,                                       !- Zone Conditioning Equipment List Name
  {09044bd7-3c0b-45f0-8d12-c0e408eb13fd}, !- Zone Air Inlet Port List
  {85405807-c7a1-42a5-b263-4d09de8fc578}, !- Zone Air Exhaust Port List
  {e63dd75a-9537-48dc-96b3-0bb7002ed0a2}, !- Zone Air Node Name
  {374dbe9b-6caa-4d59-ae36-51558bb883aa}, !- Zone Return Air Port List
  ,                                       !- Primary Daylighting Control Name
  ,                                       !- Fraction of Zone Controlled by Primary Daylighting Control
  ,                                       !- Secondary Daylighting Control Name
  ,                                       !- Fraction of Zone Controlled by Secondary Daylighting Control
  ,                                       !- Illuminance Map Name
  ,                                       !- Group Rendering Name
  ,                                       !- Thermostat Name
  No;                                     !- Use Ideal Air Loads

OS:Node,
  {25a04b52-6f12-4fcd-a77d-e6929949a1b8}, !- Handle
  Node 6,                                 !- Name
  {e63dd75a-9537-48dc-96b3-0bb7002ed0a2}, !- Inlet Port
  ;                                       !- Outlet Port

OS:Connection,
  {e63dd75a-9537-48dc-96b3-0bb7002ed0a2}, !- Handle
  {9fd031ad-9959-4765-a13b-c981cadda768}, !- Name
  {5419cc37-b7e7-441c-a724-cb3c82be0a1f}, !- Source Object
  11,                                     !- Outlet Port
  {25a04b52-6f12-4fcd-a77d-e6929949a1b8}, !- Target Object
  2;                                      !- Inlet Port

OS:PortList,
  {09044bd7-3c0b-45f0-8d12-c0e408eb13fd}, !- Handle
  {2e5de87c-6e8a-442e-a023-7344238c4f65}, !- Name
  {5419cc37-b7e7-441c-a724-cb3c82be0a1f}; !- HVAC Component

OS:PortList,
  {85405807-c7a1-42a5-b263-4d09de8fc578}, !- Handle
  {17108858-ebdd-44cc-a703-1052f4055188}, !- Name
  {5419cc37-b7e7-441c-a724-cb3c82be0a1f}; !- HVAC Component

OS:PortList,
  {374dbe9b-6caa-4d59-ae36-51558bb883aa}, !- Handle
  {ed674aa2-a7c9-47a1-beae-d0d7228dd5b8}, !- Name
  {5419cc37-b7e7-441c-a724-cb3c82be0a1f}; !- HVAC Component

OS:Sizing:Zone,
  {a3f90c62-07df-4f4a-9b48-80dbc6d252ed}, !- Handle
  {5419cc37-b7e7-441c-a724-cb3c82be0a1f}, !- Zone or ZoneList Name
  SupplyAirTemperature,                   !- Zone Cooling Design Supply Air Temperature Input Method
  14,                                     !- Zone Cooling Design Supply Air Temperature {C}
  11.11,                                  !- Zone Cooling Design Supply Air Temperature Difference {deltaC}
  SupplyAirTemperature,                   !- Zone Heating Design Supply Air Temperature Input Method
  40,                                     !- Zone Heating Design Supply Air Temperature {C}
  11.11,                                  !- Zone Heating Design Supply Air Temperature Difference {deltaC}
  0.0085,                                 !- Zone Cooling Design Supply Air Humidity Ratio {kg-H2O/kg-air}
  0.008,                                  !- Zone Heating Design Supply Air Humidity Ratio {kg-H2O/kg-air}
  ,                                       !- Zone Heating Sizing Factor
  ,                                       !- Zone Cooling Sizing Factor
  DesignDay,                              !- Cooling Design Air Flow Method
  ,                                       !- Cooling Design Air Flow Rate {m3/s}
  ,                                       !- Cooling Minimum Air Flow per Zone Floor Area {m3/s-m2}
  ,                                       !- Cooling Minimum Air Flow {m3/s}
  ,                                       !- Cooling Minimum Air Flow Fraction
  DesignDay,                              !- Heating Design Air Flow Method
  ,                                       !- Heating Design Air Flow Rate {m3/s}
  ,                                       !- Heating Maximum Air Flow per Zone Floor Area {m3/s-m2}
  ,                                       !- Heating Maximum Air Flow {m3/s}
  ,                                       !- Heating Maximum Air Flow Fraction
  ,                                       !- Design Zone Air Distribution Effectiveness in Cooling Mode
  ,                                       !- Design Zone Air Distribution Effectiveness in Heating Mode
  No,                                     !- Account for Dedicated Outdoor Air System
  NeutralSupplyAir,                       !- Dedicated Outdoor Air System Control Strategy
  autosize,                               !- Dedicated Outdoor Air Low Setpoint Temperature for Design {C}
  autosize;                               !- Dedicated Outdoor Air High Setpoint Temperature for Design {C}

OS:ZoneHVAC:EquipmentList,
  {c7ba4a8c-8cc2-4108-b8ac-dba0acc6bcba}, !- Handle
  Zone HVAC Equipment List 6,             !- Name
  {5419cc37-b7e7-441c-a724-cb3c82be0a1f}; !- Thermal Zone

OS:Space,
  {db40dfcc-56f5-4994-8ed8-ac8c7c157547}, !- Handle
  living space|unit 6|story 1,            !- Name
  {2e6cfcb7-bca9-40c2-aaac-1fa8efd7c3f4}, !- Space Type Name
  ,                                       !- Default Construction Set Name
  ,                                       !- Default Schedule Set Name
  -0,                                     !- Direction of Relative North {deg}
  0,                                      !- X Origin {m}
  0,                                      !- Y Origin {m}
  0,                                      !- Z Origin {m}
  ,                                       !- Building Story Name
  {5419cc37-b7e7-441c-a724-cb3c82be0a1f}, !- Thermal Zone Name
  ,                                       !- Part of Total Floor Area
  ,                                       !- Design Specification Outdoor Air Object Name
  {656a9beb-dcdc-4636-8981-003c881193fe}; !- Building Unit Name

OS:Surface,
  {08591cf8-7792-484b-8843-9851032930de}, !- Handle
  Surface 86,                             !- Name
  Wall,                                   !- Surface Type
  ,                                       !- Construction Name
  {db40dfcc-56f5-4994-8ed8-ac8c7c157547}, !- Space Name
  Outdoors,                               !- Outside Boundary Condition
  ,                                       !- Outside Boundary Condition Object
  SunExposed,                             !- Sun Exposure
  WindExposed,                            !- Wind Exposure
  ,                                       !- View Factor to Ground
  ,                                       !- Number of Vertices
  27.432, 0, 2.4384,                      !- X,Y,Z Vertex 1 {m}
  27.432, 0, 0,                           !- X,Y,Z Vertex 2 {m}
  22.86, 0, 0,                            !- X,Y,Z Vertex 3 {m}
  22.86, 0, 2.4384;                       !- X,Y,Z Vertex 4 {m}

OS:Surface,
  {6b38ac5a-4e5e-4e40-b8c1-8ee6da722c22}, !- Handle
  Surface 87,                             !- Name
  Wall,                                   !- Surface Type
  ,                                       !- Construction Name
  {db40dfcc-56f5-4994-8ed8-ac8c7c157547}, !- Space Name
  Surface,                                !- Outside Boundary Condition
  {7d1a71ef-4de7-4ba5-ab3b-45f43c2c938c}, !- Outside Boundary Condition Object
  NoSun,                                  !- Sun Exposure
  NoWind,                                 !- Wind Exposure
  ,                                       !- View Factor to Ground
  ,                                       !- Number of Vertices
  22.86, 0, 2.4384,                       !- X,Y,Z Vertex 1 {m}
  22.86, 0, 0,                            !- X,Y,Z Vertex 2 {m}
  22.86, -9.144, 0,                       !- X,Y,Z Vertex 3 {m}
  22.86, -9.144, 2.4384;                  !- X,Y,Z Vertex 4 {m}

OS:Surface,
  {8c527ead-a241-4fab-bcf0-64eae50136a7}, !- Handle
  Surface 88,                             !- Name
  Floor,                                  !- Surface Type
  ,                                       !- Construction Name
  {db40dfcc-56f5-4994-8ed8-ac8c7c157547}, !- Space Name
  Surface,                                !- Outside Boundary Condition
  {5f5eb42a-9a71-4015-8048-d5dcb7b68b6d}, !- Outside Boundary Condition Object
  NoSun,                                  !- Sun Exposure
  NoWind,                                 !- Wind Exposure
  ,                                       !- View Factor to Ground
  ,                                       !- Number of Vertices
  22.86, -9.144, 0,                       !- X,Y,Z Vertex 1 {m}
  22.86, 0, 0,                            !- X,Y,Z Vertex 2 {m}
  27.432, 0, 0,                           !- X,Y,Z Vertex 3 {m}
  27.432, -9.144, 0;                      !- X,Y,Z Vertex 4 {m}

OS:Surface,
  {5f368f88-dc8a-4969-b890-87a25fa6a522}, !- Handle
  Surface 89,                             !- Name
  Wall,                                   !- Surface Type
  ,                                       !- Construction Name
  {db40dfcc-56f5-4994-8ed8-ac8c7c157547}, !- Space Name
  Outdoors,                               !- Outside Boundary Condition
  ,                                       !- Outside Boundary Condition Object
  SunExposed,                             !- Sun Exposure
  WindExposed,                            !- Wind Exposure
  ,                                       !- View Factor to Ground
  ,                                       !- Number of Vertices
  22.86, -9.144, 2.4384,                  !- X,Y,Z Vertex 1 {m}
  22.86, -9.144, 0,                       !- X,Y,Z Vertex 2 {m}
  27.432, -9.144, 0,                      !- X,Y,Z Vertex 3 {m}
  27.432, -9.144, 2.4384;                 !- X,Y,Z Vertex 4 {m}

OS:Surface,
  {951e48be-d9de-47fe-b7e2-9048ddaf8a01}, !- Handle
  Surface 90,                             !- Name
  RoofCeiling,                            !- Surface Type
  ,                                       !- Construction Name
  {db40dfcc-56f5-4994-8ed8-ac8c7c157547}, !- Space Name
  Surface,                                !- Outside Boundary Condition
  {b04055f6-47e4-4af0-b372-2e2eded4bde7}, !- Outside Boundary Condition Object
  NoSun,                                  !- Sun Exposure
  NoWind,                                 !- Wind Exposure
  ,                                       !- View Factor to Ground
  ,                                       !- Number of Vertices
  27.432, -9.144, 2.4384,                 !- X,Y,Z Vertex 1 {m}
  27.432, 0, 2.4384,                      !- X,Y,Z Vertex 2 {m}
  22.86, 0, 2.4384,                       !- X,Y,Z Vertex 3 {m}
  22.86, -9.144, 2.4384;                  !- X,Y,Z Vertex 4 {m}

OS:Surface,
  {a873d04f-e8a6-4a55-b050-c9e7fab428ad}, !- Handle
  Surface 91,                             !- Name
  Wall,                                   !- Surface Type
  ,                                       !- Construction Name
  {db40dfcc-56f5-4994-8ed8-ac8c7c157547}, !- Space Name
  Surface,                                !- Outside Boundary Condition
  {6089f97e-045a-4f11-8a5a-096df79cfe76}, !- Outside Boundary Condition Object
  NoSun,                                  !- Sun Exposure
  NoWind,                                 !- Wind Exposure
  ,                                       !- View Factor to Ground
  ,                                       !- Number of Vertices
  27.432, -9.144, 2.4384,                 !- X,Y,Z Vertex 1 {m}
  27.432, -9.144, 0,                      !- X,Y,Z Vertex 2 {m}
  27.432, 0, 0,                           !- X,Y,Z Vertex 3 {m}
  27.432, 0, 2.4384;                      !- X,Y,Z Vertex 4 {m}

OS:Space,
  {e3259932-4fb1-4226-96af-8e1a43902f0f}, !- Handle
  living space|unit 6|story 2,            !- Name
  {2e6cfcb7-bca9-40c2-aaac-1fa8efd7c3f4}, !- Space Type Name
  ,                                       !- Default Construction Set Name
  ,                                       !- Default Schedule Set Name
  -0,                                     !- Direction of Relative North {deg}
  0,                                      !- X Origin {m}
  0,                                      !- Y Origin {m}
  0,                                      !- Z Origin {m}
  ,                                       !- Building Story Name
  {5419cc37-b7e7-441c-a724-cb3c82be0a1f}, !- Thermal Zone Name
  ,                                       !- Part of Total Floor Area
  ,                                       !- Design Specification Outdoor Air Object Name
  {656a9beb-dcdc-4636-8981-003c881193fe}; !- Building Unit Name

OS:Surface,
  {d57b4c05-db23-403b-aebd-f6a6832ca68f}, !- Handle
  Surface 92,                             !- Name
  Wall,                                   !- Surface Type
  ,                                       !- Construction Name
  {e3259932-4fb1-4226-96af-8e1a43902f0f}, !- Space Name
  Surface,                                !- Outside Boundary Condition
  {273a25f6-c6d1-4c43-94af-fdb0db13ed08}, !- Outside Boundary Condition Object
  NoSun,                                  !- Sun Exposure
  NoWind,                                 !- Wind Exposure
  ,                                       !- View Factor to Ground
  ,                                       !- Number of Vertices
  22.86, 0, 4.8768,                       !- X,Y,Z Vertex 1 {m}
  22.86, 0, 2.4384,                       !- X,Y,Z Vertex 2 {m}
  22.86, -9.144, 2.4384,                  !- X,Y,Z Vertex 3 {m}
  22.86, -9.144, 4.8768;                  !- X,Y,Z Vertex 4 {m}

OS:Surface,
  {7b6e95ea-3105-4fa8-9b87-aa9c62445415}, !- Handle
  Surface 93,                             !- Name
  Wall,                                   !- Surface Type
  ,                                       !- Construction Name
  {e3259932-4fb1-4226-96af-8e1a43902f0f}, !- Space Name
  Outdoors,                               !- Outside Boundary Condition
  ,                                       !- Outside Boundary Condition Object
  SunExposed,                             !- Sun Exposure
  WindExposed,                            !- Wind Exposure
  ,                                       !- View Factor to Ground
  ,                                       !- Number of Vertices
  27.432, 0, 4.8768,                      !- X,Y,Z Vertex 1 {m}
  27.432, 0, 2.4384,                      !- X,Y,Z Vertex 2 {m}
  22.86, 0, 2.4384,                       !- X,Y,Z Vertex 3 {m}
  22.86, 0, 4.8768;                       !- X,Y,Z Vertex 4 {m}

OS:Surface,
  {b04055f6-47e4-4af0-b372-2e2eded4bde7}, !- Handle
  Surface 94,                             !- Name
  Floor,                                  !- Surface Type
  ,                                       !- Construction Name
  {e3259932-4fb1-4226-96af-8e1a43902f0f}, !- Space Name
  Surface,                                !- Outside Boundary Condition
  {951e48be-d9de-47fe-b7e2-9048ddaf8a01}, !- Outside Boundary Condition Object
  NoSun,                                  !- Sun Exposure
  NoWind,                                 !- Wind Exposure
  ,                                       !- View Factor to Ground
  ,                                       !- Number of Vertices
  22.86, -9.144, 2.4384,                  !- X,Y,Z Vertex 1 {m}
  22.86, 0, 2.4384,                       !- X,Y,Z Vertex 2 {m}
  27.432, 0, 2.4384,                      !- X,Y,Z Vertex 3 {m}
  27.432, -9.144, 2.4384;                 !- X,Y,Z Vertex 4 {m}

OS:Surface,
  {dcb3e5ac-c644-4da8-afa6-5f4d16b50d43}, !- Handle
  Surface 95,                             !- Name
  Wall,                                   !- Surface Type
  ,                                       !- Construction Name
  {e3259932-4fb1-4226-96af-8e1a43902f0f}, !- Space Name
  Outdoors,                               !- Outside Boundary Condition
  ,                                       !- Outside Boundary Condition Object
  SunExposed,                             !- Sun Exposure
  WindExposed,                            !- Wind Exposure
  ,                                       !- View Factor to Ground
  ,                                       !- Number of Vertices
  22.86, -9.144, 4.8768,                  !- X,Y,Z Vertex 1 {m}
  22.86, -9.144, 2.4384,                  !- X,Y,Z Vertex 2 {m}
  27.432, -9.144, 2.4384,                 !- X,Y,Z Vertex 3 {m}
  27.432, -9.144, 4.8768;                 !- X,Y,Z Vertex 4 {m}

OS:Surface,
  {30ab2b35-27e1-4ec7-b465-b5d2880ccfee}, !- Handle
  Surface 96,                             !- Name
  RoofCeiling,                            !- Surface Type
  ,                                       !- Construction Name
  {e3259932-4fb1-4226-96af-8e1a43902f0f}, !- Space Name
  Surface,                                !- Outside Boundary Condition
  {73c0c72c-d85b-47ee-8f9a-910ea7f3db05}, !- Outside Boundary Condition Object
  NoSun,                                  !- Sun Exposure
  NoWind,                                 !- Wind Exposure
  ,                                       !- View Factor to Ground
  ,                                       !- Number of Vertices
  27.432, -9.144, 4.8768,                 !- X,Y,Z Vertex 1 {m}
  27.432, 0, 4.8768,                      !- X,Y,Z Vertex 2 {m}
  22.86, 0, 4.8768,                       !- X,Y,Z Vertex 3 {m}
  22.86, -9.144, 4.8768;                  !- X,Y,Z Vertex 4 {m}

OS:Surface,
  {fc1c41ea-b824-4d3c-b2fc-afc84a1f17c5}, !- Handle
  Surface 97,                             !- Name
  Wall,                                   !- Surface Type
  ,                                       !- Construction Name
  {e3259932-4fb1-4226-96af-8e1a43902f0f}, !- Space Name
  Surface,                                !- Outside Boundary Condition
  {460ee4a4-7e75-414e-af5a-63df61ded3bf}, !- Outside Boundary Condition Object
  NoSun,                                  !- Sun Exposure
  NoWind,                                 !- Wind Exposure
  ,                                       !- View Factor to Ground
  ,                                       !- Number of Vertices
  27.432, -9.144, 4.8768,                 !- X,Y,Z Vertex 1 {m}
  27.432, -9.144, 2.4384,                 !- X,Y,Z Vertex 2 {m}
  27.432, 0, 2.4384,                      !- X,Y,Z Vertex 3 {m}
  27.432, 0, 4.8768;                      !- X,Y,Z Vertex 4 {m}

OS:ThermalZone,
  {700f4ac0-8e71-4b18-9845-46df0633b65f}, !- Handle
  living zone|unit 7,                     !- Name
  ,                                       !- Multiplier
  ,                                       !- Ceiling Height {m}
  ,                                       !- Volume {m3}
  ,                                       !- Floor Area {m2}
  ,                                       !- Zone Inside Convection Algorithm
  ,                                       !- Zone Outside Convection Algorithm
  ,                                       !- Zone Conditioning Equipment List Name
  {3f6f29ad-fed8-4894-9be4-588673be775c}, !- Zone Air Inlet Port List
  {54bb6025-0e12-41b3-9e09-57bab929d202}, !- Zone Air Exhaust Port List
  {7a2bb661-8d5c-4d82-a8c9-4e037cad40da}, !- Zone Air Node Name
  {2d6bbeb7-aa07-4935-8f25-e69990835c85}, !- Zone Return Air Port List
  ,                                       !- Primary Daylighting Control Name
  ,                                       !- Fraction of Zone Controlled by Primary Daylighting Control
  ,                                       !- Secondary Daylighting Control Name
  ,                                       !- Fraction of Zone Controlled by Secondary Daylighting Control
  ,                                       !- Illuminance Map Name
  ,                                       !- Group Rendering Name
  ,                                       !- Thermostat Name
  No;                                     !- Use Ideal Air Loads

OS:Node,
  {8b125d3d-aaac-483e-9b9c-e299681a6407}, !- Handle
  Node 7,                                 !- Name
  {7a2bb661-8d5c-4d82-a8c9-4e037cad40da}, !- Inlet Port
  ;                                       !- Outlet Port

OS:Connection,
  {7a2bb661-8d5c-4d82-a8c9-4e037cad40da}, !- Handle
  {6221ec1d-3ba5-4e35-b65d-79d88c9311a3}, !- Name
  {700f4ac0-8e71-4b18-9845-46df0633b65f}, !- Source Object
  11,                                     !- Outlet Port
  {8b125d3d-aaac-483e-9b9c-e299681a6407}, !- Target Object
  2;                                      !- Inlet Port

OS:PortList,
  {3f6f29ad-fed8-4894-9be4-588673be775c}, !- Handle
  {4313245c-7326-4955-9c02-5640a7500487}, !- Name
  {700f4ac0-8e71-4b18-9845-46df0633b65f}; !- HVAC Component

OS:PortList,
  {54bb6025-0e12-41b3-9e09-57bab929d202}, !- Handle
  {a9ac83b4-eeeb-4e47-b847-148404e80edc}, !- Name
  {700f4ac0-8e71-4b18-9845-46df0633b65f}; !- HVAC Component

OS:PortList,
  {2d6bbeb7-aa07-4935-8f25-e69990835c85}, !- Handle
  {42134059-5336-439a-9842-fb6494082766}, !- Name
  {700f4ac0-8e71-4b18-9845-46df0633b65f}; !- HVAC Component

OS:Sizing:Zone,
  {97032b56-ae90-4794-b49e-83a50cfe479f}, !- Handle
  {700f4ac0-8e71-4b18-9845-46df0633b65f}, !- Zone or ZoneList Name
  SupplyAirTemperature,                   !- Zone Cooling Design Supply Air Temperature Input Method
  14,                                     !- Zone Cooling Design Supply Air Temperature {C}
  11.11,                                  !- Zone Cooling Design Supply Air Temperature Difference {deltaC}
  SupplyAirTemperature,                   !- Zone Heating Design Supply Air Temperature Input Method
  40,                                     !- Zone Heating Design Supply Air Temperature {C}
  11.11,                                  !- Zone Heating Design Supply Air Temperature Difference {deltaC}
  0.0085,                                 !- Zone Cooling Design Supply Air Humidity Ratio {kg-H2O/kg-air}
  0.008,                                  !- Zone Heating Design Supply Air Humidity Ratio {kg-H2O/kg-air}
  ,                                       !- Zone Heating Sizing Factor
  ,                                       !- Zone Cooling Sizing Factor
  DesignDay,                              !- Cooling Design Air Flow Method
  ,                                       !- Cooling Design Air Flow Rate {m3/s}
  ,                                       !- Cooling Minimum Air Flow per Zone Floor Area {m3/s-m2}
  ,                                       !- Cooling Minimum Air Flow {m3/s}
  ,                                       !- Cooling Minimum Air Flow Fraction
  DesignDay,                              !- Heating Design Air Flow Method
  ,                                       !- Heating Design Air Flow Rate {m3/s}
  ,                                       !- Heating Maximum Air Flow per Zone Floor Area {m3/s-m2}
  ,                                       !- Heating Maximum Air Flow {m3/s}
  ,                                       !- Heating Maximum Air Flow Fraction
  ,                                       !- Design Zone Air Distribution Effectiveness in Cooling Mode
  ,                                       !- Design Zone Air Distribution Effectiveness in Heating Mode
  No,                                     !- Account for Dedicated Outdoor Air System
  NeutralSupplyAir,                       !- Dedicated Outdoor Air System Control Strategy
  autosize,                               !- Dedicated Outdoor Air Low Setpoint Temperature for Design {C}
  autosize;                               !- Dedicated Outdoor Air High Setpoint Temperature for Design {C}

OS:ZoneHVAC:EquipmentList,
  {9cc99f86-3d79-411e-927c-7f64fe444009}, !- Handle
  Zone HVAC Equipment List 7,             !- Name
  {700f4ac0-8e71-4b18-9845-46df0633b65f}; !- Thermal Zone

OS:Space,
  {a5ce0cfe-c240-4dfa-b655-4ab08be9747f}, !- Handle
  living space|unit 7|story 1,            !- Name
  {2e6cfcb7-bca9-40c2-aaac-1fa8efd7c3f4}, !- Space Type Name
  ,                                       !- Default Construction Set Name
  ,                                       !- Default Schedule Set Name
  -0,                                     !- Direction of Relative North {deg}
  0,                                      !- X Origin {m}
  0,                                      !- Y Origin {m}
  0,                                      !- Z Origin {m}
  ,                                       !- Building Story Name
  {700f4ac0-8e71-4b18-9845-46df0633b65f}, !- Thermal Zone Name
  ,                                       !- Part of Total Floor Area
  ,                                       !- Design Specification Outdoor Air Object Name
  {c4320d3e-4ee9-4f36-a6b2-f980aae2caf5}; !- Building Unit Name

OS:Surface,
  {b0ead9ec-94ae-4357-ad9c-1f7e1e1ac34f}, !- Handle
  Surface 103,                            !- Name
  Wall,                                   !- Surface Type
  ,                                       !- Construction Name
  {a5ce0cfe-c240-4dfa-b655-4ab08be9747f}, !- Space Name
  Outdoors,                               !- Outside Boundary Condition
  ,                                       !- Outside Boundary Condition Object
  SunExposed,                             !- Sun Exposure
  WindExposed,                            !- Wind Exposure
  ,                                       !- View Factor to Ground
  ,                                       !- Number of Vertices
  32.004, 0, 2.4384,                      !- X,Y,Z Vertex 1 {m}
  32.004, 0, 0,                           !- X,Y,Z Vertex 2 {m}
  27.432, 0, 0,                           !- X,Y,Z Vertex 3 {m}
  27.432, 0, 2.4384;                      !- X,Y,Z Vertex 4 {m}

OS:Surface,
  {6089f97e-045a-4f11-8a5a-096df79cfe76}, !- Handle
  Surface 104,                            !- Name
  Wall,                                   !- Surface Type
  ,                                       !- Construction Name
  {a5ce0cfe-c240-4dfa-b655-4ab08be9747f}, !- Space Name
  Surface,                                !- Outside Boundary Condition
  {a873d04f-e8a6-4a55-b050-c9e7fab428ad}, !- Outside Boundary Condition Object
  NoSun,                                  !- Sun Exposure
  NoWind,                                 !- Wind Exposure
  ,                                       !- View Factor to Ground
  ,                                       !- Number of Vertices
  27.432, 0, 2.4384,                      !- X,Y,Z Vertex 1 {m}
  27.432, 0, 0,                           !- X,Y,Z Vertex 2 {m}
  27.432, -9.144, 0,                      !- X,Y,Z Vertex 3 {m}
  27.432, -9.144, 2.4384;                 !- X,Y,Z Vertex 4 {m}

OS:Surface,
  {408df96a-1c18-4ba3-bd65-3a6b76fa12eb}, !- Handle
  Surface 105,                            !- Name
  Floor,                                  !- Surface Type
  ,                                       !- Construction Name
  {a5ce0cfe-c240-4dfa-b655-4ab08be9747f}, !- Space Name
  Surface,                                !- Outside Boundary Condition
  {174c77b5-3aad-4713-aafa-704d8e430b07}, !- Outside Boundary Condition Object
  NoSun,                                  !- Sun Exposure
  NoWind,                                 !- Wind Exposure
  ,                                       !- View Factor to Ground
  ,                                       !- Number of Vertices
  27.432, -9.144, 0,                      !- X,Y,Z Vertex 1 {m}
  27.432, 0, 0,                           !- X,Y,Z Vertex 2 {m}
  32.004, 0, 0,                           !- X,Y,Z Vertex 3 {m}
  32.004, -9.144, 0;                      !- X,Y,Z Vertex 4 {m}

OS:Surface,
  {e5bb59a7-bc4f-4b5b-a402-e6ce9b7456d0}, !- Handle
  Surface 106,                            !- Name
  Wall,                                   !- Surface Type
  ,                                       !- Construction Name
  {a5ce0cfe-c240-4dfa-b655-4ab08be9747f}, !- Space Name
  Outdoors,                               !- Outside Boundary Condition
  ,                                       !- Outside Boundary Condition Object
  SunExposed,                             !- Sun Exposure
  WindExposed,                            !- Wind Exposure
  ,                                       !- View Factor to Ground
  ,                                       !- Number of Vertices
  27.432, -9.144, 2.4384,                 !- X,Y,Z Vertex 1 {m}
  27.432, -9.144, 0,                      !- X,Y,Z Vertex 2 {m}
  32.004, -9.144, 0,                      !- X,Y,Z Vertex 3 {m}
  32.004, -9.144, 2.4384;                 !- X,Y,Z Vertex 4 {m}

OS:Surface,
  {cb8c1a40-0a0e-4303-8c9d-e0bbf3077e01}, !- Handle
  Surface 107,                            !- Name
  RoofCeiling,                            !- Surface Type
  ,                                       !- Construction Name
  {a5ce0cfe-c240-4dfa-b655-4ab08be9747f}, !- Space Name
  Surface,                                !- Outside Boundary Condition
  {d75c4200-63a0-4ccd-a4ef-87078f95ca23}, !- Outside Boundary Condition Object
  NoSun,                                  !- Sun Exposure
  NoWind,                                 !- Wind Exposure
  ,                                       !- View Factor to Ground
  ,                                       !- Number of Vertices
  32.004, -9.144, 2.4384,                 !- X,Y,Z Vertex 1 {m}
  32.004, 0, 2.4384,                      !- X,Y,Z Vertex 2 {m}
  27.432, 0, 2.4384,                      !- X,Y,Z Vertex 3 {m}
  27.432, -9.144, 2.4384;                 !- X,Y,Z Vertex 4 {m}

OS:Surface,
  {0ed10043-9322-4a65-acef-0bbb758840a3}, !- Handle
  Surface 108,                            !- Name
  Wall,                                   !- Surface Type
  ,                                       !- Construction Name
  {a5ce0cfe-c240-4dfa-b655-4ab08be9747f}, !- Space Name
  Surface,                                !- Outside Boundary Condition
  {d794de85-6a48-4ba9-b07a-80983798faab}, !- Outside Boundary Condition Object
  NoSun,                                  !- Sun Exposure
  NoWind,                                 !- Wind Exposure
  ,                                       !- View Factor to Ground
  ,                                       !- Number of Vertices
  32.004, -9.144, 2.4384,                 !- X,Y,Z Vertex 1 {m}
  32.004, -9.144, 0,                      !- X,Y,Z Vertex 2 {m}
  32.004, 0, 0,                           !- X,Y,Z Vertex 3 {m}
  32.004, 0, 2.4384;                      !- X,Y,Z Vertex 4 {m}

OS:Space,
  {bea9f044-90a4-40ff-8cd8-d73f82af9dc1}, !- Handle
  living space|unit 7|story 2,            !- Name
  {2e6cfcb7-bca9-40c2-aaac-1fa8efd7c3f4}, !- Space Type Name
  ,                                       !- Default Construction Set Name
  ,                                       !- Default Schedule Set Name
  -0,                                     !- Direction of Relative North {deg}
  0,                                      !- X Origin {m}
  0,                                      !- Y Origin {m}
  0,                                      !- Z Origin {m}
  ,                                       !- Building Story Name
  {700f4ac0-8e71-4b18-9845-46df0633b65f}, !- Thermal Zone Name
  ,                                       !- Part of Total Floor Area
  ,                                       !- Design Specification Outdoor Air Object Name
  {c4320d3e-4ee9-4f36-a6b2-f980aae2caf5}; !- Building Unit Name

OS:Surface,
  {460ee4a4-7e75-414e-af5a-63df61ded3bf}, !- Handle
  Surface 109,                            !- Name
  Wall,                                   !- Surface Type
  ,                                       !- Construction Name
  {bea9f044-90a4-40ff-8cd8-d73f82af9dc1}, !- Space Name
  Surface,                                !- Outside Boundary Condition
  {fc1c41ea-b824-4d3c-b2fc-afc84a1f17c5}, !- Outside Boundary Condition Object
  NoSun,                                  !- Sun Exposure
  NoWind,                                 !- Wind Exposure
  ,                                       !- View Factor to Ground
  ,                                       !- Number of Vertices
  27.432, 0, 4.8768,                      !- X,Y,Z Vertex 1 {m}
  27.432, 0, 2.4384,                      !- X,Y,Z Vertex 2 {m}
  27.432, -9.144, 2.4384,                 !- X,Y,Z Vertex 3 {m}
  27.432, -9.144, 4.8768;                 !- X,Y,Z Vertex 4 {m}

OS:Surface,
  {865a6599-541a-432e-8d71-c7a9b4c2cd2a}, !- Handle
  Surface 110,                            !- Name
  Wall,                                   !- Surface Type
  ,                                       !- Construction Name
  {bea9f044-90a4-40ff-8cd8-d73f82af9dc1}, !- Space Name
  Outdoors,                               !- Outside Boundary Condition
  ,                                       !- Outside Boundary Condition Object
  SunExposed,                             !- Sun Exposure
  WindExposed,                            !- Wind Exposure
  ,                                       !- View Factor to Ground
  ,                                       !- Number of Vertices
  32.004, 0, 4.8768,                      !- X,Y,Z Vertex 1 {m}
  32.004, 0, 2.4384,                      !- X,Y,Z Vertex 2 {m}
  27.432, 0, 2.4384,                      !- X,Y,Z Vertex 3 {m}
  27.432, 0, 4.8768;                      !- X,Y,Z Vertex 4 {m}

OS:Surface,
  {d75c4200-63a0-4ccd-a4ef-87078f95ca23}, !- Handle
  Surface 111,                            !- Name
  Floor,                                  !- Surface Type
  ,                                       !- Construction Name
  {bea9f044-90a4-40ff-8cd8-d73f82af9dc1}, !- Space Name
  Surface,                                !- Outside Boundary Condition
  {cb8c1a40-0a0e-4303-8c9d-e0bbf3077e01}, !- Outside Boundary Condition Object
  NoSun,                                  !- Sun Exposure
  NoWind,                                 !- Wind Exposure
  ,                                       !- View Factor to Ground
  ,                                       !- Number of Vertices
  27.432, -9.144, 2.4384,                 !- X,Y,Z Vertex 1 {m}
  27.432, 0, 2.4384,                      !- X,Y,Z Vertex 2 {m}
  32.004, 0, 2.4384,                      !- X,Y,Z Vertex 3 {m}
  32.004, -9.144, 2.4384;                 !- X,Y,Z Vertex 4 {m}

OS:Surface,
  {c36dc7f8-fd19-4e04-b12a-bf5fb197b26e}, !- Handle
  Surface 112,                            !- Name
  Wall,                                   !- Surface Type
  ,                                       !- Construction Name
  {bea9f044-90a4-40ff-8cd8-d73f82af9dc1}, !- Space Name
  Outdoors,                               !- Outside Boundary Condition
  ,                                       !- Outside Boundary Condition Object
  SunExposed,                             !- Sun Exposure
  WindExposed,                            !- Wind Exposure
  ,                                       !- View Factor to Ground
  ,                                       !- Number of Vertices
  27.432, -9.144, 4.8768,                 !- X,Y,Z Vertex 1 {m}
  27.432, -9.144, 2.4384,                 !- X,Y,Z Vertex 2 {m}
  32.004, -9.144, 2.4384,                 !- X,Y,Z Vertex 3 {m}
  32.004, -9.144, 4.8768;                 !- X,Y,Z Vertex 4 {m}

OS:Surface,
  {d086be19-e5c0-420f-b338-13d521ae1e74}, !- Handle
  Surface 113,                            !- Name
  RoofCeiling,                            !- Surface Type
  ,                                       !- Construction Name
  {bea9f044-90a4-40ff-8cd8-d73f82af9dc1}, !- Space Name
  Surface,                                !- Outside Boundary Condition
  {09a08276-e0d0-49a1-8b48-042cca2beb48}, !- Outside Boundary Condition Object
  NoSun,                                  !- Sun Exposure
  NoWind,                                 !- Wind Exposure
  ,                                       !- View Factor to Ground
  ,                                       !- Number of Vertices
  32.004, -9.144, 4.8768,                 !- X,Y,Z Vertex 1 {m}
  32.004, 0, 4.8768,                      !- X,Y,Z Vertex 2 {m}
  27.432, 0, 4.8768,                      !- X,Y,Z Vertex 3 {m}
  27.432, -9.144, 4.8768;                 !- X,Y,Z Vertex 4 {m}

OS:Surface,
  {dae8efcd-22f5-4611-8b23-5fb2e53393f9}, !- Handle
  Surface 114,                            !- Name
  Wall,                                   !- Surface Type
  ,                                       !- Construction Name
  {bea9f044-90a4-40ff-8cd8-d73f82af9dc1}, !- Space Name
  Surface,                                !- Outside Boundary Condition
  {5e95fb3f-9df7-4ece-ba53-9a2b3d79ae52}, !- Outside Boundary Condition Object
  NoSun,                                  !- Sun Exposure
  NoWind,                                 !- Wind Exposure
  ,                                       !- View Factor to Ground
  ,                                       !- Number of Vertices
  32.004, -9.144, 4.8768,                 !- X,Y,Z Vertex 1 {m}
  32.004, -9.144, 2.4384,                 !- X,Y,Z Vertex 2 {m}
  32.004, 0, 2.4384,                      !- X,Y,Z Vertex 3 {m}
  32.004, 0, 4.8768;                      !- X,Y,Z Vertex 4 {m}

OS:ThermalZone,
  {23873a7b-00e1-40a8-b6c8-fbea0599a8b0}, !- Handle
  living zone|unit 8,                     !- Name
  ,                                       !- Multiplier
  ,                                       !- Ceiling Height {m}
  ,                                       !- Volume {m3}
  ,                                       !- Floor Area {m2}
  ,                                       !- Zone Inside Convection Algorithm
  ,                                       !- Zone Outside Convection Algorithm
  ,                                       !- Zone Conditioning Equipment List Name
  {b4ed870c-7c91-4509-a34e-9bff88fe7eef}, !- Zone Air Inlet Port List
  {49f79e11-598f-40e1-90df-d83f80aebc56}, !- Zone Air Exhaust Port List
  {ec0f9dbf-1a1e-4420-bb3b-5353b0c78846}, !- Zone Air Node Name
  {724ccb6b-7514-4c17-93b1-8c5d48625022}, !- Zone Return Air Port List
  ,                                       !- Primary Daylighting Control Name
  ,                                       !- Fraction of Zone Controlled by Primary Daylighting Control
  ,                                       !- Secondary Daylighting Control Name
  ,                                       !- Fraction of Zone Controlled by Secondary Daylighting Control
  ,                                       !- Illuminance Map Name
  ,                                       !- Group Rendering Name
  ,                                       !- Thermostat Name
  No;                                     !- Use Ideal Air Loads

OS:Node,
  {df58d57a-947c-46c3-aaab-202ef3e71195}, !- Handle
  Node 8,                                 !- Name
  {ec0f9dbf-1a1e-4420-bb3b-5353b0c78846}, !- Inlet Port
  ;                                       !- Outlet Port

OS:Connection,
  {ec0f9dbf-1a1e-4420-bb3b-5353b0c78846}, !- Handle
  {6c19ff57-1f8f-4067-9d61-051ad15a5531}, !- Name
  {23873a7b-00e1-40a8-b6c8-fbea0599a8b0}, !- Source Object
  11,                                     !- Outlet Port
  {df58d57a-947c-46c3-aaab-202ef3e71195}, !- Target Object
  2;                                      !- Inlet Port

OS:PortList,
  {b4ed870c-7c91-4509-a34e-9bff88fe7eef}, !- Handle
  {68b26e47-7169-4cd7-839d-6a032659d42e}, !- Name
  {23873a7b-00e1-40a8-b6c8-fbea0599a8b0}; !- HVAC Component

OS:PortList,
  {49f79e11-598f-40e1-90df-d83f80aebc56}, !- Handle
  {76b55f82-6ea6-4bb5-89f1-063c398855e2}, !- Name
  {23873a7b-00e1-40a8-b6c8-fbea0599a8b0}; !- HVAC Component

OS:PortList,
  {724ccb6b-7514-4c17-93b1-8c5d48625022}, !- Handle
  {08af0718-b9de-4853-87cf-a7bfd737d512}, !- Name
  {23873a7b-00e1-40a8-b6c8-fbea0599a8b0}; !- HVAC Component

OS:Sizing:Zone,
  {c16fdab8-15b2-4e47-a271-563c07ae283f}, !- Handle
  {23873a7b-00e1-40a8-b6c8-fbea0599a8b0}, !- Zone or ZoneList Name
  SupplyAirTemperature,                   !- Zone Cooling Design Supply Air Temperature Input Method
  14,                                     !- Zone Cooling Design Supply Air Temperature {C}
  11.11,                                  !- Zone Cooling Design Supply Air Temperature Difference {deltaC}
  SupplyAirTemperature,                   !- Zone Heating Design Supply Air Temperature Input Method
  40,                                     !- Zone Heating Design Supply Air Temperature {C}
  11.11,                                  !- Zone Heating Design Supply Air Temperature Difference {deltaC}
  0.0085,                                 !- Zone Cooling Design Supply Air Humidity Ratio {kg-H2O/kg-air}
  0.008,                                  !- Zone Heating Design Supply Air Humidity Ratio {kg-H2O/kg-air}
  ,                                       !- Zone Heating Sizing Factor
  ,                                       !- Zone Cooling Sizing Factor
  DesignDay,                              !- Cooling Design Air Flow Method
  ,                                       !- Cooling Design Air Flow Rate {m3/s}
  ,                                       !- Cooling Minimum Air Flow per Zone Floor Area {m3/s-m2}
  ,                                       !- Cooling Minimum Air Flow {m3/s}
  ,                                       !- Cooling Minimum Air Flow Fraction
  DesignDay,                              !- Heating Design Air Flow Method
  ,                                       !- Heating Design Air Flow Rate {m3/s}
  ,                                       !- Heating Maximum Air Flow per Zone Floor Area {m3/s-m2}
  ,                                       !- Heating Maximum Air Flow {m3/s}
  ,                                       !- Heating Maximum Air Flow Fraction
  ,                                       !- Design Zone Air Distribution Effectiveness in Cooling Mode
  ,                                       !- Design Zone Air Distribution Effectiveness in Heating Mode
  No,                                     !- Account for Dedicated Outdoor Air System
  NeutralSupplyAir,                       !- Dedicated Outdoor Air System Control Strategy
  autosize,                               !- Dedicated Outdoor Air Low Setpoint Temperature for Design {C}
  autosize;                               !- Dedicated Outdoor Air High Setpoint Temperature for Design {C}

OS:ZoneHVAC:EquipmentList,
  {fcaf6ff4-f265-45cd-938a-fd31aa73dd17}, !- Handle
  Zone HVAC Equipment List 8,             !- Name
  {23873a7b-00e1-40a8-b6c8-fbea0599a8b0}; !- Thermal Zone

OS:Space,
  {1378b9b7-6161-497a-a496-7b5e647000f2}, !- Handle
  living space|unit 8|story 1,            !- Name
  {2e6cfcb7-bca9-40c2-aaac-1fa8efd7c3f4}, !- Space Type Name
  ,                                       !- Default Construction Set Name
  ,                                       !- Default Schedule Set Name
  -0,                                     !- Direction of Relative North {deg}
  0,                                      !- X Origin {m}
  0,                                      !- Y Origin {m}
  0,                                      !- Z Origin {m}
  ,                                       !- Building Story Name
  {23873a7b-00e1-40a8-b6c8-fbea0599a8b0}, !- Thermal Zone Name
  ,                                       !- Part of Total Floor Area
  ,                                       !- Design Specification Outdoor Air Object Name
  {b5784de1-cee8-4bef-876c-a65e8e1d227d}; !- Building Unit Name

OS:Surface,
  {4ed68cfd-479b-4cc0-95b4-8be322391f09}, !- Handle
  Surface 120,                            !- Name
  Wall,                                   !- Surface Type
  ,                                       !- Construction Name
  {1378b9b7-6161-497a-a496-7b5e647000f2}, !- Space Name
  Outdoors,                               !- Outside Boundary Condition
  ,                                       !- Outside Boundary Condition Object
  SunExposed,                             !- Sun Exposure
  WindExposed,                            !- Wind Exposure
  ,                                       !- View Factor to Ground
  ,                                       !- Number of Vertices
  36.576, 0, 2.4384,                      !- X,Y,Z Vertex 1 {m}
  36.576, 0, 0,                           !- X,Y,Z Vertex 2 {m}
  32.004, 0, 0,                           !- X,Y,Z Vertex 3 {m}
  32.004, 0, 2.4384;                      !- X,Y,Z Vertex 4 {m}

OS:Surface,
  {d794de85-6a48-4ba9-b07a-80983798faab}, !- Handle
  Surface 121,                            !- Name
  Wall,                                   !- Surface Type
  ,                                       !- Construction Name
  {1378b9b7-6161-497a-a496-7b5e647000f2}, !- Space Name
  Surface,                                !- Outside Boundary Condition
  {0ed10043-9322-4a65-acef-0bbb758840a3}, !- Outside Boundary Condition Object
  NoSun,                                  !- Sun Exposure
  NoWind,                                 !- Wind Exposure
  ,                                       !- View Factor to Ground
  ,                                       !- Number of Vertices
  32.004, 0, 2.4384,                      !- X,Y,Z Vertex 1 {m}
  32.004, 0, 0,                           !- X,Y,Z Vertex 2 {m}
  32.004, -9.144, 0,                      !- X,Y,Z Vertex 3 {m}
  32.004, -9.144, 2.4384;                 !- X,Y,Z Vertex 4 {m}

OS:Surface,
  {aa7acb8a-4503-409c-a05e-ffc9b9cddca9}, !- Handle
  Surface 122,                            !- Name
  Floor,                                  !- Surface Type
  ,                                       !- Construction Name
  {1378b9b7-6161-497a-a496-7b5e647000f2}, !- Space Name
  Surface,                                !- Outside Boundary Condition
  {8000351d-248b-4d46-960e-8549fa08fb73}, !- Outside Boundary Condition Object
  NoSun,                                  !- Sun Exposure
  NoWind,                                 !- Wind Exposure
  ,                                       !- View Factor to Ground
  ,                                       !- Number of Vertices
  32.004, -9.144, 0,                      !- X,Y,Z Vertex 1 {m}
  32.004, 0, 0,                           !- X,Y,Z Vertex 2 {m}
  36.576, 0, 0,                           !- X,Y,Z Vertex 3 {m}
  36.576, -9.144, 0;                      !- X,Y,Z Vertex 4 {m}

OS:Surface,
  {c814f4b2-0235-4300-b321-1c7e729fa267}, !- Handle
  Surface 123,                            !- Name
  Wall,                                   !- Surface Type
  ,                                       !- Construction Name
  {1378b9b7-6161-497a-a496-7b5e647000f2}, !- Space Name
  Outdoors,                               !- Outside Boundary Condition
  ,                                       !- Outside Boundary Condition Object
  SunExposed,                             !- Sun Exposure
  WindExposed,                            !- Wind Exposure
  ,                                       !- View Factor to Ground
  ,                                       !- Number of Vertices
  32.004, -9.144, 2.4384,                 !- X,Y,Z Vertex 1 {m}
  32.004, -9.144, 0,                      !- X,Y,Z Vertex 2 {m}
  36.576, -9.144, 0,                      !- X,Y,Z Vertex 3 {m}
  36.576, -9.144, 2.4384;                 !- X,Y,Z Vertex 4 {m}

OS:Surface,
  {aee56b62-3518-4998-89d4-9369dfc81274}, !- Handle
  Surface 124,                            !- Name
  RoofCeiling,                            !- Surface Type
  ,                                       !- Construction Name
  {1378b9b7-6161-497a-a496-7b5e647000f2}, !- Space Name
  Surface,                                !- Outside Boundary Condition
  {fd105de6-667e-4beb-a8ce-36fa6ce04872}, !- Outside Boundary Condition Object
  NoSun,                                  !- Sun Exposure
  NoWind,                                 !- Wind Exposure
  ,                                       !- View Factor to Ground
  ,                                       !- Number of Vertices
  36.576, -9.144, 2.4384,                 !- X,Y,Z Vertex 1 {m}
  36.576, 0, 2.4384,                      !- X,Y,Z Vertex 2 {m}
  32.004, 0, 2.4384,                      !- X,Y,Z Vertex 3 {m}
  32.004, -9.144, 2.4384;                 !- X,Y,Z Vertex 4 {m}

OS:Surface,
  {50260e8b-ec13-4492-9449-516c4ea68044}, !- Handle
  Surface 125,                            !- Name
  Wall,                                   !- Surface Type
  ,                                       !- Construction Name
  {1378b9b7-6161-497a-a496-7b5e647000f2}, !- Space Name
  Surface,                                !- Outside Boundary Condition
  {49a505b8-516d-4c43-ad04-b47d95e60589}, !- Outside Boundary Condition Object
  NoSun,                                  !- Sun Exposure
  NoWind,                                 !- Wind Exposure
  ,                                       !- View Factor to Ground
  ,                                       !- Number of Vertices
  36.576, -9.144, 2.4384,                 !- X,Y,Z Vertex 1 {m}
  36.576, -9.144, 0,                      !- X,Y,Z Vertex 2 {m}
  36.576, 0, 0,                           !- X,Y,Z Vertex 3 {m}
  36.576, 0, 2.4384;                      !- X,Y,Z Vertex 4 {m}

OS:Space,
  {c2f2cb82-7cdf-4e02-a6cd-18531253302c}, !- Handle
  living space|unit 8|story 2,            !- Name
  {2e6cfcb7-bca9-40c2-aaac-1fa8efd7c3f4}, !- Space Type Name
  ,                                       !- Default Construction Set Name
  ,                                       !- Default Schedule Set Name
  -0,                                     !- Direction of Relative North {deg}
  0,                                      !- X Origin {m}
  0,                                      !- Y Origin {m}
  0,                                      !- Z Origin {m}
  ,                                       !- Building Story Name
  {23873a7b-00e1-40a8-b6c8-fbea0599a8b0}, !- Thermal Zone Name
  ,                                       !- Part of Total Floor Area
  ,                                       !- Design Specification Outdoor Air Object Name
  {b5784de1-cee8-4bef-876c-a65e8e1d227d}; !- Building Unit Name

OS:Surface,
  {5e95fb3f-9df7-4ece-ba53-9a2b3d79ae52}, !- Handle
  Surface 126,                            !- Name
  Wall,                                   !- Surface Type
  ,                                       !- Construction Name
  {c2f2cb82-7cdf-4e02-a6cd-18531253302c}, !- Space Name
  Surface,                                !- Outside Boundary Condition
  {dae8efcd-22f5-4611-8b23-5fb2e53393f9}, !- Outside Boundary Condition Object
  NoSun,                                  !- Sun Exposure
  NoWind,                                 !- Wind Exposure
  ,                                       !- View Factor to Ground
  ,                                       !- Number of Vertices
  32.004, 0, 4.8768,                      !- X,Y,Z Vertex 1 {m}
  32.004, 0, 2.4384,                      !- X,Y,Z Vertex 2 {m}
  32.004, -9.144, 2.4384,                 !- X,Y,Z Vertex 3 {m}
  32.004, -9.144, 4.8768;                 !- X,Y,Z Vertex 4 {m}

OS:Surface,
  {bfd29e3b-2d25-4788-a362-bcc7c9632b32}, !- Handle
  Surface 127,                            !- Name
  Wall,                                   !- Surface Type
  ,                                       !- Construction Name
  {c2f2cb82-7cdf-4e02-a6cd-18531253302c}, !- Space Name
  Outdoors,                               !- Outside Boundary Condition
  ,                                       !- Outside Boundary Condition Object
  SunExposed,                             !- Sun Exposure
  WindExposed,                            !- Wind Exposure
  ,                                       !- View Factor to Ground
  ,                                       !- Number of Vertices
  36.576, 0, 4.8768,                      !- X,Y,Z Vertex 1 {m}
  36.576, 0, 2.4384,                      !- X,Y,Z Vertex 2 {m}
  32.004, 0, 2.4384,                      !- X,Y,Z Vertex 3 {m}
  32.004, 0, 4.8768;                      !- X,Y,Z Vertex 4 {m}

OS:Surface,
  {fd105de6-667e-4beb-a8ce-36fa6ce04872}, !- Handle
  Surface 128,                            !- Name
  Floor,                                  !- Surface Type
  ,                                       !- Construction Name
  {c2f2cb82-7cdf-4e02-a6cd-18531253302c}, !- Space Name
  Surface,                                !- Outside Boundary Condition
  {aee56b62-3518-4998-89d4-9369dfc81274}, !- Outside Boundary Condition Object
  NoSun,                                  !- Sun Exposure
  NoWind,                                 !- Wind Exposure
  ,                                       !- View Factor to Ground
  ,                                       !- Number of Vertices
  32.004, -9.144, 2.4384,                 !- X,Y,Z Vertex 1 {m}
  32.004, 0, 2.4384,                      !- X,Y,Z Vertex 2 {m}
  36.576, 0, 2.4384,                      !- X,Y,Z Vertex 3 {m}
  36.576, -9.144, 2.4384;                 !- X,Y,Z Vertex 4 {m}

OS:Surface,
  {0ec67319-3380-4965-a0ae-aa63e5ef986e}, !- Handle
  Surface 129,                            !- Name
  Wall,                                   !- Surface Type
  ,                                       !- Construction Name
  {c2f2cb82-7cdf-4e02-a6cd-18531253302c}, !- Space Name
  Outdoors,                               !- Outside Boundary Condition
  ,                                       !- Outside Boundary Condition Object
  SunExposed,                             !- Sun Exposure
  WindExposed,                            !- Wind Exposure
  ,                                       !- View Factor to Ground
  ,                                       !- Number of Vertices
  32.004, -9.144, 4.8768,                 !- X,Y,Z Vertex 1 {m}
  32.004, -9.144, 2.4384,                 !- X,Y,Z Vertex 2 {m}
  36.576, -9.144, 2.4384,                 !- X,Y,Z Vertex 3 {m}
  36.576, -9.144, 4.8768;                 !- X,Y,Z Vertex 4 {m}

OS:Surface,
  {88043fa8-1d7d-47d3-a438-2b9071041ed6}, !- Handle
  Surface 130,                            !- Name
  RoofCeiling,                            !- Surface Type
  ,                                       !- Construction Name
  {c2f2cb82-7cdf-4e02-a6cd-18531253302c}, !- Space Name
  Surface,                                !- Outside Boundary Condition
  {4a8fa012-910c-45e7-92c4-fa40363325b8}, !- Outside Boundary Condition Object
  NoSun,                                  !- Sun Exposure
  NoWind,                                 !- Wind Exposure
  ,                                       !- View Factor to Ground
  ,                                       !- Number of Vertices
  36.576, -9.144, 4.8768,                 !- X,Y,Z Vertex 1 {m}
  36.576, 0, 4.8768,                      !- X,Y,Z Vertex 2 {m}
  32.004, 0, 4.8768,                      !- X,Y,Z Vertex 3 {m}
  32.004, -9.144, 4.8768;                 !- X,Y,Z Vertex 4 {m}

OS:Surface,
  {204fa4c2-0ae4-4449-8ec1-49aeae017a7f}, !- Handle
  Surface 131,                            !- Name
  Wall,                                   !- Surface Type
  ,                                       !- Construction Name
  {c2f2cb82-7cdf-4e02-a6cd-18531253302c}, !- Space Name
  Surface,                                !- Outside Boundary Condition
  {e1f2e66a-d77f-4228-820e-ae21e597326e}, !- Outside Boundary Condition Object
  NoSun,                                  !- Sun Exposure
  NoWind,                                 !- Wind Exposure
  ,                                       !- View Factor to Ground
  ,                                       !- Number of Vertices
  36.576, -9.144, 4.8768,                 !- X,Y,Z Vertex 1 {m}
  36.576, -9.144, 2.4384,                 !- X,Y,Z Vertex 2 {m}
  36.576, 0, 2.4384,                      !- X,Y,Z Vertex 3 {m}
  36.576, 0, 4.8768;                      !- X,Y,Z Vertex 4 {m}

OS:ThermalZone,
  {bb9ac7e8-5043-41a5-a3a3-c754874ab0a4}, !- Handle
  living zone|unit 9,                     !- Name
  ,                                       !- Multiplier
  ,                                       !- Ceiling Height {m}
  ,                                       !- Volume {m3}
  ,                                       !- Floor Area {m2}
  ,                                       !- Zone Inside Convection Algorithm
  ,                                       !- Zone Outside Convection Algorithm
  ,                                       !- Zone Conditioning Equipment List Name
  {4c6a8c7d-4d42-4d09-9128-9c6837a0942c}, !- Zone Air Inlet Port List
  {9becaa04-26b1-4b93-9492-2d8875fdfddc}, !- Zone Air Exhaust Port List
  {07c98ffb-526e-4564-a0dd-78a0aab66ba0}, !- Zone Air Node Name
  {d2a3641f-9ae7-4041-8054-bfc958533ac7}, !- Zone Return Air Port List
  ,                                       !- Primary Daylighting Control Name
  ,                                       !- Fraction of Zone Controlled by Primary Daylighting Control
  ,                                       !- Secondary Daylighting Control Name
  ,                                       !- Fraction of Zone Controlled by Secondary Daylighting Control
  ,                                       !- Illuminance Map Name
  ,                                       !- Group Rendering Name
  ,                                       !- Thermostat Name
  No;                                     !- Use Ideal Air Loads

OS:Node,
  {37624a9a-5aca-4ecb-9213-c8865905d8f6}, !- Handle
  Node 9,                                 !- Name
  {07c98ffb-526e-4564-a0dd-78a0aab66ba0}, !- Inlet Port
  ;                                       !- Outlet Port

OS:Connection,
  {07c98ffb-526e-4564-a0dd-78a0aab66ba0}, !- Handle
  {81abc673-9fbf-46aa-80d9-e41d5bba616b}, !- Name
  {bb9ac7e8-5043-41a5-a3a3-c754874ab0a4}, !- Source Object
  11,                                     !- Outlet Port
  {37624a9a-5aca-4ecb-9213-c8865905d8f6}, !- Target Object
  2;                                      !- Inlet Port

OS:PortList,
  {4c6a8c7d-4d42-4d09-9128-9c6837a0942c}, !- Handle
  {51132e30-7feb-46f3-a4e9-7c619f59f527}, !- Name
  {bb9ac7e8-5043-41a5-a3a3-c754874ab0a4}; !- HVAC Component

OS:PortList,
  {9becaa04-26b1-4b93-9492-2d8875fdfddc}, !- Handle
  {0a9b7403-84fb-4b98-a1de-6b1ad5daee69}, !- Name
  {bb9ac7e8-5043-41a5-a3a3-c754874ab0a4}; !- HVAC Component

OS:PortList,
  {d2a3641f-9ae7-4041-8054-bfc958533ac7}, !- Handle
  {eecea270-246e-4c95-94ce-c84c5c2c8eed}, !- Name
  {bb9ac7e8-5043-41a5-a3a3-c754874ab0a4}; !- HVAC Component

OS:Sizing:Zone,
  {a6414ef8-5b7e-4686-9437-911fd6e9afbe}, !- Handle
  {bb9ac7e8-5043-41a5-a3a3-c754874ab0a4}, !- Zone or ZoneList Name
  SupplyAirTemperature,                   !- Zone Cooling Design Supply Air Temperature Input Method
  14,                                     !- Zone Cooling Design Supply Air Temperature {C}
  11.11,                                  !- Zone Cooling Design Supply Air Temperature Difference {deltaC}
  SupplyAirTemperature,                   !- Zone Heating Design Supply Air Temperature Input Method
  40,                                     !- Zone Heating Design Supply Air Temperature {C}
  11.11,                                  !- Zone Heating Design Supply Air Temperature Difference {deltaC}
  0.0085,                                 !- Zone Cooling Design Supply Air Humidity Ratio {kg-H2O/kg-air}
  0.008,                                  !- Zone Heating Design Supply Air Humidity Ratio {kg-H2O/kg-air}
  ,                                       !- Zone Heating Sizing Factor
  ,                                       !- Zone Cooling Sizing Factor
  DesignDay,                              !- Cooling Design Air Flow Method
  ,                                       !- Cooling Design Air Flow Rate {m3/s}
  ,                                       !- Cooling Minimum Air Flow per Zone Floor Area {m3/s-m2}
  ,                                       !- Cooling Minimum Air Flow {m3/s}
  ,                                       !- Cooling Minimum Air Flow Fraction
  DesignDay,                              !- Heating Design Air Flow Method
  ,                                       !- Heating Design Air Flow Rate {m3/s}
  ,                                       !- Heating Maximum Air Flow per Zone Floor Area {m3/s-m2}
  ,                                       !- Heating Maximum Air Flow {m3/s}
  ,                                       !- Heating Maximum Air Flow Fraction
  ,                                       !- Design Zone Air Distribution Effectiveness in Cooling Mode
  ,                                       !- Design Zone Air Distribution Effectiveness in Heating Mode
  No,                                     !- Account for Dedicated Outdoor Air System
  NeutralSupplyAir,                       !- Dedicated Outdoor Air System Control Strategy
  autosize,                               !- Dedicated Outdoor Air Low Setpoint Temperature for Design {C}
  autosize;                               !- Dedicated Outdoor Air High Setpoint Temperature for Design {C}

OS:ZoneHVAC:EquipmentList,
  {845817e5-fd58-451d-9f69-f60e757d9a8c}, !- Handle
  Zone HVAC Equipment List 9,             !- Name
  {bb9ac7e8-5043-41a5-a3a3-c754874ab0a4}; !- Thermal Zone

OS:Space,
  {107f0bc6-7405-4e61-8e5c-ab94896dded2}, !- Handle
  living space|unit 9|story 1,            !- Name
  {2e6cfcb7-bca9-40c2-aaac-1fa8efd7c3f4}, !- Space Type Name
  ,                                       !- Default Construction Set Name
  ,                                       !- Default Schedule Set Name
  -0,                                     !- Direction of Relative North {deg}
  0,                                      !- X Origin {m}
  0,                                      !- Y Origin {m}
  0,                                      !- Z Origin {m}
  ,                                       !- Building Story Name
  {bb9ac7e8-5043-41a5-a3a3-c754874ab0a4}, !- Thermal Zone Name
  ,                                       !- Part of Total Floor Area
  ,                                       !- Design Specification Outdoor Air Object Name
  {6a540f42-0c29-4b56-b638-83518c6e087b}; !- Building Unit Name

OS:Surface,
  {767c95de-749b-41d0-a87b-002a2c616388}, !- Handle
  Surface 137,                            !- Name
  Wall,                                   !- Surface Type
  ,                                       !- Construction Name
  {107f0bc6-7405-4e61-8e5c-ab94896dded2}, !- Space Name
  Outdoors,                               !- Outside Boundary Condition
  ,                                       !- Outside Boundary Condition Object
  SunExposed,                             !- Sun Exposure
  WindExposed,                            !- Wind Exposure
  ,                                       !- View Factor to Ground
  ,                                       !- Number of Vertices
  41.148, 0, 2.4384,                      !- X,Y,Z Vertex 1 {m}
  41.148, 0, 0,                           !- X,Y,Z Vertex 2 {m}
  36.576, 0, 0,                           !- X,Y,Z Vertex 3 {m}
  36.576, 0, 2.4384;                      !- X,Y,Z Vertex 4 {m}

OS:Surface,
  {49a505b8-516d-4c43-ad04-b47d95e60589}, !- Handle
  Surface 138,                            !- Name
  Wall,                                   !- Surface Type
  ,                                       !- Construction Name
  {107f0bc6-7405-4e61-8e5c-ab94896dded2}, !- Space Name
  Surface,                                !- Outside Boundary Condition
  {50260e8b-ec13-4492-9449-516c4ea68044}, !- Outside Boundary Condition Object
  NoSun,                                  !- Sun Exposure
  NoWind,                                 !- Wind Exposure
  ,                                       !- View Factor to Ground
  ,                                       !- Number of Vertices
  36.576, 0, 2.4384,                      !- X,Y,Z Vertex 1 {m}
  36.576, 0, 0,                           !- X,Y,Z Vertex 2 {m}
  36.576, -9.144, 0,                      !- X,Y,Z Vertex 3 {m}
  36.576, -9.144, 2.4384;                 !- X,Y,Z Vertex 4 {m}

OS:Surface,
  {c353498a-84e6-4065-8a88-d137f7af332f}, !- Handle
  Surface 139,                            !- Name
  Floor,                                  !- Surface Type
  ,                                       !- Construction Name
  {107f0bc6-7405-4e61-8e5c-ab94896dded2}, !- Space Name
  Surface,                                !- Outside Boundary Condition
  {a28dce24-6576-4b00-b547-b9aece360e86}, !- Outside Boundary Condition Object
  NoSun,                                  !- Sun Exposure
  NoWind,                                 !- Wind Exposure
  ,                                       !- View Factor to Ground
  ,                                       !- Number of Vertices
  36.576, -9.144, 0,                      !- X,Y,Z Vertex 1 {m}
  36.576, 0, 0,                           !- X,Y,Z Vertex 2 {m}
  41.148, 0, 0,                           !- X,Y,Z Vertex 3 {m}
  41.148, -9.144, 0;                      !- X,Y,Z Vertex 4 {m}

OS:Surface,
  {2406dc25-9fa6-4574-9c91-d1d8ec77500b}, !- Handle
  Surface 140,                            !- Name
  Wall,                                   !- Surface Type
  ,                                       !- Construction Name
  {107f0bc6-7405-4e61-8e5c-ab94896dded2}, !- Space Name
  Outdoors,                               !- Outside Boundary Condition
  ,                                       !- Outside Boundary Condition Object
  SunExposed,                             !- Sun Exposure
  WindExposed,                            !- Wind Exposure
  ,                                       !- View Factor to Ground
  ,                                       !- Number of Vertices
  36.576, -9.144, 2.4384,                 !- X,Y,Z Vertex 1 {m}
  36.576, -9.144, 0,                      !- X,Y,Z Vertex 2 {m}
  41.148, -9.144, 0,                      !- X,Y,Z Vertex 3 {m}
  41.148, -9.144, 2.4384;                 !- X,Y,Z Vertex 4 {m}

OS:Surface,
  {8774338a-47aa-4a84-b7d6-bad377bcfa6f}, !- Handle
  Surface 141,                            !- Name
  RoofCeiling,                            !- Surface Type
  ,                                       !- Construction Name
  {107f0bc6-7405-4e61-8e5c-ab94896dded2}, !- Space Name
  Surface,                                !- Outside Boundary Condition
  {9e9c9483-2bd5-41b9-8e4e-a43d39413ca7}, !- Outside Boundary Condition Object
  NoSun,                                  !- Sun Exposure
  NoWind,                                 !- Wind Exposure
  ,                                       !- View Factor to Ground
  ,                                       !- Number of Vertices
  41.148, -9.144, 2.4384,                 !- X,Y,Z Vertex 1 {m}
  41.148, 0, 2.4384,                      !- X,Y,Z Vertex 2 {m}
  36.576, 0, 2.4384,                      !- X,Y,Z Vertex 3 {m}
  36.576, -9.144, 2.4384;                 !- X,Y,Z Vertex 4 {m}

OS:Surface,
  {166d1182-9dca-43b5-9490-31b920b8084b}, !- Handle
  Surface 142,                            !- Name
  Wall,                                   !- Surface Type
  ,                                       !- Construction Name
  {107f0bc6-7405-4e61-8e5c-ab94896dded2}, !- Space Name
  Surface,                                !- Outside Boundary Condition
  {72211b44-a13f-44a4-ab6d-8223f8c1747b}, !- Outside Boundary Condition Object
  NoSun,                                  !- Sun Exposure
  NoWind,                                 !- Wind Exposure
  ,                                       !- View Factor to Ground
  ,                                       !- Number of Vertices
  41.148, -9.144, 2.4384,                 !- X,Y,Z Vertex 1 {m}
  41.148, -9.144, 0,                      !- X,Y,Z Vertex 2 {m}
  41.148, 0, 0,                           !- X,Y,Z Vertex 3 {m}
  41.148, 0, 2.4384;                      !- X,Y,Z Vertex 4 {m}

OS:Space,
  {5572ea06-88d8-4b9d-99af-0d0977bb78cb}, !- Handle
  living space|unit 9|story 2,            !- Name
  {2e6cfcb7-bca9-40c2-aaac-1fa8efd7c3f4}, !- Space Type Name
  ,                                       !- Default Construction Set Name
  ,                                       !- Default Schedule Set Name
  -0,                                     !- Direction of Relative North {deg}
  0,                                      !- X Origin {m}
  0,                                      !- Y Origin {m}
  0,                                      !- Z Origin {m}
  ,                                       !- Building Story Name
  {bb9ac7e8-5043-41a5-a3a3-c754874ab0a4}, !- Thermal Zone Name
  ,                                       !- Part of Total Floor Area
  ,                                       !- Design Specification Outdoor Air Object Name
  {6a540f42-0c29-4b56-b638-83518c6e087b}; !- Building Unit Name

OS:Surface,
  {e1f2e66a-d77f-4228-820e-ae21e597326e}, !- Handle
  Surface 143,                            !- Name
  Wall,                                   !- Surface Type
  ,                                       !- Construction Name
  {5572ea06-88d8-4b9d-99af-0d0977bb78cb}, !- Space Name
  Surface,                                !- Outside Boundary Condition
  {204fa4c2-0ae4-4449-8ec1-49aeae017a7f}, !- Outside Boundary Condition Object
  NoSun,                                  !- Sun Exposure
  NoWind,                                 !- Wind Exposure
  ,                                       !- View Factor to Ground
  ,                                       !- Number of Vertices
  36.576, 0, 4.8768,                      !- X,Y,Z Vertex 1 {m}
  36.576, 0, 2.4384,                      !- X,Y,Z Vertex 2 {m}
  36.576, -9.144, 2.4384,                 !- X,Y,Z Vertex 3 {m}
  36.576, -9.144, 4.8768;                 !- X,Y,Z Vertex 4 {m}

OS:Surface,
  {558025b2-ddd7-46eb-a626-15c9d72be3d0}, !- Handle
  Surface 144,                            !- Name
  Wall,                                   !- Surface Type
  ,                                       !- Construction Name
  {5572ea06-88d8-4b9d-99af-0d0977bb78cb}, !- Space Name
  Outdoors,                               !- Outside Boundary Condition
  ,                                       !- Outside Boundary Condition Object
  SunExposed,                             !- Sun Exposure
  WindExposed,                            !- Wind Exposure
  ,                                       !- View Factor to Ground
  ,                                       !- Number of Vertices
  41.148, 0, 4.8768,                      !- X,Y,Z Vertex 1 {m}
  41.148, 0, 2.4384,                      !- X,Y,Z Vertex 2 {m}
  36.576, 0, 2.4384,                      !- X,Y,Z Vertex 3 {m}
  36.576, 0, 4.8768;                      !- X,Y,Z Vertex 4 {m}

OS:Surface,
  {9e9c9483-2bd5-41b9-8e4e-a43d39413ca7}, !- Handle
  Surface 145,                            !- Name
  Floor,                                  !- Surface Type
  ,                                       !- Construction Name
  {5572ea06-88d8-4b9d-99af-0d0977bb78cb}, !- Space Name
  Surface,                                !- Outside Boundary Condition
  {8774338a-47aa-4a84-b7d6-bad377bcfa6f}, !- Outside Boundary Condition Object
  NoSun,                                  !- Sun Exposure
  NoWind,                                 !- Wind Exposure
  ,                                       !- View Factor to Ground
  ,                                       !- Number of Vertices
  36.576, -9.144, 2.4384,                 !- X,Y,Z Vertex 1 {m}
  36.576, 0, 2.4384,                      !- X,Y,Z Vertex 2 {m}
  41.148, 0, 2.4384,                      !- X,Y,Z Vertex 3 {m}
  41.148, -9.144, 2.4384;                 !- X,Y,Z Vertex 4 {m}

OS:Surface,
  {c2767f3f-3eb9-446a-a5ff-885ed9ae5d29}, !- Handle
  Surface 146,                            !- Name
  Wall,                                   !- Surface Type
  ,                                       !- Construction Name
  {5572ea06-88d8-4b9d-99af-0d0977bb78cb}, !- Space Name
  Outdoors,                               !- Outside Boundary Condition
  ,                                       !- Outside Boundary Condition Object
  SunExposed,                             !- Sun Exposure
  WindExposed,                            !- Wind Exposure
  ,                                       !- View Factor to Ground
  ,                                       !- Number of Vertices
  36.576, -9.144, 4.8768,                 !- X,Y,Z Vertex 1 {m}
  36.576, -9.144, 2.4384,                 !- X,Y,Z Vertex 2 {m}
  41.148, -9.144, 2.4384,                 !- X,Y,Z Vertex 3 {m}
  41.148, -9.144, 4.8768;                 !- X,Y,Z Vertex 4 {m}

OS:Surface,
  {bdb17591-f5d5-4257-8384-00bb20692b87}, !- Handle
  Surface 147,                            !- Name
  RoofCeiling,                            !- Surface Type
  ,                                       !- Construction Name
  {5572ea06-88d8-4b9d-99af-0d0977bb78cb}, !- Space Name
  Surface,                                !- Outside Boundary Condition
  {0a3b10d5-fcbd-4aa2-bed7-364f2f64e712}, !- Outside Boundary Condition Object
  NoSun,                                  !- Sun Exposure
  NoWind,                                 !- Wind Exposure
  ,                                       !- View Factor to Ground
  ,                                       !- Number of Vertices
  41.148, -9.144, 4.8768,                 !- X,Y,Z Vertex 1 {m}
  41.148, 0, 4.8768,                      !- X,Y,Z Vertex 2 {m}
  36.576, 0, 4.8768,                      !- X,Y,Z Vertex 3 {m}
  36.576, -9.144, 4.8768;                 !- X,Y,Z Vertex 4 {m}

OS:Surface,
  {00d4f126-0eee-4a30-8e5d-d993ea153219}, !- Handle
  Surface 148,                            !- Name
  Wall,                                   !- Surface Type
  ,                                       !- Construction Name
  {5572ea06-88d8-4b9d-99af-0d0977bb78cb}, !- Space Name
  Surface,                                !- Outside Boundary Condition
  {0546b36c-db28-4c94-93d8-1ebb51f17ddd}, !- Outside Boundary Condition Object
  NoSun,                                  !- Sun Exposure
  NoWind,                                 !- Wind Exposure
  ,                                       !- View Factor to Ground
  ,                                       !- Number of Vertices
  41.148, -9.144, 4.8768,                 !- X,Y,Z Vertex 1 {m}
  41.148, -9.144, 2.4384,                 !- X,Y,Z Vertex 2 {m}
  41.148, 0, 2.4384,                      !- X,Y,Z Vertex 3 {m}
  41.148, 0, 4.8768;                      !- X,Y,Z Vertex 4 {m}

OS:ThermalZone,
  {8607d220-d5a4-4cf1-9360-31d22a97a788}, !- Handle
  living zone|unit 10,                    !- Name
  ,                                       !- Multiplier
  ,                                       !- Ceiling Height {m}
  ,                                       !- Volume {m3}
  ,                                       !- Floor Area {m2}
  ,                                       !- Zone Inside Convection Algorithm
  ,                                       !- Zone Outside Convection Algorithm
  ,                                       !- Zone Conditioning Equipment List Name
  {98e44844-d655-41e6-a0ff-a51bab8ff3c0}, !- Zone Air Inlet Port List
  {02d90ce0-006e-4deb-93ec-8d36a8be675f}, !- Zone Air Exhaust Port List
  {8f350bb5-947a-4980-9c9e-d50cd2e10c6f}, !- Zone Air Node Name
  {4a19f86c-4f7b-4fce-a386-e08bb911bf1e}, !- Zone Return Air Port List
  ,                                       !- Primary Daylighting Control Name
  ,                                       !- Fraction of Zone Controlled by Primary Daylighting Control
  ,                                       !- Secondary Daylighting Control Name
  ,                                       !- Fraction of Zone Controlled by Secondary Daylighting Control
  ,                                       !- Illuminance Map Name
  ,                                       !- Group Rendering Name
  ,                                       !- Thermostat Name
  No;                                     !- Use Ideal Air Loads

OS:Node,
  {ebf0463c-0823-4144-9a34-5d41d1893bca}, !- Handle
  Node 10,                                !- Name
  {8f350bb5-947a-4980-9c9e-d50cd2e10c6f}, !- Inlet Port
  ;                                       !- Outlet Port

OS:Connection,
  {8f350bb5-947a-4980-9c9e-d50cd2e10c6f}, !- Handle
  {fab29dc9-ebd8-44b4-b7cd-48621341cb13}, !- Name
  {8607d220-d5a4-4cf1-9360-31d22a97a788}, !- Source Object
  11,                                     !- Outlet Port
  {ebf0463c-0823-4144-9a34-5d41d1893bca}, !- Target Object
  2;                                      !- Inlet Port

OS:PortList,
  {98e44844-d655-41e6-a0ff-a51bab8ff3c0}, !- Handle
  {ef309867-e99a-45f0-8250-840933cb98fc}, !- Name
  {8607d220-d5a4-4cf1-9360-31d22a97a788}; !- HVAC Component

OS:PortList,
  {02d90ce0-006e-4deb-93ec-8d36a8be675f}, !- Handle
  {0080ea53-0085-43f4-9246-4f9d0c45da8e}, !- Name
  {8607d220-d5a4-4cf1-9360-31d22a97a788}; !- HVAC Component

OS:PortList,
  {4a19f86c-4f7b-4fce-a386-e08bb911bf1e}, !- Handle
  {edfe2733-f8fc-4dc1-bf68-8ae4b05bcc92}, !- Name
  {8607d220-d5a4-4cf1-9360-31d22a97a788}; !- HVAC Component

OS:Sizing:Zone,
  {bdc2eca7-19ea-421f-802c-116ff6f0b19d}, !- Handle
  {8607d220-d5a4-4cf1-9360-31d22a97a788}, !- Zone or ZoneList Name
  SupplyAirTemperature,                   !- Zone Cooling Design Supply Air Temperature Input Method
  14,                                     !- Zone Cooling Design Supply Air Temperature {C}
  11.11,                                  !- Zone Cooling Design Supply Air Temperature Difference {deltaC}
  SupplyAirTemperature,                   !- Zone Heating Design Supply Air Temperature Input Method
  40,                                     !- Zone Heating Design Supply Air Temperature {C}
  11.11,                                  !- Zone Heating Design Supply Air Temperature Difference {deltaC}
  0.0085,                                 !- Zone Cooling Design Supply Air Humidity Ratio {kg-H2O/kg-air}
  0.008,                                  !- Zone Heating Design Supply Air Humidity Ratio {kg-H2O/kg-air}
  ,                                       !- Zone Heating Sizing Factor
  ,                                       !- Zone Cooling Sizing Factor
  DesignDay,                              !- Cooling Design Air Flow Method
  ,                                       !- Cooling Design Air Flow Rate {m3/s}
  ,                                       !- Cooling Minimum Air Flow per Zone Floor Area {m3/s-m2}
  ,                                       !- Cooling Minimum Air Flow {m3/s}
  ,                                       !- Cooling Minimum Air Flow Fraction
  DesignDay,                              !- Heating Design Air Flow Method
  ,                                       !- Heating Design Air Flow Rate {m3/s}
  ,                                       !- Heating Maximum Air Flow per Zone Floor Area {m3/s-m2}
  ,                                       !- Heating Maximum Air Flow {m3/s}
  ,                                       !- Heating Maximum Air Flow Fraction
  ,                                       !- Design Zone Air Distribution Effectiveness in Cooling Mode
  ,                                       !- Design Zone Air Distribution Effectiveness in Heating Mode
  No,                                     !- Account for Dedicated Outdoor Air System
  NeutralSupplyAir,                       !- Dedicated Outdoor Air System Control Strategy
  autosize,                               !- Dedicated Outdoor Air Low Setpoint Temperature for Design {C}
  autosize;                               !- Dedicated Outdoor Air High Setpoint Temperature for Design {C}

OS:ZoneHVAC:EquipmentList,
  {79f46604-b5c2-48ec-8e1c-73e6eda4a5fa}, !- Handle
  Zone HVAC Equipment List 10,            !- Name
  {8607d220-d5a4-4cf1-9360-31d22a97a788}; !- Thermal Zone

OS:Space,
  {80a51531-1371-45da-b003-94d66181d27c}, !- Handle
  living space|unit 10|story 1,           !- Name
  {2e6cfcb7-bca9-40c2-aaac-1fa8efd7c3f4}, !- Space Type Name
  ,                                       !- Default Construction Set Name
  ,                                       !- Default Schedule Set Name
  -0,                                     !- Direction of Relative North {deg}
  0,                                      !- X Origin {m}
  0,                                      !- Y Origin {m}
  0,                                      !- Z Origin {m}
  ,                                       !- Building Story Name
  {8607d220-d5a4-4cf1-9360-31d22a97a788}, !- Thermal Zone Name
  ,                                       !- Part of Total Floor Area
  ,                                       !- Design Specification Outdoor Air Object Name
  {fb88428a-b4cb-4181-8abf-ad945001dd47}; !- Building Unit Name

OS:Surface,
  {c8cd461c-caea-47d4-aaeb-028174913901}, !- Handle
  Surface 154,                            !- Name
  Wall,                                   !- Surface Type
  ,                                       !- Construction Name
  {80a51531-1371-45da-b003-94d66181d27c}, !- Space Name
  Outdoors,                               !- Outside Boundary Condition
  ,                                       !- Outside Boundary Condition Object
  SunExposed,                             !- Sun Exposure
  WindExposed,                            !- Wind Exposure
  ,                                       !- View Factor to Ground
  ,                                       !- Number of Vertices
  45.72, 0, 2.4384,                       !- X,Y,Z Vertex 1 {m}
  45.72, 0, 0,                            !- X,Y,Z Vertex 2 {m}
  41.148, 0, 0,                           !- X,Y,Z Vertex 3 {m}
  41.148, 0, 2.4384;                      !- X,Y,Z Vertex 4 {m}

OS:Surface,
  {72211b44-a13f-44a4-ab6d-8223f8c1747b}, !- Handle
  Surface 155,                            !- Name
  Wall,                                   !- Surface Type
  ,                                       !- Construction Name
  {80a51531-1371-45da-b003-94d66181d27c}, !- Space Name
  Surface,                                !- Outside Boundary Condition
  {166d1182-9dca-43b5-9490-31b920b8084b}, !- Outside Boundary Condition Object
  NoSun,                                  !- Sun Exposure
  NoWind,                                 !- Wind Exposure
  ,                                       !- View Factor to Ground
  ,                                       !- Number of Vertices
  41.148, 0, 2.4384,                      !- X,Y,Z Vertex 1 {m}
  41.148, 0, 0,                           !- X,Y,Z Vertex 2 {m}
  41.148, -9.144, 0,                      !- X,Y,Z Vertex 3 {m}
  41.148, -9.144, 2.4384;                 !- X,Y,Z Vertex 4 {m}

OS:Surface,
  {ed6c66ef-952b-4117-8435-31f8f3147532}, !- Handle
  Surface 156,                            !- Name
  Floor,                                  !- Surface Type
  ,                                       !- Construction Name
  {80a51531-1371-45da-b003-94d66181d27c}, !- Space Name
  Surface,                                !- Outside Boundary Condition
  {978be533-9281-4987-aeec-aa877e60061a}, !- Outside Boundary Condition Object
  NoSun,                                  !- Sun Exposure
  NoWind,                                 !- Wind Exposure
  ,                                       !- View Factor to Ground
  ,                                       !- Number of Vertices
  41.148, -9.144, 0,                      !- X,Y,Z Vertex 1 {m}
  41.148, 0, 0,                           !- X,Y,Z Vertex 2 {m}
  45.72, 0, 0,                            !- X,Y,Z Vertex 3 {m}
  45.72, -9.144, 0;                       !- X,Y,Z Vertex 4 {m}

OS:Surface,
  {d392be28-5402-4ef6-bdb9-4a94a092f8d2}, !- Handle
  Surface 157,                            !- Name
  Wall,                                   !- Surface Type
  ,                                       !- Construction Name
  {80a51531-1371-45da-b003-94d66181d27c}, !- Space Name
  Outdoors,                               !- Outside Boundary Condition
  ,                                       !- Outside Boundary Condition Object
  SunExposed,                             !- Sun Exposure
  WindExposed,                            !- Wind Exposure
  ,                                       !- View Factor to Ground
  ,                                       !- Number of Vertices
  41.148, -9.144, 2.4384,                 !- X,Y,Z Vertex 1 {m}
  41.148, -9.144, 0,                      !- X,Y,Z Vertex 2 {m}
  45.72, -9.144, 0,                       !- X,Y,Z Vertex 3 {m}
  45.72, -9.144, 2.4384;                  !- X,Y,Z Vertex 4 {m}

OS:Surface,
  {28f5f21f-9337-4a14-834d-c590726efe7c}, !- Handle
  Surface 158,                            !- Name
  RoofCeiling,                            !- Surface Type
  ,                                       !- Construction Name
  {80a51531-1371-45da-b003-94d66181d27c}, !- Space Name
  Surface,                                !- Outside Boundary Condition
  {d03e2da6-8d70-42d7-b59b-cfc21f803350}, !- Outside Boundary Condition Object
  NoSun,                                  !- Sun Exposure
  NoWind,                                 !- Wind Exposure
  ,                                       !- View Factor to Ground
  ,                                       !- Number of Vertices
  45.72, -9.144, 2.4384,                  !- X,Y,Z Vertex 1 {m}
  45.72, 0, 2.4384,                       !- X,Y,Z Vertex 2 {m}
  41.148, 0, 2.4384,                      !- X,Y,Z Vertex 3 {m}
  41.148, -9.144, 2.4384;                 !- X,Y,Z Vertex 4 {m}

OS:Surface,
  {30288786-ebfe-46af-9481-b098603697ea}, !- Handle
  Surface 159,                            !- Name
  Wall,                                   !- Surface Type
  ,                                       !- Construction Name
  {80a51531-1371-45da-b003-94d66181d27c}, !- Space Name
  Outdoors,                               !- Outside Boundary Condition
  ,                                       !- Outside Boundary Condition Object
  SunExposed,                             !- Sun Exposure
  WindExposed,                            !- Wind Exposure
  ,                                       !- View Factor to Ground
  ,                                       !- Number of Vertices
  45.72, -9.144, 2.4384,                  !- X,Y,Z Vertex 1 {m}
  45.72, -9.144, 0,                       !- X,Y,Z Vertex 2 {m}
  45.72, 0, 0,                            !- X,Y,Z Vertex 3 {m}
  45.72, 0, 2.4384;                       !- X,Y,Z Vertex 4 {m}

OS:Space,
  {5c63abc0-2b62-4730-a7d1-81c234f58ada}, !- Handle
  living space|unit 10|story 2,           !- Name
  {2e6cfcb7-bca9-40c2-aaac-1fa8efd7c3f4}, !- Space Type Name
  ,                                       !- Default Construction Set Name
  ,                                       !- Default Schedule Set Name
  -0,                                     !- Direction of Relative North {deg}
  0,                                      !- X Origin {m}
  0,                                      !- Y Origin {m}
  0,                                      !- Z Origin {m}
  ,                                       !- Building Story Name
  {8607d220-d5a4-4cf1-9360-31d22a97a788}, !- Thermal Zone Name
  ,                                       !- Part of Total Floor Area
  ,                                       !- Design Specification Outdoor Air Object Name
  {fb88428a-b4cb-4181-8abf-ad945001dd47}; !- Building Unit Name

OS:Surface,
  {0546b36c-db28-4c94-93d8-1ebb51f17ddd}, !- Handle
  Surface 160,                            !- Name
  Wall,                                   !- Surface Type
  ,                                       !- Construction Name
  {5c63abc0-2b62-4730-a7d1-81c234f58ada}, !- Space Name
  Surface,                                !- Outside Boundary Condition
  {00d4f126-0eee-4a30-8e5d-d993ea153219}, !- Outside Boundary Condition Object
  NoSun,                                  !- Sun Exposure
  NoWind,                                 !- Wind Exposure
  ,                                       !- View Factor to Ground
  ,                                       !- Number of Vertices
  41.148, 0, 4.8768,                      !- X,Y,Z Vertex 1 {m}
  41.148, 0, 2.4384,                      !- X,Y,Z Vertex 2 {m}
  41.148, -9.144, 2.4384,                 !- X,Y,Z Vertex 3 {m}
  41.148, -9.144, 4.8768;                 !- X,Y,Z Vertex 4 {m}

OS:Surface,
  {1a044f46-bfd7-4ea5-beb3-b18b059eab3a}, !- Handle
  Surface 161,                            !- Name
  Wall,                                   !- Surface Type
  ,                                       !- Construction Name
  {5c63abc0-2b62-4730-a7d1-81c234f58ada}, !- Space Name
  Outdoors,                               !- Outside Boundary Condition
  ,                                       !- Outside Boundary Condition Object
  SunExposed,                             !- Sun Exposure
  WindExposed,                            !- Wind Exposure
  ,                                       !- View Factor to Ground
  ,                                       !- Number of Vertices
  45.72, 0, 4.8768,                       !- X,Y,Z Vertex 1 {m}
  45.72, 0, 2.4384,                       !- X,Y,Z Vertex 2 {m}
  41.148, 0, 2.4384,                      !- X,Y,Z Vertex 3 {m}
  41.148, 0, 4.8768;                      !- X,Y,Z Vertex 4 {m}

OS:Surface,
  {d03e2da6-8d70-42d7-b59b-cfc21f803350}, !- Handle
  Surface 162,                            !- Name
  Floor,                                  !- Surface Type
  ,                                       !- Construction Name
  {5c63abc0-2b62-4730-a7d1-81c234f58ada}, !- Space Name
  Surface,                                !- Outside Boundary Condition
  {28f5f21f-9337-4a14-834d-c590726efe7c}, !- Outside Boundary Condition Object
  NoSun,                                  !- Sun Exposure
  NoWind,                                 !- Wind Exposure
  ,                                       !- View Factor to Ground
  ,                                       !- Number of Vertices
  41.148, -9.144, 2.4384,                 !- X,Y,Z Vertex 1 {m}
  41.148, 0, 2.4384,                      !- X,Y,Z Vertex 2 {m}
  45.72, 0, 2.4384,                       !- X,Y,Z Vertex 3 {m}
  45.72, -9.144, 2.4384;                  !- X,Y,Z Vertex 4 {m}

OS:Surface,
  {c971fc33-8a35-4b20-9847-e89533a20b6a}, !- Handle
  Surface 163,                            !- Name
  Wall,                                   !- Surface Type
  ,                                       !- Construction Name
  {5c63abc0-2b62-4730-a7d1-81c234f58ada}, !- Space Name
  Outdoors,                               !- Outside Boundary Condition
  ,                                       !- Outside Boundary Condition Object
  SunExposed,                             !- Sun Exposure
  WindExposed,                            !- Wind Exposure
  ,                                       !- View Factor to Ground
  ,                                       !- Number of Vertices
  41.148, -9.144, 4.8768,                 !- X,Y,Z Vertex 1 {m}
  41.148, -9.144, 2.4384,                 !- X,Y,Z Vertex 2 {m}
  45.72, -9.144, 2.4384,                  !- X,Y,Z Vertex 3 {m}
  45.72, -9.144, 4.8768;                  !- X,Y,Z Vertex 4 {m}

OS:Surface,
  {2a95625d-3d93-4199-ad65-96452e5dada7}, !- Handle
  Surface 164,                            !- Name
  RoofCeiling,                            !- Surface Type
  ,                                       !- Construction Name
  {5c63abc0-2b62-4730-a7d1-81c234f58ada}, !- Space Name
  Surface,                                !- Outside Boundary Condition
  {ef2cf7da-f71f-4b50-99ec-a77350cfe8ec}, !- Outside Boundary Condition Object
  NoSun,                                  !- Sun Exposure
  NoWind,                                 !- Wind Exposure
  ,                                       !- View Factor to Ground
  ,                                       !- Number of Vertices
  45.72, -9.144, 4.8768,                  !- X,Y,Z Vertex 1 {m}
  45.72, 0, 4.8768,                       !- X,Y,Z Vertex 2 {m}
  41.148, 0, 4.8768,                      !- X,Y,Z Vertex 3 {m}
  41.148, -9.144, 4.8768;                 !- X,Y,Z Vertex 4 {m}

OS:Surface,
  {2b47c29e-29ac-40c7-98c7-7047b01ac2de}, !- Handle
  Surface 165,                            !- Name
  Wall,                                   !- Surface Type
  ,                                       !- Construction Name
  {5c63abc0-2b62-4730-a7d1-81c234f58ada}, !- Space Name
  Outdoors,                               !- Outside Boundary Condition
  ,                                       !- Outside Boundary Condition Object
  SunExposed,                             !- Sun Exposure
  WindExposed,                            !- Wind Exposure
  ,                                       !- View Factor to Ground
  ,                                       !- Number of Vertices
  45.72, -9.144, 4.8768,                  !- X,Y,Z Vertex 1 {m}
  45.72, -9.144, 2.4384,                  !- X,Y,Z Vertex 2 {m}
  45.72, 0, 2.4384,                       !- X,Y,Z Vertex 3 {m}
  45.72, 0, 4.8768;                       !- X,Y,Z Vertex 4 {m}

OS:Surface,
  {183cbc9f-26db-43f0-8145-2fcf74ea47d7}, !- Handle
  Surface 171,                            !- Name
  Floor,                                  !- Surface Type
  ,                                       !- Construction Name
  {34274149-ce0c-42c2-8ec6-56ae8b7c22df}, !- Space Name
  Foundation,                             !- Outside Boundary Condition
  ,                                       !- Outside Boundary Condition Object
  NoSun,                                  !- Sun Exposure
  NoWind,                                 !- Wind Exposure
  ,                                       !- View Factor to Ground
  ,                                       !- Number of Vertices
  0, -9.144, -0.9144,                     !- X,Y,Z Vertex 1 {m}
  0, 0, -0.9144,                          !- X,Y,Z Vertex 2 {m}
  4.572, 0, -0.9144,                      !- X,Y,Z Vertex 3 {m}
  4.572, -9.144, -0.9144;                 !- X,Y,Z Vertex 4 {m}

OS:Surface,
  {9dbc3466-f075-4748-b27a-33498925bfab}, !- Handle
  Surface 172,                            !- Name
  Wall,                                   !- Surface Type
  ,                                       !- Construction Name
  {34274149-ce0c-42c2-8ec6-56ae8b7c22df}, !- Space Name
  Foundation,                             !- Outside Boundary Condition
  ,                                       !- Outside Boundary Condition Object
  NoSun,                                  !- Sun Exposure
  NoWind,                                 !- Wind Exposure
  ,                                       !- View Factor to Ground
  ,                                       !- Number of Vertices
  0, 0, -1.11022302462516e-016,           !- X,Y,Z Vertex 1 {m}
  0, 0, -0.9144,                          !- X,Y,Z Vertex 2 {m}
  0, -9.144, -0.9144,                     !- X,Y,Z Vertex 3 {m}
  0, -9.144, -1.11022302462516e-016;      !- X,Y,Z Vertex 4 {m}

OS:Surface,
  {ca3c4043-1878-48b2-8ac1-9a6350371bf9}, !- Handle
  Surface 173,                            !- Name
  Wall,                                   !- Surface Type
  ,                                       !- Construction Name
  {34274149-ce0c-42c2-8ec6-56ae8b7c22df}, !- Space Name
  Foundation,                             !- Outside Boundary Condition
  ,                                       !- Outside Boundary Condition Object
  NoSun,                                  !- Sun Exposure
  NoWind,                                 !- Wind Exposure
  ,                                       !- View Factor to Ground
  ,                                       !- Number of Vertices
  4.572, 0, -1.11022302462516e-016,       !- X,Y,Z Vertex 1 {m}
  4.572, 0, -0.9144,                      !- X,Y,Z Vertex 2 {m}
  0, 0, -0.9144,                          !- X,Y,Z Vertex 3 {m}
  0, 0, -1.11022302462516e-016;           !- X,Y,Z Vertex 4 {m}

OS:Surface,
  {ed5f4776-a597-4bf3-8159-5f31e3e3a4a8}, !- Handle
  Surface 175,                            !- Name
  Wall,                                   !- Surface Type
  ,                                       !- Construction Name
  {34274149-ce0c-42c2-8ec6-56ae8b7c22df}, !- Space Name
  Foundation,                             !- Outside Boundary Condition
  ,                                       !- Outside Boundary Condition Object
  NoSun,                                  !- Sun Exposure
  NoWind,                                 !- Wind Exposure
  ,                                       !- View Factor to Ground
  ,                                       !- Number of Vertices
  0, -9.144, -1.11022302462516e-016,      !- X,Y,Z Vertex 1 {m}
  0, -9.144, -0.9144,                     !- X,Y,Z Vertex 2 {m}
  4.572, -9.144, -0.9144,                 !- X,Y,Z Vertex 3 {m}
  4.572, -9.144, -1.11022302462516e-016;  !- X,Y,Z Vertex 4 {m}

OS:Surface,
  {9797e595-1cf4-4425-be1a-b6af4f971b04}, !- Handle
  Surface 176,                            !- Name
  RoofCeiling,                            !- Surface Type
  ,                                       !- Construction Name
  {34274149-ce0c-42c2-8ec6-56ae8b7c22df}, !- Space Name
  Surface,                                !- Outside Boundary Condition
  {1104de53-5c04-406f-9c4f-03e2cb7c5832}, !- Outside Boundary Condition Object
  NoSun,                                  !- Sun Exposure
  NoWind,                                 !- Wind Exposure
  ,                                       !- View Factor to Ground
  ,                                       !- Number of Vertices
  4.572, -9.144, -1.11022302462516e-016,  !- X,Y,Z Vertex 1 {m}
  4.572, 0, -1.11022302462516e-016,       !- X,Y,Z Vertex 2 {m}
  0, 0, -1.11022302462516e-016,           !- X,Y,Z Vertex 3 {m}
  0, -9.144, -1.11022302462516e-016;      !- X,Y,Z Vertex 4 {m}

OS:Surface,
  {2cc5aebd-b582-4fba-9181-fe3fc8ab26e5}, !- Handle
  Surface 177,                            !- Name
  Floor,                                  !- Surface Type
  ,                                       !- Construction Name
  {34274149-ce0c-42c2-8ec6-56ae8b7c22df}, !- Space Name
  Foundation,                             !- Outside Boundary Condition
  ,                                       !- Outside Boundary Condition Object
  NoSun,                                  !- Sun Exposure
  NoWind,                                 !- Wind Exposure
  ,                                       !- View Factor to Ground
  ,                                       !- Number of Vertices
  4.572, -9.144, -0.9144,                 !- X,Y,Z Vertex 1 {m}
  4.572, 0, -0.9144,                      !- X,Y,Z Vertex 2 {m}
  9.144, 0, -0.9144,                      !- X,Y,Z Vertex 3 {m}
  9.144, -9.144, -0.9144;                 !- X,Y,Z Vertex 4 {m}

OS:Surface,
  {92ec265e-f7b4-4f1a-9cee-a107cab0c3ca}, !- Handle
  Surface 179,                            !- Name
  Wall,                                   !- Surface Type
  ,                                       !- Construction Name
  {34274149-ce0c-42c2-8ec6-56ae8b7c22df}, !- Space Name
  Foundation,                             !- Outside Boundary Condition
  ,                                       !- Outside Boundary Condition Object
  NoSun,                                  !- Sun Exposure
  NoWind,                                 !- Wind Exposure
  ,                                       !- View Factor to Ground
  ,                                       !- Number of Vertices
  9.144, 0, -1.11022302462516e-016,       !- X,Y,Z Vertex 1 {m}
  9.144, 0, -0.9144,                      !- X,Y,Z Vertex 2 {m}
  4.572, 0, -0.9144,                      !- X,Y,Z Vertex 3 {m}
  4.572, 0, -1.11022302462516e-016;       !- X,Y,Z Vertex 4 {m}

OS:Surface,
  {708f7bd4-93cf-483f-a525-c7d0e57cf000}, !- Handle
  Surface 180,                            !- Name
  RoofCeiling,                            !- Surface Type
  ,                                       !- Construction Name
  {34274149-ce0c-42c2-8ec6-56ae8b7c22df}, !- Space Name
  Surface,                                !- Outside Boundary Condition
  {555250bd-91cd-47e1-acaa-81f95fea09f3}, !- Outside Boundary Condition Object
  NoSun,                                  !- Sun Exposure
  NoWind,                                 !- Wind Exposure
  ,                                       !- View Factor to Ground
  ,                                       !- Number of Vertices
  9.144, -9.144, -1.11022302462516e-016,  !- X,Y,Z Vertex 1 {m}
  9.144, 0, -1.11022302462516e-016,       !- X,Y,Z Vertex 2 {m}
  4.572, 0, -1.11022302462516e-016,       !- X,Y,Z Vertex 3 {m}
  4.572, -9.144, -1.11022302462516e-016;  !- X,Y,Z Vertex 4 {m}

OS:Surface,
  {730e5119-e22c-4e0f-9125-bd7bfd72724e}, !- Handle
  Surface 181,                            !- Name
  Wall,                                   !- Surface Type
  ,                                       !- Construction Name
  {34274149-ce0c-42c2-8ec6-56ae8b7c22df}, !- Space Name
  Foundation,                             !- Outside Boundary Condition
  ,                                       !- Outside Boundary Condition Object
  NoSun,                                  !- Sun Exposure
  NoWind,                                 !- Wind Exposure
  ,                                       !- View Factor to Ground
  ,                                       !- Number of Vertices
  4.572, -9.144, -1.11022302462516e-016,  !- X,Y,Z Vertex 1 {m}
  4.572, -9.144, -0.9144,                 !- X,Y,Z Vertex 2 {m}
  9.144, -9.144, -0.9144,                 !- X,Y,Z Vertex 3 {m}
  9.144, -9.144, -1.11022302462516e-016;  !- X,Y,Z Vertex 4 {m}

OS:Surface,
  {7065e5b7-ffcd-4e24-91af-b865a1496ce4}, !- Handle
  Surface 183,                            !- Name
  Floor,                                  !- Surface Type
  ,                                       !- Construction Name
  {34274149-ce0c-42c2-8ec6-56ae8b7c22df}, !- Space Name
  Foundation,                             !- Outside Boundary Condition
  ,                                       !- Outside Boundary Condition Object
  NoSun,                                  !- Sun Exposure
  NoWind,                                 !- Wind Exposure
  ,                                       !- View Factor to Ground
  ,                                       !- Number of Vertices
  9.144, -9.144, -0.9144,                 !- X,Y,Z Vertex 1 {m}
  9.144, 0, -0.9144,                      !- X,Y,Z Vertex 2 {m}
  13.716, 0, -0.9144,                     !- X,Y,Z Vertex 3 {m}
  13.716, -9.144, -0.9144;                !- X,Y,Z Vertex 4 {m}

OS:Surface,
  {f531cb9d-aa9c-43b1-8b86-decb4ebfce11}, !- Handle
  Surface 185,                            !- Name
  Wall,                                   !- Surface Type
  ,                                       !- Construction Name
  {34274149-ce0c-42c2-8ec6-56ae8b7c22df}, !- Space Name
  Foundation,                             !- Outside Boundary Condition
  ,                                       !- Outside Boundary Condition Object
  NoSun,                                  !- Sun Exposure
  NoWind,                                 !- Wind Exposure
  ,                                       !- View Factor to Ground
  ,                                       !- Number of Vertices
  13.716, 0, -1.11022302462516e-016,      !- X,Y,Z Vertex 1 {m}
  13.716, 0, -0.9144,                     !- X,Y,Z Vertex 2 {m}
  9.144, 0, -0.9144,                      !- X,Y,Z Vertex 3 {m}
  9.144, 0, -1.11022302462516e-016;       !- X,Y,Z Vertex 4 {m}

OS:Surface,
  {29337a65-9858-4def-a927-780eb8ef0be1}, !- Handle
  Surface 186,                            !- Name
  RoofCeiling,                            !- Surface Type
  ,                                       !- Construction Name
  {34274149-ce0c-42c2-8ec6-56ae8b7c22df}, !- Space Name
  Surface,                                !- Outside Boundary Condition
  {59908904-0ae9-443c-a774-c6e82ff5257a}, !- Outside Boundary Condition Object
  NoSun,                                  !- Sun Exposure
  NoWind,                                 !- Wind Exposure
  ,                                       !- View Factor to Ground
  ,                                       !- Number of Vertices
  13.716, -9.144, -1.11022302462516e-016, !- X,Y,Z Vertex 1 {m}
  13.716, 0, -1.11022302462516e-016,      !- X,Y,Z Vertex 2 {m}
  9.144, 0, -1.11022302462516e-016,       !- X,Y,Z Vertex 3 {m}
  9.144, -9.144, -1.11022302462516e-016;  !- X,Y,Z Vertex 4 {m}

OS:Surface,
  {e119dbee-4ae9-4520-9624-27f376fe1fd9}, !- Handle
  Surface 187,                            !- Name
  Wall,                                   !- Surface Type
  ,                                       !- Construction Name
  {34274149-ce0c-42c2-8ec6-56ae8b7c22df}, !- Space Name
  Foundation,                             !- Outside Boundary Condition
  ,                                       !- Outside Boundary Condition Object
  NoSun,                                  !- Sun Exposure
  NoWind,                                 !- Wind Exposure
  ,                                       !- View Factor to Ground
  ,                                       !- Number of Vertices
  9.144, -9.144, -1.11022302462516e-016,  !- X,Y,Z Vertex 1 {m}
  9.144, -9.144, -0.9144,                 !- X,Y,Z Vertex 2 {m}
  13.716, -9.144, -0.9144,                !- X,Y,Z Vertex 3 {m}
  13.716, -9.144, -1.11022302462516e-016; !- X,Y,Z Vertex 4 {m}

OS:Surface,
  {7f521385-050c-4854-93c2-e6d50efee2a2}, !- Handle
  Surface 189,                            !- Name
  Floor,                                  !- Surface Type
  ,                                       !- Construction Name
  {34274149-ce0c-42c2-8ec6-56ae8b7c22df}, !- Space Name
  Foundation,                             !- Outside Boundary Condition
  ,                                       !- Outside Boundary Condition Object
  NoSun,                                  !- Sun Exposure
  NoWind,                                 !- Wind Exposure
  ,                                       !- View Factor to Ground
  ,                                       !- Number of Vertices
  13.716, -9.144, -0.9144,                !- X,Y,Z Vertex 1 {m}
  13.716, 0, -0.9144,                     !- X,Y,Z Vertex 2 {m}
  18.288, 0, -0.9144,                     !- X,Y,Z Vertex 3 {m}
  18.288, -9.144, -0.9144;                !- X,Y,Z Vertex 4 {m}

OS:Surface,
  {1c3b0768-65ca-406b-a38c-2acc1a87f59c}, !- Handle
  Surface 191,                            !- Name
  Wall,                                   !- Surface Type
  ,                                       !- Construction Name
  {34274149-ce0c-42c2-8ec6-56ae8b7c22df}, !- Space Name
  Foundation,                             !- Outside Boundary Condition
  ,                                       !- Outside Boundary Condition Object
  NoSun,                                  !- Sun Exposure
  NoWind,                                 !- Wind Exposure
  ,                                       !- View Factor to Ground
  ,                                       !- Number of Vertices
  18.288, 0, -1.11022302462516e-016,      !- X,Y,Z Vertex 1 {m}
  18.288, 0, -0.9144,                     !- X,Y,Z Vertex 2 {m}
  13.716, 0, -0.9144,                     !- X,Y,Z Vertex 3 {m}
  13.716, 0, -1.11022302462516e-016;      !- X,Y,Z Vertex 4 {m}

OS:Surface,
  {9e93144e-c42e-4d11-bc11-6a06dfd877e7}, !- Handle
  Surface 192,                            !- Name
  RoofCeiling,                            !- Surface Type
  ,                                       !- Construction Name
  {34274149-ce0c-42c2-8ec6-56ae8b7c22df}, !- Space Name
  Surface,                                !- Outside Boundary Condition
  {e5d5a5fa-a41e-4e3a-9705-4e6171c2dd8a}, !- Outside Boundary Condition Object
  NoSun,                                  !- Sun Exposure
  NoWind,                                 !- Wind Exposure
  ,                                       !- View Factor to Ground
  ,                                       !- Number of Vertices
  18.288, -9.144, -1.11022302462516e-016, !- X,Y,Z Vertex 1 {m}
  18.288, 0, -1.11022302462516e-016,      !- X,Y,Z Vertex 2 {m}
  13.716, 0, -1.11022302462516e-016,      !- X,Y,Z Vertex 3 {m}
  13.716, -9.144, -1.11022302462516e-016; !- X,Y,Z Vertex 4 {m}

OS:Surface,
  {90aaa990-87c9-480f-a48d-ee92fa88b36b}, !- Handle
  Surface 193,                            !- Name
  Wall,                                   !- Surface Type
  ,                                       !- Construction Name
  {34274149-ce0c-42c2-8ec6-56ae8b7c22df}, !- Space Name
  Foundation,                             !- Outside Boundary Condition
  ,                                       !- Outside Boundary Condition Object
  NoSun,                                  !- Sun Exposure
  NoWind,                                 !- Wind Exposure
  ,                                       !- View Factor to Ground
  ,                                       !- Number of Vertices
  13.716, -9.144, -1.11022302462516e-016, !- X,Y,Z Vertex 1 {m}
  13.716, -9.144, -0.9144,                !- X,Y,Z Vertex 2 {m}
  18.288, -9.144, -0.9144,                !- X,Y,Z Vertex 3 {m}
  18.288, -9.144, -1.11022302462516e-016; !- X,Y,Z Vertex 4 {m}

OS:Surface,
  {6997624c-83cc-4b4a-b40c-351014e2fcd4}, !- Handle
  Surface 195,                            !- Name
  Floor,                                  !- Surface Type
  ,                                       !- Construction Name
  {34274149-ce0c-42c2-8ec6-56ae8b7c22df}, !- Space Name
  Foundation,                             !- Outside Boundary Condition
  ,                                       !- Outside Boundary Condition Object
  NoSun,                                  !- Sun Exposure
  NoWind,                                 !- Wind Exposure
  ,                                       !- View Factor to Ground
  ,                                       !- Number of Vertices
  18.288, -9.144, -0.9144,                !- X,Y,Z Vertex 1 {m}
  18.288, 0, -0.9144,                     !- X,Y,Z Vertex 2 {m}
  22.86, 0, -0.9144,                      !- X,Y,Z Vertex 3 {m}
  22.86, -9.144, -0.9144;                 !- X,Y,Z Vertex 4 {m}

OS:Surface,
  {8ae6eabc-4392-4ac4-99de-c1d507f38349}, !- Handle
  Surface 197,                            !- Name
  Wall,                                   !- Surface Type
  ,                                       !- Construction Name
  {34274149-ce0c-42c2-8ec6-56ae8b7c22df}, !- Space Name
  Foundation,                             !- Outside Boundary Condition
  ,                                       !- Outside Boundary Condition Object
  NoSun,                                  !- Sun Exposure
  NoWind,                                 !- Wind Exposure
  ,                                       !- View Factor to Ground
  ,                                       !- Number of Vertices
  22.86, 0, -1.11022302462516e-016,       !- X,Y,Z Vertex 1 {m}
  22.86, 0, -0.9144,                      !- X,Y,Z Vertex 2 {m}
  18.288, 0, -0.9144,                     !- X,Y,Z Vertex 3 {m}
  18.288, 0, -1.11022302462516e-016;      !- X,Y,Z Vertex 4 {m}

OS:Surface,
  {8ca67565-f7a0-4266-8fa7-7c2c68aa52bc}, !- Handle
  Surface 198,                            !- Name
  RoofCeiling,                            !- Surface Type
  ,                                       !- Construction Name
  {34274149-ce0c-42c2-8ec6-56ae8b7c22df}, !- Space Name
  Surface,                                !- Outside Boundary Condition
  {accf44b6-2983-4484-b306-4c8f08dcc09b}, !- Outside Boundary Condition Object
  NoSun,                                  !- Sun Exposure
  NoWind,                                 !- Wind Exposure
  ,                                       !- View Factor to Ground
  ,                                       !- Number of Vertices
  22.86, -9.144, -1.11022302462516e-016,  !- X,Y,Z Vertex 1 {m}
  22.86, 0, -1.11022302462516e-016,       !- X,Y,Z Vertex 2 {m}
  18.288, 0, -1.11022302462516e-016,      !- X,Y,Z Vertex 3 {m}
  18.288, -9.144, -1.11022302462516e-016; !- X,Y,Z Vertex 4 {m}

OS:Surface,
  {582897b8-34dc-412a-81ce-c90df6a10ff1}, !- Handle
  Surface 199,                            !- Name
  Wall,                                   !- Surface Type
  ,                                       !- Construction Name
  {34274149-ce0c-42c2-8ec6-56ae8b7c22df}, !- Space Name
  Foundation,                             !- Outside Boundary Condition
  ,                                       !- Outside Boundary Condition Object
  NoSun,                                  !- Sun Exposure
  NoWind,                                 !- Wind Exposure
  ,                                       !- View Factor to Ground
  ,                                       !- Number of Vertices
  18.288, -9.144, -1.11022302462516e-016, !- X,Y,Z Vertex 1 {m}
  18.288, -9.144, -0.9144,                !- X,Y,Z Vertex 2 {m}
  22.86, -9.144, -0.9144,                 !- X,Y,Z Vertex 3 {m}
  22.86, -9.144, -1.11022302462516e-016;  !- X,Y,Z Vertex 4 {m}

OS:Surface,
  {b58fad60-e014-409d-9474-c8724ffff2b1}, !- Handle
  Surface 201,                            !- Name
  Floor,                                  !- Surface Type
  ,                                       !- Construction Name
  {34274149-ce0c-42c2-8ec6-56ae8b7c22df}, !- Space Name
  Foundation,                             !- Outside Boundary Condition
  ,                                       !- Outside Boundary Condition Object
  NoSun,                                  !- Sun Exposure
  NoWind,                                 !- Wind Exposure
  ,                                       !- View Factor to Ground
  ,                                       !- Number of Vertices
  22.86, -9.144, -0.9144,                 !- X,Y,Z Vertex 1 {m}
  22.86, 0, -0.9144,                      !- X,Y,Z Vertex 2 {m}
  27.432, 0, -0.9144,                     !- X,Y,Z Vertex 3 {m}
  27.432, -9.144, -0.9144;                !- X,Y,Z Vertex 4 {m}

OS:Surface,
  {d881d8be-b850-413f-917e-99d775792a48}, !- Handle
  Surface 203,                            !- Name
  Wall,                                   !- Surface Type
  ,                                       !- Construction Name
  {34274149-ce0c-42c2-8ec6-56ae8b7c22df}, !- Space Name
  Foundation,                             !- Outside Boundary Condition
  ,                                       !- Outside Boundary Condition Object
  NoSun,                                  !- Sun Exposure
  NoWind,                                 !- Wind Exposure
  ,                                       !- View Factor to Ground
  ,                                       !- Number of Vertices
  27.432, 0, -1.11022302462516e-016,      !- X,Y,Z Vertex 1 {m}
  27.432, 0, -0.9144,                     !- X,Y,Z Vertex 2 {m}
  22.86, 0, -0.9144,                      !- X,Y,Z Vertex 3 {m}
  22.86, 0, -1.11022302462516e-016;       !- X,Y,Z Vertex 4 {m}

OS:Surface,
  {5f5eb42a-9a71-4015-8048-d5dcb7b68b6d}, !- Handle
  Surface 204,                            !- Name
  RoofCeiling,                            !- Surface Type
  ,                                       !- Construction Name
  {34274149-ce0c-42c2-8ec6-56ae8b7c22df}, !- Space Name
  Surface,                                !- Outside Boundary Condition
  {8c527ead-a241-4fab-bcf0-64eae50136a7}, !- Outside Boundary Condition Object
  NoSun,                                  !- Sun Exposure
  NoWind,                                 !- Wind Exposure
  ,                                       !- View Factor to Ground
  ,                                       !- Number of Vertices
  27.432, -9.144, -1.11022302462516e-016, !- X,Y,Z Vertex 1 {m}
  27.432, 0, -1.11022302462516e-016,      !- X,Y,Z Vertex 2 {m}
  22.86, 0, -1.11022302462516e-016,       !- X,Y,Z Vertex 3 {m}
  22.86, -9.144, -1.11022302462516e-016;  !- X,Y,Z Vertex 4 {m}

OS:Surface,
  {9fb82b2f-2412-415a-bdef-ee4d63ee7c5c}, !- Handle
  Surface 205,                            !- Name
  Wall,                                   !- Surface Type
  ,                                       !- Construction Name
  {34274149-ce0c-42c2-8ec6-56ae8b7c22df}, !- Space Name
  Foundation,                             !- Outside Boundary Condition
  ,                                       !- Outside Boundary Condition Object
  NoSun,                                  !- Sun Exposure
  NoWind,                                 !- Wind Exposure
  ,                                       !- View Factor to Ground
  ,                                       !- Number of Vertices
  22.86, -9.144, -1.11022302462516e-016,  !- X,Y,Z Vertex 1 {m}
  22.86, -9.144, -0.9144,                 !- X,Y,Z Vertex 2 {m}
  27.432, -9.144, -0.9144,                !- X,Y,Z Vertex 3 {m}
  27.432, -9.144, -1.11022302462516e-016; !- X,Y,Z Vertex 4 {m}

OS:Surface,
  {0c00f3ae-84f9-4692-9747-6f423f41a562}, !- Handle
  Surface 207,                            !- Name
  Floor,                                  !- Surface Type
  ,                                       !- Construction Name
  {34274149-ce0c-42c2-8ec6-56ae8b7c22df}, !- Space Name
  Foundation,                             !- Outside Boundary Condition
  ,                                       !- Outside Boundary Condition Object
  NoSun,                                  !- Sun Exposure
  NoWind,                                 !- Wind Exposure
  ,                                       !- View Factor to Ground
  ,                                       !- Number of Vertices
  27.432, -9.144, -0.9144,                !- X,Y,Z Vertex 1 {m}
  27.432, 0, -0.9144,                     !- X,Y,Z Vertex 2 {m}
  32.004, 0, -0.9144,                     !- X,Y,Z Vertex 3 {m}
  32.004, -9.144, -0.9144;                !- X,Y,Z Vertex 4 {m}

OS:Surface,
  {c2dab28b-6c79-460c-8883-8f32b0e41e70}, !- Handle
  Surface 209,                            !- Name
  Wall,                                   !- Surface Type
  ,                                       !- Construction Name
  {34274149-ce0c-42c2-8ec6-56ae8b7c22df}, !- Space Name
  Foundation,                             !- Outside Boundary Condition
  ,                                       !- Outside Boundary Condition Object
  NoSun,                                  !- Sun Exposure
  NoWind,                                 !- Wind Exposure
  ,                                       !- View Factor to Ground
  ,                                       !- Number of Vertices
  32.004, 0, -1.11022302462516e-016,      !- X,Y,Z Vertex 1 {m}
  32.004, 0, -0.9144,                     !- X,Y,Z Vertex 2 {m}
  27.432, 0, -0.9144,                     !- X,Y,Z Vertex 3 {m}
  27.432, 0, -1.11022302462516e-016;      !- X,Y,Z Vertex 4 {m}

OS:Surface,
  {174c77b5-3aad-4713-aafa-704d8e430b07}, !- Handle
  Surface 210,                            !- Name
  RoofCeiling,                            !- Surface Type
  ,                                       !- Construction Name
  {34274149-ce0c-42c2-8ec6-56ae8b7c22df}, !- Space Name
  Surface,                                !- Outside Boundary Condition
  {408df96a-1c18-4ba3-bd65-3a6b76fa12eb}, !- Outside Boundary Condition Object
  NoSun,                                  !- Sun Exposure
  NoWind,                                 !- Wind Exposure
  ,                                       !- View Factor to Ground
  ,                                       !- Number of Vertices
  32.004, -9.144, -1.11022302462516e-016, !- X,Y,Z Vertex 1 {m}
  32.004, 0, -1.11022302462516e-016,      !- X,Y,Z Vertex 2 {m}
  27.432, 0, -1.11022302462516e-016,      !- X,Y,Z Vertex 3 {m}
  27.432, -9.144, -1.11022302462516e-016; !- X,Y,Z Vertex 4 {m}

OS:Surface,
  {987a241d-acf7-4523-9160-d980f1d2cda4}, !- Handle
  Surface 211,                            !- Name
  Wall,                                   !- Surface Type
  ,                                       !- Construction Name
  {34274149-ce0c-42c2-8ec6-56ae8b7c22df}, !- Space Name
  Foundation,                             !- Outside Boundary Condition
  ,                                       !- Outside Boundary Condition Object
  NoSun,                                  !- Sun Exposure
  NoWind,                                 !- Wind Exposure
  ,                                       !- View Factor to Ground
  ,                                       !- Number of Vertices
  27.432, -9.144, -1.11022302462516e-016, !- X,Y,Z Vertex 1 {m}
  27.432, -9.144, -0.9144,                !- X,Y,Z Vertex 2 {m}
  32.004, -9.144, -0.9144,                !- X,Y,Z Vertex 3 {m}
  32.004, -9.144, -1.11022302462516e-016; !- X,Y,Z Vertex 4 {m}

OS:Surface,
  {5625709c-0b2f-45a2-9c5e-6342951d0784}, !- Handle
  Surface 213,                            !- Name
  Floor,                                  !- Surface Type
  ,                                       !- Construction Name
  {34274149-ce0c-42c2-8ec6-56ae8b7c22df}, !- Space Name
  Foundation,                             !- Outside Boundary Condition
  ,                                       !- Outside Boundary Condition Object
  NoSun,                                  !- Sun Exposure
  NoWind,                                 !- Wind Exposure
  ,                                       !- View Factor to Ground
  ,                                       !- Number of Vertices
  32.004, -9.144, -0.9144,                !- X,Y,Z Vertex 1 {m}
  32.004, 0, -0.9144,                     !- X,Y,Z Vertex 2 {m}
  36.576, 0, -0.9144,                     !- X,Y,Z Vertex 3 {m}
  36.576, -9.144, -0.9144;                !- X,Y,Z Vertex 4 {m}

OS:Surface,
  {a3e939fe-bb68-4200-9e2a-dca2d72d7b98}, !- Handle
  Surface 215,                            !- Name
  Wall,                                   !- Surface Type
  ,                                       !- Construction Name
  {34274149-ce0c-42c2-8ec6-56ae8b7c22df}, !- Space Name
  Foundation,                             !- Outside Boundary Condition
  ,                                       !- Outside Boundary Condition Object
  NoSun,                                  !- Sun Exposure
  NoWind,                                 !- Wind Exposure
  ,                                       !- View Factor to Ground
  ,                                       !- Number of Vertices
  36.576, 0, -1.11022302462516e-016,      !- X,Y,Z Vertex 1 {m}
  36.576, 0, -0.9144,                     !- X,Y,Z Vertex 2 {m}
  32.004, 0, -0.9144,                     !- X,Y,Z Vertex 3 {m}
  32.004, 0, -1.11022302462516e-016;      !- X,Y,Z Vertex 4 {m}

OS:Surface,
  {8000351d-248b-4d46-960e-8549fa08fb73}, !- Handle
  Surface 216,                            !- Name
  RoofCeiling,                            !- Surface Type
  ,                                       !- Construction Name
  {34274149-ce0c-42c2-8ec6-56ae8b7c22df}, !- Space Name
  Surface,                                !- Outside Boundary Condition
  {aa7acb8a-4503-409c-a05e-ffc9b9cddca9}, !- Outside Boundary Condition Object
  NoSun,                                  !- Sun Exposure
  NoWind,                                 !- Wind Exposure
  ,                                       !- View Factor to Ground
  ,                                       !- Number of Vertices
  36.576, -9.144, -1.11022302462516e-016, !- X,Y,Z Vertex 1 {m}
  36.576, 0, -1.11022302462516e-016,      !- X,Y,Z Vertex 2 {m}
  32.004, 0, -1.11022302462516e-016,      !- X,Y,Z Vertex 3 {m}
  32.004, -9.144, -1.11022302462516e-016; !- X,Y,Z Vertex 4 {m}

OS:Surface,
  {1d9d682d-9b52-401a-8854-4ebcecaad281}, !- Handle
  Surface 217,                            !- Name
  Wall,                                   !- Surface Type
  ,                                       !- Construction Name
  {34274149-ce0c-42c2-8ec6-56ae8b7c22df}, !- Space Name
  Foundation,                             !- Outside Boundary Condition
  ,                                       !- Outside Boundary Condition Object
  NoSun,                                  !- Sun Exposure
  NoWind,                                 !- Wind Exposure
  ,                                       !- View Factor to Ground
  ,                                       !- Number of Vertices
  32.004, -9.144, -1.11022302462516e-016, !- X,Y,Z Vertex 1 {m}
  32.004, -9.144, -0.9144,                !- X,Y,Z Vertex 2 {m}
  36.576, -9.144, -0.9144,                !- X,Y,Z Vertex 3 {m}
  36.576, -9.144, -1.11022302462516e-016; !- X,Y,Z Vertex 4 {m}

OS:Surface,
  {41f75e9c-b32f-4e04-bc69-fdf503c0b203}, !- Handle
  Surface 219,                            !- Name
  Floor,                                  !- Surface Type
  ,                                       !- Construction Name
  {34274149-ce0c-42c2-8ec6-56ae8b7c22df}, !- Space Name
  Foundation,                             !- Outside Boundary Condition
  ,                                       !- Outside Boundary Condition Object
  NoSun,                                  !- Sun Exposure
  NoWind,                                 !- Wind Exposure
  ,                                       !- View Factor to Ground
  ,                                       !- Number of Vertices
  36.576, -9.144, -0.9144,                !- X,Y,Z Vertex 1 {m}
  36.576, 0, -0.9144,                     !- X,Y,Z Vertex 2 {m}
  41.148, 0, -0.9144,                     !- X,Y,Z Vertex 3 {m}
  41.148, -9.144, -0.9144;                !- X,Y,Z Vertex 4 {m}

OS:Surface,
  {0f12e236-37ba-440a-9c3d-39867254c1d9}, !- Handle
  Surface 221,                            !- Name
  Wall,                                   !- Surface Type
  ,                                       !- Construction Name
  {34274149-ce0c-42c2-8ec6-56ae8b7c22df}, !- Space Name
  Foundation,                             !- Outside Boundary Condition
  ,                                       !- Outside Boundary Condition Object
  NoSun,                                  !- Sun Exposure
  NoWind,                                 !- Wind Exposure
  ,                                       !- View Factor to Ground
  ,                                       !- Number of Vertices
  41.148, 0, -1.11022302462516e-016,      !- X,Y,Z Vertex 1 {m}
  41.148, 0, -0.9144,                     !- X,Y,Z Vertex 2 {m}
  36.576, 0, -0.9144,                     !- X,Y,Z Vertex 3 {m}
  36.576, 0, -1.11022302462516e-016;      !- X,Y,Z Vertex 4 {m}

OS:Surface,
  {a28dce24-6576-4b00-b547-b9aece360e86}, !- Handle
  Surface 222,                            !- Name
  RoofCeiling,                            !- Surface Type
  ,                                       !- Construction Name
  {34274149-ce0c-42c2-8ec6-56ae8b7c22df}, !- Space Name
  Surface,                                !- Outside Boundary Condition
  {c353498a-84e6-4065-8a88-d137f7af332f}, !- Outside Boundary Condition Object
  NoSun,                                  !- Sun Exposure
  NoWind,                                 !- Wind Exposure
  ,                                       !- View Factor to Ground
  ,                                       !- Number of Vertices
  41.148, -9.144, -1.11022302462516e-016, !- X,Y,Z Vertex 1 {m}
  41.148, 0, -1.11022302462516e-016,      !- X,Y,Z Vertex 2 {m}
  36.576, 0, -1.11022302462516e-016,      !- X,Y,Z Vertex 3 {m}
  36.576, -9.144, -1.11022302462516e-016; !- X,Y,Z Vertex 4 {m}

OS:Surface,
  {66544155-b5cb-480c-9157-e1ea949ba1c6}, !- Handle
  Surface 223,                            !- Name
  Wall,                                   !- Surface Type
  ,                                       !- Construction Name
  {34274149-ce0c-42c2-8ec6-56ae8b7c22df}, !- Space Name
  Foundation,                             !- Outside Boundary Condition
  ,                                       !- Outside Boundary Condition Object
  NoSun,                                  !- Sun Exposure
  NoWind,                                 !- Wind Exposure
  ,                                       !- View Factor to Ground
  ,                                       !- Number of Vertices
  36.576, -9.144, -1.11022302462516e-016, !- X,Y,Z Vertex 1 {m}
  36.576, -9.144, -0.9144,                !- X,Y,Z Vertex 2 {m}
  41.148, -9.144, -0.9144,                !- X,Y,Z Vertex 3 {m}
  41.148, -9.144, -1.11022302462516e-016; !- X,Y,Z Vertex 4 {m}

OS:Surface,
  {14f6c98f-1f71-4e7a-aead-a775aaff4b50}, !- Handle
  Surface 225,                            !- Name
  Floor,                                  !- Surface Type
  ,                                       !- Construction Name
  {34274149-ce0c-42c2-8ec6-56ae8b7c22df}, !- Space Name
  Foundation,                             !- Outside Boundary Condition
  ,                                       !- Outside Boundary Condition Object
  NoSun,                                  !- Sun Exposure
  NoWind,                                 !- Wind Exposure
  ,                                       !- View Factor to Ground
  ,                                       !- Number of Vertices
  41.148, -9.144, -0.9144,                !- X,Y,Z Vertex 1 {m}
  41.148, 0, -0.9144,                     !- X,Y,Z Vertex 2 {m}
  45.72, 0, -0.9144,                      !- X,Y,Z Vertex 3 {m}
  45.72, -9.144, -0.9144;                 !- X,Y,Z Vertex 4 {m}

OS:Surface,
  {69479f2c-60d3-471d-8b71-9222b1fb2ec5}, !- Handle
  Surface 226,                            !- Name
  Wall,                                   !- Surface Type
  ,                                       !- Construction Name
  {34274149-ce0c-42c2-8ec6-56ae8b7c22df}, !- Space Name
  Foundation,                             !- Outside Boundary Condition
  ,                                       !- Outside Boundary Condition Object
  NoSun,                                  !- Sun Exposure
  NoWind,                                 !- Wind Exposure
  ,                                       !- View Factor to Ground
  ,                                       !- Number of Vertices
  45.72, -9.144, -1.11022302462516e-016,  !- X,Y,Z Vertex 1 {m}
  45.72, -9.144, -0.9144,                 !- X,Y,Z Vertex 2 {m}
  45.72, 0, -0.9144,                      !- X,Y,Z Vertex 3 {m}
  45.72, 0, -1.11022302462516e-016;       !- X,Y,Z Vertex 4 {m}

OS:Surface,
  {bb0d3c1b-5437-4497-8bff-67fe1a909516}, !- Handle
  Surface 227,                            !- Name
  Wall,                                   !- Surface Type
  ,                                       !- Construction Name
  {34274149-ce0c-42c2-8ec6-56ae8b7c22df}, !- Space Name
  Foundation,                             !- Outside Boundary Condition
  ,                                       !- Outside Boundary Condition Object
  NoSun,                                  !- Sun Exposure
  NoWind,                                 !- Wind Exposure
  ,                                       !- View Factor to Ground
  ,                                       !- Number of Vertices
  45.72, 0, -1.11022302462516e-016,       !- X,Y,Z Vertex 1 {m}
  45.72, 0, -0.9144,                      !- X,Y,Z Vertex 2 {m}
  41.148, 0, -0.9144,                     !- X,Y,Z Vertex 3 {m}
  41.148, 0, -1.11022302462516e-016;      !- X,Y,Z Vertex 4 {m}

OS:Surface,
  {978be533-9281-4987-aeec-aa877e60061a}, !- Handle
  Surface 228,                            !- Name
  RoofCeiling,                            !- Surface Type
  ,                                       !- Construction Name
  {34274149-ce0c-42c2-8ec6-56ae8b7c22df}, !- Space Name
  Surface,                                !- Outside Boundary Condition
  {ed6c66ef-952b-4117-8435-31f8f3147532}, !- Outside Boundary Condition Object
  NoSun,                                  !- Sun Exposure
  NoWind,                                 !- Wind Exposure
  ,                                       !- View Factor to Ground
  ,                                       !- Number of Vertices
  45.72, -9.144, -1.11022302462516e-016,  !- X,Y,Z Vertex 1 {m}
  45.72, 0, -1.11022302462516e-016,       !- X,Y,Z Vertex 2 {m}
  41.148, 0, -1.11022302462516e-016,      !- X,Y,Z Vertex 3 {m}
  41.148, -9.144, -1.11022302462516e-016; !- X,Y,Z Vertex 4 {m}

OS:Surface,
  {e3c59bda-79e9-4e64-b9dc-11d79b185912}, !- Handle
  Surface 229,                            !- Name
  Wall,                                   !- Surface Type
  ,                                       !- Construction Name
  {34274149-ce0c-42c2-8ec6-56ae8b7c22df}, !- Space Name
  Foundation,                             !- Outside Boundary Condition
  ,                                       !- Outside Boundary Condition Object
  NoSun,                                  !- Sun Exposure
  NoWind,                                 !- Wind Exposure
  ,                                       !- View Factor to Ground
  ,                                       !- Number of Vertices
  41.148, -9.144, -1.11022302462516e-016, !- X,Y,Z Vertex 1 {m}
  41.148, -9.144, -0.9144,                !- X,Y,Z Vertex 2 {m}
  45.72, -9.144, -0.9144,                 !- X,Y,Z Vertex 3 {m}
  45.72, -9.144, -1.11022302462516e-016;  !- X,Y,Z Vertex 4 {m}

OS:Space,
  {34274149-ce0c-42c2-8ec6-56ae8b7c22df}, !- Handle
  crawl space,                            !- Name
  {70826f77-f279-42fb-8211-f0dca6bf3558}, !- Space Type Name
  ,                                       !- Default Construction Set Name
  ,                                       !- Default Schedule Set Name
  ,                                       !- Direction of Relative North {deg}
  ,                                       !- X Origin {m}
  ,                                       !- Y Origin {m}
  ,                                       !- Z Origin {m}
  ,                                       !- Building Story Name
  {1c70d59a-33ed-426b-bf7f-848e1cf5ba37}; !- Thermal Zone Name

OS:ThermalZone,
  {1c70d59a-33ed-426b-bf7f-848e1cf5ba37}, !- Handle
  crawl zone,                             !- Name
  ,                                       !- Multiplier
  ,                                       !- Ceiling Height {m}
  ,                                       !- Volume {m3}
  ,                                       !- Floor Area {m2}
  ,                                       !- Zone Inside Convection Algorithm
  ,                                       !- Zone Outside Convection Algorithm
  ,                                       !- Zone Conditioning Equipment List Name
  {c65a050c-923e-4c6c-a664-a162493529fc}, !- Zone Air Inlet Port List
  {800eeccc-9a76-4488-9c1b-30693a6b009f}, !- Zone Air Exhaust Port List
  {50a65d92-5412-4468-8eb8-0ece24ab370d}, !- Zone Air Node Name
  {3b199aae-0f6c-4b85-a3d5-0de525072d89}, !- Zone Return Air Port List
  ,                                       !- Primary Daylighting Control Name
  ,                                       !- Fraction of Zone Controlled by Primary Daylighting Control
  ,                                       !- Secondary Daylighting Control Name
  ,                                       !- Fraction of Zone Controlled by Secondary Daylighting Control
  ,                                       !- Illuminance Map Name
  ,                                       !- Group Rendering Name
  ,                                       !- Thermostat Name
  No;                                     !- Use Ideal Air Loads

OS:Node,
  {280affde-8071-4ffc-87ca-5a26f7799f85}, !- Handle
  Node 11,                                !- Name
  {50a65d92-5412-4468-8eb8-0ece24ab370d}, !- Inlet Port
  ;                                       !- Outlet Port

OS:Connection,
  {50a65d92-5412-4468-8eb8-0ece24ab370d}, !- Handle
  {dae7c7a8-f5a1-43ec-8529-4414c13dd5c3}, !- Name
  {1c70d59a-33ed-426b-bf7f-848e1cf5ba37}, !- Source Object
  11,                                     !- Outlet Port
  {280affde-8071-4ffc-87ca-5a26f7799f85}, !- Target Object
  2;                                      !- Inlet Port

OS:PortList,
  {c65a050c-923e-4c6c-a664-a162493529fc}, !- Handle
  {f22c9414-5880-4c63-999f-471bd1a84b1f}, !- Name
  {1c70d59a-33ed-426b-bf7f-848e1cf5ba37}; !- HVAC Component

OS:PortList,
  {800eeccc-9a76-4488-9c1b-30693a6b009f}, !- Handle
  {1dea9132-8095-4fa2-9cec-f0a9066c92e0}, !- Name
  {1c70d59a-33ed-426b-bf7f-848e1cf5ba37}; !- HVAC Component

OS:PortList,
  {3b199aae-0f6c-4b85-a3d5-0de525072d89}, !- Handle
  {9337e2c4-4c20-42ec-9a1d-d2ce46e16637}, !- Name
  {1c70d59a-33ed-426b-bf7f-848e1cf5ba37}; !- HVAC Component

OS:Sizing:Zone,
  {dc3d9577-0f41-4606-aa27-8673c6fe5f38}, !- Handle
  {1c70d59a-33ed-426b-bf7f-848e1cf5ba37}, !- Zone or ZoneList Name
  SupplyAirTemperature,                   !- Zone Cooling Design Supply Air Temperature Input Method
  14,                                     !- Zone Cooling Design Supply Air Temperature {C}
  11.11,                                  !- Zone Cooling Design Supply Air Temperature Difference {deltaC}
  SupplyAirTemperature,                   !- Zone Heating Design Supply Air Temperature Input Method
  40,                                     !- Zone Heating Design Supply Air Temperature {C}
  11.11,                                  !- Zone Heating Design Supply Air Temperature Difference {deltaC}
  0.0085,                                 !- Zone Cooling Design Supply Air Humidity Ratio {kg-H2O/kg-air}
  0.008,                                  !- Zone Heating Design Supply Air Humidity Ratio {kg-H2O/kg-air}
  ,                                       !- Zone Heating Sizing Factor
  ,                                       !- Zone Cooling Sizing Factor
  DesignDay,                              !- Cooling Design Air Flow Method
  ,                                       !- Cooling Design Air Flow Rate {m3/s}
  ,                                       !- Cooling Minimum Air Flow per Zone Floor Area {m3/s-m2}
  ,                                       !- Cooling Minimum Air Flow {m3/s}
  ,                                       !- Cooling Minimum Air Flow Fraction
  DesignDay,                              !- Heating Design Air Flow Method
  ,                                       !- Heating Design Air Flow Rate {m3/s}
  ,                                       !- Heating Maximum Air Flow per Zone Floor Area {m3/s-m2}
  ,                                       !- Heating Maximum Air Flow {m3/s}
  ,                                       !- Heating Maximum Air Flow Fraction
  ,                                       !- Design Zone Air Distribution Effectiveness in Cooling Mode
  ,                                       !- Design Zone Air Distribution Effectiveness in Heating Mode
  No,                                     !- Account for Dedicated Outdoor Air System
  NeutralSupplyAir,                       !- Dedicated Outdoor Air System Control Strategy
  autosize,                               !- Dedicated Outdoor Air Low Setpoint Temperature for Design {C}
  autosize;                               !- Dedicated Outdoor Air High Setpoint Temperature for Design {C}

OS:ZoneHVAC:EquipmentList,
  {cf04d2f2-bb06-4d76-aa94-3aa30d5237b4}, !- Handle
  Zone HVAC Equipment List 11,            !- Name
  {1c70d59a-33ed-426b-bf7f-848e1cf5ba37}; !- Thermal Zone

OS:SpaceType,
  {70826f77-f279-42fb-8211-f0dca6bf3558}, !- Handle
  Space Type 2,                           !- Name
  ,                                       !- Default Construction Set Name
  ,                                       !- Default Schedule Set Name
  ,                                       !- Group Rendering Name
  ,                                       !- Design Specification Outdoor Air Object Name
  ,                                       !- Standards Template
  ,                                       !- Standards Building Type
  crawlspace;                             !- Standards Space Type

OS:Surface,
  {ef2cf7da-f71f-4b50-99ec-a77350cfe8ec}, !- Handle
  Surface 13,                             !- Name
  Floor,                                  !- Surface Type
  ,                                       !- Construction Name
  {d124169c-72c0-43a5-bb43-489e388387fd}, !- Space Name
  Surface,                                !- Outside Boundary Condition
  {2a95625d-3d93-4199-ad65-96452e5dada7}, !- Outside Boundary Condition Object
  NoSun,                                  !- Sun Exposure
  NoWind,                                 !- Wind Exposure
  ,                                       !- View Factor to Ground
  ,                                       !- Number of Vertices
  45.72, 0, 4.8768,                       !- X,Y,Z Vertex 1 {m}
  45.72, -9.144, 4.8768,                  !- X,Y,Z Vertex 2 {m}
  41.148, -9.144, 4.8768,                 !- X,Y,Z Vertex 3 {m}
  41.148, 0, 4.8768;                      !- X,Y,Z Vertex 4 {m}

OS:Surface,
  {98174233-0f1e-48de-a1b5-813655323d7a}, !- Handle
  Surface 14,                             !- Name
  RoofCeiling,                            !- Surface Type
  ,                                       !- Construction Name
  {d124169c-72c0-43a5-bb43-489e388387fd}, !- Space Name
  Outdoors,                               !- Outside Boundary Condition
  ,                                       !- Outside Boundary Condition Object
  SunExposed,                             !- Sun Exposure
  WindExposed,                            !- Wind Exposure
  ,                                       !- View Factor to Ground
  ,                                       !- Number of Vertices
  0, -4.572, 7.1628,                      !- X,Y,Z Vertex 1 {m}
  45.72, -4.572, 7.1628,                  !- X,Y,Z Vertex 2 {m}
  45.72, 0, 4.8768,                       !- X,Y,Z Vertex 3 {m}
  0, 0, 4.8768;                           !- X,Y,Z Vertex 4 {m}

OS:Surface,
  {b0dde3b0-5dd8-4c48-9648-abdc44413869}, !- Handle
  Surface 15,                             !- Name
  RoofCeiling,                            !- Surface Type
  ,                                       !- Construction Name
  {d124169c-72c0-43a5-bb43-489e388387fd}, !- Space Name
  Outdoors,                               !- Outside Boundary Condition
  ,                                       !- Outside Boundary Condition Object
  SunExposed,                             !- Sun Exposure
  WindExposed,                            !- Wind Exposure
  ,                                       !- View Factor to Ground
  ,                                       !- Number of Vertices
  45.72, -4.572, 7.1628,                  !- X,Y,Z Vertex 1 {m}
  0, -4.572, 7.1628,                      !- X,Y,Z Vertex 2 {m}
  0, -9.144, 4.8768,                      !- X,Y,Z Vertex 3 {m}
  45.72, -9.144, 4.8768;                  !- X,Y,Z Vertex 4 {m}

OS:Surface,
  {f428359f-dfc0-4504-9bfe-d783f630e436}, !- Handle
  Surface 16,                             !- Name
  Wall,                                   !- Surface Type
  ,                                       !- Construction Name
  {d124169c-72c0-43a5-bb43-489e388387fd}, !- Space Name
  Outdoors,                               !- Outside Boundary Condition
  ,                                       !- Outside Boundary Condition Object
  SunExposed,                             !- Sun Exposure
  WindExposed,                            !- Wind Exposure
  ,                                       !- View Factor to Ground
  ,                                       !- Number of Vertices
  0, -4.572, 7.1628,                      !- X,Y,Z Vertex 1 {m}
  0, 0, 4.8768,                           !- X,Y,Z Vertex 2 {m}
  0, -9.144, 4.8768;                      !- X,Y,Z Vertex 3 {m}

OS:Surface,
  {53791e9f-7850-4321-b8bd-a5d69a46da19}, !- Handle
  Surface 17,                             !- Name
  Wall,                                   !- Surface Type
  ,                                       !- Construction Name
  {d124169c-72c0-43a5-bb43-489e388387fd}, !- Space Name
  Outdoors,                               !- Outside Boundary Condition
  ,                                       !- Outside Boundary Condition Object
  SunExposed,                             !- Sun Exposure
  WindExposed,                            !- Wind Exposure
  ,                                       !- View Factor to Ground
  ,                                       !- Number of Vertices
  45.72, -4.572, 7.1628,                  !- X,Y,Z Vertex 1 {m}
  45.72, -9.144, 4.8768,                  !- X,Y,Z Vertex 2 {m}
  45.72, 0, 4.8768;                       !- X,Y,Z Vertex 3 {m}

OS:Space,
  {d124169c-72c0-43a5-bb43-489e388387fd}, !- Handle
  unfinished attic space,                 !- Name
  {2ac09682-c520-40af-b0ff-90590b9f366e}, !- Space Type Name
  ,                                       !- Default Construction Set Name
  ,                                       !- Default Schedule Set Name
  ,                                       !- Direction of Relative North {deg}
  ,                                       !- X Origin {m}
  ,                                       !- Y Origin {m}
  ,                                       !- Z Origin {m}
  ,                                       !- Building Story Name
  {c8d87554-d954-46e7-858a-9dbfa723b05c}; !- Thermal Zone Name

OS:ThermalZone,
  {c8d87554-d954-46e7-858a-9dbfa723b05c}, !- Handle
  unfinished attic zone,                  !- Name
  ,                                       !- Multiplier
  ,                                       !- Ceiling Height {m}
  ,                                       !- Volume {m3}
  ,                                       !- Floor Area {m2}
  ,                                       !- Zone Inside Convection Algorithm
  ,                                       !- Zone Outside Convection Algorithm
  ,                                       !- Zone Conditioning Equipment List Name
  {6c5de016-1063-4e70-9f44-760ce7c61200}, !- Zone Air Inlet Port List
  {fda62018-86aa-4729-af9c-3d82e3c58be0}, !- Zone Air Exhaust Port List
  {266d0aa7-d3b7-421f-ab45-425f1d44ce00}, !- Zone Air Node Name
  {c6bb7d2d-94de-48dc-b5e0-f1da275e205c}, !- Zone Return Air Port List
  ,                                       !- Primary Daylighting Control Name
  ,                                       !- Fraction of Zone Controlled by Primary Daylighting Control
  ,                                       !- Secondary Daylighting Control Name
  ,                                       !- Fraction of Zone Controlled by Secondary Daylighting Control
  ,                                       !- Illuminance Map Name
  ,                                       !- Group Rendering Name
  ,                                       !- Thermostat Name
  No;                                     !- Use Ideal Air Loads

OS:Node,
  {9748279d-9ca9-436b-8b78-8b26f7c4a843}, !- Handle
  Node 12,                                !- Name
  {266d0aa7-d3b7-421f-ab45-425f1d44ce00}, !- Inlet Port
  ;                                       !- Outlet Port

OS:Connection,
  {266d0aa7-d3b7-421f-ab45-425f1d44ce00}, !- Handle
  {9378efeb-06c8-4283-bf88-f4fcc1e32e93}, !- Name
  {c8d87554-d954-46e7-858a-9dbfa723b05c}, !- Source Object
  11,                                     !- Outlet Port
  {9748279d-9ca9-436b-8b78-8b26f7c4a843}, !- Target Object
  2;                                      !- Inlet Port

OS:PortList,
  {6c5de016-1063-4e70-9f44-760ce7c61200}, !- Handle
  {0b2cf220-2712-42a4-8227-3d9ce2daf002}, !- Name
  {c8d87554-d954-46e7-858a-9dbfa723b05c}; !- HVAC Component

OS:PortList,
  {fda62018-86aa-4729-af9c-3d82e3c58be0}, !- Handle
  {4ed55516-dc6a-4d43-aecb-0a204e076620}, !- Name
  {c8d87554-d954-46e7-858a-9dbfa723b05c}; !- HVAC Component

OS:PortList,
  {c6bb7d2d-94de-48dc-b5e0-f1da275e205c}, !- Handle
  {63aee288-ad8b-41e2-9524-a108398db0dc}, !- Name
  {c8d87554-d954-46e7-858a-9dbfa723b05c}; !- HVAC Component

OS:Sizing:Zone,
  {98422e06-578d-4890-bcf8-6084c4dee470}, !- Handle
  {c8d87554-d954-46e7-858a-9dbfa723b05c}, !- Zone or ZoneList Name
  SupplyAirTemperature,                   !- Zone Cooling Design Supply Air Temperature Input Method
  14,                                     !- Zone Cooling Design Supply Air Temperature {C}
  11.11,                                  !- Zone Cooling Design Supply Air Temperature Difference {deltaC}
  SupplyAirTemperature,                   !- Zone Heating Design Supply Air Temperature Input Method
  40,                                     !- Zone Heating Design Supply Air Temperature {C}
  11.11,                                  !- Zone Heating Design Supply Air Temperature Difference {deltaC}
  0.0085,                                 !- Zone Cooling Design Supply Air Humidity Ratio {kg-H2O/kg-air}
  0.008,                                  !- Zone Heating Design Supply Air Humidity Ratio {kg-H2O/kg-air}
  ,                                       !- Zone Heating Sizing Factor
  ,                                       !- Zone Cooling Sizing Factor
  DesignDay,                              !- Cooling Design Air Flow Method
  ,                                       !- Cooling Design Air Flow Rate {m3/s}
  ,                                       !- Cooling Minimum Air Flow per Zone Floor Area {m3/s-m2}
  ,                                       !- Cooling Minimum Air Flow {m3/s}
  ,                                       !- Cooling Minimum Air Flow Fraction
  DesignDay,                              !- Heating Design Air Flow Method
  ,                                       !- Heating Design Air Flow Rate {m3/s}
  ,                                       !- Heating Maximum Air Flow per Zone Floor Area {m3/s-m2}
  ,                                       !- Heating Maximum Air Flow {m3/s}
  ,                                       !- Heating Maximum Air Flow Fraction
  ,                                       !- Design Zone Air Distribution Effectiveness in Cooling Mode
  ,                                       !- Design Zone Air Distribution Effectiveness in Heating Mode
  No,                                     !- Account for Dedicated Outdoor Air System
  NeutralSupplyAir,                       !- Dedicated Outdoor Air System Control Strategy
  autosize,                               !- Dedicated Outdoor Air Low Setpoint Temperature for Design {C}
  autosize;                               !- Dedicated Outdoor Air High Setpoint Temperature for Design {C}

OS:ZoneHVAC:EquipmentList,
  {0acdf2a8-1cfa-4031-8037-5ceea76a46aa}, !- Handle
  Zone HVAC Equipment List 12,            !- Name
  {c8d87554-d954-46e7-858a-9dbfa723b05c}; !- Thermal Zone

OS:SpaceType,
  {2ac09682-c520-40af-b0ff-90590b9f366e}, !- Handle
  Space Type 3,                           !- Name
  ,                                       !- Default Construction Set Name
  ,                                       !- Default Schedule Set Name
  ,                                       !- Group Rendering Name
  ,                                       !- Design Specification Outdoor Air Object Name
  ,                                       !- Standards Template
  ,                                       !- Standards Building Type
  unfinished attic;                       !- Standards Space Type

OS:BuildingUnit,
  {514e6902-904d-493c-9a61-a94aa3add5ac}, !- Handle
  unit 1,                                 !- Name
  ,                                       !- Rendering Color
  Residential;                            !- Building Unit Type

OS:AdditionalProperties,
  {a810e55a-825a-40ea-9c5f-1fe55e76f815}, !- Handle
  {514e6902-904d-493c-9a61-a94aa3add5ac}, !- Object Name
  Units Represented,                      !- Feature Name 1
  Integer,                                !- Feature Data Type 1
  1,                                      !- Feature Value 1
  NumberOfBedrooms,                       !- Feature Name 2
  Integer,                                !- Feature Data Type 2
  3,                                      !- Feature Value 2
  NumberOfBathrooms,                      !- Feature Name 3
  Double,                                 !- Feature Data Type 3
  2,                                      !- Feature Value 3
  NumberOfOccupants,                      !- Feature Name 4
  Double,                                 !- Feature Data Type 4
  3.3900000000000001;                     !- Feature Value 4

OS:BuildingUnit,
  {65420269-5b33-426b-b8df-82e54001b3e2}, !- Handle
  unit 2,                                 !- Name
  ,                                       !- Rendering Color
  Residential;                            !- Building Unit Type

OS:AdditionalProperties,
  {4316d577-0182-4c78-b0f3-ea3471ae93e7}, !- Handle
  {65420269-5b33-426b-b8df-82e54001b3e2}, !- Object Name
  Units Represented,                      !- Feature Name 1
  Integer,                                !- Feature Data Type 1
  1,                                      !- Feature Value 1
  NumberOfBedrooms,                       !- Feature Name 2
  Integer,                                !- Feature Data Type 2
  3,                                      !- Feature Value 2
  NumberOfBathrooms,                      !- Feature Name 3
  Double,                                 !- Feature Data Type 3
  2,                                      !- Feature Value 3
  NumberOfOccupants,                      !- Feature Name 4
  Double,                                 !- Feature Data Type 4
  3.3900000000000001;                     !- Feature Value 4

OS:BuildingUnit,
  {7c9c4fa4-db8f-489e-971e-e61e8a31ba47}, !- Handle
  unit 3,                                 !- Name
  ,                                       !- Rendering Color
  Residential;                            !- Building Unit Type

OS:AdditionalProperties,
  {9df07e75-eb9b-4ee0-94a5-eb8b082b60ce}, !- Handle
  {7c9c4fa4-db8f-489e-971e-e61e8a31ba47}, !- Object Name
  Units Represented,                      !- Feature Name 1
  Integer,                                !- Feature Data Type 1
  1,                                      !- Feature Value 1
  NumberOfBedrooms,                       !- Feature Name 2
  Integer,                                !- Feature Data Type 2
  3,                                      !- Feature Value 2
  NumberOfBathrooms,                      !- Feature Name 3
  Double,                                 !- Feature Data Type 3
  2,                                      !- Feature Value 3
  NumberOfOccupants,                      !- Feature Name 4
  Double,                                 !- Feature Data Type 4
  3.3900000000000001;                     !- Feature Value 4

OS:BuildingUnit,
  {30b96365-644c-46d0-b912-3921ea02aa75}, !- Handle
  unit 4,                                 !- Name
  ,                                       !- Rendering Color
  Residential;                            !- Building Unit Type

OS:AdditionalProperties,
  {6dea2160-eec2-4166-b5ae-cf345b40d8fb}, !- Handle
  {30b96365-644c-46d0-b912-3921ea02aa75}, !- Object Name
  Units Represented,                      !- Feature Name 1
  Integer,                                !- Feature Data Type 1
  1,                                      !- Feature Value 1
  NumberOfBedrooms,                       !- Feature Name 2
  Integer,                                !- Feature Data Type 2
  3,                                      !- Feature Value 2
  NumberOfBathrooms,                      !- Feature Name 3
  Double,                                 !- Feature Data Type 3
  2,                                      !- Feature Value 3
  NumberOfOccupants,                      !- Feature Name 4
  Double,                                 !- Feature Data Type 4
  3.3900000000000001;                     !- Feature Value 4

OS:BuildingUnit,
  {4853c163-3f67-441a-a675-d64bd7061026}, !- Handle
  unit 5,                                 !- Name
  ,                                       !- Rendering Color
  Residential;                            !- Building Unit Type

OS:AdditionalProperties,
  {8b8b1d6a-b10e-4861-b902-114118d42e3d}, !- Handle
  {4853c163-3f67-441a-a675-d64bd7061026}, !- Object Name
  Units Represented,                      !- Feature Name 1
  Integer,                                !- Feature Data Type 1
  1,                                      !- Feature Value 1
  NumberOfBedrooms,                       !- Feature Name 2
  Integer,                                !- Feature Data Type 2
  3,                                      !- Feature Value 2
  NumberOfBathrooms,                      !- Feature Name 3
  Double,                                 !- Feature Data Type 3
  2,                                      !- Feature Value 3
  NumberOfOccupants,                      !- Feature Name 4
  Double,                                 !- Feature Data Type 4
  3.3900000000000001;                     !- Feature Value 4

OS:BuildingUnit,
  {656a9beb-dcdc-4636-8981-003c881193fe}, !- Handle
  unit 6,                                 !- Name
  ,                                       !- Rendering Color
  Residential;                            !- Building Unit Type

OS:AdditionalProperties,
  {3cd055fb-4f58-4506-ba0b-8d00d6a8556e}, !- Handle
  {656a9beb-dcdc-4636-8981-003c881193fe}, !- Object Name
  Units Represented,                      !- Feature Name 1
  Integer,                                !- Feature Data Type 1
  1,                                      !- Feature Value 1
  NumberOfBedrooms,                       !- Feature Name 2
  Integer,                                !- Feature Data Type 2
  3,                                      !- Feature Value 2
  NumberOfBathrooms,                      !- Feature Name 3
  Double,                                 !- Feature Data Type 3
  2,                                      !- Feature Value 3
  NumberOfOccupants,                      !- Feature Name 4
  Double,                                 !- Feature Data Type 4
  3.3900000000000001;                     !- Feature Value 4

OS:BuildingUnit,
  {c4320d3e-4ee9-4f36-a6b2-f980aae2caf5}, !- Handle
  unit 7,                                 !- Name
  ,                                       !- Rendering Color
  Residential;                            !- Building Unit Type

OS:AdditionalProperties,
  {cb712734-94bf-4d7a-bbf8-2e04e3f81ff0}, !- Handle
  {c4320d3e-4ee9-4f36-a6b2-f980aae2caf5}, !- Object Name
  Units Represented,                      !- Feature Name 1
  Integer,                                !- Feature Data Type 1
  1,                                      !- Feature Value 1
  NumberOfBedrooms,                       !- Feature Name 2
  Integer,                                !- Feature Data Type 2
  3,                                      !- Feature Value 2
  NumberOfBathrooms,                      !- Feature Name 3
  Double,                                 !- Feature Data Type 3
  2,                                      !- Feature Value 3
  NumberOfOccupants,                      !- Feature Name 4
  Double,                                 !- Feature Data Type 4
  3.3900000000000001;                     !- Feature Value 4

OS:BuildingUnit,
  {b5784de1-cee8-4bef-876c-a65e8e1d227d}, !- Handle
  unit 8,                                 !- Name
  ,                                       !- Rendering Color
  Residential;                            !- Building Unit Type

OS:AdditionalProperties,
  {4534058e-f455-4ab8-8cb3-ccad61c9c30d}, !- Handle
  {b5784de1-cee8-4bef-876c-a65e8e1d227d}, !- Object Name
  Units Represented,                      !- Feature Name 1
  Integer,                                !- Feature Data Type 1
  1,                                      !- Feature Value 1
  NumberOfBedrooms,                       !- Feature Name 2
  Integer,                                !- Feature Data Type 2
  3,                                      !- Feature Value 2
  NumberOfBathrooms,                      !- Feature Name 3
  Double,                                 !- Feature Data Type 3
  2,                                      !- Feature Value 3
  NumberOfOccupants,                      !- Feature Name 4
  Double,                                 !- Feature Data Type 4
  3.3900000000000001;                     !- Feature Value 4

OS:BuildingUnit,
  {6a540f42-0c29-4b56-b638-83518c6e087b}, !- Handle
  unit 9,                                 !- Name
  ,                                       !- Rendering Color
  Residential;                            !- Building Unit Type

OS:AdditionalProperties,
  {b3b8741d-5435-42a6-8af0-16ca595b7096}, !- Handle
  {6a540f42-0c29-4b56-b638-83518c6e087b}, !- Object Name
  Units Represented,                      !- Feature Name 1
  Integer,                                !- Feature Data Type 1
  1,                                      !- Feature Value 1
  NumberOfBedrooms,                       !- Feature Name 2
  Integer,                                !- Feature Data Type 2
  3,                                      !- Feature Value 2
  NumberOfBathrooms,                      !- Feature Name 3
  Double,                                 !- Feature Data Type 3
  2,                                      !- Feature Value 3
  NumberOfOccupants,                      !- Feature Name 4
  Double,                                 !- Feature Data Type 4
  3.3900000000000001;                     !- Feature Value 4

OS:BuildingUnit,
  {fb88428a-b4cb-4181-8abf-ad945001dd47}, !- Handle
  unit 10,                                !- Name
  ,                                       !- Rendering Color
  Residential;                            !- Building Unit Type

OS:AdditionalProperties,
  {29c222a9-16b0-4a86-93a9-c00906970846}, !- Handle
  {fb88428a-b4cb-4181-8abf-ad945001dd47}, !- Object Name
  Units Represented,                      !- Feature Name 1
  Integer,                                !- Feature Data Type 1
  1,                                      !- Feature Value 1
  NumberOfBedrooms,                       !- Feature Name 2
  Integer,                                !- Feature Data Type 2
  3,                                      !- Feature Value 2
  NumberOfBathrooms,                      !- Feature Name 3
  Double,                                 !- Feature Data Type 3
  2,                                      !- Feature Value 3
  NumberOfOccupants,                      !- Feature Name 4
  Double,                                 !- Feature Data Type 4
  3.3900000000000001;                     !- Feature Value 4

OS:Surface,
  {8a9fdd2c-ae64-4f7e-8a9e-db8144c47741}, !- Handle
  Surface 30,                             !- Name
  Floor,                                  !- Surface Type
  ,                                       !- Construction Name
  {d124169c-72c0-43a5-bb43-489e388387fd}, !- Space Name
  Surface,                                !- Outside Boundary Condition
  {6cd8408f-93a8-47e7-98e6-6047518a23af}, !- Outside Boundary Condition Object
  NoSun,                                  !- Sun Exposure
  NoWind,                                 !- Wind Exposure
  ,                                       !- View Factor to Ground
  ,                                       !- Number of Vertices
  13.716, 0, 4.8768,                      !- X,Y,Z Vertex 1 {m}
  13.716, -9.144, 4.8768,                 !- X,Y,Z Vertex 2 {m}
  9.144, -9.144, 4.8768,                  !- X,Y,Z Vertex 3 {m}
  9.144, 0, 4.8768;                       !- X,Y,Z Vertex 4 {m}

OS:Surface,
  {c083a920-711b-4ba7-9cbe-de153f0acad3}, !- Handle
  Surface 31,                             !- Name
  Floor,                                  !- Surface Type
  ,                                       !- Construction Name
  {d124169c-72c0-43a5-bb43-489e388387fd}, !- Space Name
  Surface,                                !- Outside Boundary Condition
  {f6620fde-e5e6-4cb0-83d7-bb1114a38646}, !- Outside Boundary Condition Object
  NoSun,                                  !- Sun Exposure
  NoWind,                                 !- Wind Exposure
  ,                                       !- View Factor to Ground
  ,                                       !- Number of Vertices
  22.86, 0, 4.8768,                       !- X,Y,Z Vertex 1 {m}
  22.86, -9.144, 4.8768,                  !- X,Y,Z Vertex 2 {m}
  18.288, -9.144, 4.8768,                 !- X,Y,Z Vertex 3 {m}
  18.288, 0, 4.8768;                      !- X,Y,Z Vertex 4 {m}

OS:Surface,
  {d8dc7cfc-58a0-46bc-bb4d-96cafbc7ff00}, !- Handle
  Surface 32,                             !- Name
  Floor,                                  !- Surface Type
  ,                                       !- Construction Name
  {d124169c-72c0-43a5-bb43-489e388387fd}, !- Space Name
  Surface,                                !- Outside Boundary Condition
  {ba089131-941f-4884-8cc9-6d7b9b76f0c0}, !- Outside Boundary Condition Object
  NoSun,                                  !- Sun Exposure
  NoWind,                                 !- Wind Exposure
  ,                                       !- View Factor to Ground
  ,                                       !- Number of Vertices
  4.572, 0, 4.8768,                       !- X,Y,Z Vertex 1 {m}
  4.572, -9.144, 4.8768,                  !- X,Y,Z Vertex 2 {m}
  0, -9.144, 4.8768,                      !- X,Y,Z Vertex 3 {m}
  0, 0, 4.8768;                           !- X,Y,Z Vertex 4 {m}

OS:Surface,
  {73c0c72c-d85b-47ee-8f9a-910ea7f3db05}, !- Handle
  Surface 33,                             !- Name
  Floor,                                  !- Surface Type
  ,                                       !- Construction Name
  {d124169c-72c0-43a5-bb43-489e388387fd}, !- Space Name
  Surface,                                !- Outside Boundary Condition
  {30ab2b35-27e1-4ec7-b465-b5d2880ccfee}, !- Outside Boundary Condition Object
  NoSun,                                  !- Sun Exposure
  NoWind,                                 !- Wind Exposure
  ,                                       !- View Factor to Ground
  ,                                       !- Number of Vertices
  27.432, 0, 4.8768,                      !- X,Y,Z Vertex 1 {m}
  27.432, -9.144, 4.8768,                 !- X,Y,Z Vertex 2 {m}
  22.86, -9.144, 4.8768,                  !- X,Y,Z Vertex 3 {m}
  22.86, 0, 4.8768;                       !- X,Y,Z Vertex 4 {m}

OS:Surface,
  {ae73c904-498c-4c66-8ae7-530fc6a13486}, !- Handle
  Surface 34,                             !- Name
  Floor,                                  !- Surface Type
  ,                                       !- Construction Name
  {d124169c-72c0-43a5-bb43-489e388387fd}, !- Space Name
  Surface,                                !- Outside Boundary Condition
  {1801f7a9-35b5-43f5-8863-d0651b3f5971}, !- Outside Boundary Condition Object
  NoSun,                                  !- Sun Exposure
  NoWind,                                 !- Wind Exposure
  ,                                       !- View Factor to Ground
  ,                                       !- Number of Vertices
  18.288, 0, 4.8768,                      !- X,Y,Z Vertex 1 {m}
  18.288, -9.144, 4.8768,                 !- X,Y,Z Vertex 2 {m}
  13.716, -9.144, 4.8768,                 !- X,Y,Z Vertex 3 {m}
  13.716, 0, 4.8768;                      !- X,Y,Z Vertex 4 {m}

OS:Surface,
  {09a08276-e0d0-49a1-8b48-042cca2beb48}, !- Handle
  Surface 47,                             !- Name
  Floor,                                  !- Surface Type
  ,                                       !- Construction Name
  {d124169c-72c0-43a5-bb43-489e388387fd}, !- Space Name
  Surface,                                !- Outside Boundary Condition
  {d086be19-e5c0-420f-b338-13d521ae1e74}, !- Outside Boundary Condition Object
  NoSun,                                  !- Sun Exposure
  NoWind,                                 !- Wind Exposure
  ,                                       !- View Factor to Ground
  ,                                       !- Number of Vertices
  32.004, 0, 4.8768,                      !- X,Y,Z Vertex 1 {m}
  32.004, -9.144, 4.8768,                 !- X,Y,Z Vertex 2 {m}
  27.432, -9.144, 4.8768,                 !- X,Y,Z Vertex 3 {m}
  27.432, 0, 4.8768;                      !- X,Y,Z Vertex 4 {m}

OS:Surface,
  {4a8fa012-910c-45e7-92c4-fa40363325b8}, !- Handle
  Surface 48,                             !- Name
  Floor,                                  !- Surface Type
  ,                                       !- Construction Name
  {d124169c-72c0-43a5-bb43-489e388387fd}, !- Space Name
  Surface,                                !- Outside Boundary Condition
  {88043fa8-1d7d-47d3-a438-2b9071041ed6}, !- Outside Boundary Condition Object
  NoSun,                                  !- Sun Exposure
  NoWind,                                 !- Wind Exposure
  ,                                       !- View Factor to Ground
  ,                                       !- Number of Vertices
  36.576, 0, 4.8768,                      !- X,Y,Z Vertex 1 {m}
  36.576, -9.144, 4.8768,                 !- X,Y,Z Vertex 2 {m}
  32.004, -9.144, 4.8768,                 !- X,Y,Z Vertex 3 {m}
  32.004, 0, 4.8768;                      !- X,Y,Z Vertex 4 {m}

OS:Surface,
  {43c43761-f410-4262-b432-c894b7e227d9}, !- Handle
  Surface 49,                             !- Name
  Floor,                                  !- Surface Type
  ,                                       !- Construction Name
  {d124169c-72c0-43a5-bb43-489e388387fd}, !- Space Name
  Surface,                                !- Outside Boundary Condition
  {8fb1d38d-c48c-45d5-87de-0a80cc084db7}, !- Outside Boundary Condition Object
  NoSun,                                  !- Sun Exposure
  NoWind,                                 !- Wind Exposure
  ,                                       !- View Factor to Ground
  ,                                       !- Number of Vertices
  9.144, 0, 4.8768,                       !- X,Y,Z Vertex 1 {m}
  9.144, -9.144, 4.8768,                  !- X,Y,Z Vertex 2 {m}
  4.572, -9.144, 4.8768,                  !- X,Y,Z Vertex 3 {m}
  4.572, 0, 4.8768;                       !- X,Y,Z Vertex 4 {m}

OS:Surface,
  {0a3b10d5-fcbd-4aa2-bed7-364f2f64e712}, !- Handle
  Surface 50,                             !- Name
  Floor,                                  !- Surface Type
  ,                                       !- Construction Name
  {d124169c-72c0-43a5-bb43-489e388387fd}, !- Space Name
  Surface,                                !- Outside Boundary Condition
  {bdb17591-f5d5-4257-8384-00bb20692b87}, !- Outside Boundary Condition Object
  NoSun,                                  !- Sun Exposure
  NoWind,                                 !- Wind Exposure
  ,                                       !- View Factor to Ground
  ,                                       !- Number of Vertices
  41.148, 0, 4.8768,                      !- X,Y,Z Vertex 1 {m}
  41.148, -9.144, 4.8768,                 !- X,Y,Z Vertex 2 {m}
  36.576, -9.144, 4.8768,                 !- X,Y,Z Vertex 3 {m}
  36.576, 0, 4.8768;                      !- X,Y,Z Vertex 4 {m}

OS:External:File,
  {69065d5e-45d6-469a-b39c-e5731c383487}, !- Handle
  8760.csv,                               !- Name
  8760.csv;                               !- File Name

OS:Schedule:Day,
  {8af4c784-1290-4328-b32a-b0f61c156701}, !- Handle
  Schedule Day 1,                         !- Name
  ,                                       !- Schedule Type Limits Name
  ,                                       !- Interpolate to Timestep
  24,                                     !- Hour 1
  0,                                      !- Minute 1
  0;                                      !- Value Until Time 1

OS:Schedule:Day,
  {018a871d-0e50-4089-897b-d5539a25b546}, !- Handle
  Schedule Day 2,                         !- Name
  ,                                       !- Schedule Type Limits Name
  ,                                       !- Interpolate to Timestep
  24,                                     !- Hour 1
  0,                                      !- Minute 1
  1;                                      !- Value Until Time 1

OS:Schedule:File,
  {4128ada2-445c-41fe-9959-e0fe5a3d13da}, !- Handle
  occupants,                              !- Name
  {d2f437c7-e33c-4679-8a5d-03fa956bece8}, !- Schedule Type Limits Name
  {69065d5e-45d6-469a-b39c-e5731c383487}, !- External File Name
  1,                                      !- Column Number
  1,                                      !- Rows to Skip at Top
  8760,                                   !- Number of Hours of Data
  ,                                       !- Column Separator
  ,                                       !- Interpolate to Timestep
  60;                                     !- Minutes per Item

OS:Schedule:Ruleset,
  {c87cb15d-6444-4581-b9d9-48f004bf206b}, !- Handle
  Schedule Ruleset 1,                     !- Name
  {561a8a5c-454e-49d2-b893-9bb377e5fb70}, !- Schedule Type Limits Name
  {714349cb-5408-417c-aa1e-82672e101f8c}; !- Default Day Schedule Name

OS:Schedule:Day,
  {714349cb-5408-417c-aa1e-82672e101f8c}, !- Handle
  Schedule Day 3,                         !- Name
  {561a8a5c-454e-49d2-b893-9bb377e5fb70}, !- Schedule Type Limits Name
  ,                                       !- Interpolate to Timestep
  24,                                     !- Hour 1
  0,                                      !- Minute 1
  112.539290946133;                       !- Value Until Time 1

OS:People:Definition,
  {680bbce2-8204-46e3-8838-733af602903a}, !- Handle
  res occupants|living space,             !- Name
  People,                                 !- Number of People Calculation Method
  1.695,                                  !- Number of People {people}
  ,                                       !- People per Space Floor Area {person/m2}
  ,                                       !- Space Floor Area per Person {m2/person}
  0.319734,                               !- Fraction Radiant
  0.573,                                  !- Sensible Heat Fraction
  0,                                      !- Carbon Dioxide Generation Rate {m3/s-W}
  No,                                     !- Enable ASHRAE 55 Comfort Warnings
  ZoneAveraged;                           !- Mean Radiant Temperature Calculation Type

OS:People,
  {c11018c8-8797-49b5-b232-58243ccc3b92}, !- Handle
  res occupants|living space,             !- Name
  {680bbce2-8204-46e3-8838-733af602903a}, !- People Definition Name
  {151eda93-8d86-40c7-a5fe-0eeefc257fe5}, !- Space or SpaceType Name
  {4128ada2-445c-41fe-9959-e0fe5a3d13da}, !- Number of People Schedule Name
  {c87cb15d-6444-4581-b9d9-48f004bf206b}, !- Activity Level Schedule Name
  ,                                       !- Surface Name/Angle Factor List Name
  ,                                       !- Work Efficiency Schedule Name
  ,                                       !- Clothing Insulation Schedule Name
  ,                                       !- Air Velocity Schedule Name
  1;                                      !- Multiplier

OS:ScheduleTypeLimits,
  {561a8a5c-454e-49d2-b893-9bb377e5fb70}, !- Handle
  ActivityLevel,                          !- Name
  0,                                      !- Lower Limit Value
  ,                                       !- Upper Limit Value
  Continuous,                             !- Numeric Type
  ActivityLevel;                          !- Unit Type

OS:ScheduleTypeLimits,
  {d2f437c7-e33c-4679-8a5d-03fa956bece8}, !- Handle
>>>>>>> ed7d523f
  Fractional,                             !- Name
  0,                                      !- Lower Limit Value
  1,                                      !- Upper Limit Value
  Continuous;                             !- Numeric Type
<<<<<<< HEAD

OS:People:Definition,
  {68073692-533a-4801-a9d7-4a87535fe14e}, !- Handle
  res occupants|living space|story 2,     !- Name
=======

OS:People:Definition,
  {16b22620-58b7-450b-b47c-df1332b0c615}, !- Handle
  res occupants|living space|story 2,     !- Name
  People,                                 !- Number of People Calculation Method
  1.695,                                  !- Number of People {people}
  ,                                       !- People per Space Floor Area {person/m2}
  ,                                       !- Space Floor Area per Person {m2/person}
  0.319734,                               !- Fraction Radiant
  0.573,                                  !- Sensible Heat Fraction
  0,                                      !- Carbon Dioxide Generation Rate {m3/s-W}
  No,                                     !- Enable ASHRAE 55 Comfort Warnings
  ZoneAveraged;                           !- Mean Radiant Temperature Calculation Type

OS:People,
  {2a10fd4a-0253-44c7-85da-8a8fdc8ea083}, !- Handle
  res occupants|living space|story 2,     !- Name
  {16b22620-58b7-450b-b47c-df1332b0c615}, !- People Definition Name
  {542591aa-5c3c-4693-8083-9df6d6a1ce15}, !- Space or SpaceType Name
  {4128ada2-445c-41fe-9959-e0fe5a3d13da}, !- Number of People Schedule Name
  {c87cb15d-6444-4581-b9d9-48f004bf206b}, !- Activity Level Schedule Name
  ,                                       !- Surface Name/Angle Factor List Name
  ,                                       !- Work Efficiency Schedule Name
  ,                                       !- Clothing Insulation Schedule Name
  ,                                       !- Air Velocity Schedule Name
  1;                                      !- Multiplier

OS:Schedule:Day,
  {495c090a-0cb8-4818-9171-ec046ef24389}, !- Handle
  Schedule Day 4,                         !- Name
  ,                                       !- Schedule Type Limits Name
  ,                                       !- Interpolate to Timestep
  24,                                     !- Hour 1
  0,                                      !- Minute 1
  0;                                      !- Value Until Time 1

OS:Schedule:Day,
  {c8a82f53-50a9-4e5c-8d8a-fd3c4f48ba6c}, !- Handle
  Schedule Day 5,                         !- Name
  ,                                       !- Schedule Type Limits Name
  ,                                       !- Interpolate to Timestep
  24,                                     !- Hour 1
  0,                                      !- Minute 1
  1;                                      !- Value Until Time 1

OS:People:Definition,
  {5896eb15-d610-4530-a390-d197f78f0357}, !- Handle
  res occupants|unit 2|living space|unit 2|story 1, !- Name
  People,                                 !- Number of People Calculation Method
  1.695,                                  !- Number of People {people}
  ,                                       !- People per Space Floor Area {person/m2}
  ,                                       !- Space Floor Area per Person {m2/person}
  0.319734,                               !- Fraction Radiant
  0.573,                                  !- Sensible Heat Fraction
  0,                                      !- Carbon Dioxide Generation Rate {m3/s-W}
  No,                                     !- Enable ASHRAE 55 Comfort Warnings
  ZoneAveraged;                           !- Mean Radiant Temperature Calculation Type

OS:People,
  {6ef03ac2-65dd-48f9-9c8b-bfacadc82ef3}, !- Handle
  res occupants|unit 2|living space|unit 2|story 1, !- Name
  {5896eb15-d610-4530-a390-d197f78f0357}, !- People Definition Name
  {35ef9c86-80ca-4e1c-b52e-cc845dcd2620}, !- Space or SpaceType Name
  {4128ada2-445c-41fe-9959-e0fe5a3d13da}, !- Number of People Schedule Name
  {c87cb15d-6444-4581-b9d9-48f004bf206b}, !- Activity Level Schedule Name
  ,                                       !- Surface Name/Angle Factor List Name
  ,                                       !- Work Efficiency Schedule Name
  ,                                       !- Clothing Insulation Schedule Name
  ,                                       !- Air Velocity Schedule Name
  1;                                      !- Multiplier

OS:People:Definition,
  {0d83991b-da68-407b-98c1-13ca584dc682}, !- Handle
  res occupants|unit 2|living space|unit 2|story 2, !- Name
  People,                                 !- Number of People Calculation Method
  1.695,                                  !- Number of People {people}
  ,                                       !- People per Space Floor Area {person/m2}
  ,                                       !- Space Floor Area per Person {m2/person}
  0.319734,                               !- Fraction Radiant
  0.573,                                  !- Sensible Heat Fraction
  0,                                      !- Carbon Dioxide Generation Rate {m3/s-W}
  No,                                     !- Enable ASHRAE 55 Comfort Warnings
  ZoneAveraged;                           !- Mean Radiant Temperature Calculation Type

OS:People,
  {5ae246ef-01a2-41fa-9e9a-5ed08ccd31e9}, !- Handle
  res occupants|unit 2|living space|unit 2|story 2, !- Name
  {0d83991b-da68-407b-98c1-13ca584dc682}, !- People Definition Name
  {600c584c-a25f-4920-a0fc-93f092774477}, !- Space or SpaceType Name
  {4128ada2-445c-41fe-9959-e0fe5a3d13da}, !- Number of People Schedule Name
  {c87cb15d-6444-4581-b9d9-48f004bf206b}, !- Activity Level Schedule Name
  ,                                       !- Surface Name/Angle Factor List Name
  ,                                       !- Work Efficiency Schedule Name
  ,                                       !- Clothing Insulation Schedule Name
  ,                                       !- Air Velocity Schedule Name
  1;                                      !- Multiplier

OS:Schedule:Day,
  {593d02b3-a036-425a-8c00-c85f98f26afe}, !- Handle
  Schedule Day 6,                         !- Name
  ,                                       !- Schedule Type Limits Name
  ,                                       !- Interpolate to Timestep
  24,                                     !- Hour 1
  0,                                      !- Minute 1
  0;                                      !- Value Until Time 1

OS:Schedule:Day,
  {26380bd3-2aa8-4b35-9f30-67cba47854b4}, !- Handle
  Schedule Day 7,                         !- Name
  ,                                       !- Schedule Type Limits Name
  ,                                       !- Interpolate to Timestep
  24,                                     !- Hour 1
  0,                                      !- Minute 1
  1;                                      !- Value Until Time 1

OS:People:Definition,
  {4ba3833a-374d-45f2-9049-dda9a383fab3}, !- Handle
  res occupants|unit 3|living space|unit 3|story 2, !- Name
  People,                                 !- Number of People Calculation Method
  1.695,                                  !- Number of People {people}
  ,                                       !- People per Space Floor Area {person/m2}
  ,                                       !- Space Floor Area per Person {m2/person}
  0.319734,                               !- Fraction Radiant
  0.573,                                  !- Sensible Heat Fraction
  0,                                      !- Carbon Dioxide Generation Rate {m3/s-W}
  No,                                     !- Enable ASHRAE 55 Comfort Warnings
  ZoneAveraged;                           !- Mean Radiant Temperature Calculation Type

OS:People,
  {32251ba9-7704-4742-a842-1e31a822f73e}, !- Handle
  res occupants|unit 3|living space|unit 3|story 2, !- Name
  {4ba3833a-374d-45f2-9049-dda9a383fab3}, !- People Definition Name
  {4347a250-e5ee-4ca1-99d0-eecd6887f726}, !- Space or SpaceType Name
  {4128ada2-445c-41fe-9959-e0fe5a3d13da}, !- Number of People Schedule Name
  {c87cb15d-6444-4581-b9d9-48f004bf206b}, !- Activity Level Schedule Name
  ,                                       !- Surface Name/Angle Factor List Name
  ,                                       !- Work Efficiency Schedule Name
  ,                                       !- Clothing Insulation Schedule Name
  ,                                       !- Air Velocity Schedule Name
  1;                                      !- Multiplier

OS:People:Definition,
  {55b20fee-c53d-4f5f-a085-6b9783f86883}, !- Handle
  res occupants|unit 3|living space|unit 3|story 1, !- Name
  People,                                 !- Number of People Calculation Method
  1.695,                                  !- Number of People {people}
  ,                                       !- People per Space Floor Area {person/m2}
  ,                                       !- Space Floor Area per Person {m2/person}
  0.319734,                               !- Fraction Radiant
  0.573,                                  !- Sensible Heat Fraction
  0,                                      !- Carbon Dioxide Generation Rate {m3/s-W}
  No,                                     !- Enable ASHRAE 55 Comfort Warnings
  ZoneAveraged;                           !- Mean Radiant Temperature Calculation Type

OS:People,
  {7e8190c5-732f-446d-888e-bc6f7a5931b8}, !- Handle
  res occupants|unit 3|living space|unit 3|story 1, !- Name
  {55b20fee-c53d-4f5f-a085-6b9783f86883}, !- People Definition Name
  {91df78db-3750-4d66-9b7c-b89aba0740a5}, !- Space or SpaceType Name
  {4128ada2-445c-41fe-9959-e0fe5a3d13da}, !- Number of People Schedule Name
  {c87cb15d-6444-4581-b9d9-48f004bf206b}, !- Activity Level Schedule Name
  ,                                       !- Surface Name/Angle Factor List Name
  ,                                       !- Work Efficiency Schedule Name
  ,                                       !- Clothing Insulation Schedule Name
  ,                                       !- Air Velocity Schedule Name
  1;                                      !- Multiplier

OS:Schedule:Day,
  {179cd3f9-8a7e-468a-92e6-0419c5243834}, !- Handle
  Schedule Day 8,                         !- Name
  ,                                       !- Schedule Type Limits Name
  ,                                       !- Interpolate to Timestep
  24,                                     !- Hour 1
  0,                                      !- Minute 1
  0;                                      !- Value Until Time 1

OS:Schedule:Day,
  {67ff8263-d2c6-47ff-bd6d-801559644318}, !- Handle
  Schedule Day 9,                         !- Name
  ,                                       !- Schedule Type Limits Name
  ,                                       !- Interpolate to Timestep
  24,                                     !- Hour 1
  0,                                      !- Minute 1
  1;                                      !- Value Until Time 1

OS:People:Definition,
  {d16f41ba-c2da-401e-9d95-72269ab527ee}, !- Handle
  res occupants|unit 4|living space|unit 4|story 1, !- Name
  People,                                 !- Number of People Calculation Method
  1.695,                                  !- Number of People {people}
  ,                                       !- People per Space Floor Area {person/m2}
  ,                                       !- Space Floor Area per Person {m2/person}
  0.319734,                               !- Fraction Radiant
  0.573,                                  !- Sensible Heat Fraction
  0,                                      !- Carbon Dioxide Generation Rate {m3/s-W}
  No,                                     !- Enable ASHRAE 55 Comfort Warnings
  ZoneAveraged;                           !- Mean Radiant Temperature Calculation Type

OS:People,
  {70fb725c-daa0-41e7-bfaa-330317c3164e}, !- Handle
  res occupants|unit 4|living space|unit 4|story 1, !- Name
  {d16f41ba-c2da-401e-9d95-72269ab527ee}, !- People Definition Name
  {5afccb9d-bdf5-404b-ad80-4ca5ad0d0e5d}, !- Space or SpaceType Name
  {4128ada2-445c-41fe-9959-e0fe5a3d13da}, !- Number of People Schedule Name
  {c87cb15d-6444-4581-b9d9-48f004bf206b}, !- Activity Level Schedule Name
  ,                                       !- Surface Name/Angle Factor List Name
  ,                                       !- Work Efficiency Schedule Name
  ,                                       !- Clothing Insulation Schedule Name
  ,                                       !- Air Velocity Schedule Name
  1;                                      !- Multiplier

OS:People:Definition,
  {1233ea9d-6a8f-4018-a637-31393df79114}, !- Handle
  res occupants|unit 4|living space|unit 4|story 2, !- Name
  People,                                 !- Number of People Calculation Method
  1.695,                                  !- Number of People {people}
  ,                                       !- People per Space Floor Area {person/m2}
  ,                                       !- Space Floor Area per Person {m2/person}
  0.319734,                               !- Fraction Radiant
  0.573,                                  !- Sensible Heat Fraction
  0,                                      !- Carbon Dioxide Generation Rate {m3/s-W}
  No,                                     !- Enable ASHRAE 55 Comfort Warnings
  ZoneAveraged;                           !- Mean Radiant Temperature Calculation Type

OS:People,
  {dffe6739-58bd-4136-8321-ac07f190ee1e}, !- Handle
  res occupants|unit 4|living space|unit 4|story 2, !- Name
  {1233ea9d-6a8f-4018-a637-31393df79114}, !- People Definition Name
  {0eb08769-57d9-4767-ba9c-ddb85d91f445}, !- Space or SpaceType Name
  {4128ada2-445c-41fe-9959-e0fe5a3d13da}, !- Number of People Schedule Name
  {c87cb15d-6444-4581-b9d9-48f004bf206b}, !- Activity Level Schedule Name
  ,                                       !- Surface Name/Angle Factor List Name
  ,                                       !- Work Efficiency Schedule Name
  ,                                       !- Clothing Insulation Schedule Name
  ,                                       !- Air Velocity Schedule Name
  1;                                      !- Multiplier

OS:Schedule:Day,
  {30aea61a-2e46-42e4-b115-11ef6e8d1aa3}, !- Handle
  Schedule Day 10,                        !- Name
  ,                                       !- Schedule Type Limits Name
  ,                                       !- Interpolate to Timestep
  24,                                     !- Hour 1
  0,                                      !- Minute 1
  0;                                      !- Value Until Time 1

OS:Schedule:Day,
  {50069f98-a51a-46eb-8b79-acf414816138}, !- Handle
  Schedule Day 11,                        !- Name
  ,                                       !- Schedule Type Limits Name
  ,                                       !- Interpolate to Timestep
  24,                                     !- Hour 1
  0,                                      !- Minute 1
  1;                                      !- Value Until Time 1

OS:People:Definition,
  {89b89d12-f048-47aa-a973-3d37b7202e33}, !- Handle
  res occupants|unit 5|living space|unit 5|story 2, !- Name
  People,                                 !- Number of People Calculation Method
  1.695,                                  !- Number of People {people}
  ,                                       !- People per Space Floor Area {person/m2}
  ,                                       !- Space Floor Area per Person {m2/person}
  0.319734,                               !- Fraction Radiant
  0.573,                                  !- Sensible Heat Fraction
  0,                                      !- Carbon Dioxide Generation Rate {m3/s-W}
  No,                                     !- Enable ASHRAE 55 Comfort Warnings
  ZoneAveraged;                           !- Mean Radiant Temperature Calculation Type

OS:People,
  {96ff9f32-2d0a-4629-9d03-f648ca1db631}, !- Handle
  res occupants|unit 5|living space|unit 5|story 2, !- Name
  {89b89d12-f048-47aa-a973-3d37b7202e33}, !- People Definition Name
  {b36ebab4-e1eb-4271-8251-e61773f49880}, !- Space or SpaceType Name
  {4128ada2-445c-41fe-9959-e0fe5a3d13da}, !- Number of People Schedule Name
  {c87cb15d-6444-4581-b9d9-48f004bf206b}, !- Activity Level Schedule Name
  ,                                       !- Surface Name/Angle Factor List Name
  ,                                       !- Work Efficiency Schedule Name
  ,                                       !- Clothing Insulation Schedule Name
  ,                                       !- Air Velocity Schedule Name
  1;                                      !- Multiplier

OS:People:Definition,
  {8df02281-c7b5-4e88-8f2e-2a6d646578d3}, !- Handle
  res occupants|unit 5|living space|unit 5|story 1, !- Name
  People,                                 !- Number of People Calculation Method
  1.695,                                  !- Number of People {people}
  ,                                       !- People per Space Floor Area {person/m2}
  ,                                       !- Space Floor Area per Person {m2/person}
  0.319734,                               !- Fraction Radiant
  0.573,                                  !- Sensible Heat Fraction
  0,                                      !- Carbon Dioxide Generation Rate {m3/s-W}
  No,                                     !- Enable ASHRAE 55 Comfort Warnings
  ZoneAveraged;                           !- Mean Radiant Temperature Calculation Type

OS:People,
  {2f962009-f3f4-4fdc-871c-bf429553eaa7}, !- Handle
  res occupants|unit 5|living space|unit 5|story 1, !- Name
  {8df02281-c7b5-4e88-8f2e-2a6d646578d3}, !- People Definition Name
  {caf4a015-4313-45e2-82cb-60860f657689}, !- Space or SpaceType Name
  {4128ada2-445c-41fe-9959-e0fe5a3d13da}, !- Number of People Schedule Name
  {c87cb15d-6444-4581-b9d9-48f004bf206b}, !- Activity Level Schedule Name
  ,                                       !- Surface Name/Angle Factor List Name
  ,                                       !- Work Efficiency Schedule Name
  ,                                       !- Clothing Insulation Schedule Name
  ,                                       !- Air Velocity Schedule Name
  1;                                      !- Multiplier

OS:Schedule:Day,
  {d2b65c8e-93ed-4bb2-8ff3-13893ce848e5}, !- Handle
  Schedule Day 12,                        !- Name
  ,                                       !- Schedule Type Limits Name
  ,                                       !- Interpolate to Timestep
  24,                                     !- Hour 1
  0,                                      !- Minute 1
  0;                                      !- Value Until Time 1

OS:Schedule:Day,
  {c0802b18-f949-47cc-88c3-a103c2508295}, !- Handle
  Schedule Day 13,                        !- Name
  ,                                       !- Schedule Type Limits Name
  ,                                       !- Interpolate to Timestep
  24,                                     !- Hour 1
  0,                                      !- Minute 1
  1;                                      !- Value Until Time 1

OS:People:Definition,
  {03796b85-f07d-47de-bc46-0ead8ac354bc}, !- Handle
  res occupants|unit 6|living space|unit 6|story 2, !- Name
  People,                                 !- Number of People Calculation Method
  1.695,                                  !- Number of People {people}
  ,                                       !- People per Space Floor Area {person/m2}
  ,                                       !- Space Floor Area per Person {m2/person}
  0.319734,                               !- Fraction Radiant
  0.573,                                  !- Sensible Heat Fraction
  0,                                      !- Carbon Dioxide Generation Rate {m3/s-W}
  No,                                     !- Enable ASHRAE 55 Comfort Warnings
  ZoneAveraged;                           !- Mean Radiant Temperature Calculation Type

OS:People,
  {286cfb75-f0ae-4df1-b31f-218a09df4f2f}, !- Handle
  res occupants|unit 6|living space|unit 6|story 2, !- Name
  {03796b85-f07d-47de-bc46-0ead8ac354bc}, !- People Definition Name
  {e3259932-4fb1-4226-96af-8e1a43902f0f}, !- Space or SpaceType Name
  {4128ada2-445c-41fe-9959-e0fe5a3d13da}, !- Number of People Schedule Name
  {c87cb15d-6444-4581-b9d9-48f004bf206b}, !- Activity Level Schedule Name
  ,                                       !- Surface Name/Angle Factor List Name
  ,                                       !- Work Efficiency Schedule Name
  ,                                       !- Clothing Insulation Schedule Name
  ,                                       !- Air Velocity Schedule Name
  1;                                      !- Multiplier

OS:People:Definition,
  {3d09ece8-39aa-4408-9a24-4f451eaabaeb}, !- Handle
  res occupants|unit 6|living space|unit 6|story 1, !- Name
  People,                                 !- Number of People Calculation Method
  1.695,                                  !- Number of People {people}
  ,                                       !- People per Space Floor Area {person/m2}
  ,                                       !- Space Floor Area per Person {m2/person}
  0.319734,                               !- Fraction Radiant
  0.573,                                  !- Sensible Heat Fraction
  0,                                      !- Carbon Dioxide Generation Rate {m3/s-W}
  No,                                     !- Enable ASHRAE 55 Comfort Warnings
  ZoneAveraged;                           !- Mean Radiant Temperature Calculation Type

OS:People,
  {f0c12c80-62ad-4355-9986-07f538a5839b}, !- Handle
  res occupants|unit 6|living space|unit 6|story 1, !- Name
  {3d09ece8-39aa-4408-9a24-4f451eaabaeb}, !- People Definition Name
  {db40dfcc-56f5-4994-8ed8-ac8c7c157547}, !- Space or SpaceType Name
  {4128ada2-445c-41fe-9959-e0fe5a3d13da}, !- Number of People Schedule Name
  {c87cb15d-6444-4581-b9d9-48f004bf206b}, !- Activity Level Schedule Name
  ,                                       !- Surface Name/Angle Factor List Name
  ,                                       !- Work Efficiency Schedule Name
  ,                                       !- Clothing Insulation Schedule Name
  ,                                       !- Air Velocity Schedule Name
  1;                                      !- Multiplier

OS:Schedule:Day,
  {33844956-1b7f-4980-8df4-148822be8b9e}, !- Handle
  Schedule Day 14,                        !- Name
  ,                                       !- Schedule Type Limits Name
  ,                                       !- Interpolate to Timestep
  24,                                     !- Hour 1
  0,                                      !- Minute 1
  0;                                      !- Value Until Time 1

OS:Schedule:Day,
  {08e6af3f-e443-40d9-a617-a426538b271a}, !- Handle
  Schedule Day 15,                        !- Name
  ,                                       !- Schedule Type Limits Name
  ,                                       !- Interpolate to Timestep
  24,                                     !- Hour 1
  0,                                      !- Minute 1
  1;                                      !- Value Until Time 1

OS:People:Definition,
  {273f1d93-11a9-4d7d-ba50-d9f6ad1c89fb}, !- Handle
  res occupants|unit 7|living space|unit 7|story 1, !- Name
  People,                                 !- Number of People Calculation Method
  1.695,                                  !- Number of People {people}
  ,                                       !- People per Space Floor Area {person/m2}
  ,                                       !- Space Floor Area per Person {m2/person}
  0.319734,                               !- Fraction Radiant
  0.573,                                  !- Sensible Heat Fraction
  0,                                      !- Carbon Dioxide Generation Rate {m3/s-W}
  No,                                     !- Enable ASHRAE 55 Comfort Warnings
  ZoneAveraged;                           !- Mean Radiant Temperature Calculation Type

OS:People,
  {73c9a246-d179-40de-b913-ead59bc9c01b}, !- Handle
  res occupants|unit 7|living space|unit 7|story 1, !- Name
  {273f1d93-11a9-4d7d-ba50-d9f6ad1c89fb}, !- People Definition Name
  {a5ce0cfe-c240-4dfa-b655-4ab08be9747f}, !- Space or SpaceType Name
  {4128ada2-445c-41fe-9959-e0fe5a3d13da}, !- Number of People Schedule Name
  {c87cb15d-6444-4581-b9d9-48f004bf206b}, !- Activity Level Schedule Name
  ,                                       !- Surface Name/Angle Factor List Name
  ,                                       !- Work Efficiency Schedule Name
  ,                                       !- Clothing Insulation Schedule Name
  ,                                       !- Air Velocity Schedule Name
  1;                                      !- Multiplier

OS:People:Definition,
  {fbdfc707-e56f-4e83-920f-acdcf208bab1}, !- Handle
  res occupants|unit 7|living space|unit 7|story 2, !- Name
  People,                                 !- Number of People Calculation Method
  1.695,                                  !- Number of People {people}
  ,                                       !- People per Space Floor Area {person/m2}
  ,                                       !- Space Floor Area per Person {m2/person}
  0.319734,                               !- Fraction Radiant
  0.573,                                  !- Sensible Heat Fraction
  0,                                      !- Carbon Dioxide Generation Rate {m3/s-W}
  No,                                     !- Enable ASHRAE 55 Comfort Warnings
  ZoneAveraged;                           !- Mean Radiant Temperature Calculation Type

OS:People,
  {5aa47e99-8559-4a88-b69d-2eee0db6a3f0}, !- Handle
  res occupants|unit 7|living space|unit 7|story 2, !- Name
  {fbdfc707-e56f-4e83-920f-acdcf208bab1}, !- People Definition Name
  {bea9f044-90a4-40ff-8cd8-d73f82af9dc1}, !- Space or SpaceType Name
  {4128ada2-445c-41fe-9959-e0fe5a3d13da}, !- Number of People Schedule Name
  {c87cb15d-6444-4581-b9d9-48f004bf206b}, !- Activity Level Schedule Name
  ,                                       !- Surface Name/Angle Factor List Name
  ,                                       !- Work Efficiency Schedule Name
  ,                                       !- Clothing Insulation Schedule Name
  ,                                       !- Air Velocity Schedule Name
  1;                                      !- Multiplier

OS:Schedule:Day,
  {15d5d79e-72c3-43c5-bbdd-6d83bf09b970}, !- Handle
  Schedule Day 16,                        !- Name
  ,                                       !- Schedule Type Limits Name
  ,                                       !- Interpolate to Timestep
  24,                                     !- Hour 1
  0,                                      !- Minute 1
  0;                                      !- Value Until Time 1

OS:Schedule:Day,
  {19ab0507-a579-4a57-98ef-03ba03a15fc0}, !- Handle
  Schedule Day 17,                        !- Name
  ,                                       !- Schedule Type Limits Name
  ,                                       !- Interpolate to Timestep
  24,                                     !- Hour 1
  0,                                      !- Minute 1
  1;                                      !- Value Until Time 1

OS:People:Definition,
  {4b84b936-4efb-41ce-b8d3-56eea51599b0}, !- Handle
  res occupants|unit 8|living space|unit 8|story 2, !- Name
  People,                                 !- Number of People Calculation Method
  1.695,                                  !- Number of People {people}
  ,                                       !- People per Space Floor Area {person/m2}
  ,                                       !- Space Floor Area per Person {m2/person}
  0.319734,                               !- Fraction Radiant
  0.573,                                  !- Sensible Heat Fraction
  0,                                      !- Carbon Dioxide Generation Rate {m3/s-W}
  No,                                     !- Enable ASHRAE 55 Comfort Warnings
  ZoneAveraged;                           !- Mean Radiant Temperature Calculation Type

OS:People,
  {da3cfb10-a845-4c34-8fe1-0fda628ae6d1}, !- Handle
  res occupants|unit 8|living space|unit 8|story 2, !- Name
  {4b84b936-4efb-41ce-b8d3-56eea51599b0}, !- People Definition Name
  {c2f2cb82-7cdf-4e02-a6cd-18531253302c}, !- Space or SpaceType Name
  {4128ada2-445c-41fe-9959-e0fe5a3d13da}, !- Number of People Schedule Name
  {c87cb15d-6444-4581-b9d9-48f004bf206b}, !- Activity Level Schedule Name
  ,                                       !- Surface Name/Angle Factor List Name
  ,                                       !- Work Efficiency Schedule Name
  ,                                       !- Clothing Insulation Schedule Name
  ,                                       !- Air Velocity Schedule Name
  1;                                      !- Multiplier

OS:People:Definition,
  {1a645148-7cd8-4dfb-90c8-faae632e502d}, !- Handle
  res occupants|unit 8|living space|unit 8|story 1, !- Name
  People,                                 !- Number of People Calculation Method
  1.695,                                  !- Number of People {people}
  ,                                       !- People per Space Floor Area {person/m2}
  ,                                       !- Space Floor Area per Person {m2/person}
  0.319734,                               !- Fraction Radiant
  0.573,                                  !- Sensible Heat Fraction
  0,                                      !- Carbon Dioxide Generation Rate {m3/s-W}
  No,                                     !- Enable ASHRAE 55 Comfort Warnings
  ZoneAveraged;                           !- Mean Radiant Temperature Calculation Type

OS:People,
  {ef5cc078-6bee-4416-bcb1-3be8ed160fc6}, !- Handle
  res occupants|unit 8|living space|unit 8|story 1, !- Name
  {1a645148-7cd8-4dfb-90c8-faae632e502d}, !- People Definition Name
  {1378b9b7-6161-497a-a496-7b5e647000f2}, !- Space or SpaceType Name
  {4128ada2-445c-41fe-9959-e0fe5a3d13da}, !- Number of People Schedule Name
  {c87cb15d-6444-4581-b9d9-48f004bf206b}, !- Activity Level Schedule Name
  ,                                       !- Surface Name/Angle Factor List Name
  ,                                       !- Work Efficiency Schedule Name
  ,                                       !- Clothing Insulation Schedule Name
  ,                                       !- Air Velocity Schedule Name
  1;                                      !- Multiplier

OS:Schedule:Day,
  {a961ca5a-7b12-4846-9b62-6864eebafe30}, !- Handle
  Schedule Day 18,                        !- Name
  ,                                       !- Schedule Type Limits Name
  ,                                       !- Interpolate to Timestep
  24,                                     !- Hour 1
  0,                                      !- Minute 1
  0;                                      !- Value Until Time 1

OS:Schedule:Day,
  {44a17edf-98a0-45ad-a4e0-a238cbcc9392}, !- Handle
  Schedule Day 19,                        !- Name
  ,                                       !- Schedule Type Limits Name
  ,                                       !- Interpolate to Timestep
  24,                                     !- Hour 1
  0,                                      !- Minute 1
  1;                                      !- Value Until Time 1

OS:People:Definition,
  {0b8f7d44-1566-4a81-800c-bc0e7dc17c5c}, !- Handle
  res occupants|unit 9|living space|unit 9|story 1, !- Name
  People,                                 !- Number of People Calculation Method
  1.695,                                  !- Number of People {people}
  ,                                       !- People per Space Floor Area {person/m2}
  ,                                       !- Space Floor Area per Person {m2/person}
  0.319734,                               !- Fraction Radiant
  0.573,                                  !- Sensible Heat Fraction
  0,                                      !- Carbon Dioxide Generation Rate {m3/s-W}
  No,                                     !- Enable ASHRAE 55 Comfort Warnings
  ZoneAveraged;                           !- Mean Radiant Temperature Calculation Type

OS:People,
  {ae506b20-51fb-4c49-8c2a-d56f7efe13c8}, !- Handle
  res occupants|unit 9|living space|unit 9|story 1, !- Name
  {0b8f7d44-1566-4a81-800c-bc0e7dc17c5c}, !- People Definition Name
  {107f0bc6-7405-4e61-8e5c-ab94896dded2}, !- Space or SpaceType Name
  {4128ada2-445c-41fe-9959-e0fe5a3d13da}, !- Number of People Schedule Name
  {c87cb15d-6444-4581-b9d9-48f004bf206b}, !- Activity Level Schedule Name
  ,                                       !- Surface Name/Angle Factor List Name
  ,                                       !- Work Efficiency Schedule Name
  ,                                       !- Clothing Insulation Schedule Name
  ,                                       !- Air Velocity Schedule Name
  1;                                      !- Multiplier

OS:People:Definition,
  {d73cd8c1-0584-4714-9a27-e8a2d9ea98c9}, !- Handle
  res occupants|unit 9|living space|unit 9|story 2, !- Name
  People,                                 !- Number of People Calculation Method
  1.695,                                  !- Number of People {people}
  ,                                       !- People per Space Floor Area {person/m2}
  ,                                       !- Space Floor Area per Person {m2/person}
  0.319734,                               !- Fraction Radiant
  0.573,                                  !- Sensible Heat Fraction
  0,                                      !- Carbon Dioxide Generation Rate {m3/s-W}
  No,                                     !- Enable ASHRAE 55 Comfort Warnings
  ZoneAveraged;                           !- Mean Radiant Temperature Calculation Type

OS:People,
  {4f97d636-9338-4962-b894-db4acf889c18}, !- Handle
  res occupants|unit 9|living space|unit 9|story 2, !- Name
  {d73cd8c1-0584-4714-9a27-e8a2d9ea98c9}, !- People Definition Name
  {5572ea06-88d8-4b9d-99af-0d0977bb78cb}, !- Space or SpaceType Name
  {4128ada2-445c-41fe-9959-e0fe5a3d13da}, !- Number of People Schedule Name
  {c87cb15d-6444-4581-b9d9-48f004bf206b}, !- Activity Level Schedule Name
  ,                                       !- Surface Name/Angle Factor List Name
  ,                                       !- Work Efficiency Schedule Name
  ,                                       !- Clothing Insulation Schedule Name
  ,                                       !- Air Velocity Schedule Name
  1;                                      !- Multiplier

OS:Schedule:Day,
  {2b7b46e4-6ac8-4212-ade5-8c493a47cd57}, !- Handle
  Schedule Day 20,                        !- Name
  ,                                       !- Schedule Type Limits Name
  ,                                       !- Interpolate to Timestep
  24,                                     !- Hour 1
  0,                                      !- Minute 1
  0;                                      !- Value Until Time 1

OS:Schedule:Day,
  {8c3741ff-5378-4bed-a6ea-2f17f4f3ad22}, !- Handle
  Schedule Day 21,                        !- Name
  ,                                       !- Schedule Type Limits Name
  ,                                       !- Interpolate to Timestep
  24,                                     !- Hour 1
  0,                                      !- Minute 1
  1;                                      !- Value Until Time 1

OS:People:Definition,
  {d11e4ed6-5adf-4e71-a05f-36fe24ccbb0e}, !- Handle
  res occupants|unit 10|living space|unit 10|story 1, !- Name
  People,                                 !- Number of People Calculation Method
  1.695,                                  !- Number of People {people}
  ,                                       !- People per Space Floor Area {person/m2}
  ,                                       !- Space Floor Area per Person {m2/person}
  0.319734,                               !- Fraction Radiant
  0.573,                                  !- Sensible Heat Fraction
  0,                                      !- Carbon Dioxide Generation Rate {m3/s-W}
  No,                                     !- Enable ASHRAE 55 Comfort Warnings
  ZoneAveraged;                           !- Mean Radiant Temperature Calculation Type

OS:People,
  {c86826b4-b7e6-431a-98d9-6098d299ebbc}, !- Handle
  res occupants|unit 10|living space|unit 10|story 1, !- Name
  {d11e4ed6-5adf-4e71-a05f-36fe24ccbb0e}, !- People Definition Name
  {80a51531-1371-45da-b003-94d66181d27c}, !- Space or SpaceType Name
  {4128ada2-445c-41fe-9959-e0fe5a3d13da}, !- Number of People Schedule Name
  {c87cb15d-6444-4581-b9d9-48f004bf206b}, !- Activity Level Schedule Name
  ,                                       !- Surface Name/Angle Factor List Name
  ,                                       !- Work Efficiency Schedule Name
  ,                                       !- Clothing Insulation Schedule Name
  ,                                       !- Air Velocity Schedule Name
  1;                                      !- Multiplier

OS:People:Definition,
  {714797e4-f5bd-4b90-926b-e277cd17f9ef}, !- Handle
  res occupants|unit 10|living space|unit 10|story 2, !- Name
>>>>>>> ed7d523f
  People,                                 !- Number of People Calculation Method
  1.695,                                  !- Number of People {people}
  ,                                       !- People per Space Floor Area {person/m2}
  ,                                       !- Space Floor Area per Person {m2/person}
  0.319734,                               !- Fraction Radiant
  0.573,                                  !- Sensible Heat Fraction
  0,                                      !- Carbon Dioxide Generation Rate {m3/s-W}
  No,                                     !- Enable ASHRAE 55 Comfort Warnings
  ZoneAveraged;                           !- Mean Radiant Temperature Calculation Type

OS:People,
<<<<<<< HEAD
  {1eda80f7-dce5-4d8d-aa62-0efed7c0004a}, !- Handle
  res occupants|living space|story 2,     !- Name
  {68073692-533a-4801-a9d7-4a87535fe14e}, !- People Definition Name
  {c31238f2-68e7-4293-9c43-6744cda7b92d}, !- Space or SpaceType Name
  {9dbb5647-6373-49e7-89fb-a4e9b8a19bc8}, !- Number of People Schedule Name
  {8b60382a-b348-46c0-a525-645fb50a2cf9}, !- Activity Level Schedule Name
=======
  {2c7c4434-4b92-438f-84b1-63b33835a960}, !- Handle
  res occupants|unit 10|living space|unit 10|story 2, !- Name
  {714797e4-f5bd-4b90-926b-e277cd17f9ef}, !- People Definition Name
  {5c63abc0-2b62-4730-a7d1-81c234f58ada}, !- Space or SpaceType Name
  {4128ada2-445c-41fe-9959-e0fe5a3d13da}, !- Number of People Schedule Name
  {c87cb15d-6444-4581-b9d9-48f004bf206b}, !- Activity Level Schedule Name
>>>>>>> ed7d523f
  ,                                       !- Surface Name/Angle Factor List Name
  ,                                       !- Work Efficiency Schedule Name
  ,                                       !- Clothing Insulation Schedule Name
  ,                                       !- Air Velocity Schedule Name
  1;                                      !- Multiplier
<|MERGE_RESOLUTION|>--- conflicted
+++ resolved
@@ -1,73 +1,41 @@
 !- NOTE: Auto-generated from /test/osw_files/SFA_10units_2story_CS_UA_3Beds_2Baths_Denver.osw
 
 OS:Version,
-<<<<<<< HEAD
-  {c523ca6a-9104-4561-850a-77c7b081dfa1}, !- Handle
+  {9744cc28-feff-4a07-a5ab-822b40455630}, !- Handle
   2.9.0;                                  !- Version Identifier
 
 OS:SimulationControl,
-  {d52805b3-a613-452f-abc4-67b7e3d7b191}, !- Handle
-=======
-  {e22d73a4-b161-432b-ad3e-d00e2e7b1995}, !- Handle
-  2.9.0;                                  !- Version Identifier
-
-OS:SimulationControl,
-  {a3a1e87d-7575-49b9-a0e2-d0cef0899ec9}, !- Handle
->>>>>>> ed7d523f
+  {431b3dcf-8643-4d03-9078-96a99bbe61e0}, !- Handle
   ,                                       !- Do Zone Sizing Calculation
   ,                                       !- Do System Sizing Calculation
   ,                                       !- Do Plant Sizing Calculation
   No;                                     !- Run Simulation for Sizing Periods
 
 OS:Timestep,
-<<<<<<< HEAD
-  {7c6a145c-6ca3-473d-85ed-8c4270dab188}, !- Handle
+  {1fac5c30-5406-4bfd-bbef-f8815b7f2293}, !- Handle
   6;                                      !- Number of Timesteps per Hour
 
 OS:ShadowCalculation,
-  {d4d903b7-f185-4a1b-8740-cbf29091ada6}, !- Handle
-=======
-  {c8b86045-d471-4066-ad10-f2304f41b81f}, !- Handle
-  6;                                      !- Number of Timesteps per Hour
-
-OS:ShadowCalculation,
-  {c1d2f01a-4926-4ecb-bf18-8c51c0fb6316}, !- Handle
->>>>>>> ed7d523f
+  {ce4caf94-8010-49e8-88d4-d0d3c85891dc}, !- Handle
   20,                                     !- Calculation Frequency
   200;                                    !- Maximum Figures in Shadow Overlap Calculations
 
 OS:SurfaceConvectionAlgorithm:Outside,
-<<<<<<< HEAD
-  {8714c1c8-26d1-4f53-847b-bff61fc4ab3c}, !- Handle
+  {6ee0dbab-a46e-468c-8887-6a1a2ce73b35}, !- Handle
   DOE-2;                                  !- Algorithm
 
 OS:SurfaceConvectionAlgorithm:Inside,
-  {6f9f264b-4e65-472f-8e0b-802f7a63e616}, !- Handle
+  {27db24b5-8a4e-4e51-968d-6aedd86128c2}, !- Handle
   TARP;                                   !- Algorithm
 
 OS:ZoneCapacitanceMultiplier:ResearchSpecial,
-  {a3cd41d0-fc23-4889-a909-d80f78f71ea6}, !- Handle
-=======
-  {706c925b-f6df-443c-8df0-0e80f21c97fa}, !- Handle
-  DOE-2;                                  !- Algorithm
-
-OS:SurfaceConvectionAlgorithm:Inside,
-  {1ade3fac-6c9a-4958-8d30-fdf7c483374e}, !- Handle
-  TARP;                                   !- Algorithm
-
-OS:ZoneCapacitanceMultiplier:ResearchSpecial,
-  {3c0949e2-15fd-4a9a-b857-6c794bc99116}, !- Handle
->>>>>>> ed7d523f
+  {3952efd4-c5e2-44d3-aa3e-a578ff5680c3}, !- Handle
   ,                                       !- Temperature Capacity Multiplier
   15,                                     !- Humidity Capacity Multiplier
   ;                                       !- Carbon Dioxide Capacity Multiplier
 
 OS:RunPeriod,
-<<<<<<< HEAD
-  {06a45f6f-59d8-4602-aed0-0c8f7a900c32}, !- Handle
-=======
-  {3c9532e4-861a-4ffb-afcd-625d36df78e0}, !- Handle
->>>>>>> ed7d523f
+  {57c5ec6e-c771-43e9-b6a8-418518da7414}, !- Handle
   Run Period 1,                           !- Name
   1,                                      !- Begin Month
   1,                                      !- Begin Day of Month
@@ -81,21 +49,13 @@
   ;                                       !- Number of Times Runperiod to be Repeated
 
 OS:YearDescription,
-<<<<<<< HEAD
-  {f01cee04-b88d-4a90-9ea6-84f592a3cd48}, !- Handle
-=======
-  {96df68d1-94f9-4951-9305-e95e0516eb82}, !- Handle
->>>>>>> ed7d523f
+  {ad898655-aa88-49d4-b9b8-fb3cb9794d1a}, !- Handle
   2007,                                   !- Calendar Year
   ,                                       !- Day of Week for Start Day
   ;                                       !- Is Leap Year
 
 OS:WeatherFile,
-<<<<<<< HEAD
-  {eb470fe5-0578-4e80-9ee2-9da29823c220}, !- Handle
-=======
-  {0ff55dc4-0c91-46de-9b5a-bb6a8542dd00}, !- Handle
->>>>>>> ed7d523f
+  {2745d91c-2444-4ad5-98c5-9809939be87b}, !- Handle
   Denver Intl Ap,                         !- City
   CO,                                     !- State Province Region
   USA,                                    !- Country
@@ -109,13 +69,8 @@
   E23378AA;                               !- Checksum
 
 OS:AdditionalProperties,
-<<<<<<< HEAD
-  {8e2ae1ef-ba19-4a31-9cf3-d6e7dc7992d9}, !- Handle
-  {eb470fe5-0578-4e80-9ee2-9da29823c220}, !- Object Name
-=======
-  {5cc06014-3d34-452f-8c39-3df75929cbdf}, !- Handle
-  {0ff55dc4-0c91-46de-9b5a-bb6a8542dd00}, !- Object Name
->>>>>>> ed7d523f
+  {e43a0783-08f2-4f83-9840-7c043ceb0196}, !- Handle
+  {2745d91c-2444-4ad5-98c5-9809939be87b}, !- Object Name
   EPWHeaderCity,                          !- Feature Name 1
   String,                                 !- Feature Data Type 1
   Denver Intl Ap,                         !- Feature Value 1
@@ -223,11 +178,7 @@
   84;                                     !- Feature Value 35
 
 OS:Site,
-<<<<<<< HEAD
-  {a80b72ae-fef5-4b2e-bca0-1cd1df7bd537}, !- Handle
-=======
-  {a53543df-9a2b-4b73-a9cf-aef381db8ccb}, !- Handle
->>>>>>> ed7d523f
+  {d926a060-a987-4eb9-aac8-e5a967ca7dae}, !- Handle
   Denver Intl Ap_CO_USA,                  !- Name
   39.83,                                  !- Latitude {deg}
   -104.65,                                !- Longitude {deg}
@@ -236,11 +187,7 @@
   ;                                       !- Terrain
 
 OS:ClimateZones,
-<<<<<<< HEAD
-  {acf35430-1ea9-4b4d-8242-4f7b5862eb37}, !- Handle
-=======
-  {a46f9af4-d926-49a7-92fa-223db484bc06}, !- Handle
->>>>>>> ed7d523f
+  {7e94b83c-1352-43b1-8c2a-a35da7668354}, !- Handle
   ,                                       !- Active Institution
   ,                                       !- Active Year
   ,                                       !- Climate Zone Institution Name 1
@@ -253,31 +200,19 @@
   Cold;                                   !- Climate Zone Value 2
 
 OS:Site:WaterMainsTemperature,
-<<<<<<< HEAD
-  {f3b64034-b1fc-4296-bf09-38f851af8977}, !- Handle
-=======
-  {5f661b18-403c-454b-b518-06026b66ab8c}, !- Handle
->>>>>>> ed7d523f
+  {9667f3b8-9f20-4c51-9da1-4e4787ba54eb}, !- Handle
   Correlation,                            !- Calculation Method
   ,                                       !- Temperature Schedule Name
   10.8753424657535,                       !- Annual Average Outdoor Air Temperature {C}
   23.1524007936508;                       !- Maximum Difference In Monthly Average Outdoor Air Temperatures {deltaC}
 
 OS:RunPeriodControl:DaylightSavingTime,
-<<<<<<< HEAD
-  {6e851966-0d87-40f1-b40e-591dcce7f504}, !- Handle
-=======
-  {f0427f85-9c5e-47b1-9cb6-0c5ed52de50f}, !- Handle
->>>>>>> ed7d523f
+  {83648b34-0079-4077-bf33-b4eb8fa2eff6}, !- Handle
   4/7,                                    !- Start Date
   10/26;                                  !- End Date
 
 OS:Site:GroundTemperature:Deep,
-<<<<<<< HEAD
-  {11379a1c-d01d-4655-a8d1-8a3f00a1b41c}, !- Handle
-=======
-  {6dc7bdd6-0687-4dbc-81b9-8ef0248b6962}, !- Handle
->>>>>>> ed7d523f
+  {2c42ea5a-ea59-4e87-9b39-42439bfb7419}, !- Handle
   10.8753424657535,                       !- January Deep Ground Temperature {C}
   10.8753424657535,                       !- February Deep Ground Temperature {C}
   10.8753424657535,                       !- March Deep Ground Temperature {C}
@@ -292,11 +227,7 @@
   10.8753424657535;                       !- December Deep Ground Temperature {C}
 
 OS:Building,
-<<<<<<< HEAD
-  {1da394f5-831b-4aa6-8285-f6464a9860a0}, !- Handle
-=======
-  {2fa0e170-06fe-4eb6-a185-e9871aba46e4}, !- Handle
->>>>>>> ed7d523f
+  {3dd10ba4-5bc5-460b-8d3a-9782761dfb47}, !- Handle
   Building 1,                             !- Name
   ,                                       !- Building Sector Type
   0,                                      !- North Axis {deg}
@@ -311,15 +242,9 @@
   10;                                     !- Standards Number of Living Units
 
 OS:AdditionalProperties,
-<<<<<<< HEAD
-  {906c4de7-c13d-437f-bcb6-4cc1d723ed4d}, !- Handle
-  {1da394f5-831b-4aa6-8285-f6464a9860a0}, !- Object Name
+  {0c7dc143-888c-494e-81d1-611da2b748ff}, !- Handle
+  {3dd10ba4-5bc5-460b-8d3a-9782761dfb47}, !- Object Name
   num_units,                              !- Feature Name 1
-=======
-  {8ad8518d-ff34-4bbb-98f7-d5ff1ef663df}, !- Handle
-  {2fa0e170-06fe-4eb6-a185-e9871aba46e4}, !- Object Name
-  Total Units Represented,                !- Feature Name 1
->>>>>>> ed7d523f
   Integer,                                !- Feature Data Type 1
   10,                                     !- Feature Value 1
   has_rear_units,                         !- Feature Name 2
@@ -333,11 +258,7 @@
   2;                                      !- Feature Value 4
 
 OS:ThermalZone,
-<<<<<<< HEAD
-  {28bfad95-5680-4aeb-9e13-c39519deb061}, !- Handle
-=======
-  {3b87ddfb-1127-4a6c-8392-ea39c3b7abf8}, !- Handle
->>>>>>> ed7d523f
+  {f67eff53-9b6c-4711-ab18-b2e9b224ddb0}, !- Handle
   living zone,                            !- Name
   ,                                       !- Multiplier
   ,                                       !- Ceiling Height {m}
@@ -346,17 +267,10 @@
   ,                                       !- Zone Inside Convection Algorithm
   ,                                       !- Zone Outside Convection Algorithm
   ,                                       !- Zone Conditioning Equipment List Name
-<<<<<<< HEAD
-  {cac3319d-b812-49c1-a0ac-2096db01f02e}, !- Zone Air Inlet Port List
-  {132f2a0b-f355-4583-9daf-0c6df458bf43}, !- Zone Air Exhaust Port List
-  {b4a85712-1631-4128-9335-cc6f8b775042}, !- Zone Air Node Name
-  {43d977e9-3694-46c1-9404-14ff5dd52408}, !- Zone Return Air Port List
-=======
-  {617161d8-b4b5-4736-b217-eb6df7bb8670}, !- Zone Air Inlet Port List
-  {10e85f3d-c68f-4241-9956-eac03c18bc74}, !- Zone Air Exhaust Port List
-  {0100bdf5-946c-42d8-a770-b4479ad7390e}, !- Zone Air Node Name
-  {ce3dfd0a-32be-4bb2-92b3-d848481cab77}, !- Zone Return Air Port List
->>>>>>> ed7d523f
+  {cffffaca-a358-4204-9324-9c73f37b1f48}, !- Zone Air Inlet Port List
+  {fc819fd6-17cb-4184-9f54-3d47e714632c}, !- Zone Air Exhaust Port List
+  {632b9b55-7aa7-4a3c-b241-37502ba1ef4f}, !- Zone Air Node Name
+  {5cb87416-3110-4542-9d81-3e3832565475}, !- Zone Return Air Port List
   ,                                       !- Primary Daylighting Control Name
   ,                                       !- Fraction of Zone Controlled by Primary Daylighting Control
   ,                                       !- Secondary Daylighting Control Name
@@ -367,71 +281,37 @@
   No;                                     !- Use Ideal Air Loads
 
 OS:Node,
-<<<<<<< HEAD
-  {3e2ac529-ce61-4866-9e24-3df57d1c0c0a}, !- Handle
+  {bd27c6d2-f08a-4486-8603-05c468849384}, !- Handle
   Node 1,                                 !- Name
-  {b4a85712-1631-4128-9335-cc6f8b775042}, !- Inlet Port
+  {632b9b55-7aa7-4a3c-b241-37502ba1ef4f}, !- Inlet Port
   ;                                       !- Outlet Port
 
 OS:Connection,
-  {b4a85712-1631-4128-9335-cc6f8b775042}, !- Handle
-  {b0fc0f64-b8fa-4a4c-8ad8-dde918b21b1c}, !- Name
-  {28bfad95-5680-4aeb-9e13-c39519deb061}, !- Source Object
+  {632b9b55-7aa7-4a3c-b241-37502ba1ef4f}, !- Handle
+  {85789fe2-8b7f-4d3c-b19e-b20c0b72f938}, !- Name
+  {f67eff53-9b6c-4711-ab18-b2e9b224ddb0}, !- Source Object
   11,                                     !- Outlet Port
-  {3e2ac529-ce61-4866-9e24-3df57d1c0c0a}, !- Target Object
+  {bd27c6d2-f08a-4486-8603-05c468849384}, !- Target Object
   2;                                      !- Inlet Port
 
 OS:PortList,
-  {cac3319d-b812-49c1-a0ac-2096db01f02e}, !- Handle
-  {809d73bc-a75c-4bf7-a559-55bd8c212763}, !- Name
-  {28bfad95-5680-4aeb-9e13-c39519deb061}; !- HVAC Component
+  {cffffaca-a358-4204-9324-9c73f37b1f48}, !- Handle
+  {6e7d12a5-eaff-4880-a62d-bb9e3d92a4af}, !- Name
+  {f67eff53-9b6c-4711-ab18-b2e9b224ddb0}; !- HVAC Component
 
 OS:PortList,
-  {132f2a0b-f355-4583-9daf-0c6df458bf43}, !- Handle
-  {fe1035d3-1630-491e-8374-5c8f216f1383}, !- Name
-  {28bfad95-5680-4aeb-9e13-c39519deb061}; !- HVAC Component
+  {fc819fd6-17cb-4184-9f54-3d47e714632c}, !- Handle
+  {258ce7ab-8080-418a-835c-1ba6087fafca}, !- Name
+  {f67eff53-9b6c-4711-ab18-b2e9b224ddb0}; !- HVAC Component
 
 OS:PortList,
-  {43d977e9-3694-46c1-9404-14ff5dd52408}, !- Handle
-  {9a3ef0c4-aefe-4c48-b7e7-3d3d774a72f5}, !- Name
-  {28bfad95-5680-4aeb-9e13-c39519deb061}; !- HVAC Component
+  {5cb87416-3110-4542-9d81-3e3832565475}, !- Handle
+  {0ae4facc-0748-4eb0-900b-02dc1eab5b5c}, !- Name
+  {f67eff53-9b6c-4711-ab18-b2e9b224ddb0}; !- HVAC Component
 
 OS:Sizing:Zone,
-  {70470f89-68f2-4509-a24b-8ec1649f29c1}, !- Handle
-  {28bfad95-5680-4aeb-9e13-c39519deb061}, !- Zone or ZoneList Name
-=======
-  {c51366a0-66fa-44b2-a169-59dfcb2bd072}, !- Handle
-  Node 1,                                 !- Name
-  {0100bdf5-946c-42d8-a770-b4479ad7390e}, !- Inlet Port
-  ;                                       !- Outlet Port
-
-OS:Connection,
-  {0100bdf5-946c-42d8-a770-b4479ad7390e}, !- Handle
-  {ff366f74-1531-4335-950e-15c09895eddf}, !- Name
-  {3b87ddfb-1127-4a6c-8392-ea39c3b7abf8}, !- Source Object
-  11,                                     !- Outlet Port
-  {c51366a0-66fa-44b2-a169-59dfcb2bd072}, !- Target Object
-  2;                                      !- Inlet Port
-
-OS:PortList,
-  {617161d8-b4b5-4736-b217-eb6df7bb8670}, !- Handle
-  {5b04291b-3e81-401e-a427-5d1da0e93f61}, !- Name
-  {3b87ddfb-1127-4a6c-8392-ea39c3b7abf8}; !- HVAC Component
-
-OS:PortList,
-  {10e85f3d-c68f-4241-9956-eac03c18bc74}, !- Handle
-  {78f94496-57bf-451e-8aeb-293a84dc2dc7}, !- Name
-  {3b87ddfb-1127-4a6c-8392-ea39c3b7abf8}; !- HVAC Component
-
-OS:PortList,
-  {ce3dfd0a-32be-4bb2-92b3-d848481cab77}, !- Handle
-  {ef88e426-5788-459e-adce-672af77cea57}, !- Name
-  {3b87ddfb-1127-4a6c-8392-ea39c3b7abf8}; !- HVAC Component
-
-OS:Sizing:Zone,
-  {c72844ce-c0df-45c1-aab3-4ffac2fd0266}, !- Handle
-  {3b87ddfb-1127-4a6c-8392-ea39c3b7abf8}, !- Zone or ZoneList Name
->>>>>>> ed7d523f
+  {5dc7ba56-8cc7-4ffd-9bb4-1bedb21331ab}, !- Handle
+  {f67eff53-9b6c-4711-ab18-b2e9b224ddb0}, !- Zone or ZoneList Name
   SupplyAirTemperature,                   !- Zone Cooling Design Supply Air Temperature Input Method
   14,                                     !- Zone Cooling Design Supply Air Temperature {C}
   11.11,                                  !- Zone Cooling Design Supply Air Temperature Difference {deltaC}
@@ -460,25 +340,14 @@
   autosize;                               !- Dedicated Outdoor Air High Setpoint Temperature for Design {C}
 
 OS:ZoneHVAC:EquipmentList,
-<<<<<<< HEAD
-  {6c08c92f-9782-48d2-a91d-16643e3fd34f}, !- Handle
+  {23329a59-97c9-45a0-ada4-4b732bad40bd}, !- Handle
   Zone HVAC Equipment List 1,             !- Name
-  {28bfad95-5680-4aeb-9e13-c39519deb061}; !- Thermal Zone
+  {f67eff53-9b6c-4711-ab18-b2e9b224ddb0}; !- Thermal Zone
 
 OS:Space,
-  {22ea9f1e-5756-43ea-94f4-e8f9a978b82f}, !- Handle
+  {379986a1-b70b-4ab3-af4c-c314420be890}, !- Handle
   living space,                           !- Name
-  {edce1660-5eb2-4c2c-b9ec-5c2a7be0aa10}, !- Space Type Name
-=======
-  {7ab5357c-ff73-49ea-a84a-2abf97dbd267}, !- Handle
-  Zone HVAC Equipment List 1,             !- Name
-  {3b87ddfb-1127-4a6c-8392-ea39c3b7abf8}; !- Thermal Zone
-
-OS:Space,
-  {151eda93-8d86-40c7-a5fe-0eeefc257fe5}, !- Handle
-  living space,                           !- Name
-  {2e6cfcb7-bca9-40c2-aaac-1fa8efd7c3f4}, !- Space Type Name
->>>>>>> ed7d523f
+  {fdef5bc4-b76c-446a-b1b6-560095baa601}, !- Space Type Name
   ,                                       !- Default Construction Set Name
   ,                                       !- Default Schedule Set Name
   ,                                       !- Direction of Relative North {deg}
@@ -486,35 +355,19 @@
   ,                                       !- Y Origin {m}
   ,                                       !- Z Origin {m}
   ,                                       !- Building Story Name
-<<<<<<< HEAD
-  {28bfad95-5680-4aeb-9e13-c39519deb061}, !- Thermal Zone Name
+  {f67eff53-9b6c-4711-ab18-b2e9b224ddb0}, !- Thermal Zone Name
   ,                                       !- Part of Total Floor Area
   ,                                       !- Design Specification Outdoor Air Object Name
-  {b2c23f73-71ab-40d4-97b2-a58019447c24}; !- Building Unit Name
-
-OS:Surface,
-  {221ee102-fb6a-444a-8954-3fef79e5ba8c}, !- Handle
+  {e8808f0a-44cc-4b9d-accb-c6d68b1109b6}; !- Building Unit Name
+
+OS:Surface,
+  {168e6031-5ef7-485c-a26d-47a86305d59c}, !- Handle
   Surface 1,                              !- Name
   Floor,                                  !- Surface Type
   ,                                       !- Construction Name
-  {22ea9f1e-5756-43ea-94f4-e8f9a978b82f}, !- Space Name
+  {379986a1-b70b-4ab3-af4c-c314420be890}, !- Space Name
   Surface,                                !- Outside Boundary Condition
-  {e4efe368-e189-4a9e-a0c1-48d85a97dee4}, !- Outside Boundary Condition Object
-=======
-  {3b87ddfb-1127-4a6c-8392-ea39c3b7abf8}, !- Thermal Zone Name
-  ,                                       !- Part of Total Floor Area
-  ,                                       !- Design Specification Outdoor Air Object Name
-  {514e6902-904d-493c-9a61-a94aa3add5ac}; !- Building Unit Name
-
-OS:Surface,
-  {1104de53-5c04-406f-9c4f-03e2cb7c5832}, !- Handle
-  Surface 1,                              !- Name
-  Floor,                                  !- Surface Type
-  ,                                       !- Construction Name
-  {151eda93-8d86-40c7-a5fe-0eeefc257fe5}, !- Space Name
-  Surface,                                !- Outside Boundary Condition
-  {9797e595-1cf4-4425-be1a-b6af4f971b04}, !- Outside Boundary Condition Object
->>>>>>> ed7d523f
+  {a89a8e30-263b-4257-85a7-3dcd8ff54b0d}, !- Outside Boundary Condition Object
   NoSun,                                  !- Sun Exposure
   NoWind,                                 !- Wind Exposure
   ,                                       !- View Factor to Ground
@@ -525,19 +378,11 @@
   4.572, -9.144, 0;                       !- X,Y,Z Vertex 4 {m}
 
 OS:Surface,
-<<<<<<< HEAD
-  {dc3d301d-8f24-4f9b-ae32-bcb5d238ca39}, !- Handle
+  {b38f05e3-abe2-4d53-8975-b342cc28841d}, !- Handle
   Surface 2,                              !- Name
   Wall,                                   !- Surface Type
   ,                                       !- Construction Name
-  {22ea9f1e-5756-43ea-94f4-e8f9a978b82f}, !- Space Name
-=======
-  {b74a2511-ffd6-4b81-865f-6719836614f2}, !- Handle
-  Surface 2,                              !- Name
-  Wall,                                   !- Surface Type
-  ,                                       !- Construction Name
-  {151eda93-8d86-40c7-a5fe-0eeefc257fe5}, !- Space Name
->>>>>>> ed7d523f
+  {379986a1-b70b-4ab3-af4c-c314420be890}, !- Space Name
   Outdoors,                               !- Outside Boundary Condition
   ,                                       !- Outside Boundary Condition Object
   SunExposed,                             !- Sun Exposure
@@ -550,19 +395,11 @@
   0, -9.144, 2.4384;                      !- X,Y,Z Vertex 4 {m}
 
 OS:Surface,
-<<<<<<< HEAD
-  {d28885fd-99ba-4d42-9cf4-c28f280767f6}, !- Handle
+  {d9715970-6180-4064-9b07-253392e5b849}, !- Handle
   Surface 3,                              !- Name
   Wall,                                   !- Surface Type
   ,                                       !- Construction Name
-  {22ea9f1e-5756-43ea-94f4-e8f9a978b82f}, !- Space Name
-=======
-  {bf28b4ac-8450-45d1-9715-2c34f791b24d}, !- Handle
-  Surface 3,                              !- Name
-  Wall,                                   !- Surface Type
-  ,                                       !- Construction Name
-  {151eda93-8d86-40c7-a5fe-0eeefc257fe5}, !- Space Name
->>>>>>> ed7d523f
+  {379986a1-b70b-4ab3-af4c-c314420be890}, !- Space Name
   Outdoors,                               !- Outside Boundary Condition
   ,                                       !- Outside Boundary Condition Object
   SunExposed,                             !- Sun Exposure
@@ -575,23 +412,13 @@
   0, 0, 2.4384;                           !- X,Y,Z Vertex 4 {m}
 
 OS:Surface,
-<<<<<<< HEAD
-  {bb3b15fd-539f-4bce-9b2a-6daacfa3ab8e}, !- Handle
+  {32d03ef8-1235-4894-b21d-feac179a3469}, !- Handle
   Surface 4,                              !- Name
   Wall,                                   !- Surface Type
   ,                                       !- Construction Name
-  {22ea9f1e-5756-43ea-94f4-e8f9a978b82f}, !- Space Name
+  {379986a1-b70b-4ab3-af4c-c314420be890}, !- Space Name
   Adiabatic,                              !- Outside Boundary Condition
   ,                                       !- Outside Boundary Condition Object
-=======
-  {afe64857-2d0f-4290-9b67-26c4553504b0}, !- Handle
-  Surface 4,                              !- Name
-  Wall,                                   !- Surface Type
-  ,                                       !- Construction Name
-  {151eda93-8d86-40c7-a5fe-0eeefc257fe5}, !- Space Name
-  Surface,                                !- Outside Boundary Condition
-  {a98559f3-97c1-4732-8665-a120dae0eca6}, !- Outside Boundary Condition Object
->>>>>>> ed7d523f
   NoSun,                                  !- Sun Exposure
   NoWind,                                 !- Wind Exposure
   ,                                       !- View Factor to Ground
@@ -602,19 +429,11 @@
   4.572, 0, 2.4384;                       !- X,Y,Z Vertex 4 {m}
 
 OS:Surface,
-<<<<<<< HEAD
-  {ac8a4691-a29b-43c6-8aca-06904857a6b9}, !- Handle
+  {a3a4affe-622a-4ae5-a4bc-81bebfd8ca2d}, !- Handle
   Surface 5,                              !- Name
   Wall,                                   !- Surface Type
   ,                                       !- Construction Name
-  {22ea9f1e-5756-43ea-94f4-e8f9a978b82f}, !- Space Name
-=======
-  {1edd848c-4f60-4b3b-baa7-f802453294eb}, !- Handle
-  Surface 5,                              !- Name
-  Wall,                                   !- Surface Type
-  ,                                       !- Construction Name
-  {151eda93-8d86-40c7-a5fe-0eeefc257fe5}, !- Space Name
->>>>>>> ed7d523f
+  {379986a1-b70b-4ab3-af4c-c314420be890}, !- Space Name
   Outdoors,                               !- Outside Boundary Condition
   ,                                       !- Outside Boundary Condition Object
   SunExposed,                             !- Sun Exposure
@@ -627,23 +446,13 @@
   4.572, -9.144, 2.4384;                  !- X,Y,Z Vertex 4 {m}
 
 OS:Surface,
-<<<<<<< HEAD
-  {c4614e9c-e86c-4260-b611-1283c1823437}, !- Handle
+  {82a802b4-fb62-4e1b-863f-955856fc559f}, !- Handle
   Surface 6,                              !- Name
   RoofCeiling,                            !- Surface Type
   ,                                       !- Construction Name
-  {22ea9f1e-5756-43ea-94f4-e8f9a978b82f}, !- Space Name
+  {379986a1-b70b-4ab3-af4c-c314420be890}, !- Space Name
   Surface,                                !- Outside Boundary Condition
-  {5b0f6ff6-fde1-4de4-b85a-f3ff9bd0e6d9}, !- Outside Boundary Condition Object
-=======
-  {6a94c964-45b0-442e-a2e1-f28c46c991f3}, !- Handle
-  Surface 6,                              !- Name
-  RoofCeiling,                            !- Surface Type
-  ,                                       !- Construction Name
-  {151eda93-8d86-40c7-a5fe-0eeefc257fe5}, !- Space Name
-  Surface,                                !- Outside Boundary Condition
-  {1bc34c44-3970-4c2e-9576-213f26982aab}, !- Outside Boundary Condition Object
->>>>>>> ed7d523f
+  {34875fc9-f04d-46c6-a994-81c2790b6ff6}, !- Outside Boundary Condition Object
   NoSun,                                  !- Sun Exposure
   NoWind,                                 !- Wind Exposure
   ,                                       !- View Factor to Ground
@@ -654,11 +463,7 @@
   0, -9.144, 2.4384;                      !- X,Y,Z Vertex 4 {m}
 
 OS:SpaceType,
-<<<<<<< HEAD
-  {edce1660-5eb2-4c2c-b9ec-5c2a7be0aa10}, !- Handle
-=======
-  {2e6cfcb7-bca9-40c2-aaac-1fa8efd7c3f4}, !- Handle
->>>>>>> ed7d523f
+  {fdef5bc4-b76c-446a-b1b6-560095baa601}, !- Handle
   Space Type 1,                           !- Name
   ,                                       !- Default Construction Set Name
   ,                                       !- Default Schedule Set Name
@@ -669,15 +474,9 @@
   living;                                 !- Standards Space Type
 
 OS:Space,
-<<<<<<< HEAD
-  {c31238f2-68e7-4293-9c43-6744cda7b92d}, !- Handle
+  {f3196bed-9119-499e-a3e3-22c56b74efaa}, !- Handle
   living space|story 2,                   !- Name
-  {edce1660-5eb2-4c2c-b9ec-5c2a7be0aa10}, !- Space Type Name
-=======
-  {542591aa-5c3c-4693-8083-9df6d6a1ce15}, !- Handle
-  living space|story 2,                   !- Name
-  {2e6cfcb7-bca9-40c2-aaac-1fa8efd7c3f4}, !- Space Type Name
->>>>>>> ed7d523f
+  {fdef5bc4-b76c-446a-b1b6-560095baa601}, !- Space Type Name
   ,                                       !- Default Construction Set Name
   ,                                       !- Default Schedule Set Name
   -0,                                     !- Direction of Relative North {deg}
@@ -685,18 +484,85 @@
   0,                                      !- Y Origin {m}
   2.4384,                                 !- Z Origin {m}
   ,                                       !- Building Story Name
-<<<<<<< HEAD
-  {28bfad95-5680-4aeb-9e13-c39519deb061}, !- Thermal Zone Name
+  {f67eff53-9b6c-4711-ab18-b2e9b224ddb0}, !- Thermal Zone Name
   ,                                       !- Part of Total Floor Area
   ,                                       !- Design Specification Outdoor Air Object Name
-  {b2c23f73-71ab-40d4-97b2-a58019447c24}; !- Building Unit Name
-
-OS:Surface,
-  {11e8a980-70cf-4e61-a28c-8b1b1eab4fe0}, !- Handle
+  {e8808f0a-44cc-4b9d-accb-c6d68b1109b6}; !- Building Unit Name
+
+OS:Surface,
+  {1f7289c5-a2d5-4cbb-8b3a-680441915304}, !- Handle
   Surface 7,                              !- Name
   Wall,                                   !- Surface Type
   ,                                       !- Construction Name
-  {c31238f2-68e7-4293-9c43-6744cda7b92d}, !- Space Name
+  {f3196bed-9119-499e-a3e3-22c56b74efaa}, !- Space Name
+  Outdoors,                               !- Outside Boundary Condition
+  ,                                       !- Outside Boundary Condition Object
+  SunExposed,                             !- Sun Exposure
+  WindExposed,                            !- Wind Exposure
+  ,                                       !- View Factor to Ground
+  ,                                       !- Number of Vertices
+  0, -9.144, 2.4384,                      !- X,Y,Z Vertex 1 {m}
+  0, -9.144, 0,                           !- X,Y,Z Vertex 2 {m}
+  4.572, -9.144, 0,                       !- X,Y,Z Vertex 3 {m}
+  4.572, -9.144, 2.4384;                  !- X,Y,Z Vertex 4 {m}
+
+OS:Surface,
+  {34875fc9-f04d-46c6-a994-81c2790b6ff6}, !- Handle
+  Surface 8,                              !- Name
+  Floor,                                  !- Surface Type
+  ,                                       !- Construction Name
+  {f3196bed-9119-499e-a3e3-22c56b74efaa}, !- Space Name
+  Surface,                                !- Outside Boundary Condition
+  {82a802b4-fb62-4e1b-863f-955856fc559f}, !- Outside Boundary Condition Object
+  NoSun,                                  !- Sun Exposure
+  NoWind,                                 !- Wind Exposure
+  ,                                       !- View Factor to Ground
+  ,                                       !- Number of Vertices
+  0, -9.144, 0,                           !- X,Y,Z Vertex 1 {m}
+  0, 0, 0,                                !- X,Y,Z Vertex 2 {m}
+  4.572, 0, 0,                            !- X,Y,Z Vertex 3 {m}
+  4.572, -9.144, 0;                       !- X,Y,Z Vertex 4 {m}
+
+OS:Surface,
+  {a74dc931-778a-4bf5-b212-460fe56cfde3}, !- Handle
+  Surface 9,                              !- Name
+  Wall,                                   !- Surface Type
+  ,                                       !- Construction Name
+  {f3196bed-9119-499e-a3e3-22c56b74efaa}, !- Space Name
+  Outdoors,                               !- Outside Boundary Condition
+  ,                                       !- Outside Boundary Condition Object
+  SunExposed,                             !- Sun Exposure
+  WindExposed,                            !- Wind Exposure
+  ,                                       !- View Factor to Ground
+  ,                                       !- Number of Vertices
+  4.572, 0, 2.4384,                       !- X,Y,Z Vertex 1 {m}
+  4.572, 0, 0,                            !- X,Y,Z Vertex 2 {m}
+  0, 0, 0,                                !- X,Y,Z Vertex 3 {m}
+  0, 0, 2.4384;                           !- X,Y,Z Vertex 4 {m}
+
+OS:Surface,
+  {a3577722-2012-4d13-8c44-62de7d477294}, !- Handle
+  Surface 10,                             !- Name
+  Wall,                                   !- Surface Type
+  ,                                       !- Construction Name
+  {f3196bed-9119-499e-a3e3-22c56b74efaa}, !- Space Name
+  Adiabatic,                              !- Outside Boundary Condition
+  ,                                       !- Outside Boundary Condition Object
+  NoSun,                                  !- Sun Exposure
+  NoWind,                                 !- Wind Exposure
+  ,                                       !- View Factor to Ground
+  ,                                       !- Number of Vertices
+  4.572, -9.144, 2.4384,                  !- X,Y,Z Vertex 1 {m}
+  4.572, -9.144, 0,                       !- X,Y,Z Vertex 2 {m}
+  4.572, 0, 0,                            !- X,Y,Z Vertex 3 {m}
+  4.572, 0, 2.4384;                       !- X,Y,Z Vertex 4 {m}
+
+OS:Surface,
+  {85695986-8349-417c-a0cc-d512c6274312}, !- Handle
+  Surface 11,                             !- Name
+  Wall,                                   !- Surface Type
+  ,                                       !- Construction Name
+  {f3196bed-9119-499e-a3e3-22c56b74efaa}, !- Space Name
   Outdoors,                               !- Outside Boundary Condition
   ,                                       !- Outside Boundary Condition Object
   SunExposed,                             !- Sun Exposure
@@ -709,114 +575,28 @@
   0, -9.144, 2.4384;                      !- X,Y,Z Vertex 4 {m}
 
 OS:Surface,
-  {73185c95-95ac-493c-8f28-5c103765e6b0}, !- Handle
-  Surface 8,                              !- Name
-  Wall,                                   !- Surface Type
-  ,                                       !- Construction Name
-  {c31238f2-68e7-4293-9c43-6744cda7b92d}, !- Space Name
-  Outdoors,                               !- Outside Boundary Condition
-  ,                                       !- Outside Boundary Condition Object
-  SunExposed,                             !- Sun Exposure
-  WindExposed,                            !- Wind Exposure
-  ,                                       !- View Factor to Ground
-  ,                                       !- Number of Vertices
-  4.572, 0, 2.4384,                       !- X,Y,Z Vertex 1 {m}
-  4.572, 0, 0,                            !- X,Y,Z Vertex 2 {m}
-  0, 0, 0,                                !- X,Y,Z Vertex 3 {m}
-  0, 0, 2.4384;                           !- X,Y,Z Vertex 4 {m}
-
-OS:Surface,
-  {2263d88c-7ad4-4889-8bcb-673163b8718f}, !- Handle
-  Surface 9,                              !- Name
-  Wall,                                   !- Surface Type
-  ,                                       !- Construction Name
-  {c31238f2-68e7-4293-9c43-6744cda7b92d}, !- Space Name
-  Outdoors,                               !- Outside Boundary Condition
-  ,                                       !- Outside Boundary Condition Object
-  SunExposed,                             !- Sun Exposure
-  WindExposed,                            !- Wind Exposure
-  ,                                       !- View Factor to Ground
-  ,                                       !- Number of Vertices
-  0, -9.144, 2.4384,                      !- X,Y,Z Vertex 1 {m}
-  0, -9.144, 0,                           !- X,Y,Z Vertex 2 {m}
-  4.572, -9.144, 0,                       !- X,Y,Z Vertex 3 {m}
-  4.572, -9.144, 2.4384;                  !- X,Y,Z Vertex 4 {m}
-
-OS:Surface,
-  {1467f3e4-f9fc-4d8e-8eac-ff9787215c1f}, !- Handle
-  Surface 10,                             !- Name
-  Wall,                                   !- Surface Type
-  ,                                       !- Construction Name
-  {c31238f2-68e7-4293-9c43-6744cda7b92d}, !- Space Name
-  Adiabatic,                              !- Outside Boundary Condition
-  ,                                       !- Outside Boundary Condition Object
+  {bbc5dc55-d922-49d2-b253-ebdf6462966a}, !- Handle
+  Surface 12,                             !- Name
+  RoofCeiling,                            !- Surface Type
+  ,                                       !- Construction Name
+  {f3196bed-9119-499e-a3e3-22c56b74efaa}, !- Space Name
+  Surface,                                !- Outside Boundary Condition
+  {6ac2ee91-976a-426c-bd6e-a30e7cf40eaf}, !- Outside Boundary Condition Object
   NoSun,                                  !- Sun Exposure
   NoWind,                                 !- Wind Exposure
   ,                                       !- View Factor to Ground
   ,                                       !- Number of Vertices
   4.572, -9.144, 2.4384,                  !- X,Y,Z Vertex 1 {m}
-  4.572, -9.144, 0,                       !- X,Y,Z Vertex 2 {m}
-  4.572, 0, 0,                            !- X,Y,Z Vertex 3 {m}
-  4.572, 0, 2.4384;                       !- X,Y,Z Vertex 4 {m}
-
-OS:Surface,
-  {5b7524e9-ed28-47c8-92eb-3bced1435d1e}, !- Handle
-  Surface 11,                             !- Name
-  RoofCeiling,                            !- Surface Type
-  ,                                       !- Construction Name
-  {c31238f2-68e7-4293-9c43-6744cda7b92d}, !- Space Name
-  Surface,                                !- Outside Boundary Condition
-  {023b134a-d6d0-43d4-a8b5-3bbbae98a332}, !- Outside Boundary Condition Object
-  NoSun,                                  !- Sun Exposure
-  NoWind,                                 !- Wind Exposure
-=======
-  {3b87ddfb-1127-4a6c-8392-ea39c3b7abf8}, !- Thermal Zone Name
-  ,                                       !- Part of Total Floor Area
-  ,                                       !- Design Specification Outdoor Air Object Name
-  {514e6902-904d-493c-9a61-a94aa3add5ac}; !- Building Unit Name
-
-OS:Surface,
-  {1e6846d9-f5cb-41c2-b875-47004479d6ac}, !- Handle
-  Surface 7,                              !- Name
-  Wall,                                   !- Surface Type
-  ,                                       !- Construction Name
-  {542591aa-5c3c-4693-8083-9df6d6a1ce15}, !- Space Name
-  Outdoors,                               !- Outside Boundary Condition
-  ,                                       !- Outside Boundary Condition Object
-  SunExposed,                             !- Sun Exposure
-  WindExposed,                            !- Wind Exposure
->>>>>>> ed7d523f
-  ,                                       !- View Factor to Ground
-  ,                                       !- Number of Vertices
-  4.572, 0, 2.4384,                       !- X,Y,Z Vertex 1 {m}
-  4.572, 0, 0,                            !- X,Y,Z Vertex 2 {m}
-  0, 0, 0,                                !- X,Y,Z Vertex 3 {m}
-  0, 0, 2.4384;                           !- X,Y,Z Vertex 4 {m}
-
-OS:Surface,
-<<<<<<< HEAD
-  {5b0f6ff6-fde1-4de4-b85a-f3ff9bd0e6d9}, !- Handle
-  Surface 12,                             !- Name
-  Floor,                                  !- Surface Type
-  ,                                       !- Construction Name
-  {c31238f2-68e7-4293-9c43-6744cda7b92d}, !- Space Name
-  Surface,                                !- Outside Boundary Condition
-  {c4614e9c-e86c-4260-b611-1283c1823437}, !- Outside Boundary Condition Object
-  NoSun,                                  !- Sun Exposure
-  NoWind,                                 !- Wind Exposure
-  ,                                       !- View Factor to Ground
-  ,                                       !- Number of Vertices
-  0, -9.144, 0,                           !- X,Y,Z Vertex 1 {m}
-  0, 0, 0,                                !- X,Y,Z Vertex 2 {m}
-  4.572, 0, 0,                            !- X,Y,Z Vertex 3 {m}
-  4.572, -9.144, 0;                       !- X,Y,Z Vertex 4 {m}
-
-OS:Surface,
-  {a1ecc77a-4842-4c9b-b7af-57622532e22e}, !- Handle
+  4.572, 0, 2.4384,                       !- X,Y,Z Vertex 2 {m}
+  0, 0, 2.4384,                           !- X,Y,Z Vertex 3 {m}
+  0, -9.144, 2.4384;                      !- X,Y,Z Vertex 4 {m}
+
+OS:Surface,
+  {b22b29af-157c-4427-8cae-4ba8e65b11ed}, !- Handle
   Surface 18,                             !- Name
   Floor,                                  !- Surface Type
   ,                                       !- Construction Name
-  {bd5d0aea-a1ff-4304-a2e3-c38d64a40acc}, !- Space Name
+  {ee1760b9-cbff-4d76-b84c-3c5abfb04260}, !- Space Name
   Foundation,                             !- Outside Boundary Condition
   ,                                       !- Outside Boundary Condition Object
   NoSun,                                  !- Sun Exposure
@@ -829,20 +609,12 @@
   4.572, -9.144, -0.9144;                 !- X,Y,Z Vertex 4 {m}
 
 OS:Surface,
-  {4f6bbac3-b092-4dc2-bd69-d28fc539a3ae}, !- Handle
+  {a4ebe49b-fe56-4e46-8200-68e3959ba573}, !- Handle
   Surface 19,                             !- Name
   Wall,                                   !- Surface Type
   ,                                       !- Construction Name
-  {bd5d0aea-a1ff-4304-a2e3-c38d64a40acc}, !- Space Name
+  {ee1760b9-cbff-4d76-b84c-3c5abfb04260}, !- Space Name
   Foundation,                             !- Outside Boundary Condition
-=======
-  {e8c00579-9bea-4350-aeb0-c134e7a0386d}, !- Handle
-  Surface 8,                              !- Name
-  Wall,                                   !- Surface Type
-  ,                                       !- Construction Name
-  {542591aa-5c3c-4693-8083-9df6d6a1ce15}, !- Space Name
-  Outdoors,                               !- Outside Boundary Condition
->>>>>>> ed7d523f
   ,                                       !- Outside Boundary Condition Object
   NoSun,                                  !- Sun Exposure
   NoWind,                                 !- Wind Exposure
@@ -854,123 +626,64 @@
   0, -9.144, -1.11022302462516e-016;      !- X,Y,Z Vertex 4 {m}
 
 OS:Surface,
-<<<<<<< HEAD
-  {5cc37dea-185b-4d68-adc6-01c6c7c9b419}, !- Handle
+  {fc1e9c08-e9d2-438a-b44f-430cc15f0e7e}, !- Handle
   Surface 20,                             !- Name
   Wall,                                   !- Surface Type
   ,                                       !- Construction Name
-  {bd5d0aea-a1ff-4304-a2e3-c38d64a40acc}, !- Space Name
+  {ee1760b9-cbff-4d76-b84c-3c5abfb04260}, !- Space Name
   Foundation,                             !- Outside Boundary Condition
-=======
-  {1bc34c44-3970-4c2e-9576-213f26982aab}, !- Handle
-  Surface 9,                              !- Name
-  Floor,                                  !- Surface Type
-  ,                                       !- Construction Name
-  {542591aa-5c3c-4693-8083-9df6d6a1ce15}, !- Space Name
-  Surface,                                !- Outside Boundary Condition
-  {6a94c964-45b0-442e-a2e1-f28c46c991f3}, !- Outside Boundary Condition Object
-  NoSun,                                  !- Sun Exposure
-  NoWind,                                 !- Wind Exposure
-  ,                                       !- View Factor to Ground
-  ,                                       !- Number of Vertices
-  0, -9.144, 0,                           !- X,Y,Z Vertex 1 {m}
-  0, 0, 0,                                !- X,Y,Z Vertex 2 {m}
-  4.572, 0, 0,                            !- X,Y,Z Vertex 3 {m}
-  4.572, -9.144, 0;                       !- X,Y,Z Vertex 4 {m}
-
-OS:Surface,
-  {b6bcfe1a-1ba2-45ca-bdf6-2d353c2f60bb}, !- Handle
-  Surface 10,                             !- Name
-  Wall,                                   !- Surface Type
-  ,                                       !- Construction Name
-  {542591aa-5c3c-4693-8083-9df6d6a1ce15}, !- Space Name
-  Outdoors,                               !- Outside Boundary Condition
->>>>>>> ed7d523f
-  ,                                       !- Outside Boundary Condition Object
-  NoSun,                                  !- Sun Exposure
-  NoWind,                                 !- Wind Exposure
-  ,                                       !- View Factor to Ground
-  ,                                       !- Number of Vertices
-<<<<<<< HEAD
+  ,                                       !- Outside Boundary Condition Object
+  NoSun,                                  !- Sun Exposure
+  NoWind,                                 !- Wind Exposure
+  ,                                       !- View Factor to Ground
+  ,                                       !- Number of Vertices
   4.572, 0, -1.11022302462516e-016,       !- X,Y,Z Vertex 1 {m}
   4.572, 0, -0.9144,                      !- X,Y,Z Vertex 2 {m}
   0, 0, -0.9144,                          !- X,Y,Z Vertex 3 {m}
   0, 0, -1.11022302462516e-016;           !- X,Y,Z Vertex 4 {m}
 
 OS:Surface,
-  {dc3df833-247a-40ca-bc0c-d899cd2b60a0}, !- Handle
+  {3e8dad9f-6ba1-471b-95a2-cf83dd95b77b}, !- Handle
   Surface 21,                             !- Name
   Wall,                                   !- Surface Type
   ,                                       !- Construction Name
-  {bd5d0aea-a1ff-4304-a2e3-c38d64a40acc}, !- Space Name
+  {ee1760b9-cbff-4d76-b84c-3c5abfb04260}, !- Space Name
   Adiabatic,                              !- Outside Boundary Condition
   ,                                       !- Outside Boundary Condition Object
-=======
-  0, -9.144, 2.4384,                      !- X,Y,Z Vertex 1 {m}
-  0, -9.144, 0,                           !- X,Y,Z Vertex 2 {m}
-  4.572, -9.144, 0,                       !- X,Y,Z Vertex 3 {m}
-  4.572, -9.144, 2.4384;                  !- X,Y,Z Vertex 4 {m}
-
-OS:Surface,
-  {ba089131-941f-4884-8cc9-6d7b9b76f0c0}, !- Handle
-  Surface 11,                             !- Name
-  RoofCeiling,                            !- Surface Type
-  ,                                       !- Construction Name
-  {542591aa-5c3c-4693-8083-9df6d6a1ce15}, !- Space Name
-  Surface,                                !- Outside Boundary Condition
-  {d8dc7cfc-58a0-46bc-bb4d-96cafbc7ff00}, !- Outside Boundary Condition Object
->>>>>>> ed7d523f
-  NoSun,                                  !- Sun Exposure
-  NoWind,                                 !- Wind Exposure
-  ,                                       !- View Factor to Ground
-  ,                                       !- Number of Vertices
-<<<<<<< HEAD
+  NoSun,                                  !- Sun Exposure
+  NoWind,                                 !- Wind Exposure
+  ,                                       !- View Factor to Ground
+  ,                                       !- Number of Vertices
   4.572, -9.144, -1.11022302462516e-016,  !- X,Y,Z Vertex 1 {m}
   4.572, -9.144, -0.9144,                 !- X,Y,Z Vertex 2 {m}
   4.572, 0, -0.9144,                      !- X,Y,Z Vertex 3 {m}
   4.572, 0, -1.11022302462516e-016;       !- X,Y,Z Vertex 4 {m}
 
 OS:Surface,
-  {881116c0-f9d5-4b5e-9eca-a963dd3af3fa}, !- Handle
+  {e104260e-7f55-412d-945f-2a80e0a491ee}, !- Handle
   Surface 22,                             !- Name
   Wall,                                   !- Surface Type
   ,                                       !- Construction Name
-  {bd5d0aea-a1ff-4304-a2e3-c38d64a40acc}, !- Space Name
+  {ee1760b9-cbff-4d76-b84c-3c5abfb04260}, !- Space Name
   Foundation,                             !- Outside Boundary Condition
   ,                                       !- Outside Boundary Condition Object
-=======
-  4.572, -9.144, 2.4384,                  !- X,Y,Z Vertex 1 {m}
-  4.572, 0, 2.4384,                       !- X,Y,Z Vertex 2 {m}
-  0, 0, 2.4384,                           !- X,Y,Z Vertex 3 {m}
-  0, -9.144, 2.4384;                      !- X,Y,Z Vertex 4 {m}
-
-OS:Surface,
-  {f0c43a5a-331e-44c8-b775-72fcf505d61d}, !- Handle
-  Surface 12,                             !- Name
-  Wall,                                   !- Surface Type
-  ,                                       !- Construction Name
-  {542591aa-5c3c-4693-8083-9df6d6a1ce15}, !- Space Name
-  Surface,                                !- Outside Boundary Condition
-  {8ba5d38d-42e7-483a-b512-7085683ab1e7}, !- Outside Boundary Condition Object
->>>>>>> ed7d523f
-  NoSun,                                  !- Sun Exposure
-  NoWind,                                 !- Wind Exposure
-  ,                                       !- View Factor to Ground
-  ,                                       !- Number of Vertices
-<<<<<<< HEAD
+  NoSun,                                  !- Sun Exposure
+  NoWind,                                 !- Wind Exposure
+  ,                                       !- View Factor to Ground
+  ,                                       !- Number of Vertices
   0, -9.144, -1.11022302462516e-016,      !- X,Y,Z Vertex 1 {m}
   0, -9.144, -0.9144,                     !- X,Y,Z Vertex 2 {m}
   4.572, -9.144, -0.9144,                 !- X,Y,Z Vertex 3 {m}
   4.572, -9.144, -1.11022302462516e-016;  !- X,Y,Z Vertex 4 {m}
 
 OS:Surface,
-  {e4efe368-e189-4a9e-a0c1-48d85a97dee4}, !- Handle
+  {a89a8e30-263b-4257-85a7-3dcd8ff54b0d}, !- Handle
   Surface 23,                             !- Name
   RoofCeiling,                            !- Surface Type
   ,                                       !- Construction Name
-  {bd5d0aea-a1ff-4304-a2e3-c38d64a40acc}, !- Space Name
+  {ee1760b9-cbff-4d76-b84c-3c5abfb04260}, !- Space Name
   Surface,                                !- Outside Boundary Condition
-  {221ee102-fb6a-444a-8954-3fef79e5ba8c}, !- Outside Boundary Condition Object
+  {168e6031-5ef7-485c-a26d-47a86305d59c}, !- Outside Boundary Condition Object
   NoSun,                                  !- Sun Exposure
   NoWind,                                 !- Wind Exposure
   ,                                       !- View Factor to Ground
@@ -981,9 +694,9 @@
   0, -9.144, -1.11022302462516e-016;      !- X,Y,Z Vertex 4 {m}
 
 OS:Space,
-  {bd5d0aea-a1ff-4304-a2e3-c38d64a40acc}, !- Handle
+  {ee1760b9-cbff-4d76-b84c-3c5abfb04260}, !- Handle
   crawl space,                            !- Name
-  {c511c53b-c82c-4f45-a690-05179cb2732a}, !- Space Type Name
+  {80f965f2-c8ac-461e-937c-4ee64d625f8a}, !- Space Type Name
   ,                                       !- Default Construction Set Name
   ,                                       !- Default Schedule Set Name
   ,                                       !- Direction of Relative North {deg}
@@ -991,21 +704,11 @@
   ,                                       !- Y Origin {m}
   ,                                       !- Z Origin {m}
   ,                                       !- Building Story Name
-  {1c6a8c09-ebdc-40a6-b07f-97b89df7887b}; !- Thermal Zone Name
+  {27038981-563c-4431-a026-ea0563a8d05b}; !- Thermal Zone Name
 
 OS:ThermalZone,
-  {1c6a8c09-ebdc-40a6-b07f-97b89df7887b}, !- Handle
+  {27038981-563c-4431-a026-ea0563a8d05b}, !- Handle
   crawl zone,                             !- Name
-=======
-  4.572, -9.144, 2.4384,                  !- X,Y,Z Vertex 1 {m}
-  4.572, -9.144, 0,                       !- X,Y,Z Vertex 2 {m}
-  4.572, 0, 0,                            !- X,Y,Z Vertex 3 {m}
-  4.572, 0, 2.4384;                       !- X,Y,Z Vertex 4 {m}
-
-OS:ThermalZone,
-  {f62d9614-ca1b-4955-837d-9fddec1cb3df}, !- Handle
-  living zone|unit 2,                     !- Name
->>>>>>> ed7d523f
   ,                                       !- Multiplier
   ,                                       !- Ceiling Height {m}
   ,                                       !- Volume {m3}
@@ -1013,17 +716,10 @@
   ,                                       !- Zone Inside Convection Algorithm
   ,                                       !- Zone Outside Convection Algorithm
   ,                                       !- Zone Conditioning Equipment List Name
-<<<<<<< HEAD
-  {376edb2a-d285-457d-a330-19681344ba4a}, !- Zone Air Inlet Port List
-  {e52f6735-4cf4-4c88-933e-29b0c2afa3b3}, !- Zone Air Exhaust Port List
-  {21f715b4-0a06-418a-b94f-8bc47cdf9c41}, !- Zone Air Node Name
-  {dd102864-6bb3-453b-ba38-8c3e7aadc354}, !- Zone Return Air Port List
-=======
-  {856bcd2e-e787-4f98-9661-ed3567ab2459}, !- Zone Air Inlet Port List
-  {d8e332d8-58e7-4a05-a91f-c4b13d539cc0}, !- Zone Air Exhaust Port List
-  {e7e51377-5ac4-45ab-b0f6-b4168aff1001}, !- Zone Air Node Name
-  {c7a151b3-68b1-41b8-9a2f-5ec60745d29c}, !- Zone Return Air Port List
->>>>>>> ed7d523f
+  {54e7f9b2-d9c1-40d7-82ed-4082e8850e28}, !- Zone Air Inlet Port List
+  {40013416-fd30-4c4f-a905-c4798794a93c}, !- Zone Air Exhaust Port List
+  {b969a45d-ccb6-4f76-85c7-6a9eab998f0c}, !- Zone Air Node Name
+  {44b2df3e-5743-44ce-9031-b5f6cb23be94}, !- Zone Return Air Port List
   ,                                       !- Primary Daylighting Control Name
   ,                                       !- Fraction of Zone Controlled by Primary Daylighting Control
   ,                                       !- Secondary Daylighting Control Name
@@ -1034,71 +730,37 @@
   No;                                     !- Use Ideal Air Loads
 
 OS:Node,
-<<<<<<< HEAD
-  {faab27fe-8ac4-4618-b75f-cd7c1fa77f99}, !- Handle
+  {f70657eb-b4e6-4a39-b4e6-5948d4f621b4}, !- Handle
   Node 2,                                 !- Name
-  {21f715b4-0a06-418a-b94f-8bc47cdf9c41}, !- Inlet Port
+  {b969a45d-ccb6-4f76-85c7-6a9eab998f0c}, !- Inlet Port
   ;                                       !- Outlet Port
 
 OS:Connection,
-  {21f715b4-0a06-418a-b94f-8bc47cdf9c41}, !- Handle
-  {07189de0-36de-4265-9f5e-95bfc43e17e0}, !- Name
-  {1c6a8c09-ebdc-40a6-b07f-97b89df7887b}, !- Source Object
+  {b969a45d-ccb6-4f76-85c7-6a9eab998f0c}, !- Handle
+  {5edb6ba7-5028-46e4-aec7-46d5631e49d5}, !- Name
+  {27038981-563c-4431-a026-ea0563a8d05b}, !- Source Object
   11,                                     !- Outlet Port
-  {faab27fe-8ac4-4618-b75f-cd7c1fa77f99}, !- Target Object
+  {f70657eb-b4e6-4a39-b4e6-5948d4f621b4}, !- Target Object
   2;                                      !- Inlet Port
 
 OS:PortList,
-  {376edb2a-d285-457d-a330-19681344ba4a}, !- Handle
-  {b6f91941-da13-4dce-b862-859b1d9b3f1c}, !- Name
-  {1c6a8c09-ebdc-40a6-b07f-97b89df7887b}; !- HVAC Component
+  {54e7f9b2-d9c1-40d7-82ed-4082e8850e28}, !- Handle
+  {50e9f820-d1e9-42cf-a26f-057359b962a2}, !- Name
+  {27038981-563c-4431-a026-ea0563a8d05b}; !- HVAC Component
 
 OS:PortList,
-  {e52f6735-4cf4-4c88-933e-29b0c2afa3b3}, !- Handle
-  {e6f0ec0a-8570-4058-b729-4429e6575524}, !- Name
-  {1c6a8c09-ebdc-40a6-b07f-97b89df7887b}; !- HVAC Component
+  {40013416-fd30-4c4f-a905-c4798794a93c}, !- Handle
+  {b65be115-5c61-47d1-b600-a1199c3962fe}, !- Name
+  {27038981-563c-4431-a026-ea0563a8d05b}; !- HVAC Component
 
 OS:PortList,
-  {dd102864-6bb3-453b-ba38-8c3e7aadc354}, !- Handle
-  {7f70a965-81ec-447c-b994-ffd91a28e9cb}, !- Name
-  {1c6a8c09-ebdc-40a6-b07f-97b89df7887b}; !- HVAC Component
+  {44b2df3e-5743-44ce-9031-b5f6cb23be94}, !- Handle
+  {ee587e60-0eb2-4e6d-b76c-01b17d4edd0b}, !- Name
+  {27038981-563c-4431-a026-ea0563a8d05b}; !- HVAC Component
 
 OS:Sizing:Zone,
-  {856d7a49-1740-4df4-b280-6f99f9b5ca57}, !- Handle
-  {1c6a8c09-ebdc-40a6-b07f-97b89df7887b}, !- Zone or ZoneList Name
-=======
-  {7704a4a5-c203-4eb4-bd1f-fdbf1396d360}, !- Handle
-  Node 2,                                 !- Name
-  {e7e51377-5ac4-45ab-b0f6-b4168aff1001}, !- Inlet Port
-  ;                                       !- Outlet Port
-
-OS:Connection,
-  {e7e51377-5ac4-45ab-b0f6-b4168aff1001}, !- Handle
-  {dcb38ad0-625d-4c99-922b-34232c824054}, !- Name
-  {f62d9614-ca1b-4955-837d-9fddec1cb3df}, !- Source Object
-  11,                                     !- Outlet Port
-  {7704a4a5-c203-4eb4-bd1f-fdbf1396d360}, !- Target Object
-  2;                                      !- Inlet Port
-
-OS:PortList,
-  {856bcd2e-e787-4f98-9661-ed3567ab2459}, !- Handle
-  {86bc35a7-f682-4c2a-b5f7-4e6d600fc1f8}, !- Name
-  {f62d9614-ca1b-4955-837d-9fddec1cb3df}; !- HVAC Component
-
-OS:PortList,
-  {d8e332d8-58e7-4a05-a91f-c4b13d539cc0}, !- Handle
-  {2438af0b-73de-436e-9143-c0ff5b9ac779}, !- Name
-  {f62d9614-ca1b-4955-837d-9fddec1cb3df}; !- HVAC Component
-
-OS:PortList,
-  {c7a151b3-68b1-41b8-9a2f-5ec60745d29c}, !- Handle
-  {33a53445-6064-421b-b30a-7f5ad888d869}, !- Name
-  {f62d9614-ca1b-4955-837d-9fddec1cb3df}; !- HVAC Component
-
-OS:Sizing:Zone,
-  {b5b68468-fb6e-4cca-911b-cbf5ae6ea8dc}, !- Handle
-  {f62d9614-ca1b-4955-837d-9fddec1cb3df}, !- Zone or ZoneList Name
->>>>>>> ed7d523f
+  {a9ca3431-c9c2-4b24-a2f3-bf5531334bc2}, !- Handle
+  {27038981-563c-4431-a026-ea0563a8d05b}, !- Zone or ZoneList Name
   SupplyAirTemperature,                   !- Zone Cooling Design Supply Air Temperature Input Method
   14,                                     !- Zone Cooling Design Supply Air Temperature {C}
   11.11,                                  !- Zone Cooling Design Supply Air Temperature Difference {deltaC}
@@ -1127,13 +789,12 @@
   autosize;                               !- Dedicated Outdoor Air High Setpoint Temperature for Design {C}
 
 OS:ZoneHVAC:EquipmentList,
-<<<<<<< HEAD
-  {ec5c4e00-50a7-4314-8f53-45679fbc7e85}, !- Handle
+  {f710dbec-6ad0-46cc-ad57-7a5faaf9a996}, !- Handle
   Zone HVAC Equipment List 2,             !- Name
-  {1c6a8c09-ebdc-40a6-b07f-97b89df7887b}; !- Thermal Zone
+  {27038981-563c-4431-a026-ea0563a8d05b}; !- Thermal Zone
 
 OS:SpaceType,
-  {c511c53b-c82c-4f45-a690-05179cb2732a}, !- Handle
+  {80f965f2-c8ac-461e-937c-4ee64d625f8a}, !- Handle
   Space Type 2,                           !- Name
   ,                                       !- Default Construction Set Name
   ,                                       !- Default Schedule Set Name
@@ -1144,124 +805,45 @@
   crawlspace;                             !- Standards Space Type
 
 OS:Surface,
-  {023b134a-d6d0-43d4-a8b5-3bbbae98a332}, !- Handle
+  {6ac2ee91-976a-426c-bd6e-a30e7cf40eaf}, !- Handle
   Surface 13,                             !- Name
   Floor,                                  !- Surface Type
   ,                                       !- Construction Name
-  {6e96bc87-19e2-4a3d-9328-cc4f89f68ff7}, !- Space Name
+  {b0524126-a9a6-4caa-8ed7-28ff84a8897a}, !- Space Name
   Surface,                                !- Outside Boundary Condition
-  {5b7524e9-ed28-47c8-92eb-3bced1435d1e}, !- Outside Boundary Condition Object
-=======
-  {ad9aa920-b19d-454a-83cb-92a1ad28eabe}, !- Handle
-  Zone HVAC Equipment List 2,             !- Name
-  {f62d9614-ca1b-4955-837d-9fddec1cb3df}; !- Thermal Zone
-
-OS:Space,
-  {35ef9c86-80ca-4e1c-b52e-cc845dcd2620}, !- Handle
-  living space|unit 2|story 1,            !- Name
-  {2e6cfcb7-bca9-40c2-aaac-1fa8efd7c3f4}, !- Space Type Name
-  ,                                       !- Default Construction Set Name
-  ,                                       !- Default Schedule Set Name
-  -0,                                     !- Direction of Relative North {deg}
-  0,                                      !- X Origin {m}
-  0,                                      !- Y Origin {m}
-  0,                                      !- Z Origin {m}
-  ,                                       !- Building Story Name
-  {f62d9614-ca1b-4955-837d-9fddec1cb3df}, !- Thermal Zone Name
-  ,                                       !- Part of Total Floor Area
-  ,                                       !- Design Specification Outdoor Air Object Name
-  {65420269-5b33-426b-b8df-82e54001b3e2}; !- Building Unit Name
-
-OS:Surface,
-  {aa62b9d7-2404-4aa5-b421-82fa6467cacd}, !- Handle
-  Surface 18,                             !- Name
-  Wall,                                   !- Surface Type
-  ,                                       !- Construction Name
-  {35ef9c86-80ca-4e1c-b52e-cc845dcd2620}, !- Space Name
-  Outdoors,                               !- Outside Boundary Condition
-  ,                                       !- Outside Boundary Condition Object
-  SunExposed,                             !- Sun Exposure
-  WindExposed,                            !- Wind Exposure
-  ,                                       !- View Factor to Ground
-  ,                                       !- Number of Vertices
-  9.144, 0, 2.4384,                       !- X,Y,Z Vertex 1 {m}
-  9.144, 0, 0,                            !- X,Y,Z Vertex 2 {m}
-  4.572, 0, 0,                            !- X,Y,Z Vertex 3 {m}
-  4.572, 0, 2.4384;                       !- X,Y,Z Vertex 4 {m}
-
-OS:Surface,
-  {a98559f3-97c1-4732-8665-a120dae0eca6}, !- Handle
-  Surface 19,                             !- Name
-  Wall,                                   !- Surface Type
-  ,                                       !- Construction Name
-  {35ef9c86-80ca-4e1c-b52e-cc845dcd2620}, !- Space Name
-  Surface,                                !- Outside Boundary Condition
-  {afe64857-2d0f-4290-9b67-26c4553504b0}, !- Outside Boundary Condition Object
-  NoSun,                                  !- Sun Exposure
-  NoWind,                                 !- Wind Exposure
-  ,                                       !- View Factor to Ground
-  ,                                       !- Number of Vertices
-  4.572, 0, 2.4384,                       !- X,Y,Z Vertex 1 {m}
-  4.572, 0, 0,                            !- X,Y,Z Vertex 2 {m}
-  4.572, -9.144, 0,                       !- X,Y,Z Vertex 3 {m}
-  4.572, -9.144, 2.4384;                  !- X,Y,Z Vertex 4 {m}
-
-OS:Surface,
-  {555250bd-91cd-47e1-acaa-81f95fea09f3}, !- Handle
-  Surface 20,                             !- Name
-  Floor,                                  !- Surface Type
-  ,                                       !- Construction Name
-  {35ef9c86-80ca-4e1c-b52e-cc845dcd2620}, !- Space Name
-  Surface,                                !- Outside Boundary Condition
-  {708f7bd4-93cf-483f-a525-c7d0e57cf000}, !- Outside Boundary Condition Object
->>>>>>> ed7d523f
-  NoSun,                                  !- Sun Exposure
-  NoWind,                                 !- Wind Exposure
-  ,                                       !- View Factor to Ground
-  ,                                       !- Number of Vertices
-<<<<<<< HEAD
+  {bbc5dc55-d922-49d2-b253-ebdf6462966a}, !- Outside Boundary Condition Object
+  NoSun,                                  !- Sun Exposure
+  NoWind,                                 !- Wind Exposure
+  ,                                       !- View Factor to Ground
+  ,                                       !- Number of Vertices
   0, -9.144, 4.8768,                      !- X,Y,Z Vertex 1 {m}
   0, 0, 4.8768,                           !- X,Y,Z Vertex 2 {m}
   4.572, 0, 4.8768,                       !- X,Y,Z Vertex 3 {m}
   4.572, -9.144, 4.8768;                  !- X,Y,Z Vertex 4 {m}
 
 OS:Surface,
-  {5dda4d05-5a23-4be3-92f0-5f56b596ee00}, !- Handle
+  {cf43ee3c-b7fc-4def-b172-84a16bee9c41}, !- Handle
   Surface 14,                             !- Name
   RoofCeiling,                            !- Surface Type
   ,                                       !- Construction Name
-  {6e96bc87-19e2-4a3d-9328-cc4f89f68ff7}, !- Space Name
-=======
-  4.572, -9.144, 0,                       !- X,Y,Z Vertex 1 {m}
-  4.572, 0, 0,                            !- X,Y,Z Vertex 2 {m}
-  9.144, 0, 0,                            !- X,Y,Z Vertex 3 {m}
-  9.144, -9.144, 0;                       !- X,Y,Z Vertex 4 {m}
-
-OS:Surface,
-  {31e4e628-152b-4621-afd8-f089c670000e}, !- Handle
-  Surface 21,                             !- Name
-  Wall,                                   !- Surface Type
-  ,                                       !- Construction Name
-  {35ef9c86-80ca-4e1c-b52e-cc845dcd2620}, !- Space Name
->>>>>>> ed7d523f
+  {b0524126-a9a6-4caa-8ed7-28ff84a8897a}, !- Space Name
   Outdoors,                               !- Outside Boundary Condition
   ,                                       !- Outside Boundary Condition Object
   SunExposed,                             !- Sun Exposure
   WindExposed,                            !- Wind Exposure
   ,                                       !- View Factor to Ground
   ,                                       !- Number of Vertices
-<<<<<<< HEAD
   0, -4.572, 7.1628,                      !- X,Y,Z Vertex 1 {m}
   4.572, -4.572, 7.1628,                  !- X,Y,Z Vertex 2 {m}
   4.572, 0, 4.8768,                       !- X,Y,Z Vertex 3 {m}
   0, 0, 4.8768;                           !- X,Y,Z Vertex 4 {m}
 
 OS:Surface,
-  {2a559cf1-4441-44fa-b201-66988a44be38}, !- Handle
+  {468eefdf-3f96-4c12-801c-9082d13187d6}, !- Handle
   Surface 15,                             !- Name
   RoofCeiling,                            !- Surface Type
   ,                                       !- Construction Name
-  {6e96bc87-19e2-4a3d-9328-cc4f89f68ff7}, !- Space Name
+  {b0524126-a9a6-4caa-8ed7-28ff84a8897a}, !- Space Name
   Outdoors,                               !- Outside Boundary Condition
   ,                                       !- Outside Boundary Condition Object
   SunExposed,                             !- Sun Exposure
@@ -1274,11 +856,11 @@
   4.572, -9.144, 4.8768;                  !- X,Y,Z Vertex 4 {m}
 
 OS:Surface,
-  {6d8548a9-9d48-44b2-a748-1258ff26f852}, !- Handle
+  {206a0af0-d809-4830-ab11-4c84dc0c3fdb}, !- Handle
   Surface 16,                             !- Name
   Wall,                                   !- Surface Type
   ,                                       !- Construction Name
-  {6e96bc87-19e2-4a3d-9328-cc4f89f68ff7}, !- Space Name
+  {b0524126-a9a6-4caa-8ed7-28ff84a8897a}, !- Space Name
   Outdoors,                               !- Outside Boundary Condition
   ,                                       !- Outside Boundary Condition Object
   SunExposed,                             !- Sun Exposure
@@ -1290,91 +872,25 @@
   0, -9.144, 4.8768;                      !- X,Y,Z Vertex 3 {m}
 
 OS:Surface,
-  {042272c4-a76c-4fe6-8520-20b63e62c15b}, !- Handle
+  {fa8a0104-f6e0-423c-9aa1-98d017c8653d}, !- Handle
   Surface 17,                             !- Name
   Wall,                                   !- Surface Type
   ,                                       !- Construction Name
-  {6e96bc87-19e2-4a3d-9328-cc4f89f68ff7}, !- Space Name
+  {b0524126-a9a6-4caa-8ed7-28ff84a8897a}, !- Space Name
   Adiabatic,                              !- Outside Boundary Condition
   ,                                       !- Outside Boundary Condition Object
-=======
-  4.572, -9.144, 2.4384,                  !- X,Y,Z Vertex 1 {m}
-  4.572, -9.144, 0,                       !- X,Y,Z Vertex 2 {m}
-  9.144, -9.144, 0,                       !- X,Y,Z Vertex 3 {m}
-  9.144, -9.144, 2.4384;                  !- X,Y,Z Vertex 4 {m}
-
-OS:Surface,
-  {c2d80d36-86b5-4264-8233-493cad7857a6}, !- Handle
-  Surface 22,                             !- Name
-  RoofCeiling,                            !- Surface Type
-  ,                                       !- Construction Name
-  {35ef9c86-80ca-4e1c-b52e-cc845dcd2620}, !- Space Name
-  Surface,                                !- Outside Boundary Condition
-  {02197a46-0177-4f06-a23b-effe027eaf53}, !- Outside Boundary Condition Object
-  NoSun,                                  !- Sun Exposure
-  NoWind,                                 !- Wind Exposure
-  ,                                       !- View Factor to Ground
-  ,                                       !- Number of Vertices
-  9.144, -9.144, 2.4384,                  !- X,Y,Z Vertex 1 {m}
-  9.144, 0, 2.4384,                       !- X,Y,Z Vertex 2 {m}
-  4.572, 0, 2.4384,                       !- X,Y,Z Vertex 3 {m}
-  4.572, -9.144, 2.4384;                  !- X,Y,Z Vertex 4 {m}
-
-OS:Surface,
-  {dd29eff3-9639-4ca4-be50-5b1a1da513a7}, !- Handle
-  Surface 23,                             !- Name
-  Wall,                                   !- Surface Type
-  ,                                       !- Construction Name
-  {35ef9c86-80ca-4e1c-b52e-cc845dcd2620}, !- Space Name
-  Surface,                                !- Outside Boundary Condition
-  {d9bb37cd-5cdf-4b8b-b9b3-69823c7b66d3}, !- Outside Boundary Condition Object
-  NoSun,                                  !- Sun Exposure
-  NoWind,                                 !- Wind Exposure
-  ,                                       !- View Factor to Ground
-  ,                                       !- Number of Vertices
-  9.144, -9.144, 2.4384,                  !- X,Y,Z Vertex 1 {m}
-  9.144, -9.144, 0,                       !- X,Y,Z Vertex 2 {m}
-  9.144, 0, 0,                            !- X,Y,Z Vertex 3 {m}
-  9.144, 0, 2.4384;                       !- X,Y,Z Vertex 4 {m}
-
-OS:Space,
-  {600c584c-a25f-4920-a0fc-93f092774477}, !- Handle
-  living space|unit 2|story 2,            !- Name
-  {2e6cfcb7-bca9-40c2-aaac-1fa8efd7c3f4}, !- Space Type Name
-  ,                                       !- Default Construction Set Name
-  ,                                       !- Default Schedule Set Name
-  -0,                                     !- Direction of Relative North {deg}
-  0,                                      !- X Origin {m}
-  0,                                      !- Y Origin {m}
-  0,                                      !- Z Origin {m}
-  ,                                       !- Building Story Name
-  {f62d9614-ca1b-4955-837d-9fddec1cb3df}, !- Thermal Zone Name
-  ,                                       !- Part of Total Floor Area
-  ,                                       !- Design Specification Outdoor Air Object Name
-  {65420269-5b33-426b-b8df-82e54001b3e2}; !- Building Unit Name
-
-OS:Surface,
-  {8ba5d38d-42e7-483a-b512-7085683ab1e7}, !- Handle
-  Surface 24,                             !- Name
-  Wall,                                   !- Surface Type
-  ,                                       !- Construction Name
-  {600c584c-a25f-4920-a0fc-93f092774477}, !- Space Name
-  Surface,                                !- Outside Boundary Condition
-  {f0c43a5a-331e-44c8-b775-72fcf505d61d}, !- Outside Boundary Condition Object
->>>>>>> ed7d523f
-  NoSun,                                  !- Sun Exposure
-  NoWind,                                 !- Wind Exposure
-  ,                                       !- View Factor to Ground
-  ,                                       !- Number of Vertices
-<<<<<<< HEAD
+  NoSun,                                  !- Sun Exposure
+  NoWind,                                 !- Wind Exposure
+  ,                                       !- View Factor to Ground
+  ,                                       !- Number of Vertices
   4.572, -4.572, 7.1628,                  !- X,Y,Z Vertex 1 {m}
   4.572, -9.144, 4.8768,                  !- X,Y,Z Vertex 2 {m}
   4.572, 0, 4.8768;                       !- X,Y,Z Vertex 3 {m}
 
 OS:Space,
-  {6e96bc87-19e2-4a3d-9328-cc4f89f68ff7}, !- Handle
+  {b0524126-a9a6-4caa-8ed7-28ff84a8897a}, !- Handle
   unfinished attic space,                 !- Name
-  {7ed22cab-9d1a-4d78-bc41-40f74d111f62}, !- Space Type Name
+  {26751a24-691c-4387-bdc8-74dbaafebf9b}, !- Space Type Name
   ,                                       !- Default Construction Set Name
   ,                                       !- Default Schedule Set Name
   ,                                       !- Direction of Relative North {deg}
@@ -1382,106 +898,11 @@
   ,                                       !- Y Origin {m}
   ,                                       !- Z Origin {m}
   ,                                       !- Building Story Name
-  {bd02c51d-d010-420c-8498-334da91f9cd3}; !- Thermal Zone Name
+  {17bb6cb0-23ac-4018-a751-14a220fe0c32}; !- Thermal Zone Name
 
 OS:ThermalZone,
-  {bd02c51d-d010-420c-8498-334da91f9cd3}, !- Handle
+  {17bb6cb0-23ac-4018-a751-14a220fe0c32}, !- Handle
   unfinished attic zone,                  !- Name
-=======
-  4.572, 0, 4.8768,                       !- X,Y,Z Vertex 1 {m}
-  4.572, 0, 2.4384,                       !- X,Y,Z Vertex 2 {m}
-  4.572, -9.144, 2.4384,                  !- X,Y,Z Vertex 3 {m}
-  4.572, -9.144, 4.8768;                  !- X,Y,Z Vertex 4 {m}
-
-OS:Surface,
-  {6d6ad6fd-9f70-41de-a19c-df766347d296}, !- Handle
-  Surface 25,                             !- Name
-  Wall,                                   !- Surface Type
-  ,                                       !- Construction Name
-  {600c584c-a25f-4920-a0fc-93f092774477}, !- Space Name
-  Outdoors,                               !- Outside Boundary Condition
-  ,                                       !- Outside Boundary Condition Object
-  SunExposed,                             !- Sun Exposure
-  WindExposed,                            !- Wind Exposure
-  ,                                       !- View Factor to Ground
-  ,                                       !- Number of Vertices
-  9.144, 0, 4.8768,                       !- X,Y,Z Vertex 1 {m}
-  9.144, 0, 2.4384,                       !- X,Y,Z Vertex 2 {m}
-  4.572, 0, 2.4384,                       !- X,Y,Z Vertex 3 {m}
-  4.572, 0, 4.8768;                       !- X,Y,Z Vertex 4 {m}
-
-OS:Surface,
-  {02197a46-0177-4f06-a23b-effe027eaf53}, !- Handle
-  Surface 26,                             !- Name
-  Floor,                                  !- Surface Type
-  ,                                       !- Construction Name
-  {600c584c-a25f-4920-a0fc-93f092774477}, !- Space Name
-  Surface,                                !- Outside Boundary Condition
-  {c2d80d36-86b5-4264-8233-493cad7857a6}, !- Outside Boundary Condition Object
-  NoSun,                                  !- Sun Exposure
-  NoWind,                                 !- Wind Exposure
-  ,                                       !- View Factor to Ground
-  ,                                       !- Number of Vertices
-  4.572, -9.144, 2.4384,                  !- X,Y,Z Vertex 1 {m}
-  4.572, 0, 2.4384,                       !- X,Y,Z Vertex 2 {m}
-  9.144, 0, 2.4384,                       !- X,Y,Z Vertex 3 {m}
-  9.144, -9.144, 2.4384;                  !- X,Y,Z Vertex 4 {m}
-
-OS:Surface,
-  {1e11ea65-6313-47cd-acdb-e3d5ce373797}, !- Handle
-  Surface 27,                             !- Name
-  Wall,                                   !- Surface Type
-  ,                                       !- Construction Name
-  {600c584c-a25f-4920-a0fc-93f092774477}, !- Space Name
-  Outdoors,                               !- Outside Boundary Condition
-  ,                                       !- Outside Boundary Condition Object
-  SunExposed,                             !- Sun Exposure
-  WindExposed,                            !- Wind Exposure
-  ,                                       !- View Factor to Ground
-  ,                                       !- Number of Vertices
-  4.572, -9.144, 4.8768,                  !- X,Y,Z Vertex 1 {m}
-  4.572, -9.144, 2.4384,                  !- X,Y,Z Vertex 2 {m}
-  9.144, -9.144, 2.4384,                  !- X,Y,Z Vertex 3 {m}
-  9.144, -9.144, 4.8768;                  !- X,Y,Z Vertex 4 {m}
-
-OS:Surface,
-  {8fb1d38d-c48c-45d5-87de-0a80cc084db7}, !- Handle
-  Surface 28,                             !- Name
-  RoofCeiling,                            !- Surface Type
-  ,                                       !- Construction Name
-  {600c584c-a25f-4920-a0fc-93f092774477}, !- Space Name
-  Surface,                                !- Outside Boundary Condition
-  {43c43761-f410-4262-b432-c894b7e227d9}, !- Outside Boundary Condition Object
-  NoSun,                                  !- Sun Exposure
-  NoWind,                                 !- Wind Exposure
-  ,                                       !- View Factor to Ground
-  ,                                       !- Number of Vertices
-  9.144, -9.144, 4.8768,                  !- X,Y,Z Vertex 1 {m}
-  9.144, 0, 4.8768,                       !- X,Y,Z Vertex 2 {m}
-  4.572, 0, 4.8768,                       !- X,Y,Z Vertex 3 {m}
-  4.572, -9.144, 4.8768;                  !- X,Y,Z Vertex 4 {m}
-
-OS:Surface,
-  {65b23c94-4964-470c-8e60-f31c90b441cb}, !- Handle
-  Surface 29,                             !- Name
-  Wall,                                   !- Surface Type
-  ,                                       !- Construction Name
-  {600c584c-a25f-4920-a0fc-93f092774477}, !- Space Name
-  Surface,                                !- Outside Boundary Condition
-  {efb71073-0316-4096-a2aa-6c7e0fce522e}, !- Outside Boundary Condition Object
-  NoSun,                                  !- Sun Exposure
-  NoWind,                                 !- Wind Exposure
-  ,                                       !- View Factor to Ground
-  ,                                       !- Number of Vertices
-  9.144, -9.144, 4.8768,                  !- X,Y,Z Vertex 1 {m}
-  9.144, -9.144, 2.4384,                  !- X,Y,Z Vertex 2 {m}
-  9.144, 0, 2.4384,                       !- X,Y,Z Vertex 3 {m}
-  9.144, 0, 4.8768;                       !- X,Y,Z Vertex 4 {m}
-
-OS:ThermalZone,
-  {6ee87ff3-b90e-454a-9576-190f698b1989}, !- Handle
-  living zone|unit 3,                     !- Name
->>>>>>> ed7d523f
   ,                                       !- Multiplier
   ,                                       !- Ceiling Height {m}
   ,                                       !- Volume {m3}
@@ -1489,17 +910,10 @@
   ,                                       !- Zone Inside Convection Algorithm
   ,                                       !- Zone Outside Convection Algorithm
   ,                                       !- Zone Conditioning Equipment List Name
-<<<<<<< HEAD
-  {d165c153-859e-48df-a83c-e680d16e3eba}, !- Zone Air Inlet Port List
-  {7ecd39fe-3aa2-49b2-9bd5-4b808e5944b4}, !- Zone Air Exhaust Port List
-  {eb120f21-7ab2-40d8-a02a-d51558eccf3f}, !- Zone Air Node Name
-  {a3e8abe5-387b-4519-9e5e-c33c68682c65}, !- Zone Return Air Port List
-=======
-  {1b8133b5-5ab5-4907-9d72-aab58fdee48b}, !- Zone Air Inlet Port List
-  {0b8328c2-1000-4e7c-b766-9c97713631f3}, !- Zone Air Exhaust Port List
-  {3a23e020-cdde-4930-bfdd-17d836cd4336}, !- Zone Air Node Name
-  {972141f9-c51e-4e01-8d90-304ced95a10a}, !- Zone Return Air Port List
->>>>>>> ed7d523f
+  {e9e1c9f6-c844-4906-81ce-c9e4f0effffe}, !- Zone Air Inlet Port List
+  {6ee03cf0-b11a-4ac7-841a-f4b1e07b1a15}, !- Zone Air Exhaust Port List
+  {d7d4168d-f7c2-477e-989d-9f663f7f2df4}, !- Zone Air Node Name
+  {5781531c-9338-4b14-8b86-3c62895d759f}, !- Zone Return Air Port List
   ,                                       !- Primary Daylighting Control Name
   ,                                       !- Fraction of Zone Controlled by Primary Daylighting Control
   ,                                       !- Secondary Daylighting Control Name
@@ -1510,71 +924,37 @@
   No;                                     !- Use Ideal Air Loads
 
 OS:Node,
-<<<<<<< HEAD
-  {b9fc2672-8729-4787-9e82-c95fc07be2b8}, !- Handle
+  {98e74652-2715-48d7-9035-ee40f94325c8}, !- Handle
   Node 3,                                 !- Name
-  {eb120f21-7ab2-40d8-a02a-d51558eccf3f}, !- Inlet Port
+  {d7d4168d-f7c2-477e-989d-9f663f7f2df4}, !- Inlet Port
   ;                                       !- Outlet Port
 
 OS:Connection,
-  {eb120f21-7ab2-40d8-a02a-d51558eccf3f}, !- Handle
-  {7cc06e26-06a5-44ad-8586-892a41e1eaf6}, !- Name
-  {bd02c51d-d010-420c-8498-334da91f9cd3}, !- Source Object
+  {d7d4168d-f7c2-477e-989d-9f663f7f2df4}, !- Handle
+  {102abd4a-1437-43f6-aea2-c9143e196f1b}, !- Name
+  {17bb6cb0-23ac-4018-a751-14a220fe0c32}, !- Source Object
   11,                                     !- Outlet Port
-  {b9fc2672-8729-4787-9e82-c95fc07be2b8}, !- Target Object
+  {98e74652-2715-48d7-9035-ee40f94325c8}, !- Target Object
   2;                                      !- Inlet Port
 
 OS:PortList,
-  {d165c153-859e-48df-a83c-e680d16e3eba}, !- Handle
-  {5f9be807-d94b-44e9-b851-9140b99881a2}, !- Name
-  {bd02c51d-d010-420c-8498-334da91f9cd3}; !- HVAC Component
+  {e9e1c9f6-c844-4906-81ce-c9e4f0effffe}, !- Handle
+  {b3996111-a099-46c8-ab65-08922a08e032}, !- Name
+  {17bb6cb0-23ac-4018-a751-14a220fe0c32}; !- HVAC Component
 
 OS:PortList,
-  {7ecd39fe-3aa2-49b2-9bd5-4b808e5944b4}, !- Handle
-  {7604f357-0eac-42c9-811f-ead30eecbedb}, !- Name
-  {bd02c51d-d010-420c-8498-334da91f9cd3}; !- HVAC Component
+  {6ee03cf0-b11a-4ac7-841a-f4b1e07b1a15}, !- Handle
+  {e9adfae3-2e3c-4218-8f78-3a21c7c3e990}, !- Name
+  {17bb6cb0-23ac-4018-a751-14a220fe0c32}; !- HVAC Component
 
 OS:PortList,
-  {a3e8abe5-387b-4519-9e5e-c33c68682c65}, !- Handle
-  {824c0d6a-bcb8-43fa-9190-39139daf0e40}, !- Name
-  {bd02c51d-d010-420c-8498-334da91f9cd3}; !- HVAC Component
+  {5781531c-9338-4b14-8b86-3c62895d759f}, !- Handle
+  {60e0ce95-5baf-4f63-93ce-55cc308f5135}, !- Name
+  {17bb6cb0-23ac-4018-a751-14a220fe0c32}; !- HVAC Component
 
 OS:Sizing:Zone,
-  {e899b5e7-45a0-424c-96bd-57e0bd51dceb}, !- Handle
-  {bd02c51d-d010-420c-8498-334da91f9cd3}, !- Zone or ZoneList Name
-=======
-  {ea23a618-30c1-4534-984d-94372938436c}, !- Handle
-  Node 3,                                 !- Name
-  {3a23e020-cdde-4930-bfdd-17d836cd4336}, !- Inlet Port
-  ;                                       !- Outlet Port
-
-OS:Connection,
-  {3a23e020-cdde-4930-bfdd-17d836cd4336}, !- Handle
-  {d00f323c-536c-460e-b1ff-5b0b94741ebd}, !- Name
-  {6ee87ff3-b90e-454a-9576-190f698b1989}, !- Source Object
-  11,                                     !- Outlet Port
-  {ea23a618-30c1-4534-984d-94372938436c}, !- Target Object
-  2;                                      !- Inlet Port
-
-OS:PortList,
-  {1b8133b5-5ab5-4907-9d72-aab58fdee48b}, !- Handle
-  {625d5f79-acae-4297-9032-92de1eec16bf}, !- Name
-  {6ee87ff3-b90e-454a-9576-190f698b1989}; !- HVAC Component
-
-OS:PortList,
-  {0b8328c2-1000-4e7c-b766-9c97713631f3}, !- Handle
-  {b6fa8d7d-0a82-46a3-9e1f-18f0a78b59f9}, !- Name
-  {6ee87ff3-b90e-454a-9576-190f698b1989}; !- HVAC Component
-
-OS:PortList,
-  {972141f9-c51e-4e01-8d90-304ced95a10a}, !- Handle
-  {cc9373b0-3ff1-4f58-9bc6-17f69fc636c9}, !- Name
-  {6ee87ff3-b90e-454a-9576-190f698b1989}; !- HVAC Component
-
-OS:Sizing:Zone,
-  {caa31486-2607-45fb-a4fe-51a73199a67a}, !- Handle
-  {6ee87ff3-b90e-454a-9576-190f698b1989}, !- Zone or ZoneList Name
->>>>>>> ed7d523f
+  {97dcad5f-4ae4-4cb5-85a7-662f8e412a18}, !- Handle
+  {17bb6cb0-23ac-4018-a751-14a220fe0c32}, !- Zone or ZoneList Name
   SupplyAirTemperature,                   !- Zone Cooling Design Supply Air Temperature Input Method
   14,                                     !- Zone Cooling Design Supply Air Temperature {C}
   11.11,                                  !- Zone Cooling Design Supply Air Temperature Difference {deltaC}
@@ -1603,13 +983,12 @@
   autosize;                               !- Dedicated Outdoor Air High Setpoint Temperature for Design {C}
 
 OS:ZoneHVAC:EquipmentList,
-<<<<<<< HEAD
-  {a8218a95-0bcf-4bcd-a74c-55751a5f8e7e}, !- Handle
+  {ff9fb88a-1ec7-4e97-9790-184c92933f54}, !- Handle
   Zone HVAC Equipment List 3,             !- Name
-  {bd02c51d-d010-420c-8498-334da91f9cd3}; !- Thermal Zone
+  {17bb6cb0-23ac-4018-a751-14a220fe0c32}; !- Thermal Zone
 
 OS:SpaceType,
-  {7ed22cab-9d1a-4d78-bc41-40f74d111f62}, !- Handle
+  {26751a24-691c-4387-bdc8-74dbaafebf9b}, !- Handle
   Space Type 3,                           !- Name
   ,                                       !- Default Construction Set Name
   ,                                       !- Default Schedule Set Name
@@ -1620,14 +999,14 @@
   unfinished attic;                       !- Standards Space Type
 
 OS:BuildingUnit,
-  {b2c23f73-71ab-40d4-97b2-a58019447c24}, !- Handle
+  {e8808f0a-44cc-4b9d-accb-c6d68b1109b6}, !- Handle
   unit 1,                                 !- Name
   ,                                       !- Rendering Color
   Residential;                            !- Building Unit Type
 
 OS:AdditionalProperties,
-  {559d3027-57a0-4b61-8f69-67127c2b7777}, !- Handle
-  {b2c23f73-71ab-40d4-97b2-a58019447c24}, !- Object Name
+  {5cdf37fe-bb84-4362-964a-32a8809ed958}, !- Handle
+  {e8808f0a-44cc-4b9d-accb-c6d68b1109b6}, !- Object Name
   NumberOfBedrooms,                       !- Feature Name 1
   Integer,                                !- Feature Data Type 1
   3,                                      !- Feature Value 1
@@ -1639,12 +1018,12 @@
   3.3900000000000001;                     !- Feature Value 3
 
 OS:External:File,
-  {b33b3953-e8b5-4838-a3ac-d65c82bb6e7c}, !- Handle
+  {f765a8b3-2a4b-4773-8eef-71a8151ea769}, !- Handle
   8760.csv,                               !- Name
   8760.csv;                               !- File Name
 
 OS:Schedule:Day,
-  {8c86c600-e65f-455e-a683-3e920fdd9b99}, !- Handle
+  {7227e3be-6df6-4bac-9454-38be302a4b7c}, !- Handle
   Schedule Day 1,                         !- Name
   ,                                       !- Schedule Type Limits Name
   ,                                       !- Interpolate to Timestep
@@ -1653,7 +1032,7 @@
   0;                                      !- Value Until Time 1
 
 OS:Schedule:Day,
-  {88701924-a658-42da-a7f8-72bf7175f803}, !- Handle
+  {78cc8a65-2f56-4b2c-b2ae-e3a26f875cab}, !- Handle
   Schedule Day 2,                         !- Name
   ,                                       !- Schedule Type Limits Name
   ,                                       !- Interpolate to Timestep
@@ -1662,10 +1041,10 @@
   1;                                      !- Value Until Time 1
 
 OS:Schedule:File,
-  {9dbb5647-6373-49e7-89fb-a4e9b8a19bc8}, !- Handle
+  {632f1bfc-20eb-4833-924f-0de874601270}, !- Handle
   occupants,                              !- Name
-  {68470f10-3e29-4225-96ec-5f5146c9aa0e}, !- Schedule Type Limits Name
-  {b33b3953-e8b5-4838-a3ac-d65c82bb6e7c}, !- External File Name
+  {4b41ae25-87df-46b9-bd24-17662543aa9d}, !- Schedule Type Limits Name
+  {f765a8b3-2a4b-4773-8eef-71a8151ea769}, !- External File Name
   1,                                      !- Column Number
   1,                                      !- Rows to Skip at Top
   8760,                                   !- Number of Hours of Data
@@ -1674,22 +1053,22 @@
   60;                                     !- Minutes per Item
 
 OS:Schedule:Ruleset,
-  {8b60382a-b348-46c0-a525-645fb50a2cf9}, !- Handle
+  {4f5cd5b4-2236-4f5c-9df5-23d8ab166999}, !- Handle
   Schedule Ruleset 1,                     !- Name
-  {eb241953-933a-4d47-8921-034160f96968}, !- Schedule Type Limits Name
-  {cfb746d0-6ada-48bc-b196-8b1dd8cdebe0}; !- Default Day Schedule Name
+  {f5bbd5c4-e235-4ccc-ae76-6145c1db34f1}, !- Schedule Type Limits Name
+  {17eb384f-1875-41d5-aced-9091986ab924}; !- Default Day Schedule Name
 
 OS:Schedule:Day,
-  {cfb746d0-6ada-48bc-b196-8b1dd8cdebe0}, !- Handle
+  {17eb384f-1875-41d5-aced-9091986ab924}, !- Handle
   Schedule Day 3,                         !- Name
-  {eb241953-933a-4d47-8921-034160f96968}, !- Schedule Type Limits Name
+  {f5bbd5c4-e235-4ccc-ae76-6145c1db34f1}, !- Schedule Type Limits Name
   ,                                       !- Interpolate to Timestep
   24,                                     !- Hour 1
   0,                                      !- Minute 1
   112.539290946133;                       !- Value Until Time 1
 
 OS:People:Definition,
-  {f6071cac-1160-4034-8763-1d194139eecf}, !- Handle
+  {53bf4d12-b613-476c-a696-b2795b5175fa}, !- Handle
   res occupants|living space,             !- Name
   People,                                 !- Number of People Calculation Method
   1.695,                                  !- Number of People {people}
@@ -1702,12 +1081,12 @@
   ZoneAveraged;                           !- Mean Radiant Temperature Calculation Type
 
 OS:People,
-  {0178035a-1fae-49a4-838c-6e3cb66c406d}, !- Handle
+  {d93a1364-f6f7-4604-ad35-08356297850b}, !- Handle
   res occupants|living space,             !- Name
-  {f6071cac-1160-4034-8763-1d194139eecf}, !- People Definition Name
-  {22ea9f1e-5756-43ea-94f4-e8f9a978b82f}, !- Space or SpaceType Name
-  {9dbb5647-6373-49e7-89fb-a4e9b8a19bc8}, !- Number of People Schedule Name
-  {8b60382a-b348-46c0-a525-645fb50a2cf9}, !- Activity Level Schedule Name
+  {53bf4d12-b613-476c-a696-b2795b5175fa}, !- People Definition Name
+  {379986a1-b70b-4ab3-af4c-c314420be890}, !- Space or SpaceType Name
+  {632f1bfc-20eb-4833-924f-0de874601270}, !- Number of People Schedule Name
+  {4f5cd5b4-2236-4f5c-9df5-23d8ab166999}, !- Activity Level Schedule Name
   ,                                       !- Surface Name/Angle Factor List Name
   ,                                       !- Work Efficiency Schedule Name
   ,                                       !- Clothing Insulation Schedule Name
@@ -1715,7 +1094,7 @@
   1;                                      !- Multiplier
 
 OS:ScheduleTypeLimits,
-  {eb241953-933a-4d47-8921-034160f96968}, !- Handle
+  {f5bbd5c4-e235-4ccc-ae76-6145c1db34f1}, !- Handle
   ActivityLevel,                          !- Name
   0,                                      !- Lower Limit Value
   ,                                       !- Upper Limit Value
@@ -1723,4001 +1102,14 @@
   ActivityLevel;                          !- Unit Type
 
 OS:ScheduleTypeLimits,
-  {68470f10-3e29-4225-96ec-5f5146c9aa0e}, !- Handle
-=======
-  {a6e597d9-14ea-4adb-9757-607766404fa4}, !- Handle
-  Zone HVAC Equipment List 3,             !- Name
-  {6ee87ff3-b90e-454a-9576-190f698b1989}; !- Thermal Zone
-
-OS:Space,
-  {91df78db-3750-4d66-9b7c-b89aba0740a5}, !- Handle
-  living space|unit 3|story 1,            !- Name
-  {2e6cfcb7-bca9-40c2-aaac-1fa8efd7c3f4}, !- Space Type Name
-  ,                                       !- Default Construction Set Name
-  ,                                       !- Default Schedule Set Name
-  -0,                                     !- Direction of Relative North {deg}
-  0,                                      !- X Origin {m}
-  0,                                      !- Y Origin {m}
-  0,                                      !- Z Origin {m}
-  ,                                       !- Building Story Name
-  {6ee87ff3-b90e-454a-9576-190f698b1989}, !- Thermal Zone Name
-  ,                                       !- Part of Total Floor Area
-  ,                                       !- Design Specification Outdoor Air Object Name
-  {7c9c4fa4-db8f-489e-971e-e61e8a31ba47}; !- Building Unit Name
-
-OS:Surface,
-  {e627501a-569c-4848-949e-579fd1bdd10f}, !- Handle
-  Surface 35,                             !- Name
-  Wall,                                   !- Surface Type
-  ,                                       !- Construction Name
-  {91df78db-3750-4d66-9b7c-b89aba0740a5}, !- Space Name
-  Outdoors,                               !- Outside Boundary Condition
-  ,                                       !- Outside Boundary Condition Object
-  SunExposed,                             !- Sun Exposure
-  WindExposed,                            !- Wind Exposure
-  ,                                       !- View Factor to Ground
-  ,                                       !- Number of Vertices
-  13.716, 0, 2.4384,                      !- X,Y,Z Vertex 1 {m}
-  13.716, 0, 0,                           !- X,Y,Z Vertex 2 {m}
-  9.144, 0, 0,                            !- X,Y,Z Vertex 3 {m}
-  9.144, 0, 2.4384;                       !- X,Y,Z Vertex 4 {m}
-
-OS:Surface,
-  {d9bb37cd-5cdf-4b8b-b9b3-69823c7b66d3}, !- Handle
-  Surface 36,                             !- Name
-  Wall,                                   !- Surface Type
-  ,                                       !- Construction Name
-  {91df78db-3750-4d66-9b7c-b89aba0740a5}, !- Space Name
-  Surface,                                !- Outside Boundary Condition
-  {dd29eff3-9639-4ca4-be50-5b1a1da513a7}, !- Outside Boundary Condition Object
-  NoSun,                                  !- Sun Exposure
-  NoWind,                                 !- Wind Exposure
-  ,                                       !- View Factor to Ground
-  ,                                       !- Number of Vertices
-  9.144, 0, 2.4384,                       !- X,Y,Z Vertex 1 {m}
-  9.144, 0, 0,                            !- X,Y,Z Vertex 2 {m}
-  9.144, -9.144, 0,                       !- X,Y,Z Vertex 3 {m}
-  9.144, -9.144, 2.4384;                  !- X,Y,Z Vertex 4 {m}
-
-OS:Surface,
-  {59908904-0ae9-443c-a774-c6e82ff5257a}, !- Handle
-  Surface 37,                             !- Name
-  Floor,                                  !- Surface Type
-  ,                                       !- Construction Name
-  {91df78db-3750-4d66-9b7c-b89aba0740a5}, !- Space Name
-  Surface,                                !- Outside Boundary Condition
-  {29337a65-9858-4def-a927-780eb8ef0be1}, !- Outside Boundary Condition Object
-  NoSun,                                  !- Sun Exposure
-  NoWind,                                 !- Wind Exposure
-  ,                                       !- View Factor to Ground
-  ,                                       !- Number of Vertices
-  9.144, -9.144, 0,                       !- X,Y,Z Vertex 1 {m}
-  9.144, 0, 0,                            !- X,Y,Z Vertex 2 {m}
-  13.716, 0, 0,                           !- X,Y,Z Vertex 3 {m}
-  13.716, -9.144, 0;                      !- X,Y,Z Vertex 4 {m}
-
-OS:Surface,
-  {e1d5ec3c-7e19-4081-a20c-b514bc007435}, !- Handle
-  Surface 38,                             !- Name
-  Wall,                                   !- Surface Type
-  ,                                       !- Construction Name
-  {91df78db-3750-4d66-9b7c-b89aba0740a5}, !- Space Name
-  Outdoors,                               !- Outside Boundary Condition
-  ,                                       !- Outside Boundary Condition Object
-  SunExposed,                             !- Sun Exposure
-  WindExposed,                            !- Wind Exposure
-  ,                                       !- View Factor to Ground
-  ,                                       !- Number of Vertices
-  9.144, -9.144, 2.4384,                  !- X,Y,Z Vertex 1 {m}
-  9.144, -9.144, 0,                       !- X,Y,Z Vertex 2 {m}
-  13.716, -9.144, 0,                      !- X,Y,Z Vertex 3 {m}
-  13.716, -9.144, 2.4384;                 !- X,Y,Z Vertex 4 {m}
-
-OS:Surface,
-  {dad48ba0-e306-4230-bf3b-2948df10670f}, !- Handle
-  Surface 39,                             !- Name
-  RoofCeiling,                            !- Surface Type
-  ,                                       !- Construction Name
-  {91df78db-3750-4d66-9b7c-b89aba0740a5}, !- Space Name
-  Surface,                                !- Outside Boundary Condition
-  {50b62560-e970-4057-ba00-7b242c45570e}, !- Outside Boundary Condition Object
-  NoSun,                                  !- Sun Exposure
-  NoWind,                                 !- Wind Exposure
-  ,                                       !- View Factor to Ground
-  ,                                       !- Number of Vertices
-  13.716, -9.144, 2.4384,                 !- X,Y,Z Vertex 1 {m}
-  13.716, 0, 2.4384,                      !- X,Y,Z Vertex 2 {m}
-  9.144, 0, 2.4384,                       !- X,Y,Z Vertex 3 {m}
-  9.144, -9.144, 2.4384;                  !- X,Y,Z Vertex 4 {m}
-
-OS:Surface,
-  {c59617a2-8812-43d1-b265-b74c105ed284}, !- Handle
-  Surface 40,                             !- Name
-  Wall,                                   !- Surface Type
-  ,                                       !- Construction Name
-  {91df78db-3750-4d66-9b7c-b89aba0740a5}, !- Space Name
-  Surface,                                !- Outside Boundary Condition
-  {57c3f77d-340c-4c94-9e14-536a57dc5193}, !- Outside Boundary Condition Object
-  NoSun,                                  !- Sun Exposure
-  NoWind,                                 !- Wind Exposure
-  ,                                       !- View Factor to Ground
-  ,                                       !- Number of Vertices
-  13.716, -9.144, 2.4384,                 !- X,Y,Z Vertex 1 {m}
-  13.716, -9.144, 0,                      !- X,Y,Z Vertex 2 {m}
-  13.716, 0, 0,                           !- X,Y,Z Vertex 3 {m}
-  13.716, 0, 2.4384;                      !- X,Y,Z Vertex 4 {m}
-
-OS:Space,
-  {4347a250-e5ee-4ca1-99d0-eecd6887f726}, !- Handle
-  living space|unit 3|story 2,            !- Name
-  {2e6cfcb7-bca9-40c2-aaac-1fa8efd7c3f4}, !- Space Type Name
-  ,                                       !- Default Construction Set Name
-  ,                                       !- Default Schedule Set Name
-  -0,                                     !- Direction of Relative North {deg}
-  0,                                      !- X Origin {m}
-  0,                                      !- Y Origin {m}
-  0,                                      !- Z Origin {m}
-  ,                                       !- Building Story Name
-  {6ee87ff3-b90e-454a-9576-190f698b1989}, !- Thermal Zone Name
-  ,                                       !- Part of Total Floor Area
-  ,                                       !- Design Specification Outdoor Air Object Name
-  {7c9c4fa4-db8f-489e-971e-e61e8a31ba47}; !- Building Unit Name
-
-OS:Surface,
-  {efb71073-0316-4096-a2aa-6c7e0fce522e}, !- Handle
-  Surface 41,                             !- Name
-  Wall,                                   !- Surface Type
-  ,                                       !- Construction Name
-  {4347a250-e5ee-4ca1-99d0-eecd6887f726}, !- Space Name
-  Surface,                                !- Outside Boundary Condition
-  {65b23c94-4964-470c-8e60-f31c90b441cb}, !- Outside Boundary Condition Object
-  NoSun,                                  !- Sun Exposure
-  NoWind,                                 !- Wind Exposure
-  ,                                       !- View Factor to Ground
-  ,                                       !- Number of Vertices
-  9.144, 0, 4.8768,                       !- X,Y,Z Vertex 1 {m}
-  9.144, 0, 2.4384,                       !- X,Y,Z Vertex 2 {m}
-  9.144, -9.144, 2.4384,                  !- X,Y,Z Vertex 3 {m}
-  9.144, -9.144, 4.8768;                  !- X,Y,Z Vertex 4 {m}
-
-OS:Surface,
-  {ebb8084d-1d34-4321-b40e-d7723ae6d264}, !- Handle
-  Surface 42,                             !- Name
-  Wall,                                   !- Surface Type
-  ,                                       !- Construction Name
-  {4347a250-e5ee-4ca1-99d0-eecd6887f726}, !- Space Name
-  Outdoors,                               !- Outside Boundary Condition
-  ,                                       !- Outside Boundary Condition Object
-  SunExposed,                             !- Sun Exposure
-  WindExposed,                            !- Wind Exposure
-  ,                                       !- View Factor to Ground
-  ,                                       !- Number of Vertices
-  13.716, 0, 4.8768,                      !- X,Y,Z Vertex 1 {m}
-  13.716, 0, 2.4384,                      !- X,Y,Z Vertex 2 {m}
-  9.144, 0, 2.4384,                       !- X,Y,Z Vertex 3 {m}
-  9.144, 0, 4.8768;                       !- X,Y,Z Vertex 4 {m}
-
-OS:Surface,
-  {50b62560-e970-4057-ba00-7b242c45570e}, !- Handle
-  Surface 43,                             !- Name
-  Floor,                                  !- Surface Type
-  ,                                       !- Construction Name
-  {4347a250-e5ee-4ca1-99d0-eecd6887f726}, !- Space Name
-  Surface,                                !- Outside Boundary Condition
-  {dad48ba0-e306-4230-bf3b-2948df10670f}, !- Outside Boundary Condition Object
-  NoSun,                                  !- Sun Exposure
-  NoWind,                                 !- Wind Exposure
-  ,                                       !- View Factor to Ground
-  ,                                       !- Number of Vertices
-  9.144, -9.144, 2.4384,                  !- X,Y,Z Vertex 1 {m}
-  9.144, 0, 2.4384,                       !- X,Y,Z Vertex 2 {m}
-  13.716, 0, 2.4384,                      !- X,Y,Z Vertex 3 {m}
-  13.716, -9.144, 2.4384;                 !- X,Y,Z Vertex 4 {m}
-
-OS:Surface,
-  {c776e2a4-0f41-4965-b7bd-3b9d82b5550e}, !- Handle
-  Surface 44,                             !- Name
-  Wall,                                   !- Surface Type
-  ,                                       !- Construction Name
-  {4347a250-e5ee-4ca1-99d0-eecd6887f726}, !- Space Name
-  Outdoors,                               !- Outside Boundary Condition
-  ,                                       !- Outside Boundary Condition Object
-  SunExposed,                             !- Sun Exposure
-  WindExposed,                            !- Wind Exposure
-  ,                                       !- View Factor to Ground
-  ,                                       !- Number of Vertices
-  9.144, -9.144, 4.8768,                  !- X,Y,Z Vertex 1 {m}
-  9.144, -9.144, 2.4384,                  !- X,Y,Z Vertex 2 {m}
-  13.716, -9.144, 2.4384,                 !- X,Y,Z Vertex 3 {m}
-  13.716, -9.144, 4.8768;                 !- X,Y,Z Vertex 4 {m}
-
-OS:Surface,
-  {6cd8408f-93a8-47e7-98e6-6047518a23af}, !- Handle
-  Surface 45,                             !- Name
-  RoofCeiling,                            !- Surface Type
-  ,                                       !- Construction Name
-  {4347a250-e5ee-4ca1-99d0-eecd6887f726}, !- Space Name
-  Surface,                                !- Outside Boundary Condition
-  {8a9fdd2c-ae64-4f7e-8a9e-db8144c47741}, !- Outside Boundary Condition Object
-  NoSun,                                  !- Sun Exposure
-  NoWind,                                 !- Wind Exposure
-  ,                                       !- View Factor to Ground
-  ,                                       !- Number of Vertices
-  13.716, -9.144, 4.8768,                 !- X,Y,Z Vertex 1 {m}
-  13.716, 0, 4.8768,                      !- X,Y,Z Vertex 2 {m}
-  9.144, 0, 4.8768,                       !- X,Y,Z Vertex 3 {m}
-  9.144, -9.144, 4.8768;                  !- X,Y,Z Vertex 4 {m}
-
-OS:Surface,
-  {8014852b-cb07-4ee9-9cdc-2c36d669d205}, !- Handle
-  Surface 46,                             !- Name
-  Wall,                                   !- Surface Type
-  ,                                       !- Construction Name
-  {4347a250-e5ee-4ca1-99d0-eecd6887f726}, !- Space Name
-  Surface,                                !- Outside Boundary Condition
-  {094ce565-de4b-438c-b5b4-ffdcdc0d31ba}, !- Outside Boundary Condition Object
-  NoSun,                                  !- Sun Exposure
-  NoWind,                                 !- Wind Exposure
-  ,                                       !- View Factor to Ground
-  ,                                       !- Number of Vertices
-  13.716, -9.144, 4.8768,                 !- X,Y,Z Vertex 1 {m}
-  13.716, -9.144, 2.4384,                 !- X,Y,Z Vertex 2 {m}
-  13.716, 0, 2.4384,                      !- X,Y,Z Vertex 3 {m}
-  13.716, 0, 4.8768;                      !- X,Y,Z Vertex 4 {m}
-
-OS:ThermalZone,
-  {afc811c9-3331-42dc-9651-b7b4282f032d}, !- Handle
-  living zone|unit 4,                     !- Name
-  ,                                       !- Multiplier
-  ,                                       !- Ceiling Height {m}
-  ,                                       !- Volume {m3}
-  ,                                       !- Floor Area {m2}
-  ,                                       !- Zone Inside Convection Algorithm
-  ,                                       !- Zone Outside Convection Algorithm
-  ,                                       !- Zone Conditioning Equipment List Name
-  {e731f663-5ead-4c14-868a-811f640ff6d1}, !- Zone Air Inlet Port List
-  {316a4a76-82a7-4ada-9338-e379e9cdacec}, !- Zone Air Exhaust Port List
-  {b2c08bd1-cb3d-416e-b9fa-a7854bd2c0d0}, !- Zone Air Node Name
-  {f3eb81ad-0207-4f89-b4ba-b4f0d6613fc9}, !- Zone Return Air Port List
-  ,                                       !- Primary Daylighting Control Name
-  ,                                       !- Fraction of Zone Controlled by Primary Daylighting Control
-  ,                                       !- Secondary Daylighting Control Name
-  ,                                       !- Fraction of Zone Controlled by Secondary Daylighting Control
-  ,                                       !- Illuminance Map Name
-  ,                                       !- Group Rendering Name
-  ,                                       !- Thermostat Name
-  No;                                     !- Use Ideal Air Loads
-
-OS:Node,
-  {10dfd8d4-8949-4397-b9b8-1bd7f87f3cf7}, !- Handle
-  Node 4,                                 !- Name
-  {b2c08bd1-cb3d-416e-b9fa-a7854bd2c0d0}, !- Inlet Port
-  ;                                       !- Outlet Port
-
-OS:Connection,
-  {b2c08bd1-cb3d-416e-b9fa-a7854bd2c0d0}, !- Handle
-  {75b5b7ad-0ee5-4ce5-a5e4-5456c83d9802}, !- Name
-  {afc811c9-3331-42dc-9651-b7b4282f032d}, !- Source Object
-  11,                                     !- Outlet Port
-  {10dfd8d4-8949-4397-b9b8-1bd7f87f3cf7}, !- Target Object
-  2;                                      !- Inlet Port
-
-OS:PortList,
-  {e731f663-5ead-4c14-868a-811f640ff6d1}, !- Handle
-  {09e68709-7157-40f7-94d7-0f1aaf1c7c36}, !- Name
-  {afc811c9-3331-42dc-9651-b7b4282f032d}; !- HVAC Component
-
-OS:PortList,
-  {316a4a76-82a7-4ada-9338-e379e9cdacec}, !- Handle
-  {8bbad2e8-00c6-46e3-9e39-15b401dc2a37}, !- Name
-  {afc811c9-3331-42dc-9651-b7b4282f032d}; !- HVAC Component
-
-OS:PortList,
-  {f3eb81ad-0207-4f89-b4ba-b4f0d6613fc9}, !- Handle
-  {7ad5a7a7-32d8-434e-83a2-6f605b67f4ab}, !- Name
-  {afc811c9-3331-42dc-9651-b7b4282f032d}; !- HVAC Component
-
-OS:Sizing:Zone,
-  {cbc07616-5b8a-41ae-99d4-7f3ba7403de4}, !- Handle
-  {afc811c9-3331-42dc-9651-b7b4282f032d}, !- Zone or ZoneList Name
-  SupplyAirTemperature,                   !- Zone Cooling Design Supply Air Temperature Input Method
-  14,                                     !- Zone Cooling Design Supply Air Temperature {C}
-  11.11,                                  !- Zone Cooling Design Supply Air Temperature Difference {deltaC}
-  SupplyAirTemperature,                   !- Zone Heating Design Supply Air Temperature Input Method
-  40,                                     !- Zone Heating Design Supply Air Temperature {C}
-  11.11,                                  !- Zone Heating Design Supply Air Temperature Difference {deltaC}
-  0.0085,                                 !- Zone Cooling Design Supply Air Humidity Ratio {kg-H2O/kg-air}
-  0.008,                                  !- Zone Heating Design Supply Air Humidity Ratio {kg-H2O/kg-air}
-  ,                                       !- Zone Heating Sizing Factor
-  ,                                       !- Zone Cooling Sizing Factor
-  DesignDay,                              !- Cooling Design Air Flow Method
-  ,                                       !- Cooling Design Air Flow Rate {m3/s}
-  ,                                       !- Cooling Minimum Air Flow per Zone Floor Area {m3/s-m2}
-  ,                                       !- Cooling Minimum Air Flow {m3/s}
-  ,                                       !- Cooling Minimum Air Flow Fraction
-  DesignDay,                              !- Heating Design Air Flow Method
-  ,                                       !- Heating Design Air Flow Rate {m3/s}
-  ,                                       !- Heating Maximum Air Flow per Zone Floor Area {m3/s-m2}
-  ,                                       !- Heating Maximum Air Flow {m3/s}
-  ,                                       !- Heating Maximum Air Flow Fraction
-  ,                                       !- Design Zone Air Distribution Effectiveness in Cooling Mode
-  ,                                       !- Design Zone Air Distribution Effectiveness in Heating Mode
-  No,                                     !- Account for Dedicated Outdoor Air System
-  NeutralSupplyAir,                       !- Dedicated Outdoor Air System Control Strategy
-  autosize,                               !- Dedicated Outdoor Air Low Setpoint Temperature for Design {C}
-  autosize;                               !- Dedicated Outdoor Air High Setpoint Temperature for Design {C}
-
-OS:ZoneHVAC:EquipmentList,
-  {6a1baf97-9199-4de0-a7e9-5f1acd8d8545}, !- Handle
-  Zone HVAC Equipment List 4,             !- Name
-  {afc811c9-3331-42dc-9651-b7b4282f032d}; !- Thermal Zone
-
-OS:Space,
-  {5afccb9d-bdf5-404b-ad80-4ca5ad0d0e5d}, !- Handle
-  living space|unit 4|story 1,            !- Name
-  {2e6cfcb7-bca9-40c2-aaac-1fa8efd7c3f4}, !- Space Type Name
-  ,                                       !- Default Construction Set Name
-  ,                                       !- Default Schedule Set Name
-  -0,                                     !- Direction of Relative North {deg}
-  0,                                      !- X Origin {m}
-  0,                                      !- Y Origin {m}
-  0,                                      !- Z Origin {m}
-  ,                                       !- Building Story Name
-  {afc811c9-3331-42dc-9651-b7b4282f032d}, !- Thermal Zone Name
-  ,                                       !- Part of Total Floor Area
-  ,                                       !- Design Specification Outdoor Air Object Name
-  {30b96365-644c-46d0-b912-3921ea02aa75}; !- Building Unit Name
-
-OS:Surface,
-  {6e30d1de-0a37-4118-868f-2da8c4df7962}, !- Handle
-  Surface 52,                             !- Name
-  Wall,                                   !- Surface Type
-  ,                                       !- Construction Name
-  {5afccb9d-bdf5-404b-ad80-4ca5ad0d0e5d}, !- Space Name
-  Outdoors,                               !- Outside Boundary Condition
-  ,                                       !- Outside Boundary Condition Object
-  SunExposed,                             !- Sun Exposure
-  WindExposed,                            !- Wind Exposure
-  ,                                       !- View Factor to Ground
-  ,                                       !- Number of Vertices
-  18.288, 0, 2.4384,                      !- X,Y,Z Vertex 1 {m}
-  18.288, 0, 0,                           !- X,Y,Z Vertex 2 {m}
-  13.716, 0, 0,                           !- X,Y,Z Vertex 3 {m}
-  13.716, 0, 2.4384;                      !- X,Y,Z Vertex 4 {m}
-
-OS:Surface,
-  {57c3f77d-340c-4c94-9e14-536a57dc5193}, !- Handle
-  Surface 53,                             !- Name
-  Wall,                                   !- Surface Type
-  ,                                       !- Construction Name
-  {5afccb9d-bdf5-404b-ad80-4ca5ad0d0e5d}, !- Space Name
-  Surface,                                !- Outside Boundary Condition
-  {c59617a2-8812-43d1-b265-b74c105ed284}, !- Outside Boundary Condition Object
-  NoSun,                                  !- Sun Exposure
-  NoWind,                                 !- Wind Exposure
-  ,                                       !- View Factor to Ground
-  ,                                       !- Number of Vertices
-  13.716, 0, 2.4384,                      !- X,Y,Z Vertex 1 {m}
-  13.716, 0, 0,                           !- X,Y,Z Vertex 2 {m}
-  13.716, -9.144, 0,                      !- X,Y,Z Vertex 3 {m}
-  13.716, -9.144, 2.4384;                 !- X,Y,Z Vertex 4 {m}
-
-OS:Surface,
-  {e5d5a5fa-a41e-4e3a-9705-4e6171c2dd8a}, !- Handle
-  Surface 54,                             !- Name
-  Floor,                                  !- Surface Type
-  ,                                       !- Construction Name
-  {5afccb9d-bdf5-404b-ad80-4ca5ad0d0e5d}, !- Space Name
-  Surface,                                !- Outside Boundary Condition
-  {9e93144e-c42e-4d11-bc11-6a06dfd877e7}, !- Outside Boundary Condition Object
-  NoSun,                                  !- Sun Exposure
-  NoWind,                                 !- Wind Exposure
-  ,                                       !- View Factor to Ground
-  ,                                       !- Number of Vertices
-  13.716, -9.144, 0,                      !- X,Y,Z Vertex 1 {m}
-  13.716, 0, 0,                           !- X,Y,Z Vertex 2 {m}
-  18.288, 0, 0,                           !- X,Y,Z Vertex 3 {m}
-  18.288, -9.144, 0;                      !- X,Y,Z Vertex 4 {m}
-
-OS:Surface,
-  {4125b9f1-fd57-4985-a3fa-804cfd96a1d5}, !- Handle
-  Surface 55,                             !- Name
-  Wall,                                   !- Surface Type
-  ,                                       !- Construction Name
-  {5afccb9d-bdf5-404b-ad80-4ca5ad0d0e5d}, !- Space Name
-  Outdoors,                               !- Outside Boundary Condition
-  ,                                       !- Outside Boundary Condition Object
-  SunExposed,                             !- Sun Exposure
-  WindExposed,                            !- Wind Exposure
-  ,                                       !- View Factor to Ground
-  ,                                       !- Number of Vertices
-  13.716, -9.144, 2.4384,                 !- X,Y,Z Vertex 1 {m}
-  13.716, -9.144, 0,                      !- X,Y,Z Vertex 2 {m}
-  18.288, -9.144, 0,                      !- X,Y,Z Vertex 3 {m}
-  18.288, -9.144, 2.4384;                 !- X,Y,Z Vertex 4 {m}
-
-OS:Surface,
-  {a839968c-4bb9-48d0-8dd3-7f453dadcfb0}, !- Handle
-  Surface 56,                             !- Name
-  RoofCeiling,                            !- Surface Type
-  ,                                       !- Construction Name
-  {5afccb9d-bdf5-404b-ad80-4ca5ad0d0e5d}, !- Space Name
-  Surface,                                !- Outside Boundary Condition
-  {e41707b6-34e8-46bd-a4ba-f2c12687fb88}, !- Outside Boundary Condition Object
-  NoSun,                                  !- Sun Exposure
-  NoWind,                                 !- Wind Exposure
-  ,                                       !- View Factor to Ground
-  ,                                       !- Number of Vertices
-  18.288, -9.144, 2.4384,                 !- X,Y,Z Vertex 1 {m}
-  18.288, 0, 2.4384,                      !- X,Y,Z Vertex 2 {m}
-  13.716, 0, 2.4384,                      !- X,Y,Z Vertex 3 {m}
-  13.716, -9.144, 2.4384;                 !- X,Y,Z Vertex 4 {m}
-
-OS:Surface,
-  {9475871f-4517-46ed-8492-37a976773bb4}, !- Handle
-  Surface 57,                             !- Name
-  Wall,                                   !- Surface Type
-  ,                                       !- Construction Name
-  {5afccb9d-bdf5-404b-ad80-4ca5ad0d0e5d}, !- Space Name
-  Surface,                                !- Outside Boundary Condition
-  {13f1ebc3-90dd-481e-bcee-cdbb28af1874}, !- Outside Boundary Condition Object
-  NoSun,                                  !- Sun Exposure
-  NoWind,                                 !- Wind Exposure
-  ,                                       !- View Factor to Ground
-  ,                                       !- Number of Vertices
-  18.288, -9.144, 2.4384,                 !- X,Y,Z Vertex 1 {m}
-  18.288, -9.144, 0,                      !- X,Y,Z Vertex 2 {m}
-  18.288, 0, 0,                           !- X,Y,Z Vertex 3 {m}
-  18.288, 0, 2.4384;                      !- X,Y,Z Vertex 4 {m}
-
-OS:Space,
-  {0eb08769-57d9-4767-ba9c-ddb85d91f445}, !- Handle
-  living space|unit 4|story 2,            !- Name
-  {2e6cfcb7-bca9-40c2-aaac-1fa8efd7c3f4}, !- Space Type Name
-  ,                                       !- Default Construction Set Name
-  ,                                       !- Default Schedule Set Name
-  -0,                                     !- Direction of Relative North {deg}
-  0,                                      !- X Origin {m}
-  0,                                      !- Y Origin {m}
-  0,                                      !- Z Origin {m}
-  ,                                       !- Building Story Name
-  {afc811c9-3331-42dc-9651-b7b4282f032d}, !- Thermal Zone Name
-  ,                                       !- Part of Total Floor Area
-  ,                                       !- Design Specification Outdoor Air Object Name
-  {30b96365-644c-46d0-b912-3921ea02aa75}; !- Building Unit Name
-
-OS:Surface,
-  {094ce565-de4b-438c-b5b4-ffdcdc0d31ba}, !- Handle
-  Surface 58,                             !- Name
-  Wall,                                   !- Surface Type
-  ,                                       !- Construction Name
-  {0eb08769-57d9-4767-ba9c-ddb85d91f445}, !- Space Name
-  Surface,                                !- Outside Boundary Condition
-  {8014852b-cb07-4ee9-9cdc-2c36d669d205}, !- Outside Boundary Condition Object
-  NoSun,                                  !- Sun Exposure
-  NoWind,                                 !- Wind Exposure
-  ,                                       !- View Factor to Ground
-  ,                                       !- Number of Vertices
-  13.716, 0, 4.8768,                      !- X,Y,Z Vertex 1 {m}
-  13.716, 0, 2.4384,                      !- X,Y,Z Vertex 2 {m}
-  13.716, -9.144, 2.4384,                 !- X,Y,Z Vertex 3 {m}
-  13.716, -9.144, 4.8768;                 !- X,Y,Z Vertex 4 {m}
-
-OS:Surface,
-  {587bb7af-9ca4-4bc8-9211-275beffd5679}, !- Handle
-  Surface 59,                             !- Name
-  Wall,                                   !- Surface Type
-  ,                                       !- Construction Name
-  {0eb08769-57d9-4767-ba9c-ddb85d91f445}, !- Space Name
-  Outdoors,                               !- Outside Boundary Condition
-  ,                                       !- Outside Boundary Condition Object
-  SunExposed,                             !- Sun Exposure
-  WindExposed,                            !- Wind Exposure
-  ,                                       !- View Factor to Ground
-  ,                                       !- Number of Vertices
-  18.288, 0, 4.8768,                      !- X,Y,Z Vertex 1 {m}
-  18.288, 0, 2.4384,                      !- X,Y,Z Vertex 2 {m}
-  13.716, 0, 2.4384,                      !- X,Y,Z Vertex 3 {m}
-  13.716, 0, 4.8768;                      !- X,Y,Z Vertex 4 {m}
-
-OS:Surface,
-  {e41707b6-34e8-46bd-a4ba-f2c12687fb88}, !- Handle
-  Surface 60,                             !- Name
-  Floor,                                  !- Surface Type
-  ,                                       !- Construction Name
-  {0eb08769-57d9-4767-ba9c-ddb85d91f445}, !- Space Name
-  Surface,                                !- Outside Boundary Condition
-  {a839968c-4bb9-48d0-8dd3-7f453dadcfb0}, !- Outside Boundary Condition Object
-  NoSun,                                  !- Sun Exposure
-  NoWind,                                 !- Wind Exposure
-  ,                                       !- View Factor to Ground
-  ,                                       !- Number of Vertices
-  13.716, -9.144, 2.4384,                 !- X,Y,Z Vertex 1 {m}
-  13.716, 0, 2.4384,                      !- X,Y,Z Vertex 2 {m}
-  18.288, 0, 2.4384,                      !- X,Y,Z Vertex 3 {m}
-  18.288, -9.144, 2.4384;                 !- X,Y,Z Vertex 4 {m}
-
-OS:Surface,
-  {5ee0bb3d-ddae-4464-a258-f711da0c0db4}, !- Handle
-  Surface 61,                             !- Name
-  Wall,                                   !- Surface Type
-  ,                                       !- Construction Name
-  {0eb08769-57d9-4767-ba9c-ddb85d91f445}, !- Space Name
-  Outdoors,                               !- Outside Boundary Condition
-  ,                                       !- Outside Boundary Condition Object
-  SunExposed,                             !- Sun Exposure
-  WindExposed,                            !- Wind Exposure
-  ,                                       !- View Factor to Ground
-  ,                                       !- Number of Vertices
-  13.716, -9.144, 4.8768,                 !- X,Y,Z Vertex 1 {m}
-  13.716, -9.144, 2.4384,                 !- X,Y,Z Vertex 2 {m}
-  18.288, -9.144, 2.4384,                 !- X,Y,Z Vertex 3 {m}
-  18.288, -9.144, 4.8768;                 !- X,Y,Z Vertex 4 {m}
-
-OS:Surface,
-  {1801f7a9-35b5-43f5-8863-d0651b3f5971}, !- Handle
-  Surface 62,                             !- Name
-  RoofCeiling,                            !- Surface Type
-  ,                                       !- Construction Name
-  {0eb08769-57d9-4767-ba9c-ddb85d91f445}, !- Space Name
-  Surface,                                !- Outside Boundary Condition
-  {ae73c904-498c-4c66-8ae7-530fc6a13486}, !- Outside Boundary Condition Object
-  NoSun,                                  !- Sun Exposure
-  NoWind,                                 !- Wind Exposure
-  ,                                       !- View Factor to Ground
-  ,                                       !- Number of Vertices
-  18.288, -9.144, 4.8768,                 !- X,Y,Z Vertex 1 {m}
-  18.288, 0, 4.8768,                      !- X,Y,Z Vertex 2 {m}
-  13.716, 0, 4.8768,                      !- X,Y,Z Vertex 3 {m}
-  13.716, -9.144, 4.8768;                 !- X,Y,Z Vertex 4 {m}
-
-OS:Surface,
-  {389a2d65-a8ed-460e-b913-44f1145b7bdb}, !- Handle
-  Surface 63,                             !- Name
-  Wall,                                   !- Surface Type
-  ,                                       !- Construction Name
-  {0eb08769-57d9-4767-ba9c-ddb85d91f445}, !- Space Name
-  Surface,                                !- Outside Boundary Condition
-  {51e55b42-42c4-42fa-a124-b0b8ecca8bb1}, !- Outside Boundary Condition Object
-  NoSun,                                  !- Sun Exposure
-  NoWind,                                 !- Wind Exposure
-  ,                                       !- View Factor to Ground
-  ,                                       !- Number of Vertices
-  18.288, -9.144, 4.8768,                 !- X,Y,Z Vertex 1 {m}
-  18.288, -9.144, 2.4384,                 !- X,Y,Z Vertex 2 {m}
-  18.288, 0, 2.4384,                      !- X,Y,Z Vertex 3 {m}
-  18.288, 0, 4.8768;                      !- X,Y,Z Vertex 4 {m}
-
-OS:ThermalZone,
-  {a1ee7493-992a-48a1-9c8c-f4a10fbf1cb0}, !- Handle
-  living zone|unit 5,                     !- Name
-  ,                                       !- Multiplier
-  ,                                       !- Ceiling Height {m}
-  ,                                       !- Volume {m3}
-  ,                                       !- Floor Area {m2}
-  ,                                       !- Zone Inside Convection Algorithm
-  ,                                       !- Zone Outside Convection Algorithm
-  ,                                       !- Zone Conditioning Equipment List Name
-  {32369a3d-600e-4fa9-909d-747ad0423de9}, !- Zone Air Inlet Port List
-  {95c893c1-9d3f-4ce5-8751-ea7b83b93d94}, !- Zone Air Exhaust Port List
-  {f87861fb-7203-4bde-9d65-e331360e66ed}, !- Zone Air Node Name
-  {8a75d32b-8a5a-4469-b9bb-bed323b5db3c}, !- Zone Return Air Port List
-  ,                                       !- Primary Daylighting Control Name
-  ,                                       !- Fraction of Zone Controlled by Primary Daylighting Control
-  ,                                       !- Secondary Daylighting Control Name
-  ,                                       !- Fraction of Zone Controlled by Secondary Daylighting Control
-  ,                                       !- Illuminance Map Name
-  ,                                       !- Group Rendering Name
-  ,                                       !- Thermostat Name
-  No;                                     !- Use Ideal Air Loads
-
-OS:Node,
-  {1c48737a-fd95-444b-a88e-d58b92ede3a0}, !- Handle
-  Node 5,                                 !- Name
-  {f87861fb-7203-4bde-9d65-e331360e66ed}, !- Inlet Port
-  ;                                       !- Outlet Port
-
-OS:Connection,
-  {f87861fb-7203-4bde-9d65-e331360e66ed}, !- Handle
-  {3635075a-c103-4054-b3db-6098314613ba}, !- Name
-  {a1ee7493-992a-48a1-9c8c-f4a10fbf1cb0}, !- Source Object
-  11,                                     !- Outlet Port
-  {1c48737a-fd95-444b-a88e-d58b92ede3a0}, !- Target Object
-  2;                                      !- Inlet Port
-
-OS:PortList,
-  {32369a3d-600e-4fa9-909d-747ad0423de9}, !- Handle
-  {8a340c84-f7b6-429a-a48c-8635ab4dbf68}, !- Name
-  {a1ee7493-992a-48a1-9c8c-f4a10fbf1cb0}; !- HVAC Component
-
-OS:PortList,
-  {95c893c1-9d3f-4ce5-8751-ea7b83b93d94}, !- Handle
-  {ebecc9d6-8b22-45d5-a246-851edcaa7876}, !- Name
-  {a1ee7493-992a-48a1-9c8c-f4a10fbf1cb0}; !- HVAC Component
-
-OS:PortList,
-  {8a75d32b-8a5a-4469-b9bb-bed323b5db3c}, !- Handle
-  {1bbc46b9-8426-494c-bbc6-bf9b59259adc}, !- Name
-  {a1ee7493-992a-48a1-9c8c-f4a10fbf1cb0}; !- HVAC Component
-
-OS:Sizing:Zone,
-  {ac53dce7-f5c9-4338-9bc2-d452c9db92f2}, !- Handle
-  {a1ee7493-992a-48a1-9c8c-f4a10fbf1cb0}, !- Zone or ZoneList Name
-  SupplyAirTemperature,                   !- Zone Cooling Design Supply Air Temperature Input Method
-  14,                                     !- Zone Cooling Design Supply Air Temperature {C}
-  11.11,                                  !- Zone Cooling Design Supply Air Temperature Difference {deltaC}
-  SupplyAirTemperature,                   !- Zone Heating Design Supply Air Temperature Input Method
-  40,                                     !- Zone Heating Design Supply Air Temperature {C}
-  11.11,                                  !- Zone Heating Design Supply Air Temperature Difference {deltaC}
-  0.0085,                                 !- Zone Cooling Design Supply Air Humidity Ratio {kg-H2O/kg-air}
-  0.008,                                  !- Zone Heating Design Supply Air Humidity Ratio {kg-H2O/kg-air}
-  ,                                       !- Zone Heating Sizing Factor
-  ,                                       !- Zone Cooling Sizing Factor
-  DesignDay,                              !- Cooling Design Air Flow Method
-  ,                                       !- Cooling Design Air Flow Rate {m3/s}
-  ,                                       !- Cooling Minimum Air Flow per Zone Floor Area {m3/s-m2}
-  ,                                       !- Cooling Minimum Air Flow {m3/s}
-  ,                                       !- Cooling Minimum Air Flow Fraction
-  DesignDay,                              !- Heating Design Air Flow Method
-  ,                                       !- Heating Design Air Flow Rate {m3/s}
-  ,                                       !- Heating Maximum Air Flow per Zone Floor Area {m3/s-m2}
-  ,                                       !- Heating Maximum Air Flow {m3/s}
-  ,                                       !- Heating Maximum Air Flow Fraction
-  ,                                       !- Design Zone Air Distribution Effectiveness in Cooling Mode
-  ,                                       !- Design Zone Air Distribution Effectiveness in Heating Mode
-  No,                                     !- Account for Dedicated Outdoor Air System
-  NeutralSupplyAir,                       !- Dedicated Outdoor Air System Control Strategy
-  autosize,                               !- Dedicated Outdoor Air Low Setpoint Temperature for Design {C}
-  autosize;                               !- Dedicated Outdoor Air High Setpoint Temperature for Design {C}
-
-OS:ZoneHVAC:EquipmentList,
-  {ac9f0a16-e3ef-4d41-90ab-07a25521716f}, !- Handle
-  Zone HVAC Equipment List 5,             !- Name
-  {a1ee7493-992a-48a1-9c8c-f4a10fbf1cb0}; !- Thermal Zone
-
-OS:Space,
-  {caf4a015-4313-45e2-82cb-60860f657689}, !- Handle
-  living space|unit 5|story 1,            !- Name
-  {2e6cfcb7-bca9-40c2-aaac-1fa8efd7c3f4}, !- Space Type Name
-  ,                                       !- Default Construction Set Name
-  ,                                       !- Default Schedule Set Name
-  -0,                                     !- Direction of Relative North {deg}
-  0,                                      !- X Origin {m}
-  0,                                      !- Y Origin {m}
-  0,                                      !- Z Origin {m}
-  ,                                       !- Building Story Name
-  {a1ee7493-992a-48a1-9c8c-f4a10fbf1cb0}, !- Thermal Zone Name
-  ,                                       !- Part of Total Floor Area
-  ,                                       !- Design Specification Outdoor Air Object Name
-  {4853c163-3f67-441a-a675-d64bd7061026}; !- Building Unit Name
-
-OS:Surface,
-  {b2aac9de-dbb1-4e55-a074-07ac1c823117}, !- Handle
-  Surface 69,                             !- Name
-  Wall,                                   !- Surface Type
-  ,                                       !- Construction Name
-  {caf4a015-4313-45e2-82cb-60860f657689}, !- Space Name
-  Outdoors,                               !- Outside Boundary Condition
-  ,                                       !- Outside Boundary Condition Object
-  SunExposed,                             !- Sun Exposure
-  WindExposed,                            !- Wind Exposure
-  ,                                       !- View Factor to Ground
-  ,                                       !- Number of Vertices
-  22.86, 0, 2.4384,                       !- X,Y,Z Vertex 1 {m}
-  22.86, 0, 0,                            !- X,Y,Z Vertex 2 {m}
-  18.288, 0, 0,                           !- X,Y,Z Vertex 3 {m}
-  18.288, 0, 2.4384;                      !- X,Y,Z Vertex 4 {m}
-
-OS:Surface,
-  {13f1ebc3-90dd-481e-bcee-cdbb28af1874}, !- Handle
-  Surface 70,                             !- Name
-  Wall,                                   !- Surface Type
-  ,                                       !- Construction Name
-  {caf4a015-4313-45e2-82cb-60860f657689}, !- Space Name
-  Surface,                                !- Outside Boundary Condition
-  {9475871f-4517-46ed-8492-37a976773bb4}, !- Outside Boundary Condition Object
-  NoSun,                                  !- Sun Exposure
-  NoWind,                                 !- Wind Exposure
-  ,                                       !- View Factor to Ground
-  ,                                       !- Number of Vertices
-  18.288, 0, 2.4384,                      !- X,Y,Z Vertex 1 {m}
-  18.288, 0, 0,                           !- X,Y,Z Vertex 2 {m}
-  18.288, -9.144, 0,                      !- X,Y,Z Vertex 3 {m}
-  18.288, -9.144, 2.4384;                 !- X,Y,Z Vertex 4 {m}
-
-OS:Surface,
-  {accf44b6-2983-4484-b306-4c8f08dcc09b}, !- Handle
-  Surface 71,                             !- Name
-  Floor,                                  !- Surface Type
-  ,                                       !- Construction Name
-  {caf4a015-4313-45e2-82cb-60860f657689}, !- Space Name
-  Surface,                                !- Outside Boundary Condition
-  {8ca67565-f7a0-4266-8fa7-7c2c68aa52bc}, !- Outside Boundary Condition Object
-  NoSun,                                  !- Sun Exposure
-  NoWind,                                 !- Wind Exposure
-  ,                                       !- View Factor to Ground
-  ,                                       !- Number of Vertices
-  18.288, -9.144, 0,                      !- X,Y,Z Vertex 1 {m}
-  18.288, 0, 0,                           !- X,Y,Z Vertex 2 {m}
-  22.86, 0, 0,                            !- X,Y,Z Vertex 3 {m}
-  22.86, -9.144, 0;                       !- X,Y,Z Vertex 4 {m}
-
-OS:Surface,
-  {652bb91b-da4f-45ad-8d0f-a46a509b07d9}, !- Handle
-  Surface 72,                             !- Name
-  Wall,                                   !- Surface Type
-  ,                                       !- Construction Name
-  {caf4a015-4313-45e2-82cb-60860f657689}, !- Space Name
-  Outdoors,                               !- Outside Boundary Condition
-  ,                                       !- Outside Boundary Condition Object
-  SunExposed,                             !- Sun Exposure
-  WindExposed,                            !- Wind Exposure
-  ,                                       !- View Factor to Ground
-  ,                                       !- Number of Vertices
-  18.288, -9.144, 2.4384,                 !- X,Y,Z Vertex 1 {m}
-  18.288, -9.144, 0,                      !- X,Y,Z Vertex 2 {m}
-  22.86, -9.144, 0,                       !- X,Y,Z Vertex 3 {m}
-  22.86, -9.144, 2.4384;                  !- X,Y,Z Vertex 4 {m}
-
-OS:Surface,
-  {99c2e843-06f2-405e-bd0e-531ac7acb5f0}, !- Handle
-  Surface 73,                             !- Name
-  RoofCeiling,                            !- Surface Type
-  ,                                       !- Construction Name
-  {caf4a015-4313-45e2-82cb-60860f657689}, !- Space Name
-  Surface,                                !- Outside Boundary Condition
-  {b0f0c664-3e92-4ef9-acc0-2668e67ba628}, !- Outside Boundary Condition Object
-  NoSun,                                  !- Sun Exposure
-  NoWind,                                 !- Wind Exposure
-  ,                                       !- View Factor to Ground
-  ,                                       !- Number of Vertices
-  22.86, -9.144, 2.4384,                  !- X,Y,Z Vertex 1 {m}
-  22.86, 0, 2.4384,                       !- X,Y,Z Vertex 2 {m}
-  18.288, 0, 2.4384,                      !- X,Y,Z Vertex 3 {m}
-  18.288, -9.144, 2.4384;                 !- X,Y,Z Vertex 4 {m}
-
-OS:Surface,
-  {7d1a71ef-4de7-4ba5-ab3b-45f43c2c938c}, !- Handle
-  Surface 74,                             !- Name
-  Wall,                                   !- Surface Type
-  ,                                       !- Construction Name
-  {caf4a015-4313-45e2-82cb-60860f657689}, !- Space Name
-  Surface,                                !- Outside Boundary Condition
-  {6b38ac5a-4e5e-4e40-b8c1-8ee6da722c22}, !- Outside Boundary Condition Object
-  NoSun,                                  !- Sun Exposure
-  NoWind,                                 !- Wind Exposure
-  ,                                       !- View Factor to Ground
-  ,                                       !- Number of Vertices
-  22.86, -9.144, 2.4384,                  !- X,Y,Z Vertex 1 {m}
-  22.86, -9.144, 0,                       !- X,Y,Z Vertex 2 {m}
-  22.86, 0, 0,                            !- X,Y,Z Vertex 3 {m}
-  22.86, 0, 2.4384;                       !- X,Y,Z Vertex 4 {m}
-
-OS:Space,
-  {b36ebab4-e1eb-4271-8251-e61773f49880}, !- Handle
-  living space|unit 5|story 2,            !- Name
-  {2e6cfcb7-bca9-40c2-aaac-1fa8efd7c3f4}, !- Space Type Name
-  ,                                       !- Default Construction Set Name
-  ,                                       !- Default Schedule Set Name
-  -0,                                     !- Direction of Relative North {deg}
-  0,                                      !- X Origin {m}
-  0,                                      !- Y Origin {m}
-  0,                                      !- Z Origin {m}
-  ,                                       !- Building Story Name
-  {a1ee7493-992a-48a1-9c8c-f4a10fbf1cb0}, !- Thermal Zone Name
-  ,                                       !- Part of Total Floor Area
-  ,                                       !- Design Specification Outdoor Air Object Name
-  {4853c163-3f67-441a-a675-d64bd7061026}; !- Building Unit Name
-
-OS:Surface,
-  {51e55b42-42c4-42fa-a124-b0b8ecca8bb1}, !- Handle
-  Surface 75,                             !- Name
-  Wall,                                   !- Surface Type
-  ,                                       !- Construction Name
-  {b36ebab4-e1eb-4271-8251-e61773f49880}, !- Space Name
-  Surface,                                !- Outside Boundary Condition
-  {389a2d65-a8ed-460e-b913-44f1145b7bdb}, !- Outside Boundary Condition Object
-  NoSun,                                  !- Sun Exposure
-  NoWind,                                 !- Wind Exposure
-  ,                                       !- View Factor to Ground
-  ,                                       !- Number of Vertices
-  18.288, 0, 4.8768,                      !- X,Y,Z Vertex 1 {m}
-  18.288, 0, 2.4384,                      !- X,Y,Z Vertex 2 {m}
-  18.288, -9.144, 2.4384,                 !- X,Y,Z Vertex 3 {m}
-  18.288, -9.144, 4.8768;                 !- X,Y,Z Vertex 4 {m}
-
-OS:Surface,
-  {75557134-32af-4962-91f8-1b94cecab540}, !- Handle
-  Surface 76,                             !- Name
-  Wall,                                   !- Surface Type
-  ,                                       !- Construction Name
-  {b36ebab4-e1eb-4271-8251-e61773f49880}, !- Space Name
-  Outdoors,                               !- Outside Boundary Condition
-  ,                                       !- Outside Boundary Condition Object
-  SunExposed,                             !- Sun Exposure
-  WindExposed,                            !- Wind Exposure
-  ,                                       !- View Factor to Ground
-  ,                                       !- Number of Vertices
-  22.86, 0, 4.8768,                       !- X,Y,Z Vertex 1 {m}
-  22.86, 0, 2.4384,                       !- X,Y,Z Vertex 2 {m}
-  18.288, 0, 2.4384,                      !- X,Y,Z Vertex 3 {m}
-  18.288, 0, 4.8768;                      !- X,Y,Z Vertex 4 {m}
-
-OS:Surface,
-  {b0f0c664-3e92-4ef9-acc0-2668e67ba628}, !- Handle
-  Surface 77,                             !- Name
-  Floor,                                  !- Surface Type
-  ,                                       !- Construction Name
-  {b36ebab4-e1eb-4271-8251-e61773f49880}, !- Space Name
-  Surface,                                !- Outside Boundary Condition
-  {99c2e843-06f2-405e-bd0e-531ac7acb5f0}, !- Outside Boundary Condition Object
-  NoSun,                                  !- Sun Exposure
-  NoWind,                                 !- Wind Exposure
-  ,                                       !- View Factor to Ground
-  ,                                       !- Number of Vertices
-  18.288, -9.144, 2.4384,                 !- X,Y,Z Vertex 1 {m}
-  18.288, 0, 2.4384,                      !- X,Y,Z Vertex 2 {m}
-  22.86, 0, 2.4384,                       !- X,Y,Z Vertex 3 {m}
-  22.86, -9.144, 2.4384;                  !- X,Y,Z Vertex 4 {m}
-
-OS:Surface,
-  {267d0c00-96cd-431c-bdc7-50314fedda01}, !- Handle
-  Surface 78,                             !- Name
-  Wall,                                   !- Surface Type
-  ,                                       !- Construction Name
-  {b36ebab4-e1eb-4271-8251-e61773f49880}, !- Space Name
-  Outdoors,                               !- Outside Boundary Condition
-  ,                                       !- Outside Boundary Condition Object
-  SunExposed,                             !- Sun Exposure
-  WindExposed,                            !- Wind Exposure
-  ,                                       !- View Factor to Ground
-  ,                                       !- Number of Vertices
-  18.288, -9.144, 4.8768,                 !- X,Y,Z Vertex 1 {m}
-  18.288, -9.144, 2.4384,                 !- X,Y,Z Vertex 2 {m}
-  22.86, -9.144, 2.4384,                  !- X,Y,Z Vertex 3 {m}
-  22.86, -9.144, 4.8768;                  !- X,Y,Z Vertex 4 {m}
-
-OS:Surface,
-  {f6620fde-e5e6-4cb0-83d7-bb1114a38646}, !- Handle
-  Surface 79,                             !- Name
-  RoofCeiling,                            !- Surface Type
-  ,                                       !- Construction Name
-  {b36ebab4-e1eb-4271-8251-e61773f49880}, !- Space Name
-  Surface,                                !- Outside Boundary Condition
-  {c083a920-711b-4ba7-9cbe-de153f0acad3}, !- Outside Boundary Condition Object
-  NoSun,                                  !- Sun Exposure
-  NoWind,                                 !- Wind Exposure
-  ,                                       !- View Factor to Ground
-  ,                                       !- Number of Vertices
-  22.86, -9.144, 4.8768,                  !- X,Y,Z Vertex 1 {m}
-  22.86, 0, 4.8768,                       !- X,Y,Z Vertex 2 {m}
-  18.288, 0, 4.8768,                      !- X,Y,Z Vertex 3 {m}
-  18.288, -9.144, 4.8768;                 !- X,Y,Z Vertex 4 {m}
-
-OS:Surface,
-  {273a25f6-c6d1-4c43-94af-fdb0db13ed08}, !- Handle
-  Surface 80,                             !- Name
-  Wall,                                   !- Surface Type
-  ,                                       !- Construction Name
-  {b36ebab4-e1eb-4271-8251-e61773f49880}, !- Space Name
-  Surface,                                !- Outside Boundary Condition
-  {d57b4c05-db23-403b-aebd-f6a6832ca68f}, !- Outside Boundary Condition Object
-  NoSun,                                  !- Sun Exposure
-  NoWind,                                 !- Wind Exposure
-  ,                                       !- View Factor to Ground
-  ,                                       !- Number of Vertices
-  22.86, -9.144, 4.8768,                  !- X,Y,Z Vertex 1 {m}
-  22.86, -9.144, 2.4384,                  !- X,Y,Z Vertex 2 {m}
-  22.86, 0, 2.4384,                       !- X,Y,Z Vertex 3 {m}
-  22.86, 0, 4.8768;                       !- X,Y,Z Vertex 4 {m}
-
-OS:ThermalZone,
-  {5419cc37-b7e7-441c-a724-cb3c82be0a1f}, !- Handle
-  living zone|unit 6,                     !- Name
-  ,                                       !- Multiplier
-  ,                                       !- Ceiling Height {m}
-  ,                                       !- Volume {m3}
-  ,                                       !- Floor Area {m2}
-  ,                                       !- Zone Inside Convection Algorithm
-  ,                                       !- Zone Outside Convection Algorithm
-  ,                                       !- Zone Conditioning Equipment List Name
-  {09044bd7-3c0b-45f0-8d12-c0e408eb13fd}, !- Zone Air Inlet Port List
-  {85405807-c7a1-42a5-b263-4d09de8fc578}, !- Zone Air Exhaust Port List
-  {e63dd75a-9537-48dc-96b3-0bb7002ed0a2}, !- Zone Air Node Name
-  {374dbe9b-6caa-4d59-ae36-51558bb883aa}, !- Zone Return Air Port List
-  ,                                       !- Primary Daylighting Control Name
-  ,                                       !- Fraction of Zone Controlled by Primary Daylighting Control
-  ,                                       !- Secondary Daylighting Control Name
-  ,                                       !- Fraction of Zone Controlled by Secondary Daylighting Control
-  ,                                       !- Illuminance Map Name
-  ,                                       !- Group Rendering Name
-  ,                                       !- Thermostat Name
-  No;                                     !- Use Ideal Air Loads
-
-OS:Node,
-  {25a04b52-6f12-4fcd-a77d-e6929949a1b8}, !- Handle
-  Node 6,                                 !- Name
-  {e63dd75a-9537-48dc-96b3-0bb7002ed0a2}, !- Inlet Port
-  ;                                       !- Outlet Port
-
-OS:Connection,
-  {e63dd75a-9537-48dc-96b3-0bb7002ed0a2}, !- Handle
-  {9fd031ad-9959-4765-a13b-c981cadda768}, !- Name
-  {5419cc37-b7e7-441c-a724-cb3c82be0a1f}, !- Source Object
-  11,                                     !- Outlet Port
-  {25a04b52-6f12-4fcd-a77d-e6929949a1b8}, !- Target Object
-  2;                                      !- Inlet Port
-
-OS:PortList,
-  {09044bd7-3c0b-45f0-8d12-c0e408eb13fd}, !- Handle
-  {2e5de87c-6e8a-442e-a023-7344238c4f65}, !- Name
-  {5419cc37-b7e7-441c-a724-cb3c82be0a1f}; !- HVAC Component
-
-OS:PortList,
-  {85405807-c7a1-42a5-b263-4d09de8fc578}, !- Handle
-  {17108858-ebdd-44cc-a703-1052f4055188}, !- Name
-  {5419cc37-b7e7-441c-a724-cb3c82be0a1f}; !- HVAC Component
-
-OS:PortList,
-  {374dbe9b-6caa-4d59-ae36-51558bb883aa}, !- Handle
-  {ed674aa2-a7c9-47a1-beae-d0d7228dd5b8}, !- Name
-  {5419cc37-b7e7-441c-a724-cb3c82be0a1f}; !- HVAC Component
-
-OS:Sizing:Zone,
-  {a3f90c62-07df-4f4a-9b48-80dbc6d252ed}, !- Handle
-  {5419cc37-b7e7-441c-a724-cb3c82be0a1f}, !- Zone or ZoneList Name
-  SupplyAirTemperature,                   !- Zone Cooling Design Supply Air Temperature Input Method
-  14,                                     !- Zone Cooling Design Supply Air Temperature {C}
-  11.11,                                  !- Zone Cooling Design Supply Air Temperature Difference {deltaC}
-  SupplyAirTemperature,                   !- Zone Heating Design Supply Air Temperature Input Method
-  40,                                     !- Zone Heating Design Supply Air Temperature {C}
-  11.11,                                  !- Zone Heating Design Supply Air Temperature Difference {deltaC}
-  0.0085,                                 !- Zone Cooling Design Supply Air Humidity Ratio {kg-H2O/kg-air}
-  0.008,                                  !- Zone Heating Design Supply Air Humidity Ratio {kg-H2O/kg-air}
-  ,                                       !- Zone Heating Sizing Factor
-  ,                                       !- Zone Cooling Sizing Factor
-  DesignDay,                              !- Cooling Design Air Flow Method
-  ,                                       !- Cooling Design Air Flow Rate {m3/s}
-  ,                                       !- Cooling Minimum Air Flow per Zone Floor Area {m3/s-m2}
-  ,                                       !- Cooling Minimum Air Flow {m3/s}
-  ,                                       !- Cooling Minimum Air Flow Fraction
-  DesignDay,                              !- Heating Design Air Flow Method
-  ,                                       !- Heating Design Air Flow Rate {m3/s}
-  ,                                       !- Heating Maximum Air Flow per Zone Floor Area {m3/s-m2}
-  ,                                       !- Heating Maximum Air Flow {m3/s}
-  ,                                       !- Heating Maximum Air Flow Fraction
-  ,                                       !- Design Zone Air Distribution Effectiveness in Cooling Mode
-  ,                                       !- Design Zone Air Distribution Effectiveness in Heating Mode
-  No,                                     !- Account for Dedicated Outdoor Air System
-  NeutralSupplyAir,                       !- Dedicated Outdoor Air System Control Strategy
-  autosize,                               !- Dedicated Outdoor Air Low Setpoint Temperature for Design {C}
-  autosize;                               !- Dedicated Outdoor Air High Setpoint Temperature for Design {C}
-
-OS:ZoneHVAC:EquipmentList,
-  {c7ba4a8c-8cc2-4108-b8ac-dba0acc6bcba}, !- Handle
-  Zone HVAC Equipment List 6,             !- Name
-  {5419cc37-b7e7-441c-a724-cb3c82be0a1f}; !- Thermal Zone
-
-OS:Space,
-  {db40dfcc-56f5-4994-8ed8-ac8c7c157547}, !- Handle
-  living space|unit 6|story 1,            !- Name
-  {2e6cfcb7-bca9-40c2-aaac-1fa8efd7c3f4}, !- Space Type Name
-  ,                                       !- Default Construction Set Name
-  ,                                       !- Default Schedule Set Name
-  -0,                                     !- Direction of Relative North {deg}
-  0,                                      !- X Origin {m}
-  0,                                      !- Y Origin {m}
-  0,                                      !- Z Origin {m}
-  ,                                       !- Building Story Name
-  {5419cc37-b7e7-441c-a724-cb3c82be0a1f}, !- Thermal Zone Name
-  ,                                       !- Part of Total Floor Area
-  ,                                       !- Design Specification Outdoor Air Object Name
-  {656a9beb-dcdc-4636-8981-003c881193fe}; !- Building Unit Name
-
-OS:Surface,
-  {08591cf8-7792-484b-8843-9851032930de}, !- Handle
-  Surface 86,                             !- Name
-  Wall,                                   !- Surface Type
-  ,                                       !- Construction Name
-  {db40dfcc-56f5-4994-8ed8-ac8c7c157547}, !- Space Name
-  Outdoors,                               !- Outside Boundary Condition
-  ,                                       !- Outside Boundary Condition Object
-  SunExposed,                             !- Sun Exposure
-  WindExposed,                            !- Wind Exposure
-  ,                                       !- View Factor to Ground
-  ,                                       !- Number of Vertices
-  27.432, 0, 2.4384,                      !- X,Y,Z Vertex 1 {m}
-  27.432, 0, 0,                           !- X,Y,Z Vertex 2 {m}
-  22.86, 0, 0,                            !- X,Y,Z Vertex 3 {m}
-  22.86, 0, 2.4384;                       !- X,Y,Z Vertex 4 {m}
-
-OS:Surface,
-  {6b38ac5a-4e5e-4e40-b8c1-8ee6da722c22}, !- Handle
-  Surface 87,                             !- Name
-  Wall,                                   !- Surface Type
-  ,                                       !- Construction Name
-  {db40dfcc-56f5-4994-8ed8-ac8c7c157547}, !- Space Name
-  Surface,                                !- Outside Boundary Condition
-  {7d1a71ef-4de7-4ba5-ab3b-45f43c2c938c}, !- Outside Boundary Condition Object
-  NoSun,                                  !- Sun Exposure
-  NoWind,                                 !- Wind Exposure
-  ,                                       !- View Factor to Ground
-  ,                                       !- Number of Vertices
-  22.86, 0, 2.4384,                       !- X,Y,Z Vertex 1 {m}
-  22.86, 0, 0,                            !- X,Y,Z Vertex 2 {m}
-  22.86, -9.144, 0,                       !- X,Y,Z Vertex 3 {m}
-  22.86, -9.144, 2.4384;                  !- X,Y,Z Vertex 4 {m}
-
-OS:Surface,
-  {8c527ead-a241-4fab-bcf0-64eae50136a7}, !- Handle
-  Surface 88,                             !- Name
-  Floor,                                  !- Surface Type
-  ,                                       !- Construction Name
-  {db40dfcc-56f5-4994-8ed8-ac8c7c157547}, !- Space Name
-  Surface,                                !- Outside Boundary Condition
-  {5f5eb42a-9a71-4015-8048-d5dcb7b68b6d}, !- Outside Boundary Condition Object
-  NoSun,                                  !- Sun Exposure
-  NoWind,                                 !- Wind Exposure
-  ,                                       !- View Factor to Ground
-  ,                                       !- Number of Vertices
-  22.86, -9.144, 0,                       !- X,Y,Z Vertex 1 {m}
-  22.86, 0, 0,                            !- X,Y,Z Vertex 2 {m}
-  27.432, 0, 0,                           !- X,Y,Z Vertex 3 {m}
-  27.432, -9.144, 0;                      !- X,Y,Z Vertex 4 {m}
-
-OS:Surface,
-  {5f368f88-dc8a-4969-b890-87a25fa6a522}, !- Handle
-  Surface 89,                             !- Name
-  Wall,                                   !- Surface Type
-  ,                                       !- Construction Name
-  {db40dfcc-56f5-4994-8ed8-ac8c7c157547}, !- Space Name
-  Outdoors,                               !- Outside Boundary Condition
-  ,                                       !- Outside Boundary Condition Object
-  SunExposed,                             !- Sun Exposure
-  WindExposed,                            !- Wind Exposure
-  ,                                       !- View Factor to Ground
-  ,                                       !- Number of Vertices
-  22.86, -9.144, 2.4384,                  !- X,Y,Z Vertex 1 {m}
-  22.86, -9.144, 0,                       !- X,Y,Z Vertex 2 {m}
-  27.432, -9.144, 0,                      !- X,Y,Z Vertex 3 {m}
-  27.432, -9.144, 2.4384;                 !- X,Y,Z Vertex 4 {m}
-
-OS:Surface,
-  {951e48be-d9de-47fe-b7e2-9048ddaf8a01}, !- Handle
-  Surface 90,                             !- Name
-  RoofCeiling,                            !- Surface Type
-  ,                                       !- Construction Name
-  {db40dfcc-56f5-4994-8ed8-ac8c7c157547}, !- Space Name
-  Surface,                                !- Outside Boundary Condition
-  {b04055f6-47e4-4af0-b372-2e2eded4bde7}, !- Outside Boundary Condition Object
-  NoSun,                                  !- Sun Exposure
-  NoWind,                                 !- Wind Exposure
-  ,                                       !- View Factor to Ground
-  ,                                       !- Number of Vertices
-  27.432, -9.144, 2.4384,                 !- X,Y,Z Vertex 1 {m}
-  27.432, 0, 2.4384,                      !- X,Y,Z Vertex 2 {m}
-  22.86, 0, 2.4384,                       !- X,Y,Z Vertex 3 {m}
-  22.86, -9.144, 2.4384;                  !- X,Y,Z Vertex 4 {m}
-
-OS:Surface,
-  {a873d04f-e8a6-4a55-b050-c9e7fab428ad}, !- Handle
-  Surface 91,                             !- Name
-  Wall,                                   !- Surface Type
-  ,                                       !- Construction Name
-  {db40dfcc-56f5-4994-8ed8-ac8c7c157547}, !- Space Name
-  Surface,                                !- Outside Boundary Condition
-  {6089f97e-045a-4f11-8a5a-096df79cfe76}, !- Outside Boundary Condition Object
-  NoSun,                                  !- Sun Exposure
-  NoWind,                                 !- Wind Exposure
-  ,                                       !- View Factor to Ground
-  ,                                       !- Number of Vertices
-  27.432, -9.144, 2.4384,                 !- X,Y,Z Vertex 1 {m}
-  27.432, -9.144, 0,                      !- X,Y,Z Vertex 2 {m}
-  27.432, 0, 0,                           !- X,Y,Z Vertex 3 {m}
-  27.432, 0, 2.4384;                      !- X,Y,Z Vertex 4 {m}
-
-OS:Space,
-  {e3259932-4fb1-4226-96af-8e1a43902f0f}, !- Handle
-  living space|unit 6|story 2,            !- Name
-  {2e6cfcb7-bca9-40c2-aaac-1fa8efd7c3f4}, !- Space Type Name
-  ,                                       !- Default Construction Set Name
-  ,                                       !- Default Schedule Set Name
-  -0,                                     !- Direction of Relative North {deg}
-  0,                                      !- X Origin {m}
-  0,                                      !- Y Origin {m}
-  0,                                      !- Z Origin {m}
-  ,                                       !- Building Story Name
-  {5419cc37-b7e7-441c-a724-cb3c82be0a1f}, !- Thermal Zone Name
-  ,                                       !- Part of Total Floor Area
-  ,                                       !- Design Specification Outdoor Air Object Name
-  {656a9beb-dcdc-4636-8981-003c881193fe}; !- Building Unit Name
-
-OS:Surface,
-  {d57b4c05-db23-403b-aebd-f6a6832ca68f}, !- Handle
-  Surface 92,                             !- Name
-  Wall,                                   !- Surface Type
-  ,                                       !- Construction Name
-  {e3259932-4fb1-4226-96af-8e1a43902f0f}, !- Space Name
-  Surface,                                !- Outside Boundary Condition
-  {273a25f6-c6d1-4c43-94af-fdb0db13ed08}, !- Outside Boundary Condition Object
-  NoSun,                                  !- Sun Exposure
-  NoWind,                                 !- Wind Exposure
-  ,                                       !- View Factor to Ground
-  ,                                       !- Number of Vertices
-  22.86, 0, 4.8768,                       !- X,Y,Z Vertex 1 {m}
-  22.86, 0, 2.4384,                       !- X,Y,Z Vertex 2 {m}
-  22.86, -9.144, 2.4384,                  !- X,Y,Z Vertex 3 {m}
-  22.86, -9.144, 4.8768;                  !- X,Y,Z Vertex 4 {m}
-
-OS:Surface,
-  {7b6e95ea-3105-4fa8-9b87-aa9c62445415}, !- Handle
-  Surface 93,                             !- Name
-  Wall,                                   !- Surface Type
-  ,                                       !- Construction Name
-  {e3259932-4fb1-4226-96af-8e1a43902f0f}, !- Space Name
-  Outdoors,                               !- Outside Boundary Condition
-  ,                                       !- Outside Boundary Condition Object
-  SunExposed,                             !- Sun Exposure
-  WindExposed,                            !- Wind Exposure
-  ,                                       !- View Factor to Ground
-  ,                                       !- Number of Vertices
-  27.432, 0, 4.8768,                      !- X,Y,Z Vertex 1 {m}
-  27.432, 0, 2.4384,                      !- X,Y,Z Vertex 2 {m}
-  22.86, 0, 2.4384,                       !- X,Y,Z Vertex 3 {m}
-  22.86, 0, 4.8768;                       !- X,Y,Z Vertex 4 {m}
-
-OS:Surface,
-  {b04055f6-47e4-4af0-b372-2e2eded4bde7}, !- Handle
-  Surface 94,                             !- Name
-  Floor,                                  !- Surface Type
-  ,                                       !- Construction Name
-  {e3259932-4fb1-4226-96af-8e1a43902f0f}, !- Space Name
-  Surface,                                !- Outside Boundary Condition
-  {951e48be-d9de-47fe-b7e2-9048ddaf8a01}, !- Outside Boundary Condition Object
-  NoSun,                                  !- Sun Exposure
-  NoWind,                                 !- Wind Exposure
-  ,                                       !- View Factor to Ground
-  ,                                       !- Number of Vertices
-  22.86, -9.144, 2.4384,                  !- X,Y,Z Vertex 1 {m}
-  22.86, 0, 2.4384,                       !- X,Y,Z Vertex 2 {m}
-  27.432, 0, 2.4384,                      !- X,Y,Z Vertex 3 {m}
-  27.432, -9.144, 2.4384;                 !- X,Y,Z Vertex 4 {m}
-
-OS:Surface,
-  {dcb3e5ac-c644-4da8-afa6-5f4d16b50d43}, !- Handle
-  Surface 95,                             !- Name
-  Wall,                                   !- Surface Type
-  ,                                       !- Construction Name
-  {e3259932-4fb1-4226-96af-8e1a43902f0f}, !- Space Name
-  Outdoors,                               !- Outside Boundary Condition
-  ,                                       !- Outside Boundary Condition Object
-  SunExposed,                             !- Sun Exposure
-  WindExposed,                            !- Wind Exposure
-  ,                                       !- View Factor to Ground
-  ,                                       !- Number of Vertices
-  22.86, -9.144, 4.8768,                  !- X,Y,Z Vertex 1 {m}
-  22.86, -9.144, 2.4384,                  !- X,Y,Z Vertex 2 {m}
-  27.432, -9.144, 2.4384,                 !- X,Y,Z Vertex 3 {m}
-  27.432, -9.144, 4.8768;                 !- X,Y,Z Vertex 4 {m}
-
-OS:Surface,
-  {30ab2b35-27e1-4ec7-b465-b5d2880ccfee}, !- Handle
-  Surface 96,                             !- Name
-  RoofCeiling,                            !- Surface Type
-  ,                                       !- Construction Name
-  {e3259932-4fb1-4226-96af-8e1a43902f0f}, !- Space Name
-  Surface,                                !- Outside Boundary Condition
-  {73c0c72c-d85b-47ee-8f9a-910ea7f3db05}, !- Outside Boundary Condition Object
-  NoSun,                                  !- Sun Exposure
-  NoWind,                                 !- Wind Exposure
-  ,                                       !- View Factor to Ground
-  ,                                       !- Number of Vertices
-  27.432, -9.144, 4.8768,                 !- X,Y,Z Vertex 1 {m}
-  27.432, 0, 4.8768,                      !- X,Y,Z Vertex 2 {m}
-  22.86, 0, 4.8768,                       !- X,Y,Z Vertex 3 {m}
-  22.86, -9.144, 4.8768;                  !- X,Y,Z Vertex 4 {m}
-
-OS:Surface,
-  {fc1c41ea-b824-4d3c-b2fc-afc84a1f17c5}, !- Handle
-  Surface 97,                             !- Name
-  Wall,                                   !- Surface Type
-  ,                                       !- Construction Name
-  {e3259932-4fb1-4226-96af-8e1a43902f0f}, !- Space Name
-  Surface,                                !- Outside Boundary Condition
-  {460ee4a4-7e75-414e-af5a-63df61ded3bf}, !- Outside Boundary Condition Object
-  NoSun,                                  !- Sun Exposure
-  NoWind,                                 !- Wind Exposure
-  ,                                       !- View Factor to Ground
-  ,                                       !- Number of Vertices
-  27.432, -9.144, 4.8768,                 !- X,Y,Z Vertex 1 {m}
-  27.432, -9.144, 2.4384,                 !- X,Y,Z Vertex 2 {m}
-  27.432, 0, 2.4384,                      !- X,Y,Z Vertex 3 {m}
-  27.432, 0, 4.8768;                      !- X,Y,Z Vertex 4 {m}
-
-OS:ThermalZone,
-  {700f4ac0-8e71-4b18-9845-46df0633b65f}, !- Handle
-  living zone|unit 7,                     !- Name
-  ,                                       !- Multiplier
-  ,                                       !- Ceiling Height {m}
-  ,                                       !- Volume {m3}
-  ,                                       !- Floor Area {m2}
-  ,                                       !- Zone Inside Convection Algorithm
-  ,                                       !- Zone Outside Convection Algorithm
-  ,                                       !- Zone Conditioning Equipment List Name
-  {3f6f29ad-fed8-4894-9be4-588673be775c}, !- Zone Air Inlet Port List
-  {54bb6025-0e12-41b3-9e09-57bab929d202}, !- Zone Air Exhaust Port List
-  {7a2bb661-8d5c-4d82-a8c9-4e037cad40da}, !- Zone Air Node Name
-  {2d6bbeb7-aa07-4935-8f25-e69990835c85}, !- Zone Return Air Port List
-  ,                                       !- Primary Daylighting Control Name
-  ,                                       !- Fraction of Zone Controlled by Primary Daylighting Control
-  ,                                       !- Secondary Daylighting Control Name
-  ,                                       !- Fraction of Zone Controlled by Secondary Daylighting Control
-  ,                                       !- Illuminance Map Name
-  ,                                       !- Group Rendering Name
-  ,                                       !- Thermostat Name
-  No;                                     !- Use Ideal Air Loads
-
-OS:Node,
-  {8b125d3d-aaac-483e-9b9c-e299681a6407}, !- Handle
-  Node 7,                                 !- Name
-  {7a2bb661-8d5c-4d82-a8c9-4e037cad40da}, !- Inlet Port
-  ;                                       !- Outlet Port
-
-OS:Connection,
-  {7a2bb661-8d5c-4d82-a8c9-4e037cad40da}, !- Handle
-  {6221ec1d-3ba5-4e35-b65d-79d88c9311a3}, !- Name
-  {700f4ac0-8e71-4b18-9845-46df0633b65f}, !- Source Object
-  11,                                     !- Outlet Port
-  {8b125d3d-aaac-483e-9b9c-e299681a6407}, !- Target Object
-  2;                                      !- Inlet Port
-
-OS:PortList,
-  {3f6f29ad-fed8-4894-9be4-588673be775c}, !- Handle
-  {4313245c-7326-4955-9c02-5640a7500487}, !- Name
-  {700f4ac0-8e71-4b18-9845-46df0633b65f}; !- HVAC Component
-
-OS:PortList,
-  {54bb6025-0e12-41b3-9e09-57bab929d202}, !- Handle
-  {a9ac83b4-eeeb-4e47-b847-148404e80edc}, !- Name
-  {700f4ac0-8e71-4b18-9845-46df0633b65f}; !- HVAC Component
-
-OS:PortList,
-  {2d6bbeb7-aa07-4935-8f25-e69990835c85}, !- Handle
-  {42134059-5336-439a-9842-fb6494082766}, !- Name
-  {700f4ac0-8e71-4b18-9845-46df0633b65f}; !- HVAC Component
-
-OS:Sizing:Zone,
-  {97032b56-ae90-4794-b49e-83a50cfe479f}, !- Handle
-  {700f4ac0-8e71-4b18-9845-46df0633b65f}, !- Zone or ZoneList Name
-  SupplyAirTemperature,                   !- Zone Cooling Design Supply Air Temperature Input Method
-  14,                                     !- Zone Cooling Design Supply Air Temperature {C}
-  11.11,                                  !- Zone Cooling Design Supply Air Temperature Difference {deltaC}
-  SupplyAirTemperature,                   !- Zone Heating Design Supply Air Temperature Input Method
-  40,                                     !- Zone Heating Design Supply Air Temperature {C}
-  11.11,                                  !- Zone Heating Design Supply Air Temperature Difference {deltaC}
-  0.0085,                                 !- Zone Cooling Design Supply Air Humidity Ratio {kg-H2O/kg-air}
-  0.008,                                  !- Zone Heating Design Supply Air Humidity Ratio {kg-H2O/kg-air}
-  ,                                       !- Zone Heating Sizing Factor
-  ,                                       !- Zone Cooling Sizing Factor
-  DesignDay,                              !- Cooling Design Air Flow Method
-  ,                                       !- Cooling Design Air Flow Rate {m3/s}
-  ,                                       !- Cooling Minimum Air Flow per Zone Floor Area {m3/s-m2}
-  ,                                       !- Cooling Minimum Air Flow {m3/s}
-  ,                                       !- Cooling Minimum Air Flow Fraction
-  DesignDay,                              !- Heating Design Air Flow Method
-  ,                                       !- Heating Design Air Flow Rate {m3/s}
-  ,                                       !- Heating Maximum Air Flow per Zone Floor Area {m3/s-m2}
-  ,                                       !- Heating Maximum Air Flow {m3/s}
-  ,                                       !- Heating Maximum Air Flow Fraction
-  ,                                       !- Design Zone Air Distribution Effectiveness in Cooling Mode
-  ,                                       !- Design Zone Air Distribution Effectiveness in Heating Mode
-  No,                                     !- Account for Dedicated Outdoor Air System
-  NeutralSupplyAir,                       !- Dedicated Outdoor Air System Control Strategy
-  autosize,                               !- Dedicated Outdoor Air Low Setpoint Temperature for Design {C}
-  autosize;                               !- Dedicated Outdoor Air High Setpoint Temperature for Design {C}
-
-OS:ZoneHVAC:EquipmentList,
-  {9cc99f86-3d79-411e-927c-7f64fe444009}, !- Handle
-  Zone HVAC Equipment List 7,             !- Name
-  {700f4ac0-8e71-4b18-9845-46df0633b65f}; !- Thermal Zone
-
-OS:Space,
-  {a5ce0cfe-c240-4dfa-b655-4ab08be9747f}, !- Handle
-  living space|unit 7|story 1,            !- Name
-  {2e6cfcb7-bca9-40c2-aaac-1fa8efd7c3f4}, !- Space Type Name
-  ,                                       !- Default Construction Set Name
-  ,                                       !- Default Schedule Set Name
-  -0,                                     !- Direction of Relative North {deg}
-  0,                                      !- X Origin {m}
-  0,                                      !- Y Origin {m}
-  0,                                      !- Z Origin {m}
-  ,                                       !- Building Story Name
-  {700f4ac0-8e71-4b18-9845-46df0633b65f}, !- Thermal Zone Name
-  ,                                       !- Part of Total Floor Area
-  ,                                       !- Design Specification Outdoor Air Object Name
-  {c4320d3e-4ee9-4f36-a6b2-f980aae2caf5}; !- Building Unit Name
-
-OS:Surface,
-  {b0ead9ec-94ae-4357-ad9c-1f7e1e1ac34f}, !- Handle
-  Surface 103,                            !- Name
-  Wall,                                   !- Surface Type
-  ,                                       !- Construction Name
-  {a5ce0cfe-c240-4dfa-b655-4ab08be9747f}, !- Space Name
-  Outdoors,                               !- Outside Boundary Condition
-  ,                                       !- Outside Boundary Condition Object
-  SunExposed,                             !- Sun Exposure
-  WindExposed,                            !- Wind Exposure
-  ,                                       !- View Factor to Ground
-  ,                                       !- Number of Vertices
-  32.004, 0, 2.4384,                      !- X,Y,Z Vertex 1 {m}
-  32.004, 0, 0,                           !- X,Y,Z Vertex 2 {m}
-  27.432, 0, 0,                           !- X,Y,Z Vertex 3 {m}
-  27.432, 0, 2.4384;                      !- X,Y,Z Vertex 4 {m}
-
-OS:Surface,
-  {6089f97e-045a-4f11-8a5a-096df79cfe76}, !- Handle
-  Surface 104,                            !- Name
-  Wall,                                   !- Surface Type
-  ,                                       !- Construction Name
-  {a5ce0cfe-c240-4dfa-b655-4ab08be9747f}, !- Space Name
-  Surface,                                !- Outside Boundary Condition
-  {a873d04f-e8a6-4a55-b050-c9e7fab428ad}, !- Outside Boundary Condition Object
-  NoSun,                                  !- Sun Exposure
-  NoWind,                                 !- Wind Exposure
-  ,                                       !- View Factor to Ground
-  ,                                       !- Number of Vertices
-  27.432, 0, 2.4384,                      !- X,Y,Z Vertex 1 {m}
-  27.432, 0, 0,                           !- X,Y,Z Vertex 2 {m}
-  27.432, -9.144, 0,                      !- X,Y,Z Vertex 3 {m}
-  27.432, -9.144, 2.4384;                 !- X,Y,Z Vertex 4 {m}
-
-OS:Surface,
-  {408df96a-1c18-4ba3-bd65-3a6b76fa12eb}, !- Handle
-  Surface 105,                            !- Name
-  Floor,                                  !- Surface Type
-  ,                                       !- Construction Name
-  {a5ce0cfe-c240-4dfa-b655-4ab08be9747f}, !- Space Name
-  Surface,                                !- Outside Boundary Condition
-  {174c77b5-3aad-4713-aafa-704d8e430b07}, !- Outside Boundary Condition Object
-  NoSun,                                  !- Sun Exposure
-  NoWind,                                 !- Wind Exposure
-  ,                                       !- View Factor to Ground
-  ,                                       !- Number of Vertices
-  27.432, -9.144, 0,                      !- X,Y,Z Vertex 1 {m}
-  27.432, 0, 0,                           !- X,Y,Z Vertex 2 {m}
-  32.004, 0, 0,                           !- X,Y,Z Vertex 3 {m}
-  32.004, -9.144, 0;                      !- X,Y,Z Vertex 4 {m}
-
-OS:Surface,
-  {e5bb59a7-bc4f-4b5b-a402-e6ce9b7456d0}, !- Handle
-  Surface 106,                            !- Name
-  Wall,                                   !- Surface Type
-  ,                                       !- Construction Name
-  {a5ce0cfe-c240-4dfa-b655-4ab08be9747f}, !- Space Name
-  Outdoors,                               !- Outside Boundary Condition
-  ,                                       !- Outside Boundary Condition Object
-  SunExposed,                             !- Sun Exposure
-  WindExposed,                            !- Wind Exposure
-  ,                                       !- View Factor to Ground
-  ,                                       !- Number of Vertices
-  27.432, -9.144, 2.4384,                 !- X,Y,Z Vertex 1 {m}
-  27.432, -9.144, 0,                      !- X,Y,Z Vertex 2 {m}
-  32.004, -9.144, 0,                      !- X,Y,Z Vertex 3 {m}
-  32.004, -9.144, 2.4384;                 !- X,Y,Z Vertex 4 {m}
-
-OS:Surface,
-  {cb8c1a40-0a0e-4303-8c9d-e0bbf3077e01}, !- Handle
-  Surface 107,                            !- Name
-  RoofCeiling,                            !- Surface Type
-  ,                                       !- Construction Name
-  {a5ce0cfe-c240-4dfa-b655-4ab08be9747f}, !- Space Name
-  Surface,                                !- Outside Boundary Condition
-  {d75c4200-63a0-4ccd-a4ef-87078f95ca23}, !- Outside Boundary Condition Object
-  NoSun,                                  !- Sun Exposure
-  NoWind,                                 !- Wind Exposure
-  ,                                       !- View Factor to Ground
-  ,                                       !- Number of Vertices
-  32.004, -9.144, 2.4384,                 !- X,Y,Z Vertex 1 {m}
-  32.004, 0, 2.4384,                      !- X,Y,Z Vertex 2 {m}
-  27.432, 0, 2.4384,                      !- X,Y,Z Vertex 3 {m}
-  27.432, -9.144, 2.4384;                 !- X,Y,Z Vertex 4 {m}
-
-OS:Surface,
-  {0ed10043-9322-4a65-acef-0bbb758840a3}, !- Handle
-  Surface 108,                            !- Name
-  Wall,                                   !- Surface Type
-  ,                                       !- Construction Name
-  {a5ce0cfe-c240-4dfa-b655-4ab08be9747f}, !- Space Name
-  Surface,                                !- Outside Boundary Condition
-  {d794de85-6a48-4ba9-b07a-80983798faab}, !- Outside Boundary Condition Object
-  NoSun,                                  !- Sun Exposure
-  NoWind,                                 !- Wind Exposure
-  ,                                       !- View Factor to Ground
-  ,                                       !- Number of Vertices
-  32.004, -9.144, 2.4384,                 !- X,Y,Z Vertex 1 {m}
-  32.004, -9.144, 0,                      !- X,Y,Z Vertex 2 {m}
-  32.004, 0, 0,                           !- X,Y,Z Vertex 3 {m}
-  32.004, 0, 2.4384;                      !- X,Y,Z Vertex 4 {m}
-
-OS:Space,
-  {bea9f044-90a4-40ff-8cd8-d73f82af9dc1}, !- Handle
-  living space|unit 7|story 2,            !- Name
-  {2e6cfcb7-bca9-40c2-aaac-1fa8efd7c3f4}, !- Space Type Name
-  ,                                       !- Default Construction Set Name
-  ,                                       !- Default Schedule Set Name
-  -0,                                     !- Direction of Relative North {deg}
-  0,                                      !- X Origin {m}
-  0,                                      !- Y Origin {m}
-  0,                                      !- Z Origin {m}
-  ,                                       !- Building Story Name
-  {700f4ac0-8e71-4b18-9845-46df0633b65f}, !- Thermal Zone Name
-  ,                                       !- Part of Total Floor Area
-  ,                                       !- Design Specification Outdoor Air Object Name
-  {c4320d3e-4ee9-4f36-a6b2-f980aae2caf5}; !- Building Unit Name
-
-OS:Surface,
-  {460ee4a4-7e75-414e-af5a-63df61ded3bf}, !- Handle
-  Surface 109,                            !- Name
-  Wall,                                   !- Surface Type
-  ,                                       !- Construction Name
-  {bea9f044-90a4-40ff-8cd8-d73f82af9dc1}, !- Space Name
-  Surface,                                !- Outside Boundary Condition
-  {fc1c41ea-b824-4d3c-b2fc-afc84a1f17c5}, !- Outside Boundary Condition Object
-  NoSun,                                  !- Sun Exposure
-  NoWind,                                 !- Wind Exposure
-  ,                                       !- View Factor to Ground
-  ,                                       !- Number of Vertices
-  27.432, 0, 4.8768,                      !- X,Y,Z Vertex 1 {m}
-  27.432, 0, 2.4384,                      !- X,Y,Z Vertex 2 {m}
-  27.432, -9.144, 2.4384,                 !- X,Y,Z Vertex 3 {m}
-  27.432, -9.144, 4.8768;                 !- X,Y,Z Vertex 4 {m}
-
-OS:Surface,
-  {865a6599-541a-432e-8d71-c7a9b4c2cd2a}, !- Handle
-  Surface 110,                            !- Name
-  Wall,                                   !- Surface Type
-  ,                                       !- Construction Name
-  {bea9f044-90a4-40ff-8cd8-d73f82af9dc1}, !- Space Name
-  Outdoors,                               !- Outside Boundary Condition
-  ,                                       !- Outside Boundary Condition Object
-  SunExposed,                             !- Sun Exposure
-  WindExposed,                            !- Wind Exposure
-  ,                                       !- View Factor to Ground
-  ,                                       !- Number of Vertices
-  32.004, 0, 4.8768,                      !- X,Y,Z Vertex 1 {m}
-  32.004, 0, 2.4384,                      !- X,Y,Z Vertex 2 {m}
-  27.432, 0, 2.4384,                      !- X,Y,Z Vertex 3 {m}
-  27.432, 0, 4.8768;                      !- X,Y,Z Vertex 4 {m}
-
-OS:Surface,
-  {d75c4200-63a0-4ccd-a4ef-87078f95ca23}, !- Handle
-  Surface 111,                            !- Name
-  Floor,                                  !- Surface Type
-  ,                                       !- Construction Name
-  {bea9f044-90a4-40ff-8cd8-d73f82af9dc1}, !- Space Name
-  Surface,                                !- Outside Boundary Condition
-  {cb8c1a40-0a0e-4303-8c9d-e0bbf3077e01}, !- Outside Boundary Condition Object
-  NoSun,                                  !- Sun Exposure
-  NoWind,                                 !- Wind Exposure
-  ,                                       !- View Factor to Ground
-  ,                                       !- Number of Vertices
-  27.432, -9.144, 2.4384,                 !- X,Y,Z Vertex 1 {m}
-  27.432, 0, 2.4384,                      !- X,Y,Z Vertex 2 {m}
-  32.004, 0, 2.4384,                      !- X,Y,Z Vertex 3 {m}
-  32.004, -9.144, 2.4384;                 !- X,Y,Z Vertex 4 {m}
-
-OS:Surface,
-  {c36dc7f8-fd19-4e04-b12a-bf5fb197b26e}, !- Handle
-  Surface 112,                            !- Name
-  Wall,                                   !- Surface Type
-  ,                                       !- Construction Name
-  {bea9f044-90a4-40ff-8cd8-d73f82af9dc1}, !- Space Name
-  Outdoors,                               !- Outside Boundary Condition
-  ,                                       !- Outside Boundary Condition Object
-  SunExposed,                             !- Sun Exposure
-  WindExposed,                            !- Wind Exposure
-  ,                                       !- View Factor to Ground
-  ,                                       !- Number of Vertices
-  27.432, -9.144, 4.8768,                 !- X,Y,Z Vertex 1 {m}
-  27.432, -9.144, 2.4384,                 !- X,Y,Z Vertex 2 {m}
-  32.004, -9.144, 2.4384,                 !- X,Y,Z Vertex 3 {m}
-  32.004, -9.144, 4.8768;                 !- X,Y,Z Vertex 4 {m}
-
-OS:Surface,
-  {d086be19-e5c0-420f-b338-13d521ae1e74}, !- Handle
-  Surface 113,                            !- Name
-  RoofCeiling,                            !- Surface Type
-  ,                                       !- Construction Name
-  {bea9f044-90a4-40ff-8cd8-d73f82af9dc1}, !- Space Name
-  Surface,                                !- Outside Boundary Condition
-  {09a08276-e0d0-49a1-8b48-042cca2beb48}, !- Outside Boundary Condition Object
-  NoSun,                                  !- Sun Exposure
-  NoWind,                                 !- Wind Exposure
-  ,                                       !- View Factor to Ground
-  ,                                       !- Number of Vertices
-  32.004, -9.144, 4.8768,                 !- X,Y,Z Vertex 1 {m}
-  32.004, 0, 4.8768,                      !- X,Y,Z Vertex 2 {m}
-  27.432, 0, 4.8768,                      !- X,Y,Z Vertex 3 {m}
-  27.432, -9.144, 4.8768;                 !- X,Y,Z Vertex 4 {m}
-
-OS:Surface,
-  {dae8efcd-22f5-4611-8b23-5fb2e53393f9}, !- Handle
-  Surface 114,                            !- Name
-  Wall,                                   !- Surface Type
-  ,                                       !- Construction Name
-  {bea9f044-90a4-40ff-8cd8-d73f82af9dc1}, !- Space Name
-  Surface,                                !- Outside Boundary Condition
-  {5e95fb3f-9df7-4ece-ba53-9a2b3d79ae52}, !- Outside Boundary Condition Object
-  NoSun,                                  !- Sun Exposure
-  NoWind,                                 !- Wind Exposure
-  ,                                       !- View Factor to Ground
-  ,                                       !- Number of Vertices
-  32.004, -9.144, 4.8768,                 !- X,Y,Z Vertex 1 {m}
-  32.004, -9.144, 2.4384,                 !- X,Y,Z Vertex 2 {m}
-  32.004, 0, 2.4384,                      !- X,Y,Z Vertex 3 {m}
-  32.004, 0, 4.8768;                      !- X,Y,Z Vertex 4 {m}
-
-OS:ThermalZone,
-  {23873a7b-00e1-40a8-b6c8-fbea0599a8b0}, !- Handle
-  living zone|unit 8,                     !- Name
-  ,                                       !- Multiplier
-  ,                                       !- Ceiling Height {m}
-  ,                                       !- Volume {m3}
-  ,                                       !- Floor Area {m2}
-  ,                                       !- Zone Inside Convection Algorithm
-  ,                                       !- Zone Outside Convection Algorithm
-  ,                                       !- Zone Conditioning Equipment List Name
-  {b4ed870c-7c91-4509-a34e-9bff88fe7eef}, !- Zone Air Inlet Port List
-  {49f79e11-598f-40e1-90df-d83f80aebc56}, !- Zone Air Exhaust Port List
-  {ec0f9dbf-1a1e-4420-bb3b-5353b0c78846}, !- Zone Air Node Name
-  {724ccb6b-7514-4c17-93b1-8c5d48625022}, !- Zone Return Air Port List
-  ,                                       !- Primary Daylighting Control Name
-  ,                                       !- Fraction of Zone Controlled by Primary Daylighting Control
-  ,                                       !- Secondary Daylighting Control Name
-  ,                                       !- Fraction of Zone Controlled by Secondary Daylighting Control
-  ,                                       !- Illuminance Map Name
-  ,                                       !- Group Rendering Name
-  ,                                       !- Thermostat Name
-  No;                                     !- Use Ideal Air Loads
-
-OS:Node,
-  {df58d57a-947c-46c3-aaab-202ef3e71195}, !- Handle
-  Node 8,                                 !- Name
-  {ec0f9dbf-1a1e-4420-bb3b-5353b0c78846}, !- Inlet Port
-  ;                                       !- Outlet Port
-
-OS:Connection,
-  {ec0f9dbf-1a1e-4420-bb3b-5353b0c78846}, !- Handle
-  {6c19ff57-1f8f-4067-9d61-051ad15a5531}, !- Name
-  {23873a7b-00e1-40a8-b6c8-fbea0599a8b0}, !- Source Object
-  11,                                     !- Outlet Port
-  {df58d57a-947c-46c3-aaab-202ef3e71195}, !- Target Object
-  2;                                      !- Inlet Port
-
-OS:PortList,
-  {b4ed870c-7c91-4509-a34e-9bff88fe7eef}, !- Handle
-  {68b26e47-7169-4cd7-839d-6a032659d42e}, !- Name
-  {23873a7b-00e1-40a8-b6c8-fbea0599a8b0}; !- HVAC Component
-
-OS:PortList,
-  {49f79e11-598f-40e1-90df-d83f80aebc56}, !- Handle
-  {76b55f82-6ea6-4bb5-89f1-063c398855e2}, !- Name
-  {23873a7b-00e1-40a8-b6c8-fbea0599a8b0}; !- HVAC Component
-
-OS:PortList,
-  {724ccb6b-7514-4c17-93b1-8c5d48625022}, !- Handle
-  {08af0718-b9de-4853-87cf-a7bfd737d512}, !- Name
-  {23873a7b-00e1-40a8-b6c8-fbea0599a8b0}; !- HVAC Component
-
-OS:Sizing:Zone,
-  {c16fdab8-15b2-4e47-a271-563c07ae283f}, !- Handle
-  {23873a7b-00e1-40a8-b6c8-fbea0599a8b0}, !- Zone or ZoneList Name
-  SupplyAirTemperature,                   !- Zone Cooling Design Supply Air Temperature Input Method
-  14,                                     !- Zone Cooling Design Supply Air Temperature {C}
-  11.11,                                  !- Zone Cooling Design Supply Air Temperature Difference {deltaC}
-  SupplyAirTemperature,                   !- Zone Heating Design Supply Air Temperature Input Method
-  40,                                     !- Zone Heating Design Supply Air Temperature {C}
-  11.11,                                  !- Zone Heating Design Supply Air Temperature Difference {deltaC}
-  0.0085,                                 !- Zone Cooling Design Supply Air Humidity Ratio {kg-H2O/kg-air}
-  0.008,                                  !- Zone Heating Design Supply Air Humidity Ratio {kg-H2O/kg-air}
-  ,                                       !- Zone Heating Sizing Factor
-  ,                                       !- Zone Cooling Sizing Factor
-  DesignDay,                              !- Cooling Design Air Flow Method
-  ,                                       !- Cooling Design Air Flow Rate {m3/s}
-  ,                                       !- Cooling Minimum Air Flow per Zone Floor Area {m3/s-m2}
-  ,                                       !- Cooling Minimum Air Flow {m3/s}
-  ,                                       !- Cooling Minimum Air Flow Fraction
-  DesignDay,                              !- Heating Design Air Flow Method
-  ,                                       !- Heating Design Air Flow Rate {m3/s}
-  ,                                       !- Heating Maximum Air Flow per Zone Floor Area {m3/s-m2}
-  ,                                       !- Heating Maximum Air Flow {m3/s}
-  ,                                       !- Heating Maximum Air Flow Fraction
-  ,                                       !- Design Zone Air Distribution Effectiveness in Cooling Mode
-  ,                                       !- Design Zone Air Distribution Effectiveness in Heating Mode
-  No,                                     !- Account for Dedicated Outdoor Air System
-  NeutralSupplyAir,                       !- Dedicated Outdoor Air System Control Strategy
-  autosize,                               !- Dedicated Outdoor Air Low Setpoint Temperature for Design {C}
-  autosize;                               !- Dedicated Outdoor Air High Setpoint Temperature for Design {C}
-
-OS:ZoneHVAC:EquipmentList,
-  {fcaf6ff4-f265-45cd-938a-fd31aa73dd17}, !- Handle
-  Zone HVAC Equipment List 8,             !- Name
-  {23873a7b-00e1-40a8-b6c8-fbea0599a8b0}; !- Thermal Zone
-
-OS:Space,
-  {1378b9b7-6161-497a-a496-7b5e647000f2}, !- Handle
-  living space|unit 8|story 1,            !- Name
-  {2e6cfcb7-bca9-40c2-aaac-1fa8efd7c3f4}, !- Space Type Name
-  ,                                       !- Default Construction Set Name
-  ,                                       !- Default Schedule Set Name
-  -0,                                     !- Direction of Relative North {deg}
-  0,                                      !- X Origin {m}
-  0,                                      !- Y Origin {m}
-  0,                                      !- Z Origin {m}
-  ,                                       !- Building Story Name
-  {23873a7b-00e1-40a8-b6c8-fbea0599a8b0}, !- Thermal Zone Name
-  ,                                       !- Part of Total Floor Area
-  ,                                       !- Design Specification Outdoor Air Object Name
-  {b5784de1-cee8-4bef-876c-a65e8e1d227d}; !- Building Unit Name
-
-OS:Surface,
-  {4ed68cfd-479b-4cc0-95b4-8be322391f09}, !- Handle
-  Surface 120,                            !- Name
-  Wall,                                   !- Surface Type
-  ,                                       !- Construction Name
-  {1378b9b7-6161-497a-a496-7b5e647000f2}, !- Space Name
-  Outdoors,                               !- Outside Boundary Condition
-  ,                                       !- Outside Boundary Condition Object
-  SunExposed,                             !- Sun Exposure
-  WindExposed,                            !- Wind Exposure
-  ,                                       !- View Factor to Ground
-  ,                                       !- Number of Vertices
-  36.576, 0, 2.4384,                      !- X,Y,Z Vertex 1 {m}
-  36.576, 0, 0,                           !- X,Y,Z Vertex 2 {m}
-  32.004, 0, 0,                           !- X,Y,Z Vertex 3 {m}
-  32.004, 0, 2.4384;                      !- X,Y,Z Vertex 4 {m}
-
-OS:Surface,
-  {d794de85-6a48-4ba9-b07a-80983798faab}, !- Handle
-  Surface 121,                            !- Name
-  Wall,                                   !- Surface Type
-  ,                                       !- Construction Name
-  {1378b9b7-6161-497a-a496-7b5e647000f2}, !- Space Name
-  Surface,                                !- Outside Boundary Condition
-  {0ed10043-9322-4a65-acef-0bbb758840a3}, !- Outside Boundary Condition Object
-  NoSun,                                  !- Sun Exposure
-  NoWind,                                 !- Wind Exposure
-  ,                                       !- View Factor to Ground
-  ,                                       !- Number of Vertices
-  32.004, 0, 2.4384,                      !- X,Y,Z Vertex 1 {m}
-  32.004, 0, 0,                           !- X,Y,Z Vertex 2 {m}
-  32.004, -9.144, 0,                      !- X,Y,Z Vertex 3 {m}
-  32.004, -9.144, 2.4384;                 !- X,Y,Z Vertex 4 {m}
-
-OS:Surface,
-  {aa7acb8a-4503-409c-a05e-ffc9b9cddca9}, !- Handle
-  Surface 122,                            !- Name
-  Floor,                                  !- Surface Type
-  ,                                       !- Construction Name
-  {1378b9b7-6161-497a-a496-7b5e647000f2}, !- Space Name
-  Surface,                                !- Outside Boundary Condition
-  {8000351d-248b-4d46-960e-8549fa08fb73}, !- Outside Boundary Condition Object
-  NoSun,                                  !- Sun Exposure
-  NoWind,                                 !- Wind Exposure
-  ,                                       !- View Factor to Ground
-  ,                                       !- Number of Vertices
-  32.004, -9.144, 0,                      !- X,Y,Z Vertex 1 {m}
-  32.004, 0, 0,                           !- X,Y,Z Vertex 2 {m}
-  36.576, 0, 0,                           !- X,Y,Z Vertex 3 {m}
-  36.576, -9.144, 0;                      !- X,Y,Z Vertex 4 {m}
-
-OS:Surface,
-  {c814f4b2-0235-4300-b321-1c7e729fa267}, !- Handle
-  Surface 123,                            !- Name
-  Wall,                                   !- Surface Type
-  ,                                       !- Construction Name
-  {1378b9b7-6161-497a-a496-7b5e647000f2}, !- Space Name
-  Outdoors,                               !- Outside Boundary Condition
-  ,                                       !- Outside Boundary Condition Object
-  SunExposed,                             !- Sun Exposure
-  WindExposed,                            !- Wind Exposure
-  ,                                       !- View Factor to Ground
-  ,                                       !- Number of Vertices
-  32.004, -9.144, 2.4384,                 !- X,Y,Z Vertex 1 {m}
-  32.004, -9.144, 0,                      !- X,Y,Z Vertex 2 {m}
-  36.576, -9.144, 0,                      !- X,Y,Z Vertex 3 {m}
-  36.576, -9.144, 2.4384;                 !- X,Y,Z Vertex 4 {m}
-
-OS:Surface,
-  {aee56b62-3518-4998-89d4-9369dfc81274}, !- Handle
-  Surface 124,                            !- Name
-  RoofCeiling,                            !- Surface Type
-  ,                                       !- Construction Name
-  {1378b9b7-6161-497a-a496-7b5e647000f2}, !- Space Name
-  Surface,                                !- Outside Boundary Condition
-  {fd105de6-667e-4beb-a8ce-36fa6ce04872}, !- Outside Boundary Condition Object
-  NoSun,                                  !- Sun Exposure
-  NoWind,                                 !- Wind Exposure
-  ,                                       !- View Factor to Ground
-  ,                                       !- Number of Vertices
-  36.576, -9.144, 2.4384,                 !- X,Y,Z Vertex 1 {m}
-  36.576, 0, 2.4384,                      !- X,Y,Z Vertex 2 {m}
-  32.004, 0, 2.4384,                      !- X,Y,Z Vertex 3 {m}
-  32.004, -9.144, 2.4384;                 !- X,Y,Z Vertex 4 {m}
-
-OS:Surface,
-  {50260e8b-ec13-4492-9449-516c4ea68044}, !- Handle
-  Surface 125,                            !- Name
-  Wall,                                   !- Surface Type
-  ,                                       !- Construction Name
-  {1378b9b7-6161-497a-a496-7b5e647000f2}, !- Space Name
-  Surface,                                !- Outside Boundary Condition
-  {49a505b8-516d-4c43-ad04-b47d95e60589}, !- Outside Boundary Condition Object
-  NoSun,                                  !- Sun Exposure
-  NoWind,                                 !- Wind Exposure
-  ,                                       !- View Factor to Ground
-  ,                                       !- Number of Vertices
-  36.576, -9.144, 2.4384,                 !- X,Y,Z Vertex 1 {m}
-  36.576, -9.144, 0,                      !- X,Y,Z Vertex 2 {m}
-  36.576, 0, 0,                           !- X,Y,Z Vertex 3 {m}
-  36.576, 0, 2.4384;                      !- X,Y,Z Vertex 4 {m}
-
-OS:Space,
-  {c2f2cb82-7cdf-4e02-a6cd-18531253302c}, !- Handle
-  living space|unit 8|story 2,            !- Name
-  {2e6cfcb7-bca9-40c2-aaac-1fa8efd7c3f4}, !- Space Type Name
-  ,                                       !- Default Construction Set Name
-  ,                                       !- Default Schedule Set Name
-  -0,                                     !- Direction of Relative North {deg}
-  0,                                      !- X Origin {m}
-  0,                                      !- Y Origin {m}
-  0,                                      !- Z Origin {m}
-  ,                                       !- Building Story Name
-  {23873a7b-00e1-40a8-b6c8-fbea0599a8b0}, !- Thermal Zone Name
-  ,                                       !- Part of Total Floor Area
-  ,                                       !- Design Specification Outdoor Air Object Name
-  {b5784de1-cee8-4bef-876c-a65e8e1d227d}; !- Building Unit Name
-
-OS:Surface,
-  {5e95fb3f-9df7-4ece-ba53-9a2b3d79ae52}, !- Handle
-  Surface 126,                            !- Name
-  Wall,                                   !- Surface Type
-  ,                                       !- Construction Name
-  {c2f2cb82-7cdf-4e02-a6cd-18531253302c}, !- Space Name
-  Surface,                                !- Outside Boundary Condition
-  {dae8efcd-22f5-4611-8b23-5fb2e53393f9}, !- Outside Boundary Condition Object
-  NoSun,                                  !- Sun Exposure
-  NoWind,                                 !- Wind Exposure
-  ,                                       !- View Factor to Ground
-  ,                                       !- Number of Vertices
-  32.004, 0, 4.8768,                      !- X,Y,Z Vertex 1 {m}
-  32.004, 0, 2.4384,                      !- X,Y,Z Vertex 2 {m}
-  32.004, -9.144, 2.4384,                 !- X,Y,Z Vertex 3 {m}
-  32.004, -9.144, 4.8768;                 !- X,Y,Z Vertex 4 {m}
-
-OS:Surface,
-  {bfd29e3b-2d25-4788-a362-bcc7c9632b32}, !- Handle
-  Surface 127,                            !- Name
-  Wall,                                   !- Surface Type
-  ,                                       !- Construction Name
-  {c2f2cb82-7cdf-4e02-a6cd-18531253302c}, !- Space Name
-  Outdoors,                               !- Outside Boundary Condition
-  ,                                       !- Outside Boundary Condition Object
-  SunExposed,                             !- Sun Exposure
-  WindExposed,                            !- Wind Exposure
-  ,                                       !- View Factor to Ground
-  ,                                       !- Number of Vertices
-  36.576, 0, 4.8768,                      !- X,Y,Z Vertex 1 {m}
-  36.576, 0, 2.4384,                      !- X,Y,Z Vertex 2 {m}
-  32.004, 0, 2.4384,                      !- X,Y,Z Vertex 3 {m}
-  32.004, 0, 4.8768;                      !- X,Y,Z Vertex 4 {m}
-
-OS:Surface,
-  {fd105de6-667e-4beb-a8ce-36fa6ce04872}, !- Handle
-  Surface 128,                            !- Name
-  Floor,                                  !- Surface Type
-  ,                                       !- Construction Name
-  {c2f2cb82-7cdf-4e02-a6cd-18531253302c}, !- Space Name
-  Surface,                                !- Outside Boundary Condition
-  {aee56b62-3518-4998-89d4-9369dfc81274}, !- Outside Boundary Condition Object
-  NoSun,                                  !- Sun Exposure
-  NoWind,                                 !- Wind Exposure
-  ,                                       !- View Factor to Ground
-  ,                                       !- Number of Vertices
-  32.004, -9.144, 2.4384,                 !- X,Y,Z Vertex 1 {m}
-  32.004, 0, 2.4384,                      !- X,Y,Z Vertex 2 {m}
-  36.576, 0, 2.4384,                      !- X,Y,Z Vertex 3 {m}
-  36.576, -9.144, 2.4384;                 !- X,Y,Z Vertex 4 {m}
-
-OS:Surface,
-  {0ec67319-3380-4965-a0ae-aa63e5ef986e}, !- Handle
-  Surface 129,                            !- Name
-  Wall,                                   !- Surface Type
-  ,                                       !- Construction Name
-  {c2f2cb82-7cdf-4e02-a6cd-18531253302c}, !- Space Name
-  Outdoors,                               !- Outside Boundary Condition
-  ,                                       !- Outside Boundary Condition Object
-  SunExposed,                             !- Sun Exposure
-  WindExposed,                            !- Wind Exposure
-  ,                                       !- View Factor to Ground
-  ,                                       !- Number of Vertices
-  32.004, -9.144, 4.8768,                 !- X,Y,Z Vertex 1 {m}
-  32.004, -9.144, 2.4384,                 !- X,Y,Z Vertex 2 {m}
-  36.576, -9.144, 2.4384,                 !- X,Y,Z Vertex 3 {m}
-  36.576, -9.144, 4.8768;                 !- X,Y,Z Vertex 4 {m}
-
-OS:Surface,
-  {88043fa8-1d7d-47d3-a438-2b9071041ed6}, !- Handle
-  Surface 130,                            !- Name
-  RoofCeiling,                            !- Surface Type
-  ,                                       !- Construction Name
-  {c2f2cb82-7cdf-4e02-a6cd-18531253302c}, !- Space Name
-  Surface,                                !- Outside Boundary Condition
-  {4a8fa012-910c-45e7-92c4-fa40363325b8}, !- Outside Boundary Condition Object
-  NoSun,                                  !- Sun Exposure
-  NoWind,                                 !- Wind Exposure
-  ,                                       !- View Factor to Ground
-  ,                                       !- Number of Vertices
-  36.576, -9.144, 4.8768,                 !- X,Y,Z Vertex 1 {m}
-  36.576, 0, 4.8768,                      !- X,Y,Z Vertex 2 {m}
-  32.004, 0, 4.8768,                      !- X,Y,Z Vertex 3 {m}
-  32.004, -9.144, 4.8768;                 !- X,Y,Z Vertex 4 {m}
-
-OS:Surface,
-  {204fa4c2-0ae4-4449-8ec1-49aeae017a7f}, !- Handle
-  Surface 131,                            !- Name
-  Wall,                                   !- Surface Type
-  ,                                       !- Construction Name
-  {c2f2cb82-7cdf-4e02-a6cd-18531253302c}, !- Space Name
-  Surface,                                !- Outside Boundary Condition
-  {e1f2e66a-d77f-4228-820e-ae21e597326e}, !- Outside Boundary Condition Object
-  NoSun,                                  !- Sun Exposure
-  NoWind,                                 !- Wind Exposure
-  ,                                       !- View Factor to Ground
-  ,                                       !- Number of Vertices
-  36.576, -9.144, 4.8768,                 !- X,Y,Z Vertex 1 {m}
-  36.576, -9.144, 2.4384,                 !- X,Y,Z Vertex 2 {m}
-  36.576, 0, 2.4384,                      !- X,Y,Z Vertex 3 {m}
-  36.576, 0, 4.8768;                      !- X,Y,Z Vertex 4 {m}
-
-OS:ThermalZone,
-  {bb9ac7e8-5043-41a5-a3a3-c754874ab0a4}, !- Handle
-  living zone|unit 9,                     !- Name
-  ,                                       !- Multiplier
-  ,                                       !- Ceiling Height {m}
-  ,                                       !- Volume {m3}
-  ,                                       !- Floor Area {m2}
-  ,                                       !- Zone Inside Convection Algorithm
-  ,                                       !- Zone Outside Convection Algorithm
-  ,                                       !- Zone Conditioning Equipment List Name
-  {4c6a8c7d-4d42-4d09-9128-9c6837a0942c}, !- Zone Air Inlet Port List
-  {9becaa04-26b1-4b93-9492-2d8875fdfddc}, !- Zone Air Exhaust Port List
-  {07c98ffb-526e-4564-a0dd-78a0aab66ba0}, !- Zone Air Node Name
-  {d2a3641f-9ae7-4041-8054-bfc958533ac7}, !- Zone Return Air Port List
-  ,                                       !- Primary Daylighting Control Name
-  ,                                       !- Fraction of Zone Controlled by Primary Daylighting Control
-  ,                                       !- Secondary Daylighting Control Name
-  ,                                       !- Fraction of Zone Controlled by Secondary Daylighting Control
-  ,                                       !- Illuminance Map Name
-  ,                                       !- Group Rendering Name
-  ,                                       !- Thermostat Name
-  No;                                     !- Use Ideal Air Loads
-
-OS:Node,
-  {37624a9a-5aca-4ecb-9213-c8865905d8f6}, !- Handle
-  Node 9,                                 !- Name
-  {07c98ffb-526e-4564-a0dd-78a0aab66ba0}, !- Inlet Port
-  ;                                       !- Outlet Port
-
-OS:Connection,
-  {07c98ffb-526e-4564-a0dd-78a0aab66ba0}, !- Handle
-  {81abc673-9fbf-46aa-80d9-e41d5bba616b}, !- Name
-  {bb9ac7e8-5043-41a5-a3a3-c754874ab0a4}, !- Source Object
-  11,                                     !- Outlet Port
-  {37624a9a-5aca-4ecb-9213-c8865905d8f6}, !- Target Object
-  2;                                      !- Inlet Port
-
-OS:PortList,
-  {4c6a8c7d-4d42-4d09-9128-9c6837a0942c}, !- Handle
-  {51132e30-7feb-46f3-a4e9-7c619f59f527}, !- Name
-  {bb9ac7e8-5043-41a5-a3a3-c754874ab0a4}; !- HVAC Component
-
-OS:PortList,
-  {9becaa04-26b1-4b93-9492-2d8875fdfddc}, !- Handle
-  {0a9b7403-84fb-4b98-a1de-6b1ad5daee69}, !- Name
-  {bb9ac7e8-5043-41a5-a3a3-c754874ab0a4}; !- HVAC Component
-
-OS:PortList,
-  {d2a3641f-9ae7-4041-8054-bfc958533ac7}, !- Handle
-  {eecea270-246e-4c95-94ce-c84c5c2c8eed}, !- Name
-  {bb9ac7e8-5043-41a5-a3a3-c754874ab0a4}; !- HVAC Component
-
-OS:Sizing:Zone,
-  {a6414ef8-5b7e-4686-9437-911fd6e9afbe}, !- Handle
-  {bb9ac7e8-5043-41a5-a3a3-c754874ab0a4}, !- Zone or ZoneList Name
-  SupplyAirTemperature,                   !- Zone Cooling Design Supply Air Temperature Input Method
-  14,                                     !- Zone Cooling Design Supply Air Temperature {C}
-  11.11,                                  !- Zone Cooling Design Supply Air Temperature Difference {deltaC}
-  SupplyAirTemperature,                   !- Zone Heating Design Supply Air Temperature Input Method
-  40,                                     !- Zone Heating Design Supply Air Temperature {C}
-  11.11,                                  !- Zone Heating Design Supply Air Temperature Difference {deltaC}
-  0.0085,                                 !- Zone Cooling Design Supply Air Humidity Ratio {kg-H2O/kg-air}
-  0.008,                                  !- Zone Heating Design Supply Air Humidity Ratio {kg-H2O/kg-air}
-  ,                                       !- Zone Heating Sizing Factor
-  ,                                       !- Zone Cooling Sizing Factor
-  DesignDay,                              !- Cooling Design Air Flow Method
-  ,                                       !- Cooling Design Air Flow Rate {m3/s}
-  ,                                       !- Cooling Minimum Air Flow per Zone Floor Area {m3/s-m2}
-  ,                                       !- Cooling Minimum Air Flow {m3/s}
-  ,                                       !- Cooling Minimum Air Flow Fraction
-  DesignDay,                              !- Heating Design Air Flow Method
-  ,                                       !- Heating Design Air Flow Rate {m3/s}
-  ,                                       !- Heating Maximum Air Flow per Zone Floor Area {m3/s-m2}
-  ,                                       !- Heating Maximum Air Flow {m3/s}
-  ,                                       !- Heating Maximum Air Flow Fraction
-  ,                                       !- Design Zone Air Distribution Effectiveness in Cooling Mode
-  ,                                       !- Design Zone Air Distribution Effectiveness in Heating Mode
-  No,                                     !- Account for Dedicated Outdoor Air System
-  NeutralSupplyAir,                       !- Dedicated Outdoor Air System Control Strategy
-  autosize,                               !- Dedicated Outdoor Air Low Setpoint Temperature for Design {C}
-  autosize;                               !- Dedicated Outdoor Air High Setpoint Temperature for Design {C}
-
-OS:ZoneHVAC:EquipmentList,
-  {845817e5-fd58-451d-9f69-f60e757d9a8c}, !- Handle
-  Zone HVAC Equipment List 9,             !- Name
-  {bb9ac7e8-5043-41a5-a3a3-c754874ab0a4}; !- Thermal Zone
-
-OS:Space,
-  {107f0bc6-7405-4e61-8e5c-ab94896dded2}, !- Handle
-  living space|unit 9|story 1,            !- Name
-  {2e6cfcb7-bca9-40c2-aaac-1fa8efd7c3f4}, !- Space Type Name
-  ,                                       !- Default Construction Set Name
-  ,                                       !- Default Schedule Set Name
-  -0,                                     !- Direction of Relative North {deg}
-  0,                                      !- X Origin {m}
-  0,                                      !- Y Origin {m}
-  0,                                      !- Z Origin {m}
-  ,                                       !- Building Story Name
-  {bb9ac7e8-5043-41a5-a3a3-c754874ab0a4}, !- Thermal Zone Name
-  ,                                       !- Part of Total Floor Area
-  ,                                       !- Design Specification Outdoor Air Object Name
-  {6a540f42-0c29-4b56-b638-83518c6e087b}; !- Building Unit Name
-
-OS:Surface,
-  {767c95de-749b-41d0-a87b-002a2c616388}, !- Handle
-  Surface 137,                            !- Name
-  Wall,                                   !- Surface Type
-  ,                                       !- Construction Name
-  {107f0bc6-7405-4e61-8e5c-ab94896dded2}, !- Space Name
-  Outdoors,                               !- Outside Boundary Condition
-  ,                                       !- Outside Boundary Condition Object
-  SunExposed,                             !- Sun Exposure
-  WindExposed,                            !- Wind Exposure
-  ,                                       !- View Factor to Ground
-  ,                                       !- Number of Vertices
-  41.148, 0, 2.4384,                      !- X,Y,Z Vertex 1 {m}
-  41.148, 0, 0,                           !- X,Y,Z Vertex 2 {m}
-  36.576, 0, 0,                           !- X,Y,Z Vertex 3 {m}
-  36.576, 0, 2.4384;                      !- X,Y,Z Vertex 4 {m}
-
-OS:Surface,
-  {49a505b8-516d-4c43-ad04-b47d95e60589}, !- Handle
-  Surface 138,                            !- Name
-  Wall,                                   !- Surface Type
-  ,                                       !- Construction Name
-  {107f0bc6-7405-4e61-8e5c-ab94896dded2}, !- Space Name
-  Surface,                                !- Outside Boundary Condition
-  {50260e8b-ec13-4492-9449-516c4ea68044}, !- Outside Boundary Condition Object
-  NoSun,                                  !- Sun Exposure
-  NoWind,                                 !- Wind Exposure
-  ,                                       !- View Factor to Ground
-  ,                                       !- Number of Vertices
-  36.576, 0, 2.4384,                      !- X,Y,Z Vertex 1 {m}
-  36.576, 0, 0,                           !- X,Y,Z Vertex 2 {m}
-  36.576, -9.144, 0,                      !- X,Y,Z Vertex 3 {m}
-  36.576, -9.144, 2.4384;                 !- X,Y,Z Vertex 4 {m}
-
-OS:Surface,
-  {c353498a-84e6-4065-8a88-d137f7af332f}, !- Handle
-  Surface 139,                            !- Name
-  Floor,                                  !- Surface Type
-  ,                                       !- Construction Name
-  {107f0bc6-7405-4e61-8e5c-ab94896dded2}, !- Space Name
-  Surface,                                !- Outside Boundary Condition
-  {a28dce24-6576-4b00-b547-b9aece360e86}, !- Outside Boundary Condition Object
-  NoSun,                                  !- Sun Exposure
-  NoWind,                                 !- Wind Exposure
-  ,                                       !- View Factor to Ground
-  ,                                       !- Number of Vertices
-  36.576, -9.144, 0,                      !- X,Y,Z Vertex 1 {m}
-  36.576, 0, 0,                           !- X,Y,Z Vertex 2 {m}
-  41.148, 0, 0,                           !- X,Y,Z Vertex 3 {m}
-  41.148, -9.144, 0;                      !- X,Y,Z Vertex 4 {m}
-
-OS:Surface,
-  {2406dc25-9fa6-4574-9c91-d1d8ec77500b}, !- Handle
-  Surface 140,                            !- Name
-  Wall,                                   !- Surface Type
-  ,                                       !- Construction Name
-  {107f0bc6-7405-4e61-8e5c-ab94896dded2}, !- Space Name
-  Outdoors,                               !- Outside Boundary Condition
-  ,                                       !- Outside Boundary Condition Object
-  SunExposed,                             !- Sun Exposure
-  WindExposed,                            !- Wind Exposure
-  ,                                       !- View Factor to Ground
-  ,                                       !- Number of Vertices
-  36.576, -9.144, 2.4384,                 !- X,Y,Z Vertex 1 {m}
-  36.576, -9.144, 0,                      !- X,Y,Z Vertex 2 {m}
-  41.148, -9.144, 0,                      !- X,Y,Z Vertex 3 {m}
-  41.148, -9.144, 2.4384;                 !- X,Y,Z Vertex 4 {m}
-
-OS:Surface,
-  {8774338a-47aa-4a84-b7d6-bad377bcfa6f}, !- Handle
-  Surface 141,                            !- Name
-  RoofCeiling,                            !- Surface Type
-  ,                                       !- Construction Name
-  {107f0bc6-7405-4e61-8e5c-ab94896dded2}, !- Space Name
-  Surface,                                !- Outside Boundary Condition
-  {9e9c9483-2bd5-41b9-8e4e-a43d39413ca7}, !- Outside Boundary Condition Object
-  NoSun,                                  !- Sun Exposure
-  NoWind,                                 !- Wind Exposure
-  ,                                       !- View Factor to Ground
-  ,                                       !- Number of Vertices
-  41.148, -9.144, 2.4384,                 !- X,Y,Z Vertex 1 {m}
-  41.148, 0, 2.4384,                      !- X,Y,Z Vertex 2 {m}
-  36.576, 0, 2.4384,                      !- X,Y,Z Vertex 3 {m}
-  36.576, -9.144, 2.4384;                 !- X,Y,Z Vertex 4 {m}
-
-OS:Surface,
-  {166d1182-9dca-43b5-9490-31b920b8084b}, !- Handle
-  Surface 142,                            !- Name
-  Wall,                                   !- Surface Type
-  ,                                       !- Construction Name
-  {107f0bc6-7405-4e61-8e5c-ab94896dded2}, !- Space Name
-  Surface,                                !- Outside Boundary Condition
-  {72211b44-a13f-44a4-ab6d-8223f8c1747b}, !- Outside Boundary Condition Object
-  NoSun,                                  !- Sun Exposure
-  NoWind,                                 !- Wind Exposure
-  ,                                       !- View Factor to Ground
-  ,                                       !- Number of Vertices
-  41.148, -9.144, 2.4384,                 !- X,Y,Z Vertex 1 {m}
-  41.148, -9.144, 0,                      !- X,Y,Z Vertex 2 {m}
-  41.148, 0, 0,                           !- X,Y,Z Vertex 3 {m}
-  41.148, 0, 2.4384;                      !- X,Y,Z Vertex 4 {m}
-
-OS:Space,
-  {5572ea06-88d8-4b9d-99af-0d0977bb78cb}, !- Handle
-  living space|unit 9|story 2,            !- Name
-  {2e6cfcb7-bca9-40c2-aaac-1fa8efd7c3f4}, !- Space Type Name
-  ,                                       !- Default Construction Set Name
-  ,                                       !- Default Schedule Set Name
-  -0,                                     !- Direction of Relative North {deg}
-  0,                                      !- X Origin {m}
-  0,                                      !- Y Origin {m}
-  0,                                      !- Z Origin {m}
-  ,                                       !- Building Story Name
-  {bb9ac7e8-5043-41a5-a3a3-c754874ab0a4}, !- Thermal Zone Name
-  ,                                       !- Part of Total Floor Area
-  ,                                       !- Design Specification Outdoor Air Object Name
-  {6a540f42-0c29-4b56-b638-83518c6e087b}; !- Building Unit Name
-
-OS:Surface,
-  {e1f2e66a-d77f-4228-820e-ae21e597326e}, !- Handle
-  Surface 143,                            !- Name
-  Wall,                                   !- Surface Type
-  ,                                       !- Construction Name
-  {5572ea06-88d8-4b9d-99af-0d0977bb78cb}, !- Space Name
-  Surface,                                !- Outside Boundary Condition
-  {204fa4c2-0ae4-4449-8ec1-49aeae017a7f}, !- Outside Boundary Condition Object
-  NoSun,                                  !- Sun Exposure
-  NoWind,                                 !- Wind Exposure
-  ,                                       !- View Factor to Ground
-  ,                                       !- Number of Vertices
-  36.576, 0, 4.8768,                      !- X,Y,Z Vertex 1 {m}
-  36.576, 0, 2.4384,                      !- X,Y,Z Vertex 2 {m}
-  36.576, -9.144, 2.4384,                 !- X,Y,Z Vertex 3 {m}
-  36.576, -9.144, 4.8768;                 !- X,Y,Z Vertex 4 {m}
-
-OS:Surface,
-  {558025b2-ddd7-46eb-a626-15c9d72be3d0}, !- Handle
-  Surface 144,                            !- Name
-  Wall,                                   !- Surface Type
-  ,                                       !- Construction Name
-  {5572ea06-88d8-4b9d-99af-0d0977bb78cb}, !- Space Name
-  Outdoors,                               !- Outside Boundary Condition
-  ,                                       !- Outside Boundary Condition Object
-  SunExposed,                             !- Sun Exposure
-  WindExposed,                            !- Wind Exposure
-  ,                                       !- View Factor to Ground
-  ,                                       !- Number of Vertices
-  41.148, 0, 4.8768,                      !- X,Y,Z Vertex 1 {m}
-  41.148, 0, 2.4384,                      !- X,Y,Z Vertex 2 {m}
-  36.576, 0, 2.4384,                      !- X,Y,Z Vertex 3 {m}
-  36.576, 0, 4.8768;                      !- X,Y,Z Vertex 4 {m}
-
-OS:Surface,
-  {9e9c9483-2bd5-41b9-8e4e-a43d39413ca7}, !- Handle
-  Surface 145,                            !- Name
-  Floor,                                  !- Surface Type
-  ,                                       !- Construction Name
-  {5572ea06-88d8-4b9d-99af-0d0977bb78cb}, !- Space Name
-  Surface,                                !- Outside Boundary Condition
-  {8774338a-47aa-4a84-b7d6-bad377bcfa6f}, !- Outside Boundary Condition Object
-  NoSun,                                  !- Sun Exposure
-  NoWind,                                 !- Wind Exposure
-  ,                                       !- View Factor to Ground
-  ,                                       !- Number of Vertices
-  36.576, -9.144, 2.4384,                 !- X,Y,Z Vertex 1 {m}
-  36.576, 0, 2.4384,                      !- X,Y,Z Vertex 2 {m}
-  41.148, 0, 2.4384,                      !- X,Y,Z Vertex 3 {m}
-  41.148, -9.144, 2.4384;                 !- X,Y,Z Vertex 4 {m}
-
-OS:Surface,
-  {c2767f3f-3eb9-446a-a5ff-885ed9ae5d29}, !- Handle
-  Surface 146,                            !- Name
-  Wall,                                   !- Surface Type
-  ,                                       !- Construction Name
-  {5572ea06-88d8-4b9d-99af-0d0977bb78cb}, !- Space Name
-  Outdoors,                               !- Outside Boundary Condition
-  ,                                       !- Outside Boundary Condition Object
-  SunExposed,                             !- Sun Exposure
-  WindExposed,                            !- Wind Exposure
-  ,                                       !- View Factor to Ground
-  ,                                       !- Number of Vertices
-  36.576, -9.144, 4.8768,                 !- X,Y,Z Vertex 1 {m}
-  36.576, -9.144, 2.4384,                 !- X,Y,Z Vertex 2 {m}
-  41.148, -9.144, 2.4384,                 !- X,Y,Z Vertex 3 {m}
-  41.148, -9.144, 4.8768;                 !- X,Y,Z Vertex 4 {m}
-
-OS:Surface,
-  {bdb17591-f5d5-4257-8384-00bb20692b87}, !- Handle
-  Surface 147,                            !- Name
-  RoofCeiling,                            !- Surface Type
-  ,                                       !- Construction Name
-  {5572ea06-88d8-4b9d-99af-0d0977bb78cb}, !- Space Name
-  Surface,                                !- Outside Boundary Condition
-  {0a3b10d5-fcbd-4aa2-bed7-364f2f64e712}, !- Outside Boundary Condition Object
-  NoSun,                                  !- Sun Exposure
-  NoWind,                                 !- Wind Exposure
-  ,                                       !- View Factor to Ground
-  ,                                       !- Number of Vertices
-  41.148, -9.144, 4.8768,                 !- X,Y,Z Vertex 1 {m}
-  41.148, 0, 4.8768,                      !- X,Y,Z Vertex 2 {m}
-  36.576, 0, 4.8768,                      !- X,Y,Z Vertex 3 {m}
-  36.576, -9.144, 4.8768;                 !- X,Y,Z Vertex 4 {m}
-
-OS:Surface,
-  {00d4f126-0eee-4a30-8e5d-d993ea153219}, !- Handle
-  Surface 148,                            !- Name
-  Wall,                                   !- Surface Type
-  ,                                       !- Construction Name
-  {5572ea06-88d8-4b9d-99af-0d0977bb78cb}, !- Space Name
-  Surface,                                !- Outside Boundary Condition
-  {0546b36c-db28-4c94-93d8-1ebb51f17ddd}, !- Outside Boundary Condition Object
-  NoSun,                                  !- Sun Exposure
-  NoWind,                                 !- Wind Exposure
-  ,                                       !- View Factor to Ground
-  ,                                       !- Number of Vertices
-  41.148, -9.144, 4.8768,                 !- X,Y,Z Vertex 1 {m}
-  41.148, -9.144, 2.4384,                 !- X,Y,Z Vertex 2 {m}
-  41.148, 0, 2.4384,                      !- X,Y,Z Vertex 3 {m}
-  41.148, 0, 4.8768;                      !- X,Y,Z Vertex 4 {m}
-
-OS:ThermalZone,
-  {8607d220-d5a4-4cf1-9360-31d22a97a788}, !- Handle
-  living zone|unit 10,                    !- Name
-  ,                                       !- Multiplier
-  ,                                       !- Ceiling Height {m}
-  ,                                       !- Volume {m3}
-  ,                                       !- Floor Area {m2}
-  ,                                       !- Zone Inside Convection Algorithm
-  ,                                       !- Zone Outside Convection Algorithm
-  ,                                       !- Zone Conditioning Equipment List Name
-  {98e44844-d655-41e6-a0ff-a51bab8ff3c0}, !- Zone Air Inlet Port List
-  {02d90ce0-006e-4deb-93ec-8d36a8be675f}, !- Zone Air Exhaust Port List
-  {8f350bb5-947a-4980-9c9e-d50cd2e10c6f}, !- Zone Air Node Name
-  {4a19f86c-4f7b-4fce-a386-e08bb911bf1e}, !- Zone Return Air Port List
-  ,                                       !- Primary Daylighting Control Name
-  ,                                       !- Fraction of Zone Controlled by Primary Daylighting Control
-  ,                                       !- Secondary Daylighting Control Name
-  ,                                       !- Fraction of Zone Controlled by Secondary Daylighting Control
-  ,                                       !- Illuminance Map Name
-  ,                                       !- Group Rendering Name
-  ,                                       !- Thermostat Name
-  No;                                     !- Use Ideal Air Loads
-
-OS:Node,
-  {ebf0463c-0823-4144-9a34-5d41d1893bca}, !- Handle
-  Node 10,                                !- Name
-  {8f350bb5-947a-4980-9c9e-d50cd2e10c6f}, !- Inlet Port
-  ;                                       !- Outlet Port
-
-OS:Connection,
-  {8f350bb5-947a-4980-9c9e-d50cd2e10c6f}, !- Handle
-  {fab29dc9-ebd8-44b4-b7cd-48621341cb13}, !- Name
-  {8607d220-d5a4-4cf1-9360-31d22a97a788}, !- Source Object
-  11,                                     !- Outlet Port
-  {ebf0463c-0823-4144-9a34-5d41d1893bca}, !- Target Object
-  2;                                      !- Inlet Port
-
-OS:PortList,
-  {98e44844-d655-41e6-a0ff-a51bab8ff3c0}, !- Handle
-  {ef309867-e99a-45f0-8250-840933cb98fc}, !- Name
-  {8607d220-d5a4-4cf1-9360-31d22a97a788}; !- HVAC Component
-
-OS:PortList,
-  {02d90ce0-006e-4deb-93ec-8d36a8be675f}, !- Handle
-  {0080ea53-0085-43f4-9246-4f9d0c45da8e}, !- Name
-  {8607d220-d5a4-4cf1-9360-31d22a97a788}; !- HVAC Component
-
-OS:PortList,
-  {4a19f86c-4f7b-4fce-a386-e08bb911bf1e}, !- Handle
-  {edfe2733-f8fc-4dc1-bf68-8ae4b05bcc92}, !- Name
-  {8607d220-d5a4-4cf1-9360-31d22a97a788}; !- HVAC Component
-
-OS:Sizing:Zone,
-  {bdc2eca7-19ea-421f-802c-116ff6f0b19d}, !- Handle
-  {8607d220-d5a4-4cf1-9360-31d22a97a788}, !- Zone or ZoneList Name
-  SupplyAirTemperature,                   !- Zone Cooling Design Supply Air Temperature Input Method
-  14,                                     !- Zone Cooling Design Supply Air Temperature {C}
-  11.11,                                  !- Zone Cooling Design Supply Air Temperature Difference {deltaC}
-  SupplyAirTemperature,                   !- Zone Heating Design Supply Air Temperature Input Method
-  40,                                     !- Zone Heating Design Supply Air Temperature {C}
-  11.11,                                  !- Zone Heating Design Supply Air Temperature Difference {deltaC}
-  0.0085,                                 !- Zone Cooling Design Supply Air Humidity Ratio {kg-H2O/kg-air}
-  0.008,                                  !- Zone Heating Design Supply Air Humidity Ratio {kg-H2O/kg-air}
-  ,                                       !- Zone Heating Sizing Factor
-  ,                                       !- Zone Cooling Sizing Factor
-  DesignDay,                              !- Cooling Design Air Flow Method
-  ,                                       !- Cooling Design Air Flow Rate {m3/s}
-  ,                                       !- Cooling Minimum Air Flow per Zone Floor Area {m3/s-m2}
-  ,                                       !- Cooling Minimum Air Flow {m3/s}
-  ,                                       !- Cooling Minimum Air Flow Fraction
-  DesignDay,                              !- Heating Design Air Flow Method
-  ,                                       !- Heating Design Air Flow Rate {m3/s}
-  ,                                       !- Heating Maximum Air Flow per Zone Floor Area {m3/s-m2}
-  ,                                       !- Heating Maximum Air Flow {m3/s}
-  ,                                       !- Heating Maximum Air Flow Fraction
-  ,                                       !- Design Zone Air Distribution Effectiveness in Cooling Mode
-  ,                                       !- Design Zone Air Distribution Effectiveness in Heating Mode
-  No,                                     !- Account for Dedicated Outdoor Air System
-  NeutralSupplyAir,                       !- Dedicated Outdoor Air System Control Strategy
-  autosize,                               !- Dedicated Outdoor Air Low Setpoint Temperature for Design {C}
-  autosize;                               !- Dedicated Outdoor Air High Setpoint Temperature for Design {C}
-
-OS:ZoneHVAC:EquipmentList,
-  {79f46604-b5c2-48ec-8e1c-73e6eda4a5fa}, !- Handle
-  Zone HVAC Equipment List 10,            !- Name
-  {8607d220-d5a4-4cf1-9360-31d22a97a788}; !- Thermal Zone
-
-OS:Space,
-  {80a51531-1371-45da-b003-94d66181d27c}, !- Handle
-  living space|unit 10|story 1,           !- Name
-  {2e6cfcb7-bca9-40c2-aaac-1fa8efd7c3f4}, !- Space Type Name
-  ,                                       !- Default Construction Set Name
-  ,                                       !- Default Schedule Set Name
-  -0,                                     !- Direction of Relative North {deg}
-  0,                                      !- X Origin {m}
-  0,                                      !- Y Origin {m}
-  0,                                      !- Z Origin {m}
-  ,                                       !- Building Story Name
-  {8607d220-d5a4-4cf1-9360-31d22a97a788}, !- Thermal Zone Name
-  ,                                       !- Part of Total Floor Area
-  ,                                       !- Design Specification Outdoor Air Object Name
-  {fb88428a-b4cb-4181-8abf-ad945001dd47}; !- Building Unit Name
-
-OS:Surface,
-  {c8cd461c-caea-47d4-aaeb-028174913901}, !- Handle
-  Surface 154,                            !- Name
-  Wall,                                   !- Surface Type
-  ,                                       !- Construction Name
-  {80a51531-1371-45da-b003-94d66181d27c}, !- Space Name
-  Outdoors,                               !- Outside Boundary Condition
-  ,                                       !- Outside Boundary Condition Object
-  SunExposed,                             !- Sun Exposure
-  WindExposed,                            !- Wind Exposure
-  ,                                       !- View Factor to Ground
-  ,                                       !- Number of Vertices
-  45.72, 0, 2.4384,                       !- X,Y,Z Vertex 1 {m}
-  45.72, 0, 0,                            !- X,Y,Z Vertex 2 {m}
-  41.148, 0, 0,                           !- X,Y,Z Vertex 3 {m}
-  41.148, 0, 2.4384;                      !- X,Y,Z Vertex 4 {m}
-
-OS:Surface,
-  {72211b44-a13f-44a4-ab6d-8223f8c1747b}, !- Handle
-  Surface 155,                            !- Name
-  Wall,                                   !- Surface Type
-  ,                                       !- Construction Name
-  {80a51531-1371-45da-b003-94d66181d27c}, !- Space Name
-  Surface,                                !- Outside Boundary Condition
-  {166d1182-9dca-43b5-9490-31b920b8084b}, !- Outside Boundary Condition Object
-  NoSun,                                  !- Sun Exposure
-  NoWind,                                 !- Wind Exposure
-  ,                                       !- View Factor to Ground
-  ,                                       !- Number of Vertices
-  41.148, 0, 2.4384,                      !- X,Y,Z Vertex 1 {m}
-  41.148, 0, 0,                           !- X,Y,Z Vertex 2 {m}
-  41.148, -9.144, 0,                      !- X,Y,Z Vertex 3 {m}
-  41.148, -9.144, 2.4384;                 !- X,Y,Z Vertex 4 {m}
-
-OS:Surface,
-  {ed6c66ef-952b-4117-8435-31f8f3147532}, !- Handle
-  Surface 156,                            !- Name
-  Floor,                                  !- Surface Type
-  ,                                       !- Construction Name
-  {80a51531-1371-45da-b003-94d66181d27c}, !- Space Name
-  Surface,                                !- Outside Boundary Condition
-  {978be533-9281-4987-aeec-aa877e60061a}, !- Outside Boundary Condition Object
-  NoSun,                                  !- Sun Exposure
-  NoWind,                                 !- Wind Exposure
-  ,                                       !- View Factor to Ground
-  ,                                       !- Number of Vertices
-  41.148, -9.144, 0,                      !- X,Y,Z Vertex 1 {m}
-  41.148, 0, 0,                           !- X,Y,Z Vertex 2 {m}
-  45.72, 0, 0,                            !- X,Y,Z Vertex 3 {m}
-  45.72, -9.144, 0;                       !- X,Y,Z Vertex 4 {m}
-
-OS:Surface,
-  {d392be28-5402-4ef6-bdb9-4a94a092f8d2}, !- Handle
-  Surface 157,                            !- Name
-  Wall,                                   !- Surface Type
-  ,                                       !- Construction Name
-  {80a51531-1371-45da-b003-94d66181d27c}, !- Space Name
-  Outdoors,                               !- Outside Boundary Condition
-  ,                                       !- Outside Boundary Condition Object
-  SunExposed,                             !- Sun Exposure
-  WindExposed,                            !- Wind Exposure
-  ,                                       !- View Factor to Ground
-  ,                                       !- Number of Vertices
-  41.148, -9.144, 2.4384,                 !- X,Y,Z Vertex 1 {m}
-  41.148, -9.144, 0,                      !- X,Y,Z Vertex 2 {m}
-  45.72, -9.144, 0,                       !- X,Y,Z Vertex 3 {m}
-  45.72, -9.144, 2.4384;                  !- X,Y,Z Vertex 4 {m}
-
-OS:Surface,
-  {28f5f21f-9337-4a14-834d-c590726efe7c}, !- Handle
-  Surface 158,                            !- Name
-  RoofCeiling,                            !- Surface Type
-  ,                                       !- Construction Name
-  {80a51531-1371-45da-b003-94d66181d27c}, !- Space Name
-  Surface,                                !- Outside Boundary Condition
-  {d03e2da6-8d70-42d7-b59b-cfc21f803350}, !- Outside Boundary Condition Object
-  NoSun,                                  !- Sun Exposure
-  NoWind,                                 !- Wind Exposure
-  ,                                       !- View Factor to Ground
-  ,                                       !- Number of Vertices
-  45.72, -9.144, 2.4384,                  !- X,Y,Z Vertex 1 {m}
-  45.72, 0, 2.4384,                       !- X,Y,Z Vertex 2 {m}
-  41.148, 0, 2.4384,                      !- X,Y,Z Vertex 3 {m}
-  41.148, -9.144, 2.4384;                 !- X,Y,Z Vertex 4 {m}
-
-OS:Surface,
-  {30288786-ebfe-46af-9481-b098603697ea}, !- Handle
-  Surface 159,                            !- Name
-  Wall,                                   !- Surface Type
-  ,                                       !- Construction Name
-  {80a51531-1371-45da-b003-94d66181d27c}, !- Space Name
-  Outdoors,                               !- Outside Boundary Condition
-  ,                                       !- Outside Boundary Condition Object
-  SunExposed,                             !- Sun Exposure
-  WindExposed,                            !- Wind Exposure
-  ,                                       !- View Factor to Ground
-  ,                                       !- Number of Vertices
-  45.72, -9.144, 2.4384,                  !- X,Y,Z Vertex 1 {m}
-  45.72, -9.144, 0,                       !- X,Y,Z Vertex 2 {m}
-  45.72, 0, 0,                            !- X,Y,Z Vertex 3 {m}
-  45.72, 0, 2.4384;                       !- X,Y,Z Vertex 4 {m}
-
-OS:Space,
-  {5c63abc0-2b62-4730-a7d1-81c234f58ada}, !- Handle
-  living space|unit 10|story 2,           !- Name
-  {2e6cfcb7-bca9-40c2-aaac-1fa8efd7c3f4}, !- Space Type Name
-  ,                                       !- Default Construction Set Name
-  ,                                       !- Default Schedule Set Name
-  -0,                                     !- Direction of Relative North {deg}
-  0,                                      !- X Origin {m}
-  0,                                      !- Y Origin {m}
-  0,                                      !- Z Origin {m}
-  ,                                       !- Building Story Name
-  {8607d220-d5a4-4cf1-9360-31d22a97a788}, !- Thermal Zone Name
-  ,                                       !- Part of Total Floor Area
-  ,                                       !- Design Specification Outdoor Air Object Name
-  {fb88428a-b4cb-4181-8abf-ad945001dd47}; !- Building Unit Name
-
-OS:Surface,
-  {0546b36c-db28-4c94-93d8-1ebb51f17ddd}, !- Handle
-  Surface 160,                            !- Name
-  Wall,                                   !- Surface Type
-  ,                                       !- Construction Name
-  {5c63abc0-2b62-4730-a7d1-81c234f58ada}, !- Space Name
-  Surface,                                !- Outside Boundary Condition
-  {00d4f126-0eee-4a30-8e5d-d993ea153219}, !- Outside Boundary Condition Object
-  NoSun,                                  !- Sun Exposure
-  NoWind,                                 !- Wind Exposure
-  ,                                       !- View Factor to Ground
-  ,                                       !- Number of Vertices
-  41.148, 0, 4.8768,                      !- X,Y,Z Vertex 1 {m}
-  41.148, 0, 2.4384,                      !- X,Y,Z Vertex 2 {m}
-  41.148, -9.144, 2.4384,                 !- X,Y,Z Vertex 3 {m}
-  41.148, -9.144, 4.8768;                 !- X,Y,Z Vertex 4 {m}
-
-OS:Surface,
-  {1a044f46-bfd7-4ea5-beb3-b18b059eab3a}, !- Handle
-  Surface 161,                            !- Name
-  Wall,                                   !- Surface Type
-  ,                                       !- Construction Name
-  {5c63abc0-2b62-4730-a7d1-81c234f58ada}, !- Space Name
-  Outdoors,                               !- Outside Boundary Condition
-  ,                                       !- Outside Boundary Condition Object
-  SunExposed,                             !- Sun Exposure
-  WindExposed,                            !- Wind Exposure
-  ,                                       !- View Factor to Ground
-  ,                                       !- Number of Vertices
-  45.72, 0, 4.8768,                       !- X,Y,Z Vertex 1 {m}
-  45.72, 0, 2.4384,                       !- X,Y,Z Vertex 2 {m}
-  41.148, 0, 2.4384,                      !- X,Y,Z Vertex 3 {m}
-  41.148, 0, 4.8768;                      !- X,Y,Z Vertex 4 {m}
-
-OS:Surface,
-  {d03e2da6-8d70-42d7-b59b-cfc21f803350}, !- Handle
-  Surface 162,                            !- Name
-  Floor,                                  !- Surface Type
-  ,                                       !- Construction Name
-  {5c63abc0-2b62-4730-a7d1-81c234f58ada}, !- Space Name
-  Surface,                                !- Outside Boundary Condition
-  {28f5f21f-9337-4a14-834d-c590726efe7c}, !- Outside Boundary Condition Object
-  NoSun,                                  !- Sun Exposure
-  NoWind,                                 !- Wind Exposure
-  ,                                       !- View Factor to Ground
-  ,                                       !- Number of Vertices
-  41.148, -9.144, 2.4384,                 !- X,Y,Z Vertex 1 {m}
-  41.148, 0, 2.4384,                      !- X,Y,Z Vertex 2 {m}
-  45.72, 0, 2.4384,                       !- X,Y,Z Vertex 3 {m}
-  45.72, -9.144, 2.4384;                  !- X,Y,Z Vertex 4 {m}
-
-OS:Surface,
-  {c971fc33-8a35-4b20-9847-e89533a20b6a}, !- Handle
-  Surface 163,                            !- Name
-  Wall,                                   !- Surface Type
-  ,                                       !- Construction Name
-  {5c63abc0-2b62-4730-a7d1-81c234f58ada}, !- Space Name
-  Outdoors,                               !- Outside Boundary Condition
-  ,                                       !- Outside Boundary Condition Object
-  SunExposed,                             !- Sun Exposure
-  WindExposed,                            !- Wind Exposure
-  ,                                       !- View Factor to Ground
-  ,                                       !- Number of Vertices
-  41.148, -9.144, 4.8768,                 !- X,Y,Z Vertex 1 {m}
-  41.148, -9.144, 2.4384,                 !- X,Y,Z Vertex 2 {m}
-  45.72, -9.144, 2.4384,                  !- X,Y,Z Vertex 3 {m}
-  45.72, -9.144, 4.8768;                  !- X,Y,Z Vertex 4 {m}
-
-OS:Surface,
-  {2a95625d-3d93-4199-ad65-96452e5dada7}, !- Handle
-  Surface 164,                            !- Name
-  RoofCeiling,                            !- Surface Type
-  ,                                       !- Construction Name
-  {5c63abc0-2b62-4730-a7d1-81c234f58ada}, !- Space Name
-  Surface,                                !- Outside Boundary Condition
-  {ef2cf7da-f71f-4b50-99ec-a77350cfe8ec}, !- Outside Boundary Condition Object
-  NoSun,                                  !- Sun Exposure
-  NoWind,                                 !- Wind Exposure
-  ,                                       !- View Factor to Ground
-  ,                                       !- Number of Vertices
-  45.72, -9.144, 4.8768,                  !- X,Y,Z Vertex 1 {m}
-  45.72, 0, 4.8768,                       !- X,Y,Z Vertex 2 {m}
-  41.148, 0, 4.8768,                      !- X,Y,Z Vertex 3 {m}
-  41.148, -9.144, 4.8768;                 !- X,Y,Z Vertex 4 {m}
-
-OS:Surface,
-  {2b47c29e-29ac-40c7-98c7-7047b01ac2de}, !- Handle
-  Surface 165,                            !- Name
-  Wall,                                   !- Surface Type
-  ,                                       !- Construction Name
-  {5c63abc0-2b62-4730-a7d1-81c234f58ada}, !- Space Name
-  Outdoors,                               !- Outside Boundary Condition
-  ,                                       !- Outside Boundary Condition Object
-  SunExposed,                             !- Sun Exposure
-  WindExposed,                            !- Wind Exposure
-  ,                                       !- View Factor to Ground
-  ,                                       !- Number of Vertices
-  45.72, -9.144, 4.8768,                  !- X,Y,Z Vertex 1 {m}
-  45.72, -9.144, 2.4384,                  !- X,Y,Z Vertex 2 {m}
-  45.72, 0, 2.4384,                       !- X,Y,Z Vertex 3 {m}
-  45.72, 0, 4.8768;                       !- X,Y,Z Vertex 4 {m}
-
-OS:Surface,
-  {183cbc9f-26db-43f0-8145-2fcf74ea47d7}, !- Handle
-  Surface 171,                            !- Name
-  Floor,                                  !- Surface Type
-  ,                                       !- Construction Name
-  {34274149-ce0c-42c2-8ec6-56ae8b7c22df}, !- Space Name
-  Foundation,                             !- Outside Boundary Condition
-  ,                                       !- Outside Boundary Condition Object
-  NoSun,                                  !- Sun Exposure
-  NoWind,                                 !- Wind Exposure
-  ,                                       !- View Factor to Ground
-  ,                                       !- Number of Vertices
-  0, -9.144, -0.9144,                     !- X,Y,Z Vertex 1 {m}
-  0, 0, -0.9144,                          !- X,Y,Z Vertex 2 {m}
-  4.572, 0, -0.9144,                      !- X,Y,Z Vertex 3 {m}
-  4.572, -9.144, -0.9144;                 !- X,Y,Z Vertex 4 {m}
-
-OS:Surface,
-  {9dbc3466-f075-4748-b27a-33498925bfab}, !- Handle
-  Surface 172,                            !- Name
-  Wall,                                   !- Surface Type
-  ,                                       !- Construction Name
-  {34274149-ce0c-42c2-8ec6-56ae8b7c22df}, !- Space Name
-  Foundation,                             !- Outside Boundary Condition
-  ,                                       !- Outside Boundary Condition Object
-  NoSun,                                  !- Sun Exposure
-  NoWind,                                 !- Wind Exposure
-  ,                                       !- View Factor to Ground
-  ,                                       !- Number of Vertices
-  0, 0, -1.11022302462516e-016,           !- X,Y,Z Vertex 1 {m}
-  0, 0, -0.9144,                          !- X,Y,Z Vertex 2 {m}
-  0, -9.144, -0.9144,                     !- X,Y,Z Vertex 3 {m}
-  0, -9.144, -1.11022302462516e-016;      !- X,Y,Z Vertex 4 {m}
-
-OS:Surface,
-  {ca3c4043-1878-48b2-8ac1-9a6350371bf9}, !- Handle
-  Surface 173,                            !- Name
-  Wall,                                   !- Surface Type
-  ,                                       !- Construction Name
-  {34274149-ce0c-42c2-8ec6-56ae8b7c22df}, !- Space Name
-  Foundation,                             !- Outside Boundary Condition
-  ,                                       !- Outside Boundary Condition Object
-  NoSun,                                  !- Sun Exposure
-  NoWind,                                 !- Wind Exposure
-  ,                                       !- View Factor to Ground
-  ,                                       !- Number of Vertices
-  4.572, 0, -1.11022302462516e-016,       !- X,Y,Z Vertex 1 {m}
-  4.572, 0, -0.9144,                      !- X,Y,Z Vertex 2 {m}
-  0, 0, -0.9144,                          !- X,Y,Z Vertex 3 {m}
-  0, 0, -1.11022302462516e-016;           !- X,Y,Z Vertex 4 {m}
-
-OS:Surface,
-  {ed5f4776-a597-4bf3-8159-5f31e3e3a4a8}, !- Handle
-  Surface 175,                            !- Name
-  Wall,                                   !- Surface Type
-  ,                                       !- Construction Name
-  {34274149-ce0c-42c2-8ec6-56ae8b7c22df}, !- Space Name
-  Foundation,                             !- Outside Boundary Condition
-  ,                                       !- Outside Boundary Condition Object
-  NoSun,                                  !- Sun Exposure
-  NoWind,                                 !- Wind Exposure
-  ,                                       !- View Factor to Ground
-  ,                                       !- Number of Vertices
-  0, -9.144, -1.11022302462516e-016,      !- X,Y,Z Vertex 1 {m}
-  0, -9.144, -0.9144,                     !- X,Y,Z Vertex 2 {m}
-  4.572, -9.144, -0.9144,                 !- X,Y,Z Vertex 3 {m}
-  4.572, -9.144, -1.11022302462516e-016;  !- X,Y,Z Vertex 4 {m}
-
-OS:Surface,
-  {9797e595-1cf4-4425-be1a-b6af4f971b04}, !- Handle
-  Surface 176,                            !- Name
-  RoofCeiling,                            !- Surface Type
-  ,                                       !- Construction Name
-  {34274149-ce0c-42c2-8ec6-56ae8b7c22df}, !- Space Name
-  Surface,                                !- Outside Boundary Condition
-  {1104de53-5c04-406f-9c4f-03e2cb7c5832}, !- Outside Boundary Condition Object
-  NoSun,                                  !- Sun Exposure
-  NoWind,                                 !- Wind Exposure
-  ,                                       !- View Factor to Ground
-  ,                                       !- Number of Vertices
-  4.572, -9.144, -1.11022302462516e-016,  !- X,Y,Z Vertex 1 {m}
-  4.572, 0, -1.11022302462516e-016,       !- X,Y,Z Vertex 2 {m}
-  0, 0, -1.11022302462516e-016,           !- X,Y,Z Vertex 3 {m}
-  0, -9.144, -1.11022302462516e-016;      !- X,Y,Z Vertex 4 {m}
-
-OS:Surface,
-  {2cc5aebd-b582-4fba-9181-fe3fc8ab26e5}, !- Handle
-  Surface 177,                            !- Name
-  Floor,                                  !- Surface Type
-  ,                                       !- Construction Name
-  {34274149-ce0c-42c2-8ec6-56ae8b7c22df}, !- Space Name
-  Foundation,                             !- Outside Boundary Condition
-  ,                                       !- Outside Boundary Condition Object
-  NoSun,                                  !- Sun Exposure
-  NoWind,                                 !- Wind Exposure
-  ,                                       !- View Factor to Ground
-  ,                                       !- Number of Vertices
-  4.572, -9.144, -0.9144,                 !- X,Y,Z Vertex 1 {m}
-  4.572, 0, -0.9144,                      !- X,Y,Z Vertex 2 {m}
-  9.144, 0, -0.9144,                      !- X,Y,Z Vertex 3 {m}
-  9.144, -9.144, -0.9144;                 !- X,Y,Z Vertex 4 {m}
-
-OS:Surface,
-  {92ec265e-f7b4-4f1a-9cee-a107cab0c3ca}, !- Handle
-  Surface 179,                            !- Name
-  Wall,                                   !- Surface Type
-  ,                                       !- Construction Name
-  {34274149-ce0c-42c2-8ec6-56ae8b7c22df}, !- Space Name
-  Foundation,                             !- Outside Boundary Condition
-  ,                                       !- Outside Boundary Condition Object
-  NoSun,                                  !- Sun Exposure
-  NoWind,                                 !- Wind Exposure
-  ,                                       !- View Factor to Ground
-  ,                                       !- Number of Vertices
-  9.144, 0, -1.11022302462516e-016,       !- X,Y,Z Vertex 1 {m}
-  9.144, 0, -0.9144,                      !- X,Y,Z Vertex 2 {m}
-  4.572, 0, -0.9144,                      !- X,Y,Z Vertex 3 {m}
-  4.572, 0, -1.11022302462516e-016;       !- X,Y,Z Vertex 4 {m}
-
-OS:Surface,
-  {708f7bd4-93cf-483f-a525-c7d0e57cf000}, !- Handle
-  Surface 180,                            !- Name
-  RoofCeiling,                            !- Surface Type
-  ,                                       !- Construction Name
-  {34274149-ce0c-42c2-8ec6-56ae8b7c22df}, !- Space Name
-  Surface,                                !- Outside Boundary Condition
-  {555250bd-91cd-47e1-acaa-81f95fea09f3}, !- Outside Boundary Condition Object
-  NoSun,                                  !- Sun Exposure
-  NoWind,                                 !- Wind Exposure
-  ,                                       !- View Factor to Ground
-  ,                                       !- Number of Vertices
-  9.144, -9.144, -1.11022302462516e-016,  !- X,Y,Z Vertex 1 {m}
-  9.144, 0, -1.11022302462516e-016,       !- X,Y,Z Vertex 2 {m}
-  4.572, 0, -1.11022302462516e-016,       !- X,Y,Z Vertex 3 {m}
-  4.572, -9.144, -1.11022302462516e-016;  !- X,Y,Z Vertex 4 {m}
-
-OS:Surface,
-  {730e5119-e22c-4e0f-9125-bd7bfd72724e}, !- Handle
-  Surface 181,                            !- Name
-  Wall,                                   !- Surface Type
-  ,                                       !- Construction Name
-  {34274149-ce0c-42c2-8ec6-56ae8b7c22df}, !- Space Name
-  Foundation,                             !- Outside Boundary Condition
-  ,                                       !- Outside Boundary Condition Object
-  NoSun,                                  !- Sun Exposure
-  NoWind,                                 !- Wind Exposure
-  ,                                       !- View Factor to Ground
-  ,                                       !- Number of Vertices
-  4.572, -9.144, -1.11022302462516e-016,  !- X,Y,Z Vertex 1 {m}
-  4.572, -9.144, -0.9144,                 !- X,Y,Z Vertex 2 {m}
-  9.144, -9.144, -0.9144,                 !- X,Y,Z Vertex 3 {m}
-  9.144, -9.144, -1.11022302462516e-016;  !- X,Y,Z Vertex 4 {m}
-
-OS:Surface,
-  {7065e5b7-ffcd-4e24-91af-b865a1496ce4}, !- Handle
-  Surface 183,                            !- Name
-  Floor,                                  !- Surface Type
-  ,                                       !- Construction Name
-  {34274149-ce0c-42c2-8ec6-56ae8b7c22df}, !- Space Name
-  Foundation,                             !- Outside Boundary Condition
-  ,                                       !- Outside Boundary Condition Object
-  NoSun,                                  !- Sun Exposure
-  NoWind,                                 !- Wind Exposure
-  ,                                       !- View Factor to Ground
-  ,                                       !- Number of Vertices
-  9.144, -9.144, -0.9144,                 !- X,Y,Z Vertex 1 {m}
-  9.144, 0, -0.9144,                      !- X,Y,Z Vertex 2 {m}
-  13.716, 0, -0.9144,                     !- X,Y,Z Vertex 3 {m}
-  13.716, -9.144, -0.9144;                !- X,Y,Z Vertex 4 {m}
-
-OS:Surface,
-  {f531cb9d-aa9c-43b1-8b86-decb4ebfce11}, !- Handle
-  Surface 185,                            !- Name
-  Wall,                                   !- Surface Type
-  ,                                       !- Construction Name
-  {34274149-ce0c-42c2-8ec6-56ae8b7c22df}, !- Space Name
-  Foundation,                             !- Outside Boundary Condition
-  ,                                       !- Outside Boundary Condition Object
-  NoSun,                                  !- Sun Exposure
-  NoWind,                                 !- Wind Exposure
-  ,                                       !- View Factor to Ground
-  ,                                       !- Number of Vertices
-  13.716, 0, -1.11022302462516e-016,      !- X,Y,Z Vertex 1 {m}
-  13.716, 0, -0.9144,                     !- X,Y,Z Vertex 2 {m}
-  9.144, 0, -0.9144,                      !- X,Y,Z Vertex 3 {m}
-  9.144, 0, -1.11022302462516e-016;       !- X,Y,Z Vertex 4 {m}
-
-OS:Surface,
-  {29337a65-9858-4def-a927-780eb8ef0be1}, !- Handle
-  Surface 186,                            !- Name
-  RoofCeiling,                            !- Surface Type
-  ,                                       !- Construction Name
-  {34274149-ce0c-42c2-8ec6-56ae8b7c22df}, !- Space Name
-  Surface,                                !- Outside Boundary Condition
-  {59908904-0ae9-443c-a774-c6e82ff5257a}, !- Outside Boundary Condition Object
-  NoSun,                                  !- Sun Exposure
-  NoWind,                                 !- Wind Exposure
-  ,                                       !- View Factor to Ground
-  ,                                       !- Number of Vertices
-  13.716, -9.144, -1.11022302462516e-016, !- X,Y,Z Vertex 1 {m}
-  13.716, 0, -1.11022302462516e-016,      !- X,Y,Z Vertex 2 {m}
-  9.144, 0, -1.11022302462516e-016,       !- X,Y,Z Vertex 3 {m}
-  9.144, -9.144, -1.11022302462516e-016;  !- X,Y,Z Vertex 4 {m}
-
-OS:Surface,
-  {e119dbee-4ae9-4520-9624-27f376fe1fd9}, !- Handle
-  Surface 187,                            !- Name
-  Wall,                                   !- Surface Type
-  ,                                       !- Construction Name
-  {34274149-ce0c-42c2-8ec6-56ae8b7c22df}, !- Space Name
-  Foundation,                             !- Outside Boundary Condition
-  ,                                       !- Outside Boundary Condition Object
-  NoSun,                                  !- Sun Exposure
-  NoWind,                                 !- Wind Exposure
-  ,                                       !- View Factor to Ground
-  ,                                       !- Number of Vertices
-  9.144, -9.144, -1.11022302462516e-016,  !- X,Y,Z Vertex 1 {m}
-  9.144, -9.144, -0.9144,                 !- X,Y,Z Vertex 2 {m}
-  13.716, -9.144, -0.9144,                !- X,Y,Z Vertex 3 {m}
-  13.716, -9.144, -1.11022302462516e-016; !- X,Y,Z Vertex 4 {m}
-
-OS:Surface,
-  {7f521385-050c-4854-93c2-e6d50efee2a2}, !- Handle
-  Surface 189,                            !- Name
-  Floor,                                  !- Surface Type
-  ,                                       !- Construction Name
-  {34274149-ce0c-42c2-8ec6-56ae8b7c22df}, !- Space Name
-  Foundation,                             !- Outside Boundary Condition
-  ,                                       !- Outside Boundary Condition Object
-  NoSun,                                  !- Sun Exposure
-  NoWind,                                 !- Wind Exposure
-  ,                                       !- View Factor to Ground
-  ,                                       !- Number of Vertices
-  13.716, -9.144, -0.9144,                !- X,Y,Z Vertex 1 {m}
-  13.716, 0, -0.9144,                     !- X,Y,Z Vertex 2 {m}
-  18.288, 0, -0.9144,                     !- X,Y,Z Vertex 3 {m}
-  18.288, -9.144, -0.9144;                !- X,Y,Z Vertex 4 {m}
-
-OS:Surface,
-  {1c3b0768-65ca-406b-a38c-2acc1a87f59c}, !- Handle
-  Surface 191,                            !- Name
-  Wall,                                   !- Surface Type
-  ,                                       !- Construction Name
-  {34274149-ce0c-42c2-8ec6-56ae8b7c22df}, !- Space Name
-  Foundation,                             !- Outside Boundary Condition
-  ,                                       !- Outside Boundary Condition Object
-  NoSun,                                  !- Sun Exposure
-  NoWind,                                 !- Wind Exposure
-  ,                                       !- View Factor to Ground
-  ,                                       !- Number of Vertices
-  18.288, 0, -1.11022302462516e-016,      !- X,Y,Z Vertex 1 {m}
-  18.288, 0, -0.9144,                     !- X,Y,Z Vertex 2 {m}
-  13.716, 0, -0.9144,                     !- X,Y,Z Vertex 3 {m}
-  13.716, 0, -1.11022302462516e-016;      !- X,Y,Z Vertex 4 {m}
-
-OS:Surface,
-  {9e93144e-c42e-4d11-bc11-6a06dfd877e7}, !- Handle
-  Surface 192,                            !- Name
-  RoofCeiling,                            !- Surface Type
-  ,                                       !- Construction Name
-  {34274149-ce0c-42c2-8ec6-56ae8b7c22df}, !- Space Name
-  Surface,                                !- Outside Boundary Condition
-  {e5d5a5fa-a41e-4e3a-9705-4e6171c2dd8a}, !- Outside Boundary Condition Object
-  NoSun,                                  !- Sun Exposure
-  NoWind,                                 !- Wind Exposure
-  ,                                       !- View Factor to Ground
-  ,                                       !- Number of Vertices
-  18.288, -9.144, -1.11022302462516e-016, !- X,Y,Z Vertex 1 {m}
-  18.288, 0, -1.11022302462516e-016,      !- X,Y,Z Vertex 2 {m}
-  13.716, 0, -1.11022302462516e-016,      !- X,Y,Z Vertex 3 {m}
-  13.716, -9.144, -1.11022302462516e-016; !- X,Y,Z Vertex 4 {m}
-
-OS:Surface,
-  {90aaa990-87c9-480f-a48d-ee92fa88b36b}, !- Handle
-  Surface 193,                            !- Name
-  Wall,                                   !- Surface Type
-  ,                                       !- Construction Name
-  {34274149-ce0c-42c2-8ec6-56ae8b7c22df}, !- Space Name
-  Foundation,                             !- Outside Boundary Condition
-  ,                                       !- Outside Boundary Condition Object
-  NoSun,                                  !- Sun Exposure
-  NoWind,                                 !- Wind Exposure
-  ,                                       !- View Factor to Ground
-  ,                                       !- Number of Vertices
-  13.716, -9.144, -1.11022302462516e-016, !- X,Y,Z Vertex 1 {m}
-  13.716, -9.144, -0.9144,                !- X,Y,Z Vertex 2 {m}
-  18.288, -9.144, -0.9144,                !- X,Y,Z Vertex 3 {m}
-  18.288, -9.144, -1.11022302462516e-016; !- X,Y,Z Vertex 4 {m}
-
-OS:Surface,
-  {6997624c-83cc-4b4a-b40c-351014e2fcd4}, !- Handle
-  Surface 195,                            !- Name
-  Floor,                                  !- Surface Type
-  ,                                       !- Construction Name
-  {34274149-ce0c-42c2-8ec6-56ae8b7c22df}, !- Space Name
-  Foundation,                             !- Outside Boundary Condition
-  ,                                       !- Outside Boundary Condition Object
-  NoSun,                                  !- Sun Exposure
-  NoWind,                                 !- Wind Exposure
-  ,                                       !- View Factor to Ground
-  ,                                       !- Number of Vertices
-  18.288, -9.144, -0.9144,                !- X,Y,Z Vertex 1 {m}
-  18.288, 0, -0.9144,                     !- X,Y,Z Vertex 2 {m}
-  22.86, 0, -0.9144,                      !- X,Y,Z Vertex 3 {m}
-  22.86, -9.144, -0.9144;                 !- X,Y,Z Vertex 4 {m}
-
-OS:Surface,
-  {8ae6eabc-4392-4ac4-99de-c1d507f38349}, !- Handle
-  Surface 197,                            !- Name
-  Wall,                                   !- Surface Type
-  ,                                       !- Construction Name
-  {34274149-ce0c-42c2-8ec6-56ae8b7c22df}, !- Space Name
-  Foundation,                             !- Outside Boundary Condition
-  ,                                       !- Outside Boundary Condition Object
-  NoSun,                                  !- Sun Exposure
-  NoWind,                                 !- Wind Exposure
-  ,                                       !- View Factor to Ground
-  ,                                       !- Number of Vertices
-  22.86, 0, -1.11022302462516e-016,       !- X,Y,Z Vertex 1 {m}
-  22.86, 0, -0.9144,                      !- X,Y,Z Vertex 2 {m}
-  18.288, 0, -0.9144,                     !- X,Y,Z Vertex 3 {m}
-  18.288, 0, -1.11022302462516e-016;      !- X,Y,Z Vertex 4 {m}
-
-OS:Surface,
-  {8ca67565-f7a0-4266-8fa7-7c2c68aa52bc}, !- Handle
-  Surface 198,                            !- Name
-  RoofCeiling,                            !- Surface Type
-  ,                                       !- Construction Name
-  {34274149-ce0c-42c2-8ec6-56ae8b7c22df}, !- Space Name
-  Surface,                                !- Outside Boundary Condition
-  {accf44b6-2983-4484-b306-4c8f08dcc09b}, !- Outside Boundary Condition Object
-  NoSun,                                  !- Sun Exposure
-  NoWind,                                 !- Wind Exposure
-  ,                                       !- View Factor to Ground
-  ,                                       !- Number of Vertices
-  22.86, -9.144, -1.11022302462516e-016,  !- X,Y,Z Vertex 1 {m}
-  22.86, 0, -1.11022302462516e-016,       !- X,Y,Z Vertex 2 {m}
-  18.288, 0, -1.11022302462516e-016,      !- X,Y,Z Vertex 3 {m}
-  18.288, -9.144, -1.11022302462516e-016; !- X,Y,Z Vertex 4 {m}
-
-OS:Surface,
-  {582897b8-34dc-412a-81ce-c90df6a10ff1}, !- Handle
-  Surface 199,                            !- Name
-  Wall,                                   !- Surface Type
-  ,                                       !- Construction Name
-  {34274149-ce0c-42c2-8ec6-56ae8b7c22df}, !- Space Name
-  Foundation,                             !- Outside Boundary Condition
-  ,                                       !- Outside Boundary Condition Object
-  NoSun,                                  !- Sun Exposure
-  NoWind,                                 !- Wind Exposure
-  ,                                       !- View Factor to Ground
-  ,                                       !- Number of Vertices
-  18.288, -9.144, -1.11022302462516e-016, !- X,Y,Z Vertex 1 {m}
-  18.288, -9.144, -0.9144,                !- X,Y,Z Vertex 2 {m}
-  22.86, -9.144, -0.9144,                 !- X,Y,Z Vertex 3 {m}
-  22.86, -9.144, -1.11022302462516e-016;  !- X,Y,Z Vertex 4 {m}
-
-OS:Surface,
-  {b58fad60-e014-409d-9474-c8724ffff2b1}, !- Handle
-  Surface 201,                            !- Name
-  Floor,                                  !- Surface Type
-  ,                                       !- Construction Name
-  {34274149-ce0c-42c2-8ec6-56ae8b7c22df}, !- Space Name
-  Foundation,                             !- Outside Boundary Condition
-  ,                                       !- Outside Boundary Condition Object
-  NoSun,                                  !- Sun Exposure
-  NoWind,                                 !- Wind Exposure
-  ,                                       !- View Factor to Ground
-  ,                                       !- Number of Vertices
-  22.86, -9.144, -0.9144,                 !- X,Y,Z Vertex 1 {m}
-  22.86, 0, -0.9144,                      !- X,Y,Z Vertex 2 {m}
-  27.432, 0, -0.9144,                     !- X,Y,Z Vertex 3 {m}
-  27.432, -9.144, -0.9144;                !- X,Y,Z Vertex 4 {m}
-
-OS:Surface,
-  {d881d8be-b850-413f-917e-99d775792a48}, !- Handle
-  Surface 203,                            !- Name
-  Wall,                                   !- Surface Type
-  ,                                       !- Construction Name
-  {34274149-ce0c-42c2-8ec6-56ae8b7c22df}, !- Space Name
-  Foundation,                             !- Outside Boundary Condition
-  ,                                       !- Outside Boundary Condition Object
-  NoSun,                                  !- Sun Exposure
-  NoWind,                                 !- Wind Exposure
-  ,                                       !- View Factor to Ground
-  ,                                       !- Number of Vertices
-  27.432, 0, -1.11022302462516e-016,      !- X,Y,Z Vertex 1 {m}
-  27.432, 0, -0.9144,                     !- X,Y,Z Vertex 2 {m}
-  22.86, 0, -0.9144,                      !- X,Y,Z Vertex 3 {m}
-  22.86, 0, -1.11022302462516e-016;       !- X,Y,Z Vertex 4 {m}
-
-OS:Surface,
-  {5f5eb42a-9a71-4015-8048-d5dcb7b68b6d}, !- Handle
-  Surface 204,                            !- Name
-  RoofCeiling,                            !- Surface Type
-  ,                                       !- Construction Name
-  {34274149-ce0c-42c2-8ec6-56ae8b7c22df}, !- Space Name
-  Surface,                                !- Outside Boundary Condition
-  {8c527ead-a241-4fab-bcf0-64eae50136a7}, !- Outside Boundary Condition Object
-  NoSun,                                  !- Sun Exposure
-  NoWind,                                 !- Wind Exposure
-  ,                                       !- View Factor to Ground
-  ,                                       !- Number of Vertices
-  27.432, -9.144, -1.11022302462516e-016, !- X,Y,Z Vertex 1 {m}
-  27.432, 0, -1.11022302462516e-016,      !- X,Y,Z Vertex 2 {m}
-  22.86, 0, -1.11022302462516e-016,       !- X,Y,Z Vertex 3 {m}
-  22.86, -9.144, -1.11022302462516e-016;  !- X,Y,Z Vertex 4 {m}
-
-OS:Surface,
-  {9fb82b2f-2412-415a-bdef-ee4d63ee7c5c}, !- Handle
-  Surface 205,                            !- Name
-  Wall,                                   !- Surface Type
-  ,                                       !- Construction Name
-  {34274149-ce0c-42c2-8ec6-56ae8b7c22df}, !- Space Name
-  Foundation,                             !- Outside Boundary Condition
-  ,                                       !- Outside Boundary Condition Object
-  NoSun,                                  !- Sun Exposure
-  NoWind,                                 !- Wind Exposure
-  ,                                       !- View Factor to Ground
-  ,                                       !- Number of Vertices
-  22.86, -9.144, -1.11022302462516e-016,  !- X,Y,Z Vertex 1 {m}
-  22.86, -9.144, -0.9144,                 !- X,Y,Z Vertex 2 {m}
-  27.432, -9.144, -0.9144,                !- X,Y,Z Vertex 3 {m}
-  27.432, -9.144, -1.11022302462516e-016; !- X,Y,Z Vertex 4 {m}
-
-OS:Surface,
-  {0c00f3ae-84f9-4692-9747-6f423f41a562}, !- Handle
-  Surface 207,                            !- Name
-  Floor,                                  !- Surface Type
-  ,                                       !- Construction Name
-  {34274149-ce0c-42c2-8ec6-56ae8b7c22df}, !- Space Name
-  Foundation,                             !- Outside Boundary Condition
-  ,                                       !- Outside Boundary Condition Object
-  NoSun,                                  !- Sun Exposure
-  NoWind,                                 !- Wind Exposure
-  ,                                       !- View Factor to Ground
-  ,                                       !- Number of Vertices
-  27.432, -9.144, -0.9144,                !- X,Y,Z Vertex 1 {m}
-  27.432, 0, -0.9144,                     !- X,Y,Z Vertex 2 {m}
-  32.004, 0, -0.9144,                     !- X,Y,Z Vertex 3 {m}
-  32.004, -9.144, -0.9144;                !- X,Y,Z Vertex 4 {m}
-
-OS:Surface,
-  {c2dab28b-6c79-460c-8883-8f32b0e41e70}, !- Handle
-  Surface 209,                            !- Name
-  Wall,                                   !- Surface Type
-  ,                                       !- Construction Name
-  {34274149-ce0c-42c2-8ec6-56ae8b7c22df}, !- Space Name
-  Foundation,                             !- Outside Boundary Condition
-  ,                                       !- Outside Boundary Condition Object
-  NoSun,                                  !- Sun Exposure
-  NoWind,                                 !- Wind Exposure
-  ,                                       !- View Factor to Ground
-  ,                                       !- Number of Vertices
-  32.004, 0, -1.11022302462516e-016,      !- X,Y,Z Vertex 1 {m}
-  32.004, 0, -0.9144,                     !- X,Y,Z Vertex 2 {m}
-  27.432, 0, -0.9144,                     !- X,Y,Z Vertex 3 {m}
-  27.432, 0, -1.11022302462516e-016;      !- X,Y,Z Vertex 4 {m}
-
-OS:Surface,
-  {174c77b5-3aad-4713-aafa-704d8e430b07}, !- Handle
-  Surface 210,                            !- Name
-  RoofCeiling,                            !- Surface Type
-  ,                                       !- Construction Name
-  {34274149-ce0c-42c2-8ec6-56ae8b7c22df}, !- Space Name
-  Surface,                                !- Outside Boundary Condition
-  {408df96a-1c18-4ba3-bd65-3a6b76fa12eb}, !- Outside Boundary Condition Object
-  NoSun,                                  !- Sun Exposure
-  NoWind,                                 !- Wind Exposure
-  ,                                       !- View Factor to Ground
-  ,                                       !- Number of Vertices
-  32.004, -9.144, -1.11022302462516e-016, !- X,Y,Z Vertex 1 {m}
-  32.004, 0, -1.11022302462516e-016,      !- X,Y,Z Vertex 2 {m}
-  27.432, 0, -1.11022302462516e-016,      !- X,Y,Z Vertex 3 {m}
-  27.432, -9.144, -1.11022302462516e-016; !- X,Y,Z Vertex 4 {m}
-
-OS:Surface,
-  {987a241d-acf7-4523-9160-d980f1d2cda4}, !- Handle
-  Surface 211,                            !- Name
-  Wall,                                   !- Surface Type
-  ,                                       !- Construction Name
-  {34274149-ce0c-42c2-8ec6-56ae8b7c22df}, !- Space Name
-  Foundation,                             !- Outside Boundary Condition
-  ,                                       !- Outside Boundary Condition Object
-  NoSun,                                  !- Sun Exposure
-  NoWind,                                 !- Wind Exposure
-  ,                                       !- View Factor to Ground
-  ,                                       !- Number of Vertices
-  27.432, -9.144, -1.11022302462516e-016, !- X,Y,Z Vertex 1 {m}
-  27.432, -9.144, -0.9144,                !- X,Y,Z Vertex 2 {m}
-  32.004, -9.144, -0.9144,                !- X,Y,Z Vertex 3 {m}
-  32.004, -9.144, -1.11022302462516e-016; !- X,Y,Z Vertex 4 {m}
-
-OS:Surface,
-  {5625709c-0b2f-45a2-9c5e-6342951d0784}, !- Handle
-  Surface 213,                            !- Name
-  Floor,                                  !- Surface Type
-  ,                                       !- Construction Name
-  {34274149-ce0c-42c2-8ec6-56ae8b7c22df}, !- Space Name
-  Foundation,                             !- Outside Boundary Condition
-  ,                                       !- Outside Boundary Condition Object
-  NoSun,                                  !- Sun Exposure
-  NoWind,                                 !- Wind Exposure
-  ,                                       !- View Factor to Ground
-  ,                                       !- Number of Vertices
-  32.004, -9.144, -0.9144,                !- X,Y,Z Vertex 1 {m}
-  32.004, 0, -0.9144,                     !- X,Y,Z Vertex 2 {m}
-  36.576, 0, -0.9144,                     !- X,Y,Z Vertex 3 {m}
-  36.576, -9.144, -0.9144;                !- X,Y,Z Vertex 4 {m}
-
-OS:Surface,
-  {a3e939fe-bb68-4200-9e2a-dca2d72d7b98}, !- Handle
-  Surface 215,                            !- Name
-  Wall,                                   !- Surface Type
-  ,                                       !- Construction Name
-  {34274149-ce0c-42c2-8ec6-56ae8b7c22df}, !- Space Name
-  Foundation,                             !- Outside Boundary Condition
-  ,                                       !- Outside Boundary Condition Object
-  NoSun,                                  !- Sun Exposure
-  NoWind,                                 !- Wind Exposure
-  ,                                       !- View Factor to Ground
-  ,                                       !- Number of Vertices
-  36.576, 0, -1.11022302462516e-016,      !- X,Y,Z Vertex 1 {m}
-  36.576, 0, -0.9144,                     !- X,Y,Z Vertex 2 {m}
-  32.004, 0, -0.9144,                     !- X,Y,Z Vertex 3 {m}
-  32.004, 0, -1.11022302462516e-016;      !- X,Y,Z Vertex 4 {m}
-
-OS:Surface,
-  {8000351d-248b-4d46-960e-8549fa08fb73}, !- Handle
-  Surface 216,                            !- Name
-  RoofCeiling,                            !- Surface Type
-  ,                                       !- Construction Name
-  {34274149-ce0c-42c2-8ec6-56ae8b7c22df}, !- Space Name
-  Surface,                                !- Outside Boundary Condition
-  {aa7acb8a-4503-409c-a05e-ffc9b9cddca9}, !- Outside Boundary Condition Object
-  NoSun,                                  !- Sun Exposure
-  NoWind,                                 !- Wind Exposure
-  ,                                       !- View Factor to Ground
-  ,                                       !- Number of Vertices
-  36.576, -9.144, -1.11022302462516e-016, !- X,Y,Z Vertex 1 {m}
-  36.576, 0, -1.11022302462516e-016,      !- X,Y,Z Vertex 2 {m}
-  32.004, 0, -1.11022302462516e-016,      !- X,Y,Z Vertex 3 {m}
-  32.004, -9.144, -1.11022302462516e-016; !- X,Y,Z Vertex 4 {m}
-
-OS:Surface,
-  {1d9d682d-9b52-401a-8854-4ebcecaad281}, !- Handle
-  Surface 217,                            !- Name
-  Wall,                                   !- Surface Type
-  ,                                       !- Construction Name
-  {34274149-ce0c-42c2-8ec6-56ae8b7c22df}, !- Space Name
-  Foundation,                             !- Outside Boundary Condition
-  ,                                       !- Outside Boundary Condition Object
-  NoSun,                                  !- Sun Exposure
-  NoWind,                                 !- Wind Exposure
-  ,                                       !- View Factor to Ground
-  ,                                       !- Number of Vertices
-  32.004, -9.144, -1.11022302462516e-016, !- X,Y,Z Vertex 1 {m}
-  32.004, -9.144, -0.9144,                !- X,Y,Z Vertex 2 {m}
-  36.576, -9.144, -0.9144,                !- X,Y,Z Vertex 3 {m}
-  36.576, -9.144, -1.11022302462516e-016; !- X,Y,Z Vertex 4 {m}
-
-OS:Surface,
-  {41f75e9c-b32f-4e04-bc69-fdf503c0b203}, !- Handle
-  Surface 219,                            !- Name
-  Floor,                                  !- Surface Type
-  ,                                       !- Construction Name
-  {34274149-ce0c-42c2-8ec6-56ae8b7c22df}, !- Space Name
-  Foundation,                             !- Outside Boundary Condition
-  ,                                       !- Outside Boundary Condition Object
-  NoSun,                                  !- Sun Exposure
-  NoWind,                                 !- Wind Exposure
-  ,                                       !- View Factor to Ground
-  ,                                       !- Number of Vertices
-  36.576, -9.144, -0.9144,                !- X,Y,Z Vertex 1 {m}
-  36.576, 0, -0.9144,                     !- X,Y,Z Vertex 2 {m}
-  41.148, 0, -0.9144,                     !- X,Y,Z Vertex 3 {m}
-  41.148, -9.144, -0.9144;                !- X,Y,Z Vertex 4 {m}
-
-OS:Surface,
-  {0f12e236-37ba-440a-9c3d-39867254c1d9}, !- Handle
-  Surface 221,                            !- Name
-  Wall,                                   !- Surface Type
-  ,                                       !- Construction Name
-  {34274149-ce0c-42c2-8ec6-56ae8b7c22df}, !- Space Name
-  Foundation,                             !- Outside Boundary Condition
-  ,                                       !- Outside Boundary Condition Object
-  NoSun,                                  !- Sun Exposure
-  NoWind,                                 !- Wind Exposure
-  ,                                       !- View Factor to Ground
-  ,                                       !- Number of Vertices
-  41.148, 0, -1.11022302462516e-016,      !- X,Y,Z Vertex 1 {m}
-  41.148, 0, -0.9144,                     !- X,Y,Z Vertex 2 {m}
-  36.576, 0, -0.9144,                     !- X,Y,Z Vertex 3 {m}
-  36.576, 0, -1.11022302462516e-016;      !- X,Y,Z Vertex 4 {m}
-
-OS:Surface,
-  {a28dce24-6576-4b00-b547-b9aece360e86}, !- Handle
-  Surface 222,                            !- Name
-  RoofCeiling,                            !- Surface Type
-  ,                                       !- Construction Name
-  {34274149-ce0c-42c2-8ec6-56ae8b7c22df}, !- Space Name
-  Surface,                                !- Outside Boundary Condition
-  {c353498a-84e6-4065-8a88-d137f7af332f}, !- Outside Boundary Condition Object
-  NoSun,                                  !- Sun Exposure
-  NoWind,                                 !- Wind Exposure
-  ,                                       !- View Factor to Ground
-  ,                                       !- Number of Vertices
-  41.148, -9.144, -1.11022302462516e-016, !- X,Y,Z Vertex 1 {m}
-  41.148, 0, -1.11022302462516e-016,      !- X,Y,Z Vertex 2 {m}
-  36.576, 0, -1.11022302462516e-016,      !- X,Y,Z Vertex 3 {m}
-  36.576, -9.144, -1.11022302462516e-016; !- X,Y,Z Vertex 4 {m}
-
-OS:Surface,
-  {66544155-b5cb-480c-9157-e1ea949ba1c6}, !- Handle
-  Surface 223,                            !- Name
-  Wall,                                   !- Surface Type
-  ,                                       !- Construction Name
-  {34274149-ce0c-42c2-8ec6-56ae8b7c22df}, !- Space Name
-  Foundation,                             !- Outside Boundary Condition
-  ,                                       !- Outside Boundary Condition Object
-  NoSun,                                  !- Sun Exposure
-  NoWind,                                 !- Wind Exposure
-  ,                                       !- View Factor to Ground
-  ,                                       !- Number of Vertices
-  36.576, -9.144, -1.11022302462516e-016, !- X,Y,Z Vertex 1 {m}
-  36.576, -9.144, -0.9144,                !- X,Y,Z Vertex 2 {m}
-  41.148, -9.144, -0.9144,                !- X,Y,Z Vertex 3 {m}
-  41.148, -9.144, -1.11022302462516e-016; !- X,Y,Z Vertex 4 {m}
-
-OS:Surface,
-  {14f6c98f-1f71-4e7a-aead-a775aaff4b50}, !- Handle
-  Surface 225,                            !- Name
-  Floor,                                  !- Surface Type
-  ,                                       !- Construction Name
-  {34274149-ce0c-42c2-8ec6-56ae8b7c22df}, !- Space Name
-  Foundation,                             !- Outside Boundary Condition
-  ,                                       !- Outside Boundary Condition Object
-  NoSun,                                  !- Sun Exposure
-  NoWind,                                 !- Wind Exposure
-  ,                                       !- View Factor to Ground
-  ,                                       !- Number of Vertices
-  41.148, -9.144, -0.9144,                !- X,Y,Z Vertex 1 {m}
-  41.148, 0, -0.9144,                     !- X,Y,Z Vertex 2 {m}
-  45.72, 0, -0.9144,                      !- X,Y,Z Vertex 3 {m}
-  45.72, -9.144, -0.9144;                 !- X,Y,Z Vertex 4 {m}
-
-OS:Surface,
-  {69479f2c-60d3-471d-8b71-9222b1fb2ec5}, !- Handle
-  Surface 226,                            !- Name
-  Wall,                                   !- Surface Type
-  ,                                       !- Construction Name
-  {34274149-ce0c-42c2-8ec6-56ae8b7c22df}, !- Space Name
-  Foundation,                             !- Outside Boundary Condition
-  ,                                       !- Outside Boundary Condition Object
-  NoSun,                                  !- Sun Exposure
-  NoWind,                                 !- Wind Exposure
-  ,                                       !- View Factor to Ground
-  ,                                       !- Number of Vertices
-  45.72, -9.144, -1.11022302462516e-016,  !- X,Y,Z Vertex 1 {m}
-  45.72, -9.144, -0.9144,                 !- X,Y,Z Vertex 2 {m}
-  45.72, 0, -0.9144,                      !- X,Y,Z Vertex 3 {m}
-  45.72, 0, -1.11022302462516e-016;       !- X,Y,Z Vertex 4 {m}
-
-OS:Surface,
-  {bb0d3c1b-5437-4497-8bff-67fe1a909516}, !- Handle
-  Surface 227,                            !- Name
-  Wall,                                   !- Surface Type
-  ,                                       !- Construction Name
-  {34274149-ce0c-42c2-8ec6-56ae8b7c22df}, !- Space Name
-  Foundation,                             !- Outside Boundary Condition
-  ,                                       !- Outside Boundary Condition Object
-  NoSun,                                  !- Sun Exposure
-  NoWind,                                 !- Wind Exposure
-  ,                                       !- View Factor to Ground
-  ,                                       !- Number of Vertices
-  45.72, 0, -1.11022302462516e-016,       !- X,Y,Z Vertex 1 {m}
-  45.72, 0, -0.9144,                      !- X,Y,Z Vertex 2 {m}
-  41.148, 0, -0.9144,                     !- X,Y,Z Vertex 3 {m}
-  41.148, 0, -1.11022302462516e-016;      !- X,Y,Z Vertex 4 {m}
-
-OS:Surface,
-  {978be533-9281-4987-aeec-aa877e60061a}, !- Handle
-  Surface 228,                            !- Name
-  RoofCeiling,                            !- Surface Type
-  ,                                       !- Construction Name
-  {34274149-ce0c-42c2-8ec6-56ae8b7c22df}, !- Space Name
-  Surface,                                !- Outside Boundary Condition
-  {ed6c66ef-952b-4117-8435-31f8f3147532}, !- Outside Boundary Condition Object
-  NoSun,                                  !- Sun Exposure
-  NoWind,                                 !- Wind Exposure
-  ,                                       !- View Factor to Ground
-  ,                                       !- Number of Vertices
-  45.72, -9.144, -1.11022302462516e-016,  !- X,Y,Z Vertex 1 {m}
-  45.72, 0, -1.11022302462516e-016,       !- X,Y,Z Vertex 2 {m}
-  41.148, 0, -1.11022302462516e-016,      !- X,Y,Z Vertex 3 {m}
-  41.148, -9.144, -1.11022302462516e-016; !- X,Y,Z Vertex 4 {m}
-
-OS:Surface,
-  {e3c59bda-79e9-4e64-b9dc-11d79b185912}, !- Handle
-  Surface 229,                            !- Name
-  Wall,                                   !- Surface Type
-  ,                                       !- Construction Name
-  {34274149-ce0c-42c2-8ec6-56ae8b7c22df}, !- Space Name
-  Foundation,                             !- Outside Boundary Condition
-  ,                                       !- Outside Boundary Condition Object
-  NoSun,                                  !- Sun Exposure
-  NoWind,                                 !- Wind Exposure
-  ,                                       !- View Factor to Ground
-  ,                                       !- Number of Vertices
-  41.148, -9.144, -1.11022302462516e-016, !- X,Y,Z Vertex 1 {m}
-  41.148, -9.144, -0.9144,                !- X,Y,Z Vertex 2 {m}
-  45.72, -9.144, -0.9144,                 !- X,Y,Z Vertex 3 {m}
-  45.72, -9.144, -1.11022302462516e-016;  !- X,Y,Z Vertex 4 {m}
-
-OS:Space,
-  {34274149-ce0c-42c2-8ec6-56ae8b7c22df}, !- Handle
-  crawl space,                            !- Name
-  {70826f77-f279-42fb-8211-f0dca6bf3558}, !- Space Type Name
-  ,                                       !- Default Construction Set Name
-  ,                                       !- Default Schedule Set Name
-  ,                                       !- Direction of Relative North {deg}
-  ,                                       !- X Origin {m}
-  ,                                       !- Y Origin {m}
-  ,                                       !- Z Origin {m}
-  ,                                       !- Building Story Name
-  {1c70d59a-33ed-426b-bf7f-848e1cf5ba37}; !- Thermal Zone Name
-
-OS:ThermalZone,
-  {1c70d59a-33ed-426b-bf7f-848e1cf5ba37}, !- Handle
-  crawl zone,                             !- Name
-  ,                                       !- Multiplier
-  ,                                       !- Ceiling Height {m}
-  ,                                       !- Volume {m3}
-  ,                                       !- Floor Area {m2}
-  ,                                       !- Zone Inside Convection Algorithm
-  ,                                       !- Zone Outside Convection Algorithm
-  ,                                       !- Zone Conditioning Equipment List Name
-  {c65a050c-923e-4c6c-a664-a162493529fc}, !- Zone Air Inlet Port List
-  {800eeccc-9a76-4488-9c1b-30693a6b009f}, !- Zone Air Exhaust Port List
-  {50a65d92-5412-4468-8eb8-0ece24ab370d}, !- Zone Air Node Name
-  {3b199aae-0f6c-4b85-a3d5-0de525072d89}, !- Zone Return Air Port List
-  ,                                       !- Primary Daylighting Control Name
-  ,                                       !- Fraction of Zone Controlled by Primary Daylighting Control
-  ,                                       !- Secondary Daylighting Control Name
-  ,                                       !- Fraction of Zone Controlled by Secondary Daylighting Control
-  ,                                       !- Illuminance Map Name
-  ,                                       !- Group Rendering Name
-  ,                                       !- Thermostat Name
-  No;                                     !- Use Ideal Air Loads
-
-OS:Node,
-  {280affde-8071-4ffc-87ca-5a26f7799f85}, !- Handle
-  Node 11,                                !- Name
-  {50a65d92-5412-4468-8eb8-0ece24ab370d}, !- Inlet Port
-  ;                                       !- Outlet Port
-
-OS:Connection,
-  {50a65d92-5412-4468-8eb8-0ece24ab370d}, !- Handle
-  {dae7c7a8-f5a1-43ec-8529-4414c13dd5c3}, !- Name
-  {1c70d59a-33ed-426b-bf7f-848e1cf5ba37}, !- Source Object
-  11,                                     !- Outlet Port
-  {280affde-8071-4ffc-87ca-5a26f7799f85}, !- Target Object
-  2;                                      !- Inlet Port
-
-OS:PortList,
-  {c65a050c-923e-4c6c-a664-a162493529fc}, !- Handle
-  {f22c9414-5880-4c63-999f-471bd1a84b1f}, !- Name
-  {1c70d59a-33ed-426b-bf7f-848e1cf5ba37}; !- HVAC Component
-
-OS:PortList,
-  {800eeccc-9a76-4488-9c1b-30693a6b009f}, !- Handle
-  {1dea9132-8095-4fa2-9cec-f0a9066c92e0}, !- Name
-  {1c70d59a-33ed-426b-bf7f-848e1cf5ba37}; !- HVAC Component
-
-OS:PortList,
-  {3b199aae-0f6c-4b85-a3d5-0de525072d89}, !- Handle
-  {9337e2c4-4c20-42ec-9a1d-d2ce46e16637}, !- Name
-  {1c70d59a-33ed-426b-bf7f-848e1cf5ba37}; !- HVAC Component
-
-OS:Sizing:Zone,
-  {dc3d9577-0f41-4606-aa27-8673c6fe5f38}, !- Handle
-  {1c70d59a-33ed-426b-bf7f-848e1cf5ba37}, !- Zone or ZoneList Name
-  SupplyAirTemperature,                   !- Zone Cooling Design Supply Air Temperature Input Method
-  14,                                     !- Zone Cooling Design Supply Air Temperature {C}
-  11.11,                                  !- Zone Cooling Design Supply Air Temperature Difference {deltaC}
-  SupplyAirTemperature,                   !- Zone Heating Design Supply Air Temperature Input Method
-  40,                                     !- Zone Heating Design Supply Air Temperature {C}
-  11.11,                                  !- Zone Heating Design Supply Air Temperature Difference {deltaC}
-  0.0085,                                 !- Zone Cooling Design Supply Air Humidity Ratio {kg-H2O/kg-air}
-  0.008,                                  !- Zone Heating Design Supply Air Humidity Ratio {kg-H2O/kg-air}
-  ,                                       !- Zone Heating Sizing Factor
-  ,                                       !- Zone Cooling Sizing Factor
-  DesignDay,                              !- Cooling Design Air Flow Method
-  ,                                       !- Cooling Design Air Flow Rate {m3/s}
-  ,                                       !- Cooling Minimum Air Flow per Zone Floor Area {m3/s-m2}
-  ,                                       !- Cooling Minimum Air Flow {m3/s}
-  ,                                       !- Cooling Minimum Air Flow Fraction
-  DesignDay,                              !- Heating Design Air Flow Method
-  ,                                       !- Heating Design Air Flow Rate {m3/s}
-  ,                                       !- Heating Maximum Air Flow per Zone Floor Area {m3/s-m2}
-  ,                                       !- Heating Maximum Air Flow {m3/s}
-  ,                                       !- Heating Maximum Air Flow Fraction
-  ,                                       !- Design Zone Air Distribution Effectiveness in Cooling Mode
-  ,                                       !- Design Zone Air Distribution Effectiveness in Heating Mode
-  No,                                     !- Account for Dedicated Outdoor Air System
-  NeutralSupplyAir,                       !- Dedicated Outdoor Air System Control Strategy
-  autosize,                               !- Dedicated Outdoor Air Low Setpoint Temperature for Design {C}
-  autosize;                               !- Dedicated Outdoor Air High Setpoint Temperature for Design {C}
-
-OS:ZoneHVAC:EquipmentList,
-  {cf04d2f2-bb06-4d76-aa94-3aa30d5237b4}, !- Handle
-  Zone HVAC Equipment List 11,            !- Name
-  {1c70d59a-33ed-426b-bf7f-848e1cf5ba37}; !- Thermal Zone
-
-OS:SpaceType,
-  {70826f77-f279-42fb-8211-f0dca6bf3558}, !- Handle
-  Space Type 2,                           !- Name
-  ,                                       !- Default Construction Set Name
-  ,                                       !- Default Schedule Set Name
-  ,                                       !- Group Rendering Name
-  ,                                       !- Design Specification Outdoor Air Object Name
-  ,                                       !- Standards Template
-  ,                                       !- Standards Building Type
-  crawlspace;                             !- Standards Space Type
-
-OS:Surface,
-  {ef2cf7da-f71f-4b50-99ec-a77350cfe8ec}, !- Handle
-  Surface 13,                             !- Name
-  Floor,                                  !- Surface Type
-  ,                                       !- Construction Name
-  {d124169c-72c0-43a5-bb43-489e388387fd}, !- Space Name
-  Surface,                                !- Outside Boundary Condition
-  {2a95625d-3d93-4199-ad65-96452e5dada7}, !- Outside Boundary Condition Object
-  NoSun,                                  !- Sun Exposure
-  NoWind,                                 !- Wind Exposure
-  ,                                       !- View Factor to Ground
-  ,                                       !- Number of Vertices
-  45.72, 0, 4.8768,                       !- X,Y,Z Vertex 1 {m}
-  45.72, -9.144, 4.8768,                  !- X,Y,Z Vertex 2 {m}
-  41.148, -9.144, 4.8768,                 !- X,Y,Z Vertex 3 {m}
-  41.148, 0, 4.8768;                      !- X,Y,Z Vertex 4 {m}
-
-OS:Surface,
-  {98174233-0f1e-48de-a1b5-813655323d7a}, !- Handle
-  Surface 14,                             !- Name
-  RoofCeiling,                            !- Surface Type
-  ,                                       !- Construction Name
-  {d124169c-72c0-43a5-bb43-489e388387fd}, !- Space Name
-  Outdoors,                               !- Outside Boundary Condition
-  ,                                       !- Outside Boundary Condition Object
-  SunExposed,                             !- Sun Exposure
-  WindExposed,                            !- Wind Exposure
-  ,                                       !- View Factor to Ground
-  ,                                       !- Number of Vertices
-  0, -4.572, 7.1628,                      !- X,Y,Z Vertex 1 {m}
-  45.72, -4.572, 7.1628,                  !- X,Y,Z Vertex 2 {m}
-  45.72, 0, 4.8768,                       !- X,Y,Z Vertex 3 {m}
-  0, 0, 4.8768;                           !- X,Y,Z Vertex 4 {m}
-
-OS:Surface,
-  {b0dde3b0-5dd8-4c48-9648-abdc44413869}, !- Handle
-  Surface 15,                             !- Name
-  RoofCeiling,                            !- Surface Type
-  ,                                       !- Construction Name
-  {d124169c-72c0-43a5-bb43-489e388387fd}, !- Space Name
-  Outdoors,                               !- Outside Boundary Condition
-  ,                                       !- Outside Boundary Condition Object
-  SunExposed,                             !- Sun Exposure
-  WindExposed,                            !- Wind Exposure
-  ,                                       !- View Factor to Ground
-  ,                                       !- Number of Vertices
-  45.72, -4.572, 7.1628,                  !- X,Y,Z Vertex 1 {m}
-  0, -4.572, 7.1628,                      !- X,Y,Z Vertex 2 {m}
-  0, -9.144, 4.8768,                      !- X,Y,Z Vertex 3 {m}
-  45.72, -9.144, 4.8768;                  !- X,Y,Z Vertex 4 {m}
-
-OS:Surface,
-  {f428359f-dfc0-4504-9bfe-d783f630e436}, !- Handle
-  Surface 16,                             !- Name
-  Wall,                                   !- Surface Type
-  ,                                       !- Construction Name
-  {d124169c-72c0-43a5-bb43-489e388387fd}, !- Space Name
-  Outdoors,                               !- Outside Boundary Condition
-  ,                                       !- Outside Boundary Condition Object
-  SunExposed,                             !- Sun Exposure
-  WindExposed,                            !- Wind Exposure
-  ,                                       !- View Factor to Ground
-  ,                                       !- Number of Vertices
-  0, -4.572, 7.1628,                      !- X,Y,Z Vertex 1 {m}
-  0, 0, 4.8768,                           !- X,Y,Z Vertex 2 {m}
-  0, -9.144, 4.8768;                      !- X,Y,Z Vertex 3 {m}
-
-OS:Surface,
-  {53791e9f-7850-4321-b8bd-a5d69a46da19}, !- Handle
-  Surface 17,                             !- Name
-  Wall,                                   !- Surface Type
-  ,                                       !- Construction Name
-  {d124169c-72c0-43a5-bb43-489e388387fd}, !- Space Name
-  Outdoors,                               !- Outside Boundary Condition
-  ,                                       !- Outside Boundary Condition Object
-  SunExposed,                             !- Sun Exposure
-  WindExposed,                            !- Wind Exposure
-  ,                                       !- View Factor to Ground
-  ,                                       !- Number of Vertices
-  45.72, -4.572, 7.1628,                  !- X,Y,Z Vertex 1 {m}
-  45.72, -9.144, 4.8768,                  !- X,Y,Z Vertex 2 {m}
-  45.72, 0, 4.8768;                       !- X,Y,Z Vertex 3 {m}
-
-OS:Space,
-  {d124169c-72c0-43a5-bb43-489e388387fd}, !- Handle
-  unfinished attic space,                 !- Name
-  {2ac09682-c520-40af-b0ff-90590b9f366e}, !- Space Type Name
-  ,                                       !- Default Construction Set Name
-  ,                                       !- Default Schedule Set Name
-  ,                                       !- Direction of Relative North {deg}
-  ,                                       !- X Origin {m}
-  ,                                       !- Y Origin {m}
-  ,                                       !- Z Origin {m}
-  ,                                       !- Building Story Name
-  {c8d87554-d954-46e7-858a-9dbfa723b05c}; !- Thermal Zone Name
-
-OS:ThermalZone,
-  {c8d87554-d954-46e7-858a-9dbfa723b05c}, !- Handle
-  unfinished attic zone,                  !- Name
-  ,                                       !- Multiplier
-  ,                                       !- Ceiling Height {m}
-  ,                                       !- Volume {m3}
-  ,                                       !- Floor Area {m2}
-  ,                                       !- Zone Inside Convection Algorithm
-  ,                                       !- Zone Outside Convection Algorithm
-  ,                                       !- Zone Conditioning Equipment List Name
-  {6c5de016-1063-4e70-9f44-760ce7c61200}, !- Zone Air Inlet Port List
-  {fda62018-86aa-4729-af9c-3d82e3c58be0}, !- Zone Air Exhaust Port List
-  {266d0aa7-d3b7-421f-ab45-425f1d44ce00}, !- Zone Air Node Name
-  {c6bb7d2d-94de-48dc-b5e0-f1da275e205c}, !- Zone Return Air Port List
-  ,                                       !- Primary Daylighting Control Name
-  ,                                       !- Fraction of Zone Controlled by Primary Daylighting Control
-  ,                                       !- Secondary Daylighting Control Name
-  ,                                       !- Fraction of Zone Controlled by Secondary Daylighting Control
-  ,                                       !- Illuminance Map Name
-  ,                                       !- Group Rendering Name
-  ,                                       !- Thermostat Name
-  No;                                     !- Use Ideal Air Loads
-
-OS:Node,
-  {9748279d-9ca9-436b-8b78-8b26f7c4a843}, !- Handle
-  Node 12,                                !- Name
-  {266d0aa7-d3b7-421f-ab45-425f1d44ce00}, !- Inlet Port
-  ;                                       !- Outlet Port
-
-OS:Connection,
-  {266d0aa7-d3b7-421f-ab45-425f1d44ce00}, !- Handle
-  {9378efeb-06c8-4283-bf88-f4fcc1e32e93}, !- Name
-  {c8d87554-d954-46e7-858a-9dbfa723b05c}, !- Source Object
-  11,                                     !- Outlet Port
-  {9748279d-9ca9-436b-8b78-8b26f7c4a843}, !- Target Object
-  2;                                      !- Inlet Port
-
-OS:PortList,
-  {6c5de016-1063-4e70-9f44-760ce7c61200}, !- Handle
-  {0b2cf220-2712-42a4-8227-3d9ce2daf002}, !- Name
-  {c8d87554-d954-46e7-858a-9dbfa723b05c}; !- HVAC Component
-
-OS:PortList,
-  {fda62018-86aa-4729-af9c-3d82e3c58be0}, !- Handle
-  {4ed55516-dc6a-4d43-aecb-0a204e076620}, !- Name
-  {c8d87554-d954-46e7-858a-9dbfa723b05c}; !- HVAC Component
-
-OS:PortList,
-  {c6bb7d2d-94de-48dc-b5e0-f1da275e205c}, !- Handle
-  {63aee288-ad8b-41e2-9524-a108398db0dc}, !- Name
-  {c8d87554-d954-46e7-858a-9dbfa723b05c}; !- HVAC Component
-
-OS:Sizing:Zone,
-  {98422e06-578d-4890-bcf8-6084c4dee470}, !- Handle
-  {c8d87554-d954-46e7-858a-9dbfa723b05c}, !- Zone or ZoneList Name
-  SupplyAirTemperature,                   !- Zone Cooling Design Supply Air Temperature Input Method
-  14,                                     !- Zone Cooling Design Supply Air Temperature {C}
-  11.11,                                  !- Zone Cooling Design Supply Air Temperature Difference {deltaC}
-  SupplyAirTemperature,                   !- Zone Heating Design Supply Air Temperature Input Method
-  40,                                     !- Zone Heating Design Supply Air Temperature {C}
-  11.11,                                  !- Zone Heating Design Supply Air Temperature Difference {deltaC}
-  0.0085,                                 !- Zone Cooling Design Supply Air Humidity Ratio {kg-H2O/kg-air}
-  0.008,                                  !- Zone Heating Design Supply Air Humidity Ratio {kg-H2O/kg-air}
-  ,                                       !- Zone Heating Sizing Factor
-  ,                                       !- Zone Cooling Sizing Factor
-  DesignDay,                              !- Cooling Design Air Flow Method
-  ,                                       !- Cooling Design Air Flow Rate {m3/s}
-  ,                                       !- Cooling Minimum Air Flow per Zone Floor Area {m3/s-m2}
-  ,                                       !- Cooling Minimum Air Flow {m3/s}
-  ,                                       !- Cooling Minimum Air Flow Fraction
-  DesignDay,                              !- Heating Design Air Flow Method
-  ,                                       !- Heating Design Air Flow Rate {m3/s}
-  ,                                       !- Heating Maximum Air Flow per Zone Floor Area {m3/s-m2}
-  ,                                       !- Heating Maximum Air Flow {m3/s}
-  ,                                       !- Heating Maximum Air Flow Fraction
-  ,                                       !- Design Zone Air Distribution Effectiveness in Cooling Mode
-  ,                                       !- Design Zone Air Distribution Effectiveness in Heating Mode
-  No,                                     !- Account for Dedicated Outdoor Air System
-  NeutralSupplyAir,                       !- Dedicated Outdoor Air System Control Strategy
-  autosize,                               !- Dedicated Outdoor Air Low Setpoint Temperature for Design {C}
-  autosize;                               !- Dedicated Outdoor Air High Setpoint Temperature for Design {C}
-
-OS:ZoneHVAC:EquipmentList,
-  {0acdf2a8-1cfa-4031-8037-5ceea76a46aa}, !- Handle
-  Zone HVAC Equipment List 12,            !- Name
-  {c8d87554-d954-46e7-858a-9dbfa723b05c}; !- Thermal Zone
-
-OS:SpaceType,
-  {2ac09682-c520-40af-b0ff-90590b9f366e}, !- Handle
-  Space Type 3,                           !- Name
-  ,                                       !- Default Construction Set Name
-  ,                                       !- Default Schedule Set Name
-  ,                                       !- Group Rendering Name
-  ,                                       !- Design Specification Outdoor Air Object Name
-  ,                                       !- Standards Template
-  ,                                       !- Standards Building Type
-  unfinished attic;                       !- Standards Space Type
-
-OS:BuildingUnit,
-  {514e6902-904d-493c-9a61-a94aa3add5ac}, !- Handle
-  unit 1,                                 !- Name
-  ,                                       !- Rendering Color
-  Residential;                            !- Building Unit Type
-
-OS:AdditionalProperties,
-  {a810e55a-825a-40ea-9c5f-1fe55e76f815}, !- Handle
-  {514e6902-904d-493c-9a61-a94aa3add5ac}, !- Object Name
-  Units Represented,                      !- Feature Name 1
-  Integer,                                !- Feature Data Type 1
-  1,                                      !- Feature Value 1
-  NumberOfBedrooms,                       !- Feature Name 2
-  Integer,                                !- Feature Data Type 2
-  3,                                      !- Feature Value 2
-  NumberOfBathrooms,                      !- Feature Name 3
-  Double,                                 !- Feature Data Type 3
-  2,                                      !- Feature Value 3
-  NumberOfOccupants,                      !- Feature Name 4
-  Double,                                 !- Feature Data Type 4
-  3.3900000000000001;                     !- Feature Value 4
-
-OS:BuildingUnit,
-  {65420269-5b33-426b-b8df-82e54001b3e2}, !- Handle
-  unit 2,                                 !- Name
-  ,                                       !- Rendering Color
-  Residential;                            !- Building Unit Type
-
-OS:AdditionalProperties,
-  {4316d577-0182-4c78-b0f3-ea3471ae93e7}, !- Handle
-  {65420269-5b33-426b-b8df-82e54001b3e2}, !- Object Name
-  Units Represented,                      !- Feature Name 1
-  Integer,                                !- Feature Data Type 1
-  1,                                      !- Feature Value 1
-  NumberOfBedrooms,                       !- Feature Name 2
-  Integer,                                !- Feature Data Type 2
-  3,                                      !- Feature Value 2
-  NumberOfBathrooms,                      !- Feature Name 3
-  Double,                                 !- Feature Data Type 3
-  2,                                      !- Feature Value 3
-  NumberOfOccupants,                      !- Feature Name 4
-  Double,                                 !- Feature Data Type 4
-  3.3900000000000001;                     !- Feature Value 4
-
-OS:BuildingUnit,
-  {7c9c4fa4-db8f-489e-971e-e61e8a31ba47}, !- Handle
-  unit 3,                                 !- Name
-  ,                                       !- Rendering Color
-  Residential;                            !- Building Unit Type
-
-OS:AdditionalProperties,
-  {9df07e75-eb9b-4ee0-94a5-eb8b082b60ce}, !- Handle
-  {7c9c4fa4-db8f-489e-971e-e61e8a31ba47}, !- Object Name
-  Units Represented,                      !- Feature Name 1
-  Integer,                                !- Feature Data Type 1
-  1,                                      !- Feature Value 1
-  NumberOfBedrooms,                       !- Feature Name 2
-  Integer,                                !- Feature Data Type 2
-  3,                                      !- Feature Value 2
-  NumberOfBathrooms,                      !- Feature Name 3
-  Double,                                 !- Feature Data Type 3
-  2,                                      !- Feature Value 3
-  NumberOfOccupants,                      !- Feature Name 4
-  Double,                                 !- Feature Data Type 4
-  3.3900000000000001;                     !- Feature Value 4
-
-OS:BuildingUnit,
-  {30b96365-644c-46d0-b912-3921ea02aa75}, !- Handle
-  unit 4,                                 !- Name
-  ,                                       !- Rendering Color
-  Residential;                            !- Building Unit Type
-
-OS:AdditionalProperties,
-  {6dea2160-eec2-4166-b5ae-cf345b40d8fb}, !- Handle
-  {30b96365-644c-46d0-b912-3921ea02aa75}, !- Object Name
-  Units Represented,                      !- Feature Name 1
-  Integer,                                !- Feature Data Type 1
-  1,                                      !- Feature Value 1
-  NumberOfBedrooms,                       !- Feature Name 2
-  Integer,                                !- Feature Data Type 2
-  3,                                      !- Feature Value 2
-  NumberOfBathrooms,                      !- Feature Name 3
-  Double,                                 !- Feature Data Type 3
-  2,                                      !- Feature Value 3
-  NumberOfOccupants,                      !- Feature Name 4
-  Double,                                 !- Feature Data Type 4
-  3.3900000000000001;                     !- Feature Value 4
-
-OS:BuildingUnit,
-  {4853c163-3f67-441a-a675-d64bd7061026}, !- Handle
-  unit 5,                                 !- Name
-  ,                                       !- Rendering Color
-  Residential;                            !- Building Unit Type
-
-OS:AdditionalProperties,
-  {8b8b1d6a-b10e-4861-b902-114118d42e3d}, !- Handle
-  {4853c163-3f67-441a-a675-d64bd7061026}, !- Object Name
-  Units Represented,                      !- Feature Name 1
-  Integer,                                !- Feature Data Type 1
-  1,                                      !- Feature Value 1
-  NumberOfBedrooms,                       !- Feature Name 2
-  Integer,                                !- Feature Data Type 2
-  3,                                      !- Feature Value 2
-  NumberOfBathrooms,                      !- Feature Name 3
-  Double,                                 !- Feature Data Type 3
-  2,                                      !- Feature Value 3
-  NumberOfOccupants,                      !- Feature Name 4
-  Double,                                 !- Feature Data Type 4
-  3.3900000000000001;                     !- Feature Value 4
-
-OS:BuildingUnit,
-  {656a9beb-dcdc-4636-8981-003c881193fe}, !- Handle
-  unit 6,                                 !- Name
-  ,                                       !- Rendering Color
-  Residential;                            !- Building Unit Type
-
-OS:AdditionalProperties,
-  {3cd055fb-4f58-4506-ba0b-8d00d6a8556e}, !- Handle
-  {656a9beb-dcdc-4636-8981-003c881193fe}, !- Object Name
-  Units Represented,                      !- Feature Name 1
-  Integer,                                !- Feature Data Type 1
-  1,                                      !- Feature Value 1
-  NumberOfBedrooms,                       !- Feature Name 2
-  Integer,                                !- Feature Data Type 2
-  3,                                      !- Feature Value 2
-  NumberOfBathrooms,                      !- Feature Name 3
-  Double,                                 !- Feature Data Type 3
-  2,                                      !- Feature Value 3
-  NumberOfOccupants,                      !- Feature Name 4
-  Double,                                 !- Feature Data Type 4
-  3.3900000000000001;                     !- Feature Value 4
-
-OS:BuildingUnit,
-  {c4320d3e-4ee9-4f36-a6b2-f980aae2caf5}, !- Handle
-  unit 7,                                 !- Name
-  ,                                       !- Rendering Color
-  Residential;                            !- Building Unit Type
-
-OS:AdditionalProperties,
-  {cb712734-94bf-4d7a-bbf8-2e04e3f81ff0}, !- Handle
-  {c4320d3e-4ee9-4f36-a6b2-f980aae2caf5}, !- Object Name
-  Units Represented,                      !- Feature Name 1
-  Integer,                                !- Feature Data Type 1
-  1,                                      !- Feature Value 1
-  NumberOfBedrooms,                       !- Feature Name 2
-  Integer,                                !- Feature Data Type 2
-  3,                                      !- Feature Value 2
-  NumberOfBathrooms,                      !- Feature Name 3
-  Double,                                 !- Feature Data Type 3
-  2,                                      !- Feature Value 3
-  NumberOfOccupants,                      !- Feature Name 4
-  Double,                                 !- Feature Data Type 4
-  3.3900000000000001;                     !- Feature Value 4
-
-OS:BuildingUnit,
-  {b5784de1-cee8-4bef-876c-a65e8e1d227d}, !- Handle
-  unit 8,                                 !- Name
-  ,                                       !- Rendering Color
-  Residential;                            !- Building Unit Type
-
-OS:AdditionalProperties,
-  {4534058e-f455-4ab8-8cb3-ccad61c9c30d}, !- Handle
-  {b5784de1-cee8-4bef-876c-a65e8e1d227d}, !- Object Name
-  Units Represented,                      !- Feature Name 1
-  Integer,                                !- Feature Data Type 1
-  1,                                      !- Feature Value 1
-  NumberOfBedrooms,                       !- Feature Name 2
-  Integer,                                !- Feature Data Type 2
-  3,                                      !- Feature Value 2
-  NumberOfBathrooms,                      !- Feature Name 3
-  Double,                                 !- Feature Data Type 3
-  2,                                      !- Feature Value 3
-  NumberOfOccupants,                      !- Feature Name 4
-  Double,                                 !- Feature Data Type 4
-  3.3900000000000001;                     !- Feature Value 4
-
-OS:BuildingUnit,
-  {6a540f42-0c29-4b56-b638-83518c6e087b}, !- Handle
-  unit 9,                                 !- Name
-  ,                                       !- Rendering Color
-  Residential;                            !- Building Unit Type
-
-OS:AdditionalProperties,
-  {b3b8741d-5435-42a6-8af0-16ca595b7096}, !- Handle
-  {6a540f42-0c29-4b56-b638-83518c6e087b}, !- Object Name
-  Units Represented,                      !- Feature Name 1
-  Integer,                                !- Feature Data Type 1
-  1,                                      !- Feature Value 1
-  NumberOfBedrooms,                       !- Feature Name 2
-  Integer,                                !- Feature Data Type 2
-  3,                                      !- Feature Value 2
-  NumberOfBathrooms,                      !- Feature Name 3
-  Double,                                 !- Feature Data Type 3
-  2,                                      !- Feature Value 3
-  NumberOfOccupants,                      !- Feature Name 4
-  Double,                                 !- Feature Data Type 4
-  3.3900000000000001;                     !- Feature Value 4
-
-OS:BuildingUnit,
-  {fb88428a-b4cb-4181-8abf-ad945001dd47}, !- Handle
-  unit 10,                                !- Name
-  ,                                       !- Rendering Color
-  Residential;                            !- Building Unit Type
-
-OS:AdditionalProperties,
-  {29c222a9-16b0-4a86-93a9-c00906970846}, !- Handle
-  {fb88428a-b4cb-4181-8abf-ad945001dd47}, !- Object Name
-  Units Represented,                      !- Feature Name 1
-  Integer,                                !- Feature Data Type 1
-  1,                                      !- Feature Value 1
-  NumberOfBedrooms,                       !- Feature Name 2
-  Integer,                                !- Feature Data Type 2
-  3,                                      !- Feature Value 2
-  NumberOfBathrooms,                      !- Feature Name 3
-  Double,                                 !- Feature Data Type 3
-  2,                                      !- Feature Value 3
-  NumberOfOccupants,                      !- Feature Name 4
-  Double,                                 !- Feature Data Type 4
-  3.3900000000000001;                     !- Feature Value 4
-
-OS:Surface,
-  {8a9fdd2c-ae64-4f7e-8a9e-db8144c47741}, !- Handle
-  Surface 30,                             !- Name
-  Floor,                                  !- Surface Type
-  ,                                       !- Construction Name
-  {d124169c-72c0-43a5-bb43-489e388387fd}, !- Space Name
-  Surface,                                !- Outside Boundary Condition
-  {6cd8408f-93a8-47e7-98e6-6047518a23af}, !- Outside Boundary Condition Object
-  NoSun,                                  !- Sun Exposure
-  NoWind,                                 !- Wind Exposure
-  ,                                       !- View Factor to Ground
-  ,                                       !- Number of Vertices
-  13.716, 0, 4.8768,                      !- X,Y,Z Vertex 1 {m}
-  13.716, -9.144, 4.8768,                 !- X,Y,Z Vertex 2 {m}
-  9.144, -9.144, 4.8768,                  !- X,Y,Z Vertex 3 {m}
-  9.144, 0, 4.8768;                       !- X,Y,Z Vertex 4 {m}
-
-OS:Surface,
-  {c083a920-711b-4ba7-9cbe-de153f0acad3}, !- Handle
-  Surface 31,                             !- Name
-  Floor,                                  !- Surface Type
-  ,                                       !- Construction Name
-  {d124169c-72c0-43a5-bb43-489e388387fd}, !- Space Name
-  Surface,                                !- Outside Boundary Condition
-  {f6620fde-e5e6-4cb0-83d7-bb1114a38646}, !- Outside Boundary Condition Object
-  NoSun,                                  !- Sun Exposure
-  NoWind,                                 !- Wind Exposure
-  ,                                       !- View Factor to Ground
-  ,                                       !- Number of Vertices
-  22.86, 0, 4.8768,                       !- X,Y,Z Vertex 1 {m}
-  22.86, -9.144, 4.8768,                  !- X,Y,Z Vertex 2 {m}
-  18.288, -9.144, 4.8768,                 !- X,Y,Z Vertex 3 {m}
-  18.288, 0, 4.8768;                      !- X,Y,Z Vertex 4 {m}
-
-OS:Surface,
-  {d8dc7cfc-58a0-46bc-bb4d-96cafbc7ff00}, !- Handle
-  Surface 32,                             !- Name
-  Floor,                                  !- Surface Type
-  ,                                       !- Construction Name
-  {d124169c-72c0-43a5-bb43-489e388387fd}, !- Space Name
-  Surface,                                !- Outside Boundary Condition
-  {ba089131-941f-4884-8cc9-6d7b9b76f0c0}, !- Outside Boundary Condition Object
-  NoSun,                                  !- Sun Exposure
-  NoWind,                                 !- Wind Exposure
-  ,                                       !- View Factor to Ground
-  ,                                       !- Number of Vertices
-  4.572, 0, 4.8768,                       !- X,Y,Z Vertex 1 {m}
-  4.572, -9.144, 4.8768,                  !- X,Y,Z Vertex 2 {m}
-  0, -9.144, 4.8768,                      !- X,Y,Z Vertex 3 {m}
-  0, 0, 4.8768;                           !- X,Y,Z Vertex 4 {m}
-
-OS:Surface,
-  {73c0c72c-d85b-47ee-8f9a-910ea7f3db05}, !- Handle
-  Surface 33,                             !- Name
-  Floor,                                  !- Surface Type
-  ,                                       !- Construction Name
-  {d124169c-72c0-43a5-bb43-489e388387fd}, !- Space Name
-  Surface,                                !- Outside Boundary Condition
-  {30ab2b35-27e1-4ec7-b465-b5d2880ccfee}, !- Outside Boundary Condition Object
-  NoSun,                                  !- Sun Exposure
-  NoWind,                                 !- Wind Exposure
-  ,                                       !- View Factor to Ground
-  ,                                       !- Number of Vertices
-  27.432, 0, 4.8768,                      !- X,Y,Z Vertex 1 {m}
-  27.432, -9.144, 4.8768,                 !- X,Y,Z Vertex 2 {m}
-  22.86, -9.144, 4.8768,                  !- X,Y,Z Vertex 3 {m}
-  22.86, 0, 4.8768;                       !- X,Y,Z Vertex 4 {m}
-
-OS:Surface,
-  {ae73c904-498c-4c66-8ae7-530fc6a13486}, !- Handle
-  Surface 34,                             !- Name
-  Floor,                                  !- Surface Type
-  ,                                       !- Construction Name
-  {d124169c-72c0-43a5-bb43-489e388387fd}, !- Space Name
-  Surface,                                !- Outside Boundary Condition
-  {1801f7a9-35b5-43f5-8863-d0651b3f5971}, !- Outside Boundary Condition Object
-  NoSun,                                  !- Sun Exposure
-  NoWind,                                 !- Wind Exposure
-  ,                                       !- View Factor to Ground
-  ,                                       !- Number of Vertices
-  18.288, 0, 4.8768,                      !- X,Y,Z Vertex 1 {m}
-  18.288, -9.144, 4.8768,                 !- X,Y,Z Vertex 2 {m}
-  13.716, -9.144, 4.8768,                 !- X,Y,Z Vertex 3 {m}
-  13.716, 0, 4.8768;                      !- X,Y,Z Vertex 4 {m}
-
-OS:Surface,
-  {09a08276-e0d0-49a1-8b48-042cca2beb48}, !- Handle
-  Surface 47,                             !- Name
-  Floor,                                  !- Surface Type
-  ,                                       !- Construction Name
-  {d124169c-72c0-43a5-bb43-489e388387fd}, !- Space Name
-  Surface,                                !- Outside Boundary Condition
-  {d086be19-e5c0-420f-b338-13d521ae1e74}, !- Outside Boundary Condition Object
-  NoSun,                                  !- Sun Exposure
-  NoWind,                                 !- Wind Exposure
-  ,                                       !- View Factor to Ground
-  ,                                       !- Number of Vertices
-  32.004, 0, 4.8768,                      !- X,Y,Z Vertex 1 {m}
-  32.004, -9.144, 4.8768,                 !- X,Y,Z Vertex 2 {m}
-  27.432, -9.144, 4.8768,                 !- X,Y,Z Vertex 3 {m}
-  27.432, 0, 4.8768;                      !- X,Y,Z Vertex 4 {m}
-
-OS:Surface,
-  {4a8fa012-910c-45e7-92c4-fa40363325b8}, !- Handle
-  Surface 48,                             !- Name
-  Floor,                                  !- Surface Type
-  ,                                       !- Construction Name
-  {d124169c-72c0-43a5-bb43-489e388387fd}, !- Space Name
-  Surface,                                !- Outside Boundary Condition
-  {88043fa8-1d7d-47d3-a438-2b9071041ed6}, !- Outside Boundary Condition Object
-  NoSun,                                  !- Sun Exposure
-  NoWind,                                 !- Wind Exposure
-  ,                                       !- View Factor to Ground
-  ,                                       !- Number of Vertices
-  36.576, 0, 4.8768,                      !- X,Y,Z Vertex 1 {m}
-  36.576, -9.144, 4.8768,                 !- X,Y,Z Vertex 2 {m}
-  32.004, -9.144, 4.8768,                 !- X,Y,Z Vertex 3 {m}
-  32.004, 0, 4.8768;                      !- X,Y,Z Vertex 4 {m}
-
-OS:Surface,
-  {43c43761-f410-4262-b432-c894b7e227d9}, !- Handle
-  Surface 49,                             !- Name
-  Floor,                                  !- Surface Type
-  ,                                       !- Construction Name
-  {d124169c-72c0-43a5-bb43-489e388387fd}, !- Space Name
-  Surface,                                !- Outside Boundary Condition
-  {8fb1d38d-c48c-45d5-87de-0a80cc084db7}, !- Outside Boundary Condition Object
-  NoSun,                                  !- Sun Exposure
-  NoWind,                                 !- Wind Exposure
-  ,                                       !- View Factor to Ground
-  ,                                       !- Number of Vertices
-  9.144, 0, 4.8768,                       !- X,Y,Z Vertex 1 {m}
-  9.144, -9.144, 4.8768,                  !- X,Y,Z Vertex 2 {m}
-  4.572, -9.144, 4.8768,                  !- X,Y,Z Vertex 3 {m}
-  4.572, 0, 4.8768;                       !- X,Y,Z Vertex 4 {m}
-
-OS:Surface,
-  {0a3b10d5-fcbd-4aa2-bed7-364f2f64e712}, !- Handle
-  Surface 50,                             !- Name
-  Floor,                                  !- Surface Type
-  ,                                       !- Construction Name
-  {d124169c-72c0-43a5-bb43-489e388387fd}, !- Space Name
-  Surface,                                !- Outside Boundary Condition
-  {bdb17591-f5d5-4257-8384-00bb20692b87}, !- Outside Boundary Condition Object
-  NoSun,                                  !- Sun Exposure
-  NoWind,                                 !- Wind Exposure
-  ,                                       !- View Factor to Ground
-  ,                                       !- Number of Vertices
-  41.148, 0, 4.8768,                      !- X,Y,Z Vertex 1 {m}
-  41.148, -9.144, 4.8768,                 !- X,Y,Z Vertex 2 {m}
-  36.576, -9.144, 4.8768,                 !- X,Y,Z Vertex 3 {m}
-  36.576, 0, 4.8768;                      !- X,Y,Z Vertex 4 {m}
-
-OS:External:File,
-  {69065d5e-45d6-469a-b39c-e5731c383487}, !- Handle
-  8760.csv,                               !- Name
-  8760.csv;                               !- File Name
-
-OS:Schedule:Day,
-  {8af4c784-1290-4328-b32a-b0f61c156701}, !- Handle
-  Schedule Day 1,                         !- Name
-  ,                                       !- Schedule Type Limits Name
-  ,                                       !- Interpolate to Timestep
-  24,                                     !- Hour 1
-  0,                                      !- Minute 1
-  0;                                      !- Value Until Time 1
-
-OS:Schedule:Day,
-  {018a871d-0e50-4089-897b-d5539a25b546}, !- Handle
-  Schedule Day 2,                         !- Name
-  ,                                       !- Schedule Type Limits Name
-  ,                                       !- Interpolate to Timestep
-  24,                                     !- Hour 1
-  0,                                      !- Minute 1
-  1;                                      !- Value Until Time 1
-
-OS:Schedule:File,
-  {4128ada2-445c-41fe-9959-e0fe5a3d13da}, !- Handle
-  occupants,                              !- Name
-  {d2f437c7-e33c-4679-8a5d-03fa956bece8}, !- Schedule Type Limits Name
-  {69065d5e-45d6-469a-b39c-e5731c383487}, !- External File Name
-  1,                                      !- Column Number
-  1,                                      !- Rows to Skip at Top
-  8760,                                   !- Number of Hours of Data
-  ,                                       !- Column Separator
-  ,                                       !- Interpolate to Timestep
-  60;                                     !- Minutes per Item
-
-OS:Schedule:Ruleset,
-  {c87cb15d-6444-4581-b9d9-48f004bf206b}, !- Handle
-  Schedule Ruleset 1,                     !- Name
-  {561a8a5c-454e-49d2-b893-9bb377e5fb70}, !- Schedule Type Limits Name
-  {714349cb-5408-417c-aa1e-82672e101f8c}; !- Default Day Schedule Name
-
-OS:Schedule:Day,
-  {714349cb-5408-417c-aa1e-82672e101f8c}, !- Handle
-  Schedule Day 3,                         !- Name
-  {561a8a5c-454e-49d2-b893-9bb377e5fb70}, !- Schedule Type Limits Name
-  ,                                       !- Interpolate to Timestep
-  24,                                     !- Hour 1
-  0,                                      !- Minute 1
-  112.539290946133;                       !- Value Until Time 1
-
-OS:People:Definition,
-  {680bbce2-8204-46e3-8838-733af602903a}, !- Handle
-  res occupants|living space,             !- Name
-  People,                                 !- Number of People Calculation Method
-  1.695,                                  !- Number of People {people}
-  ,                                       !- People per Space Floor Area {person/m2}
-  ,                                       !- Space Floor Area per Person {m2/person}
-  0.319734,                               !- Fraction Radiant
-  0.573,                                  !- Sensible Heat Fraction
-  0,                                      !- Carbon Dioxide Generation Rate {m3/s-W}
-  No,                                     !- Enable ASHRAE 55 Comfort Warnings
-  ZoneAveraged;                           !- Mean Radiant Temperature Calculation Type
-
-OS:People,
-  {c11018c8-8797-49b5-b232-58243ccc3b92}, !- Handle
-  res occupants|living space,             !- Name
-  {680bbce2-8204-46e3-8838-733af602903a}, !- People Definition Name
-  {151eda93-8d86-40c7-a5fe-0eeefc257fe5}, !- Space or SpaceType Name
-  {4128ada2-445c-41fe-9959-e0fe5a3d13da}, !- Number of People Schedule Name
-  {c87cb15d-6444-4581-b9d9-48f004bf206b}, !- Activity Level Schedule Name
-  ,                                       !- Surface Name/Angle Factor List Name
-  ,                                       !- Work Efficiency Schedule Name
-  ,                                       !- Clothing Insulation Schedule Name
-  ,                                       !- Air Velocity Schedule Name
-  1;                                      !- Multiplier
-
-OS:ScheduleTypeLimits,
-  {561a8a5c-454e-49d2-b893-9bb377e5fb70}, !- Handle
-  ActivityLevel,                          !- Name
-  0,                                      !- Lower Limit Value
-  ,                                       !- Upper Limit Value
-  Continuous,                             !- Numeric Type
-  ActivityLevel;                          !- Unit Type
-
-OS:ScheduleTypeLimits,
-  {d2f437c7-e33c-4679-8a5d-03fa956bece8}, !- Handle
->>>>>>> ed7d523f
+  {4b41ae25-87df-46b9-bd24-17662543aa9d}, !- Handle
   Fractional,                             !- Name
   0,                                      !- Lower Limit Value
   1,                                      !- Upper Limit Value
   Continuous;                             !- Numeric Type
-<<<<<<< HEAD
 
 OS:People:Definition,
-  {68073692-533a-4801-a9d7-4a87535fe14e}, !- Handle
-  res occupants|living space|story 2,     !- Name
-=======
-
-OS:People:Definition,
-  {16b22620-58b7-450b-b47c-df1332b0c615}, !- Handle
+  {e26505a9-2f3c-4892-92b3-d7cea26dca6b}, !- Handle
   res occupants|living space|story 2,     !- Name
   People,                                 !- Number of People Calculation Method
   1.695,                                  !- Number of People {people}
@@ -5730,654 +1122,14 @@
   ZoneAveraged;                           !- Mean Radiant Temperature Calculation Type
 
 OS:People,
-  {2a10fd4a-0253-44c7-85da-8a8fdc8ea083}, !- Handle
+  {af5c80b1-bed9-444f-8b86-710b8073b8e7}, !- Handle
   res occupants|living space|story 2,     !- Name
-  {16b22620-58b7-450b-b47c-df1332b0c615}, !- People Definition Name
-  {542591aa-5c3c-4693-8083-9df6d6a1ce15}, !- Space or SpaceType Name
-  {4128ada2-445c-41fe-9959-e0fe5a3d13da}, !- Number of People Schedule Name
-  {c87cb15d-6444-4581-b9d9-48f004bf206b}, !- Activity Level Schedule Name
+  {e26505a9-2f3c-4892-92b3-d7cea26dca6b}, !- People Definition Name
+  {f3196bed-9119-499e-a3e3-22c56b74efaa}, !- Space or SpaceType Name
+  {632f1bfc-20eb-4833-924f-0de874601270}, !- Number of People Schedule Name
+  {4f5cd5b4-2236-4f5c-9df5-23d8ab166999}, !- Activity Level Schedule Name
   ,                                       !- Surface Name/Angle Factor List Name
   ,                                       !- Work Efficiency Schedule Name
   ,                                       !- Clothing Insulation Schedule Name
   ,                                       !- Air Velocity Schedule Name
   1;                                      !- Multiplier
-
-OS:Schedule:Day,
-  {495c090a-0cb8-4818-9171-ec046ef24389}, !- Handle
-  Schedule Day 4,                         !- Name
-  ,                                       !- Schedule Type Limits Name
-  ,                                       !- Interpolate to Timestep
-  24,                                     !- Hour 1
-  0,                                      !- Minute 1
-  0;                                      !- Value Until Time 1
-
-OS:Schedule:Day,
-  {c8a82f53-50a9-4e5c-8d8a-fd3c4f48ba6c}, !- Handle
-  Schedule Day 5,                         !- Name
-  ,                                       !- Schedule Type Limits Name
-  ,                                       !- Interpolate to Timestep
-  24,                                     !- Hour 1
-  0,                                      !- Minute 1
-  1;                                      !- Value Until Time 1
-
-OS:People:Definition,
-  {5896eb15-d610-4530-a390-d197f78f0357}, !- Handle
-  res occupants|unit 2|living space|unit 2|story 1, !- Name
-  People,                                 !- Number of People Calculation Method
-  1.695,                                  !- Number of People {people}
-  ,                                       !- People per Space Floor Area {person/m2}
-  ,                                       !- Space Floor Area per Person {m2/person}
-  0.319734,                               !- Fraction Radiant
-  0.573,                                  !- Sensible Heat Fraction
-  0,                                      !- Carbon Dioxide Generation Rate {m3/s-W}
-  No,                                     !- Enable ASHRAE 55 Comfort Warnings
-  ZoneAveraged;                           !- Mean Radiant Temperature Calculation Type
-
-OS:People,
-  {6ef03ac2-65dd-48f9-9c8b-bfacadc82ef3}, !- Handle
-  res occupants|unit 2|living space|unit 2|story 1, !- Name
-  {5896eb15-d610-4530-a390-d197f78f0357}, !- People Definition Name
-  {35ef9c86-80ca-4e1c-b52e-cc845dcd2620}, !- Space or SpaceType Name
-  {4128ada2-445c-41fe-9959-e0fe5a3d13da}, !- Number of People Schedule Name
-  {c87cb15d-6444-4581-b9d9-48f004bf206b}, !- Activity Level Schedule Name
-  ,                                       !- Surface Name/Angle Factor List Name
-  ,                                       !- Work Efficiency Schedule Name
-  ,                                       !- Clothing Insulation Schedule Name
-  ,                                       !- Air Velocity Schedule Name
-  1;                                      !- Multiplier
-
-OS:People:Definition,
-  {0d83991b-da68-407b-98c1-13ca584dc682}, !- Handle
-  res occupants|unit 2|living space|unit 2|story 2, !- Name
-  People,                                 !- Number of People Calculation Method
-  1.695,                                  !- Number of People {people}
-  ,                                       !- People per Space Floor Area {person/m2}
-  ,                                       !- Space Floor Area per Person {m2/person}
-  0.319734,                               !- Fraction Radiant
-  0.573,                                  !- Sensible Heat Fraction
-  0,                                      !- Carbon Dioxide Generation Rate {m3/s-W}
-  No,                                     !- Enable ASHRAE 55 Comfort Warnings
-  ZoneAveraged;                           !- Mean Radiant Temperature Calculation Type
-
-OS:People,
-  {5ae246ef-01a2-41fa-9e9a-5ed08ccd31e9}, !- Handle
-  res occupants|unit 2|living space|unit 2|story 2, !- Name
-  {0d83991b-da68-407b-98c1-13ca584dc682}, !- People Definition Name
-  {600c584c-a25f-4920-a0fc-93f092774477}, !- Space or SpaceType Name
-  {4128ada2-445c-41fe-9959-e0fe5a3d13da}, !- Number of People Schedule Name
-  {c87cb15d-6444-4581-b9d9-48f004bf206b}, !- Activity Level Schedule Name
-  ,                                       !- Surface Name/Angle Factor List Name
-  ,                                       !- Work Efficiency Schedule Name
-  ,                                       !- Clothing Insulation Schedule Name
-  ,                                       !- Air Velocity Schedule Name
-  1;                                      !- Multiplier
-
-OS:Schedule:Day,
-  {593d02b3-a036-425a-8c00-c85f98f26afe}, !- Handle
-  Schedule Day 6,                         !- Name
-  ,                                       !- Schedule Type Limits Name
-  ,                                       !- Interpolate to Timestep
-  24,                                     !- Hour 1
-  0,                                      !- Minute 1
-  0;                                      !- Value Until Time 1
-
-OS:Schedule:Day,
-  {26380bd3-2aa8-4b35-9f30-67cba47854b4}, !- Handle
-  Schedule Day 7,                         !- Name
-  ,                                       !- Schedule Type Limits Name
-  ,                                       !- Interpolate to Timestep
-  24,                                     !- Hour 1
-  0,                                      !- Minute 1
-  1;                                      !- Value Until Time 1
-
-OS:People:Definition,
-  {4ba3833a-374d-45f2-9049-dda9a383fab3}, !- Handle
-  res occupants|unit 3|living space|unit 3|story 2, !- Name
-  People,                                 !- Number of People Calculation Method
-  1.695,                                  !- Number of People {people}
-  ,                                       !- People per Space Floor Area {person/m2}
-  ,                                       !- Space Floor Area per Person {m2/person}
-  0.319734,                               !- Fraction Radiant
-  0.573,                                  !- Sensible Heat Fraction
-  0,                                      !- Carbon Dioxide Generation Rate {m3/s-W}
-  No,                                     !- Enable ASHRAE 55 Comfort Warnings
-  ZoneAveraged;                           !- Mean Radiant Temperature Calculation Type
-
-OS:People,
-  {32251ba9-7704-4742-a842-1e31a822f73e}, !- Handle
-  res occupants|unit 3|living space|unit 3|story 2, !- Name
-  {4ba3833a-374d-45f2-9049-dda9a383fab3}, !- People Definition Name
-  {4347a250-e5ee-4ca1-99d0-eecd6887f726}, !- Space or SpaceType Name
-  {4128ada2-445c-41fe-9959-e0fe5a3d13da}, !- Number of People Schedule Name
-  {c87cb15d-6444-4581-b9d9-48f004bf206b}, !- Activity Level Schedule Name
-  ,                                       !- Surface Name/Angle Factor List Name
-  ,                                       !- Work Efficiency Schedule Name
-  ,                                       !- Clothing Insulation Schedule Name
-  ,                                       !- Air Velocity Schedule Name
-  1;                                      !- Multiplier
-
-OS:People:Definition,
-  {55b20fee-c53d-4f5f-a085-6b9783f86883}, !- Handle
-  res occupants|unit 3|living space|unit 3|story 1, !- Name
-  People,                                 !- Number of People Calculation Method
-  1.695,                                  !- Number of People {people}
-  ,                                       !- People per Space Floor Area {person/m2}
-  ,                                       !- Space Floor Area per Person {m2/person}
-  0.319734,                               !- Fraction Radiant
-  0.573,                                  !- Sensible Heat Fraction
-  0,                                      !- Carbon Dioxide Generation Rate {m3/s-W}
-  No,                                     !- Enable ASHRAE 55 Comfort Warnings
-  ZoneAveraged;                           !- Mean Radiant Temperature Calculation Type
-
-OS:People,
-  {7e8190c5-732f-446d-888e-bc6f7a5931b8}, !- Handle
-  res occupants|unit 3|living space|unit 3|story 1, !- Name
-  {55b20fee-c53d-4f5f-a085-6b9783f86883}, !- People Definition Name
-  {91df78db-3750-4d66-9b7c-b89aba0740a5}, !- Space or SpaceType Name
-  {4128ada2-445c-41fe-9959-e0fe5a3d13da}, !- Number of People Schedule Name
-  {c87cb15d-6444-4581-b9d9-48f004bf206b}, !- Activity Level Schedule Name
-  ,                                       !- Surface Name/Angle Factor List Name
-  ,                                       !- Work Efficiency Schedule Name
-  ,                                       !- Clothing Insulation Schedule Name
-  ,                                       !- Air Velocity Schedule Name
-  1;                                      !- Multiplier
-
-OS:Schedule:Day,
-  {179cd3f9-8a7e-468a-92e6-0419c5243834}, !- Handle
-  Schedule Day 8,                         !- Name
-  ,                                       !- Schedule Type Limits Name
-  ,                                       !- Interpolate to Timestep
-  24,                                     !- Hour 1
-  0,                                      !- Minute 1
-  0;                                      !- Value Until Time 1
-
-OS:Schedule:Day,
-  {67ff8263-d2c6-47ff-bd6d-801559644318}, !- Handle
-  Schedule Day 9,                         !- Name
-  ,                                       !- Schedule Type Limits Name
-  ,                                       !- Interpolate to Timestep
-  24,                                     !- Hour 1
-  0,                                      !- Minute 1
-  1;                                      !- Value Until Time 1
-
-OS:People:Definition,
-  {d16f41ba-c2da-401e-9d95-72269ab527ee}, !- Handle
-  res occupants|unit 4|living space|unit 4|story 1, !- Name
-  People,                                 !- Number of People Calculation Method
-  1.695,                                  !- Number of People {people}
-  ,                                       !- People per Space Floor Area {person/m2}
-  ,                                       !- Space Floor Area per Person {m2/person}
-  0.319734,                               !- Fraction Radiant
-  0.573,                                  !- Sensible Heat Fraction
-  0,                                      !- Carbon Dioxide Generation Rate {m3/s-W}
-  No,                                     !- Enable ASHRAE 55 Comfort Warnings
-  ZoneAveraged;                           !- Mean Radiant Temperature Calculation Type
-
-OS:People,
-  {70fb725c-daa0-41e7-bfaa-330317c3164e}, !- Handle
-  res occupants|unit 4|living space|unit 4|story 1, !- Name
-  {d16f41ba-c2da-401e-9d95-72269ab527ee}, !- People Definition Name
-  {5afccb9d-bdf5-404b-ad80-4ca5ad0d0e5d}, !- Space or SpaceType Name
-  {4128ada2-445c-41fe-9959-e0fe5a3d13da}, !- Number of People Schedule Name
-  {c87cb15d-6444-4581-b9d9-48f004bf206b}, !- Activity Level Schedule Name
-  ,                                       !- Surface Name/Angle Factor List Name
-  ,                                       !- Work Efficiency Schedule Name
-  ,                                       !- Clothing Insulation Schedule Name
-  ,                                       !- Air Velocity Schedule Name
-  1;                                      !- Multiplier
-
-OS:People:Definition,
-  {1233ea9d-6a8f-4018-a637-31393df79114}, !- Handle
-  res occupants|unit 4|living space|unit 4|story 2, !- Name
-  People,                                 !- Number of People Calculation Method
-  1.695,                                  !- Number of People {people}
-  ,                                       !- People per Space Floor Area {person/m2}
-  ,                                       !- Space Floor Area per Person {m2/person}
-  0.319734,                               !- Fraction Radiant
-  0.573,                                  !- Sensible Heat Fraction
-  0,                                      !- Carbon Dioxide Generation Rate {m3/s-W}
-  No,                                     !- Enable ASHRAE 55 Comfort Warnings
-  ZoneAveraged;                           !- Mean Radiant Temperature Calculation Type
-
-OS:People,
-  {dffe6739-58bd-4136-8321-ac07f190ee1e}, !- Handle
-  res occupants|unit 4|living space|unit 4|story 2, !- Name
-  {1233ea9d-6a8f-4018-a637-31393df79114}, !- People Definition Name
-  {0eb08769-57d9-4767-ba9c-ddb85d91f445}, !- Space or SpaceType Name
-  {4128ada2-445c-41fe-9959-e0fe5a3d13da}, !- Number of People Schedule Name
-  {c87cb15d-6444-4581-b9d9-48f004bf206b}, !- Activity Level Schedule Name
-  ,                                       !- Surface Name/Angle Factor List Name
-  ,                                       !- Work Efficiency Schedule Name
-  ,                                       !- Clothing Insulation Schedule Name
-  ,                                       !- Air Velocity Schedule Name
-  1;                                      !- Multiplier
-
-OS:Schedule:Day,
-  {30aea61a-2e46-42e4-b115-11ef6e8d1aa3}, !- Handle
-  Schedule Day 10,                        !- Name
-  ,                                       !- Schedule Type Limits Name
-  ,                                       !- Interpolate to Timestep
-  24,                                     !- Hour 1
-  0,                                      !- Minute 1
-  0;                                      !- Value Until Time 1
-
-OS:Schedule:Day,
-  {50069f98-a51a-46eb-8b79-acf414816138}, !- Handle
-  Schedule Day 11,                        !- Name
-  ,                                       !- Schedule Type Limits Name
-  ,                                       !- Interpolate to Timestep
-  24,                                     !- Hour 1
-  0,                                      !- Minute 1
-  1;                                      !- Value Until Time 1
-
-OS:People:Definition,
-  {89b89d12-f048-47aa-a973-3d37b7202e33}, !- Handle
-  res occupants|unit 5|living space|unit 5|story 2, !- Name
-  People,                                 !- Number of People Calculation Method
-  1.695,                                  !- Number of People {people}
-  ,                                       !- People per Space Floor Area {person/m2}
-  ,                                       !- Space Floor Area per Person {m2/person}
-  0.319734,                               !- Fraction Radiant
-  0.573,                                  !- Sensible Heat Fraction
-  0,                                      !- Carbon Dioxide Generation Rate {m3/s-W}
-  No,                                     !- Enable ASHRAE 55 Comfort Warnings
-  ZoneAveraged;                           !- Mean Radiant Temperature Calculation Type
-
-OS:People,
-  {96ff9f32-2d0a-4629-9d03-f648ca1db631}, !- Handle
-  res occupants|unit 5|living space|unit 5|story 2, !- Name
-  {89b89d12-f048-47aa-a973-3d37b7202e33}, !- People Definition Name
-  {b36ebab4-e1eb-4271-8251-e61773f49880}, !- Space or SpaceType Name
-  {4128ada2-445c-41fe-9959-e0fe5a3d13da}, !- Number of People Schedule Name
-  {c87cb15d-6444-4581-b9d9-48f004bf206b}, !- Activity Level Schedule Name
-  ,                                       !- Surface Name/Angle Factor List Name
-  ,                                       !- Work Efficiency Schedule Name
-  ,                                       !- Clothing Insulation Schedule Name
-  ,                                       !- Air Velocity Schedule Name
-  1;                                      !- Multiplier
-
-OS:People:Definition,
-  {8df02281-c7b5-4e88-8f2e-2a6d646578d3}, !- Handle
-  res occupants|unit 5|living space|unit 5|story 1, !- Name
-  People,                                 !- Number of People Calculation Method
-  1.695,                                  !- Number of People {people}
-  ,                                       !- People per Space Floor Area {person/m2}
-  ,                                       !- Space Floor Area per Person {m2/person}
-  0.319734,                               !- Fraction Radiant
-  0.573,                                  !- Sensible Heat Fraction
-  0,                                      !- Carbon Dioxide Generation Rate {m3/s-W}
-  No,                                     !- Enable ASHRAE 55 Comfort Warnings
-  ZoneAveraged;                           !- Mean Radiant Temperature Calculation Type
-
-OS:People,
-  {2f962009-f3f4-4fdc-871c-bf429553eaa7}, !- Handle
-  res occupants|unit 5|living space|unit 5|story 1, !- Name
-  {8df02281-c7b5-4e88-8f2e-2a6d646578d3}, !- People Definition Name
-  {caf4a015-4313-45e2-82cb-60860f657689}, !- Space or SpaceType Name
-  {4128ada2-445c-41fe-9959-e0fe5a3d13da}, !- Number of People Schedule Name
-  {c87cb15d-6444-4581-b9d9-48f004bf206b}, !- Activity Level Schedule Name
-  ,                                       !- Surface Name/Angle Factor List Name
-  ,                                       !- Work Efficiency Schedule Name
-  ,                                       !- Clothing Insulation Schedule Name
-  ,                                       !- Air Velocity Schedule Name
-  1;                                      !- Multiplier
-
-OS:Schedule:Day,
-  {d2b65c8e-93ed-4bb2-8ff3-13893ce848e5}, !- Handle
-  Schedule Day 12,                        !- Name
-  ,                                       !- Schedule Type Limits Name
-  ,                                       !- Interpolate to Timestep
-  24,                                     !- Hour 1
-  0,                                      !- Minute 1
-  0;                                      !- Value Until Time 1
-
-OS:Schedule:Day,
-  {c0802b18-f949-47cc-88c3-a103c2508295}, !- Handle
-  Schedule Day 13,                        !- Name
-  ,                                       !- Schedule Type Limits Name
-  ,                                       !- Interpolate to Timestep
-  24,                                     !- Hour 1
-  0,                                      !- Minute 1
-  1;                                      !- Value Until Time 1
-
-OS:People:Definition,
-  {03796b85-f07d-47de-bc46-0ead8ac354bc}, !- Handle
-  res occupants|unit 6|living space|unit 6|story 2, !- Name
-  People,                                 !- Number of People Calculation Method
-  1.695,                                  !- Number of People {people}
-  ,                                       !- People per Space Floor Area {person/m2}
-  ,                                       !- Space Floor Area per Person {m2/person}
-  0.319734,                               !- Fraction Radiant
-  0.573,                                  !- Sensible Heat Fraction
-  0,                                      !- Carbon Dioxide Generation Rate {m3/s-W}
-  No,                                     !- Enable ASHRAE 55 Comfort Warnings
-  ZoneAveraged;                           !- Mean Radiant Temperature Calculation Type
-
-OS:People,
-  {286cfb75-f0ae-4df1-b31f-218a09df4f2f}, !- Handle
-  res occupants|unit 6|living space|unit 6|story 2, !- Name
-  {03796b85-f07d-47de-bc46-0ead8ac354bc}, !- People Definition Name
-  {e3259932-4fb1-4226-96af-8e1a43902f0f}, !- Space or SpaceType Name
-  {4128ada2-445c-41fe-9959-e0fe5a3d13da}, !- Number of People Schedule Name
-  {c87cb15d-6444-4581-b9d9-48f004bf206b}, !- Activity Level Schedule Name
-  ,                                       !- Surface Name/Angle Factor List Name
-  ,                                       !- Work Efficiency Schedule Name
-  ,                                       !- Clothing Insulation Schedule Name
-  ,                                       !- Air Velocity Schedule Name
-  1;                                      !- Multiplier
-
-OS:People:Definition,
-  {3d09ece8-39aa-4408-9a24-4f451eaabaeb}, !- Handle
-  res occupants|unit 6|living space|unit 6|story 1, !- Name
-  People,                                 !- Number of People Calculation Method
-  1.695,                                  !- Number of People {people}
-  ,                                       !- People per Space Floor Area {person/m2}
-  ,                                       !- Space Floor Area per Person {m2/person}
-  0.319734,                               !- Fraction Radiant
-  0.573,                                  !- Sensible Heat Fraction
-  0,                                      !- Carbon Dioxide Generation Rate {m3/s-W}
-  No,                                     !- Enable ASHRAE 55 Comfort Warnings
-  ZoneAveraged;                           !- Mean Radiant Temperature Calculation Type
-
-OS:People,
-  {f0c12c80-62ad-4355-9986-07f538a5839b}, !- Handle
-  res occupants|unit 6|living space|unit 6|story 1, !- Name
-  {3d09ece8-39aa-4408-9a24-4f451eaabaeb}, !- People Definition Name
-  {db40dfcc-56f5-4994-8ed8-ac8c7c157547}, !- Space or SpaceType Name
-  {4128ada2-445c-41fe-9959-e0fe5a3d13da}, !- Number of People Schedule Name
-  {c87cb15d-6444-4581-b9d9-48f004bf206b}, !- Activity Level Schedule Name
-  ,                                       !- Surface Name/Angle Factor List Name
-  ,                                       !- Work Efficiency Schedule Name
-  ,                                       !- Clothing Insulation Schedule Name
-  ,                                       !- Air Velocity Schedule Name
-  1;                                      !- Multiplier
-
-OS:Schedule:Day,
-  {33844956-1b7f-4980-8df4-148822be8b9e}, !- Handle
-  Schedule Day 14,                        !- Name
-  ,                                       !- Schedule Type Limits Name
-  ,                                       !- Interpolate to Timestep
-  24,                                     !- Hour 1
-  0,                                      !- Minute 1
-  0;                                      !- Value Until Time 1
-
-OS:Schedule:Day,
-  {08e6af3f-e443-40d9-a617-a426538b271a}, !- Handle
-  Schedule Day 15,                        !- Name
-  ,                                       !- Schedule Type Limits Name
-  ,                                       !- Interpolate to Timestep
-  24,                                     !- Hour 1
-  0,                                      !- Minute 1
-  1;                                      !- Value Until Time 1
-
-OS:People:Definition,
-  {273f1d93-11a9-4d7d-ba50-d9f6ad1c89fb}, !- Handle
-  res occupants|unit 7|living space|unit 7|story 1, !- Name
-  People,                                 !- Number of People Calculation Method
-  1.695,                                  !- Number of People {people}
-  ,                                       !- People per Space Floor Area {person/m2}
-  ,                                       !- Space Floor Area per Person {m2/person}
-  0.319734,                               !- Fraction Radiant
-  0.573,                                  !- Sensible Heat Fraction
-  0,                                      !- Carbon Dioxide Generation Rate {m3/s-W}
-  No,                                     !- Enable ASHRAE 55 Comfort Warnings
-  ZoneAveraged;                           !- Mean Radiant Temperature Calculation Type
-
-OS:People,
-  {73c9a246-d179-40de-b913-ead59bc9c01b}, !- Handle
-  res occupants|unit 7|living space|unit 7|story 1, !- Name
-  {273f1d93-11a9-4d7d-ba50-d9f6ad1c89fb}, !- People Definition Name
-  {a5ce0cfe-c240-4dfa-b655-4ab08be9747f}, !- Space or SpaceType Name
-  {4128ada2-445c-41fe-9959-e0fe5a3d13da}, !- Number of People Schedule Name
-  {c87cb15d-6444-4581-b9d9-48f004bf206b}, !- Activity Level Schedule Name
-  ,                                       !- Surface Name/Angle Factor List Name
-  ,                                       !- Work Efficiency Schedule Name
-  ,                                       !- Clothing Insulation Schedule Name
-  ,                                       !- Air Velocity Schedule Name
-  1;                                      !- Multiplier
-
-OS:People:Definition,
-  {fbdfc707-e56f-4e83-920f-acdcf208bab1}, !- Handle
-  res occupants|unit 7|living space|unit 7|story 2, !- Name
-  People,                                 !- Number of People Calculation Method
-  1.695,                                  !- Number of People {people}
-  ,                                       !- People per Space Floor Area {person/m2}
-  ,                                       !- Space Floor Area per Person {m2/person}
-  0.319734,                               !- Fraction Radiant
-  0.573,                                  !- Sensible Heat Fraction
-  0,                                      !- Carbon Dioxide Generation Rate {m3/s-W}
-  No,                                     !- Enable ASHRAE 55 Comfort Warnings
-  ZoneAveraged;                           !- Mean Radiant Temperature Calculation Type
-
-OS:People,
-  {5aa47e99-8559-4a88-b69d-2eee0db6a3f0}, !- Handle
-  res occupants|unit 7|living space|unit 7|story 2, !- Name
-  {fbdfc707-e56f-4e83-920f-acdcf208bab1}, !- People Definition Name
-  {bea9f044-90a4-40ff-8cd8-d73f82af9dc1}, !- Space or SpaceType Name
-  {4128ada2-445c-41fe-9959-e0fe5a3d13da}, !- Number of People Schedule Name
-  {c87cb15d-6444-4581-b9d9-48f004bf206b}, !- Activity Level Schedule Name
-  ,                                       !- Surface Name/Angle Factor List Name
-  ,                                       !- Work Efficiency Schedule Name
-  ,                                       !- Clothing Insulation Schedule Name
-  ,                                       !- Air Velocity Schedule Name
-  1;                                      !- Multiplier
-
-OS:Schedule:Day,
-  {15d5d79e-72c3-43c5-bbdd-6d83bf09b970}, !- Handle
-  Schedule Day 16,                        !- Name
-  ,                                       !- Schedule Type Limits Name
-  ,                                       !- Interpolate to Timestep
-  24,                                     !- Hour 1
-  0,                                      !- Minute 1
-  0;                                      !- Value Until Time 1
-
-OS:Schedule:Day,
-  {19ab0507-a579-4a57-98ef-03ba03a15fc0}, !- Handle
-  Schedule Day 17,                        !- Name
-  ,                                       !- Schedule Type Limits Name
-  ,                                       !- Interpolate to Timestep
-  24,                                     !- Hour 1
-  0,                                      !- Minute 1
-  1;                                      !- Value Until Time 1
-
-OS:People:Definition,
-  {4b84b936-4efb-41ce-b8d3-56eea51599b0}, !- Handle
-  res occupants|unit 8|living space|unit 8|story 2, !- Name
-  People,                                 !- Number of People Calculation Method
-  1.695,                                  !- Number of People {people}
-  ,                                       !- People per Space Floor Area {person/m2}
-  ,                                       !- Space Floor Area per Person {m2/person}
-  0.319734,                               !- Fraction Radiant
-  0.573,                                  !- Sensible Heat Fraction
-  0,                                      !- Carbon Dioxide Generation Rate {m3/s-W}
-  No,                                     !- Enable ASHRAE 55 Comfort Warnings
-  ZoneAveraged;                           !- Mean Radiant Temperature Calculation Type
-
-OS:People,
-  {da3cfb10-a845-4c34-8fe1-0fda628ae6d1}, !- Handle
-  res occupants|unit 8|living space|unit 8|story 2, !- Name
-  {4b84b936-4efb-41ce-b8d3-56eea51599b0}, !- People Definition Name
-  {c2f2cb82-7cdf-4e02-a6cd-18531253302c}, !- Space or SpaceType Name
-  {4128ada2-445c-41fe-9959-e0fe5a3d13da}, !- Number of People Schedule Name
-  {c87cb15d-6444-4581-b9d9-48f004bf206b}, !- Activity Level Schedule Name
-  ,                                       !- Surface Name/Angle Factor List Name
-  ,                                       !- Work Efficiency Schedule Name
-  ,                                       !- Clothing Insulation Schedule Name
-  ,                                       !- Air Velocity Schedule Name
-  1;                                      !- Multiplier
-
-OS:People:Definition,
-  {1a645148-7cd8-4dfb-90c8-faae632e502d}, !- Handle
-  res occupants|unit 8|living space|unit 8|story 1, !- Name
-  People,                                 !- Number of People Calculation Method
-  1.695,                                  !- Number of People {people}
-  ,                                       !- People per Space Floor Area {person/m2}
-  ,                                       !- Space Floor Area per Person {m2/person}
-  0.319734,                               !- Fraction Radiant
-  0.573,                                  !- Sensible Heat Fraction
-  0,                                      !- Carbon Dioxide Generation Rate {m3/s-W}
-  No,                                     !- Enable ASHRAE 55 Comfort Warnings
-  ZoneAveraged;                           !- Mean Radiant Temperature Calculation Type
-
-OS:People,
-  {ef5cc078-6bee-4416-bcb1-3be8ed160fc6}, !- Handle
-  res occupants|unit 8|living space|unit 8|story 1, !- Name
-  {1a645148-7cd8-4dfb-90c8-faae632e502d}, !- People Definition Name
-  {1378b9b7-6161-497a-a496-7b5e647000f2}, !- Space or SpaceType Name
-  {4128ada2-445c-41fe-9959-e0fe5a3d13da}, !- Number of People Schedule Name
-  {c87cb15d-6444-4581-b9d9-48f004bf206b}, !- Activity Level Schedule Name
-  ,                                       !- Surface Name/Angle Factor List Name
-  ,                                       !- Work Efficiency Schedule Name
-  ,                                       !- Clothing Insulation Schedule Name
-  ,                                       !- Air Velocity Schedule Name
-  1;                                      !- Multiplier
-
-OS:Schedule:Day,
-  {a961ca5a-7b12-4846-9b62-6864eebafe30}, !- Handle
-  Schedule Day 18,                        !- Name
-  ,                                       !- Schedule Type Limits Name
-  ,                                       !- Interpolate to Timestep
-  24,                                     !- Hour 1
-  0,                                      !- Minute 1
-  0;                                      !- Value Until Time 1
-
-OS:Schedule:Day,
-  {44a17edf-98a0-45ad-a4e0-a238cbcc9392}, !- Handle
-  Schedule Day 19,                        !- Name
-  ,                                       !- Schedule Type Limits Name
-  ,                                       !- Interpolate to Timestep
-  24,                                     !- Hour 1
-  0,                                      !- Minute 1
-  1;                                      !- Value Until Time 1
-
-OS:People:Definition,
-  {0b8f7d44-1566-4a81-800c-bc0e7dc17c5c}, !- Handle
-  res occupants|unit 9|living space|unit 9|story 1, !- Name
-  People,                                 !- Number of People Calculation Method
-  1.695,                                  !- Number of People {people}
-  ,                                       !- People per Space Floor Area {person/m2}
-  ,                                       !- Space Floor Area per Person {m2/person}
-  0.319734,                               !- Fraction Radiant
-  0.573,                                  !- Sensible Heat Fraction
-  0,                                      !- Carbon Dioxide Generation Rate {m3/s-W}
-  No,                                     !- Enable ASHRAE 55 Comfort Warnings
-  ZoneAveraged;                           !- Mean Radiant Temperature Calculation Type
-
-OS:People,
-  {ae506b20-51fb-4c49-8c2a-d56f7efe13c8}, !- Handle
-  res occupants|unit 9|living space|unit 9|story 1, !- Name
-  {0b8f7d44-1566-4a81-800c-bc0e7dc17c5c}, !- People Definition Name
-  {107f0bc6-7405-4e61-8e5c-ab94896dded2}, !- Space or SpaceType Name
-  {4128ada2-445c-41fe-9959-e0fe5a3d13da}, !- Number of People Schedule Name
-  {c87cb15d-6444-4581-b9d9-48f004bf206b}, !- Activity Level Schedule Name
-  ,                                       !- Surface Name/Angle Factor List Name
-  ,                                       !- Work Efficiency Schedule Name
-  ,                                       !- Clothing Insulation Schedule Name
-  ,                                       !- Air Velocity Schedule Name
-  1;                                      !- Multiplier
-
-OS:People:Definition,
-  {d73cd8c1-0584-4714-9a27-e8a2d9ea98c9}, !- Handle
-  res occupants|unit 9|living space|unit 9|story 2, !- Name
-  People,                                 !- Number of People Calculation Method
-  1.695,                                  !- Number of People {people}
-  ,                                       !- People per Space Floor Area {person/m2}
-  ,                                       !- Space Floor Area per Person {m2/person}
-  0.319734,                               !- Fraction Radiant
-  0.573,                                  !- Sensible Heat Fraction
-  0,                                      !- Carbon Dioxide Generation Rate {m3/s-W}
-  No,                                     !- Enable ASHRAE 55 Comfort Warnings
-  ZoneAveraged;                           !- Mean Radiant Temperature Calculation Type
-
-OS:People,
-  {4f97d636-9338-4962-b894-db4acf889c18}, !- Handle
-  res occupants|unit 9|living space|unit 9|story 2, !- Name
-  {d73cd8c1-0584-4714-9a27-e8a2d9ea98c9}, !- People Definition Name
-  {5572ea06-88d8-4b9d-99af-0d0977bb78cb}, !- Space or SpaceType Name
-  {4128ada2-445c-41fe-9959-e0fe5a3d13da}, !- Number of People Schedule Name
-  {c87cb15d-6444-4581-b9d9-48f004bf206b}, !- Activity Level Schedule Name
-  ,                                       !- Surface Name/Angle Factor List Name
-  ,                                       !- Work Efficiency Schedule Name
-  ,                                       !- Clothing Insulation Schedule Name
-  ,                                       !- Air Velocity Schedule Name
-  1;                                      !- Multiplier
-
-OS:Schedule:Day,
-  {2b7b46e4-6ac8-4212-ade5-8c493a47cd57}, !- Handle
-  Schedule Day 20,                        !- Name
-  ,                                       !- Schedule Type Limits Name
-  ,                                       !- Interpolate to Timestep
-  24,                                     !- Hour 1
-  0,                                      !- Minute 1
-  0;                                      !- Value Until Time 1
-
-OS:Schedule:Day,
-  {8c3741ff-5378-4bed-a6ea-2f17f4f3ad22}, !- Handle
-  Schedule Day 21,                        !- Name
-  ,                                       !- Schedule Type Limits Name
-  ,                                       !- Interpolate to Timestep
-  24,                                     !- Hour 1
-  0,                                      !- Minute 1
-  1;                                      !- Value Until Time 1
-
-OS:People:Definition,
-  {d11e4ed6-5adf-4e71-a05f-36fe24ccbb0e}, !- Handle
-  res occupants|unit 10|living space|unit 10|story 1, !- Name
-  People,                                 !- Number of People Calculation Method
-  1.695,                                  !- Number of People {people}
-  ,                                       !- People per Space Floor Area {person/m2}
-  ,                                       !- Space Floor Area per Person {m2/person}
-  0.319734,                               !- Fraction Radiant
-  0.573,                                  !- Sensible Heat Fraction
-  0,                                      !- Carbon Dioxide Generation Rate {m3/s-W}
-  No,                                     !- Enable ASHRAE 55 Comfort Warnings
-  ZoneAveraged;                           !- Mean Radiant Temperature Calculation Type
-
-OS:People,
-  {c86826b4-b7e6-431a-98d9-6098d299ebbc}, !- Handle
-  res occupants|unit 10|living space|unit 10|story 1, !- Name
-  {d11e4ed6-5adf-4e71-a05f-36fe24ccbb0e}, !- People Definition Name
-  {80a51531-1371-45da-b003-94d66181d27c}, !- Space or SpaceType Name
-  {4128ada2-445c-41fe-9959-e0fe5a3d13da}, !- Number of People Schedule Name
-  {c87cb15d-6444-4581-b9d9-48f004bf206b}, !- Activity Level Schedule Name
-  ,                                       !- Surface Name/Angle Factor List Name
-  ,                                       !- Work Efficiency Schedule Name
-  ,                                       !- Clothing Insulation Schedule Name
-  ,                                       !- Air Velocity Schedule Name
-  1;                                      !- Multiplier
-
-OS:People:Definition,
-  {714797e4-f5bd-4b90-926b-e277cd17f9ef}, !- Handle
-  res occupants|unit 10|living space|unit 10|story 2, !- Name
->>>>>>> ed7d523f
-  People,                                 !- Number of People Calculation Method
-  1.695,                                  !- Number of People {people}
-  ,                                       !- People per Space Floor Area {person/m2}
-  ,                                       !- Space Floor Area per Person {m2/person}
-  0.319734,                               !- Fraction Radiant
-  0.573,                                  !- Sensible Heat Fraction
-  0,                                      !- Carbon Dioxide Generation Rate {m3/s-W}
-  No,                                     !- Enable ASHRAE 55 Comfort Warnings
-  ZoneAveraged;                           !- Mean Radiant Temperature Calculation Type
-
-OS:People,
-<<<<<<< HEAD
-  {1eda80f7-dce5-4d8d-aa62-0efed7c0004a}, !- Handle
-  res occupants|living space|story 2,     !- Name
-  {68073692-533a-4801-a9d7-4a87535fe14e}, !- People Definition Name
-  {c31238f2-68e7-4293-9c43-6744cda7b92d}, !- Space or SpaceType Name
-  {9dbb5647-6373-49e7-89fb-a4e9b8a19bc8}, !- Number of People Schedule Name
-  {8b60382a-b348-46c0-a525-645fb50a2cf9}, !- Activity Level Schedule Name
-=======
-  {2c7c4434-4b92-438f-84b1-63b33835a960}, !- Handle
-  res occupants|unit 10|living space|unit 10|story 2, !- Name
-  {714797e4-f5bd-4b90-926b-e277cd17f9ef}, !- People Definition Name
-  {5c63abc0-2b62-4730-a7d1-81c234f58ada}, !- Space or SpaceType Name
-  {4128ada2-445c-41fe-9959-e0fe5a3d13da}, !- Number of People Schedule Name
-  {c87cb15d-6444-4581-b9d9-48f004bf206b}, !- Activity Level Schedule Name
->>>>>>> ed7d523f
-  ,                                       !- Surface Name/Angle Factor List Name
-  ,                                       !- Work Efficiency Schedule Name
-  ,                                       !- Clothing Insulation Schedule Name
-  ,                                       !- Air Velocity Schedule Name
-  1;                                      !- Multiplier
