!- NOTE: Auto-generated from /test/osw_files/SFA_10units_2story_CS_UA_3Beds_2Baths_Denver.osw

OS:Version,
<<<<<<< HEAD
  {679e4a14-ebbb-4c6a-8585-8d3cdc85d3c1}, !- Handle
  2.9.1;                                  !- Version Identifier

OS:SimulationControl,
  {83658333-21fb-46e1-8833-a9c5c5238c03}, !- Handle
=======
  {c9e40681-c343-4db2-8cd4-6dd17b16a77e}, !- Handle
  2.9.0;                                  !- Version Identifier

OS:SimulationControl,
  {06030dd4-3985-442b-ab3c-61cf73debeb6}, !- Handle
>>>>>>> 3c1d7324
  ,                                       !- Do Zone Sizing Calculation
  ,                                       !- Do System Sizing Calculation
  ,                                       !- Do Plant Sizing Calculation
  No;                                     !- Run Simulation for Sizing Periods

OS:Timestep,
<<<<<<< HEAD
  {5cf4b274-56c1-4332-9f0e-7171af0bed73}, !- Handle
  6;                                      !- Number of Timesteps per Hour

OS:ShadowCalculation,
  {dda0b143-dddd-4f71-a62d-9c522f745f80}, !- Handle
=======
  {84f69f52-9281-433b-8ec9-d3556c304ec7}, !- Handle
  6;                                      !- Number of Timesteps per Hour

OS:ShadowCalculation,
  {39ce3b8c-5191-4327-9fa6-0ed4f3148abc}, !- Handle
>>>>>>> 3c1d7324
  20,                                     !- Calculation Frequency
  200;                                    !- Maximum Figures in Shadow Overlap Calculations

OS:SurfaceConvectionAlgorithm:Outside,
<<<<<<< HEAD
  {844851d9-d7a4-4969-a737-b14d829b6063}, !- Handle
  DOE-2;                                  !- Algorithm

OS:SurfaceConvectionAlgorithm:Inside,
  {87f95602-33fd-4fd6-84c8-0b01e6f0ef75}, !- Handle
  TARP;                                   !- Algorithm

OS:ZoneCapacitanceMultiplier:ResearchSpecial,
  {6925e605-ec02-4369-a981-ae2e2b5d2b81}, !- Handle
=======
  {1155ccfc-8ea5-447f-8df0-f316f1a596ad}, !- Handle
  DOE-2;                                  !- Algorithm

OS:SurfaceConvectionAlgorithm:Inside,
  {6029d689-2175-4b7d-83a4-f6d61bc11c16}, !- Handle
  TARP;                                   !- Algorithm

OS:ZoneCapacitanceMultiplier:ResearchSpecial,
  {b972324c-650d-48d9-b43b-7f2f7676a0b8}, !- Handle
>>>>>>> 3c1d7324
  ,                                       !- Temperature Capacity Multiplier
  15,                                     !- Humidity Capacity Multiplier
  ;                                       !- Carbon Dioxide Capacity Multiplier

OS:RunPeriod,
<<<<<<< HEAD
  {96cea8db-39d4-4b15-a0ca-ca1f41f29f90}, !- Handle
=======
  {3b82684a-88ba-4385-8cb1-601b5a6ef3e2}, !- Handle
>>>>>>> 3c1d7324
  Run Period 1,                           !- Name
  1,                                      !- Begin Month
  1,                                      !- Begin Day of Month
  12,                                     !- End Month
  31,                                     !- End Day of Month
  ,                                       !- Use Weather File Holidays and Special Days
  ,                                       !- Use Weather File Daylight Saving Period
  ,                                       !- Apply Weekend Holiday Rule
  ,                                       !- Use Weather File Rain Indicators
  ,                                       !- Use Weather File Snow Indicators
  ;                                       !- Number of Times Runperiod to be Repeated

OS:YearDescription,
<<<<<<< HEAD
  {8e107fe8-4843-4f33-9f6b-6ce57dbf1cf8}, !- Handle
=======
  {b23afa79-d725-4ba8-ba05-a5e54216049b}, !- Handle
>>>>>>> 3c1d7324
  2007,                                   !- Calendar Year
  ,                                       !- Day of Week for Start Day
  ;                                       !- Is Leap Year

OS:WeatherFile,
<<<<<<< HEAD
  {f9bdf415-3ce1-4e29-95fe-de5ee445ca35}, !- Handle
=======
  {097e9843-60d3-4eef-81d7-aad008979ac2}, !- Handle
>>>>>>> 3c1d7324
  Denver Intl Ap,                         !- City
  CO,                                     !- State Province Region
  USA,                                    !- Country
  TMY3,                                   !- Data Source
  725650,                                 !- WMO Number
  39.83,                                  !- Latitude {deg}
  -104.65,                                !- Longitude {deg}
  -7,                                     !- Time Zone {hr}
  1650,                                   !- Elevation {m}
  file:../weather/USA_CO_Denver.Intl.AP.725650_TMY3.epw, !- Url
  E23378AA;                               !- Checksum

OS:AdditionalProperties,
<<<<<<< HEAD
  {03e6dd7b-c2f8-4aa8-8641-a60e79770972}, !- Handle
  {f9bdf415-3ce1-4e29-95fe-de5ee445ca35}, !- Object Name
=======
  {e5b5e19e-534b-41c7-ade9-eaa30c52afe5}, !- Handle
  {097e9843-60d3-4eef-81d7-aad008979ac2}, !- Object Name
>>>>>>> 3c1d7324
  EPWHeaderCity,                          !- Feature Name 1
  String,                                 !- Feature Data Type 1
  Denver Intl Ap,                         !- Feature Value 1
  EPWHeaderState,                         !- Feature Name 2
  String,                                 !- Feature Data Type 2
  CO,                                     !- Feature Value 2
  EPWHeaderCountry,                       !- Feature Name 3
  String,                                 !- Feature Data Type 3
  USA,                                    !- Feature Value 3
  EPWHeaderDataSource,                    !- Feature Name 4
  String,                                 !- Feature Data Type 4
  TMY3,                                   !- Feature Value 4
  EPWHeaderStation,                       !- Feature Name 5
  String,                                 !- Feature Data Type 5
  725650,                                 !- Feature Value 5
  EPWHeaderLatitude,                      !- Feature Name 6
  Double,                                 !- Feature Data Type 6
  39.829999999999998,                     !- Feature Value 6
  EPWHeaderLongitude,                     !- Feature Name 7
  Double,                                 !- Feature Data Type 7
  -104.65000000000001,                    !- Feature Value 7
  EPWHeaderTimezone,                      !- Feature Name 8
  Double,                                 !- Feature Data Type 8
  -7,                                     !- Feature Value 8
  EPWHeaderAltitude,                      !- Feature Name 9
  Double,                                 !- Feature Data Type 9
  5413.3858267716532,                     !- Feature Value 9
  EPWHeaderLocalPressure,                 !- Feature Name 10
  Double,                                 !- Feature Data Type 10
  0.81937567683596546,                    !- Feature Value 10
  EPWHeaderRecordsPerHour,                !- Feature Name 11
  Double,                                 !- Feature Data Type 11
  0,                                      !- Feature Value 11
  EPWDataAnnualAvgDrybulb,                !- Feature Name 12
  Double,                                 !- Feature Data Type 12
  51.575616438356228,                     !- Feature Value 12
  EPWDataAnnualMinDrybulb,                !- Feature Name 13
  Double,                                 !- Feature Data Type 13
  -2.9200000000000017,                    !- Feature Value 13
  EPWDataAnnualMaxDrybulb,                !- Feature Name 14
  Double,                                 !- Feature Data Type 14
  104,                                    !- Feature Value 14
  EPWDataCDD50F,                          !- Feature Name 15
  Double,                                 !- Feature Data Type 15
  3072.2925000000005,                     !- Feature Value 15
  EPWDataCDD65F,                          !- Feature Name 16
  Double,                                 !- Feature Data Type 16
  883.62000000000035,                     !- Feature Value 16
  EPWDataHDD50F,                          !- Feature Name 17
  Double,                                 !- Feature Data Type 17
  2497.1925000000001,                     !- Feature Value 17
  EPWDataHDD65F,                          !- Feature Name 18
  Double,                                 !- Feature Data Type 18
  5783.5200000000013,                     !- Feature Value 18
  EPWDataAnnualAvgWindspeed,              !- Feature Name 19
  Double,                                 !- Feature Data Type 19
  3.9165296803649667,                     !- Feature Value 19
  EPWDataMonthlyAvgDrybulbs,              !- Feature Name 20
  String,                                 !- Feature Data Type 20
  33.4191935483871&#4431.90142857142857&#4443.02620967741937&#4442.48624999999999&#4459.877741935483854&#4473.57574999999997&#4472.07975806451608&#4472.70008064516134&#4466.49200000000006&#4450.079112903225806&#4437.218250000000005&#4434.582177419354835, !- Feature Value 20
  EPWDataGroundMonthlyTemps,              !- Feature Name 21
  String,                                 !- Feature Data Type 21
  44.08306285945173&#4440.89570904991865&#4440.64045432632048&#4442.153016571250646&#4448.225111118704206&#4454.268919273837525&#4459.508577937551024&#4462.82777283423508&#4463.10975667174995&#4460.41014950381947&#4455.304105212311526&#4449.445696474514364, !- Feature Value 21
  EPWDataWSF,                             !- Feature Name 22
  Double,                                 !- Feature Data Type 22
  0.58999999999999997,                    !- Feature Value 22
  EPWDataMonthlyAvgDailyHighDrybulbs,     !- Feature Name 23
  String,                                 !- Feature Data Type 23
  47.41032258064516&#4446.58642857142857&#4455.15032258064517&#4453.708&#4472.80193548387098&#4488.67600000000002&#4486.1858064516129&#4485.87225806451613&#4482.082&#4463.18064516129033&#4448.73400000000001&#4448.87935483870968, !- Feature Value 23
  EPWDataMonthlyAvgDailyLowDrybulbs,      !- Feature Name 24
  String,                                 !- Feature Data Type 24
  19.347741935483874&#4419.856428571428573&#4430.316129032258065&#4431.112&#4447.41612903225806&#4457.901999999999994&#4459.063870967741934&#4460.956774193548384&#4452.352000000000004&#4438.41612903225806&#4427.002000000000002&#4423.02903225806451, !- Feature Value 24
  EPWDesignHeatingDrybulb,                !- Feature Name 25
  Double,                                 !- Feature Data Type 25
  12.02,                                  !- Feature Value 25
  EPWDesignHeatingWindspeed,              !- Feature Name 26
  Double,                                 !- Feature Data Type 26
  2.8062500000000004,                     !- Feature Value 26
  EPWDesignCoolingDrybulb,                !- Feature Name 27
  Double,                                 !- Feature Data Type 27
  91.939999999999998,                     !- Feature Value 27
  EPWDesignCoolingWetbulb,                !- Feature Name 28
  Double,                                 !- Feature Data Type 28
  59.95131430195849,                      !- Feature Value 28
  EPWDesignCoolingHumidityRatio,          !- Feature Name 29
  Double,                                 !- Feature Data Type 29
  0.0059161086834698092,                  !- Feature Value 29
  EPWDesignCoolingWindspeed,              !- Feature Name 30
  Double,                                 !- Feature Data Type 30
  3.7999999999999989,                     !- Feature Value 30
  EPWDesignDailyTemperatureRange,         !- Feature Name 31
  Double,                                 !- Feature Data Type 31
  24.915483870967748,                     !- Feature Value 31
  EPWDesignDehumidDrybulb,                !- Feature Name 32
  Double,                                 !- Feature Data Type 32
  67.996785714285721,                     !- Feature Value 32
  EPWDesignDehumidHumidityRatio,          !- Feature Name 33
  Double,                                 !- Feature Data Type 33
  0.012133744170488724,                   !- Feature Value 33
  EPWDesignCoolingDirectNormal,           !- Feature Name 34
  Double,                                 !- Feature Data Type 34
  985,                                    !- Feature Value 34
  EPWDesignCoolingDiffuseHorizontal,      !- Feature Name 35
  Double,                                 !- Feature Data Type 35
  84;                                     !- Feature Value 35

OS:Site,
<<<<<<< HEAD
  {0e840268-a9ce-4fab-9f8b-e0143a142a45}, !- Handle
=======
  {cadb8bde-4b1b-49df-8d0c-16d6acbfec07}, !- Handle
>>>>>>> 3c1d7324
  Denver Intl Ap_CO_USA,                  !- Name
  39.83,                                  !- Latitude {deg}
  -104.65,                                !- Longitude {deg}
  -7,                                     !- Time Zone {hr}
  1650,                                   !- Elevation {m}
  ;                                       !- Terrain

OS:ClimateZones,
<<<<<<< HEAD
  {94826963-92d8-4bc0-b94f-11b2437674ce}, !- Handle
=======
  {3400a1d1-dbb4-4b6f-b7c3-2444835bfc4e}, !- Handle
>>>>>>> 3c1d7324
  ,                                       !- Active Institution
  ,                                       !- Active Year
  ,                                       !- Climate Zone Institution Name 1
  ,                                       !- Climate Zone Document Name 1
  ,                                       !- Climate Zone Document Year 1
  ,                                       !- Climate Zone Value 1
  Building America,                       !- Climate Zone Institution Name 2
  ,                                       !- Climate Zone Document Name 2
  0,                                      !- Climate Zone Document Year 2
  Cold;                                   !- Climate Zone Value 2

OS:Site:WaterMainsTemperature,
<<<<<<< HEAD
  {1b8292ad-a9ad-4689-9ea0-1e31ce6331a5}, !- Handle
=======
  {9202bf46-9572-4212-8225-a1f78881cbd4}, !- Handle
>>>>>>> 3c1d7324
  Correlation,                            !- Calculation Method
  ,                                       !- Temperature Schedule Name
  10.8753424657535,                       !- Annual Average Outdoor Air Temperature {C}
  23.1524007936508;                       !- Maximum Difference In Monthly Average Outdoor Air Temperatures {deltaC}

OS:RunPeriodControl:DaylightSavingTime,
<<<<<<< HEAD
  {a7977b6a-35a0-463c-8a67-a851af0f7858}, !- Handle
=======
  {bf7d78d3-76e7-4dc2-a943-27e368e2b505}, !- Handle
>>>>>>> 3c1d7324
  3/12,                                   !- Start Date
  11/5;                                   !- End Date

OS:Site:GroundTemperature:Deep,
<<<<<<< HEAD
  {87470572-d128-4fd7-860e-f1b3bc83c86e}, !- Handle
=======
  {8bb32283-7c2c-4327-87cd-ef4ec4787aca}, !- Handle
>>>>>>> 3c1d7324
  10.8753424657535,                       !- January Deep Ground Temperature {C}
  10.8753424657535,                       !- February Deep Ground Temperature {C}
  10.8753424657535,                       !- March Deep Ground Temperature {C}
  10.8753424657535,                       !- April Deep Ground Temperature {C}
  10.8753424657535,                       !- May Deep Ground Temperature {C}
  10.8753424657535,                       !- June Deep Ground Temperature {C}
  10.8753424657535,                       !- July Deep Ground Temperature {C}
  10.8753424657535,                       !- August Deep Ground Temperature {C}
  10.8753424657535,                       !- September Deep Ground Temperature {C}
  10.8753424657535,                       !- October Deep Ground Temperature {C}
  10.8753424657535,                       !- November Deep Ground Temperature {C}
  10.8753424657535;                       !- December Deep Ground Temperature {C}

OS:Building,
<<<<<<< HEAD
  {091573b3-94b1-456f-a25c-0fc87b26a640}, !- Handle
=======
  {86513792-99d6-4c8a-bdef-2d3a5dd7b72a}, !- Handle
>>>>>>> 3c1d7324
  Building 1,                             !- Name
  ,                                       !- Building Sector Type
  0,                                      !- North Axis {deg}
  ,                                       !- Nominal Floor to Floor Height {m}
  ,                                       !- Space Type Name
  ,                                       !- Default Construction Set Name
  ,                                       !- Default Schedule Set Name
  2,                                      !- Standards Number of Stories
  2,                                      !- Standards Number of Above Ground Stories
  ,                                       !- Standards Template
  singlefamilyattached,                   !- Standards Building Type
  10;                                     !- Standards Number of Living Units

OS:AdditionalProperties,
<<<<<<< HEAD
  {a9c41db4-98a9-487d-a404-128b1b001265}, !- Handle
  {091573b3-94b1-456f-a25c-0fc87b26a640}, !- Object Name
=======
  {11c77444-65ea-4825-8d94-4f0a1fa01e52}, !- Handle
  {86513792-99d6-4c8a-bdef-2d3a5dd7b72a}, !- Object Name
>>>>>>> 3c1d7324
  num_units,                              !- Feature Name 1
  Integer,                                !- Feature Data Type 1
  10,                                     !- Feature Value 1
  has_rear_units,                         !- Feature Name 2
  Boolean,                                !- Feature Data Type 2
  false,                                  !- Feature Value 2
  horz_location,                          !- Feature Name 3
  String,                                 !- Feature Data Type 3
  Left,                                   !- Feature Value 3
  num_floors,                             !- Feature Name 4
  Integer,                                !- Feature Data Type 4
  2;                                      !- Feature Value 4

OS:ThermalZone,
<<<<<<< HEAD
  {70b07dc5-9518-4b23-9c9a-8cadf3b79312}, !- Handle
=======
  {0ccced5f-1b01-44bc-8035-30485baf0f4f}, !- Handle
>>>>>>> 3c1d7324
  living zone,                            !- Name
  ,                                       !- Multiplier
  ,                                       !- Ceiling Height {m}
  ,                                       !- Volume {m3}
  ,                                       !- Floor Area {m2}
  ,                                       !- Zone Inside Convection Algorithm
  ,                                       !- Zone Outside Convection Algorithm
  ,                                       !- Zone Conditioning Equipment List Name
<<<<<<< HEAD
  {ac9c88a5-cefb-4896-9f1c-da365307e1a5}, !- Zone Air Inlet Port List
  {a87f95ba-e33f-402b-887e-47cd6495177d}, !- Zone Air Exhaust Port List
  {bc3320b7-77f3-443e-a43c-b05bf9c74444}, !- Zone Air Node Name
  {913dd5d3-aa2f-4534-8f0e-9c33fd0fe8da}, !- Zone Return Air Port List
=======
  {f97c8318-02f0-402f-b1ec-e0bf9ae442c3}, !- Zone Air Inlet Port List
  {0974302f-dd5f-49b0-82f2-c51e844964e0}, !- Zone Air Exhaust Port List
  {63af8589-9c89-4033-a7a1-4d2d9f03f6e8}, !- Zone Air Node Name
  {fb152637-994d-412a-8b18-c8bcfcb6205a}, !- Zone Return Air Port List
>>>>>>> 3c1d7324
  ,                                       !- Primary Daylighting Control Name
  ,                                       !- Fraction of Zone Controlled by Primary Daylighting Control
  ,                                       !- Secondary Daylighting Control Name
  ,                                       !- Fraction of Zone Controlled by Secondary Daylighting Control
  ,                                       !- Illuminance Map Name
  ,                                       !- Group Rendering Name
  ,                                       !- Thermostat Name
  No;                                     !- Use Ideal Air Loads

OS:Node,
<<<<<<< HEAD
  {c7bb3555-8a6d-4f90-b155-0c4b07e9c99e}, !- Handle
  Node 1,                                 !- Name
  {bc3320b7-77f3-443e-a43c-b05bf9c74444}, !- Inlet Port
  ;                                       !- Outlet Port

OS:Connection,
  {bc3320b7-77f3-443e-a43c-b05bf9c74444}, !- Handle
  {e27ce878-b887-4adf-99d3-c43293729a18}, !- Name
  {70b07dc5-9518-4b23-9c9a-8cadf3b79312}, !- Source Object
  11,                                     !- Outlet Port
  {c7bb3555-8a6d-4f90-b155-0c4b07e9c99e}, !- Target Object
  2;                                      !- Inlet Port

OS:PortList,
  {ac9c88a5-cefb-4896-9f1c-da365307e1a5}, !- Handle
  {478d60b1-8055-4531-baa7-de240ce547df}, !- Name
  {70b07dc5-9518-4b23-9c9a-8cadf3b79312}; !- HVAC Component

OS:PortList,
  {a87f95ba-e33f-402b-887e-47cd6495177d}, !- Handle
  {c289eda3-25c2-4a37-bfff-06bfc9c40d37}, !- Name
  {70b07dc5-9518-4b23-9c9a-8cadf3b79312}; !- HVAC Component

OS:PortList,
  {913dd5d3-aa2f-4534-8f0e-9c33fd0fe8da}, !- Handle
  {0fd2b7ef-d85b-4aaa-8294-0d72d0ac256a}, !- Name
  {70b07dc5-9518-4b23-9c9a-8cadf3b79312}; !- HVAC Component

OS:Sizing:Zone,
  {86acbe88-d561-4275-9d10-64e6ef0889c1}, !- Handle
  {70b07dc5-9518-4b23-9c9a-8cadf3b79312}, !- Zone or ZoneList Name
=======
  {ed141152-4f46-4170-b6a0-dede8d254b5f}, !- Handle
  Node 1,                                 !- Name
  {63af8589-9c89-4033-a7a1-4d2d9f03f6e8}, !- Inlet Port
  ;                                       !- Outlet Port

OS:Connection,
  {63af8589-9c89-4033-a7a1-4d2d9f03f6e8}, !- Handle
  {46a2bed5-1268-4280-b31d-8ead8ca03050}, !- Name
  {0ccced5f-1b01-44bc-8035-30485baf0f4f}, !- Source Object
  11,                                     !- Outlet Port
  {ed141152-4f46-4170-b6a0-dede8d254b5f}, !- Target Object
  2;                                      !- Inlet Port

OS:PortList,
  {f97c8318-02f0-402f-b1ec-e0bf9ae442c3}, !- Handle
  {3402cb31-e0b9-40bf-ba77-5e57b2647a24}, !- Name
  {0ccced5f-1b01-44bc-8035-30485baf0f4f}; !- HVAC Component

OS:PortList,
  {0974302f-dd5f-49b0-82f2-c51e844964e0}, !- Handle
  {11ce8580-ac14-4088-a3b8-5f8b51417a5f}, !- Name
  {0ccced5f-1b01-44bc-8035-30485baf0f4f}; !- HVAC Component

OS:PortList,
  {fb152637-994d-412a-8b18-c8bcfcb6205a}, !- Handle
  {46b109f7-e9a0-44ed-b957-23636c8d41c5}, !- Name
  {0ccced5f-1b01-44bc-8035-30485baf0f4f}; !- HVAC Component

OS:Sizing:Zone,
  {fe7953d4-9fdd-4246-81b1-73b9c9a28671}, !- Handle
  {0ccced5f-1b01-44bc-8035-30485baf0f4f}, !- Zone or ZoneList Name
>>>>>>> 3c1d7324
  SupplyAirTemperature,                   !- Zone Cooling Design Supply Air Temperature Input Method
  14,                                     !- Zone Cooling Design Supply Air Temperature {C}
  11.11,                                  !- Zone Cooling Design Supply Air Temperature Difference {deltaC}
  SupplyAirTemperature,                   !- Zone Heating Design Supply Air Temperature Input Method
  40,                                     !- Zone Heating Design Supply Air Temperature {C}
  11.11,                                  !- Zone Heating Design Supply Air Temperature Difference {deltaC}
  0.0085,                                 !- Zone Cooling Design Supply Air Humidity Ratio {kg-H2O/kg-air}
  0.008,                                  !- Zone Heating Design Supply Air Humidity Ratio {kg-H2O/kg-air}
  ,                                       !- Zone Heating Sizing Factor
  ,                                       !- Zone Cooling Sizing Factor
  DesignDay,                              !- Cooling Design Air Flow Method
  ,                                       !- Cooling Design Air Flow Rate {m3/s}
  ,                                       !- Cooling Minimum Air Flow per Zone Floor Area {m3/s-m2}
  ,                                       !- Cooling Minimum Air Flow {m3/s}
  ,                                       !- Cooling Minimum Air Flow Fraction
  DesignDay,                              !- Heating Design Air Flow Method
  ,                                       !- Heating Design Air Flow Rate {m3/s}
  ,                                       !- Heating Maximum Air Flow per Zone Floor Area {m3/s-m2}
  ,                                       !- Heating Maximum Air Flow {m3/s}
  ,                                       !- Heating Maximum Air Flow Fraction
  ,                                       !- Design Zone Air Distribution Effectiveness in Cooling Mode
  ,                                       !- Design Zone Air Distribution Effectiveness in Heating Mode
  No,                                     !- Account for Dedicated Outdoor Air System
  NeutralSupplyAir,                       !- Dedicated Outdoor Air System Control Strategy
  autosize,                               !- Dedicated Outdoor Air Low Setpoint Temperature for Design {C}
  autosize;                               !- Dedicated Outdoor Air High Setpoint Temperature for Design {C}

OS:ZoneHVAC:EquipmentList,
<<<<<<< HEAD
  {d709089c-992d-4680-8ec2-dd7ea76cb0b6}, !- Handle
  Zone HVAC Equipment List 1,             !- Name
  {70b07dc5-9518-4b23-9c9a-8cadf3b79312}; !- Thermal Zone

OS:Space,
  {2a414cb3-85bd-4220-9730-1f63ab58eb4e}, !- Handle
  living space,                           !- Name
  {8078e8f1-92f2-4927-8502-014270a2c6e8}, !- Space Type Name
=======
  {1c5cf6d0-abed-4eb2-81db-d263a1b61c6c}, !- Handle
  Zone HVAC Equipment List 1,             !- Name
  {0ccced5f-1b01-44bc-8035-30485baf0f4f}; !- Thermal Zone

OS:Space,
  {88a5fff6-841e-4c81-8d5f-c57c07bd277b}, !- Handle
  living space,                           !- Name
  {868b91aa-59f9-4113-94ee-3950e2b4fd15}, !- Space Type Name
>>>>>>> 3c1d7324
  ,                                       !- Default Construction Set Name
  ,                                       !- Default Schedule Set Name
  ,                                       !- Direction of Relative North {deg}
  ,                                       !- X Origin {m}
  ,                                       !- Y Origin {m}
  ,                                       !- Z Origin {m}
  ,                                       !- Building Story Name
<<<<<<< HEAD
  {70b07dc5-9518-4b23-9c9a-8cadf3b79312}, !- Thermal Zone Name
  ,                                       !- Part of Total Floor Area
  ,                                       !- Design Specification Outdoor Air Object Name
  {ba7f9e23-14fd-4482-ab43-59c8522dda62}; !- Building Unit Name

OS:Surface,
  {8eb0ae64-07c4-45f0-a8f6-54fe99dfacf9}, !- Handle
  Surface 1,                              !- Name
  Floor,                                  !- Surface Type
  ,                                       !- Construction Name
  {2a414cb3-85bd-4220-9730-1f63ab58eb4e}, !- Space Name
  Surface,                                !- Outside Boundary Condition
  {6f4e38db-4d53-4714-833e-05802cd11987}, !- Outside Boundary Condition Object
=======
  {0ccced5f-1b01-44bc-8035-30485baf0f4f}, !- Thermal Zone Name
  ,                                       !- Part of Total Floor Area
  ,                                       !- Design Specification Outdoor Air Object Name
  {8fa4ed66-65ae-40d6-9201-a01182d84543}; !- Building Unit Name

OS:Surface,
  {0d62531f-7f87-4bbc-87be-bcfb00c71399}, !- Handle
  Surface 1,                              !- Name
  Floor,                                  !- Surface Type
  ,                                       !- Construction Name
  {88a5fff6-841e-4c81-8d5f-c57c07bd277b}, !- Space Name
  Surface,                                !- Outside Boundary Condition
  {faa426f8-7598-4ca9-ad17-252f65a0660d}, !- Outside Boundary Condition Object
>>>>>>> 3c1d7324
  NoSun,                                  !- Sun Exposure
  NoWind,                                 !- Wind Exposure
  ,                                       !- View Factor to Ground
  ,                                       !- Number of Vertices
  0, -9.144, 0,                           !- X,Y,Z Vertex 1 {m}
  0, 0, 0,                                !- X,Y,Z Vertex 2 {m}
  4.572, 0, 0,                            !- X,Y,Z Vertex 3 {m}
  4.572, -9.144, 0;                       !- X,Y,Z Vertex 4 {m}

OS:Surface,
<<<<<<< HEAD
  {f8e8fbd8-94ef-42eb-acde-1e936f63eb68}, !- Handle
  Surface 2,                              !- Name
  Wall,                                   !- Surface Type
  ,                                       !- Construction Name
  {2a414cb3-85bd-4220-9730-1f63ab58eb4e}, !- Space Name
=======
  {e7c351dc-a43c-4c63-8350-b7e153ac39ec}, !- Handle
  Surface 2,                              !- Name
  Wall,                                   !- Surface Type
  ,                                       !- Construction Name
  {88a5fff6-841e-4c81-8d5f-c57c07bd277b}, !- Space Name
>>>>>>> 3c1d7324
  Outdoors,                               !- Outside Boundary Condition
  ,                                       !- Outside Boundary Condition Object
  SunExposed,                             !- Sun Exposure
  WindExposed,                            !- Wind Exposure
  ,                                       !- View Factor to Ground
  ,                                       !- Number of Vertices
  0, 0, 2.4384,                           !- X,Y,Z Vertex 1 {m}
  0, 0, 0,                                !- X,Y,Z Vertex 2 {m}
  0, -9.144, 0,                           !- X,Y,Z Vertex 3 {m}
  0, -9.144, 2.4384;                      !- X,Y,Z Vertex 4 {m}

OS:Surface,
<<<<<<< HEAD
  {748e62d8-1d21-45d0-bee4-b8508d6aadfd}, !- Handle
  Surface 3,                              !- Name
  Wall,                                   !- Surface Type
  ,                                       !- Construction Name
  {2a414cb3-85bd-4220-9730-1f63ab58eb4e}, !- Space Name
=======
  {fc4a1f7f-364f-4302-90cb-6b599993447b}, !- Handle
  Surface 3,                              !- Name
  Wall,                                   !- Surface Type
  ,                                       !- Construction Name
  {88a5fff6-841e-4c81-8d5f-c57c07bd277b}, !- Space Name
>>>>>>> 3c1d7324
  Outdoors,                               !- Outside Boundary Condition
  ,                                       !- Outside Boundary Condition Object
  SunExposed,                             !- Sun Exposure
  WindExposed,                            !- Wind Exposure
  ,                                       !- View Factor to Ground
  ,                                       !- Number of Vertices
  4.572, 0, 2.4384,                       !- X,Y,Z Vertex 1 {m}
  4.572, 0, 0,                            !- X,Y,Z Vertex 2 {m}
  0, 0, 0,                                !- X,Y,Z Vertex 3 {m}
  0, 0, 2.4384;                           !- X,Y,Z Vertex 4 {m}

OS:Surface,
<<<<<<< HEAD
  {cc694cff-fbf5-4b15-9cbb-df3581008365}, !- Handle
  Surface 4,                              !- Name
  Wall,                                   !- Surface Type
  ,                                       !- Construction Name
  {2a414cb3-85bd-4220-9730-1f63ab58eb4e}, !- Space Name
=======
  {28e11460-fb09-4a96-9170-c645c8f78164}, !- Handle
  Surface 4,                              !- Name
  Wall,                                   !- Surface Type
  ,                                       !- Construction Name
  {88a5fff6-841e-4c81-8d5f-c57c07bd277b}, !- Space Name
>>>>>>> 3c1d7324
  Adiabatic,                              !- Outside Boundary Condition
  ,                                       !- Outside Boundary Condition Object
  NoSun,                                  !- Sun Exposure
  NoWind,                                 !- Wind Exposure
  ,                                       !- View Factor to Ground
  ,                                       !- Number of Vertices
  4.572, -9.144, 2.4384,                  !- X,Y,Z Vertex 1 {m}
  4.572, -9.144, 0,                       !- X,Y,Z Vertex 2 {m}
  4.572, 0, 0,                            !- X,Y,Z Vertex 3 {m}
  4.572, 0, 2.4384;                       !- X,Y,Z Vertex 4 {m}

OS:Surface,
<<<<<<< HEAD
  {939dff3d-353a-424b-a0d3-fbee892e0629}, !- Handle
  Surface 5,                              !- Name
  Wall,                                   !- Surface Type
  ,                                       !- Construction Name
  {2a414cb3-85bd-4220-9730-1f63ab58eb4e}, !- Space Name
=======
  {6ba0d060-13ea-4a76-94cd-5ab872ecb9d1}, !- Handle
  Surface 5,                              !- Name
  Wall,                                   !- Surface Type
  ,                                       !- Construction Name
  {88a5fff6-841e-4c81-8d5f-c57c07bd277b}, !- Space Name
>>>>>>> 3c1d7324
  Outdoors,                               !- Outside Boundary Condition
  ,                                       !- Outside Boundary Condition Object
  SunExposed,                             !- Sun Exposure
  WindExposed,                            !- Wind Exposure
  ,                                       !- View Factor to Ground
  ,                                       !- Number of Vertices
  0, -9.144, 2.4384,                      !- X,Y,Z Vertex 1 {m}
  0, -9.144, 0,                           !- X,Y,Z Vertex 2 {m}
  4.572, -9.144, 0,                       !- X,Y,Z Vertex 3 {m}
  4.572, -9.144, 2.4384;                  !- X,Y,Z Vertex 4 {m}

OS:Surface,
<<<<<<< HEAD
  {a915689a-47c3-4d55-82c7-595ebae1cf0a}, !- Handle
  Surface 6,                              !- Name
  RoofCeiling,                            !- Surface Type
  ,                                       !- Construction Name
  {2a414cb3-85bd-4220-9730-1f63ab58eb4e}, !- Space Name
  Surface,                                !- Outside Boundary Condition
  {5f23b78e-0c08-43ae-9532-f4c7a612b1dc}, !- Outside Boundary Condition Object
=======
  {851fa4c1-b92f-477c-823b-5eb9591ab861}, !- Handle
  Surface 6,                              !- Name
  RoofCeiling,                            !- Surface Type
  ,                                       !- Construction Name
  {88a5fff6-841e-4c81-8d5f-c57c07bd277b}, !- Space Name
  Surface,                                !- Outside Boundary Condition
  {3fb4eef3-2e18-415d-bdca-1079bb36261e}, !- Outside Boundary Condition Object
>>>>>>> 3c1d7324
  NoSun,                                  !- Sun Exposure
  NoWind,                                 !- Wind Exposure
  ,                                       !- View Factor to Ground
  ,                                       !- Number of Vertices
  4.572, -9.144, 2.4384,                  !- X,Y,Z Vertex 1 {m}
  4.572, 0, 2.4384,                       !- X,Y,Z Vertex 2 {m}
  0, 0, 2.4384,                           !- X,Y,Z Vertex 3 {m}
  0, -9.144, 2.4384;                      !- X,Y,Z Vertex 4 {m}

OS:SpaceType,
<<<<<<< HEAD
  {8078e8f1-92f2-4927-8502-014270a2c6e8}, !- Handle
=======
  {868b91aa-59f9-4113-94ee-3950e2b4fd15}, !- Handle
>>>>>>> 3c1d7324
  Space Type 1,                           !- Name
  ,                                       !- Default Construction Set Name
  ,                                       !- Default Schedule Set Name
  ,                                       !- Group Rendering Name
  ,                                       !- Design Specification Outdoor Air Object Name
  ,                                       !- Standards Template
  ,                                       !- Standards Building Type
  living;                                 !- Standards Space Type

OS:Space,
<<<<<<< HEAD
  {459a7b95-5cf2-462a-abdf-0b26896293e6}, !- Handle
  living space|story 2,                   !- Name
  {8078e8f1-92f2-4927-8502-014270a2c6e8}, !- Space Type Name
=======
  {6d7c9186-aad3-4894-ae9e-773103289a19}, !- Handle
  living space|story 2,                   !- Name
  {868b91aa-59f9-4113-94ee-3950e2b4fd15}, !- Space Type Name
>>>>>>> 3c1d7324
  ,                                       !- Default Construction Set Name
  ,                                       !- Default Schedule Set Name
  -0,                                     !- Direction of Relative North {deg}
  0,                                      !- X Origin {m}
  0,                                      !- Y Origin {m}
  2.4384,                                 !- Z Origin {m}
  ,                                       !- Building Story Name
<<<<<<< HEAD
  {70b07dc5-9518-4b23-9c9a-8cadf3b79312}, !- Thermal Zone Name
  ,                                       !- Part of Total Floor Area
  ,                                       !- Design Specification Outdoor Air Object Name
  {ba7f9e23-14fd-4482-ab43-59c8522dda62}; !- Building Unit Name

OS:Surface,
  {86199a5f-7bbc-4f21-bf73-65c42ef31cf3}, !- Handle
  Surface 7,                              !- Name
  Wall,                                   !- Surface Type
  ,                                       !- Construction Name
  {459a7b95-5cf2-462a-abdf-0b26896293e6}, !- Space Name
  Outdoors,                               !- Outside Boundary Condition
=======
  {0ccced5f-1b01-44bc-8035-30485baf0f4f}, !- Thermal Zone Name
  ,                                       !- Part of Total Floor Area
  ,                                       !- Design Specification Outdoor Air Object Name
  {8fa4ed66-65ae-40d6-9201-a01182d84543}; !- Building Unit Name

OS:Surface,
  {f29217f8-eade-4341-89fd-e42f48b680ac}, !- Handle
  Surface 7,                              !- Name
  Wall,                                   !- Surface Type
  ,                                       !- Construction Name
  {6d7c9186-aad3-4894-ae9e-773103289a19}, !- Space Name
  Adiabatic,                              !- Outside Boundary Condition
>>>>>>> 3c1d7324
  ,                                       !- Outside Boundary Condition Object
  SunExposed,                             !- Sun Exposure
  WindExposed,                            !- Wind Exposure
  ,                                       !- View Factor to Ground
  ,                                       !- Number of Vertices
  0, -9.144, 2.4384,                      !- X,Y,Z Vertex 1 {m}
  0, -9.144, 0,                           !- X,Y,Z Vertex 2 {m}
  4.572, -9.144, 0,                       !- X,Y,Z Vertex 3 {m}
  4.572, -9.144, 2.4384;                  !- X,Y,Z Vertex 4 {m}

OS:Surface,
<<<<<<< HEAD
  {30d5920b-ae1c-485c-a524-f784f476e59a}, !- Handle
  Surface 8,                              !- Name
  Wall,                                   !- Surface Type
  ,                                       !- Construction Name
  {459a7b95-5cf2-462a-abdf-0b26896293e6}, !- Space Name
=======
  {44222532-4b65-4b8b-90b3-4f467c11b106}, !- Handle
  Surface 8,                              !- Name
  Wall,                                   !- Surface Type
  ,                                       !- Construction Name
  {6d7c9186-aad3-4894-ae9e-773103289a19}, !- Space Name
>>>>>>> 3c1d7324
  Outdoors,                               !- Outside Boundary Condition
  ,                                       !- Outside Boundary Condition Object
  SunExposed,                             !- Sun Exposure
  WindExposed,                            !- Wind Exposure
  ,                                       !- View Factor to Ground
  ,                                       !- Number of Vertices
  0, 0, 2.4384,                           !- X,Y,Z Vertex 1 {m}
  0, 0, 0,                                !- X,Y,Z Vertex 2 {m}
  0, -9.144, 0,                           !- X,Y,Z Vertex 3 {m}
  0, -9.144, 2.4384;                      !- X,Y,Z Vertex 4 {m}

OS:Surface,
<<<<<<< HEAD
  {edfd8669-0223-415b-b047-6b91aba69ea3}, !- Handle
  Surface 9,                              !- Name
  Wall,                                   !- Surface Type
  ,                                       !- Construction Name
  {459a7b95-5cf2-462a-abdf-0b26896293e6}, !- Space Name
  Outdoors,                               !- Outside Boundary Condition
  ,                                       !- Outside Boundary Condition Object
  SunExposed,                             !- Sun Exposure
  WindExposed,                            !- Wind Exposure
  ,                                       !- View Factor to Ground
  ,                                       !- Number of Vertices
  4.572, 0, 2.4384,                       !- X,Y,Z Vertex 1 {m}
  4.572, 0, 0,                            !- X,Y,Z Vertex 2 {m}
  0, 0, 0,                                !- X,Y,Z Vertex 3 {m}
  0, 0, 2.4384;                           !- X,Y,Z Vertex 4 {m}

OS:Surface,
  {1fc1ef4f-d32b-4012-8976-ddf069498e64}, !- Handle
  Surface 10,                             !- Name
  Wall,                                   !- Surface Type
  ,                                       !- Construction Name
  {459a7b95-5cf2-462a-abdf-0b26896293e6}, !- Space Name
  Adiabatic,                              !- Outside Boundary Condition
=======
  {2d4d2e61-7d70-4589-8307-91d5e9100304}, !- Handle
  Surface 9,                              !- Name
  Wall,                                   !- Surface Type
  ,                                       !- Construction Name
  {6d7c9186-aad3-4894-ae9e-773103289a19}, !- Space Name
  Outdoors,                               !- Outside Boundary Condition
>>>>>>> 3c1d7324
  ,                                       !- Outside Boundary Condition Object
  NoSun,                                  !- Sun Exposure
  NoWind,                                 !- Wind Exposure
  ,                                       !- View Factor to Ground
  ,                                       !- Number of Vertices
  4.572, -9.144, 2.4384,                  !- X,Y,Z Vertex 1 {m}
  4.572, -9.144, 0,                       !- X,Y,Z Vertex 2 {m}
  4.572, 0, 0,                            !- X,Y,Z Vertex 3 {m}
  4.572, 0, 2.4384;                       !- X,Y,Z Vertex 4 {m}

OS:Surface,
<<<<<<< HEAD
  {5f23b78e-0c08-43ae-9532-f4c7a612b1dc}, !- Handle
  Surface 11,                             !- Name
  Floor,                                  !- Surface Type
  ,                                       !- Construction Name
  {459a7b95-5cf2-462a-abdf-0b26896293e6}, !- Space Name
  Surface,                                !- Outside Boundary Condition
  {a915689a-47c3-4d55-82c7-595ebae1cf0a}, !- Outside Boundary Condition Object
  NoSun,                                  !- Sun Exposure
  NoWind,                                 !- Wind Exposure
=======
  {75e68cd8-15d9-4104-b7dc-fea831fe19cf}, !- Handle
  Surface 10,                             !- Name
  Wall,                                   !- Surface Type
  ,                                       !- Construction Name
  {6d7c9186-aad3-4894-ae9e-773103289a19}, !- Space Name
  Outdoors,                               !- Outside Boundary Condition
  ,                                       !- Outside Boundary Condition Object
  SunExposed,                             !- Sun Exposure
  WindExposed,                            !- Wind Exposure
>>>>>>> 3c1d7324
  ,                                       !- View Factor to Ground
  ,                                       !- Number of Vertices
  0, -9.144, 0,                           !- X,Y,Z Vertex 1 {m}
  0, 0, 0,                                !- X,Y,Z Vertex 2 {m}
  4.572, 0, 0,                            !- X,Y,Z Vertex 3 {m}
  4.572, -9.144, 0;                       !- X,Y,Z Vertex 4 {m}

OS:Surface,
<<<<<<< HEAD
  {ed0e4e9c-420e-4e59-9e07-17d85393da40}, !- Handle
  Surface 12,                             !- Name
  RoofCeiling,                            !- Surface Type
  ,                                       !- Construction Name
  {459a7b95-5cf2-462a-abdf-0b26896293e6}, !- Space Name
  Surface,                                !- Outside Boundary Condition
  {09892c98-1555-49c1-b0c3-736aa2aadb09}, !- Outside Boundary Condition Object
=======
  {3fb4eef3-2e18-415d-bdca-1079bb36261e}, !- Handle
  Surface 11,                             !- Name
  Floor,                                  !- Surface Type
  ,                                       !- Construction Name
  {6d7c9186-aad3-4894-ae9e-773103289a19}, !- Space Name
  Surface,                                !- Outside Boundary Condition
  {851fa4c1-b92f-477c-823b-5eb9591ab861}, !- Outside Boundary Condition Object
  NoSun,                                  !- Sun Exposure
  NoWind,                                 !- Wind Exposure
  ,                                       !- View Factor to Ground
  ,                                       !- Number of Vertices
  0, -9.144, 0,                           !- X,Y,Z Vertex 1 {m}
  0, 0, 0,                                !- X,Y,Z Vertex 2 {m}
  4.572, 0, 0,                            !- X,Y,Z Vertex 3 {m}
  4.572, -9.144, 0;                       !- X,Y,Z Vertex 4 {m}

OS:Surface,
  {4a571233-dd28-4199-aae6-c34ebc8761bc}, !- Handle
  Surface 12,                             !- Name
  RoofCeiling,                            !- Surface Type
  ,                                       !- Construction Name
  {6d7c9186-aad3-4894-ae9e-773103289a19}, !- Space Name
  Surface,                                !- Outside Boundary Condition
  {8505ea58-2600-4b22-a3c2-0d36edcbc80f}, !- Outside Boundary Condition Object
>>>>>>> 3c1d7324
  NoSun,                                  !- Sun Exposure
  NoWind,                                 !- Wind Exposure
  ,                                       !- View Factor to Ground
  ,                                       !- Number of Vertices
  4.572, -9.144, 2.4384,                  !- X,Y,Z Vertex 1 {m}
  4.572, 0, 2.4384,                       !- X,Y,Z Vertex 2 {m}
  0, 0, 2.4384,                           !- X,Y,Z Vertex 3 {m}
  0, -9.144, 2.4384;                      !- X,Y,Z Vertex 4 {m}

OS:Surface,
<<<<<<< HEAD
  {80b9f6e8-871e-4d0f-9d13-0b3e7a04d6fb}, !- Handle
  Surface 18,                             !- Name
  Floor,                                  !- Surface Type
  ,                                       !- Construction Name
  {289183b9-c2b6-48a7-b7b6-175be1eca1ec}, !- Space Name
=======
  {a2459f75-3211-4b82-8bcc-6ba211cd6e33}, !- Handle
  Surface 18,                             !- Name
  Floor,                                  !- Surface Type
  ,                                       !- Construction Name
  {4648d068-dbff-483b-a484-ef4ffee62270}, !- Space Name
>>>>>>> 3c1d7324
  Foundation,                             !- Outside Boundary Condition
  ,                                       !- Outside Boundary Condition Object
  NoSun,                                  !- Sun Exposure
  NoWind,                                 !- Wind Exposure
  ,                                       !- View Factor to Ground
  ,                                       !- Number of Vertices
  0, -9.144, -0.9144,                     !- X,Y,Z Vertex 1 {m}
  0, 0, -0.9144,                          !- X,Y,Z Vertex 2 {m}
  4.572, 0, -0.9144,                      !- X,Y,Z Vertex 3 {m}
  4.572, -9.144, -0.9144;                 !- X,Y,Z Vertex 4 {m}

OS:Surface,
<<<<<<< HEAD
  {71955d14-64b3-4f2a-9481-a291679a1e04}, !- Handle
  Surface 19,                             !- Name
  Wall,                                   !- Surface Type
  ,                                       !- Construction Name
  {289183b9-c2b6-48a7-b7b6-175be1eca1ec}, !- Space Name
=======
  {d0eea069-8c7d-4ad0-893a-93761d58bed8}, !- Handle
  Surface 19,                             !- Name
  Wall,                                   !- Surface Type
  ,                                       !- Construction Name
  {4648d068-dbff-483b-a484-ef4ffee62270}, !- Space Name
>>>>>>> 3c1d7324
  Foundation,                             !- Outside Boundary Condition
  ,                                       !- Outside Boundary Condition Object
  NoSun,                                  !- Sun Exposure
  NoWind,                                 !- Wind Exposure
  ,                                       !- View Factor to Ground
  ,                                       !- Number of Vertices
  0, 0, -1.11022302462516e-016,           !- X,Y,Z Vertex 1 {m}
  0, 0, -0.9144,                          !- X,Y,Z Vertex 2 {m}
  0, -9.144, -0.9144,                     !- X,Y,Z Vertex 3 {m}
  0, -9.144, -1.11022302462516e-016;      !- X,Y,Z Vertex 4 {m}

OS:Surface,
<<<<<<< HEAD
  {a365b292-029d-474d-9556-c5e9f8b43bf2}, !- Handle
  Surface 20,                             !- Name
  Wall,                                   !- Surface Type
  ,                                       !- Construction Name
  {289183b9-c2b6-48a7-b7b6-175be1eca1ec}, !- Space Name
=======
  {ac6dff09-6865-46dc-bbf8-3462f3a41bd2}, !- Handle
  Surface 20,                             !- Name
  Wall,                                   !- Surface Type
  ,                                       !- Construction Name
  {4648d068-dbff-483b-a484-ef4ffee62270}, !- Space Name
>>>>>>> 3c1d7324
  Foundation,                             !- Outside Boundary Condition
  ,                                       !- Outside Boundary Condition Object
  NoSun,                                  !- Sun Exposure
  NoWind,                                 !- Wind Exposure
  ,                                       !- View Factor to Ground
  ,                                       !- Number of Vertices
  4.572, 0, -1.11022302462516e-016,       !- X,Y,Z Vertex 1 {m}
  4.572, 0, -0.9144,                      !- X,Y,Z Vertex 2 {m}
  0, 0, -0.9144,                          !- X,Y,Z Vertex 3 {m}
  0, 0, -1.11022302462516e-016;           !- X,Y,Z Vertex 4 {m}

OS:Surface,
<<<<<<< HEAD
  {47ad85eb-07e8-48c1-bbe9-b836b135c790}, !- Handle
  Surface 21,                             !- Name
  Wall,                                   !- Surface Type
  ,                                       !- Construction Name
  {289183b9-c2b6-48a7-b7b6-175be1eca1ec}, !- Space Name
=======
  {41ef154b-443e-4e52-8fe6-6fbc25b634c7}, !- Handle
  Surface 21,                             !- Name
  Wall,                                   !- Surface Type
  ,                                       !- Construction Name
  {4648d068-dbff-483b-a484-ef4ffee62270}, !- Space Name
>>>>>>> 3c1d7324
  Adiabatic,                              !- Outside Boundary Condition
  ,                                       !- Outside Boundary Condition Object
  NoSun,                                  !- Sun Exposure
  NoWind,                                 !- Wind Exposure
  ,                                       !- View Factor to Ground
  ,                                       !- Number of Vertices
  4.572, -9.144, -1.11022302462516e-016,  !- X,Y,Z Vertex 1 {m}
  4.572, -9.144, -0.9144,                 !- X,Y,Z Vertex 2 {m}
  4.572, 0, -0.9144,                      !- X,Y,Z Vertex 3 {m}
  4.572, 0, -1.11022302462516e-016;       !- X,Y,Z Vertex 4 {m}

OS:Surface,
<<<<<<< HEAD
  {b8593734-5697-4264-a1f3-975357ec41c1}, !- Handle
  Surface 22,                             !- Name
  Wall,                                   !- Surface Type
  ,                                       !- Construction Name
  {289183b9-c2b6-48a7-b7b6-175be1eca1ec}, !- Space Name
=======
  {d92261aa-2ddd-4561-82e1-bb01e8ab97e0}, !- Handle
  Surface 22,                             !- Name
  Wall,                                   !- Surface Type
  ,                                       !- Construction Name
  {4648d068-dbff-483b-a484-ef4ffee62270}, !- Space Name
>>>>>>> 3c1d7324
  Foundation,                             !- Outside Boundary Condition
  ,                                       !- Outside Boundary Condition Object
  NoSun,                                  !- Sun Exposure
  NoWind,                                 !- Wind Exposure
  ,                                       !- View Factor to Ground
  ,                                       !- Number of Vertices
  0, -9.144, -1.11022302462516e-016,      !- X,Y,Z Vertex 1 {m}
  0, -9.144, -0.9144,                     !- X,Y,Z Vertex 2 {m}
  4.572, -9.144, -0.9144,                 !- X,Y,Z Vertex 3 {m}
  4.572, -9.144, -1.11022302462516e-016;  !- X,Y,Z Vertex 4 {m}

OS:Surface,
<<<<<<< HEAD
  {6f4e38db-4d53-4714-833e-05802cd11987}, !- Handle
  Surface 23,                             !- Name
  RoofCeiling,                            !- Surface Type
  ,                                       !- Construction Name
  {289183b9-c2b6-48a7-b7b6-175be1eca1ec}, !- Space Name
  Surface,                                !- Outside Boundary Condition
  {8eb0ae64-07c4-45f0-a8f6-54fe99dfacf9}, !- Outside Boundary Condition Object
=======
  {faa426f8-7598-4ca9-ad17-252f65a0660d}, !- Handle
  Surface 23,                             !- Name
  RoofCeiling,                            !- Surface Type
  ,                                       !- Construction Name
  {4648d068-dbff-483b-a484-ef4ffee62270}, !- Space Name
  Surface,                                !- Outside Boundary Condition
  {0d62531f-7f87-4bbc-87be-bcfb00c71399}, !- Outside Boundary Condition Object
>>>>>>> 3c1d7324
  NoSun,                                  !- Sun Exposure
  NoWind,                                 !- Wind Exposure
  ,                                       !- View Factor to Ground
  ,                                       !- Number of Vertices
  4.572, -9.144, -1.11022302462516e-016,  !- X,Y,Z Vertex 1 {m}
  4.572, 0, -1.11022302462516e-016,       !- X,Y,Z Vertex 2 {m}
  0, 0, -1.11022302462516e-016,           !- X,Y,Z Vertex 3 {m}
  0, -9.144, -1.11022302462516e-016;      !- X,Y,Z Vertex 4 {m}

OS:Space,
<<<<<<< HEAD
  {289183b9-c2b6-48a7-b7b6-175be1eca1ec}, !- Handle
  crawl space,                            !- Name
  {4ee4396a-e285-4336-afa5-b3c65288fd83}, !- Space Type Name
=======
  {4648d068-dbff-483b-a484-ef4ffee62270}, !- Handle
  crawl space,                            !- Name
  {290d8938-347a-44b0-9bcc-f84387ae4558}, !- Space Type Name
>>>>>>> 3c1d7324
  ,                                       !- Default Construction Set Name
  ,                                       !- Default Schedule Set Name
  ,                                       !- Direction of Relative North {deg}
  ,                                       !- X Origin {m}
  ,                                       !- Y Origin {m}
  ,                                       !- Z Origin {m}
  ,                                       !- Building Story Name
<<<<<<< HEAD
  {bd9b144e-895a-47f7-b50d-d36426e6cccc}; !- Thermal Zone Name

OS:ThermalZone,
  {bd9b144e-895a-47f7-b50d-d36426e6cccc}, !- Handle
=======
  {03a86bde-4bb2-4826-9adc-9533b125fa8d}; !- Thermal Zone Name

OS:ThermalZone,
  {03a86bde-4bb2-4826-9adc-9533b125fa8d}, !- Handle
>>>>>>> 3c1d7324
  crawl zone,                             !- Name
  ,                                       !- Multiplier
  ,                                       !- Ceiling Height {m}
  ,                                       !- Volume {m3}
  ,                                       !- Floor Area {m2}
  ,                                       !- Zone Inside Convection Algorithm
  ,                                       !- Zone Outside Convection Algorithm
  ,                                       !- Zone Conditioning Equipment List Name
<<<<<<< HEAD
  {025505f4-98a8-40f4-91f3-1ff29e483b0e}, !- Zone Air Inlet Port List
  {a540f020-bfa7-4c95-a9c7-9c3ea851794e}, !- Zone Air Exhaust Port List
  {9cd47679-1a77-44e2-91ec-d01f242a651a}, !- Zone Air Node Name
  {ae4be7cc-f697-4c88-a8d3-a33b2e157a9e}, !- Zone Return Air Port List
=======
  {6c44928b-719d-4ef7-b5fb-29fb2a16672c}, !- Zone Air Inlet Port List
  {6d034e07-6f4b-4022-858b-dfe346439777}, !- Zone Air Exhaust Port List
  {0a01e4b6-cc5a-42e9-9743-69f4a210542c}, !- Zone Air Node Name
  {e40e69a5-1209-442c-944e-a5d2d74083ea}, !- Zone Return Air Port List
>>>>>>> 3c1d7324
  ,                                       !- Primary Daylighting Control Name
  ,                                       !- Fraction of Zone Controlled by Primary Daylighting Control
  ,                                       !- Secondary Daylighting Control Name
  ,                                       !- Fraction of Zone Controlled by Secondary Daylighting Control
  ,                                       !- Illuminance Map Name
  ,                                       !- Group Rendering Name
  ,                                       !- Thermostat Name
  No;                                     !- Use Ideal Air Loads

OS:Node,
<<<<<<< HEAD
  {41df0e53-d9ea-42a9-8451-e94034e39044}, !- Handle
  Node 2,                                 !- Name
  {9cd47679-1a77-44e2-91ec-d01f242a651a}, !- Inlet Port
  ;                                       !- Outlet Port

OS:Connection,
  {9cd47679-1a77-44e2-91ec-d01f242a651a}, !- Handle
  {3d6a4c5f-c214-4930-9330-bdfc3b2b1773}, !- Name
  {bd9b144e-895a-47f7-b50d-d36426e6cccc}, !- Source Object
  11,                                     !- Outlet Port
  {41df0e53-d9ea-42a9-8451-e94034e39044}, !- Target Object
  2;                                      !- Inlet Port

OS:PortList,
  {025505f4-98a8-40f4-91f3-1ff29e483b0e}, !- Handle
  {f47f5b57-2de8-4647-a033-383146ea0b72}, !- Name
  {bd9b144e-895a-47f7-b50d-d36426e6cccc}; !- HVAC Component

OS:PortList,
  {a540f020-bfa7-4c95-a9c7-9c3ea851794e}, !- Handle
  {c4c8da7e-5430-4e8a-9ddf-04caab5bf44c}, !- Name
  {bd9b144e-895a-47f7-b50d-d36426e6cccc}; !- HVAC Component

OS:PortList,
  {ae4be7cc-f697-4c88-a8d3-a33b2e157a9e}, !- Handle
  {51dc7ce8-5391-44a3-9e54-a35783b8e0f7}, !- Name
  {bd9b144e-895a-47f7-b50d-d36426e6cccc}; !- HVAC Component

OS:Sizing:Zone,
  {71eda76d-6c87-43d0-9b14-3b2d73b836af}, !- Handle
  {bd9b144e-895a-47f7-b50d-d36426e6cccc}, !- Zone or ZoneList Name
=======
  {0dccbf9f-8df8-4bbb-97a5-a73d0d794a29}, !- Handle
  Node 2,                                 !- Name
  {0a01e4b6-cc5a-42e9-9743-69f4a210542c}, !- Inlet Port
  ;                                       !- Outlet Port

OS:Connection,
  {0a01e4b6-cc5a-42e9-9743-69f4a210542c}, !- Handle
  {c968ad24-f7b4-4ef1-9ba5-0d9baaece788}, !- Name
  {03a86bde-4bb2-4826-9adc-9533b125fa8d}, !- Source Object
  11,                                     !- Outlet Port
  {0dccbf9f-8df8-4bbb-97a5-a73d0d794a29}, !- Target Object
  2;                                      !- Inlet Port

OS:PortList,
  {6c44928b-719d-4ef7-b5fb-29fb2a16672c}, !- Handle
  {f70ee614-cc69-4b79-a91a-f6d891ddc11c}, !- Name
  {03a86bde-4bb2-4826-9adc-9533b125fa8d}; !- HVAC Component

OS:PortList,
  {6d034e07-6f4b-4022-858b-dfe346439777}, !- Handle
  {aba9b24f-d787-4601-84b2-bf31a1127a45}, !- Name
  {03a86bde-4bb2-4826-9adc-9533b125fa8d}; !- HVAC Component

OS:PortList,
  {e40e69a5-1209-442c-944e-a5d2d74083ea}, !- Handle
  {05a971ce-3f25-487f-bb14-b113db47dc10}, !- Name
  {03a86bde-4bb2-4826-9adc-9533b125fa8d}; !- HVAC Component

OS:Sizing:Zone,
  {b53b8514-998f-472f-806d-863cefd9dc66}, !- Handle
  {03a86bde-4bb2-4826-9adc-9533b125fa8d}, !- Zone or ZoneList Name
>>>>>>> 3c1d7324
  SupplyAirTemperature,                   !- Zone Cooling Design Supply Air Temperature Input Method
  14,                                     !- Zone Cooling Design Supply Air Temperature {C}
  11.11,                                  !- Zone Cooling Design Supply Air Temperature Difference {deltaC}
  SupplyAirTemperature,                   !- Zone Heating Design Supply Air Temperature Input Method
  40,                                     !- Zone Heating Design Supply Air Temperature {C}
  11.11,                                  !- Zone Heating Design Supply Air Temperature Difference {deltaC}
  0.0085,                                 !- Zone Cooling Design Supply Air Humidity Ratio {kg-H2O/kg-air}
  0.008,                                  !- Zone Heating Design Supply Air Humidity Ratio {kg-H2O/kg-air}
  ,                                       !- Zone Heating Sizing Factor
  ,                                       !- Zone Cooling Sizing Factor
  DesignDay,                              !- Cooling Design Air Flow Method
  ,                                       !- Cooling Design Air Flow Rate {m3/s}
  ,                                       !- Cooling Minimum Air Flow per Zone Floor Area {m3/s-m2}
  ,                                       !- Cooling Minimum Air Flow {m3/s}
  ,                                       !- Cooling Minimum Air Flow Fraction
  DesignDay,                              !- Heating Design Air Flow Method
  ,                                       !- Heating Design Air Flow Rate {m3/s}
  ,                                       !- Heating Maximum Air Flow per Zone Floor Area {m3/s-m2}
  ,                                       !- Heating Maximum Air Flow {m3/s}
  ,                                       !- Heating Maximum Air Flow Fraction
  ,                                       !- Design Zone Air Distribution Effectiveness in Cooling Mode
  ,                                       !- Design Zone Air Distribution Effectiveness in Heating Mode
  No,                                     !- Account for Dedicated Outdoor Air System
  NeutralSupplyAir,                       !- Dedicated Outdoor Air System Control Strategy
  autosize,                               !- Dedicated Outdoor Air Low Setpoint Temperature for Design {C}
  autosize;                               !- Dedicated Outdoor Air High Setpoint Temperature for Design {C}

OS:ZoneHVAC:EquipmentList,
<<<<<<< HEAD
  {c64d4cf5-bd81-4934-9e5d-18316477ef43}, !- Handle
  Zone HVAC Equipment List 2,             !- Name
  {bd9b144e-895a-47f7-b50d-d36426e6cccc}; !- Thermal Zone

OS:SpaceType,
  {4ee4396a-e285-4336-afa5-b3c65288fd83}, !- Handle
=======
  {c510a61b-e85b-45e5-b073-e1154df72e48}, !- Handle
  Zone HVAC Equipment List 2,             !- Name
  {03a86bde-4bb2-4826-9adc-9533b125fa8d}; !- Thermal Zone

OS:SpaceType,
  {290d8938-347a-44b0-9bcc-f84387ae4558}, !- Handle
>>>>>>> 3c1d7324
  Space Type 2,                           !- Name
  ,                                       !- Default Construction Set Name
  ,                                       !- Default Schedule Set Name
  ,                                       !- Group Rendering Name
  ,                                       !- Design Specification Outdoor Air Object Name
  ,                                       !- Standards Template
  ,                                       !- Standards Building Type
  crawlspace;                             !- Standards Space Type

OS:Surface,
<<<<<<< HEAD
  {09892c98-1555-49c1-b0c3-736aa2aadb09}, !- Handle
  Surface 13,                             !- Name
  Floor,                                  !- Surface Type
  ,                                       !- Construction Name
  {2aa673b8-1626-4041-938d-41df9ae5c01a}, !- Space Name
  Surface,                                !- Outside Boundary Condition
  {ed0e4e9c-420e-4e59-9e07-17d85393da40}, !- Outside Boundary Condition Object
=======
  {8505ea58-2600-4b22-a3c2-0d36edcbc80f}, !- Handle
  Surface 13,                             !- Name
  Floor,                                  !- Surface Type
  ,                                       !- Construction Name
  {9fd4dfef-95c8-4341-8729-296ff5c06390}, !- Space Name
  Surface,                                !- Outside Boundary Condition
  {4a571233-dd28-4199-aae6-c34ebc8761bc}, !- Outside Boundary Condition Object
>>>>>>> 3c1d7324
  NoSun,                                  !- Sun Exposure
  NoWind,                                 !- Wind Exposure
  ,                                       !- View Factor to Ground
  ,                                       !- Number of Vertices
  0, -9.144, 4.8768,                      !- X,Y,Z Vertex 1 {m}
  0, 0, 4.8768,                           !- X,Y,Z Vertex 2 {m}
  4.572, 0, 4.8768,                       !- X,Y,Z Vertex 3 {m}
  4.572, -9.144, 4.8768;                  !- X,Y,Z Vertex 4 {m}

OS:Surface,
<<<<<<< HEAD
  {9b12f661-85e7-4aca-90e6-b31c393471d3}, !- Handle
  Surface 14,                             !- Name
  RoofCeiling,                            !- Surface Type
  ,                                       !- Construction Name
  {2aa673b8-1626-4041-938d-41df9ae5c01a}, !- Space Name
=======
  {51b83c9e-a01e-43e4-a9ee-214f88823909}, !- Handle
  Surface 14,                             !- Name
  RoofCeiling,                            !- Surface Type
  ,                                       !- Construction Name
  {9fd4dfef-95c8-4341-8729-296ff5c06390}, !- Space Name
>>>>>>> 3c1d7324
  Outdoors,                               !- Outside Boundary Condition
  ,                                       !- Outside Boundary Condition Object
  SunExposed,                             !- Sun Exposure
  WindExposed,                            !- Wind Exposure
  ,                                       !- View Factor to Ground
  ,                                       !- Number of Vertices
  0, -4.572, 7.1628,                      !- X,Y,Z Vertex 1 {m}
  4.572, -4.572, 7.1628,                  !- X,Y,Z Vertex 2 {m}
  4.572, 0, 4.8768,                       !- X,Y,Z Vertex 3 {m}
  0, 0, 4.8768;                           !- X,Y,Z Vertex 4 {m}

OS:Surface,
<<<<<<< HEAD
  {c86970b4-448e-4e14-8be0-f6578244ae3c}, !- Handle
  Surface 15,                             !- Name
  RoofCeiling,                            !- Surface Type
  ,                                       !- Construction Name
  {2aa673b8-1626-4041-938d-41df9ae5c01a}, !- Space Name
=======
  {d8086ebe-c204-4e48-a978-e650e531225c}, !- Handle
  Surface 15,                             !- Name
  RoofCeiling,                            !- Surface Type
  ,                                       !- Construction Name
  {9fd4dfef-95c8-4341-8729-296ff5c06390}, !- Space Name
>>>>>>> 3c1d7324
  Outdoors,                               !- Outside Boundary Condition
  ,                                       !- Outside Boundary Condition Object
  SunExposed,                             !- Sun Exposure
  WindExposed,                            !- Wind Exposure
  ,                                       !- View Factor to Ground
  ,                                       !- Number of Vertices
  4.572, -4.572, 7.1628,                  !- X,Y,Z Vertex 1 {m}
  0, -4.572, 7.1628,                      !- X,Y,Z Vertex 2 {m}
  0, -9.144, 4.8768,                      !- X,Y,Z Vertex 3 {m}
  4.572, -9.144, 4.8768;                  !- X,Y,Z Vertex 4 {m}

OS:Surface,
<<<<<<< HEAD
  {dac1306a-0d24-4e98-938b-16089a589deb}, !- Handle
  Surface 16,                             !- Name
  Wall,                                   !- Surface Type
  ,                                       !- Construction Name
  {2aa673b8-1626-4041-938d-41df9ae5c01a}, !- Space Name
=======
  {040daa6d-87c0-4f12-b073-9793f07ab2ad}, !- Handle
  Surface 16,                             !- Name
  Wall,                                   !- Surface Type
  ,                                       !- Construction Name
  {9fd4dfef-95c8-4341-8729-296ff5c06390}, !- Space Name
>>>>>>> 3c1d7324
  Outdoors,                               !- Outside Boundary Condition
  ,                                       !- Outside Boundary Condition Object
  SunExposed,                             !- Sun Exposure
  WindExposed,                            !- Wind Exposure
  ,                                       !- View Factor to Ground
  ,                                       !- Number of Vertices
  0, -4.572, 7.1628,                      !- X,Y,Z Vertex 1 {m}
  0, 0, 4.8768,                           !- X,Y,Z Vertex 2 {m}
  0, -9.144, 4.8768;                      !- X,Y,Z Vertex 3 {m}

OS:Surface,
<<<<<<< HEAD
  {be7891e2-01a2-47e2-a811-c4e3592da814}, !- Handle
  Surface 17,                             !- Name
  Wall,                                   !- Surface Type
  ,                                       !- Construction Name
  {2aa673b8-1626-4041-938d-41df9ae5c01a}, !- Space Name
=======
  {a8f9b194-a270-4bb1-b246-51f1b99707c4}, !- Handle
  Surface 17,                             !- Name
  Wall,                                   !- Surface Type
  ,                                       !- Construction Name
  {9fd4dfef-95c8-4341-8729-296ff5c06390}, !- Space Name
>>>>>>> 3c1d7324
  Adiabatic,                              !- Outside Boundary Condition
  ,                                       !- Outside Boundary Condition Object
  NoSun,                                  !- Sun Exposure
  NoWind,                                 !- Wind Exposure
  ,                                       !- View Factor to Ground
  ,                                       !- Number of Vertices
  4.572, -4.572, 7.1628,                  !- X,Y,Z Vertex 1 {m}
  4.572, -9.144, 4.8768,                  !- X,Y,Z Vertex 2 {m}
  4.572, 0, 4.8768;                       !- X,Y,Z Vertex 3 {m}

OS:Space,
<<<<<<< HEAD
  {2aa673b8-1626-4041-938d-41df9ae5c01a}, !- Handle
  unfinished attic space,                 !- Name
  {a635be84-ce2c-483e-883b-e700274f78ff}, !- Space Type Name
=======
  {9fd4dfef-95c8-4341-8729-296ff5c06390}, !- Handle
  unfinished attic space,                 !- Name
  {d577c7ed-83b0-40c4-a955-6863edde8f5e}, !- Space Type Name
>>>>>>> 3c1d7324
  ,                                       !- Default Construction Set Name
  ,                                       !- Default Schedule Set Name
  ,                                       !- Direction of Relative North {deg}
  ,                                       !- X Origin {m}
  ,                                       !- Y Origin {m}
  ,                                       !- Z Origin {m}
  ,                                       !- Building Story Name
<<<<<<< HEAD
  {b8b9306b-1345-440c-a09a-3747d881a0e5}; !- Thermal Zone Name

OS:ThermalZone,
  {b8b9306b-1345-440c-a09a-3747d881a0e5}, !- Handle
=======
  {257a36e1-95f2-46df-85ef-cb7b511b994f}; !- Thermal Zone Name

OS:ThermalZone,
  {257a36e1-95f2-46df-85ef-cb7b511b994f}, !- Handle
>>>>>>> 3c1d7324
  unfinished attic zone,                  !- Name
  ,                                       !- Multiplier
  ,                                       !- Ceiling Height {m}
  ,                                       !- Volume {m3}
  ,                                       !- Floor Area {m2}
  ,                                       !- Zone Inside Convection Algorithm
  ,                                       !- Zone Outside Convection Algorithm
  ,                                       !- Zone Conditioning Equipment List Name
<<<<<<< HEAD
  {302c327f-a713-4f00-b415-4f5a8147628e}, !- Zone Air Inlet Port List
  {00c6fba2-a470-4cf4-8774-3e76637bb9e1}, !- Zone Air Exhaust Port List
  {23c8b005-eaeb-4d38-bd92-0fc00b2e78d0}, !- Zone Air Node Name
  {cbf9780f-e895-4b28-b397-9fd768ce5a56}, !- Zone Return Air Port List
=======
  {dc339e37-1c15-4d94-9d73-2f178a2fbccd}, !- Zone Air Inlet Port List
  {2287b20c-55f7-4e1b-9252-3f91f7d2cb6d}, !- Zone Air Exhaust Port List
  {7a5bcae6-50e5-4a88-bc2f-bf5980a6e94a}, !- Zone Air Node Name
  {79988b44-4949-49a7-a01a-6d3cd7bbb245}, !- Zone Return Air Port List
>>>>>>> 3c1d7324
  ,                                       !- Primary Daylighting Control Name
  ,                                       !- Fraction of Zone Controlled by Primary Daylighting Control
  ,                                       !- Secondary Daylighting Control Name
  ,                                       !- Fraction of Zone Controlled by Secondary Daylighting Control
  ,                                       !- Illuminance Map Name
  ,                                       !- Group Rendering Name
  ,                                       !- Thermostat Name
  No;                                     !- Use Ideal Air Loads

OS:Node,
<<<<<<< HEAD
  {0ddbe14a-741a-430b-b4b0-672ce545d866}, !- Handle
  Node 3,                                 !- Name
  {23c8b005-eaeb-4d38-bd92-0fc00b2e78d0}, !- Inlet Port
  ;                                       !- Outlet Port

OS:Connection,
  {23c8b005-eaeb-4d38-bd92-0fc00b2e78d0}, !- Handle
  {be607274-c9d6-4a7f-a73b-064900851883}, !- Name
  {b8b9306b-1345-440c-a09a-3747d881a0e5}, !- Source Object
  11,                                     !- Outlet Port
  {0ddbe14a-741a-430b-b4b0-672ce545d866}, !- Target Object
  2;                                      !- Inlet Port

OS:PortList,
  {302c327f-a713-4f00-b415-4f5a8147628e}, !- Handle
  {faa6ec90-3afc-47b2-99a7-0b319faf21b8}, !- Name
  {b8b9306b-1345-440c-a09a-3747d881a0e5}; !- HVAC Component

OS:PortList,
  {00c6fba2-a470-4cf4-8774-3e76637bb9e1}, !- Handle
  {85677752-a130-4539-953a-ec561599e214}, !- Name
  {b8b9306b-1345-440c-a09a-3747d881a0e5}; !- HVAC Component

OS:PortList,
  {cbf9780f-e895-4b28-b397-9fd768ce5a56}, !- Handle
  {5870bc90-8e6d-4a45-9747-d45516ad0612}, !- Name
  {b8b9306b-1345-440c-a09a-3747d881a0e5}; !- HVAC Component

OS:Sizing:Zone,
  {bd5180c3-1682-4373-be7d-f1823a6c81dc}, !- Handle
  {b8b9306b-1345-440c-a09a-3747d881a0e5}, !- Zone or ZoneList Name
=======
  {d7c96f98-3bc5-4672-88ba-1a27d54d4e94}, !- Handle
  Node 3,                                 !- Name
  {7a5bcae6-50e5-4a88-bc2f-bf5980a6e94a}, !- Inlet Port
  ;                                       !- Outlet Port

OS:Connection,
  {7a5bcae6-50e5-4a88-bc2f-bf5980a6e94a}, !- Handle
  {1ef3c59f-0adc-41d7-ae0a-9a24ac3be635}, !- Name
  {257a36e1-95f2-46df-85ef-cb7b511b994f}, !- Source Object
  11,                                     !- Outlet Port
  {d7c96f98-3bc5-4672-88ba-1a27d54d4e94}, !- Target Object
  2;                                      !- Inlet Port

OS:PortList,
  {dc339e37-1c15-4d94-9d73-2f178a2fbccd}, !- Handle
  {59c43c03-aa0a-4b7a-abc7-19f28cf5f5df}, !- Name
  {257a36e1-95f2-46df-85ef-cb7b511b994f}; !- HVAC Component

OS:PortList,
  {2287b20c-55f7-4e1b-9252-3f91f7d2cb6d}, !- Handle
  {ff0e9a2c-2fe7-4692-a100-3f96514e10e9}, !- Name
  {257a36e1-95f2-46df-85ef-cb7b511b994f}; !- HVAC Component

OS:PortList,
  {79988b44-4949-49a7-a01a-6d3cd7bbb245}, !- Handle
  {4bbd223a-037a-4cd9-9b34-c688adaa0aa4}, !- Name
  {257a36e1-95f2-46df-85ef-cb7b511b994f}; !- HVAC Component

OS:Sizing:Zone,
  {f8852024-928c-420e-8dc3-c21c6f937ff2}, !- Handle
  {257a36e1-95f2-46df-85ef-cb7b511b994f}, !- Zone or ZoneList Name
>>>>>>> 3c1d7324
  SupplyAirTemperature,                   !- Zone Cooling Design Supply Air Temperature Input Method
  14,                                     !- Zone Cooling Design Supply Air Temperature {C}
  11.11,                                  !- Zone Cooling Design Supply Air Temperature Difference {deltaC}
  SupplyAirTemperature,                   !- Zone Heating Design Supply Air Temperature Input Method
  40,                                     !- Zone Heating Design Supply Air Temperature {C}
  11.11,                                  !- Zone Heating Design Supply Air Temperature Difference {deltaC}
  0.0085,                                 !- Zone Cooling Design Supply Air Humidity Ratio {kg-H2O/kg-air}
  0.008,                                  !- Zone Heating Design Supply Air Humidity Ratio {kg-H2O/kg-air}
  ,                                       !- Zone Heating Sizing Factor
  ,                                       !- Zone Cooling Sizing Factor
  DesignDay,                              !- Cooling Design Air Flow Method
  ,                                       !- Cooling Design Air Flow Rate {m3/s}
  ,                                       !- Cooling Minimum Air Flow per Zone Floor Area {m3/s-m2}
  ,                                       !- Cooling Minimum Air Flow {m3/s}
  ,                                       !- Cooling Minimum Air Flow Fraction
  DesignDay,                              !- Heating Design Air Flow Method
  ,                                       !- Heating Design Air Flow Rate {m3/s}
  ,                                       !- Heating Maximum Air Flow per Zone Floor Area {m3/s-m2}
  ,                                       !- Heating Maximum Air Flow {m3/s}
  ,                                       !- Heating Maximum Air Flow Fraction
  ,                                       !- Design Zone Air Distribution Effectiveness in Cooling Mode
  ,                                       !- Design Zone Air Distribution Effectiveness in Heating Mode
  No,                                     !- Account for Dedicated Outdoor Air System
  NeutralSupplyAir,                       !- Dedicated Outdoor Air System Control Strategy
  autosize,                               !- Dedicated Outdoor Air Low Setpoint Temperature for Design {C}
  autosize;                               !- Dedicated Outdoor Air High Setpoint Temperature for Design {C}

OS:ZoneHVAC:EquipmentList,
<<<<<<< HEAD
  {12daa720-39b5-40e2-9e9d-aa45ad5e1adc}, !- Handle
  Zone HVAC Equipment List 3,             !- Name
  {b8b9306b-1345-440c-a09a-3747d881a0e5}; !- Thermal Zone

OS:SpaceType,
  {a635be84-ce2c-483e-883b-e700274f78ff}, !- Handle
=======
  {848eb5d4-02da-4841-a90e-f1e947c3d672}, !- Handle
  Zone HVAC Equipment List 3,             !- Name
  {257a36e1-95f2-46df-85ef-cb7b511b994f}; !- Thermal Zone

OS:SpaceType,
  {d577c7ed-83b0-40c4-a955-6863edde8f5e}, !- Handle
>>>>>>> 3c1d7324
  Space Type 3,                           !- Name
  ,                                       !- Default Construction Set Name
  ,                                       !- Default Schedule Set Name
  ,                                       !- Group Rendering Name
  ,                                       !- Design Specification Outdoor Air Object Name
  ,                                       !- Standards Template
  ,                                       !- Standards Building Type
  unfinished attic;                       !- Standards Space Type

OS:BuildingUnit,
<<<<<<< HEAD
  {ba7f9e23-14fd-4482-ab43-59c8522dda62}, !- Handle
=======
  {8fa4ed66-65ae-40d6-9201-a01182d84543}, !- Handle
>>>>>>> 3c1d7324
  unit 1,                                 !- Name
  ,                                       !- Rendering Color
  Residential;                            !- Building Unit Type

OS:AdditionalProperties,
<<<<<<< HEAD
  {de454f54-8c83-4149-bd60-77c905054c4b}, !- Handle
  {ba7f9e23-14fd-4482-ab43-59c8522dda62}, !- Object Name
=======
  {f62b8920-ea40-47cf-949b-65c3f1edb459}, !- Handle
  {8fa4ed66-65ae-40d6-9201-a01182d84543}, !- Object Name
>>>>>>> 3c1d7324
  NumberOfBedrooms,                       !- Feature Name 1
  Integer,                                !- Feature Data Type 1
  3,                                      !- Feature Value 1
  NumberOfBathrooms,                      !- Feature Name 2
  Double,                                 !- Feature Data Type 2
  2,                                      !- Feature Value 2
  NumberOfOccupants,                      !- Feature Name 3
  Double,                                 !- Feature Data Type 3
  3.3900000000000001;                     !- Feature Value 3

OS:External:File,
<<<<<<< HEAD
  {a1080d80-8b4b-4786-8e23-214af0bd568c}, !- Handle
=======
  {6de02b0c-d258-4e14-b105-9a1d51757346}, !- Handle
>>>>>>> 3c1d7324
  8760.csv,                               !- Name
  8760.csv;                               !- File Name

OS:Schedule:Day,
<<<<<<< HEAD
  {033d2163-46be-40ab-9bf2-76f64b476931}, !- Handle
=======
  {c4e5e7d5-d9b4-4063-b3e8-e1302068a4c6}, !- Handle
>>>>>>> 3c1d7324
  Schedule Day 1,                         !- Name
  ,                                       !- Schedule Type Limits Name
  ,                                       !- Interpolate to Timestep
  24,                                     !- Hour 1
  0,                                      !- Minute 1
  0;                                      !- Value Until Time 1

OS:Schedule:Day,
<<<<<<< HEAD
  {9025ad67-8b79-448a-9737-32d3468b1a23}, !- Handle
=======
  {3acc021c-bad2-4e99-bcc9-d40d5e104eed}, !- Handle
>>>>>>> 3c1d7324
  Schedule Day 2,                         !- Name
  ,                                       !- Schedule Type Limits Name
  ,                                       !- Interpolate to Timestep
  24,                                     !- Hour 1
  0,                                      !- Minute 1
  1;                                      !- Value Until Time 1

OS:Schedule:File,
<<<<<<< HEAD
  {4cbe2811-c9f9-4444-a222-67d50b913772}, !- Handle
  occupants,                              !- Name
  {616c3a0e-6a98-4bee-8d26-cb5fad33d95f}, !- Schedule Type Limits Name
  {a1080d80-8b4b-4786-8e23-214af0bd568c}, !- External File Name
=======
  {bc0b9a9c-76b1-4f37-9076-537272a8bdd5}, !- Handle
  occupants,                              !- Name
  {01623e3b-e9df-48f9-9099-d3b02f3bb138}, !- Schedule Type Limits Name
  {6de02b0c-d258-4e14-b105-9a1d51757346}, !- External File Name
>>>>>>> 3c1d7324
  1,                                      !- Column Number
  1,                                      !- Rows to Skip at Top
  8760,                                   !- Number of Hours of Data
  ,                                       !- Column Separator
  ,                                       !- Interpolate to Timestep
  60;                                     !- Minutes per Item

OS:Schedule:Ruleset,
<<<<<<< HEAD
  {e5d2d9eb-1b21-421f-922f-2f50e86d4f03}, !- Handle
  Schedule Ruleset 1,                     !- Name
  {e1dcc245-03b6-480c-a4a3-f130f0f8fccd}, !- Schedule Type Limits Name
  {6d13006c-21b6-471f-abd5-cba4200f255f}; !- Default Day Schedule Name

OS:Schedule:Day,
  {6d13006c-21b6-471f-abd5-cba4200f255f}, !- Handle
  Schedule Day 3,                         !- Name
  {e1dcc245-03b6-480c-a4a3-f130f0f8fccd}, !- Schedule Type Limits Name
=======
  {8470519c-3465-45e0-80fa-9b3e75d3b960}, !- Handle
  Schedule Ruleset 1,                     !- Name
  {425cfbb3-2fce-4c17-aec8-358b41aaa7ff}, !- Schedule Type Limits Name
  {2013c0f9-b999-47f8-9383-cde8d1320e6e}; !- Default Day Schedule Name

OS:Schedule:Day,
  {2013c0f9-b999-47f8-9383-cde8d1320e6e}, !- Handle
  Schedule Day 3,                         !- Name
  {425cfbb3-2fce-4c17-aec8-358b41aaa7ff}, !- Schedule Type Limits Name
>>>>>>> 3c1d7324
  ,                                       !- Interpolate to Timestep
  24,                                     !- Hour 1
  0,                                      !- Minute 1
  112.539290946133;                       !- Value Until Time 1

OS:People:Definition,
<<<<<<< HEAD
  {f4372f13-c7bc-4433-a191-c9443782114d}, !- Handle
=======
  {b1dd9b3b-6e3e-42cf-a69f-4f6be550726b}, !- Handle
>>>>>>> 3c1d7324
  res occupants|living space|story 2,     !- Name
  People,                                 !- Number of People Calculation Method
  1.695,                                  !- Number of People {people}
  ,                                       !- People per Space Floor Area {person/m2}
  ,                                       !- Space Floor Area per Person {m2/person}
  0.319734,                               !- Fraction Radiant
  0.573,                                  !- Sensible Heat Fraction
  0,                                      !- Carbon Dioxide Generation Rate {m3/s-W}
  No,                                     !- Enable ASHRAE 55 Comfort Warnings
  ZoneAveraged;                           !- Mean Radiant Temperature Calculation Type

OS:People,
<<<<<<< HEAD
  {7034fa3e-946f-4022-a159-bee835904c9f}, !- Handle
  res occupants|living space|story 2,     !- Name
  {f4372f13-c7bc-4433-a191-c9443782114d}, !- People Definition Name
  {459a7b95-5cf2-462a-abdf-0b26896293e6}, !- Space or SpaceType Name
  {4cbe2811-c9f9-4444-a222-67d50b913772}, !- Number of People Schedule Name
  {e5d2d9eb-1b21-421f-922f-2f50e86d4f03}, !- Activity Level Schedule Name
=======
  {5f8093e5-32a1-47ca-894b-c15202449905}, !- Handle
  res occupants|living space|story 2,     !- Name
  {b1dd9b3b-6e3e-42cf-a69f-4f6be550726b}, !- People Definition Name
  {6d7c9186-aad3-4894-ae9e-773103289a19}, !- Space or SpaceType Name
  {bc0b9a9c-76b1-4f37-9076-537272a8bdd5}, !- Number of People Schedule Name
  {8470519c-3465-45e0-80fa-9b3e75d3b960}, !- Activity Level Schedule Name
>>>>>>> 3c1d7324
  ,                                       !- Surface Name/Angle Factor List Name
  ,                                       !- Work Efficiency Schedule Name
  ,                                       !- Clothing Insulation Schedule Name
  ,                                       !- Air Velocity Schedule Name
  1;                                      !- Multiplier

OS:ScheduleTypeLimits,
<<<<<<< HEAD
  {e1dcc245-03b6-480c-a4a3-f130f0f8fccd}, !- Handle
=======
  {425cfbb3-2fce-4c17-aec8-358b41aaa7ff}, !- Handle
>>>>>>> 3c1d7324
  ActivityLevel,                          !- Name
  0,                                      !- Lower Limit Value
  ,                                       !- Upper Limit Value
  Continuous,                             !- Numeric Type
  ActivityLevel;                          !- Unit Type

OS:ScheduleTypeLimits,
<<<<<<< HEAD
  {616c3a0e-6a98-4bee-8d26-cb5fad33d95f}, !- Handle
=======
  {01623e3b-e9df-48f9-9099-d3b02f3bb138}, !- Handle
>>>>>>> 3c1d7324
  Fractional,                             !- Name
  0,                                      !- Lower Limit Value
  1,                                      !- Upper Limit Value
  Continuous;                             !- Numeric Type

OS:People:Definition,
<<<<<<< HEAD
  {caee52fd-76ec-4fad-a3e1-93e7612b22f4}, !- Handle
=======
  {d9d04dc2-2fe4-4ecf-95a7-3497351000d0}, !- Handle
>>>>>>> 3c1d7324
  res occupants|living space,             !- Name
  People,                                 !- Number of People Calculation Method
  1.695,                                  !- Number of People {people}
  ,                                       !- People per Space Floor Area {person/m2}
  ,                                       !- Space Floor Area per Person {m2/person}
  0.319734,                               !- Fraction Radiant
  0.573,                                  !- Sensible Heat Fraction
  0,                                      !- Carbon Dioxide Generation Rate {m3/s-W}
  No,                                     !- Enable ASHRAE 55 Comfort Warnings
  ZoneAveraged;                           !- Mean Radiant Temperature Calculation Type

OS:People,
<<<<<<< HEAD
  {af6472f6-91dd-4edf-859a-cc3fffe069a1}, !- Handle
  res occupants|living space,             !- Name
  {caee52fd-76ec-4fad-a3e1-93e7612b22f4}, !- People Definition Name
  {2a414cb3-85bd-4220-9730-1f63ab58eb4e}, !- Space or SpaceType Name
  {4cbe2811-c9f9-4444-a222-67d50b913772}, !- Number of People Schedule Name
  {e5d2d9eb-1b21-421f-922f-2f50e86d4f03}, !- Activity Level Schedule Name
=======
  {79edbbff-8201-4deb-9f48-5cdfbfd5f956}, !- Handle
  res occupants|living space,             !- Name
  {d9d04dc2-2fe4-4ecf-95a7-3497351000d0}, !- People Definition Name
  {88a5fff6-841e-4c81-8d5f-c57c07bd277b}, !- Space or SpaceType Name
  {bc0b9a9c-76b1-4f37-9076-537272a8bdd5}, !- Number of People Schedule Name
  {8470519c-3465-45e0-80fa-9b3e75d3b960}, !- Activity Level Schedule Name
>>>>>>> 3c1d7324
  ,                                       !- Surface Name/Angle Factor List Name
  ,                                       !- Work Efficiency Schedule Name
  ,                                       !- Clothing Insulation Schedule Name
  ,                                       !- Air Velocity Schedule Name
  1;                                      !- Multiplier
<|MERGE_RESOLUTION|>--- conflicted
+++ resolved
@@ -1,73 +1,41 @@
 !- NOTE: Auto-generated from /test/osw_files/SFA_10units_2story_CS_UA_3Beds_2Baths_Denver.osw
 
 OS:Version,
-<<<<<<< HEAD
-  {679e4a14-ebbb-4c6a-8585-8d3cdc85d3c1}, !- Handle
+  {e7b04c02-3938-4c07-bee8-cba8a7ec1691}, !- Handle
   2.9.1;                                  !- Version Identifier
 
 OS:SimulationControl,
-  {83658333-21fb-46e1-8833-a9c5c5238c03}, !- Handle
-=======
-  {c9e40681-c343-4db2-8cd4-6dd17b16a77e}, !- Handle
-  2.9.0;                                  !- Version Identifier
-
-OS:SimulationControl,
-  {06030dd4-3985-442b-ab3c-61cf73debeb6}, !- Handle
->>>>>>> 3c1d7324
+  {77082aac-ee5a-40e3-9f0b-2cada1c03494}, !- Handle
   ,                                       !- Do Zone Sizing Calculation
   ,                                       !- Do System Sizing Calculation
   ,                                       !- Do Plant Sizing Calculation
   No;                                     !- Run Simulation for Sizing Periods
 
 OS:Timestep,
-<<<<<<< HEAD
-  {5cf4b274-56c1-4332-9f0e-7171af0bed73}, !- Handle
+  {9ad7e0af-d5cb-420a-85a9-22f2650c8eec}, !- Handle
   6;                                      !- Number of Timesteps per Hour
 
 OS:ShadowCalculation,
-  {dda0b143-dddd-4f71-a62d-9c522f745f80}, !- Handle
-=======
-  {84f69f52-9281-433b-8ec9-d3556c304ec7}, !- Handle
-  6;                                      !- Number of Timesteps per Hour
-
-OS:ShadowCalculation,
-  {39ce3b8c-5191-4327-9fa6-0ed4f3148abc}, !- Handle
->>>>>>> 3c1d7324
+  {39a99eb2-2e41-42e3-bbe5-c169972ec82e}, !- Handle
   20,                                     !- Calculation Frequency
   200;                                    !- Maximum Figures in Shadow Overlap Calculations
 
 OS:SurfaceConvectionAlgorithm:Outside,
-<<<<<<< HEAD
-  {844851d9-d7a4-4969-a737-b14d829b6063}, !- Handle
+  {4b1b15d4-8d14-4f85-b9b8-280af8c9b901}, !- Handle
   DOE-2;                                  !- Algorithm
 
 OS:SurfaceConvectionAlgorithm:Inside,
-  {87f95602-33fd-4fd6-84c8-0b01e6f0ef75}, !- Handle
+  {9e6cbaba-1e07-45c8-812b-c010953d575e}, !- Handle
   TARP;                                   !- Algorithm
 
 OS:ZoneCapacitanceMultiplier:ResearchSpecial,
-  {6925e605-ec02-4369-a981-ae2e2b5d2b81}, !- Handle
-=======
-  {1155ccfc-8ea5-447f-8df0-f316f1a596ad}, !- Handle
-  DOE-2;                                  !- Algorithm
-
-OS:SurfaceConvectionAlgorithm:Inside,
-  {6029d689-2175-4b7d-83a4-f6d61bc11c16}, !- Handle
-  TARP;                                   !- Algorithm
-
-OS:ZoneCapacitanceMultiplier:ResearchSpecial,
-  {b972324c-650d-48d9-b43b-7f2f7676a0b8}, !- Handle
->>>>>>> 3c1d7324
+  {3b799040-92b9-4d41-a15b-d230d89d5fa2}, !- Handle
   ,                                       !- Temperature Capacity Multiplier
   15,                                     !- Humidity Capacity Multiplier
   ;                                       !- Carbon Dioxide Capacity Multiplier
 
 OS:RunPeriod,
-<<<<<<< HEAD
-  {96cea8db-39d4-4b15-a0ca-ca1f41f29f90}, !- Handle
-=======
-  {3b82684a-88ba-4385-8cb1-601b5a6ef3e2}, !- Handle
->>>>>>> 3c1d7324
+  {35a33471-da39-49b2-91b5-22efd2f95915}, !- Handle
   Run Period 1,                           !- Name
   1,                                      !- Begin Month
   1,                                      !- Begin Day of Month
@@ -81,21 +49,13 @@
   ;                                       !- Number of Times Runperiod to be Repeated
 
 OS:YearDescription,
-<<<<<<< HEAD
-  {8e107fe8-4843-4f33-9f6b-6ce57dbf1cf8}, !- Handle
-=======
-  {b23afa79-d725-4ba8-ba05-a5e54216049b}, !- Handle
->>>>>>> 3c1d7324
+  {699ec882-5b54-4581-8922-9d66f2b8ea61}, !- Handle
   2007,                                   !- Calendar Year
   ,                                       !- Day of Week for Start Day
   ;                                       !- Is Leap Year
 
 OS:WeatherFile,
-<<<<<<< HEAD
-  {f9bdf415-3ce1-4e29-95fe-de5ee445ca35}, !- Handle
-=======
-  {097e9843-60d3-4eef-81d7-aad008979ac2}, !- Handle
->>>>>>> 3c1d7324
+  {a7ae8391-9661-4b35-951b-e03449dabb61}, !- Handle
   Denver Intl Ap,                         !- City
   CO,                                     !- State Province Region
   USA,                                    !- Country
@@ -109,13 +69,8 @@
   E23378AA;                               !- Checksum
 
 OS:AdditionalProperties,
-<<<<<<< HEAD
-  {03e6dd7b-c2f8-4aa8-8641-a60e79770972}, !- Handle
-  {f9bdf415-3ce1-4e29-95fe-de5ee445ca35}, !- Object Name
-=======
-  {e5b5e19e-534b-41c7-ade9-eaa30c52afe5}, !- Handle
-  {097e9843-60d3-4eef-81d7-aad008979ac2}, !- Object Name
->>>>>>> 3c1d7324
+  {638c156f-696e-4f0c-b835-fc980161bd88}, !- Handle
+  {a7ae8391-9661-4b35-951b-e03449dabb61}, !- Object Name
   EPWHeaderCity,                          !- Feature Name 1
   String,                                 !- Feature Data Type 1
   Denver Intl Ap,                         !- Feature Value 1
@@ -223,11 +178,7 @@
   84;                                     !- Feature Value 35
 
 OS:Site,
-<<<<<<< HEAD
-  {0e840268-a9ce-4fab-9f8b-e0143a142a45}, !- Handle
-=======
-  {cadb8bde-4b1b-49df-8d0c-16d6acbfec07}, !- Handle
->>>>>>> 3c1d7324
+  {18247728-cf42-4aec-b270-cf3fb164b2ed}, !- Handle
   Denver Intl Ap_CO_USA,                  !- Name
   39.83,                                  !- Latitude {deg}
   -104.65,                                !- Longitude {deg}
@@ -236,11 +187,7 @@
   ;                                       !- Terrain
 
 OS:ClimateZones,
-<<<<<<< HEAD
-  {94826963-92d8-4bc0-b94f-11b2437674ce}, !- Handle
-=======
-  {3400a1d1-dbb4-4b6f-b7c3-2444835bfc4e}, !- Handle
->>>>>>> 3c1d7324
+  {76ddc06c-8c23-4693-aaae-f8faecd702c7}, !- Handle
   ,                                       !- Active Institution
   ,                                       !- Active Year
   ,                                       !- Climate Zone Institution Name 1
@@ -253,31 +200,19 @@
   Cold;                                   !- Climate Zone Value 2
 
 OS:Site:WaterMainsTemperature,
-<<<<<<< HEAD
-  {1b8292ad-a9ad-4689-9ea0-1e31ce6331a5}, !- Handle
-=======
-  {9202bf46-9572-4212-8225-a1f78881cbd4}, !- Handle
->>>>>>> 3c1d7324
+  {4adb0565-b487-4d39-80da-b78f20b545d0}, !- Handle
   Correlation,                            !- Calculation Method
   ,                                       !- Temperature Schedule Name
   10.8753424657535,                       !- Annual Average Outdoor Air Temperature {C}
   23.1524007936508;                       !- Maximum Difference In Monthly Average Outdoor Air Temperatures {deltaC}
 
 OS:RunPeriodControl:DaylightSavingTime,
-<<<<<<< HEAD
-  {a7977b6a-35a0-463c-8a67-a851af0f7858}, !- Handle
-=======
-  {bf7d78d3-76e7-4dc2-a943-27e368e2b505}, !- Handle
->>>>>>> 3c1d7324
+  {3fece5a6-145d-476e-beee-1bff43db4780}, !- Handle
   3/12,                                   !- Start Date
   11/5;                                   !- End Date
 
 OS:Site:GroundTemperature:Deep,
-<<<<<<< HEAD
-  {87470572-d128-4fd7-860e-f1b3bc83c86e}, !- Handle
-=======
-  {8bb32283-7c2c-4327-87cd-ef4ec4787aca}, !- Handle
->>>>>>> 3c1d7324
+  {219aba11-dcd6-4349-a81d-d675d28604ac}, !- Handle
   10.8753424657535,                       !- January Deep Ground Temperature {C}
   10.8753424657535,                       !- February Deep Ground Temperature {C}
   10.8753424657535,                       !- March Deep Ground Temperature {C}
@@ -292,11 +227,7 @@
   10.8753424657535;                       !- December Deep Ground Temperature {C}
 
 OS:Building,
-<<<<<<< HEAD
-  {091573b3-94b1-456f-a25c-0fc87b26a640}, !- Handle
-=======
-  {86513792-99d6-4c8a-bdef-2d3a5dd7b72a}, !- Handle
->>>>>>> 3c1d7324
+  {be46a49f-23f6-4e62-ad55-1cf7657eafcc}, !- Handle
   Building 1,                             !- Name
   ,                                       !- Building Sector Type
   0,                                      !- North Axis {deg}
@@ -311,13 +242,8 @@
   10;                                     !- Standards Number of Living Units
 
 OS:AdditionalProperties,
-<<<<<<< HEAD
-  {a9c41db4-98a9-487d-a404-128b1b001265}, !- Handle
-  {091573b3-94b1-456f-a25c-0fc87b26a640}, !- Object Name
-=======
-  {11c77444-65ea-4825-8d94-4f0a1fa01e52}, !- Handle
-  {86513792-99d6-4c8a-bdef-2d3a5dd7b72a}, !- Object Name
->>>>>>> 3c1d7324
+  {785e0a96-a35b-47c0-8b35-c9a01ca2c14a}, !- Handle
+  {be46a49f-23f6-4e62-ad55-1cf7657eafcc}, !- Object Name
   num_units,                              !- Feature Name 1
   Integer,                                !- Feature Data Type 1
   10,                                     !- Feature Value 1
@@ -332,11 +258,7 @@
   2;                                      !- Feature Value 4
 
 OS:ThermalZone,
-<<<<<<< HEAD
-  {70b07dc5-9518-4b23-9c9a-8cadf3b79312}, !- Handle
-=======
-  {0ccced5f-1b01-44bc-8035-30485baf0f4f}, !- Handle
->>>>>>> 3c1d7324
+  {0c39267d-6610-49ac-8e19-3903b2f7fd6a}, !- Handle
   living zone,                            !- Name
   ,                                       !- Multiplier
   ,                                       !- Ceiling Height {m}
@@ -345,17 +267,10 @@
   ,                                       !- Zone Inside Convection Algorithm
   ,                                       !- Zone Outside Convection Algorithm
   ,                                       !- Zone Conditioning Equipment List Name
-<<<<<<< HEAD
-  {ac9c88a5-cefb-4896-9f1c-da365307e1a5}, !- Zone Air Inlet Port List
-  {a87f95ba-e33f-402b-887e-47cd6495177d}, !- Zone Air Exhaust Port List
-  {bc3320b7-77f3-443e-a43c-b05bf9c74444}, !- Zone Air Node Name
-  {913dd5d3-aa2f-4534-8f0e-9c33fd0fe8da}, !- Zone Return Air Port List
-=======
-  {f97c8318-02f0-402f-b1ec-e0bf9ae442c3}, !- Zone Air Inlet Port List
-  {0974302f-dd5f-49b0-82f2-c51e844964e0}, !- Zone Air Exhaust Port List
-  {63af8589-9c89-4033-a7a1-4d2d9f03f6e8}, !- Zone Air Node Name
-  {fb152637-994d-412a-8b18-c8bcfcb6205a}, !- Zone Return Air Port List
->>>>>>> 3c1d7324
+  {6ca56bcd-4d72-4acb-b658-e777046ba82e}, !- Zone Air Inlet Port List
+  {8fc743fe-ffa1-49f6-9cd8-d690670e5510}, !- Zone Air Exhaust Port List
+  {ffec463b-9143-4e64-805f-c1d8c61ba7e8}, !- Zone Air Node Name
+  {bfdbc29c-e7b5-49cf-85bd-bdf5519cd523}, !- Zone Return Air Port List
   ,                                       !- Primary Daylighting Control Name
   ,                                       !- Fraction of Zone Controlled by Primary Daylighting Control
   ,                                       !- Secondary Daylighting Control Name
@@ -366,71 +281,37 @@
   No;                                     !- Use Ideal Air Loads
 
 OS:Node,
-<<<<<<< HEAD
-  {c7bb3555-8a6d-4f90-b155-0c4b07e9c99e}, !- Handle
+  {b6b9c568-882e-466f-a2e3-cd43f33f7812}, !- Handle
   Node 1,                                 !- Name
-  {bc3320b7-77f3-443e-a43c-b05bf9c74444}, !- Inlet Port
+  {ffec463b-9143-4e64-805f-c1d8c61ba7e8}, !- Inlet Port
   ;                                       !- Outlet Port
 
 OS:Connection,
-  {bc3320b7-77f3-443e-a43c-b05bf9c74444}, !- Handle
-  {e27ce878-b887-4adf-99d3-c43293729a18}, !- Name
-  {70b07dc5-9518-4b23-9c9a-8cadf3b79312}, !- Source Object
+  {ffec463b-9143-4e64-805f-c1d8c61ba7e8}, !- Handle
+  {bbb82953-4ec9-495c-8155-3a5944afb789}, !- Name
+  {0c39267d-6610-49ac-8e19-3903b2f7fd6a}, !- Source Object
   11,                                     !- Outlet Port
-  {c7bb3555-8a6d-4f90-b155-0c4b07e9c99e}, !- Target Object
+  {b6b9c568-882e-466f-a2e3-cd43f33f7812}, !- Target Object
   2;                                      !- Inlet Port
 
 OS:PortList,
-  {ac9c88a5-cefb-4896-9f1c-da365307e1a5}, !- Handle
-  {478d60b1-8055-4531-baa7-de240ce547df}, !- Name
-  {70b07dc5-9518-4b23-9c9a-8cadf3b79312}; !- HVAC Component
+  {6ca56bcd-4d72-4acb-b658-e777046ba82e}, !- Handle
+  {5a371970-2d4d-407e-9861-498db7ae5d13}, !- Name
+  {0c39267d-6610-49ac-8e19-3903b2f7fd6a}; !- HVAC Component
 
 OS:PortList,
-  {a87f95ba-e33f-402b-887e-47cd6495177d}, !- Handle
-  {c289eda3-25c2-4a37-bfff-06bfc9c40d37}, !- Name
-  {70b07dc5-9518-4b23-9c9a-8cadf3b79312}; !- HVAC Component
+  {8fc743fe-ffa1-49f6-9cd8-d690670e5510}, !- Handle
+  {d3627968-8d01-4ea8-ab9b-e5ea2b0ce252}, !- Name
+  {0c39267d-6610-49ac-8e19-3903b2f7fd6a}; !- HVAC Component
 
 OS:PortList,
-  {913dd5d3-aa2f-4534-8f0e-9c33fd0fe8da}, !- Handle
-  {0fd2b7ef-d85b-4aaa-8294-0d72d0ac256a}, !- Name
-  {70b07dc5-9518-4b23-9c9a-8cadf3b79312}; !- HVAC Component
+  {bfdbc29c-e7b5-49cf-85bd-bdf5519cd523}, !- Handle
+  {268edcb3-bb6d-462f-a99d-c2cedc538fc6}, !- Name
+  {0c39267d-6610-49ac-8e19-3903b2f7fd6a}; !- HVAC Component
 
 OS:Sizing:Zone,
-  {86acbe88-d561-4275-9d10-64e6ef0889c1}, !- Handle
-  {70b07dc5-9518-4b23-9c9a-8cadf3b79312}, !- Zone or ZoneList Name
-=======
-  {ed141152-4f46-4170-b6a0-dede8d254b5f}, !- Handle
-  Node 1,                                 !- Name
-  {63af8589-9c89-4033-a7a1-4d2d9f03f6e8}, !- Inlet Port
-  ;                                       !- Outlet Port
-
-OS:Connection,
-  {63af8589-9c89-4033-a7a1-4d2d9f03f6e8}, !- Handle
-  {46a2bed5-1268-4280-b31d-8ead8ca03050}, !- Name
-  {0ccced5f-1b01-44bc-8035-30485baf0f4f}, !- Source Object
-  11,                                     !- Outlet Port
-  {ed141152-4f46-4170-b6a0-dede8d254b5f}, !- Target Object
-  2;                                      !- Inlet Port
-
-OS:PortList,
-  {f97c8318-02f0-402f-b1ec-e0bf9ae442c3}, !- Handle
-  {3402cb31-e0b9-40bf-ba77-5e57b2647a24}, !- Name
-  {0ccced5f-1b01-44bc-8035-30485baf0f4f}; !- HVAC Component
-
-OS:PortList,
-  {0974302f-dd5f-49b0-82f2-c51e844964e0}, !- Handle
-  {11ce8580-ac14-4088-a3b8-5f8b51417a5f}, !- Name
-  {0ccced5f-1b01-44bc-8035-30485baf0f4f}; !- HVAC Component
-
-OS:PortList,
-  {fb152637-994d-412a-8b18-c8bcfcb6205a}, !- Handle
-  {46b109f7-e9a0-44ed-b957-23636c8d41c5}, !- Name
-  {0ccced5f-1b01-44bc-8035-30485baf0f4f}; !- HVAC Component
-
-OS:Sizing:Zone,
-  {fe7953d4-9fdd-4246-81b1-73b9c9a28671}, !- Handle
-  {0ccced5f-1b01-44bc-8035-30485baf0f4f}, !- Zone or ZoneList Name
->>>>>>> 3c1d7324
+  {34176c53-06ac-4870-a6db-9cc5255836b7}, !- Handle
+  {0c39267d-6610-49ac-8e19-3903b2f7fd6a}, !- Zone or ZoneList Name
   SupplyAirTemperature,                   !- Zone Cooling Design Supply Air Temperature Input Method
   14,                                     !- Zone Cooling Design Supply Air Temperature {C}
   11.11,                                  !- Zone Cooling Design Supply Air Temperature Difference {deltaC}
@@ -459,25 +340,14 @@
   autosize;                               !- Dedicated Outdoor Air High Setpoint Temperature for Design {C}
 
 OS:ZoneHVAC:EquipmentList,
-<<<<<<< HEAD
-  {d709089c-992d-4680-8ec2-dd7ea76cb0b6}, !- Handle
+  {ab07ec5e-5a62-41df-b24e-d7497549f3af}, !- Handle
   Zone HVAC Equipment List 1,             !- Name
-  {70b07dc5-9518-4b23-9c9a-8cadf3b79312}; !- Thermal Zone
+  {0c39267d-6610-49ac-8e19-3903b2f7fd6a}; !- Thermal Zone
 
 OS:Space,
-  {2a414cb3-85bd-4220-9730-1f63ab58eb4e}, !- Handle
+  {956e3b29-87ef-4d4e-8040-4c7b22fd376b}, !- Handle
   living space,                           !- Name
-  {8078e8f1-92f2-4927-8502-014270a2c6e8}, !- Space Type Name
-=======
-  {1c5cf6d0-abed-4eb2-81db-d263a1b61c6c}, !- Handle
-  Zone HVAC Equipment List 1,             !- Name
-  {0ccced5f-1b01-44bc-8035-30485baf0f4f}; !- Thermal Zone
-
-OS:Space,
-  {88a5fff6-841e-4c81-8d5f-c57c07bd277b}, !- Handle
-  living space,                           !- Name
-  {868b91aa-59f9-4113-94ee-3950e2b4fd15}, !- Space Type Name
->>>>>>> 3c1d7324
+  {b4005444-ea4e-48f2-96bd-ba179ae9b840}, !- Space Type Name
   ,                                       !- Default Construction Set Name
   ,                                       !- Default Schedule Set Name
   ,                                       !- Direction of Relative North {deg}
@@ -485,35 +355,19 @@
   ,                                       !- Y Origin {m}
   ,                                       !- Z Origin {m}
   ,                                       !- Building Story Name
-<<<<<<< HEAD
-  {70b07dc5-9518-4b23-9c9a-8cadf3b79312}, !- Thermal Zone Name
+  {0c39267d-6610-49ac-8e19-3903b2f7fd6a}, !- Thermal Zone Name
   ,                                       !- Part of Total Floor Area
   ,                                       !- Design Specification Outdoor Air Object Name
-  {ba7f9e23-14fd-4482-ab43-59c8522dda62}; !- Building Unit Name
-
-OS:Surface,
-  {8eb0ae64-07c4-45f0-a8f6-54fe99dfacf9}, !- Handle
+  {463e46ac-4863-48b1-909e-184d0e4f7ab1}; !- Building Unit Name
+
+OS:Surface,
+  {c45061fa-353f-415e-9e89-ccbcd11f6446}, !- Handle
   Surface 1,                              !- Name
   Floor,                                  !- Surface Type
   ,                                       !- Construction Name
-  {2a414cb3-85bd-4220-9730-1f63ab58eb4e}, !- Space Name
+  {956e3b29-87ef-4d4e-8040-4c7b22fd376b}, !- Space Name
   Surface,                                !- Outside Boundary Condition
-  {6f4e38db-4d53-4714-833e-05802cd11987}, !- Outside Boundary Condition Object
-=======
-  {0ccced5f-1b01-44bc-8035-30485baf0f4f}, !- Thermal Zone Name
-  ,                                       !- Part of Total Floor Area
-  ,                                       !- Design Specification Outdoor Air Object Name
-  {8fa4ed66-65ae-40d6-9201-a01182d84543}; !- Building Unit Name
-
-OS:Surface,
-  {0d62531f-7f87-4bbc-87be-bcfb00c71399}, !- Handle
-  Surface 1,                              !- Name
-  Floor,                                  !- Surface Type
-  ,                                       !- Construction Name
-  {88a5fff6-841e-4c81-8d5f-c57c07bd277b}, !- Space Name
-  Surface,                                !- Outside Boundary Condition
-  {faa426f8-7598-4ca9-ad17-252f65a0660d}, !- Outside Boundary Condition Object
->>>>>>> 3c1d7324
+  {bb2cbbf7-effa-4d48-8941-f5ad458b4b9a}, !- Outside Boundary Condition Object
   NoSun,                                  !- Sun Exposure
   NoWind,                                 !- Wind Exposure
   ,                                       !- View Factor to Ground
@@ -524,19 +378,11 @@
   4.572, -9.144, 0;                       !- X,Y,Z Vertex 4 {m}
 
 OS:Surface,
-<<<<<<< HEAD
-  {f8e8fbd8-94ef-42eb-acde-1e936f63eb68}, !- Handle
+  {bca79eaf-c0f1-48c2-a77c-830c2292b355}, !- Handle
   Surface 2,                              !- Name
   Wall,                                   !- Surface Type
   ,                                       !- Construction Name
-  {2a414cb3-85bd-4220-9730-1f63ab58eb4e}, !- Space Name
-=======
-  {e7c351dc-a43c-4c63-8350-b7e153ac39ec}, !- Handle
-  Surface 2,                              !- Name
-  Wall,                                   !- Surface Type
-  ,                                       !- Construction Name
-  {88a5fff6-841e-4c81-8d5f-c57c07bd277b}, !- Space Name
->>>>>>> 3c1d7324
+  {956e3b29-87ef-4d4e-8040-4c7b22fd376b}, !- Space Name
   Outdoors,                               !- Outside Boundary Condition
   ,                                       !- Outside Boundary Condition Object
   SunExposed,                             !- Sun Exposure
@@ -549,19 +395,11 @@
   0, -9.144, 2.4384;                      !- X,Y,Z Vertex 4 {m}
 
 OS:Surface,
-<<<<<<< HEAD
-  {748e62d8-1d21-45d0-bee4-b8508d6aadfd}, !- Handle
+  {895cb6ba-aaed-4592-9ab8-5838a308cf99}, !- Handle
   Surface 3,                              !- Name
   Wall,                                   !- Surface Type
   ,                                       !- Construction Name
-  {2a414cb3-85bd-4220-9730-1f63ab58eb4e}, !- Space Name
-=======
-  {fc4a1f7f-364f-4302-90cb-6b599993447b}, !- Handle
-  Surface 3,                              !- Name
-  Wall,                                   !- Surface Type
-  ,                                       !- Construction Name
-  {88a5fff6-841e-4c81-8d5f-c57c07bd277b}, !- Space Name
->>>>>>> 3c1d7324
+  {956e3b29-87ef-4d4e-8040-4c7b22fd376b}, !- Space Name
   Outdoors,                               !- Outside Boundary Condition
   ,                                       !- Outside Boundary Condition Object
   SunExposed,                             !- Sun Exposure
@@ -574,19 +412,11 @@
   0, 0, 2.4384;                           !- X,Y,Z Vertex 4 {m}
 
 OS:Surface,
-<<<<<<< HEAD
-  {cc694cff-fbf5-4b15-9cbb-df3581008365}, !- Handle
+  {9b3915ed-e674-4a5c-89be-f41991a8a5d2}, !- Handle
   Surface 4,                              !- Name
   Wall,                                   !- Surface Type
   ,                                       !- Construction Name
-  {2a414cb3-85bd-4220-9730-1f63ab58eb4e}, !- Space Name
-=======
-  {28e11460-fb09-4a96-9170-c645c8f78164}, !- Handle
-  Surface 4,                              !- Name
-  Wall,                                   !- Surface Type
-  ,                                       !- Construction Name
-  {88a5fff6-841e-4c81-8d5f-c57c07bd277b}, !- Space Name
->>>>>>> 3c1d7324
+  {956e3b29-87ef-4d4e-8040-4c7b22fd376b}, !- Space Name
   Adiabatic,                              !- Outside Boundary Condition
   ,                                       !- Outside Boundary Condition Object
   NoSun,                                  !- Sun Exposure
@@ -599,19 +429,11 @@
   4.572, 0, 2.4384;                       !- X,Y,Z Vertex 4 {m}
 
 OS:Surface,
-<<<<<<< HEAD
-  {939dff3d-353a-424b-a0d3-fbee892e0629}, !- Handle
+  {e863c00b-180d-42d7-b73d-84c60fa7d50a}, !- Handle
   Surface 5,                              !- Name
   Wall,                                   !- Surface Type
   ,                                       !- Construction Name
-  {2a414cb3-85bd-4220-9730-1f63ab58eb4e}, !- Space Name
-=======
-  {6ba0d060-13ea-4a76-94cd-5ab872ecb9d1}, !- Handle
-  Surface 5,                              !- Name
-  Wall,                                   !- Surface Type
-  ,                                       !- Construction Name
-  {88a5fff6-841e-4c81-8d5f-c57c07bd277b}, !- Space Name
->>>>>>> 3c1d7324
+  {956e3b29-87ef-4d4e-8040-4c7b22fd376b}, !- Space Name
   Outdoors,                               !- Outside Boundary Condition
   ,                                       !- Outside Boundary Condition Object
   SunExposed,                             !- Sun Exposure
@@ -624,23 +446,13 @@
   4.572, -9.144, 2.4384;                  !- X,Y,Z Vertex 4 {m}
 
 OS:Surface,
-<<<<<<< HEAD
-  {a915689a-47c3-4d55-82c7-595ebae1cf0a}, !- Handle
+  {0baf8907-a3e2-4f51-b9c4-0bb8fdc0efef}, !- Handle
   Surface 6,                              !- Name
   RoofCeiling,                            !- Surface Type
   ,                                       !- Construction Name
-  {2a414cb3-85bd-4220-9730-1f63ab58eb4e}, !- Space Name
+  {956e3b29-87ef-4d4e-8040-4c7b22fd376b}, !- Space Name
   Surface,                                !- Outside Boundary Condition
-  {5f23b78e-0c08-43ae-9532-f4c7a612b1dc}, !- Outside Boundary Condition Object
-=======
-  {851fa4c1-b92f-477c-823b-5eb9591ab861}, !- Handle
-  Surface 6,                              !- Name
-  RoofCeiling,                            !- Surface Type
-  ,                                       !- Construction Name
-  {88a5fff6-841e-4c81-8d5f-c57c07bd277b}, !- Space Name
-  Surface,                                !- Outside Boundary Condition
-  {3fb4eef3-2e18-415d-bdca-1079bb36261e}, !- Outside Boundary Condition Object
->>>>>>> 3c1d7324
+  {981e94a1-0795-4546-9bb2-c2cb603a7a3a}, !- Outside Boundary Condition Object
   NoSun,                                  !- Sun Exposure
   NoWind,                                 !- Wind Exposure
   ,                                       !- View Factor to Ground
@@ -651,11 +463,7 @@
   0, -9.144, 2.4384;                      !- X,Y,Z Vertex 4 {m}
 
 OS:SpaceType,
-<<<<<<< HEAD
-  {8078e8f1-92f2-4927-8502-014270a2c6e8}, !- Handle
-=======
-  {868b91aa-59f9-4113-94ee-3950e2b4fd15}, !- Handle
->>>>>>> 3c1d7324
+  {b4005444-ea4e-48f2-96bd-ba179ae9b840}, !- Handle
   Space Type 1,                           !- Name
   ,                                       !- Default Construction Set Name
   ,                                       !- Default Schedule Set Name
@@ -666,15 +474,9 @@
   living;                                 !- Standards Space Type
 
 OS:Space,
-<<<<<<< HEAD
-  {459a7b95-5cf2-462a-abdf-0b26896293e6}, !- Handle
+  {d8e416bd-cf4a-4955-8a51-91e094d13a4f}, !- Handle
   living space|story 2,                   !- Name
-  {8078e8f1-92f2-4927-8502-014270a2c6e8}, !- Space Type Name
-=======
-  {6d7c9186-aad3-4894-ae9e-773103289a19}, !- Handle
-  living space|story 2,                   !- Name
-  {868b91aa-59f9-4113-94ee-3950e2b4fd15}, !- Space Type Name
->>>>>>> 3c1d7324
+  {b4005444-ea4e-48f2-96bd-ba179ae9b840}, !- Space Type Name
   ,                                       !- Default Construction Set Name
   ,                                       !- Default Schedule Set Name
   -0,                                     !- Direction of Relative North {deg}
@@ -682,33 +484,69 @@
   0,                                      !- Y Origin {m}
   2.4384,                                 !- Z Origin {m}
   ,                                       !- Building Story Name
-<<<<<<< HEAD
-  {70b07dc5-9518-4b23-9c9a-8cadf3b79312}, !- Thermal Zone Name
+  {0c39267d-6610-49ac-8e19-3903b2f7fd6a}, !- Thermal Zone Name
   ,                                       !- Part of Total Floor Area
   ,                                       !- Design Specification Outdoor Air Object Name
-  {ba7f9e23-14fd-4482-ab43-59c8522dda62}; !- Building Unit Name
-
-OS:Surface,
-  {86199a5f-7bbc-4f21-bf73-65c42ef31cf3}, !- Handle
+  {463e46ac-4863-48b1-909e-184d0e4f7ab1}; !- Building Unit Name
+
+OS:Surface,
+  {cdb59745-30a2-49d1-b75d-aed9477a9e63}, !- Handle
   Surface 7,                              !- Name
   Wall,                                   !- Surface Type
   ,                                       !- Construction Name
-  {459a7b95-5cf2-462a-abdf-0b26896293e6}, !- Space Name
+  {d8e416bd-cf4a-4955-8a51-91e094d13a4f}, !- Space Name
+  Adiabatic,                              !- Outside Boundary Condition
+  ,                                       !- Outside Boundary Condition Object
+  NoSun,                                  !- Sun Exposure
+  NoWind,                                 !- Wind Exposure
+  ,                                       !- View Factor to Ground
+  ,                                       !- Number of Vertices
+  4.572, -9.144, 2.4384,                  !- X,Y,Z Vertex 1 {m}
+  4.572, -9.144, 0,                       !- X,Y,Z Vertex 2 {m}
+  4.572, 0, 0,                            !- X,Y,Z Vertex 3 {m}
+  4.572, 0, 2.4384;                       !- X,Y,Z Vertex 4 {m}
+
+OS:Surface,
+  {69a756a5-c06f-4e31-9276-0bf5859546f7}, !- Handle
+  Surface 8,                              !- Name
+  RoofCeiling,                            !- Surface Type
+  ,                                       !- Construction Name
+  {d8e416bd-cf4a-4955-8a51-91e094d13a4f}, !- Space Name
+  Surface,                                !- Outside Boundary Condition
+  {71fd7c39-6f0e-4f20-a2bc-4c982d412000}, !- Outside Boundary Condition Object
+  NoSun,                                  !- Sun Exposure
+  NoWind,                                 !- Wind Exposure
+  ,                                       !- View Factor to Ground
+  ,                                       !- Number of Vertices
+  4.572, -9.144, 2.4384,                  !- X,Y,Z Vertex 1 {m}
+  4.572, 0, 2.4384,                       !- X,Y,Z Vertex 2 {m}
+  0, 0, 2.4384,                           !- X,Y,Z Vertex 3 {m}
+  0, -9.144, 2.4384;                      !- X,Y,Z Vertex 4 {m}
+
+OS:Surface,
+  {981e94a1-0795-4546-9bb2-c2cb603a7a3a}, !- Handle
+  Surface 9,                              !- Name
+  Floor,                                  !- Surface Type
+  ,                                       !- Construction Name
+  {d8e416bd-cf4a-4955-8a51-91e094d13a4f}, !- Space Name
+  Surface,                                !- Outside Boundary Condition
+  {0baf8907-a3e2-4f51-b9c4-0bb8fdc0efef}, !- Outside Boundary Condition Object
+  NoSun,                                  !- Sun Exposure
+  NoWind,                                 !- Wind Exposure
+  ,                                       !- View Factor to Ground
+  ,                                       !- Number of Vertices
+  0, -9.144, 0,                           !- X,Y,Z Vertex 1 {m}
+  0, 0, 0,                                !- X,Y,Z Vertex 2 {m}
+  4.572, 0, 0,                            !- X,Y,Z Vertex 3 {m}
+  4.572, -9.144, 0;                       !- X,Y,Z Vertex 4 {m}
+
+OS:Surface,
+  {9f194353-7893-4e2a-8b36-9ae812ac361f}, !- Handle
+  Surface 10,                             !- Name
+  Wall,                                   !- Surface Type
+  ,                                       !- Construction Name
+  {d8e416bd-cf4a-4955-8a51-91e094d13a4f}, !- Space Name
   Outdoors,                               !- Outside Boundary Condition
-=======
-  {0ccced5f-1b01-44bc-8035-30485baf0f4f}, !- Thermal Zone Name
-  ,                                       !- Part of Total Floor Area
-  ,                                       !- Design Specification Outdoor Air Object Name
-  {8fa4ed66-65ae-40d6-9201-a01182d84543}; !- Building Unit Name
-
-OS:Surface,
-  {f29217f8-eade-4341-89fd-e42f48b680ac}, !- Handle
-  Surface 7,                              !- Name
-  Wall,                                   !- Surface Type
-  ,                                       !- Construction Name
-  {6d7c9186-aad3-4894-ae9e-773103289a19}, !- Space Name
-  Adiabatic,                              !- Outside Boundary Condition
->>>>>>> 3c1d7324
   ,                                       !- Outside Boundary Condition Object
   SunExposed,                             !- Sun Exposure
   WindExposed,                            !- Wind Exposure
@@ -720,19 +558,28 @@
   4.572, -9.144, 2.4384;                  !- X,Y,Z Vertex 4 {m}
 
 OS:Surface,
-<<<<<<< HEAD
-  {30d5920b-ae1c-485c-a524-f784f476e59a}, !- Handle
-  Surface 8,                              !- Name
-  Wall,                                   !- Surface Type
-  ,                                       !- Construction Name
-  {459a7b95-5cf2-462a-abdf-0b26896293e6}, !- Space Name
-=======
-  {44222532-4b65-4b8b-90b3-4f467c11b106}, !- Handle
-  Surface 8,                              !- Name
-  Wall,                                   !- Surface Type
-  ,                                       !- Construction Name
-  {6d7c9186-aad3-4894-ae9e-773103289a19}, !- Space Name
->>>>>>> 3c1d7324
+  {4f38acc0-c489-4eb7-bf59-10f418375806}, !- Handle
+  Surface 11,                             !- Name
+  Wall,                                   !- Surface Type
+  ,                                       !- Construction Name
+  {d8e416bd-cf4a-4955-8a51-91e094d13a4f}, !- Space Name
+  Outdoors,                               !- Outside Boundary Condition
+  ,                                       !- Outside Boundary Condition Object
+  SunExposed,                             !- Sun Exposure
+  WindExposed,                            !- Wind Exposure
+  ,                                       !- View Factor to Ground
+  ,                                       !- Number of Vertices
+  4.572, 0, 2.4384,                       !- X,Y,Z Vertex 1 {m}
+  4.572, 0, 0,                            !- X,Y,Z Vertex 2 {m}
+  0, 0, 0,                                !- X,Y,Z Vertex 3 {m}
+  0, 0, 2.4384;                           !- X,Y,Z Vertex 4 {m}
+
+OS:Surface,
+  {4149b0a9-070c-457a-b662-53d3d0ade604}, !- Handle
+  Surface 12,                             !- Name
+  Wall,                                   !- Surface Type
+  ,                                       !- Construction Name
+  {d8e416bd-cf4a-4955-8a51-91e094d13a4f}, !- Space Name
   Outdoors,                               !- Outside Boundary Condition
   ,                                       !- Outside Boundary Condition Object
   SunExposed,                             !- Sun Exposure
@@ -745,135 +592,11 @@
   0, -9.144, 2.4384;                      !- X,Y,Z Vertex 4 {m}
 
 OS:Surface,
-<<<<<<< HEAD
-  {edfd8669-0223-415b-b047-6b91aba69ea3}, !- Handle
-  Surface 9,                              !- Name
-  Wall,                                   !- Surface Type
-  ,                                       !- Construction Name
-  {459a7b95-5cf2-462a-abdf-0b26896293e6}, !- Space Name
-  Outdoors,                               !- Outside Boundary Condition
-  ,                                       !- Outside Boundary Condition Object
-  SunExposed,                             !- Sun Exposure
-  WindExposed,                            !- Wind Exposure
-  ,                                       !- View Factor to Ground
-  ,                                       !- Number of Vertices
-  4.572, 0, 2.4384,                       !- X,Y,Z Vertex 1 {m}
-  4.572, 0, 0,                            !- X,Y,Z Vertex 2 {m}
-  0, 0, 0,                                !- X,Y,Z Vertex 3 {m}
-  0, 0, 2.4384;                           !- X,Y,Z Vertex 4 {m}
-
-OS:Surface,
-  {1fc1ef4f-d32b-4012-8976-ddf069498e64}, !- Handle
-  Surface 10,                             !- Name
-  Wall,                                   !- Surface Type
-  ,                                       !- Construction Name
-  {459a7b95-5cf2-462a-abdf-0b26896293e6}, !- Space Name
-  Adiabatic,                              !- Outside Boundary Condition
-=======
-  {2d4d2e61-7d70-4589-8307-91d5e9100304}, !- Handle
-  Surface 9,                              !- Name
-  Wall,                                   !- Surface Type
-  ,                                       !- Construction Name
-  {6d7c9186-aad3-4894-ae9e-773103289a19}, !- Space Name
-  Outdoors,                               !- Outside Boundary Condition
->>>>>>> 3c1d7324
-  ,                                       !- Outside Boundary Condition Object
-  NoSun,                                  !- Sun Exposure
-  NoWind,                                 !- Wind Exposure
-  ,                                       !- View Factor to Ground
-  ,                                       !- Number of Vertices
-  4.572, -9.144, 2.4384,                  !- X,Y,Z Vertex 1 {m}
-  4.572, -9.144, 0,                       !- X,Y,Z Vertex 2 {m}
-  4.572, 0, 0,                            !- X,Y,Z Vertex 3 {m}
-  4.572, 0, 2.4384;                       !- X,Y,Z Vertex 4 {m}
-
-OS:Surface,
-<<<<<<< HEAD
-  {5f23b78e-0c08-43ae-9532-f4c7a612b1dc}, !- Handle
-  Surface 11,                             !- Name
-  Floor,                                  !- Surface Type
-  ,                                       !- Construction Name
-  {459a7b95-5cf2-462a-abdf-0b26896293e6}, !- Space Name
-  Surface,                                !- Outside Boundary Condition
-  {a915689a-47c3-4d55-82c7-595ebae1cf0a}, !- Outside Boundary Condition Object
-  NoSun,                                  !- Sun Exposure
-  NoWind,                                 !- Wind Exposure
-=======
-  {75e68cd8-15d9-4104-b7dc-fea831fe19cf}, !- Handle
-  Surface 10,                             !- Name
-  Wall,                                   !- Surface Type
-  ,                                       !- Construction Name
-  {6d7c9186-aad3-4894-ae9e-773103289a19}, !- Space Name
-  Outdoors,                               !- Outside Boundary Condition
-  ,                                       !- Outside Boundary Condition Object
-  SunExposed,                             !- Sun Exposure
-  WindExposed,                            !- Wind Exposure
->>>>>>> 3c1d7324
-  ,                                       !- View Factor to Ground
-  ,                                       !- Number of Vertices
-  0, -9.144, 0,                           !- X,Y,Z Vertex 1 {m}
-  0, 0, 0,                                !- X,Y,Z Vertex 2 {m}
-  4.572, 0, 0,                            !- X,Y,Z Vertex 3 {m}
-  4.572, -9.144, 0;                       !- X,Y,Z Vertex 4 {m}
-
-OS:Surface,
-<<<<<<< HEAD
-  {ed0e4e9c-420e-4e59-9e07-17d85393da40}, !- Handle
-  Surface 12,                             !- Name
-  RoofCeiling,                            !- Surface Type
-  ,                                       !- Construction Name
-  {459a7b95-5cf2-462a-abdf-0b26896293e6}, !- Space Name
-  Surface,                                !- Outside Boundary Condition
-  {09892c98-1555-49c1-b0c3-736aa2aadb09}, !- Outside Boundary Condition Object
-=======
-  {3fb4eef3-2e18-415d-bdca-1079bb36261e}, !- Handle
-  Surface 11,                             !- Name
-  Floor,                                  !- Surface Type
-  ,                                       !- Construction Name
-  {6d7c9186-aad3-4894-ae9e-773103289a19}, !- Space Name
-  Surface,                                !- Outside Boundary Condition
-  {851fa4c1-b92f-477c-823b-5eb9591ab861}, !- Outside Boundary Condition Object
-  NoSun,                                  !- Sun Exposure
-  NoWind,                                 !- Wind Exposure
-  ,                                       !- View Factor to Ground
-  ,                                       !- Number of Vertices
-  0, -9.144, 0,                           !- X,Y,Z Vertex 1 {m}
-  0, 0, 0,                                !- X,Y,Z Vertex 2 {m}
-  4.572, 0, 0,                            !- X,Y,Z Vertex 3 {m}
-  4.572, -9.144, 0;                       !- X,Y,Z Vertex 4 {m}
-
-OS:Surface,
-  {4a571233-dd28-4199-aae6-c34ebc8761bc}, !- Handle
-  Surface 12,                             !- Name
-  RoofCeiling,                            !- Surface Type
-  ,                                       !- Construction Name
-  {6d7c9186-aad3-4894-ae9e-773103289a19}, !- Space Name
-  Surface,                                !- Outside Boundary Condition
-  {8505ea58-2600-4b22-a3c2-0d36edcbc80f}, !- Outside Boundary Condition Object
->>>>>>> 3c1d7324
-  NoSun,                                  !- Sun Exposure
-  NoWind,                                 !- Wind Exposure
-  ,                                       !- View Factor to Ground
-  ,                                       !- Number of Vertices
-  4.572, -9.144, 2.4384,                  !- X,Y,Z Vertex 1 {m}
-  4.572, 0, 2.4384,                       !- X,Y,Z Vertex 2 {m}
-  0, 0, 2.4384,                           !- X,Y,Z Vertex 3 {m}
-  0, -9.144, 2.4384;                      !- X,Y,Z Vertex 4 {m}
-
-OS:Surface,
-<<<<<<< HEAD
-  {80b9f6e8-871e-4d0f-9d13-0b3e7a04d6fb}, !- Handle
+  {87c1b597-f107-421f-9eff-b035fb3045a6}, !- Handle
   Surface 18,                             !- Name
   Floor,                                  !- Surface Type
   ,                                       !- Construction Name
-  {289183b9-c2b6-48a7-b7b6-175be1eca1ec}, !- Space Name
-=======
-  {a2459f75-3211-4b82-8bcc-6ba211cd6e33}, !- Handle
-  Surface 18,                             !- Name
-  Floor,                                  !- Surface Type
-  ,                                       !- Construction Name
-  {4648d068-dbff-483b-a484-ef4ffee62270}, !- Space Name
->>>>>>> 3c1d7324
+  {3caa3b9a-1588-4c11-a53c-95adf6605142}, !- Space Name
   Foundation,                             !- Outside Boundary Condition
   ,                                       !- Outside Boundary Condition Object
   NoSun,                                  !- Sun Exposure
@@ -886,19 +609,11 @@
   4.572, -9.144, -0.9144;                 !- X,Y,Z Vertex 4 {m}
 
 OS:Surface,
-<<<<<<< HEAD
-  {71955d14-64b3-4f2a-9481-a291679a1e04}, !- Handle
+  {30d25ce6-329b-490f-8832-e5991dd472a5}, !- Handle
   Surface 19,                             !- Name
   Wall,                                   !- Surface Type
   ,                                       !- Construction Name
-  {289183b9-c2b6-48a7-b7b6-175be1eca1ec}, !- Space Name
-=======
-  {d0eea069-8c7d-4ad0-893a-93761d58bed8}, !- Handle
-  Surface 19,                             !- Name
-  Wall,                                   !- Surface Type
-  ,                                       !- Construction Name
-  {4648d068-dbff-483b-a484-ef4ffee62270}, !- Space Name
->>>>>>> 3c1d7324
+  {3caa3b9a-1588-4c11-a53c-95adf6605142}, !- Space Name
   Foundation,                             !- Outside Boundary Condition
   ,                                       !- Outside Boundary Condition Object
   NoSun,                                  !- Sun Exposure
@@ -911,19 +626,11 @@
   0, -9.144, -1.11022302462516e-016;      !- X,Y,Z Vertex 4 {m}
 
 OS:Surface,
-<<<<<<< HEAD
-  {a365b292-029d-474d-9556-c5e9f8b43bf2}, !- Handle
+  {37681c97-0e13-4664-91df-8fef2a36451a}, !- Handle
   Surface 20,                             !- Name
   Wall,                                   !- Surface Type
   ,                                       !- Construction Name
-  {289183b9-c2b6-48a7-b7b6-175be1eca1ec}, !- Space Name
-=======
-  {ac6dff09-6865-46dc-bbf8-3462f3a41bd2}, !- Handle
-  Surface 20,                             !- Name
-  Wall,                                   !- Surface Type
-  ,                                       !- Construction Name
-  {4648d068-dbff-483b-a484-ef4ffee62270}, !- Space Name
->>>>>>> 3c1d7324
+  {3caa3b9a-1588-4c11-a53c-95adf6605142}, !- Space Name
   Foundation,                             !- Outside Boundary Condition
   ,                                       !- Outside Boundary Condition Object
   NoSun,                                  !- Sun Exposure
@@ -936,19 +643,11 @@
   0, 0, -1.11022302462516e-016;           !- X,Y,Z Vertex 4 {m}
 
 OS:Surface,
-<<<<<<< HEAD
-  {47ad85eb-07e8-48c1-bbe9-b836b135c790}, !- Handle
+  {3f37db3d-1108-41ce-9af9-4d7ec3764b1d}, !- Handle
   Surface 21,                             !- Name
   Wall,                                   !- Surface Type
   ,                                       !- Construction Name
-  {289183b9-c2b6-48a7-b7b6-175be1eca1ec}, !- Space Name
-=======
-  {41ef154b-443e-4e52-8fe6-6fbc25b634c7}, !- Handle
-  Surface 21,                             !- Name
-  Wall,                                   !- Surface Type
-  ,                                       !- Construction Name
-  {4648d068-dbff-483b-a484-ef4ffee62270}, !- Space Name
->>>>>>> 3c1d7324
+  {3caa3b9a-1588-4c11-a53c-95adf6605142}, !- Space Name
   Adiabatic,                              !- Outside Boundary Condition
   ,                                       !- Outside Boundary Condition Object
   NoSun,                                  !- Sun Exposure
@@ -961,19 +660,11 @@
   4.572, 0, -1.11022302462516e-016;       !- X,Y,Z Vertex 4 {m}
 
 OS:Surface,
-<<<<<<< HEAD
-  {b8593734-5697-4264-a1f3-975357ec41c1}, !- Handle
+  {087191a0-a586-4b8b-ab6d-a4b7358a421a}, !- Handle
   Surface 22,                             !- Name
   Wall,                                   !- Surface Type
   ,                                       !- Construction Name
-  {289183b9-c2b6-48a7-b7b6-175be1eca1ec}, !- Space Name
-=======
-  {d92261aa-2ddd-4561-82e1-bb01e8ab97e0}, !- Handle
-  Surface 22,                             !- Name
-  Wall,                                   !- Surface Type
-  ,                                       !- Construction Name
-  {4648d068-dbff-483b-a484-ef4ffee62270}, !- Space Name
->>>>>>> 3c1d7324
+  {3caa3b9a-1588-4c11-a53c-95adf6605142}, !- Space Name
   Foundation,                             !- Outside Boundary Condition
   ,                                       !- Outside Boundary Condition Object
   NoSun,                                  !- Sun Exposure
@@ -986,23 +677,13 @@
   4.572, -9.144, -1.11022302462516e-016;  !- X,Y,Z Vertex 4 {m}
 
 OS:Surface,
-<<<<<<< HEAD
-  {6f4e38db-4d53-4714-833e-05802cd11987}, !- Handle
+  {bb2cbbf7-effa-4d48-8941-f5ad458b4b9a}, !- Handle
   Surface 23,                             !- Name
   RoofCeiling,                            !- Surface Type
   ,                                       !- Construction Name
-  {289183b9-c2b6-48a7-b7b6-175be1eca1ec}, !- Space Name
+  {3caa3b9a-1588-4c11-a53c-95adf6605142}, !- Space Name
   Surface,                                !- Outside Boundary Condition
-  {8eb0ae64-07c4-45f0-a8f6-54fe99dfacf9}, !- Outside Boundary Condition Object
-=======
-  {faa426f8-7598-4ca9-ad17-252f65a0660d}, !- Handle
-  Surface 23,                             !- Name
-  RoofCeiling,                            !- Surface Type
-  ,                                       !- Construction Name
-  {4648d068-dbff-483b-a484-ef4ffee62270}, !- Space Name
-  Surface,                                !- Outside Boundary Condition
-  {0d62531f-7f87-4bbc-87be-bcfb00c71399}, !- Outside Boundary Condition Object
->>>>>>> 3c1d7324
+  {c45061fa-353f-415e-9e89-ccbcd11f6446}, !- Outside Boundary Condition Object
   NoSun,                                  !- Sun Exposure
   NoWind,                                 !- Wind Exposure
   ,                                       !- View Factor to Ground
@@ -1013,15 +694,9 @@
   0, -9.144, -1.11022302462516e-016;      !- X,Y,Z Vertex 4 {m}
 
 OS:Space,
-<<<<<<< HEAD
-  {289183b9-c2b6-48a7-b7b6-175be1eca1ec}, !- Handle
+  {3caa3b9a-1588-4c11-a53c-95adf6605142}, !- Handle
   crawl space,                            !- Name
-  {4ee4396a-e285-4336-afa5-b3c65288fd83}, !- Space Type Name
-=======
-  {4648d068-dbff-483b-a484-ef4ffee62270}, !- Handle
-  crawl space,                            !- Name
-  {290d8938-347a-44b0-9bcc-f84387ae4558}, !- Space Type Name
->>>>>>> 3c1d7324
+  {e64d11a4-bb30-43f0-ac40-000a9bdfa46b}, !- Space Type Name
   ,                                       !- Default Construction Set Name
   ,                                       !- Default Schedule Set Name
   ,                                       !- Direction of Relative North {deg}
@@ -1029,17 +704,10 @@
   ,                                       !- Y Origin {m}
   ,                                       !- Z Origin {m}
   ,                                       !- Building Story Name
-<<<<<<< HEAD
-  {bd9b144e-895a-47f7-b50d-d36426e6cccc}; !- Thermal Zone Name
+  {67adec62-cd50-4ef0-bf32-61f18487b01a}; !- Thermal Zone Name
 
 OS:ThermalZone,
-  {bd9b144e-895a-47f7-b50d-d36426e6cccc}, !- Handle
-=======
-  {03a86bde-4bb2-4826-9adc-9533b125fa8d}; !- Thermal Zone Name
-
-OS:ThermalZone,
-  {03a86bde-4bb2-4826-9adc-9533b125fa8d}, !- Handle
->>>>>>> 3c1d7324
+  {67adec62-cd50-4ef0-bf32-61f18487b01a}, !- Handle
   crawl zone,                             !- Name
   ,                                       !- Multiplier
   ,                                       !- Ceiling Height {m}
@@ -1048,17 +716,10 @@
   ,                                       !- Zone Inside Convection Algorithm
   ,                                       !- Zone Outside Convection Algorithm
   ,                                       !- Zone Conditioning Equipment List Name
-<<<<<<< HEAD
-  {025505f4-98a8-40f4-91f3-1ff29e483b0e}, !- Zone Air Inlet Port List
-  {a540f020-bfa7-4c95-a9c7-9c3ea851794e}, !- Zone Air Exhaust Port List
-  {9cd47679-1a77-44e2-91ec-d01f242a651a}, !- Zone Air Node Name
-  {ae4be7cc-f697-4c88-a8d3-a33b2e157a9e}, !- Zone Return Air Port List
-=======
-  {6c44928b-719d-4ef7-b5fb-29fb2a16672c}, !- Zone Air Inlet Port List
-  {6d034e07-6f4b-4022-858b-dfe346439777}, !- Zone Air Exhaust Port List
-  {0a01e4b6-cc5a-42e9-9743-69f4a210542c}, !- Zone Air Node Name
-  {e40e69a5-1209-442c-944e-a5d2d74083ea}, !- Zone Return Air Port List
->>>>>>> 3c1d7324
+  {964b3116-3628-4391-8d77-f7a109956b16}, !- Zone Air Inlet Port List
+  {1231de74-d6ec-4581-9d57-6e91c5c9c52e}, !- Zone Air Exhaust Port List
+  {e4154584-e539-4d68-9aa1-2286c536b063}, !- Zone Air Node Name
+  {261f01e7-a416-42eb-8244-f30ef8cb2f56}, !- Zone Return Air Port List
   ,                                       !- Primary Daylighting Control Name
   ,                                       !- Fraction of Zone Controlled by Primary Daylighting Control
   ,                                       !- Secondary Daylighting Control Name
@@ -1069,71 +730,37 @@
   No;                                     !- Use Ideal Air Loads
 
 OS:Node,
-<<<<<<< HEAD
-  {41df0e53-d9ea-42a9-8451-e94034e39044}, !- Handle
+  {1940e7fe-bd55-4106-ba5f-128f665b9d56}, !- Handle
   Node 2,                                 !- Name
-  {9cd47679-1a77-44e2-91ec-d01f242a651a}, !- Inlet Port
+  {e4154584-e539-4d68-9aa1-2286c536b063}, !- Inlet Port
   ;                                       !- Outlet Port
 
 OS:Connection,
-  {9cd47679-1a77-44e2-91ec-d01f242a651a}, !- Handle
-  {3d6a4c5f-c214-4930-9330-bdfc3b2b1773}, !- Name
-  {bd9b144e-895a-47f7-b50d-d36426e6cccc}, !- Source Object
+  {e4154584-e539-4d68-9aa1-2286c536b063}, !- Handle
+  {a2f2fdbc-163d-4961-8392-38402e50a4b7}, !- Name
+  {67adec62-cd50-4ef0-bf32-61f18487b01a}, !- Source Object
   11,                                     !- Outlet Port
-  {41df0e53-d9ea-42a9-8451-e94034e39044}, !- Target Object
+  {1940e7fe-bd55-4106-ba5f-128f665b9d56}, !- Target Object
   2;                                      !- Inlet Port
 
 OS:PortList,
-  {025505f4-98a8-40f4-91f3-1ff29e483b0e}, !- Handle
-  {f47f5b57-2de8-4647-a033-383146ea0b72}, !- Name
-  {bd9b144e-895a-47f7-b50d-d36426e6cccc}; !- HVAC Component
+  {964b3116-3628-4391-8d77-f7a109956b16}, !- Handle
+  {17013c61-bec2-475e-a1e7-d144fee06654}, !- Name
+  {67adec62-cd50-4ef0-bf32-61f18487b01a}; !- HVAC Component
 
 OS:PortList,
-  {a540f020-bfa7-4c95-a9c7-9c3ea851794e}, !- Handle
-  {c4c8da7e-5430-4e8a-9ddf-04caab5bf44c}, !- Name
-  {bd9b144e-895a-47f7-b50d-d36426e6cccc}; !- HVAC Component
+  {1231de74-d6ec-4581-9d57-6e91c5c9c52e}, !- Handle
+  {29fbca4e-2285-4bd4-99ee-06dcc10dc4d6}, !- Name
+  {67adec62-cd50-4ef0-bf32-61f18487b01a}; !- HVAC Component
 
 OS:PortList,
-  {ae4be7cc-f697-4c88-a8d3-a33b2e157a9e}, !- Handle
-  {51dc7ce8-5391-44a3-9e54-a35783b8e0f7}, !- Name
-  {bd9b144e-895a-47f7-b50d-d36426e6cccc}; !- HVAC Component
+  {261f01e7-a416-42eb-8244-f30ef8cb2f56}, !- Handle
+  {0b85383a-ca78-47d6-8f83-cabb771a0b2f}, !- Name
+  {67adec62-cd50-4ef0-bf32-61f18487b01a}; !- HVAC Component
 
 OS:Sizing:Zone,
-  {71eda76d-6c87-43d0-9b14-3b2d73b836af}, !- Handle
-  {bd9b144e-895a-47f7-b50d-d36426e6cccc}, !- Zone or ZoneList Name
-=======
-  {0dccbf9f-8df8-4bbb-97a5-a73d0d794a29}, !- Handle
-  Node 2,                                 !- Name
-  {0a01e4b6-cc5a-42e9-9743-69f4a210542c}, !- Inlet Port
-  ;                                       !- Outlet Port
-
-OS:Connection,
-  {0a01e4b6-cc5a-42e9-9743-69f4a210542c}, !- Handle
-  {c968ad24-f7b4-4ef1-9ba5-0d9baaece788}, !- Name
-  {03a86bde-4bb2-4826-9adc-9533b125fa8d}, !- Source Object
-  11,                                     !- Outlet Port
-  {0dccbf9f-8df8-4bbb-97a5-a73d0d794a29}, !- Target Object
-  2;                                      !- Inlet Port
-
-OS:PortList,
-  {6c44928b-719d-4ef7-b5fb-29fb2a16672c}, !- Handle
-  {f70ee614-cc69-4b79-a91a-f6d891ddc11c}, !- Name
-  {03a86bde-4bb2-4826-9adc-9533b125fa8d}; !- HVAC Component
-
-OS:PortList,
-  {6d034e07-6f4b-4022-858b-dfe346439777}, !- Handle
-  {aba9b24f-d787-4601-84b2-bf31a1127a45}, !- Name
-  {03a86bde-4bb2-4826-9adc-9533b125fa8d}; !- HVAC Component
-
-OS:PortList,
-  {e40e69a5-1209-442c-944e-a5d2d74083ea}, !- Handle
-  {05a971ce-3f25-487f-bb14-b113db47dc10}, !- Name
-  {03a86bde-4bb2-4826-9adc-9533b125fa8d}; !- HVAC Component
-
-OS:Sizing:Zone,
-  {b53b8514-998f-472f-806d-863cefd9dc66}, !- Handle
-  {03a86bde-4bb2-4826-9adc-9533b125fa8d}, !- Zone or ZoneList Name
->>>>>>> 3c1d7324
+  {92c14a2a-6013-4314-8eaf-0ab7ce965be2}, !- Handle
+  {67adec62-cd50-4ef0-bf32-61f18487b01a}, !- Zone or ZoneList Name
   SupplyAirTemperature,                   !- Zone Cooling Design Supply Air Temperature Input Method
   14,                                     !- Zone Cooling Design Supply Air Temperature {C}
   11.11,                                  !- Zone Cooling Design Supply Air Temperature Difference {deltaC}
@@ -1162,21 +789,12 @@
   autosize;                               !- Dedicated Outdoor Air High Setpoint Temperature for Design {C}
 
 OS:ZoneHVAC:EquipmentList,
-<<<<<<< HEAD
-  {c64d4cf5-bd81-4934-9e5d-18316477ef43}, !- Handle
+  {a58946da-c2e7-44a9-9b3e-64d1f705ee0c}, !- Handle
   Zone HVAC Equipment List 2,             !- Name
-  {bd9b144e-895a-47f7-b50d-d36426e6cccc}; !- Thermal Zone
+  {67adec62-cd50-4ef0-bf32-61f18487b01a}; !- Thermal Zone
 
 OS:SpaceType,
-  {4ee4396a-e285-4336-afa5-b3c65288fd83}, !- Handle
-=======
-  {c510a61b-e85b-45e5-b073-e1154df72e48}, !- Handle
-  Zone HVAC Equipment List 2,             !- Name
-  {03a86bde-4bb2-4826-9adc-9533b125fa8d}; !- Thermal Zone
-
-OS:SpaceType,
-  {290d8938-347a-44b0-9bcc-f84387ae4558}, !- Handle
->>>>>>> 3c1d7324
+  {e64d11a4-bb30-43f0-ac40-000a9bdfa46b}, !- Handle
   Space Type 2,                           !- Name
   ,                                       !- Default Construction Set Name
   ,                                       !- Default Schedule Set Name
@@ -1187,23 +805,13 @@
   crawlspace;                             !- Standards Space Type
 
 OS:Surface,
-<<<<<<< HEAD
-  {09892c98-1555-49c1-b0c3-736aa2aadb09}, !- Handle
+  {71fd7c39-6f0e-4f20-a2bc-4c982d412000}, !- Handle
   Surface 13,                             !- Name
   Floor,                                  !- Surface Type
   ,                                       !- Construction Name
-  {2aa673b8-1626-4041-938d-41df9ae5c01a}, !- Space Name
+  {4ed83f49-fbc0-41a3-b981-82fb93963a25}, !- Space Name
   Surface,                                !- Outside Boundary Condition
-  {ed0e4e9c-420e-4e59-9e07-17d85393da40}, !- Outside Boundary Condition Object
-=======
-  {8505ea58-2600-4b22-a3c2-0d36edcbc80f}, !- Handle
-  Surface 13,                             !- Name
-  Floor,                                  !- Surface Type
-  ,                                       !- Construction Name
-  {9fd4dfef-95c8-4341-8729-296ff5c06390}, !- Space Name
-  Surface,                                !- Outside Boundary Condition
-  {4a571233-dd28-4199-aae6-c34ebc8761bc}, !- Outside Boundary Condition Object
->>>>>>> 3c1d7324
+  {69a756a5-c06f-4e31-9276-0bf5859546f7}, !- Outside Boundary Condition Object
   NoSun,                                  !- Sun Exposure
   NoWind,                                 !- Wind Exposure
   ,                                       !- View Factor to Ground
@@ -1214,19 +822,11 @@
   4.572, -9.144, 4.8768;                  !- X,Y,Z Vertex 4 {m}
 
 OS:Surface,
-<<<<<<< HEAD
-  {9b12f661-85e7-4aca-90e6-b31c393471d3}, !- Handle
+  {241d77ef-63ed-4558-bf84-f3be288ce6df}, !- Handle
   Surface 14,                             !- Name
   RoofCeiling,                            !- Surface Type
   ,                                       !- Construction Name
-  {2aa673b8-1626-4041-938d-41df9ae5c01a}, !- Space Name
-=======
-  {51b83c9e-a01e-43e4-a9ee-214f88823909}, !- Handle
-  Surface 14,                             !- Name
-  RoofCeiling,                            !- Surface Type
-  ,                                       !- Construction Name
-  {9fd4dfef-95c8-4341-8729-296ff5c06390}, !- Space Name
->>>>>>> 3c1d7324
+  {4ed83f49-fbc0-41a3-b981-82fb93963a25}, !- Space Name
   Outdoors,                               !- Outside Boundary Condition
   ,                                       !- Outside Boundary Condition Object
   SunExposed,                             !- Sun Exposure
@@ -1239,19 +839,11 @@
   0, 0, 4.8768;                           !- X,Y,Z Vertex 4 {m}
 
 OS:Surface,
-<<<<<<< HEAD
-  {c86970b4-448e-4e14-8be0-f6578244ae3c}, !- Handle
+  {7a3c031b-b1c1-4272-838a-33cdf99aaf13}, !- Handle
   Surface 15,                             !- Name
   RoofCeiling,                            !- Surface Type
   ,                                       !- Construction Name
-  {2aa673b8-1626-4041-938d-41df9ae5c01a}, !- Space Name
-=======
-  {d8086ebe-c204-4e48-a978-e650e531225c}, !- Handle
-  Surface 15,                             !- Name
-  RoofCeiling,                            !- Surface Type
-  ,                                       !- Construction Name
-  {9fd4dfef-95c8-4341-8729-296ff5c06390}, !- Space Name
->>>>>>> 3c1d7324
+  {4ed83f49-fbc0-41a3-b981-82fb93963a25}, !- Space Name
   Outdoors,                               !- Outside Boundary Condition
   ,                                       !- Outside Boundary Condition Object
   SunExposed,                             !- Sun Exposure
@@ -1264,19 +856,11 @@
   4.572, -9.144, 4.8768;                  !- X,Y,Z Vertex 4 {m}
 
 OS:Surface,
-<<<<<<< HEAD
-  {dac1306a-0d24-4e98-938b-16089a589deb}, !- Handle
+  {aff7840f-9398-4663-ac8e-ea7162b57aa7}, !- Handle
   Surface 16,                             !- Name
   Wall,                                   !- Surface Type
   ,                                       !- Construction Name
-  {2aa673b8-1626-4041-938d-41df9ae5c01a}, !- Space Name
-=======
-  {040daa6d-87c0-4f12-b073-9793f07ab2ad}, !- Handle
-  Surface 16,                             !- Name
-  Wall,                                   !- Surface Type
-  ,                                       !- Construction Name
-  {9fd4dfef-95c8-4341-8729-296ff5c06390}, !- Space Name
->>>>>>> 3c1d7324
+  {4ed83f49-fbc0-41a3-b981-82fb93963a25}, !- Space Name
   Outdoors,                               !- Outside Boundary Condition
   ,                                       !- Outside Boundary Condition Object
   SunExposed,                             !- Sun Exposure
@@ -1288,19 +872,11 @@
   0, -9.144, 4.8768;                      !- X,Y,Z Vertex 3 {m}
 
 OS:Surface,
-<<<<<<< HEAD
-  {be7891e2-01a2-47e2-a811-c4e3592da814}, !- Handle
+  {37e19e67-42f3-4263-a216-00733bbdf1f7}, !- Handle
   Surface 17,                             !- Name
   Wall,                                   !- Surface Type
   ,                                       !- Construction Name
-  {2aa673b8-1626-4041-938d-41df9ae5c01a}, !- Space Name
-=======
-  {a8f9b194-a270-4bb1-b246-51f1b99707c4}, !- Handle
-  Surface 17,                             !- Name
-  Wall,                                   !- Surface Type
-  ,                                       !- Construction Name
-  {9fd4dfef-95c8-4341-8729-296ff5c06390}, !- Space Name
->>>>>>> 3c1d7324
+  {4ed83f49-fbc0-41a3-b981-82fb93963a25}, !- Space Name
   Adiabatic,                              !- Outside Boundary Condition
   ,                                       !- Outside Boundary Condition Object
   NoSun,                                  !- Sun Exposure
@@ -1312,15 +888,9 @@
   4.572, 0, 4.8768;                       !- X,Y,Z Vertex 3 {m}
 
 OS:Space,
-<<<<<<< HEAD
-  {2aa673b8-1626-4041-938d-41df9ae5c01a}, !- Handle
+  {4ed83f49-fbc0-41a3-b981-82fb93963a25}, !- Handle
   unfinished attic space,                 !- Name
-  {a635be84-ce2c-483e-883b-e700274f78ff}, !- Space Type Name
-=======
-  {9fd4dfef-95c8-4341-8729-296ff5c06390}, !- Handle
-  unfinished attic space,                 !- Name
-  {d577c7ed-83b0-40c4-a955-6863edde8f5e}, !- Space Type Name
->>>>>>> 3c1d7324
+  {c97d75a9-fc08-4c86-9bf4-49364c0c28e9}, !- Space Type Name
   ,                                       !- Default Construction Set Name
   ,                                       !- Default Schedule Set Name
   ,                                       !- Direction of Relative North {deg}
@@ -1328,17 +898,10 @@
   ,                                       !- Y Origin {m}
   ,                                       !- Z Origin {m}
   ,                                       !- Building Story Name
-<<<<<<< HEAD
-  {b8b9306b-1345-440c-a09a-3747d881a0e5}; !- Thermal Zone Name
+  {e94576dd-6174-4ee1-90be-ea673dce38b2}; !- Thermal Zone Name
 
 OS:ThermalZone,
-  {b8b9306b-1345-440c-a09a-3747d881a0e5}, !- Handle
-=======
-  {257a36e1-95f2-46df-85ef-cb7b511b994f}; !- Thermal Zone Name
-
-OS:ThermalZone,
-  {257a36e1-95f2-46df-85ef-cb7b511b994f}, !- Handle
->>>>>>> 3c1d7324
+  {e94576dd-6174-4ee1-90be-ea673dce38b2}, !- Handle
   unfinished attic zone,                  !- Name
   ,                                       !- Multiplier
   ,                                       !- Ceiling Height {m}
@@ -1347,17 +910,10 @@
   ,                                       !- Zone Inside Convection Algorithm
   ,                                       !- Zone Outside Convection Algorithm
   ,                                       !- Zone Conditioning Equipment List Name
-<<<<<<< HEAD
-  {302c327f-a713-4f00-b415-4f5a8147628e}, !- Zone Air Inlet Port List
-  {00c6fba2-a470-4cf4-8774-3e76637bb9e1}, !- Zone Air Exhaust Port List
-  {23c8b005-eaeb-4d38-bd92-0fc00b2e78d0}, !- Zone Air Node Name
-  {cbf9780f-e895-4b28-b397-9fd768ce5a56}, !- Zone Return Air Port List
-=======
-  {dc339e37-1c15-4d94-9d73-2f178a2fbccd}, !- Zone Air Inlet Port List
-  {2287b20c-55f7-4e1b-9252-3f91f7d2cb6d}, !- Zone Air Exhaust Port List
-  {7a5bcae6-50e5-4a88-bc2f-bf5980a6e94a}, !- Zone Air Node Name
-  {79988b44-4949-49a7-a01a-6d3cd7bbb245}, !- Zone Return Air Port List
->>>>>>> 3c1d7324
+  {746d3a8f-a840-4dba-94d3-8cd3549c1f74}, !- Zone Air Inlet Port List
+  {60bfdf38-bead-44f5-97c0-da70b35817a4}, !- Zone Air Exhaust Port List
+  {d3c210fa-3d2c-4faf-b4ff-1811446f20c1}, !- Zone Air Node Name
+  {62231632-9d92-4276-b89e-ae19e8ad6137}, !- Zone Return Air Port List
   ,                                       !- Primary Daylighting Control Name
   ,                                       !- Fraction of Zone Controlled by Primary Daylighting Control
   ,                                       !- Secondary Daylighting Control Name
@@ -1368,71 +924,37 @@
   No;                                     !- Use Ideal Air Loads
 
 OS:Node,
-<<<<<<< HEAD
-  {0ddbe14a-741a-430b-b4b0-672ce545d866}, !- Handle
+  {1a386602-9815-4967-a5f8-7c591984e0cb}, !- Handle
   Node 3,                                 !- Name
-  {23c8b005-eaeb-4d38-bd92-0fc00b2e78d0}, !- Inlet Port
+  {d3c210fa-3d2c-4faf-b4ff-1811446f20c1}, !- Inlet Port
   ;                                       !- Outlet Port
 
 OS:Connection,
-  {23c8b005-eaeb-4d38-bd92-0fc00b2e78d0}, !- Handle
-  {be607274-c9d6-4a7f-a73b-064900851883}, !- Name
-  {b8b9306b-1345-440c-a09a-3747d881a0e5}, !- Source Object
+  {d3c210fa-3d2c-4faf-b4ff-1811446f20c1}, !- Handle
+  {9657384a-e4b4-4e90-ade2-09eff203a166}, !- Name
+  {e94576dd-6174-4ee1-90be-ea673dce38b2}, !- Source Object
   11,                                     !- Outlet Port
-  {0ddbe14a-741a-430b-b4b0-672ce545d866}, !- Target Object
+  {1a386602-9815-4967-a5f8-7c591984e0cb}, !- Target Object
   2;                                      !- Inlet Port
 
 OS:PortList,
-  {302c327f-a713-4f00-b415-4f5a8147628e}, !- Handle
-  {faa6ec90-3afc-47b2-99a7-0b319faf21b8}, !- Name
-  {b8b9306b-1345-440c-a09a-3747d881a0e5}; !- HVAC Component
+  {746d3a8f-a840-4dba-94d3-8cd3549c1f74}, !- Handle
+  {10b328f9-7866-4a5f-9311-434684a5d067}, !- Name
+  {e94576dd-6174-4ee1-90be-ea673dce38b2}; !- HVAC Component
 
 OS:PortList,
-  {00c6fba2-a470-4cf4-8774-3e76637bb9e1}, !- Handle
-  {85677752-a130-4539-953a-ec561599e214}, !- Name
-  {b8b9306b-1345-440c-a09a-3747d881a0e5}; !- HVAC Component
+  {60bfdf38-bead-44f5-97c0-da70b35817a4}, !- Handle
+  {a3336d71-d256-4bb8-ac8b-0c8374498d6d}, !- Name
+  {e94576dd-6174-4ee1-90be-ea673dce38b2}; !- HVAC Component
 
 OS:PortList,
-  {cbf9780f-e895-4b28-b397-9fd768ce5a56}, !- Handle
-  {5870bc90-8e6d-4a45-9747-d45516ad0612}, !- Name
-  {b8b9306b-1345-440c-a09a-3747d881a0e5}; !- HVAC Component
+  {62231632-9d92-4276-b89e-ae19e8ad6137}, !- Handle
+  {1389e0a6-5c2b-4462-ae52-3a4e2e5b01b1}, !- Name
+  {e94576dd-6174-4ee1-90be-ea673dce38b2}; !- HVAC Component
 
 OS:Sizing:Zone,
-  {bd5180c3-1682-4373-be7d-f1823a6c81dc}, !- Handle
-  {b8b9306b-1345-440c-a09a-3747d881a0e5}, !- Zone or ZoneList Name
-=======
-  {d7c96f98-3bc5-4672-88ba-1a27d54d4e94}, !- Handle
-  Node 3,                                 !- Name
-  {7a5bcae6-50e5-4a88-bc2f-bf5980a6e94a}, !- Inlet Port
-  ;                                       !- Outlet Port
-
-OS:Connection,
-  {7a5bcae6-50e5-4a88-bc2f-bf5980a6e94a}, !- Handle
-  {1ef3c59f-0adc-41d7-ae0a-9a24ac3be635}, !- Name
-  {257a36e1-95f2-46df-85ef-cb7b511b994f}, !- Source Object
-  11,                                     !- Outlet Port
-  {d7c96f98-3bc5-4672-88ba-1a27d54d4e94}, !- Target Object
-  2;                                      !- Inlet Port
-
-OS:PortList,
-  {dc339e37-1c15-4d94-9d73-2f178a2fbccd}, !- Handle
-  {59c43c03-aa0a-4b7a-abc7-19f28cf5f5df}, !- Name
-  {257a36e1-95f2-46df-85ef-cb7b511b994f}; !- HVAC Component
-
-OS:PortList,
-  {2287b20c-55f7-4e1b-9252-3f91f7d2cb6d}, !- Handle
-  {ff0e9a2c-2fe7-4692-a100-3f96514e10e9}, !- Name
-  {257a36e1-95f2-46df-85ef-cb7b511b994f}; !- HVAC Component
-
-OS:PortList,
-  {79988b44-4949-49a7-a01a-6d3cd7bbb245}, !- Handle
-  {4bbd223a-037a-4cd9-9b34-c688adaa0aa4}, !- Name
-  {257a36e1-95f2-46df-85ef-cb7b511b994f}; !- HVAC Component
-
-OS:Sizing:Zone,
-  {f8852024-928c-420e-8dc3-c21c6f937ff2}, !- Handle
-  {257a36e1-95f2-46df-85ef-cb7b511b994f}, !- Zone or ZoneList Name
->>>>>>> 3c1d7324
+  {67e6eabb-78be-4b19-8669-72ede524f8e9}, !- Handle
+  {e94576dd-6174-4ee1-90be-ea673dce38b2}, !- Zone or ZoneList Name
   SupplyAirTemperature,                   !- Zone Cooling Design Supply Air Temperature Input Method
   14,                                     !- Zone Cooling Design Supply Air Temperature {C}
   11.11,                                  !- Zone Cooling Design Supply Air Temperature Difference {deltaC}
@@ -1461,21 +983,12 @@
   autosize;                               !- Dedicated Outdoor Air High Setpoint Temperature for Design {C}
 
 OS:ZoneHVAC:EquipmentList,
-<<<<<<< HEAD
-  {12daa720-39b5-40e2-9e9d-aa45ad5e1adc}, !- Handle
+  {b39d368e-328b-4a35-b34e-59218060896f}, !- Handle
   Zone HVAC Equipment List 3,             !- Name
-  {b8b9306b-1345-440c-a09a-3747d881a0e5}; !- Thermal Zone
+  {e94576dd-6174-4ee1-90be-ea673dce38b2}; !- Thermal Zone
 
 OS:SpaceType,
-  {a635be84-ce2c-483e-883b-e700274f78ff}, !- Handle
-=======
-  {848eb5d4-02da-4841-a90e-f1e947c3d672}, !- Handle
-  Zone HVAC Equipment List 3,             !- Name
-  {257a36e1-95f2-46df-85ef-cb7b511b994f}; !- Thermal Zone
-
-OS:SpaceType,
-  {d577c7ed-83b0-40c4-a955-6863edde8f5e}, !- Handle
->>>>>>> 3c1d7324
+  {c97d75a9-fc08-4c86-9bf4-49364c0c28e9}, !- Handle
   Space Type 3,                           !- Name
   ,                                       !- Default Construction Set Name
   ,                                       !- Default Schedule Set Name
@@ -1486,23 +999,14 @@
   unfinished attic;                       !- Standards Space Type
 
 OS:BuildingUnit,
-<<<<<<< HEAD
-  {ba7f9e23-14fd-4482-ab43-59c8522dda62}, !- Handle
-=======
-  {8fa4ed66-65ae-40d6-9201-a01182d84543}, !- Handle
->>>>>>> 3c1d7324
+  {463e46ac-4863-48b1-909e-184d0e4f7ab1}, !- Handle
   unit 1,                                 !- Name
   ,                                       !- Rendering Color
   Residential;                            !- Building Unit Type
 
 OS:AdditionalProperties,
-<<<<<<< HEAD
-  {de454f54-8c83-4149-bd60-77c905054c4b}, !- Handle
-  {ba7f9e23-14fd-4482-ab43-59c8522dda62}, !- Object Name
-=======
-  {f62b8920-ea40-47cf-949b-65c3f1edb459}, !- Handle
-  {8fa4ed66-65ae-40d6-9201-a01182d84543}, !- Object Name
->>>>>>> 3c1d7324
+  {36d73b94-4c08-4eba-8653-3df857a708b8}, !- Handle
+  {463e46ac-4863-48b1-909e-184d0e4f7ab1}, !- Object Name
   NumberOfBedrooms,                       !- Feature Name 1
   Integer,                                !- Feature Data Type 1
   3,                                      !- Feature Value 1
@@ -1514,20 +1018,12 @@
   3.3900000000000001;                     !- Feature Value 3
 
 OS:External:File,
-<<<<<<< HEAD
-  {a1080d80-8b4b-4786-8e23-214af0bd568c}, !- Handle
-=======
-  {6de02b0c-d258-4e14-b105-9a1d51757346}, !- Handle
->>>>>>> 3c1d7324
+  {e32fd6f0-9a69-4283-8fcb-85ac52fda359}, !- Handle
   8760.csv,                               !- Name
   8760.csv;                               !- File Name
 
 OS:Schedule:Day,
-<<<<<<< HEAD
-  {033d2163-46be-40ab-9bf2-76f64b476931}, !- Handle
-=======
-  {c4e5e7d5-d9b4-4063-b3e8-e1302068a4c6}, !- Handle
->>>>>>> 3c1d7324
+  {6f7b1192-d536-40f3-a105-b118575ccccb}, !- Handle
   Schedule Day 1,                         !- Name
   ,                                       !- Schedule Type Limits Name
   ,                                       !- Interpolate to Timestep
@@ -1536,11 +1032,7 @@
   0;                                      !- Value Until Time 1
 
 OS:Schedule:Day,
-<<<<<<< HEAD
-  {9025ad67-8b79-448a-9737-32d3468b1a23}, !- Handle
-=======
-  {3acc021c-bad2-4e99-bcc9-d40d5e104eed}, !- Handle
->>>>>>> 3c1d7324
+  {d3086761-d42b-459e-8db9-e6a485bb3afc}, !- Handle
   Schedule Day 2,                         !- Name
   ,                                       !- Schedule Type Limits Name
   ,                                       !- Interpolate to Timestep
@@ -1549,17 +1041,10 @@
   1;                                      !- Value Until Time 1
 
 OS:Schedule:File,
-<<<<<<< HEAD
-  {4cbe2811-c9f9-4444-a222-67d50b913772}, !- Handle
+  {d583dc61-7ed0-4596-8a0d-6bf264f8abe3}, !- Handle
   occupants,                              !- Name
-  {616c3a0e-6a98-4bee-8d26-cb5fad33d95f}, !- Schedule Type Limits Name
-  {a1080d80-8b4b-4786-8e23-214af0bd568c}, !- External File Name
-=======
-  {bc0b9a9c-76b1-4f37-9076-537272a8bdd5}, !- Handle
-  occupants,                              !- Name
-  {01623e3b-e9df-48f9-9099-d3b02f3bb138}, !- Schedule Type Limits Name
-  {6de02b0c-d258-4e14-b105-9a1d51757346}, !- External File Name
->>>>>>> 3c1d7324
+  {f855f609-d4a5-428a-820c-119961e397f3}, !- Schedule Type Limits Name
+  {e32fd6f0-9a69-4283-8fcb-85ac52fda359}, !- External File Name
   1,                                      !- Column Number
   1,                                      !- Rows to Skip at Top
   8760,                                   !- Number of Hours of Data
@@ -1568,38 +1053,63 @@
   60;                                     !- Minutes per Item
 
 OS:Schedule:Ruleset,
-<<<<<<< HEAD
-  {e5d2d9eb-1b21-421f-922f-2f50e86d4f03}, !- Handle
+  {90d0a664-33ab-4429-8d22-bc46e589a721}, !- Handle
   Schedule Ruleset 1,                     !- Name
-  {e1dcc245-03b6-480c-a4a3-f130f0f8fccd}, !- Schedule Type Limits Name
-  {6d13006c-21b6-471f-abd5-cba4200f255f}; !- Default Day Schedule Name
+  {e1302292-e5a8-4684-b21b-abb4a44185c2}, !- Schedule Type Limits Name
+  {55437e5b-4650-4c07-8850-c90fe80fe2c6}; !- Default Day Schedule Name
 
 OS:Schedule:Day,
-  {6d13006c-21b6-471f-abd5-cba4200f255f}, !- Handle
+  {55437e5b-4650-4c07-8850-c90fe80fe2c6}, !- Handle
   Schedule Day 3,                         !- Name
-  {e1dcc245-03b6-480c-a4a3-f130f0f8fccd}, !- Schedule Type Limits Name
-=======
-  {8470519c-3465-45e0-80fa-9b3e75d3b960}, !- Handle
-  Schedule Ruleset 1,                     !- Name
-  {425cfbb3-2fce-4c17-aec8-358b41aaa7ff}, !- Schedule Type Limits Name
-  {2013c0f9-b999-47f8-9383-cde8d1320e6e}; !- Default Day Schedule Name
-
-OS:Schedule:Day,
-  {2013c0f9-b999-47f8-9383-cde8d1320e6e}, !- Handle
-  Schedule Day 3,                         !- Name
-  {425cfbb3-2fce-4c17-aec8-358b41aaa7ff}, !- Schedule Type Limits Name
->>>>>>> 3c1d7324
+  {e1302292-e5a8-4684-b21b-abb4a44185c2}, !- Schedule Type Limits Name
   ,                                       !- Interpolate to Timestep
   24,                                     !- Hour 1
   0,                                      !- Minute 1
   112.539290946133;                       !- Value Until Time 1
 
 OS:People:Definition,
-<<<<<<< HEAD
-  {f4372f13-c7bc-4433-a191-c9443782114d}, !- Handle
-=======
-  {b1dd9b3b-6e3e-42cf-a69f-4f6be550726b}, !- Handle
->>>>>>> 3c1d7324
+  {4be5a216-d153-49f8-ab10-f9e393d6b22d}, !- Handle
+  res occupants|living space,             !- Name
+  People,                                 !- Number of People Calculation Method
+  1.695,                                  !- Number of People {people}
+  ,                                       !- People per Space Floor Area {person/m2}
+  ,                                       !- Space Floor Area per Person {m2/person}
+  0.319734,                               !- Fraction Radiant
+  0.573,                                  !- Sensible Heat Fraction
+  0,                                      !- Carbon Dioxide Generation Rate {m3/s-W}
+  No,                                     !- Enable ASHRAE 55 Comfort Warnings
+  ZoneAveraged;                           !- Mean Radiant Temperature Calculation Type
+
+OS:People,
+  {4ef553c8-7ea0-49ca-9e00-1e16083f8bb7}, !- Handle
+  res occupants|living space,             !- Name
+  {4be5a216-d153-49f8-ab10-f9e393d6b22d}, !- People Definition Name
+  {956e3b29-87ef-4d4e-8040-4c7b22fd376b}, !- Space or SpaceType Name
+  {d583dc61-7ed0-4596-8a0d-6bf264f8abe3}, !- Number of People Schedule Name
+  {90d0a664-33ab-4429-8d22-bc46e589a721}, !- Activity Level Schedule Name
+  ,                                       !- Surface Name/Angle Factor List Name
+  ,                                       !- Work Efficiency Schedule Name
+  ,                                       !- Clothing Insulation Schedule Name
+  ,                                       !- Air Velocity Schedule Name
+  1;                                      !- Multiplier
+
+OS:ScheduleTypeLimits,
+  {e1302292-e5a8-4684-b21b-abb4a44185c2}, !- Handle
+  ActivityLevel,                          !- Name
+  0,                                      !- Lower Limit Value
+  ,                                       !- Upper Limit Value
+  Continuous,                             !- Numeric Type
+  ActivityLevel;                          !- Unit Type
+
+OS:ScheduleTypeLimits,
+  {f855f609-d4a5-428a-820c-119961e397f3}, !- Handle
+  Fractional,                             !- Name
+  0,                                      !- Lower Limit Value
+  1,                                      !- Upper Limit Value
+  Continuous;                             !- Numeric Type
+
+OS:People:Definition,
+  {692cacfd-49c7-4d58-a5d7-265ff60226a2}, !- Handle
   res occupants|living space|story 2,     !- Name
   People,                                 !- Number of People Calculation Method
   1.695,                                  !- Number of People {people}
@@ -1612,85 +1122,14 @@
   ZoneAveraged;                           !- Mean Radiant Temperature Calculation Type
 
 OS:People,
-<<<<<<< HEAD
-  {7034fa3e-946f-4022-a159-bee835904c9f}, !- Handle
+  {025d3f04-b5b7-40c8-a34d-e53386a5763d}, !- Handle
   res occupants|living space|story 2,     !- Name
-  {f4372f13-c7bc-4433-a191-c9443782114d}, !- People Definition Name
-  {459a7b95-5cf2-462a-abdf-0b26896293e6}, !- Space or SpaceType Name
-  {4cbe2811-c9f9-4444-a222-67d50b913772}, !- Number of People Schedule Name
-  {e5d2d9eb-1b21-421f-922f-2f50e86d4f03}, !- Activity Level Schedule Name
-=======
-  {5f8093e5-32a1-47ca-894b-c15202449905}, !- Handle
-  res occupants|living space|story 2,     !- Name
-  {b1dd9b3b-6e3e-42cf-a69f-4f6be550726b}, !- People Definition Name
-  {6d7c9186-aad3-4894-ae9e-773103289a19}, !- Space or SpaceType Name
-  {bc0b9a9c-76b1-4f37-9076-537272a8bdd5}, !- Number of People Schedule Name
-  {8470519c-3465-45e0-80fa-9b3e75d3b960}, !- Activity Level Schedule Name
->>>>>>> 3c1d7324
+  {692cacfd-49c7-4d58-a5d7-265ff60226a2}, !- People Definition Name
+  {d8e416bd-cf4a-4955-8a51-91e094d13a4f}, !- Space or SpaceType Name
+  {d583dc61-7ed0-4596-8a0d-6bf264f8abe3}, !- Number of People Schedule Name
+  {90d0a664-33ab-4429-8d22-bc46e589a721}, !- Activity Level Schedule Name
   ,                                       !- Surface Name/Angle Factor List Name
   ,                                       !- Work Efficiency Schedule Name
   ,                                       !- Clothing Insulation Schedule Name
   ,                                       !- Air Velocity Schedule Name
   1;                                      !- Multiplier
-
-OS:ScheduleTypeLimits,
-<<<<<<< HEAD
-  {e1dcc245-03b6-480c-a4a3-f130f0f8fccd}, !- Handle
-=======
-  {425cfbb3-2fce-4c17-aec8-358b41aaa7ff}, !- Handle
->>>>>>> 3c1d7324
-  ActivityLevel,                          !- Name
-  0,                                      !- Lower Limit Value
-  ,                                       !- Upper Limit Value
-  Continuous,                             !- Numeric Type
-  ActivityLevel;                          !- Unit Type
-
-OS:ScheduleTypeLimits,
-<<<<<<< HEAD
-  {616c3a0e-6a98-4bee-8d26-cb5fad33d95f}, !- Handle
-=======
-  {01623e3b-e9df-48f9-9099-d3b02f3bb138}, !- Handle
->>>>>>> 3c1d7324
-  Fractional,                             !- Name
-  0,                                      !- Lower Limit Value
-  1,                                      !- Upper Limit Value
-  Continuous;                             !- Numeric Type
-
-OS:People:Definition,
-<<<<<<< HEAD
-  {caee52fd-76ec-4fad-a3e1-93e7612b22f4}, !- Handle
-=======
-  {d9d04dc2-2fe4-4ecf-95a7-3497351000d0}, !- Handle
->>>>>>> 3c1d7324
-  res occupants|living space,             !- Name
-  People,                                 !- Number of People Calculation Method
-  1.695,                                  !- Number of People {people}
-  ,                                       !- People per Space Floor Area {person/m2}
-  ,                                       !- Space Floor Area per Person {m2/person}
-  0.319734,                               !- Fraction Radiant
-  0.573,                                  !- Sensible Heat Fraction
-  0,                                      !- Carbon Dioxide Generation Rate {m3/s-W}
-  No,                                     !- Enable ASHRAE 55 Comfort Warnings
-  ZoneAveraged;                           !- Mean Radiant Temperature Calculation Type
-
-OS:People,
-<<<<<<< HEAD
-  {af6472f6-91dd-4edf-859a-cc3fffe069a1}, !- Handle
-  res occupants|living space,             !- Name
-  {caee52fd-76ec-4fad-a3e1-93e7612b22f4}, !- People Definition Name
-  {2a414cb3-85bd-4220-9730-1f63ab58eb4e}, !- Space or SpaceType Name
-  {4cbe2811-c9f9-4444-a222-67d50b913772}, !- Number of People Schedule Name
-  {e5d2d9eb-1b21-421f-922f-2f50e86d4f03}, !- Activity Level Schedule Name
-=======
-  {79edbbff-8201-4deb-9f48-5cdfbfd5f956}, !- Handle
-  res occupants|living space,             !- Name
-  {d9d04dc2-2fe4-4ecf-95a7-3497351000d0}, !- People Definition Name
-  {88a5fff6-841e-4c81-8d5f-c57c07bd277b}, !- Space or SpaceType Name
-  {bc0b9a9c-76b1-4f37-9076-537272a8bdd5}, !- Number of People Schedule Name
-  {8470519c-3465-45e0-80fa-9b3e75d3b960}, !- Activity Level Schedule Name
->>>>>>> 3c1d7324
-  ,                                       !- Surface Name/Angle Factor List Name
-  ,                                       !- Work Efficiency Schedule Name
-  ,                                       !- Clothing Insulation Schedule Name
-  ,                                       !- Air Velocity Schedule Name
-  1;                                      !- Multiplier
