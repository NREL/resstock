--- conflicted
+++ resolved
@@ -1,73 +1,41 @@
 !- NOTE: Auto-generated from /test/osw_files/SFA_10units_2story_CS_UA_3Beds_2Baths_Denver.osw
 
 OS:Version,
-<<<<<<< HEAD
-  {e7b04c02-3938-4c07-bee8-cba8a7ec1691}, !- Handle
-  2.9.1;                                  !- Version Identifier
+  {4f4cd5a9-a04c-4737-9480-5ca68e5c68a4}, !- Handle
+  2.9.0;                                  !- Version Identifier
 
 OS:SimulationControl,
-  {77082aac-ee5a-40e3-9f0b-2cada1c03494}, !- Handle
-=======
-  {71185a71-8813-4dc1-a1f1-690169f6a0a8}, !- Handle
-  2.9.0;                                  !- Version Identifier
-
-OS:SimulationControl,
-  {c6252077-9d52-4a0a-aae5-b31bd7d1a98d}, !- Handle
->>>>>>> 93199ada
+  {a3f8b05c-921f-4830-8684-03097c154821}, !- Handle
   ,                                       !- Do Zone Sizing Calculation
   ,                                       !- Do System Sizing Calculation
   ,                                       !- Do Plant Sizing Calculation
   No;                                     !- Run Simulation for Sizing Periods
 
 OS:Timestep,
-<<<<<<< HEAD
-  {9ad7e0af-d5cb-420a-85a9-22f2650c8eec}, !- Handle
+  {3db8eadc-2e98-404e-94fe-b6eebb11cd83}, !- Handle
   6;                                      !- Number of Timesteps per Hour
 
 OS:ShadowCalculation,
-  {39a99eb2-2e41-42e3-bbe5-c169972ec82e}, !- Handle
-=======
-  {472fdae7-9e2d-4e04-9728-d8c6e7015829}, !- Handle
-  6;                                      !- Number of Timesteps per Hour
-
-OS:ShadowCalculation,
-  {63210a39-d09c-4121-b54a-83df4691076a}, !- Handle
->>>>>>> 93199ada
+  {e02790e4-66fb-40c9-9581-107253b98112}, !- Handle
   20,                                     !- Calculation Frequency
   200;                                    !- Maximum Figures in Shadow Overlap Calculations
 
 OS:SurfaceConvectionAlgorithm:Outside,
-<<<<<<< HEAD
-  {4b1b15d4-8d14-4f85-b9b8-280af8c9b901}, !- Handle
+  {c7957785-0b1e-46ee-9316-bee63406057c}, !- Handle
   DOE-2;                                  !- Algorithm
 
 OS:SurfaceConvectionAlgorithm:Inside,
-  {9e6cbaba-1e07-45c8-812b-c010953d575e}, !- Handle
+  {b53462f8-f3b3-4a90-b56e-9193474c92c2}, !- Handle
   TARP;                                   !- Algorithm
 
 OS:ZoneCapacitanceMultiplier:ResearchSpecial,
-  {3b799040-92b9-4d41-a15b-d230d89d5fa2}, !- Handle
-=======
-  {4e191b65-b8db-44f4-b3f5-bbaafc543b6b}, !- Handle
-  DOE-2;                                  !- Algorithm
-
-OS:SurfaceConvectionAlgorithm:Inside,
-  {5f375b82-9133-4b2e-8d2b-47d41e119a1f}, !- Handle
-  TARP;                                   !- Algorithm
-
-OS:ZoneCapacitanceMultiplier:ResearchSpecial,
-  {99b866a5-dae6-4305-bd6a-1288bc8af068}, !- Handle
->>>>>>> 93199ada
+  {ccb46cbf-65fc-47f1-b960-e94b78348d05}, !- Handle
   ,                                       !- Temperature Capacity Multiplier
   15,                                     !- Humidity Capacity Multiplier
   ;                                       !- Carbon Dioxide Capacity Multiplier
 
 OS:RunPeriod,
-<<<<<<< HEAD
-  {35a33471-da39-49b2-91b5-22efd2f95915}, !- Handle
-=======
-  {abfb4b7f-2cc3-4047-bf65-4a1e7278813f}, !- Handle
->>>>>>> 93199ada
+  {941b1f0b-b254-46d2-9af1-2eed7f7cc8e9}, !- Handle
   Run Period 1,                           !- Name
   1,                                      !- Begin Month
   1,                                      !- Begin Day of Month
@@ -81,21 +49,13 @@
   ;                                       !- Number of Times Runperiod to be Repeated
 
 OS:YearDescription,
-<<<<<<< HEAD
-  {699ec882-5b54-4581-8922-9d66f2b8ea61}, !- Handle
-=======
-  {c37effeb-415e-4d77-ae2e-eb34c62fa282}, !- Handle
->>>>>>> 93199ada
+  {208ea8e2-f797-42f7-af2f-86398ed10312}, !- Handle
   2007,                                   !- Calendar Year
   ,                                       !- Day of Week for Start Day
   ;                                       !- Is Leap Year
 
 OS:WeatherFile,
-<<<<<<< HEAD
-  {a7ae8391-9661-4b35-951b-e03449dabb61}, !- Handle
-=======
-  {fc78846c-85bd-4b40-a12b-98dee4f8dfa9}, !- Handle
->>>>>>> 93199ada
+  {5e05274f-aa9c-4b7b-b2c0-b792a72a86a5}, !- Handle
   Denver Intl Ap,                         !- City
   CO,                                     !- State Province Region
   USA,                                    !- Country
@@ -109,13 +69,8 @@
   E23378AA;                               !- Checksum
 
 OS:AdditionalProperties,
-<<<<<<< HEAD
-  {638c156f-696e-4f0c-b835-fc980161bd88}, !- Handle
-  {a7ae8391-9661-4b35-951b-e03449dabb61}, !- Object Name
-=======
-  {71368968-eb04-428b-87be-3dda01d58d47}, !- Handle
-  {fc78846c-85bd-4b40-a12b-98dee4f8dfa9}, !- Object Name
->>>>>>> 93199ada
+  {2dd31449-8d26-4669-a040-01acc7531f5f}, !- Handle
+  {5e05274f-aa9c-4b7b-b2c0-b792a72a86a5}, !- Object Name
   EPWHeaderCity,                          !- Feature Name 1
   String,                                 !- Feature Data Type 1
   Denver Intl Ap,                         !- Feature Value 1
@@ -223,11 +178,7 @@
   84;                                     !- Feature Value 35
 
 OS:Site,
-<<<<<<< HEAD
-  {18247728-cf42-4aec-b270-cf3fb164b2ed}, !- Handle
-=======
-  {ac64dd2d-42fd-43d4-a437-f416f6ba8d08}, !- Handle
->>>>>>> 93199ada
+  {9511b4c2-43ee-4d00-82c3-df812a2823b4}, !- Handle
   Denver Intl Ap_CO_USA,                  !- Name
   39.83,                                  !- Latitude {deg}
   -104.65,                                !- Longitude {deg}
@@ -236,11 +187,7 @@
   ;                                       !- Terrain
 
 OS:ClimateZones,
-<<<<<<< HEAD
-  {76ddc06c-8c23-4693-aaae-f8faecd702c7}, !- Handle
-=======
-  {f02809e9-71d8-431f-9dde-913045706baf}, !- Handle
->>>>>>> 93199ada
+  {56151c97-bed1-41fc-a8cd-cb7e1547d04a}, !- Handle
   ,                                       !- Active Institution
   ,                                       !- Active Year
   ,                                       !- Climate Zone Institution Name 1
@@ -253,31 +200,19 @@
   Cold;                                   !- Climate Zone Value 2
 
 OS:Site:WaterMainsTemperature,
-<<<<<<< HEAD
-  {4adb0565-b487-4d39-80da-b78f20b545d0}, !- Handle
-=======
-  {9a884d03-603f-4c8d-b2b1-0609b37f8fce}, !- Handle
->>>>>>> 93199ada
+  {7f5cd9b0-b8b2-4f90-9fd4-5deefdc20dc1}, !- Handle
   Correlation,                            !- Calculation Method
   ,                                       !- Temperature Schedule Name
   10.8753424657535,                       !- Annual Average Outdoor Air Temperature {C}
   23.1524007936508;                       !- Maximum Difference In Monthly Average Outdoor Air Temperatures {deltaC}
 
 OS:RunPeriodControl:DaylightSavingTime,
-<<<<<<< HEAD
-  {3fece5a6-145d-476e-beee-1bff43db4780}, !- Handle
-=======
-  {47154dcf-ec48-4c44-8645-9bbe4478acc6}, !- Handle
->>>>>>> 93199ada
+  {ba9a3090-806b-46ba-9f59-9d931ac11207}, !- Handle
   3/12,                                   !- Start Date
   11/5;                                   !- End Date
 
 OS:Site:GroundTemperature:Deep,
-<<<<<<< HEAD
-  {219aba11-dcd6-4349-a81d-d675d28604ac}, !- Handle
-=======
-  {9e36685f-9503-45b9-99bf-635163a6c891}, !- Handle
->>>>>>> 93199ada
+  {8e6e0af2-6a60-434f-bf99-52ddfe89cfe1}, !- Handle
   10.8753424657535,                       !- January Deep Ground Temperature {C}
   10.8753424657535,                       !- February Deep Ground Temperature {C}
   10.8753424657535,                       !- March Deep Ground Temperature {C}
@@ -292,11 +227,7 @@
   10.8753424657535;                       !- December Deep Ground Temperature {C}
 
 OS:Building,
-<<<<<<< HEAD
-  {be46a49f-23f6-4e62-ad55-1cf7657eafcc}, !- Handle
-=======
-  {70ebf4f2-f9ad-4348-8d61-ba19ed4ad373}, !- Handle
->>>>>>> 93199ada
+  {1b1ccb13-470f-424b-833c-d65bd4a0d185}, !- Handle
   Building 1,                             !- Name
   ,                                       !- Building Sector Type
   0,                                      !- North Axis {deg}
@@ -311,13 +242,8 @@
   10;                                     !- Standards Number of Living Units
 
 OS:AdditionalProperties,
-<<<<<<< HEAD
-  {785e0a96-a35b-47c0-8b35-c9a01ca2c14a}, !- Handle
-  {be46a49f-23f6-4e62-ad55-1cf7657eafcc}, !- Object Name
-=======
-  {c4085d09-f219-45fb-af81-a991125f00f4}, !- Handle
-  {70ebf4f2-f9ad-4348-8d61-ba19ed4ad373}, !- Object Name
->>>>>>> 93199ada
+  {74650520-5c2a-406a-a844-d716db380555}, !- Handle
+  {1b1ccb13-470f-424b-833c-d65bd4a0d185}, !- Object Name
   num_units,                              !- Feature Name 1
   Integer,                                !- Feature Data Type 1
   10,                                     !- Feature Value 1
@@ -332,11 +258,7 @@
   2;                                      !- Feature Value 4
 
 OS:ThermalZone,
-<<<<<<< HEAD
-  {0c39267d-6610-49ac-8e19-3903b2f7fd6a}, !- Handle
-=======
-  {497223a9-3389-4edd-a499-ab878060edce}, !- Handle
->>>>>>> 93199ada
+  {c9f61695-29e4-4c10-aa62-9975258a7a8d}, !- Handle
   living zone,                            !- Name
   ,                                       !- Multiplier
   ,                                       !- Ceiling Height {m}
@@ -345,17 +267,10 @@
   ,                                       !- Zone Inside Convection Algorithm
   ,                                       !- Zone Outside Convection Algorithm
   ,                                       !- Zone Conditioning Equipment List Name
-<<<<<<< HEAD
-  {6ca56bcd-4d72-4acb-b658-e777046ba82e}, !- Zone Air Inlet Port List
-  {8fc743fe-ffa1-49f6-9cd8-d690670e5510}, !- Zone Air Exhaust Port List
-  {ffec463b-9143-4e64-805f-c1d8c61ba7e8}, !- Zone Air Node Name
-  {bfdbc29c-e7b5-49cf-85bd-bdf5519cd523}, !- Zone Return Air Port List
-=======
-  {ea06484c-2852-4268-81bb-933fe8079858}, !- Zone Air Inlet Port List
-  {36435f6b-371d-4865-a92d-720abf49f768}, !- Zone Air Exhaust Port List
-  {22d07e14-cd91-4855-bb0f-e6d91b4908ec}, !- Zone Air Node Name
-  {b4433351-a435-4438-86b1-e7d666a075a9}, !- Zone Return Air Port List
->>>>>>> 93199ada
+  {bb7440b4-48a7-4e4a-a72c-7842483e1391}, !- Zone Air Inlet Port List
+  {4243f1f1-ab5c-433c-b98c-d4df8ea06404}, !- Zone Air Exhaust Port List
+  {1c2571d9-de93-4b5e-ace8-d3f453a9c38b}, !- Zone Air Node Name
+  {e8ffbb7c-c7e0-4f7a-a31d-d17840266a19}, !- Zone Return Air Port List
   ,                                       !- Primary Daylighting Control Name
   ,                                       !- Fraction of Zone Controlled by Primary Daylighting Control
   ,                                       !- Secondary Daylighting Control Name
@@ -366,71 +281,37 @@
   No;                                     !- Use Ideal Air Loads
 
 OS:Node,
-<<<<<<< HEAD
-  {b6b9c568-882e-466f-a2e3-cd43f33f7812}, !- Handle
+  {ef05344d-a617-42ff-9feb-a1623931244c}, !- Handle
   Node 1,                                 !- Name
-  {ffec463b-9143-4e64-805f-c1d8c61ba7e8}, !- Inlet Port
+  {1c2571d9-de93-4b5e-ace8-d3f453a9c38b}, !- Inlet Port
   ;                                       !- Outlet Port
 
 OS:Connection,
-  {ffec463b-9143-4e64-805f-c1d8c61ba7e8}, !- Handle
-  {bbb82953-4ec9-495c-8155-3a5944afb789}, !- Name
-  {0c39267d-6610-49ac-8e19-3903b2f7fd6a}, !- Source Object
+  {1c2571d9-de93-4b5e-ace8-d3f453a9c38b}, !- Handle
+  {0e9a401b-a8e6-4218-a173-d43d5d4efb1e}, !- Name
+  {c9f61695-29e4-4c10-aa62-9975258a7a8d}, !- Source Object
   11,                                     !- Outlet Port
-  {b6b9c568-882e-466f-a2e3-cd43f33f7812}, !- Target Object
+  {ef05344d-a617-42ff-9feb-a1623931244c}, !- Target Object
   2;                                      !- Inlet Port
 
 OS:PortList,
-  {6ca56bcd-4d72-4acb-b658-e777046ba82e}, !- Handle
-  {5a371970-2d4d-407e-9861-498db7ae5d13}, !- Name
-  {0c39267d-6610-49ac-8e19-3903b2f7fd6a}; !- HVAC Component
+  {bb7440b4-48a7-4e4a-a72c-7842483e1391}, !- Handle
+  {3d761130-60ee-4993-a293-643e1500e7fe}, !- Name
+  {c9f61695-29e4-4c10-aa62-9975258a7a8d}; !- HVAC Component
 
 OS:PortList,
-  {8fc743fe-ffa1-49f6-9cd8-d690670e5510}, !- Handle
-  {d3627968-8d01-4ea8-ab9b-e5ea2b0ce252}, !- Name
-  {0c39267d-6610-49ac-8e19-3903b2f7fd6a}; !- HVAC Component
+  {4243f1f1-ab5c-433c-b98c-d4df8ea06404}, !- Handle
+  {2bf9ace4-9731-44da-bb82-1a261ecb618f}, !- Name
+  {c9f61695-29e4-4c10-aa62-9975258a7a8d}; !- HVAC Component
 
 OS:PortList,
-  {bfdbc29c-e7b5-49cf-85bd-bdf5519cd523}, !- Handle
-  {268edcb3-bb6d-462f-a99d-c2cedc538fc6}, !- Name
-  {0c39267d-6610-49ac-8e19-3903b2f7fd6a}; !- HVAC Component
+  {e8ffbb7c-c7e0-4f7a-a31d-d17840266a19}, !- Handle
+  {373b2dc2-cade-4a7f-a875-163f0eeeab0e}, !- Name
+  {c9f61695-29e4-4c10-aa62-9975258a7a8d}; !- HVAC Component
 
 OS:Sizing:Zone,
-  {34176c53-06ac-4870-a6db-9cc5255836b7}, !- Handle
-  {0c39267d-6610-49ac-8e19-3903b2f7fd6a}, !- Zone or ZoneList Name
-=======
-  {d3e64bb3-255b-4d50-9bdb-abdc44b6c520}, !- Handle
-  Node 1,                                 !- Name
-  {22d07e14-cd91-4855-bb0f-e6d91b4908ec}, !- Inlet Port
-  ;                                       !- Outlet Port
-
-OS:Connection,
-  {22d07e14-cd91-4855-bb0f-e6d91b4908ec}, !- Handle
-  {95d4c644-d816-4a49-b12b-e1270341ac89}, !- Name
-  {497223a9-3389-4edd-a499-ab878060edce}, !- Source Object
-  11,                                     !- Outlet Port
-  {d3e64bb3-255b-4d50-9bdb-abdc44b6c520}, !- Target Object
-  2;                                      !- Inlet Port
-
-OS:PortList,
-  {ea06484c-2852-4268-81bb-933fe8079858}, !- Handle
-  {0882a6f4-42e2-4cf9-9ebc-fef79762a34c}, !- Name
-  {497223a9-3389-4edd-a499-ab878060edce}; !- HVAC Component
-
-OS:PortList,
-  {36435f6b-371d-4865-a92d-720abf49f768}, !- Handle
-  {e3eeb4f2-d0fd-49e3-b900-31e18babcf8e}, !- Name
-  {497223a9-3389-4edd-a499-ab878060edce}; !- HVAC Component
-
-OS:PortList,
-  {b4433351-a435-4438-86b1-e7d666a075a9}, !- Handle
-  {81a2749e-3b51-421b-b0ad-bfc7fbdda52d}, !- Name
-  {497223a9-3389-4edd-a499-ab878060edce}; !- HVAC Component
-
-OS:Sizing:Zone,
-  {c9cf9fb3-97b5-4c24-87eb-504f1ebef155}, !- Handle
-  {497223a9-3389-4edd-a499-ab878060edce}, !- Zone or ZoneList Name
->>>>>>> 93199ada
+  {f93bf6db-a1c3-47fd-86a7-3e161f4978ac}, !- Handle
+  {c9f61695-29e4-4c10-aa62-9975258a7a8d}, !- Zone or ZoneList Name
   SupplyAirTemperature,                   !- Zone Cooling Design Supply Air Temperature Input Method
   14,                                     !- Zone Cooling Design Supply Air Temperature {C}
   11.11,                                  !- Zone Cooling Design Supply Air Temperature Difference {deltaC}
@@ -459,25 +340,14 @@
   autosize;                               !- Dedicated Outdoor Air High Setpoint Temperature for Design {C}
 
 OS:ZoneHVAC:EquipmentList,
-<<<<<<< HEAD
-  {ab07ec5e-5a62-41df-b24e-d7497549f3af}, !- Handle
+  {d5c510b6-d6c2-47e7-afbc-8d0bfbee4d9b}, !- Handle
   Zone HVAC Equipment List 1,             !- Name
-  {0c39267d-6610-49ac-8e19-3903b2f7fd6a}; !- Thermal Zone
+  {c9f61695-29e4-4c10-aa62-9975258a7a8d}; !- Thermal Zone
 
 OS:Space,
-  {956e3b29-87ef-4d4e-8040-4c7b22fd376b}, !- Handle
+  {6eed21f8-4dbd-4ead-a12e-6f585c2b89b2}, !- Handle
   living space,                           !- Name
-  {b4005444-ea4e-48f2-96bd-ba179ae9b840}, !- Space Type Name
-=======
-  {50e09ee6-d9f1-4ad1-8397-00d1573d6484}, !- Handle
-  Zone HVAC Equipment List 1,             !- Name
-  {497223a9-3389-4edd-a499-ab878060edce}; !- Thermal Zone
-
-OS:Space,
-  {43349f9f-9b82-4a87-9146-d8eee718cbae}, !- Handle
-  living space,                           !- Name
-  {ce345433-a2f3-4f3c-8430-3b3a8abefac5}, !- Space Type Name
->>>>>>> 93199ada
+  {b37df601-93e6-4363-8c4a-06b677a03fa0}, !- Space Type Name
   ,                                       !- Default Construction Set Name
   ,                                       !- Default Schedule Set Name
   ,                                       !- Direction of Relative North {deg}
@@ -485,35 +355,19 @@
   ,                                       !- Y Origin {m}
   ,                                       !- Z Origin {m}
   ,                                       !- Building Story Name
-<<<<<<< HEAD
-  {0c39267d-6610-49ac-8e19-3903b2f7fd6a}, !- Thermal Zone Name
+  {c9f61695-29e4-4c10-aa62-9975258a7a8d}, !- Thermal Zone Name
   ,                                       !- Part of Total Floor Area
   ,                                       !- Design Specification Outdoor Air Object Name
-  {463e46ac-4863-48b1-909e-184d0e4f7ab1}; !- Building Unit Name
-
-OS:Surface,
-  {c45061fa-353f-415e-9e89-ccbcd11f6446}, !- Handle
+  {dcf46a8b-bef6-4872-960b-26266b206051}; !- Building Unit Name
+
+OS:Surface,
+  {37ca0204-0101-4f13-881e-808f1ef27e4a}, !- Handle
   Surface 1,                              !- Name
   Floor,                                  !- Surface Type
   ,                                       !- Construction Name
-  {956e3b29-87ef-4d4e-8040-4c7b22fd376b}, !- Space Name
+  {6eed21f8-4dbd-4ead-a12e-6f585c2b89b2}, !- Space Name
   Surface,                                !- Outside Boundary Condition
-  {bb2cbbf7-effa-4d48-8941-f5ad458b4b9a}, !- Outside Boundary Condition Object
-=======
-  {497223a9-3389-4edd-a499-ab878060edce}, !- Thermal Zone Name
-  ,                                       !- Part of Total Floor Area
-  ,                                       !- Design Specification Outdoor Air Object Name
-  {d1ee7fe2-c0c0-4abf-b9da-7056f81b73b2}; !- Building Unit Name
-
-OS:Surface,
-  {c90a4060-3b0c-473e-bdd0-75251919158e}, !- Handle
-  Surface 1,                              !- Name
-  Floor,                                  !- Surface Type
-  ,                                       !- Construction Name
-  {43349f9f-9b82-4a87-9146-d8eee718cbae}, !- Space Name
-  Surface,                                !- Outside Boundary Condition
-  {5f0519ef-3bb5-4c07-8314-68fef836c581}, !- Outside Boundary Condition Object
->>>>>>> 93199ada
+  {79440dd9-523d-455e-b071-1fe8acac8d76}, !- Outside Boundary Condition Object
   NoSun,                                  !- Sun Exposure
   NoWind,                                 !- Wind Exposure
   ,                                       !- View Factor to Ground
@@ -524,19 +378,11 @@
   4.572, -9.144, 0;                       !- X,Y,Z Vertex 4 {m}
 
 OS:Surface,
-<<<<<<< HEAD
-  {bca79eaf-c0f1-48c2-a77c-830c2292b355}, !- Handle
+  {fc460c5a-e531-4cf5-b7b6-00c43ed905e7}, !- Handle
   Surface 2,                              !- Name
   Wall,                                   !- Surface Type
   ,                                       !- Construction Name
-  {956e3b29-87ef-4d4e-8040-4c7b22fd376b}, !- Space Name
-=======
-  {5dff58fc-60c7-46c2-bbee-9c5ba37b962d}, !- Handle
-  Surface 2,                              !- Name
-  Wall,                                   !- Surface Type
-  ,                                       !- Construction Name
-  {43349f9f-9b82-4a87-9146-d8eee718cbae}, !- Space Name
->>>>>>> 93199ada
+  {6eed21f8-4dbd-4ead-a12e-6f585c2b89b2}, !- Space Name
   Outdoors,                               !- Outside Boundary Condition
   ,                                       !- Outside Boundary Condition Object
   SunExposed,                             !- Sun Exposure
@@ -549,19 +395,11 @@
   0, -9.144, 2.4384;                      !- X,Y,Z Vertex 4 {m}
 
 OS:Surface,
-<<<<<<< HEAD
-  {895cb6ba-aaed-4592-9ab8-5838a308cf99}, !- Handle
+  {1be9c492-cb13-4957-8804-d68bdfc798b0}, !- Handle
   Surface 3,                              !- Name
   Wall,                                   !- Surface Type
   ,                                       !- Construction Name
-  {956e3b29-87ef-4d4e-8040-4c7b22fd376b}, !- Space Name
-=======
-  {5b2508bc-ca42-4036-907f-75ad805affeb}, !- Handle
-  Surface 3,                              !- Name
-  Wall,                                   !- Surface Type
-  ,                                       !- Construction Name
-  {43349f9f-9b82-4a87-9146-d8eee718cbae}, !- Space Name
->>>>>>> 93199ada
+  {6eed21f8-4dbd-4ead-a12e-6f585c2b89b2}, !- Space Name
   Outdoors,                               !- Outside Boundary Condition
   ,                                       !- Outside Boundary Condition Object
   SunExposed,                             !- Sun Exposure
@@ -574,19 +412,11 @@
   0, 0, 2.4384;                           !- X,Y,Z Vertex 4 {m}
 
 OS:Surface,
-<<<<<<< HEAD
-  {9b3915ed-e674-4a5c-89be-f41991a8a5d2}, !- Handle
+  {7e3030db-fb9e-485b-ab71-4588ac01d284}, !- Handle
   Surface 4,                              !- Name
   Wall,                                   !- Surface Type
   ,                                       !- Construction Name
-  {956e3b29-87ef-4d4e-8040-4c7b22fd376b}, !- Space Name
-=======
-  {bec10816-d151-40cf-8516-59dff4bcd3c9}, !- Handle
-  Surface 4,                              !- Name
-  Wall,                                   !- Surface Type
-  ,                                       !- Construction Name
-  {43349f9f-9b82-4a87-9146-d8eee718cbae}, !- Space Name
->>>>>>> 93199ada
+  {6eed21f8-4dbd-4ead-a12e-6f585c2b89b2}, !- Space Name
   Adiabatic,                              !- Outside Boundary Condition
   ,                                       !- Outside Boundary Condition Object
   NoSun,                                  !- Sun Exposure
@@ -599,19 +429,11 @@
   4.572, 0, 2.4384;                       !- X,Y,Z Vertex 4 {m}
 
 OS:Surface,
-<<<<<<< HEAD
-  {e863c00b-180d-42d7-b73d-84c60fa7d50a}, !- Handle
+  {0f982b9e-46aa-4b82-87c8-a6d8bac31f05}, !- Handle
   Surface 5,                              !- Name
   Wall,                                   !- Surface Type
   ,                                       !- Construction Name
-  {956e3b29-87ef-4d4e-8040-4c7b22fd376b}, !- Space Name
-=======
-  {310012fa-ca87-421f-a8dc-483ad3f58549}, !- Handle
-  Surface 5,                              !- Name
-  Wall,                                   !- Surface Type
-  ,                                       !- Construction Name
-  {43349f9f-9b82-4a87-9146-d8eee718cbae}, !- Space Name
->>>>>>> 93199ada
+  {6eed21f8-4dbd-4ead-a12e-6f585c2b89b2}, !- Space Name
   Outdoors,                               !- Outside Boundary Condition
   ,                                       !- Outside Boundary Condition Object
   SunExposed,                             !- Sun Exposure
@@ -624,23 +446,13 @@
   4.572, -9.144, 2.4384;                  !- X,Y,Z Vertex 4 {m}
 
 OS:Surface,
-<<<<<<< HEAD
-  {0baf8907-a3e2-4f51-b9c4-0bb8fdc0efef}, !- Handle
+  {5cd1aa6f-ca18-4683-bee8-adcf379f2a11}, !- Handle
   Surface 6,                              !- Name
   RoofCeiling,                            !- Surface Type
   ,                                       !- Construction Name
-  {956e3b29-87ef-4d4e-8040-4c7b22fd376b}, !- Space Name
+  {6eed21f8-4dbd-4ead-a12e-6f585c2b89b2}, !- Space Name
   Surface,                                !- Outside Boundary Condition
-  {981e94a1-0795-4546-9bb2-c2cb603a7a3a}, !- Outside Boundary Condition Object
-=======
-  {e3c57747-2eed-468c-a4c0-65dcfe7f4743}, !- Handle
-  Surface 6,                              !- Name
-  RoofCeiling,                            !- Surface Type
-  ,                                       !- Construction Name
-  {43349f9f-9b82-4a87-9146-d8eee718cbae}, !- Space Name
-  Surface,                                !- Outside Boundary Condition
-  {630ba8d8-c1ab-4220-a4bc-4f788846e95b}, !- Outside Boundary Condition Object
->>>>>>> 93199ada
+  {bbbf5853-88a5-4e53-8755-2a70d77d65bd}, !- Outside Boundary Condition Object
   NoSun,                                  !- Sun Exposure
   NoWind,                                 !- Wind Exposure
   ,                                       !- View Factor to Ground
@@ -651,11 +463,7 @@
   0, -9.144, 2.4384;                      !- X,Y,Z Vertex 4 {m}
 
 OS:SpaceType,
-<<<<<<< HEAD
-  {b4005444-ea4e-48f2-96bd-ba179ae9b840}, !- Handle
-=======
-  {ce345433-a2f3-4f3c-8430-3b3a8abefac5}, !- Handle
->>>>>>> 93199ada
+  {b37df601-93e6-4363-8c4a-06b677a03fa0}, !- Handle
   Space Type 1,                           !- Name
   ,                                       !- Default Construction Set Name
   ,                                       !- Default Schedule Set Name
@@ -666,15 +474,9 @@
   living;                                 !- Standards Space Type
 
 OS:Space,
-<<<<<<< HEAD
-  {d8e416bd-cf4a-4955-8a51-91e094d13a4f}, !- Handle
+  {93d265a6-c2a5-475c-859f-57a92c6b330f}, !- Handle
   living space|story 2,                   !- Name
-  {b4005444-ea4e-48f2-96bd-ba179ae9b840}, !- Space Type Name
-=======
-  {e23994bb-a9a7-4b2f-abe9-41b84eb2db7d}, !- Handle
-  living space|story 2,                   !- Name
-  {ce345433-a2f3-4f3c-8430-3b3a8abefac5}, !- Space Type Name
->>>>>>> 93199ada
+  {b37df601-93e6-4363-8c4a-06b677a03fa0}, !- Space Type Name
   ,                                       !- Default Construction Set Name
   ,                                       !- Default Schedule Set Name
   -0,                                     !- Direction of Relative North {deg}
@@ -682,29 +484,87 @@
   0,                                      !- Y Origin {m}
   2.4384,                                 !- Z Origin {m}
   ,                                       !- Building Story Name
-<<<<<<< HEAD
-  {0c39267d-6610-49ac-8e19-3903b2f7fd6a}, !- Thermal Zone Name
+  {c9f61695-29e4-4c10-aa62-9975258a7a8d}, !- Thermal Zone Name
   ,                                       !- Part of Total Floor Area
   ,                                       !- Design Specification Outdoor Air Object Name
-  {463e46ac-4863-48b1-909e-184d0e4f7ab1}; !- Building Unit Name
-
-OS:Surface,
-  {cdb59745-30a2-49d1-b75d-aed9477a9e63}, !- Handle
-=======
-  {497223a9-3389-4edd-a499-ab878060edce}, !- Thermal Zone Name
-  ,                                       !- Part of Total Floor Area
-  ,                                       !- Design Specification Outdoor Air Object Name
-  {d1ee7fe2-c0c0-4abf-b9da-7056f81b73b2}; !- Building Unit Name
-
-OS:Surface,
-  {cb87a492-f4e6-4abd-8896-58161ea3cb42}, !- Handle
->>>>>>> 93199ada
+  {dcf46a8b-bef6-4872-960b-26266b206051}; !- Building Unit Name
+
+OS:Surface,
+  {65eb0d0b-f029-4b3b-b88f-c8d0b20fa520}, !- Handle
   Surface 7,                              !- Name
+  Wall,                                   !- Surface Type
+  ,                                       !- Construction Name
+  {93d265a6-c2a5-475c-859f-57a92c6b330f}, !- Space Name
+  Adiabatic,                              !- Outside Boundary Condition
+  ,                                       !- Outside Boundary Condition Object
+  NoSun,                                  !- Sun Exposure
+  NoWind,                                 !- Wind Exposure
+  ,                                       !- View Factor to Ground
+  ,                                       !- Number of Vertices
+  4.572, -9.144, 2.4384,                  !- X,Y,Z Vertex 1 {m}
+  4.572, -9.144, 0,                       !- X,Y,Z Vertex 2 {m}
+  4.572, 0, 0,                            !- X,Y,Z Vertex 3 {m}
+  4.572, 0, 2.4384;                       !- X,Y,Z Vertex 4 {m}
+
+OS:Surface,
+  {8e280a71-ef8f-4ab7-abd8-5f85ffb2a72b}, !- Handle
+  Surface 8,                              !- Name
+  Wall,                                   !- Surface Type
+  ,                                       !- Construction Name
+  {93d265a6-c2a5-475c-859f-57a92c6b330f}, !- Space Name
+  Outdoors,                               !- Outside Boundary Condition
+  ,                                       !- Outside Boundary Condition Object
+  SunExposed,                             !- Sun Exposure
+  WindExposed,                            !- Wind Exposure
+  ,                                       !- View Factor to Ground
+  ,                                       !- Number of Vertices
+  0, 0, 2.4384,                           !- X,Y,Z Vertex 1 {m}
+  0, 0, 0,                                !- X,Y,Z Vertex 2 {m}
+  0, -9.144, 0,                           !- X,Y,Z Vertex 3 {m}
+  0, -9.144, 2.4384;                      !- X,Y,Z Vertex 4 {m}
+
+OS:Surface,
+  {bbbf5853-88a5-4e53-8755-2a70d77d65bd}, !- Handle
+  Surface 9,                              !- Name
+  Floor,                                  !- Surface Type
+  ,                                       !- Construction Name
+  {93d265a6-c2a5-475c-859f-57a92c6b330f}, !- Space Name
+  Surface,                                !- Outside Boundary Condition
+  {5cd1aa6f-ca18-4683-bee8-adcf379f2a11}, !- Outside Boundary Condition Object
+  NoSun,                                  !- Sun Exposure
+  NoWind,                                 !- Wind Exposure
+  ,                                       !- View Factor to Ground
+  ,                                       !- Number of Vertices
+  0, -9.144, 0,                           !- X,Y,Z Vertex 1 {m}
+  0, 0, 0,                                !- X,Y,Z Vertex 2 {m}
+  4.572, 0, 0,                            !- X,Y,Z Vertex 3 {m}
+  4.572, -9.144, 0;                       !- X,Y,Z Vertex 4 {m}
+
+OS:Surface,
+  {fe76adba-b342-4d92-a325-5257ca08f24a}, !- Handle
+  Surface 10,                             !- Name
+  Wall,                                   !- Surface Type
+  ,                                       !- Construction Name
+  {93d265a6-c2a5-475c-859f-57a92c6b330f}, !- Space Name
+  Outdoors,                               !- Outside Boundary Condition
+  ,                                       !- Outside Boundary Condition Object
+  SunExposed,                             !- Sun Exposure
+  WindExposed,                            !- Wind Exposure
+  ,                                       !- View Factor to Ground
+  ,                                       !- Number of Vertices
+  4.572, 0, 2.4384,                       !- X,Y,Z Vertex 1 {m}
+  4.572, 0, 0,                            !- X,Y,Z Vertex 2 {m}
+  0, 0, 0,                                !- X,Y,Z Vertex 3 {m}
+  0, 0, 2.4384;                           !- X,Y,Z Vertex 4 {m}
+
+OS:Surface,
+  {e950ea14-d9a3-4ea3-99b2-25a53d0cf30a}, !- Handle
+  Surface 11,                             !- Name
   RoofCeiling,                            !- Surface Type
   ,                                       !- Construction Name
-  {e23994bb-a9a7-4b2f-abe9-41b84eb2db7d}, !- Space Name
+  {93d265a6-c2a5-475c-859f-57a92c6b330f}, !- Space Name
   Surface,                                !- Outside Boundary Condition
-  {367386cb-090e-4bc6-92b3-0e39acd932c1}, !- Outside Boundary Condition Object
+  {173ebdc1-44af-42be-a9ac-f94fbcaa75c9}, !- Outside Boundary Condition Object
   NoSun,                                  !- Sun Exposure
   NoWind,                                 !- Wind Exposure
   ,                                       !- View Factor to Ground
@@ -715,108 +575,11 @@
   0, -9.144, 2.4384;                      !- X,Y,Z Vertex 4 {m}
 
 OS:Surface,
-  {df1b899d-273b-4aa9-a19d-6b3134b85dbd}, !- Handle
-  Surface 8,                              !- Name
-  Wall,                                   !- Surface Type
-  ,                                       !- Construction Name
-<<<<<<< HEAD
-  {d8e416bd-cf4a-4955-8a51-91e094d13a4f}, !- Space Name
-=======
-  {e23994bb-a9a7-4b2f-abe9-41b84eb2db7d}, !- Space Name
->>>>>>> 93199ada
-  Adiabatic,                              !- Outside Boundary Condition
-  ,                                       !- Outside Boundary Condition Object
-  NoSun,                                  !- Sun Exposure
-  NoWind,                                 !- Wind Exposure
-  ,                                       !- View Factor to Ground
-  ,                                       !- Number of Vertices
-  4.572, -9.144, 2.4384,                  !- X,Y,Z Vertex 1 {m}
-  4.572, -9.144, 0,                       !- X,Y,Z Vertex 2 {m}
-  4.572, 0, 0,                            !- X,Y,Z Vertex 3 {m}
-  4.572, 0, 2.4384;                       !- X,Y,Z Vertex 4 {m}
-
-OS:Surface,
-<<<<<<< HEAD
-  {69a756a5-c06f-4e31-9276-0bf5859546f7}, !- Handle
-  Surface 8,                              !- Name
-  RoofCeiling,                            !- Surface Type
-  ,                                       !- Construction Name
-  {d8e416bd-cf4a-4955-8a51-91e094d13a4f}, !- Space Name
-  Surface,                                !- Outside Boundary Condition
-  {71fd7c39-6f0e-4f20-a2bc-4c982d412000}, !- Outside Boundary Condition Object
-  NoSun,                                  !- Sun Exposure
-  NoWind,                                 !- Wind Exposure
-  ,                                       !- View Factor to Ground
-  ,                                       !- Number of Vertices
-  4.572, -9.144, 2.4384,                  !- X,Y,Z Vertex 1 {m}
-  4.572, 0, 2.4384,                       !- X,Y,Z Vertex 2 {m}
-  0, 0, 2.4384,                           !- X,Y,Z Vertex 3 {m}
-  0, -9.144, 2.4384;                      !- X,Y,Z Vertex 4 {m}
-
-OS:Surface,
-  {981e94a1-0795-4546-9bb2-c2cb603a7a3a}, !- Handle
-  Surface 9,                              !- Name
-  Floor,                                  !- Surface Type
-  ,                                       !- Construction Name
-  {d8e416bd-cf4a-4955-8a51-91e094d13a4f}, !- Space Name
-  Surface,                                !- Outside Boundary Condition
-  {0baf8907-a3e2-4f51-b9c4-0bb8fdc0efef}, !- Outside Boundary Condition Object
-  NoSun,                                  !- Sun Exposure
-  NoWind,                                 !- Wind Exposure
-  ,                                       !- View Factor to Ground
-  ,                                       !- Number of Vertices
-  0, -9.144, 0,                           !- X,Y,Z Vertex 1 {m}
-  0, 0, 0,                                !- X,Y,Z Vertex 2 {m}
-  4.572, 0, 0,                            !- X,Y,Z Vertex 3 {m}
-  4.572, -9.144, 0;                       !- X,Y,Z Vertex 4 {m}
-
-OS:Surface,
-  {9f194353-7893-4e2a-8b36-9ae812ac361f}, !- Handle
-  Surface 10,                             !- Name
-  Wall,                                   !- Surface Type
-  ,                                       !- Construction Name
-  {d8e416bd-cf4a-4955-8a51-91e094d13a4f}, !- Space Name
-=======
-  {a7fb6217-d9f3-485e-bceb-47604c88c25c}, !- Handle
-  Surface 9,                              !- Name
-  Wall,                                   !- Surface Type
-  ,                                       !- Construction Name
-  {e23994bb-a9a7-4b2f-abe9-41b84eb2db7d}, !- Space Name
-  Outdoors,                               !- Outside Boundary Condition
-  ,                                       !- Outside Boundary Condition Object
-  SunExposed,                             !- Sun Exposure
-  WindExposed,                            !- Wind Exposure
-  ,                                       !- View Factor to Ground
-  ,                                       !- Number of Vertices
-  0, 0, 2.4384,                           !- X,Y,Z Vertex 1 {m}
-  0, 0, 0,                                !- X,Y,Z Vertex 2 {m}
-  0, -9.144, 0,                           !- X,Y,Z Vertex 3 {m}
-  0, -9.144, 2.4384;                      !- X,Y,Z Vertex 4 {m}
-
-OS:Surface,
-  {9ecdd328-604f-41b4-9239-0c8d2fc5db53}, !- Handle
-  Surface 10,                             !- Name
-  Wall,                                   !- Surface Type
-  ,                                       !- Construction Name
-  {e23994bb-a9a7-4b2f-abe9-41b84eb2db7d}, !- Space Name
-  Outdoors,                               !- Outside Boundary Condition
-  ,                                       !- Outside Boundary Condition Object
-  SunExposed,                             !- Sun Exposure
-  WindExposed,                            !- Wind Exposure
-  ,                                       !- View Factor to Ground
-  ,                                       !- Number of Vertices
-  4.572, 0, 2.4384,                       !- X,Y,Z Vertex 1 {m}
-  4.572, 0, 0,                            !- X,Y,Z Vertex 2 {m}
-  0, 0, 0,                                !- X,Y,Z Vertex 3 {m}
-  0, 0, 2.4384;                           !- X,Y,Z Vertex 4 {m}
-
-OS:Surface,
-  {d9f60b41-4626-464f-824d-1d3b5bfacce6}, !- Handle
-  Surface 11,                             !- Name
-  Wall,                                   !- Surface Type
-  ,                                       !- Construction Name
-  {e23994bb-a9a7-4b2f-abe9-41b84eb2db7d}, !- Space Name
->>>>>>> 93199ada
+  {25f2d476-5171-45cd-a6cc-a31ff8b44607}, !- Handle
+  Surface 12,                             !- Name
+  Wall,                                   !- Surface Type
+  ,                                       !- Construction Name
+  {93d265a6-c2a5-475c-859f-57a92c6b330f}, !- Space Name
   Outdoors,                               !- Outside Boundary Condition
   ,                                       !- Outside Boundary Condition Object
   SunExposed,                             !- Sun Exposure
@@ -829,65 +592,11 @@
   4.572, -9.144, 2.4384;                  !- X,Y,Z Vertex 4 {m}
 
 OS:Surface,
-<<<<<<< HEAD
-  {4f38acc0-c489-4eb7-bf59-10f418375806}, !- Handle
-  Surface 11,                             !- Name
-  Wall,                                   !- Surface Type
-  ,                                       !- Construction Name
-  {d8e416bd-cf4a-4955-8a51-91e094d13a4f}, !- Space Name
-  Outdoors,                               !- Outside Boundary Condition
-  ,                                       !- Outside Boundary Condition Object
-  SunExposed,                             !- Sun Exposure
-  WindExposed,                            !- Wind Exposure
-=======
-  {630ba8d8-c1ab-4220-a4bc-4f788846e95b}, !- Handle
-  Surface 12,                             !- Name
-  Floor,                                  !- Surface Type
-  ,                                       !- Construction Name
-  {e23994bb-a9a7-4b2f-abe9-41b84eb2db7d}, !- Space Name
-  Surface,                                !- Outside Boundary Condition
-  {e3c57747-2eed-468c-a4c0-65dcfe7f4743}, !- Outside Boundary Condition Object
-  NoSun,                                  !- Sun Exposure
-  NoWind,                                 !- Wind Exposure
->>>>>>> 93199ada
-  ,                                       !- View Factor to Ground
-  ,                                       !- Number of Vertices
-  4.572, 0, 2.4384,                       !- X,Y,Z Vertex 1 {m}
-  4.572, 0, 0,                            !- X,Y,Z Vertex 2 {m}
-  0, 0, 0,                                !- X,Y,Z Vertex 3 {m}
-  0, 0, 2.4384;                           !- X,Y,Z Vertex 4 {m}
-
-OS:Surface,
-<<<<<<< HEAD
-  {4149b0a9-070c-457a-b662-53d3d0ade604}, !- Handle
-  Surface 12,                             !- Name
-  Wall,                                   !- Surface Type
-  ,                                       !- Construction Name
-  {d8e416bd-cf4a-4955-8a51-91e094d13a4f}, !- Space Name
-  Outdoors,                               !- Outside Boundary Condition
-  ,                                       !- Outside Boundary Condition Object
-  SunExposed,                             !- Sun Exposure
-  WindExposed,                            !- Wind Exposure
-  ,                                       !- View Factor to Ground
-  ,                                       !- Number of Vertices
-  0, 0, 2.4384,                           !- X,Y,Z Vertex 1 {m}
-  0, 0, 0,                                !- X,Y,Z Vertex 2 {m}
-  0, -9.144, 0,                           !- X,Y,Z Vertex 3 {m}
-  0, -9.144, 2.4384;                      !- X,Y,Z Vertex 4 {m}
-
-OS:Surface,
-  {87c1b597-f107-421f-9eff-b035fb3045a6}, !- Handle
+  {6ea23d22-d262-4448-9359-77ef003b8f6c}, !- Handle
   Surface 18,                             !- Name
   Floor,                                  !- Surface Type
   ,                                       !- Construction Name
-  {3caa3b9a-1588-4c11-a53c-95adf6605142}, !- Space Name
-=======
-  {2e18cce7-2c63-4c95-9126-de0e4d8ea0a0}, !- Handle
-  Surface 18,                             !- Name
-  Floor,                                  !- Surface Type
-  ,                                       !- Construction Name
-  {753b3b03-5b52-4be2-92d7-d250f46e2ed0}, !- Space Name
->>>>>>> 93199ada
+  {a0868c90-04c5-4f13-ab60-6a8f3157fadb}, !- Space Name
   Foundation,                             !- Outside Boundary Condition
   ,                                       !- Outside Boundary Condition Object
   NoSun,                                  !- Sun Exposure
@@ -900,19 +609,11 @@
   4.572, -9.144, -0.9144;                 !- X,Y,Z Vertex 4 {m}
 
 OS:Surface,
-<<<<<<< HEAD
-  {30d25ce6-329b-490f-8832-e5991dd472a5}, !- Handle
+  {94dbbae9-488e-40f8-864a-60eb25d2a83f}, !- Handle
   Surface 19,                             !- Name
   Wall,                                   !- Surface Type
   ,                                       !- Construction Name
-  {3caa3b9a-1588-4c11-a53c-95adf6605142}, !- Space Name
-=======
-  {6d58da84-2c58-409a-a57c-68c9c9f80c3b}, !- Handle
-  Surface 19,                             !- Name
-  Wall,                                   !- Surface Type
-  ,                                       !- Construction Name
-  {753b3b03-5b52-4be2-92d7-d250f46e2ed0}, !- Space Name
->>>>>>> 93199ada
+  {a0868c90-04c5-4f13-ab60-6a8f3157fadb}, !- Space Name
   Foundation,                             !- Outside Boundary Condition
   ,                                       !- Outside Boundary Condition Object
   NoSun,                                  !- Sun Exposure
@@ -925,19 +626,11 @@
   0, -9.144, -1.11022302462516e-016;      !- X,Y,Z Vertex 4 {m}
 
 OS:Surface,
-<<<<<<< HEAD
-  {37681c97-0e13-4664-91df-8fef2a36451a}, !- Handle
+  {1e72d5ac-a80f-48a4-aacd-ab017e05d656}, !- Handle
   Surface 20,                             !- Name
   Wall,                                   !- Surface Type
   ,                                       !- Construction Name
-  {3caa3b9a-1588-4c11-a53c-95adf6605142}, !- Space Name
-=======
-  {02f0e7e7-3d16-4e94-a3be-0bab7023e06b}, !- Handle
-  Surface 20,                             !- Name
-  Wall,                                   !- Surface Type
-  ,                                       !- Construction Name
-  {753b3b03-5b52-4be2-92d7-d250f46e2ed0}, !- Space Name
->>>>>>> 93199ada
+  {a0868c90-04c5-4f13-ab60-6a8f3157fadb}, !- Space Name
   Foundation,                             !- Outside Boundary Condition
   ,                                       !- Outside Boundary Condition Object
   NoSun,                                  !- Sun Exposure
@@ -950,19 +643,11 @@
   0, 0, -1.11022302462516e-016;           !- X,Y,Z Vertex 4 {m}
 
 OS:Surface,
-<<<<<<< HEAD
-  {3f37db3d-1108-41ce-9af9-4d7ec3764b1d}, !- Handle
+  {c0c0ba8b-af68-41e1-8a13-08f8805ca689}, !- Handle
   Surface 21,                             !- Name
   Wall,                                   !- Surface Type
   ,                                       !- Construction Name
-  {3caa3b9a-1588-4c11-a53c-95adf6605142}, !- Space Name
-=======
-  {54f048ad-01d4-4480-a95b-a51346fd5324}, !- Handle
-  Surface 21,                             !- Name
-  Wall,                                   !- Surface Type
-  ,                                       !- Construction Name
-  {753b3b03-5b52-4be2-92d7-d250f46e2ed0}, !- Space Name
->>>>>>> 93199ada
+  {a0868c90-04c5-4f13-ab60-6a8f3157fadb}, !- Space Name
   Adiabatic,                              !- Outside Boundary Condition
   ,                                       !- Outside Boundary Condition Object
   NoSun,                                  !- Sun Exposure
@@ -975,19 +660,11 @@
   4.572, 0, -1.11022302462516e-016;       !- X,Y,Z Vertex 4 {m}
 
 OS:Surface,
-<<<<<<< HEAD
-  {087191a0-a586-4b8b-ab6d-a4b7358a421a}, !- Handle
+  {edca1d14-71ac-47c2-a0b8-ad922bebe448}, !- Handle
   Surface 22,                             !- Name
   Wall,                                   !- Surface Type
   ,                                       !- Construction Name
-  {3caa3b9a-1588-4c11-a53c-95adf6605142}, !- Space Name
-=======
-  {771dd7bb-4c53-484c-b911-4bafa19500e6}, !- Handle
-  Surface 22,                             !- Name
-  Wall,                                   !- Surface Type
-  ,                                       !- Construction Name
-  {753b3b03-5b52-4be2-92d7-d250f46e2ed0}, !- Space Name
->>>>>>> 93199ada
+  {a0868c90-04c5-4f13-ab60-6a8f3157fadb}, !- Space Name
   Foundation,                             !- Outside Boundary Condition
   ,                                       !- Outside Boundary Condition Object
   NoSun,                                  !- Sun Exposure
@@ -1000,23 +677,13 @@
   4.572, -9.144, -1.11022302462516e-016;  !- X,Y,Z Vertex 4 {m}
 
 OS:Surface,
-<<<<<<< HEAD
-  {bb2cbbf7-effa-4d48-8941-f5ad458b4b9a}, !- Handle
+  {79440dd9-523d-455e-b071-1fe8acac8d76}, !- Handle
   Surface 23,                             !- Name
   RoofCeiling,                            !- Surface Type
   ,                                       !- Construction Name
-  {3caa3b9a-1588-4c11-a53c-95adf6605142}, !- Space Name
+  {a0868c90-04c5-4f13-ab60-6a8f3157fadb}, !- Space Name
   Surface,                                !- Outside Boundary Condition
-  {c45061fa-353f-415e-9e89-ccbcd11f6446}, !- Outside Boundary Condition Object
-=======
-  {5f0519ef-3bb5-4c07-8314-68fef836c581}, !- Handle
-  Surface 23,                             !- Name
-  RoofCeiling,                            !- Surface Type
-  ,                                       !- Construction Name
-  {753b3b03-5b52-4be2-92d7-d250f46e2ed0}, !- Space Name
-  Surface,                                !- Outside Boundary Condition
-  {c90a4060-3b0c-473e-bdd0-75251919158e}, !- Outside Boundary Condition Object
->>>>>>> 93199ada
+  {37ca0204-0101-4f13-881e-808f1ef27e4a}, !- Outside Boundary Condition Object
   NoSun,                                  !- Sun Exposure
   NoWind,                                 !- Wind Exposure
   ,                                       !- View Factor to Ground
@@ -1027,15 +694,9 @@
   0, -9.144, -1.11022302462516e-016;      !- X,Y,Z Vertex 4 {m}
 
 OS:Space,
-<<<<<<< HEAD
-  {3caa3b9a-1588-4c11-a53c-95adf6605142}, !- Handle
+  {a0868c90-04c5-4f13-ab60-6a8f3157fadb}, !- Handle
   crawl space,                            !- Name
-  {e64d11a4-bb30-43f0-ac40-000a9bdfa46b}, !- Space Type Name
-=======
-  {753b3b03-5b52-4be2-92d7-d250f46e2ed0}, !- Handle
-  crawl space,                            !- Name
-  {8835a219-c4de-4dfb-9d69-bd1f0040b4c9}, !- Space Type Name
->>>>>>> 93199ada
+  {30e3d1b5-2598-4b96-ae10-d41120030efa}, !- Space Type Name
   ,                                       !- Default Construction Set Name
   ,                                       !- Default Schedule Set Name
   ,                                       !- Direction of Relative North {deg}
@@ -1043,17 +704,10 @@
   ,                                       !- Y Origin {m}
   ,                                       !- Z Origin {m}
   ,                                       !- Building Story Name
-<<<<<<< HEAD
-  {67adec62-cd50-4ef0-bf32-61f18487b01a}; !- Thermal Zone Name
+  {99a74a2d-62af-41c1-bf70-31047eeea420}; !- Thermal Zone Name
 
 OS:ThermalZone,
-  {67adec62-cd50-4ef0-bf32-61f18487b01a}, !- Handle
-=======
-  {3c210221-95ce-4388-a87e-0b20f9c3e6bf}; !- Thermal Zone Name
-
-OS:ThermalZone,
-  {3c210221-95ce-4388-a87e-0b20f9c3e6bf}, !- Handle
->>>>>>> 93199ada
+  {99a74a2d-62af-41c1-bf70-31047eeea420}, !- Handle
   crawl zone,                             !- Name
   ,                                       !- Multiplier
   ,                                       !- Ceiling Height {m}
@@ -1062,17 +716,10 @@
   ,                                       !- Zone Inside Convection Algorithm
   ,                                       !- Zone Outside Convection Algorithm
   ,                                       !- Zone Conditioning Equipment List Name
-<<<<<<< HEAD
-  {964b3116-3628-4391-8d77-f7a109956b16}, !- Zone Air Inlet Port List
-  {1231de74-d6ec-4581-9d57-6e91c5c9c52e}, !- Zone Air Exhaust Port List
-  {e4154584-e539-4d68-9aa1-2286c536b063}, !- Zone Air Node Name
-  {261f01e7-a416-42eb-8244-f30ef8cb2f56}, !- Zone Return Air Port List
-=======
-  {de771117-26b8-4505-9017-c04649870ca9}, !- Zone Air Inlet Port List
-  {d7e4c7fb-e0dc-4554-831d-efd5aab37bac}, !- Zone Air Exhaust Port List
-  {f9866aaa-07be-4d6c-b27c-af17503b341f}, !- Zone Air Node Name
-  {a24fb795-5031-4361-8f04-a6f88a65b77e}, !- Zone Return Air Port List
->>>>>>> 93199ada
+  {6a84a62a-7c2f-48dd-b210-9a34aba3e68d}, !- Zone Air Inlet Port List
+  {aff62de7-3968-497d-aa44-680c9d30471d}, !- Zone Air Exhaust Port List
+  {57e8162b-da82-4518-8d85-2cda0c3075af}, !- Zone Air Node Name
+  {2de32107-c108-48fa-85aa-8b17609bd078}, !- Zone Return Air Port List
   ,                                       !- Primary Daylighting Control Name
   ,                                       !- Fraction of Zone Controlled by Primary Daylighting Control
   ,                                       !- Secondary Daylighting Control Name
@@ -1083,71 +730,37 @@
   No;                                     !- Use Ideal Air Loads
 
 OS:Node,
-<<<<<<< HEAD
-  {1940e7fe-bd55-4106-ba5f-128f665b9d56}, !- Handle
+  {2577daf4-0d0b-49ad-aa76-f15ff2357449}, !- Handle
   Node 2,                                 !- Name
-  {e4154584-e539-4d68-9aa1-2286c536b063}, !- Inlet Port
+  {57e8162b-da82-4518-8d85-2cda0c3075af}, !- Inlet Port
   ;                                       !- Outlet Port
 
 OS:Connection,
-  {e4154584-e539-4d68-9aa1-2286c536b063}, !- Handle
-  {a2f2fdbc-163d-4961-8392-38402e50a4b7}, !- Name
-  {67adec62-cd50-4ef0-bf32-61f18487b01a}, !- Source Object
+  {57e8162b-da82-4518-8d85-2cda0c3075af}, !- Handle
+  {c28b2bff-7f90-499d-a8e0-c164c13082ce}, !- Name
+  {99a74a2d-62af-41c1-bf70-31047eeea420}, !- Source Object
   11,                                     !- Outlet Port
-  {1940e7fe-bd55-4106-ba5f-128f665b9d56}, !- Target Object
+  {2577daf4-0d0b-49ad-aa76-f15ff2357449}, !- Target Object
   2;                                      !- Inlet Port
 
 OS:PortList,
-  {964b3116-3628-4391-8d77-f7a109956b16}, !- Handle
-  {17013c61-bec2-475e-a1e7-d144fee06654}, !- Name
-  {67adec62-cd50-4ef0-bf32-61f18487b01a}; !- HVAC Component
+  {6a84a62a-7c2f-48dd-b210-9a34aba3e68d}, !- Handle
+  {f805c398-d3ea-47fb-81a8-ac11dcee6734}, !- Name
+  {99a74a2d-62af-41c1-bf70-31047eeea420}; !- HVAC Component
 
 OS:PortList,
-  {1231de74-d6ec-4581-9d57-6e91c5c9c52e}, !- Handle
-  {29fbca4e-2285-4bd4-99ee-06dcc10dc4d6}, !- Name
-  {67adec62-cd50-4ef0-bf32-61f18487b01a}; !- HVAC Component
+  {aff62de7-3968-497d-aa44-680c9d30471d}, !- Handle
+  {a67a7077-426c-4845-a5e0-36931ad2393a}, !- Name
+  {99a74a2d-62af-41c1-bf70-31047eeea420}; !- HVAC Component
 
 OS:PortList,
-  {261f01e7-a416-42eb-8244-f30ef8cb2f56}, !- Handle
-  {0b85383a-ca78-47d6-8f83-cabb771a0b2f}, !- Name
-  {67adec62-cd50-4ef0-bf32-61f18487b01a}; !- HVAC Component
+  {2de32107-c108-48fa-85aa-8b17609bd078}, !- Handle
+  {ff9e313b-6878-4551-8e22-bc7d05383243}, !- Name
+  {99a74a2d-62af-41c1-bf70-31047eeea420}; !- HVAC Component
 
 OS:Sizing:Zone,
-  {92c14a2a-6013-4314-8eaf-0ab7ce965be2}, !- Handle
-  {67adec62-cd50-4ef0-bf32-61f18487b01a}, !- Zone or ZoneList Name
-=======
-  {6e86ddca-d060-47b0-958e-9526aeb7ce9a}, !- Handle
-  Node 2,                                 !- Name
-  {f9866aaa-07be-4d6c-b27c-af17503b341f}, !- Inlet Port
-  ;                                       !- Outlet Port
-
-OS:Connection,
-  {f9866aaa-07be-4d6c-b27c-af17503b341f}, !- Handle
-  {e5067361-f53d-4bfe-a3ee-5eecfd168cea}, !- Name
-  {3c210221-95ce-4388-a87e-0b20f9c3e6bf}, !- Source Object
-  11,                                     !- Outlet Port
-  {6e86ddca-d060-47b0-958e-9526aeb7ce9a}, !- Target Object
-  2;                                      !- Inlet Port
-
-OS:PortList,
-  {de771117-26b8-4505-9017-c04649870ca9}, !- Handle
-  {127461fb-a0d5-4663-979b-1e6babad6b49}, !- Name
-  {3c210221-95ce-4388-a87e-0b20f9c3e6bf}; !- HVAC Component
-
-OS:PortList,
-  {d7e4c7fb-e0dc-4554-831d-efd5aab37bac}, !- Handle
-  {6c42438b-af40-4898-b4f8-9c5f44a035ea}, !- Name
-  {3c210221-95ce-4388-a87e-0b20f9c3e6bf}; !- HVAC Component
-
-OS:PortList,
-  {a24fb795-5031-4361-8f04-a6f88a65b77e}, !- Handle
-  {2d0ce17c-b76e-40b0-b9a3-98b1604554a0}, !- Name
-  {3c210221-95ce-4388-a87e-0b20f9c3e6bf}; !- HVAC Component
-
-OS:Sizing:Zone,
-  {5b909bdc-5a9d-43b2-a632-5ca689dc8695}, !- Handle
-  {3c210221-95ce-4388-a87e-0b20f9c3e6bf}, !- Zone or ZoneList Name
->>>>>>> 93199ada
+  {26c0831c-a74b-4449-959f-95b7effcada3}, !- Handle
+  {99a74a2d-62af-41c1-bf70-31047eeea420}, !- Zone or ZoneList Name
   SupplyAirTemperature,                   !- Zone Cooling Design Supply Air Temperature Input Method
   14,                                     !- Zone Cooling Design Supply Air Temperature {C}
   11.11,                                  !- Zone Cooling Design Supply Air Temperature Difference {deltaC}
@@ -1176,21 +789,12 @@
   autosize;                               !- Dedicated Outdoor Air High Setpoint Temperature for Design {C}
 
 OS:ZoneHVAC:EquipmentList,
-<<<<<<< HEAD
-  {a58946da-c2e7-44a9-9b3e-64d1f705ee0c}, !- Handle
+  {0713ad07-9401-48b2-94a4-cd328cc91b1c}, !- Handle
   Zone HVAC Equipment List 2,             !- Name
-  {67adec62-cd50-4ef0-bf32-61f18487b01a}; !- Thermal Zone
+  {99a74a2d-62af-41c1-bf70-31047eeea420}; !- Thermal Zone
 
 OS:SpaceType,
-  {e64d11a4-bb30-43f0-ac40-000a9bdfa46b}, !- Handle
-=======
-  {cde942c7-e5bb-4a22-9e1f-1f2141e29a0d}, !- Handle
-  Zone HVAC Equipment List 2,             !- Name
-  {3c210221-95ce-4388-a87e-0b20f9c3e6bf}; !- Thermal Zone
-
-OS:SpaceType,
-  {8835a219-c4de-4dfb-9d69-bd1f0040b4c9}, !- Handle
->>>>>>> 93199ada
+  {30e3d1b5-2598-4b96-ae10-d41120030efa}, !- Handle
   Space Type 2,                           !- Name
   ,                                       !- Default Construction Set Name
   ,                                       !- Default Schedule Set Name
@@ -1201,23 +805,13 @@
   crawlspace;                             !- Standards Space Type
 
 OS:Surface,
-<<<<<<< HEAD
-  {71fd7c39-6f0e-4f20-a2bc-4c982d412000}, !- Handle
+  {173ebdc1-44af-42be-a9ac-f94fbcaa75c9}, !- Handle
   Surface 13,                             !- Name
   Floor,                                  !- Surface Type
   ,                                       !- Construction Name
-  {4ed83f49-fbc0-41a3-b981-82fb93963a25}, !- Space Name
+  {f3268c36-b776-4146-b5a9-d46145b28941}, !- Space Name
   Surface,                                !- Outside Boundary Condition
-  {69a756a5-c06f-4e31-9276-0bf5859546f7}, !- Outside Boundary Condition Object
-=======
-  {367386cb-090e-4bc6-92b3-0e39acd932c1}, !- Handle
-  Surface 13,                             !- Name
-  Floor,                                  !- Surface Type
-  ,                                       !- Construction Name
-  {5023acf8-3cc1-43aa-aff8-3baac5a0a10e}, !- Space Name
-  Surface,                                !- Outside Boundary Condition
-  {cb87a492-f4e6-4abd-8896-58161ea3cb42}, !- Outside Boundary Condition Object
->>>>>>> 93199ada
+  {e950ea14-d9a3-4ea3-99b2-25a53d0cf30a}, !- Outside Boundary Condition Object
   NoSun,                                  !- Sun Exposure
   NoWind,                                 !- Wind Exposure
   ,                                       !- View Factor to Ground
@@ -1228,19 +822,11 @@
   4.572, -9.144, 4.8768;                  !- X,Y,Z Vertex 4 {m}
 
 OS:Surface,
-<<<<<<< HEAD
-  {241d77ef-63ed-4558-bf84-f3be288ce6df}, !- Handle
+  {9e8ee797-bf44-4271-a3ba-0e495bd299f6}, !- Handle
   Surface 14,                             !- Name
   RoofCeiling,                            !- Surface Type
   ,                                       !- Construction Name
-  {4ed83f49-fbc0-41a3-b981-82fb93963a25}, !- Space Name
-=======
-  {67dd1cb9-4472-4757-ab52-727bd1cadf83}, !- Handle
-  Surface 14,                             !- Name
-  RoofCeiling,                            !- Surface Type
-  ,                                       !- Construction Name
-  {5023acf8-3cc1-43aa-aff8-3baac5a0a10e}, !- Space Name
->>>>>>> 93199ada
+  {f3268c36-b776-4146-b5a9-d46145b28941}, !- Space Name
   Outdoors,                               !- Outside Boundary Condition
   ,                                       !- Outside Boundary Condition Object
   SunExposed,                             !- Sun Exposure
@@ -1253,19 +839,11 @@
   0, 0, 4.8768;                           !- X,Y,Z Vertex 4 {m}
 
 OS:Surface,
-<<<<<<< HEAD
-  {7a3c031b-b1c1-4272-838a-33cdf99aaf13}, !- Handle
+  {853c5e36-ee53-42cb-b4d1-e09da5d8111c}, !- Handle
   Surface 15,                             !- Name
   RoofCeiling,                            !- Surface Type
   ,                                       !- Construction Name
-  {4ed83f49-fbc0-41a3-b981-82fb93963a25}, !- Space Name
-=======
-  {087e5a6b-f7c2-4f8b-9314-1dadc3016289}, !- Handle
-  Surface 15,                             !- Name
-  RoofCeiling,                            !- Surface Type
-  ,                                       !- Construction Name
-  {5023acf8-3cc1-43aa-aff8-3baac5a0a10e}, !- Space Name
->>>>>>> 93199ada
+  {f3268c36-b776-4146-b5a9-d46145b28941}, !- Space Name
   Outdoors,                               !- Outside Boundary Condition
   ,                                       !- Outside Boundary Condition Object
   SunExposed,                             !- Sun Exposure
@@ -1278,19 +856,11 @@
   4.572, -9.144, 4.8768;                  !- X,Y,Z Vertex 4 {m}
 
 OS:Surface,
-<<<<<<< HEAD
-  {aff7840f-9398-4663-ac8e-ea7162b57aa7}, !- Handle
+  {299ba991-7c40-4dbc-8b88-e0bf401d8c5e}, !- Handle
   Surface 16,                             !- Name
   Wall,                                   !- Surface Type
   ,                                       !- Construction Name
-  {4ed83f49-fbc0-41a3-b981-82fb93963a25}, !- Space Name
-=======
-  {fbd34f6a-9f04-4c9c-ac88-bc2e4bcb50c7}, !- Handle
-  Surface 16,                             !- Name
-  Wall,                                   !- Surface Type
-  ,                                       !- Construction Name
-  {5023acf8-3cc1-43aa-aff8-3baac5a0a10e}, !- Space Name
->>>>>>> 93199ada
+  {f3268c36-b776-4146-b5a9-d46145b28941}, !- Space Name
   Outdoors,                               !- Outside Boundary Condition
   ,                                       !- Outside Boundary Condition Object
   SunExposed,                             !- Sun Exposure
@@ -1302,19 +872,11 @@
   0, -9.144, 4.8768;                      !- X,Y,Z Vertex 3 {m}
 
 OS:Surface,
-<<<<<<< HEAD
-  {37e19e67-42f3-4263-a216-00733bbdf1f7}, !- Handle
+  {854e2952-1619-4f97-b795-cfc74ae2876b}, !- Handle
   Surface 17,                             !- Name
   Wall,                                   !- Surface Type
   ,                                       !- Construction Name
-  {4ed83f49-fbc0-41a3-b981-82fb93963a25}, !- Space Name
-=======
-  {57c4ab9b-ffd9-470f-a163-6ff317bc5888}, !- Handle
-  Surface 17,                             !- Name
-  Wall,                                   !- Surface Type
-  ,                                       !- Construction Name
-  {5023acf8-3cc1-43aa-aff8-3baac5a0a10e}, !- Space Name
->>>>>>> 93199ada
+  {f3268c36-b776-4146-b5a9-d46145b28941}, !- Space Name
   Adiabatic,                              !- Outside Boundary Condition
   ,                                       !- Outside Boundary Condition Object
   NoSun,                                  !- Sun Exposure
@@ -1326,15 +888,9 @@
   4.572, 0, 4.8768;                       !- X,Y,Z Vertex 3 {m}
 
 OS:Space,
-<<<<<<< HEAD
-  {4ed83f49-fbc0-41a3-b981-82fb93963a25}, !- Handle
+  {f3268c36-b776-4146-b5a9-d46145b28941}, !- Handle
   unfinished attic space,                 !- Name
-  {c97d75a9-fc08-4c86-9bf4-49364c0c28e9}, !- Space Type Name
-=======
-  {5023acf8-3cc1-43aa-aff8-3baac5a0a10e}, !- Handle
-  unfinished attic space,                 !- Name
-  {c9c6ce83-ce45-4916-be2d-efff1cf7cb9e}, !- Space Type Name
->>>>>>> 93199ada
+  {70e4e6f8-5805-4896-ac2f-e723a8c23424}, !- Space Type Name
   ,                                       !- Default Construction Set Name
   ,                                       !- Default Schedule Set Name
   ,                                       !- Direction of Relative North {deg}
@@ -1342,17 +898,10 @@
   ,                                       !- Y Origin {m}
   ,                                       !- Z Origin {m}
   ,                                       !- Building Story Name
-<<<<<<< HEAD
-  {e94576dd-6174-4ee1-90be-ea673dce38b2}; !- Thermal Zone Name
+  {a2ade42c-298c-4447-9eb0-17214fedc955}; !- Thermal Zone Name
 
 OS:ThermalZone,
-  {e94576dd-6174-4ee1-90be-ea673dce38b2}, !- Handle
-=======
-  {07e383ae-df4a-4ca7-a56a-925b602871ba}; !- Thermal Zone Name
-
-OS:ThermalZone,
-  {07e383ae-df4a-4ca7-a56a-925b602871ba}, !- Handle
->>>>>>> 93199ada
+  {a2ade42c-298c-4447-9eb0-17214fedc955}, !- Handle
   unfinished attic zone,                  !- Name
   ,                                       !- Multiplier
   ,                                       !- Ceiling Height {m}
@@ -1361,17 +910,10 @@
   ,                                       !- Zone Inside Convection Algorithm
   ,                                       !- Zone Outside Convection Algorithm
   ,                                       !- Zone Conditioning Equipment List Name
-<<<<<<< HEAD
-  {746d3a8f-a840-4dba-94d3-8cd3549c1f74}, !- Zone Air Inlet Port List
-  {60bfdf38-bead-44f5-97c0-da70b35817a4}, !- Zone Air Exhaust Port List
-  {d3c210fa-3d2c-4faf-b4ff-1811446f20c1}, !- Zone Air Node Name
-  {62231632-9d92-4276-b89e-ae19e8ad6137}, !- Zone Return Air Port List
-=======
-  {dc428f17-1c97-48db-b864-469b6cffc5ef}, !- Zone Air Inlet Port List
-  {a31735b7-22ae-4bfa-937f-1654a1b8741c}, !- Zone Air Exhaust Port List
-  {960a6689-b620-4bc9-9e1c-122d810da50c}, !- Zone Air Node Name
-  {75ace413-8dc9-4e26-b3aa-7b4c85715407}, !- Zone Return Air Port List
->>>>>>> 93199ada
+  {df355509-d8fd-4dbf-8335-d1f04e26fce4}, !- Zone Air Inlet Port List
+  {7c13be0e-04df-4fcd-9e2a-b8b81fa7e61a}, !- Zone Air Exhaust Port List
+  {762f1517-ac6b-4ef4-8aea-8a76868b62ce}, !- Zone Air Node Name
+  {723a370f-f084-4876-a1de-68c8b88f0285}, !- Zone Return Air Port List
   ,                                       !- Primary Daylighting Control Name
   ,                                       !- Fraction of Zone Controlled by Primary Daylighting Control
   ,                                       !- Secondary Daylighting Control Name
@@ -1382,71 +924,37 @@
   No;                                     !- Use Ideal Air Loads
 
 OS:Node,
-<<<<<<< HEAD
-  {1a386602-9815-4967-a5f8-7c591984e0cb}, !- Handle
+  {be52d537-1128-45d1-b5b7-50e7a4ea2a7f}, !- Handle
   Node 3,                                 !- Name
-  {d3c210fa-3d2c-4faf-b4ff-1811446f20c1}, !- Inlet Port
+  {762f1517-ac6b-4ef4-8aea-8a76868b62ce}, !- Inlet Port
   ;                                       !- Outlet Port
 
 OS:Connection,
-  {d3c210fa-3d2c-4faf-b4ff-1811446f20c1}, !- Handle
-  {9657384a-e4b4-4e90-ade2-09eff203a166}, !- Name
-  {e94576dd-6174-4ee1-90be-ea673dce38b2}, !- Source Object
+  {762f1517-ac6b-4ef4-8aea-8a76868b62ce}, !- Handle
+  {c1e711f8-c034-4b32-8b6f-029465952e49}, !- Name
+  {a2ade42c-298c-4447-9eb0-17214fedc955}, !- Source Object
   11,                                     !- Outlet Port
-  {1a386602-9815-4967-a5f8-7c591984e0cb}, !- Target Object
+  {be52d537-1128-45d1-b5b7-50e7a4ea2a7f}, !- Target Object
   2;                                      !- Inlet Port
 
 OS:PortList,
-  {746d3a8f-a840-4dba-94d3-8cd3549c1f74}, !- Handle
-  {10b328f9-7866-4a5f-9311-434684a5d067}, !- Name
-  {e94576dd-6174-4ee1-90be-ea673dce38b2}; !- HVAC Component
+  {df355509-d8fd-4dbf-8335-d1f04e26fce4}, !- Handle
+  {c0c1fbde-6113-40f8-81e1-669a65ce5ed7}, !- Name
+  {a2ade42c-298c-4447-9eb0-17214fedc955}; !- HVAC Component
 
 OS:PortList,
-  {60bfdf38-bead-44f5-97c0-da70b35817a4}, !- Handle
-  {a3336d71-d256-4bb8-ac8b-0c8374498d6d}, !- Name
-  {e94576dd-6174-4ee1-90be-ea673dce38b2}; !- HVAC Component
+  {7c13be0e-04df-4fcd-9e2a-b8b81fa7e61a}, !- Handle
+  {35416f1c-17f1-493f-89f7-9d074c69bba7}, !- Name
+  {a2ade42c-298c-4447-9eb0-17214fedc955}; !- HVAC Component
 
 OS:PortList,
-  {62231632-9d92-4276-b89e-ae19e8ad6137}, !- Handle
-  {1389e0a6-5c2b-4462-ae52-3a4e2e5b01b1}, !- Name
-  {e94576dd-6174-4ee1-90be-ea673dce38b2}; !- HVAC Component
+  {723a370f-f084-4876-a1de-68c8b88f0285}, !- Handle
+  {b4c3ef7a-814b-4439-b800-6fc72bba630e}, !- Name
+  {a2ade42c-298c-4447-9eb0-17214fedc955}; !- HVAC Component
 
 OS:Sizing:Zone,
-  {67e6eabb-78be-4b19-8669-72ede524f8e9}, !- Handle
-  {e94576dd-6174-4ee1-90be-ea673dce38b2}, !- Zone or ZoneList Name
-=======
-  {f2a6e729-1726-4b25-9849-fab6ed7a15a0}, !- Handle
-  Node 3,                                 !- Name
-  {960a6689-b620-4bc9-9e1c-122d810da50c}, !- Inlet Port
-  ;                                       !- Outlet Port
-
-OS:Connection,
-  {960a6689-b620-4bc9-9e1c-122d810da50c}, !- Handle
-  {288fc9f9-11b5-4eed-934d-8147e25cb9ca}, !- Name
-  {07e383ae-df4a-4ca7-a56a-925b602871ba}, !- Source Object
-  11,                                     !- Outlet Port
-  {f2a6e729-1726-4b25-9849-fab6ed7a15a0}, !- Target Object
-  2;                                      !- Inlet Port
-
-OS:PortList,
-  {dc428f17-1c97-48db-b864-469b6cffc5ef}, !- Handle
-  {3ffe19be-5c85-474c-9907-9fe0ea6861b6}, !- Name
-  {07e383ae-df4a-4ca7-a56a-925b602871ba}; !- HVAC Component
-
-OS:PortList,
-  {a31735b7-22ae-4bfa-937f-1654a1b8741c}, !- Handle
-  {1bdad66c-5867-4fcb-9b58-761e6590c68d}, !- Name
-  {07e383ae-df4a-4ca7-a56a-925b602871ba}; !- HVAC Component
-
-OS:PortList,
-  {75ace413-8dc9-4e26-b3aa-7b4c85715407}, !- Handle
-  {e4c7a91b-5a4a-4e09-b6aa-caf81ca1ba0f}, !- Name
-  {07e383ae-df4a-4ca7-a56a-925b602871ba}; !- HVAC Component
-
-OS:Sizing:Zone,
-  {cc2fa991-00b7-4bbd-8e67-22217e9ec2dc}, !- Handle
-  {07e383ae-df4a-4ca7-a56a-925b602871ba}, !- Zone or ZoneList Name
->>>>>>> 93199ada
+  {81b2b30e-5f03-48a5-bfff-d059b13ff714}, !- Handle
+  {a2ade42c-298c-4447-9eb0-17214fedc955}, !- Zone or ZoneList Name
   SupplyAirTemperature,                   !- Zone Cooling Design Supply Air Temperature Input Method
   14,                                     !- Zone Cooling Design Supply Air Temperature {C}
   11.11,                                  !- Zone Cooling Design Supply Air Temperature Difference {deltaC}
@@ -1475,21 +983,12 @@
   autosize;                               !- Dedicated Outdoor Air High Setpoint Temperature for Design {C}
 
 OS:ZoneHVAC:EquipmentList,
-<<<<<<< HEAD
-  {b39d368e-328b-4a35-b34e-59218060896f}, !- Handle
+  {9c54fcec-9393-4a21-b799-67ac9d7c1d19}, !- Handle
   Zone HVAC Equipment List 3,             !- Name
-  {e94576dd-6174-4ee1-90be-ea673dce38b2}; !- Thermal Zone
+  {a2ade42c-298c-4447-9eb0-17214fedc955}; !- Thermal Zone
 
 OS:SpaceType,
-  {c97d75a9-fc08-4c86-9bf4-49364c0c28e9}, !- Handle
-=======
-  {f4677dd3-282d-45a9-ba00-d9d1e65a43ef}, !- Handle
-  Zone HVAC Equipment List 3,             !- Name
-  {07e383ae-df4a-4ca7-a56a-925b602871ba}; !- Thermal Zone
-
-OS:SpaceType,
-  {c9c6ce83-ce45-4916-be2d-efff1cf7cb9e}, !- Handle
->>>>>>> 93199ada
+  {70e4e6f8-5805-4896-ac2f-e723a8c23424}, !- Handle
   Space Type 3,                           !- Name
   ,                                       !- Default Construction Set Name
   ,                                       !- Default Schedule Set Name
@@ -1500,23 +999,14 @@
   unfinished attic;                       !- Standards Space Type
 
 OS:BuildingUnit,
-<<<<<<< HEAD
-  {463e46ac-4863-48b1-909e-184d0e4f7ab1}, !- Handle
-=======
-  {d1ee7fe2-c0c0-4abf-b9da-7056f81b73b2}, !- Handle
->>>>>>> 93199ada
+  {dcf46a8b-bef6-4872-960b-26266b206051}, !- Handle
   unit 1,                                 !- Name
   ,                                       !- Rendering Color
   Residential;                            !- Building Unit Type
 
 OS:AdditionalProperties,
-<<<<<<< HEAD
-  {36d73b94-4c08-4eba-8653-3df857a708b8}, !- Handle
-  {463e46ac-4863-48b1-909e-184d0e4f7ab1}, !- Object Name
-=======
-  {01f339f5-1d62-4b76-bd54-35278919dd57}, !- Handle
-  {d1ee7fe2-c0c0-4abf-b9da-7056f81b73b2}, !- Object Name
->>>>>>> 93199ada
+  {f35e6c46-d790-41d6-9a54-2dc9d59bf02e}, !- Handle
+  {dcf46a8b-bef6-4872-960b-26266b206051}, !- Object Name
   NumberOfBedrooms,                       !- Feature Name 1
   Integer,                                !- Feature Data Type 1
   3,                                      !- Feature Value 1
@@ -1528,20 +1018,12 @@
   3.3900000000000001;                     !- Feature Value 3
 
 OS:External:File,
-<<<<<<< HEAD
-  {e32fd6f0-9a69-4283-8fcb-85ac52fda359}, !- Handle
-=======
-  {15c6a8af-29b3-4dc3-932b-7ae506dbe75c}, !- Handle
->>>>>>> 93199ada
+  {1bebcc9b-e593-4c55-a96b-1aaff27f9f74}, !- Handle
   8760.csv,                               !- Name
   8760.csv;                               !- File Name
 
 OS:Schedule:Day,
-<<<<<<< HEAD
-  {6f7b1192-d536-40f3-a105-b118575ccccb}, !- Handle
-=======
-  {2b785d97-c692-403a-ae35-38c88be51c71}, !- Handle
->>>>>>> 93199ada
+  {f11e24bc-1654-4994-864a-dabc6a43ba06}, !- Handle
   Schedule Day 1,                         !- Name
   ,                                       !- Schedule Type Limits Name
   ,                                       !- Interpolate to Timestep
@@ -1550,11 +1032,7 @@
   0;                                      !- Value Until Time 1
 
 OS:Schedule:Day,
-<<<<<<< HEAD
-  {d3086761-d42b-459e-8db9-e6a485bb3afc}, !- Handle
-=======
-  {3df85eab-5703-4e60-9c67-738a385b0e12}, !- Handle
->>>>>>> 93199ada
+  {bf5926b6-a1fc-4ace-a481-e9df3225eb31}, !- Handle
   Schedule Day 2,                         !- Name
   ,                                       !- Schedule Type Limits Name
   ,                                       !- Interpolate to Timestep
@@ -1563,17 +1041,10 @@
   1;                                      !- Value Until Time 1
 
 OS:Schedule:File,
-<<<<<<< HEAD
-  {d583dc61-7ed0-4596-8a0d-6bf264f8abe3}, !- Handle
+  {406d31aa-504b-4406-959f-c5a19713f090}, !- Handle
   occupants,                              !- Name
-  {f855f609-d4a5-428a-820c-119961e397f3}, !- Schedule Type Limits Name
-  {e32fd6f0-9a69-4283-8fcb-85ac52fda359}, !- External File Name
-=======
-  {802283f3-8939-49c1-90f4-701799c15450}, !- Handle
-  occupants,                              !- Name
-  {9a1d7e1f-ebd6-4a26-a7ba-cd9d230dec00}, !- Schedule Type Limits Name
-  {15c6a8af-29b3-4dc3-932b-7ae506dbe75c}, !- External File Name
->>>>>>> 93199ada
+  {c3b23139-b0c8-468e-a2e2-904e10e971a6}, !- Schedule Type Limits Name
+  {1bebcc9b-e593-4c55-a96b-1aaff27f9f74}, !- External File Name
   1,                                      !- Column Number
   1,                                      !- Rows to Skip at Top
   8760,                                   !- Number of Hours of Data
@@ -1582,38 +1053,63 @@
   60;                                     !- Minutes per Item
 
 OS:Schedule:Ruleset,
-<<<<<<< HEAD
-  {90d0a664-33ab-4429-8d22-bc46e589a721}, !- Handle
+  {76ae4ba4-dfab-46a5-ade7-b3881dbed334}, !- Handle
   Schedule Ruleset 1,                     !- Name
-  {e1302292-e5a8-4684-b21b-abb4a44185c2}, !- Schedule Type Limits Name
-  {55437e5b-4650-4c07-8850-c90fe80fe2c6}; !- Default Day Schedule Name
+  {a3ee8a1e-4ccb-4335-a26c-549ded63d7f3}, !- Schedule Type Limits Name
+  {601d4307-1126-4cc1-86d7-ee096219a1bf}; !- Default Day Schedule Name
 
 OS:Schedule:Day,
-  {55437e5b-4650-4c07-8850-c90fe80fe2c6}, !- Handle
+  {601d4307-1126-4cc1-86d7-ee096219a1bf}, !- Handle
   Schedule Day 3,                         !- Name
-  {e1302292-e5a8-4684-b21b-abb4a44185c2}, !- Schedule Type Limits Name
-=======
-  {62ecd53a-944d-4d0d-b48e-278c08549520}, !- Handle
-  Schedule Ruleset 1,                     !- Name
-  {df043c4e-0de4-42b6-ab90-d364e006430b}, !- Schedule Type Limits Name
-  {29c4fe63-3fb5-4988-b1a0-6623ef49e3c4}; !- Default Day Schedule Name
-
-OS:Schedule:Day,
-  {29c4fe63-3fb5-4988-b1a0-6623ef49e3c4}, !- Handle
-  Schedule Day 3,                         !- Name
-  {df043c4e-0de4-42b6-ab90-d364e006430b}, !- Schedule Type Limits Name
->>>>>>> 93199ada
+  {a3ee8a1e-4ccb-4335-a26c-549ded63d7f3}, !- Schedule Type Limits Name
   ,                                       !- Interpolate to Timestep
   24,                                     !- Hour 1
   0,                                      !- Minute 1
   112.539290946133;                       !- Value Until Time 1
 
 OS:People:Definition,
-<<<<<<< HEAD
-  {4be5a216-d153-49f8-ab10-f9e393d6b22d}, !- Handle
-=======
-  {a7b16056-5eca-4c5b-90e5-d435e96ee9ea}, !- Handle
->>>>>>> 93199ada
+  {94358daa-6028-40f3-a95b-b8a29f00fe2a}, !- Handle
+  res occupants|living space|story 2,     !- Name
+  People,                                 !- Number of People Calculation Method
+  1.695,                                  !- Number of People {people}
+  ,                                       !- People per Space Floor Area {person/m2}
+  ,                                       !- Space Floor Area per Person {m2/person}
+  0.319734,                               !- Fraction Radiant
+  0.573,                                  !- Sensible Heat Fraction
+  0,                                      !- Carbon Dioxide Generation Rate {m3/s-W}
+  No,                                     !- Enable ASHRAE 55 Comfort Warnings
+  ZoneAveraged;                           !- Mean Radiant Temperature Calculation Type
+
+OS:People,
+  {4faf9456-8397-4ad8-ae9d-8a33e53582af}, !- Handle
+  res occupants|living space|story 2,     !- Name
+  {94358daa-6028-40f3-a95b-b8a29f00fe2a}, !- People Definition Name
+  {93d265a6-c2a5-475c-859f-57a92c6b330f}, !- Space or SpaceType Name
+  {406d31aa-504b-4406-959f-c5a19713f090}, !- Number of People Schedule Name
+  {76ae4ba4-dfab-46a5-ade7-b3881dbed334}, !- Activity Level Schedule Name
+  ,                                       !- Surface Name/Angle Factor List Name
+  ,                                       !- Work Efficiency Schedule Name
+  ,                                       !- Clothing Insulation Schedule Name
+  ,                                       !- Air Velocity Schedule Name
+  1;                                      !- Multiplier
+
+OS:ScheduleTypeLimits,
+  {a3ee8a1e-4ccb-4335-a26c-549ded63d7f3}, !- Handle
+  ActivityLevel,                          !- Name
+  0,                                      !- Lower Limit Value
+  ,                                       !- Upper Limit Value
+  Continuous,                             !- Numeric Type
+  ActivityLevel;                          !- Unit Type
+
+OS:ScheduleTypeLimits,
+  {c3b23139-b0c8-468e-a2e2-904e10e971a6}, !- Handle
+  Fractional,                             !- Name
+  0,                                      !- Lower Limit Value
+  1,                                      !- Upper Limit Value
+  Continuous;                             !- Numeric Type
+
+OS:People:Definition,
+  {a5cdc107-25d2-4571-a600-23072a6848c5}, !- Handle
   res occupants|living space,             !- Name
   People,                                 !- Number of People Calculation Method
   1.695,                                  !- Number of People {people}
@@ -1626,85 +1122,14 @@
   ZoneAveraged;                           !- Mean Radiant Temperature Calculation Type
 
 OS:People,
-<<<<<<< HEAD
-  {4ef553c8-7ea0-49ca-9e00-1e16083f8bb7}, !- Handle
+  {3fbb2685-313c-4f11-8af7-92d4d1d07724}, !- Handle
   res occupants|living space,             !- Name
-  {4be5a216-d153-49f8-ab10-f9e393d6b22d}, !- People Definition Name
-  {956e3b29-87ef-4d4e-8040-4c7b22fd376b}, !- Space or SpaceType Name
-  {d583dc61-7ed0-4596-8a0d-6bf264f8abe3}, !- Number of People Schedule Name
-  {90d0a664-33ab-4429-8d22-bc46e589a721}, !- Activity Level Schedule Name
-=======
-  {3a8dbfab-b006-44aa-9713-2421b7d4d02d}, !- Handle
-  res occupants|living space,             !- Name
-  {a7b16056-5eca-4c5b-90e5-d435e96ee9ea}, !- People Definition Name
-  {43349f9f-9b82-4a87-9146-d8eee718cbae}, !- Space or SpaceType Name
-  {802283f3-8939-49c1-90f4-701799c15450}, !- Number of People Schedule Name
-  {62ecd53a-944d-4d0d-b48e-278c08549520}, !- Activity Level Schedule Name
->>>>>>> 93199ada
+  {a5cdc107-25d2-4571-a600-23072a6848c5}, !- People Definition Name
+  {6eed21f8-4dbd-4ead-a12e-6f585c2b89b2}, !- Space or SpaceType Name
+  {406d31aa-504b-4406-959f-c5a19713f090}, !- Number of People Schedule Name
+  {76ae4ba4-dfab-46a5-ade7-b3881dbed334}, !- Activity Level Schedule Name
   ,                                       !- Surface Name/Angle Factor List Name
   ,                                       !- Work Efficiency Schedule Name
   ,                                       !- Clothing Insulation Schedule Name
   ,                                       !- Air Velocity Schedule Name
   1;                                      !- Multiplier
-
-OS:ScheduleTypeLimits,
-<<<<<<< HEAD
-  {e1302292-e5a8-4684-b21b-abb4a44185c2}, !- Handle
-=======
-  {df043c4e-0de4-42b6-ab90-d364e006430b}, !- Handle
->>>>>>> 93199ada
-  ActivityLevel,                          !- Name
-  0,                                      !- Lower Limit Value
-  ,                                       !- Upper Limit Value
-  Continuous,                             !- Numeric Type
-  ActivityLevel;                          !- Unit Type
-
-OS:ScheduleTypeLimits,
-<<<<<<< HEAD
-  {f855f609-d4a5-428a-820c-119961e397f3}, !- Handle
-=======
-  {9a1d7e1f-ebd6-4a26-a7ba-cd9d230dec00}, !- Handle
->>>>>>> 93199ada
-  Fractional,                             !- Name
-  0,                                      !- Lower Limit Value
-  1,                                      !- Upper Limit Value
-  Continuous;                             !- Numeric Type
-
-OS:People:Definition,
-<<<<<<< HEAD
-  {692cacfd-49c7-4d58-a5d7-265ff60226a2}, !- Handle
-=======
-  {1d23fa40-1630-4946-a65f-0016102b01b2}, !- Handle
->>>>>>> 93199ada
-  res occupants|living space|story 2,     !- Name
-  People,                                 !- Number of People Calculation Method
-  1.695,                                  !- Number of People {people}
-  ,                                       !- People per Space Floor Area {person/m2}
-  ,                                       !- Space Floor Area per Person {m2/person}
-  0.319734,                               !- Fraction Radiant
-  0.573,                                  !- Sensible Heat Fraction
-  0,                                      !- Carbon Dioxide Generation Rate {m3/s-W}
-  No,                                     !- Enable ASHRAE 55 Comfort Warnings
-  ZoneAveraged;                           !- Mean Radiant Temperature Calculation Type
-
-OS:People,
-<<<<<<< HEAD
-  {025d3f04-b5b7-40c8-a34d-e53386a5763d}, !- Handle
-  res occupants|living space|story 2,     !- Name
-  {692cacfd-49c7-4d58-a5d7-265ff60226a2}, !- People Definition Name
-  {d8e416bd-cf4a-4955-8a51-91e094d13a4f}, !- Space or SpaceType Name
-  {d583dc61-7ed0-4596-8a0d-6bf264f8abe3}, !- Number of People Schedule Name
-  {90d0a664-33ab-4429-8d22-bc46e589a721}, !- Activity Level Schedule Name
-=======
-  {f6d9a1fa-8e76-4318-8d98-fa382fadda6c}, !- Handle
-  res occupants|living space|story 2,     !- Name
-  {1d23fa40-1630-4946-a65f-0016102b01b2}, !- People Definition Name
-  {e23994bb-a9a7-4b2f-abe9-41b84eb2db7d}, !- Space or SpaceType Name
-  {802283f3-8939-49c1-90f4-701799c15450}, !- Number of People Schedule Name
-  {62ecd53a-944d-4d0d-b48e-278c08549520}, !- Activity Level Schedule Name
->>>>>>> 93199ada
-  ,                                       !- Surface Name/Angle Factor List Name
-  ,                                       !- Work Efficiency Schedule Name
-  ,                                       !- Clothing Insulation Schedule Name
-  ,                                       !- Air Velocity Schedule Name
-  1;                                      !- Multiplier
