!- NOTE: Auto-generated from /test/osw_files/SFA_10units_2story_CS_UA_3Beds_2Baths_Denver.osw

OS:Version,
<<<<<<< HEAD
  {72c084b6-f0d5-4d8f-92e0-148e15b74791}, !- Handle
  2.9.0;                                  !- Version Identifier

OS:SimulationControl,
  {6e55ab98-18f2-45b2-ae48-2b93505d345c}, !- Handle
=======
  {39af7aa7-adf1-47a8-b43c-7864cb8e93e3}, !- Handle
  2.9.0;                                  !- Version Identifier

OS:SimulationControl,
  {886ef455-0c41-49b6-b23f-0c8ecda7b204}, !- Handle
>>>>>>> 61ca453a
  ,                                       !- Do Zone Sizing Calculation
  ,                                       !- Do System Sizing Calculation
  ,                                       !- Do Plant Sizing Calculation
  No;                                     !- Run Simulation for Sizing Periods

OS:Timestep,
<<<<<<< HEAD
  {f3a153e7-5a8c-46ee-a8e6-f3a52743b8e1}, !- Handle
  6;                                      !- Number of Timesteps per Hour

OS:ShadowCalculation,
  {6be9acdc-c3b0-4577-b76d-9848da7ba7ca}, !- Handle
=======
  {09198a88-b6f1-40ab-a418-ef057a285eb6}, !- Handle
  6;                                      !- Number of Timesteps per Hour

OS:ShadowCalculation,
  {a1af2e3a-9c7f-4d6f-8cc3-07d777d93337}, !- Handle
>>>>>>> 61ca453a
  20,                                     !- Calculation Frequency
  200;                                    !- Maximum Figures in Shadow Overlap Calculations

OS:SurfaceConvectionAlgorithm:Outside,
<<<<<<< HEAD
  {df507cfb-8794-46c0-81b7-9ce33f06ff7e}, !- Handle
  DOE-2;                                  !- Algorithm

OS:SurfaceConvectionAlgorithm:Inside,
  {49193848-1ebb-4559-8bab-650d2daadd1c}, !- Handle
  TARP;                                   !- Algorithm

OS:ZoneCapacitanceMultiplier:ResearchSpecial,
  {a249dfc4-49ef-431e-b646-8e0bd3619b0b}, !- Handle
=======
  {0921e081-b8e9-44dd-af9f-14a27b7b3a27}, !- Handle
  DOE-2;                                  !- Algorithm

OS:SurfaceConvectionAlgorithm:Inside,
  {2872d399-46ef-476a-ba6d-2cb03dea3c46}, !- Handle
  TARP;                                   !- Algorithm

OS:ZoneCapacitanceMultiplier:ResearchSpecial,
  {b29e0298-7043-4942-80c3-ce045a8f3c5d}, !- Handle
>>>>>>> 61ca453a
  ,                                       !- Temperature Capacity Multiplier
  15,                                     !- Humidity Capacity Multiplier
  ;                                       !- Carbon Dioxide Capacity Multiplier

OS:RunPeriod,
<<<<<<< HEAD
  {0ac9e703-61ae-4cc9-a6b0-6f57739bfd40}, !- Handle
=======
  {073bf195-04cd-4797-b784-c5eb2db8dc2f}, !- Handle
>>>>>>> 61ca453a
  Run Period 1,                           !- Name
  1,                                      !- Begin Month
  1,                                      !- Begin Day of Month
  12,                                     !- End Month
  31,                                     !- End Day of Month
  ,                                       !- Use Weather File Holidays and Special Days
  ,                                       !- Use Weather File Daylight Saving Period
  ,                                       !- Apply Weekend Holiday Rule
  ,                                       !- Use Weather File Rain Indicators
  ,                                       !- Use Weather File Snow Indicators
  ;                                       !- Number of Times Runperiod to be Repeated

OS:YearDescription,
<<<<<<< HEAD
  {1e8aa669-bbb0-4c99-b330-e3a3ce764b46}, !- Handle
=======
  {7f20a86f-e2a5-4a14-b09f-45cf1a6129fa}, !- Handle
>>>>>>> 61ca453a
  2007,                                   !- Calendar Year
  ,                                       !- Day of Week for Start Day
  ;                                       !- Is Leap Year

OS:WeatherFile,
<<<<<<< HEAD
  {cd77a7f9-afea-4882-98fb-6e9971aec4c8}, !- Handle
=======
  {918c29a3-0f14-4d9d-9d57-da7af1c0882e}, !- Handle
>>>>>>> 61ca453a
  Denver Intl Ap,                         !- City
  CO,                                     !- State Province Region
  USA,                                    !- Country
  TMY3,                                   !- Data Source
  725650,                                 !- WMO Number
  39.83,                                  !- Latitude {deg}
  -104.65,                                !- Longitude {deg}
  -7,                                     !- Time Zone {hr}
  1650,                                   !- Elevation {m}
  file:../weather/USA_CO_Denver.Intl.AP.725650_TMY3.epw, !- Url
  E23378AA;                               !- Checksum

OS:AdditionalProperties,
<<<<<<< HEAD
  {47a753d8-6ff3-4966-b313-c57589af3528}, !- Handle
  {cd77a7f9-afea-4882-98fb-6e9971aec4c8}, !- Object Name
=======
  {e0150ce9-407d-4cb7-9466-c1c20f44beb2}, !- Handle
  {918c29a3-0f14-4d9d-9d57-da7af1c0882e}, !- Object Name
>>>>>>> 61ca453a
  EPWHeaderCity,                          !- Feature Name 1
  String,                                 !- Feature Data Type 1
  Denver Intl Ap,                         !- Feature Value 1
  EPWHeaderState,                         !- Feature Name 2
  String,                                 !- Feature Data Type 2
  CO,                                     !- Feature Value 2
  EPWHeaderCountry,                       !- Feature Name 3
  String,                                 !- Feature Data Type 3
  USA,                                    !- Feature Value 3
  EPWHeaderDataSource,                    !- Feature Name 4
  String,                                 !- Feature Data Type 4
  TMY3,                                   !- Feature Value 4
  EPWHeaderStation,                       !- Feature Name 5
  String,                                 !- Feature Data Type 5
  725650,                                 !- Feature Value 5
  EPWHeaderLatitude,                      !- Feature Name 6
  Double,                                 !- Feature Data Type 6
  39.829999999999998,                     !- Feature Value 6
  EPWHeaderLongitude,                     !- Feature Name 7
  Double,                                 !- Feature Data Type 7
  -104.65000000000001,                    !- Feature Value 7
  EPWHeaderTimezone,                      !- Feature Name 8
  Double,                                 !- Feature Data Type 8
  -7,                                     !- Feature Value 8
  EPWHeaderAltitude,                      !- Feature Name 9
  Double,                                 !- Feature Data Type 9
  5413.3858267716532,                     !- Feature Value 9
  EPWHeaderLocalPressure,                 !- Feature Name 10
  Double,                                 !- Feature Data Type 10
  0.81937567683596546,                    !- Feature Value 10
  EPWHeaderRecordsPerHour,                !- Feature Name 11
  Double,                                 !- Feature Data Type 11
  0,                                      !- Feature Value 11
  EPWDataAnnualAvgDrybulb,                !- Feature Name 12
  Double,                                 !- Feature Data Type 12
  51.575616438356228,                     !- Feature Value 12
  EPWDataAnnualMinDrybulb,                !- Feature Name 13
  Double,                                 !- Feature Data Type 13
  -2.9200000000000017,                    !- Feature Value 13
  EPWDataAnnualMaxDrybulb,                !- Feature Name 14
  Double,                                 !- Feature Data Type 14
  104,                                    !- Feature Value 14
  EPWDataCDD50F,                          !- Feature Name 15
  Double,                                 !- Feature Data Type 15
  3072.2925000000005,                     !- Feature Value 15
  EPWDataCDD65F,                          !- Feature Name 16
  Double,                                 !- Feature Data Type 16
  883.62000000000035,                     !- Feature Value 16
  EPWDataHDD50F,                          !- Feature Name 17
  Double,                                 !- Feature Data Type 17
  2497.1925000000001,                     !- Feature Value 17
  EPWDataHDD65F,                          !- Feature Name 18
  Double,                                 !- Feature Data Type 18
  5783.5200000000013,                     !- Feature Value 18
  EPWDataAnnualAvgWindspeed,              !- Feature Name 19
  Double,                                 !- Feature Data Type 19
  3.9165296803649667,                     !- Feature Value 19
  EPWDataMonthlyAvgDrybulbs,              !- Feature Name 20
  String,                                 !- Feature Data Type 20
  33.4191935483871&#4431.90142857142857&#4443.02620967741937&#4442.48624999999999&#4459.877741935483854&#4473.57574999999997&#4472.07975806451608&#4472.70008064516134&#4466.49200000000006&#4450.079112903225806&#4437.218250000000005&#4434.582177419354835, !- Feature Value 20
  EPWDataGroundMonthlyTemps,              !- Feature Name 21
  String,                                 !- Feature Data Type 21
  44.08306285945173&#4440.89570904991865&#4440.64045432632048&#4442.153016571250646&#4448.225111118704206&#4454.268919273837525&#4459.508577937551024&#4462.82777283423508&#4463.10975667174995&#4460.41014950381947&#4455.304105212311526&#4449.445696474514364, !- Feature Value 21
  EPWDataWSF,                             !- Feature Name 22
  Double,                                 !- Feature Data Type 22
  0.58999999999999997,                    !- Feature Value 22
  EPWDataMonthlyAvgDailyHighDrybulbs,     !- Feature Name 23
  String,                                 !- Feature Data Type 23
  47.41032258064516&#4446.58642857142857&#4455.15032258064517&#4453.708&#4472.80193548387098&#4488.67600000000002&#4486.1858064516129&#4485.87225806451613&#4482.082&#4463.18064516129033&#4448.73400000000001&#4448.87935483870968, !- Feature Value 23
  EPWDataMonthlyAvgDailyLowDrybulbs,      !- Feature Name 24
  String,                                 !- Feature Data Type 24
  19.347741935483874&#4419.856428571428573&#4430.316129032258065&#4431.112&#4447.41612903225806&#4457.901999999999994&#4459.063870967741934&#4460.956774193548384&#4452.352000000000004&#4438.41612903225806&#4427.002000000000002&#4423.02903225806451, !- Feature Value 24
  EPWDesignHeatingDrybulb,                !- Feature Name 25
  Double,                                 !- Feature Data Type 25
  12.02,                                  !- Feature Value 25
  EPWDesignHeatingWindspeed,              !- Feature Name 26
  Double,                                 !- Feature Data Type 26
  2.8062500000000004,                     !- Feature Value 26
  EPWDesignCoolingDrybulb,                !- Feature Name 27
  Double,                                 !- Feature Data Type 27
  91.939999999999998,                     !- Feature Value 27
  EPWDesignCoolingWetbulb,                !- Feature Name 28
  Double,                                 !- Feature Data Type 28
  59.95131430195849,                      !- Feature Value 28
  EPWDesignCoolingHumidityRatio,          !- Feature Name 29
  Double,                                 !- Feature Data Type 29
  0.0059161086834698092,                  !- Feature Value 29
  EPWDesignCoolingWindspeed,              !- Feature Name 30
  Double,                                 !- Feature Data Type 30
  3.7999999999999989,                     !- Feature Value 30
  EPWDesignDailyTemperatureRange,         !- Feature Name 31
  Double,                                 !- Feature Data Type 31
  24.915483870967748,                     !- Feature Value 31
  EPWDesignDehumidDrybulb,                !- Feature Name 32
  Double,                                 !- Feature Data Type 32
  67.996785714285721,                     !- Feature Value 32
  EPWDesignDehumidHumidityRatio,          !- Feature Name 33
  Double,                                 !- Feature Data Type 33
  0.012133744170488724,                   !- Feature Value 33
  EPWDesignCoolingDirectNormal,           !- Feature Name 34
  Double,                                 !- Feature Data Type 34
  985,                                    !- Feature Value 34
  EPWDesignCoolingDiffuseHorizontal,      !- Feature Name 35
  Double,                                 !- Feature Data Type 35
  84;                                     !- Feature Value 35

OS:Site,
<<<<<<< HEAD
  {8f512a00-e1e9-4fb8-9901-fba5e9c0b224}, !- Handle
=======
  {006013d7-7d8b-474c-99e1-8b24293f2786}, !- Handle
>>>>>>> 61ca453a
  Denver Intl Ap_CO_USA,                  !- Name
  39.83,                                  !- Latitude {deg}
  -104.65,                                !- Longitude {deg}
  -7,                                     !- Time Zone {hr}
  1650,                                   !- Elevation {m}
  ;                                       !- Terrain

OS:ClimateZones,
<<<<<<< HEAD
  {efbac1b0-4363-46ff-8dd8-9324784cd097}, !- Handle
=======
  {bab44366-e336-40f1-b945-223320c21c1c}, !- Handle
>>>>>>> 61ca453a
  ,                                       !- Active Institution
  ,                                       !- Active Year
  ,                                       !- Climate Zone Institution Name 1
  ,                                       !- Climate Zone Document Name 1
  ,                                       !- Climate Zone Document Year 1
  ,                                       !- Climate Zone Value 1
  Building America,                       !- Climate Zone Institution Name 2
  ,                                       !- Climate Zone Document Name 2
  0,                                      !- Climate Zone Document Year 2
  Cold;                                   !- Climate Zone Value 2

OS:Site:WaterMainsTemperature,
<<<<<<< HEAD
  {e9d0c480-0762-4e02-b1aa-8cf8b6d44cd5}, !- Handle
=======
  {421cad1d-2cae-4648-abb1-624b922825f1}, !- Handle
>>>>>>> 61ca453a
  Correlation,                            !- Calculation Method
  ,                                       !- Temperature Schedule Name
  10.8753424657535,                       !- Annual Average Outdoor Air Temperature {C}
  23.1524007936508;                       !- Maximum Difference In Monthly Average Outdoor Air Temperatures {deltaC}

OS:RunPeriodControl:DaylightSavingTime,
<<<<<<< HEAD
  {a4886f9d-6163-4fa5-b157-7e2d66c22da5}, !- Handle
=======
  {2d24facf-c78a-43ed-9e8c-b0ff167b4bd9}, !- Handle
>>>>>>> 61ca453a
  4/7,                                    !- Start Date
  10/26;                                  !- End Date

OS:Site:GroundTemperature:Deep,
<<<<<<< HEAD
  {b8d30181-e1d0-4c9d-87b5-0a818b379d2e}, !- Handle
=======
  {d8fb466c-b6e0-4c7b-8d56-ba3819e07208}, !- Handle
>>>>>>> 61ca453a
  10.8753424657535,                       !- January Deep Ground Temperature {C}
  10.8753424657535,                       !- February Deep Ground Temperature {C}
  10.8753424657535,                       !- March Deep Ground Temperature {C}
  10.8753424657535,                       !- April Deep Ground Temperature {C}
  10.8753424657535,                       !- May Deep Ground Temperature {C}
  10.8753424657535,                       !- June Deep Ground Temperature {C}
  10.8753424657535,                       !- July Deep Ground Temperature {C}
  10.8753424657535,                       !- August Deep Ground Temperature {C}
  10.8753424657535,                       !- September Deep Ground Temperature {C}
  10.8753424657535,                       !- October Deep Ground Temperature {C}
  10.8753424657535,                       !- November Deep Ground Temperature {C}
  10.8753424657535;                       !- December Deep Ground Temperature {C}

OS:Building,
<<<<<<< HEAD
  {f20354cd-3d4b-4cd7-857c-e119425bcebb}, !- Handle
=======
  {2da5d09c-e755-4205-8b85-7a714ed7646d}, !- Handle
>>>>>>> 61ca453a
  Building 1,                             !- Name
  ,                                       !- Building Sector Type
  0,                                      !- North Axis {deg}
  ,                                       !- Nominal Floor to Floor Height {m}
  ,                                       !- Space Type Name
  ,                                       !- Default Construction Set Name
  ,                                       !- Default Schedule Set Name
  2,                                      !- Standards Number of Stories
  2,                                      !- Standards Number of Above Ground Stories
  ,                                       !- Standards Template
  singlefamilyattached,                   !- Standards Building Type
  10;                                     !- Standards Number of Living Units

OS:AdditionalProperties,
<<<<<<< HEAD
  {891ebcc3-74de-49b7-8509-ab09ee6f9bc8}, !- Handle
  {f20354cd-3d4b-4cd7-857c-e119425bcebb}, !- Object Name
  num_units,                              !- Feature Name 1
=======
  {f2803c89-9412-4bbb-a466-3cba4bdb5f7e}, !- Handle
  {2da5d09c-e755-4205-8b85-7a714ed7646d}, !- Object Name
  Total Units Represented,                !- Feature Name 1
>>>>>>> 61ca453a
  Integer,                                !- Feature Data Type 1
  10,                                     !- Feature Value 1
  has_rear_units,                         !- Feature Name 2
  Boolean,                                !- Feature Data Type 2
  false,                                  !- Feature Value 2
  horz_location,                          !- Feature Name 3
  String,                                 !- Feature Data Type 3
  Left,                                   !- Feature Value 3
  num_floors,                             !- Feature Name 4
  Integer,                                !- Feature Data Type 4
  2;                                      !- Feature Value 4

OS:ThermalZone,
<<<<<<< HEAD
  {fadb760b-a944-4f40-b996-068e6148b300}, !- Handle
=======
  {6e389cd1-4778-40ff-93f9-c91899b41b3f}, !- Handle
>>>>>>> 61ca453a
  living zone,                            !- Name
  ,                                       !- Multiplier
  ,                                       !- Ceiling Height {m}
  ,                                       !- Volume {m3}
  ,                                       !- Floor Area {m2}
  ,                                       !- Zone Inside Convection Algorithm
  ,                                       !- Zone Outside Convection Algorithm
  ,                                       !- Zone Conditioning Equipment List Name
<<<<<<< HEAD
  {44d338a1-91b5-4e95-b51f-7094818e3556}, !- Zone Air Inlet Port List
  {e8eb99de-2053-4c9c-8795-da7f82ec7b70}, !- Zone Air Exhaust Port List
  {40c3ccfb-1051-44fb-a857-60d47064c8a6}, !- Zone Air Node Name
  {e199bfac-b4af-42cd-a448-788bb00b28b8}, !- Zone Return Air Port List
=======
  {c84cba00-3cbd-4996-9125-11715b139873}, !- Zone Air Inlet Port List
  {8b654ce5-d82e-416c-968f-1fda42a70d3a}, !- Zone Air Exhaust Port List
  {a258ac40-cb00-4285-bcdd-ca0053cec2e5}, !- Zone Air Node Name
  {c24fdac2-6ce0-49ee-82bb-403225456d45}, !- Zone Return Air Port List
>>>>>>> 61ca453a
  ,                                       !- Primary Daylighting Control Name
  ,                                       !- Fraction of Zone Controlled by Primary Daylighting Control
  ,                                       !- Secondary Daylighting Control Name
  ,                                       !- Fraction of Zone Controlled by Secondary Daylighting Control
  ,                                       !- Illuminance Map Name
  ,                                       !- Group Rendering Name
  ,                                       !- Thermostat Name
  No;                                     !- Use Ideal Air Loads

OS:Node,
<<<<<<< HEAD
  {03effd6b-43b6-4bb4-bf16-3b146342f8a4}, !- Handle
  Node 1,                                 !- Name
  {40c3ccfb-1051-44fb-a857-60d47064c8a6}, !- Inlet Port
  ;                                       !- Outlet Port

OS:Connection,
  {40c3ccfb-1051-44fb-a857-60d47064c8a6}, !- Handle
  {992b829a-b278-4d0f-bd5a-aa5caf11c54d}, !- Name
  {fadb760b-a944-4f40-b996-068e6148b300}, !- Source Object
  11,                                     !- Outlet Port
  {03effd6b-43b6-4bb4-bf16-3b146342f8a4}, !- Target Object
  2;                                      !- Inlet Port

OS:PortList,
  {44d338a1-91b5-4e95-b51f-7094818e3556}, !- Handle
  {0504b188-43c1-4782-98bd-2e4379683ec4}, !- Name
  {fadb760b-a944-4f40-b996-068e6148b300}; !- HVAC Component

OS:PortList,
  {e8eb99de-2053-4c9c-8795-da7f82ec7b70}, !- Handle
  {8b5226eb-7494-49cb-9553-bb88f5ccc312}, !- Name
  {fadb760b-a944-4f40-b996-068e6148b300}; !- HVAC Component

OS:PortList,
  {e199bfac-b4af-42cd-a448-788bb00b28b8}, !- Handle
  {50593a4c-dcfb-4121-bdbe-62be2a6ee7cc}, !- Name
  {fadb760b-a944-4f40-b996-068e6148b300}; !- HVAC Component

OS:Sizing:Zone,
  {847a25e3-a1c0-40fd-b423-b2ca569aea0d}, !- Handle
  {fadb760b-a944-4f40-b996-068e6148b300}, !- Zone or ZoneList Name
=======
  {7307f997-76e8-4461-ac0a-03bf1b4e0f7a}, !- Handle
  Node 1,                                 !- Name
  {a258ac40-cb00-4285-bcdd-ca0053cec2e5}, !- Inlet Port
  ;                                       !- Outlet Port

OS:Connection,
  {a258ac40-cb00-4285-bcdd-ca0053cec2e5}, !- Handle
  {9e6d7e5a-3183-410c-b233-a190b3dcc58c}, !- Name
  {6e389cd1-4778-40ff-93f9-c91899b41b3f}, !- Source Object
  11,                                     !- Outlet Port
  {7307f997-76e8-4461-ac0a-03bf1b4e0f7a}, !- Target Object
  2;                                      !- Inlet Port

OS:PortList,
  {c84cba00-3cbd-4996-9125-11715b139873}, !- Handle
  {b19e4ab3-91ff-4cfb-b458-62d4da0f83ef}, !- Name
  {6e389cd1-4778-40ff-93f9-c91899b41b3f}; !- HVAC Component

OS:PortList,
  {8b654ce5-d82e-416c-968f-1fda42a70d3a}, !- Handle
  {d99bb487-e05e-4265-bbe1-b08a645caf35}, !- Name
  {6e389cd1-4778-40ff-93f9-c91899b41b3f}; !- HVAC Component

OS:PortList,
  {c24fdac2-6ce0-49ee-82bb-403225456d45}, !- Handle
  {0fd39e27-dbfd-474b-93a5-7c09a8acb9ee}, !- Name
  {6e389cd1-4778-40ff-93f9-c91899b41b3f}; !- HVAC Component

OS:Sizing:Zone,
  {13dec1f0-8ea7-4607-a538-6af824bec81e}, !- Handle
  {6e389cd1-4778-40ff-93f9-c91899b41b3f}, !- Zone or ZoneList Name
>>>>>>> 61ca453a
  SupplyAirTemperature,                   !- Zone Cooling Design Supply Air Temperature Input Method
  14,                                     !- Zone Cooling Design Supply Air Temperature {C}
  11.11,                                  !- Zone Cooling Design Supply Air Temperature Difference {deltaC}
  SupplyAirTemperature,                   !- Zone Heating Design Supply Air Temperature Input Method
  40,                                     !- Zone Heating Design Supply Air Temperature {C}
  11.11,                                  !- Zone Heating Design Supply Air Temperature Difference {deltaC}
  0.0085,                                 !- Zone Cooling Design Supply Air Humidity Ratio {kg-H2O/kg-air}
  0.008,                                  !- Zone Heating Design Supply Air Humidity Ratio {kg-H2O/kg-air}
  ,                                       !- Zone Heating Sizing Factor
  ,                                       !- Zone Cooling Sizing Factor
  DesignDay,                              !- Cooling Design Air Flow Method
  ,                                       !- Cooling Design Air Flow Rate {m3/s}
  ,                                       !- Cooling Minimum Air Flow per Zone Floor Area {m3/s-m2}
  ,                                       !- Cooling Minimum Air Flow {m3/s}
  ,                                       !- Cooling Minimum Air Flow Fraction
  DesignDay,                              !- Heating Design Air Flow Method
  ,                                       !- Heating Design Air Flow Rate {m3/s}
  ,                                       !- Heating Maximum Air Flow per Zone Floor Area {m3/s-m2}
  ,                                       !- Heating Maximum Air Flow {m3/s}
  ,                                       !- Heating Maximum Air Flow Fraction
  ,                                       !- Design Zone Air Distribution Effectiveness in Cooling Mode
  ,                                       !- Design Zone Air Distribution Effectiveness in Heating Mode
  No,                                     !- Account for Dedicated Outdoor Air System
  NeutralSupplyAir,                       !- Dedicated Outdoor Air System Control Strategy
  autosize,                               !- Dedicated Outdoor Air Low Setpoint Temperature for Design {C}
  autosize;                               !- Dedicated Outdoor Air High Setpoint Temperature for Design {C}

OS:ZoneHVAC:EquipmentList,
<<<<<<< HEAD
  {22dff433-3b62-4c9b-85f8-e5c396e27205}, !- Handle
  Zone HVAC Equipment List 1,             !- Name
  {fadb760b-a944-4f40-b996-068e6148b300}; !- Thermal Zone

OS:Space,
  {f61414d4-7dfe-4e55-a049-dc5092efda2d}, !- Handle
  living space,                           !- Name
  {d5721daf-2a72-4880-bf8a-f18bfcef7f17}, !- Space Type Name
=======
  {4794fd80-01d4-4aed-a92c-1fa839646d1e}, !- Handle
  Zone HVAC Equipment List 1,             !- Name
  {6e389cd1-4778-40ff-93f9-c91899b41b3f}; !- Thermal Zone

OS:Space,
  {891c3a0b-4443-4c5a-b6ed-bf600c97c20c}, !- Handle
  living space,                           !- Name
  {9604a693-b18a-4101-8bb3-9e96bb0628e4}, !- Space Type Name
>>>>>>> 61ca453a
  ,                                       !- Default Construction Set Name
  ,                                       !- Default Schedule Set Name
  ,                                       !- Direction of Relative North {deg}
  ,                                       !- X Origin {m}
  ,                                       !- Y Origin {m}
  ,                                       !- Z Origin {m}
  ,                                       !- Building Story Name
<<<<<<< HEAD
  {fadb760b-a944-4f40-b996-068e6148b300}, !- Thermal Zone Name
  ,                                       !- Part of Total Floor Area
  ,                                       !- Design Specification Outdoor Air Object Name
  {d6e37a61-27d3-4a87-b21a-05b26b71cad6}; !- Building Unit Name

OS:Surface,
  {6be86333-da77-469b-9a65-83caccbbd73d}, !- Handle
  Surface 1,                              !- Name
  Floor,                                  !- Surface Type
  ,                                       !- Construction Name
  {f61414d4-7dfe-4e55-a049-dc5092efda2d}, !- Space Name
  Surface,                                !- Outside Boundary Condition
  {6dc99a4d-3360-4855-8bff-a869aa7c651c}, !- Outside Boundary Condition Object
=======
  {6e389cd1-4778-40ff-93f9-c91899b41b3f}, !- Thermal Zone Name
  ,                                       !- Part of Total Floor Area
  ,                                       !- Design Specification Outdoor Air Object Name
  {7e627895-e2d8-4683-b3a5-b9a1d761aa5d}; !- Building Unit Name

OS:Surface,
  {38d2d587-f01b-4b9d-906f-1642ff10ab5a}, !- Handle
  Surface 1,                              !- Name
  Floor,                                  !- Surface Type
  ,                                       !- Construction Name
  {891c3a0b-4443-4c5a-b6ed-bf600c97c20c}, !- Space Name
  Surface,                                !- Outside Boundary Condition
  {2ee9575d-4042-4fbe-8ed4-7bff2508b4e7}, !- Outside Boundary Condition Object
>>>>>>> 61ca453a
  NoSun,                                  !- Sun Exposure
  NoWind,                                 !- Wind Exposure
  ,                                       !- View Factor to Ground
  ,                                       !- Number of Vertices
  0, -9.144, 0,                           !- X,Y,Z Vertex 1 {m}
  0, 0, 0,                                !- X,Y,Z Vertex 2 {m}
  4.572, 0, 0,                            !- X,Y,Z Vertex 3 {m}
  4.572, -9.144, 0;                       !- X,Y,Z Vertex 4 {m}

OS:Surface,
<<<<<<< HEAD
  {14a9bc93-7fd8-4324-90f1-f151094c99c8}, !- Handle
  Surface 2,                              !- Name
  Wall,                                   !- Surface Type
  ,                                       !- Construction Name
  {f61414d4-7dfe-4e55-a049-dc5092efda2d}, !- Space Name
=======
  {3521f75b-c360-447f-b2f1-1dfdcd6fcfb6}, !- Handle
  Surface 2,                              !- Name
  Wall,                                   !- Surface Type
  ,                                       !- Construction Name
  {891c3a0b-4443-4c5a-b6ed-bf600c97c20c}, !- Space Name
>>>>>>> 61ca453a
  Outdoors,                               !- Outside Boundary Condition
  ,                                       !- Outside Boundary Condition Object
  SunExposed,                             !- Sun Exposure
  WindExposed,                            !- Wind Exposure
  ,                                       !- View Factor to Ground
  ,                                       !- Number of Vertices
  0, 0, 2.4384,                           !- X,Y,Z Vertex 1 {m}
  0, 0, 0,                                !- X,Y,Z Vertex 2 {m}
  0, -9.144, 0,                           !- X,Y,Z Vertex 3 {m}
  0, -9.144, 2.4384;                      !- X,Y,Z Vertex 4 {m}

OS:Surface,
<<<<<<< HEAD
  {39fffc34-b3d7-4de4-9b60-3a155bfa7344}, !- Handle
  Surface 3,                              !- Name
  Wall,                                   !- Surface Type
  ,                                       !- Construction Name
  {f61414d4-7dfe-4e55-a049-dc5092efda2d}, !- Space Name
=======
  {bee8b572-c292-47f5-8f2c-028dfec090fe}, !- Handle
  Surface 3,                              !- Name
  Wall,                                   !- Surface Type
  ,                                       !- Construction Name
  {891c3a0b-4443-4c5a-b6ed-bf600c97c20c}, !- Space Name
>>>>>>> 61ca453a
  Outdoors,                               !- Outside Boundary Condition
  ,                                       !- Outside Boundary Condition Object
  SunExposed,                             !- Sun Exposure
  WindExposed,                            !- Wind Exposure
  ,                                       !- View Factor to Ground
  ,                                       !- Number of Vertices
  4.572, 0, 2.4384,                       !- X,Y,Z Vertex 1 {m}
  4.572, 0, 0,                            !- X,Y,Z Vertex 2 {m}
  0, 0, 0,                                !- X,Y,Z Vertex 3 {m}
  0, 0, 2.4384;                           !- X,Y,Z Vertex 4 {m}

OS:Surface,
<<<<<<< HEAD
  {1639e822-b937-45ad-944e-b824d1381c03}, !- Handle
  Surface 4,                              !- Name
  Wall,                                   !- Surface Type
  ,                                       !- Construction Name
  {f61414d4-7dfe-4e55-a049-dc5092efda2d}, !- Space Name
  Adiabatic,                              !- Outside Boundary Condition
  ,                                       !- Outside Boundary Condition Object
=======
  {0eecd3fc-b996-4efa-a9a7-0ef030859a8e}, !- Handle
  Surface 4,                              !- Name
  Wall,                                   !- Surface Type
  ,                                       !- Construction Name
  {891c3a0b-4443-4c5a-b6ed-bf600c97c20c}, !- Space Name
  Surface,                                !- Outside Boundary Condition
  {596d2153-9b45-41bd-bf07-72be094cc6cd}, !- Outside Boundary Condition Object
>>>>>>> 61ca453a
  NoSun,                                  !- Sun Exposure
  NoWind,                                 !- Wind Exposure
  ,                                       !- View Factor to Ground
  ,                                       !- Number of Vertices
  4.572, -9.144, 2.4384,                  !- X,Y,Z Vertex 1 {m}
  4.572, -9.144, 0,                       !- X,Y,Z Vertex 2 {m}
  4.572, 0, 0,                            !- X,Y,Z Vertex 3 {m}
  4.572, 0, 2.4384;                       !- X,Y,Z Vertex 4 {m}

OS:Surface,
<<<<<<< HEAD
  {7ccf1ac3-7d3a-49fd-a3e1-8826d323697d}, !- Handle
  Surface 5,                              !- Name
  Wall,                                   !- Surface Type
  ,                                       !- Construction Name
  {f61414d4-7dfe-4e55-a049-dc5092efda2d}, !- Space Name
=======
  {ebf85612-2886-403b-8c7f-96e6d7f6403f}, !- Handle
  Surface 5,                              !- Name
  Wall,                                   !- Surface Type
  ,                                       !- Construction Name
  {891c3a0b-4443-4c5a-b6ed-bf600c97c20c}, !- Space Name
>>>>>>> 61ca453a
  Outdoors,                               !- Outside Boundary Condition
  ,                                       !- Outside Boundary Condition Object
  SunExposed,                             !- Sun Exposure
  WindExposed,                            !- Wind Exposure
  ,                                       !- View Factor to Ground
  ,                                       !- Number of Vertices
  0, -9.144, 2.4384,                      !- X,Y,Z Vertex 1 {m}
  0, -9.144, 0,                           !- X,Y,Z Vertex 2 {m}
  4.572, -9.144, 0,                       !- X,Y,Z Vertex 3 {m}
  4.572, -9.144, 2.4384;                  !- X,Y,Z Vertex 4 {m}

OS:Surface,
<<<<<<< HEAD
  {c329dda8-eafd-4b74-a201-d4efe0e2bece}, !- Handle
  Surface 6,                              !- Name
  RoofCeiling,                            !- Surface Type
  ,                                       !- Construction Name
  {f61414d4-7dfe-4e55-a049-dc5092efda2d}, !- Space Name
  Surface,                                !- Outside Boundary Condition
  {4e26d60f-b9e5-457b-9c8b-bea021cbd2d1}, !- Outside Boundary Condition Object
=======
  {da017bd8-a12a-48e7-99f3-94bbc9a6bbd7}, !- Handle
  Surface 6,                              !- Name
  RoofCeiling,                            !- Surface Type
  ,                                       !- Construction Name
  {891c3a0b-4443-4c5a-b6ed-bf600c97c20c}, !- Space Name
  Surface,                                !- Outside Boundary Condition
  {16b3b2b7-ea51-4ecd-80bf-9e82d765a415}, !- Outside Boundary Condition Object
>>>>>>> 61ca453a
  NoSun,                                  !- Sun Exposure
  NoWind,                                 !- Wind Exposure
  ,                                       !- View Factor to Ground
  ,                                       !- Number of Vertices
  4.572, -9.144, 2.4384,                  !- X,Y,Z Vertex 1 {m}
  4.572, 0, 2.4384,                       !- X,Y,Z Vertex 2 {m}
  0, 0, 2.4384,                           !- X,Y,Z Vertex 3 {m}
  0, -9.144, 2.4384;                      !- X,Y,Z Vertex 4 {m}

OS:SpaceType,
<<<<<<< HEAD
  {d5721daf-2a72-4880-bf8a-f18bfcef7f17}, !- Handle
=======
  {9604a693-b18a-4101-8bb3-9e96bb0628e4}, !- Handle
>>>>>>> 61ca453a
  Space Type 1,                           !- Name
  ,                                       !- Default Construction Set Name
  ,                                       !- Default Schedule Set Name
  ,                                       !- Group Rendering Name
  ,                                       !- Design Specification Outdoor Air Object Name
  ,                                       !- Standards Template
  ,                                       !- Standards Building Type
  living;                                 !- Standards Space Type

OS:Space,
<<<<<<< HEAD
  {dd25130f-bf10-4e87-88c2-0e1d61b90709}, !- Handle
  living space|story 2,                   !- Name
  {d5721daf-2a72-4880-bf8a-f18bfcef7f17}, !- Space Type Name
=======
  {07cf5844-2581-448c-83a1-47fe692a2472}, !- Handle
  living space|story 2,                   !- Name
  {9604a693-b18a-4101-8bb3-9e96bb0628e4}, !- Space Type Name
>>>>>>> 61ca453a
  ,                                       !- Default Construction Set Name
  ,                                       !- Default Schedule Set Name
  -0,                                     !- Direction of Relative North {deg}
  0,                                      !- X Origin {m}
  0,                                      !- Y Origin {m}
  2.4384,                                 !- Z Origin {m}
  ,                                       !- Building Story Name
<<<<<<< HEAD
  {fadb760b-a944-4f40-b996-068e6148b300}, !- Thermal Zone Name
  ,                                       !- Part of Total Floor Area
  ,                                       !- Design Specification Outdoor Air Object Name
  {d6e37a61-27d3-4a87-b21a-05b26b71cad6}; !- Building Unit Name

OS:Surface,
  {5d76b508-663b-42b1-818c-38eecb5cb397}, !- Handle
=======
  {6e389cd1-4778-40ff-93f9-c91899b41b3f}, !- Thermal Zone Name
  ,                                       !- Part of Total Floor Area
  ,                                       !- Design Specification Outdoor Air Object Name
  {7e627895-e2d8-4683-b3a5-b9a1d761aa5d}; !- Building Unit Name

OS:Surface,
  {1e7333b7-d8b2-4be4-9cfc-daca063da095}, !- Handle
>>>>>>> 61ca453a
  Surface 7,                              !- Name
  RoofCeiling,                            !- Surface Type
  ,                                       !- Construction Name
<<<<<<< HEAD
  {dd25130f-bf10-4e87-88c2-0e1d61b90709}, !- Space Name
  Adiabatic,                              !- Outside Boundary Condition
  ,                                       !- Outside Boundary Condition Object
  NoSun,                                  !- Sun Exposure
  NoWind,                                 !- Wind Exposure
  ,                                       !- View Factor to Ground
  ,                                       !- Number of Vertices
  4.572, -9.144, 2.4384,                  !- X,Y,Z Vertex 1 {m}
  4.572, -9.144, 0,                       !- X,Y,Z Vertex 2 {m}
  4.572, 0, 0,                            !- X,Y,Z Vertex 3 {m}
  4.572, 0, 2.4384;                       !- X,Y,Z Vertex 4 {m}

OS:Surface,
  {50f463da-7f3f-46a1-9f85-9bc09a3b3f76}, !- Handle
  Surface 8,                              !- Name
  RoofCeiling,                            !- Surface Type
  ,                                       !- Construction Name
  {dd25130f-bf10-4e87-88c2-0e1d61b90709}, !- Space Name
  Surface,                                !- Outside Boundary Condition
  {55b20e31-015f-4d17-9824-3f19a9d6f273}, !- Outside Boundary Condition Object
  NoSun,                                  !- Sun Exposure
  NoWind,                                 !- Wind Exposure
  ,                                       !- View Factor to Ground
  ,                                       !- Number of Vertices
  4.572, -9.144, 2.4384,                  !- X,Y,Z Vertex 1 {m}
  4.572, 0, 2.4384,                       !- X,Y,Z Vertex 2 {m}
  0, 0, 2.4384,                           !- X,Y,Z Vertex 3 {m}
  0, -9.144, 2.4384;                      !- X,Y,Z Vertex 4 {m}

OS:Surface,
  {fee8a15b-8aca-4777-8ab9-4e613c209547}, !- Handle
  Surface 9,                              !- Name
  Wall,                                   !- Surface Type
  ,                                       !- Construction Name
  {dd25130f-bf10-4e87-88c2-0e1d61b90709}, !- Space Name
  Outdoors,                               !- Outside Boundary Condition
  ,                                       !- Outside Boundary Condition Object
  SunExposed,                             !- Sun Exposure
  WindExposed,                            !- Wind Exposure
  ,                                       !- View Factor to Ground
  ,                                       !- Number of Vertices
  0, 0, 2.4384,                           !- X,Y,Z Vertex 1 {m}
  0, 0, 0,                                !- X,Y,Z Vertex 2 {m}
  0, -9.144, 0,                           !- X,Y,Z Vertex 3 {m}
  0, -9.144, 2.4384;                      !- X,Y,Z Vertex 4 {m}

OS:Surface,
  {1e81b561-7943-41f2-9a4c-d1c7f8e9372b}, !- Handle
  Surface 10,                             !- Name
  Wall,                                   !- Surface Type
  ,                                       !- Construction Name
  {dd25130f-bf10-4e87-88c2-0e1d61b90709}, !- Space Name
  Outdoors,                               !- Outside Boundary Condition
  ,                                       !- Outside Boundary Condition Object
  SunExposed,                             !- Sun Exposure
  WindExposed,                            !- Wind Exposure
=======
  {07cf5844-2581-448c-83a1-47fe692a2472}, !- Space Name
  Surface,                                !- Outside Boundary Condition
  {b9ca785e-74c6-4e96-ad06-c8af8e1b0818}, !- Outside Boundary Condition Object
  NoSun,                                  !- Sun Exposure
  NoWind,                                 !- Wind Exposure
>>>>>>> 61ca453a
  ,                                       !- View Factor to Ground
  ,                                       !- Number of Vertices
  4.572, -9.144, 2.4384,                  !- X,Y,Z Vertex 1 {m}
  4.572, 0, 2.4384,                       !- X,Y,Z Vertex 2 {m}
  0, 0, 2.4384,                           !- X,Y,Z Vertex 3 {m}
  0, -9.144, 2.4384;                      !- X,Y,Z Vertex 4 {m}

OS:Surface,
<<<<<<< HEAD
  {aadda5ac-8566-49df-99ae-f6976c841849}, !- Handle
  Surface 11,                             !- Name
  Wall,                                   !- Surface Type
  ,                                       !- Construction Name
  {dd25130f-bf10-4e87-88c2-0e1d61b90709}, !- Space Name
  Outdoors,                               !- Outside Boundary Condition
  ,                                       !- Outside Boundary Condition Object
  SunExposed,                             !- Sun Exposure
  WindExposed,                            !- Wind Exposure
  ,                                       !- View Factor to Ground
  ,                                       !- Number of Vertices
  0, -9.144, 2.4384,                      !- X,Y,Z Vertex 1 {m}
  0, -9.144, 0,                           !- X,Y,Z Vertex 2 {m}
  4.572, -9.144, 0,                       !- X,Y,Z Vertex 3 {m}
  4.572, -9.144, 2.4384;                  !- X,Y,Z Vertex 4 {m}

OS:Surface,
  {4e26d60f-b9e5-457b-9c8b-bea021cbd2d1}, !- Handle
  Surface 12,                             !- Name
  Floor,                                  !- Surface Type
  ,                                       !- Construction Name
  {dd25130f-bf10-4e87-88c2-0e1d61b90709}, !- Space Name
  Surface,                                !- Outside Boundary Condition
  {c329dda8-eafd-4b74-a201-d4efe0e2bece}, !- Outside Boundary Condition Object
=======
  {16b3b2b7-ea51-4ecd-80bf-9e82d765a415}, !- Handle
  Surface 8,                              !- Name
  Floor,                                  !- Surface Type
  ,                                       !- Construction Name
  {07cf5844-2581-448c-83a1-47fe692a2472}, !- Space Name
  Surface,                                !- Outside Boundary Condition
  {da017bd8-a12a-48e7-99f3-94bbc9a6bbd7}, !- Outside Boundary Condition Object
>>>>>>> 61ca453a
  NoSun,                                  !- Sun Exposure
  NoWind,                                 !- Wind Exposure
  ,                                       !- View Factor to Ground
  ,                                       !- Number of Vertices
  0, -9.144, 0,                           !- X,Y,Z Vertex 1 {m}
  0, 0, 0,                                !- X,Y,Z Vertex 2 {m}
  4.572, 0, 0,                            !- X,Y,Z Vertex 3 {m}
  4.572, -9.144, 0;                       !- X,Y,Z Vertex 4 {m}

OS:Surface,
<<<<<<< HEAD
  {9805457d-5e9a-4c06-b1d5-fd3569ae8738}, !- Handle
  Surface 18,                             !- Name
  Floor,                                  !- Surface Type
  ,                                       !- Construction Name
  {50e2bc08-4a49-4377-ad7c-69db1e5d9db4}, !- Space Name
  Foundation,                             !- Outside Boundary Condition
  ,                                       !- Outside Boundary Condition Object
  NoSun,                                  !- Sun Exposure
  NoWind,                                 !- Wind Exposure
  ,                                       !- View Factor to Ground
  ,                                       !- Number of Vertices
  0, -9.144, -0.9144,                     !- X,Y,Z Vertex 1 {m}
  0, 0, -0.9144,                          !- X,Y,Z Vertex 2 {m}
  4.572, 0, -0.9144,                      !- X,Y,Z Vertex 3 {m}
  4.572, -9.144, -0.9144;                 !- X,Y,Z Vertex 4 {m}

OS:Surface,
  {91af0433-b647-4a1c-92bd-41109aba78cd}, !- Handle
  Surface 19,                             !- Name
  Wall,                                   !- Surface Type
  ,                                       !- Construction Name
  {50e2bc08-4a49-4377-ad7c-69db1e5d9db4}, !- Space Name
  Foundation,                             !- Outside Boundary Condition
  ,                                       !- Outside Boundary Condition Object
  NoSun,                                  !- Sun Exposure
  NoWind,                                 !- Wind Exposure
  ,                                       !- View Factor to Ground
  ,                                       !- Number of Vertices
  0, 0, -1.11022302462516e-016,           !- X,Y,Z Vertex 1 {m}
  0, 0, -0.9144,                          !- X,Y,Z Vertex 2 {m}
  0, -9.144, -0.9144,                     !- X,Y,Z Vertex 3 {m}
  0, -9.144, -1.11022302462516e-016;      !- X,Y,Z Vertex 4 {m}

OS:Surface,
  {aac8cb4d-234a-481f-a754-594ac629c48b}, !- Handle
  Surface 20,                             !- Name
  Wall,                                   !- Surface Type
  ,                                       !- Construction Name
  {50e2bc08-4a49-4377-ad7c-69db1e5d9db4}, !- Space Name
  Foundation,                             !- Outside Boundary Condition
  ,                                       !- Outside Boundary Condition Object
=======
  {d1590cf1-8f3f-4bb7-befa-1baf14047f9d}, !- Handle
  Surface 9,                              !- Name
  Wall,                                   !- Surface Type
  ,                                       !- Construction Name
  {07cf5844-2581-448c-83a1-47fe692a2472}, !- Space Name
  Outdoors,                               !- Outside Boundary Condition
  ,                                       !- Outside Boundary Condition Object
  SunExposed,                             !- Sun Exposure
  WindExposed,                            !- Wind Exposure
  ,                                       !- View Factor to Ground
  ,                                       !- Number of Vertices
  0, 0, 2.4384,                           !- X,Y,Z Vertex 1 {m}
  0, 0, 0,                                !- X,Y,Z Vertex 2 {m}
  0, -9.144, 0,                           !- X,Y,Z Vertex 3 {m}
  0, -9.144, 2.4384;                      !- X,Y,Z Vertex 4 {m}

OS:Surface,
  {19ce03fc-21cf-4ad8-a8fa-2cd7b37cf3a2}, !- Handle
  Surface 10,                             !- Name
  Wall,                                   !- Surface Type
  ,                                       !- Construction Name
  {07cf5844-2581-448c-83a1-47fe692a2472}, !- Space Name
  Outdoors,                               !- Outside Boundary Condition
  ,                                       !- Outside Boundary Condition Object
  SunExposed,                             !- Sun Exposure
  WindExposed,                            !- Wind Exposure
  ,                                       !- View Factor to Ground
  ,                                       !- Number of Vertices
  4.572, 0, 2.4384,                       !- X,Y,Z Vertex 1 {m}
  4.572, 0, 0,                            !- X,Y,Z Vertex 2 {m}
  0, 0, 0,                                !- X,Y,Z Vertex 3 {m}
  0, 0, 2.4384;                           !- X,Y,Z Vertex 4 {m}

OS:Surface,
  {4c9361c7-d19c-4d9e-abe3-492ea9a3e479}, !- Handle
  Surface 11,                             !- Name
  Wall,                                   !- Surface Type
  ,                                       !- Construction Name
  {07cf5844-2581-448c-83a1-47fe692a2472}, !- Space Name
  Surface,                                !- Outside Boundary Condition
  {e98eb4ef-84fd-4188-9609-5763e8c74aa1}, !- Outside Boundary Condition Object
>>>>>>> 61ca453a
  NoSun,                                  !- Sun Exposure
  NoWind,                                 !- Wind Exposure
  ,                                       !- View Factor to Ground
  ,                                       !- Number of Vertices
<<<<<<< HEAD
  4.572, 0, -1.11022302462516e-016,       !- X,Y,Z Vertex 1 {m}
  4.572, 0, -0.9144,                      !- X,Y,Z Vertex 2 {m}
  0, 0, -0.9144,                          !- X,Y,Z Vertex 3 {m}
  0, 0, -1.11022302462516e-016;           !- X,Y,Z Vertex 4 {m}

OS:Surface,
  {175aa5ec-c626-4759-9deb-9be51c0cbfed}, !- Handle
  Surface 21,                             !- Name
  Wall,                                   !- Surface Type
  ,                                       !- Construction Name
  {50e2bc08-4a49-4377-ad7c-69db1e5d9db4}, !- Space Name
  Adiabatic,                              !- Outside Boundary Condition
=======
  4.572, -9.144, 2.4384,                  !- X,Y,Z Vertex 1 {m}
  4.572, -9.144, 0,                       !- X,Y,Z Vertex 2 {m}
  4.572, 0, 0,                            !- X,Y,Z Vertex 3 {m}
  4.572, 0, 2.4384;                       !- X,Y,Z Vertex 4 {m}

OS:Surface,
  {bdcbb62a-2074-460a-a4f1-17abcdf0ac7d}, !- Handle
  Surface 12,                             !- Name
  Wall,                                   !- Surface Type
  ,                                       !- Construction Name
  {07cf5844-2581-448c-83a1-47fe692a2472}, !- Space Name
  Outdoors,                               !- Outside Boundary Condition
>>>>>>> 61ca453a
  ,                                       !- Outside Boundary Condition Object
  NoSun,                                  !- Sun Exposure
  NoWind,                                 !- Wind Exposure
  ,                                       !- View Factor to Ground
  ,                                       !- Number of Vertices
<<<<<<< HEAD
  4.572, -9.144, -1.11022302462516e-016,  !- X,Y,Z Vertex 1 {m}
  4.572, -9.144, -0.9144,                 !- X,Y,Z Vertex 2 {m}
  4.572, 0, -0.9144,                      !- X,Y,Z Vertex 3 {m}
  4.572, 0, -1.11022302462516e-016;       !- X,Y,Z Vertex 4 {m}

OS:Surface,
  {50728ac7-4adf-4c71-9296-44868da6e880}, !- Handle
  Surface 22,                             !- Name
  Wall,                                   !- Surface Type
  ,                                       !- Construction Name
  {50e2bc08-4a49-4377-ad7c-69db1e5d9db4}, !- Space Name
  Foundation,                             !- Outside Boundary Condition
  ,                                       !- Outside Boundary Condition Object
  NoSun,                                  !- Sun Exposure
  NoWind,                                 !- Wind Exposure
  ,                                       !- View Factor to Ground
  ,                                       !- Number of Vertices
  0, -9.144, -1.11022302462516e-016,      !- X,Y,Z Vertex 1 {m}
  0, -9.144, -0.9144,                     !- X,Y,Z Vertex 2 {m}
  4.572, -9.144, -0.9144,                 !- X,Y,Z Vertex 3 {m}
  4.572, -9.144, -1.11022302462516e-016;  !- X,Y,Z Vertex 4 {m}

OS:Surface,
  {6dc99a4d-3360-4855-8bff-a869aa7c651c}, !- Handle
  Surface 23,                             !- Name
  RoofCeiling,                            !- Surface Type
  ,                                       !- Construction Name
  {50e2bc08-4a49-4377-ad7c-69db1e5d9db4}, !- Space Name
  Surface,                                !- Outside Boundary Condition
  {6be86333-da77-469b-9a65-83caccbbd73d}, !- Outside Boundary Condition Object
  NoSun,                                  !- Sun Exposure
  NoWind,                                 !- Wind Exposure
  ,                                       !- View Factor to Ground
  ,                                       !- Number of Vertices
  4.572, -9.144, -1.11022302462516e-016,  !- X,Y,Z Vertex 1 {m}
  4.572, 0, -1.11022302462516e-016,       !- X,Y,Z Vertex 2 {m}
  0, 0, -1.11022302462516e-016,           !- X,Y,Z Vertex 3 {m}
  0, -9.144, -1.11022302462516e-016;      !- X,Y,Z Vertex 4 {m}

OS:Space,
  {50e2bc08-4a49-4377-ad7c-69db1e5d9db4}, !- Handle
  crawl space,                            !- Name
  {3f50fc9b-e758-4cd0-89aa-d579d19b954b}, !- Space Type Name
  ,                                       !- Default Construction Set Name
  ,                                       !- Default Schedule Set Name
  ,                                       !- Direction of Relative North {deg}
  ,                                       !- X Origin {m}
  ,                                       !- Y Origin {m}
  ,                                       !- Z Origin {m}
  ,                                       !- Building Story Name
  {c17d683b-704e-4c43-9e5f-dc703f6c633b}; !- Thermal Zone Name

OS:ThermalZone,
  {c17d683b-704e-4c43-9e5f-dc703f6c633b}, !- Handle
  crawl zone,                             !- Name
=======
  0, -9.144, 2.4384,                      !- X,Y,Z Vertex 1 {m}
  0, -9.144, 0,                           !- X,Y,Z Vertex 2 {m}
  4.572, -9.144, 0,                       !- X,Y,Z Vertex 3 {m}
  4.572, -9.144, 2.4384;                  !- X,Y,Z Vertex 4 {m}

OS:ThermalZone,
  {40bcf210-6e3a-4ea6-bd69-3714a5575863}, !- Handle
  living zone|unit 2,                     !- Name
>>>>>>> 61ca453a
  ,                                       !- Multiplier
  ,                                       !- Ceiling Height {m}
  ,                                       !- Volume {m3}
  ,                                       !- Floor Area {m2}
  ,                                       !- Zone Inside Convection Algorithm
  ,                                       !- Zone Outside Convection Algorithm
  ,                                       !- Zone Conditioning Equipment List Name
<<<<<<< HEAD
  {df94cd60-9047-4c0c-9e22-2a6426b49a07}, !- Zone Air Inlet Port List
  {f522b2e0-c772-4807-8104-d446d04cbb35}, !- Zone Air Exhaust Port List
  {7316c123-ed0f-46aa-bc5a-4eaeb6ec59bc}, !- Zone Air Node Name
  {8a304584-b00c-462a-b9c2-8959b896bb80}, !- Zone Return Air Port List
=======
  {42b6c7fc-6553-47e0-8886-8e21489e2649}, !- Zone Air Inlet Port List
  {51361673-a74a-4a21-bd0e-961980d7a731}, !- Zone Air Exhaust Port List
  {2e082350-71fb-4096-a237-524ffc64e117}, !- Zone Air Node Name
  {8ed57859-317f-4536-b712-69488fabc432}, !- Zone Return Air Port List
>>>>>>> 61ca453a
  ,                                       !- Primary Daylighting Control Name
  ,                                       !- Fraction of Zone Controlled by Primary Daylighting Control
  ,                                       !- Secondary Daylighting Control Name
  ,                                       !- Fraction of Zone Controlled by Secondary Daylighting Control
  ,                                       !- Illuminance Map Name
  ,                                       !- Group Rendering Name
  ,                                       !- Thermostat Name
  No;                                     !- Use Ideal Air Loads

OS:Node,
<<<<<<< HEAD
  {69790834-44ff-4944-a4a1-91a3f44d6412}, !- Handle
  Node 2,                                 !- Name
  {7316c123-ed0f-46aa-bc5a-4eaeb6ec59bc}, !- Inlet Port
  ;                                       !- Outlet Port

OS:Connection,
  {7316c123-ed0f-46aa-bc5a-4eaeb6ec59bc}, !- Handle
  {46d9c814-d844-4397-b66b-cf5fa3c7f37f}, !- Name
  {c17d683b-704e-4c43-9e5f-dc703f6c633b}, !- Source Object
  11,                                     !- Outlet Port
  {69790834-44ff-4944-a4a1-91a3f44d6412}, !- Target Object
  2;                                      !- Inlet Port

OS:PortList,
  {df94cd60-9047-4c0c-9e22-2a6426b49a07}, !- Handle
  {1388453a-b172-435c-9f7b-5df9e24c6564}, !- Name
  {c17d683b-704e-4c43-9e5f-dc703f6c633b}; !- HVAC Component

OS:PortList,
  {f522b2e0-c772-4807-8104-d446d04cbb35}, !- Handle
  {22b0445d-88db-4f33-a7d5-676c827a6405}, !- Name
  {c17d683b-704e-4c43-9e5f-dc703f6c633b}; !- HVAC Component

OS:PortList,
  {8a304584-b00c-462a-b9c2-8959b896bb80}, !- Handle
  {890208dc-8af7-4070-bc6d-3eee163d03f9}, !- Name
  {c17d683b-704e-4c43-9e5f-dc703f6c633b}; !- HVAC Component

OS:Sizing:Zone,
  {399a222b-8ff6-4c4c-9c67-e04b20015731}, !- Handle
  {c17d683b-704e-4c43-9e5f-dc703f6c633b}, !- Zone or ZoneList Name
=======
  {9910732c-4d7e-4844-9bb1-bd14365f5a09}, !- Handle
  Node 2,                                 !- Name
  {2e082350-71fb-4096-a237-524ffc64e117}, !- Inlet Port
  ;                                       !- Outlet Port

OS:Connection,
  {2e082350-71fb-4096-a237-524ffc64e117}, !- Handle
  {631cd502-fdd3-4cda-bc41-a3047a6eb7f7}, !- Name
  {40bcf210-6e3a-4ea6-bd69-3714a5575863}, !- Source Object
  11,                                     !- Outlet Port
  {9910732c-4d7e-4844-9bb1-bd14365f5a09}, !- Target Object
  2;                                      !- Inlet Port

OS:PortList,
  {42b6c7fc-6553-47e0-8886-8e21489e2649}, !- Handle
  {b52ce8b2-4242-4229-a943-f8d14cfdc589}, !- Name
  {40bcf210-6e3a-4ea6-bd69-3714a5575863}; !- HVAC Component

OS:PortList,
  {51361673-a74a-4a21-bd0e-961980d7a731}, !- Handle
  {6ffd74f1-d29f-479e-99e7-ba52b24b746f}, !- Name
  {40bcf210-6e3a-4ea6-bd69-3714a5575863}; !- HVAC Component

OS:PortList,
  {8ed57859-317f-4536-b712-69488fabc432}, !- Handle
  {d17ce407-85b0-4e4f-aa32-b13b9d318461}, !- Name
  {40bcf210-6e3a-4ea6-bd69-3714a5575863}; !- HVAC Component

OS:Sizing:Zone,
  {0be52962-a2e9-4701-99ce-6f72b1acb5f8}, !- Handle
  {40bcf210-6e3a-4ea6-bd69-3714a5575863}, !- Zone or ZoneList Name
>>>>>>> 61ca453a
  SupplyAirTemperature,                   !- Zone Cooling Design Supply Air Temperature Input Method
  14,                                     !- Zone Cooling Design Supply Air Temperature {C}
  11.11,                                  !- Zone Cooling Design Supply Air Temperature Difference {deltaC}
  SupplyAirTemperature,                   !- Zone Heating Design Supply Air Temperature Input Method
  40,                                     !- Zone Heating Design Supply Air Temperature {C}
  11.11,                                  !- Zone Heating Design Supply Air Temperature Difference {deltaC}
  0.0085,                                 !- Zone Cooling Design Supply Air Humidity Ratio {kg-H2O/kg-air}
  0.008,                                  !- Zone Heating Design Supply Air Humidity Ratio {kg-H2O/kg-air}
  ,                                       !- Zone Heating Sizing Factor
  ,                                       !- Zone Cooling Sizing Factor
  DesignDay,                              !- Cooling Design Air Flow Method
  ,                                       !- Cooling Design Air Flow Rate {m3/s}
  ,                                       !- Cooling Minimum Air Flow per Zone Floor Area {m3/s-m2}
  ,                                       !- Cooling Minimum Air Flow {m3/s}
  ,                                       !- Cooling Minimum Air Flow Fraction
  DesignDay,                              !- Heating Design Air Flow Method
  ,                                       !- Heating Design Air Flow Rate {m3/s}
  ,                                       !- Heating Maximum Air Flow per Zone Floor Area {m3/s-m2}
  ,                                       !- Heating Maximum Air Flow {m3/s}
  ,                                       !- Heating Maximum Air Flow Fraction
  ,                                       !- Design Zone Air Distribution Effectiveness in Cooling Mode
  ,                                       !- Design Zone Air Distribution Effectiveness in Heating Mode
  No,                                     !- Account for Dedicated Outdoor Air System
  NeutralSupplyAir,                       !- Dedicated Outdoor Air System Control Strategy
  autosize,                               !- Dedicated Outdoor Air Low Setpoint Temperature for Design {C}
  autosize;                               !- Dedicated Outdoor Air High Setpoint Temperature for Design {C}

OS:ZoneHVAC:EquipmentList,
<<<<<<< HEAD
  {ca088e40-4e1d-489d-87da-3fd335bdc396}, !- Handle
  Zone HVAC Equipment List 2,             !- Name
  {c17d683b-704e-4c43-9e5f-dc703f6c633b}; !- Thermal Zone

OS:SpaceType,
  {3f50fc9b-e758-4cd0-89aa-d579d19b954b}, !- Handle
  Space Type 2,                           !- Name
  ,                                       !- Default Construction Set Name
  ,                                       !- Default Schedule Set Name
  ,                                       !- Group Rendering Name
  ,                                       !- Design Specification Outdoor Air Object Name
  ,                                       !- Standards Template
  ,                                       !- Standards Building Type
  crawlspace;                             !- Standards Space Type

OS:Surface,
  {55b20e31-015f-4d17-9824-3f19a9d6f273}, !- Handle
  Surface 13,                             !- Name
  Floor,                                  !- Surface Type
  ,                                       !- Construction Name
  {06c19ce2-c407-4cde-8149-b5933e4074d2}, !- Space Name
  Surface,                                !- Outside Boundary Condition
  {50f463da-7f3f-46a1-9f85-9bc09a3b3f76}, !- Outside Boundary Condition Object
=======
  {c2128579-931f-439b-9915-7125529a8949}, !- Handle
  Zone HVAC Equipment List 2,             !- Name
  {40bcf210-6e3a-4ea6-bd69-3714a5575863}; !- Thermal Zone

OS:Space,
  {9878e0f6-b153-4fe9-94cc-db320132aac0}, !- Handle
  living space|unit 2|story 1,            !- Name
  {9604a693-b18a-4101-8bb3-9e96bb0628e4}, !- Space Type Name
  ,                                       !- Default Construction Set Name
  ,                                       !- Default Schedule Set Name
  -0,                                     !- Direction of Relative North {deg}
  0,                                      !- X Origin {m}
  0,                                      !- Y Origin {m}
  0,                                      !- Z Origin {m}
  ,                                       !- Building Story Name
  {40bcf210-6e3a-4ea6-bd69-3714a5575863}, !- Thermal Zone Name
  ,                                       !- Part of Total Floor Area
  ,                                       !- Design Specification Outdoor Air Object Name
  {bb96d4ff-bb5c-4145-a434-fd249d114059}; !- Building Unit Name

OS:Surface,
  {24892920-e3c3-4dd2-a8e3-4801e44f80b6}, !- Handle
  Surface 18,                             !- Name
  RoofCeiling,                            !- Surface Type
  ,                                       !- Construction Name
  {9878e0f6-b153-4fe9-94cc-db320132aac0}, !- Space Name
  Surface,                                !- Outside Boundary Condition
  {d3f9603d-d109-4104-b505-6703cf5cb760}, !- Outside Boundary Condition Object
>>>>>>> 61ca453a
  NoSun,                                  !- Sun Exposure
  NoWind,                                 !- Wind Exposure
  ,                                       !- View Factor to Ground
  ,                                       !- Number of Vertices
<<<<<<< HEAD
  0, -9.144, 4.8768,                      !- X,Y,Z Vertex 1 {m}
  0, 0, 4.8768,                           !- X,Y,Z Vertex 2 {m}
  4.572, 0, 4.8768,                       !- X,Y,Z Vertex 3 {m}
  4.572, -9.144, 4.8768;                  !- X,Y,Z Vertex 4 {m}

OS:Surface,
  {88faf768-1c56-4c09-bb13-331faa8d0906}, !- Handle
  Surface 14,                             !- Name
  RoofCeiling,                            !- Surface Type
  ,                                       !- Construction Name
  {06c19ce2-c407-4cde-8149-b5933e4074d2}, !- Space Name
  Outdoors,                               !- Outside Boundary Condition
  ,                                       !- Outside Boundary Condition Object
  SunExposed,                             !- Sun Exposure
  WindExposed,                            !- Wind Exposure
  ,                                       !- View Factor to Ground
  ,                                       !- Number of Vertices
  0, -4.572, 7.1628,                      !- X,Y,Z Vertex 1 {m}
  4.572, -4.572, 7.1628,                  !- X,Y,Z Vertex 2 {m}
  4.572, 0, 4.8768,                       !- X,Y,Z Vertex 3 {m}
  0, 0, 4.8768;                           !- X,Y,Z Vertex 4 {m}

OS:Surface,
  {f485fee4-a250-42cb-ab83-d78d22b670f6}, !- Handle
  Surface 15,                             !- Name
  RoofCeiling,                            !- Surface Type
  ,                                       !- Construction Name
  {06c19ce2-c407-4cde-8149-b5933e4074d2}, !- Space Name
  Outdoors,                               !- Outside Boundary Condition
  ,                                       !- Outside Boundary Condition Object
  SunExposed,                             !- Sun Exposure
  WindExposed,                            !- Wind Exposure
=======
  9.144, -9.144, 2.4384,                  !- X,Y,Z Vertex 1 {m}
  9.144, 0, 2.4384,                       !- X,Y,Z Vertex 2 {m}
  4.572, 0, 2.4384,                       !- X,Y,Z Vertex 3 {m}
  4.572, -9.144, 2.4384;                  !- X,Y,Z Vertex 4 {m}

OS:Surface,
  {11b48306-63f5-4e1d-b1a8-5d7e667d6898}, !- Handle
  Surface 19,                             !- Name
  Floor,                                  !- Surface Type
  ,                                       !- Construction Name
  {9878e0f6-b153-4fe9-94cc-db320132aac0}, !- Space Name
  Surface,                                !- Outside Boundary Condition
  {883febfd-83ba-477d-b482-594f2f4e6c8a}, !- Outside Boundary Condition Object
  NoSun,                                  !- Sun Exposure
  NoWind,                                 !- Wind Exposure
>>>>>>> 61ca453a
  ,                                       !- View Factor to Ground
  ,                                       !- Number of Vertices
  4.572, -4.572, 7.1628,                  !- X,Y,Z Vertex 1 {m}
  0, -4.572, 7.1628,                      !- X,Y,Z Vertex 2 {m}
  0, -9.144, 4.8768,                      !- X,Y,Z Vertex 3 {m}
  4.572, -9.144, 4.8768;                  !- X,Y,Z Vertex 4 {m}

OS:Surface,
<<<<<<< HEAD
  {586ca859-2943-4a1c-86cb-f53d7db94584}, !- Handle
  Surface 16,                             !- Name
  Wall,                                   !- Surface Type
  ,                                       !- Construction Name
  {06c19ce2-c407-4cde-8149-b5933e4074d2}, !- Space Name
=======
  {596d2153-9b45-41bd-bf07-72be094cc6cd}, !- Handle
  Surface 20,                             !- Name
  Wall,                                   !- Surface Type
  ,                                       !- Construction Name
  {9878e0f6-b153-4fe9-94cc-db320132aac0}, !- Space Name
  Surface,                                !- Outside Boundary Condition
  {0eecd3fc-b996-4efa-a9a7-0ef030859a8e}, !- Outside Boundary Condition Object
  NoSun,                                  !- Sun Exposure
  NoWind,                                 !- Wind Exposure
  ,                                       !- View Factor to Ground
  ,                                       !- Number of Vertices
  4.572, 0, 2.4384,                       !- X,Y,Z Vertex 1 {m}
  4.572, 0, 0,                            !- X,Y,Z Vertex 2 {m}
  4.572, -9.144, 0,                       !- X,Y,Z Vertex 3 {m}
  4.572, -9.144, 2.4384;                  !- X,Y,Z Vertex 4 {m}

OS:Surface,
  {0fe1dd7d-7871-4f91-b2a4-eb9284720644}, !- Handle
  Surface 21,                             !- Name
  Wall,                                   !- Surface Type
  ,                                       !- Construction Name
  {9878e0f6-b153-4fe9-94cc-db320132aac0}, !- Space Name
>>>>>>> 61ca453a
  Outdoors,                               !- Outside Boundary Condition
  ,                                       !- Outside Boundary Condition Object
  SunExposed,                             !- Sun Exposure
  WindExposed,                            !- Wind Exposure
<<<<<<< HEAD
  ,                                       !- View Factor to Ground
  ,                                       !- Number of Vertices
  0, -4.572, 7.1628,                      !- X,Y,Z Vertex 1 {m}
  0, 0, 4.8768,                           !- X,Y,Z Vertex 2 {m}
  0, -9.144, 4.8768;                      !- X,Y,Z Vertex 3 {m}

OS:Surface,
  {f28fbf15-f79d-477a-bc5b-ab87b6f5524d}, !- Handle
  Surface 17,                             !- Name
  Wall,                                   !- Surface Type
  ,                                       !- Construction Name
  {06c19ce2-c407-4cde-8149-b5933e4074d2}, !- Space Name
  Adiabatic,                              !- Outside Boundary Condition
  ,                                       !- Outside Boundary Condition Object
  NoSun,                                  !- Sun Exposure
  NoWind,                                 !- Wind Exposure
  ,                                       !- View Factor to Ground
  ,                                       !- Number of Vertices
  4.572, -4.572, 7.1628,                  !- X,Y,Z Vertex 1 {m}
  4.572, -9.144, 4.8768,                  !- X,Y,Z Vertex 2 {m}
  4.572, 0, 4.8768;                       !- X,Y,Z Vertex 3 {m}

OS:Space,
  {06c19ce2-c407-4cde-8149-b5933e4074d2}, !- Handle
  unfinished attic space,                 !- Name
  {f31ea7d1-806f-4615-adf6-866fe07462d5}, !- Space Type Name
=======
  ,                                       !- View Factor to Ground
  ,                                       !- Number of Vertices
  9.144, 0, 2.4384,                       !- X,Y,Z Vertex 1 {m}
  9.144, 0, 0,                            !- X,Y,Z Vertex 2 {m}
  4.572, 0, 0,                            !- X,Y,Z Vertex 3 {m}
  4.572, 0, 2.4384;                       !- X,Y,Z Vertex 4 {m}

OS:Surface,
  {9583a15f-ff33-475d-93ab-6e84c0bc1287}, !- Handle
  Surface 22,                             !- Name
  Wall,                                   !- Surface Type
  ,                                       !- Construction Name
  {9878e0f6-b153-4fe9-94cc-db320132aac0}, !- Space Name
  Surface,                                !- Outside Boundary Condition
  {d18f39cb-7003-40bc-826f-4b3b7685f983}, !- Outside Boundary Condition Object
  NoSun,                                  !- Sun Exposure
  NoWind,                                 !- Wind Exposure
  ,                                       !- View Factor to Ground
  ,                                       !- Number of Vertices
  9.144, -9.144, 2.4384,                  !- X,Y,Z Vertex 1 {m}
  9.144, -9.144, 0,                       !- X,Y,Z Vertex 2 {m}
  9.144, 0, 0,                            !- X,Y,Z Vertex 3 {m}
  9.144, 0, 2.4384;                       !- X,Y,Z Vertex 4 {m}

OS:Surface,
  {f673fdf0-f6ac-437c-a03e-f45f8cc9aea5}, !- Handle
  Surface 23,                             !- Name
  Wall,                                   !- Surface Type
  ,                                       !- Construction Name
  {9878e0f6-b153-4fe9-94cc-db320132aac0}, !- Space Name
  Outdoors,                               !- Outside Boundary Condition
  ,                                       !- Outside Boundary Condition Object
  SunExposed,                             !- Sun Exposure
  WindExposed,                            !- Wind Exposure
  ,                                       !- View Factor to Ground
  ,                                       !- Number of Vertices
  4.572, -9.144, 2.4384,                  !- X,Y,Z Vertex 1 {m}
  4.572, -9.144, 0,                       !- X,Y,Z Vertex 2 {m}
  9.144, -9.144, 0,                       !- X,Y,Z Vertex 3 {m}
  9.144, -9.144, 2.4384;                  !- X,Y,Z Vertex 4 {m}

OS:Space,
  {dc50b4a6-f38d-4087-844c-1c0940323265}, !- Handle
  living space|unit 2|story 2,            !- Name
  {9604a693-b18a-4101-8bb3-9e96bb0628e4}, !- Space Type Name
>>>>>>> 61ca453a
  ,                                       !- Default Construction Set Name
  ,                                       !- Default Schedule Set Name
  ,                                       !- Direction of Relative North {deg}
  ,                                       !- X Origin {m}
  ,                                       !- Y Origin {m}
  ,                                       !- Z Origin {m}
  ,                                       !- Building Story Name
<<<<<<< HEAD
  {55a94071-7265-47a2-8a89-a4c6e26437dd}; !- Thermal Zone Name

OS:ThermalZone,
  {55a94071-7265-47a2-8a89-a4c6e26437dd}, !- Handle
  unfinished attic zone,                  !- Name
=======
  {40bcf210-6e3a-4ea6-bd69-3714a5575863}, !- Thermal Zone Name
  ,                                       !- Part of Total Floor Area
  ,                                       !- Design Specification Outdoor Air Object Name
  {bb96d4ff-bb5c-4145-a434-fd249d114059}; !- Building Unit Name

OS:Surface,
  {9d0bfb09-2312-4ddf-860f-b812b98f993c}, !- Handle
  Surface 24,                             !- Name
  Wall,                                   !- Surface Type
  ,                                       !- Construction Name
  {dc50b4a6-f38d-4087-844c-1c0940323265}, !- Space Name
  Outdoors,                               !- Outside Boundary Condition
  ,                                       !- Outside Boundary Condition Object
  SunExposed,                             !- Sun Exposure
  WindExposed,                            !- Wind Exposure
  ,                                       !- View Factor to Ground
  ,                                       !- Number of Vertices
  9.144, 0, 4.8768,                       !- X,Y,Z Vertex 1 {m}
  9.144, 0, 2.4384,                       !- X,Y,Z Vertex 2 {m}
  4.572, 0, 2.4384,                       !- X,Y,Z Vertex 3 {m}
  4.572, 0, 4.8768;                       !- X,Y,Z Vertex 4 {m}

OS:Surface,
  {6c3d2d5c-cd8f-4c04-88d6-c55b3ac32819}, !- Handle
  Surface 25,                             !- Name
  Wall,                                   !- Surface Type
  ,                                       !- Construction Name
  {dc50b4a6-f38d-4087-844c-1c0940323265}, !- Space Name
  Surface,                                !- Outside Boundary Condition
  {958d071a-2148-45ac-ab14-bf7e6388dcc8}, !- Outside Boundary Condition Object
  NoSun,                                  !- Sun Exposure
  NoWind,                                 !- Wind Exposure
  ,                                       !- View Factor to Ground
  ,                                       !- Number of Vertices
  9.144, -9.144, 4.8768,                  !- X,Y,Z Vertex 1 {m}
  9.144, -9.144, 2.4384,                  !- X,Y,Z Vertex 2 {m}
  9.144, 0, 2.4384,                       !- X,Y,Z Vertex 3 {m}
  9.144, 0, 4.8768;                       !- X,Y,Z Vertex 4 {m}

OS:Surface,
  {d3f9603d-d109-4104-b505-6703cf5cb760}, !- Handle
  Surface 26,                             !- Name
  Floor,                                  !- Surface Type
  ,                                       !- Construction Name
  {dc50b4a6-f38d-4087-844c-1c0940323265}, !- Space Name
  Surface,                                !- Outside Boundary Condition
  {24892920-e3c3-4dd2-a8e3-4801e44f80b6}, !- Outside Boundary Condition Object
  NoSun,                                  !- Sun Exposure
  NoWind,                                 !- Wind Exposure
  ,                                       !- View Factor to Ground
  ,                                       !- Number of Vertices
  4.572, -9.144, 2.4384,                  !- X,Y,Z Vertex 1 {m}
  4.572, 0, 2.4384,                       !- X,Y,Z Vertex 2 {m}
  9.144, 0, 2.4384,                       !- X,Y,Z Vertex 3 {m}
  9.144, -9.144, 2.4384;                  !- X,Y,Z Vertex 4 {m}

OS:Surface,
  {5ebd6a61-b6ff-4a1f-baaa-ad645ff10a2f}, !- Handle
  Surface 27,                             !- Name
  Wall,                                   !- Surface Type
  ,                                       !- Construction Name
  {dc50b4a6-f38d-4087-844c-1c0940323265}, !- Space Name
  Outdoors,                               !- Outside Boundary Condition
  ,                                       !- Outside Boundary Condition Object
  SunExposed,                             !- Sun Exposure
  WindExposed,                            !- Wind Exposure
  ,                                       !- View Factor to Ground
  ,                                       !- Number of Vertices
  4.572, -9.144, 4.8768,                  !- X,Y,Z Vertex 1 {m}
  4.572, -9.144, 2.4384,                  !- X,Y,Z Vertex 2 {m}
  9.144, -9.144, 2.4384,                  !- X,Y,Z Vertex 3 {m}
  9.144, -9.144, 4.8768;                  !- X,Y,Z Vertex 4 {m}

OS:Surface,
  {e98eb4ef-84fd-4188-9609-5763e8c74aa1}, !- Handle
  Surface 28,                             !- Name
  Wall,                                   !- Surface Type
  ,                                       !- Construction Name
  {dc50b4a6-f38d-4087-844c-1c0940323265}, !- Space Name
  Surface,                                !- Outside Boundary Condition
  {4c9361c7-d19c-4d9e-abe3-492ea9a3e479}, !- Outside Boundary Condition Object
  NoSun,                                  !- Sun Exposure
  NoWind,                                 !- Wind Exposure
  ,                                       !- View Factor to Ground
  ,                                       !- Number of Vertices
  4.572, 0, 4.8768,                       !- X,Y,Z Vertex 1 {m}
  4.572, 0, 2.4384,                       !- X,Y,Z Vertex 2 {m}
  4.572, -9.144, 2.4384,                  !- X,Y,Z Vertex 3 {m}
  4.572, -9.144, 4.8768;                  !- X,Y,Z Vertex 4 {m}

OS:Surface,
  {25f12d61-25e8-4e99-a063-0bfe0c4d0b1d}, !- Handle
  Surface 29,                             !- Name
  RoofCeiling,                            !- Surface Type
  ,                                       !- Construction Name
  {dc50b4a6-f38d-4087-844c-1c0940323265}, !- Space Name
  Surface,                                !- Outside Boundary Condition
  {96b3ce97-f549-4bc1-a419-f48456526fcc}, !- Outside Boundary Condition Object
  NoSun,                                  !- Sun Exposure
  NoWind,                                 !- Wind Exposure
  ,                                       !- View Factor to Ground
  ,                                       !- Number of Vertices
  9.144, -9.144, 4.8768,                  !- X,Y,Z Vertex 1 {m}
  9.144, 0, 4.8768,                       !- X,Y,Z Vertex 2 {m}
  4.572, 0, 4.8768,                       !- X,Y,Z Vertex 3 {m}
  4.572, -9.144, 4.8768;                  !- X,Y,Z Vertex 4 {m}

OS:ThermalZone,
  {6ce994d2-2e31-4df8-b4fa-ca38cf419b18}, !- Handle
  living zone|unit 3,                     !- Name
>>>>>>> 61ca453a
  ,                                       !- Multiplier
  ,                                       !- Ceiling Height {m}
  ,                                       !- Volume {m3}
  ,                                       !- Floor Area {m2}
  ,                                       !- Zone Inside Convection Algorithm
  ,                                       !- Zone Outside Convection Algorithm
  ,                                       !- Zone Conditioning Equipment List Name
<<<<<<< HEAD
  {d8443686-6008-4285-91a6-38208eee16bd}, !- Zone Air Inlet Port List
  {df173968-4f12-4513-847a-9de389d04f08}, !- Zone Air Exhaust Port List
  {6518d7bd-73a5-4803-8bed-0884c19b5bc9}, !- Zone Air Node Name
  {4c4e7a39-b1d9-47bc-8e87-c54be7260d62}, !- Zone Return Air Port List
=======
  {311ccab5-86de-41b4-8d47-b8fd3c3626e4}, !- Zone Air Inlet Port List
  {2b95b6a2-e016-47f5-8743-8eb009bf1fd2}, !- Zone Air Exhaust Port List
  {e3060133-bf45-4f10-91d9-6ffb861763ad}, !- Zone Air Node Name
  {8d64133a-5270-488e-88e8-2ecf16a9eaa7}, !- Zone Return Air Port List
>>>>>>> 61ca453a
  ,                                       !- Primary Daylighting Control Name
  ,                                       !- Fraction of Zone Controlled by Primary Daylighting Control
  ,                                       !- Secondary Daylighting Control Name
  ,                                       !- Fraction of Zone Controlled by Secondary Daylighting Control
  ,                                       !- Illuminance Map Name
  ,                                       !- Group Rendering Name
  ,                                       !- Thermostat Name
  No;                                     !- Use Ideal Air Loads

OS:Node,
<<<<<<< HEAD
  {afc76006-2809-48f9-a1bb-45a2af610840}, !- Handle
  Node 3,                                 !- Name
  {6518d7bd-73a5-4803-8bed-0884c19b5bc9}, !- Inlet Port
  ;                                       !- Outlet Port

OS:Connection,
  {6518d7bd-73a5-4803-8bed-0884c19b5bc9}, !- Handle
  {3a93b402-192b-4522-adb3-42e799431698}, !- Name
  {55a94071-7265-47a2-8a89-a4c6e26437dd}, !- Source Object
  11,                                     !- Outlet Port
  {afc76006-2809-48f9-a1bb-45a2af610840}, !- Target Object
  2;                                      !- Inlet Port

OS:PortList,
  {d8443686-6008-4285-91a6-38208eee16bd}, !- Handle
  {4978e3e9-072f-44cb-9120-b1af097c32c1}, !- Name
  {55a94071-7265-47a2-8a89-a4c6e26437dd}; !- HVAC Component

OS:PortList,
  {df173968-4f12-4513-847a-9de389d04f08}, !- Handle
  {cda4cfe1-8d8e-45a6-afcd-b714321ddf29}, !- Name
  {55a94071-7265-47a2-8a89-a4c6e26437dd}; !- HVAC Component

OS:PortList,
  {4c4e7a39-b1d9-47bc-8e87-c54be7260d62}, !- Handle
  {ad5cfe1d-1230-4a6d-8d47-130acee8d5cb}, !- Name
  {55a94071-7265-47a2-8a89-a4c6e26437dd}; !- HVAC Component

OS:Sizing:Zone,
  {f59d282f-85a6-4733-95bf-829354cf1672}, !- Handle
  {55a94071-7265-47a2-8a89-a4c6e26437dd}, !- Zone or ZoneList Name
=======
  {a536ae8d-457c-4c66-9c6f-683e4aadac75}, !- Handle
  Node 3,                                 !- Name
  {e3060133-bf45-4f10-91d9-6ffb861763ad}, !- Inlet Port
  ;                                       !- Outlet Port

OS:Connection,
  {e3060133-bf45-4f10-91d9-6ffb861763ad}, !- Handle
  {403773a3-0b45-4c3a-a4f0-e8fc7ac659d6}, !- Name
  {6ce994d2-2e31-4df8-b4fa-ca38cf419b18}, !- Source Object
  11,                                     !- Outlet Port
  {a536ae8d-457c-4c66-9c6f-683e4aadac75}, !- Target Object
  2;                                      !- Inlet Port

OS:PortList,
  {311ccab5-86de-41b4-8d47-b8fd3c3626e4}, !- Handle
  {07a70932-13cf-4488-8a1b-7050db23b65f}, !- Name
  {6ce994d2-2e31-4df8-b4fa-ca38cf419b18}; !- HVAC Component

OS:PortList,
  {2b95b6a2-e016-47f5-8743-8eb009bf1fd2}, !- Handle
  {ccb08c88-2c41-4f56-93b5-b60d461752e0}, !- Name
  {6ce994d2-2e31-4df8-b4fa-ca38cf419b18}; !- HVAC Component

OS:PortList,
  {8d64133a-5270-488e-88e8-2ecf16a9eaa7}, !- Handle
  {aa5431a9-26c3-4be1-b09d-db1365d0d485}, !- Name
  {6ce994d2-2e31-4df8-b4fa-ca38cf419b18}; !- HVAC Component

OS:Sizing:Zone,
  {3b2c7553-b08d-47b9-8d42-4f7ec951549c}, !- Handle
  {6ce994d2-2e31-4df8-b4fa-ca38cf419b18}, !- Zone or ZoneList Name
>>>>>>> 61ca453a
  SupplyAirTemperature,                   !- Zone Cooling Design Supply Air Temperature Input Method
  14,                                     !- Zone Cooling Design Supply Air Temperature {C}
  11.11,                                  !- Zone Cooling Design Supply Air Temperature Difference {deltaC}
  SupplyAirTemperature,                   !- Zone Heating Design Supply Air Temperature Input Method
  40,                                     !- Zone Heating Design Supply Air Temperature {C}
  11.11,                                  !- Zone Heating Design Supply Air Temperature Difference {deltaC}
  0.0085,                                 !- Zone Cooling Design Supply Air Humidity Ratio {kg-H2O/kg-air}
  0.008,                                  !- Zone Heating Design Supply Air Humidity Ratio {kg-H2O/kg-air}
  ,                                       !- Zone Heating Sizing Factor
  ,                                       !- Zone Cooling Sizing Factor
  DesignDay,                              !- Cooling Design Air Flow Method
  ,                                       !- Cooling Design Air Flow Rate {m3/s}
  ,                                       !- Cooling Minimum Air Flow per Zone Floor Area {m3/s-m2}
  ,                                       !- Cooling Minimum Air Flow {m3/s}
  ,                                       !- Cooling Minimum Air Flow Fraction
  DesignDay,                              !- Heating Design Air Flow Method
  ,                                       !- Heating Design Air Flow Rate {m3/s}
  ,                                       !- Heating Maximum Air Flow per Zone Floor Area {m3/s-m2}
  ,                                       !- Heating Maximum Air Flow {m3/s}
  ,                                       !- Heating Maximum Air Flow Fraction
  ,                                       !- Design Zone Air Distribution Effectiveness in Cooling Mode
  ,                                       !- Design Zone Air Distribution Effectiveness in Heating Mode
  No,                                     !- Account for Dedicated Outdoor Air System
  NeutralSupplyAir,                       !- Dedicated Outdoor Air System Control Strategy
  autosize,                               !- Dedicated Outdoor Air Low Setpoint Temperature for Design {C}
  autosize;                               !- Dedicated Outdoor Air High Setpoint Temperature for Design {C}

OS:ZoneHVAC:EquipmentList,
<<<<<<< HEAD
  {e3ea811f-5bbd-4948-ae57-eb2af5e37146}, !- Handle
  Zone HVAC Equipment List 3,             !- Name
  {55a94071-7265-47a2-8a89-a4c6e26437dd}; !- Thermal Zone

OS:SpaceType,
  {f31ea7d1-806f-4615-adf6-866fe07462d5}, !- Handle
  Space Type 3,                           !- Name
  ,                                       !- Default Construction Set Name
  ,                                       !- Default Schedule Set Name
  ,                                       !- Group Rendering Name
  ,                                       !- Design Specification Outdoor Air Object Name
  ,                                       !- Standards Template
  ,                                       !- Standards Building Type
  unfinished attic;                       !- Standards Space Type

OS:BuildingUnit,
  {d6e37a61-27d3-4a87-b21a-05b26b71cad6}, !- Handle
  unit 1,                                 !- Name
  ,                                       !- Rendering Color
  Residential;                            !- Building Unit Type

OS:AdditionalProperties,
  {c572ac5c-1c76-4284-b6cb-7259f7220f76}, !- Handle
  {d6e37a61-27d3-4a87-b21a-05b26b71cad6}, !- Object Name
  NumberOfBedrooms,                       !- Feature Name 1
  Integer,                                !- Feature Data Type 1
  3,                                      !- Feature Value 1
  NumberOfBathrooms,                      !- Feature Name 2
  Double,                                 !- Feature Data Type 2
  2,                                      !- Feature Value 2
  NumberOfOccupants,                      !- Feature Name 3
  Double,                                 !- Feature Data Type 3
  3.3900000000000001;                     !- Feature Value 3

OS:External:File,
  {ec1c9d15-3abb-48af-afcc-9715fe1e3d66}, !- Handle
  8760.csv,                               !- Name
  8760.csv;                               !- File Name

OS:Schedule:Day,
  {c1d200ca-0e5a-4360-a269-cb1e22e3e52a}, !- Handle
  Schedule Day 1,                         !- Name
  ,                                       !- Schedule Type Limits Name
  ,                                       !- Interpolate to Timestep
  24,                                     !- Hour 1
  0,                                      !- Minute 1
  0;                                      !- Value Until Time 1

OS:Schedule:Day,
  {39cf7dfc-6bd0-4a90-ae49-aaab1d05bda7}, !- Handle
  Schedule Day 2,                         !- Name
  ,                                       !- Schedule Type Limits Name
  ,                                       !- Interpolate to Timestep
  24,                                     !- Hour 1
  0,                                      !- Minute 1
  1;                                      !- Value Until Time 1

OS:Schedule:File,
  {1f812e41-4d6c-4698-b658-3db2547ca047}, !- Handle
  occupants,                              !- Name
  {14bae53e-203a-42ae-8109-fa9506a5865a}, !- Schedule Type Limits Name
  {ec1c9d15-3abb-48af-afcc-9715fe1e3d66}, !- External File Name
  1,                                      !- Column Number
  1,                                      !- Rows to Skip at Top
  8760,                                   !- Number of Hours of Data
  ,                                       !- Column Separator
  ,                                       !- Interpolate to Timestep
  60;                                     !- Minutes per Item

OS:Schedule:Ruleset,
  {edfa3d66-b7f2-426e-8f91-5439d12005e3}, !- Handle
  Schedule Ruleset 1,                     !- Name
  {b89192cf-749a-41f0-9ed0-b02b553223aa}, !- Schedule Type Limits Name
  {8abef92e-8940-4903-84bf-d1a516c30c26}; !- Default Day Schedule Name

OS:Schedule:Day,
  {8abef92e-8940-4903-84bf-d1a516c30c26}, !- Handle
  Schedule Day 3,                         !- Name
  {b89192cf-749a-41f0-9ed0-b02b553223aa}, !- Schedule Type Limits Name
  ,                                       !- Interpolate to Timestep
  24,                                     !- Hour 1
  0,                                      !- Minute 1
  112.539290946133;                       !- Value Until Time 1

OS:People:Definition,
  {8b03cdae-3d45-4fa0-affe-6fc1aa2edd0b}, !- Handle
  res occupants|living space,             !- Name
  People,                                 !- Number of People Calculation Method
  1.695,                                  !- Number of People {people}
  ,                                       !- People per Space Floor Area {person/m2}
  ,                                       !- Space Floor Area per Person {m2/person}
  0.319734,                               !- Fraction Radiant
  0.573,                                  !- Sensible Heat Fraction
  0,                                      !- Carbon Dioxide Generation Rate {m3/s-W}
  No,                                     !- Enable ASHRAE 55 Comfort Warnings
  ZoneAveraged;                           !- Mean Radiant Temperature Calculation Type

OS:People,
  {9a782f4d-4aaf-4dea-9ce6-02d3bd3a3641}, !- Handle
  res occupants|living space,             !- Name
  {8b03cdae-3d45-4fa0-affe-6fc1aa2edd0b}, !- People Definition Name
  {f61414d4-7dfe-4e55-a049-dc5092efda2d}, !- Space or SpaceType Name
  {1f812e41-4d6c-4698-b658-3db2547ca047}, !- Number of People Schedule Name
  {edfa3d66-b7f2-426e-8f91-5439d12005e3}, !- Activity Level Schedule Name
  ,                                       !- Surface Name/Angle Factor List Name
  ,                                       !- Work Efficiency Schedule Name
  ,                                       !- Clothing Insulation Schedule Name
  ,                                       !- Air Velocity Schedule Name
  1;                                      !- Multiplier

OS:ScheduleTypeLimits,
  {b89192cf-749a-41f0-9ed0-b02b553223aa}, !- Handle
  ActivityLevel,                          !- Name
  0,                                      !- Lower Limit Value
  ,                                       !- Upper Limit Value
  Continuous,                             !- Numeric Type
  ActivityLevel;                          !- Unit Type

OS:ScheduleTypeLimits,
  {14bae53e-203a-42ae-8109-fa9506a5865a}, !- Handle
  Fractional,                             !- Name
  0,                                      !- Lower Limit Value
  1,                                      !- Upper Limit Value
  Continuous;                             !- Numeric Type

OS:People:Definition,
  {c466df1e-2b98-4a34-86d1-a9240cc25f21}, !- Handle
  res occupants|living space|story 2,     !- Name
=======
  {80fd7dbd-3d80-4830-997b-e8a1d26cbaec}, !- Handle
  Zone HVAC Equipment List 3,             !- Name
  {6ce994d2-2e31-4df8-b4fa-ca38cf419b18}; !- Thermal Zone

OS:Space,
  {5b34335f-a27d-4164-bd7b-cf8aa5883140}, !- Handle
  living space|unit 3|story 1,            !- Name
  {9604a693-b18a-4101-8bb3-9e96bb0628e4}, !- Space Type Name
  ,                                       !- Default Construction Set Name
  ,                                       !- Default Schedule Set Name
  -0,                                     !- Direction of Relative North {deg}
  0,                                      !- X Origin {m}
  0,                                      !- Y Origin {m}
  0,                                      !- Z Origin {m}
  ,                                       !- Building Story Name
  {6ce994d2-2e31-4df8-b4fa-ca38cf419b18}, !- Thermal Zone Name
  ,                                       !- Part of Total Floor Area
  ,                                       !- Design Specification Outdoor Air Object Name
  {0430da68-8ea8-406d-8677-4d4365dc17d6}; !- Building Unit Name

OS:Surface,
  {5bc712e9-d5f8-4268-b596-793dee04b406}, !- Handle
  Surface 35,                             !- Name
  RoofCeiling,                            !- Surface Type
  ,                                       !- Construction Name
  {5b34335f-a27d-4164-bd7b-cf8aa5883140}, !- Space Name
  Surface,                                !- Outside Boundary Condition
  {90832b7e-4470-48e5-98b3-2d84c927c2da}, !- Outside Boundary Condition Object
  NoSun,                                  !- Sun Exposure
  NoWind,                                 !- Wind Exposure
  ,                                       !- View Factor to Ground
  ,                                       !- Number of Vertices
  13.716, -9.144, 2.4384,                 !- X,Y,Z Vertex 1 {m}
  13.716, 0, 2.4384,                      !- X,Y,Z Vertex 2 {m}
  9.144, 0, 2.4384,                       !- X,Y,Z Vertex 3 {m}
  9.144, -9.144, 2.4384;                  !- X,Y,Z Vertex 4 {m}

OS:Surface,
  {8a940ef8-27c6-4667-b02f-920b93bfc74f}, !- Handle
  Surface 36,                             !- Name
  Floor,                                  !- Surface Type
  ,                                       !- Construction Name
  {5b34335f-a27d-4164-bd7b-cf8aa5883140}, !- Space Name
  Surface,                                !- Outside Boundary Condition
  {c79852d3-5449-4a76-a528-fc201125df36}, !- Outside Boundary Condition Object
  NoSun,                                  !- Sun Exposure
  NoWind,                                 !- Wind Exposure
  ,                                       !- View Factor to Ground
  ,                                       !- Number of Vertices
  9.144, -9.144, 0,                       !- X,Y,Z Vertex 1 {m}
  9.144, 0, 0,                            !- X,Y,Z Vertex 2 {m}
  13.716, 0, 0,                           !- X,Y,Z Vertex 3 {m}
  13.716, -9.144, 0;                      !- X,Y,Z Vertex 4 {m}

OS:Surface,
  {d18f39cb-7003-40bc-826f-4b3b7685f983}, !- Handle
  Surface 37,                             !- Name
  Wall,                                   !- Surface Type
  ,                                       !- Construction Name
  {5b34335f-a27d-4164-bd7b-cf8aa5883140}, !- Space Name
  Surface,                                !- Outside Boundary Condition
  {9583a15f-ff33-475d-93ab-6e84c0bc1287}, !- Outside Boundary Condition Object
  NoSun,                                  !- Sun Exposure
  NoWind,                                 !- Wind Exposure
  ,                                       !- View Factor to Ground
  ,                                       !- Number of Vertices
  9.144, 0, 2.4384,                       !- X,Y,Z Vertex 1 {m}
  9.144, 0, 0,                            !- X,Y,Z Vertex 2 {m}
  9.144, -9.144, 0,                       !- X,Y,Z Vertex 3 {m}
  9.144, -9.144, 2.4384;                  !- X,Y,Z Vertex 4 {m}

OS:Surface,
  {d4898a8c-9ec0-433c-b72c-1e2f63ce6bab}, !- Handle
  Surface 38,                             !- Name
  Wall,                                   !- Surface Type
  ,                                       !- Construction Name
  {5b34335f-a27d-4164-bd7b-cf8aa5883140}, !- Space Name
  Outdoors,                               !- Outside Boundary Condition
  ,                                       !- Outside Boundary Condition Object
  SunExposed,                             !- Sun Exposure
  WindExposed,                            !- Wind Exposure
  ,                                       !- View Factor to Ground
  ,                                       !- Number of Vertices
  13.716, 0, 2.4384,                      !- X,Y,Z Vertex 1 {m}
  13.716, 0, 0,                           !- X,Y,Z Vertex 2 {m}
  9.144, 0, 0,                            !- X,Y,Z Vertex 3 {m}
  9.144, 0, 2.4384;                       !- X,Y,Z Vertex 4 {m}

OS:Surface,
  {d0963628-aa30-41d2-bc8b-80c93c730629}, !- Handle
  Surface 39,                             !- Name
  Wall,                                   !- Surface Type
  ,                                       !- Construction Name
  {5b34335f-a27d-4164-bd7b-cf8aa5883140}, !- Space Name
  Surface,                                !- Outside Boundary Condition
  {aa6f513b-3a13-4ac3-9973-d4762b4d9dc2}, !- Outside Boundary Condition Object
  NoSun,                                  !- Sun Exposure
  NoWind,                                 !- Wind Exposure
  ,                                       !- View Factor to Ground
  ,                                       !- Number of Vertices
  13.716, -9.144, 2.4384,                 !- X,Y,Z Vertex 1 {m}
  13.716, -9.144, 0,                      !- X,Y,Z Vertex 2 {m}
  13.716, 0, 0,                           !- X,Y,Z Vertex 3 {m}
  13.716, 0, 2.4384;                      !- X,Y,Z Vertex 4 {m}

OS:Surface,
  {36bbf635-9811-4aae-be9c-c3444062ce65}, !- Handle
  Surface 40,                             !- Name
  Wall,                                   !- Surface Type
  ,                                       !- Construction Name
  {5b34335f-a27d-4164-bd7b-cf8aa5883140}, !- Space Name
  Outdoors,                               !- Outside Boundary Condition
  ,                                       !- Outside Boundary Condition Object
  SunExposed,                             !- Sun Exposure
  WindExposed,                            !- Wind Exposure
  ,                                       !- View Factor to Ground
  ,                                       !- Number of Vertices
  9.144, -9.144, 2.4384,                  !- X,Y,Z Vertex 1 {m}
  9.144, -9.144, 0,                       !- X,Y,Z Vertex 2 {m}
  13.716, -9.144, 0,                      !- X,Y,Z Vertex 3 {m}
  13.716, -9.144, 2.4384;                 !- X,Y,Z Vertex 4 {m}

OS:Space,
  {419015bf-76d0-483d-b850-640bd9668358}, !- Handle
  living space|unit 3|story 2,            !- Name
  {9604a693-b18a-4101-8bb3-9e96bb0628e4}, !- Space Type Name
  ,                                       !- Default Construction Set Name
  ,                                       !- Default Schedule Set Name
  -0,                                     !- Direction of Relative North {deg}
  0,                                      !- X Origin {m}
  0,                                      !- Y Origin {m}
  0,                                      !- Z Origin {m}
  ,                                       !- Building Story Name
  {6ce994d2-2e31-4df8-b4fa-ca38cf419b18}, !- Thermal Zone Name
  ,                                       !- Part of Total Floor Area
  ,                                       !- Design Specification Outdoor Air Object Name
  {0430da68-8ea8-406d-8677-4d4365dc17d6}; !- Building Unit Name

OS:Surface,
  {1dd92428-cb0d-47d5-a1ee-76cd30310701}, !- Handle
  Surface 41,                             !- Name
  Wall,                                   !- Surface Type
  ,                                       !- Construction Name
  {419015bf-76d0-483d-b850-640bd9668358}, !- Space Name
  Outdoors,                               !- Outside Boundary Condition
  ,                                       !- Outside Boundary Condition Object
  SunExposed,                             !- Sun Exposure
  WindExposed,                            !- Wind Exposure
  ,                                       !- View Factor to Ground
  ,                                       !- Number of Vertices
  13.716, 0, 4.8768,                      !- X,Y,Z Vertex 1 {m}
  13.716, 0, 2.4384,                      !- X,Y,Z Vertex 2 {m}
  9.144, 0, 2.4384,                       !- X,Y,Z Vertex 3 {m}
  9.144, 0, 4.8768;                       !- X,Y,Z Vertex 4 {m}

OS:Surface,
  {c40782ac-c06e-4bec-9c4c-a4c044ce8368}, !- Handle
  Surface 42,                             !- Name
  Wall,                                   !- Surface Type
  ,                                       !- Construction Name
  {419015bf-76d0-483d-b850-640bd9668358}, !- Space Name
  Surface,                                !- Outside Boundary Condition
  {e7fd2e3a-be15-4c91-97cc-771493ebe02c}, !- Outside Boundary Condition Object
  NoSun,                                  !- Sun Exposure
  NoWind,                                 !- Wind Exposure
  ,                                       !- View Factor to Ground
  ,                                       !- Number of Vertices
  13.716, -9.144, 4.8768,                 !- X,Y,Z Vertex 1 {m}
  13.716, -9.144, 2.4384,                 !- X,Y,Z Vertex 2 {m}
  13.716, 0, 2.4384,                      !- X,Y,Z Vertex 3 {m}
  13.716, 0, 4.8768;                      !- X,Y,Z Vertex 4 {m}

OS:Surface,
  {90832b7e-4470-48e5-98b3-2d84c927c2da}, !- Handle
  Surface 43,                             !- Name
  Floor,                                  !- Surface Type
  ,                                       !- Construction Name
  {419015bf-76d0-483d-b850-640bd9668358}, !- Space Name
  Surface,                                !- Outside Boundary Condition
  {5bc712e9-d5f8-4268-b596-793dee04b406}, !- Outside Boundary Condition Object
  NoSun,                                  !- Sun Exposure
  NoWind,                                 !- Wind Exposure
  ,                                       !- View Factor to Ground
  ,                                       !- Number of Vertices
  9.144, -9.144, 2.4384,                  !- X,Y,Z Vertex 1 {m}
  9.144, 0, 2.4384,                       !- X,Y,Z Vertex 2 {m}
  13.716, 0, 2.4384,                      !- X,Y,Z Vertex 3 {m}
  13.716, -9.144, 2.4384;                 !- X,Y,Z Vertex 4 {m}

OS:Surface,
  {888c40d3-daef-4d24-bbd0-08724d1739fb}, !- Handle
  Surface 44,                             !- Name
  Wall,                                   !- Surface Type
  ,                                       !- Construction Name
  {419015bf-76d0-483d-b850-640bd9668358}, !- Space Name
  Outdoors,                               !- Outside Boundary Condition
  ,                                       !- Outside Boundary Condition Object
  SunExposed,                             !- Sun Exposure
  WindExposed,                            !- Wind Exposure
  ,                                       !- View Factor to Ground
  ,                                       !- Number of Vertices
  9.144, -9.144, 4.8768,                  !- X,Y,Z Vertex 1 {m}
  9.144, -9.144, 2.4384,                  !- X,Y,Z Vertex 2 {m}
  13.716, -9.144, 2.4384,                 !- X,Y,Z Vertex 3 {m}
  13.716, -9.144, 4.8768;                 !- X,Y,Z Vertex 4 {m}

OS:Surface,
  {958d071a-2148-45ac-ab14-bf7e6388dcc8}, !- Handle
  Surface 45,                             !- Name
  Wall,                                   !- Surface Type
  ,                                       !- Construction Name
  {419015bf-76d0-483d-b850-640bd9668358}, !- Space Name
  Surface,                                !- Outside Boundary Condition
  {6c3d2d5c-cd8f-4c04-88d6-c55b3ac32819}, !- Outside Boundary Condition Object
  NoSun,                                  !- Sun Exposure
  NoWind,                                 !- Wind Exposure
  ,                                       !- View Factor to Ground
  ,                                       !- Number of Vertices
  9.144, 0, 4.8768,                       !- X,Y,Z Vertex 1 {m}
  9.144, 0, 2.4384,                       !- X,Y,Z Vertex 2 {m}
  9.144, -9.144, 2.4384,                  !- X,Y,Z Vertex 3 {m}
  9.144, -9.144, 4.8768;                  !- X,Y,Z Vertex 4 {m}

OS:Surface,
  {c883a4a3-0c03-47a1-a64f-563a0a295806}, !- Handle
  Surface 46,                             !- Name
  RoofCeiling,                            !- Surface Type
  ,                                       !- Construction Name
  {419015bf-76d0-483d-b850-640bd9668358}, !- Space Name
  Surface,                                !- Outside Boundary Condition
  {8281b458-7188-4819-be27-601b5bc7b8d7}, !- Outside Boundary Condition Object
  NoSun,                                  !- Sun Exposure
  NoWind,                                 !- Wind Exposure
  ,                                       !- View Factor to Ground
  ,                                       !- Number of Vertices
  13.716, -9.144, 4.8768,                 !- X,Y,Z Vertex 1 {m}
  13.716, 0, 4.8768,                      !- X,Y,Z Vertex 2 {m}
  9.144, 0, 4.8768,                       !- X,Y,Z Vertex 3 {m}
  9.144, -9.144, 4.8768;                  !- X,Y,Z Vertex 4 {m}

OS:ThermalZone,
  {c01c0e7a-8d22-4b86-a47a-9d661d2192fd}, !- Handle
  living zone|unit 4,                     !- Name
  ,                                       !- Multiplier
  ,                                       !- Ceiling Height {m}
  ,                                       !- Volume {m3}
  ,                                       !- Floor Area {m2}
  ,                                       !- Zone Inside Convection Algorithm
  ,                                       !- Zone Outside Convection Algorithm
  ,                                       !- Zone Conditioning Equipment List Name
  {74d2c29b-3ddc-4e89-90c2-b0b7bc6d5a75}, !- Zone Air Inlet Port List
  {9ae95849-8fcb-4d1a-b49c-7ccce71c29e8}, !- Zone Air Exhaust Port List
  {713306b5-a77a-4b22-a29f-1baf179f81df}, !- Zone Air Node Name
  {8a5bb964-2ce4-4404-bcc3-94dc538b5641}, !- Zone Return Air Port List
  ,                                       !- Primary Daylighting Control Name
  ,                                       !- Fraction of Zone Controlled by Primary Daylighting Control
  ,                                       !- Secondary Daylighting Control Name
  ,                                       !- Fraction of Zone Controlled by Secondary Daylighting Control
  ,                                       !- Illuminance Map Name
  ,                                       !- Group Rendering Name
  ,                                       !- Thermostat Name
  No;                                     !- Use Ideal Air Loads

OS:Node,
  {c165b8c7-2b63-460a-ae3e-d8c90d8c3a5b}, !- Handle
  Node 4,                                 !- Name
  {713306b5-a77a-4b22-a29f-1baf179f81df}, !- Inlet Port
  ;                                       !- Outlet Port

OS:Connection,
  {713306b5-a77a-4b22-a29f-1baf179f81df}, !- Handle
  {db9dc027-f76d-4f65-8287-91aca00e5b5e}, !- Name
  {c01c0e7a-8d22-4b86-a47a-9d661d2192fd}, !- Source Object
  11,                                     !- Outlet Port
  {c165b8c7-2b63-460a-ae3e-d8c90d8c3a5b}, !- Target Object
  2;                                      !- Inlet Port

OS:PortList,
  {74d2c29b-3ddc-4e89-90c2-b0b7bc6d5a75}, !- Handle
  {bfb040e3-f77e-478c-a530-ccae645fd61d}, !- Name
  {c01c0e7a-8d22-4b86-a47a-9d661d2192fd}; !- HVAC Component

OS:PortList,
  {9ae95849-8fcb-4d1a-b49c-7ccce71c29e8}, !- Handle
  {0efd3de2-9034-4580-b33e-ac5c8653a178}, !- Name
  {c01c0e7a-8d22-4b86-a47a-9d661d2192fd}; !- HVAC Component

OS:PortList,
  {8a5bb964-2ce4-4404-bcc3-94dc538b5641}, !- Handle
  {f8e1610e-63dd-4dd8-ad52-cd3c0ad5b15f}, !- Name
  {c01c0e7a-8d22-4b86-a47a-9d661d2192fd}; !- HVAC Component

OS:Sizing:Zone,
  {8e82047b-103a-41b4-ad6c-fb2d989cada0}, !- Handle
  {c01c0e7a-8d22-4b86-a47a-9d661d2192fd}, !- Zone or ZoneList Name
  SupplyAirTemperature,                   !- Zone Cooling Design Supply Air Temperature Input Method
  14,                                     !- Zone Cooling Design Supply Air Temperature {C}
  11.11,                                  !- Zone Cooling Design Supply Air Temperature Difference {deltaC}
  SupplyAirTemperature,                   !- Zone Heating Design Supply Air Temperature Input Method
  40,                                     !- Zone Heating Design Supply Air Temperature {C}
  11.11,                                  !- Zone Heating Design Supply Air Temperature Difference {deltaC}
  0.0085,                                 !- Zone Cooling Design Supply Air Humidity Ratio {kg-H2O/kg-air}
  0.008,                                  !- Zone Heating Design Supply Air Humidity Ratio {kg-H2O/kg-air}
  ,                                       !- Zone Heating Sizing Factor
  ,                                       !- Zone Cooling Sizing Factor
  DesignDay,                              !- Cooling Design Air Flow Method
  ,                                       !- Cooling Design Air Flow Rate {m3/s}
  ,                                       !- Cooling Minimum Air Flow per Zone Floor Area {m3/s-m2}
  ,                                       !- Cooling Minimum Air Flow {m3/s}
  ,                                       !- Cooling Minimum Air Flow Fraction
  DesignDay,                              !- Heating Design Air Flow Method
  ,                                       !- Heating Design Air Flow Rate {m3/s}
  ,                                       !- Heating Maximum Air Flow per Zone Floor Area {m3/s-m2}
  ,                                       !- Heating Maximum Air Flow {m3/s}
  ,                                       !- Heating Maximum Air Flow Fraction
  ,                                       !- Design Zone Air Distribution Effectiveness in Cooling Mode
  ,                                       !- Design Zone Air Distribution Effectiveness in Heating Mode
  No,                                     !- Account for Dedicated Outdoor Air System
  NeutralSupplyAir,                       !- Dedicated Outdoor Air System Control Strategy
  autosize,                               !- Dedicated Outdoor Air Low Setpoint Temperature for Design {C}
  autosize;                               !- Dedicated Outdoor Air High Setpoint Temperature for Design {C}

OS:ZoneHVAC:EquipmentList,
  {2c5311cf-6e4c-472d-bcee-6436a6b453ef}, !- Handle
  Zone HVAC Equipment List 4,             !- Name
  {c01c0e7a-8d22-4b86-a47a-9d661d2192fd}; !- Thermal Zone

OS:Space,
  {b9463034-feb1-4844-ba72-8bbabd5fd707}, !- Handle
  living space|unit 4|story 1,            !- Name
  {9604a693-b18a-4101-8bb3-9e96bb0628e4}, !- Space Type Name
  ,                                       !- Default Construction Set Name
  ,                                       !- Default Schedule Set Name
  -0,                                     !- Direction of Relative North {deg}
  0,                                      !- X Origin {m}
  0,                                      !- Y Origin {m}
  0,                                      !- Z Origin {m}
  ,                                       !- Building Story Name
  {c01c0e7a-8d22-4b86-a47a-9d661d2192fd}, !- Thermal Zone Name
  ,                                       !- Part of Total Floor Area
  ,                                       !- Design Specification Outdoor Air Object Name
  {e283d1d2-af02-4ced-86e6-8eba8ef40277}; !- Building Unit Name

OS:Surface,
  {947414f5-67bc-4855-ab4d-e86309358c57}, !- Handle
  Surface 52,                             !- Name
  RoofCeiling,                            !- Surface Type
  ,                                       !- Construction Name
  {b9463034-feb1-4844-ba72-8bbabd5fd707}, !- Space Name
  Surface,                                !- Outside Boundary Condition
  {299f3e75-e191-4f0b-998b-7fe0fc78814c}, !- Outside Boundary Condition Object
  NoSun,                                  !- Sun Exposure
  NoWind,                                 !- Wind Exposure
  ,                                       !- View Factor to Ground
  ,                                       !- Number of Vertices
  18.288, -9.144, 2.4384,                 !- X,Y,Z Vertex 1 {m}
  18.288, 0, 2.4384,                      !- X,Y,Z Vertex 2 {m}
  13.716, 0, 2.4384,                      !- X,Y,Z Vertex 3 {m}
  13.716, -9.144, 2.4384;                 !- X,Y,Z Vertex 4 {m}

OS:Surface,
  {4b603991-5cb7-48e4-ad44-8682bb496e59}, !- Handle
  Surface 53,                             !- Name
  Floor,                                  !- Surface Type
  ,                                       !- Construction Name
  {b9463034-feb1-4844-ba72-8bbabd5fd707}, !- Space Name
  Surface,                                !- Outside Boundary Condition
  {0147a048-9e05-4e77-a4a8-f5d67d592391}, !- Outside Boundary Condition Object
  NoSun,                                  !- Sun Exposure
  NoWind,                                 !- Wind Exposure
  ,                                       !- View Factor to Ground
  ,                                       !- Number of Vertices
  13.716, -9.144, 0,                      !- X,Y,Z Vertex 1 {m}
  13.716, 0, 0,                           !- X,Y,Z Vertex 2 {m}
  18.288, 0, 0,                           !- X,Y,Z Vertex 3 {m}
  18.288, -9.144, 0;                      !- X,Y,Z Vertex 4 {m}

OS:Surface,
  {aa6f513b-3a13-4ac3-9973-d4762b4d9dc2}, !- Handle
  Surface 54,                             !- Name
  Wall,                                   !- Surface Type
  ,                                       !- Construction Name
  {b9463034-feb1-4844-ba72-8bbabd5fd707}, !- Space Name
  Surface,                                !- Outside Boundary Condition
  {d0963628-aa30-41d2-bc8b-80c93c730629}, !- Outside Boundary Condition Object
  NoSun,                                  !- Sun Exposure
  NoWind,                                 !- Wind Exposure
  ,                                       !- View Factor to Ground
  ,                                       !- Number of Vertices
  13.716, 0, 2.4384,                      !- X,Y,Z Vertex 1 {m}
  13.716, 0, 0,                           !- X,Y,Z Vertex 2 {m}
  13.716, -9.144, 0,                      !- X,Y,Z Vertex 3 {m}
  13.716, -9.144, 2.4384;                 !- X,Y,Z Vertex 4 {m}

OS:Surface,
  {fc14bc54-7479-4bc6-9f98-6583c392dbe3}, !- Handle
  Surface 55,                             !- Name
  Wall,                                   !- Surface Type
  ,                                       !- Construction Name
  {b9463034-feb1-4844-ba72-8bbabd5fd707}, !- Space Name
  Outdoors,                               !- Outside Boundary Condition
  ,                                       !- Outside Boundary Condition Object
  SunExposed,                             !- Sun Exposure
  WindExposed,                            !- Wind Exposure
  ,                                       !- View Factor to Ground
  ,                                       !- Number of Vertices
  18.288, 0, 2.4384,                      !- X,Y,Z Vertex 1 {m}
  18.288, 0, 0,                           !- X,Y,Z Vertex 2 {m}
  13.716, 0, 0,                           !- X,Y,Z Vertex 3 {m}
  13.716, 0, 2.4384;                      !- X,Y,Z Vertex 4 {m}

OS:Surface,
  {8ab2e270-ed9d-4838-96fb-9881b5e61116}, !- Handle
  Surface 56,                             !- Name
  Wall,                                   !- Surface Type
  ,                                       !- Construction Name
  {b9463034-feb1-4844-ba72-8bbabd5fd707}, !- Space Name
  Surface,                                !- Outside Boundary Condition
  {1dac110a-4cef-4d60-876e-b5e8f21803a7}, !- Outside Boundary Condition Object
  NoSun,                                  !- Sun Exposure
  NoWind,                                 !- Wind Exposure
  ,                                       !- View Factor to Ground
  ,                                       !- Number of Vertices
  18.288, -9.144, 2.4384,                 !- X,Y,Z Vertex 1 {m}
  18.288, -9.144, 0,                      !- X,Y,Z Vertex 2 {m}
  18.288, 0, 0,                           !- X,Y,Z Vertex 3 {m}
  18.288, 0, 2.4384;                      !- X,Y,Z Vertex 4 {m}

OS:Surface,
  {a3e933d6-b5be-44ce-9da4-e8ffbc5ff23d}, !- Handle
  Surface 57,                             !- Name
  Wall,                                   !- Surface Type
  ,                                       !- Construction Name
  {b9463034-feb1-4844-ba72-8bbabd5fd707}, !- Space Name
  Outdoors,                               !- Outside Boundary Condition
  ,                                       !- Outside Boundary Condition Object
  SunExposed,                             !- Sun Exposure
  WindExposed,                            !- Wind Exposure
  ,                                       !- View Factor to Ground
  ,                                       !- Number of Vertices
  13.716, -9.144, 2.4384,                 !- X,Y,Z Vertex 1 {m}
  13.716, -9.144, 0,                      !- X,Y,Z Vertex 2 {m}
  18.288, -9.144, 0,                      !- X,Y,Z Vertex 3 {m}
  18.288, -9.144, 2.4384;                 !- X,Y,Z Vertex 4 {m}

OS:Space,
  {b5975297-586e-42c2-b7c5-f9db2523794a}, !- Handle
  living space|unit 4|story 2,            !- Name
  {9604a693-b18a-4101-8bb3-9e96bb0628e4}, !- Space Type Name
  ,                                       !- Default Construction Set Name
  ,                                       !- Default Schedule Set Name
  -0,                                     !- Direction of Relative North {deg}
  0,                                      !- X Origin {m}
  0,                                      !- Y Origin {m}
  0,                                      !- Z Origin {m}
  ,                                       !- Building Story Name
  {c01c0e7a-8d22-4b86-a47a-9d661d2192fd}, !- Thermal Zone Name
  ,                                       !- Part of Total Floor Area
  ,                                       !- Design Specification Outdoor Air Object Name
  {e283d1d2-af02-4ced-86e6-8eba8ef40277}; !- Building Unit Name

OS:Surface,
  {ff1b5fed-b2b9-4b26-a385-a9959ec4dd3f}, !- Handle
  Surface 58,                             !- Name
  Wall,                                   !- Surface Type
  ,                                       !- Construction Name
  {b5975297-586e-42c2-b7c5-f9db2523794a}, !- Space Name
  Outdoors,                               !- Outside Boundary Condition
  ,                                       !- Outside Boundary Condition Object
  SunExposed,                             !- Sun Exposure
  WindExposed,                            !- Wind Exposure
  ,                                       !- View Factor to Ground
  ,                                       !- Number of Vertices
  18.288, 0, 4.8768,                      !- X,Y,Z Vertex 1 {m}
  18.288, 0, 2.4384,                      !- X,Y,Z Vertex 2 {m}
  13.716, 0, 2.4384,                      !- X,Y,Z Vertex 3 {m}
  13.716, 0, 4.8768;                      !- X,Y,Z Vertex 4 {m}

OS:Surface,
  {57547f45-e10c-424b-819c-d5dfb322453e}, !- Handle
  Surface 59,                             !- Name
  Wall,                                   !- Surface Type
  ,                                       !- Construction Name
  {b5975297-586e-42c2-b7c5-f9db2523794a}, !- Space Name
  Surface,                                !- Outside Boundary Condition
  {31ee669a-79a8-4fd1-9961-908b6ddda1bb}, !- Outside Boundary Condition Object
  NoSun,                                  !- Sun Exposure
  NoWind,                                 !- Wind Exposure
  ,                                       !- View Factor to Ground
  ,                                       !- Number of Vertices
  18.288, -9.144, 4.8768,                 !- X,Y,Z Vertex 1 {m}
  18.288, -9.144, 2.4384,                 !- X,Y,Z Vertex 2 {m}
  18.288, 0, 2.4384,                      !- X,Y,Z Vertex 3 {m}
  18.288, 0, 4.8768;                      !- X,Y,Z Vertex 4 {m}

OS:Surface,
  {299f3e75-e191-4f0b-998b-7fe0fc78814c}, !- Handle
  Surface 60,                             !- Name
  Floor,                                  !- Surface Type
  ,                                       !- Construction Name
  {b5975297-586e-42c2-b7c5-f9db2523794a}, !- Space Name
  Surface,                                !- Outside Boundary Condition
  {947414f5-67bc-4855-ab4d-e86309358c57}, !- Outside Boundary Condition Object
  NoSun,                                  !- Sun Exposure
  NoWind,                                 !- Wind Exposure
  ,                                       !- View Factor to Ground
  ,                                       !- Number of Vertices
  13.716, -9.144, 2.4384,                 !- X,Y,Z Vertex 1 {m}
  13.716, 0, 2.4384,                      !- X,Y,Z Vertex 2 {m}
  18.288, 0, 2.4384,                      !- X,Y,Z Vertex 3 {m}
  18.288, -9.144, 2.4384;                 !- X,Y,Z Vertex 4 {m}

OS:Surface,
  {7d430d25-f838-4a19-a0a9-458e3079e163}, !- Handle
  Surface 61,                             !- Name
  Wall,                                   !- Surface Type
  ,                                       !- Construction Name
  {b5975297-586e-42c2-b7c5-f9db2523794a}, !- Space Name
  Outdoors,                               !- Outside Boundary Condition
  ,                                       !- Outside Boundary Condition Object
  SunExposed,                             !- Sun Exposure
  WindExposed,                            !- Wind Exposure
  ,                                       !- View Factor to Ground
  ,                                       !- Number of Vertices
  13.716, -9.144, 4.8768,                 !- X,Y,Z Vertex 1 {m}
  13.716, -9.144, 2.4384,                 !- X,Y,Z Vertex 2 {m}
  18.288, -9.144, 2.4384,                 !- X,Y,Z Vertex 3 {m}
  18.288, -9.144, 4.8768;                 !- X,Y,Z Vertex 4 {m}

OS:Surface,
  {e7fd2e3a-be15-4c91-97cc-771493ebe02c}, !- Handle
  Surface 62,                             !- Name
  Wall,                                   !- Surface Type
  ,                                       !- Construction Name
  {b5975297-586e-42c2-b7c5-f9db2523794a}, !- Space Name
  Surface,                                !- Outside Boundary Condition
  {c40782ac-c06e-4bec-9c4c-a4c044ce8368}, !- Outside Boundary Condition Object
  NoSun,                                  !- Sun Exposure
  NoWind,                                 !- Wind Exposure
  ,                                       !- View Factor to Ground
  ,                                       !- Number of Vertices
  13.716, 0, 4.8768,                      !- X,Y,Z Vertex 1 {m}
  13.716, 0, 2.4384,                      !- X,Y,Z Vertex 2 {m}
  13.716, -9.144, 2.4384,                 !- X,Y,Z Vertex 3 {m}
  13.716, -9.144, 4.8768;                 !- X,Y,Z Vertex 4 {m}

OS:Surface,
  {9b0be391-6e90-4cf7-a745-0541a299c406}, !- Handle
  Surface 63,                             !- Name
  RoofCeiling,                            !- Surface Type
  ,                                       !- Construction Name
  {b5975297-586e-42c2-b7c5-f9db2523794a}, !- Space Name
  Surface,                                !- Outside Boundary Condition
  {8cd9c03f-0dc0-4232-b54a-6b89b36c2600}, !- Outside Boundary Condition Object
  NoSun,                                  !- Sun Exposure
  NoWind,                                 !- Wind Exposure
  ,                                       !- View Factor to Ground
  ,                                       !- Number of Vertices
  18.288, -9.144, 4.8768,                 !- X,Y,Z Vertex 1 {m}
  18.288, 0, 4.8768,                      !- X,Y,Z Vertex 2 {m}
  13.716, 0, 4.8768,                      !- X,Y,Z Vertex 3 {m}
  13.716, -9.144, 4.8768;                 !- X,Y,Z Vertex 4 {m}

OS:ThermalZone,
  {f5096df2-1f8d-49a4-b27a-08c155d74862}, !- Handle
  living zone|unit 5,                     !- Name
  ,                                       !- Multiplier
  ,                                       !- Ceiling Height {m}
  ,                                       !- Volume {m3}
  ,                                       !- Floor Area {m2}
  ,                                       !- Zone Inside Convection Algorithm
  ,                                       !- Zone Outside Convection Algorithm
  ,                                       !- Zone Conditioning Equipment List Name
  {1cc3c02b-8bfe-4df7-8c99-afc3d730bba0}, !- Zone Air Inlet Port List
  {dda3d61a-667b-4da6-8975-25cd72884245}, !- Zone Air Exhaust Port List
  {891068b4-4ca9-4722-b393-09748ceada7a}, !- Zone Air Node Name
  {df629e64-7bc3-449d-9770-232ba6e2bd0f}, !- Zone Return Air Port List
  ,                                       !- Primary Daylighting Control Name
  ,                                       !- Fraction of Zone Controlled by Primary Daylighting Control
  ,                                       !- Secondary Daylighting Control Name
  ,                                       !- Fraction of Zone Controlled by Secondary Daylighting Control
  ,                                       !- Illuminance Map Name
  ,                                       !- Group Rendering Name
  ,                                       !- Thermostat Name
  No;                                     !- Use Ideal Air Loads

OS:Node,
  {d0625e27-64a9-4a18-a1b1-2a50e845b9fa}, !- Handle
  Node 5,                                 !- Name
  {891068b4-4ca9-4722-b393-09748ceada7a}, !- Inlet Port
  ;                                       !- Outlet Port

OS:Connection,
  {891068b4-4ca9-4722-b393-09748ceada7a}, !- Handle
  {a9d2e7d0-ae58-493d-98c6-ad7c17750d27}, !- Name
  {f5096df2-1f8d-49a4-b27a-08c155d74862}, !- Source Object
  11,                                     !- Outlet Port
  {d0625e27-64a9-4a18-a1b1-2a50e845b9fa}, !- Target Object
  2;                                      !- Inlet Port

OS:PortList,
  {1cc3c02b-8bfe-4df7-8c99-afc3d730bba0}, !- Handle
  {a3354ab8-1b20-4fdf-914b-d8946c66bc7a}, !- Name
  {f5096df2-1f8d-49a4-b27a-08c155d74862}; !- HVAC Component

OS:PortList,
  {dda3d61a-667b-4da6-8975-25cd72884245}, !- Handle
  {02fc8add-5d73-451e-91b0-ff64ac6457c0}, !- Name
  {f5096df2-1f8d-49a4-b27a-08c155d74862}; !- HVAC Component

OS:PortList,
  {df629e64-7bc3-449d-9770-232ba6e2bd0f}, !- Handle
  {5d10745f-f617-4460-890d-96cb34b124da}, !- Name
  {f5096df2-1f8d-49a4-b27a-08c155d74862}; !- HVAC Component

OS:Sizing:Zone,
  {ee80c1da-fd4e-4d65-8b28-625b2da4dfb2}, !- Handle
  {f5096df2-1f8d-49a4-b27a-08c155d74862}, !- Zone or ZoneList Name
  SupplyAirTemperature,                   !- Zone Cooling Design Supply Air Temperature Input Method
  14,                                     !- Zone Cooling Design Supply Air Temperature {C}
  11.11,                                  !- Zone Cooling Design Supply Air Temperature Difference {deltaC}
  SupplyAirTemperature,                   !- Zone Heating Design Supply Air Temperature Input Method
  40,                                     !- Zone Heating Design Supply Air Temperature {C}
  11.11,                                  !- Zone Heating Design Supply Air Temperature Difference {deltaC}
  0.0085,                                 !- Zone Cooling Design Supply Air Humidity Ratio {kg-H2O/kg-air}
  0.008,                                  !- Zone Heating Design Supply Air Humidity Ratio {kg-H2O/kg-air}
  ,                                       !- Zone Heating Sizing Factor
  ,                                       !- Zone Cooling Sizing Factor
  DesignDay,                              !- Cooling Design Air Flow Method
  ,                                       !- Cooling Design Air Flow Rate {m3/s}
  ,                                       !- Cooling Minimum Air Flow per Zone Floor Area {m3/s-m2}
  ,                                       !- Cooling Minimum Air Flow {m3/s}
  ,                                       !- Cooling Minimum Air Flow Fraction
  DesignDay,                              !- Heating Design Air Flow Method
  ,                                       !- Heating Design Air Flow Rate {m3/s}
  ,                                       !- Heating Maximum Air Flow per Zone Floor Area {m3/s-m2}
  ,                                       !- Heating Maximum Air Flow {m3/s}
  ,                                       !- Heating Maximum Air Flow Fraction
  ,                                       !- Design Zone Air Distribution Effectiveness in Cooling Mode
  ,                                       !- Design Zone Air Distribution Effectiveness in Heating Mode
  No,                                     !- Account for Dedicated Outdoor Air System
  NeutralSupplyAir,                       !- Dedicated Outdoor Air System Control Strategy
  autosize,                               !- Dedicated Outdoor Air Low Setpoint Temperature for Design {C}
  autosize;                               !- Dedicated Outdoor Air High Setpoint Temperature for Design {C}

OS:ZoneHVAC:EquipmentList,
  {f20e7258-58db-4001-9be8-019ed8a51f8e}, !- Handle
  Zone HVAC Equipment List 5,             !- Name
  {f5096df2-1f8d-49a4-b27a-08c155d74862}; !- Thermal Zone

OS:Space,
  {fcbf74c5-059c-4eac-b116-f3498e6ef404}, !- Handle
  living space|unit 5|story 1,            !- Name
  {9604a693-b18a-4101-8bb3-9e96bb0628e4}, !- Space Type Name
  ,                                       !- Default Construction Set Name
  ,                                       !- Default Schedule Set Name
  -0,                                     !- Direction of Relative North {deg}
  0,                                      !- X Origin {m}
  0,                                      !- Y Origin {m}
  0,                                      !- Z Origin {m}
  ,                                       !- Building Story Name
  {f5096df2-1f8d-49a4-b27a-08c155d74862}, !- Thermal Zone Name
  ,                                       !- Part of Total Floor Area
  ,                                       !- Design Specification Outdoor Air Object Name
  {8a2c5c22-541d-4b27-af48-4addbbd29bf4}; !- Building Unit Name

OS:Surface,
  {0bddace7-386d-4555-b987-3e63118860bc}, !- Handle
  Surface 69,                             !- Name
  RoofCeiling,                            !- Surface Type
  ,                                       !- Construction Name
  {fcbf74c5-059c-4eac-b116-f3498e6ef404}, !- Space Name
  Surface,                                !- Outside Boundary Condition
  {d8cdd6ca-e76c-4ade-9bcf-d7d0e16daec4}, !- Outside Boundary Condition Object
  NoSun,                                  !- Sun Exposure
  NoWind,                                 !- Wind Exposure
  ,                                       !- View Factor to Ground
  ,                                       !- Number of Vertices
  22.86, -9.144, 2.4384,                  !- X,Y,Z Vertex 1 {m}
  22.86, 0, 2.4384,                       !- X,Y,Z Vertex 2 {m}
  18.288, 0, 2.4384,                      !- X,Y,Z Vertex 3 {m}
  18.288, -9.144, 2.4384;                 !- X,Y,Z Vertex 4 {m}

OS:Surface,
  {e22903ac-dcac-438e-9337-e8f534a2d452}, !- Handle
  Surface 70,                             !- Name
  Floor,                                  !- Surface Type
  ,                                       !- Construction Name
  {fcbf74c5-059c-4eac-b116-f3498e6ef404}, !- Space Name
  Surface,                                !- Outside Boundary Condition
  {17c26894-727d-4f4f-8892-8a2f95bf0d08}, !- Outside Boundary Condition Object
  NoSun,                                  !- Sun Exposure
  NoWind,                                 !- Wind Exposure
  ,                                       !- View Factor to Ground
  ,                                       !- Number of Vertices
  18.288, -9.144, 0,                      !- X,Y,Z Vertex 1 {m}
  18.288, 0, 0,                           !- X,Y,Z Vertex 2 {m}
  22.86, 0, 0,                            !- X,Y,Z Vertex 3 {m}
  22.86, -9.144, 0;                       !- X,Y,Z Vertex 4 {m}

OS:Surface,
  {1dac110a-4cef-4d60-876e-b5e8f21803a7}, !- Handle
  Surface 71,                             !- Name
  Wall,                                   !- Surface Type
  ,                                       !- Construction Name
  {fcbf74c5-059c-4eac-b116-f3498e6ef404}, !- Space Name
  Surface,                                !- Outside Boundary Condition
  {8ab2e270-ed9d-4838-96fb-9881b5e61116}, !- Outside Boundary Condition Object
  NoSun,                                  !- Sun Exposure
  NoWind,                                 !- Wind Exposure
  ,                                       !- View Factor to Ground
  ,                                       !- Number of Vertices
  18.288, 0, 2.4384,                      !- X,Y,Z Vertex 1 {m}
  18.288, 0, 0,                           !- X,Y,Z Vertex 2 {m}
  18.288, -9.144, 0,                      !- X,Y,Z Vertex 3 {m}
  18.288, -9.144, 2.4384;                 !- X,Y,Z Vertex 4 {m}

OS:Surface,
  {d5b3246b-e2ad-43d4-886d-a24c700519e4}, !- Handle
  Surface 72,                             !- Name
  Wall,                                   !- Surface Type
  ,                                       !- Construction Name
  {fcbf74c5-059c-4eac-b116-f3498e6ef404}, !- Space Name
  Outdoors,                               !- Outside Boundary Condition
  ,                                       !- Outside Boundary Condition Object
  SunExposed,                             !- Sun Exposure
  WindExposed,                            !- Wind Exposure
  ,                                       !- View Factor to Ground
  ,                                       !- Number of Vertices
  22.86, 0, 2.4384,                       !- X,Y,Z Vertex 1 {m}
  22.86, 0, 0,                            !- X,Y,Z Vertex 2 {m}
  18.288, 0, 0,                           !- X,Y,Z Vertex 3 {m}
  18.288, 0, 2.4384;                      !- X,Y,Z Vertex 4 {m}

OS:Surface,
  {cfea94da-151c-41f1-b4df-be39cd15967b}, !- Handle
  Surface 73,                             !- Name
  Wall,                                   !- Surface Type
  ,                                       !- Construction Name
  {fcbf74c5-059c-4eac-b116-f3498e6ef404}, !- Space Name
  Surface,                                !- Outside Boundary Condition
  {bf63e11c-4bad-40bf-9888-e938b12fc822}, !- Outside Boundary Condition Object
  NoSun,                                  !- Sun Exposure
  NoWind,                                 !- Wind Exposure
  ,                                       !- View Factor to Ground
  ,                                       !- Number of Vertices
  22.86, -9.144, 2.4384,                  !- X,Y,Z Vertex 1 {m}
  22.86, -9.144, 0,                       !- X,Y,Z Vertex 2 {m}
  22.86, 0, 0,                            !- X,Y,Z Vertex 3 {m}
  22.86, 0, 2.4384;                       !- X,Y,Z Vertex 4 {m}

OS:Surface,
  {a041c54c-2313-4988-aa97-2baf9315266e}, !- Handle
  Surface 74,                             !- Name
  Wall,                                   !- Surface Type
  ,                                       !- Construction Name
  {fcbf74c5-059c-4eac-b116-f3498e6ef404}, !- Space Name
  Outdoors,                               !- Outside Boundary Condition
  ,                                       !- Outside Boundary Condition Object
  SunExposed,                             !- Sun Exposure
  WindExposed,                            !- Wind Exposure
  ,                                       !- View Factor to Ground
  ,                                       !- Number of Vertices
  18.288, -9.144, 2.4384,                 !- X,Y,Z Vertex 1 {m}
  18.288, -9.144, 0,                      !- X,Y,Z Vertex 2 {m}
  22.86, -9.144, 0,                       !- X,Y,Z Vertex 3 {m}
  22.86, -9.144, 2.4384;                  !- X,Y,Z Vertex 4 {m}

OS:Space,
  {be2738f2-9081-4699-8d1e-7ef3fc50f4f3}, !- Handle
  living space|unit 5|story 2,            !- Name
  {9604a693-b18a-4101-8bb3-9e96bb0628e4}, !- Space Type Name
  ,                                       !- Default Construction Set Name
  ,                                       !- Default Schedule Set Name
  -0,                                     !- Direction of Relative North {deg}
  0,                                      !- X Origin {m}
  0,                                      !- Y Origin {m}
  0,                                      !- Z Origin {m}
  ,                                       !- Building Story Name
  {f5096df2-1f8d-49a4-b27a-08c155d74862}, !- Thermal Zone Name
  ,                                       !- Part of Total Floor Area
  ,                                       !- Design Specification Outdoor Air Object Name
  {8a2c5c22-541d-4b27-af48-4addbbd29bf4}; !- Building Unit Name

OS:Surface,
  {fd00e029-be8f-4051-b37c-2c4a6ea6e6ba}, !- Handle
  Surface 75,                             !- Name
  Wall,                                   !- Surface Type
  ,                                       !- Construction Name
  {be2738f2-9081-4699-8d1e-7ef3fc50f4f3}, !- Space Name
  Outdoors,                               !- Outside Boundary Condition
  ,                                       !- Outside Boundary Condition Object
  SunExposed,                             !- Sun Exposure
  WindExposed,                            !- Wind Exposure
  ,                                       !- View Factor to Ground
  ,                                       !- Number of Vertices
  22.86, 0, 4.8768,                       !- X,Y,Z Vertex 1 {m}
  22.86, 0, 2.4384,                       !- X,Y,Z Vertex 2 {m}
  18.288, 0, 2.4384,                      !- X,Y,Z Vertex 3 {m}
  18.288, 0, 4.8768;                      !- X,Y,Z Vertex 4 {m}

OS:Surface,
  {65fd9432-c495-413c-b516-7008df195e36}, !- Handle
  Surface 76,                             !- Name
  Wall,                                   !- Surface Type
  ,                                       !- Construction Name
  {be2738f2-9081-4699-8d1e-7ef3fc50f4f3}, !- Space Name
  Surface,                                !- Outside Boundary Condition
  {1e40c12d-06e0-41d1-be47-a07c87f031e6}, !- Outside Boundary Condition Object
  NoSun,                                  !- Sun Exposure
  NoWind,                                 !- Wind Exposure
  ,                                       !- View Factor to Ground
  ,                                       !- Number of Vertices
  22.86, -9.144, 4.8768,                  !- X,Y,Z Vertex 1 {m}
  22.86, -9.144, 2.4384,                  !- X,Y,Z Vertex 2 {m}
  22.86, 0, 2.4384,                       !- X,Y,Z Vertex 3 {m}
  22.86, 0, 4.8768;                       !- X,Y,Z Vertex 4 {m}

OS:Surface,
  {d8cdd6ca-e76c-4ade-9bcf-d7d0e16daec4}, !- Handle
  Surface 77,                             !- Name
  Floor,                                  !- Surface Type
  ,                                       !- Construction Name
  {be2738f2-9081-4699-8d1e-7ef3fc50f4f3}, !- Space Name
  Surface,                                !- Outside Boundary Condition
  {0bddace7-386d-4555-b987-3e63118860bc}, !- Outside Boundary Condition Object
  NoSun,                                  !- Sun Exposure
  NoWind,                                 !- Wind Exposure
  ,                                       !- View Factor to Ground
  ,                                       !- Number of Vertices
  18.288, -9.144, 2.4384,                 !- X,Y,Z Vertex 1 {m}
  18.288, 0, 2.4384,                      !- X,Y,Z Vertex 2 {m}
  22.86, 0, 2.4384,                       !- X,Y,Z Vertex 3 {m}
  22.86, -9.144, 2.4384;                  !- X,Y,Z Vertex 4 {m}

OS:Surface,
  {c26ab4e1-0db6-4e21-a2a9-0b1715e2d8c6}, !- Handle
  Surface 78,                             !- Name
  Wall,                                   !- Surface Type
  ,                                       !- Construction Name
  {be2738f2-9081-4699-8d1e-7ef3fc50f4f3}, !- Space Name
  Outdoors,                               !- Outside Boundary Condition
  ,                                       !- Outside Boundary Condition Object
  SunExposed,                             !- Sun Exposure
  WindExposed,                            !- Wind Exposure
  ,                                       !- View Factor to Ground
  ,                                       !- Number of Vertices
  18.288, -9.144, 4.8768,                 !- X,Y,Z Vertex 1 {m}
  18.288, -9.144, 2.4384,                 !- X,Y,Z Vertex 2 {m}
  22.86, -9.144, 2.4384,                  !- X,Y,Z Vertex 3 {m}
  22.86, -9.144, 4.8768;                  !- X,Y,Z Vertex 4 {m}

OS:Surface,
  {31ee669a-79a8-4fd1-9961-908b6ddda1bb}, !- Handle
  Surface 79,                             !- Name
  Wall,                                   !- Surface Type
  ,                                       !- Construction Name
  {be2738f2-9081-4699-8d1e-7ef3fc50f4f3}, !- Space Name
  Surface,                                !- Outside Boundary Condition
  {57547f45-e10c-424b-819c-d5dfb322453e}, !- Outside Boundary Condition Object
  NoSun,                                  !- Sun Exposure
  NoWind,                                 !- Wind Exposure
  ,                                       !- View Factor to Ground
  ,                                       !- Number of Vertices
  18.288, 0, 4.8768,                      !- X,Y,Z Vertex 1 {m}
  18.288, 0, 2.4384,                      !- X,Y,Z Vertex 2 {m}
  18.288, -9.144, 2.4384,                 !- X,Y,Z Vertex 3 {m}
  18.288, -9.144, 4.8768;                 !- X,Y,Z Vertex 4 {m}

OS:Surface,
  {13800d16-62ff-406d-af9c-4a5199935241}, !- Handle
  Surface 80,                             !- Name
  RoofCeiling,                            !- Surface Type
  ,                                       !- Construction Name
  {be2738f2-9081-4699-8d1e-7ef3fc50f4f3}, !- Space Name
  Surface,                                !- Outside Boundary Condition
  {44d71401-139f-44c0-97e0-bfbb4e236972}, !- Outside Boundary Condition Object
  NoSun,                                  !- Sun Exposure
  NoWind,                                 !- Wind Exposure
  ,                                       !- View Factor to Ground
  ,                                       !- Number of Vertices
  22.86, -9.144, 4.8768,                  !- X,Y,Z Vertex 1 {m}
  22.86, 0, 4.8768,                       !- X,Y,Z Vertex 2 {m}
  18.288, 0, 4.8768,                      !- X,Y,Z Vertex 3 {m}
  18.288, -9.144, 4.8768;                 !- X,Y,Z Vertex 4 {m}

OS:ThermalZone,
  {180a3057-12b0-49d4-b5a3-2511182fc51f}, !- Handle
  living zone|unit 6,                     !- Name
  ,                                       !- Multiplier
  ,                                       !- Ceiling Height {m}
  ,                                       !- Volume {m3}
  ,                                       !- Floor Area {m2}
  ,                                       !- Zone Inside Convection Algorithm
  ,                                       !- Zone Outside Convection Algorithm
  ,                                       !- Zone Conditioning Equipment List Name
  {6ff2f34d-bb41-45b6-b28c-702c8ac3536f}, !- Zone Air Inlet Port List
  {96fbae51-f2f1-43ca-aad3-154d87ec4bc0}, !- Zone Air Exhaust Port List
  {73521f3e-a16c-49bc-8ce4-78953ef2f306}, !- Zone Air Node Name
  {611462b2-d389-470e-97b0-6ef64e8702b6}, !- Zone Return Air Port List
  ,                                       !- Primary Daylighting Control Name
  ,                                       !- Fraction of Zone Controlled by Primary Daylighting Control
  ,                                       !- Secondary Daylighting Control Name
  ,                                       !- Fraction of Zone Controlled by Secondary Daylighting Control
  ,                                       !- Illuminance Map Name
  ,                                       !- Group Rendering Name
  ,                                       !- Thermostat Name
  No;                                     !- Use Ideal Air Loads

OS:Node,
  {2a211694-d73a-489c-9d48-57c5c3eb3bc2}, !- Handle
  Node 6,                                 !- Name
  {73521f3e-a16c-49bc-8ce4-78953ef2f306}, !- Inlet Port
  ;                                       !- Outlet Port

OS:Connection,
  {73521f3e-a16c-49bc-8ce4-78953ef2f306}, !- Handle
  {0e11ec12-1a3f-4bcc-b487-7b1ecec605a7}, !- Name
  {180a3057-12b0-49d4-b5a3-2511182fc51f}, !- Source Object
  11,                                     !- Outlet Port
  {2a211694-d73a-489c-9d48-57c5c3eb3bc2}, !- Target Object
  2;                                      !- Inlet Port

OS:PortList,
  {6ff2f34d-bb41-45b6-b28c-702c8ac3536f}, !- Handle
  {383c9804-d44d-454a-bd1c-376e66544c0a}, !- Name
  {180a3057-12b0-49d4-b5a3-2511182fc51f}; !- HVAC Component

OS:PortList,
  {96fbae51-f2f1-43ca-aad3-154d87ec4bc0}, !- Handle
  {4bfa98b2-6bdb-446b-bf41-11f0018c0398}, !- Name
  {180a3057-12b0-49d4-b5a3-2511182fc51f}; !- HVAC Component

OS:PortList,
  {611462b2-d389-470e-97b0-6ef64e8702b6}, !- Handle
  {c285c78f-eb4f-418b-bfb1-6f9d67df738c}, !- Name
  {180a3057-12b0-49d4-b5a3-2511182fc51f}; !- HVAC Component

OS:Sizing:Zone,
  {0e008d6e-d003-468b-9dbd-a30f7992e530}, !- Handle
  {180a3057-12b0-49d4-b5a3-2511182fc51f}, !- Zone or ZoneList Name
  SupplyAirTemperature,                   !- Zone Cooling Design Supply Air Temperature Input Method
  14,                                     !- Zone Cooling Design Supply Air Temperature {C}
  11.11,                                  !- Zone Cooling Design Supply Air Temperature Difference {deltaC}
  SupplyAirTemperature,                   !- Zone Heating Design Supply Air Temperature Input Method
  40,                                     !- Zone Heating Design Supply Air Temperature {C}
  11.11,                                  !- Zone Heating Design Supply Air Temperature Difference {deltaC}
  0.0085,                                 !- Zone Cooling Design Supply Air Humidity Ratio {kg-H2O/kg-air}
  0.008,                                  !- Zone Heating Design Supply Air Humidity Ratio {kg-H2O/kg-air}
  ,                                       !- Zone Heating Sizing Factor
  ,                                       !- Zone Cooling Sizing Factor
  DesignDay,                              !- Cooling Design Air Flow Method
  ,                                       !- Cooling Design Air Flow Rate {m3/s}
  ,                                       !- Cooling Minimum Air Flow per Zone Floor Area {m3/s-m2}
  ,                                       !- Cooling Minimum Air Flow {m3/s}
  ,                                       !- Cooling Minimum Air Flow Fraction
  DesignDay,                              !- Heating Design Air Flow Method
  ,                                       !- Heating Design Air Flow Rate {m3/s}
  ,                                       !- Heating Maximum Air Flow per Zone Floor Area {m3/s-m2}
  ,                                       !- Heating Maximum Air Flow {m3/s}
  ,                                       !- Heating Maximum Air Flow Fraction
  ,                                       !- Design Zone Air Distribution Effectiveness in Cooling Mode
  ,                                       !- Design Zone Air Distribution Effectiveness in Heating Mode
  No,                                     !- Account for Dedicated Outdoor Air System
  NeutralSupplyAir,                       !- Dedicated Outdoor Air System Control Strategy
  autosize,                               !- Dedicated Outdoor Air Low Setpoint Temperature for Design {C}
  autosize;                               !- Dedicated Outdoor Air High Setpoint Temperature for Design {C}

OS:ZoneHVAC:EquipmentList,
  {301f363b-fac8-4e1d-bd81-758abf772feb}, !- Handle
  Zone HVAC Equipment List 6,             !- Name
  {180a3057-12b0-49d4-b5a3-2511182fc51f}; !- Thermal Zone

OS:Space,
  {24c26e9f-e36c-49c8-b4d0-6e5cce10d06c}, !- Handle
  living space|unit 6|story 1,            !- Name
  {9604a693-b18a-4101-8bb3-9e96bb0628e4}, !- Space Type Name
  ,                                       !- Default Construction Set Name
  ,                                       !- Default Schedule Set Name
  -0,                                     !- Direction of Relative North {deg}
  0,                                      !- X Origin {m}
  0,                                      !- Y Origin {m}
  0,                                      !- Z Origin {m}
  ,                                       !- Building Story Name
  {180a3057-12b0-49d4-b5a3-2511182fc51f}, !- Thermal Zone Name
  ,                                       !- Part of Total Floor Area
  ,                                       !- Design Specification Outdoor Air Object Name
  {d027ebf1-1eb6-4253-adc1-cda59421f847}; !- Building Unit Name

OS:Surface,
  {ac378a3c-2fab-455a-ae26-8a87bb1634a2}, !- Handle
  Surface 86,                             !- Name
  RoofCeiling,                            !- Surface Type
  ,                                       !- Construction Name
  {24c26e9f-e36c-49c8-b4d0-6e5cce10d06c}, !- Space Name
  Surface,                                !- Outside Boundary Condition
  {2bddaf57-3d3e-4347-9fc0-ead92d09b6f0}, !- Outside Boundary Condition Object
  NoSun,                                  !- Sun Exposure
  NoWind,                                 !- Wind Exposure
  ,                                       !- View Factor to Ground
  ,                                       !- Number of Vertices
  27.432, -9.144, 2.4384,                 !- X,Y,Z Vertex 1 {m}
  27.432, 0, 2.4384,                      !- X,Y,Z Vertex 2 {m}
  22.86, 0, 2.4384,                       !- X,Y,Z Vertex 3 {m}
  22.86, -9.144, 2.4384;                  !- X,Y,Z Vertex 4 {m}

OS:Surface,
  {d275cade-7b7f-4120-aaf2-3f6bf1562f29}, !- Handle
  Surface 87,                             !- Name
  Floor,                                  !- Surface Type
  ,                                       !- Construction Name
  {24c26e9f-e36c-49c8-b4d0-6e5cce10d06c}, !- Space Name
  Surface,                                !- Outside Boundary Condition
  {04704215-ed16-4b66-a40e-a578cd228908}, !- Outside Boundary Condition Object
  NoSun,                                  !- Sun Exposure
  NoWind,                                 !- Wind Exposure
  ,                                       !- View Factor to Ground
  ,                                       !- Number of Vertices
  22.86, -9.144, 0,                       !- X,Y,Z Vertex 1 {m}
  22.86, 0, 0,                            !- X,Y,Z Vertex 2 {m}
  27.432, 0, 0,                           !- X,Y,Z Vertex 3 {m}
  27.432, -9.144, 0;                      !- X,Y,Z Vertex 4 {m}

OS:Surface,
  {bf63e11c-4bad-40bf-9888-e938b12fc822}, !- Handle
  Surface 88,                             !- Name
  Wall,                                   !- Surface Type
  ,                                       !- Construction Name
  {24c26e9f-e36c-49c8-b4d0-6e5cce10d06c}, !- Space Name
  Surface,                                !- Outside Boundary Condition
  {cfea94da-151c-41f1-b4df-be39cd15967b}, !- Outside Boundary Condition Object
  NoSun,                                  !- Sun Exposure
  NoWind,                                 !- Wind Exposure
  ,                                       !- View Factor to Ground
  ,                                       !- Number of Vertices
  22.86, 0, 2.4384,                       !- X,Y,Z Vertex 1 {m}
  22.86, 0, 0,                            !- X,Y,Z Vertex 2 {m}
  22.86, -9.144, 0,                       !- X,Y,Z Vertex 3 {m}
  22.86, -9.144, 2.4384;                  !- X,Y,Z Vertex 4 {m}

OS:Surface,
  {4db616bc-6c66-4bb9-b6c5-b01fe250f8f6}, !- Handle
  Surface 89,                             !- Name
  Wall,                                   !- Surface Type
  ,                                       !- Construction Name
  {24c26e9f-e36c-49c8-b4d0-6e5cce10d06c}, !- Space Name
  Outdoors,                               !- Outside Boundary Condition
  ,                                       !- Outside Boundary Condition Object
  SunExposed,                             !- Sun Exposure
  WindExposed,                            !- Wind Exposure
  ,                                       !- View Factor to Ground
  ,                                       !- Number of Vertices
  27.432, 0, 2.4384,                      !- X,Y,Z Vertex 1 {m}
  27.432, 0, 0,                           !- X,Y,Z Vertex 2 {m}
  22.86, 0, 0,                            !- X,Y,Z Vertex 3 {m}
  22.86, 0, 2.4384;                       !- X,Y,Z Vertex 4 {m}

OS:Surface,
  {49a64fa0-be89-42d9-baf8-15b12a4260f3}, !- Handle
  Surface 90,                             !- Name
  Wall,                                   !- Surface Type
  ,                                       !- Construction Name
  {24c26e9f-e36c-49c8-b4d0-6e5cce10d06c}, !- Space Name
  Surface,                                !- Outside Boundary Condition
  {8a85927b-30cb-4880-a77a-5589133983f6}, !- Outside Boundary Condition Object
  NoSun,                                  !- Sun Exposure
  NoWind,                                 !- Wind Exposure
  ,                                       !- View Factor to Ground
  ,                                       !- Number of Vertices
  27.432, -9.144, 2.4384,                 !- X,Y,Z Vertex 1 {m}
  27.432, -9.144, 0,                      !- X,Y,Z Vertex 2 {m}
  27.432, 0, 0,                           !- X,Y,Z Vertex 3 {m}
  27.432, 0, 2.4384;                      !- X,Y,Z Vertex 4 {m}

OS:Surface,
  {7f1e630e-5bb3-4633-b8c6-d47375d64c0f}, !- Handle
  Surface 91,                             !- Name
  Wall,                                   !- Surface Type
  ,                                       !- Construction Name
  {24c26e9f-e36c-49c8-b4d0-6e5cce10d06c}, !- Space Name
  Outdoors,                               !- Outside Boundary Condition
  ,                                       !- Outside Boundary Condition Object
  SunExposed,                             !- Sun Exposure
  WindExposed,                            !- Wind Exposure
  ,                                       !- View Factor to Ground
  ,                                       !- Number of Vertices
  22.86, -9.144, 2.4384,                  !- X,Y,Z Vertex 1 {m}
  22.86, -9.144, 0,                       !- X,Y,Z Vertex 2 {m}
  27.432, -9.144, 0,                      !- X,Y,Z Vertex 3 {m}
  27.432, -9.144, 2.4384;                 !- X,Y,Z Vertex 4 {m}

OS:Space,
  {827bf85d-2673-480a-82c8-06b1794030f0}, !- Handle
  living space|unit 6|story 2,            !- Name
  {9604a693-b18a-4101-8bb3-9e96bb0628e4}, !- Space Type Name
  ,                                       !- Default Construction Set Name
  ,                                       !- Default Schedule Set Name
  -0,                                     !- Direction of Relative North {deg}
  0,                                      !- X Origin {m}
  0,                                      !- Y Origin {m}
  0,                                      !- Z Origin {m}
  ,                                       !- Building Story Name
  {180a3057-12b0-49d4-b5a3-2511182fc51f}, !- Thermal Zone Name
  ,                                       !- Part of Total Floor Area
  ,                                       !- Design Specification Outdoor Air Object Name
  {d027ebf1-1eb6-4253-adc1-cda59421f847}; !- Building Unit Name

OS:Surface,
  {b8134720-3f4e-4f4a-b3c3-1f286993eda1}, !- Handle
  Surface 92,                             !- Name
  Wall,                                   !- Surface Type
  ,                                       !- Construction Name
  {827bf85d-2673-480a-82c8-06b1794030f0}, !- Space Name
  Outdoors,                               !- Outside Boundary Condition
  ,                                       !- Outside Boundary Condition Object
  SunExposed,                             !- Sun Exposure
  WindExposed,                            !- Wind Exposure
  ,                                       !- View Factor to Ground
  ,                                       !- Number of Vertices
  27.432, 0, 4.8768,                      !- X,Y,Z Vertex 1 {m}
  27.432, 0, 2.4384,                      !- X,Y,Z Vertex 2 {m}
  22.86, 0, 2.4384,                       !- X,Y,Z Vertex 3 {m}
  22.86, 0, 4.8768;                       !- X,Y,Z Vertex 4 {m}

OS:Surface,
  {5ab28319-82df-4d2c-80eb-db6df8633852}, !- Handle
  Surface 93,                             !- Name
  Wall,                                   !- Surface Type
  ,                                       !- Construction Name
  {827bf85d-2673-480a-82c8-06b1794030f0}, !- Space Name
  Surface,                                !- Outside Boundary Condition
  {dc1bf893-603b-4111-9b32-dc9d70d43d14}, !- Outside Boundary Condition Object
  NoSun,                                  !- Sun Exposure
  NoWind,                                 !- Wind Exposure
  ,                                       !- View Factor to Ground
  ,                                       !- Number of Vertices
  27.432, -9.144, 4.8768,                 !- X,Y,Z Vertex 1 {m}
  27.432, -9.144, 2.4384,                 !- X,Y,Z Vertex 2 {m}
  27.432, 0, 2.4384,                      !- X,Y,Z Vertex 3 {m}
  27.432, 0, 4.8768;                      !- X,Y,Z Vertex 4 {m}

OS:Surface,
  {2bddaf57-3d3e-4347-9fc0-ead92d09b6f0}, !- Handle
  Surface 94,                             !- Name
  Floor,                                  !- Surface Type
  ,                                       !- Construction Name
  {827bf85d-2673-480a-82c8-06b1794030f0}, !- Space Name
  Surface,                                !- Outside Boundary Condition
  {ac378a3c-2fab-455a-ae26-8a87bb1634a2}, !- Outside Boundary Condition Object
  NoSun,                                  !- Sun Exposure
  NoWind,                                 !- Wind Exposure
  ,                                       !- View Factor to Ground
  ,                                       !- Number of Vertices
  22.86, -9.144, 2.4384,                  !- X,Y,Z Vertex 1 {m}
  22.86, 0, 2.4384,                       !- X,Y,Z Vertex 2 {m}
  27.432, 0, 2.4384,                      !- X,Y,Z Vertex 3 {m}
  27.432, -9.144, 2.4384;                 !- X,Y,Z Vertex 4 {m}

OS:Surface,
  {ee2cee49-5724-4f3b-ad3a-0d00f0387d10}, !- Handle
  Surface 95,                             !- Name
  Wall,                                   !- Surface Type
  ,                                       !- Construction Name
  {827bf85d-2673-480a-82c8-06b1794030f0}, !- Space Name
  Outdoors,                               !- Outside Boundary Condition
  ,                                       !- Outside Boundary Condition Object
  SunExposed,                             !- Sun Exposure
  WindExposed,                            !- Wind Exposure
  ,                                       !- View Factor to Ground
  ,                                       !- Number of Vertices
  22.86, -9.144, 4.8768,                  !- X,Y,Z Vertex 1 {m}
  22.86, -9.144, 2.4384,                  !- X,Y,Z Vertex 2 {m}
  27.432, -9.144, 2.4384,                 !- X,Y,Z Vertex 3 {m}
  27.432, -9.144, 4.8768;                 !- X,Y,Z Vertex 4 {m}

OS:Surface,
  {1e40c12d-06e0-41d1-be47-a07c87f031e6}, !- Handle
  Surface 96,                             !- Name
  Wall,                                   !- Surface Type
  ,                                       !- Construction Name
  {827bf85d-2673-480a-82c8-06b1794030f0}, !- Space Name
  Surface,                                !- Outside Boundary Condition
  {65fd9432-c495-413c-b516-7008df195e36}, !- Outside Boundary Condition Object
  NoSun,                                  !- Sun Exposure
  NoWind,                                 !- Wind Exposure
  ,                                       !- View Factor to Ground
  ,                                       !- Number of Vertices
  22.86, 0, 4.8768,                       !- X,Y,Z Vertex 1 {m}
  22.86, 0, 2.4384,                       !- X,Y,Z Vertex 2 {m}
  22.86, -9.144, 2.4384,                  !- X,Y,Z Vertex 3 {m}
  22.86, -9.144, 4.8768;                  !- X,Y,Z Vertex 4 {m}

OS:Surface,
  {8c2378e6-ad71-46d8-b4c5-da906ed8f504}, !- Handle
  Surface 97,                             !- Name
  RoofCeiling,                            !- Surface Type
  ,                                       !- Construction Name
  {827bf85d-2673-480a-82c8-06b1794030f0}, !- Space Name
  Surface,                                !- Outside Boundary Condition
  {cf840cde-4a95-415b-a363-3a5e061bfd25}, !- Outside Boundary Condition Object
  NoSun,                                  !- Sun Exposure
  NoWind,                                 !- Wind Exposure
  ,                                       !- View Factor to Ground
  ,                                       !- Number of Vertices
  27.432, -9.144, 4.8768,                 !- X,Y,Z Vertex 1 {m}
  27.432, 0, 4.8768,                      !- X,Y,Z Vertex 2 {m}
  22.86, 0, 4.8768,                       !- X,Y,Z Vertex 3 {m}
  22.86, -9.144, 4.8768;                  !- X,Y,Z Vertex 4 {m}

OS:ThermalZone,
  {4bc9f070-b475-49a8-954f-58d080b614aa}, !- Handle
  living zone|unit 7,                     !- Name
  ,                                       !- Multiplier
  ,                                       !- Ceiling Height {m}
  ,                                       !- Volume {m3}
  ,                                       !- Floor Area {m2}
  ,                                       !- Zone Inside Convection Algorithm
  ,                                       !- Zone Outside Convection Algorithm
  ,                                       !- Zone Conditioning Equipment List Name
  {4c242dee-8e49-421a-816e-1d3da80e1492}, !- Zone Air Inlet Port List
  {7cc2d0a8-572e-429f-9513-aacbd4b188be}, !- Zone Air Exhaust Port List
  {de5766dc-8dfd-4c44-b00a-6a49b91608cf}, !- Zone Air Node Name
  {d8292f05-e2a9-4583-ae3e-5ce022744a6b}, !- Zone Return Air Port List
  ,                                       !- Primary Daylighting Control Name
  ,                                       !- Fraction of Zone Controlled by Primary Daylighting Control
  ,                                       !- Secondary Daylighting Control Name
  ,                                       !- Fraction of Zone Controlled by Secondary Daylighting Control
  ,                                       !- Illuminance Map Name
  ,                                       !- Group Rendering Name
  ,                                       !- Thermostat Name
  No;                                     !- Use Ideal Air Loads

OS:Node,
  {224e921b-468a-4449-90e5-ce107aab9edb}, !- Handle
  Node 7,                                 !- Name
  {de5766dc-8dfd-4c44-b00a-6a49b91608cf}, !- Inlet Port
  ;                                       !- Outlet Port

OS:Connection,
  {de5766dc-8dfd-4c44-b00a-6a49b91608cf}, !- Handle
  {7d2a27c2-4db1-4ca7-84e4-c59aeeed8814}, !- Name
  {4bc9f070-b475-49a8-954f-58d080b614aa}, !- Source Object
  11,                                     !- Outlet Port
  {224e921b-468a-4449-90e5-ce107aab9edb}, !- Target Object
  2;                                      !- Inlet Port

OS:PortList,
  {4c242dee-8e49-421a-816e-1d3da80e1492}, !- Handle
  {ea50a26a-2e33-4b53-968f-3f7c0e4dd9f3}, !- Name
  {4bc9f070-b475-49a8-954f-58d080b614aa}; !- HVAC Component

OS:PortList,
  {7cc2d0a8-572e-429f-9513-aacbd4b188be}, !- Handle
  {0184a595-7603-4fbb-9c45-8e60ff85e653}, !- Name
  {4bc9f070-b475-49a8-954f-58d080b614aa}; !- HVAC Component

OS:PortList,
  {d8292f05-e2a9-4583-ae3e-5ce022744a6b}, !- Handle
  {144d4d79-aedc-4464-afc6-77301af95af2}, !- Name
  {4bc9f070-b475-49a8-954f-58d080b614aa}; !- HVAC Component

OS:Sizing:Zone,
  {1ca98e90-de7e-4feb-bb19-e19f37d81672}, !- Handle
  {4bc9f070-b475-49a8-954f-58d080b614aa}, !- Zone or ZoneList Name
  SupplyAirTemperature,                   !- Zone Cooling Design Supply Air Temperature Input Method
  14,                                     !- Zone Cooling Design Supply Air Temperature {C}
  11.11,                                  !- Zone Cooling Design Supply Air Temperature Difference {deltaC}
  SupplyAirTemperature,                   !- Zone Heating Design Supply Air Temperature Input Method
  40,                                     !- Zone Heating Design Supply Air Temperature {C}
  11.11,                                  !- Zone Heating Design Supply Air Temperature Difference {deltaC}
  0.0085,                                 !- Zone Cooling Design Supply Air Humidity Ratio {kg-H2O/kg-air}
  0.008,                                  !- Zone Heating Design Supply Air Humidity Ratio {kg-H2O/kg-air}
  ,                                       !- Zone Heating Sizing Factor
  ,                                       !- Zone Cooling Sizing Factor
  DesignDay,                              !- Cooling Design Air Flow Method
  ,                                       !- Cooling Design Air Flow Rate {m3/s}
  ,                                       !- Cooling Minimum Air Flow per Zone Floor Area {m3/s-m2}
  ,                                       !- Cooling Minimum Air Flow {m3/s}
  ,                                       !- Cooling Minimum Air Flow Fraction
  DesignDay,                              !- Heating Design Air Flow Method
  ,                                       !- Heating Design Air Flow Rate {m3/s}
  ,                                       !- Heating Maximum Air Flow per Zone Floor Area {m3/s-m2}
  ,                                       !- Heating Maximum Air Flow {m3/s}
  ,                                       !- Heating Maximum Air Flow Fraction
  ,                                       !- Design Zone Air Distribution Effectiveness in Cooling Mode
  ,                                       !- Design Zone Air Distribution Effectiveness in Heating Mode
  No,                                     !- Account for Dedicated Outdoor Air System
  NeutralSupplyAir,                       !- Dedicated Outdoor Air System Control Strategy
  autosize,                               !- Dedicated Outdoor Air Low Setpoint Temperature for Design {C}
  autosize;                               !- Dedicated Outdoor Air High Setpoint Temperature for Design {C}

OS:ZoneHVAC:EquipmentList,
  {d31a9cb4-eb6b-4e71-82b7-b5da42a5279e}, !- Handle
  Zone HVAC Equipment List 7,             !- Name
  {4bc9f070-b475-49a8-954f-58d080b614aa}; !- Thermal Zone

OS:Space,
  {14bfe026-6863-4f18-9fcd-6463dbc5b3f6}, !- Handle
  living space|unit 7|story 1,            !- Name
  {9604a693-b18a-4101-8bb3-9e96bb0628e4}, !- Space Type Name
  ,                                       !- Default Construction Set Name
  ,                                       !- Default Schedule Set Name
  -0,                                     !- Direction of Relative North {deg}
  0,                                      !- X Origin {m}
  0,                                      !- Y Origin {m}
  0,                                      !- Z Origin {m}
  ,                                       !- Building Story Name
  {4bc9f070-b475-49a8-954f-58d080b614aa}, !- Thermal Zone Name
  ,                                       !- Part of Total Floor Area
  ,                                       !- Design Specification Outdoor Air Object Name
  {f99c6c5e-7682-405a-895f-13852f190be9}; !- Building Unit Name

OS:Surface,
  {287cbbe8-cc19-4162-bdee-e7e4435c98d6}, !- Handle
  Surface 103,                            !- Name
  RoofCeiling,                            !- Surface Type
  ,                                       !- Construction Name
  {14bfe026-6863-4f18-9fcd-6463dbc5b3f6}, !- Space Name
  Surface,                                !- Outside Boundary Condition
  {d556fccb-fb52-4c15-82d1-0247684434c3}, !- Outside Boundary Condition Object
  NoSun,                                  !- Sun Exposure
  NoWind,                                 !- Wind Exposure
  ,                                       !- View Factor to Ground
  ,                                       !- Number of Vertices
  32.004, -9.144, 2.4384,                 !- X,Y,Z Vertex 1 {m}
  32.004, 0, 2.4384,                      !- X,Y,Z Vertex 2 {m}
  27.432, 0, 2.4384,                      !- X,Y,Z Vertex 3 {m}
  27.432, -9.144, 2.4384;                 !- X,Y,Z Vertex 4 {m}

OS:Surface,
  {ab0bb3b9-0f5e-4232-9025-c07a8b7cd94e}, !- Handle
  Surface 104,                            !- Name
  Floor,                                  !- Surface Type
  ,                                       !- Construction Name
  {14bfe026-6863-4f18-9fcd-6463dbc5b3f6}, !- Space Name
  Surface,                                !- Outside Boundary Condition
  {74e07f4d-c867-4f93-b2a5-98810c571b1e}, !- Outside Boundary Condition Object
  NoSun,                                  !- Sun Exposure
  NoWind,                                 !- Wind Exposure
  ,                                       !- View Factor to Ground
  ,                                       !- Number of Vertices
  27.432, -9.144, 0,                      !- X,Y,Z Vertex 1 {m}
  27.432, 0, 0,                           !- X,Y,Z Vertex 2 {m}
  32.004, 0, 0,                           !- X,Y,Z Vertex 3 {m}
  32.004, -9.144, 0;                      !- X,Y,Z Vertex 4 {m}

OS:Surface,
  {8a85927b-30cb-4880-a77a-5589133983f6}, !- Handle
  Surface 105,                            !- Name
  Wall,                                   !- Surface Type
  ,                                       !- Construction Name
  {14bfe026-6863-4f18-9fcd-6463dbc5b3f6}, !- Space Name
  Surface,                                !- Outside Boundary Condition
  {49a64fa0-be89-42d9-baf8-15b12a4260f3}, !- Outside Boundary Condition Object
  NoSun,                                  !- Sun Exposure
  NoWind,                                 !- Wind Exposure
  ,                                       !- View Factor to Ground
  ,                                       !- Number of Vertices
  27.432, 0, 2.4384,                      !- X,Y,Z Vertex 1 {m}
  27.432, 0, 0,                           !- X,Y,Z Vertex 2 {m}
  27.432, -9.144, 0,                      !- X,Y,Z Vertex 3 {m}
  27.432, -9.144, 2.4384;                 !- X,Y,Z Vertex 4 {m}

OS:Surface,
  {474eaefe-b632-4c26-9763-adb7927382a5}, !- Handle
  Surface 106,                            !- Name
  Wall,                                   !- Surface Type
  ,                                       !- Construction Name
  {14bfe026-6863-4f18-9fcd-6463dbc5b3f6}, !- Space Name
  Outdoors,                               !- Outside Boundary Condition
  ,                                       !- Outside Boundary Condition Object
  SunExposed,                             !- Sun Exposure
  WindExposed,                            !- Wind Exposure
  ,                                       !- View Factor to Ground
  ,                                       !- Number of Vertices
  32.004, 0, 2.4384,                      !- X,Y,Z Vertex 1 {m}
  32.004, 0, 0,                           !- X,Y,Z Vertex 2 {m}
  27.432, 0, 0,                           !- X,Y,Z Vertex 3 {m}
  27.432, 0, 2.4384;                      !- X,Y,Z Vertex 4 {m}

OS:Surface,
  {038623ba-965b-48bd-b48e-21a739e41f22}, !- Handle
  Surface 107,                            !- Name
  Wall,                                   !- Surface Type
  ,                                       !- Construction Name
  {14bfe026-6863-4f18-9fcd-6463dbc5b3f6}, !- Space Name
  Surface,                                !- Outside Boundary Condition
  {b606f741-766f-44d9-9aa0-fc332275bb59}, !- Outside Boundary Condition Object
  NoSun,                                  !- Sun Exposure
  NoWind,                                 !- Wind Exposure
  ,                                       !- View Factor to Ground
  ,                                       !- Number of Vertices
  32.004, -9.144, 2.4384,                 !- X,Y,Z Vertex 1 {m}
  32.004, -9.144, 0,                      !- X,Y,Z Vertex 2 {m}
  32.004, 0, 0,                           !- X,Y,Z Vertex 3 {m}
  32.004, 0, 2.4384;                      !- X,Y,Z Vertex 4 {m}

OS:Surface,
  {b43f8148-8ff0-40b4-9040-dd110e8d8025}, !- Handle
  Surface 108,                            !- Name
  Wall,                                   !- Surface Type
  ,                                       !- Construction Name
  {14bfe026-6863-4f18-9fcd-6463dbc5b3f6}, !- Space Name
  Outdoors,                               !- Outside Boundary Condition
  ,                                       !- Outside Boundary Condition Object
  SunExposed,                             !- Sun Exposure
  WindExposed,                            !- Wind Exposure
  ,                                       !- View Factor to Ground
  ,                                       !- Number of Vertices
  27.432, -9.144, 2.4384,                 !- X,Y,Z Vertex 1 {m}
  27.432, -9.144, 0,                      !- X,Y,Z Vertex 2 {m}
  32.004, -9.144, 0,                      !- X,Y,Z Vertex 3 {m}
  32.004, -9.144, 2.4384;                 !- X,Y,Z Vertex 4 {m}

OS:Space,
  {9a448dc8-df7b-4a6d-96b6-8115b9e0459d}, !- Handle
  living space|unit 7|story 2,            !- Name
  {9604a693-b18a-4101-8bb3-9e96bb0628e4}, !- Space Type Name
  ,                                       !- Default Construction Set Name
  ,                                       !- Default Schedule Set Name
  -0,                                     !- Direction of Relative North {deg}
  0,                                      !- X Origin {m}
  0,                                      !- Y Origin {m}
  0,                                      !- Z Origin {m}
  ,                                       !- Building Story Name
  {4bc9f070-b475-49a8-954f-58d080b614aa}, !- Thermal Zone Name
  ,                                       !- Part of Total Floor Area
  ,                                       !- Design Specification Outdoor Air Object Name
  {f99c6c5e-7682-405a-895f-13852f190be9}; !- Building Unit Name

OS:Surface,
  {9d652019-d4a2-4c94-b90e-23c0966a4097}, !- Handle
  Surface 109,                            !- Name
  Wall,                                   !- Surface Type
  ,                                       !- Construction Name
  {9a448dc8-df7b-4a6d-96b6-8115b9e0459d}, !- Space Name
  Outdoors,                               !- Outside Boundary Condition
  ,                                       !- Outside Boundary Condition Object
  SunExposed,                             !- Sun Exposure
  WindExposed,                            !- Wind Exposure
  ,                                       !- View Factor to Ground
  ,                                       !- Number of Vertices
  32.004, 0, 4.8768,                      !- X,Y,Z Vertex 1 {m}
  32.004, 0, 2.4384,                      !- X,Y,Z Vertex 2 {m}
  27.432, 0, 2.4384,                      !- X,Y,Z Vertex 3 {m}
  27.432, 0, 4.8768;                      !- X,Y,Z Vertex 4 {m}

OS:Surface,
  {7518993b-03b2-4903-9333-21d3edb1b693}, !- Handle
  Surface 110,                            !- Name
  Wall,                                   !- Surface Type
  ,                                       !- Construction Name
  {9a448dc8-df7b-4a6d-96b6-8115b9e0459d}, !- Space Name
  Surface,                                !- Outside Boundary Condition
  {11205a18-e148-4b14-8b14-8dbfa87746ec}, !- Outside Boundary Condition Object
  NoSun,                                  !- Sun Exposure
  NoWind,                                 !- Wind Exposure
  ,                                       !- View Factor to Ground
  ,                                       !- Number of Vertices
  32.004, -9.144, 4.8768,                 !- X,Y,Z Vertex 1 {m}
  32.004, -9.144, 2.4384,                 !- X,Y,Z Vertex 2 {m}
  32.004, 0, 2.4384,                      !- X,Y,Z Vertex 3 {m}
  32.004, 0, 4.8768;                      !- X,Y,Z Vertex 4 {m}

OS:Surface,
  {d556fccb-fb52-4c15-82d1-0247684434c3}, !- Handle
  Surface 111,                            !- Name
  Floor,                                  !- Surface Type
  ,                                       !- Construction Name
  {9a448dc8-df7b-4a6d-96b6-8115b9e0459d}, !- Space Name
  Surface,                                !- Outside Boundary Condition
  {287cbbe8-cc19-4162-bdee-e7e4435c98d6}, !- Outside Boundary Condition Object
  NoSun,                                  !- Sun Exposure
  NoWind,                                 !- Wind Exposure
  ,                                       !- View Factor to Ground
  ,                                       !- Number of Vertices
  27.432, -9.144, 2.4384,                 !- X,Y,Z Vertex 1 {m}
  27.432, 0, 2.4384,                      !- X,Y,Z Vertex 2 {m}
  32.004, 0, 2.4384,                      !- X,Y,Z Vertex 3 {m}
  32.004, -9.144, 2.4384;                 !- X,Y,Z Vertex 4 {m}

OS:Surface,
  {13675da7-280b-46b0-b21b-c3e9a6c4ce3b}, !- Handle
  Surface 112,                            !- Name
  Wall,                                   !- Surface Type
  ,                                       !- Construction Name
  {9a448dc8-df7b-4a6d-96b6-8115b9e0459d}, !- Space Name
  Outdoors,                               !- Outside Boundary Condition
  ,                                       !- Outside Boundary Condition Object
  SunExposed,                             !- Sun Exposure
  WindExposed,                            !- Wind Exposure
  ,                                       !- View Factor to Ground
  ,                                       !- Number of Vertices
  27.432, -9.144, 4.8768,                 !- X,Y,Z Vertex 1 {m}
  27.432, -9.144, 2.4384,                 !- X,Y,Z Vertex 2 {m}
  32.004, -9.144, 2.4384,                 !- X,Y,Z Vertex 3 {m}
  32.004, -9.144, 4.8768;                 !- X,Y,Z Vertex 4 {m}

OS:Surface,
  {dc1bf893-603b-4111-9b32-dc9d70d43d14}, !- Handle
  Surface 113,                            !- Name
  Wall,                                   !- Surface Type
  ,                                       !- Construction Name
  {9a448dc8-df7b-4a6d-96b6-8115b9e0459d}, !- Space Name
  Surface,                                !- Outside Boundary Condition
  {5ab28319-82df-4d2c-80eb-db6df8633852}, !- Outside Boundary Condition Object
  NoSun,                                  !- Sun Exposure
  NoWind,                                 !- Wind Exposure
  ,                                       !- View Factor to Ground
  ,                                       !- Number of Vertices
  27.432, 0, 4.8768,                      !- X,Y,Z Vertex 1 {m}
  27.432, 0, 2.4384,                      !- X,Y,Z Vertex 2 {m}
  27.432, -9.144, 2.4384,                 !- X,Y,Z Vertex 3 {m}
  27.432, -9.144, 4.8768;                 !- X,Y,Z Vertex 4 {m}

OS:Surface,
  {0bc4c4d6-b664-45bc-911e-dcadc63ed86e}, !- Handle
  Surface 114,                            !- Name
  RoofCeiling,                            !- Surface Type
  ,                                       !- Construction Name
  {9a448dc8-df7b-4a6d-96b6-8115b9e0459d}, !- Space Name
  Surface,                                !- Outside Boundary Condition
  {04a47c03-bca8-4286-9d64-1b5aa7e2044b}, !- Outside Boundary Condition Object
  NoSun,                                  !- Sun Exposure
  NoWind,                                 !- Wind Exposure
  ,                                       !- View Factor to Ground
  ,                                       !- Number of Vertices
  32.004, -9.144, 4.8768,                 !- X,Y,Z Vertex 1 {m}
  32.004, 0, 4.8768,                      !- X,Y,Z Vertex 2 {m}
  27.432, 0, 4.8768,                      !- X,Y,Z Vertex 3 {m}
  27.432, -9.144, 4.8768;                 !- X,Y,Z Vertex 4 {m}

OS:ThermalZone,
  {078370f7-b205-4177-bb9a-c62925ca4bda}, !- Handle
  living zone|unit 8,                     !- Name
  ,                                       !- Multiplier
  ,                                       !- Ceiling Height {m}
  ,                                       !- Volume {m3}
  ,                                       !- Floor Area {m2}
  ,                                       !- Zone Inside Convection Algorithm
  ,                                       !- Zone Outside Convection Algorithm
  ,                                       !- Zone Conditioning Equipment List Name
  {1f37cf74-bd94-47e7-89ea-5caeb4ffc806}, !- Zone Air Inlet Port List
  {7284d701-8e28-4391-97cb-263fa5188fa3}, !- Zone Air Exhaust Port List
  {32493dd3-a66a-4901-8ff8-eb6453930520}, !- Zone Air Node Name
  {8aeb6ee4-220f-4670-8723-08644b98e7df}, !- Zone Return Air Port List
  ,                                       !- Primary Daylighting Control Name
  ,                                       !- Fraction of Zone Controlled by Primary Daylighting Control
  ,                                       !- Secondary Daylighting Control Name
  ,                                       !- Fraction of Zone Controlled by Secondary Daylighting Control
  ,                                       !- Illuminance Map Name
  ,                                       !- Group Rendering Name
  ,                                       !- Thermostat Name
  No;                                     !- Use Ideal Air Loads

OS:Node,
  {77be96ca-84f4-48c2-bd3f-ef982be86cc8}, !- Handle
  Node 8,                                 !- Name
  {32493dd3-a66a-4901-8ff8-eb6453930520}, !- Inlet Port
  ;                                       !- Outlet Port

OS:Connection,
  {32493dd3-a66a-4901-8ff8-eb6453930520}, !- Handle
  {b01fe9b0-8834-425d-a235-5229030cb53a}, !- Name
  {078370f7-b205-4177-bb9a-c62925ca4bda}, !- Source Object
  11,                                     !- Outlet Port
  {77be96ca-84f4-48c2-bd3f-ef982be86cc8}, !- Target Object
  2;                                      !- Inlet Port

OS:PortList,
  {1f37cf74-bd94-47e7-89ea-5caeb4ffc806}, !- Handle
  {443448c4-93a8-48ec-9873-05929d9a871f}, !- Name
  {078370f7-b205-4177-bb9a-c62925ca4bda}; !- HVAC Component

OS:PortList,
  {7284d701-8e28-4391-97cb-263fa5188fa3}, !- Handle
  {582a0b56-dcc6-449d-8746-9d9a8ed3f223}, !- Name
  {078370f7-b205-4177-bb9a-c62925ca4bda}; !- HVAC Component

OS:PortList,
  {8aeb6ee4-220f-4670-8723-08644b98e7df}, !- Handle
  {85b7c88f-81f1-4be6-be2c-5d562d5411dd}, !- Name
  {078370f7-b205-4177-bb9a-c62925ca4bda}; !- HVAC Component

OS:Sizing:Zone,
  {d8fbd561-16cb-470c-b827-c93cce988471}, !- Handle
  {078370f7-b205-4177-bb9a-c62925ca4bda}, !- Zone or ZoneList Name
  SupplyAirTemperature,                   !- Zone Cooling Design Supply Air Temperature Input Method
  14,                                     !- Zone Cooling Design Supply Air Temperature {C}
  11.11,                                  !- Zone Cooling Design Supply Air Temperature Difference {deltaC}
  SupplyAirTemperature,                   !- Zone Heating Design Supply Air Temperature Input Method
  40,                                     !- Zone Heating Design Supply Air Temperature {C}
  11.11,                                  !- Zone Heating Design Supply Air Temperature Difference {deltaC}
  0.0085,                                 !- Zone Cooling Design Supply Air Humidity Ratio {kg-H2O/kg-air}
  0.008,                                  !- Zone Heating Design Supply Air Humidity Ratio {kg-H2O/kg-air}
  ,                                       !- Zone Heating Sizing Factor
  ,                                       !- Zone Cooling Sizing Factor
  DesignDay,                              !- Cooling Design Air Flow Method
  ,                                       !- Cooling Design Air Flow Rate {m3/s}
  ,                                       !- Cooling Minimum Air Flow per Zone Floor Area {m3/s-m2}
  ,                                       !- Cooling Minimum Air Flow {m3/s}
  ,                                       !- Cooling Minimum Air Flow Fraction
  DesignDay,                              !- Heating Design Air Flow Method
  ,                                       !- Heating Design Air Flow Rate {m3/s}
  ,                                       !- Heating Maximum Air Flow per Zone Floor Area {m3/s-m2}
  ,                                       !- Heating Maximum Air Flow {m3/s}
  ,                                       !- Heating Maximum Air Flow Fraction
  ,                                       !- Design Zone Air Distribution Effectiveness in Cooling Mode
  ,                                       !- Design Zone Air Distribution Effectiveness in Heating Mode
  No,                                     !- Account for Dedicated Outdoor Air System
  NeutralSupplyAir,                       !- Dedicated Outdoor Air System Control Strategy
  autosize,                               !- Dedicated Outdoor Air Low Setpoint Temperature for Design {C}
  autosize;                               !- Dedicated Outdoor Air High Setpoint Temperature for Design {C}

OS:ZoneHVAC:EquipmentList,
  {b4f185c8-1b61-47f0-a3ea-b71ff529298a}, !- Handle
  Zone HVAC Equipment List 8,             !- Name
  {078370f7-b205-4177-bb9a-c62925ca4bda}; !- Thermal Zone

OS:Space,
  {f5d02fd1-916b-4a16-aecd-4bd2b643ed49}, !- Handle
  living space|unit 8|story 1,            !- Name
  {9604a693-b18a-4101-8bb3-9e96bb0628e4}, !- Space Type Name
  ,                                       !- Default Construction Set Name
  ,                                       !- Default Schedule Set Name
  -0,                                     !- Direction of Relative North {deg}
  0,                                      !- X Origin {m}
  0,                                      !- Y Origin {m}
  0,                                      !- Z Origin {m}
  ,                                       !- Building Story Name
  {078370f7-b205-4177-bb9a-c62925ca4bda}, !- Thermal Zone Name
  ,                                       !- Part of Total Floor Area
  ,                                       !- Design Specification Outdoor Air Object Name
  {398314ae-c2fd-4db8-b9ea-21c4e77f040b}; !- Building Unit Name

OS:Surface,
  {0aa31d39-90e9-461a-be24-ff6c7e610b4a}, !- Handle
  Surface 120,                            !- Name
  RoofCeiling,                            !- Surface Type
  ,                                       !- Construction Name
  {f5d02fd1-916b-4a16-aecd-4bd2b643ed49}, !- Space Name
  Surface,                                !- Outside Boundary Condition
  {d84db031-228f-4312-bcf9-231b1c5e9a2a}, !- Outside Boundary Condition Object
  NoSun,                                  !- Sun Exposure
  NoWind,                                 !- Wind Exposure
  ,                                       !- View Factor to Ground
  ,                                       !- Number of Vertices
  36.576, -9.144, 2.4384,                 !- X,Y,Z Vertex 1 {m}
  36.576, 0, 2.4384,                      !- X,Y,Z Vertex 2 {m}
  32.004, 0, 2.4384,                      !- X,Y,Z Vertex 3 {m}
  32.004, -9.144, 2.4384;                 !- X,Y,Z Vertex 4 {m}

OS:Surface,
  {f08accb6-05b3-4130-9faa-4f3212b47cc1}, !- Handle
  Surface 121,                            !- Name
  Floor,                                  !- Surface Type
  ,                                       !- Construction Name
  {f5d02fd1-916b-4a16-aecd-4bd2b643ed49}, !- Space Name
  Surface,                                !- Outside Boundary Condition
  {c7d2a169-526f-453c-8e34-b5cc0d3fc8f1}, !- Outside Boundary Condition Object
  NoSun,                                  !- Sun Exposure
  NoWind,                                 !- Wind Exposure
  ,                                       !- View Factor to Ground
  ,                                       !- Number of Vertices
  32.004, -9.144, 0,                      !- X,Y,Z Vertex 1 {m}
  32.004, 0, 0,                           !- X,Y,Z Vertex 2 {m}
  36.576, 0, 0,                           !- X,Y,Z Vertex 3 {m}
  36.576, -9.144, 0;                      !- X,Y,Z Vertex 4 {m}

OS:Surface,
  {b606f741-766f-44d9-9aa0-fc332275bb59}, !- Handle
  Surface 122,                            !- Name
  Wall,                                   !- Surface Type
  ,                                       !- Construction Name
  {f5d02fd1-916b-4a16-aecd-4bd2b643ed49}, !- Space Name
  Surface,                                !- Outside Boundary Condition
  {038623ba-965b-48bd-b48e-21a739e41f22}, !- Outside Boundary Condition Object
  NoSun,                                  !- Sun Exposure
  NoWind,                                 !- Wind Exposure
  ,                                       !- View Factor to Ground
  ,                                       !- Number of Vertices
  32.004, 0, 2.4384,                      !- X,Y,Z Vertex 1 {m}
  32.004, 0, 0,                           !- X,Y,Z Vertex 2 {m}
  32.004, -9.144, 0,                      !- X,Y,Z Vertex 3 {m}
  32.004, -9.144, 2.4384;                 !- X,Y,Z Vertex 4 {m}

OS:Surface,
  {cfcce142-3a2e-4bb6-a680-05a7ca7e6b84}, !- Handle
  Surface 123,                            !- Name
  Wall,                                   !- Surface Type
  ,                                       !- Construction Name
  {f5d02fd1-916b-4a16-aecd-4bd2b643ed49}, !- Space Name
  Outdoors,                               !- Outside Boundary Condition
  ,                                       !- Outside Boundary Condition Object
  SunExposed,                             !- Sun Exposure
  WindExposed,                            !- Wind Exposure
  ,                                       !- View Factor to Ground
  ,                                       !- Number of Vertices
  36.576, 0, 2.4384,                      !- X,Y,Z Vertex 1 {m}
  36.576, 0, 0,                           !- X,Y,Z Vertex 2 {m}
  32.004, 0, 0,                           !- X,Y,Z Vertex 3 {m}
  32.004, 0, 2.4384;                      !- X,Y,Z Vertex 4 {m}

OS:Surface,
  {bea3f009-f3d8-4e91-b0bb-6a3a06a394f6}, !- Handle
  Surface 124,                            !- Name
  Wall,                                   !- Surface Type
  ,                                       !- Construction Name
  {f5d02fd1-916b-4a16-aecd-4bd2b643ed49}, !- Space Name
  Surface,                                !- Outside Boundary Condition
  {7fcb0452-9999-4caf-bf2d-8c12d0e923d0}, !- Outside Boundary Condition Object
  NoSun,                                  !- Sun Exposure
  NoWind,                                 !- Wind Exposure
  ,                                       !- View Factor to Ground
  ,                                       !- Number of Vertices
  36.576, -9.144, 2.4384,                 !- X,Y,Z Vertex 1 {m}
  36.576, -9.144, 0,                      !- X,Y,Z Vertex 2 {m}
  36.576, 0, 0,                           !- X,Y,Z Vertex 3 {m}
  36.576, 0, 2.4384;                      !- X,Y,Z Vertex 4 {m}

OS:Surface,
  {4dc24e66-c261-454a-b2f8-b51e9a9fedd8}, !- Handle
  Surface 125,                            !- Name
  Wall,                                   !- Surface Type
  ,                                       !- Construction Name
  {f5d02fd1-916b-4a16-aecd-4bd2b643ed49}, !- Space Name
  Outdoors,                               !- Outside Boundary Condition
  ,                                       !- Outside Boundary Condition Object
  SunExposed,                             !- Sun Exposure
  WindExposed,                            !- Wind Exposure
  ,                                       !- View Factor to Ground
  ,                                       !- Number of Vertices
  32.004, -9.144, 2.4384,                 !- X,Y,Z Vertex 1 {m}
  32.004, -9.144, 0,                      !- X,Y,Z Vertex 2 {m}
  36.576, -9.144, 0,                      !- X,Y,Z Vertex 3 {m}
  36.576, -9.144, 2.4384;                 !- X,Y,Z Vertex 4 {m}

OS:Space,
  {49f48317-9063-4c45-b4c2-b9210a415ae2}, !- Handle
  living space|unit 8|story 2,            !- Name
  {9604a693-b18a-4101-8bb3-9e96bb0628e4}, !- Space Type Name
  ,                                       !- Default Construction Set Name
  ,                                       !- Default Schedule Set Name
  -0,                                     !- Direction of Relative North {deg}
  0,                                      !- X Origin {m}
  0,                                      !- Y Origin {m}
  0,                                      !- Z Origin {m}
  ,                                       !- Building Story Name
  {078370f7-b205-4177-bb9a-c62925ca4bda}, !- Thermal Zone Name
  ,                                       !- Part of Total Floor Area
  ,                                       !- Design Specification Outdoor Air Object Name
  {398314ae-c2fd-4db8-b9ea-21c4e77f040b}; !- Building Unit Name

OS:Surface,
  {fa7c5826-cb8a-44dd-bb7e-5ad865ed785c}, !- Handle
  Surface 126,                            !- Name
  Wall,                                   !- Surface Type
  ,                                       !- Construction Name
  {49f48317-9063-4c45-b4c2-b9210a415ae2}, !- Space Name
  Outdoors,                               !- Outside Boundary Condition
  ,                                       !- Outside Boundary Condition Object
  SunExposed,                             !- Sun Exposure
  WindExposed,                            !- Wind Exposure
  ,                                       !- View Factor to Ground
  ,                                       !- Number of Vertices
  36.576, 0, 4.8768,                      !- X,Y,Z Vertex 1 {m}
  36.576, 0, 2.4384,                      !- X,Y,Z Vertex 2 {m}
  32.004, 0, 2.4384,                      !- X,Y,Z Vertex 3 {m}
  32.004, 0, 4.8768;                      !- X,Y,Z Vertex 4 {m}

OS:Surface,
  {18b71de9-c2fa-4d69-bb43-3e378f5e4000}, !- Handle
  Surface 127,                            !- Name
  Wall,                                   !- Surface Type
  ,                                       !- Construction Name
  {49f48317-9063-4c45-b4c2-b9210a415ae2}, !- Space Name
  Surface,                                !- Outside Boundary Condition
  {62bc8833-eddf-4c7a-9bf9-32466bb6237b}, !- Outside Boundary Condition Object
  NoSun,                                  !- Sun Exposure
  NoWind,                                 !- Wind Exposure
  ,                                       !- View Factor to Ground
  ,                                       !- Number of Vertices
  36.576, -9.144, 4.8768,                 !- X,Y,Z Vertex 1 {m}
  36.576, -9.144, 2.4384,                 !- X,Y,Z Vertex 2 {m}
  36.576, 0, 2.4384,                      !- X,Y,Z Vertex 3 {m}
  36.576, 0, 4.8768;                      !- X,Y,Z Vertex 4 {m}

OS:Surface,
  {d84db031-228f-4312-bcf9-231b1c5e9a2a}, !- Handle
  Surface 128,                            !- Name
  Floor,                                  !- Surface Type
  ,                                       !- Construction Name
  {49f48317-9063-4c45-b4c2-b9210a415ae2}, !- Space Name
  Surface,                                !- Outside Boundary Condition
  {0aa31d39-90e9-461a-be24-ff6c7e610b4a}, !- Outside Boundary Condition Object
  NoSun,                                  !- Sun Exposure
  NoWind,                                 !- Wind Exposure
  ,                                       !- View Factor to Ground
  ,                                       !- Number of Vertices
  32.004, -9.144, 2.4384,                 !- X,Y,Z Vertex 1 {m}
  32.004, 0, 2.4384,                      !- X,Y,Z Vertex 2 {m}
  36.576, 0, 2.4384,                      !- X,Y,Z Vertex 3 {m}
  36.576, -9.144, 2.4384;                 !- X,Y,Z Vertex 4 {m}

OS:Surface,
  {f25fc8e1-a661-474e-9732-8822f4d6c0e0}, !- Handle
  Surface 129,                            !- Name
  Wall,                                   !- Surface Type
  ,                                       !- Construction Name
  {49f48317-9063-4c45-b4c2-b9210a415ae2}, !- Space Name
  Outdoors,                               !- Outside Boundary Condition
  ,                                       !- Outside Boundary Condition Object
  SunExposed,                             !- Sun Exposure
  WindExposed,                            !- Wind Exposure
  ,                                       !- View Factor to Ground
  ,                                       !- Number of Vertices
  32.004, -9.144, 4.8768,                 !- X,Y,Z Vertex 1 {m}
  32.004, -9.144, 2.4384,                 !- X,Y,Z Vertex 2 {m}
  36.576, -9.144, 2.4384,                 !- X,Y,Z Vertex 3 {m}
  36.576, -9.144, 4.8768;                 !- X,Y,Z Vertex 4 {m}

OS:Surface,
  {11205a18-e148-4b14-8b14-8dbfa87746ec}, !- Handle
  Surface 130,                            !- Name
  Wall,                                   !- Surface Type
  ,                                       !- Construction Name
  {49f48317-9063-4c45-b4c2-b9210a415ae2}, !- Space Name
  Surface,                                !- Outside Boundary Condition
  {7518993b-03b2-4903-9333-21d3edb1b693}, !- Outside Boundary Condition Object
  NoSun,                                  !- Sun Exposure
  NoWind,                                 !- Wind Exposure
  ,                                       !- View Factor to Ground
  ,                                       !- Number of Vertices
  32.004, 0, 4.8768,                      !- X,Y,Z Vertex 1 {m}
  32.004, 0, 2.4384,                      !- X,Y,Z Vertex 2 {m}
  32.004, -9.144, 2.4384,                 !- X,Y,Z Vertex 3 {m}
  32.004, -9.144, 4.8768;                 !- X,Y,Z Vertex 4 {m}

OS:Surface,
  {205760fe-ee9d-4f76-b35f-da42d75dab18}, !- Handle
  Surface 131,                            !- Name
  RoofCeiling,                            !- Surface Type
  ,                                       !- Construction Name
  {49f48317-9063-4c45-b4c2-b9210a415ae2}, !- Space Name
  Surface,                                !- Outside Boundary Condition
  {853e0fa8-7a14-41b4-bfe7-5cfa01f5133e}, !- Outside Boundary Condition Object
  NoSun,                                  !- Sun Exposure
  NoWind,                                 !- Wind Exposure
  ,                                       !- View Factor to Ground
  ,                                       !- Number of Vertices
  36.576, -9.144, 4.8768,                 !- X,Y,Z Vertex 1 {m}
  36.576, 0, 4.8768,                      !- X,Y,Z Vertex 2 {m}
  32.004, 0, 4.8768,                      !- X,Y,Z Vertex 3 {m}
  32.004, -9.144, 4.8768;                 !- X,Y,Z Vertex 4 {m}

OS:ThermalZone,
  {e088c837-6832-4f27-ac4c-1a0c2ff9fc57}, !- Handle
  living zone|unit 9,                     !- Name
  ,                                       !- Multiplier
  ,                                       !- Ceiling Height {m}
  ,                                       !- Volume {m3}
  ,                                       !- Floor Area {m2}
  ,                                       !- Zone Inside Convection Algorithm
  ,                                       !- Zone Outside Convection Algorithm
  ,                                       !- Zone Conditioning Equipment List Name
  {b3c4d340-1d6e-461b-a97e-79dde5e2a531}, !- Zone Air Inlet Port List
  {eec34d58-4c97-48d5-9c05-ceeeff0e87cf}, !- Zone Air Exhaust Port List
  {45fd3d29-33a5-429b-a4c6-84fa4d5a1925}, !- Zone Air Node Name
  {218372dd-c673-4631-8c67-b6c5e549f714}, !- Zone Return Air Port List
  ,                                       !- Primary Daylighting Control Name
  ,                                       !- Fraction of Zone Controlled by Primary Daylighting Control
  ,                                       !- Secondary Daylighting Control Name
  ,                                       !- Fraction of Zone Controlled by Secondary Daylighting Control
  ,                                       !- Illuminance Map Name
  ,                                       !- Group Rendering Name
  ,                                       !- Thermostat Name
  No;                                     !- Use Ideal Air Loads

OS:Node,
  {2421c1dc-3769-4de1-bcbd-1148c0fb9ee2}, !- Handle
  Node 9,                                 !- Name
  {45fd3d29-33a5-429b-a4c6-84fa4d5a1925}, !- Inlet Port
  ;                                       !- Outlet Port

OS:Connection,
  {45fd3d29-33a5-429b-a4c6-84fa4d5a1925}, !- Handle
  {cc4079c1-ee34-4c42-9e59-bde4528cdf42}, !- Name
  {e088c837-6832-4f27-ac4c-1a0c2ff9fc57}, !- Source Object
  11,                                     !- Outlet Port
  {2421c1dc-3769-4de1-bcbd-1148c0fb9ee2}, !- Target Object
  2;                                      !- Inlet Port

OS:PortList,
  {b3c4d340-1d6e-461b-a97e-79dde5e2a531}, !- Handle
  {b0b2ad2c-ffc1-43b6-bb8a-0c4d766e7f9a}, !- Name
  {e088c837-6832-4f27-ac4c-1a0c2ff9fc57}; !- HVAC Component

OS:PortList,
  {eec34d58-4c97-48d5-9c05-ceeeff0e87cf}, !- Handle
  {3fb6b0c4-56be-48d5-a3e3-edc112d77c4f}, !- Name
  {e088c837-6832-4f27-ac4c-1a0c2ff9fc57}; !- HVAC Component

OS:PortList,
  {218372dd-c673-4631-8c67-b6c5e549f714}, !- Handle
  {9061650b-db9a-4009-bf1b-cba0cb192df7}, !- Name
  {e088c837-6832-4f27-ac4c-1a0c2ff9fc57}; !- HVAC Component

OS:Sizing:Zone,
  {e5173025-b8f6-48d9-9b56-876e2f0fde1d}, !- Handle
  {e088c837-6832-4f27-ac4c-1a0c2ff9fc57}, !- Zone or ZoneList Name
  SupplyAirTemperature,                   !- Zone Cooling Design Supply Air Temperature Input Method
  14,                                     !- Zone Cooling Design Supply Air Temperature {C}
  11.11,                                  !- Zone Cooling Design Supply Air Temperature Difference {deltaC}
  SupplyAirTemperature,                   !- Zone Heating Design Supply Air Temperature Input Method
  40,                                     !- Zone Heating Design Supply Air Temperature {C}
  11.11,                                  !- Zone Heating Design Supply Air Temperature Difference {deltaC}
  0.0085,                                 !- Zone Cooling Design Supply Air Humidity Ratio {kg-H2O/kg-air}
  0.008,                                  !- Zone Heating Design Supply Air Humidity Ratio {kg-H2O/kg-air}
  ,                                       !- Zone Heating Sizing Factor
  ,                                       !- Zone Cooling Sizing Factor
  DesignDay,                              !- Cooling Design Air Flow Method
  ,                                       !- Cooling Design Air Flow Rate {m3/s}
  ,                                       !- Cooling Minimum Air Flow per Zone Floor Area {m3/s-m2}
  ,                                       !- Cooling Minimum Air Flow {m3/s}
  ,                                       !- Cooling Minimum Air Flow Fraction
  DesignDay,                              !- Heating Design Air Flow Method
  ,                                       !- Heating Design Air Flow Rate {m3/s}
  ,                                       !- Heating Maximum Air Flow per Zone Floor Area {m3/s-m2}
  ,                                       !- Heating Maximum Air Flow {m3/s}
  ,                                       !- Heating Maximum Air Flow Fraction
  ,                                       !- Design Zone Air Distribution Effectiveness in Cooling Mode
  ,                                       !- Design Zone Air Distribution Effectiveness in Heating Mode
  No,                                     !- Account for Dedicated Outdoor Air System
  NeutralSupplyAir,                       !- Dedicated Outdoor Air System Control Strategy
  autosize,                               !- Dedicated Outdoor Air Low Setpoint Temperature for Design {C}
  autosize;                               !- Dedicated Outdoor Air High Setpoint Temperature for Design {C}

OS:ZoneHVAC:EquipmentList,
  {427975fe-a932-4af1-be85-352a9ddb62e0}, !- Handle
  Zone HVAC Equipment List 9,             !- Name
  {e088c837-6832-4f27-ac4c-1a0c2ff9fc57}; !- Thermal Zone

OS:Space,
  {9470ffe5-41bb-474d-95e2-1e1b4ce22a7a}, !- Handle
  living space|unit 9|story 1,            !- Name
  {9604a693-b18a-4101-8bb3-9e96bb0628e4}, !- Space Type Name
  ,                                       !- Default Construction Set Name
  ,                                       !- Default Schedule Set Name
  -0,                                     !- Direction of Relative North {deg}
  0,                                      !- X Origin {m}
  0,                                      !- Y Origin {m}
  0,                                      !- Z Origin {m}
  ,                                       !- Building Story Name
  {e088c837-6832-4f27-ac4c-1a0c2ff9fc57}, !- Thermal Zone Name
  ,                                       !- Part of Total Floor Area
  ,                                       !- Design Specification Outdoor Air Object Name
  {6935adb8-e7be-49b9-9552-16036183e0b7}; !- Building Unit Name

OS:Surface,
  {adabcd1e-ed63-4e6b-af7f-3d4f17b406f4}, !- Handle
  Surface 137,                            !- Name
  RoofCeiling,                            !- Surface Type
  ,                                       !- Construction Name
  {9470ffe5-41bb-474d-95e2-1e1b4ce22a7a}, !- Space Name
  Surface,                                !- Outside Boundary Condition
  {28463be9-4df7-41fc-995e-7f9ad12e5829}, !- Outside Boundary Condition Object
  NoSun,                                  !- Sun Exposure
  NoWind,                                 !- Wind Exposure
  ,                                       !- View Factor to Ground
  ,                                       !- Number of Vertices
  41.148, -9.144, 2.4384,                 !- X,Y,Z Vertex 1 {m}
  41.148, 0, 2.4384,                      !- X,Y,Z Vertex 2 {m}
  36.576, 0, 2.4384,                      !- X,Y,Z Vertex 3 {m}
  36.576, -9.144, 2.4384;                 !- X,Y,Z Vertex 4 {m}

OS:Surface,
  {f9b0045b-06f1-4356-be2f-fd3c4a881e78}, !- Handle
  Surface 138,                            !- Name
  Floor,                                  !- Surface Type
  ,                                       !- Construction Name
  {9470ffe5-41bb-474d-95e2-1e1b4ce22a7a}, !- Space Name
  Surface,                                !- Outside Boundary Condition
  {ceb2cbeb-0032-4c1b-9c52-c822fbf28ecd}, !- Outside Boundary Condition Object
  NoSun,                                  !- Sun Exposure
  NoWind,                                 !- Wind Exposure
  ,                                       !- View Factor to Ground
  ,                                       !- Number of Vertices
  36.576, -9.144, 0,                      !- X,Y,Z Vertex 1 {m}
  36.576, 0, 0,                           !- X,Y,Z Vertex 2 {m}
  41.148, 0, 0,                           !- X,Y,Z Vertex 3 {m}
  41.148, -9.144, 0;                      !- X,Y,Z Vertex 4 {m}

OS:Surface,
  {7fcb0452-9999-4caf-bf2d-8c12d0e923d0}, !- Handle
  Surface 139,                            !- Name
  Wall,                                   !- Surface Type
  ,                                       !- Construction Name
  {9470ffe5-41bb-474d-95e2-1e1b4ce22a7a}, !- Space Name
  Surface,                                !- Outside Boundary Condition
  {bea3f009-f3d8-4e91-b0bb-6a3a06a394f6}, !- Outside Boundary Condition Object
  NoSun,                                  !- Sun Exposure
  NoWind,                                 !- Wind Exposure
  ,                                       !- View Factor to Ground
  ,                                       !- Number of Vertices
  36.576, 0, 2.4384,                      !- X,Y,Z Vertex 1 {m}
  36.576, 0, 0,                           !- X,Y,Z Vertex 2 {m}
  36.576, -9.144, 0,                      !- X,Y,Z Vertex 3 {m}
  36.576, -9.144, 2.4384;                 !- X,Y,Z Vertex 4 {m}

OS:Surface,
  {e0117230-71f7-4fce-9eda-fc83f7db9829}, !- Handle
  Surface 140,                            !- Name
  Wall,                                   !- Surface Type
  ,                                       !- Construction Name
  {9470ffe5-41bb-474d-95e2-1e1b4ce22a7a}, !- Space Name
  Outdoors,                               !- Outside Boundary Condition
  ,                                       !- Outside Boundary Condition Object
  SunExposed,                             !- Sun Exposure
  WindExposed,                            !- Wind Exposure
  ,                                       !- View Factor to Ground
  ,                                       !- Number of Vertices
  41.148, 0, 2.4384,                      !- X,Y,Z Vertex 1 {m}
  41.148, 0, 0,                           !- X,Y,Z Vertex 2 {m}
  36.576, 0, 0,                           !- X,Y,Z Vertex 3 {m}
  36.576, 0, 2.4384;                      !- X,Y,Z Vertex 4 {m}

OS:Surface,
  {1025a987-f0c4-4773-b386-a00324d376d4}, !- Handle
  Surface 141,                            !- Name
  Wall,                                   !- Surface Type
  ,                                       !- Construction Name
  {9470ffe5-41bb-474d-95e2-1e1b4ce22a7a}, !- Space Name
  Surface,                                !- Outside Boundary Condition
  {c5015573-82a5-45bd-93e3-a607950379c6}, !- Outside Boundary Condition Object
  NoSun,                                  !- Sun Exposure
  NoWind,                                 !- Wind Exposure
  ,                                       !- View Factor to Ground
  ,                                       !- Number of Vertices
  41.148, -9.144, 2.4384,                 !- X,Y,Z Vertex 1 {m}
  41.148, -9.144, 0,                      !- X,Y,Z Vertex 2 {m}
  41.148, 0, 0,                           !- X,Y,Z Vertex 3 {m}
  41.148, 0, 2.4384;                      !- X,Y,Z Vertex 4 {m}

OS:Surface,
  {f0d57ea9-0121-4dc4-94f5-ab5729412b20}, !- Handle
  Surface 142,                            !- Name
  Wall,                                   !- Surface Type
  ,                                       !- Construction Name
  {9470ffe5-41bb-474d-95e2-1e1b4ce22a7a}, !- Space Name
  Outdoors,                               !- Outside Boundary Condition
  ,                                       !- Outside Boundary Condition Object
  SunExposed,                             !- Sun Exposure
  WindExposed,                            !- Wind Exposure
  ,                                       !- View Factor to Ground
  ,                                       !- Number of Vertices
  36.576, -9.144, 2.4384,                 !- X,Y,Z Vertex 1 {m}
  36.576, -9.144, 0,                      !- X,Y,Z Vertex 2 {m}
  41.148, -9.144, 0,                      !- X,Y,Z Vertex 3 {m}
  41.148, -9.144, 2.4384;                 !- X,Y,Z Vertex 4 {m}

OS:Space,
  {e137e5eb-0dd2-47c2-882f-e2c80a1faaec}, !- Handle
  living space|unit 9|story 2,            !- Name
  {9604a693-b18a-4101-8bb3-9e96bb0628e4}, !- Space Type Name
  ,                                       !- Default Construction Set Name
  ,                                       !- Default Schedule Set Name
  -0,                                     !- Direction of Relative North {deg}
  0,                                      !- X Origin {m}
  0,                                      !- Y Origin {m}
  0,                                      !- Z Origin {m}
  ,                                       !- Building Story Name
  {e088c837-6832-4f27-ac4c-1a0c2ff9fc57}, !- Thermal Zone Name
  ,                                       !- Part of Total Floor Area
  ,                                       !- Design Specification Outdoor Air Object Name
  {6935adb8-e7be-49b9-9552-16036183e0b7}; !- Building Unit Name

OS:Surface,
  {03b4cbad-cb97-4ea1-bce9-0f1cc7bb1240}, !- Handle
  Surface 143,                            !- Name
  Wall,                                   !- Surface Type
  ,                                       !- Construction Name
  {e137e5eb-0dd2-47c2-882f-e2c80a1faaec}, !- Space Name
  Outdoors,                               !- Outside Boundary Condition
  ,                                       !- Outside Boundary Condition Object
  SunExposed,                             !- Sun Exposure
  WindExposed,                            !- Wind Exposure
  ,                                       !- View Factor to Ground
  ,                                       !- Number of Vertices
  41.148, 0, 4.8768,                      !- X,Y,Z Vertex 1 {m}
  41.148, 0, 2.4384,                      !- X,Y,Z Vertex 2 {m}
  36.576, 0, 2.4384,                      !- X,Y,Z Vertex 3 {m}
  36.576, 0, 4.8768;                      !- X,Y,Z Vertex 4 {m}

OS:Surface,
  {1c8f82a2-e76e-4112-95f7-f7ab5de786a0}, !- Handle
  Surface 144,                            !- Name
  Wall,                                   !- Surface Type
  ,                                       !- Construction Name
  {e137e5eb-0dd2-47c2-882f-e2c80a1faaec}, !- Space Name
  Surface,                                !- Outside Boundary Condition
  {7d6103f7-733a-41c5-b990-bd8f5efc65ce}, !- Outside Boundary Condition Object
  NoSun,                                  !- Sun Exposure
  NoWind,                                 !- Wind Exposure
  ,                                       !- View Factor to Ground
  ,                                       !- Number of Vertices
  41.148, -9.144, 4.8768,                 !- X,Y,Z Vertex 1 {m}
  41.148, -9.144, 2.4384,                 !- X,Y,Z Vertex 2 {m}
  41.148, 0, 2.4384,                      !- X,Y,Z Vertex 3 {m}
  41.148, 0, 4.8768;                      !- X,Y,Z Vertex 4 {m}

OS:Surface,
  {28463be9-4df7-41fc-995e-7f9ad12e5829}, !- Handle
  Surface 145,                            !- Name
  Floor,                                  !- Surface Type
  ,                                       !- Construction Name
  {e137e5eb-0dd2-47c2-882f-e2c80a1faaec}, !- Space Name
  Surface,                                !- Outside Boundary Condition
  {adabcd1e-ed63-4e6b-af7f-3d4f17b406f4}, !- Outside Boundary Condition Object
  NoSun,                                  !- Sun Exposure
  NoWind,                                 !- Wind Exposure
  ,                                       !- View Factor to Ground
  ,                                       !- Number of Vertices
  36.576, -9.144, 2.4384,                 !- X,Y,Z Vertex 1 {m}
  36.576, 0, 2.4384,                      !- X,Y,Z Vertex 2 {m}
  41.148, 0, 2.4384,                      !- X,Y,Z Vertex 3 {m}
  41.148, -9.144, 2.4384;                 !- X,Y,Z Vertex 4 {m}

OS:Surface,
  {827dc433-8e16-43bd-8246-6a03650ced10}, !- Handle
  Surface 146,                            !- Name
  Wall,                                   !- Surface Type
  ,                                       !- Construction Name
  {e137e5eb-0dd2-47c2-882f-e2c80a1faaec}, !- Space Name
  Outdoors,                               !- Outside Boundary Condition
  ,                                       !- Outside Boundary Condition Object
  SunExposed,                             !- Sun Exposure
  WindExposed,                            !- Wind Exposure
  ,                                       !- View Factor to Ground
  ,                                       !- Number of Vertices
  36.576, -9.144, 4.8768,                 !- X,Y,Z Vertex 1 {m}
  36.576, -9.144, 2.4384,                 !- X,Y,Z Vertex 2 {m}
  41.148, -9.144, 2.4384,                 !- X,Y,Z Vertex 3 {m}
  41.148, -9.144, 4.8768;                 !- X,Y,Z Vertex 4 {m}

OS:Surface,
  {62bc8833-eddf-4c7a-9bf9-32466bb6237b}, !- Handle
  Surface 147,                            !- Name
  Wall,                                   !- Surface Type
  ,                                       !- Construction Name
  {e137e5eb-0dd2-47c2-882f-e2c80a1faaec}, !- Space Name
  Surface,                                !- Outside Boundary Condition
  {18b71de9-c2fa-4d69-bb43-3e378f5e4000}, !- Outside Boundary Condition Object
  NoSun,                                  !- Sun Exposure
  NoWind,                                 !- Wind Exposure
  ,                                       !- View Factor to Ground
  ,                                       !- Number of Vertices
  36.576, 0, 4.8768,                      !- X,Y,Z Vertex 1 {m}
  36.576, 0, 2.4384,                      !- X,Y,Z Vertex 2 {m}
  36.576, -9.144, 2.4384,                 !- X,Y,Z Vertex 3 {m}
  36.576, -9.144, 4.8768;                 !- X,Y,Z Vertex 4 {m}

OS:Surface,
  {d953798d-02fb-4738-86e1-a2782c36d267}, !- Handle
  Surface 148,                            !- Name
  RoofCeiling,                            !- Surface Type
  ,                                       !- Construction Name
  {e137e5eb-0dd2-47c2-882f-e2c80a1faaec}, !- Space Name
  Surface,                                !- Outside Boundary Condition
  {9f52f54e-4d10-46f5-8292-30aa41662f50}, !- Outside Boundary Condition Object
  NoSun,                                  !- Sun Exposure
  NoWind,                                 !- Wind Exposure
  ,                                       !- View Factor to Ground
  ,                                       !- Number of Vertices
  41.148, -9.144, 4.8768,                 !- X,Y,Z Vertex 1 {m}
  41.148, 0, 4.8768,                      !- X,Y,Z Vertex 2 {m}
  36.576, 0, 4.8768,                      !- X,Y,Z Vertex 3 {m}
  36.576, -9.144, 4.8768;                 !- X,Y,Z Vertex 4 {m}

OS:ThermalZone,
  {5bfc6e2b-1870-4e24-93e8-197ec5cbfba4}, !- Handle
  living zone|unit 10,                    !- Name
  ,                                       !- Multiplier
  ,                                       !- Ceiling Height {m}
  ,                                       !- Volume {m3}
  ,                                       !- Floor Area {m2}
  ,                                       !- Zone Inside Convection Algorithm
  ,                                       !- Zone Outside Convection Algorithm
  ,                                       !- Zone Conditioning Equipment List Name
  {0f982690-91ab-4815-b281-7df53ff5c55e}, !- Zone Air Inlet Port List
  {15026786-0598-4da7-b4fc-e42e12b85d96}, !- Zone Air Exhaust Port List
  {e320c47e-02bd-430c-a9b6-49c6f1653809}, !- Zone Air Node Name
  {0096d4a4-c023-45b7-a698-c8d46e2be120}, !- Zone Return Air Port List
  ,                                       !- Primary Daylighting Control Name
  ,                                       !- Fraction of Zone Controlled by Primary Daylighting Control
  ,                                       !- Secondary Daylighting Control Name
  ,                                       !- Fraction of Zone Controlled by Secondary Daylighting Control
  ,                                       !- Illuminance Map Name
  ,                                       !- Group Rendering Name
  ,                                       !- Thermostat Name
  No;                                     !- Use Ideal Air Loads

OS:Node,
  {e0cf85e4-e8e4-496f-ac94-c3247e7616ce}, !- Handle
  Node 10,                                !- Name
  {e320c47e-02bd-430c-a9b6-49c6f1653809}, !- Inlet Port
  ;                                       !- Outlet Port

OS:Connection,
  {e320c47e-02bd-430c-a9b6-49c6f1653809}, !- Handle
  {cbb62d82-daa1-4f63-a67a-7a947ec701eb}, !- Name
  {5bfc6e2b-1870-4e24-93e8-197ec5cbfba4}, !- Source Object
  11,                                     !- Outlet Port
  {e0cf85e4-e8e4-496f-ac94-c3247e7616ce}, !- Target Object
  2;                                      !- Inlet Port

OS:PortList,
  {0f982690-91ab-4815-b281-7df53ff5c55e}, !- Handle
  {22034f65-275c-4d27-a6c0-92e5f91d6db8}, !- Name
  {5bfc6e2b-1870-4e24-93e8-197ec5cbfba4}; !- HVAC Component

OS:PortList,
  {15026786-0598-4da7-b4fc-e42e12b85d96}, !- Handle
  {c704b8f5-9d1c-4893-9489-35f845ba969c}, !- Name
  {5bfc6e2b-1870-4e24-93e8-197ec5cbfba4}; !- HVAC Component

OS:PortList,
  {0096d4a4-c023-45b7-a698-c8d46e2be120}, !- Handle
  {4503c602-e9c7-4b26-84a8-5fd50f4298e5}, !- Name
  {5bfc6e2b-1870-4e24-93e8-197ec5cbfba4}; !- HVAC Component

OS:Sizing:Zone,
  {4d473d99-d78c-46c2-a6ff-a8dc737418b2}, !- Handle
  {5bfc6e2b-1870-4e24-93e8-197ec5cbfba4}, !- Zone or ZoneList Name
  SupplyAirTemperature,                   !- Zone Cooling Design Supply Air Temperature Input Method
  14,                                     !- Zone Cooling Design Supply Air Temperature {C}
  11.11,                                  !- Zone Cooling Design Supply Air Temperature Difference {deltaC}
  SupplyAirTemperature,                   !- Zone Heating Design Supply Air Temperature Input Method
  40,                                     !- Zone Heating Design Supply Air Temperature {C}
  11.11,                                  !- Zone Heating Design Supply Air Temperature Difference {deltaC}
  0.0085,                                 !- Zone Cooling Design Supply Air Humidity Ratio {kg-H2O/kg-air}
  0.008,                                  !- Zone Heating Design Supply Air Humidity Ratio {kg-H2O/kg-air}
  ,                                       !- Zone Heating Sizing Factor
  ,                                       !- Zone Cooling Sizing Factor
  DesignDay,                              !- Cooling Design Air Flow Method
  ,                                       !- Cooling Design Air Flow Rate {m3/s}
  ,                                       !- Cooling Minimum Air Flow per Zone Floor Area {m3/s-m2}
  ,                                       !- Cooling Minimum Air Flow {m3/s}
  ,                                       !- Cooling Minimum Air Flow Fraction
  DesignDay,                              !- Heating Design Air Flow Method
  ,                                       !- Heating Design Air Flow Rate {m3/s}
  ,                                       !- Heating Maximum Air Flow per Zone Floor Area {m3/s-m2}
  ,                                       !- Heating Maximum Air Flow {m3/s}
  ,                                       !- Heating Maximum Air Flow Fraction
  ,                                       !- Design Zone Air Distribution Effectiveness in Cooling Mode
  ,                                       !- Design Zone Air Distribution Effectiveness in Heating Mode
  No,                                     !- Account for Dedicated Outdoor Air System
  NeutralSupplyAir,                       !- Dedicated Outdoor Air System Control Strategy
  autosize,                               !- Dedicated Outdoor Air Low Setpoint Temperature for Design {C}
  autosize;                               !- Dedicated Outdoor Air High Setpoint Temperature for Design {C}

OS:ZoneHVAC:EquipmentList,
  {52e39f50-69ea-4fa7-9f1c-9ba65e8ce988}, !- Handle
  Zone HVAC Equipment List 10,            !- Name
  {5bfc6e2b-1870-4e24-93e8-197ec5cbfba4}; !- Thermal Zone

OS:Space,
  {2c011d82-2b8e-4877-9b63-c3c3b47017bd}, !- Handle
  living space|unit 10|story 1,           !- Name
  {9604a693-b18a-4101-8bb3-9e96bb0628e4}, !- Space Type Name
  ,                                       !- Default Construction Set Name
  ,                                       !- Default Schedule Set Name
  -0,                                     !- Direction of Relative North {deg}
  0,                                      !- X Origin {m}
  0,                                      !- Y Origin {m}
  0,                                      !- Z Origin {m}
  ,                                       !- Building Story Name
  {5bfc6e2b-1870-4e24-93e8-197ec5cbfba4}, !- Thermal Zone Name
  ,                                       !- Part of Total Floor Area
  ,                                       !- Design Specification Outdoor Air Object Name
  {12c86dd6-fd2e-4b0d-8131-6b0ab403c4c6}; !- Building Unit Name

OS:Surface,
  {b95e456c-d5ad-41f1-9fcb-e4451c86a515}, !- Handle
  Surface 154,                            !- Name
  RoofCeiling,                            !- Surface Type
  ,                                       !- Construction Name
  {2c011d82-2b8e-4877-9b63-c3c3b47017bd}, !- Space Name
  Surface,                                !- Outside Boundary Condition
  {23be0ba9-0d72-446f-a15d-4970ede5b016}, !- Outside Boundary Condition Object
  NoSun,                                  !- Sun Exposure
  NoWind,                                 !- Wind Exposure
  ,                                       !- View Factor to Ground
  ,                                       !- Number of Vertices
  45.72, -9.144, 2.4384,                  !- X,Y,Z Vertex 1 {m}
  45.72, 0, 2.4384,                       !- X,Y,Z Vertex 2 {m}
  41.148, 0, 2.4384,                      !- X,Y,Z Vertex 3 {m}
  41.148, -9.144, 2.4384;                 !- X,Y,Z Vertex 4 {m}

OS:Surface,
  {47eabcfb-a5de-414f-b97e-08cc48118de2}, !- Handle
  Surface 155,                            !- Name
  Floor,                                  !- Surface Type
  ,                                       !- Construction Name
  {2c011d82-2b8e-4877-9b63-c3c3b47017bd}, !- Space Name
  Surface,                                !- Outside Boundary Condition
  {2f831c59-94f8-4c1a-a645-5ef40423d517}, !- Outside Boundary Condition Object
  NoSun,                                  !- Sun Exposure
  NoWind,                                 !- Wind Exposure
  ,                                       !- View Factor to Ground
  ,                                       !- Number of Vertices
  41.148, -9.144, 0,                      !- X,Y,Z Vertex 1 {m}
  41.148, 0, 0,                           !- X,Y,Z Vertex 2 {m}
  45.72, 0, 0,                            !- X,Y,Z Vertex 3 {m}
  45.72, -9.144, 0;                       !- X,Y,Z Vertex 4 {m}

OS:Surface,
  {c5015573-82a5-45bd-93e3-a607950379c6}, !- Handle
  Surface 156,                            !- Name
  Wall,                                   !- Surface Type
  ,                                       !- Construction Name
  {2c011d82-2b8e-4877-9b63-c3c3b47017bd}, !- Space Name
  Surface,                                !- Outside Boundary Condition
  {1025a987-f0c4-4773-b386-a00324d376d4}, !- Outside Boundary Condition Object
  NoSun,                                  !- Sun Exposure
  NoWind,                                 !- Wind Exposure
  ,                                       !- View Factor to Ground
  ,                                       !- Number of Vertices
  41.148, 0, 2.4384,                      !- X,Y,Z Vertex 1 {m}
  41.148, 0, 0,                           !- X,Y,Z Vertex 2 {m}
  41.148, -9.144, 0,                      !- X,Y,Z Vertex 3 {m}
  41.148, -9.144, 2.4384;                 !- X,Y,Z Vertex 4 {m}

OS:Surface,
  {45ce3543-e445-4a65-b1fb-06d6c2716156}, !- Handle
  Surface 157,                            !- Name
  Wall,                                   !- Surface Type
  ,                                       !- Construction Name
  {2c011d82-2b8e-4877-9b63-c3c3b47017bd}, !- Space Name
  Outdoors,                               !- Outside Boundary Condition
  ,                                       !- Outside Boundary Condition Object
  SunExposed,                             !- Sun Exposure
  WindExposed,                            !- Wind Exposure
  ,                                       !- View Factor to Ground
  ,                                       !- Number of Vertices
  45.72, 0, 2.4384,                       !- X,Y,Z Vertex 1 {m}
  45.72, 0, 0,                            !- X,Y,Z Vertex 2 {m}
  41.148, 0, 0,                           !- X,Y,Z Vertex 3 {m}
  41.148, 0, 2.4384;                      !- X,Y,Z Vertex 4 {m}

OS:Surface,
  {6c2665da-7223-41a1-9a49-c939374bebfa}, !- Handle
  Surface 158,                            !- Name
  Wall,                                   !- Surface Type
  ,                                       !- Construction Name
  {2c011d82-2b8e-4877-9b63-c3c3b47017bd}, !- Space Name
  Outdoors,                               !- Outside Boundary Condition
  ,                                       !- Outside Boundary Condition Object
  SunExposed,                             !- Sun Exposure
  WindExposed,                            !- Wind Exposure
  ,                                       !- View Factor to Ground
  ,                                       !- Number of Vertices
  45.72, -9.144, 2.4384,                  !- X,Y,Z Vertex 1 {m}
  45.72, -9.144, 0,                       !- X,Y,Z Vertex 2 {m}
  45.72, 0, 0,                            !- X,Y,Z Vertex 3 {m}
  45.72, 0, 2.4384;                       !- X,Y,Z Vertex 4 {m}

OS:Surface,
  {8171118b-a8be-492d-9b0f-4ae0353b76b2}, !- Handle
  Surface 159,                            !- Name
  Wall,                                   !- Surface Type
  ,                                       !- Construction Name
  {2c011d82-2b8e-4877-9b63-c3c3b47017bd}, !- Space Name
  Outdoors,                               !- Outside Boundary Condition
  ,                                       !- Outside Boundary Condition Object
  SunExposed,                             !- Sun Exposure
  WindExposed,                            !- Wind Exposure
  ,                                       !- View Factor to Ground
  ,                                       !- Number of Vertices
  41.148, -9.144, 2.4384,                 !- X,Y,Z Vertex 1 {m}
  41.148, -9.144, 0,                      !- X,Y,Z Vertex 2 {m}
  45.72, -9.144, 0,                       !- X,Y,Z Vertex 3 {m}
  45.72, -9.144, 2.4384;                  !- X,Y,Z Vertex 4 {m}

OS:Space,
  {0bbb4c19-9949-4f6f-9a1a-ea6bd077c1f1}, !- Handle
  living space|unit 10|story 2,           !- Name
  {9604a693-b18a-4101-8bb3-9e96bb0628e4}, !- Space Type Name
  ,                                       !- Default Construction Set Name
  ,                                       !- Default Schedule Set Name
  -0,                                     !- Direction of Relative North {deg}
  0,                                      !- X Origin {m}
  0,                                      !- Y Origin {m}
  0,                                      !- Z Origin {m}
  ,                                       !- Building Story Name
  {5bfc6e2b-1870-4e24-93e8-197ec5cbfba4}, !- Thermal Zone Name
  ,                                       !- Part of Total Floor Area
  ,                                       !- Design Specification Outdoor Air Object Name
  {12c86dd6-fd2e-4b0d-8131-6b0ab403c4c6}; !- Building Unit Name

OS:Surface,
  {830fbed7-e262-431a-897b-59e7567a17c6}, !- Handle
  Surface 160,                            !- Name
  Wall,                                   !- Surface Type
  ,                                       !- Construction Name
  {0bbb4c19-9949-4f6f-9a1a-ea6bd077c1f1}, !- Space Name
  Outdoors,                               !- Outside Boundary Condition
  ,                                       !- Outside Boundary Condition Object
  SunExposed,                             !- Sun Exposure
  WindExposed,                            !- Wind Exposure
  ,                                       !- View Factor to Ground
  ,                                       !- Number of Vertices
  45.72, 0, 4.8768,                       !- X,Y,Z Vertex 1 {m}
  45.72, 0, 2.4384,                       !- X,Y,Z Vertex 2 {m}
  41.148, 0, 2.4384,                      !- X,Y,Z Vertex 3 {m}
  41.148, 0, 4.8768;                      !- X,Y,Z Vertex 4 {m}

OS:Surface,
  {36facf00-46a8-44c2-affc-c28346aac738}, !- Handle
  Surface 161,                            !- Name
  Wall,                                   !- Surface Type
  ,                                       !- Construction Name
  {0bbb4c19-9949-4f6f-9a1a-ea6bd077c1f1}, !- Space Name
  Outdoors,                               !- Outside Boundary Condition
  ,                                       !- Outside Boundary Condition Object
  SunExposed,                             !- Sun Exposure
  WindExposed,                            !- Wind Exposure
  ,                                       !- View Factor to Ground
  ,                                       !- Number of Vertices
  45.72, -9.144, 4.8768,                  !- X,Y,Z Vertex 1 {m}
  45.72, -9.144, 2.4384,                  !- X,Y,Z Vertex 2 {m}
  45.72, 0, 2.4384,                       !- X,Y,Z Vertex 3 {m}
  45.72, 0, 4.8768;                       !- X,Y,Z Vertex 4 {m}

OS:Surface,
  {23be0ba9-0d72-446f-a15d-4970ede5b016}, !- Handle
  Surface 162,                            !- Name
  Floor,                                  !- Surface Type
  ,                                       !- Construction Name
  {0bbb4c19-9949-4f6f-9a1a-ea6bd077c1f1}, !- Space Name
  Surface,                                !- Outside Boundary Condition
  {b95e456c-d5ad-41f1-9fcb-e4451c86a515}, !- Outside Boundary Condition Object
  NoSun,                                  !- Sun Exposure
  NoWind,                                 !- Wind Exposure
  ,                                       !- View Factor to Ground
  ,                                       !- Number of Vertices
  41.148, -9.144, 2.4384,                 !- X,Y,Z Vertex 1 {m}
  41.148, 0, 2.4384,                      !- X,Y,Z Vertex 2 {m}
  45.72, 0, 2.4384,                       !- X,Y,Z Vertex 3 {m}
  45.72, -9.144, 2.4384;                  !- X,Y,Z Vertex 4 {m}

OS:Surface,
  {f980c630-c12c-460e-9309-64f3fc4ea7f3}, !- Handle
  Surface 163,                            !- Name
  Wall,                                   !- Surface Type
  ,                                       !- Construction Name
  {0bbb4c19-9949-4f6f-9a1a-ea6bd077c1f1}, !- Space Name
  Outdoors,                               !- Outside Boundary Condition
  ,                                       !- Outside Boundary Condition Object
  SunExposed,                             !- Sun Exposure
  WindExposed,                            !- Wind Exposure
  ,                                       !- View Factor to Ground
  ,                                       !- Number of Vertices
  41.148, -9.144, 4.8768,                 !- X,Y,Z Vertex 1 {m}
  41.148, -9.144, 2.4384,                 !- X,Y,Z Vertex 2 {m}
  45.72, -9.144, 2.4384,                  !- X,Y,Z Vertex 3 {m}
  45.72, -9.144, 4.8768;                  !- X,Y,Z Vertex 4 {m}

OS:Surface,
  {7d6103f7-733a-41c5-b990-bd8f5efc65ce}, !- Handle
  Surface 164,                            !- Name
  Wall,                                   !- Surface Type
  ,                                       !- Construction Name
  {0bbb4c19-9949-4f6f-9a1a-ea6bd077c1f1}, !- Space Name
  Surface,                                !- Outside Boundary Condition
  {1c8f82a2-e76e-4112-95f7-f7ab5de786a0}, !- Outside Boundary Condition Object
  NoSun,                                  !- Sun Exposure
  NoWind,                                 !- Wind Exposure
  ,                                       !- View Factor to Ground
  ,                                       !- Number of Vertices
  41.148, 0, 4.8768,                      !- X,Y,Z Vertex 1 {m}
  41.148, 0, 2.4384,                      !- X,Y,Z Vertex 2 {m}
  41.148, -9.144, 2.4384,                 !- X,Y,Z Vertex 3 {m}
  41.148, -9.144, 4.8768;                 !- X,Y,Z Vertex 4 {m}

OS:Surface,
  {12f1b273-112a-4871-b0f8-39cf10296a77}, !- Handle
  Surface 165,                            !- Name
  RoofCeiling,                            !- Surface Type
  ,                                       !- Construction Name
  {0bbb4c19-9949-4f6f-9a1a-ea6bd077c1f1}, !- Space Name
  Surface,                                !- Outside Boundary Condition
  {260534b7-6648-4922-9a5b-85945e37e3c8}, !- Outside Boundary Condition Object
  NoSun,                                  !- Sun Exposure
  NoWind,                                 !- Wind Exposure
  ,                                       !- View Factor to Ground
  ,                                       !- Number of Vertices
  45.72, -9.144, 4.8768,                  !- X,Y,Z Vertex 1 {m}
  45.72, 0, 4.8768,                       !- X,Y,Z Vertex 2 {m}
  41.148, 0, 4.8768,                      !- X,Y,Z Vertex 3 {m}
  41.148, -9.144, 4.8768;                 !- X,Y,Z Vertex 4 {m}

OS:Surface,
  {74a86473-f19e-4544-872e-c1da19a31855}, !- Handle
  Surface 171,                            !- Name
  Floor,                                  !- Surface Type
  ,                                       !- Construction Name
  {b3c8d38b-4c1b-4f6c-bc86-df23650f5fa2}, !- Space Name
  Foundation,                             !- Outside Boundary Condition
  ,                                       !- Outside Boundary Condition Object
  NoSun,                                  !- Sun Exposure
  NoWind,                                 !- Wind Exposure
  ,                                       !- View Factor to Ground
  ,                                       !- Number of Vertices
  0, -9.144, -0.9144,                     !- X,Y,Z Vertex 1 {m}
  0, 0, -0.9144,                          !- X,Y,Z Vertex 2 {m}
  4.572, 0, -0.9144,                      !- X,Y,Z Vertex 3 {m}
  4.572, -9.144, -0.9144;                 !- X,Y,Z Vertex 4 {m}

OS:Surface,
  {e9ef3d1d-2598-49c0-84ab-e48c62145312}, !- Handle
  Surface 172,                            !- Name
  Wall,                                   !- Surface Type
  ,                                       !- Construction Name
  {b3c8d38b-4c1b-4f6c-bc86-df23650f5fa2}, !- Space Name
  Foundation,                             !- Outside Boundary Condition
  ,                                       !- Outside Boundary Condition Object
  NoSun,                                  !- Sun Exposure
  NoWind,                                 !- Wind Exposure
  ,                                       !- View Factor to Ground
  ,                                       !- Number of Vertices
  0, 0, -1.11022302462516e-016,           !- X,Y,Z Vertex 1 {m}
  0, 0, -0.9144,                          !- X,Y,Z Vertex 2 {m}
  0, -9.144, -0.9144,                     !- X,Y,Z Vertex 3 {m}
  0, -9.144, -1.11022302462516e-016;      !- X,Y,Z Vertex 4 {m}

OS:Surface,
  {33143af6-f907-4ace-a26f-33693bcbf613}, !- Handle
  Surface 173,                            !- Name
  Wall,                                   !- Surface Type
  ,                                       !- Construction Name
  {b3c8d38b-4c1b-4f6c-bc86-df23650f5fa2}, !- Space Name
  Foundation,                             !- Outside Boundary Condition
  ,                                       !- Outside Boundary Condition Object
  NoSun,                                  !- Sun Exposure
  NoWind,                                 !- Wind Exposure
  ,                                       !- View Factor to Ground
  ,                                       !- Number of Vertices
  4.572, 0, -1.11022302462516e-016,       !- X,Y,Z Vertex 1 {m}
  4.572, 0, -0.9144,                      !- X,Y,Z Vertex 2 {m}
  0, 0, -0.9144,                          !- X,Y,Z Vertex 3 {m}
  0, 0, -1.11022302462516e-016;           !- X,Y,Z Vertex 4 {m}

OS:Surface,
  {87e05eee-7ec3-4e9e-a1c4-a1d507294947}, !- Handle
  Surface 175,                            !- Name
  Wall,                                   !- Surface Type
  ,                                       !- Construction Name
  {b3c8d38b-4c1b-4f6c-bc86-df23650f5fa2}, !- Space Name
  Foundation,                             !- Outside Boundary Condition
  ,                                       !- Outside Boundary Condition Object
  NoSun,                                  !- Sun Exposure
  NoWind,                                 !- Wind Exposure
  ,                                       !- View Factor to Ground
  ,                                       !- Number of Vertices
  0, -9.144, -1.11022302462516e-016,      !- X,Y,Z Vertex 1 {m}
  0, -9.144, -0.9144,                     !- X,Y,Z Vertex 2 {m}
  4.572, -9.144, -0.9144,                 !- X,Y,Z Vertex 3 {m}
  4.572, -9.144, -1.11022302462516e-016;  !- X,Y,Z Vertex 4 {m}

OS:Surface,
  {2ee9575d-4042-4fbe-8ed4-7bff2508b4e7}, !- Handle
  Surface 176,                            !- Name
  RoofCeiling,                            !- Surface Type
  ,                                       !- Construction Name
  {b3c8d38b-4c1b-4f6c-bc86-df23650f5fa2}, !- Space Name
  Surface,                                !- Outside Boundary Condition
  {38d2d587-f01b-4b9d-906f-1642ff10ab5a}, !- Outside Boundary Condition Object
  NoSun,                                  !- Sun Exposure
  NoWind,                                 !- Wind Exposure
  ,                                       !- View Factor to Ground
  ,                                       !- Number of Vertices
  4.572, -9.144, -1.11022302462516e-016,  !- X,Y,Z Vertex 1 {m}
  4.572, 0, -1.11022302462516e-016,       !- X,Y,Z Vertex 2 {m}
  0, 0, -1.11022302462516e-016,           !- X,Y,Z Vertex 3 {m}
  0, -9.144, -1.11022302462516e-016;      !- X,Y,Z Vertex 4 {m}

OS:Surface,
  {883febfd-83ba-477d-b482-594f2f4e6c8a}, !- Handle
  Surface 177,                            !- Name
  RoofCeiling,                            !- Surface Type
  ,                                       !- Construction Name
  {b3c8d38b-4c1b-4f6c-bc86-df23650f5fa2}, !- Space Name
  Surface,                                !- Outside Boundary Condition
  {11b48306-63f5-4e1d-b1a8-5d7e667d6898}, !- Outside Boundary Condition Object
  NoSun,                                  !- Sun Exposure
  NoWind,                                 !- Wind Exposure
  ,                                       !- View Factor to Ground
  ,                                       !- Number of Vertices
  9.144, -9.144, -1.11022302462516e-016,  !- X,Y,Z Vertex 1 {m}
  9.144, 0, -1.11022302462516e-016,       !- X,Y,Z Vertex 2 {m}
  4.572, 0, -1.11022302462516e-016,       !- X,Y,Z Vertex 3 {m}
  4.572, -9.144, -1.11022302462516e-016;  !- X,Y,Z Vertex 4 {m}

OS:Surface,
  {c316f245-7da4-42ed-a555-f1bebc46c922}, !- Handle
  Surface 178,                            !- Name
  Wall,                                   !- Surface Type
  ,                                       !- Construction Name
  {b3c8d38b-4c1b-4f6c-bc86-df23650f5fa2}, !- Space Name
  Foundation,                             !- Outside Boundary Condition
  ,                                       !- Outside Boundary Condition Object
  NoSun,                                  !- Sun Exposure
  NoWind,                                 !- Wind Exposure
  ,                                       !- View Factor to Ground
  ,                                       !- Number of Vertices
  9.144, 0, -1.11022302462516e-016,       !- X,Y,Z Vertex 1 {m}
  9.144, 0, -0.9144,                      !- X,Y,Z Vertex 2 {m}
  4.572, 0, -0.9144,                      !- X,Y,Z Vertex 3 {m}
  4.572, 0, -1.11022302462516e-016;       !- X,Y,Z Vertex 4 {m}

OS:Surface,
  {bcd7ab67-22c5-4092-b38b-0b706a7dc414}, !- Handle
  Surface 179,                            !- Name
  Floor,                                  !- Surface Type
  ,                                       !- Construction Name
  {b3c8d38b-4c1b-4f6c-bc86-df23650f5fa2}, !- Space Name
  Foundation,                             !- Outside Boundary Condition
  ,                                       !- Outside Boundary Condition Object
  NoSun,                                  !- Sun Exposure
  NoWind,                                 !- Wind Exposure
  ,                                       !- View Factor to Ground
  ,                                       !- Number of Vertices
  4.572, -9.144, -0.9144,                 !- X,Y,Z Vertex 1 {m}
  4.572, 0, -0.9144,                      !- X,Y,Z Vertex 2 {m}
  9.144, 0, -0.9144,                      !- X,Y,Z Vertex 3 {m}
  9.144, -9.144, -0.9144;                 !- X,Y,Z Vertex 4 {m}

OS:Surface,
  {65e6a393-eb10-4225-8849-73971ebd8206}, !- Handle
  Surface 181,                            !- Name
  Wall,                                   !- Surface Type
  ,                                       !- Construction Name
  {b3c8d38b-4c1b-4f6c-bc86-df23650f5fa2}, !- Space Name
  Foundation,                             !- Outside Boundary Condition
  ,                                       !- Outside Boundary Condition Object
  NoSun,                                  !- Sun Exposure
  NoWind,                                 !- Wind Exposure
  ,                                       !- View Factor to Ground
  ,                                       !- Number of Vertices
  4.572, -9.144, -1.11022302462516e-016,  !- X,Y,Z Vertex 1 {m}
  4.572, -9.144, -0.9144,                 !- X,Y,Z Vertex 2 {m}
  9.144, -9.144, -0.9144,                 !- X,Y,Z Vertex 3 {m}
  9.144, -9.144, -1.11022302462516e-016;  !- X,Y,Z Vertex 4 {m}

OS:Surface,
  {c79852d3-5449-4a76-a528-fc201125df36}, !- Handle
  Surface 183,                            !- Name
  RoofCeiling,                            !- Surface Type
  ,                                       !- Construction Name
  {b3c8d38b-4c1b-4f6c-bc86-df23650f5fa2}, !- Space Name
  Surface,                                !- Outside Boundary Condition
  {8a940ef8-27c6-4667-b02f-920b93bfc74f}, !- Outside Boundary Condition Object
  NoSun,                                  !- Sun Exposure
  NoWind,                                 !- Wind Exposure
  ,                                       !- View Factor to Ground
  ,                                       !- Number of Vertices
  13.716, -9.144, -1.11022302462516e-016, !- X,Y,Z Vertex 1 {m}
  13.716, 0, -1.11022302462516e-016,      !- X,Y,Z Vertex 2 {m}
  9.144, 0, -1.11022302462516e-016,       !- X,Y,Z Vertex 3 {m}
  9.144, -9.144, -1.11022302462516e-016;  !- X,Y,Z Vertex 4 {m}

OS:Surface,
  {93b1a536-39f1-40ca-859c-23965074b670}, !- Handle
  Surface 184,                            !- Name
  Wall,                                   !- Surface Type
  ,                                       !- Construction Name
  {b3c8d38b-4c1b-4f6c-bc86-df23650f5fa2}, !- Space Name
  Foundation,                             !- Outside Boundary Condition
  ,                                       !- Outside Boundary Condition Object
  NoSun,                                  !- Sun Exposure
  NoWind,                                 !- Wind Exposure
  ,                                       !- View Factor to Ground
  ,                                       !- Number of Vertices
  13.716, 0, -1.11022302462516e-016,      !- X,Y,Z Vertex 1 {m}
  13.716, 0, -0.9144,                     !- X,Y,Z Vertex 2 {m}
  9.144, 0, -0.9144,                      !- X,Y,Z Vertex 3 {m}
  9.144, 0, -1.11022302462516e-016;       !- X,Y,Z Vertex 4 {m}

OS:Surface,
  {b362c021-9ef8-484c-826b-41fa34081606}, !- Handle
  Surface 185,                            !- Name
  Floor,                                  !- Surface Type
  ,                                       !- Construction Name
  {b3c8d38b-4c1b-4f6c-bc86-df23650f5fa2}, !- Space Name
  Foundation,                             !- Outside Boundary Condition
  ,                                       !- Outside Boundary Condition Object
  NoSun,                                  !- Sun Exposure
  NoWind,                                 !- Wind Exposure
  ,                                       !- View Factor to Ground
  ,                                       !- Number of Vertices
  9.144, -9.144, -0.9144,                 !- X,Y,Z Vertex 1 {m}
  9.144, 0, -0.9144,                      !- X,Y,Z Vertex 2 {m}
  13.716, 0, -0.9144,                     !- X,Y,Z Vertex 3 {m}
  13.716, -9.144, -0.9144;                !- X,Y,Z Vertex 4 {m}

OS:Surface,
  {66287f7e-3bed-4b13-a8fb-2a70920d6998}, !- Handle
  Surface 187,                            !- Name
  Wall,                                   !- Surface Type
  ,                                       !- Construction Name
  {b3c8d38b-4c1b-4f6c-bc86-df23650f5fa2}, !- Space Name
  Foundation,                             !- Outside Boundary Condition
  ,                                       !- Outside Boundary Condition Object
  NoSun,                                  !- Sun Exposure
  NoWind,                                 !- Wind Exposure
  ,                                       !- View Factor to Ground
  ,                                       !- Number of Vertices
  9.144, -9.144, -1.11022302462516e-016,  !- X,Y,Z Vertex 1 {m}
  9.144, -9.144, -0.9144,                 !- X,Y,Z Vertex 2 {m}
  13.716, -9.144, -0.9144,                !- X,Y,Z Vertex 3 {m}
  13.716, -9.144, -1.11022302462516e-016; !- X,Y,Z Vertex 4 {m}

OS:Surface,
  {0147a048-9e05-4e77-a4a8-f5d67d592391}, !- Handle
  Surface 189,                            !- Name
  RoofCeiling,                            !- Surface Type
  ,                                       !- Construction Name
  {b3c8d38b-4c1b-4f6c-bc86-df23650f5fa2}, !- Space Name
  Surface,                                !- Outside Boundary Condition
  {4b603991-5cb7-48e4-ad44-8682bb496e59}, !- Outside Boundary Condition Object
  NoSun,                                  !- Sun Exposure
  NoWind,                                 !- Wind Exposure
  ,                                       !- View Factor to Ground
  ,                                       !- Number of Vertices
  18.288, -9.144, -1.11022302462516e-016, !- X,Y,Z Vertex 1 {m}
  18.288, 0, -1.11022302462516e-016,      !- X,Y,Z Vertex 2 {m}
  13.716, 0, -1.11022302462516e-016,      !- X,Y,Z Vertex 3 {m}
  13.716, -9.144, -1.11022302462516e-016; !- X,Y,Z Vertex 4 {m}

OS:Surface,
  {c84fdb8a-0bd5-442a-ad4c-9850493ec9e8}, !- Handle
  Surface 190,                            !- Name
  Wall,                                   !- Surface Type
  ,                                       !- Construction Name
  {b3c8d38b-4c1b-4f6c-bc86-df23650f5fa2}, !- Space Name
  Foundation,                             !- Outside Boundary Condition
  ,                                       !- Outside Boundary Condition Object
  NoSun,                                  !- Sun Exposure
  NoWind,                                 !- Wind Exposure
  ,                                       !- View Factor to Ground
  ,                                       !- Number of Vertices
  18.288, 0, -1.11022302462516e-016,      !- X,Y,Z Vertex 1 {m}
  18.288, 0, -0.9144,                     !- X,Y,Z Vertex 2 {m}
  13.716, 0, -0.9144,                     !- X,Y,Z Vertex 3 {m}
  13.716, 0, -1.11022302462516e-016;      !- X,Y,Z Vertex 4 {m}

OS:Surface,
  {11d55f91-c997-4f6f-80f8-e36839b50a1d}, !- Handle
  Surface 191,                            !- Name
  Floor,                                  !- Surface Type
  ,                                       !- Construction Name
  {b3c8d38b-4c1b-4f6c-bc86-df23650f5fa2}, !- Space Name
  Foundation,                             !- Outside Boundary Condition
  ,                                       !- Outside Boundary Condition Object
  NoSun,                                  !- Sun Exposure
  NoWind,                                 !- Wind Exposure
  ,                                       !- View Factor to Ground
  ,                                       !- Number of Vertices
  13.716, -9.144, -0.9144,                !- X,Y,Z Vertex 1 {m}
  13.716, 0, -0.9144,                     !- X,Y,Z Vertex 2 {m}
  18.288, 0, -0.9144,                     !- X,Y,Z Vertex 3 {m}
  18.288, -9.144, -0.9144;                !- X,Y,Z Vertex 4 {m}

OS:Surface,
  {31d400da-3aea-46bc-874b-433653e93f7a}, !- Handle
  Surface 193,                            !- Name
  Wall,                                   !- Surface Type
  ,                                       !- Construction Name
  {b3c8d38b-4c1b-4f6c-bc86-df23650f5fa2}, !- Space Name
  Foundation,                             !- Outside Boundary Condition
  ,                                       !- Outside Boundary Condition Object
  NoSun,                                  !- Sun Exposure
  NoWind,                                 !- Wind Exposure
  ,                                       !- View Factor to Ground
  ,                                       !- Number of Vertices
  13.716, -9.144, -1.11022302462516e-016, !- X,Y,Z Vertex 1 {m}
  13.716, -9.144, -0.9144,                !- X,Y,Z Vertex 2 {m}
  18.288, -9.144, -0.9144,                !- X,Y,Z Vertex 3 {m}
  18.288, -9.144, -1.11022302462516e-016; !- X,Y,Z Vertex 4 {m}

OS:Surface,
  {17c26894-727d-4f4f-8892-8a2f95bf0d08}, !- Handle
  Surface 195,                            !- Name
  RoofCeiling,                            !- Surface Type
  ,                                       !- Construction Name
  {b3c8d38b-4c1b-4f6c-bc86-df23650f5fa2}, !- Space Name
  Surface,                                !- Outside Boundary Condition
  {e22903ac-dcac-438e-9337-e8f534a2d452}, !- Outside Boundary Condition Object
  NoSun,                                  !- Sun Exposure
  NoWind,                                 !- Wind Exposure
  ,                                       !- View Factor to Ground
  ,                                       !- Number of Vertices
  22.86, -9.144, -1.11022302462516e-016,  !- X,Y,Z Vertex 1 {m}
  22.86, 0, -1.11022302462516e-016,       !- X,Y,Z Vertex 2 {m}
  18.288, 0, -1.11022302462516e-016,      !- X,Y,Z Vertex 3 {m}
  18.288, -9.144, -1.11022302462516e-016; !- X,Y,Z Vertex 4 {m}

OS:Surface,
  {d3315c5b-6844-4024-b79e-f72611f569d7}, !- Handle
  Surface 196,                            !- Name
  Wall,                                   !- Surface Type
  ,                                       !- Construction Name
  {b3c8d38b-4c1b-4f6c-bc86-df23650f5fa2}, !- Space Name
  Foundation,                             !- Outside Boundary Condition
  ,                                       !- Outside Boundary Condition Object
  NoSun,                                  !- Sun Exposure
  NoWind,                                 !- Wind Exposure
  ,                                       !- View Factor to Ground
  ,                                       !- Number of Vertices
  22.86, 0, -1.11022302462516e-016,       !- X,Y,Z Vertex 1 {m}
  22.86, 0, -0.9144,                      !- X,Y,Z Vertex 2 {m}
  18.288, 0, -0.9144,                     !- X,Y,Z Vertex 3 {m}
  18.288, 0, -1.11022302462516e-016;      !- X,Y,Z Vertex 4 {m}

OS:Surface,
  {25c57429-fb1f-4d31-99f8-4c06ab7fb742}, !- Handle
  Surface 197,                            !- Name
  Floor,                                  !- Surface Type
  ,                                       !- Construction Name
  {b3c8d38b-4c1b-4f6c-bc86-df23650f5fa2}, !- Space Name
  Foundation,                             !- Outside Boundary Condition
  ,                                       !- Outside Boundary Condition Object
  NoSun,                                  !- Sun Exposure
  NoWind,                                 !- Wind Exposure
  ,                                       !- View Factor to Ground
  ,                                       !- Number of Vertices
  18.288, -9.144, -0.9144,                !- X,Y,Z Vertex 1 {m}
  18.288, 0, -0.9144,                     !- X,Y,Z Vertex 2 {m}
  22.86, 0, -0.9144,                      !- X,Y,Z Vertex 3 {m}
  22.86, -9.144, -0.9144;                 !- X,Y,Z Vertex 4 {m}

OS:Surface,
  {53b4e218-be23-4c3e-aa56-b61cd0bf8daf}, !- Handle
  Surface 199,                            !- Name
  Wall,                                   !- Surface Type
  ,                                       !- Construction Name
  {b3c8d38b-4c1b-4f6c-bc86-df23650f5fa2}, !- Space Name
  Foundation,                             !- Outside Boundary Condition
  ,                                       !- Outside Boundary Condition Object
  NoSun,                                  !- Sun Exposure
  NoWind,                                 !- Wind Exposure
  ,                                       !- View Factor to Ground
  ,                                       !- Number of Vertices
  18.288, -9.144, -1.11022302462516e-016, !- X,Y,Z Vertex 1 {m}
  18.288, -9.144, -0.9144,                !- X,Y,Z Vertex 2 {m}
  22.86, -9.144, -0.9144,                 !- X,Y,Z Vertex 3 {m}
  22.86, -9.144, -1.11022302462516e-016;  !- X,Y,Z Vertex 4 {m}

OS:Surface,
  {04704215-ed16-4b66-a40e-a578cd228908}, !- Handle
  Surface 201,                            !- Name
  RoofCeiling,                            !- Surface Type
  ,                                       !- Construction Name
  {b3c8d38b-4c1b-4f6c-bc86-df23650f5fa2}, !- Space Name
  Surface,                                !- Outside Boundary Condition
  {d275cade-7b7f-4120-aaf2-3f6bf1562f29}, !- Outside Boundary Condition Object
  NoSun,                                  !- Sun Exposure
  NoWind,                                 !- Wind Exposure
  ,                                       !- View Factor to Ground
  ,                                       !- Number of Vertices
  27.432, -9.144, -1.11022302462516e-016, !- X,Y,Z Vertex 1 {m}
  27.432, 0, -1.11022302462516e-016,      !- X,Y,Z Vertex 2 {m}
  22.86, 0, -1.11022302462516e-016,       !- X,Y,Z Vertex 3 {m}
  22.86, -9.144, -1.11022302462516e-016;  !- X,Y,Z Vertex 4 {m}

OS:Surface,
  {556a3bcb-6d18-41e9-a2e4-d0c5ed35d44e}, !- Handle
  Surface 202,                            !- Name
  Wall,                                   !- Surface Type
  ,                                       !- Construction Name
  {b3c8d38b-4c1b-4f6c-bc86-df23650f5fa2}, !- Space Name
  Foundation,                             !- Outside Boundary Condition
  ,                                       !- Outside Boundary Condition Object
  NoSun,                                  !- Sun Exposure
  NoWind,                                 !- Wind Exposure
  ,                                       !- View Factor to Ground
  ,                                       !- Number of Vertices
  27.432, 0, -1.11022302462516e-016,      !- X,Y,Z Vertex 1 {m}
  27.432, 0, -0.9144,                     !- X,Y,Z Vertex 2 {m}
  22.86, 0, -0.9144,                      !- X,Y,Z Vertex 3 {m}
  22.86, 0, -1.11022302462516e-016;       !- X,Y,Z Vertex 4 {m}

OS:Surface,
  {9e1dff8f-139a-47db-884b-924e84929b14}, !- Handle
  Surface 203,                            !- Name
  Floor,                                  !- Surface Type
  ,                                       !- Construction Name
  {b3c8d38b-4c1b-4f6c-bc86-df23650f5fa2}, !- Space Name
  Foundation,                             !- Outside Boundary Condition
  ,                                       !- Outside Boundary Condition Object
  NoSun,                                  !- Sun Exposure
  NoWind,                                 !- Wind Exposure
  ,                                       !- View Factor to Ground
  ,                                       !- Number of Vertices
  22.86, -9.144, -0.9144,                 !- X,Y,Z Vertex 1 {m}
  22.86, 0, -0.9144,                      !- X,Y,Z Vertex 2 {m}
  27.432, 0, -0.9144,                     !- X,Y,Z Vertex 3 {m}
  27.432, -9.144, -0.9144;                !- X,Y,Z Vertex 4 {m}

OS:Surface,
  {525418dc-1254-4d98-a733-89680734bec4}, !- Handle
  Surface 205,                            !- Name
  Wall,                                   !- Surface Type
  ,                                       !- Construction Name
  {b3c8d38b-4c1b-4f6c-bc86-df23650f5fa2}, !- Space Name
  Foundation,                             !- Outside Boundary Condition
  ,                                       !- Outside Boundary Condition Object
  NoSun,                                  !- Sun Exposure
  NoWind,                                 !- Wind Exposure
  ,                                       !- View Factor to Ground
  ,                                       !- Number of Vertices
  22.86, -9.144, -1.11022302462516e-016,  !- X,Y,Z Vertex 1 {m}
  22.86, -9.144, -0.9144,                 !- X,Y,Z Vertex 2 {m}
  27.432, -9.144, -0.9144,                !- X,Y,Z Vertex 3 {m}
  27.432, -9.144, -1.11022302462516e-016; !- X,Y,Z Vertex 4 {m}

OS:Surface,
  {74e07f4d-c867-4f93-b2a5-98810c571b1e}, !- Handle
  Surface 207,                            !- Name
  RoofCeiling,                            !- Surface Type
  ,                                       !- Construction Name
  {b3c8d38b-4c1b-4f6c-bc86-df23650f5fa2}, !- Space Name
  Surface,                                !- Outside Boundary Condition
  {ab0bb3b9-0f5e-4232-9025-c07a8b7cd94e}, !- Outside Boundary Condition Object
  NoSun,                                  !- Sun Exposure
  NoWind,                                 !- Wind Exposure
  ,                                       !- View Factor to Ground
  ,                                       !- Number of Vertices
  32.004, -9.144, -1.11022302462516e-016, !- X,Y,Z Vertex 1 {m}
  32.004, 0, -1.11022302462516e-016,      !- X,Y,Z Vertex 2 {m}
  27.432, 0, -1.11022302462516e-016,      !- X,Y,Z Vertex 3 {m}
  27.432, -9.144, -1.11022302462516e-016; !- X,Y,Z Vertex 4 {m}

OS:Surface,
  {87ca6696-cd7a-4c92-aa47-8267070a484d}, !- Handle
  Surface 208,                            !- Name
  Wall,                                   !- Surface Type
  ,                                       !- Construction Name
  {b3c8d38b-4c1b-4f6c-bc86-df23650f5fa2}, !- Space Name
  Foundation,                             !- Outside Boundary Condition
  ,                                       !- Outside Boundary Condition Object
  NoSun,                                  !- Sun Exposure
  NoWind,                                 !- Wind Exposure
  ,                                       !- View Factor to Ground
  ,                                       !- Number of Vertices
  32.004, 0, -1.11022302462516e-016,      !- X,Y,Z Vertex 1 {m}
  32.004, 0, -0.9144,                     !- X,Y,Z Vertex 2 {m}
  27.432, 0, -0.9144,                     !- X,Y,Z Vertex 3 {m}
  27.432, 0, -1.11022302462516e-016;      !- X,Y,Z Vertex 4 {m}

OS:Surface,
  {0c2d27ba-a3e7-4beb-b594-a5b05c20c8ad}, !- Handle
  Surface 209,                            !- Name
  Floor,                                  !- Surface Type
  ,                                       !- Construction Name
  {b3c8d38b-4c1b-4f6c-bc86-df23650f5fa2}, !- Space Name
  Foundation,                             !- Outside Boundary Condition
  ,                                       !- Outside Boundary Condition Object
  NoSun,                                  !- Sun Exposure
  NoWind,                                 !- Wind Exposure
  ,                                       !- View Factor to Ground
  ,                                       !- Number of Vertices
  27.432, -9.144, -0.9144,                !- X,Y,Z Vertex 1 {m}
  27.432, 0, -0.9144,                     !- X,Y,Z Vertex 2 {m}
  32.004, 0, -0.9144,                     !- X,Y,Z Vertex 3 {m}
  32.004, -9.144, -0.9144;                !- X,Y,Z Vertex 4 {m}

OS:Surface,
  {1528646b-d053-4057-a86b-241f85cadb67}, !- Handle
  Surface 211,                            !- Name
  Wall,                                   !- Surface Type
  ,                                       !- Construction Name
  {b3c8d38b-4c1b-4f6c-bc86-df23650f5fa2}, !- Space Name
  Foundation,                             !- Outside Boundary Condition
  ,                                       !- Outside Boundary Condition Object
  NoSun,                                  !- Sun Exposure
  NoWind,                                 !- Wind Exposure
  ,                                       !- View Factor to Ground
  ,                                       !- Number of Vertices
  27.432, -9.144, -1.11022302462516e-016, !- X,Y,Z Vertex 1 {m}
  27.432, -9.144, -0.9144,                !- X,Y,Z Vertex 2 {m}
  32.004, -9.144, -0.9144,                !- X,Y,Z Vertex 3 {m}
  32.004, -9.144, -1.11022302462516e-016; !- X,Y,Z Vertex 4 {m}

OS:Surface,
  {c7d2a169-526f-453c-8e34-b5cc0d3fc8f1}, !- Handle
  Surface 213,                            !- Name
  RoofCeiling,                            !- Surface Type
  ,                                       !- Construction Name
  {b3c8d38b-4c1b-4f6c-bc86-df23650f5fa2}, !- Space Name
  Surface,                                !- Outside Boundary Condition
  {f08accb6-05b3-4130-9faa-4f3212b47cc1}, !- Outside Boundary Condition Object
  NoSun,                                  !- Sun Exposure
  NoWind,                                 !- Wind Exposure
  ,                                       !- View Factor to Ground
  ,                                       !- Number of Vertices
  36.576, -9.144, -1.11022302462516e-016, !- X,Y,Z Vertex 1 {m}
  36.576, 0, -1.11022302462516e-016,      !- X,Y,Z Vertex 2 {m}
  32.004, 0, -1.11022302462516e-016,      !- X,Y,Z Vertex 3 {m}
  32.004, -9.144, -1.11022302462516e-016; !- X,Y,Z Vertex 4 {m}

OS:Surface,
  {d43f1266-1961-4768-857b-cb4b8eda4fbc}, !- Handle
  Surface 214,                            !- Name
  Wall,                                   !- Surface Type
  ,                                       !- Construction Name
  {b3c8d38b-4c1b-4f6c-bc86-df23650f5fa2}, !- Space Name
  Foundation,                             !- Outside Boundary Condition
  ,                                       !- Outside Boundary Condition Object
  NoSun,                                  !- Sun Exposure
  NoWind,                                 !- Wind Exposure
  ,                                       !- View Factor to Ground
  ,                                       !- Number of Vertices
  36.576, 0, -1.11022302462516e-016,      !- X,Y,Z Vertex 1 {m}
  36.576, 0, -0.9144,                     !- X,Y,Z Vertex 2 {m}
  32.004, 0, -0.9144,                     !- X,Y,Z Vertex 3 {m}
  32.004, 0, -1.11022302462516e-016;      !- X,Y,Z Vertex 4 {m}

OS:Surface,
  {b7eda3dd-c584-4710-8dd9-0c9864c67c55}, !- Handle
  Surface 215,                            !- Name
  Floor,                                  !- Surface Type
  ,                                       !- Construction Name
  {b3c8d38b-4c1b-4f6c-bc86-df23650f5fa2}, !- Space Name
  Foundation,                             !- Outside Boundary Condition
  ,                                       !- Outside Boundary Condition Object
  NoSun,                                  !- Sun Exposure
  NoWind,                                 !- Wind Exposure
  ,                                       !- View Factor to Ground
  ,                                       !- Number of Vertices
  32.004, -9.144, -0.9144,                !- X,Y,Z Vertex 1 {m}
  32.004, 0, -0.9144,                     !- X,Y,Z Vertex 2 {m}
  36.576, 0, -0.9144,                     !- X,Y,Z Vertex 3 {m}
  36.576, -9.144, -0.9144;                !- X,Y,Z Vertex 4 {m}

OS:Surface,
  {24c6b7e8-387c-4cee-b58a-0fb5c5719f36}, !- Handle
  Surface 217,                            !- Name
  Wall,                                   !- Surface Type
  ,                                       !- Construction Name
  {b3c8d38b-4c1b-4f6c-bc86-df23650f5fa2}, !- Space Name
  Foundation,                             !- Outside Boundary Condition
  ,                                       !- Outside Boundary Condition Object
  NoSun,                                  !- Sun Exposure
  NoWind,                                 !- Wind Exposure
  ,                                       !- View Factor to Ground
  ,                                       !- Number of Vertices
  32.004, -9.144, -1.11022302462516e-016, !- X,Y,Z Vertex 1 {m}
  32.004, -9.144, -0.9144,                !- X,Y,Z Vertex 2 {m}
  36.576, -9.144, -0.9144,                !- X,Y,Z Vertex 3 {m}
  36.576, -9.144, -1.11022302462516e-016; !- X,Y,Z Vertex 4 {m}

OS:Surface,
  {ceb2cbeb-0032-4c1b-9c52-c822fbf28ecd}, !- Handle
  Surface 219,                            !- Name
  RoofCeiling,                            !- Surface Type
  ,                                       !- Construction Name
  {b3c8d38b-4c1b-4f6c-bc86-df23650f5fa2}, !- Space Name
  Surface,                                !- Outside Boundary Condition
  {f9b0045b-06f1-4356-be2f-fd3c4a881e78}, !- Outside Boundary Condition Object
  NoSun,                                  !- Sun Exposure
  NoWind,                                 !- Wind Exposure
  ,                                       !- View Factor to Ground
  ,                                       !- Number of Vertices
  41.148, -9.144, -1.11022302462516e-016, !- X,Y,Z Vertex 1 {m}
  41.148, 0, -1.11022302462516e-016,      !- X,Y,Z Vertex 2 {m}
  36.576, 0, -1.11022302462516e-016,      !- X,Y,Z Vertex 3 {m}
  36.576, -9.144, -1.11022302462516e-016; !- X,Y,Z Vertex 4 {m}

OS:Surface,
  {8cd2832d-39cd-41e9-a121-3efaf9cb37e6}, !- Handle
  Surface 220,                            !- Name
  Wall,                                   !- Surface Type
  ,                                       !- Construction Name
  {b3c8d38b-4c1b-4f6c-bc86-df23650f5fa2}, !- Space Name
  Foundation,                             !- Outside Boundary Condition
  ,                                       !- Outside Boundary Condition Object
  NoSun,                                  !- Sun Exposure
  NoWind,                                 !- Wind Exposure
  ,                                       !- View Factor to Ground
  ,                                       !- Number of Vertices
  41.148, 0, -1.11022302462516e-016,      !- X,Y,Z Vertex 1 {m}
  41.148, 0, -0.9144,                     !- X,Y,Z Vertex 2 {m}
  36.576, 0, -0.9144,                     !- X,Y,Z Vertex 3 {m}
  36.576, 0, -1.11022302462516e-016;      !- X,Y,Z Vertex 4 {m}

OS:Surface,
  {0373f72d-5f51-434a-b054-09af2de6cf94}, !- Handle
  Surface 221,                            !- Name
  Floor,                                  !- Surface Type
  ,                                       !- Construction Name
  {b3c8d38b-4c1b-4f6c-bc86-df23650f5fa2}, !- Space Name
  Foundation,                             !- Outside Boundary Condition
  ,                                       !- Outside Boundary Condition Object
  NoSun,                                  !- Sun Exposure
  NoWind,                                 !- Wind Exposure
  ,                                       !- View Factor to Ground
  ,                                       !- Number of Vertices
  36.576, -9.144, -0.9144,                !- X,Y,Z Vertex 1 {m}
  36.576, 0, -0.9144,                     !- X,Y,Z Vertex 2 {m}
  41.148, 0, -0.9144,                     !- X,Y,Z Vertex 3 {m}
  41.148, -9.144, -0.9144;                !- X,Y,Z Vertex 4 {m}

OS:Surface,
  {88dc6ac4-8267-4b2d-b4d2-eabdc0eb67e0}, !- Handle
  Surface 223,                            !- Name
  Wall,                                   !- Surface Type
  ,                                       !- Construction Name
  {b3c8d38b-4c1b-4f6c-bc86-df23650f5fa2}, !- Space Name
  Foundation,                             !- Outside Boundary Condition
  ,                                       !- Outside Boundary Condition Object
  NoSun,                                  !- Sun Exposure
  NoWind,                                 !- Wind Exposure
  ,                                       !- View Factor to Ground
  ,                                       !- Number of Vertices
  36.576, -9.144, -1.11022302462516e-016, !- X,Y,Z Vertex 1 {m}
  36.576, -9.144, -0.9144,                !- X,Y,Z Vertex 2 {m}
  41.148, -9.144, -0.9144,                !- X,Y,Z Vertex 3 {m}
  41.148, -9.144, -1.11022302462516e-016; !- X,Y,Z Vertex 4 {m}

OS:Surface,
  {2f831c59-94f8-4c1a-a645-5ef40423d517}, !- Handle
  Surface 225,                            !- Name
  RoofCeiling,                            !- Surface Type
  ,                                       !- Construction Name
  {b3c8d38b-4c1b-4f6c-bc86-df23650f5fa2}, !- Space Name
  Surface,                                !- Outside Boundary Condition
  {47eabcfb-a5de-414f-b97e-08cc48118de2}, !- Outside Boundary Condition Object
  NoSun,                                  !- Sun Exposure
  NoWind,                                 !- Wind Exposure
  ,                                       !- View Factor to Ground
  ,                                       !- Number of Vertices
  45.72, -9.144, -1.11022302462516e-016,  !- X,Y,Z Vertex 1 {m}
  45.72, 0, -1.11022302462516e-016,       !- X,Y,Z Vertex 2 {m}
  41.148, 0, -1.11022302462516e-016,      !- X,Y,Z Vertex 3 {m}
  41.148, -9.144, -1.11022302462516e-016; !- X,Y,Z Vertex 4 {m}

OS:Surface,
  {1a267f73-2d91-4a7a-991c-61da692aaf96}, !- Handle
  Surface 226,                            !- Name
  Wall,                                   !- Surface Type
  ,                                       !- Construction Name
  {b3c8d38b-4c1b-4f6c-bc86-df23650f5fa2}, !- Space Name
  Foundation,                             !- Outside Boundary Condition
  ,                                       !- Outside Boundary Condition Object
  NoSun,                                  !- Sun Exposure
  NoWind,                                 !- Wind Exposure
  ,                                       !- View Factor to Ground
  ,                                       !- Number of Vertices
  45.72, 0, -1.11022302462516e-016,       !- X,Y,Z Vertex 1 {m}
  45.72, 0, -0.9144,                      !- X,Y,Z Vertex 2 {m}
  41.148, 0, -0.9144,                     !- X,Y,Z Vertex 3 {m}
  41.148, 0, -1.11022302462516e-016;      !- X,Y,Z Vertex 4 {m}

OS:Surface,
  {886955c6-142e-4990-bd08-26531e44794f}, !- Handle
  Surface 227,                            !- Name
  Floor,                                  !- Surface Type
  ,                                       !- Construction Name
  {b3c8d38b-4c1b-4f6c-bc86-df23650f5fa2}, !- Space Name
  Foundation,                             !- Outside Boundary Condition
  ,                                       !- Outside Boundary Condition Object
  NoSun,                                  !- Sun Exposure
  NoWind,                                 !- Wind Exposure
  ,                                       !- View Factor to Ground
  ,                                       !- Number of Vertices
  41.148, -9.144, -0.9144,                !- X,Y,Z Vertex 1 {m}
  41.148, 0, -0.9144,                     !- X,Y,Z Vertex 2 {m}
  45.72, 0, -0.9144,                      !- X,Y,Z Vertex 3 {m}
  45.72, -9.144, -0.9144;                 !- X,Y,Z Vertex 4 {m}

OS:Surface,
  {cece2dbd-a90a-4849-9905-5c3c6261d726}, !- Handle
  Surface 228,                            !- Name
  Wall,                                   !- Surface Type
  ,                                       !- Construction Name
  {b3c8d38b-4c1b-4f6c-bc86-df23650f5fa2}, !- Space Name
  Foundation,                             !- Outside Boundary Condition
  ,                                       !- Outside Boundary Condition Object
  NoSun,                                  !- Sun Exposure
  NoWind,                                 !- Wind Exposure
  ,                                       !- View Factor to Ground
  ,                                       !- Number of Vertices
  45.72, -9.144, -1.11022302462516e-016,  !- X,Y,Z Vertex 1 {m}
  45.72, -9.144, -0.9144,                 !- X,Y,Z Vertex 2 {m}
  45.72, 0, -0.9144,                      !- X,Y,Z Vertex 3 {m}
  45.72, 0, -1.11022302462516e-016;       !- X,Y,Z Vertex 4 {m}

OS:Surface,
  {7736aa61-3158-47cb-a645-a23e24a81e0e}, !- Handle
  Surface 229,                            !- Name
  Wall,                                   !- Surface Type
  ,                                       !- Construction Name
  {b3c8d38b-4c1b-4f6c-bc86-df23650f5fa2}, !- Space Name
  Foundation,                             !- Outside Boundary Condition
  ,                                       !- Outside Boundary Condition Object
  NoSun,                                  !- Sun Exposure
  NoWind,                                 !- Wind Exposure
  ,                                       !- View Factor to Ground
  ,                                       !- Number of Vertices
  41.148, -9.144, -1.11022302462516e-016, !- X,Y,Z Vertex 1 {m}
  41.148, -9.144, -0.9144,                !- X,Y,Z Vertex 2 {m}
  45.72, -9.144, -0.9144,                 !- X,Y,Z Vertex 3 {m}
  45.72, -9.144, -1.11022302462516e-016;  !- X,Y,Z Vertex 4 {m}

OS:Space,
  {b3c8d38b-4c1b-4f6c-bc86-df23650f5fa2}, !- Handle
  crawl space,                            !- Name
  {a81b3467-088f-4013-98de-6b724c33a61d}, !- Space Type Name
  ,                                       !- Default Construction Set Name
  ,                                       !- Default Schedule Set Name
  ,                                       !- Direction of Relative North {deg}
  ,                                       !- X Origin {m}
  ,                                       !- Y Origin {m}
  ,                                       !- Z Origin {m}
  ,                                       !- Building Story Name
  {cb87767c-33a1-465f-a61f-efd5e2c67d10}; !- Thermal Zone Name

OS:ThermalZone,
  {cb87767c-33a1-465f-a61f-efd5e2c67d10}, !- Handle
  crawl zone,                             !- Name
  ,                                       !- Multiplier
  ,                                       !- Ceiling Height {m}
  ,                                       !- Volume {m3}
  ,                                       !- Floor Area {m2}
  ,                                       !- Zone Inside Convection Algorithm
  ,                                       !- Zone Outside Convection Algorithm
  ,                                       !- Zone Conditioning Equipment List Name
  {499e0e4c-a3cf-45f0-8c56-98afd44a63a6}, !- Zone Air Inlet Port List
  {9ebfa877-e88b-4ce3-ae80-25e6bc2a2815}, !- Zone Air Exhaust Port List
  {be861ab3-3a82-4304-a1b4-0ec1ae031376}, !- Zone Air Node Name
  {ddec7a57-6a1b-425f-962f-44a8c00bd764}, !- Zone Return Air Port List
  ,                                       !- Primary Daylighting Control Name
  ,                                       !- Fraction of Zone Controlled by Primary Daylighting Control
  ,                                       !- Secondary Daylighting Control Name
  ,                                       !- Fraction of Zone Controlled by Secondary Daylighting Control
  ,                                       !- Illuminance Map Name
  ,                                       !- Group Rendering Name
  ,                                       !- Thermostat Name
  No;                                     !- Use Ideal Air Loads

OS:Node,
  {11edaa44-072d-4672-8dc1-edc9662907e4}, !- Handle
  Node 11,                                !- Name
  {be861ab3-3a82-4304-a1b4-0ec1ae031376}, !- Inlet Port
  ;                                       !- Outlet Port

OS:Connection,
  {be861ab3-3a82-4304-a1b4-0ec1ae031376}, !- Handle
  {2e887396-19d1-4bc0-b9b5-67aaa71b3993}, !- Name
  {cb87767c-33a1-465f-a61f-efd5e2c67d10}, !- Source Object
  11,                                     !- Outlet Port
  {11edaa44-072d-4672-8dc1-edc9662907e4}, !- Target Object
  2;                                      !- Inlet Port

OS:PortList,
  {499e0e4c-a3cf-45f0-8c56-98afd44a63a6}, !- Handle
  {ab88f6ad-1d35-4921-95d3-f84acaf05c02}, !- Name
  {cb87767c-33a1-465f-a61f-efd5e2c67d10}; !- HVAC Component

OS:PortList,
  {9ebfa877-e88b-4ce3-ae80-25e6bc2a2815}, !- Handle
  {114eb77b-5987-42fc-8b31-dbf6affbadde}, !- Name
  {cb87767c-33a1-465f-a61f-efd5e2c67d10}; !- HVAC Component

OS:PortList,
  {ddec7a57-6a1b-425f-962f-44a8c00bd764}, !- Handle
  {b18c534e-e9db-4bb0-9d78-3e6434e57e3b}, !- Name
  {cb87767c-33a1-465f-a61f-efd5e2c67d10}; !- HVAC Component

OS:Sizing:Zone,
  {f2e16db7-f67c-4338-9dc5-97d656ea0278}, !- Handle
  {cb87767c-33a1-465f-a61f-efd5e2c67d10}, !- Zone or ZoneList Name
  SupplyAirTemperature,                   !- Zone Cooling Design Supply Air Temperature Input Method
  14,                                     !- Zone Cooling Design Supply Air Temperature {C}
  11.11,                                  !- Zone Cooling Design Supply Air Temperature Difference {deltaC}
  SupplyAirTemperature,                   !- Zone Heating Design Supply Air Temperature Input Method
  40,                                     !- Zone Heating Design Supply Air Temperature {C}
  11.11,                                  !- Zone Heating Design Supply Air Temperature Difference {deltaC}
  0.0085,                                 !- Zone Cooling Design Supply Air Humidity Ratio {kg-H2O/kg-air}
  0.008,                                  !- Zone Heating Design Supply Air Humidity Ratio {kg-H2O/kg-air}
  ,                                       !- Zone Heating Sizing Factor
  ,                                       !- Zone Cooling Sizing Factor
  DesignDay,                              !- Cooling Design Air Flow Method
  ,                                       !- Cooling Design Air Flow Rate {m3/s}
  ,                                       !- Cooling Minimum Air Flow per Zone Floor Area {m3/s-m2}
  ,                                       !- Cooling Minimum Air Flow {m3/s}
  ,                                       !- Cooling Minimum Air Flow Fraction
  DesignDay,                              !- Heating Design Air Flow Method
  ,                                       !- Heating Design Air Flow Rate {m3/s}
  ,                                       !- Heating Maximum Air Flow per Zone Floor Area {m3/s-m2}
  ,                                       !- Heating Maximum Air Flow {m3/s}
  ,                                       !- Heating Maximum Air Flow Fraction
  ,                                       !- Design Zone Air Distribution Effectiveness in Cooling Mode
  ,                                       !- Design Zone Air Distribution Effectiveness in Heating Mode
  No,                                     !- Account for Dedicated Outdoor Air System
  NeutralSupplyAir,                       !- Dedicated Outdoor Air System Control Strategy
  autosize,                               !- Dedicated Outdoor Air Low Setpoint Temperature for Design {C}
  autosize;                               !- Dedicated Outdoor Air High Setpoint Temperature for Design {C}

OS:ZoneHVAC:EquipmentList,
  {70bb7f3b-4fb2-459d-a981-59180c00baab}, !- Handle
  Zone HVAC Equipment List 11,            !- Name
  {cb87767c-33a1-465f-a61f-efd5e2c67d10}; !- Thermal Zone

OS:SpaceType,
  {a81b3467-088f-4013-98de-6b724c33a61d}, !- Handle
  Space Type 2,                           !- Name
  ,                                       !- Default Construction Set Name
  ,                                       !- Default Schedule Set Name
  ,                                       !- Group Rendering Name
  ,                                       !- Design Specification Outdoor Air Object Name
  ,                                       !- Standards Template
  ,                                       !- Standards Building Type
  crawlspace;                             !- Standards Space Type

OS:Surface,
  {260534b7-6648-4922-9a5b-85945e37e3c8}, !- Handle
  Surface 13,                             !- Name
  Floor,                                  !- Surface Type
  ,                                       !- Construction Name
  {d051e795-7444-4860-8f77-a80985e8dd88}, !- Space Name
  Surface,                                !- Outside Boundary Condition
  {12f1b273-112a-4871-b0f8-39cf10296a77}, !- Outside Boundary Condition Object
  NoSun,                                  !- Sun Exposure
  NoWind,                                 !- Wind Exposure
  ,                                       !- View Factor to Ground
  ,                                       !- Number of Vertices
  45.72, 0, 4.8768,                       !- X,Y,Z Vertex 1 {m}
  45.72, -9.144, 4.8768,                  !- X,Y,Z Vertex 2 {m}
  41.148, -9.144, 4.8768,                 !- X,Y,Z Vertex 3 {m}
  41.148, 0, 4.8768;                      !- X,Y,Z Vertex 4 {m}

OS:Surface,
  {97ff389a-1a7e-4f42-9abe-f615fee68606}, !- Handle
  Surface 14,                             !- Name
  RoofCeiling,                            !- Surface Type
  ,                                       !- Construction Name
  {d051e795-7444-4860-8f77-a80985e8dd88}, !- Space Name
  Outdoors,                               !- Outside Boundary Condition
  ,                                       !- Outside Boundary Condition Object
  SunExposed,                             !- Sun Exposure
  WindExposed,                            !- Wind Exposure
  ,                                       !- View Factor to Ground
  ,                                       !- Number of Vertices
  0, -4.572, 7.1628,                      !- X,Y,Z Vertex 1 {m}
  45.72, -4.572, 7.1628,                  !- X,Y,Z Vertex 2 {m}
  45.72, 0, 4.8768,                       !- X,Y,Z Vertex 3 {m}
  0, 0, 4.8768;                           !- X,Y,Z Vertex 4 {m}

OS:Surface,
  {1697450f-ef26-467b-ad2d-80a7ec38bfa3}, !- Handle
  Surface 15,                             !- Name
  RoofCeiling,                            !- Surface Type
  ,                                       !- Construction Name
  {d051e795-7444-4860-8f77-a80985e8dd88}, !- Space Name
  Outdoors,                               !- Outside Boundary Condition
  ,                                       !- Outside Boundary Condition Object
  SunExposed,                             !- Sun Exposure
  WindExposed,                            !- Wind Exposure
  ,                                       !- View Factor to Ground
  ,                                       !- Number of Vertices
  45.72, -4.572, 7.1628,                  !- X,Y,Z Vertex 1 {m}
  0, -4.572, 7.1628,                      !- X,Y,Z Vertex 2 {m}
  0, -9.144, 4.8768,                      !- X,Y,Z Vertex 3 {m}
  45.72, -9.144, 4.8768;                  !- X,Y,Z Vertex 4 {m}

OS:Surface,
  {ed3718cb-97a3-406b-a40b-88aabebcca48}, !- Handle
  Surface 16,                             !- Name
  Wall,                                   !- Surface Type
  ,                                       !- Construction Name
  {d051e795-7444-4860-8f77-a80985e8dd88}, !- Space Name
  Outdoors,                               !- Outside Boundary Condition
  ,                                       !- Outside Boundary Condition Object
  SunExposed,                             !- Sun Exposure
  WindExposed,                            !- Wind Exposure
  ,                                       !- View Factor to Ground
  ,                                       !- Number of Vertices
  0, -4.572, 7.1628,                      !- X,Y,Z Vertex 1 {m}
  0, 0, 4.8768,                           !- X,Y,Z Vertex 2 {m}
  0, -9.144, 4.8768;                      !- X,Y,Z Vertex 3 {m}

OS:Surface,
  {9849a1df-bf8a-4714-909a-7562ab420c67}, !- Handle
  Surface 17,                             !- Name
  Wall,                                   !- Surface Type
  ,                                       !- Construction Name
  {d051e795-7444-4860-8f77-a80985e8dd88}, !- Space Name
  Outdoors,                               !- Outside Boundary Condition
  ,                                       !- Outside Boundary Condition Object
  SunExposed,                             !- Sun Exposure
  WindExposed,                            !- Wind Exposure
  ,                                       !- View Factor to Ground
  ,                                       !- Number of Vertices
  45.72, -4.572, 7.1628,                  !- X,Y,Z Vertex 1 {m}
  45.72, -9.144, 4.8768,                  !- X,Y,Z Vertex 2 {m}
  45.72, 0, 4.8768;                       !- X,Y,Z Vertex 3 {m}

OS:Space,
  {d051e795-7444-4860-8f77-a80985e8dd88}, !- Handle
  unfinished attic space,                 !- Name
  {bb7118ac-b27e-497e-ba51-f18409310cb9}, !- Space Type Name
  ,                                       !- Default Construction Set Name
  ,                                       !- Default Schedule Set Name
  ,                                       !- Direction of Relative North {deg}
  ,                                       !- X Origin {m}
  ,                                       !- Y Origin {m}
  ,                                       !- Z Origin {m}
  ,                                       !- Building Story Name
  {cc34dce2-5e89-4fe1-8ba9-c81a3803cf73}; !- Thermal Zone Name

OS:ThermalZone,
  {cc34dce2-5e89-4fe1-8ba9-c81a3803cf73}, !- Handle
  unfinished attic zone,                  !- Name
  ,                                       !- Multiplier
  ,                                       !- Ceiling Height {m}
  ,                                       !- Volume {m3}
  ,                                       !- Floor Area {m2}
  ,                                       !- Zone Inside Convection Algorithm
  ,                                       !- Zone Outside Convection Algorithm
  ,                                       !- Zone Conditioning Equipment List Name
  {baa6e488-794e-413e-ae72-95ee3ec81f71}, !- Zone Air Inlet Port List
  {a2f365e8-b576-48ec-935a-08c4633b235b}, !- Zone Air Exhaust Port List
  {35a7ca42-00d9-4093-8ec6-73bb7b6bae97}, !- Zone Air Node Name
  {50e8e09c-7f3b-4ab0-860a-7206b29301a0}, !- Zone Return Air Port List
  ,                                       !- Primary Daylighting Control Name
  ,                                       !- Fraction of Zone Controlled by Primary Daylighting Control
  ,                                       !- Secondary Daylighting Control Name
  ,                                       !- Fraction of Zone Controlled by Secondary Daylighting Control
  ,                                       !- Illuminance Map Name
  ,                                       !- Group Rendering Name
  ,                                       !- Thermostat Name
  No;                                     !- Use Ideal Air Loads

OS:Node,
  {9d8bcdea-17de-46c6-bb16-bd21dc130335}, !- Handle
  Node 12,                                !- Name
  {35a7ca42-00d9-4093-8ec6-73bb7b6bae97}, !- Inlet Port
  ;                                       !- Outlet Port

OS:Connection,
  {35a7ca42-00d9-4093-8ec6-73bb7b6bae97}, !- Handle
  {48c4500f-5441-4256-8b29-c2b0b40efcea}, !- Name
  {cc34dce2-5e89-4fe1-8ba9-c81a3803cf73}, !- Source Object
  11,                                     !- Outlet Port
  {9d8bcdea-17de-46c6-bb16-bd21dc130335}, !- Target Object
  2;                                      !- Inlet Port

OS:PortList,
  {baa6e488-794e-413e-ae72-95ee3ec81f71}, !- Handle
  {5e78b15f-03d6-47b3-ae42-ce12db8c92a1}, !- Name
  {cc34dce2-5e89-4fe1-8ba9-c81a3803cf73}; !- HVAC Component

OS:PortList,
  {a2f365e8-b576-48ec-935a-08c4633b235b}, !- Handle
  {4c109980-d4b6-4b98-855d-54e7f9aec538}, !- Name
  {cc34dce2-5e89-4fe1-8ba9-c81a3803cf73}; !- HVAC Component

OS:PortList,
  {50e8e09c-7f3b-4ab0-860a-7206b29301a0}, !- Handle
  {99e463ca-8755-4ee0-940b-9a0037a99a19}, !- Name
  {cc34dce2-5e89-4fe1-8ba9-c81a3803cf73}; !- HVAC Component

OS:Sizing:Zone,
  {1f37f564-042b-4442-8f08-962844754f44}, !- Handle
  {cc34dce2-5e89-4fe1-8ba9-c81a3803cf73}, !- Zone or ZoneList Name
  SupplyAirTemperature,                   !- Zone Cooling Design Supply Air Temperature Input Method
  14,                                     !- Zone Cooling Design Supply Air Temperature {C}
  11.11,                                  !- Zone Cooling Design Supply Air Temperature Difference {deltaC}
  SupplyAirTemperature,                   !- Zone Heating Design Supply Air Temperature Input Method
  40,                                     !- Zone Heating Design Supply Air Temperature {C}
  11.11,                                  !- Zone Heating Design Supply Air Temperature Difference {deltaC}
  0.0085,                                 !- Zone Cooling Design Supply Air Humidity Ratio {kg-H2O/kg-air}
  0.008,                                  !- Zone Heating Design Supply Air Humidity Ratio {kg-H2O/kg-air}
  ,                                       !- Zone Heating Sizing Factor
  ,                                       !- Zone Cooling Sizing Factor
  DesignDay,                              !- Cooling Design Air Flow Method
  ,                                       !- Cooling Design Air Flow Rate {m3/s}
  ,                                       !- Cooling Minimum Air Flow per Zone Floor Area {m3/s-m2}
  ,                                       !- Cooling Minimum Air Flow {m3/s}
  ,                                       !- Cooling Minimum Air Flow Fraction
  DesignDay,                              !- Heating Design Air Flow Method
  ,                                       !- Heating Design Air Flow Rate {m3/s}
  ,                                       !- Heating Maximum Air Flow per Zone Floor Area {m3/s-m2}
  ,                                       !- Heating Maximum Air Flow {m3/s}
  ,                                       !- Heating Maximum Air Flow Fraction
  ,                                       !- Design Zone Air Distribution Effectiveness in Cooling Mode
  ,                                       !- Design Zone Air Distribution Effectiveness in Heating Mode
  No,                                     !- Account for Dedicated Outdoor Air System
  NeutralSupplyAir,                       !- Dedicated Outdoor Air System Control Strategy
  autosize,                               !- Dedicated Outdoor Air Low Setpoint Temperature for Design {C}
  autosize;                               !- Dedicated Outdoor Air High Setpoint Temperature for Design {C}

OS:ZoneHVAC:EquipmentList,
  {e0342746-7470-4bac-af69-383c782037c9}, !- Handle
  Zone HVAC Equipment List 12,            !- Name
  {cc34dce2-5e89-4fe1-8ba9-c81a3803cf73}; !- Thermal Zone

OS:SpaceType,
  {bb7118ac-b27e-497e-ba51-f18409310cb9}, !- Handle
  Space Type 3,                           !- Name
  ,                                       !- Default Construction Set Name
  ,                                       !- Default Schedule Set Name
  ,                                       !- Group Rendering Name
  ,                                       !- Design Specification Outdoor Air Object Name
  ,                                       !- Standards Template
  ,                                       !- Standards Building Type
  unfinished attic;                       !- Standards Space Type

OS:BuildingUnit,
  {7e627895-e2d8-4683-b3a5-b9a1d761aa5d}, !- Handle
  unit 1,                                 !- Name
  ,                                       !- Rendering Color
  Residential;                            !- Building Unit Type

OS:AdditionalProperties,
  {a20b14f6-1584-4188-a61b-4b89d484582b}, !- Handle
  {7e627895-e2d8-4683-b3a5-b9a1d761aa5d}, !- Object Name
  Units Represented,                      !- Feature Name 1
  Integer,                                !- Feature Data Type 1
  1,                                      !- Feature Value 1
  NumberOfBedrooms,                       !- Feature Name 2
  Integer,                                !- Feature Data Type 2
  3,                                      !- Feature Value 2
  NumberOfBathrooms,                      !- Feature Name 3
  Double,                                 !- Feature Data Type 3
  2,                                      !- Feature Value 3
  NumberOfOccupants,                      !- Feature Name 4
  Double,                                 !- Feature Data Type 4
  3.3900000000000001;                     !- Feature Value 4

OS:BuildingUnit,
  {bb96d4ff-bb5c-4145-a434-fd249d114059}, !- Handle
  unit 2,                                 !- Name
  ,                                       !- Rendering Color
  Residential;                            !- Building Unit Type

OS:AdditionalProperties,
  {baff69c0-44ae-4b74-9b03-e564643dd04b}, !- Handle
  {bb96d4ff-bb5c-4145-a434-fd249d114059}, !- Object Name
  Units Represented,                      !- Feature Name 1
  Integer,                                !- Feature Data Type 1
  1,                                      !- Feature Value 1
  NumberOfBedrooms,                       !- Feature Name 2
  Integer,                                !- Feature Data Type 2
  3,                                      !- Feature Value 2
  NumberOfBathrooms,                      !- Feature Name 3
  Double,                                 !- Feature Data Type 3
  2,                                      !- Feature Value 3
  NumberOfOccupants,                      !- Feature Name 4
  Double,                                 !- Feature Data Type 4
  3.3900000000000001;                     !- Feature Value 4

OS:BuildingUnit,
  {0430da68-8ea8-406d-8677-4d4365dc17d6}, !- Handle
  unit 3,                                 !- Name
  ,                                       !- Rendering Color
  Residential;                            !- Building Unit Type

OS:AdditionalProperties,
  {8dac708b-7b3e-4209-8673-9ac83d91bd32}, !- Handle
  {0430da68-8ea8-406d-8677-4d4365dc17d6}, !- Object Name
  Units Represented,                      !- Feature Name 1
  Integer,                                !- Feature Data Type 1
  1,                                      !- Feature Value 1
  NumberOfBedrooms,                       !- Feature Name 2
  Integer,                                !- Feature Data Type 2
  3,                                      !- Feature Value 2
  NumberOfBathrooms,                      !- Feature Name 3
  Double,                                 !- Feature Data Type 3
  2,                                      !- Feature Value 3
  NumberOfOccupants,                      !- Feature Name 4
  Double,                                 !- Feature Data Type 4
  3.3900000000000001;                     !- Feature Value 4

OS:BuildingUnit,
  {e283d1d2-af02-4ced-86e6-8eba8ef40277}, !- Handle
  unit 4,                                 !- Name
  ,                                       !- Rendering Color
  Residential;                            !- Building Unit Type

OS:AdditionalProperties,
  {b911e7ee-ce7f-40ac-a3c5-ee3c92065d9e}, !- Handle
  {e283d1d2-af02-4ced-86e6-8eba8ef40277}, !- Object Name
  Units Represented,                      !- Feature Name 1
  Integer,                                !- Feature Data Type 1
  1,                                      !- Feature Value 1
  NumberOfBedrooms,                       !- Feature Name 2
  Integer,                                !- Feature Data Type 2
  3,                                      !- Feature Value 2
  NumberOfBathrooms,                      !- Feature Name 3
  Double,                                 !- Feature Data Type 3
  2,                                      !- Feature Value 3
  NumberOfOccupants,                      !- Feature Name 4
  Double,                                 !- Feature Data Type 4
  3.3900000000000001;                     !- Feature Value 4

OS:BuildingUnit,
  {8a2c5c22-541d-4b27-af48-4addbbd29bf4}, !- Handle
  unit 5,                                 !- Name
  ,                                       !- Rendering Color
  Residential;                            !- Building Unit Type

OS:AdditionalProperties,
  {289fa0c7-a653-41d4-8f78-78ffacce9e87}, !- Handle
  {8a2c5c22-541d-4b27-af48-4addbbd29bf4}, !- Object Name
  Units Represented,                      !- Feature Name 1
  Integer,                                !- Feature Data Type 1
  1,                                      !- Feature Value 1
  NumberOfBedrooms,                       !- Feature Name 2
  Integer,                                !- Feature Data Type 2
  3,                                      !- Feature Value 2
  NumberOfBathrooms,                      !- Feature Name 3
  Double,                                 !- Feature Data Type 3
  2,                                      !- Feature Value 3
  NumberOfOccupants,                      !- Feature Name 4
  Double,                                 !- Feature Data Type 4
  3.3900000000000001;                     !- Feature Value 4

OS:BuildingUnit,
  {d027ebf1-1eb6-4253-adc1-cda59421f847}, !- Handle
  unit 6,                                 !- Name
  ,                                       !- Rendering Color
  Residential;                            !- Building Unit Type

OS:AdditionalProperties,
  {51497a1c-ab7d-4e11-81dc-785ab657de0c}, !- Handle
  {d027ebf1-1eb6-4253-adc1-cda59421f847}, !- Object Name
  Units Represented,                      !- Feature Name 1
  Integer,                                !- Feature Data Type 1
  1,                                      !- Feature Value 1
  NumberOfBedrooms,                       !- Feature Name 2
  Integer,                                !- Feature Data Type 2
  3,                                      !- Feature Value 2
  NumberOfBathrooms,                      !- Feature Name 3
  Double,                                 !- Feature Data Type 3
  2,                                      !- Feature Value 3
  NumberOfOccupants,                      !- Feature Name 4
  Double,                                 !- Feature Data Type 4
  3.3900000000000001;                     !- Feature Value 4

OS:BuildingUnit,
  {f99c6c5e-7682-405a-895f-13852f190be9}, !- Handle
  unit 7,                                 !- Name
  ,                                       !- Rendering Color
  Residential;                            !- Building Unit Type

OS:AdditionalProperties,
  {7282c8ba-c9be-4d8a-a295-f52cb5e56bc1}, !- Handle
  {f99c6c5e-7682-405a-895f-13852f190be9}, !- Object Name
  Units Represented,                      !- Feature Name 1
  Integer,                                !- Feature Data Type 1
  1,                                      !- Feature Value 1
  NumberOfBedrooms,                       !- Feature Name 2
  Integer,                                !- Feature Data Type 2
  3,                                      !- Feature Value 2
  NumberOfBathrooms,                      !- Feature Name 3
  Double,                                 !- Feature Data Type 3
  2,                                      !- Feature Value 3
  NumberOfOccupants,                      !- Feature Name 4
  Double,                                 !- Feature Data Type 4
  3.3900000000000001;                     !- Feature Value 4

OS:BuildingUnit,
  {398314ae-c2fd-4db8-b9ea-21c4e77f040b}, !- Handle
  unit 8,                                 !- Name
  ,                                       !- Rendering Color
  Residential;                            !- Building Unit Type

OS:AdditionalProperties,
  {fbd11e62-024e-42bf-ad75-a663352c53f2}, !- Handle
  {398314ae-c2fd-4db8-b9ea-21c4e77f040b}, !- Object Name
  Units Represented,                      !- Feature Name 1
  Integer,                                !- Feature Data Type 1
  1,                                      !- Feature Value 1
  NumberOfBedrooms,                       !- Feature Name 2
  Integer,                                !- Feature Data Type 2
  3,                                      !- Feature Value 2
  NumberOfBathrooms,                      !- Feature Name 3
  Double,                                 !- Feature Data Type 3
  2,                                      !- Feature Value 3
  NumberOfOccupants,                      !- Feature Name 4
  Double,                                 !- Feature Data Type 4
  3.3900000000000001;                     !- Feature Value 4

OS:BuildingUnit,
  {6935adb8-e7be-49b9-9552-16036183e0b7}, !- Handle
  unit 9,                                 !- Name
  ,                                       !- Rendering Color
  Residential;                            !- Building Unit Type

OS:AdditionalProperties,
  {4d0b0b5f-140b-4c56-9ab3-514c1e89cbb1}, !- Handle
  {6935adb8-e7be-49b9-9552-16036183e0b7}, !- Object Name
  Units Represented,                      !- Feature Name 1
  Integer,                                !- Feature Data Type 1
  1,                                      !- Feature Value 1
  NumberOfBedrooms,                       !- Feature Name 2
  Integer,                                !- Feature Data Type 2
  3,                                      !- Feature Value 2
  NumberOfBathrooms,                      !- Feature Name 3
  Double,                                 !- Feature Data Type 3
  2,                                      !- Feature Value 3
  NumberOfOccupants,                      !- Feature Name 4
  Double,                                 !- Feature Data Type 4
  3.3900000000000001;                     !- Feature Value 4

OS:BuildingUnit,
  {12c86dd6-fd2e-4b0d-8131-6b0ab403c4c6}, !- Handle
  unit 10,                                !- Name
  ,                                       !- Rendering Color
  Residential;                            !- Building Unit Type

OS:AdditionalProperties,
  {0185fcd6-efcd-4bab-b35d-15e491fe4c07}, !- Handle
  {12c86dd6-fd2e-4b0d-8131-6b0ab403c4c6}, !- Object Name
  Units Represented,                      !- Feature Name 1
  Integer,                                !- Feature Data Type 1
  1,                                      !- Feature Value 1
  NumberOfBedrooms,                       !- Feature Name 2
  Integer,                                !- Feature Data Type 2
  3,                                      !- Feature Value 2
  NumberOfBathrooms,                      !- Feature Name 3
  Double,                                 !- Feature Data Type 3
  2,                                      !- Feature Value 3
  NumberOfOccupants,                      !- Feature Name 4
  Double,                                 !- Feature Data Type 4
  3.3900000000000001;                     !- Feature Value 4

OS:Surface,
  {8281b458-7188-4819-be27-601b5bc7b8d7}, !- Handle
  Surface 30,                             !- Name
  Floor,                                  !- Surface Type
  ,                                       !- Construction Name
  {d051e795-7444-4860-8f77-a80985e8dd88}, !- Space Name
  Surface,                                !- Outside Boundary Condition
  {c883a4a3-0c03-47a1-a64f-563a0a295806}, !- Outside Boundary Condition Object
  NoSun,                                  !- Sun Exposure
  NoWind,                                 !- Wind Exposure
  ,                                       !- View Factor to Ground
  ,                                       !- Number of Vertices
  13.716, 0, 4.8768,                      !- X,Y,Z Vertex 1 {m}
  13.716, -9.144, 4.8768,                 !- X,Y,Z Vertex 2 {m}
  9.144, -9.144, 4.8768,                  !- X,Y,Z Vertex 3 {m}
  9.144, 0, 4.8768;                       !- X,Y,Z Vertex 4 {m}

OS:Surface,
  {44d71401-139f-44c0-97e0-bfbb4e236972}, !- Handle
  Surface 31,                             !- Name
  Floor,                                  !- Surface Type
  ,                                       !- Construction Name
  {d051e795-7444-4860-8f77-a80985e8dd88}, !- Space Name
  Surface,                                !- Outside Boundary Condition
  {13800d16-62ff-406d-af9c-4a5199935241}, !- Outside Boundary Condition Object
  NoSun,                                  !- Sun Exposure
  NoWind,                                 !- Wind Exposure
  ,                                       !- View Factor to Ground
  ,                                       !- Number of Vertices
  22.86, 0, 4.8768,                       !- X,Y,Z Vertex 1 {m}
  22.86, -9.144, 4.8768,                  !- X,Y,Z Vertex 2 {m}
  18.288, -9.144, 4.8768,                 !- X,Y,Z Vertex 3 {m}
  18.288, 0, 4.8768;                      !- X,Y,Z Vertex 4 {m}

OS:Surface,
  {b9ca785e-74c6-4e96-ad06-c8af8e1b0818}, !- Handle
  Surface 32,                             !- Name
  Floor,                                  !- Surface Type
  ,                                       !- Construction Name
  {d051e795-7444-4860-8f77-a80985e8dd88}, !- Space Name
  Surface,                                !- Outside Boundary Condition
  {1e7333b7-d8b2-4be4-9cfc-daca063da095}, !- Outside Boundary Condition Object
  NoSun,                                  !- Sun Exposure
  NoWind,                                 !- Wind Exposure
  ,                                       !- View Factor to Ground
  ,                                       !- Number of Vertices
  4.572, 0, 4.8768,                       !- X,Y,Z Vertex 1 {m}
  4.572, -9.144, 4.8768,                  !- X,Y,Z Vertex 2 {m}
  0, -9.144, 4.8768,                      !- X,Y,Z Vertex 3 {m}
  0, 0, 4.8768;                           !- X,Y,Z Vertex 4 {m}

OS:Surface,
  {cf840cde-4a95-415b-a363-3a5e061bfd25}, !- Handle
  Surface 33,                             !- Name
  Floor,                                  !- Surface Type
  ,                                       !- Construction Name
  {d051e795-7444-4860-8f77-a80985e8dd88}, !- Space Name
  Surface,                                !- Outside Boundary Condition
  {8c2378e6-ad71-46d8-b4c5-da906ed8f504}, !- Outside Boundary Condition Object
  NoSun,                                  !- Sun Exposure
  NoWind,                                 !- Wind Exposure
  ,                                       !- View Factor to Ground
  ,                                       !- Number of Vertices
  27.432, 0, 4.8768,                      !- X,Y,Z Vertex 1 {m}
  27.432, -9.144, 4.8768,                 !- X,Y,Z Vertex 2 {m}
  22.86, -9.144, 4.8768,                  !- X,Y,Z Vertex 3 {m}
  22.86, 0, 4.8768;                       !- X,Y,Z Vertex 4 {m}

OS:Surface,
  {8cd9c03f-0dc0-4232-b54a-6b89b36c2600}, !- Handle
  Surface 34,                             !- Name
  Floor,                                  !- Surface Type
  ,                                       !- Construction Name
  {d051e795-7444-4860-8f77-a80985e8dd88}, !- Space Name
  Surface,                                !- Outside Boundary Condition
  {9b0be391-6e90-4cf7-a745-0541a299c406}, !- Outside Boundary Condition Object
  NoSun,                                  !- Sun Exposure
  NoWind,                                 !- Wind Exposure
  ,                                       !- View Factor to Ground
  ,                                       !- Number of Vertices
  18.288, 0, 4.8768,                      !- X,Y,Z Vertex 1 {m}
  18.288, -9.144, 4.8768,                 !- X,Y,Z Vertex 2 {m}
  13.716, -9.144, 4.8768,                 !- X,Y,Z Vertex 3 {m}
  13.716, 0, 4.8768;                      !- X,Y,Z Vertex 4 {m}

OS:Surface,
  {04a47c03-bca8-4286-9d64-1b5aa7e2044b}, !- Handle
  Surface 47,                             !- Name
  Floor,                                  !- Surface Type
  ,                                       !- Construction Name
  {d051e795-7444-4860-8f77-a80985e8dd88}, !- Space Name
  Surface,                                !- Outside Boundary Condition
  {0bc4c4d6-b664-45bc-911e-dcadc63ed86e}, !- Outside Boundary Condition Object
  NoSun,                                  !- Sun Exposure
  NoWind,                                 !- Wind Exposure
  ,                                       !- View Factor to Ground
  ,                                       !- Number of Vertices
  32.004, 0, 4.8768,                      !- X,Y,Z Vertex 1 {m}
  32.004, -9.144, 4.8768,                 !- X,Y,Z Vertex 2 {m}
  27.432, -9.144, 4.8768,                 !- X,Y,Z Vertex 3 {m}
  27.432, 0, 4.8768;                      !- X,Y,Z Vertex 4 {m}

OS:Surface,
  {853e0fa8-7a14-41b4-bfe7-5cfa01f5133e}, !- Handle
  Surface 48,                             !- Name
  Floor,                                  !- Surface Type
  ,                                       !- Construction Name
  {d051e795-7444-4860-8f77-a80985e8dd88}, !- Space Name
  Surface,                                !- Outside Boundary Condition
  {205760fe-ee9d-4f76-b35f-da42d75dab18}, !- Outside Boundary Condition Object
  NoSun,                                  !- Sun Exposure
  NoWind,                                 !- Wind Exposure
  ,                                       !- View Factor to Ground
  ,                                       !- Number of Vertices
  36.576, 0, 4.8768,                      !- X,Y,Z Vertex 1 {m}
  36.576, -9.144, 4.8768,                 !- X,Y,Z Vertex 2 {m}
  32.004, -9.144, 4.8768,                 !- X,Y,Z Vertex 3 {m}
  32.004, 0, 4.8768;                      !- X,Y,Z Vertex 4 {m}

OS:Surface,
  {96b3ce97-f549-4bc1-a419-f48456526fcc}, !- Handle
  Surface 49,                             !- Name
  Floor,                                  !- Surface Type
  ,                                       !- Construction Name
  {d051e795-7444-4860-8f77-a80985e8dd88}, !- Space Name
  Surface,                                !- Outside Boundary Condition
  {25f12d61-25e8-4e99-a063-0bfe0c4d0b1d}, !- Outside Boundary Condition Object
  NoSun,                                  !- Sun Exposure
  NoWind,                                 !- Wind Exposure
  ,                                       !- View Factor to Ground
  ,                                       !- Number of Vertices
  9.144, 0, 4.8768,                       !- X,Y,Z Vertex 1 {m}
  9.144, -9.144, 4.8768,                  !- X,Y,Z Vertex 2 {m}
  4.572, -9.144, 4.8768,                  !- X,Y,Z Vertex 3 {m}
  4.572, 0, 4.8768;                       !- X,Y,Z Vertex 4 {m}

OS:Surface,
  {9f52f54e-4d10-46f5-8292-30aa41662f50}, !- Handle
  Surface 50,                             !- Name
  Floor,                                  !- Surface Type
  ,                                       !- Construction Name
  {d051e795-7444-4860-8f77-a80985e8dd88}, !- Space Name
  Surface,                                !- Outside Boundary Condition
  {d953798d-02fb-4738-86e1-a2782c36d267}, !- Outside Boundary Condition Object
  NoSun,                                  !- Sun Exposure
  NoWind,                                 !- Wind Exposure
  ,                                       !- View Factor to Ground
  ,                                       !- Number of Vertices
  41.148, 0, 4.8768,                      !- X,Y,Z Vertex 1 {m}
  41.148, -9.144, 4.8768,                 !- X,Y,Z Vertex 2 {m}
  36.576, -9.144, 4.8768,                 !- X,Y,Z Vertex 3 {m}
  36.576, 0, 4.8768;                      !- X,Y,Z Vertex 4 {m}

OS:External:File,
  {81bc549f-3421-405b-8287-221a40886132}, !- Handle
  8760.csv,                               !- Name
  8760.csv;                               !- File Name

OS:Schedule:Day,
  {7b2d4ed0-2692-4dd7-8a5f-2565dba4ed8e}, !- Handle
  Schedule Day 1,                         !- Name
  ,                                       !- Schedule Type Limits Name
  ,                                       !- Interpolate to Timestep
  24,                                     !- Hour 1
  0,                                      !- Minute 1
  0;                                      !- Value Until Time 1

OS:Schedule:Day,
  {90ac6b53-340f-427d-b1a2-4ebadc742bba}, !- Handle
  Schedule Day 2,                         !- Name
  ,                                       !- Schedule Type Limits Name
  ,                                       !- Interpolate to Timestep
  24,                                     !- Hour 1
  0,                                      !- Minute 1
  1;                                      !- Value Until Time 1

OS:Schedule:File,
  {d5aae909-6a1b-4f16-b0aa-fc64bb017d1d}, !- Handle
  occupants,                              !- Name
  {806d6767-ffa8-450a-b795-8b61397cac72}, !- Schedule Type Limits Name
  {81bc549f-3421-405b-8287-221a40886132}, !- External File Name
  1,                                      !- Column Number
  1,                                      !- Rows to Skip at Top
  8760,                                   !- Number of Hours of Data
  ,                                       !- Column Separator
  ,                                       !- Interpolate to Timestep
  60;                                     !- Minutes per Item

OS:Schedule:Ruleset,
  {a4452630-9601-4978-b891-54861cffa5cf}, !- Handle
  Schedule Ruleset 1,                     !- Name
  {e0725485-35e6-4aa0-8bd7-fd7a8659e550}, !- Schedule Type Limits Name
  {335e48b7-6eb0-4e9e-8ca4-35473d7b4089}; !- Default Day Schedule Name

OS:Schedule:Day,
  {335e48b7-6eb0-4e9e-8ca4-35473d7b4089}, !- Handle
  Schedule Day 3,                         !- Name
  {e0725485-35e6-4aa0-8bd7-fd7a8659e550}, !- Schedule Type Limits Name
  ,                                       !- Interpolate to Timestep
  24,                                     !- Hour 1
  0,                                      !- Minute 1
  112.539290946133;                       !- Value Until Time 1

OS:People:Definition,
  {c92e3cb3-7fd0-4adc-be3e-17af17578055}, !- Handle
  res occupants|living space,             !- Name
  People,                                 !- Number of People Calculation Method
  1.695,                                  !- Number of People {people}
  ,                                       !- People per Space Floor Area {person/m2}
  ,                                       !- Space Floor Area per Person {m2/person}
  0.319734,                               !- Fraction Radiant
  0.573,                                  !- Sensible Heat Fraction
  0,                                      !- Carbon Dioxide Generation Rate {m3/s-W}
  No,                                     !- Enable ASHRAE 55 Comfort Warnings
  ZoneAveraged;                           !- Mean Radiant Temperature Calculation Type

OS:People,
  {d65e2827-55dc-4d70-b2c5-3a16be42f903}, !- Handle
  res occupants|living space,             !- Name
  {c92e3cb3-7fd0-4adc-be3e-17af17578055}, !- People Definition Name
  {891c3a0b-4443-4c5a-b6ed-bf600c97c20c}, !- Space or SpaceType Name
  {d5aae909-6a1b-4f16-b0aa-fc64bb017d1d}, !- Number of People Schedule Name
  {a4452630-9601-4978-b891-54861cffa5cf}, !- Activity Level Schedule Name
  ,                                       !- Surface Name/Angle Factor List Name
  ,                                       !- Work Efficiency Schedule Name
  ,                                       !- Clothing Insulation Schedule Name
  ,                                       !- Air Velocity Schedule Name
  1;                                      !- Multiplier

OS:ScheduleTypeLimits,
  {e0725485-35e6-4aa0-8bd7-fd7a8659e550}, !- Handle
  ActivityLevel,                          !- Name
  0,                                      !- Lower Limit Value
  ,                                       !- Upper Limit Value
  Continuous,                             !- Numeric Type
  ActivityLevel;                          !- Unit Type

OS:ScheduleTypeLimits,
  {806d6767-ffa8-450a-b795-8b61397cac72}, !- Handle
  Fractional,                             !- Name
  0,                                      !- Lower Limit Value
  1,                                      !- Upper Limit Value
  Continuous;                             !- Numeric Type

OS:People:Definition,
  {5c8e08cc-b31a-4cd8-b427-3bda0528a2eb}, !- Handle
  res occupants|living space|story 2,     !- Name
  People,                                 !- Number of People Calculation Method
  1.695,                                  !- Number of People {people}
  ,                                       !- People per Space Floor Area {person/m2}
  ,                                       !- Space Floor Area per Person {m2/person}
  0.319734,                               !- Fraction Radiant
  0.573,                                  !- Sensible Heat Fraction
  0,                                      !- Carbon Dioxide Generation Rate {m3/s-W}
  No,                                     !- Enable ASHRAE 55 Comfort Warnings
  ZoneAveraged;                           !- Mean Radiant Temperature Calculation Type

OS:People,
  {de1bd464-50fd-4c0b-ae37-b40be6bec29c}, !- Handle
  res occupants|living space|story 2,     !- Name
  {5c8e08cc-b31a-4cd8-b427-3bda0528a2eb}, !- People Definition Name
  {07cf5844-2581-448c-83a1-47fe692a2472}, !- Space or SpaceType Name
  {d5aae909-6a1b-4f16-b0aa-fc64bb017d1d}, !- Number of People Schedule Name
  {a4452630-9601-4978-b891-54861cffa5cf}, !- Activity Level Schedule Name
  ,                                       !- Surface Name/Angle Factor List Name
  ,                                       !- Work Efficiency Schedule Name
  ,                                       !- Clothing Insulation Schedule Name
  ,                                       !- Air Velocity Schedule Name
  1;                                      !- Multiplier

OS:Schedule:Day,
  {22768862-4748-4493-aaf2-910c775ece36}, !- Handle
  Schedule Day 4,                         !- Name
  ,                                       !- Schedule Type Limits Name
  ,                                       !- Interpolate to Timestep
  24,                                     !- Hour 1
  0,                                      !- Minute 1
  0;                                      !- Value Until Time 1

OS:Schedule:Day,
  {7c4d586c-b0fa-480e-bffd-2643598bb414}, !- Handle
  Schedule Day 5,                         !- Name
  ,                                       !- Schedule Type Limits Name
  ,                                       !- Interpolate to Timestep
  24,                                     !- Hour 1
  0,                                      !- Minute 1
  1;                                      !- Value Until Time 1

OS:People:Definition,
  {9819800f-f088-485b-812c-2024d0abacfa}, !- Handle
  res occupants|unit 2|living space|unit 2|story 2, !- Name
  People,                                 !- Number of People Calculation Method
  1.695,                                  !- Number of People {people}
  ,                                       !- People per Space Floor Area {person/m2}
  ,                                       !- Space Floor Area per Person {m2/person}
  0.319734,                               !- Fraction Radiant
  0.573,                                  !- Sensible Heat Fraction
  0,                                      !- Carbon Dioxide Generation Rate {m3/s-W}
  No,                                     !- Enable ASHRAE 55 Comfort Warnings
  ZoneAveraged;                           !- Mean Radiant Temperature Calculation Type

OS:People,
  {9ba98942-e5e3-47fb-a1d9-8a1dd248bf1a}, !- Handle
  res occupants|unit 2|living space|unit 2|story 2, !- Name
  {9819800f-f088-485b-812c-2024d0abacfa}, !- People Definition Name
  {dc50b4a6-f38d-4087-844c-1c0940323265}, !- Space or SpaceType Name
  {d5aae909-6a1b-4f16-b0aa-fc64bb017d1d}, !- Number of People Schedule Name
  {a4452630-9601-4978-b891-54861cffa5cf}, !- Activity Level Schedule Name
  ,                                       !- Surface Name/Angle Factor List Name
  ,                                       !- Work Efficiency Schedule Name
  ,                                       !- Clothing Insulation Schedule Name
  ,                                       !- Air Velocity Schedule Name
  1;                                      !- Multiplier

OS:People:Definition,
  {16116081-d25f-4616-b66e-115aad305cb6}, !- Handle
  res occupants|unit 2|living space|unit 2|story 1, !- Name
  People,                                 !- Number of People Calculation Method
  1.695,                                  !- Number of People {people}
  ,                                       !- People per Space Floor Area {person/m2}
  ,                                       !- Space Floor Area per Person {m2/person}
  0.319734,                               !- Fraction Radiant
  0.573,                                  !- Sensible Heat Fraction
  0,                                      !- Carbon Dioxide Generation Rate {m3/s-W}
  No,                                     !- Enable ASHRAE 55 Comfort Warnings
  ZoneAveraged;                           !- Mean Radiant Temperature Calculation Type

OS:People,
  {5982ba73-6482-4935-a64b-65614ed4276e}, !- Handle
  res occupants|unit 2|living space|unit 2|story 1, !- Name
  {16116081-d25f-4616-b66e-115aad305cb6}, !- People Definition Name
  {9878e0f6-b153-4fe9-94cc-db320132aac0}, !- Space or SpaceType Name
  {d5aae909-6a1b-4f16-b0aa-fc64bb017d1d}, !- Number of People Schedule Name
  {a4452630-9601-4978-b891-54861cffa5cf}, !- Activity Level Schedule Name
  ,                                       !- Surface Name/Angle Factor List Name
  ,                                       !- Work Efficiency Schedule Name
  ,                                       !- Clothing Insulation Schedule Name
  ,                                       !- Air Velocity Schedule Name
  1;                                      !- Multiplier

OS:Schedule:Day,
  {ee98a17a-fd86-46ab-b3ba-0facbba3093f}, !- Handle
  Schedule Day 6,                         !- Name
  ,                                       !- Schedule Type Limits Name
  ,                                       !- Interpolate to Timestep
  24,                                     !- Hour 1
  0,                                      !- Minute 1
  0;                                      !- Value Until Time 1

OS:Schedule:Day,
  {b4e4bdb2-37e9-444b-af8b-2e3a6537efa2}, !- Handle
  Schedule Day 7,                         !- Name
  ,                                       !- Schedule Type Limits Name
  ,                                       !- Interpolate to Timestep
  24,                                     !- Hour 1
  0,                                      !- Minute 1
  1;                                      !- Value Until Time 1

OS:People:Definition,
  {baa85fac-20fe-444b-9a81-e718f54fafef}, !- Handle
  res occupants|unit 3|living space|unit 3|story 1, !- Name
  People,                                 !- Number of People Calculation Method
  1.695,                                  !- Number of People {people}
  ,                                       !- People per Space Floor Area {person/m2}
  ,                                       !- Space Floor Area per Person {m2/person}
  0.319734,                               !- Fraction Radiant
  0.573,                                  !- Sensible Heat Fraction
  0,                                      !- Carbon Dioxide Generation Rate {m3/s-W}
  No,                                     !- Enable ASHRAE 55 Comfort Warnings
  ZoneAveraged;                           !- Mean Radiant Temperature Calculation Type

OS:People,
  {cc94501b-a335-4528-bc82-063b6f27585e}, !- Handle
  res occupants|unit 3|living space|unit 3|story 1, !- Name
  {baa85fac-20fe-444b-9a81-e718f54fafef}, !- People Definition Name
  {5b34335f-a27d-4164-bd7b-cf8aa5883140}, !- Space or SpaceType Name
  {d5aae909-6a1b-4f16-b0aa-fc64bb017d1d}, !- Number of People Schedule Name
  {a4452630-9601-4978-b891-54861cffa5cf}, !- Activity Level Schedule Name
  ,                                       !- Surface Name/Angle Factor List Name
  ,                                       !- Work Efficiency Schedule Name
  ,                                       !- Clothing Insulation Schedule Name
  ,                                       !- Air Velocity Schedule Name
  1;                                      !- Multiplier

OS:People:Definition,
  {ed03c712-271a-44af-b29e-aa2b8bb9b75c}, !- Handle
  res occupants|unit 3|living space|unit 3|story 2, !- Name
  People,                                 !- Number of People Calculation Method
  1.695,                                  !- Number of People {people}
  ,                                       !- People per Space Floor Area {person/m2}
  ,                                       !- Space Floor Area per Person {m2/person}
  0.319734,                               !- Fraction Radiant
  0.573,                                  !- Sensible Heat Fraction
  0,                                      !- Carbon Dioxide Generation Rate {m3/s-W}
  No,                                     !- Enable ASHRAE 55 Comfort Warnings
  ZoneAveraged;                           !- Mean Radiant Temperature Calculation Type

OS:People,
  {ec33304a-b0e4-469d-a868-0069947d74de}, !- Handle
  res occupants|unit 3|living space|unit 3|story 2, !- Name
  {ed03c712-271a-44af-b29e-aa2b8bb9b75c}, !- People Definition Name
  {419015bf-76d0-483d-b850-640bd9668358}, !- Space or SpaceType Name
  {d5aae909-6a1b-4f16-b0aa-fc64bb017d1d}, !- Number of People Schedule Name
  {a4452630-9601-4978-b891-54861cffa5cf}, !- Activity Level Schedule Name
  ,                                       !- Surface Name/Angle Factor List Name
  ,                                       !- Work Efficiency Schedule Name
  ,                                       !- Clothing Insulation Schedule Name
  ,                                       !- Air Velocity Schedule Name
  1;                                      !- Multiplier

OS:Schedule:Day,
  {356324fe-169d-42b6-836e-a0c3269d5a76}, !- Handle
  Schedule Day 8,                         !- Name
  ,                                       !- Schedule Type Limits Name
  ,                                       !- Interpolate to Timestep
  24,                                     !- Hour 1
  0,                                      !- Minute 1
  0;                                      !- Value Until Time 1

OS:Schedule:Day,
  {4c07db1c-e09c-4ca0-945f-2fc271586bfb}, !- Handle
  Schedule Day 9,                         !- Name
  ,                                       !- Schedule Type Limits Name
  ,                                       !- Interpolate to Timestep
  24,                                     !- Hour 1
  0,                                      !- Minute 1
  1;                                      !- Value Until Time 1

OS:People:Definition,
  {244f338d-ff12-43cc-8faf-71d9d2e037ea}, !- Handle
  res occupants|unit 4|living space|unit 4|story 1, !- Name
  People,                                 !- Number of People Calculation Method
  1.695,                                  !- Number of People {people}
  ,                                       !- People per Space Floor Area {person/m2}
  ,                                       !- Space Floor Area per Person {m2/person}
  0.319734,                               !- Fraction Radiant
  0.573,                                  !- Sensible Heat Fraction
  0,                                      !- Carbon Dioxide Generation Rate {m3/s-W}
  No,                                     !- Enable ASHRAE 55 Comfort Warnings
  ZoneAveraged;                           !- Mean Radiant Temperature Calculation Type

OS:People,
  {29712cd3-690e-4304-965e-a86a051bf0a6}, !- Handle
  res occupants|unit 4|living space|unit 4|story 1, !- Name
  {244f338d-ff12-43cc-8faf-71d9d2e037ea}, !- People Definition Name
  {b9463034-feb1-4844-ba72-8bbabd5fd707}, !- Space or SpaceType Name
  {d5aae909-6a1b-4f16-b0aa-fc64bb017d1d}, !- Number of People Schedule Name
  {a4452630-9601-4978-b891-54861cffa5cf}, !- Activity Level Schedule Name
  ,                                       !- Surface Name/Angle Factor List Name
  ,                                       !- Work Efficiency Schedule Name
  ,                                       !- Clothing Insulation Schedule Name
  ,                                       !- Air Velocity Schedule Name
  1;                                      !- Multiplier

OS:People:Definition,
  {922ae6aa-e2f0-4244-9dbc-22da15044862}, !- Handle
  res occupants|unit 4|living space|unit 4|story 2, !- Name
  People,                                 !- Number of People Calculation Method
  1.695,                                  !- Number of People {people}
  ,                                       !- People per Space Floor Area {person/m2}
  ,                                       !- Space Floor Area per Person {m2/person}
  0.319734,                               !- Fraction Radiant
  0.573,                                  !- Sensible Heat Fraction
  0,                                      !- Carbon Dioxide Generation Rate {m3/s-W}
  No,                                     !- Enable ASHRAE 55 Comfort Warnings
  ZoneAveraged;                           !- Mean Radiant Temperature Calculation Type

OS:People,
  {bdb28fae-6868-4c24-a14d-fdc114e34e16}, !- Handle
  res occupants|unit 4|living space|unit 4|story 2, !- Name
  {922ae6aa-e2f0-4244-9dbc-22da15044862}, !- People Definition Name
  {b5975297-586e-42c2-b7c5-f9db2523794a}, !- Space or SpaceType Name
  {d5aae909-6a1b-4f16-b0aa-fc64bb017d1d}, !- Number of People Schedule Name
  {a4452630-9601-4978-b891-54861cffa5cf}, !- Activity Level Schedule Name
  ,                                       !- Surface Name/Angle Factor List Name
  ,                                       !- Work Efficiency Schedule Name
  ,                                       !- Clothing Insulation Schedule Name
  ,                                       !- Air Velocity Schedule Name
  1;                                      !- Multiplier

OS:Schedule:Day,
  {e6283c19-8341-4160-9b3a-42d1f1b98f43}, !- Handle
  Schedule Day 10,                        !- Name
  ,                                       !- Schedule Type Limits Name
  ,                                       !- Interpolate to Timestep
  24,                                     !- Hour 1
  0,                                      !- Minute 1
  0;                                      !- Value Until Time 1

OS:Schedule:Day,
  {d78865f6-c9f6-4c66-b633-81c6095f8da3}, !- Handle
  Schedule Day 11,                        !- Name
  ,                                       !- Schedule Type Limits Name
  ,                                       !- Interpolate to Timestep
  24,                                     !- Hour 1
  0,                                      !- Minute 1
  1;                                      !- Value Until Time 1

OS:People:Definition,
  {d3ebd7f1-7d74-444e-add4-f140a29e886b}, !- Handle
  res occupants|unit 5|living space|unit 5|story 1, !- Name
  People,                                 !- Number of People Calculation Method
  1.695,                                  !- Number of People {people}
  ,                                       !- People per Space Floor Area {person/m2}
  ,                                       !- Space Floor Area per Person {m2/person}
  0.319734,                               !- Fraction Radiant
  0.573,                                  !- Sensible Heat Fraction
  0,                                      !- Carbon Dioxide Generation Rate {m3/s-W}
  No,                                     !- Enable ASHRAE 55 Comfort Warnings
  ZoneAveraged;                           !- Mean Radiant Temperature Calculation Type

OS:People,
  {63ca7050-063e-44a7-a2e2-9d68627bfad6}, !- Handle
  res occupants|unit 5|living space|unit 5|story 1, !- Name
  {d3ebd7f1-7d74-444e-add4-f140a29e886b}, !- People Definition Name
  {fcbf74c5-059c-4eac-b116-f3498e6ef404}, !- Space or SpaceType Name
  {d5aae909-6a1b-4f16-b0aa-fc64bb017d1d}, !- Number of People Schedule Name
  {a4452630-9601-4978-b891-54861cffa5cf}, !- Activity Level Schedule Name
  ,                                       !- Surface Name/Angle Factor List Name
  ,                                       !- Work Efficiency Schedule Name
  ,                                       !- Clothing Insulation Schedule Name
  ,                                       !- Air Velocity Schedule Name
  1;                                      !- Multiplier

OS:People:Definition,
  {56aa8e3a-c15f-4d33-8172-3aaa7881c847}, !- Handle
  res occupants|unit 5|living space|unit 5|story 2, !- Name
  People,                                 !- Number of People Calculation Method
  1.695,                                  !- Number of People {people}
  ,                                       !- People per Space Floor Area {person/m2}
  ,                                       !- Space Floor Area per Person {m2/person}
  0.319734,                               !- Fraction Radiant
  0.573,                                  !- Sensible Heat Fraction
  0,                                      !- Carbon Dioxide Generation Rate {m3/s-W}
  No,                                     !- Enable ASHRAE 55 Comfort Warnings
  ZoneAveraged;                           !- Mean Radiant Temperature Calculation Type

OS:People,
  {5fc28046-9008-4d23-a455-472b243c5a43}, !- Handle
  res occupants|unit 5|living space|unit 5|story 2, !- Name
  {56aa8e3a-c15f-4d33-8172-3aaa7881c847}, !- People Definition Name
  {be2738f2-9081-4699-8d1e-7ef3fc50f4f3}, !- Space or SpaceType Name
  {d5aae909-6a1b-4f16-b0aa-fc64bb017d1d}, !- Number of People Schedule Name
  {a4452630-9601-4978-b891-54861cffa5cf}, !- Activity Level Schedule Name
  ,                                       !- Surface Name/Angle Factor List Name
  ,                                       !- Work Efficiency Schedule Name
  ,                                       !- Clothing Insulation Schedule Name
  ,                                       !- Air Velocity Schedule Name
  1;                                      !- Multiplier

OS:Schedule:Day,
  {ce521762-d89e-4217-8f8f-79ae661c3a12}, !- Handle
  Schedule Day 12,                        !- Name
  ,                                       !- Schedule Type Limits Name
  ,                                       !- Interpolate to Timestep
  24,                                     !- Hour 1
  0,                                      !- Minute 1
  0;                                      !- Value Until Time 1

OS:Schedule:Day,
  {1a5295a1-f2ab-47f2-8c0f-529a5ef595f1}, !- Handle
  Schedule Day 13,                        !- Name
  ,                                       !- Schedule Type Limits Name
  ,                                       !- Interpolate to Timestep
  24,                                     !- Hour 1
  0,                                      !- Minute 1
  1;                                      !- Value Until Time 1

OS:People:Definition,
  {fa238c71-6012-4457-89a5-9d1c955c31a7}, !- Handle
  res occupants|unit 6|living space|unit 6|story 1, !- Name
  People,                                 !- Number of People Calculation Method
  1.695,                                  !- Number of People {people}
  ,                                       !- People per Space Floor Area {person/m2}
  ,                                       !- Space Floor Area per Person {m2/person}
  0.319734,                               !- Fraction Radiant
  0.573,                                  !- Sensible Heat Fraction
  0,                                      !- Carbon Dioxide Generation Rate {m3/s-W}
  No,                                     !- Enable ASHRAE 55 Comfort Warnings
  ZoneAveraged;                           !- Mean Radiant Temperature Calculation Type

OS:People,
  {bcc272ca-cfcc-460d-a338-49c2c8bad2d8}, !- Handle
  res occupants|unit 6|living space|unit 6|story 1, !- Name
  {fa238c71-6012-4457-89a5-9d1c955c31a7}, !- People Definition Name
  {24c26e9f-e36c-49c8-b4d0-6e5cce10d06c}, !- Space or SpaceType Name
  {d5aae909-6a1b-4f16-b0aa-fc64bb017d1d}, !- Number of People Schedule Name
  {a4452630-9601-4978-b891-54861cffa5cf}, !- Activity Level Schedule Name
  ,                                       !- Surface Name/Angle Factor List Name
  ,                                       !- Work Efficiency Schedule Name
  ,                                       !- Clothing Insulation Schedule Name
  ,                                       !- Air Velocity Schedule Name
  1;                                      !- Multiplier

OS:People:Definition,
  {38b8b9b2-d8c5-409e-a720-367da694b3d5}, !- Handle
  res occupants|unit 6|living space|unit 6|story 2, !- Name
  People,                                 !- Number of People Calculation Method
  1.695,                                  !- Number of People {people}
  ,                                       !- People per Space Floor Area {person/m2}
  ,                                       !- Space Floor Area per Person {m2/person}
  0.319734,                               !- Fraction Radiant
  0.573,                                  !- Sensible Heat Fraction
  0,                                      !- Carbon Dioxide Generation Rate {m3/s-W}
  No,                                     !- Enable ASHRAE 55 Comfort Warnings
  ZoneAveraged;                           !- Mean Radiant Temperature Calculation Type

OS:People,
  {5c3c80c5-e852-4fb5-9333-e8508a87e62a}, !- Handle
  res occupants|unit 6|living space|unit 6|story 2, !- Name
  {38b8b9b2-d8c5-409e-a720-367da694b3d5}, !- People Definition Name
  {827bf85d-2673-480a-82c8-06b1794030f0}, !- Space or SpaceType Name
  {d5aae909-6a1b-4f16-b0aa-fc64bb017d1d}, !- Number of People Schedule Name
  {a4452630-9601-4978-b891-54861cffa5cf}, !- Activity Level Schedule Name
  ,                                       !- Surface Name/Angle Factor List Name
  ,                                       !- Work Efficiency Schedule Name
  ,                                       !- Clothing Insulation Schedule Name
  ,                                       !- Air Velocity Schedule Name
  1;                                      !- Multiplier

OS:Schedule:Day,
  {1c4fbf8a-0191-4e65-bc9b-88e5e739a4d6}, !- Handle
  Schedule Day 14,                        !- Name
  ,                                       !- Schedule Type Limits Name
  ,                                       !- Interpolate to Timestep
  24,                                     !- Hour 1
  0,                                      !- Minute 1
  0;                                      !- Value Until Time 1

OS:Schedule:Day,
  {ef48ddf9-db30-4e23-8fbd-02f8dd00e547}, !- Handle
  Schedule Day 15,                        !- Name
  ,                                       !- Schedule Type Limits Name
  ,                                       !- Interpolate to Timestep
  24,                                     !- Hour 1
  0,                                      !- Minute 1
  1;                                      !- Value Until Time 1

OS:People:Definition,
  {c644c874-126d-4b7a-bf0b-2fbfb0f2f922}, !- Handle
  res occupants|unit 7|living space|unit 7|story 2, !- Name
  People,                                 !- Number of People Calculation Method
  1.695,                                  !- Number of People {people}
  ,                                       !- People per Space Floor Area {person/m2}
  ,                                       !- Space Floor Area per Person {m2/person}
  0.319734,                               !- Fraction Radiant
  0.573,                                  !- Sensible Heat Fraction
  0,                                      !- Carbon Dioxide Generation Rate {m3/s-W}
  No,                                     !- Enable ASHRAE 55 Comfort Warnings
  ZoneAveraged;                           !- Mean Radiant Temperature Calculation Type

OS:People,
  {98e9caa7-35f2-4d74-b045-e76a277c86d8}, !- Handle
  res occupants|unit 7|living space|unit 7|story 2, !- Name
  {c644c874-126d-4b7a-bf0b-2fbfb0f2f922}, !- People Definition Name
  {9a448dc8-df7b-4a6d-96b6-8115b9e0459d}, !- Space or SpaceType Name
  {d5aae909-6a1b-4f16-b0aa-fc64bb017d1d}, !- Number of People Schedule Name
  {a4452630-9601-4978-b891-54861cffa5cf}, !- Activity Level Schedule Name
  ,                                       !- Surface Name/Angle Factor List Name
  ,                                       !- Work Efficiency Schedule Name
  ,                                       !- Clothing Insulation Schedule Name
  ,                                       !- Air Velocity Schedule Name
  1;                                      !- Multiplier

OS:People:Definition,
  {ac8936bb-8fd7-4d91-b30a-eab0eae01ead}, !- Handle
  res occupants|unit 7|living space|unit 7|story 1, !- Name
  People,                                 !- Number of People Calculation Method
  1.695,                                  !- Number of People {people}
  ,                                       !- People per Space Floor Area {person/m2}
  ,                                       !- Space Floor Area per Person {m2/person}
  0.319734,                               !- Fraction Radiant
  0.573,                                  !- Sensible Heat Fraction
  0,                                      !- Carbon Dioxide Generation Rate {m3/s-W}
  No,                                     !- Enable ASHRAE 55 Comfort Warnings
  ZoneAveraged;                           !- Mean Radiant Temperature Calculation Type

OS:People,
  {c077526e-db5b-4a63-95ff-79eb836c6fd6}, !- Handle
  res occupants|unit 7|living space|unit 7|story 1, !- Name
  {ac8936bb-8fd7-4d91-b30a-eab0eae01ead}, !- People Definition Name
  {14bfe026-6863-4f18-9fcd-6463dbc5b3f6}, !- Space or SpaceType Name
  {d5aae909-6a1b-4f16-b0aa-fc64bb017d1d}, !- Number of People Schedule Name
  {a4452630-9601-4978-b891-54861cffa5cf}, !- Activity Level Schedule Name
  ,                                       !- Surface Name/Angle Factor List Name
  ,                                       !- Work Efficiency Schedule Name
  ,                                       !- Clothing Insulation Schedule Name
  ,                                       !- Air Velocity Schedule Name
  1;                                      !- Multiplier

OS:Schedule:Day,
  {26d5d363-4a61-4ff5-9753-f69c093b412d}, !- Handle
  Schedule Day 16,                        !- Name
  ,                                       !- Schedule Type Limits Name
  ,                                       !- Interpolate to Timestep
  24,                                     !- Hour 1
  0,                                      !- Minute 1
  0;                                      !- Value Until Time 1

OS:Schedule:Day,
  {2554d78a-4af1-407b-a382-220cbca8d885}, !- Handle
  Schedule Day 17,                        !- Name
  ,                                       !- Schedule Type Limits Name
  ,                                       !- Interpolate to Timestep
  24,                                     !- Hour 1
  0,                                      !- Minute 1
  1;                                      !- Value Until Time 1

OS:People:Definition,
  {c7c5a52c-cdf1-4c10-bd82-4a8a846e93a7}, !- Handle
  res occupants|unit 8|living space|unit 8|story 1, !- Name
  People,                                 !- Number of People Calculation Method
  1.695,                                  !- Number of People {people}
  ,                                       !- People per Space Floor Area {person/m2}
  ,                                       !- Space Floor Area per Person {m2/person}
  0.319734,                               !- Fraction Radiant
  0.573,                                  !- Sensible Heat Fraction
  0,                                      !- Carbon Dioxide Generation Rate {m3/s-W}
  No,                                     !- Enable ASHRAE 55 Comfort Warnings
  ZoneAveraged;                           !- Mean Radiant Temperature Calculation Type

OS:People,
  {57af30e6-352b-4007-b519-353d2c91b253}, !- Handle
  res occupants|unit 8|living space|unit 8|story 1, !- Name
  {c7c5a52c-cdf1-4c10-bd82-4a8a846e93a7}, !- People Definition Name
  {f5d02fd1-916b-4a16-aecd-4bd2b643ed49}, !- Space or SpaceType Name
  {d5aae909-6a1b-4f16-b0aa-fc64bb017d1d}, !- Number of People Schedule Name
  {a4452630-9601-4978-b891-54861cffa5cf}, !- Activity Level Schedule Name
  ,                                       !- Surface Name/Angle Factor List Name
  ,                                       !- Work Efficiency Schedule Name
  ,                                       !- Clothing Insulation Schedule Name
  ,                                       !- Air Velocity Schedule Name
  1;                                      !- Multiplier

OS:People:Definition,
  {e84e4a93-a77f-4585-967b-492524626a4c}, !- Handle
  res occupants|unit 8|living space|unit 8|story 2, !- Name
  People,                                 !- Number of People Calculation Method
  1.695,                                  !- Number of People {people}
  ,                                       !- People per Space Floor Area {person/m2}
  ,                                       !- Space Floor Area per Person {m2/person}
  0.319734,                               !- Fraction Radiant
  0.573,                                  !- Sensible Heat Fraction
  0,                                      !- Carbon Dioxide Generation Rate {m3/s-W}
  No,                                     !- Enable ASHRAE 55 Comfort Warnings
  ZoneAveraged;                           !- Mean Radiant Temperature Calculation Type

OS:People,
  {b09f4865-cb58-448c-a709-646e1cbe16af}, !- Handle
  res occupants|unit 8|living space|unit 8|story 2, !- Name
  {e84e4a93-a77f-4585-967b-492524626a4c}, !- People Definition Name
  {49f48317-9063-4c45-b4c2-b9210a415ae2}, !- Space or SpaceType Name
  {d5aae909-6a1b-4f16-b0aa-fc64bb017d1d}, !- Number of People Schedule Name
  {a4452630-9601-4978-b891-54861cffa5cf}, !- Activity Level Schedule Name
  ,                                       !- Surface Name/Angle Factor List Name
  ,                                       !- Work Efficiency Schedule Name
  ,                                       !- Clothing Insulation Schedule Name
  ,                                       !- Air Velocity Schedule Name
  1;                                      !- Multiplier

OS:Schedule:Day,
  {a66fc797-4e7d-4fe1-946b-be02d791f00c}, !- Handle
  Schedule Day 18,                        !- Name
  ,                                       !- Schedule Type Limits Name
  ,                                       !- Interpolate to Timestep
  24,                                     !- Hour 1
  0,                                      !- Minute 1
  0;                                      !- Value Until Time 1

OS:Schedule:Day,
  {76ef281e-dc96-4796-85e5-6fe42718342e}, !- Handle
  Schedule Day 19,                        !- Name
  ,                                       !- Schedule Type Limits Name
  ,                                       !- Interpolate to Timestep
  24,                                     !- Hour 1
  0,                                      !- Minute 1
  1;                                      !- Value Until Time 1

OS:People:Definition,
  {87e1f7ec-33c8-440d-ad38-467bf5670ddb}, !- Handle
  res occupants|unit 9|living space|unit 9|story 2, !- Name
  People,                                 !- Number of People Calculation Method
  1.695,                                  !- Number of People {people}
  ,                                       !- People per Space Floor Area {person/m2}
  ,                                       !- Space Floor Area per Person {m2/person}
  0.319734,                               !- Fraction Radiant
  0.573,                                  !- Sensible Heat Fraction
  0,                                      !- Carbon Dioxide Generation Rate {m3/s-W}
  No,                                     !- Enable ASHRAE 55 Comfort Warnings
  ZoneAveraged;                           !- Mean Radiant Temperature Calculation Type

OS:People,
  {234f4486-baf0-497a-867a-dc82d5d19f70}, !- Handle
  res occupants|unit 9|living space|unit 9|story 2, !- Name
  {87e1f7ec-33c8-440d-ad38-467bf5670ddb}, !- People Definition Name
  {e137e5eb-0dd2-47c2-882f-e2c80a1faaec}, !- Space or SpaceType Name
  {d5aae909-6a1b-4f16-b0aa-fc64bb017d1d}, !- Number of People Schedule Name
  {a4452630-9601-4978-b891-54861cffa5cf}, !- Activity Level Schedule Name
  ,                                       !- Surface Name/Angle Factor List Name
  ,                                       !- Work Efficiency Schedule Name
  ,                                       !- Clothing Insulation Schedule Name
  ,                                       !- Air Velocity Schedule Name
  1;                                      !- Multiplier

OS:People:Definition,
  {df802596-d522-48fc-87ef-76cd56fd917c}, !- Handle
  res occupants|unit 9|living space|unit 9|story 1, !- Name
  People,                                 !- Number of People Calculation Method
  1.695,                                  !- Number of People {people}
  ,                                       !- People per Space Floor Area {person/m2}
  ,                                       !- Space Floor Area per Person {m2/person}
  0.319734,                               !- Fraction Radiant
  0.573,                                  !- Sensible Heat Fraction
  0,                                      !- Carbon Dioxide Generation Rate {m3/s-W}
  No,                                     !- Enable ASHRAE 55 Comfort Warnings
  ZoneAveraged;                           !- Mean Radiant Temperature Calculation Type

OS:People,
  {1cff0b3b-edd5-4b74-b5f1-3783552ef9cd}, !- Handle
  res occupants|unit 9|living space|unit 9|story 1, !- Name
  {df802596-d522-48fc-87ef-76cd56fd917c}, !- People Definition Name
  {9470ffe5-41bb-474d-95e2-1e1b4ce22a7a}, !- Space or SpaceType Name
  {d5aae909-6a1b-4f16-b0aa-fc64bb017d1d}, !- Number of People Schedule Name
  {a4452630-9601-4978-b891-54861cffa5cf}, !- Activity Level Schedule Name
  ,                                       !- Surface Name/Angle Factor List Name
  ,                                       !- Work Efficiency Schedule Name
  ,                                       !- Clothing Insulation Schedule Name
  ,                                       !- Air Velocity Schedule Name
  1;                                      !- Multiplier

OS:Schedule:Day,
  {3fd04a1d-9750-401d-94a4-98d01ab96c37}, !- Handle
  Schedule Day 20,                        !- Name
  ,                                       !- Schedule Type Limits Name
  ,                                       !- Interpolate to Timestep
  24,                                     !- Hour 1
  0,                                      !- Minute 1
  0;                                      !- Value Until Time 1

OS:Schedule:Day,
  {3c46ed50-3175-4de8-85ca-e06ffc5d759d}, !- Handle
  Schedule Day 21,                        !- Name
  ,                                       !- Schedule Type Limits Name
  ,                                       !- Interpolate to Timestep
  24,                                     !- Hour 1
  0,                                      !- Minute 1
  1;                                      !- Value Until Time 1

OS:People:Definition,
  {5522b79d-432e-4dfa-809d-6ca017abdf68}, !- Handle
  res occupants|unit 10|living space|unit 10|story 2, !- Name
  People,                                 !- Number of People Calculation Method
  1.695,                                  !- Number of People {people}
  ,                                       !- People per Space Floor Area {person/m2}
  ,                                       !- Space Floor Area per Person {m2/person}
  0.319734,                               !- Fraction Radiant
  0.573,                                  !- Sensible Heat Fraction
  0,                                      !- Carbon Dioxide Generation Rate {m3/s-W}
  No,                                     !- Enable ASHRAE 55 Comfort Warnings
  ZoneAveraged;                           !- Mean Radiant Temperature Calculation Type

OS:People,
  {f5feda3d-e84c-4edd-8aed-2ab9b728ea88}, !- Handle
  res occupants|unit 10|living space|unit 10|story 2, !- Name
  {5522b79d-432e-4dfa-809d-6ca017abdf68}, !- People Definition Name
  {0bbb4c19-9949-4f6f-9a1a-ea6bd077c1f1}, !- Space or SpaceType Name
  {d5aae909-6a1b-4f16-b0aa-fc64bb017d1d}, !- Number of People Schedule Name
  {a4452630-9601-4978-b891-54861cffa5cf}, !- Activity Level Schedule Name
  ,                                       !- Surface Name/Angle Factor List Name
  ,                                       !- Work Efficiency Schedule Name
  ,                                       !- Clothing Insulation Schedule Name
  ,                                       !- Air Velocity Schedule Name
  1;                                      !- Multiplier

OS:People:Definition,
  {505e037c-0117-42db-906a-ede4f4095e24}, !- Handle
  res occupants|unit 10|living space|unit 10|story 1, !- Name
>>>>>>> 61ca453a
  People,                                 !- Number of People Calculation Method
  1.695,                                  !- Number of People {people}
  ,                                       !- People per Space Floor Area {person/m2}
  ,                                       !- Space Floor Area per Person {m2/person}
  0.319734,                               !- Fraction Radiant
  0.573,                                  !- Sensible Heat Fraction
  0,                                      !- Carbon Dioxide Generation Rate {m3/s-W}
  No,                                     !- Enable ASHRAE 55 Comfort Warnings
  ZoneAveraged;                           !- Mean Radiant Temperature Calculation Type

OS:People,
<<<<<<< HEAD
  {b9b62102-b09a-416f-a4b4-8e280540a364}, !- Handle
  res occupants|living space|story 2,     !- Name
  {c466df1e-2b98-4a34-86d1-a9240cc25f21}, !- People Definition Name
  {dd25130f-bf10-4e87-88c2-0e1d61b90709}, !- Space or SpaceType Name
  {1f812e41-4d6c-4698-b658-3db2547ca047}, !- Number of People Schedule Name
  {edfa3d66-b7f2-426e-8f91-5439d12005e3}, !- Activity Level Schedule Name
=======
  {fd616795-d61a-4446-893d-852a95ce1ab7}, !- Handle
  res occupants|unit 10|living space|unit 10|story 1, !- Name
  {505e037c-0117-42db-906a-ede4f4095e24}, !- People Definition Name
  {2c011d82-2b8e-4877-9b63-c3c3b47017bd}, !- Space or SpaceType Name
  {d5aae909-6a1b-4f16-b0aa-fc64bb017d1d}, !- Number of People Schedule Name
  {a4452630-9601-4978-b891-54861cffa5cf}, !- Activity Level Schedule Name
>>>>>>> 61ca453a
  ,                                       !- Surface Name/Angle Factor List Name
  ,                                       !- Work Efficiency Schedule Name
  ,                                       !- Clothing Insulation Schedule Name
  ,                                       !- Air Velocity Schedule Name
  1;                                      !- Multiplier
<|MERGE_RESOLUTION|>--- conflicted
+++ resolved
@@ -1,73 +1,41 @@
 !- NOTE: Auto-generated from /test/osw_files/SFA_10units_2story_CS_UA_3Beds_2Baths_Denver.osw
 
 OS:Version,
-<<<<<<< HEAD
-  {72c084b6-f0d5-4d8f-92e0-148e15b74791}, !- Handle
+  {ffa72b7b-3744-43b8-97c0-291858476a6c}, !- Handle
   2.9.0;                                  !- Version Identifier
 
 OS:SimulationControl,
-  {6e55ab98-18f2-45b2-ae48-2b93505d345c}, !- Handle
-=======
-  {39af7aa7-adf1-47a8-b43c-7864cb8e93e3}, !- Handle
-  2.9.0;                                  !- Version Identifier
-
-OS:SimulationControl,
-  {886ef455-0c41-49b6-b23f-0c8ecda7b204}, !- Handle
->>>>>>> 61ca453a
+  {7aaa7ecf-f588-4995-9336-b40c9b6ccaf3}, !- Handle
   ,                                       !- Do Zone Sizing Calculation
   ,                                       !- Do System Sizing Calculation
   ,                                       !- Do Plant Sizing Calculation
   No;                                     !- Run Simulation for Sizing Periods
 
 OS:Timestep,
-<<<<<<< HEAD
-  {f3a153e7-5a8c-46ee-a8e6-f3a52743b8e1}, !- Handle
+  {12973242-b505-47cf-8ded-25bc1a838e1d}, !- Handle
   6;                                      !- Number of Timesteps per Hour
 
 OS:ShadowCalculation,
-  {6be9acdc-c3b0-4577-b76d-9848da7ba7ca}, !- Handle
-=======
-  {09198a88-b6f1-40ab-a418-ef057a285eb6}, !- Handle
-  6;                                      !- Number of Timesteps per Hour
-
-OS:ShadowCalculation,
-  {a1af2e3a-9c7f-4d6f-8cc3-07d777d93337}, !- Handle
->>>>>>> 61ca453a
+  {8838e0db-0632-4884-983b-42d8823616b2}, !- Handle
   20,                                     !- Calculation Frequency
   200;                                    !- Maximum Figures in Shadow Overlap Calculations
 
 OS:SurfaceConvectionAlgorithm:Outside,
-<<<<<<< HEAD
-  {df507cfb-8794-46c0-81b7-9ce33f06ff7e}, !- Handle
+  {c2f65613-44be-4a45-8c54-259482228752}, !- Handle
   DOE-2;                                  !- Algorithm
 
 OS:SurfaceConvectionAlgorithm:Inside,
-  {49193848-1ebb-4559-8bab-650d2daadd1c}, !- Handle
+  {ebd0ad78-1150-4bc2-b776-6c3d79b2cc37}, !- Handle
   TARP;                                   !- Algorithm
 
 OS:ZoneCapacitanceMultiplier:ResearchSpecial,
-  {a249dfc4-49ef-431e-b646-8e0bd3619b0b}, !- Handle
-=======
-  {0921e081-b8e9-44dd-af9f-14a27b7b3a27}, !- Handle
-  DOE-2;                                  !- Algorithm
-
-OS:SurfaceConvectionAlgorithm:Inside,
-  {2872d399-46ef-476a-ba6d-2cb03dea3c46}, !- Handle
-  TARP;                                   !- Algorithm
-
-OS:ZoneCapacitanceMultiplier:ResearchSpecial,
-  {b29e0298-7043-4942-80c3-ce045a8f3c5d}, !- Handle
->>>>>>> 61ca453a
+  {e3607d18-6404-450c-a186-c965de6ab104}, !- Handle
   ,                                       !- Temperature Capacity Multiplier
   15,                                     !- Humidity Capacity Multiplier
   ;                                       !- Carbon Dioxide Capacity Multiplier
 
 OS:RunPeriod,
-<<<<<<< HEAD
-  {0ac9e703-61ae-4cc9-a6b0-6f57739bfd40}, !- Handle
-=======
-  {073bf195-04cd-4797-b784-c5eb2db8dc2f}, !- Handle
->>>>>>> 61ca453a
+  {583de984-0d05-4d58-96ae-b709d989d2dc}, !- Handle
   Run Period 1,                           !- Name
   1,                                      !- Begin Month
   1,                                      !- Begin Day of Month
@@ -81,21 +49,13 @@
   ;                                       !- Number of Times Runperiod to be Repeated
 
 OS:YearDescription,
-<<<<<<< HEAD
-  {1e8aa669-bbb0-4c99-b330-e3a3ce764b46}, !- Handle
-=======
-  {7f20a86f-e2a5-4a14-b09f-45cf1a6129fa}, !- Handle
->>>>>>> 61ca453a
+  {62afd5d7-6b9e-43e8-ba2c-89b82cb2c7b1}, !- Handle
   2007,                                   !- Calendar Year
   ,                                       !- Day of Week for Start Day
   ;                                       !- Is Leap Year
 
 OS:WeatherFile,
-<<<<<<< HEAD
-  {cd77a7f9-afea-4882-98fb-6e9971aec4c8}, !- Handle
-=======
-  {918c29a3-0f14-4d9d-9d57-da7af1c0882e}, !- Handle
->>>>>>> 61ca453a
+  {c74aeeb8-69a0-4604-93ec-fb1ade284ecf}, !- Handle
   Denver Intl Ap,                         !- City
   CO,                                     !- State Province Region
   USA,                                    !- Country
@@ -109,13 +69,8 @@
   E23378AA;                               !- Checksum
 
 OS:AdditionalProperties,
-<<<<<<< HEAD
-  {47a753d8-6ff3-4966-b313-c57589af3528}, !- Handle
-  {cd77a7f9-afea-4882-98fb-6e9971aec4c8}, !- Object Name
-=======
-  {e0150ce9-407d-4cb7-9466-c1c20f44beb2}, !- Handle
-  {918c29a3-0f14-4d9d-9d57-da7af1c0882e}, !- Object Name
->>>>>>> 61ca453a
+  {5a6549be-aeb1-4843-bdcd-4100671b2acd}, !- Handle
+  {c74aeeb8-69a0-4604-93ec-fb1ade284ecf}, !- Object Name
   EPWHeaderCity,                          !- Feature Name 1
   String,                                 !- Feature Data Type 1
   Denver Intl Ap,                         !- Feature Value 1
@@ -223,11 +178,7 @@
   84;                                     !- Feature Value 35
 
 OS:Site,
-<<<<<<< HEAD
-  {8f512a00-e1e9-4fb8-9901-fba5e9c0b224}, !- Handle
-=======
-  {006013d7-7d8b-474c-99e1-8b24293f2786}, !- Handle
->>>>>>> 61ca453a
+  {1b427dff-54cf-4e24-a918-964387643137}, !- Handle
   Denver Intl Ap_CO_USA,                  !- Name
   39.83,                                  !- Latitude {deg}
   -104.65,                                !- Longitude {deg}
@@ -236,11 +187,7 @@
   ;                                       !- Terrain
 
 OS:ClimateZones,
-<<<<<<< HEAD
-  {efbac1b0-4363-46ff-8dd8-9324784cd097}, !- Handle
-=======
-  {bab44366-e336-40f1-b945-223320c21c1c}, !- Handle
->>>>>>> 61ca453a
+  {21f00767-7c8c-42b6-b3b0-4f79fec48c40}, !- Handle
   ,                                       !- Active Institution
   ,                                       !- Active Year
   ,                                       !- Climate Zone Institution Name 1
@@ -253,31 +200,19 @@
   Cold;                                   !- Climate Zone Value 2
 
 OS:Site:WaterMainsTemperature,
-<<<<<<< HEAD
-  {e9d0c480-0762-4e02-b1aa-8cf8b6d44cd5}, !- Handle
-=======
-  {421cad1d-2cae-4648-abb1-624b922825f1}, !- Handle
->>>>>>> 61ca453a
+  {d1a00a14-14bb-4e5f-8293-83a6a0391db5}, !- Handle
   Correlation,                            !- Calculation Method
   ,                                       !- Temperature Schedule Name
   10.8753424657535,                       !- Annual Average Outdoor Air Temperature {C}
   23.1524007936508;                       !- Maximum Difference In Monthly Average Outdoor Air Temperatures {deltaC}
 
 OS:RunPeriodControl:DaylightSavingTime,
-<<<<<<< HEAD
-  {a4886f9d-6163-4fa5-b157-7e2d66c22da5}, !- Handle
-=======
-  {2d24facf-c78a-43ed-9e8c-b0ff167b4bd9}, !- Handle
->>>>>>> 61ca453a
+  {c09599ff-bafc-4bc0-9f36-4c61d88a5c09}, !- Handle
   4/7,                                    !- Start Date
   10/26;                                  !- End Date
 
 OS:Site:GroundTemperature:Deep,
-<<<<<<< HEAD
-  {b8d30181-e1d0-4c9d-87b5-0a818b379d2e}, !- Handle
-=======
-  {d8fb466c-b6e0-4c7b-8d56-ba3819e07208}, !- Handle
->>>>>>> 61ca453a
+  {7908d3da-ac1e-4cfa-9830-f2cc97d91f4b}, !- Handle
   10.8753424657535,                       !- January Deep Ground Temperature {C}
   10.8753424657535,                       !- February Deep Ground Temperature {C}
   10.8753424657535,                       !- March Deep Ground Temperature {C}
@@ -292,11 +227,7 @@
   10.8753424657535;                       !- December Deep Ground Temperature {C}
 
 OS:Building,
-<<<<<<< HEAD
-  {f20354cd-3d4b-4cd7-857c-e119425bcebb}, !- Handle
-=======
-  {2da5d09c-e755-4205-8b85-7a714ed7646d}, !- Handle
->>>>>>> 61ca453a
+  {a70825c9-cfba-4cdd-9e24-4ff569973259}, !- Handle
   Building 1,                             !- Name
   ,                                       !- Building Sector Type
   0,                                      !- North Axis {deg}
@@ -311,15 +242,9 @@
   10;                                     !- Standards Number of Living Units
 
 OS:AdditionalProperties,
-<<<<<<< HEAD
-  {891ebcc3-74de-49b7-8509-ab09ee6f9bc8}, !- Handle
-  {f20354cd-3d4b-4cd7-857c-e119425bcebb}, !- Object Name
+  {07d6106d-3309-4049-ba95-942bd2d565f7}, !- Handle
+  {a70825c9-cfba-4cdd-9e24-4ff569973259}, !- Object Name
   num_units,                              !- Feature Name 1
-=======
-  {f2803c89-9412-4bbb-a466-3cba4bdb5f7e}, !- Handle
-  {2da5d09c-e755-4205-8b85-7a714ed7646d}, !- Object Name
-  Total Units Represented,                !- Feature Name 1
->>>>>>> 61ca453a
   Integer,                                !- Feature Data Type 1
   10,                                     !- Feature Value 1
   has_rear_units,                         !- Feature Name 2
@@ -333,11 +258,7 @@
   2;                                      !- Feature Value 4
 
 OS:ThermalZone,
-<<<<<<< HEAD
-  {fadb760b-a944-4f40-b996-068e6148b300}, !- Handle
-=======
-  {6e389cd1-4778-40ff-93f9-c91899b41b3f}, !- Handle
->>>>>>> 61ca453a
+  {1e25aa50-138b-4577-95da-97b560e57a80}, !- Handle
   living zone,                            !- Name
   ,                                       !- Multiplier
   ,                                       !- Ceiling Height {m}
@@ -346,17 +267,10 @@
   ,                                       !- Zone Inside Convection Algorithm
   ,                                       !- Zone Outside Convection Algorithm
   ,                                       !- Zone Conditioning Equipment List Name
-<<<<<<< HEAD
-  {44d338a1-91b5-4e95-b51f-7094818e3556}, !- Zone Air Inlet Port List
-  {e8eb99de-2053-4c9c-8795-da7f82ec7b70}, !- Zone Air Exhaust Port List
-  {40c3ccfb-1051-44fb-a857-60d47064c8a6}, !- Zone Air Node Name
-  {e199bfac-b4af-42cd-a448-788bb00b28b8}, !- Zone Return Air Port List
-=======
-  {c84cba00-3cbd-4996-9125-11715b139873}, !- Zone Air Inlet Port List
-  {8b654ce5-d82e-416c-968f-1fda42a70d3a}, !- Zone Air Exhaust Port List
-  {a258ac40-cb00-4285-bcdd-ca0053cec2e5}, !- Zone Air Node Name
-  {c24fdac2-6ce0-49ee-82bb-403225456d45}, !- Zone Return Air Port List
->>>>>>> 61ca453a
+  {6e3ade55-7098-4bff-a767-dc9dd97b3c3e}, !- Zone Air Inlet Port List
+  {48997993-6de7-49cb-a86f-d68579678bc3}, !- Zone Air Exhaust Port List
+  {f5c6c161-dd16-47d3-abcf-5c3312fd72e7}, !- Zone Air Node Name
+  {e9a4415f-71aa-4674-b22a-9e13406c7a70}, !- Zone Return Air Port List
   ,                                       !- Primary Daylighting Control Name
   ,                                       !- Fraction of Zone Controlled by Primary Daylighting Control
   ,                                       !- Secondary Daylighting Control Name
@@ -367,71 +281,37 @@
   No;                                     !- Use Ideal Air Loads
 
 OS:Node,
-<<<<<<< HEAD
-  {03effd6b-43b6-4bb4-bf16-3b146342f8a4}, !- Handle
+  {cf943f4b-8489-468c-b6f3-4df7f53b36e2}, !- Handle
   Node 1,                                 !- Name
-  {40c3ccfb-1051-44fb-a857-60d47064c8a6}, !- Inlet Port
+  {f5c6c161-dd16-47d3-abcf-5c3312fd72e7}, !- Inlet Port
   ;                                       !- Outlet Port
 
 OS:Connection,
-  {40c3ccfb-1051-44fb-a857-60d47064c8a6}, !- Handle
-  {992b829a-b278-4d0f-bd5a-aa5caf11c54d}, !- Name
-  {fadb760b-a944-4f40-b996-068e6148b300}, !- Source Object
+  {f5c6c161-dd16-47d3-abcf-5c3312fd72e7}, !- Handle
+  {09d73d61-aa14-43c5-9d72-a9a45693a6c2}, !- Name
+  {1e25aa50-138b-4577-95da-97b560e57a80}, !- Source Object
   11,                                     !- Outlet Port
-  {03effd6b-43b6-4bb4-bf16-3b146342f8a4}, !- Target Object
+  {cf943f4b-8489-468c-b6f3-4df7f53b36e2}, !- Target Object
   2;                                      !- Inlet Port
 
 OS:PortList,
-  {44d338a1-91b5-4e95-b51f-7094818e3556}, !- Handle
-  {0504b188-43c1-4782-98bd-2e4379683ec4}, !- Name
-  {fadb760b-a944-4f40-b996-068e6148b300}; !- HVAC Component
+  {6e3ade55-7098-4bff-a767-dc9dd97b3c3e}, !- Handle
+  {add69230-657e-45fa-a205-ece9ec5860f5}, !- Name
+  {1e25aa50-138b-4577-95da-97b560e57a80}; !- HVAC Component
 
 OS:PortList,
-  {e8eb99de-2053-4c9c-8795-da7f82ec7b70}, !- Handle
-  {8b5226eb-7494-49cb-9553-bb88f5ccc312}, !- Name
-  {fadb760b-a944-4f40-b996-068e6148b300}; !- HVAC Component
+  {48997993-6de7-49cb-a86f-d68579678bc3}, !- Handle
+  {37c5112b-cc77-4b3e-a237-08a909b3c180}, !- Name
+  {1e25aa50-138b-4577-95da-97b560e57a80}; !- HVAC Component
 
 OS:PortList,
-  {e199bfac-b4af-42cd-a448-788bb00b28b8}, !- Handle
-  {50593a4c-dcfb-4121-bdbe-62be2a6ee7cc}, !- Name
-  {fadb760b-a944-4f40-b996-068e6148b300}; !- HVAC Component
+  {e9a4415f-71aa-4674-b22a-9e13406c7a70}, !- Handle
+  {e01372bb-106b-4388-8786-276fa3c0b218}, !- Name
+  {1e25aa50-138b-4577-95da-97b560e57a80}; !- HVAC Component
 
 OS:Sizing:Zone,
-  {847a25e3-a1c0-40fd-b423-b2ca569aea0d}, !- Handle
-  {fadb760b-a944-4f40-b996-068e6148b300}, !- Zone or ZoneList Name
-=======
-  {7307f997-76e8-4461-ac0a-03bf1b4e0f7a}, !- Handle
-  Node 1,                                 !- Name
-  {a258ac40-cb00-4285-bcdd-ca0053cec2e5}, !- Inlet Port
-  ;                                       !- Outlet Port
-
-OS:Connection,
-  {a258ac40-cb00-4285-bcdd-ca0053cec2e5}, !- Handle
-  {9e6d7e5a-3183-410c-b233-a190b3dcc58c}, !- Name
-  {6e389cd1-4778-40ff-93f9-c91899b41b3f}, !- Source Object
-  11,                                     !- Outlet Port
-  {7307f997-76e8-4461-ac0a-03bf1b4e0f7a}, !- Target Object
-  2;                                      !- Inlet Port
-
-OS:PortList,
-  {c84cba00-3cbd-4996-9125-11715b139873}, !- Handle
-  {b19e4ab3-91ff-4cfb-b458-62d4da0f83ef}, !- Name
-  {6e389cd1-4778-40ff-93f9-c91899b41b3f}; !- HVAC Component
-
-OS:PortList,
-  {8b654ce5-d82e-416c-968f-1fda42a70d3a}, !- Handle
-  {d99bb487-e05e-4265-bbe1-b08a645caf35}, !- Name
-  {6e389cd1-4778-40ff-93f9-c91899b41b3f}; !- HVAC Component
-
-OS:PortList,
-  {c24fdac2-6ce0-49ee-82bb-403225456d45}, !- Handle
-  {0fd39e27-dbfd-474b-93a5-7c09a8acb9ee}, !- Name
-  {6e389cd1-4778-40ff-93f9-c91899b41b3f}; !- HVAC Component
-
-OS:Sizing:Zone,
-  {13dec1f0-8ea7-4607-a538-6af824bec81e}, !- Handle
-  {6e389cd1-4778-40ff-93f9-c91899b41b3f}, !- Zone or ZoneList Name
->>>>>>> 61ca453a
+  {6388a8e4-c41e-42bb-aae1-e9105764aa1b}, !- Handle
+  {1e25aa50-138b-4577-95da-97b560e57a80}, !- Zone or ZoneList Name
   SupplyAirTemperature,                   !- Zone Cooling Design Supply Air Temperature Input Method
   14,                                     !- Zone Cooling Design Supply Air Temperature {C}
   11.11,                                  !- Zone Cooling Design Supply Air Temperature Difference {deltaC}
@@ -460,25 +340,14 @@
   autosize;                               !- Dedicated Outdoor Air High Setpoint Temperature for Design {C}
 
 OS:ZoneHVAC:EquipmentList,
-<<<<<<< HEAD
-  {22dff433-3b62-4c9b-85f8-e5c396e27205}, !- Handle
+  {1dd11980-5aa6-4428-8017-19ff3ab5acf1}, !- Handle
   Zone HVAC Equipment List 1,             !- Name
-  {fadb760b-a944-4f40-b996-068e6148b300}; !- Thermal Zone
+  {1e25aa50-138b-4577-95da-97b560e57a80}; !- Thermal Zone
 
 OS:Space,
-  {f61414d4-7dfe-4e55-a049-dc5092efda2d}, !- Handle
+  {cbd6060d-deb1-4773-b738-5237c014ea0b}, !- Handle
   living space,                           !- Name
-  {d5721daf-2a72-4880-bf8a-f18bfcef7f17}, !- Space Type Name
-=======
-  {4794fd80-01d4-4aed-a92c-1fa839646d1e}, !- Handle
-  Zone HVAC Equipment List 1,             !- Name
-  {6e389cd1-4778-40ff-93f9-c91899b41b3f}; !- Thermal Zone
-
-OS:Space,
-  {891c3a0b-4443-4c5a-b6ed-bf600c97c20c}, !- Handle
-  living space,                           !- Name
-  {9604a693-b18a-4101-8bb3-9e96bb0628e4}, !- Space Type Name
->>>>>>> 61ca453a
+  {94083a45-ea97-43e0-a68c-793884968509}, !- Space Type Name
   ,                                       !- Default Construction Set Name
   ,                                       !- Default Schedule Set Name
   ,                                       !- Direction of Relative North {deg}
@@ -486,35 +355,19 @@
   ,                                       !- Y Origin {m}
   ,                                       !- Z Origin {m}
   ,                                       !- Building Story Name
-<<<<<<< HEAD
-  {fadb760b-a944-4f40-b996-068e6148b300}, !- Thermal Zone Name
+  {1e25aa50-138b-4577-95da-97b560e57a80}, !- Thermal Zone Name
   ,                                       !- Part of Total Floor Area
   ,                                       !- Design Specification Outdoor Air Object Name
-  {d6e37a61-27d3-4a87-b21a-05b26b71cad6}; !- Building Unit Name
-
-OS:Surface,
-  {6be86333-da77-469b-9a65-83caccbbd73d}, !- Handle
+  {c8dab996-b2d2-436e-87c9-097523eca5f8}; !- Building Unit Name
+
+OS:Surface,
+  {2b9947a5-5e8b-4f2a-853b-24ff519c5f8c}, !- Handle
   Surface 1,                              !- Name
   Floor,                                  !- Surface Type
   ,                                       !- Construction Name
-  {f61414d4-7dfe-4e55-a049-dc5092efda2d}, !- Space Name
+  {cbd6060d-deb1-4773-b738-5237c014ea0b}, !- Space Name
   Surface,                                !- Outside Boundary Condition
-  {6dc99a4d-3360-4855-8bff-a869aa7c651c}, !- Outside Boundary Condition Object
-=======
-  {6e389cd1-4778-40ff-93f9-c91899b41b3f}, !- Thermal Zone Name
-  ,                                       !- Part of Total Floor Area
-  ,                                       !- Design Specification Outdoor Air Object Name
-  {7e627895-e2d8-4683-b3a5-b9a1d761aa5d}; !- Building Unit Name
-
-OS:Surface,
-  {38d2d587-f01b-4b9d-906f-1642ff10ab5a}, !- Handle
-  Surface 1,                              !- Name
-  Floor,                                  !- Surface Type
-  ,                                       !- Construction Name
-  {891c3a0b-4443-4c5a-b6ed-bf600c97c20c}, !- Space Name
-  Surface,                                !- Outside Boundary Condition
-  {2ee9575d-4042-4fbe-8ed4-7bff2508b4e7}, !- Outside Boundary Condition Object
->>>>>>> 61ca453a
+  {aef05d42-a44e-40ea-9169-98207ed19edb}, !- Outside Boundary Condition Object
   NoSun,                                  !- Sun Exposure
   NoWind,                                 !- Wind Exposure
   ,                                       !- View Factor to Ground
@@ -525,19 +378,11 @@
   4.572, -9.144, 0;                       !- X,Y,Z Vertex 4 {m}
 
 OS:Surface,
-<<<<<<< HEAD
-  {14a9bc93-7fd8-4324-90f1-f151094c99c8}, !- Handle
+  {29ca215c-d260-497e-a20d-9e6d6dccba47}, !- Handle
   Surface 2,                              !- Name
   Wall,                                   !- Surface Type
   ,                                       !- Construction Name
-  {f61414d4-7dfe-4e55-a049-dc5092efda2d}, !- Space Name
-=======
-  {3521f75b-c360-447f-b2f1-1dfdcd6fcfb6}, !- Handle
-  Surface 2,                              !- Name
-  Wall,                                   !- Surface Type
-  ,                                       !- Construction Name
-  {891c3a0b-4443-4c5a-b6ed-bf600c97c20c}, !- Space Name
->>>>>>> 61ca453a
+  {cbd6060d-deb1-4773-b738-5237c014ea0b}, !- Space Name
   Outdoors,                               !- Outside Boundary Condition
   ,                                       !- Outside Boundary Condition Object
   SunExposed,                             !- Sun Exposure
@@ -550,19 +395,11 @@
   0, -9.144, 2.4384;                      !- X,Y,Z Vertex 4 {m}
 
 OS:Surface,
-<<<<<<< HEAD
-  {39fffc34-b3d7-4de4-9b60-3a155bfa7344}, !- Handle
+  {162610b5-9bad-42f3-9edc-3b5fcff17540}, !- Handle
   Surface 3,                              !- Name
   Wall,                                   !- Surface Type
   ,                                       !- Construction Name
-  {f61414d4-7dfe-4e55-a049-dc5092efda2d}, !- Space Name
-=======
-  {bee8b572-c292-47f5-8f2c-028dfec090fe}, !- Handle
-  Surface 3,                              !- Name
-  Wall,                                   !- Surface Type
-  ,                                       !- Construction Name
-  {891c3a0b-4443-4c5a-b6ed-bf600c97c20c}, !- Space Name
->>>>>>> 61ca453a
+  {cbd6060d-deb1-4773-b738-5237c014ea0b}, !- Space Name
   Outdoors,                               !- Outside Boundary Condition
   ,                                       !- Outside Boundary Condition Object
   SunExposed,                             !- Sun Exposure
@@ -575,23 +412,13 @@
   0, 0, 2.4384;                           !- X,Y,Z Vertex 4 {m}
 
 OS:Surface,
-<<<<<<< HEAD
-  {1639e822-b937-45ad-944e-b824d1381c03}, !- Handle
+  {4cd96be8-8cfa-4c9d-b4be-b12cdc4601a8}, !- Handle
   Surface 4,                              !- Name
   Wall,                                   !- Surface Type
   ,                                       !- Construction Name
-  {f61414d4-7dfe-4e55-a049-dc5092efda2d}, !- Space Name
+  {cbd6060d-deb1-4773-b738-5237c014ea0b}, !- Space Name
   Adiabatic,                              !- Outside Boundary Condition
   ,                                       !- Outside Boundary Condition Object
-=======
-  {0eecd3fc-b996-4efa-a9a7-0ef030859a8e}, !- Handle
-  Surface 4,                              !- Name
-  Wall,                                   !- Surface Type
-  ,                                       !- Construction Name
-  {891c3a0b-4443-4c5a-b6ed-bf600c97c20c}, !- Space Name
-  Surface,                                !- Outside Boundary Condition
-  {596d2153-9b45-41bd-bf07-72be094cc6cd}, !- Outside Boundary Condition Object
->>>>>>> 61ca453a
   NoSun,                                  !- Sun Exposure
   NoWind,                                 !- Wind Exposure
   ,                                       !- View Factor to Ground
@@ -602,19 +429,11 @@
   4.572, 0, 2.4384;                       !- X,Y,Z Vertex 4 {m}
 
 OS:Surface,
-<<<<<<< HEAD
-  {7ccf1ac3-7d3a-49fd-a3e1-8826d323697d}, !- Handle
+  {87e9d332-dfd8-4800-acef-0478635c1bd0}, !- Handle
   Surface 5,                              !- Name
   Wall,                                   !- Surface Type
   ,                                       !- Construction Name
-  {f61414d4-7dfe-4e55-a049-dc5092efda2d}, !- Space Name
-=======
-  {ebf85612-2886-403b-8c7f-96e6d7f6403f}, !- Handle
-  Surface 5,                              !- Name
-  Wall,                                   !- Surface Type
-  ,                                       !- Construction Name
-  {891c3a0b-4443-4c5a-b6ed-bf600c97c20c}, !- Space Name
->>>>>>> 61ca453a
+  {cbd6060d-deb1-4773-b738-5237c014ea0b}, !- Space Name
   Outdoors,                               !- Outside Boundary Condition
   ,                                       !- Outside Boundary Condition Object
   SunExposed,                             !- Sun Exposure
@@ -627,23 +446,13 @@
   4.572, -9.144, 2.4384;                  !- X,Y,Z Vertex 4 {m}
 
 OS:Surface,
-<<<<<<< HEAD
-  {c329dda8-eafd-4b74-a201-d4efe0e2bece}, !- Handle
+  {45985688-6efa-45ab-b97f-f67069a04864}, !- Handle
   Surface 6,                              !- Name
   RoofCeiling,                            !- Surface Type
   ,                                       !- Construction Name
-  {f61414d4-7dfe-4e55-a049-dc5092efda2d}, !- Space Name
+  {cbd6060d-deb1-4773-b738-5237c014ea0b}, !- Space Name
   Surface,                                !- Outside Boundary Condition
-  {4e26d60f-b9e5-457b-9c8b-bea021cbd2d1}, !- Outside Boundary Condition Object
-=======
-  {da017bd8-a12a-48e7-99f3-94bbc9a6bbd7}, !- Handle
-  Surface 6,                              !- Name
-  RoofCeiling,                            !- Surface Type
-  ,                                       !- Construction Name
-  {891c3a0b-4443-4c5a-b6ed-bf600c97c20c}, !- Space Name
-  Surface,                                !- Outside Boundary Condition
-  {16b3b2b7-ea51-4ecd-80bf-9e82d765a415}, !- Outside Boundary Condition Object
->>>>>>> 61ca453a
+  {01893791-9f16-413e-bf09-8a6110f9b290}, !- Outside Boundary Condition Object
   NoSun,                                  !- Sun Exposure
   NoWind,                                 !- Wind Exposure
   ,                                       !- View Factor to Ground
@@ -654,11 +463,7 @@
   0, -9.144, 2.4384;                      !- X,Y,Z Vertex 4 {m}
 
 OS:SpaceType,
-<<<<<<< HEAD
-  {d5721daf-2a72-4880-bf8a-f18bfcef7f17}, !- Handle
-=======
-  {9604a693-b18a-4101-8bb3-9e96bb0628e4}, !- Handle
->>>>>>> 61ca453a
+  {94083a45-ea97-43e0-a68c-793884968509}, !- Handle
   Space Type 1,                           !- Name
   ,                                       !- Default Construction Set Name
   ,                                       !- Default Schedule Set Name
@@ -669,15 +474,9 @@
   living;                                 !- Standards Space Type
 
 OS:Space,
-<<<<<<< HEAD
-  {dd25130f-bf10-4e87-88c2-0e1d61b90709}, !- Handle
+  {fc4ae8d0-334d-48ea-b1e4-68ee4e5d77e3}, !- Handle
   living space|story 2,                   !- Name
-  {d5721daf-2a72-4880-bf8a-f18bfcef7f17}, !- Space Type Name
-=======
-  {07cf5844-2581-448c-83a1-47fe692a2472}, !- Handle
-  living space|story 2,                   !- Name
-  {9604a693-b18a-4101-8bb3-9e96bb0628e4}, !- Space Type Name
->>>>>>> 61ca453a
+  {94083a45-ea97-43e0-a68c-793884968509}, !- Space Type Name
   ,                                       !- Default Construction Set Name
   ,                                       !- Default Schedule Set Name
   -0,                                     !- Direction of Relative North {deg}
@@ -685,28 +484,34 @@
   0,                                      !- Y Origin {m}
   2.4384,                                 !- Z Origin {m}
   ,                                       !- Building Story Name
-<<<<<<< HEAD
-  {fadb760b-a944-4f40-b996-068e6148b300}, !- Thermal Zone Name
+  {1e25aa50-138b-4577-95da-97b560e57a80}, !- Thermal Zone Name
   ,                                       !- Part of Total Floor Area
   ,                                       !- Design Specification Outdoor Air Object Name
-  {d6e37a61-27d3-4a87-b21a-05b26b71cad6}; !- Building Unit Name
-
-OS:Surface,
-  {5d76b508-663b-42b1-818c-38eecb5cb397}, !- Handle
-=======
-  {6e389cd1-4778-40ff-93f9-c91899b41b3f}, !- Thermal Zone Name
-  ,                                       !- Part of Total Floor Area
-  ,                                       !- Design Specification Outdoor Air Object Name
-  {7e627895-e2d8-4683-b3a5-b9a1d761aa5d}; !- Building Unit Name
-
-OS:Surface,
-  {1e7333b7-d8b2-4be4-9cfc-daca063da095}, !- Handle
->>>>>>> 61ca453a
+  {c8dab996-b2d2-436e-87c9-097523eca5f8}; !- Building Unit Name
+
+OS:Surface,
+  {b5326050-8502-4582-9063-bd72438192b8}, !- Handle
   Surface 7,                              !- Name
-  RoofCeiling,                            !- Surface Type
-  ,                                       !- Construction Name
-<<<<<<< HEAD
-  {dd25130f-bf10-4e87-88c2-0e1d61b90709}, !- Space Name
+  Wall,                                   !- Surface Type
+  ,                                       !- Construction Name
+  {fc4ae8d0-334d-48ea-b1e4-68ee4e5d77e3}, !- Space Name
+  Outdoors,                               !- Outside Boundary Condition
+  ,                                       !- Outside Boundary Condition Object
+  SunExposed,                             !- Sun Exposure
+  WindExposed,                            !- Wind Exposure
+  ,                                       !- View Factor to Ground
+  ,                                       !- Number of Vertices
+  4.572, 0, 2.4384,                       !- X,Y,Z Vertex 1 {m}
+  4.572, 0, 0,                            !- X,Y,Z Vertex 2 {m}
+  0, 0, 0,                                !- X,Y,Z Vertex 3 {m}
+  0, 0, 2.4384;                           !- X,Y,Z Vertex 4 {m}
+
+OS:Surface,
+  {9f48b791-ca35-4f92-ba7f-fb976d29a4f5}, !- Handle
+  Surface 8,                              !- Name
+  Wall,                                   !- Surface Type
+  ,                                       !- Construction Name
+  {fc4ae8d0-334d-48ea-b1e4-68ee4e5d77e3}, !- Space Name
   Adiabatic,                              !- Outside Boundary Condition
   ,                                       !- Outside Boundary Condition Object
   NoSun,                                  !- Sun Exposure
@@ -719,13 +524,30 @@
   4.572, 0, 2.4384;                       !- X,Y,Z Vertex 4 {m}
 
 OS:Surface,
-  {50f463da-7f3f-46a1-9f85-9bc09a3b3f76}, !- Handle
-  Surface 8,                              !- Name
+  {01893791-9f16-413e-bf09-8a6110f9b290}, !- Handle
+  Surface 9,                              !- Name
+  Floor,                                  !- Surface Type
+  ,                                       !- Construction Name
+  {fc4ae8d0-334d-48ea-b1e4-68ee4e5d77e3}, !- Space Name
+  Surface,                                !- Outside Boundary Condition
+  {45985688-6efa-45ab-b97f-f67069a04864}, !- Outside Boundary Condition Object
+  NoSun,                                  !- Sun Exposure
+  NoWind,                                 !- Wind Exposure
+  ,                                       !- View Factor to Ground
+  ,                                       !- Number of Vertices
+  0, -9.144, 0,                           !- X,Y,Z Vertex 1 {m}
+  0, 0, 0,                                !- X,Y,Z Vertex 2 {m}
+  4.572, 0, 0,                            !- X,Y,Z Vertex 3 {m}
+  4.572, -9.144, 0;                       !- X,Y,Z Vertex 4 {m}
+
+OS:Surface,
+  {b9803650-a4a5-4370-bd52-fd3b26c64eae}, !- Handle
+  Surface 10,                             !- Name
   RoofCeiling,                            !- Surface Type
   ,                                       !- Construction Name
-  {dd25130f-bf10-4e87-88c2-0e1d61b90709}, !- Space Name
+  {fc4ae8d0-334d-48ea-b1e4-68ee4e5d77e3}, !- Space Name
   Surface,                                !- Outside Boundary Condition
-  {55b20e31-015f-4d17-9824-3f19a9d6f273}, !- Outside Boundary Condition Object
+  {b73df4f4-01db-4edd-ad25-43bc17372b2c}, !- Outside Boundary Condition Object
   NoSun,                                  !- Sun Exposure
   NoWind,                                 !- Wind Exposure
   ,                                       !- View Factor to Ground
@@ -736,11 +558,28 @@
   0, -9.144, 2.4384;                      !- X,Y,Z Vertex 4 {m}
 
 OS:Surface,
-  {fee8a15b-8aca-4777-8ab9-4e613c209547}, !- Handle
-  Surface 9,                              !- Name
-  Wall,                                   !- Surface Type
-  ,                                       !- Construction Name
-  {dd25130f-bf10-4e87-88c2-0e1d61b90709}, !- Space Name
+  {b00808bf-da8d-41e5-952d-5cbffc261a8a}, !- Handle
+  Surface 11,                             !- Name
+  Wall,                                   !- Surface Type
+  ,                                       !- Construction Name
+  {fc4ae8d0-334d-48ea-b1e4-68ee4e5d77e3}, !- Space Name
+  Outdoors,                               !- Outside Boundary Condition
+  ,                                       !- Outside Boundary Condition Object
+  SunExposed,                             !- Sun Exposure
+  WindExposed,                            !- Wind Exposure
+  ,                                       !- View Factor to Ground
+  ,                                       !- Number of Vertices
+  0, -9.144, 2.4384,                      !- X,Y,Z Vertex 1 {m}
+  0, -9.144, 0,                           !- X,Y,Z Vertex 2 {m}
+  4.572, -9.144, 0,                       !- X,Y,Z Vertex 3 {m}
+  4.572, -9.144, 2.4384;                  !- X,Y,Z Vertex 4 {m}
+
+OS:Surface,
+  {597836c5-8311-466e-a3b7-d9b8be1a598f}, !- Handle
+  Surface 12,                             !- Name
+  Wall,                                   !- Surface Type
+  ,                                       !- Construction Name
+  {fc4ae8d0-334d-48ea-b1e4-68ee4e5d77e3}, !- Space Name
   Outdoors,                               !- Outside Boundary Condition
   ,                                       !- Outside Boundary Condition Object
   SunExposed,                             !- Sun Exposure
@@ -753,80 +592,11 @@
   0, -9.144, 2.4384;                      !- X,Y,Z Vertex 4 {m}
 
 OS:Surface,
-  {1e81b561-7943-41f2-9a4c-d1c7f8e9372b}, !- Handle
-  Surface 10,                             !- Name
-  Wall,                                   !- Surface Type
-  ,                                       !- Construction Name
-  {dd25130f-bf10-4e87-88c2-0e1d61b90709}, !- Space Name
-  Outdoors,                               !- Outside Boundary Condition
-  ,                                       !- Outside Boundary Condition Object
-  SunExposed,                             !- Sun Exposure
-  WindExposed,                            !- Wind Exposure
-=======
-  {07cf5844-2581-448c-83a1-47fe692a2472}, !- Space Name
-  Surface,                                !- Outside Boundary Condition
-  {b9ca785e-74c6-4e96-ad06-c8af8e1b0818}, !- Outside Boundary Condition Object
-  NoSun,                                  !- Sun Exposure
-  NoWind,                                 !- Wind Exposure
->>>>>>> 61ca453a
-  ,                                       !- View Factor to Ground
-  ,                                       !- Number of Vertices
-  4.572, -9.144, 2.4384,                  !- X,Y,Z Vertex 1 {m}
-  4.572, 0, 2.4384,                       !- X,Y,Z Vertex 2 {m}
-  0, 0, 2.4384,                           !- X,Y,Z Vertex 3 {m}
-  0, -9.144, 2.4384;                      !- X,Y,Z Vertex 4 {m}
-
-OS:Surface,
-<<<<<<< HEAD
-  {aadda5ac-8566-49df-99ae-f6976c841849}, !- Handle
-  Surface 11,                             !- Name
-  Wall,                                   !- Surface Type
-  ,                                       !- Construction Name
-  {dd25130f-bf10-4e87-88c2-0e1d61b90709}, !- Space Name
-  Outdoors,                               !- Outside Boundary Condition
-  ,                                       !- Outside Boundary Condition Object
-  SunExposed,                             !- Sun Exposure
-  WindExposed,                            !- Wind Exposure
-  ,                                       !- View Factor to Ground
-  ,                                       !- Number of Vertices
-  0, -9.144, 2.4384,                      !- X,Y,Z Vertex 1 {m}
-  0, -9.144, 0,                           !- X,Y,Z Vertex 2 {m}
-  4.572, -9.144, 0,                       !- X,Y,Z Vertex 3 {m}
-  4.572, -9.144, 2.4384;                  !- X,Y,Z Vertex 4 {m}
-
-OS:Surface,
-  {4e26d60f-b9e5-457b-9c8b-bea021cbd2d1}, !- Handle
-  Surface 12,                             !- Name
-  Floor,                                  !- Surface Type
-  ,                                       !- Construction Name
-  {dd25130f-bf10-4e87-88c2-0e1d61b90709}, !- Space Name
-  Surface,                                !- Outside Boundary Condition
-  {c329dda8-eafd-4b74-a201-d4efe0e2bece}, !- Outside Boundary Condition Object
-=======
-  {16b3b2b7-ea51-4ecd-80bf-9e82d765a415}, !- Handle
-  Surface 8,                              !- Name
-  Floor,                                  !- Surface Type
-  ,                                       !- Construction Name
-  {07cf5844-2581-448c-83a1-47fe692a2472}, !- Space Name
-  Surface,                                !- Outside Boundary Condition
-  {da017bd8-a12a-48e7-99f3-94bbc9a6bbd7}, !- Outside Boundary Condition Object
->>>>>>> 61ca453a
-  NoSun,                                  !- Sun Exposure
-  NoWind,                                 !- Wind Exposure
-  ,                                       !- View Factor to Ground
-  ,                                       !- Number of Vertices
-  0, -9.144, 0,                           !- X,Y,Z Vertex 1 {m}
-  0, 0, 0,                                !- X,Y,Z Vertex 2 {m}
-  4.572, 0, 0,                            !- X,Y,Z Vertex 3 {m}
-  4.572, -9.144, 0;                       !- X,Y,Z Vertex 4 {m}
-
-OS:Surface,
-<<<<<<< HEAD
-  {9805457d-5e9a-4c06-b1d5-fd3569ae8738}, !- Handle
+  {71288b83-e235-4cec-b9b8-a4822c4dac3b}, !- Handle
   Surface 18,                             !- Name
   Floor,                                  !- Surface Type
   ,                                       !- Construction Name
-  {50e2bc08-4a49-4377-ad7c-69db1e5d9db4}, !- Space Name
+  {f6312893-1c28-4880-9abe-cdbdb204dc47}, !- Space Name
   Foundation,                             !- Outside Boundary Condition
   ,                                       !- Outside Boundary Condition Object
   NoSun,                                  !- Sun Exposure
@@ -839,11 +609,11 @@
   4.572, -9.144, -0.9144;                 !- X,Y,Z Vertex 4 {m}
 
 OS:Surface,
-  {91af0433-b647-4a1c-92bd-41109aba78cd}, !- Handle
+  {438fa67e-2570-402e-b559-34f58f02d42c}, !- Handle
   Surface 19,                             !- Name
   Wall,                                   !- Surface Type
   ,                                       !- Construction Name
-  {50e2bc08-4a49-4377-ad7c-69db1e5d9db4}, !- Space Name
+  {f6312893-1c28-4880-9abe-cdbdb204dc47}, !- Space Name
   Foundation,                             !- Outside Boundary Condition
   ,                                       !- Outside Boundary Condition Object
   NoSun,                                  !- Sun Exposure
@@ -856,104 +626,45 @@
   0, -9.144, -1.11022302462516e-016;      !- X,Y,Z Vertex 4 {m}
 
 OS:Surface,
-  {aac8cb4d-234a-481f-a754-594ac629c48b}, !- Handle
+  {5e097585-adfb-4102-9d93-fa5558d598f5}, !- Handle
   Surface 20,                             !- Name
   Wall,                                   !- Surface Type
   ,                                       !- Construction Name
-  {50e2bc08-4a49-4377-ad7c-69db1e5d9db4}, !- Space Name
+  {f6312893-1c28-4880-9abe-cdbdb204dc47}, !- Space Name
   Foundation,                             !- Outside Boundary Condition
   ,                                       !- Outside Boundary Condition Object
-=======
-  {d1590cf1-8f3f-4bb7-befa-1baf14047f9d}, !- Handle
-  Surface 9,                              !- Name
-  Wall,                                   !- Surface Type
-  ,                                       !- Construction Name
-  {07cf5844-2581-448c-83a1-47fe692a2472}, !- Space Name
-  Outdoors,                               !- Outside Boundary Condition
-  ,                                       !- Outside Boundary Condition Object
-  SunExposed,                             !- Sun Exposure
-  WindExposed,                            !- Wind Exposure
-  ,                                       !- View Factor to Ground
-  ,                                       !- Number of Vertices
-  0, 0, 2.4384,                           !- X,Y,Z Vertex 1 {m}
-  0, 0, 0,                                !- X,Y,Z Vertex 2 {m}
-  0, -9.144, 0,                           !- X,Y,Z Vertex 3 {m}
-  0, -9.144, 2.4384;                      !- X,Y,Z Vertex 4 {m}
-
-OS:Surface,
-  {19ce03fc-21cf-4ad8-a8fa-2cd7b37cf3a2}, !- Handle
-  Surface 10,                             !- Name
-  Wall,                                   !- Surface Type
-  ,                                       !- Construction Name
-  {07cf5844-2581-448c-83a1-47fe692a2472}, !- Space Name
-  Outdoors,                               !- Outside Boundary Condition
-  ,                                       !- Outside Boundary Condition Object
-  SunExposed,                             !- Sun Exposure
-  WindExposed,                            !- Wind Exposure
-  ,                                       !- View Factor to Ground
-  ,                                       !- Number of Vertices
-  4.572, 0, 2.4384,                       !- X,Y,Z Vertex 1 {m}
-  4.572, 0, 0,                            !- X,Y,Z Vertex 2 {m}
-  0, 0, 0,                                !- X,Y,Z Vertex 3 {m}
-  0, 0, 2.4384;                           !- X,Y,Z Vertex 4 {m}
-
-OS:Surface,
-  {4c9361c7-d19c-4d9e-abe3-492ea9a3e479}, !- Handle
-  Surface 11,                             !- Name
-  Wall,                                   !- Surface Type
-  ,                                       !- Construction Name
-  {07cf5844-2581-448c-83a1-47fe692a2472}, !- Space Name
-  Surface,                                !- Outside Boundary Condition
-  {e98eb4ef-84fd-4188-9609-5763e8c74aa1}, !- Outside Boundary Condition Object
->>>>>>> 61ca453a
-  NoSun,                                  !- Sun Exposure
-  NoWind,                                 !- Wind Exposure
-  ,                                       !- View Factor to Ground
-  ,                                       !- Number of Vertices
-<<<<<<< HEAD
+  NoSun,                                  !- Sun Exposure
+  NoWind,                                 !- Wind Exposure
+  ,                                       !- View Factor to Ground
+  ,                                       !- Number of Vertices
   4.572, 0, -1.11022302462516e-016,       !- X,Y,Z Vertex 1 {m}
   4.572, 0, -0.9144,                      !- X,Y,Z Vertex 2 {m}
   0, 0, -0.9144,                          !- X,Y,Z Vertex 3 {m}
   0, 0, -1.11022302462516e-016;           !- X,Y,Z Vertex 4 {m}
 
 OS:Surface,
-  {175aa5ec-c626-4759-9deb-9be51c0cbfed}, !- Handle
+  {bc2769ed-c4e1-4fb4-b2ee-38c22975bf20}, !- Handle
   Surface 21,                             !- Name
   Wall,                                   !- Surface Type
   ,                                       !- Construction Name
-  {50e2bc08-4a49-4377-ad7c-69db1e5d9db4}, !- Space Name
+  {f6312893-1c28-4880-9abe-cdbdb204dc47}, !- Space Name
   Adiabatic,                              !- Outside Boundary Condition
-=======
-  4.572, -9.144, 2.4384,                  !- X,Y,Z Vertex 1 {m}
-  4.572, -9.144, 0,                       !- X,Y,Z Vertex 2 {m}
-  4.572, 0, 0,                            !- X,Y,Z Vertex 3 {m}
-  4.572, 0, 2.4384;                       !- X,Y,Z Vertex 4 {m}
-
-OS:Surface,
-  {bdcbb62a-2074-460a-a4f1-17abcdf0ac7d}, !- Handle
-  Surface 12,                             !- Name
-  Wall,                                   !- Surface Type
-  ,                                       !- Construction Name
-  {07cf5844-2581-448c-83a1-47fe692a2472}, !- Space Name
-  Outdoors,                               !- Outside Boundary Condition
->>>>>>> 61ca453a
-  ,                                       !- Outside Boundary Condition Object
-  NoSun,                                  !- Sun Exposure
-  NoWind,                                 !- Wind Exposure
-  ,                                       !- View Factor to Ground
-  ,                                       !- Number of Vertices
-<<<<<<< HEAD
+  ,                                       !- Outside Boundary Condition Object
+  NoSun,                                  !- Sun Exposure
+  NoWind,                                 !- Wind Exposure
+  ,                                       !- View Factor to Ground
+  ,                                       !- Number of Vertices
   4.572, -9.144, -1.11022302462516e-016,  !- X,Y,Z Vertex 1 {m}
   4.572, -9.144, -0.9144,                 !- X,Y,Z Vertex 2 {m}
   4.572, 0, -0.9144,                      !- X,Y,Z Vertex 3 {m}
   4.572, 0, -1.11022302462516e-016;       !- X,Y,Z Vertex 4 {m}
 
 OS:Surface,
-  {50728ac7-4adf-4c71-9296-44868da6e880}, !- Handle
+  {3aafc772-1be8-4fe4-b068-fc4ccc36775d}, !- Handle
   Surface 22,                             !- Name
   Wall,                                   !- Surface Type
   ,                                       !- Construction Name
-  {50e2bc08-4a49-4377-ad7c-69db1e5d9db4}, !- Space Name
+  {f6312893-1c28-4880-9abe-cdbdb204dc47}, !- Space Name
   Foundation,                             !- Outside Boundary Condition
   ,                                       !- Outside Boundary Condition Object
   NoSun,                                  !- Sun Exposure
@@ -966,13 +677,13 @@
   4.572, -9.144, -1.11022302462516e-016;  !- X,Y,Z Vertex 4 {m}
 
 OS:Surface,
-  {6dc99a4d-3360-4855-8bff-a869aa7c651c}, !- Handle
+  {aef05d42-a44e-40ea-9169-98207ed19edb}, !- Handle
   Surface 23,                             !- Name
   RoofCeiling,                            !- Surface Type
   ,                                       !- Construction Name
-  {50e2bc08-4a49-4377-ad7c-69db1e5d9db4}, !- Space Name
+  {f6312893-1c28-4880-9abe-cdbdb204dc47}, !- Space Name
   Surface,                                !- Outside Boundary Condition
-  {6be86333-da77-469b-9a65-83caccbbd73d}, !- Outside Boundary Condition Object
+  {2b9947a5-5e8b-4f2a-853b-24ff519c5f8c}, !- Outside Boundary Condition Object
   NoSun,                                  !- Sun Exposure
   NoWind,                                 !- Wind Exposure
   ,                                       !- View Factor to Ground
@@ -983,9 +694,9 @@
   0, -9.144, -1.11022302462516e-016;      !- X,Y,Z Vertex 4 {m}
 
 OS:Space,
-  {50e2bc08-4a49-4377-ad7c-69db1e5d9db4}, !- Handle
+  {f6312893-1c28-4880-9abe-cdbdb204dc47}, !- Handle
   crawl space,                            !- Name
-  {3f50fc9b-e758-4cd0-89aa-d579d19b954b}, !- Space Type Name
+  {43d60959-d158-453b-926d-a4a2c82e7a5b}, !- Space Type Name
   ,                                       !- Default Construction Set Name
   ,                                       !- Default Schedule Set Name
   ,                                       !- Direction of Relative North {deg}
@@ -993,21 +704,11 @@
   ,                                       !- Y Origin {m}
   ,                                       !- Z Origin {m}
   ,                                       !- Building Story Name
-  {c17d683b-704e-4c43-9e5f-dc703f6c633b}; !- Thermal Zone Name
+  {d826437d-8d34-481f-a7c8-712ad1142efd}; !- Thermal Zone Name
 
 OS:ThermalZone,
-  {c17d683b-704e-4c43-9e5f-dc703f6c633b}, !- Handle
+  {d826437d-8d34-481f-a7c8-712ad1142efd}, !- Handle
   crawl zone,                             !- Name
-=======
-  0, -9.144, 2.4384,                      !- X,Y,Z Vertex 1 {m}
-  0, -9.144, 0,                           !- X,Y,Z Vertex 2 {m}
-  4.572, -9.144, 0,                       !- X,Y,Z Vertex 3 {m}
-  4.572, -9.144, 2.4384;                  !- X,Y,Z Vertex 4 {m}
-
-OS:ThermalZone,
-  {40bcf210-6e3a-4ea6-bd69-3714a5575863}, !- Handle
-  living zone|unit 2,                     !- Name
->>>>>>> 61ca453a
   ,                                       !- Multiplier
   ,                                       !- Ceiling Height {m}
   ,                                       !- Volume {m3}
@@ -1015,17 +716,10 @@
   ,                                       !- Zone Inside Convection Algorithm
   ,                                       !- Zone Outside Convection Algorithm
   ,                                       !- Zone Conditioning Equipment List Name
-<<<<<<< HEAD
-  {df94cd60-9047-4c0c-9e22-2a6426b49a07}, !- Zone Air Inlet Port List
-  {f522b2e0-c772-4807-8104-d446d04cbb35}, !- Zone Air Exhaust Port List
-  {7316c123-ed0f-46aa-bc5a-4eaeb6ec59bc}, !- Zone Air Node Name
-  {8a304584-b00c-462a-b9c2-8959b896bb80}, !- Zone Return Air Port List
-=======
-  {42b6c7fc-6553-47e0-8886-8e21489e2649}, !- Zone Air Inlet Port List
-  {51361673-a74a-4a21-bd0e-961980d7a731}, !- Zone Air Exhaust Port List
-  {2e082350-71fb-4096-a237-524ffc64e117}, !- Zone Air Node Name
-  {8ed57859-317f-4536-b712-69488fabc432}, !- Zone Return Air Port List
->>>>>>> 61ca453a
+  {1b534d8e-daa7-4103-b595-fa84c92fe1dc}, !- Zone Air Inlet Port List
+  {5b4e6f01-6bd4-4c26-be30-a2fc35ed36e6}, !- Zone Air Exhaust Port List
+  {9d4712ae-2c6e-4ddf-b85f-3077d68b53e4}, !- Zone Air Node Name
+  {bee8d3ed-a160-4dac-8417-7ef5301daff6}, !- Zone Return Air Port List
   ,                                       !- Primary Daylighting Control Name
   ,                                       !- Fraction of Zone Controlled by Primary Daylighting Control
   ,                                       !- Secondary Daylighting Control Name
@@ -1036,71 +730,37 @@
   No;                                     !- Use Ideal Air Loads
 
 OS:Node,
-<<<<<<< HEAD
-  {69790834-44ff-4944-a4a1-91a3f44d6412}, !- Handle
+  {a950e58b-6d74-4284-9636-b3704b8dc520}, !- Handle
   Node 2,                                 !- Name
-  {7316c123-ed0f-46aa-bc5a-4eaeb6ec59bc}, !- Inlet Port
+  {9d4712ae-2c6e-4ddf-b85f-3077d68b53e4}, !- Inlet Port
   ;                                       !- Outlet Port
 
 OS:Connection,
-  {7316c123-ed0f-46aa-bc5a-4eaeb6ec59bc}, !- Handle
-  {46d9c814-d844-4397-b66b-cf5fa3c7f37f}, !- Name
-  {c17d683b-704e-4c43-9e5f-dc703f6c633b}, !- Source Object
+  {9d4712ae-2c6e-4ddf-b85f-3077d68b53e4}, !- Handle
+  {b7f2e1d4-fa2e-4caa-a2fa-c74ae109409d}, !- Name
+  {d826437d-8d34-481f-a7c8-712ad1142efd}, !- Source Object
   11,                                     !- Outlet Port
-  {69790834-44ff-4944-a4a1-91a3f44d6412}, !- Target Object
+  {a950e58b-6d74-4284-9636-b3704b8dc520}, !- Target Object
   2;                                      !- Inlet Port
 
 OS:PortList,
-  {df94cd60-9047-4c0c-9e22-2a6426b49a07}, !- Handle
-  {1388453a-b172-435c-9f7b-5df9e24c6564}, !- Name
-  {c17d683b-704e-4c43-9e5f-dc703f6c633b}; !- HVAC Component
+  {1b534d8e-daa7-4103-b595-fa84c92fe1dc}, !- Handle
+  {b027ba5a-db30-4406-9193-322cba50b5aa}, !- Name
+  {d826437d-8d34-481f-a7c8-712ad1142efd}; !- HVAC Component
 
 OS:PortList,
-  {f522b2e0-c772-4807-8104-d446d04cbb35}, !- Handle
-  {22b0445d-88db-4f33-a7d5-676c827a6405}, !- Name
-  {c17d683b-704e-4c43-9e5f-dc703f6c633b}; !- HVAC Component
+  {5b4e6f01-6bd4-4c26-be30-a2fc35ed36e6}, !- Handle
+  {3e165f29-7d7c-413f-be30-e93e866d6e8e}, !- Name
+  {d826437d-8d34-481f-a7c8-712ad1142efd}; !- HVAC Component
 
 OS:PortList,
-  {8a304584-b00c-462a-b9c2-8959b896bb80}, !- Handle
-  {890208dc-8af7-4070-bc6d-3eee163d03f9}, !- Name
-  {c17d683b-704e-4c43-9e5f-dc703f6c633b}; !- HVAC Component
+  {bee8d3ed-a160-4dac-8417-7ef5301daff6}, !- Handle
+  {ed1aaf48-1e12-4754-b3ee-b094cd812e05}, !- Name
+  {d826437d-8d34-481f-a7c8-712ad1142efd}; !- HVAC Component
 
 OS:Sizing:Zone,
-  {399a222b-8ff6-4c4c-9c67-e04b20015731}, !- Handle
-  {c17d683b-704e-4c43-9e5f-dc703f6c633b}, !- Zone or ZoneList Name
-=======
-  {9910732c-4d7e-4844-9bb1-bd14365f5a09}, !- Handle
-  Node 2,                                 !- Name
-  {2e082350-71fb-4096-a237-524ffc64e117}, !- Inlet Port
-  ;                                       !- Outlet Port
-
-OS:Connection,
-  {2e082350-71fb-4096-a237-524ffc64e117}, !- Handle
-  {631cd502-fdd3-4cda-bc41-a3047a6eb7f7}, !- Name
-  {40bcf210-6e3a-4ea6-bd69-3714a5575863}, !- Source Object
-  11,                                     !- Outlet Port
-  {9910732c-4d7e-4844-9bb1-bd14365f5a09}, !- Target Object
-  2;                                      !- Inlet Port
-
-OS:PortList,
-  {42b6c7fc-6553-47e0-8886-8e21489e2649}, !- Handle
-  {b52ce8b2-4242-4229-a943-f8d14cfdc589}, !- Name
-  {40bcf210-6e3a-4ea6-bd69-3714a5575863}; !- HVAC Component
-
-OS:PortList,
-  {51361673-a74a-4a21-bd0e-961980d7a731}, !- Handle
-  {6ffd74f1-d29f-479e-99e7-ba52b24b746f}, !- Name
-  {40bcf210-6e3a-4ea6-bd69-3714a5575863}; !- HVAC Component
-
-OS:PortList,
-  {8ed57859-317f-4536-b712-69488fabc432}, !- Handle
-  {d17ce407-85b0-4e4f-aa32-b13b9d318461}, !- Name
-  {40bcf210-6e3a-4ea6-bd69-3714a5575863}; !- HVAC Component
-
-OS:Sizing:Zone,
-  {0be52962-a2e9-4701-99ce-6f72b1acb5f8}, !- Handle
-  {40bcf210-6e3a-4ea6-bd69-3714a5575863}, !- Zone or ZoneList Name
->>>>>>> 61ca453a
+  {875b5ebd-0629-4d8b-b374-07352cc06c65}, !- Handle
+  {d826437d-8d34-481f-a7c8-712ad1142efd}, !- Zone or ZoneList Name
   SupplyAirTemperature,                   !- Zone Cooling Design Supply Air Temperature Input Method
   14,                                     !- Zone Cooling Design Supply Air Temperature {C}
   11.11,                                  !- Zone Cooling Design Supply Air Temperature Difference {deltaC}
@@ -1129,13 +789,12 @@
   autosize;                               !- Dedicated Outdoor Air High Setpoint Temperature for Design {C}
 
 OS:ZoneHVAC:EquipmentList,
-<<<<<<< HEAD
-  {ca088e40-4e1d-489d-87da-3fd335bdc396}, !- Handle
+  {5ce5dc60-f863-40f8-bb43-0595cf9a0e41}, !- Handle
   Zone HVAC Equipment List 2,             !- Name
-  {c17d683b-704e-4c43-9e5f-dc703f6c633b}; !- Thermal Zone
+  {d826437d-8d34-481f-a7c8-712ad1142efd}; !- Thermal Zone
 
 OS:SpaceType,
-  {3f50fc9b-e758-4cd0-89aa-d579d19b954b}, !- Handle
+  {43d60959-d158-453b-926d-a4a2c82e7a5b}, !- Handle
   Space Type 2,                           !- Name
   ,                                       !- Default Construction Set Name
   ,                                       !- Default Schedule Set Name
@@ -1146,59 +805,28 @@
   crawlspace;                             !- Standards Space Type
 
 OS:Surface,
-  {55b20e31-015f-4d17-9824-3f19a9d6f273}, !- Handle
+  {b73df4f4-01db-4edd-ad25-43bc17372b2c}, !- Handle
   Surface 13,                             !- Name
   Floor,                                  !- Surface Type
   ,                                       !- Construction Name
-  {06c19ce2-c407-4cde-8149-b5933e4074d2}, !- Space Name
+  {958bb606-79aa-488d-9186-bfd8525674e5}, !- Space Name
   Surface,                                !- Outside Boundary Condition
-  {50f463da-7f3f-46a1-9f85-9bc09a3b3f76}, !- Outside Boundary Condition Object
-=======
-  {c2128579-931f-439b-9915-7125529a8949}, !- Handle
-  Zone HVAC Equipment List 2,             !- Name
-  {40bcf210-6e3a-4ea6-bd69-3714a5575863}; !- Thermal Zone
-
-OS:Space,
-  {9878e0f6-b153-4fe9-94cc-db320132aac0}, !- Handle
-  living space|unit 2|story 1,            !- Name
-  {9604a693-b18a-4101-8bb3-9e96bb0628e4}, !- Space Type Name
-  ,                                       !- Default Construction Set Name
-  ,                                       !- Default Schedule Set Name
-  -0,                                     !- Direction of Relative North {deg}
-  0,                                      !- X Origin {m}
-  0,                                      !- Y Origin {m}
-  0,                                      !- Z Origin {m}
-  ,                                       !- Building Story Name
-  {40bcf210-6e3a-4ea6-bd69-3714a5575863}, !- Thermal Zone Name
-  ,                                       !- Part of Total Floor Area
-  ,                                       !- Design Specification Outdoor Air Object Name
-  {bb96d4ff-bb5c-4145-a434-fd249d114059}; !- Building Unit Name
-
-OS:Surface,
-  {24892920-e3c3-4dd2-a8e3-4801e44f80b6}, !- Handle
-  Surface 18,                             !- Name
-  RoofCeiling,                            !- Surface Type
-  ,                                       !- Construction Name
-  {9878e0f6-b153-4fe9-94cc-db320132aac0}, !- Space Name
-  Surface,                                !- Outside Boundary Condition
-  {d3f9603d-d109-4104-b505-6703cf5cb760}, !- Outside Boundary Condition Object
->>>>>>> 61ca453a
-  NoSun,                                  !- Sun Exposure
-  NoWind,                                 !- Wind Exposure
-  ,                                       !- View Factor to Ground
-  ,                                       !- Number of Vertices
-<<<<<<< HEAD
+  {b9803650-a4a5-4370-bd52-fd3b26c64eae}, !- Outside Boundary Condition Object
+  NoSun,                                  !- Sun Exposure
+  NoWind,                                 !- Wind Exposure
+  ,                                       !- View Factor to Ground
+  ,                                       !- Number of Vertices
   0, -9.144, 4.8768,                      !- X,Y,Z Vertex 1 {m}
   0, 0, 4.8768,                           !- X,Y,Z Vertex 2 {m}
   4.572, 0, 4.8768,                       !- X,Y,Z Vertex 3 {m}
   4.572, -9.144, 4.8768;                  !- X,Y,Z Vertex 4 {m}
 
 OS:Surface,
-  {88faf768-1c56-4c09-bb13-331faa8d0906}, !- Handle
+  {082aaf39-7ee4-4d05-8ec6-6033323f0cb2}, !- Handle
   Surface 14,                             !- Name
   RoofCeiling,                            !- Surface Type
   ,                                       !- Construction Name
-  {06c19ce2-c407-4cde-8149-b5933e4074d2}, !- Space Name
+  {958bb606-79aa-488d-9186-bfd8525674e5}, !- Space Name
   Outdoors,                               !- Outside Boundary Condition
   ,                                       !- Outside Boundary Condition Object
   SunExposed,                             !- Sun Exposure
@@ -1211,32 +839,15 @@
   0, 0, 4.8768;                           !- X,Y,Z Vertex 4 {m}
 
 OS:Surface,
-  {f485fee4-a250-42cb-ab83-d78d22b670f6}, !- Handle
+  {a554fed3-3ec1-43a3-8799-ab63f0ba601f}, !- Handle
   Surface 15,                             !- Name
   RoofCeiling,                            !- Surface Type
   ,                                       !- Construction Name
-  {06c19ce2-c407-4cde-8149-b5933e4074d2}, !- Space Name
+  {958bb606-79aa-488d-9186-bfd8525674e5}, !- Space Name
   Outdoors,                               !- Outside Boundary Condition
   ,                                       !- Outside Boundary Condition Object
   SunExposed,                             !- Sun Exposure
   WindExposed,                            !- Wind Exposure
-=======
-  9.144, -9.144, 2.4384,                  !- X,Y,Z Vertex 1 {m}
-  9.144, 0, 2.4384,                       !- X,Y,Z Vertex 2 {m}
-  4.572, 0, 2.4384,                       !- X,Y,Z Vertex 3 {m}
-  4.572, -9.144, 2.4384;                  !- X,Y,Z Vertex 4 {m}
-
-OS:Surface,
-  {11b48306-63f5-4e1d-b1a8-5d7e667d6898}, !- Handle
-  Surface 19,                             !- Name
-  Floor,                                  !- Surface Type
-  ,                                       !- Construction Name
-  {9878e0f6-b153-4fe9-94cc-db320132aac0}, !- Space Name
-  Surface,                                !- Outside Boundary Condition
-  {883febfd-83ba-477d-b482-594f2f4e6c8a}, !- Outside Boundary Condition Object
-  NoSun,                                  !- Sun Exposure
-  NoWind,                                 !- Wind Exposure
->>>>>>> 61ca453a
   ,                                       !- View Factor to Ground
   ,                                       !- Number of Vertices
   4.572, -4.572, 7.1628,                  !- X,Y,Z Vertex 1 {m}
@@ -1245,41 +856,15 @@
   4.572, -9.144, 4.8768;                  !- X,Y,Z Vertex 4 {m}
 
 OS:Surface,
-<<<<<<< HEAD
-  {586ca859-2943-4a1c-86cb-f53d7db94584}, !- Handle
+  {a16f395c-8c14-4461-9529-d2d0a5fc833b}, !- Handle
   Surface 16,                             !- Name
   Wall,                                   !- Surface Type
   ,                                       !- Construction Name
-  {06c19ce2-c407-4cde-8149-b5933e4074d2}, !- Space Name
-=======
-  {596d2153-9b45-41bd-bf07-72be094cc6cd}, !- Handle
-  Surface 20,                             !- Name
-  Wall,                                   !- Surface Type
-  ,                                       !- Construction Name
-  {9878e0f6-b153-4fe9-94cc-db320132aac0}, !- Space Name
-  Surface,                                !- Outside Boundary Condition
-  {0eecd3fc-b996-4efa-a9a7-0ef030859a8e}, !- Outside Boundary Condition Object
-  NoSun,                                  !- Sun Exposure
-  NoWind,                                 !- Wind Exposure
-  ,                                       !- View Factor to Ground
-  ,                                       !- Number of Vertices
-  4.572, 0, 2.4384,                       !- X,Y,Z Vertex 1 {m}
-  4.572, 0, 0,                            !- X,Y,Z Vertex 2 {m}
-  4.572, -9.144, 0,                       !- X,Y,Z Vertex 3 {m}
-  4.572, -9.144, 2.4384;                  !- X,Y,Z Vertex 4 {m}
-
-OS:Surface,
-  {0fe1dd7d-7871-4f91-b2a4-eb9284720644}, !- Handle
-  Surface 21,                             !- Name
-  Wall,                                   !- Surface Type
-  ,                                       !- Construction Name
-  {9878e0f6-b153-4fe9-94cc-db320132aac0}, !- Space Name
->>>>>>> 61ca453a
+  {958bb606-79aa-488d-9186-bfd8525674e5}, !- Space Name
   Outdoors,                               !- Outside Boundary Condition
   ,                                       !- Outside Boundary Condition Object
   SunExposed,                             !- Sun Exposure
   WindExposed,                            !- Wind Exposure
-<<<<<<< HEAD
   ,                                       !- View Factor to Ground
   ,                                       !- Number of Vertices
   0, -4.572, 7.1628,                      !- X,Y,Z Vertex 1 {m}
@@ -1287,11 +872,11 @@
   0, -9.144, 4.8768;                      !- X,Y,Z Vertex 3 {m}
 
 OS:Surface,
-  {f28fbf15-f79d-477a-bc5b-ab87b6f5524d}, !- Handle
+  {6bf5375e-7548-484c-a80c-39837c1c9aca}, !- Handle
   Surface 17,                             !- Name
   Wall,                                   !- Surface Type
   ,                                       !- Construction Name
-  {06c19ce2-c407-4cde-8149-b5933e4074d2}, !- Space Name
+  {958bb606-79aa-488d-9186-bfd8525674e5}, !- Space Name
   Adiabatic,                              !- Outside Boundary Condition
   ,                                       !- Outside Boundary Condition Object
   NoSun,                                  !- Sun Exposure
@@ -1303,56 +888,9 @@
   4.572, 0, 4.8768;                       !- X,Y,Z Vertex 3 {m}
 
 OS:Space,
-  {06c19ce2-c407-4cde-8149-b5933e4074d2}, !- Handle
+  {958bb606-79aa-488d-9186-bfd8525674e5}, !- Handle
   unfinished attic space,                 !- Name
-  {f31ea7d1-806f-4615-adf6-866fe07462d5}, !- Space Type Name
-=======
-  ,                                       !- View Factor to Ground
-  ,                                       !- Number of Vertices
-  9.144, 0, 2.4384,                       !- X,Y,Z Vertex 1 {m}
-  9.144, 0, 0,                            !- X,Y,Z Vertex 2 {m}
-  4.572, 0, 0,                            !- X,Y,Z Vertex 3 {m}
-  4.572, 0, 2.4384;                       !- X,Y,Z Vertex 4 {m}
-
-OS:Surface,
-  {9583a15f-ff33-475d-93ab-6e84c0bc1287}, !- Handle
-  Surface 22,                             !- Name
-  Wall,                                   !- Surface Type
-  ,                                       !- Construction Name
-  {9878e0f6-b153-4fe9-94cc-db320132aac0}, !- Space Name
-  Surface,                                !- Outside Boundary Condition
-  {d18f39cb-7003-40bc-826f-4b3b7685f983}, !- Outside Boundary Condition Object
-  NoSun,                                  !- Sun Exposure
-  NoWind,                                 !- Wind Exposure
-  ,                                       !- View Factor to Ground
-  ,                                       !- Number of Vertices
-  9.144, -9.144, 2.4384,                  !- X,Y,Z Vertex 1 {m}
-  9.144, -9.144, 0,                       !- X,Y,Z Vertex 2 {m}
-  9.144, 0, 0,                            !- X,Y,Z Vertex 3 {m}
-  9.144, 0, 2.4384;                       !- X,Y,Z Vertex 4 {m}
-
-OS:Surface,
-  {f673fdf0-f6ac-437c-a03e-f45f8cc9aea5}, !- Handle
-  Surface 23,                             !- Name
-  Wall,                                   !- Surface Type
-  ,                                       !- Construction Name
-  {9878e0f6-b153-4fe9-94cc-db320132aac0}, !- Space Name
-  Outdoors,                               !- Outside Boundary Condition
-  ,                                       !- Outside Boundary Condition Object
-  SunExposed,                             !- Sun Exposure
-  WindExposed,                            !- Wind Exposure
-  ,                                       !- View Factor to Ground
-  ,                                       !- Number of Vertices
-  4.572, -9.144, 2.4384,                  !- X,Y,Z Vertex 1 {m}
-  4.572, -9.144, 0,                       !- X,Y,Z Vertex 2 {m}
-  9.144, -9.144, 0,                       !- X,Y,Z Vertex 3 {m}
-  9.144, -9.144, 2.4384;                  !- X,Y,Z Vertex 4 {m}
-
-OS:Space,
-  {dc50b4a6-f38d-4087-844c-1c0940323265}, !- Handle
-  living space|unit 2|story 2,            !- Name
-  {9604a693-b18a-4101-8bb3-9e96bb0628e4}, !- Space Type Name
->>>>>>> 61ca453a
+  {4c5a4c49-23cf-4d67-b8ab-f5931bc49663}, !- Space Type Name
   ,                                       !- Default Construction Set Name
   ,                                       !- Default Schedule Set Name
   ,                                       !- Direction of Relative North {deg}
@@ -1360,124 +898,11 @@
   ,                                       !- Y Origin {m}
   ,                                       !- Z Origin {m}
   ,                                       !- Building Story Name
-<<<<<<< HEAD
-  {55a94071-7265-47a2-8a89-a4c6e26437dd}; !- Thermal Zone Name
+  {cb1ea5ab-dc01-4da8-9977-dff6a5e7f49b}; !- Thermal Zone Name
 
 OS:ThermalZone,
-  {55a94071-7265-47a2-8a89-a4c6e26437dd}, !- Handle
+  {cb1ea5ab-dc01-4da8-9977-dff6a5e7f49b}, !- Handle
   unfinished attic zone,                  !- Name
-=======
-  {40bcf210-6e3a-4ea6-bd69-3714a5575863}, !- Thermal Zone Name
-  ,                                       !- Part of Total Floor Area
-  ,                                       !- Design Specification Outdoor Air Object Name
-  {bb96d4ff-bb5c-4145-a434-fd249d114059}; !- Building Unit Name
-
-OS:Surface,
-  {9d0bfb09-2312-4ddf-860f-b812b98f993c}, !- Handle
-  Surface 24,                             !- Name
-  Wall,                                   !- Surface Type
-  ,                                       !- Construction Name
-  {dc50b4a6-f38d-4087-844c-1c0940323265}, !- Space Name
-  Outdoors,                               !- Outside Boundary Condition
-  ,                                       !- Outside Boundary Condition Object
-  SunExposed,                             !- Sun Exposure
-  WindExposed,                            !- Wind Exposure
-  ,                                       !- View Factor to Ground
-  ,                                       !- Number of Vertices
-  9.144, 0, 4.8768,                       !- X,Y,Z Vertex 1 {m}
-  9.144, 0, 2.4384,                       !- X,Y,Z Vertex 2 {m}
-  4.572, 0, 2.4384,                       !- X,Y,Z Vertex 3 {m}
-  4.572, 0, 4.8768;                       !- X,Y,Z Vertex 4 {m}
-
-OS:Surface,
-  {6c3d2d5c-cd8f-4c04-88d6-c55b3ac32819}, !- Handle
-  Surface 25,                             !- Name
-  Wall,                                   !- Surface Type
-  ,                                       !- Construction Name
-  {dc50b4a6-f38d-4087-844c-1c0940323265}, !- Space Name
-  Surface,                                !- Outside Boundary Condition
-  {958d071a-2148-45ac-ab14-bf7e6388dcc8}, !- Outside Boundary Condition Object
-  NoSun,                                  !- Sun Exposure
-  NoWind,                                 !- Wind Exposure
-  ,                                       !- View Factor to Ground
-  ,                                       !- Number of Vertices
-  9.144, -9.144, 4.8768,                  !- X,Y,Z Vertex 1 {m}
-  9.144, -9.144, 2.4384,                  !- X,Y,Z Vertex 2 {m}
-  9.144, 0, 2.4384,                       !- X,Y,Z Vertex 3 {m}
-  9.144, 0, 4.8768;                       !- X,Y,Z Vertex 4 {m}
-
-OS:Surface,
-  {d3f9603d-d109-4104-b505-6703cf5cb760}, !- Handle
-  Surface 26,                             !- Name
-  Floor,                                  !- Surface Type
-  ,                                       !- Construction Name
-  {dc50b4a6-f38d-4087-844c-1c0940323265}, !- Space Name
-  Surface,                                !- Outside Boundary Condition
-  {24892920-e3c3-4dd2-a8e3-4801e44f80b6}, !- Outside Boundary Condition Object
-  NoSun,                                  !- Sun Exposure
-  NoWind,                                 !- Wind Exposure
-  ,                                       !- View Factor to Ground
-  ,                                       !- Number of Vertices
-  4.572, -9.144, 2.4384,                  !- X,Y,Z Vertex 1 {m}
-  4.572, 0, 2.4384,                       !- X,Y,Z Vertex 2 {m}
-  9.144, 0, 2.4384,                       !- X,Y,Z Vertex 3 {m}
-  9.144, -9.144, 2.4384;                  !- X,Y,Z Vertex 4 {m}
-
-OS:Surface,
-  {5ebd6a61-b6ff-4a1f-baaa-ad645ff10a2f}, !- Handle
-  Surface 27,                             !- Name
-  Wall,                                   !- Surface Type
-  ,                                       !- Construction Name
-  {dc50b4a6-f38d-4087-844c-1c0940323265}, !- Space Name
-  Outdoors,                               !- Outside Boundary Condition
-  ,                                       !- Outside Boundary Condition Object
-  SunExposed,                             !- Sun Exposure
-  WindExposed,                            !- Wind Exposure
-  ,                                       !- View Factor to Ground
-  ,                                       !- Number of Vertices
-  4.572, -9.144, 4.8768,                  !- X,Y,Z Vertex 1 {m}
-  4.572, -9.144, 2.4384,                  !- X,Y,Z Vertex 2 {m}
-  9.144, -9.144, 2.4384,                  !- X,Y,Z Vertex 3 {m}
-  9.144, -9.144, 4.8768;                  !- X,Y,Z Vertex 4 {m}
-
-OS:Surface,
-  {e98eb4ef-84fd-4188-9609-5763e8c74aa1}, !- Handle
-  Surface 28,                             !- Name
-  Wall,                                   !- Surface Type
-  ,                                       !- Construction Name
-  {dc50b4a6-f38d-4087-844c-1c0940323265}, !- Space Name
-  Surface,                                !- Outside Boundary Condition
-  {4c9361c7-d19c-4d9e-abe3-492ea9a3e479}, !- Outside Boundary Condition Object
-  NoSun,                                  !- Sun Exposure
-  NoWind,                                 !- Wind Exposure
-  ,                                       !- View Factor to Ground
-  ,                                       !- Number of Vertices
-  4.572, 0, 4.8768,                       !- X,Y,Z Vertex 1 {m}
-  4.572, 0, 2.4384,                       !- X,Y,Z Vertex 2 {m}
-  4.572, -9.144, 2.4384,                  !- X,Y,Z Vertex 3 {m}
-  4.572, -9.144, 4.8768;                  !- X,Y,Z Vertex 4 {m}
-
-OS:Surface,
-  {25f12d61-25e8-4e99-a063-0bfe0c4d0b1d}, !- Handle
-  Surface 29,                             !- Name
-  RoofCeiling,                            !- Surface Type
-  ,                                       !- Construction Name
-  {dc50b4a6-f38d-4087-844c-1c0940323265}, !- Space Name
-  Surface,                                !- Outside Boundary Condition
-  {96b3ce97-f549-4bc1-a419-f48456526fcc}, !- Outside Boundary Condition Object
-  NoSun,                                  !- Sun Exposure
-  NoWind,                                 !- Wind Exposure
-  ,                                       !- View Factor to Ground
-  ,                                       !- Number of Vertices
-  9.144, -9.144, 4.8768,                  !- X,Y,Z Vertex 1 {m}
-  9.144, 0, 4.8768,                       !- X,Y,Z Vertex 2 {m}
-  4.572, 0, 4.8768,                       !- X,Y,Z Vertex 3 {m}
-  4.572, -9.144, 4.8768;                  !- X,Y,Z Vertex 4 {m}
-
-OS:ThermalZone,
-  {6ce994d2-2e31-4df8-b4fa-ca38cf419b18}, !- Handle
-  living zone|unit 3,                     !- Name
->>>>>>> 61ca453a
   ,                                       !- Multiplier
   ,                                       !- Ceiling Height {m}
   ,                                       !- Volume {m3}
@@ -1485,17 +910,10 @@
   ,                                       !- Zone Inside Convection Algorithm
   ,                                       !- Zone Outside Convection Algorithm
   ,                                       !- Zone Conditioning Equipment List Name
-<<<<<<< HEAD
-  {d8443686-6008-4285-91a6-38208eee16bd}, !- Zone Air Inlet Port List
-  {df173968-4f12-4513-847a-9de389d04f08}, !- Zone Air Exhaust Port List
-  {6518d7bd-73a5-4803-8bed-0884c19b5bc9}, !- Zone Air Node Name
-  {4c4e7a39-b1d9-47bc-8e87-c54be7260d62}, !- Zone Return Air Port List
-=======
-  {311ccab5-86de-41b4-8d47-b8fd3c3626e4}, !- Zone Air Inlet Port List
-  {2b95b6a2-e016-47f5-8743-8eb009bf1fd2}, !- Zone Air Exhaust Port List
-  {e3060133-bf45-4f10-91d9-6ffb861763ad}, !- Zone Air Node Name
-  {8d64133a-5270-488e-88e8-2ecf16a9eaa7}, !- Zone Return Air Port List
->>>>>>> 61ca453a
+  {8396b69b-5a12-4cc9-a523-1d21f4121518}, !- Zone Air Inlet Port List
+  {f21f962e-5f7c-4c1a-957b-56cca9eb097b}, !- Zone Air Exhaust Port List
+  {c3b3c532-a0da-4ab0-a4aa-9afda1174d59}, !- Zone Air Node Name
+  {d1e91652-39e2-403a-b375-77feb133b7d5}, !- Zone Return Air Port List
   ,                                       !- Primary Daylighting Control Name
   ,                                       !- Fraction of Zone Controlled by Primary Daylighting Control
   ,                                       !- Secondary Daylighting Control Name
@@ -1506,71 +924,37 @@
   No;                                     !- Use Ideal Air Loads
 
 OS:Node,
-<<<<<<< HEAD
-  {afc76006-2809-48f9-a1bb-45a2af610840}, !- Handle
+  {77322ba7-147d-4410-ae9e-c09a98d1fb0f}, !- Handle
   Node 3,                                 !- Name
-  {6518d7bd-73a5-4803-8bed-0884c19b5bc9}, !- Inlet Port
+  {c3b3c532-a0da-4ab0-a4aa-9afda1174d59}, !- Inlet Port
   ;                                       !- Outlet Port
 
 OS:Connection,
-  {6518d7bd-73a5-4803-8bed-0884c19b5bc9}, !- Handle
-  {3a93b402-192b-4522-adb3-42e799431698}, !- Name
-  {55a94071-7265-47a2-8a89-a4c6e26437dd}, !- Source Object
+  {c3b3c532-a0da-4ab0-a4aa-9afda1174d59}, !- Handle
+  {30658b69-5530-439a-8f79-fac8b14e9bdb}, !- Name
+  {cb1ea5ab-dc01-4da8-9977-dff6a5e7f49b}, !- Source Object
   11,                                     !- Outlet Port
-  {afc76006-2809-48f9-a1bb-45a2af610840}, !- Target Object
+  {77322ba7-147d-4410-ae9e-c09a98d1fb0f}, !- Target Object
   2;                                      !- Inlet Port
 
 OS:PortList,
-  {d8443686-6008-4285-91a6-38208eee16bd}, !- Handle
-  {4978e3e9-072f-44cb-9120-b1af097c32c1}, !- Name
-  {55a94071-7265-47a2-8a89-a4c6e26437dd}; !- HVAC Component
+  {8396b69b-5a12-4cc9-a523-1d21f4121518}, !- Handle
+  {4c56e3db-82f6-4366-a46d-011da476703e}, !- Name
+  {cb1ea5ab-dc01-4da8-9977-dff6a5e7f49b}; !- HVAC Component
 
 OS:PortList,
-  {df173968-4f12-4513-847a-9de389d04f08}, !- Handle
-  {cda4cfe1-8d8e-45a6-afcd-b714321ddf29}, !- Name
-  {55a94071-7265-47a2-8a89-a4c6e26437dd}; !- HVAC Component
+  {f21f962e-5f7c-4c1a-957b-56cca9eb097b}, !- Handle
+  {24c461da-3478-441e-9866-2f2a15262ddb}, !- Name
+  {cb1ea5ab-dc01-4da8-9977-dff6a5e7f49b}; !- HVAC Component
 
 OS:PortList,
-  {4c4e7a39-b1d9-47bc-8e87-c54be7260d62}, !- Handle
-  {ad5cfe1d-1230-4a6d-8d47-130acee8d5cb}, !- Name
-  {55a94071-7265-47a2-8a89-a4c6e26437dd}; !- HVAC Component
+  {d1e91652-39e2-403a-b375-77feb133b7d5}, !- Handle
+  {96429cb4-305e-43d1-b307-eae1c98b7413}, !- Name
+  {cb1ea5ab-dc01-4da8-9977-dff6a5e7f49b}; !- HVAC Component
 
 OS:Sizing:Zone,
-  {f59d282f-85a6-4733-95bf-829354cf1672}, !- Handle
-  {55a94071-7265-47a2-8a89-a4c6e26437dd}, !- Zone or ZoneList Name
-=======
-  {a536ae8d-457c-4c66-9c6f-683e4aadac75}, !- Handle
-  Node 3,                                 !- Name
-  {e3060133-bf45-4f10-91d9-6ffb861763ad}, !- Inlet Port
-  ;                                       !- Outlet Port
-
-OS:Connection,
-  {e3060133-bf45-4f10-91d9-6ffb861763ad}, !- Handle
-  {403773a3-0b45-4c3a-a4f0-e8fc7ac659d6}, !- Name
-  {6ce994d2-2e31-4df8-b4fa-ca38cf419b18}, !- Source Object
-  11,                                     !- Outlet Port
-  {a536ae8d-457c-4c66-9c6f-683e4aadac75}, !- Target Object
-  2;                                      !- Inlet Port
-
-OS:PortList,
-  {311ccab5-86de-41b4-8d47-b8fd3c3626e4}, !- Handle
-  {07a70932-13cf-4488-8a1b-7050db23b65f}, !- Name
-  {6ce994d2-2e31-4df8-b4fa-ca38cf419b18}; !- HVAC Component
-
-OS:PortList,
-  {2b95b6a2-e016-47f5-8743-8eb009bf1fd2}, !- Handle
-  {ccb08c88-2c41-4f56-93b5-b60d461752e0}, !- Name
-  {6ce994d2-2e31-4df8-b4fa-ca38cf419b18}; !- HVAC Component
-
-OS:PortList,
-  {8d64133a-5270-488e-88e8-2ecf16a9eaa7}, !- Handle
-  {aa5431a9-26c3-4be1-b09d-db1365d0d485}, !- Name
-  {6ce994d2-2e31-4df8-b4fa-ca38cf419b18}; !- HVAC Component
-
-OS:Sizing:Zone,
-  {3b2c7553-b08d-47b9-8d42-4f7ec951549c}, !- Handle
-  {6ce994d2-2e31-4df8-b4fa-ca38cf419b18}, !- Zone or ZoneList Name
->>>>>>> 61ca453a
+  {f9e45956-2e6c-4dcb-b514-4843fb938e63}, !- Handle
+  {cb1ea5ab-dc01-4da8-9977-dff6a5e7f49b}, !- Zone or ZoneList Name
   SupplyAirTemperature,                   !- Zone Cooling Design Supply Air Temperature Input Method
   14,                                     !- Zone Cooling Design Supply Air Temperature {C}
   11.11,                                  !- Zone Cooling Design Supply Air Temperature Difference {deltaC}
@@ -1599,13 +983,12 @@
   autosize;                               !- Dedicated Outdoor Air High Setpoint Temperature for Design {C}
 
 OS:ZoneHVAC:EquipmentList,
-<<<<<<< HEAD
-  {e3ea811f-5bbd-4948-ae57-eb2af5e37146}, !- Handle
+  {a0338ef6-4700-4fa4-af12-dcb7263c95dc}, !- Handle
   Zone HVAC Equipment List 3,             !- Name
-  {55a94071-7265-47a2-8a89-a4c6e26437dd}; !- Thermal Zone
+  {cb1ea5ab-dc01-4da8-9977-dff6a5e7f49b}; !- Thermal Zone
 
 OS:SpaceType,
-  {f31ea7d1-806f-4615-adf6-866fe07462d5}, !- Handle
+  {4c5a4c49-23cf-4d67-b8ab-f5931bc49663}, !- Handle
   Space Type 3,                           !- Name
   ,                                       !- Default Construction Set Name
   ,                                       !- Default Schedule Set Name
@@ -1616,14 +999,14 @@
   unfinished attic;                       !- Standards Space Type
 
 OS:BuildingUnit,
-  {d6e37a61-27d3-4a87-b21a-05b26b71cad6}, !- Handle
+  {c8dab996-b2d2-436e-87c9-097523eca5f8}, !- Handle
   unit 1,                                 !- Name
   ,                                       !- Rendering Color
   Residential;                            !- Building Unit Type
 
 OS:AdditionalProperties,
-  {c572ac5c-1c76-4284-b6cb-7259f7220f76}, !- Handle
-  {d6e37a61-27d3-4a87-b21a-05b26b71cad6}, !- Object Name
+  {5b1fa6a9-4094-4d57-8143-111b8b9752c2}, !- Handle
+  {c8dab996-b2d2-436e-87c9-097523eca5f8}, !- Object Name
   NumberOfBedrooms,                       !- Feature Name 1
   Integer,                                !- Feature Data Type 1
   3,                                      !- Feature Value 1
@@ -1635,12 +1018,12 @@
   3.3900000000000001;                     !- Feature Value 3
 
 OS:External:File,
-  {ec1c9d15-3abb-48af-afcc-9715fe1e3d66}, !- Handle
+  {9147713c-b04e-49fd-81a7-14354181aa3e}, !- Handle
   8760.csv,                               !- Name
   8760.csv;                               !- File Name
 
 OS:Schedule:Day,
-  {c1d200ca-0e5a-4360-a269-cb1e22e3e52a}, !- Handle
+  {80fd3ae3-bfec-4d8f-8b14-a64fd570fd35}, !- Handle
   Schedule Day 1,                         !- Name
   ,                                       !- Schedule Type Limits Name
   ,                                       !- Interpolate to Timestep
@@ -1649,7 +1032,7 @@
   0;                                      !- Value Until Time 1
 
 OS:Schedule:Day,
-  {39cf7dfc-6bd0-4a90-ae49-aaab1d05bda7}, !- Handle
+  {40dbcaed-5393-4a3c-93b4-5c47b7041e72}, !- Handle
   Schedule Day 2,                         !- Name
   ,                                       !- Schedule Type Limits Name
   ,                                       !- Interpolate to Timestep
@@ -1658,10 +1041,10 @@
   1;                                      !- Value Until Time 1
 
 OS:Schedule:File,
-  {1f812e41-4d6c-4698-b658-3db2547ca047}, !- Handle
+  {1c012f5c-3e29-4690-856d-12045b906a99}, !- Handle
   occupants,                              !- Name
-  {14bae53e-203a-42ae-8109-fa9506a5865a}, !- Schedule Type Limits Name
-  {ec1c9d15-3abb-48af-afcc-9715fe1e3d66}, !- External File Name
+  {614b25b3-3fbd-419c-9bad-2fce11c1def7}, !- Schedule Type Limits Name
+  {9147713c-b04e-49fd-81a7-14354181aa3e}, !- External File Name
   1,                                      !- Column Number
   1,                                      !- Rows to Skip at Top
   8760,                                   !- Number of Hours of Data
@@ -1670,22 +1053,63 @@
   60;                                     !- Minutes per Item
 
 OS:Schedule:Ruleset,
-  {edfa3d66-b7f2-426e-8f91-5439d12005e3}, !- Handle
+  {0a754007-fe35-4f00-aaff-79aa7cf7d0a4}, !- Handle
   Schedule Ruleset 1,                     !- Name
-  {b89192cf-749a-41f0-9ed0-b02b553223aa}, !- Schedule Type Limits Name
-  {8abef92e-8940-4903-84bf-d1a516c30c26}; !- Default Day Schedule Name
+  {c890e137-e8f5-43a8-8a3b-9c8e1f664d79}, !- Schedule Type Limits Name
+  {03dd1ca3-5453-4ffd-ac6f-71146eae41b3}; !- Default Day Schedule Name
 
 OS:Schedule:Day,
-  {8abef92e-8940-4903-84bf-d1a516c30c26}, !- Handle
+  {03dd1ca3-5453-4ffd-ac6f-71146eae41b3}, !- Handle
   Schedule Day 3,                         !- Name
-  {b89192cf-749a-41f0-9ed0-b02b553223aa}, !- Schedule Type Limits Name
+  {c890e137-e8f5-43a8-8a3b-9c8e1f664d79}, !- Schedule Type Limits Name
   ,                                       !- Interpolate to Timestep
   24,                                     !- Hour 1
   0,                                      !- Minute 1
   112.539290946133;                       !- Value Until Time 1
 
 OS:People:Definition,
-  {8b03cdae-3d45-4fa0-affe-6fc1aa2edd0b}, !- Handle
+  {a2084fe2-efab-4762-990e-afe64719057d}, !- Handle
+  res occupants|living space|story 2,     !- Name
+  People,                                 !- Number of People Calculation Method
+  1.695,                                  !- Number of People {people}
+  ,                                       !- People per Space Floor Area {person/m2}
+  ,                                       !- Space Floor Area per Person {m2/person}
+  0.319734,                               !- Fraction Radiant
+  0.573,                                  !- Sensible Heat Fraction
+  0,                                      !- Carbon Dioxide Generation Rate {m3/s-W}
+  No,                                     !- Enable ASHRAE 55 Comfort Warnings
+  ZoneAveraged;                           !- Mean Radiant Temperature Calculation Type
+
+OS:People,
+  {5c1cf71a-1ede-42a3-88b2-3d5fa2132f03}, !- Handle
+  res occupants|living space|story 2,     !- Name
+  {a2084fe2-efab-4762-990e-afe64719057d}, !- People Definition Name
+  {fc4ae8d0-334d-48ea-b1e4-68ee4e5d77e3}, !- Space or SpaceType Name
+  {1c012f5c-3e29-4690-856d-12045b906a99}, !- Number of People Schedule Name
+  {0a754007-fe35-4f00-aaff-79aa7cf7d0a4}, !- Activity Level Schedule Name
+  ,                                       !- Surface Name/Angle Factor List Name
+  ,                                       !- Work Efficiency Schedule Name
+  ,                                       !- Clothing Insulation Schedule Name
+  ,                                       !- Air Velocity Schedule Name
+  1;                                      !- Multiplier
+
+OS:ScheduleTypeLimits,
+  {c890e137-e8f5-43a8-8a3b-9c8e1f664d79}, !- Handle
+  ActivityLevel,                          !- Name
+  0,                                      !- Lower Limit Value
+  ,                                       !- Upper Limit Value
+  Continuous,                             !- Numeric Type
+  ActivityLevel;                          !- Unit Type
+
+OS:ScheduleTypeLimits,
+  {614b25b3-3fbd-419c-9bad-2fce11c1def7}, !- Handle
+  Fractional,                             !- Name
+  0,                                      !- Lower Limit Value
+  1,                                      !- Upper Limit Value
+  Continuous;                             !- Numeric Type
+
+OS:People:Definition,
+  {9bb614db-1979-4ac9-a859-92bd1552d361}, !- Handle
   res occupants|living space,             !- Name
   People,                                 !- Number of People Calculation Method
   1.695,                                  !- Number of People {people}
@@ -1698,4683 +1122,14 @@
   ZoneAveraged;                           !- Mean Radiant Temperature Calculation Type
 
 OS:People,
-  {9a782f4d-4aaf-4dea-9ce6-02d3bd3a3641}, !- Handle
+  {1d58d24f-9b4a-4b40-a1f3-938ff60fc8f0}, !- Handle
   res occupants|living space,             !- Name
-  {8b03cdae-3d45-4fa0-affe-6fc1aa2edd0b}, !- People Definition Name
-  {f61414d4-7dfe-4e55-a049-dc5092efda2d}, !- Space or SpaceType Name
-  {1f812e41-4d6c-4698-b658-3db2547ca047}, !- Number of People Schedule Name
-  {edfa3d66-b7f2-426e-8f91-5439d12005e3}, !- Activity Level Schedule Name
+  {9bb614db-1979-4ac9-a859-92bd1552d361}, !- People Definition Name
+  {cbd6060d-deb1-4773-b738-5237c014ea0b}, !- Space or SpaceType Name
+  {1c012f5c-3e29-4690-856d-12045b906a99}, !- Number of People Schedule Name
+  {0a754007-fe35-4f00-aaff-79aa7cf7d0a4}, !- Activity Level Schedule Name
   ,                                       !- Surface Name/Angle Factor List Name
   ,                                       !- Work Efficiency Schedule Name
   ,                                       !- Clothing Insulation Schedule Name
   ,                                       !- Air Velocity Schedule Name
   1;                                      !- Multiplier
-
-OS:ScheduleTypeLimits,
-  {b89192cf-749a-41f0-9ed0-b02b553223aa}, !- Handle
-  ActivityLevel,                          !- Name
-  0,                                      !- Lower Limit Value
-  ,                                       !- Upper Limit Value
-  Continuous,                             !- Numeric Type
-  ActivityLevel;                          !- Unit Type
-
-OS:ScheduleTypeLimits,
-  {14bae53e-203a-42ae-8109-fa9506a5865a}, !- Handle
-  Fractional,                             !- Name
-  0,                                      !- Lower Limit Value
-  1,                                      !- Upper Limit Value
-  Continuous;                             !- Numeric Type
-
-OS:People:Definition,
-  {c466df1e-2b98-4a34-86d1-a9240cc25f21}, !- Handle
-  res occupants|living space|story 2,     !- Name
-=======
-  {80fd7dbd-3d80-4830-997b-e8a1d26cbaec}, !- Handle
-  Zone HVAC Equipment List 3,             !- Name
-  {6ce994d2-2e31-4df8-b4fa-ca38cf419b18}; !- Thermal Zone
-
-OS:Space,
-  {5b34335f-a27d-4164-bd7b-cf8aa5883140}, !- Handle
-  living space|unit 3|story 1,            !- Name
-  {9604a693-b18a-4101-8bb3-9e96bb0628e4}, !- Space Type Name
-  ,                                       !- Default Construction Set Name
-  ,                                       !- Default Schedule Set Name
-  -0,                                     !- Direction of Relative North {deg}
-  0,                                      !- X Origin {m}
-  0,                                      !- Y Origin {m}
-  0,                                      !- Z Origin {m}
-  ,                                       !- Building Story Name
-  {6ce994d2-2e31-4df8-b4fa-ca38cf419b18}, !- Thermal Zone Name
-  ,                                       !- Part of Total Floor Area
-  ,                                       !- Design Specification Outdoor Air Object Name
-  {0430da68-8ea8-406d-8677-4d4365dc17d6}; !- Building Unit Name
-
-OS:Surface,
-  {5bc712e9-d5f8-4268-b596-793dee04b406}, !- Handle
-  Surface 35,                             !- Name
-  RoofCeiling,                            !- Surface Type
-  ,                                       !- Construction Name
-  {5b34335f-a27d-4164-bd7b-cf8aa5883140}, !- Space Name
-  Surface,                                !- Outside Boundary Condition
-  {90832b7e-4470-48e5-98b3-2d84c927c2da}, !- Outside Boundary Condition Object
-  NoSun,                                  !- Sun Exposure
-  NoWind,                                 !- Wind Exposure
-  ,                                       !- View Factor to Ground
-  ,                                       !- Number of Vertices
-  13.716, -9.144, 2.4384,                 !- X,Y,Z Vertex 1 {m}
-  13.716, 0, 2.4384,                      !- X,Y,Z Vertex 2 {m}
-  9.144, 0, 2.4384,                       !- X,Y,Z Vertex 3 {m}
-  9.144, -9.144, 2.4384;                  !- X,Y,Z Vertex 4 {m}
-
-OS:Surface,
-  {8a940ef8-27c6-4667-b02f-920b93bfc74f}, !- Handle
-  Surface 36,                             !- Name
-  Floor,                                  !- Surface Type
-  ,                                       !- Construction Name
-  {5b34335f-a27d-4164-bd7b-cf8aa5883140}, !- Space Name
-  Surface,                                !- Outside Boundary Condition
-  {c79852d3-5449-4a76-a528-fc201125df36}, !- Outside Boundary Condition Object
-  NoSun,                                  !- Sun Exposure
-  NoWind,                                 !- Wind Exposure
-  ,                                       !- View Factor to Ground
-  ,                                       !- Number of Vertices
-  9.144, -9.144, 0,                       !- X,Y,Z Vertex 1 {m}
-  9.144, 0, 0,                            !- X,Y,Z Vertex 2 {m}
-  13.716, 0, 0,                           !- X,Y,Z Vertex 3 {m}
-  13.716, -9.144, 0;                      !- X,Y,Z Vertex 4 {m}
-
-OS:Surface,
-  {d18f39cb-7003-40bc-826f-4b3b7685f983}, !- Handle
-  Surface 37,                             !- Name
-  Wall,                                   !- Surface Type
-  ,                                       !- Construction Name
-  {5b34335f-a27d-4164-bd7b-cf8aa5883140}, !- Space Name
-  Surface,                                !- Outside Boundary Condition
-  {9583a15f-ff33-475d-93ab-6e84c0bc1287}, !- Outside Boundary Condition Object
-  NoSun,                                  !- Sun Exposure
-  NoWind,                                 !- Wind Exposure
-  ,                                       !- View Factor to Ground
-  ,                                       !- Number of Vertices
-  9.144, 0, 2.4384,                       !- X,Y,Z Vertex 1 {m}
-  9.144, 0, 0,                            !- X,Y,Z Vertex 2 {m}
-  9.144, -9.144, 0,                       !- X,Y,Z Vertex 3 {m}
-  9.144, -9.144, 2.4384;                  !- X,Y,Z Vertex 4 {m}
-
-OS:Surface,
-  {d4898a8c-9ec0-433c-b72c-1e2f63ce6bab}, !- Handle
-  Surface 38,                             !- Name
-  Wall,                                   !- Surface Type
-  ,                                       !- Construction Name
-  {5b34335f-a27d-4164-bd7b-cf8aa5883140}, !- Space Name
-  Outdoors,                               !- Outside Boundary Condition
-  ,                                       !- Outside Boundary Condition Object
-  SunExposed,                             !- Sun Exposure
-  WindExposed,                            !- Wind Exposure
-  ,                                       !- View Factor to Ground
-  ,                                       !- Number of Vertices
-  13.716, 0, 2.4384,                      !- X,Y,Z Vertex 1 {m}
-  13.716, 0, 0,                           !- X,Y,Z Vertex 2 {m}
-  9.144, 0, 0,                            !- X,Y,Z Vertex 3 {m}
-  9.144, 0, 2.4384;                       !- X,Y,Z Vertex 4 {m}
-
-OS:Surface,
-  {d0963628-aa30-41d2-bc8b-80c93c730629}, !- Handle
-  Surface 39,                             !- Name
-  Wall,                                   !- Surface Type
-  ,                                       !- Construction Name
-  {5b34335f-a27d-4164-bd7b-cf8aa5883140}, !- Space Name
-  Surface,                                !- Outside Boundary Condition
-  {aa6f513b-3a13-4ac3-9973-d4762b4d9dc2}, !- Outside Boundary Condition Object
-  NoSun,                                  !- Sun Exposure
-  NoWind,                                 !- Wind Exposure
-  ,                                       !- View Factor to Ground
-  ,                                       !- Number of Vertices
-  13.716, -9.144, 2.4384,                 !- X,Y,Z Vertex 1 {m}
-  13.716, -9.144, 0,                      !- X,Y,Z Vertex 2 {m}
-  13.716, 0, 0,                           !- X,Y,Z Vertex 3 {m}
-  13.716, 0, 2.4384;                      !- X,Y,Z Vertex 4 {m}
-
-OS:Surface,
-  {36bbf635-9811-4aae-be9c-c3444062ce65}, !- Handle
-  Surface 40,                             !- Name
-  Wall,                                   !- Surface Type
-  ,                                       !- Construction Name
-  {5b34335f-a27d-4164-bd7b-cf8aa5883140}, !- Space Name
-  Outdoors,                               !- Outside Boundary Condition
-  ,                                       !- Outside Boundary Condition Object
-  SunExposed,                             !- Sun Exposure
-  WindExposed,                            !- Wind Exposure
-  ,                                       !- View Factor to Ground
-  ,                                       !- Number of Vertices
-  9.144, -9.144, 2.4384,                  !- X,Y,Z Vertex 1 {m}
-  9.144, -9.144, 0,                       !- X,Y,Z Vertex 2 {m}
-  13.716, -9.144, 0,                      !- X,Y,Z Vertex 3 {m}
-  13.716, -9.144, 2.4384;                 !- X,Y,Z Vertex 4 {m}
-
-OS:Space,
-  {419015bf-76d0-483d-b850-640bd9668358}, !- Handle
-  living space|unit 3|story 2,            !- Name
-  {9604a693-b18a-4101-8bb3-9e96bb0628e4}, !- Space Type Name
-  ,                                       !- Default Construction Set Name
-  ,                                       !- Default Schedule Set Name
-  -0,                                     !- Direction of Relative North {deg}
-  0,                                      !- X Origin {m}
-  0,                                      !- Y Origin {m}
-  0,                                      !- Z Origin {m}
-  ,                                       !- Building Story Name
-  {6ce994d2-2e31-4df8-b4fa-ca38cf419b18}, !- Thermal Zone Name
-  ,                                       !- Part of Total Floor Area
-  ,                                       !- Design Specification Outdoor Air Object Name
-  {0430da68-8ea8-406d-8677-4d4365dc17d6}; !- Building Unit Name
-
-OS:Surface,
-  {1dd92428-cb0d-47d5-a1ee-76cd30310701}, !- Handle
-  Surface 41,                             !- Name
-  Wall,                                   !- Surface Type
-  ,                                       !- Construction Name
-  {419015bf-76d0-483d-b850-640bd9668358}, !- Space Name
-  Outdoors,                               !- Outside Boundary Condition
-  ,                                       !- Outside Boundary Condition Object
-  SunExposed,                             !- Sun Exposure
-  WindExposed,                            !- Wind Exposure
-  ,                                       !- View Factor to Ground
-  ,                                       !- Number of Vertices
-  13.716, 0, 4.8768,                      !- X,Y,Z Vertex 1 {m}
-  13.716, 0, 2.4384,                      !- X,Y,Z Vertex 2 {m}
-  9.144, 0, 2.4384,                       !- X,Y,Z Vertex 3 {m}
-  9.144, 0, 4.8768;                       !- X,Y,Z Vertex 4 {m}
-
-OS:Surface,
-  {c40782ac-c06e-4bec-9c4c-a4c044ce8368}, !- Handle
-  Surface 42,                             !- Name
-  Wall,                                   !- Surface Type
-  ,                                       !- Construction Name
-  {419015bf-76d0-483d-b850-640bd9668358}, !- Space Name
-  Surface,                                !- Outside Boundary Condition
-  {e7fd2e3a-be15-4c91-97cc-771493ebe02c}, !- Outside Boundary Condition Object
-  NoSun,                                  !- Sun Exposure
-  NoWind,                                 !- Wind Exposure
-  ,                                       !- View Factor to Ground
-  ,                                       !- Number of Vertices
-  13.716, -9.144, 4.8768,                 !- X,Y,Z Vertex 1 {m}
-  13.716, -9.144, 2.4384,                 !- X,Y,Z Vertex 2 {m}
-  13.716, 0, 2.4384,                      !- X,Y,Z Vertex 3 {m}
-  13.716, 0, 4.8768;                      !- X,Y,Z Vertex 4 {m}
-
-OS:Surface,
-  {90832b7e-4470-48e5-98b3-2d84c927c2da}, !- Handle
-  Surface 43,                             !- Name
-  Floor,                                  !- Surface Type
-  ,                                       !- Construction Name
-  {419015bf-76d0-483d-b850-640bd9668358}, !- Space Name
-  Surface,                                !- Outside Boundary Condition
-  {5bc712e9-d5f8-4268-b596-793dee04b406}, !- Outside Boundary Condition Object
-  NoSun,                                  !- Sun Exposure
-  NoWind,                                 !- Wind Exposure
-  ,                                       !- View Factor to Ground
-  ,                                       !- Number of Vertices
-  9.144, -9.144, 2.4384,                  !- X,Y,Z Vertex 1 {m}
-  9.144, 0, 2.4384,                       !- X,Y,Z Vertex 2 {m}
-  13.716, 0, 2.4384,                      !- X,Y,Z Vertex 3 {m}
-  13.716, -9.144, 2.4384;                 !- X,Y,Z Vertex 4 {m}
-
-OS:Surface,
-  {888c40d3-daef-4d24-bbd0-08724d1739fb}, !- Handle
-  Surface 44,                             !- Name
-  Wall,                                   !- Surface Type
-  ,                                       !- Construction Name
-  {419015bf-76d0-483d-b850-640bd9668358}, !- Space Name
-  Outdoors,                               !- Outside Boundary Condition
-  ,                                       !- Outside Boundary Condition Object
-  SunExposed,                             !- Sun Exposure
-  WindExposed,                            !- Wind Exposure
-  ,                                       !- View Factor to Ground
-  ,                                       !- Number of Vertices
-  9.144, -9.144, 4.8768,                  !- X,Y,Z Vertex 1 {m}
-  9.144, -9.144, 2.4384,                  !- X,Y,Z Vertex 2 {m}
-  13.716, -9.144, 2.4384,                 !- X,Y,Z Vertex 3 {m}
-  13.716, -9.144, 4.8768;                 !- X,Y,Z Vertex 4 {m}
-
-OS:Surface,
-  {958d071a-2148-45ac-ab14-bf7e6388dcc8}, !- Handle
-  Surface 45,                             !- Name
-  Wall,                                   !- Surface Type
-  ,                                       !- Construction Name
-  {419015bf-76d0-483d-b850-640bd9668358}, !- Space Name
-  Surface,                                !- Outside Boundary Condition
-  {6c3d2d5c-cd8f-4c04-88d6-c55b3ac32819}, !- Outside Boundary Condition Object
-  NoSun,                                  !- Sun Exposure
-  NoWind,                                 !- Wind Exposure
-  ,                                       !- View Factor to Ground
-  ,                                       !- Number of Vertices
-  9.144, 0, 4.8768,                       !- X,Y,Z Vertex 1 {m}
-  9.144, 0, 2.4384,                       !- X,Y,Z Vertex 2 {m}
-  9.144, -9.144, 2.4384,                  !- X,Y,Z Vertex 3 {m}
-  9.144, -9.144, 4.8768;                  !- X,Y,Z Vertex 4 {m}
-
-OS:Surface,
-  {c883a4a3-0c03-47a1-a64f-563a0a295806}, !- Handle
-  Surface 46,                             !- Name
-  RoofCeiling,                            !- Surface Type
-  ,                                       !- Construction Name
-  {419015bf-76d0-483d-b850-640bd9668358}, !- Space Name
-  Surface,                                !- Outside Boundary Condition
-  {8281b458-7188-4819-be27-601b5bc7b8d7}, !- Outside Boundary Condition Object
-  NoSun,                                  !- Sun Exposure
-  NoWind,                                 !- Wind Exposure
-  ,                                       !- View Factor to Ground
-  ,                                       !- Number of Vertices
-  13.716, -9.144, 4.8768,                 !- X,Y,Z Vertex 1 {m}
-  13.716, 0, 4.8768,                      !- X,Y,Z Vertex 2 {m}
-  9.144, 0, 4.8768,                       !- X,Y,Z Vertex 3 {m}
-  9.144, -9.144, 4.8768;                  !- X,Y,Z Vertex 4 {m}
-
-OS:ThermalZone,
-  {c01c0e7a-8d22-4b86-a47a-9d661d2192fd}, !- Handle
-  living zone|unit 4,                     !- Name
-  ,                                       !- Multiplier
-  ,                                       !- Ceiling Height {m}
-  ,                                       !- Volume {m3}
-  ,                                       !- Floor Area {m2}
-  ,                                       !- Zone Inside Convection Algorithm
-  ,                                       !- Zone Outside Convection Algorithm
-  ,                                       !- Zone Conditioning Equipment List Name
-  {74d2c29b-3ddc-4e89-90c2-b0b7bc6d5a75}, !- Zone Air Inlet Port List
-  {9ae95849-8fcb-4d1a-b49c-7ccce71c29e8}, !- Zone Air Exhaust Port List
-  {713306b5-a77a-4b22-a29f-1baf179f81df}, !- Zone Air Node Name
-  {8a5bb964-2ce4-4404-bcc3-94dc538b5641}, !- Zone Return Air Port List
-  ,                                       !- Primary Daylighting Control Name
-  ,                                       !- Fraction of Zone Controlled by Primary Daylighting Control
-  ,                                       !- Secondary Daylighting Control Name
-  ,                                       !- Fraction of Zone Controlled by Secondary Daylighting Control
-  ,                                       !- Illuminance Map Name
-  ,                                       !- Group Rendering Name
-  ,                                       !- Thermostat Name
-  No;                                     !- Use Ideal Air Loads
-
-OS:Node,
-  {c165b8c7-2b63-460a-ae3e-d8c90d8c3a5b}, !- Handle
-  Node 4,                                 !- Name
-  {713306b5-a77a-4b22-a29f-1baf179f81df}, !- Inlet Port
-  ;                                       !- Outlet Port
-
-OS:Connection,
-  {713306b5-a77a-4b22-a29f-1baf179f81df}, !- Handle
-  {db9dc027-f76d-4f65-8287-91aca00e5b5e}, !- Name
-  {c01c0e7a-8d22-4b86-a47a-9d661d2192fd}, !- Source Object
-  11,                                     !- Outlet Port
-  {c165b8c7-2b63-460a-ae3e-d8c90d8c3a5b}, !- Target Object
-  2;                                      !- Inlet Port
-
-OS:PortList,
-  {74d2c29b-3ddc-4e89-90c2-b0b7bc6d5a75}, !- Handle
-  {bfb040e3-f77e-478c-a530-ccae645fd61d}, !- Name
-  {c01c0e7a-8d22-4b86-a47a-9d661d2192fd}; !- HVAC Component
-
-OS:PortList,
-  {9ae95849-8fcb-4d1a-b49c-7ccce71c29e8}, !- Handle
-  {0efd3de2-9034-4580-b33e-ac5c8653a178}, !- Name
-  {c01c0e7a-8d22-4b86-a47a-9d661d2192fd}; !- HVAC Component
-
-OS:PortList,
-  {8a5bb964-2ce4-4404-bcc3-94dc538b5641}, !- Handle
-  {f8e1610e-63dd-4dd8-ad52-cd3c0ad5b15f}, !- Name
-  {c01c0e7a-8d22-4b86-a47a-9d661d2192fd}; !- HVAC Component
-
-OS:Sizing:Zone,
-  {8e82047b-103a-41b4-ad6c-fb2d989cada0}, !- Handle
-  {c01c0e7a-8d22-4b86-a47a-9d661d2192fd}, !- Zone or ZoneList Name
-  SupplyAirTemperature,                   !- Zone Cooling Design Supply Air Temperature Input Method
-  14,                                     !- Zone Cooling Design Supply Air Temperature {C}
-  11.11,                                  !- Zone Cooling Design Supply Air Temperature Difference {deltaC}
-  SupplyAirTemperature,                   !- Zone Heating Design Supply Air Temperature Input Method
-  40,                                     !- Zone Heating Design Supply Air Temperature {C}
-  11.11,                                  !- Zone Heating Design Supply Air Temperature Difference {deltaC}
-  0.0085,                                 !- Zone Cooling Design Supply Air Humidity Ratio {kg-H2O/kg-air}
-  0.008,                                  !- Zone Heating Design Supply Air Humidity Ratio {kg-H2O/kg-air}
-  ,                                       !- Zone Heating Sizing Factor
-  ,                                       !- Zone Cooling Sizing Factor
-  DesignDay,                              !- Cooling Design Air Flow Method
-  ,                                       !- Cooling Design Air Flow Rate {m3/s}
-  ,                                       !- Cooling Minimum Air Flow per Zone Floor Area {m3/s-m2}
-  ,                                       !- Cooling Minimum Air Flow {m3/s}
-  ,                                       !- Cooling Minimum Air Flow Fraction
-  DesignDay,                              !- Heating Design Air Flow Method
-  ,                                       !- Heating Design Air Flow Rate {m3/s}
-  ,                                       !- Heating Maximum Air Flow per Zone Floor Area {m3/s-m2}
-  ,                                       !- Heating Maximum Air Flow {m3/s}
-  ,                                       !- Heating Maximum Air Flow Fraction
-  ,                                       !- Design Zone Air Distribution Effectiveness in Cooling Mode
-  ,                                       !- Design Zone Air Distribution Effectiveness in Heating Mode
-  No,                                     !- Account for Dedicated Outdoor Air System
-  NeutralSupplyAir,                       !- Dedicated Outdoor Air System Control Strategy
-  autosize,                               !- Dedicated Outdoor Air Low Setpoint Temperature for Design {C}
-  autosize;                               !- Dedicated Outdoor Air High Setpoint Temperature for Design {C}
-
-OS:ZoneHVAC:EquipmentList,
-  {2c5311cf-6e4c-472d-bcee-6436a6b453ef}, !- Handle
-  Zone HVAC Equipment List 4,             !- Name
-  {c01c0e7a-8d22-4b86-a47a-9d661d2192fd}; !- Thermal Zone
-
-OS:Space,
-  {b9463034-feb1-4844-ba72-8bbabd5fd707}, !- Handle
-  living space|unit 4|story 1,            !- Name
-  {9604a693-b18a-4101-8bb3-9e96bb0628e4}, !- Space Type Name
-  ,                                       !- Default Construction Set Name
-  ,                                       !- Default Schedule Set Name
-  -0,                                     !- Direction of Relative North {deg}
-  0,                                      !- X Origin {m}
-  0,                                      !- Y Origin {m}
-  0,                                      !- Z Origin {m}
-  ,                                       !- Building Story Name
-  {c01c0e7a-8d22-4b86-a47a-9d661d2192fd}, !- Thermal Zone Name
-  ,                                       !- Part of Total Floor Area
-  ,                                       !- Design Specification Outdoor Air Object Name
-  {e283d1d2-af02-4ced-86e6-8eba8ef40277}; !- Building Unit Name
-
-OS:Surface,
-  {947414f5-67bc-4855-ab4d-e86309358c57}, !- Handle
-  Surface 52,                             !- Name
-  RoofCeiling,                            !- Surface Type
-  ,                                       !- Construction Name
-  {b9463034-feb1-4844-ba72-8bbabd5fd707}, !- Space Name
-  Surface,                                !- Outside Boundary Condition
-  {299f3e75-e191-4f0b-998b-7fe0fc78814c}, !- Outside Boundary Condition Object
-  NoSun,                                  !- Sun Exposure
-  NoWind,                                 !- Wind Exposure
-  ,                                       !- View Factor to Ground
-  ,                                       !- Number of Vertices
-  18.288, -9.144, 2.4384,                 !- X,Y,Z Vertex 1 {m}
-  18.288, 0, 2.4384,                      !- X,Y,Z Vertex 2 {m}
-  13.716, 0, 2.4384,                      !- X,Y,Z Vertex 3 {m}
-  13.716, -9.144, 2.4384;                 !- X,Y,Z Vertex 4 {m}
-
-OS:Surface,
-  {4b603991-5cb7-48e4-ad44-8682bb496e59}, !- Handle
-  Surface 53,                             !- Name
-  Floor,                                  !- Surface Type
-  ,                                       !- Construction Name
-  {b9463034-feb1-4844-ba72-8bbabd5fd707}, !- Space Name
-  Surface,                                !- Outside Boundary Condition
-  {0147a048-9e05-4e77-a4a8-f5d67d592391}, !- Outside Boundary Condition Object
-  NoSun,                                  !- Sun Exposure
-  NoWind,                                 !- Wind Exposure
-  ,                                       !- View Factor to Ground
-  ,                                       !- Number of Vertices
-  13.716, -9.144, 0,                      !- X,Y,Z Vertex 1 {m}
-  13.716, 0, 0,                           !- X,Y,Z Vertex 2 {m}
-  18.288, 0, 0,                           !- X,Y,Z Vertex 3 {m}
-  18.288, -9.144, 0;                      !- X,Y,Z Vertex 4 {m}
-
-OS:Surface,
-  {aa6f513b-3a13-4ac3-9973-d4762b4d9dc2}, !- Handle
-  Surface 54,                             !- Name
-  Wall,                                   !- Surface Type
-  ,                                       !- Construction Name
-  {b9463034-feb1-4844-ba72-8bbabd5fd707}, !- Space Name
-  Surface,                                !- Outside Boundary Condition
-  {d0963628-aa30-41d2-bc8b-80c93c730629}, !- Outside Boundary Condition Object
-  NoSun,                                  !- Sun Exposure
-  NoWind,                                 !- Wind Exposure
-  ,                                       !- View Factor to Ground
-  ,                                       !- Number of Vertices
-  13.716, 0, 2.4384,                      !- X,Y,Z Vertex 1 {m}
-  13.716, 0, 0,                           !- X,Y,Z Vertex 2 {m}
-  13.716, -9.144, 0,                      !- X,Y,Z Vertex 3 {m}
-  13.716, -9.144, 2.4384;                 !- X,Y,Z Vertex 4 {m}
-
-OS:Surface,
-  {fc14bc54-7479-4bc6-9f98-6583c392dbe3}, !- Handle
-  Surface 55,                             !- Name
-  Wall,                                   !- Surface Type
-  ,                                       !- Construction Name
-  {b9463034-feb1-4844-ba72-8bbabd5fd707}, !- Space Name
-  Outdoors,                               !- Outside Boundary Condition
-  ,                                       !- Outside Boundary Condition Object
-  SunExposed,                             !- Sun Exposure
-  WindExposed,                            !- Wind Exposure
-  ,                                       !- View Factor to Ground
-  ,                                       !- Number of Vertices
-  18.288, 0, 2.4384,                      !- X,Y,Z Vertex 1 {m}
-  18.288, 0, 0,                           !- X,Y,Z Vertex 2 {m}
-  13.716, 0, 0,                           !- X,Y,Z Vertex 3 {m}
-  13.716, 0, 2.4384;                      !- X,Y,Z Vertex 4 {m}
-
-OS:Surface,
-  {8ab2e270-ed9d-4838-96fb-9881b5e61116}, !- Handle
-  Surface 56,                             !- Name
-  Wall,                                   !- Surface Type
-  ,                                       !- Construction Name
-  {b9463034-feb1-4844-ba72-8bbabd5fd707}, !- Space Name
-  Surface,                                !- Outside Boundary Condition
-  {1dac110a-4cef-4d60-876e-b5e8f21803a7}, !- Outside Boundary Condition Object
-  NoSun,                                  !- Sun Exposure
-  NoWind,                                 !- Wind Exposure
-  ,                                       !- View Factor to Ground
-  ,                                       !- Number of Vertices
-  18.288, -9.144, 2.4384,                 !- X,Y,Z Vertex 1 {m}
-  18.288, -9.144, 0,                      !- X,Y,Z Vertex 2 {m}
-  18.288, 0, 0,                           !- X,Y,Z Vertex 3 {m}
-  18.288, 0, 2.4384;                      !- X,Y,Z Vertex 4 {m}
-
-OS:Surface,
-  {a3e933d6-b5be-44ce-9da4-e8ffbc5ff23d}, !- Handle
-  Surface 57,                             !- Name
-  Wall,                                   !- Surface Type
-  ,                                       !- Construction Name
-  {b9463034-feb1-4844-ba72-8bbabd5fd707}, !- Space Name
-  Outdoors,                               !- Outside Boundary Condition
-  ,                                       !- Outside Boundary Condition Object
-  SunExposed,                             !- Sun Exposure
-  WindExposed,                            !- Wind Exposure
-  ,                                       !- View Factor to Ground
-  ,                                       !- Number of Vertices
-  13.716, -9.144, 2.4384,                 !- X,Y,Z Vertex 1 {m}
-  13.716, -9.144, 0,                      !- X,Y,Z Vertex 2 {m}
-  18.288, -9.144, 0,                      !- X,Y,Z Vertex 3 {m}
-  18.288, -9.144, 2.4384;                 !- X,Y,Z Vertex 4 {m}
-
-OS:Space,
-  {b5975297-586e-42c2-b7c5-f9db2523794a}, !- Handle
-  living space|unit 4|story 2,            !- Name
-  {9604a693-b18a-4101-8bb3-9e96bb0628e4}, !- Space Type Name
-  ,                                       !- Default Construction Set Name
-  ,                                       !- Default Schedule Set Name
-  -0,                                     !- Direction of Relative North {deg}
-  0,                                      !- X Origin {m}
-  0,                                      !- Y Origin {m}
-  0,                                      !- Z Origin {m}
-  ,                                       !- Building Story Name
-  {c01c0e7a-8d22-4b86-a47a-9d661d2192fd}, !- Thermal Zone Name
-  ,                                       !- Part of Total Floor Area
-  ,                                       !- Design Specification Outdoor Air Object Name
-  {e283d1d2-af02-4ced-86e6-8eba8ef40277}; !- Building Unit Name
-
-OS:Surface,
-  {ff1b5fed-b2b9-4b26-a385-a9959ec4dd3f}, !- Handle
-  Surface 58,                             !- Name
-  Wall,                                   !- Surface Type
-  ,                                       !- Construction Name
-  {b5975297-586e-42c2-b7c5-f9db2523794a}, !- Space Name
-  Outdoors,                               !- Outside Boundary Condition
-  ,                                       !- Outside Boundary Condition Object
-  SunExposed,                             !- Sun Exposure
-  WindExposed,                            !- Wind Exposure
-  ,                                       !- View Factor to Ground
-  ,                                       !- Number of Vertices
-  18.288, 0, 4.8768,                      !- X,Y,Z Vertex 1 {m}
-  18.288, 0, 2.4384,                      !- X,Y,Z Vertex 2 {m}
-  13.716, 0, 2.4384,                      !- X,Y,Z Vertex 3 {m}
-  13.716, 0, 4.8768;                      !- X,Y,Z Vertex 4 {m}
-
-OS:Surface,
-  {57547f45-e10c-424b-819c-d5dfb322453e}, !- Handle
-  Surface 59,                             !- Name
-  Wall,                                   !- Surface Type
-  ,                                       !- Construction Name
-  {b5975297-586e-42c2-b7c5-f9db2523794a}, !- Space Name
-  Surface,                                !- Outside Boundary Condition
-  {31ee669a-79a8-4fd1-9961-908b6ddda1bb}, !- Outside Boundary Condition Object
-  NoSun,                                  !- Sun Exposure
-  NoWind,                                 !- Wind Exposure
-  ,                                       !- View Factor to Ground
-  ,                                       !- Number of Vertices
-  18.288, -9.144, 4.8768,                 !- X,Y,Z Vertex 1 {m}
-  18.288, -9.144, 2.4384,                 !- X,Y,Z Vertex 2 {m}
-  18.288, 0, 2.4384,                      !- X,Y,Z Vertex 3 {m}
-  18.288, 0, 4.8768;                      !- X,Y,Z Vertex 4 {m}
-
-OS:Surface,
-  {299f3e75-e191-4f0b-998b-7fe0fc78814c}, !- Handle
-  Surface 60,                             !- Name
-  Floor,                                  !- Surface Type
-  ,                                       !- Construction Name
-  {b5975297-586e-42c2-b7c5-f9db2523794a}, !- Space Name
-  Surface,                                !- Outside Boundary Condition
-  {947414f5-67bc-4855-ab4d-e86309358c57}, !- Outside Boundary Condition Object
-  NoSun,                                  !- Sun Exposure
-  NoWind,                                 !- Wind Exposure
-  ,                                       !- View Factor to Ground
-  ,                                       !- Number of Vertices
-  13.716, -9.144, 2.4384,                 !- X,Y,Z Vertex 1 {m}
-  13.716, 0, 2.4384,                      !- X,Y,Z Vertex 2 {m}
-  18.288, 0, 2.4384,                      !- X,Y,Z Vertex 3 {m}
-  18.288, -9.144, 2.4384;                 !- X,Y,Z Vertex 4 {m}
-
-OS:Surface,
-  {7d430d25-f838-4a19-a0a9-458e3079e163}, !- Handle
-  Surface 61,                             !- Name
-  Wall,                                   !- Surface Type
-  ,                                       !- Construction Name
-  {b5975297-586e-42c2-b7c5-f9db2523794a}, !- Space Name
-  Outdoors,                               !- Outside Boundary Condition
-  ,                                       !- Outside Boundary Condition Object
-  SunExposed,                             !- Sun Exposure
-  WindExposed,                            !- Wind Exposure
-  ,                                       !- View Factor to Ground
-  ,                                       !- Number of Vertices
-  13.716, -9.144, 4.8768,                 !- X,Y,Z Vertex 1 {m}
-  13.716, -9.144, 2.4384,                 !- X,Y,Z Vertex 2 {m}
-  18.288, -9.144, 2.4384,                 !- X,Y,Z Vertex 3 {m}
-  18.288, -9.144, 4.8768;                 !- X,Y,Z Vertex 4 {m}
-
-OS:Surface,
-  {e7fd2e3a-be15-4c91-97cc-771493ebe02c}, !- Handle
-  Surface 62,                             !- Name
-  Wall,                                   !- Surface Type
-  ,                                       !- Construction Name
-  {b5975297-586e-42c2-b7c5-f9db2523794a}, !- Space Name
-  Surface,                                !- Outside Boundary Condition
-  {c40782ac-c06e-4bec-9c4c-a4c044ce8368}, !- Outside Boundary Condition Object
-  NoSun,                                  !- Sun Exposure
-  NoWind,                                 !- Wind Exposure
-  ,                                       !- View Factor to Ground
-  ,                                       !- Number of Vertices
-  13.716, 0, 4.8768,                      !- X,Y,Z Vertex 1 {m}
-  13.716, 0, 2.4384,                      !- X,Y,Z Vertex 2 {m}
-  13.716, -9.144, 2.4384,                 !- X,Y,Z Vertex 3 {m}
-  13.716, -9.144, 4.8768;                 !- X,Y,Z Vertex 4 {m}
-
-OS:Surface,
-  {9b0be391-6e90-4cf7-a745-0541a299c406}, !- Handle
-  Surface 63,                             !- Name
-  RoofCeiling,                            !- Surface Type
-  ,                                       !- Construction Name
-  {b5975297-586e-42c2-b7c5-f9db2523794a}, !- Space Name
-  Surface,                                !- Outside Boundary Condition
-  {8cd9c03f-0dc0-4232-b54a-6b89b36c2600}, !- Outside Boundary Condition Object
-  NoSun,                                  !- Sun Exposure
-  NoWind,                                 !- Wind Exposure
-  ,                                       !- View Factor to Ground
-  ,                                       !- Number of Vertices
-  18.288, -9.144, 4.8768,                 !- X,Y,Z Vertex 1 {m}
-  18.288, 0, 4.8768,                      !- X,Y,Z Vertex 2 {m}
-  13.716, 0, 4.8768,                      !- X,Y,Z Vertex 3 {m}
-  13.716, -9.144, 4.8768;                 !- X,Y,Z Vertex 4 {m}
-
-OS:ThermalZone,
-  {f5096df2-1f8d-49a4-b27a-08c155d74862}, !- Handle
-  living zone|unit 5,                     !- Name
-  ,                                       !- Multiplier
-  ,                                       !- Ceiling Height {m}
-  ,                                       !- Volume {m3}
-  ,                                       !- Floor Area {m2}
-  ,                                       !- Zone Inside Convection Algorithm
-  ,                                       !- Zone Outside Convection Algorithm
-  ,                                       !- Zone Conditioning Equipment List Name
-  {1cc3c02b-8bfe-4df7-8c99-afc3d730bba0}, !- Zone Air Inlet Port List
-  {dda3d61a-667b-4da6-8975-25cd72884245}, !- Zone Air Exhaust Port List
-  {891068b4-4ca9-4722-b393-09748ceada7a}, !- Zone Air Node Name
-  {df629e64-7bc3-449d-9770-232ba6e2bd0f}, !- Zone Return Air Port List
-  ,                                       !- Primary Daylighting Control Name
-  ,                                       !- Fraction of Zone Controlled by Primary Daylighting Control
-  ,                                       !- Secondary Daylighting Control Name
-  ,                                       !- Fraction of Zone Controlled by Secondary Daylighting Control
-  ,                                       !- Illuminance Map Name
-  ,                                       !- Group Rendering Name
-  ,                                       !- Thermostat Name
-  No;                                     !- Use Ideal Air Loads
-
-OS:Node,
-  {d0625e27-64a9-4a18-a1b1-2a50e845b9fa}, !- Handle
-  Node 5,                                 !- Name
-  {891068b4-4ca9-4722-b393-09748ceada7a}, !- Inlet Port
-  ;                                       !- Outlet Port
-
-OS:Connection,
-  {891068b4-4ca9-4722-b393-09748ceada7a}, !- Handle
-  {a9d2e7d0-ae58-493d-98c6-ad7c17750d27}, !- Name
-  {f5096df2-1f8d-49a4-b27a-08c155d74862}, !- Source Object
-  11,                                     !- Outlet Port
-  {d0625e27-64a9-4a18-a1b1-2a50e845b9fa}, !- Target Object
-  2;                                      !- Inlet Port
-
-OS:PortList,
-  {1cc3c02b-8bfe-4df7-8c99-afc3d730bba0}, !- Handle
-  {a3354ab8-1b20-4fdf-914b-d8946c66bc7a}, !- Name
-  {f5096df2-1f8d-49a4-b27a-08c155d74862}; !- HVAC Component
-
-OS:PortList,
-  {dda3d61a-667b-4da6-8975-25cd72884245}, !- Handle
-  {02fc8add-5d73-451e-91b0-ff64ac6457c0}, !- Name
-  {f5096df2-1f8d-49a4-b27a-08c155d74862}; !- HVAC Component
-
-OS:PortList,
-  {df629e64-7bc3-449d-9770-232ba6e2bd0f}, !- Handle
-  {5d10745f-f617-4460-890d-96cb34b124da}, !- Name
-  {f5096df2-1f8d-49a4-b27a-08c155d74862}; !- HVAC Component
-
-OS:Sizing:Zone,
-  {ee80c1da-fd4e-4d65-8b28-625b2da4dfb2}, !- Handle
-  {f5096df2-1f8d-49a4-b27a-08c155d74862}, !- Zone or ZoneList Name
-  SupplyAirTemperature,                   !- Zone Cooling Design Supply Air Temperature Input Method
-  14,                                     !- Zone Cooling Design Supply Air Temperature {C}
-  11.11,                                  !- Zone Cooling Design Supply Air Temperature Difference {deltaC}
-  SupplyAirTemperature,                   !- Zone Heating Design Supply Air Temperature Input Method
-  40,                                     !- Zone Heating Design Supply Air Temperature {C}
-  11.11,                                  !- Zone Heating Design Supply Air Temperature Difference {deltaC}
-  0.0085,                                 !- Zone Cooling Design Supply Air Humidity Ratio {kg-H2O/kg-air}
-  0.008,                                  !- Zone Heating Design Supply Air Humidity Ratio {kg-H2O/kg-air}
-  ,                                       !- Zone Heating Sizing Factor
-  ,                                       !- Zone Cooling Sizing Factor
-  DesignDay,                              !- Cooling Design Air Flow Method
-  ,                                       !- Cooling Design Air Flow Rate {m3/s}
-  ,                                       !- Cooling Minimum Air Flow per Zone Floor Area {m3/s-m2}
-  ,                                       !- Cooling Minimum Air Flow {m3/s}
-  ,                                       !- Cooling Minimum Air Flow Fraction
-  DesignDay,                              !- Heating Design Air Flow Method
-  ,                                       !- Heating Design Air Flow Rate {m3/s}
-  ,                                       !- Heating Maximum Air Flow per Zone Floor Area {m3/s-m2}
-  ,                                       !- Heating Maximum Air Flow {m3/s}
-  ,                                       !- Heating Maximum Air Flow Fraction
-  ,                                       !- Design Zone Air Distribution Effectiveness in Cooling Mode
-  ,                                       !- Design Zone Air Distribution Effectiveness in Heating Mode
-  No,                                     !- Account for Dedicated Outdoor Air System
-  NeutralSupplyAir,                       !- Dedicated Outdoor Air System Control Strategy
-  autosize,                               !- Dedicated Outdoor Air Low Setpoint Temperature for Design {C}
-  autosize;                               !- Dedicated Outdoor Air High Setpoint Temperature for Design {C}
-
-OS:ZoneHVAC:EquipmentList,
-  {f20e7258-58db-4001-9be8-019ed8a51f8e}, !- Handle
-  Zone HVAC Equipment List 5,             !- Name
-  {f5096df2-1f8d-49a4-b27a-08c155d74862}; !- Thermal Zone
-
-OS:Space,
-  {fcbf74c5-059c-4eac-b116-f3498e6ef404}, !- Handle
-  living space|unit 5|story 1,            !- Name
-  {9604a693-b18a-4101-8bb3-9e96bb0628e4}, !- Space Type Name
-  ,                                       !- Default Construction Set Name
-  ,                                       !- Default Schedule Set Name
-  -0,                                     !- Direction of Relative North {deg}
-  0,                                      !- X Origin {m}
-  0,                                      !- Y Origin {m}
-  0,                                      !- Z Origin {m}
-  ,                                       !- Building Story Name
-  {f5096df2-1f8d-49a4-b27a-08c155d74862}, !- Thermal Zone Name
-  ,                                       !- Part of Total Floor Area
-  ,                                       !- Design Specification Outdoor Air Object Name
-  {8a2c5c22-541d-4b27-af48-4addbbd29bf4}; !- Building Unit Name
-
-OS:Surface,
-  {0bddace7-386d-4555-b987-3e63118860bc}, !- Handle
-  Surface 69,                             !- Name
-  RoofCeiling,                            !- Surface Type
-  ,                                       !- Construction Name
-  {fcbf74c5-059c-4eac-b116-f3498e6ef404}, !- Space Name
-  Surface,                                !- Outside Boundary Condition
-  {d8cdd6ca-e76c-4ade-9bcf-d7d0e16daec4}, !- Outside Boundary Condition Object
-  NoSun,                                  !- Sun Exposure
-  NoWind,                                 !- Wind Exposure
-  ,                                       !- View Factor to Ground
-  ,                                       !- Number of Vertices
-  22.86, -9.144, 2.4384,                  !- X,Y,Z Vertex 1 {m}
-  22.86, 0, 2.4384,                       !- X,Y,Z Vertex 2 {m}
-  18.288, 0, 2.4384,                      !- X,Y,Z Vertex 3 {m}
-  18.288, -9.144, 2.4384;                 !- X,Y,Z Vertex 4 {m}
-
-OS:Surface,
-  {e22903ac-dcac-438e-9337-e8f534a2d452}, !- Handle
-  Surface 70,                             !- Name
-  Floor,                                  !- Surface Type
-  ,                                       !- Construction Name
-  {fcbf74c5-059c-4eac-b116-f3498e6ef404}, !- Space Name
-  Surface,                                !- Outside Boundary Condition
-  {17c26894-727d-4f4f-8892-8a2f95bf0d08}, !- Outside Boundary Condition Object
-  NoSun,                                  !- Sun Exposure
-  NoWind,                                 !- Wind Exposure
-  ,                                       !- View Factor to Ground
-  ,                                       !- Number of Vertices
-  18.288, -9.144, 0,                      !- X,Y,Z Vertex 1 {m}
-  18.288, 0, 0,                           !- X,Y,Z Vertex 2 {m}
-  22.86, 0, 0,                            !- X,Y,Z Vertex 3 {m}
-  22.86, -9.144, 0;                       !- X,Y,Z Vertex 4 {m}
-
-OS:Surface,
-  {1dac110a-4cef-4d60-876e-b5e8f21803a7}, !- Handle
-  Surface 71,                             !- Name
-  Wall,                                   !- Surface Type
-  ,                                       !- Construction Name
-  {fcbf74c5-059c-4eac-b116-f3498e6ef404}, !- Space Name
-  Surface,                                !- Outside Boundary Condition
-  {8ab2e270-ed9d-4838-96fb-9881b5e61116}, !- Outside Boundary Condition Object
-  NoSun,                                  !- Sun Exposure
-  NoWind,                                 !- Wind Exposure
-  ,                                       !- View Factor to Ground
-  ,                                       !- Number of Vertices
-  18.288, 0, 2.4384,                      !- X,Y,Z Vertex 1 {m}
-  18.288, 0, 0,                           !- X,Y,Z Vertex 2 {m}
-  18.288, -9.144, 0,                      !- X,Y,Z Vertex 3 {m}
-  18.288, -9.144, 2.4384;                 !- X,Y,Z Vertex 4 {m}
-
-OS:Surface,
-  {d5b3246b-e2ad-43d4-886d-a24c700519e4}, !- Handle
-  Surface 72,                             !- Name
-  Wall,                                   !- Surface Type
-  ,                                       !- Construction Name
-  {fcbf74c5-059c-4eac-b116-f3498e6ef404}, !- Space Name
-  Outdoors,                               !- Outside Boundary Condition
-  ,                                       !- Outside Boundary Condition Object
-  SunExposed,                             !- Sun Exposure
-  WindExposed,                            !- Wind Exposure
-  ,                                       !- View Factor to Ground
-  ,                                       !- Number of Vertices
-  22.86, 0, 2.4384,                       !- X,Y,Z Vertex 1 {m}
-  22.86, 0, 0,                            !- X,Y,Z Vertex 2 {m}
-  18.288, 0, 0,                           !- X,Y,Z Vertex 3 {m}
-  18.288, 0, 2.4384;                      !- X,Y,Z Vertex 4 {m}
-
-OS:Surface,
-  {cfea94da-151c-41f1-b4df-be39cd15967b}, !- Handle
-  Surface 73,                             !- Name
-  Wall,                                   !- Surface Type
-  ,                                       !- Construction Name
-  {fcbf74c5-059c-4eac-b116-f3498e6ef404}, !- Space Name
-  Surface,                                !- Outside Boundary Condition
-  {bf63e11c-4bad-40bf-9888-e938b12fc822}, !- Outside Boundary Condition Object
-  NoSun,                                  !- Sun Exposure
-  NoWind,                                 !- Wind Exposure
-  ,                                       !- View Factor to Ground
-  ,                                       !- Number of Vertices
-  22.86, -9.144, 2.4384,                  !- X,Y,Z Vertex 1 {m}
-  22.86, -9.144, 0,                       !- X,Y,Z Vertex 2 {m}
-  22.86, 0, 0,                            !- X,Y,Z Vertex 3 {m}
-  22.86, 0, 2.4384;                       !- X,Y,Z Vertex 4 {m}
-
-OS:Surface,
-  {a041c54c-2313-4988-aa97-2baf9315266e}, !- Handle
-  Surface 74,                             !- Name
-  Wall,                                   !- Surface Type
-  ,                                       !- Construction Name
-  {fcbf74c5-059c-4eac-b116-f3498e6ef404}, !- Space Name
-  Outdoors,                               !- Outside Boundary Condition
-  ,                                       !- Outside Boundary Condition Object
-  SunExposed,                             !- Sun Exposure
-  WindExposed,                            !- Wind Exposure
-  ,                                       !- View Factor to Ground
-  ,                                       !- Number of Vertices
-  18.288, -9.144, 2.4384,                 !- X,Y,Z Vertex 1 {m}
-  18.288, -9.144, 0,                      !- X,Y,Z Vertex 2 {m}
-  22.86, -9.144, 0,                       !- X,Y,Z Vertex 3 {m}
-  22.86, -9.144, 2.4384;                  !- X,Y,Z Vertex 4 {m}
-
-OS:Space,
-  {be2738f2-9081-4699-8d1e-7ef3fc50f4f3}, !- Handle
-  living space|unit 5|story 2,            !- Name
-  {9604a693-b18a-4101-8bb3-9e96bb0628e4}, !- Space Type Name
-  ,                                       !- Default Construction Set Name
-  ,                                       !- Default Schedule Set Name
-  -0,                                     !- Direction of Relative North {deg}
-  0,                                      !- X Origin {m}
-  0,                                      !- Y Origin {m}
-  0,                                      !- Z Origin {m}
-  ,                                       !- Building Story Name
-  {f5096df2-1f8d-49a4-b27a-08c155d74862}, !- Thermal Zone Name
-  ,                                       !- Part of Total Floor Area
-  ,                                       !- Design Specification Outdoor Air Object Name
-  {8a2c5c22-541d-4b27-af48-4addbbd29bf4}; !- Building Unit Name
-
-OS:Surface,
-  {fd00e029-be8f-4051-b37c-2c4a6ea6e6ba}, !- Handle
-  Surface 75,                             !- Name
-  Wall,                                   !- Surface Type
-  ,                                       !- Construction Name
-  {be2738f2-9081-4699-8d1e-7ef3fc50f4f3}, !- Space Name
-  Outdoors,                               !- Outside Boundary Condition
-  ,                                       !- Outside Boundary Condition Object
-  SunExposed,                             !- Sun Exposure
-  WindExposed,                            !- Wind Exposure
-  ,                                       !- View Factor to Ground
-  ,                                       !- Number of Vertices
-  22.86, 0, 4.8768,                       !- X,Y,Z Vertex 1 {m}
-  22.86, 0, 2.4384,                       !- X,Y,Z Vertex 2 {m}
-  18.288, 0, 2.4384,                      !- X,Y,Z Vertex 3 {m}
-  18.288, 0, 4.8768;                      !- X,Y,Z Vertex 4 {m}
-
-OS:Surface,
-  {65fd9432-c495-413c-b516-7008df195e36}, !- Handle
-  Surface 76,                             !- Name
-  Wall,                                   !- Surface Type
-  ,                                       !- Construction Name
-  {be2738f2-9081-4699-8d1e-7ef3fc50f4f3}, !- Space Name
-  Surface,                                !- Outside Boundary Condition
-  {1e40c12d-06e0-41d1-be47-a07c87f031e6}, !- Outside Boundary Condition Object
-  NoSun,                                  !- Sun Exposure
-  NoWind,                                 !- Wind Exposure
-  ,                                       !- View Factor to Ground
-  ,                                       !- Number of Vertices
-  22.86, -9.144, 4.8768,                  !- X,Y,Z Vertex 1 {m}
-  22.86, -9.144, 2.4384,                  !- X,Y,Z Vertex 2 {m}
-  22.86, 0, 2.4384,                       !- X,Y,Z Vertex 3 {m}
-  22.86, 0, 4.8768;                       !- X,Y,Z Vertex 4 {m}
-
-OS:Surface,
-  {d8cdd6ca-e76c-4ade-9bcf-d7d0e16daec4}, !- Handle
-  Surface 77,                             !- Name
-  Floor,                                  !- Surface Type
-  ,                                       !- Construction Name
-  {be2738f2-9081-4699-8d1e-7ef3fc50f4f3}, !- Space Name
-  Surface,                                !- Outside Boundary Condition
-  {0bddace7-386d-4555-b987-3e63118860bc}, !- Outside Boundary Condition Object
-  NoSun,                                  !- Sun Exposure
-  NoWind,                                 !- Wind Exposure
-  ,                                       !- View Factor to Ground
-  ,                                       !- Number of Vertices
-  18.288, -9.144, 2.4384,                 !- X,Y,Z Vertex 1 {m}
-  18.288, 0, 2.4384,                      !- X,Y,Z Vertex 2 {m}
-  22.86, 0, 2.4384,                       !- X,Y,Z Vertex 3 {m}
-  22.86, -9.144, 2.4384;                  !- X,Y,Z Vertex 4 {m}
-
-OS:Surface,
-  {c26ab4e1-0db6-4e21-a2a9-0b1715e2d8c6}, !- Handle
-  Surface 78,                             !- Name
-  Wall,                                   !- Surface Type
-  ,                                       !- Construction Name
-  {be2738f2-9081-4699-8d1e-7ef3fc50f4f3}, !- Space Name
-  Outdoors,                               !- Outside Boundary Condition
-  ,                                       !- Outside Boundary Condition Object
-  SunExposed,                             !- Sun Exposure
-  WindExposed,                            !- Wind Exposure
-  ,                                       !- View Factor to Ground
-  ,                                       !- Number of Vertices
-  18.288, -9.144, 4.8768,                 !- X,Y,Z Vertex 1 {m}
-  18.288, -9.144, 2.4384,                 !- X,Y,Z Vertex 2 {m}
-  22.86, -9.144, 2.4384,                  !- X,Y,Z Vertex 3 {m}
-  22.86, -9.144, 4.8768;                  !- X,Y,Z Vertex 4 {m}
-
-OS:Surface,
-  {31ee669a-79a8-4fd1-9961-908b6ddda1bb}, !- Handle
-  Surface 79,                             !- Name
-  Wall,                                   !- Surface Type
-  ,                                       !- Construction Name
-  {be2738f2-9081-4699-8d1e-7ef3fc50f4f3}, !- Space Name
-  Surface,                                !- Outside Boundary Condition
-  {57547f45-e10c-424b-819c-d5dfb322453e}, !- Outside Boundary Condition Object
-  NoSun,                                  !- Sun Exposure
-  NoWind,                                 !- Wind Exposure
-  ,                                       !- View Factor to Ground
-  ,                                       !- Number of Vertices
-  18.288, 0, 4.8768,                      !- X,Y,Z Vertex 1 {m}
-  18.288, 0, 2.4384,                      !- X,Y,Z Vertex 2 {m}
-  18.288, -9.144, 2.4384,                 !- X,Y,Z Vertex 3 {m}
-  18.288, -9.144, 4.8768;                 !- X,Y,Z Vertex 4 {m}
-
-OS:Surface,
-  {13800d16-62ff-406d-af9c-4a5199935241}, !- Handle
-  Surface 80,                             !- Name
-  RoofCeiling,                            !- Surface Type
-  ,                                       !- Construction Name
-  {be2738f2-9081-4699-8d1e-7ef3fc50f4f3}, !- Space Name
-  Surface,                                !- Outside Boundary Condition
-  {44d71401-139f-44c0-97e0-bfbb4e236972}, !- Outside Boundary Condition Object
-  NoSun,                                  !- Sun Exposure
-  NoWind,                                 !- Wind Exposure
-  ,                                       !- View Factor to Ground
-  ,                                       !- Number of Vertices
-  22.86, -9.144, 4.8768,                  !- X,Y,Z Vertex 1 {m}
-  22.86, 0, 4.8768,                       !- X,Y,Z Vertex 2 {m}
-  18.288, 0, 4.8768,                      !- X,Y,Z Vertex 3 {m}
-  18.288, -9.144, 4.8768;                 !- X,Y,Z Vertex 4 {m}
-
-OS:ThermalZone,
-  {180a3057-12b0-49d4-b5a3-2511182fc51f}, !- Handle
-  living zone|unit 6,                     !- Name
-  ,                                       !- Multiplier
-  ,                                       !- Ceiling Height {m}
-  ,                                       !- Volume {m3}
-  ,                                       !- Floor Area {m2}
-  ,                                       !- Zone Inside Convection Algorithm
-  ,                                       !- Zone Outside Convection Algorithm
-  ,                                       !- Zone Conditioning Equipment List Name
-  {6ff2f34d-bb41-45b6-b28c-702c8ac3536f}, !- Zone Air Inlet Port List
-  {96fbae51-f2f1-43ca-aad3-154d87ec4bc0}, !- Zone Air Exhaust Port List
-  {73521f3e-a16c-49bc-8ce4-78953ef2f306}, !- Zone Air Node Name
-  {611462b2-d389-470e-97b0-6ef64e8702b6}, !- Zone Return Air Port List
-  ,                                       !- Primary Daylighting Control Name
-  ,                                       !- Fraction of Zone Controlled by Primary Daylighting Control
-  ,                                       !- Secondary Daylighting Control Name
-  ,                                       !- Fraction of Zone Controlled by Secondary Daylighting Control
-  ,                                       !- Illuminance Map Name
-  ,                                       !- Group Rendering Name
-  ,                                       !- Thermostat Name
-  No;                                     !- Use Ideal Air Loads
-
-OS:Node,
-  {2a211694-d73a-489c-9d48-57c5c3eb3bc2}, !- Handle
-  Node 6,                                 !- Name
-  {73521f3e-a16c-49bc-8ce4-78953ef2f306}, !- Inlet Port
-  ;                                       !- Outlet Port
-
-OS:Connection,
-  {73521f3e-a16c-49bc-8ce4-78953ef2f306}, !- Handle
-  {0e11ec12-1a3f-4bcc-b487-7b1ecec605a7}, !- Name
-  {180a3057-12b0-49d4-b5a3-2511182fc51f}, !- Source Object
-  11,                                     !- Outlet Port
-  {2a211694-d73a-489c-9d48-57c5c3eb3bc2}, !- Target Object
-  2;                                      !- Inlet Port
-
-OS:PortList,
-  {6ff2f34d-bb41-45b6-b28c-702c8ac3536f}, !- Handle
-  {383c9804-d44d-454a-bd1c-376e66544c0a}, !- Name
-  {180a3057-12b0-49d4-b5a3-2511182fc51f}; !- HVAC Component
-
-OS:PortList,
-  {96fbae51-f2f1-43ca-aad3-154d87ec4bc0}, !- Handle
-  {4bfa98b2-6bdb-446b-bf41-11f0018c0398}, !- Name
-  {180a3057-12b0-49d4-b5a3-2511182fc51f}; !- HVAC Component
-
-OS:PortList,
-  {611462b2-d389-470e-97b0-6ef64e8702b6}, !- Handle
-  {c285c78f-eb4f-418b-bfb1-6f9d67df738c}, !- Name
-  {180a3057-12b0-49d4-b5a3-2511182fc51f}; !- HVAC Component
-
-OS:Sizing:Zone,
-  {0e008d6e-d003-468b-9dbd-a30f7992e530}, !- Handle
-  {180a3057-12b0-49d4-b5a3-2511182fc51f}, !- Zone or ZoneList Name
-  SupplyAirTemperature,                   !- Zone Cooling Design Supply Air Temperature Input Method
-  14,                                     !- Zone Cooling Design Supply Air Temperature {C}
-  11.11,                                  !- Zone Cooling Design Supply Air Temperature Difference {deltaC}
-  SupplyAirTemperature,                   !- Zone Heating Design Supply Air Temperature Input Method
-  40,                                     !- Zone Heating Design Supply Air Temperature {C}
-  11.11,                                  !- Zone Heating Design Supply Air Temperature Difference {deltaC}
-  0.0085,                                 !- Zone Cooling Design Supply Air Humidity Ratio {kg-H2O/kg-air}
-  0.008,                                  !- Zone Heating Design Supply Air Humidity Ratio {kg-H2O/kg-air}
-  ,                                       !- Zone Heating Sizing Factor
-  ,                                       !- Zone Cooling Sizing Factor
-  DesignDay,                              !- Cooling Design Air Flow Method
-  ,                                       !- Cooling Design Air Flow Rate {m3/s}
-  ,                                       !- Cooling Minimum Air Flow per Zone Floor Area {m3/s-m2}
-  ,                                       !- Cooling Minimum Air Flow {m3/s}
-  ,                                       !- Cooling Minimum Air Flow Fraction
-  DesignDay,                              !- Heating Design Air Flow Method
-  ,                                       !- Heating Design Air Flow Rate {m3/s}
-  ,                                       !- Heating Maximum Air Flow per Zone Floor Area {m3/s-m2}
-  ,                                       !- Heating Maximum Air Flow {m3/s}
-  ,                                       !- Heating Maximum Air Flow Fraction
-  ,                                       !- Design Zone Air Distribution Effectiveness in Cooling Mode
-  ,                                       !- Design Zone Air Distribution Effectiveness in Heating Mode
-  No,                                     !- Account for Dedicated Outdoor Air System
-  NeutralSupplyAir,                       !- Dedicated Outdoor Air System Control Strategy
-  autosize,                               !- Dedicated Outdoor Air Low Setpoint Temperature for Design {C}
-  autosize;                               !- Dedicated Outdoor Air High Setpoint Temperature for Design {C}
-
-OS:ZoneHVAC:EquipmentList,
-  {301f363b-fac8-4e1d-bd81-758abf772feb}, !- Handle
-  Zone HVAC Equipment List 6,             !- Name
-  {180a3057-12b0-49d4-b5a3-2511182fc51f}; !- Thermal Zone
-
-OS:Space,
-  {24c26e9f-e36c-49c8-b4d0-6e5cce10d06c}, !- Handle
-  living space|unit 6|story 1,            !- Name
-  {9604a693-b18a-4101-8bb3-9e96bb0628e4}, !- Space Type Name
-  ,                                       !- Default Construction Set Name
-  ,                                       !- Default Schedule Set Name
-  -0,                                     !- Direction of Relative North {deg}
-  0,                                      !- X Origin {m}
-  0,                                      !- Y Origin {m}
-  0,                                      !- Z Origin {m}
-  ,                                       !- Building Story Name
-  {180a3057-12b0-49d4-b5a3-2511182fc51f}, !- Thermal Zone Name
-  ,                                       !- Part of Total Floor Area
-  ,                                       !- Design Specification Outdoor Air Object Name
-  {d027ebf1-1eb6-4253-adc1-cda59421f847}; !- Building Unit Name
-
-OS:Surface,
-  {ac378a3c-2fab-455a-ae26-8a87bb1634a2}, !- Handle
-  Surface 86,                             !- Name
-  RoofCeiling,                            !- Surface Type
-  ,                                       !- Construction Name
-  {24c26e9f-e36c-49c8-b4d0-6e5cce10d06c}, !- Space Name
-  Surface,                                !- Outside Boundary Condition
-  {2bddaf57-3d3e-4347-9fc0-ead92d09b6f0}, !- Outside Boundary Condition Object
-  NoSun,                                  !- Sun Exposure
-  NoWind,                                 !- Wind Exposure
-  ,                                       !- View Factor to Ground
-  ,                                       !- Number of Vertices
-  27.432, -9.144, 2.4384,                 !- X,Y,Z Vertex 1 {m}
-  27.432, 0, 2.4384,                      !- X,Y,Z Vertex 2 {m}
-  22.86, 0, 2.4384,                       !- X,Y,Z Vertex 3 {m}
-  22.86, -9.144, 2.4384;                  !- X,Y,Z Vertex 4 {m}
-
-OS:Surface,
-  {d275cade-7b7f-4120-aaf2-3f6bf1562f29}, !- Handle
-  Surface 87,                             !- Name
-  Floor,                                  !- Surface Type
-  ,                                       !- Construction Name
-  {24c26e9f-e36c-49c8-b4d0-6e5cce10d06c}, !- Space Name
-  Surface,                                !- Outside Boundary Condition
-  {04704215-ed16-4b66-a40e-a578cd228908}, !- Outside Boundary Condition Object
-  NoSun,                                  !- Sun Exposure
-  NoWind,                                 !- Wind Exposure
-  ,                                       !- View Factor to Ground
-  ,                                       !- Number of Vertices
-  22.86, -9.144, 0,                       !- X,Y,Z Vertex 1 {m}
-  22.86, 0, 0,                            !- X,Y,Z Vertex 2 {m}
-  27.432, 0, 0,                           !- X,Y,Z Vertex 3 {m}
-  27.432, -9.144, 0;                      !- X,Y,Z Vertex 4 {m}
-
-OS:Surface,
-  {bf63e11c-4bad-40bf-9888-e938b12fc822}, !- Handle
-  Surface 88,                             !- Name
-  Wall,                                   !- Surface Type
-  ,                                       !- Construction Name
-  {24c26e9f-e36c-49c8-b4d0-6e5cce10d06c}, !- Space Name
-  Surface,                                !- Outside Boundary Condition
-  {cfea94da-151c-41f1-b4df-be39cd15967b}, !- Outside Boundary Condition Object
-  NoSun,                                  !- Sun Exposure
-  NoWind,                                 !- Wind Exposure
-  ,                                       !- View Factor to Ground
-  ,                                       !- Number of Vertices
-  22.86, 0, 2.4384,                       !- X,Y,Z Vertex 1 {m}
-  22.86, 0, 0,                            !- X,Y,Z Vertex 2 {m}
-  22.86, -9.144, 0,                       !- X,Y,Z Vertex 3 {m}
-  22.86, -9.144, 2.4384;                  !- X,Y,Z Vertex 4 {m}
-
-OS:Surface,
-  {4db616bc-6c66-4bb9-b6c5-b01fe250f8f6}, !- Handle
-  Surface 89,                             !- Name
-  Wall,                                   !- Surface Type
-  ,                                       !- Construction Name
-  {24c26e9f-e36c-49c8-b4d0-6e5cce10d06c}, !- Space Name
-  Outdoors,                               !- Outside Boundary Condition
-  ,                                       !- Outside Boundary Condition Object
-  SunExposed,                             !- Sun Exposure
-  WindExposed,                            !- Wind Exposure
-  ,                                       !- View Factor to Ground
-  ,                                       !- Number of Vertices
-  27.432, 0, 2.4384,                      !- X,Y,Z Vertex 1 {m}
-  27.432, 0, 0,                           !- X,Y,Z Vertex 2 {m}
-  22.86, 0, 0,                            !- X,Y,Z Vertex 3 {m}
-  22.86, 0, 2.4384;                       !- X,Y,Z Vertex 4 {m}
-
-OS:Surface,
-  {49a64fa0-be89-42d9-baf8-15b12a4260f3}, !- Handle
-  Surface 90,                             !- Name
-  Wall,                                   !- Surface Type
-  ,                                       !- Construction Name
-  {24c26e9f-e36c-49c8-b4d0-6e5cce10d06c}, !- Space Name
-  Surface,                                !- Outside Boundary Condition
-  {8a85927b-30cb-4880-a77a-5589133983f6}, !- Outside Boundary Condition Object
-  NoSun,                                  !- Sun Exposure
-  NoWind,                                 !- Wind Exposure
-  ,                                       !- View Factor to Ground
-  ,                                       !- Number of Vertices
-  27.432, -9.144, 2.4384,                 !- X,Y,Z Vertex 1 {m}
-  27.432, -9.144, 0,                      !- X,Y,Z Vertex 2 {m}
-  27.432, 0, 0,                           !- X,Y,Z Vertex 3 {m}
-  27.432, 0, 2.4384;                      !- X,Y,Z Vertex 4 {m}
-
-OS:Surface,
-  {7f1e630e-5bb3-4633-b8c6-d47375d64c0f}, !- Handle
-  Surface 91,                             !- Name
-  Wall,                                   !- Surface Type
-  ,                                       !- Construction Name
-  {24c26e9f-e36c-49c8-b4d0-6e5cce10d06c}, !- Space Name
-  Outdoors,                               !- Outside Boundary Condition
-  ,                                       !- Outside Boundary Condition Object
-  SunExposed,                             !- Sun Exposure
-  WindExposed,                            !- Wind Exposure
-  ,                                       !- View Factor to Ground
-  ,                                       !- Number of Vertices
-  22.86, -9.144, 2.4384,                  !- X,Y,Z Vertex 1 {m}
-  22.86, -9.144, 0,                       !- X,Y,Z Vertex 2 {m}
-  27.432, -9.144, 0,                      !- X,Y,Z Vertex 3 {m}
-  27.432, -9.144, 2.4384;                 !- X,Y,Z Vertex 4 {m}
-
-OS:Space,
-  {827bf85d-2673-480a-82c8-06b1794030f0}, !- Handle
-  living space|unit 6|story 2,            !- Name
-  {9604a693-b18a-4101-8bb3-9e96bb0628e4}, !- Space Type Name
-  ,                                       !- Default Construction Set Name
-  ,                                       !- Default Schedule Set Name
-  -0,                                     !- Direction of Relative North {deg}
-  0,                                      !- X Origin {m}
-  0,                                      !- Y Origin {m}
-  0,                                      !- Z Origin {m}
-  ,                                       !- Building Story Name
-  {180a3057-12b0-49d4-b5a3-2511182fc51f}, !- Thermal Zone Name
-  ,                                       !- Part of Total Floor Area
-  ,                                       !- Design Specification Outdoor Air Object Name
-  {d027ebf1-1eb6-4253-adc1-cda59421f847}; !- Building Unit Name
-
-OS:Surface,
-  {b8134720-3f4e-4f4a-b3c3-1f286993eda1}, !- Handle
-  Surface 92,                             !- Name
-  Wall,                                   !- Surface Type
-  ,                                       !- Construction Name
-  {827bf85d-2673-480a-82c8-06b1794030f0}, !- Space Name
-  Outdoors,                               !- Outside Boundary Condition
-  ,                                       !- Outside Boundary Condition Object
-  SunExposed,                             !- Sun Exposure
-  WindExposed,                            !- Wind Exposure
-  ,                                       !- View Factor to Ground
-  ,                                       !- Number of Vertices
-  27.432, 0, 4.8768,                      !- X,Y,Z Vertex 1 {m}
-  27.432, 0, 2.4384,                      !- X,Y,Z Vertex 2 {m}
-  22.86, 0, 2.4384,                       !- X,Y,Z Vertex 3 {m}
-  22.86, 0, 4.8768;                       !- X,Y,Z Vertex 4 {m}
-
-OS:Surface,
-  {5ab28319-82df-4d2c-80eb-db6df8633852}, !- Handle
-  Surface 93,                             !- Name
-  Wall,                                   !- Surface Type
-  ,                                       !- Construction Name
-  {827bf85d-2673-480a-82c8-06b1794030f0}, !- Space Name
-  Surface,                                !- Outside Boundary Condition
-  {dc1bf893-603b-4111-9b32-dc9d70d43d14}, !- Outside Boundary Condition Object
-  NoSun,                                  !- Sun Exposure
-  NoWind,                                 !- Wind Exposure
-  ,                                       !- View Factor to Ground
-  ,                                       !- Number of Vertices
-  27.432, -9.144, 4.8768,                 !- X,Y,Z Vertex 1 {m}
-  27.432, -9.144, 2.4384,                 !- X,Y,Z Vertex 2 {m}
-  27.432, 0, 2.4384,                      !- X,Y,Z Vertex 3 {m}
-  27.432, 0, 4.8768;                      !- X,Y,Z Vertex 4 {m}
-
-OS:Surface,
-  {2bddaf57-3d3e-4347-9fc0-ead92d09b6f0}, !- Handle
-  Surface 94,                             !- Name
-  Floor,                                  !- Surface Type
-  ,                                       !- Construction Name
-  {827bf85d-2673-480a-82c8-06b1794030f0}, !- Space Name
-  Surface,                                !- Outside Boundary Condition
-  {ac378a3c-2fab-455a-ae26-8a87bb1634a2}, !- Outside Boundary Condition Object
-  NoSun,                                  !- Sun Exposure
-  NoWind,                                 !- Wind Exposure
-  ,                                       !- View Factor to Ground
-  ,                                       !- Number of Vertices
-  22.86, -9.144, 2.4384,                  !- X,Y,Z Vertex 1 {m}
-  22.86, 0, 2.4384,                       !- X,Y,Z Vertex 2 {m}
-  27.432, 0, 2.4384,                      !- X,Y,Z Vertex 3 {m}
-  27.432, -9.144, 2.4384;                 !- X,Y,Z Vertex 4 {m}
-
-OS:Surface,
-  {ee2cee49-5724-4f3b-ad3a-0d00f0387d10}, !- Handle
-  Surface 95,                             !- Name
-  Wall,                                   !- Surface Type
-  ,                                       !- Construction Name
-  {827bf85d-2673-480a-82c8-06b1794030f0}, !- Space Name
-  Outdoors,                               !- Outside Boundary Condition
-  ,                                       !- Outside Boundary Condition Object
-  SunExposed,                             !- Sun Exposure
-  WindExposed,                            !- Wind Exposure
-  ,                                       !- View Factor to Ground
-  ,                                       !- Number of Vertices
-  22.86, -9.144, 4.8768,                  !- X,Y,Z Vertex 1 {m}
-  22.86, -9.144, 2.4384,                  !- X,Y,Z Vertex 2 {m}
-  27.432, -9.144, 2.4384,                 !- X,Y,Z Vertex 3 {m}
-  27.432, -9.144, 4.8768;                 !- X,Y,Z Vertex 4 {m}
-
-OS:Surface,
-  {1e40c12d-06e0-41d1-be47-a07c87f031e6}, !- Handle
-  Surface 96,                             !- Name
-  Wall,                                   !- Surface Type
-  ,                                       !- Construction Name
-  {827bf85d-2673-480a-82c8-06b1794030f0}, !- Space Name
-  Surface,                                !- Outside Boundary Condition
-  {65fd9432-c495-413c-b516-7008df195e36}, !- Outside Boundary Condition Object
-  NoSun,                                  !- Sun Exposure
-  NoWind,                                 !- Wind Exposure
-  ,                                       !- View Factor to Ground
-  ,                                       !- Number of Vertices
-  22.86, 0, 4.8768,                       !- X,Y,Z Vertex 1 {m}
-  22.86, 0, 2.4384,                       !- X,Y,Z Vertex 2 {m}
-  22.86, -9.144, 2.4384,                  !- X,Y,Z Vertex 3 {m}
-  22.86, -9.144, 4.8768;                  !- X,Y,Z Vertex 4 {m}
-
-OS:Surface,
-  {8c2378e6-ad71-46d8-b4c5-da906ed8f504}, !- Handle
-  Surface 97,                             !- Name
-  RoofCeiling,                            !- Surface Type
-  ,                                       !- Construction Name
-  {827bf85d-2673-480a-82c8-06b1794030f0}, !- Space Name
-  Surface,                                !- Outside Boundary Condition
-  {cf840cde-4a95-415b-a363-3a5e061bfd25}, !- Outside Boundary Condition Object
-  NoSun,                                  !- Sun Exposure
-  NoWind,                                 !- Wind Exposure
-  ,                                       !- View Factor to Ground
-  ,                                       !- Number of Vertices
-  27.432, -9.144, 4.8768,                 !- X,Y,Z Vertex 1 {m}
-  27.432, 0, 4.8768,                      !- X,Y,Z Vertex 2 {m}
-  22.86, 0, 4.8768,                       !- X,Y,Z Vertex 3 {m}
-  22.86, -9.144, 4.8768;                  !- X,Y,Z Vertex 4 {m}
-
-OS:ThermalZone,
-  {4bc9f070-b475-49a8-954f-58d080b614aa}, !- Handle
-  living zone|unit 7,                     !- Name
-  ,                                       !- Multiplier
-  ,                                       !- Ceiling Height {m}
-  ,                                       !- Volume {m3}
-  ,                                       !- Floor Area {m2}
-  ,                                       !- Zone Inside Convection Algorithm
-  ,                                       !- Zone Outside Convection Algorithm
-  ,                                       !- Zone Conditioning Equipment List Name
-  {4c242dee-8e49-421a-816e-1d3da80e1492}, !- Zone Air Inlet Port List
-  {7cc2d0a8-572e-429f-9513-aacbd4b188be}, !- Zone Air Exhaust Port List
-  {de5766dc-8dfd-4c44-b00a-6a49b91608cf}, !- Zone Air Node Name
-  {d8292f05-e2a9-4583-ae3e-5ce022744a6b}, !- Zone Return Air Port List
-  ,                                       !- Primary Daylighting Control Name
-  ,                                       !- Fraction of Zone Controlled by Primary Daylighting Control
-  ,                                       !- Secondary Daylighting Control Name
-  ,                                       !- Fraction of Zone Controlled by Secondary Daylighting Control
-  ,                                       !- Illuminance Map Name
-  ,                                       !- Group Rendering Name
-  ,                                       !- Thermostat Name
-  No;                                     !- Use Ideal Air Loads
-
-OS:Node,
-  {224e921b-468a-4449-90e5-ce107aab9edb}, !- Handle
-  Node 7,                                 !- Name
-  {de5766dc-8dfd-4c44-b00a-6a49b91608cf}, !- Inlet Port
-  ;                                       !- Outlet Port
-
-OS:Connection,
-  {de5766dc-8dfd-4c44-b00a-6a49b91608cf}, !- Handle
-  {7d2a27c2-4db1-4ca7-84e4-c59aeeed8814}, !- Name
-  {4bc9f070-b475-49a8-954f-58d080b614aa}, !- Source Object
-  11,                                     !- Outlet Port
-  {224e921b-468a-4449-90e5-ce107aab9edb}, !- Target Object
-  2;                                      !- Inlet Port
-
-OS:PortList,
-  {4c242dee-8e49-421a-816e-1d3da80e1492}, !- Handle
-  {ea50a26a-2e33-4b53-968f-3f7c0e4dd9f3}, !- Name
-  {4bc9f070-b475-49a8-954f-58d080b614aa}; !- HVAC Component
-
-OS:PortList,
-  {7cc2d0a8-572e-429f-9513-aacbd4b188be}, !- Handle
-  {0184a595-7603-4fbb-9c45-8e60ff85e653}, !- Name
-  {4bc9f070-b475-49a8-954f-58d080b614aa}; !- HVAC Component
-
-OS:PortList,
-  {d8292f05-e2a9-4583-ae3e-5ce022744a6b}, !- Handle
-  {144d4d79-aedc-4464-afc6-77301af95af2}, !- Name
-  {4bc9f070-b475-49a8-954f-58d080b614aa}; !- HVAC Component
-
-OS:Sizing:Zone,
-  {1ca98e90-de7e-4feb-bb19-e19f37d81672}, !- Handle
-  {4bc9f070-b475-49a8-954f-58d080b614aa}, !- Zone or ZoneList Name
-  SupplyAirTemperature,                   !- Zone Cooling Design Supply Air Temperature Input Method
-  14,                                     !- Zone Cooling Design Supply Air Temperature {C}
-  11.11,                                  !- Zone Cooling Design Supply Air Temperature Difference {deltaC}
-  SupplyAirTemperature,                   !- Zone Heating Design Supply Air Temperature Input Method
-  40,                                     !- Zone Heating Design Supply Air Temperature {C}
-  11.11,                                  !- Zone Heating Design Supply Air Temperature Difference {deltaC}
-  0.0085,                                 !- Zone Cooling Design Supply Air Humidity Ratio {kg-H2O/kg-air}
-  0.008,                                  !- Zone Heating Design Supply Air Humidity Ratio {kg-H2O/kg-air}
-  ,                                       !- Zone Heating Sizing Factor
-  ,                                       !- Zone Cooling Sizing Factor
-  DesignDay,                              !- Cooling Design Air Flow Method
-  ,                                       !- Cooling Design Air Flow Rate {m3/s}
-  ,                                       !- Cooling Minimum Air Flow per Zone Floor Area {m3/s-m2}
-  ,                                       !- Cooling Minimum Air Flow {m3/s}
-  ,                                       !- Cooling Minimum Air Flow Fraction
-  DesignDay,                              !- Heating Design Air Flow Method
-  ,                                       !- Heating Design Air Flow Rate {m3/s}
-  ,                                       !- Heating Maximum Air Flow per Zone Floor Area {m3/s-m2}
-  ,                                       !- Heating Maximum Air Flow {m3/s}
-  ,                                       !- Heating Maximum Air Flow Fraction
-  ,                                       !- Design Zone Air Distribution Effectiveness in Cooling Mode
-  ,                                       !- Design Zone Air Distribution Effectiveness in Heating Mode
-  No,                                     !- Account for Dedicated Outdoor Air System
-  NeutralSupplyAir,                       !- Dedicated Outdoor Air System Control Strategy
-  autosize,                               !- Dedicated Outdoor Air Low Setpoint Temperature for Design {C}
-  autosize;                               !- Dedicated Outdoor Air High Setpoint Temperature for Design {C}
-
-OS:ZoneHVAC:EquipmentList,
-  {d31a9cb4-eb6b-4e71-82b7-b5da42a5279e}, !- Handle
-  Zone HVAC Equipment List 7,             !- Name
-  {4bc9f070-b475-49a8-954f-58d080b614aa}; !- Thermal Zone
-
-OS:Space,
-  {14bfe026-6863-4f18-9fcd-6463dbc5b3f6}, !- Handle
-  living space|unit 7|story 1,            !- Name
-  {9604a693-b18a-4101-8bb3-9e96bb0628e4}, !- Space Type Name
-  ,                                       !- Default Construction Set Name
-  ,                                       !- Default Schedule Set Name
-  -0,                                     !- Direction of Relative North {deg}
-  0,                                      !- X Origin {m}
-  0,                                      !- Y Origin {m}
-  0,                                      !- Z Origin {m}
-  ,                                       !- Building Story Name
-  {4bc9f070-b475-49a8-954f-58d080b614aa}, !- Thermal Zone Name
-  ,                                       !- Part of Total Floor Area
-  ,                                       !- Design Specification Outdoor Air Object Name
-  {f99c6c5e-7682-405a-895f-13852f190be9}; !- Building Unit Name
-
-OS:Surface,
-  {287cbbe8-cc19-4162-bdee-e7e4435c98d6}, !- Handle
-  Surface 103,                            !- Name
-  RoofCeiling,                            !- Surface Type
-  ,                                       !- Construction Name
-  {14bfe026-6863-4f18-9fcd-6463dbc5b3f6}, !- Space Name
-  Surface,                                !- Outside Boundary Condition
-  {d556fccb-fb52-4c15-82d1-0247684434c3}, !- Outside Boundary Condition Object
-  NoSun,                                  !- Sun Exposure
-  NoWind,                                 !- Wind Exposure
-  ,                                       !- View Factor to Ground
-  ,                                       !- Number of Vertices
-  32.004, -9.144, 2.4384,                 !- X,Y,Z Vertex 1 {m}
-  32.004, 0, 2.4384,                      !- X,Y,Z Vertex 2 {m}
-  27.432, 0, 2.4384,                      !- X,Y,Z Vertex 3 {m}
-  27.432, -9.144, 2.4384;                 !- X,Y,Z Vertex 4 {m}
-
-OS:Surface,
-  {ab0bb3b9-0f5e-4232-9025-c07a8b7cd94e}, !- Handle
-  Surface 104,                            !- Name
-  Floor,                                  !- Surface Type
-  ,                                       !- Construction Name
-  {14bfe026-6863-4f18-9fcd-6463dbc5b3f6}, !- Space Name
-  Surface,                                !- Outside Boundary Condition
-  {74e07f4d-c867-4f93-b2a5-98810c571b1e}, !- Outside Boundary Condition Object
-  NoSun,                                  !- Sun Exposure
-  NoWind,                                 !- Wind Exposure
-  ,                                       !- View Factor to Ground
-  ,                                       !- Number of Vertices
-  27.432, -9.144, 0,                      !- X,Y,Z Vertex 1 {m}
-  27.432, 0, 0,                           !- X,Y,Z Vertex 2 {m}
-  32.004, 0, 0,                           !- X,Y,Z Vertex 3 {m}
-  32.004, -9.144, 0;                      !- X,Y,Z Vertex 4 {m}
-
-OS:Surface,
-  {8a85927b-30cb-4880-a77a-5589133983f6}, !- Handle
-  Surface 105,                            !- Name
-  Wall,                                   !- Surface Type
-  ,                                       !- Construction Name
-  {14bfe026-6863-4f18-9fcd-6463dbc5b3f6}, !- Space Name
-  Surface,                                !- Outside Boundary Condition
-  {49a64fa0-be89-42d9-baf8-15b12a4260f3}, !- Outside Boundary Condition Object
-  NoSun,                                  !- Sun Exposure
-  NoWind,                                 !- Wind Exposure
-  ,                                       !- View Factor to Ground
-  ,                                       !- Number of Vertices
-  27.432, 0, 2.4384,                      !- X,Y,Z Vertex 1 {m}
-  27.432, 0, 0,                           !- X,Y,Z Vertex 2 {m}
-  27.432, -9.144, 0,                      !- X,Y,Z Vertex 3 {m}
-  27.432, -9.144, 2.4384;                 !- X,Y,Z Vertex 4 {m}
-
-OS:Surface,
-  {474eaefe-b632-4c26-9763-adb7927382a5}, !- Handle
-  Surface 106,                            !- Name
-  Wall,                                   !- Surface Type
-  ,                                       !- Construction Name
-  {14bfe026-6863-4f18-9fcd-6463dbc5b3f6}, !- Space Name
-  Outdoors,                               !- Outside Boundary Condition
-  ,                                       !- Outside Boundary Condition Object
-  SunExposed,                             !- Sun Exposure
-  WindExposed,                            !- Wind Exposure
-  ,                                       !- View Factor to Ground
-  ,                                       !- Number of Vertices
-  32.004, 0, 2.4384,                      !- X,Y,Z Vertex 1 {m}
-  32.004, 0, 0,                           !- X,Y,Z Vertex 2 {m}
-  27.432, 0, 0,                           !- X,Y,Z Vertex 3 {m}
-  27.432, 0, 2.4384;                      !- X,Y,Z Vertex 4 {m}
-
-OS:Surface,
-  {038623ba-965b-48bd-b48e-21a739e41f22}, !- Handle
-  Surface 107,                            !- Name
-  Wall,                                   !- Surface Type
-  ,                                       !- Construction Name
-  {14bfe026-6863-4f18-9fcd-6463dbc5b3f6}, !- Space Name
-  Surface,                                !- Outside Boundary Condition
-  {b606f741-766f-44d9-9aa0-fc332275bb59}, !- Outside Boundary Condition Object
-  NoSun,                                  !- Sun Exposure
-  NoWind,                                 !- Wind Exposure
-  ,                                       !- View Factor to Ground
-  ,                                       !- Number of Vertices
-  32.004, -9.144, 2.4384,                 !- X,Y,Z Vertex 1 {m}
-  32.004, -9.144, 0,                      !- X,Y,Z Vertex 2 {m}
-  32.004, 0, 0,                           !- X,Y,Z Vertex 3 {m}
-  32.004, 0, 2.4384;                      !- X,Y,Z Vertex 4 {m}
-
-OS:Surface,
-  {b43f8148-8ff0-40b4-9040-dd110e8d8025}, !- Handle
-  Surface 108,                            !- Name
-  Wall,                                   !- Surface Type
-  ,                                       !- Construction Name
-  {14bfe026-6863-4f18-9fcd-6463dbc5b3f6}, !- Space Name
-  Outdoors,                               !- Outside Boundary Condition
-  ,                                       !- Outside Boundary Condition Object
-  SunExposed,                             !- Sun Exposure
-  WindExposed,                            !- Wind Exposure
-  ,                                       !- View Factor to Ground
-  ,                                       !- Number of Vertices
-  27.432, -9.144, 2.4384,                 !- X,Y,Z Vertex 1 {m}
-  27.432, -9.144, 0,                      !- X,Y,Z Vertex 2 {m}
-  32.004, -9.144, 0,                      !- X,Y,Z Vertex 3 {m}
-  32.004, -9.144, 2.4384;                 !- X,Y,Z Vertex 4 {m}
-
-OS:Space,
-  {9a448dc8-df7b-4a6d-96b6-8115b9e0459d}, !- Handle
-  living space|unit 7|story 2,            !- Name
-  {9604a693-b18a-4101-8bb3-9e96bb0628e4}, !- Space Type Name
-  ,                                       !- Default Construction Set Name
-  ,                                       !- Default Schedule Set Name
-  -0,                                     !- Direction of Relative North {deg}
-  0,                                      !- X Origin {m}
-  0,                                      !- Y Origin {m}
-  0,                                      !- Z Origin {m}
-  ,                                       !- Building Story Name
-  {4bc9f070-b475-49a8-954f-58d080b614aa}, !- Thermal Zone Name
-  ,                                       !- Part of Total Floor Area
-  ,                                       !- Design Specification Outdoor Air Object Name
-  {f99c6c5e-7682-405a-895f-13852f190be9}; !- Building Unit Name
-
-OS:Surface,
-  {9d652019-d4a2-4c94-b90e-23c0966a4097}, !- Handle
-  Surface 109,                            !- Name
-  Wall,                                   !- Surface Type
-  ,                                       !- Construction Name
-  {9a448dc8-df7b-4a6d-96b6-8115b9e0459d}, !- Space Name
-  Outdoors,                               !- Outside Boundary Condition
-  ,                                       !- Outside Boundary Condition Object
-  SunExposed,                             !- Sun Exposure
-  WindExposed,                            !- Wind Exposure
-  ,                                       !- View Factor to Ground
-  ,                                       !- Number of Vertices
-  32.004, 0, 4.8768,                      !- X,Y,Z Vertex 1 {m}
-  32.004, 0, 2.4384,                      !- X,Y,Z Vertex 2 {m}
-  27.432, 0, 2.4384,                      !- X,Y,Z Vertex 3 {m}
-  27.432, 0, 4.8768;                      !- X,Y,Z Vertex 4 {m}
-
-OS:Surface,
-  {7518993b-03b2-4903-9333-21d3edb1b693}, !- Handle
-  Surface 110,                            !- Name
-  Wall,                                   !- Surface Type
-  ,                                       !- Construction Name
-  {9a448dc8-df7b-4a6d-96b6-8115b9e0459d}, !- Space Name
-  Surface,                                !- Outside Boundary Condition
-  {11205a18-e148-4b14-8b14-8dbfa87746ec}, !- Outside Boundary Condition Object
-  NoSun,                                  !- Sun Exposure
-  NoWind,                                 !- Wind Exposure
-  ,                                       !- View Factor to Ground
-  ,                                       !- Number of Vertices
-  32.004, -9.144, 4.8768,                 !- X,Y,Z Vertex 1 {m}
-  32.004, -9.144, 2.4384,                 !- X,Y,Z Vertex 2 {m}
-  32.004, 0, 2.4384,                      !- X,Y,Z Vertex 3 {m}
-  32.004, 0, 4.8768;                      !- X,Y,Z Vertex 4 {m}
-
-OS:Surface,
-  {d556fccb-fb52-4c15-82d1-0247684434c3}, !- Handle
-  Surface 111,                            !- Name
-  Floor,                                  !- Surface Type
-  ,                                       !- Construction Name
-  {9a448dc8-df7b-4a6d-96b6-8115b9e0459d}, !- Space Name
-  Surface,                                !- Outside Boundary Condition
-  {287cbbe8-cc19-4162-bdee-e7e4435c98d6}, !- Outside Boundary Condition Object
-  NoSun,                                  !- Sun Exposure
-  NoWind,                                 !- Wind Exposure
-  ,                                       !- View Factor to Ground
-  ,                                       !- Number of Vertices
-  27.432, -9.144, 2.4384,                 !- X,Y,Z Vertex 1 {m}
-  27.432, 0, 2.4384,                      !- X,Y,Z Vertex 2 {m}
-  32.004, 0, 2.4384,                      !- X,Y,Z Vertex 3 {m}
-  32.004, -9.144, 2.4384;                 !- X,Y,Z Vertex 4 {m}
-
-OS:Surface,
-  {13675da7-280b-46b0-b21b-c3e9a6c4ce3b}, !- Handle
-  Surface 112,                            !- Name
-  Wall,                                   !- Surface Type
-  ,                                       !- Construction Name
-  {9a448dc8-df7b-4a6d-96b6-8115b9e0459d}, !- Space Name
-  Outdoors,                               !- Outside Boundary Condition
-  ,                                       !- Outside Boundary Condition Object
-  SunExposed,                             !- Sun Exposure
-  WindExposed,                            !- Wind Exposure
-  ,                                       !- View Factor to Ground
-  ,                                       !- Number of Vertices
-  27.432, -9.144, 4.8768,                 !- X,Y,Z Vertex 1 {m}
-  27.432, -9.144, 2.4384,                 !- X,Y,Z Vertex 2 {m}
-  32.004, -9.144, 2.4384,                 !- X,Y,Z Vertex 3 {m}
-  32.004, -9.144, 4.8768;                 !- X,Y,Z Vertex 4 {m}
-
-OS:Surface,
-  {dc1bf893-603b-4111-9b32-dc9d70d43d14}, !- Handle
-  Surface 113,                            !- Name
-  Wall,                                   !- Surface Type
-  ,                                       !- Construction Name
-  {9a448dc8-df7b-4a6d-96b6-8115b9e0459d}, !- Space Name
-  Surface,                                !- Outside Boundary Condition
-  {5ab28319-82df-4d2c-80eb-db6df8633852}, !- Outside Boundary Condition Object
-  NoSun,                                  !- Sun Exposure
-  NoWind,                                 !- Wind Exposure
-  ,                                       !- View Factor to Ground
-  ,                                       !- Number of Vertices
-  27.432, 0, 4.8768,                      !- X,Y,Z Vertex 1 {m}
-  27.432, 0, 2.4384,                      !- X,Y,Z Vertex 2 {m}
-  27.432, -9.144, 2.4384,                 !- X,Y,Z Vertex 3 {m}
-  27.432, -9.144, 4.8768;                 !- X,Y,Z Vertex 4 {m}
-
-OS:Surface,
-  {0bc4c4d6-b664-45bc-911e-dcadc63ed86e}, !- Handle
-  Surface 114,                            !- Name
-  RoofCeiling,                            !- Surface Type
-  ,                                       !- Construction Name
-  {9a448dc8-df7b-4a6d-96b6-8115b9e0459d}, !- Space Name
-  Surface,                                !- Outside Boundary Condition
-  {04a47c03-bca8-4286-9d64-1b5aa7e2044b}, !- Outside Boundary Condition Object
-  NoSun,                                  !- Sun Exposure
-  NoWind,                                 !- Wind Exposure
-  ,                                       !- View Factor to Ground
-  ,                                       !- Number of Vertices
-  32.004, -9.144, 4.8768,                 !- X,Y,Z Vertex 1 {m}
-  32.004, 0, 4.8768,                      !- X,Y,Z Vertex 2 {m}
-  27.432, 0, 4.8768,                      !- X,Y,Z Vertex 3 {m}
-  27.432, -9.144, 4.8768;                 !- X,Y,Z Vertex 4 {m}
-
-OS:ThermalZone,
-  {078370f7-b205-4177-bb9a-c62925ca4bda}, !- Handle
-  living zone|unit 8,                     !- Name
-  ,                                       !- Multiplier
-  ,                                       !- Ceiling Height {m}
-  ,                                       !- Volume {m3}
-  ,                                       !- Floor Area {m2}
-  ,                                       !- Zone Inside Convection Algorithm
-  ,                                       !- Zone Outside Convection Algorithm
-  ,                                       !- Zone Conditioning Equipment List Name
-  {1f37cf74-bd94-47e7-89ea-5caeb4ffc806}, !- Zone Air Inlet Port List
-  {7284d701-8e28-4391-97cb-263fa5188fa3}, !- Zone Air Exhaust Port List
-  {32493dd3-a66a-4901-8ff8-eb6453930520}, !- Zone Air Node Name
-  {8aeb6ee4-220f-4670-8723-08644b98e7df}, !- Zone Return Air Port List
-  ,                                       !- Primary Daylighting Control Name
-  ,                                       !- Fraction of Zone Controlled by Primary Daylighting Control
-  ,                                       !- Secondary Daylighting Control Name
-  ,                                       !- Fraction of Zone Controlled by Secondary Daylighting Control
-  ,                                       !- Illuminance Map Name
-  ,                                       !- Group Rendering Name
-  ,                                       !- Thermostat Name
-  No;                                     !- Use Ideal Air Loads
-
-OS:Node,
-  {77be96ca-84f4-48c2-bd3f-ef982be86cc8}, !- Handle
-  Node 8,                                 !- Name
-  {32493dd3-a66a-4901-8ff8-eb6453930520}, !- Inlet Port
-  ;                                       !- Outlet Port
-
-OS:Connection,
-  {32493dd3-a66a-4901-8ff8-eb6453930520}, !- Handle
-  {b01fe9b0-8834-425d-a235-5229030cb53a}, !- Name
-  {078370f7-b205-4177-bb9a-c62925ca4bda}, !- Source Object
-  11,                                     !- Outlet Port
-  {77be96ca-84f4-48c2-bd3f-ef982be86cc8}, !- Target Object
-  2;                                      !- Inlet Port
-
-OS:PortList,
-  {1f37cf74-bd94-47e7-89ea-5caeb4ffc806}, !- Handle
-  {443448c4-93a8-48ec-9873-05929d9a871f}, !- Name
-  {078370f7-b205-4177-bb9a-c62925ca4bda}; !- HVAC Component
-
-OS:PortList,
-  {7284d701-8e28-4391-97cb-263fa5188fa3}, !- Handle
-  {582a0b56-dcc6-449d-8746-9d9a8ed3f223}, !- Name
-  {078370f7-b205-4177-bb9a-c62925ca4bda}; !- HVAC Component
-
-OS:PortList,
-  {8aeb6ee4-220f-4670-8723-08644b98e7df}, !- Handle
-  {85b7c88f-81f1-4be6-be2c-5d562d5411dd}, !- Name
-  {078370f7-b205-4177-bb9a-c62925ca4bda}; !- HVAC Component
-
-OS:Sizing:Zone,
-  {d8fbd561-16cb-470c-b827-c93cce988471}, !- Handle
-  {078370f7-b205-4177-bb9a-c62925ca4bda}, !- Zone or ZoneList Name
-  SupplyAirTemperature,                   !- Zone Cooling Design Supply Air Temperature Input Method
-  14,                                     !- Zone Cooling Design Supply Air Temperature {C}
-  11.11,                                  !- Zone Cooling Design Supply Air Temperature Difference {deltaC}
-  SupplyAirTemperature,                   !- Zone Heating Design Supply Air Temperature Input Method
-  40,                                     !- Zone Heating Design Supply Air Temperature {C}
-  11.11,                                  !- Zone Heating Design Supply Air Temperature Difference {deltaC}
-  0.0085,                                 !- Zone Cooling Design Supply Air Humidity Ratio {kg-H2O/kg-air}
-  0.008,                                  !- Zone Heating Design Supply Air Humidity Ratio {kg-H2O/kg-air}
-  ,                                       !- Zone Heating Sizing Factor
-  ,                                       !- Zone Cooling Sizing Factor
-  DesignDay,                              !- Cooling Design Air Flow Method
-  ,                                       !- Cooling Design Air Flow Rate {m3/s}
-  ,                                       !- Cooling Minimum Air Flow per Zone Floor Area {m3/s-m2}
-  ,                                       !- Cooling Minimum Air Flow {m3/s}
-  ,                                       !- Cooling Minimum Air Flow Fraction
-  DesignDay,                              !- Heating Design Air Flow Method
-  ,                                       !- Heating Design Air Flow Rate {m3/s}
-  ,                                       !- Heating Maximum Air Flow per Zone Floor Area {m3/s-m2}
-  ,                                       !- Heating Maximum Air Flow {m3/s}
-  ,                                       !- Heating Maximum Air Flow Fraction
-  ,                                       !- Design Zone Air Distribution Effectiveness in Cooling Mode
-  ,                                       !- Design Zone Air Distribution Effectiveness in Heating Mode
-  No,                                     !- Account for Dedicated Outdoor Air System
-  NeutralSupplyAir,                       !- Dedicated Outdoor Air System Control Strategy
-  autosize,                               !- Dedicated Outdoor Air Low Setpoint Temperature for Design {C}
-  autosize;                               !- Dedicated Outdoor Air High Setpoint Temperature for Design {C}
-
-OS:ZoneHVAC:EquipmentList,
-  {b4f185c8-1b61-47f0-a3ea-b71ff529298a}, !- Handle
-  Zone HVAC Equipment List 8,             !- Name
-  {078370f7-b205-4177-bb9a-c62925ca4bda}; !- Thermal Zone
-
-OS:Space,
-  {f5d02fd1-916b-4a16-aecd-4bd2b643ed49}, !- Handle
-  living space|unit 8|story 1,            !- Name
-  {9604a693-b18a-4101-8bb3-9e96bb0628e4}, !- Space Type Name
-  ,                                       !- Default Construction Set Name
-  ,                                       !- Default Schedule Set Name
-  -0,                                     !- Direction of Relative North {deg}
-  0,                                      !- X Origin {m}
-  0,                                      !- Y Origin {m}
-  0,                                      !- Z Origin {m}
-  ,                                       !- Building Story Name
-  {078370f7-b205-4177-bb9a-c62925ca4bda}, !- Thermal Zone Name
-  ,                                       !- Part of Total Floor Area
-  ,                                       !- Design Specification Outdoor Air Object Name
-  {398314ae-c2fd-4db8-b9ea-21c4e77f040b}; !- Building Unit Name
-
-OS:Surface,
-  {0aa31d39-90e9-461a-be24-ff6c7e610b4a}, !- Handle
-  Surface 120,                            !- Name
-  RoofCeiling,                            !- Surface Type
-  ,                                       !- Construction Name
-  {f5d02fd1-916b-4a16-aecd-4bd2b643ed49}, !- Space Name
-  Surface,                                !- Outside Boundary Condition
-  {d84db031-228f-4312-bcf9-231b1c5e9a2a}, !- Outside Boundary Condition Object
-  NoSun,                                  !- Sun Exposure
-  NoWind,                                 !- Wind Exposure
-  ,                                       !- View Factor to Ground
-  ,                                       !- Number of Vertices
-  36.576, -9.144, 2.4384,                 !- X,Y,Z Vertex 1 {m}
-  36.576, 0, 2.4384,                      !- X,Y,Z Vertex 2 {m}
-  32.004, 0, 2.4384,                      !- X,Y,Z Vertex 3 {m}
-  32.004, -9.144, 2.4384;                 !- X,Y,Z Vertex 4 {m}
-
-OS:Surface,
-  {f08accb6-05b3-4130-9faa-4f3212b47cc1}, !- Handle
-  Surface 121,                            !- Name
-  Floor,                                  !- Surface Type
-  ,                                       !- Construction Name
-  {f5d02fd1-916b-4a16-aecd-4bd2b643ed49}, !- Space Name
-  Surface,                                !- Outside Boundary Condition
-  {c7d2a169-526f-453c-8e34-b5cc0d3fc8f1}, !- Outside Boundary Condition Object
-  NoSun,                                  !- Sun Exposure
-  NoWind,                                 !- Wind Exposure
-  ,                                       !- View Factor to Ground
-  ,                                       !- Number of Vertices
-  32.004, -9.144, 0,                      !- X,Y,Z Vertex 1 {m}
-  32.004, 0, 0,                           !- X,Y,Z Vertex 2 {m}
-  36.576, 0, 0,                           !- X,Y,Z Vertex 3 {m}
-  36.576, -9.144, 0;                      !- X,Y,Z Vertex 4 {m}
-
-OS:Surface,
-  {b606f741-766f-44d9-9aa0-fc332275bb59}, !- Handle
-  Surface 122,                            !- Name
-  Wall,                                   !- Surface Type
-  ,                                       !- Construction Name
-  {f5d02fd1-916b-4a16-aecd-4bd2b643ed49}, !- Space Name
-  Surface,                                !- Outside Boundary Condition
-  {038623ba-965b-48bd-b48e-21a739e41f22}, !- Outside Boundary Condition Object
-  NoSun,                                  !- Sun Exposure
-  NoWind,                                 !- Wind Exposure
-  ,                                       !- View Factor to Ground
-  ,                                       !- Number of Vertices
-  32.004, 0, 2.4384,                      !- X,Y,Z Vertex 1 {m}
-  32.004, 0, 0,                           !- X,Y,Z Vertex 2 {m}
-  32.004, -9.144, 0,                      !- X,Y,Z Vertex 3 {m}
-  32.004, -9.144, 2.4384;                 !- X,Y,Z Vertex 4 {m}
-
-OS:Surface,
-  {cfcce142-3a2e-4bb6-a680-05a7ca7e6b84}, !- Handle
-  Surface 123,                            !- Name
-  Wall,                                   !- Surface Type
-  ,                                       !- Construction Name
-  {f5d02fd1-916b-4a16-aecd-4bd2b643ed49}, !- Space Name
-  Outdoors,                               !- Outside Boundary Condition
-  ,                                       !- Outside Boundary Condition Object
-  SunExposed,                             !- Sun Exposure
-  WindExposed,                            !- Wind Exposure
-  ,                                       !- View Factor to Ground
-  ,                                       !- Number of Vertices
-  36.576, 0, 2.4384,                      !- X,Y,Z Vertex 1 {m}
-  36.576, 0, 0,                           !- X,Y,Z Vertex 2 {m}
-  32.004, 0, 0,                           !- X,Y,Z Vertex 3 {m}
-  32.004, 0, 2.4384;                      !- X,Y,Z Vertex 4 {m}
-
-OS:Surface,
-  {bea3f009-f3d8-4e91-b0bb-6a3a06a394f6}, !- Handle
-  Surface 124,                            !- Name
-  Wall,                                   !- Surface Type
-  ,                                       !- Construction Name
-  {f5d02fd1-916b-4a16-aecd-4bd2b643ed49}, !- Space Name
-  Surface,                                !- Outside Boundary Condition
-  {7fcb0452-9999-4caf-bf2d-8c12d0e923d0}, !- Outside Boundary Condition Object
-  NoSun,                                  !- Sun Exposure
-  NoWind,                                 !- Wind Exposure
-  ,                                       !- View Factor to Ground
-  ,                                       !- Number of Vertices
-  36.576, -9.144, 2.4384,                 !- X,Y,Z Vertex 1 {m}
-  36.576, -9.144, 0,                      !- X,Y,Z Vertex 2 {m}
-  36.576, 0, 0,                           !- X,Y,Z Vertex 3 {m}
-  36.576, 0, 2.4384;                      !- X,Y,Z Vertex 4 {m}
-
-OS:Surface,
-  {4dc24e66-c261-454a-b2f8-b51e9a9fedd8}, !- Handle
-  Surface 125,                            !- Name
-  Wall,                                   !- Surface Type
-  ,                                       !- Construction Name
-  {f5d02fd1-916b-4a16-aecd-4bd2b643ed49}, !- Space Name
-  Outdoors,                               !- Outside Boundary Condition
-  ,                                       !- Outside Boundary Condition Object
-  SunExposed,                             !- Sun Exposure
-  WindExposed,                            !- Wind Exposure
-  ,                                       !- View Factor to Ground
-  ,                                       !- Number of Vertices
-  32.004, -9.144, 2.4384,                 !- X,Y,Z Vertex 1 {m}
-  32.004, -9.144, 0,                      !- X,Y,Z Vertex 2 {m}
-  36.576, -9.144, 0,                      !- X,Y,Z Vertex 3 {m}
-  36.576, -9.144, 2.4384;                 !- X,Y,Z Vertex 4 {m}
-
-OS:Space,
-  {49f48317-9063-4c45-b4c2-b9210a415ae2}, !- Handle
-  living space|unit 8|story 2,            !- Name
-  {9604a693-b18a-4101-8bb3-9e96bb0628e4}, !- Space Type Name
-  ,                                       !- Default Construction Set Name
-  ,                                       !- Default Schedule Set Name
-  -0,                                     !- Direction of Relative North {deg}
-  0,                                      !- X Origin {m}
-  0,                                      !- Y Origin {m}
-  0,                                      !- Z Origin {m}
-  ,                                       !- Building Story Name
-  {078370f7-b205-4177-bb9a-c62925ca4bda}, !- Thermal Zone Name
-  ,                                       !- Part of Total Floor Area
-  ,                                       !- Design Specification Outdoor Air Object Name
-  {398314ae-c2fd-4db8-b9ea-21c4e77f040b}; !- Building Unit Name
-
-OS:Surface,
-  {fa7c5826-cb8a-44dd-bb7e-5ad865ed785c}, !- Handle
-  Surface 126,                            !- Name
-  Wall,                                   !- Surface Type
-  ,                                       !- Construction Name
-  {49f48317-9063-4c45-b4c2-b9210a415ae2}, !- Space Name
-  Outdoors,                               !- Outside Boundary Condition
-  ,                                       !- Outside Boundary Condition Object
-  SunExposed,                             !- Sun Exposure
-  WindExposed,                            !- Wind Exposure
-  ,                                       !- View Factor to Ground
-  ,                                       !- Number of Vertices
-  36.576, 0, 4.8768,                      !- X,Y,Z Vertex 1 {m}
-  36.576, 0, 2.4384,                      !- X,Y,Z Vertex 2 {m}
-  32.004, 0, 2.4384,                      !- X,Y,Z Vertex 3 {m}
-  32.004, 0, 4.8768;                      !- X,Y,Z Vertex 4 {m}
-
-OS:Surface,
-  {18b71de9-c2fa-4d69-bb43-3e378f5e4000}, !- Handle
-  Surface 127,                            !- Name
-  Wall,                                   !- Surface Type
-  ,                                       !- Construction Name
-  {49f48317-9063-4c45-b4c2-b9210a415ae2}, !- Space Name
-  Surface,                                !- Outside Boundary Condition
-  {62bc8833-eddf-4c7a-9bf9-32466bb6237b}, !- Outside Boundary Condition Object
-  NoSun,                                  !- Sun Exposure
-  NoWind,                                 !- Wind Exposure
-  ,                                       !- View Factor to Ground
-  ,                                       !- Number of Vertices
-  36.576, -9.144, 4.8768,                 !- X,Y,Z Vertex 1 {m}
-  36.576, -9.144, 2.4384,                 !- X,Y,Z Vertex 2 {m}
-  36.576, 0, 2.4384,                      !- X,Y,Z Vertex 3 {m}
-  36.576, 0, 4.8768;                      !- X,Y,Z Vertex 4 {m}
-
-OS:Surface,
-  {d84db031-228f-4312-bcf9-231b1c5e9a2a}, !- Handle
-  Surface 128,                            !- Name
-  Floor,                                  !- Surface Type
-  ,                                       !- Construction Name
-  {49f48317-9063-4c45-b4c2-b9210a415ae2}, !- Space Name
-  Surface,                                !- Outside Boundary Condition
-  {0aa31d39-90e9-461a-be24-ff6c7e610b4a}, !- Outside Boundary Condition Object
-  NoSun,                                  !- Sun Exposure
-  NoWind,                                 !- Wind Exposure
-  ,                                       !- View Factor to Ground
-  ,                                       !- Number of Vertices
-  32.004, -9.144, 2.4384,                 !- X,Y,Z Vertex 1 {m}
-  32.004, 0, 2.4384,                      !- X,Y,Z Vertex 2 {m}
-  36.576, 0, 2.4384,                      !- X,Y,Z Vertex 3 {m}
-  36.576, -9.144, 2.4384;                 !- X,Y,Z Vertex 4 {m}
-
-OS:Surface,
-  {f25fc8e1-a661-474e-9732-8822f4d6c0e0}, !- Handle
-  Surface 129,                            !- Name
-  Wall,                                   !- Surface Type
-  ,                                       !- Construction Name
-  {49f48317-9063-4c45-b4c2-b9210a415ae2}, !- Space Name
-  Outdoors,                               !- Outside Boundary Condition
-  ,                                       !- Outside Boundary Condition Object
-  SunExposed,                             !- Sun Exposure
-  WindExposed,                            !- Wind Exposure
-  ,                                       !- View Factor to Ground
-  ,                                       !- Number of Vertices
-  32.004, -9.144, 4.8768,                 !- X,Y,Z Vertex 1 {m}
-  32.004, -9.144, 2.4384,                 !- X,Y,Z Vertex 2 {m}
-  36.576, -9.144, 2.4384,                 !- X,Y,Z Vertex 3 {m}
-  36.576, -9.144, 4.8768;                 !- X,Y,Z Vertex 4 {m}
-
-OS:Surface,
-  {11205a18-e148-4b14-8b14-8dbfa87746ec}, !- Handle
-  Surface 130,                            !- Name
-  Wall,                                   !- Surface Type
-  ,                                       !- Construction Name
-  {49f48317-9063-4c45-b4c2-b9210a415ae2}, !- Space Name
-  Surface,                                !- Outside Boundary Condition
-  {7518993b-03b2-4903-9333-21d3edb1b693}, !- Outside Boundary Condition Object
-  NoSun,                                  !- Sun Exposure
-  NoWind,                                 !- Wind Exposure
-  ,                                       !- View Factor to Ground
-  ,                                       !- Number of Vertices
-  32.004, 0, 4.8768,                      !- X,Y,Z Vertex 1 {m}
-  32.004, 0, 2.4384,                      !- X,Y,Z Vertex 2 {m}
-  32.004, -9.144, 2.4384,                 !- X,Y,Z Vertex 3 {m}
-  32.004, -9.144, 4.8768;                 !- X,Y,Z Vertex 4 {m}
-
-OS:Surface,
-  {205760fe-ee9d-4f76-b35f-da42d75dab18}, !- Handle
-  Surface 131,                            !- Name
-  RoofCeiling,                            !- Surface Type
-  ,                                       !- Construction Name
-  {49f48317-9063-4c45-b4c2-b9210a415ae2}, !- Space Name
-  Surface,                                !- Outside Boundary Condition
-  {853e0fa8-7a14-41b4-bfe7-5cfa01f5133e}, !- Outside Boundary Condition Object
-  NoSun,                                  !- Sun Exposure
-  NoWind,                                 !- Wind Exposure
-  ,                                       !- View Factor to Ground
-  ,                                       !- Number of Vertices
-  36.576, -9.144, 4.8768,                 !- X,Y,Z Vertex 1 {m}
-  36.576, 0, 4.8768,                      !- X,Y,Z Vertex 2 {m}
-  32.004, 0, 4.8768,                      !- X,Y,Z Vertex 3 {m}
-  32.004, -9.144, 4.8768;                 !- X,Y,Z Vertex 4 {m}
-
-OS:ThermalZone,
-  {e088c837-6832-4f27-ac4c-1a0c2ff9fc57}, !- Handle
-  living zone|unit 9,                     !- Name
-  ,                                       !- Multiplier
-  ,                                       !- Ceiling Height {m}
-  ,                                       !- Volume {m3}
-  ,                                       !- Floor Area {m2}
-  ,                                       !- Zone Inside Convection Algorithm
-  ,                                       !- Zone Outside Convection Algorithm
-  ,                                       !- Zone Conditioning Equipment List Name
-  {b3c4d340-1d6e-461b-a97e-79dde5e2a531}, !- Zone Air Inlet Port List
-  {eec34d58-4c97-48d5-9c05-ceeeff0e87cf}, !- Zone Air Exhaust Port List
-  {45fd3d29-33a5-429b-a4c6-84fa4d5a1925}, !- Zone Air Node Name
-  {218372dd-c673-4631-8c67-b6c5e549f714}, !- Zone Return Air Port List
-  ,                                       !- Primary Daylighting Control Name
-  ,                                       !- Fraction of Zone Controlled by Primary Daylighting Control
-  ,                                       !- Secondary Daylighting Control Name
-  ,                                       !- Fraction of Zone Controlled by Secondary Daylighting Control
-  ,                                       !- Illuminance Map Name
-  ,                                       !- Group Rendering Name
-  ,                                       !- Thermostat Name
-  No;                                     !- Use Ideal Air Loads
-
-OS:Node,
-  {2421c1dc-3769-4de1-bcbd-1148c0fb9ee2}, !- Handle
-  Node 9,                                 !- Name
-  {45fd3d29-33a5-429b-a4c6-84fa4d5a1925}, !- Inlet Port
-  ;                                       !- Outlet Port
-
-OS:Connection,
-  {45fd3d29-33a5-429b-a4c6-84fa4d5a1925}, !- Handle
-  {cc4079c1-ee34-4c42-9e59-bde4528cdf42}, !- Name
-  {e088c837-6832-4f27-ac4c-1a0c2ff9fc57}, !- Source Object
-  11,                                     !- Outlet Port
-  {2421c1dc-3769-4de1-bcbd-1148c0fb9ee2}, !- Target Object
-  2;                                      !- Inlet Port
-
-OS:PortList,
-  {b3c4d340-1d6e-461b-a97e-79dde5e2a531}, !- Handle
-  {b0b2ad2c-ffc1-43b6-bb8a-0c4d766e7f9a}, !- Name
-  {e088c837-6832-4f27-ac4c-1a0c2ff9fc57}; !- HVAC Component
-
-OS:PortList,
-  {eec34d58-4c97-48d5-9c05-ceeeff0e87cf}, !- Handle
-  {3fb6b0c4-56be-48d5-a3e3-edc112d77c4f}, !- Name
-  {e088c837-6832-4f27-ac4c-1a0c2ff9fc57}; !- HVAC Component
-
-OS:PortList,
-  {218372dd-c673-4631-8c67-b6c5e549f714}, !- Handle
-  {9061650b-db9a-4009-bf1b-cba0cb192df7}, !- Name
-  {e088c837-6832-4f27-ac4c-1a0c2ff9fc57}; !- HVAC Component
-
-OS:Sizing:Zone,
-  {e5173025-b8f6-48d9-9b56-876e2f0fde1d}, !- Handle
-  {e088c837-6832-4f27-ac4c-1a0c2ff9fc57}, !- Zone or ZoneList Name
-  SupplyAirTemperature,                   !- Zone Cooling Design Supply Air Temperature Input Method
-  14,                                     !- Zone Cooling Design Supply Air Temperature {C}
-  11.11,                                  !- Zone Cooling Design Supply Air Temperature Difference {deltaC}
-  SupplyAirTemperature,                   !- Zone Heating Design Supply Air Temperature Input Method
-  40,                                     !- Zone Heating Design Supply Air Temperature {C}
-  11.11,                                  !- Zone Heating Design Supply Air Temperature Difference {deltaC}
-  0.0085,                                 !- Zone Cooling Design Supply Air Humidity Ratio {kg-H2O/kg-air}
-  0.008,                                  !- Zone Heating Design Supply Air Humidity Ratio {kg-H2O/kg-air}
-  ,                                       !- Zone Heating Sizing Factor
-  ,                                       !- Zone Cooling Sizing Factor
-  DesignDay,                              !- Cooling Design Air Flow Method
-  ,                                       !- Cooling Design Air Flow Rate {m3/s}
-  ,                                       !- Cooling Minimum Air Flow per Zone Floor Area {m3/s-m2}
-  ,                                       !- Cooling Minimum Air Flow {m3/s}
-  ,                                       !- Cooling Minimum Air Flow Fraction
-  DesignDay,                              !- Heating Design Air Flow Method
-  ,                                       !- Heating Design Air Flow Rate {m3/s}
-  ,                                       !- Heating Maximum Air Flow per Zone Floor Area {m3/s-m2}
-  ,                                       !- Heating Maximum Air Flow {m3/s}
-  ,                                       !- Heating Maximum Air Flow Fraction
-  ,                                       !- Design Zone Air Distribution Effectiveness in Cooling Mode
-  ,                                       !- Design Zone Air Distribution Effectiveness in Heating Mode
-  No,                                     !- Account for Dedicated Outdoor Air System
-  NeutralSupplyAir,                       !- Dedicated Outdoor Air System Control Strategy
-  autosize,                               !- Dedicated Outdoor Air Low Setpoint Temperature for Design {C}
-  autosize;                               !- Dedicated Outdoor Air High Setpoint Temperature for Design {C}
-
-OS:ZoneHVAC:EquipmentList,
-  {427975fe-a932-4af1-be85-352a9ddb62e0}, !- Handle
-  Zone HVAC Equipment List 9,             !- Name
-  {e088c837-6832-4f27-ac4c-1a0c2ff9fc57}; !- Thermal Zone
-
-OS:Space,
-  {9470ffe5-41bb-474d-95e2-1e1b4ce22a7a}, !- Handle
-  living space|unit 9|story 1,            !- Name
-  {9604a693-b18a-4101-8bb3-9e96bb0628e4}, !- Space Type Name
-  ,                                       !- Default Construction Set Name
-  ,                                       !- Default Schedule Set Name
-  -0,                                     !- Direction of Relative North {deg}
-  0,                                      !- X Origin {m}
-  0,                                      !- Y Origin {m}
-  0,                                      !- Z Origin {m}
-  ,                                       !- Building Story Name
-  {e088c837-6832-4f27-ac4c-1a0c2ff9fc57}, !- Thermal Zone Name
-  ,                                       !- Part of Total Floor Area
-  ,                                       !- Design Specification Outdoor Air Object Name
-  {6935adb8-e7be-49b9-9552-16036183e0b7}; !- Building Unit Name
-
-OS:Surface,
-  {adabcd1e-ed63-4e6b-af7f-3d4f17b406f4}, !- Handle
-  Surface 137,                            !- Name
-  RoofCeiling,                            !- Surface Type
-  ,                                       !- Construction Name
-  {9470ffe5-41bb-474d-95e2-1e1b4ce22a7a}, !- Space Name
-  Surface,                                !- Outside Boundary Condition
-  {28463be9-4df7-41fc-995e-7f9ad12e5829}, !- Outside Boundary Condition Object
-  NoSun,                                  !- Sun Exposure
-  NoWind,                                 !- Wind Exposure
-  ,                                       !- View Factor to Ground
-  ,                                       !- Number of Vertices
-  41.148, -9.144, 2.4384,                 !- X,Y,Z Vertex 1 {m}
-  41.148, 0, 2.4384,                      !- X,Y,Z Vertex 2 {m}
-  36.576, 0, 2.4384,                      !- X,Y,Z Vertex 3 {m}
-  36.576, -9.144, 2.4384;                 !- X,Y,Z Vertex 4 {m}
-
-OS:Surface,
-  {f9b0045b-06f1-4356-be2f-fd3c4a881e78}, !- Handle
-  Surface 138,                            !- Name
-  Floor,                                  !- Surface Type
-  ,                                       !- Construction Name
-  {9470ffe5-41bb-474d-95e2-1e1b4ce22a7a}, !- Space Name
-  Surface,                                !- Outside Boundary Condition
-  {ceb2cbeb-0032-4c1b-9c52-c822fbf28ecd}, !- Outside Boundary Condition Object
-  NoSun,                                  !- Sun Exposure
-  NoWind,                                 !- Wind Exposure
-  ,                                       !- View Factor to Ground
-  ,                                       !- Number of Vertices
-  36.576, -9.144, 0,                      !- X,Y,Z Vertex 1 {m}
-  36.576, 0, 0,                           !- X,Y,Z Vertex 2 {m}
-  41.148, 0, 0,                           !- X,Y,Z Vertex 3 {m}
-  41.148, -9.144, 0;                      !- X,Y,Z Vertex 4 {m}
-
-OS:Surface,
-  {7fcb0452-9999-4caf-bf2d-8c12d0e923d0}, !- Handle
-  Surface 139,                            !- Name
-  Wall,                                   !- Surface Type
-  ,                                       !- Construction Name
-  {9470ffe5-41bb-474d-95e2-1e1b4ce22a7a}, !- Space Name
-  Surface,                                !- Outside Boundary Condition
-  {bea3f009-f3d8-4e91-b0bb-6a3a06a394f6}, !- Outside Boundary Condition Object
-  NoSun,                                  !- Sun Exposure
-  NoWind,                                 !- Wind Exposure
-  ,                                       !- View Factor to Ground
-  ,                                       !- Number of Vertices
-  36.576, 0, 2.4384,                      !- X,Y,Z Vertex 1 {m}
-  36.576, 0, 0,                           !- X,Y,Z Vertex 2 {m}
-  36.576, -9.144, 0,                      !- X,Y,Z Vertex 3 {m}
-  36.576, -9.144, 2.4384;                 !- X,Y,Z Vertex 4 {m}
-
-OS:Surface,
-  {e0117230-71f7-4fce-9eda-fc83f7db9829}, !- Handle
-  Surface 140,                            !- Name
-  Wall,                                   !- Surface Type
-  ,                                       !- Construction Name
-  {9470ffe5-41bb-474d-95e2-1e1b4ce22a7a}, !- Space Name
-  Outdoors,                               !- Outside Boundary Condition
-  ,                                       !- Outside Boundary Condition Object
-  SunExposed,                             !- Sun Exposure
-  WindExposed,                            !- Wind Exposure
-  ,                                       !- View Factor to Ground
-  ,                                       !- Number of Vertices
-  41.148, 0, 2.4384,                      !- X,Y,Z Vertex 1 {m}
-  41.148, 0, 0,                           !- X,Y,Z Vertex 2 {m}
-  36.576, 0, 0,                           !- X,Y,Z Vertex 3 {m}
-  36.576, 0, 2.4384;                      !- X,Y,Z Vertex 4 {m}
-
-OS:Surface,
-  {1025a987-f0c4-4773-b386-a00324d376d4}, !- Handle
-  Surface 141,                            !- Name
-  Wall,                                   !- Surface Type
-  ,                                       !- Construction Name
-  {9470ffe5-41bb-474d-95e2-1e1b4ce22a7a}, !- Space Name
-  Surface,                                !- Outside Boundary Condition
-  {c5015573-82a5-45bd-93e3-a607950379c6}, !- Outside Boundary Condition Object
-  NoSun,                                  !- Sun Exposure
-  NoWind,                                 !- Wind Exposure
-  ,                                       !- View Factor to Ground
-  ,                                       !- Number of Vertices
-  41.148, -9.144, 2.4384,                 !- X,Y,Z Vertex 1 {m}
-  41.148, -9.144, 0,                      !- X,Y,Z Vertex 2 {m}
-  41.148, 0, 0,                           !- X,Y,Z Vertex 3 {m}
-  41.148, 0, 2.4384;                      !- X,Y,Z Vertex 4 {m}
-
-OS:Surface,
-  {f0d57ea9-0121-4dc4-94f5-ab5729412b20}, !- Handle
-  Surface 142,                            !- Name
-  Wall,                                   !- Surface Type
-  ,                                       !- Construction Name
-  {9470ffe5-41bb-474d-95e2-1e1b4ce22a7a}, !- Space Name
-  Outdoors,                               !- Outside Boundary Condition
-  ,                                       !- Outside Boundary Condition Object
-  SunExposed,                             !- Sun Exposure
-  WindExposed,                            !- Wind Exposure
-  ,                                       !- View Factor to Ground
-  ,                                       !- Number of Vertices
-  36.576, -9.144, 2.4384,                 !- X,Y,Z Vertex 1 {m}
-  36.576, -9.144, 0,                      !- X,Y,Z Vertex 2 {m}
-  41.148, -9.144, 0,                      !- X,Y,Z Vertex 3 {m}
-  41.148, -9.144, 2.4384;                 !- X,Y,Z Vertex 4 {m}
-
-OS:Space,
-  {e137e5eb-0dd2-47c2-882f-e2c80a1faaec}, !- Handle
-  living space|unit 9|story 2,            !- Name
-  {9604a693-b18a-4101-8bb3-9e96bb0628e4}, !- Space Type Name
-  ,                                       !- Default Construction Set Name
-  ,                                       !- Default Schedule Set Name
-  -0,                                     !- Direction of Relative North {deg}
-  0,                                      !- X Origin {m}
-  0,                                      !- Y Origin {m}
-  0,                                      !- Z Origin {m}
-  ,                                       !- Building Story Name
-  {e088c837-6832-4f27-ac4c-1a0c2ff9fc57}, !- Thermal Zone Name
-  ,                                       !- Part of Total Floor Area
-  ,                                       !- Design Specification Outdoor Air Object Name
-  {6935adb8-e7be-49b9-9552-16036183e0b7}; !- Building Unit Name
-
-OS:Surface,
-  {03b4cbad-cb97-4ea1-bce9-0f1cc7bb1240}, !- Handle
-  Surface 143,                            !- Name
-  Wall,                                   !- Surface Type
-  ,                                       !- Construction Name
-  {e137e5eb-0dd2-47c2-882f-e2c80a1faaec}, !- Space Name
-  Outdoors,                               !- Outside Boundary Condition
-  ,                                       !- Outside Boundary Condition Object
-  SunExposed,                             !- Sun Exposure
-  WindExposed,                            !- Wind Exposure
-  ,                                       !- View Factor to Ground
-  ,                                       !- Number of Vertices
-  41.148, 0, 4.8768,                      !- X,Y,Z Vertex 1 {m}
-  41.148, 0, 2.4384,                      !- X,Y,Z Vertex 2 {m}
-  36.576, 0, 2.4384,                      !- X,Y,Z Vertex 3 {m}
-  36.576, 0, 4.8768;                      !- X,Y,Z Vertex 4 {m}
-
-OS:Surface,
-  {1c8f82a2-e76e-4112-95f7-f7ab5de786a0}, !- Handle
-  Surface 144,                            !- Name
-  Wall,                                   !- Surface Type
-  ,                                       !- Construction Name
-  {e137e5eb-0dd2-47c2-882f-e2c80a1faaec}, !- Space Name
-  Surface,                                !- Outside Boundary Condition
-  {7d6103f7-733a-41c5-b990-bd8f5efc65ce}, !- Outside Boundary Condition Object
-  NoSun,                                  !- Sun Exposure
-  NoWind,                                 !- Wind Exposure
-  ,                                       !- View Factor to Ground
-  ,                                       !- Number of Vertices
-  41.148, -9.144, 4.8768,                 !- X,Y,Z Vertex 1 {m}
-  41.148, -9.144, 2.4384,                 !- X,Y,Z Vertex 2 {m}
-  41.148, 0, 2.4384,                      !- X,Y,Z Vertex 3 {m}
-  41.148, 0, 4.8768;                      !- X,Y,Z Vertex 4 {m}
-
-OS:Surface,
-  {28463be9-4df7-41fc-995e-7f9ad12e5829}, !- Handle
-  Surface 145,                            !- Name
-  Floor,                                  !- Surface Type
-  ,                                       !- Construction Name
-  {e137e5eb-0dd2-47c2-882f-e2c80a1faaec}, !- Space Name
-  Surface,                                !- Outside Boundary Condition
-  {adabcd1e-ed63-4e6b-af7f-3d4f17b406f4}, !- Outside Boundary Condition Object
-  NoSun,                                  !- Sun Exposure
-  NoWind,                                 !- Wind Exposure
-  ,                                       !- View Factor to Ground
-  ,                                       !- Number of Vertices
-  36.576, -9.144, 2.4384,                 !- X,Y,Z Vertex 1 {m}
-  36.576, 0, 2.4384,                      !- X,Y,Z Vertex 2 {m}
-  41.148, 0, 2.4384,                      !- X,Y,Z Vertex 3 {m}
-  41.148, -9.144, 2.4384;                 !- X,Y,Z Vertex 4 {m}
-
-OS:Surface,
-  {827dc433-8e16-43bd-8246-6a03650ced10}, !- Handle
-  Surface 146,                            !- Name
-  Wall,                                   !- Surface Type
-  ,                                       !- Construction Name
-  {e137e5eb-0dd2-47c2-882f-e2c80a1faaec}, !- Space Name
-  Outdoors,                               !- Outside Boundary Condition
-  ,                                       !- Outside Boundary Condition Object
-  SunExposed,                             !- Sun Exposure
-  WindExposed,                            !- Wind Exposure
-  ,                                       !- View Factor to Ground
-  ,                                       !- Number of Vertices
-  36.576, -9.144, 4.8768,                 !- X,Y,Z Vertex 1 {m}
-  36.576, -9.144, 2.4384,                 !- X,Y,Z Vertex 2 {m}
-  41.148, -9.144, 2.4384,                 !- X,Y,Z Vertex 3 {m}
-  41.148, -9.144, 4.8768;                 !- X,Y,Z Vertex 4 {m}
-
-OS:Surface,
-  {62bc8833-eddf-4c7a-9bf9-32466bb6237b}, !- Handle
-  Surface 147,                            !- Name
-  Wall,                                   !- Surface Type
-  ,                                       !- Construction Name
-  {e137e5eb-0dd2-47c2-882f-e2c80a1faaec}, !- Space Name
-  Surface,                                !- Outside Boundary Condition
-  {18b71de9-c2fa-4d69-bb43-3e378f5e4000}, !- Outside Boundary Condition Object
-  NoSun,                                  !- Sun Exposure
-  NoWind,                                 !- Wind Exposure
-  ,                                       !- View Factor to Ground
-  ,                                       !- Number of Vertices
-  36.576, 0, 4.8768,                      !- X,Y,Z Vertex 1 {m}
-  36.576, 0, 2.4384,                      !- X,Y,Z Vertex 2 {m}
-  36.576, -9.144, 2.4384,                 !- X,Y,Z Vertex 3 {m}
-  36.576, -9.144, 4.8768;                 !- X,Y,Z Vertex 4 {m}
-
-OS:Surface,
-  {d953798d-02fb-4738-86e1-a2782c36d267}, !- Handle
-  Surface 148,                            !- Name
-  RoofCeiling,                            !- Surface Type
-  ,                                       !- Construction Name
-  {e137e5eb-0dd2-47c2-882f-e2c80a1faaec}, !- Space Name
-  Surface,                                !- Outside Boundary Condition
-  {9f52f54e-4d10-46f5-8292-30aa41662f50}, !- Outside Boundary Condition Object
-  NoSun,                                  !- Sun Exposure
-  NoWind,                                 !- Wind Exposure
-  ,                                       !- View Factor to Ground
-  ,                                       !- Number of Vertices
-  41.148, -9.144, 4.8768,                 !- X,Y,Z Vertex 1 {m}
-  41.148, 0, 4.8768,                      !- X,Y,Z Vertex 2 {m}
-  36.576, 0, 4.8768,                      !- X,Y,Z Vertex 3 {m}
-  36.576, -9.144, 4.8768;                 !- X,Y,Z Vertex 4 {m}
-
-OS:ThermalZone,
-  {5bfc6e2b-1870-4e24-93e8-197ec5cbfba4}, !- Handle
-  living zone|unit 10,                    !- Name
-  ,                                       !- Multiplier
-  ,                                       !- Ceiling Height {m}
-  ,                                       !- Volume {m3}
-  ,                                       !- Floor Area {m2}
-  ,                                       !- Zone Inside Convection Algorithm
-  ,                                       !- Zone Outside Convection Algorithm
-  ,                                       !- Zone Conditioning Equipment List Name
-  {0f982690-91ab-4815-b281-7df53ff5c55e}, !- Zone Air Inlet Port List
-  {15026786-0598-4da7-b4fc-e42e12b85d96}, !- Zone Air Exhaust Port List
-  {e320c47e-02bd-430c-a9b6-49c6f1653809}, !- Zone Air Node Name
-  {0096d4a4-c023-45b7-a698-c8d46e2be120}, !- Zone Return Air Port List
-  ,                                       !- Primary Daylighting Control Name
-  ,                                       !- Fraction of Zone Controlled by Primary Daylighting Control
-  ,                                       !- Secondary Daylighting Control Name
-  ,                                       !- Fraction of Zone Controlled by Secondary Daylighting Control
-  ,                                       !- Illuminance Map Name
-  ,                                       !- Group Rendering Name
-  ,                                       !- Thermostat Name
-  No;                                     !- Use Ideal Air Loads
-
-OS:Node,
-  {e0cf85e4-e8e4-496f-ac94-c3247e7616ce}, !- Handle
-  Node 10,                                !- Name
-  {e320c47e-02bd-430c-a9b6-49c6f1653809}, !- Inlet Port
-  ;                                       !- Outlet Port
-
-OS:Connection,
-  {e320c47e-02bd-430c-a9b6-49c6f1653809}, !- Handle
-  {cbb62d82-daa1-4f63-a67a-7a947ec701eb}, !- Name
-  {5bfc6e2b-1870-4e24-93e8-197ec5cbfba4}, !- Source Object
-  11,                                     !- Outlet Port
-  {e0cf85e4-e8e4-496f-ac94-c3247e7616ce}, !- Target Object
-  2;                                      !- Inlet Port
-
-OS:PortList,
-  {0f982690-91ab-4815-b281-7df53ff5c55e}, !- Handle
-  {22034f65-275c-4d27-a6c0-92e5f91d6db8}, !- Name
-  {5bfc6e2b-1870-4e24-93e8-197ec5cbfba4}; !- HVAC Component
-
-OS:PortList,
-  {15026786-0598-4da7-b4fc-e42e12b85d96}, !- Handle
-  {c704b8f5-9d1c-4893-9489-35f845ba969c}, !- Name
-  {5bfc6e2b-1870-4e24-93e8-197ec5cbfba4}; !- HVAC Component
-
-OS:PortList,
-  {0096d4a4-c023-45b7-a698-c8d46e2be120}, !- Handle
-  {4503c602-e9c7-4b26-84a8-5fd50f4298e5}, !- Name
-  {5bfc6e2b-1870-4e24-93e8-197ec5cbfba4}; !- HVAC Component
-
-OS:Sizing:Zone,
-  {4d473d99-d78c-46c2-a6ff-a8dc737418b2}, !- Handle
-  {5bfc6e2b-1870-4e24-93e8-197ec5cbfba4}, !- Zone or ZoneList Name
-  SupplyAirTemperature,                   !- Zone Cooling Design Supply Air Temperature Input Method
-  14,                                     !- Zone Cooling Design Supply Air Temperature {C}
-  11.11,                                  !- Zone Cooling Design Supply Air Temperature Difference {deltaC}
-  SupplyAirTemperature,                   !- Zone Heating Design Supply Air Temperature Input Method
-  40,                                     !- Zone Heating Design Supply Air Temperature {C}
-  11.11,                                  !- Zone Heating Design Supply Air Temperature Difference {deltaC}
-  0.0085,                                 !- Zone Cooling Design Supply Air Humidity Ratio {kg-H2O/kg-air}
-  0.008,                                  !- Zone Heating Design Supply Air Humidity Ratio {kg-H2O/kg-air}
-  ,                                       !- Zone Heating Sizing Factor
-  ,                                       !- Zone Cooling Sizing Factor
-  DesignDay,                              !- Cooling Design Air Flow Method
-  ,                                       !- Cooling Design Air Flow Rate {m3/s}
-  ,                                       !- Cooling Minimum Air Flow per Zone Floor Area {m3/s-m2}
-  ,                                       !- Cooling Minimum Air Flow {m3/s}
-  ,                                       !- Cooling Minimum Air Flow Fraction
-  DesignDay,                              !- Heating Design Air Flow Method
-  ,                                       !- Heating Design Air Flow Rate {m3/s}
-  ,                                       !- Heating Maximum Air Flow per Zone Floor Area {m3/s-m2}
-  ,                                       !- Heating Maximum Air Flow {m3/s}
-  ,                                       !- Heating Maximum Air Flow Fraction
-  ,                                       !- Design Zone Air Distribution Effectiveness in Cooling Mode
-  ,                                       !- Design Zone Air Distribution Effectiveness in Heating Mode
-  No,                                     !- Account for Dedicated Outdoor Air System
-  NeutralSupplyAir,                       !- Dedicated Outdoor Air System Control Strategy
-  autosize,                               !- Dedicated Outdoor Air Low Setpoint Temperature for Design {C}
-  autosize;                               !- Dedicated Outdoor Air High Setpoint Temperature for Design {C}
-
-OS:ZoneHVAC:EquipmentList,
-  {52e39f50-69ea-4fa7-9f1c-9ba65e8ce988}, !- Handle
-  Zone HVAC Equipment List 10,            !- Name
-  {5bfc6e2b-1870-4e24-93e8-197ec5cbfba4}; !- Thermal Zone
-
-OS:Space,
-  {2c011d82-2b8e-4877-9b63-c3c3b47017bd}, !- Handle
-  living space|unit 10|story 1,           !- Name
-  {9604a693-b18a-4101-8bb3-9e96bb0628e4}, !- Space Type Name
-  ,                                       !- Default Construction Set Name
-  ,                                       !- Default Schedule Set Name
-  -0,                                     !- Direction of Relative North {deg}
-  0,                                      !- X Origin {m}
-  0,                                      !- Y Origin {m}
-  0,                                      !- Z Origin {m}
-  ,                                       !- Building Story Name
-  {5bfc6e2b-1870-4e24-93e8-197ec5cbfba4}, !- Thermal Zone Name
-  ,                                       !- Part of Total Floor Area
-  ,                                       !- Design Specification Outdoor Air Object Name
-  {12c86dd6-fd2e-4b0d-8131-6b0ab403c4c6}; !- Building Unit Name
-
-OS:Surface,
-  {b95e456c-d5ad-41f1-9fcb-e4451c86a515}, !- Handle
-  Surface 154,                            !- Name
-  RoofCeiling,                            !- Surface Type
-  ,                                       !- Construction Name
-  {2c011d82-2b8e-4877-9b63-c3c3b47017bd}, !- Space Name
-  Surface,                                !- Outside Boundary Condition
-  {23be0ba9-0d72-446f-a15d-4970ede5b016}, !- Outside Boundary Condition Object
-  NoSun,                                  !- Sun Exposure
-  NoWind,                                 !- Wind Exposure
-  ,                                       !- View Factor to Ground
-  ,                                       !- Number of Vertices
-  45.72, -9.144, 2.4384,                  !- X,Y,Z Vertex 1 {m}
-  45.72, 0, 2.4384,                       !- X,Y,Z Vertex 2 {m}
-  41.148, 0, 2.4384,                      !- X,Y,Z Vertex 3 {m}
-  41.148, -9.144, 2.4384;                 !- X,Y,Z Vertex 4 {m}
-
-OS:Surface,
-  {47eabcfb-a5de-414f-b97e-08cc48118de2}, !- Handle
-  Surface 155,                            !- Name
-  Floor,                                  !- Surface Type
-  ,                                       !- Construction Name
-  {2c011d82-2b8e-4877-9b63-c3c3b47017bd}, !- Space Name
-  Surface,                                !- Outside Boundary Condition
-  {2f831c59-94f8-4c1a-a645-5ef40423d517}, !- Outside Boundary Condition Object
-  NoSun,                                  !- Sun Exposure
-  NoWind,                                 !- Wind Exposure
-  ,                                       !- View Factor to Ground
-  ,                                       !- Number of Vertices
-  41.148, -9.144, 0,                      !- X,Y,Z Vertex 1 {m}
-  41.148, 0, 0,                           !- X,Y,Z Vertex 2 {m}
-  45.72, 0, 0,                            !- X,Y,Z Vertex 3 {m}
-  45.72, -9.144, 0;                       !- X,Y,Z Vertex 4 {m}
-
-OS:Surface,
-  {c5015573-82a5-45bd-93e3-a607950379c6}, !- Handle
-  Surface 156,                            !- Name
-  Wall,                                   !- Surface Type
-  ,                                       !- Construction Name
-  {2c011d82-2b8e-4877-9b63-c3c3b47017bd}, !- Space Name
-  Surface,                                !- Outside Boundary Condition
-  {1025a987-f0c4-4773-b386-a00324d376d4}, !- Outside Boundary Condition Object
-  NoSun,                                  !- Sun Exposure
-  NoWind,                                 !- Wind Exposure
-  ,                                       !- View Factor to Ground
-  ,                                       !- Number of Vertices
-  41.148, 0, 2.4384,                      !- X,Y,Z Vertex 1 {m}
-  41.148, 0, 0,                           !- X,Y,Z Vertex 2 {m}
-  41.148, -9.144, 0,                      !- X,Y,Z Vertex 3 {m}
-  41.148, -9.144, 2.4384;                 !- X,Y,Z Vertex 4 {m}
-
-OS:Surface,
-  {45ce3543-e445-4a65-b1fb-06d6c2716156}, !- Handle
-  Surface 157,                            !- Name
-  Wall,                                   !- Surface Type
-  ,                                       !- Construction Name
-  {2c011d82-2b8e-4877-9b63-c3c3b47017bd}, !- Space Name
-  Outdoors,                               !- Outside Boundary Condition
-  ,                                       !- Outside Boundary Condition Object
-  SunExposed,                             !- Sun Exposure
-  WindExposed,                            !- Wind Exposure
-  ,                                       !- View Factor to Ground
-  ,                                       !- Number of Vertices
-  45.72, 0, 2.4384,                       !- X,Y,Z Vertex 1 {m}
-  45.72, 0, 0,                            !- X,Y,Z Vertex 2 {m}
-  41.148, 0, 0,                           !- X,Y,Z Vertex 3 {m}
-  41.148, 0, 2.4384;                      !- X,Y,Z Vertex 4 {m}
-
-OS:Surface,
-  {6c2665da-7223-41a1-9a49-c939374bebfa}, !- Handle
-  Surface 158,                            !- Name
-  Wall,                                   !- Surface Type
-  ,                                       !- Construction Name
-  {2c011d82-2b8e-4877-9b63-c3c3b47017bd}, !- Space Name
-  Outdoors,                               !- Outside Boundary Condition
-  ,                                       !- Outside Boundary Condition Object
-  SunExposed,                             !- Sun Exposure
-  WindExposed,                            !- Wind Exposure
-  ,                                       !- View Factor to Ground
-  ,                                       !- Number of Vertices
-  45.72, -9.144, 2.4384,                  !- X,Y,Z Vertex 1 {m}
-  45.72, -9.144, 0,                       !- X,Y,Z Vertex 2 {m}
-  45.72, 0, 0,                            !- X,Y,Z Vertex 3 {m}
-  45.72, 0, 2.4384;                       !- X,Y,Z Vertex 4 {m}
-
-OS:Surface,
-  {8171118b-a8be-492d-9b0f-4ae0353b76b2}, !- Handle
-  Surface 159,                            !- Name
-  Wall,                                   !- Surface Type
-  ,                                       !- Construction Name
-  {2c011d82-2b8e-4877-9b63-c3c3b47017bd}, !- Space Name
-  Outdoors,                               !- Outside Boundary Condition
-  ,                                       !- Outside Boundary Condition Object
-  SunExposed,                             !- Sun Exposure
-  WindExposed,                            !- Wind Exposure
-  ,                                       !- View Factor to Ground
-  ,                                       !- Number of Vertices
-  41.148, -9.144, 2.4384,                 !- X,Y,Z Vertex 1 {m}
-  41.148, -9.144, 0,                      !- X,Y,Z Vertex 2 {m}
-  45.72, -9.144, 0,                       !- X,Y,Z Vertex 3 {m}
-  45.72, -9.144, 2.4384;                  !- X,Y,Z Vertex 4 {m}
-
-OS:Space,
-  {0bbb4c19-9949-4f6f-9a1a-ea6bd077c1f1}, !- Handle
-  living space|unit 10|story 2,           !- Name
-  {9604a693-b18a-4101-8bb3-9e96bb0628e4}, !- Space Type Name
-  ,                                       !- Default Construction Set Name
-  ,                                       !- Default Schedule Set Name
-  -0,                                     !- Direction of Relative North {deg}
-  0,                                      !- X Origin {m}
-  0,                                      !- Y Origin {m}
-  0,                                      !- Z Origin {m}
-  ,                                       !- Building Story Name
-  {5bfc6e2b-1870-4e24-93e8-197ec5cbfba4}, !- Thermal Zone Name
-  ,                                       !- Part of Total Floor Area
-  ,                                       !- Design Specification Outdoor Air Object Name
-  {12c86dd6-fd2e-4b0d-8131-6b0ab403c4c6}; !- Building Unit Name
-
-OS:Surface,
-  {830fbed7-e262-431a-897b-59e7567a17c6}, !- Handle
-  Surface 160,                            !- Name
-  Wall,                                   !- Surface Type
-  ,                                       !- Construction Name
-  {0bbb4c19-9949-4f6f-9a1a-ea6bd077c1f1}, !- Space Name
-  Outdoors,                               !- Outside Boundary Condition
-  ,                                       !- Outside Boundary Condition Object
-  SunExposed,                             !- Sun Exposure
-  WindExposed,                            !- Wind Exposure
-  ,                                       !- View Factor to Ground
-  ,                                       !- Number of Vertices
-  45.72, 0, 4.8768,                       !- X,Y,Z Vertex 1 {m}
-  45.72, 0, 2.4384,                       !- X,Y,Z Vertex 2 {m}
-  41.148, 0, 2.4384,                      !- X,Y,Z Vertex 3 {m}
-  41.148, 0, 4.8768;                      !- X,Y,Z Vertex 4 {m}
-
-OS:Surface,
-  {36facf00-46a8-44c2-affc-c28346aac738}, !- Handle
-  Surface 161,                            !- Name
-  Wall,                                   !- Surface Type
-  ,                                       !- Construction Name
-  {0bbb4c19-9949-4f6f-9a1a-ea6bd077c1f1}, !- Space Name
-  Outdoors,                               !- Outside Boundary Condition
-  ,                                       !- Outside Boundary Condition Object
-  SunExposed,                             !- Sun Exposure
-  WindExposed,                            !- Wind Exposure
-  ,                                       !- View Factor to Ground
-  ,                                       !- Number of Vertices
-  45.72, -9.144, 4.8768,                  !- X,Y,Z Vertex 1 {m}
-  45.72, -9.144, 2.4384,                  !- X,Y,Z Vertex 2 {m}
-  45.72, 0, 2.4384,                       !- X,Y,Z Vertex 3 {m}
-  45.72, 0, 4.8768;                       !- X,Y,Z Vertex 4 {m}
-
-OS:Surface,
-  {23be0ba9-0d72-446f-a15d-4970ede5b016}, !- Handle
-  Surface 162,                            !- Name
-  Floor,                                  !- Surface Type
-  ,                                       !- Construction Name
-  {0bbb4c19-9949-4f6f-9a1a-ea6bd077c1f1}, !- Space Name
-  Surface,                                !- Outside Boundary Condition
-  {b95e456c-d5ad-41f1-9fcb-e4451c86a515}, !- Outside Boundary Condition Object
-  NoSun,                                  !- Sun Exposure
-  NoWind,                                 !- Wind Exposure
-  ,                                       !- View Factor to Ground
-  ,                                       !- Number of Vertices
-  41.148, -9.144, 2.4384,                 !- X,Y,Z Vertex 1 {m}
-  41.148, 0, 2.4384,                      !- X,Y,Z Vertex 2 {m}
-  45.72, 0, 2.4384,                       !- X,Y,Z Vertex 3 {m}
-  45.72, -9.144, 2.4384;                  !- X,Y,Z Vertex 4 {m}
-
-OS:Surface,
-  {f980c630-c12c-460e-9309-64f3fc4ea7f3}, !- Handle
-  Surface 163,                            !- Name
-  Wall,                                   !- Surface Type
-  ,                                       !- Construction Name
-  {0bbb4c19-9949-4f6f-9a1a-ea6bd077c1f1}, !- Space Name
-  Outdoors,                               !- Outside Boundary Condition
-  ,                                       !- Outside Boundary Condition Object
-  SunExposed,                             !- Sun Exposure
-  WindExposed,                            !- Wind Exposure
-  ,                                       !- View Factor to Ground
-  ,                                       !- Number of Vertices
-  41.148, -9.144, 4.8768,                 !- X,Y,Z Vertex 1 {m}
-  41.148, -9.144, 2.4384,                 !- X,Y,Z Vertex 2 {m}
-  45.72, -9.144, 2.4384,                  !- X,Y,Z Vertex 3 {m}
-  45.72, -9.144, 4.8768;                  !- X,Y,Z Vertex 4 {m}
-
-OS:Surface,
-  {7d6103f7-733a-41c5-b990-bd8f5efc65ce}, !- Handle
-  Surface 164,                            !- Name
-  Wall,                                   !- Surface Type
-  ,                                       !- Construction Name
-  {0bbb4c19-9949-4f6f-9a1a-ea6bd077c1f1}, !- Space Name
-  Surface,                                !- Outside Boundary Condition
-  {1c8f82a2-e76e-4112-95f7-f7ab5de786a0}, !- Outside Boundary Condition Object
-  NoSun,                                  !- Sun Exposure
-  NoWind,                                 !- Wind Exposure
-  ,                                       !- View Factor to Ground
-  ,                                       !- Number of Vertices
-  41.148, 0, 4.8768,                      !- X,Y,Z Vertex 1 {m}
-  41.148, 0, 2.4384,                      !- X,Y,Z Vertex 2 {m}
-  41.148, -9.144, 2.4384,                 !- X,Y,Z Vertex 3 {m}
-  41.148, -9.144, 4.8768;                 !- X,Y,Z Vertex 4 {m}
-
-OS:Surface,
-  {12f1b273-112a-4871-b0f8-39cf10296a77}, !- Handle
-  Surface 165,                            !- Name
-  RoofCeiling,                            !- Surface Type
-  ,                                       !- Construction Name
-  {0bbb4c19-9949-4f6f-9a1a-ea6bd077c1f1}, !- Space Name
-  Surface,                                !- Outside Boundary Condition
-  {260534b7-6648-4922-9a5b-85945e37e3c8}, !- Outside Boundary Condition Object
-  NoSun,                                  !- Sun Exposure
-  NoWind,                                 !- Wind Exposure
-  ,                                       !- View Factor to Ground
-  ,                                       !- Number of Vertices
-  45.72, -9.144, 4.8768,                  !- X,Y,Z Vertex 1 {m}
-  45.72, 0, 4.8768,                       !- X,Y,Z Vertex 2 {m}
-  41.148, 0, 4.8768,                      !- X,Y,Z Vertex 3 {m}
-  41.148, -9.144, 4.8768;                 !- X,Y,Z Vertex 4 {m}
-
-OS:Surface,
-  {74a86473-f19e-4544-872e-c1da19a31855}, !- Handle
-  Surface 171,                            !- Name
-  Floor,                                  !- Surface Type
-  ,                                       !- Construction Name
-  {b3c8d38b-4c1b-4f6c-bc86-df23650f5fa2}, !- Space Name
-  Foundation,                             !- Outside Boundary Condition
-  ,                                       !- Outside Boundary Condition Object
-  NoSun,                                  !- Sun Exposure
-  NoWind,                                 !- Wind Exposure
-  ,                                       !- View Factor to Ground
-  ,                                       !- Number of Vertices
-  0, -9.144, -0.9144,                     !- X,Y,Z Vertex 1 {m}
-  0, 0, -0.9144,                          !- X,Y,Z Vertex 2 {m}
-  4.572, 0, -0.9144,                      !- X,Y,Z Vertex 3 {m}
-  4.572, -9.144, -0.9144;                 !- X,Y,Z Vertex 4 {m}
-
-OS:Surface,
-  {e9ef3d1d-2598-49c0-84ab-e48c62145312}, !- Handle
-  Surface 172,                            !- Name
-  Wall,                                   !- Surface Type
-  ,                                       !- Construction Name
-  {b3c8d38b-4c1b-4f6c-bc86-df23650f5fa2}, !- Space Name
-  Foundation,                             !- Outside Boundary Condition
-  ,                                       !- Outside Boundary Condition Object
-  NoSun,                                  !- Sun Exposure
-  NoWind,                                 !- Wind Exposure
-  ,                                       !- View Factor to Ground
-  ,                                       !- Number of Vertices
-  0, 0, -1.11022302462516e-016,           !- X,Y,Z Vertex 1 {m}
-  0, 0, -0.9144,                          !- X,Y,Z Vertex 2 {m}
-  0, -9.144, -0.9144,                     !- X,Y,Z Vertex 3 {m}
-  0, -9.144, -1.11022302462516e-016;      !- X,Y,Z Vertex 4 {m}
-
-OS:Surface,
-  {33143af6-f907-4ace-a26f-33693bcbf613}, !- Handle
-  Surface 173,                            !- Name
-  Wall,                                   !- Surface Type
-  ,                                       !- Construction Name
-  {b3c8d38b-4c1b-4f6c-bc86-df23650f5fa2}, !- Space Name
-  Foundation,                             !- Outside Boundary Condition
-  ,                                       !- Outside Boundary Condition Object
-  NoSun,                                  !- Sun Exposure
-  NoWind,                                 !- Wind Exposure
-  ,                                       !- View Factor to Ground
-  ,                                       !- Number of Vertices
-  4.572, 0, -1.11022302462516e-016,       !- X,Y,Z Vertex 1 {m}
-  4.572, 0, -0.9144,                      !- X,Y,Z Vertex 2 {m}
-  0, 0, -0.9144,                          !- X,Y,Z Vertex 3 {m}
-  0, 0, -1.11022302462516e-016;           !- X,Y,Z Vertex 4 {m}
-
-OS:Surface,
-  {87e05eee-7ec3-4e9e-a1c4-a1d507294947}, !- Handle
-  Surface 175,                            !- Name
-  Wall,                                   !- Surface Type
-  ,                                       !- Construction Name
-  {b3c8d38b-4c1b-4f6c-bc86-df23650f5fa2}, !- Space Name
-  Foundation,                             !- Outside Boundary Condition
-  ,                                       !- Outside Boundary Condition Object
-  NoSun,                                  !- Sun Exposure
-  NoWind,                                 !- Wind Exposure
-  ,                                       !- View Factor to Ground
-  ,                                       !- Number of Vertices
-  0, -9.144, -1.11022302462516e-016,      !- X,Y,Z Vertex 1 {m}
-  0, -9.144, -0.9144,                     !- X,Y,Z Vertex 2 {m}
-  4.572, -9.144, -0.9144,                 !- X,Y,Z Vertex 3 {m}
-  4.572, -9.144, -1.11022302462516e-016;  !- X,Y,Z Vertex 4 {m}
-
-OS:Surface,
-  {2ee9575d-4042-4fbe-8ed4-7bff2508b4e7}, !- Handle
-  Surface 176,                            !- Name
-  RoofCeiling,                            !- Surface Type
-  ,                                       !- Construction Name
-  {b3c8d38b-4c1b-4f6c-bc86-df23650f5fa2}, !- Space Name
-  Surface,                                !- Outside Boundary Condition
-  {38d2d587-f01b-4b9d-906f-1642ff10ab5a}, !- Outside Boundary Condition Object
-  NoSun,                                  !- Sun Exposure
-  NoWind,                                 !- Wind Exposure
-  ,                                       !- View Factor to Ground
-  ,                                       !- Number of Vertices
-  4.572, -9.144, -1.11022302462516e-016,  !- X,Y,Z Vertex 1 {m}
-  4.572, 0, -1.11022302462516e-016,       !- X,Y,Z Vertex 2 {m}
-  0, 0, -1.11022302462516e-016,           !- X,Y,Z Vertex 3 {m}
-  0, -9.144, -1.11022302462516e-016;      !- X,Y,Z Vertex 4 {m}
-
-OS:Surface,
-  {883febfd-83ba-477d-b482-594f2f4e6c8a}, !- Handle
-  Surface 177,                            !- Name
-  RoofCeiling,                            !- Surface Type
-  ,                                       !- Construction Name
-  {b3c8d38b-4c1b-4f6c-bc86-df23650f5fa2}, !- Space Name
-  Surface,                                !- Outside Boundary Condition
-  {11b48306-63f5-4e1d-b1a8-5d7e667d6898}, !- Outside Boundary Condition Object
-  NoSun,                                  !- Sun Exposure
-  NoWind,                                 !- Wind Exposure
-  ,                                       !- View Factor to Ground
-  ,                                       !- Number of Vertices
-  9.144, -9.144, -1.11022302462516e-016,  !- X,Y,Z Vertex 1 {m}
-  9.144, 0, -1.11022302462516e-016,       !- X,Y,Z Vertex 2 {m}
-  4.572, 0, -1.11022302462516e-016,       !- X,Y,Z Vertex 3 {m}
-  4.572, -9.144, -1.11022302462516e-016;  !- X,Y,Z Vertex 4 {m}
-
-OS:Surface,
-  {c316f245-7da4-42ed-a555-f1bebc46c922}, !- Handle
-  Surface 178,                            !- Name
-  Wall,                                   !- Surface Type
-  ,                                       !- Construction Name
-  {b3c8d38b-4c1b-4f6c-bc86-df23650f5fa2}, !- Space Name
-  Foundation,                             !- Outside Boundary Condition
-  ,                                       !- Outside Boundary Condition Object
-  NoSun,                                  !- Sun Exposure
-  NoWind,                                 !- Wind Exposure
-  ,                                       !- View Factor to Ground
-  ,                                       !- Number of Vertices
-  9.144, 0, -1.11022302462516e-016,       !- X,Y,Z Vertex 1 {m}
-  9.144, 0, -0.9144,                      !- X,Y,Z Vertex 2 {m}
-  4.572, 0, -0.9144,                      !- X,Y,Z Vertex 3 {m}
-  4.572, 0, -1.11022302462516e-016;       !- X,Y,Z Vertex 4 {m}
-
-OS:Surface,
-  {bcd7ab67-22c5-4092-b38b-0b706a7dc414}, !- Handle
-  Surface 179,                            !- Name
-  Floor,                                  !- Surface Type
-  ,                                       !- Construction Name
-  {b3c8d38b-4c1b-4f6c-bc86-df23650f5fa2}, !- Space Name
-  Foundation,                             !- Outside Boundary Condition
-  ,                                       !- Outside Boundary Condition Object
-  NoSun,                                  !- Sun Exposure
-  NoWind,                                 !- Wind Exposure
-  ,                                       !- View Factor to Ground
-  ,                                       !- Number of Vertices
-  4.572, -9.144, -0.9144,                 !- X,Y,Z Vertex 1 {m}
-  4.572, 0, -0.9144,                      !- X,Y,Z Vertex 2 {m}
-  9.144, 0, -0.9144,                      !- X,Y,Z Vertex 3 {m}
-  9.144, -9.144, -0.9144;                 !- X,Y,Z Vertex 4 {m}
-
-OS:Surface,
-  {65e6a393-eb10-4225-8849-73971ebd8206}, !- Handle
-  Surface 181,                            !- Name
-  Wall,                                   !- Surface Type
-  ,                                       !- Construction Name
-  {b3c8d38b-4c1b-4f6c-bc86-df23650f5fa2}, !- Space Name
-  Foundation,                             !- Outside Boundary Condition
-  ,                                       !- Outside Boundary Condition Object
-  NoSun,                                  !- Sun Exposure
-  NoWind,                                 !- Wind Exposure
-  ,                                       !- View Factor to Ground
-  ,                                       !- Number of Vertices
-  4.572, -9.144, -1.11022302462516e-016,  !- X,Y,Z Vertex 1 {m}
-  4.572, -9.144, -0.9144,                 !- X,Y,Z Vertex 2 {m}
-  9.144, -9.144, -0.9144,                 !- X,Y,Z Vertex 3 {m}
-  9.144, -9.144, -1.11022302462516e-016;  !- X,Y,Z Vertex 4 {m}
-
-OS:Surface,
-  {c79852d3-5449-4a76-a528-fc201125df36}, !- Handle
-  Surface 183,                            !- Name
-  RoofCeiling,                            !- Surface Type
-  ,                                       !- Construction Name
-  {b3c8d38b-4c1b-4f6c-bc86-df23650f5fa2}, !- Space Name
-  Surface,                                !- Outside Boundary Condition
-  {8a940ef8-27c6-4667-b02f-920b93bfc74f}, !- Outside Boundary Condition Object
-  NoSun,                                  !- Sun Exposure
-  NoWind,                                 !- Wind Exposure
-  ,                                       !- View Factor to Ground
-  ,                                       !- Number of Vertices
-  13.716, -9.144, -1.11022302462516e-016, !- X,Y,Z Vertex 1 {m}
-  13.716, 0, -1.11022302462516e-016,      !- X,Y,Z Vertex 2 {m}
-  9.144, 0, -1.11022302462516e-016,       !- X,Y,Z Vertex 3 {m}
-  9.144, -9.144, -1.11022302462516e-016;  !- X,Y,Z Vertex 4 {m}
-
-OS:Surface,
-  {93b1a536-39f1-40ca-859c-23965074b670}, !- Handle
-  Surface 184,                            !- Name
-  Wall,                                   !- Surface Type
-  ,                                       !- Construction Name
-  {b3c8d38b-4c1b-4f6c-bc86-df23650f5fa2}, !- Space Name
-  Foundation,                             !- Outside Boundary Condition
-  ,                                       !- Outside Boundary Condition Object
-  NoSun,                                  !- Sun Exposure
-  NoWind,                                 !- Wind Exposure
-  ,                                       !- View Factor to Ground
-  ,                                       !- Number of Vertices
-  13.716, 0, -1.11022302462516e-016,      !- X,Y,Z Vertex 1 {m}
-  13.716, 0, -0.9144,                     !- X,Y,Z Vertex 2 {m}
-  9.144, 0, -0.9144,                      !- X,Y,Z Vertex 3 {m}
-  9.144, 0, -1.11022302462516e-016;       !- X,Y,Z Vertex 4 {m}
-
-OS:Surface,
-  {b362c021-9ef8-484c-826b-41fa34081606}, !- Handle
-  Surface 185,                            !- Name
-  Floor,                                  !- Surface Type
-  ,                                       !- Construction Name
-  {b3c8d38b-4c1b-4f6c-bc86-df23650f5fa2}, !- Space Name
-  Foundation,                             !- Outside Boundary Condition
-  ,                                       !- Outside Boundary Condition Object
-  NoSun,                                  !- Sun Exposure
-  NoWind,                                 !- Wind Exposure
-  ,                                       !- View Factor to Ground
-  ,                                       !- Number of Vertices
-  9.144, -9.144, -0.9144,                 !- X,Y,Z Vertex 1 {m}
-  9.144, 0, -0.9144,                      !- X,Y,Z Vertex 2 {m}
-  13.716, 0, -0.9144,                     !- X,Y,Z Vertex 3 {m}
-  13.716, -9.144, -0.9144;                !- X,Y,Z Vertex 4 {m}
-
-OS:Surface,
-  {66287f7e-3bed-4b13-a8fb-2a70920d6998}, !- Handle
-  Surface 187,                            !- Name
-  Wall,                                   !- Surface Type
-  ,                                       !- Construction Name
-  {b3c8d38b-4c1b-4f6c-bc86-df23650f5fa2}, !- Space Name
-  Foundation,                             !- Outside Boundary Condition
-  ,                                       !- Outside Boundary Condition Object
-  NoSun,                                  !- Sun Exposure
-  NoWind,                                 !- Wind Exposure
-  ,                                       !- View Factor to Ground
-  ,                                       !- Number of Vertices
-  9.144, -9.144, -1.11022302462516e-016,  !- X,Y,Z Vertex 1 {m}
-  9.144, -9.144, -0.9144,                 !- X,Y,Z Vertex 2 {m}
-  13.716, -9.144, -0.9144,                !- X,Y,Z Vertex 3 {m}
-  13.716, -9.144, -1.11022302462516e-016; !- X,Y,Z Vertex 4 {m}
-
-OS:Surface,
-  {0147a048-9e05-4e77-a4a8-f5d67d592391}, !- Handle
-  Surface 189,                            !- Name
-  RoofCeiling,                            !- Surface Type
-  ,                                       !- Construction Name
-  {b3c8d38b-4c1b-4f6c-bc86-df23650f5fa2}, !- Space Name
-  Surface,                                !- Outside Boundary Condition
-  {4b603991-5cb7-48e4-ad44-8682bb496e59}, !- Outside Boundary Condition Object
-  NoSun,                                  !- Sun Exposure
-  NoWind,                                 !- Wind Exposure
-  ,                                       !- View Factor to Ground
-  ,                                       !- Number of Vertices
-  18.288, -9.144, -1.11022302462516e-016, !- X,Y,Z Vertex 1 {m}
-  18.288, 0, -1.11022302462516e-016,      !- X,Y,Z Vertex 2 {m}
-  13.716, 0, -1.11022302462516e-016,      !- X,Y,Z Vertex 3 {m}
-  13.716, -9.144, -1.11022302462516e-016; !- X,Y,Z Vertex 4 {m}
-
-OS:Surface,
-  {c84fdb8a-0bd5-442a-ad4c-9850493ec9e8}, !- Handle
-  Surface 190,                            !- Name
-  Wall,                                   !- Surface Type
-  ,                                       !- Construction Name
-  {b3c8d38b-4c1b-4f6c-bc86-df23650f5fa2}, !- Space Name
-  Foundation,                             !- Outside Boundary Condition
-  ,                                       !- Outside Boundary Condition Object
-  NoSun,                                  !- Sun Exposure
-  NoWind,                                 !- Wind Exposure
-  ,                                       !- View Factor to Ground
-  ,                                       !- Number of Vertices
-  18.288, 0, -1.11022302462516e-016,      !- X,Y,Z Vertex 1 {m}
-  18.288, 0, -0.9144,                     !- X,Y,Z Vertex 2 {m}
-  13.716, 0, -0.9144,                     !- X,Y,Z Vertex 3 {m}
-  13.716, 0, -1.11022302462516e-016;      !- X,Y,Z Vertex 4 {m}
-
-OS:Surface,
-  {11d55f91-c997-4f6f-80f8-e36839b50a1d}, !- Handle
-  Surface 191,                            !- Name
-  Floor,                                  !- Surface Type
-  ,                                       !- Construction Name
-  {b3c8d38b-4c1b-4f6c-bc86-df23650f5fa2}, !- Space Name
-  Foundation,                             !- Outside Boundary Condition
-  ,                                       !- Outside Boundary Condition Object
-  NoSun,                                  !- Sun Exposure
-  NoWind,                                 !- Wind Exposure
-  ,                                       !- View Factor to Ground
-  ,                                       !- Number of Vertices
-  13.716, -9.144, -0.9144,                !- X,Y,Z Vertex 1 {m}
-  13.716, 0, -0.9144,                     !- X,Y,Z Vertex 2 {m}
-  18.288, 0, -0.9144,                     !- X,Y,Z Vertex 3 {m}
-  18.288, -9.144, -0.9144;                !- X,Y,Z Vertex 4 {m}
-
-OS:Surface,
-  {31d400da-3aea-46bc-874b-433653e93f7a}, !- Handle
-  Surface 193,                            !- Name
-  Wall,                                   !- Surface Type
-  ,                                       !- Construction Name
-  {b3c8d38b-4c1b-4f6c-bc86-df23650f5fa2}, !- Space Name
-  Foundation,                             !- Outside Boundary Condition
-  ,                                       !- Outside Boundary Condition Object
-  NoSun,                                  !- Sun Exposure
-  NoWind,                                 !- Wind Exposure
-  ,                                       !- View Factor to Ground
-  ,                                       !- Number of Vertices
-  13.716, -9.144, -1.11022302462516e-016, !- X,Y,Z Vertex 1 {m}
-  13.716, -9.144, -0.9144,                !- X,Y,Z Vertex 2 {m}
-  18.288, -9.144, -0.9144,                !- X,Y,Z Vertex 3 {m}
-  18.288, -9.144, -1.11022302462516e-016; !- X,Y,Z Vertex 4 {m}
-
-OS:Surface,
-  {17c26894-727d-4f4f-8892-8a2f95bf0d08}, !- Handle
-  Surface 195,                            !- Name
-  RoofCeiling,                            !- Surface Type
-  ,                                       !- Construction Name
-  {b3c8d38b-4c1b-4f6c-bc86-df23650f5fa2}, !- Space Name
-  Surface,                                !- Outside Boundary Condition
-  {e22903ac-dcac-438e-9337-e8f534a2d452}, !- Outside Boundary Condition Object
-  NoSun,                                  !- Sun Exposure
-  NoWind,                                 !- Wind Exposure
-  ,                                       !- View Factor to Ground
-  ,                                       !- Number of Vertices
-  22.86, -9.144, -1.11022302462516e-016,  !- X,Y,Z Vertex 1 {m}
-  22.86, 0, -1.11022302462516e-016,       !- X,Y,Z Vertex 2 {m}
-  18.288, 0, -1.11022302462516e-016,      !- X,Y,Z Vertex 3 {m}
-  18.288, -9.144, -1.11022302462516e-016; !- X,Y,Z Vertex 4 {m}
-
-OS:Surface,
-  {d3315c5b-6844-4024-b79e-f72611f569d7}, !- Handle
-  Surface 196,                            !- Name
-  Wall,                                   !- Surface Type
-  ,                                       !- Construction Name
-  {b3c8d38b-4c1b-4f6c-bc86-df23650f5fa2}, !- Space Name
-  Foundation,                             !- Outside Boundary Condition
-  ,                                       !- Outside Boundary Condition Object
-  NoSun,                                  !- Sun Exposure
-  NoWind,                                 !- Wind Exposure
-  ,                                       !- View Factor to Ground
-  ,                                       !- Number of Vertices
-  22.86, 0, -1.11022302462516e-016,       !- X,Y,Z Vertex 1 {m}
-  22.86, 0, -0.9144,                      !- X,Y,Z Vertex 2 {m}
-  18.288, 0, -0.9144,                     !- X,Y,Z Vertex 3 {m}
-  18.288, 0, -1.11022302462516e-016;      !- X,Y,Z Vertex 4 {m}
-
-OS:Surface,
-  {25c57429-fb1f-4d31-99f8-4c06ab7fb742}, !- Handle
-  Surface 197,                            !- Name
-  Floor,                                  !- Surface Type
-  ,                                       !- Construction Name
-  {b3c8d38b-4c1b-4f6c-bc86-df23650f5fa2}, !- Space Name
-  Foundation,                             !- Outside Boundary Condition
-  ,                                       !- Outside Boundary Condition Object
-  NoSun,                                  !- Sun Exposure
-  NoWind,                                 !- Wind Exposure
-  ,                                       !- View Factor to Ground
-  ,                                       !- Number of Vertices
-  18.288, -9.144, -0.9144,                !- X,Y,Z Vertex 1 {m}
-  18.288, 0, -0.9144,                     !- X,Y,Z Vertex 2 {m}
-  22.86, 0, -0.9144,                      !- X,Y,Z Vertex 3 {m}
-  22.86, -9.144, -0.9144;                 !- X,Y,Z Vertex 4 {m}
-
-OS:Surface,
-  {53b4e218-be23-4c3e-aa56-b61cd0bf8daf}, !- Handle
-  Surface 199,                            !- Name
-  Wall,                                   !- Surface Type
-  ,                                       !- Construction Name
-  {b3c8d38b-4c1b-4f6c-bc86-df23650f5fa2}, !- Space Name
-  Foundation,                             !- Outside Boundary Condition
-  ,                                       !- Outside Boundary Condition Object
-  NoSun,                                  !- Sun Exposure
-  NoWind,                                 !- Wind Exposure
-  ,                                       !- View Factor to Ground
-  ,                                       !- Number of Vertices
-  18.288, -9.144, -1.11022302462516e-016, !- X,Y,Z Vertex 1 {m}
-  18.288, -9.144, -0.9144,                !- X,Y,Z Vertex 2 {m}
-  22.86, -9.144, -0.9144,                 !- X,Y,Z Vertex 3 {m}
-  22.86, -9.144, -1.11022302462516e-016;  !- X,Y,Z Vertex 4 {m}
-
-OS:Surface,
-  {04704215-ed16-4b66-a40e-a578cd228908}, !- Handle
-  Surface 201,                            !- Name
-  RoofCeiling,                            !- Surface Type
-  ,                                       !- Construction Name
-  {b3c8d38b-4c1b-4f6c-bc86-df23650f5fa2}, !- Space Name
-  Surface,                                !- Outside Boundary Condition
-  {d275cade-7b7f-4120-aaf2-3f6bf1562f29}, !- Outside Boundary Condition Object
-  NoSun,                                  !- Sun Exposure
-  NoWind,                                 !- Wind Exposure
-  ,                                       !- View Factor to Ground
-  ,                                       !- Number of Vertices
-  27.432, -9.144, -1.11022302462516e-016, !- X,Y,Z Vertex 1 {m}
-  27.432, 0, -1.11022302462516e-016,      !- X,Y,Z Vertex 2 {m}
-  22.86, 0, -1.11022302462516e-016,       !- X,Y,Z Vertex 3 {m}
-  22.86, -9.144, -1.11022302462516e-016;  !- X,Y,Z Vertex 4 {m}
-
-OS:Surface,
-  {556a3bcb-6d18-41e9-a2e4-d0c5ed35d44e}, !- Handle
-  Surface 202,                            !- Name
-  Wall,                                   !- Surface Type
-  ,                                       !- Construction Name
-  {b3c8d38b-4c1b-4f6c-bc86-df23650f5fa2}, !- Space Name
-  Foundation,                             !- Outside Boundary Condition
-  ,                                       !- Outside Boundary Condition Object
-  NoSun,                                  !- Sun Exposure
-  NoWind,                                 !- Wind Exposure
-  ,                                       !- View Factor to Ground
-  ,                                       !- Number of Vertices
-  27.432, 0, -1.11022302462516e-016,      !- X,Y,Z Vertex 1 {m}
-  27.432, 0, -0.9144,                     !- X,Y,Z Vertex 2 {m}
-  22.86, 0, -0.9144,                      !- X,Y,Z Vertex 3 {m}
-  22.86, 0, -1.11022302462516e-016;       !- X,Y,Z Vertex 4 {m}
-
-OS:Surface,
-  {9e1dff8f-139a-47db-884b-924e84929b14}, !- Handle
-  Surface 203,                            !- Name
-  Floor,                                  !- Surface Type
-  ,                                       !- Construction Name
-  {b3c8d38b-4c1b-4f6c-bc86-df23650f5fa2}, !- Space Name
-  Foundation,                             !- Outside Boundary Condition
-  ,                                       !- Outside Boundary Condition Object
-  NoSun,                                  !- Sun Exposure
-  NoWind,                                 !- Wind Exposure
-  ,                                       !- View Factor to Ground
-  ,                                       !- Number of Vertices
-  22.86, -9.144, -0.9144,                 !- X,Y,Z Vertex 1 {m}
-  22.86, 0, -0.9144,                      !- X,Y,Z Vertex 2 {m}
-  27.432, 0, -0.9144,                     !- X,Y,Z Vertex 3 {m}
-  27.432, -9.144, -0.9144;                !- X,Y,Z Vertex 4 {m}
-
-OS:Surface,
-  {525418dc-1254-4d98-a733-89680734bec4}, !- Handle
-  Surface 205,                            !- Name
-  Wall,                                   !- Surface Type
-  ,                                       !- Construction Name
-  {b3c8d38b-4c1b-4f6c-bc86-df23650f5fa2}, !- Space Name
-  Foundation,                             !- Outside Boundary Condition
-  ,                                       !- Outside Boundary Condition Object
-  NoSun,                                  !- Sun Exposure
-  NoWind,                                 !- Wind Exposure
-  ,                                       !- View Factor to Ground
-  ,                                       !- Number of Vertices
-  22.86, -9.144, -1.11022302462516e-016,  !- X,Y,Z Vertex 1 {m}
-  22.86, -9.144, -0.9144,                 !- X,Y,Z Vertex 2 {m}
-  27.432, -9.144, -0.9144,                !- X,Y,Z Vertex 3 {m}
-  27.432, -9.144, -1.11022302462516e-016; !- X,Y,Z Vertex 4 {m}
-
-OS:Surface,
-  {74e07f4d-c867-4f93-b2a5-98810c571b1e}, !- Handle
-  Surface 207,                            !- Name
-  RoofCeiling,                            !- Surface Type
-  ,                                       !- Construction Name
-  {b3c8d38b-4c1b-4f6c-bc86-df23650f5fa2}, !- Space Name
-  Surface,                                !- Outside Boundary Condition
-  {ab0bb3b9-0f5e-4232-9025-c07a8b7cd94e}, !- Outside Boundary Condition Object
-  NoSun,                                  !- Sun Exposure
-  NoWind,                                 !- Wind Exposure
-  ,                                       !- View Factor to Ground
-  ,                                       !- Number of Vertices
-  32.004, -9.144, -1.11022302462516e-016, !- X,Y,Z Vertex 1 {m}
-  32.004, 0, -1.11022302462516e-016,      !- X,Y,Z Vertex 2 {m}
-  27.432, 0, -1.11022302462516e-016,      !- X,Y,Z Vertex 3 {m}
-  27.432, -9.144, -1.11022302462516e-016; !- X,Y,Z Vertex 4 {m}
-
-OS:Surface,
-  {87ca6696-cd7a-4c92-aa47-8267070a484d}, !- Handle
-  Surface 208,                            !- Name
-  Wall,                                   !- Surface Type
-  ,                                       !- Construction Name
-  {b3c8d38b-4c1b-4f6c-bc86-df23650f5fa2}, !- Space Name
-  Foundation,                             !- Outside Boundary Condition
-  ,                                       !- Outside Boundary Condition Object
-  NoSun,                                  !- Sun Exposure
-  NoWind,                                 !- Wind Exposure
-  ,                                       !- View Factor to Ground
-  ,                                       !- Number of Vertices
-  32.004, 0, -1.11022302462516e-016,      !- X,Y,Z Vertex 1 {m}
-  32.004, 0, -0.9144,                     !- X,Y,Z Vertex 2 {m}
-  27.432, 0, -0.9144,                     !- X,Y,Z Vertex 3 {m}
-  27.432, 0, -1.11022302462516e-016;      !- X,Y,Z Vertex 4 {m}
-
-OS:Surface,
-  {0c2d27ba-a3e7-4beb-b594-a5b05c20c8ad}, !- Handle
-  Surface 209,                            !- Name
-  Floor,                                  !- Surface Type
-  ,                                       !- Construction Name
-  {b3c8d38b-4c1b-4f6c-bc86-df23650f5fa2}, !- Space Name
-  Foundation,                             !- Outside Boundary Condition
-  ,                                       !- Outside Boundary Condition Object
-  NoSun,                                  !- Sun Exposure
-  NoWind,                                 !- Wind Exposure
-  ,                                       !- View Factor to Ground
-  ,                                       !- Number of Vertices
-  27.432, -9.144, -0.9144,                !- X,Y,Z Vertex 1 {m}
-  27.432, 0, -0.9144,                     !- X,Y,Z Vertex 2 {m}
-  32.004, 0, -0.9144,                     !- X,Y,Z Vertex 3 {m}
-  32.004, -9.144, -0.9144;                !- X,Y,Z Vertex 4 {m}
-
-OS:Surface,
-  {1528646b-d053-4057-a86b-241f85cadb67}, !- Handle
-  Surface 211,                            !- Name
-  Wall,                                   !- Surface Type
-  ,                                       !- Construction Name
-  {b3c8d38b-4c1b-4f6c-bc86-df23650f5fa2}, !- Space Name
-  Foundation,                             !- Outside Boundary Condition
-  ,                                       !- Outside Boundary Condition Object
-  NoSun,                                  !- Sun Exposure
-  NoWind,                                 !- Wind Exposure
-  ,                                       !- View Factor to Ground
-  ,                                       !- Number of Vertices
-  27.432, -9.144, -1.11022302462516e-016, !- X,Y,Z Vertex 1 {m}
-  27.432, -9.144, -0.9144,                !- X,Y,Z Vertex 2 {m}
-  32.004, -9.144, -0.9144,                !- X,Y,Z Vertex 3 {m}
-  32.004, -9.144, -1.11022302462516e-016; !- X,Y,Z Vertex 4 {m}
-
-OS:Surface,
-  {c7d2a169-526f-453c-8e34-b5cc0d3fc8f1}, !- Handle
-  Surface 213,                            !- Name
-  RoofCeiling,                            !- Surface Type
-  ,                                       !- Construction Name
-  {b3c8d38b-4c1b-4f6c-bc86-df23650f5fa2}, !- Space Name
-  Surface,                                !- Outside Boundary Condition
-  {f08accb6-05b3-4130-9faa-4f3212b47cc1}, !- Outside Boundary Condition Object
-  NoSun,                                  !- Sun Exposure
-  NoWind,                                 !- Wind Exposure
-  ,                                       !- View Factor to Ground
-  ,                                       !- Number of Vertices
-  36.576, -9.144, -1.11022302462516e-016, !- X,Y,Z Vertex 1 {m}
-  36.576, 0, -1.11022302462516e-016,      !- X,Y,Z Vertex 2 {m}
-  32.004, 0, -1.11022302462516e-016,      !- X,Y,Z Vertex 3 {m}
-  32.004, -9.144, -1.11022302462516e-016; !- X,Y,Z Vertex 4 {m}
-
-OS:Surface,
-  {d43f1266-1961-4768-857b-cb4b8eda4fbc}, !- Handle
-  Surface 214,                            !- Name
-  Wall,                                   !- Surface Type
-  ,                                       !- Construction Name
-  {b3c8d38b-4c1b-4f6c-bc86-df23650f5fa2}, !- Space Name
-  Foundation,                             !- Outside Boundary Condition
-  ,                                       !- Outside Boundary Condition Object
-  NoSun,                                  !- Sun Exposure
-  NoWind,                                 !- Wind Exposure
-  ,                                       !- View Factor to Ground
-  ,                                       !- Number of Vertices
-  36.576, 0, -1.11022302462516e-016,      !- X,Y,Z Vertex 1 {m}
-  36.576, 0, -0.9144,                     !- X,Y,Z Vertex 2 {m}
-  32.004, 0, -0.9144,                     !- X,Y,Z Vertex 3 {m}
-  32.004, 0, -1.11022302462516e-016;      !- X,Y,Z Vertex 4 {m}
-
-OS:Surface,
-  {b7eda3dd-c584-4710-8dd9-0c9864c67c55}, !- Handle
-  Surface 215,                            !- Name
-  Floor,                                  !- Surface Type
-  ,                                       !- Construction Name
-  {b3c8d38b-4c1b-4f6c-bc86-df23650f5fa2}, !- Space Name
-  Foundation,                             !- Outside Boundary Condition
-  ,                                       !- Outside Boundary Condition Object
-  NoSun,                                  !- Sun Exposure
-  NoWind,                                 !- Wind Exposure
-  ,                                       !- View Factor to Ground
-  ,                                       !- Number of Vertices
-  32.004, -9.144, -0.9144,                !- X,Y,Z Vertex 1 {m}
-  32.004, 0, -0.9144,                     !- X,Y,Z Vertex 2 {m}
-  36.576, 0, -0.9144,                     !- X,Y,Z Vertex 3 {m}
-  36.576, -9.144, -0.9144;                !- X,Y,Z Vertex 4 {m}
-
-OS:Surface,
-  {24c6b7e8-387c-4cee-b58a-0fb5c5719f36}, !- Handle
-  Surface 217,                            !- Name
-  Wall,                                   !- Surface Type
-  ,                                       !- Construction Name
-  {b3c8d38b-4c1b-4f6c-bc86-df23650f5fa2}, !- Space Name
-  Foundation,                             !- Outside Boundary Condition
-  ,                                       !- Outside Boundary Condition Object
-  NoSun,                                  !- Sun Exposure
-  NoWind,                                 !- Wind Exposure
-  ,                                       !- View Factor to Ground
-  ,                                       !- Number of Vertices
-  32.004, -9.144, -1.11022302462516e-016, !- X,Y,Z Vertex 1 {m}
-  32.004, -9.144, -0.9144,                !- X,Y,Z Vertex 2 {m}
-  36.576, -9.144, -0.9144,                !- X,Y,Z Vertex 3 {m}
-  36.576, -9.144, -1.11022302462516e-016; !- X,Y,Z Vertex 4 {m}
-
-OS:Surface,
-  {ceb2cbeb-0032-4c1b-9c52-c822fbf28ecd}, !- Handle
-  Surface 219,                            !- Name
-  RoofCeiling,                            !- Surface Type
-  ,                                       !- Construction Name
-  {b3c8d38b-4c1b-4f6c-bc86-df23650f5fa2}, !- Space Name
-  Surface,                                !- Outside Boundary Condition
-  {f9b0045b-06f1-4356-be2f-fd3c4a881e78}, !- Outside Boundary Condition Object
-  NoSun,                                  !- Sun Exposure
-  NoWind,                                 !- Wind Exposure
-  ,                                       !- View Factor to Ground
-  ,                                       !- Number of Vertices
-  41.148, -9.144, -1.11022302462516e-016, !- X,Y,Z Vertex 1 {m}
-  41.148, 0, -1.11022302462516e-016,      !- X,Y,Z Vertex 2 {m}
-  36.576, 0, -1.11022302462516e-016,      !- X,Y,Z Vertex 3 {m}
-  36.576, -9.144, -1.11022302462516e-016; !- X,Y,Z Vertex 4 {m}
-
-OS:Surface,
-  {8cd2832d-39cd-41e9-a121-3efaf9cb37e6}, !- Handle
-  Surface 220,                            !- Name
-  Wall,                                   !- Surface Type
-  ,                                       !- Construction Name
-  {b3c8d38b-4c1b-4f6c-bc86-df23650f5fa2}, !- Space Name
-  Foundation,                             !- Outside Boundary Condition
-  ,                                       !- Outside Boundary Condition Object
-  NoSun,                                  !- Sun Exposure
-  NoWind,                                 !- Wind Exposure
-  ,                                       !- View Factor to Ground
-  ,                                       !- Number of Vertices
-  41.148, 0, -1.11022302462516e-016,      !- X,Y,Z Vertex 1 {m}
-  41.148, 0, -0.9144,                     !- X,Y,Z Vertex 2 {m}
-  36.576, 0, -0.9144,                     !- X,Y,Z Vertex 3 {m}
-  36.576, 0, -1.11022302462516e-016;      !- X,Y,Z Vertex 4 {m}
-
-OS:Surface,
-  {0373f72d-5f51-434a-b054-09af2de6cf94}, !- Handle
-  Surface 221,                            !- Name
-  Floor,                                  !- Surface Type
-  ,                                       !- Construction Name
-  {b3c8d38b-4c1b-4f6c-bc86-df23650f5fa2}, !- Space Name
-  Foundation,                             !- Outside Boundary Condition
-  ,                                       !- Outside Boundary Condition Object
-  NoSun,                                  !- Sun Exposure
-  NoWind,                                 !- Wind Exposure
-  ,                                       !- View Factor to Ground
-  ,                                       !- Number of Vertices
-  36.576, -9.144, -0.9144,                !- X,Y,Z Vertex 1 {m}
-  36.576, 0, -0.9144,                     !- X,Y,Z Vertex 2 {m}
-  41.148, 0, -0.9144,                     !- X,Y,Z Vertex 3 {m}
-  41.148, -9.144, -0.9144;                !- X,Y,Z Vertex 4 {m}
-
-OS:Surface,
-  {88dc6ac4-8267-4b2d-b4d2-eabdc0eb67e0}, !- Handle
-  Surface 223,                            !- Name
-  Wall,                                   !- Surface Type
-  ,                                       !- Construction Name
-  {b3c8d38b-4c1b-4f6c-bc86-df23650f5fa2}, !- Space Name
-  Foundation,                             !- Outside Boundary Condition
-  ,                                       !- Outside Boundary Condition Object
-  NoSun,                                  !- Sun Exposure
-  NoWind,                                 !- Wind Exposure
-  ,                                       !- View Factor to Ground
-  ,                                       !- Number of Vertices
-  36.576, -9.144, -1.11022302462516e-016, !- X,Y,Z Vertex 1 {m}
-  36.576, -9.144, -0.9144,                !- X,Y,Z Vertex 2 {m}
-  41.148, -9.144, -0.9144,                !- X,Y,Z Vertex 3 {m}
-  41.148, -9.144, -1.11022302462516e-016; !- X,Y,Z Vertex 4 {m}
-
-OS:Surface,
-  {2f831c59-94f8-4c1a-a645-5ef40423d517}, !- Handle
-  Surface 225,                            !- Name
-  RoofCeiling,                            !- Surface Type
-  ,                                       !- Construction Name
-  {b3c8d38b-4c1b-4f6c-bc86-df23650f5fa2}, !- Space Name
-  Surface,                                !- Outside Boundary Condition
-  {47eabcfb-a5de-414f-b97e-08cc48118de2}, !- Outside Boundary Condition Object
-  NoSun,                                  !- Sun Exposure
-  NoWind,                                 !- Wind Exposure
-  ,                                       !- View Factor to Ground
-  ,                                       !- Number of Vertices
-  45.72, -9.144, -1.11022302462516e-016,  !- X,Y,Z Vertex 1 {m}
-  45.72, 0, -1.11022302462516e-016,       !- X,Y,Z Vertex 2 {m}
-  41.148, 0, -1.11022302462516e-016,      !- X,Y,Z Vertex 3 {m}
-  41.148, -9.144, -1.11022302462516e-016; !- X,Y,Z Vertex 4 {m}
-
-OS:Surface,
-  {1a267f73-2d91-4a7a-991c-61da692aaf96}, !- Handle
-  Surface 226,                            !- Name
-  Wall,                                   !- Surface Type
-  ,                                       !- Construction Name
-  {b3c8d38b-4c1b-4f6c-bc86-df23650f5fa2}, !- Space Name
-  Foundation,                             !- Outside Boundary Condition
-  ,                                       !- Outside Boundary Condition Object
-  NoSun,                                  !- Sun Exposure
-  NoWind,                                 !- Wind Exposure
-  ,                                       !- View Factor to Ground
-  ,                                       !- Number of Vertices
-  45.72, 0, -1.11022302462516e-016,       !- X,Y,Z Vertex 1 {m}
-  45.72, 0, -0.9144,                      !- X,Y,Z Vertex 2 {m}
-  41.148, 0, -0.9144,                     !- X,Y,Z Vertex 3 {m}
-  41.148, 0, -1.11022302462516e-016;      !- X,Y,Z Vertex 4 {m}
-
-OS:Surface,
-  {886955c6-142e-4990-bd08-26531e44794f}, !- Handle
-  Surface 227,                            !- Name
-  Floor,                                  !- Surface Type
-  ,                                       !- Construction Name
-  {b3c8d38b-4c1b-4f6c-bc86-df23650f5fa2}, !- Space Name
-  Foundation,                             !- Outside Boundary Condition
-  ,                                       !- Outside Boundary Condition Object
-  NoSun,                                  !- Sun Exposure
-  NoWind,                                 !- Wind Exposure
-  ,                                       !- View Factor to Ground
-  ,                                       !- Number of Vertices
-  41.148, -9.144, -0.9144,                !- X,Y,Z Vertex 1 {m}
-  41.148, 0, -0.9144,                     !- X,Y,Z Vertex 2 {m}
-  45.72, 0, -0.9144,                      !- X,Y,Z Vertex 3 {m}
-  45.72, -9.144, -0.9144;                 !- X,Y,Z Vertex 4 {m}
-
-OS:Surface,
-  {cece2dbd-a90a-4849-9905-5c3c6261d726}, !- Handle
-  Surface 228,                            !- Name
-  Wall,                                   !- Surface Type
-  ,                                       !- Construction Name
-  {b3c8d38b-4c1b-4f6c-bc86-df23650f5fa2}, !- Space Name
-  Foundation,                             !- Outside Boundary Condition
-  ,                                       !- Outside Boundary Condition Object
-  NoSun,                                  !- Sun Exposure
-  NoWind,                                 !- Wind Exposure
-  ,                                       !- View Factor to Ground
-  ,                                       !- Number of Vertices
-  45.72, -9.144, -1.11022302462516e-016,  !- X,Y,Z Vertex 1 {m}
-  45.72, -9.144, -0.9144,                 !- X,Y,Z Vertex 2 {m}
-  45.72, 0, -0.9144,                      !- X,Y,Z Vertex 3 {m}
-  45.72, 0, -1.11022302462516e-016;       !- X,Y,Z Vertex 4 {m}
-
-OS:Surface,
-  {7736aa61-3158-47cb-a645-a23e24a81e0e}, !- Handle
-  Surface 229,                            !- Name
-  Wall,                                   !- Surface Type
-  ,                                       !- Construction Name
-  {b3c8d38b-4c1b-4f6c-bc86-df23650f5fa2}, !- Space Name
-  Foundation,                             !- Outside Boundary Condition
-  ,                                       !- Outside Boundary Condition Object
-  NoSun,                                  !- Sun Exposure
-  NoWind,                                 !- Wind Exposure
-  ,                                       !- View Factor to Ground
-  ,                                       !- Number of Vertices
-  41.148, -9.144, -1.11022302462516e-016, !- X,Y,Z Vertex 1 {m}
-  41.148, -9.144, -0.9144,                !- X,Y,Z Vertex 2 {m}
-  45.72, -9.144, -0.9144,                 !- X,Y,Z Vertex 3 {m}
-  45.72, -9.144, -1.11022302462516e-016;  !- X,Y,Z Vertex 4 {m}
-
-OS:Space,
-  {b3c8d38b-4c1b-4f6c-bc86-df23650f5fa2}, !- Handle
-  crawl space,                            !- Name
-  {a81b3467-088f-4013-98de-6b724c33a61d}, !- Space Type Name
-  ,                                       !- Default Construction Set Name
-  ,                                       !- Default Schedule Set Name
-  ,                                       !- Direction of Relative North {deg}
-  ,                                       !- X Origin {m}
-  ,                                       !- Y Origin {m}
-  ,                                       !- Z Origin {m}
-  ,                                       !- Building Story Name
-  {cb87767c-33a1-465f-a61f-efd5e2c67d10}; !- Thermal Zone Name
-
-OS:ThermalZone,
-  {cb87767c-33a1-465f-a61f-efd5e2c67d10}, !- Handle
-  crawl zone,                             !- Name
-  ,                                       !- Multiplier
-  ,                                       !- Ceiling Height {m}
-  ,                                       !- Volume {m3}
-  ,                                       !- Floor Area {m2}
-  ,                                       !- Zone Inside Convection Algorithm
-  ,                                       !- Zone Outside Convection Algorithm
-  ,                                       !- Zone Conditioning Equipment List Name
-  {499e0e4c-a3cf-45f0-8c56-98afd44a63a6}, !- Zone Air Inlet Port List
-  {9ebfa877-e88b-4ce3-ae80-25e6bc2a2815}, !- Zone Air Exhaust Port List
-  {be861ab3-3a82-4304-a1b4-0ec1ae031376}, !- Zone Air Node Name
-  {ddec7a57-6a1b-425f-962f-44a8c00bd764}, !- Zone Return Air Port List
-  ,                                       !- Primary Daylighting Control Name
-  ,                                       !- Fraction of Zone Controlled by Primary Daylighting Control
-  ,                                       !- Secondary Daylighting Control Name
-  ,                                       !- Fraction of Zone Controlled by Secondary Daylighting Control
-  ,                                       !- Illuminance Map Name
-  ,                                       !- Group Rendering Name
-  ,                                       !- Thermostat Name
-  No;                                     !- Use Ideal Air Loads
-
-OS:Node,
-  {11edaa44-072d-4672-8dc1-edc9662907e4}, !- Handle
-  Node 11,                                !- Name
-  {be861ab3-3a82-4304-a1b4-0ec1ae031376}, !- Inlet Port
-  ;                                       !- Outlet Port
-
-OS:Connection,
-  {be861ab3-3a82-4304-a1b4-0ec1ae031376}, !- Handle
-  {2e887396-19d1-4bc0-b9b5-67aaa71b3993}, !- Name
-  {cb87767c-33a1-465f-a61f-efd5e2c67d10}, !- Source Object
-  11,                                     !- Outlet Port
-  {11edaa44-072d-4672-8dc1-edc9662907e4}, !- Target Object
-  2;                                      !- Inlet Port
-
-OS:PortList,
-  {499e0e4c-a3cf-45f0-8c56-98afd44a63a6}, !- Handle
-  {ab88f6ad-1d35-4921-95d3-f84acaf05c02}, !- Name
-  {cb87767c-33a1-465f-a61f-efd5e2c67d10}; !- HVAC Component
-
-OS:PortList,
-  {9ebfa877-e88b-4ce3-ae80-25e6bc2a2815}, !- Handle
-  {114eb77b-5987-42fc-8b31-dbf6affbadde}, !- Name
-  {cb87767c-33a1-465f-a61f-efd5e2c67d10}; !- HVAC Component
-
-OS:PortList,
-  {ddec7a57-6a1b-425f-962f-44a8c00bd764}, !- Handle
-  {b18c534e-e9db-4bb0-9d78-3e6434e57e3b}, !- Name
-  {cb87767c-33a1-465f-a61f-efd5e2c67d10}; !- HVAC Component
-
-OS:Sizing:Zone,
-  {f2e16db7-f67c-4338-9dc5-97d656ea0278}, !- Handle
-  {cb87767c-33a1-465f-a61f-efd5e2c67d10}, !- Zone or ZoneList Name
-  SupplyAirTemperature,                   !- Zone Cooling Design Supply Air Temperature Input Method
-  14,                                     !- Zone Cooling Design Supply Air Temperature {C}
-  11.11,                                  !- Zone Cooling Design Supply Air Temperature Difference {deltaC}
-  SupplyAirTemperature,                   !- Zone Heating Design Supply Air Temperature Input Method
-  40,                                     !- Zone Heating Design Supply Air Temperature {C}
-  11.11,                                  !- Zone Heating Design Supply Air Temperature Difference {deltaC}
-  0.0085,                                 !- Zone Cooling Design Supply Air Humidity Ratio {kg-H2O/kg-air}
-  0.008,                                  !- Zone Heating Design Supply Air Humidity Ratio {kg-H2O/kg-air}
-  ,                                       !- Zone Heating Sizing Factor
-  ,                                       !- Zone Cooling Sizing Factor
-  DesignDay,                              !- Cooling Design Air Flow Method
-  ,                                       !- Cooling Design Air Flow Rate {m3/s}
-  ,                                       !- Cooling Minimum Air Flow per Zone Floor Area {m3/s-m2}
-  ,                                       !- Cooling Minimum Air Flow {m3/s}
-  ,                                       !- Cooling Minimum Air Flow Fraction
-  DesignDay,                              !- Heating Design Air Flow Method
-  ,                                       !- Heating Design Air Flow Rate {m3/s}
-  ,                                       !- Heating Maximum Air Flow per Zone Floor Area {m3/s-m2}
-  ,                                       !- Heating Maximum Air Flow {m3/s}
-  ,                                       !- Heating Maximum Air Flow Fraction
-  ,                                       !- Design Zone Air Distribution Effectiveness in Cooling Mode
-  ,                                       !- Design Zone Air Distribution Effectiveness in Heating Mode
-  No,                                     !- Account for Dedicated Outdoor Air System
-  NeutralSupplyAir,                       !- Dedicated Outdoor Air System Control Strategy
-  autosize,                               !- Dedicated Outdoor Air Low Setpoint Temperature for Design {C}
-  autosize;                               !- Dedicated Outdoor Air High Setpoint Temperature for Design {C}
-
-OS:ZoneHVAC:EquipmentList,
-  {70bb7f3b-4fb2-459d-a981-59180c00baab}, !- Handle
-  Zone HVAC Equipment List 11,            !- Name
-  {cb87767c-33a1-465f-a61f-efd5e2c67d10}; !- Thermal Zone
-
-OS:SpaceType,
-  {a81b3467-088f-4013-98de-6b724c33a61d}, !- Handle
-  Space Type 2,                           !- Name
-  ,                                       !- Default Construction Set Name
-  ,                                       !- Default Schedule Set Name
-  ,                                       !- Group Rendering Name
-  ,                                       !- Design Specification Outdoor Air Object Name
-  ,                                       !- Standards Template
-  ,                                       !- Standards Building Type
-  crawlspace;                             !- Standards Space Type
-
-OS:Surface,
-  {260534b7-6648-4922-9a5b-85945e37e3c8}, !- Handle
-  Surface 13,                             !- Name
-  Floor,                                  !- Surface Type
-  ,                                       !- Construction Name
-  {d051e795-7444-4860-8f77-a80985e8dd88}, !- Space Name
-  Surface,                                !- Outside Boundary Condition
-  {12f1b273-112a-4871-b0f8-39cf10296a77}, !- Outside Boundary Condition Object
-  NoSun,                                  !- Sun Exposure
-  NoWind,                                 !- Wind Exposure
-  ,                                       !- View Factor to Ground
-  ,                                       !- Number of Vertices
-  45.72, 0, 4.8768,                       !- X,Y,Z Vertex 1 {m}
-  45.72, -9.144, 4.8768,                  !- X,Y,Z Vertex 2 {m}
-  41.148, -9.144, 4.8768,                 !- X,Y,Z Vertex 3 {m}
-  41.148, 0, 4.8768;                      !- X,Y,Z Vertex 4 {m}
-
-OS:Surface,
-  {97ff389a-1a7e-4f42-9abe-f615fee68606}, !- Handle
-  Surface 14,                             !- Name
-  RoofCeiling,                            !- Surface Type
-  ,                                       !- Construction Name
-  {d051e795-7444-4860-8f77-a80985e8dd88}, !- Space Name
-  Outdoors,                               !- Outside Boundary Condition
-  ,                                       !- Outside Boundary Condition Object
-  SunExposed,                             !- Sun Exposure
-  WindExposed,                            !- Wind Exposure
-  ,                                       !- View Factor to Ground
-  ,                                       !- Number of Vertices
-  0, -4.572, 7.1628,                      !- X,Y,Z Vertex 1 {m}
-  45.72, -4.572, 7.1628,                  !- X,Y,Z Vertex 2 {m}
-  45.72, 0, 4.8768,                       !- X,Y,Z Vertex 3 {m}
-  0, 0, 4.8768;                           !- X,Y,Z Vertex 4 {m}
-
-OS:Surface,
-  {1697450f-ef26-467b-ad2d-80a7ec38bfa3}, !- Handle
-  Surface 15,                             !- Name
-  RoofCeiling,                            !- Surface Type
-  ,                                       !- Construction Name
-  {d051e795-7444-4860-8f77-a80985e8dd88}, !- Space Name
-  Outdoors,                               !- Outside Boundary Condition
-  ,                                       !- Outside Boundary Condition Object
-  SunExposed,                             !- Sun Exposure
-  WindExposed,                            !- Wind Exposure
-  ,                                       !- View Factor to Ground
-  ,                                       !- Number of Vertices
-  45.72, -4.572, 7.1628,                  !- X,Y,Z Vertex 1 {m}
-  0, -4.572, 7.1628,                      !- X,Y,Z Vertex 2 {m}
-  0, -9.144, 4.8768,                      !- X,Y,Z Vertex 3 {m}
-  45.72, -9.144, 4.8768;                  !- X,Y,Z Vertex 4 {m}
-
-OS:Surface,
-  {ed3718cb-97a3-406b-a40b-88aabebcca48}, !- Handle
-  Surface 16,                             !- Name
-  Wall,                                   !- Surface Type
-  ,                                       !- Construction Name
-  {d051e795-7444-4860-8f77-a80985e8dd88}, !- Space Name
-  Outdoors,                               !- Outside Boundary Condition
-  ,                                       !- Outside Boundary Condition Object
-  SunExposed,                             !- Sun Exposure
-  WindExposed,                            !- Wind Exposure
-  ,                                       !- View Factor to Ground
-  ,                                       !- Number of Vertices
-  0, -4.572, 7.1628,                      !- X,Y,Z Vertex 1 {m}
-  0, 0, 4.8768,                           !- X,Y,Z Vertex 2 {m}
-  0, -9.144, 4.8768;                      !- X,Y,Z Vertex 3 {m}
-
-OS:Surface,
-  {9849a1df-bf8a-4714-909a-7562ab420c67}, !- Handle
-  Surface 17,                             !- Name
-  Wall,                                   !- Surface Type
-  ,                                       !- Construction Name
-  {d051e795-7444-4860-8f77-a80985e8dd88}, !- Space Name
-  Outdoors,                               !- Outside Boundary Condition
-  ,                                       !- Outside Boundary Condition Object
-  SunExposed,                             !- Sun Exposure
-  WindExposed,                            !- Wind Exposure
-  ,                                       !- View Factor to Ground
-  ,                                       !- Number of Vertices
-  45.72, -4.572, 7.1628,                  !- X,Y,Z Vertex 1 {m}
-  45.72, -9.144, 4.8768,                  !- X,Y,Z Vertex 2 {m}
-  45.72, 0, 4.8768;                       !- X,Y,Z Vertex 3 {m}
-
-OS:Space,
-  {d051e795-7444-4860-8f77-a80985e8dd88}, !- Handle
-  unfinished attic space,                 !- Name
-  {bb7118ac-b27e-497e-ba51-f18409310cb9}, !- Space Type Name
-  ,                                       !- Default Construction Set Name
-  ,                                       !- Default Schedule Set Name
-  ,                                       !- Direction of Relative North {deg}
-  ,                                       !- X Origin {m}
-  ,                                       !- Y Origin {m}
-  ,                                       !- Z Origin {m}
-  ,                                       !- Building Story Name
-  {cc34dce2-5e89-4fe1-8ba9-c81a3803cf73}; !- Thermal Zone Name
-
-OS:ThermalZone,
-  {cc34dce2-5e89-4fe1-8ba9-c81a3803cf73}, !- Handle
-  unfinished attic zone,                  !- Name
-  ,                                       !- Multiplier
-  ,                                       !- Ceiling Height {m}
-  ,                                       !- Volume {m3}
-  ,                                       !- Floor Area {m2}
-  ,                                       !- Zone Inside Convection Algorithm
-  ,                                       !- Zone Outside Convection Algorithm
-  ,                                       !- Zone Conditioning Equipment List Name
-  {baa6e488-794e-413e-ae72-95ee3ec81f71}, !- Zone Air Inlet Port List
-  {a2f365e8-b576-48ec-935a-08c4633b235b}, !- Zone Air Exhaust Port List
-  {35a7ca42-00d9-4093-8ec6-73bb7b6bae97}, !- Zone Air Node Name
-  {50e8e09c-7f3b-4ab0-860a-7206b29301a0}, !- Zone Return Air Port List
-  ,                                       !- Primary Daylighting Control Name
-  ,                                       !- Fraction of Zone Controlled by Primary Daylighting Control
-  ,                                       !- Secondary Daylighting Control Name
-  ,                                       !- Fraction of Zone Controlled by Secondary Daylighting Control
-  ,                                       !- Illuminance Map Name
-  ,                                       !- Group Rendering Name
-  ,                                       !- Thermostat Name
-  No;                                     !- Use Ideal Air Loads
-
-OS:Node,
-  {9d8bcdea-17de-46c6-bb16-bd21dc130335}, !- Handle
-  Node 12,                                !- Name
-  {35a7ca42-00d9-4093-8ec6-73bb7b6bae97}, !- Inlet Port
-  ;                                       !- Outlet Port
-
-OS:Connection,
-  {35a7ca42-00d9-4093-8ec6-73bb7b6bae97}, !- Handle
-  {48c4500f-5441-4256-8b29-c2b0b40efcea}, !- Name
-  {cc34dce2-5e89-4fe1-8ba9-c81a3803cf73}, !- Source Object
-  11,                                     !- Outlet Port
-  {9d8bcdea-17de-46c6-bb16-bd21dc130335}, !- Target Object
-  2;                                      !- Inlet Port
-
-OS:PortList,
-  {baa6e488-794e-413e-ae72-95ee3ec81f71}, !- Handle
-  {5e78b15f-03d6-47b3-ae42-ce12db8c92a1}, !- Name
-  {cc34dce2-5e89-4fe1-8ba9-c81a3803cf73}; !- HVAC Component
-
-OS:PortList,
-  {a2f365e8-b576-48ec-935a-08c4633b235b}, !- Handle
-  {4c109980-d4b6-4b98-855d-54e7f9aec538}, !- Name
-  {cc34dce2-5e89-4fe1-8ba9-c81a3803cf73}; !- HVAC Component
-
-OS:PortList,
-  {50e8e09c-7f3b-4ab0-860a-7206b29301a0}, !- Handle
-  {99e463ca-8755-4ee0-940b-9a0037a99a19}, !- Name
-  {cc34dce2-5e89-4fe1-8ba9-c81a3803cf73}; !- HVAC Component
-
-OS:Sizing:Zone,
-  {1f37f564-042b-4442-8f08-962844754f44}, !- Handle
-  {cc34dce2-5e89-4fe1-8ba9-c81a3803cf73}, !- Zone or ZoneList Name
-  SupplyAirTemperature,                   !- Zone Cooling Design Supply Air Temperature Input Method
-  14,                                     !- Zone Cooling Design Supply Air Temperature {C}
-  11.11,                                  !- Zone Cooling Design Supply Air Temperature Difference {deltaC}
-  SupplyAirTemperature,                   !- Zone Heating Design Supply Air Temperature Input Method
-  40,                                     !- Zone Heating Design Supply Air Temperature {C}
-  11.11,                                  !- Zone Heating Design Supply Air Temperature Difference {deltaC}
-  0.0085,                                 !- Zone Cooling Design Supply Air Humidity Ratio {kg-H2O/kg-air}
-  0.008,                                  !- Zone Heating Design Supply Air Humidity Ratio {kg-H2O/kg-air}
-  ,                                       !- Zone Heating Sizing Factor
-  ,                                       !- Zone Cooling Sizing Factor
-  DesignDay,                              !- Cooling Design Air Flow Method
-  ,                                       !- Cooling Design Air Flow Rate {m3/s}
-  ,                                       !- Cooling Minimum Air Flow per Zone Floor Area {m3/s-m2}
-  ,                                       !- Cooling Minimum Air Flow {m3/s}
-  ,                                       !- Cooling Minimum Air Flow Fraction
-  DesignDay,                              !- Heating Design Air Flow Method
-  ,                                       !- Heating Design Air Flow Rate {m3/s}
-  ,                                       !- Heating Maximum Air Flow per Zone Floor Area {m3/s-m2}
-  ,                                       !- Heating Maximum Air Flow {m3/s}
-  ,                                       !- Heating Maximum Air Flow Fraction
-  ,                                       !- Design Zone Air Distribution Effectiveness in Cooling Mode
-  ,                                       !- Design Zone Air Distribution Effectiveness in Heating Mode
-  No,                                     !- Account for Dedicated Outdoor Air System
-  NeutralSupplyAir,                       !- Dedicated Outdoor Air System Control Strategy
-  autosize,                               !- Dedicated Outdoor Air Low Setpoint Temperature for Design {C}
-  autosize;                               !- Dedicated Outdoor Air High Setpoint Temperature for Design {C}
-
-OS:ZoneHVAC:EquipmentList,
-  {e0342746-7470-4bac-af69-383c782037c9}, !- Handle
-  Zone HVAC Equipment List 12,            !- Name
-  {cc34dce2-5e89-4fe1-8ba9-c81a3803cf73}; !- Thermal Zone
-
-OS:SpaceType,
-  {bb7118ac-b27e-497e-ba51-f18409310cb9}, !- Handle
-  Space Type 3,                           !- Name
-  ,                                       !- Default Construction Set Name
-  ,                                       !- Default Schedule Set Name
-  ,                                       !- Group Rendering Name
-  ,                                       !- Design Specification Outdoor Air Object Name
-  ,                                       !- Standards Template
-  ,                                       !- Standards Building Type
-  unfinished attic;                       !- Standards Space Type
-
-OS:BuildingUnit,
-  {7e627895-e2d8-4683-b3a5-b9a1d761aa5d}, !- Handle
-  unit 1,                                 !- Name
-  ,                                       !- Rendering Color
-  Residential;                            !- Building Unit Type
-
-OS:AdditionalProperties,
-  {a20b14f6-1584-4188-a61b-4b89d484582b}, !- Handle
-  {7e627895-e2d8-4683-b3a5-b9a1d761aa5d}, !- Object Name
-  Units Represented,                      !- Feature Name 1
-  Integer,                                !- Feature Data Type 1
-  1,                                      !- Feature Value 1
-  NumberOfBedrooms,                       !- Feature Name 2
-  Integer,                                !- Feature Data Type 2
-  3,                                      !- Feature Value 2
-  NumberOfBathrooms,                      !- Feature Name 3
-  Double,                                 !- Feature Data Type 3
-  2,                                      !- Feature Value 3
-  NumberOfOccupants,                      !- Feature Name 4
-  Double,                                 !- Feature Data Type 4
-  3.3900000000000001;                     !- Feature Value 4
-
-OS:BuildingUnit,
-  {bb96d4ff-bb5c-4145-a434-fd249d114059}, !- Handle
-  unit 2,                                 !- Name
-  ,                                       !- Rendering Color
-  Residential;                            !- Building Unit Type
-
-OS:AdditionalProperties,
-  {baff69c0-44ae-4b74-9b03-e564643dd04b}, !- Handle
-  {bb96d4ff-bb5c-4145-a434-fd249d114059}, !- Object Name
-  Units Represented,                      !- Feature Name 1
-  Integer,                                !- Feature Data Type 1
-  1,                                      !- Feature Value 1
-  NumberOfBedrooms,                       !- Feature Name 2
-  Integer,                                !- Feature Data Type 2
-  3,                                      !- Feature Value 2
-  NumberOfBathrooms,                      !- Feature Name 3
-  Double,                                 !- Feature Data Type 3
-  2,                                      !- Feature Value 3
-  NumberOfOccupants,                      !- Feature Name 4
-  Double,                                 !- Feature Data Type 4
-  3.3900000000000001;                     !- Feature Value 4
-
-OS:BuildingUnit,
-  {0430da68-8ea8-406d-8677-4d4365dc17d6}, !- Handle
-  unit 3,                                 !- Name
-  ,                                       !- Rendering Color
-  Residential;                            !- Building Unit Type
-
-OS:AdditionalProperties,
-  {8dac708b-7b3e-4209-8673-9ac83d91bd32}, !- Handle
-  {0430da68-8ea8-406d-8677-4d4365dc17d6}, !- Object Name
-  Units Represented,                      !- Feature Name 1
-  Integer,                                !- Feature Data Type 1
-  1,                                      !- Feature Value 1
-  NumberOfBedrooms,                       !- Feature Name 2
-  Integer,                                !- Feature Data Type 2
-  3,                                      !- Feature Value 2
-  NumberOfBathrooms,                      !- Feature Name 3
-  Double,                                 !- Feature Data Type 3
-  2,                                      !- Feature Value 3
-  NumberOfOccupants,                      !- Feature Name 4
-  Double,                                 !- Feature Data Type 4
-  3.3900000000000001;                     !- Feature Value 4
-
-OS:BuildingUnit,
-  {e283d1d2-af02-4ced-86e6-8eba8ef40277}, !- Handle
-  unit 4,                                 !- Name
-  ,                                       !- Rendering Color
-  Residential;                            !- Building Unit Type
-
-OS:AdditionalProperties,
-  {b911e7ee-ce7f-40ac-a3c5-ee3c92065d9e}, !- Handle
-  {e283d1d2-af02-4ced-86e6-8eba8ef40277}, !- Object Name
-  Units Represented,                      !- Feature Name 1
-  Integer,                                !- Feature Data Type 1
-  1,                                      !- Feature Value 1
-  NumberOfBedrooms,                       !- Feature Name 2
-  Integer,                                !- Feature Data Type 2
-  3,                                      !- Feature Value 2
-  NumberOfBathrooms,                      !- Feature Name 3
-  Double,                                 !- Feature Data Type 3
-  2,                                      !- Feature Value 3
-  NumberOfOccupants,                      !- Feature Name 4
-  Double,                                 !- Feature Data Type 4
-  3.3900000000000001;                     !- Feature Value 4
-
-OS:BuildingUnit,
-  {8a2c5c22-541d-4b27-af48-4addbbd29bf4}, !- Handle
-  unit 5,                                 !- Name
-  ,                                       !- Rendering Color
-  Residential;                            !- Building Unit Type
-
-OS:AdditionalProperties,
-  {289fa0c7-a653-41d4-8f78-78ffacce9e87}, !- Handle
-  {8a2c5c22-541d-4b27-af48-4addbbd29bf4}, !- Object Name
-  Units Represented,                      !- Feature Name 1
-  Integer,                                !- Feature Data Type 1
-  1,                                      !- Feature Value 1
-  NumberOfBedrooms,                       !- Feature Name 2
-  Integer,                                !- Feature Data Type 2
-  3,                                      !- Feature Value 2
-  NumberOfBathrooms,                      !- Feature Name 3
-  Double,                                 !- Feature Data Type 3
-  2,                                      !- Feature Value 3
-  NumberOfOccupants,                      !- Feature Name 4
-  Double,                                 !- Feature Data Type 4
-  3.3900000000000001;                     !- Feature Value 4
-
-OS:BuildingUnit,
-  {d027ebf1-1eb6-4253-adc1-cda59421f847}, !- Handle
-  unit 6,                                 !- Name
-  ,                                       !- Rendering Color
-  Residential;                            !- Building Unit Type
-
-OS:AdditionalProperties,
-  {51497a1c-ab7d-4e11-81dc-785ab657de0c}, !- Handle
-  {d027ebf1-1eb6-4253-adc1-cda59421f847}, !- Object Name
-  Units Represented,                      !- Feature Name 1
-  Integer,                                !- Feature Data Type 1
-  1,                                      !- Feature Value 1
-  NumberOfBedrooms,                       !- Feature Name 2
-  Integer,                                !- Feature Data Type 2
-  3,                                      !- Feature Value 2
-  NumberOfBathrooms,                      !- Feature Name 3
-  Double,                                 !- Feature Data Type 3
-  2,                                      !- Feature Value 3
-  NumberOfOccupants,                      !- Feature Name 4
-  Double,                                 !- Feature Data Type 4
-  3.3900000000000001;                     !- Feature Value 4
-
-OS:BuildingUnit,
-  {f99c6c5e-7682-405a-895f-13852f190be9}, !- Handle
-  unit 7,                                 !- Name
-  ,                                       !- Rendering Color
-  Residential;                            !- Building Unit Type
-
-OS:AdditionalProperties,
-  {7282c8ba-c9be-4d8a-a295-f52cb5e56bc1}, !- Handle
-  {f99c6c5e-7682-405a-895f-13852f190be9}, !- Object Name
-  Units Represented,                      !- Feature Name 1
-  Integer,                                !- Feature Data Type 1
-  1,                                      !- Feature Value 1
-  NumberOfBedrooms,                       !- Feature Name 2
-  Integer,                                !- Feature Data Type 2
-  3,                                      !- Feature Value 2
-  NumberOfBathrooms,                      !- Feature Name 3
-  Double,                                 !- Feature Data Type 3
-  2,                                      !- Feature Value 3
-  NumberOfOccupants,                      !- Feature Name 4
-  Double,                                 !- Feature Data Type 4
-  3.3900000000000001;                     !- Feature Value 4
-
-OS:BuildingUnit,
-  {398314ae-c2fd-4db8-b9ea-21c4e77f040b}, !- Handle
-  unit 8,                                 !- Name
-  ,                                       !- Rendering Color
-  Residential;                            !- Building Unit Type
-
-OS:AdditionalProperties,
-  {fbd11e62-024e-42bf-ad75-a663352c53f2}, !- Handle
-  {398314ae-c2fd-4db8-b9ea-21c4e77f040b}, !- Object Name
-  Units Represented,                      !- Feature Name 1
-  Integer,                                !- Feature Data Type 1
-  1,                                      !- Feature Value 1
-  NumberOfBedrooms,                       !- Feature Name 2
-  Integer,                                !- Feature Data Type 2
-  3,                                      !- Feature Value 2
-  NumberOfBathrooms,                      !- Feature Name 3
-  Double,                                 !- Feature Data Type 3
-  2,                                      !- Feature Value 3
-  NumberOfOccupants,                      !- Feature Name 4
-  Double,                                 !- Feature Data Type 4
-  3.3900000000000001;                     !- Feature Value 4
-
-OS:BuildingUnit,
-  {6935adb8-e7be-49b9-9552-16036183e0b7}, !- Handle
-  unit 9,                                 !- Name
-  ,                                       !- Rendering Color
-  Residential;                            !- Building Unit Type
-
-OS:AdditionalProperties,
-  {4d0b0b5f-140b-4c56-9ab3-514c1e89cbb1}, !- Handle
-  {6935adb8-e7be-49b9-9552-16036183e0b7}, !- Object Name
-  Units Represented,                      !- Feature Name 1
-  Integer,                                !- Feature Data Type 1
-  1,                                      !- Feature Value 1
-  NumberOfBedrooms,                       !- Feature Name 2
-  Integer,                                !- Feature Data Type 2
-  3,                                      !- Feature Value 2
-  NumberOfBathrooms,                      !- Feature Name 3
-  Double,                                 !- Feature Data Type 3
-  2,                                      !- Feature Value 3
-  NumberOfOccupants,                      !- Feature Name 4
-  Double,                                 !- Feature Data Type 4
-  3.3900000000000001;                     !- Feature Value 4
-
-OS:BuildingUnit,
-  {12c86dd6-fd2e-4b0d-8131-6b0ab403c4c6}, !- Handle
-  unit 10,                                !- Name
-  ,                                       !- Rendering Color
-  Residential;                            !- Building Unit Type
-
-OS:AdditionalProperties,
-  {0185fcd6-efcd-4bab-b35d-15e491fe4c07}, !- Handle
-  {12c86dd6-fd2e-4b0d-8131-6b0ab403c4c6}, !- Object Name
-  Units Represented,                      !- Feature Name 1
-  Integer,                                !- Feature Data Type 1
-  1,                                      !- Feature Value 1
-  NumberOfBedrooms,                       !- Feature Name 2
-  Integer,                                !- Feature Data Type 2
-  3,                                      !- Feature Value 2
-  NumberOfBathrooms,                      !- Feature Name 3
-  Double,                                 !- Feature Data Type 3
-  2,                                      !- Feature Value 3
-  NumberOfOccupants,                      !- Feature Name 4
-  Double,                                 !- Feature Data Type 4
-  3.3900000000000001;                     !- Feature Value 4
-
-OS:Surface,
-  {8281b458-7188-4819-be27-601b5bc7b8d7}, !- Handle
-  Surface 30,                             !- Name
-  Floor,                                  !- Surface Type
-  ,                                       !- Construction Name
-  {d051e795-7444-4860-8f77-a80985e8dd88}, !- Space Name
-  Surface,                                !- Outside Boundary Condition
-  {c883a4a3-0c03-47a1-a64f-563a0a295806}, !- Outside Boundary Condition Object
-  NoSun,                                  !- Sun Exposure
-  NoWind,                                 !- Wind Exposure
-  ,                                       !- View Factor to Ground
-  ,                                       !- Number of Vertices
-  13.716, 0, 4.8768,                      !- X,Y,Z Vertex 1 {m}
-  13.716, -9.144, 4.8768,                 !- X,Y,Z Vertex 2 {m}
-  9.144, -9.144, 4.8768,                  !- X,Y,Z Vertex 3 {m}
-  9.144, 0, 4.8768;                       !- X,Y,Z Vertex 4 {m}
-
-OS:Surface,
-  {44d71401-139f-44c0-97e0-bfbb4e236972}, !- Handle
-  Surface 31,                             !- Name
-  Floor,                                  !- Surface Type
-  ,                                       !- Construction Name
-  {d051e795-7444-4860-8f77-a80985e8dd88}, !- Space Name
-  Surface,                                !- Outside Boundary Condition
-  {13800d16-62ff-406d-af9c-4a5199935241}, !- Outside Boundary Condition Object
-  NoSun,                                  !- Sun Exposure
-  NoWind,                                 !- Wind Exposure
-  ,                                       !- View Factor to Ground
-  ,                                       !- Number of Vertices
-  22.86, 0, 4.8768,                       !- X,Y,Z Vertex 1 {m}
-  22.86, -9.144, 4.8768,                  !- X,Y,Z Vertex 2 {m}
-  18.288, -9.144, 4.8768,                 !- X,Y,Z Vertex 3 {m}
-  18.288, 0, 4.8768;                      !- X,Y,Z Vertex 4 {m}
-
-OS:Surface,
-  {b9ca785e-74c6-4e96-ad06-c8af8e1b0818}, !- Handle
-  Surface 32,                             !- Name
-  Floor,                                  !- Surface Type
-  ,                                       !- Construction Name
-  {d051e795-7444-4860-8f77-a80985e8dd88}, !- Space Name
-  Surface,                                !- Outside Boundary Condition
-  {1e7333b7-d8b2-4be4-9cfc-daca063da095}, !- Outside Boundary Condition Object
-  NoSun,                                  !- Sun Exposure
-  NoWind,                                 !- Wind Exposure
-  ,                                       !- View Factor to Ground
-  ,                                       !- Number of Vertices
-  4.572, 0, 4.8768,                       !- X,Y,Z Vertex 1 {m}
-  4.572, -9.144, 4.8768,                  !- X,Y,Z Vertex 2 {m}
-  0, -9.144, 4.8768,                      !- X,Y,Z Vertex 3 {m}
-  0, 0, 4.8768;                           !- X,Y,Z Vertex 4 {m}
-
-OS:Surface,
-  {cf840cde-4a95-415b-a363-3a5e061bfd25}, !- Handle
-  Surface 33,                             !- Name
-  Floor,                                  !- Surface Type
-  ,                                       !- Construction Name
-  {d051e795-7444-4860-8f77-a80985e8dd88}, !- Space Name
-  Surface,                                !- Outside Boundary Condition
-  {8c2378e6-ad71-46d8-b4c5-da906ed8f504}, !- Outside Boundary Condition Object
-  NoSun,                                  !- Sun Exposure
-  NoWind,                                 !- Wind Exposure
-  ,                                       !- View Factor to Ground
-  ,                                       !- Number of Vertices
-  27.432, 0, 4.8768,                      !- X,Y,Z Vertex 1 {m}
-  27.432, -9.144, 4.8768,                 !- X,Y,Z Vertex 2 {m}
-  22.86, -9.144, 4.8768,                  !- X,Y,Z Vertex 3 {m}
-  22.86, 0, 4.8768;                       !- X,Y,Z Vertex 4 {m}
-
-OS:Surface,
-  {8cd9c03f-0dc0-4232-b54a-6b89b36c2600}, !- Handle
-  Surface 34,                             !- Name
-  Floor,                                  !- Surface Type
-  ,                                       !- Construction Name
-  {d051e795-7444-4860-8f77-a80985e8dd88}, !- Space Name
-  Surface,                                !- Outside Boundary Condition
-  {9b0be391-6e90-4cf7-a745-0541a299c406}, !- Outside Boundary Condition Object
-  NoSun,                                  !- Sun Exposure
-  NoWind,                                 !- Wind Exposure
-  ,                                       !- View Factor to Ground
-  ,                                       !- Number of Vertices
-  18.288, 0, 4.8768,                      !- X,Y,Z Vertex 1 {m}
-  18.288, -9.144, 4.8768,                 !- X,Y,Z Vertex 2 {m}
-  13.716, -9.144, 4.8768,                 !- X,Y,Z Vertex 3 {m}
-  13.716, 0, 4.8768;                      !- X,Y,Z Vertex 4 {m}
-
-OS:Surface,
-  {04a47c03-bca8-4286-9d64-1b5aa7e2044b}, !- Handle
-  Surface 47,                             !- Name
-  Floor,                                  !- Surface Type
-  ,                                       !- Construction Name
-  {d051e795-7444-4860-8f77-a80985e8dd88}, !- Space Name
-  Surface,                                !- Outside Boundary Condition
-  {0bc4c4d6-b664-45bc-911e-dcadc63ed86e}, !- Outside Boundary Condition Object
-  NoSun,                                  !- Sun Exposure
-  NoWind,                                 !- Wind Exposure
-  ,                                       !- View Factor to Ground
-  ,                                       !- Number of Vertices
-  32.004, 0, 4.8768,                      !- X,Y,Z Vertex 1 {m}
-  32.004, -9.144, 4.8768,                 !- X,Y,Z Vertex 2 {m}
-  27.432, -9.144, 4.8768,                 !- X,Y,Z Vertex 3 {m}
-  27.432, 0, 4.8768;                      !- X,Y,Z Vertex 4 {m}
-
-OS:Surface,
-  {853e0fa8-7a14-41b4-bfe7-5cfa01f5133e}, !- Handle
-  Surface 48,                             !- Name
-  Floor,                                  !- Surface Type
-  ,                                       !- Construction Name
-  {d051e795-7444-4860-8f77-a80985e8dd88}, !- Space Name
-  Surface,                                !- Outside Boundary Condition
-  {205760fe-ee9d-4f76-b35f-da42d75dab18}, !- Outside Boundary Condition Object
-  NoSun,                                  !- Sun Exposure
-  NoWind,                                 !- Wind Exposure
-  ,                                       !- View Factor to Ground
-  ,                                       !- Number of Vertices
-  36.576, 0, 4.8768,                      !- X,Y,Z Vertex 1 {m}
-  36.576, -9.144, 4.8768,                 !- X,Y,Z Vertex 2 {m}
-  32.004, -9.144, 4.8768,                 !- X,Y,Z Vertex 3 {m}
-  32.004, 0, 4.8768;                      !- X,Y,Z Vertex 4 {m}
-
-OS:Surface,
-  {96b3ce97-f549-4bc1-a419-f48456526fcc}, !- Handle
-  Surface 49,                             !- Name
-  Floor,                                  !- Surface Type
-  ,                                       !- Construction Name
-  {d051e795-7444-4860-8f77-a80985e8dd88}, !- Space Name
-  Surface,                                !- Outside Boundary Condition
-  {25f12d61-25e8-4e99-a063-0bfe0c4d0b1d}, !- Outside Boundary Condition Object
-  NoSun,                                  !- Sun Exposure
-  NoWind,                                 !- Wind Exposure
-  ,                                       !- View Factor to Ground
-  ,                                       !- Number of Vertices
-  9.144, 0, 4.8768,                       !- X,Y,Z Vertex 1 {m}
-  9.144, -9.144, 4.8768,                  !- X,Y,Z Vertex 2 {m}
-  4.572, -9.144, 4.8768,                  !- X,Y,Z Vertex 3 {m}
-  4.572, 0, 4.8768;                       !- X,Y,Z Vertex 4 {m}
-
-OS:Surface,
-  {9f52f54e-4d10-46f5-8292-30aa41662f50}, !- Handle
-  Surface 50,                             !- Name
-  Floor,                                  !- Surface Type
-  ,                                       !- Construction Name
-  {d051e795-7444-4860-8f77-a80985e8dd88}, !- Space Name
-  Surface,                                !- Outside Boundary Condition
-  {d953798d-02fb-4738-86e1-a2782c36d267}, !- Outside Boundary Condition Object
-  NoSun,                                  !- Sun Exposure
-  NoWind,                                 !- Wind Exposure
-  ,                                       !- View Factor to Ground
-  ,                                       !- Number of Vertices
-  41.148, 0, 4.8768,                      !- X,Y,Z Vertex 1 {m}
-  41.148, -9.144, 4.8768,                 !- X,Y,Z Vertex 2 {m}
-  36.576, -9.144, 4.8768,                 !- X,Y,Z Vertex 3 {m}
-  36.576, 0, 4.8768;                      !- X,Y,Z Vertex 4 {m}
-
-OS:External:File,
-  {81bc549f-3421-405b-8287-221a40886132}, !- Handle
-  8760.csv,                               !- Name
-  8760.csv;                               !- File Name
-
-OS:Schedule:Day,
-  {7b2d4ed0-2692-4dd7-8a5f-2565dba4ed8e}, !- Handle
-  Schedule Day 1,                         !- Name
-  ,                                       !- Schedule Type Limits Name
-  ,                                       !- Interpolate to Timestep
-  24,                                     !- Hour 1
-  0,                                      !- Minute 1
-  0;                                      !- Value Until Time 1
-
-OS:Schedule:Day,
-  {90ac6b53-340f-427d-b1a2-4ebadc742bba}, !- Handle
-  Schedule Day 2,                         !- Name
-  ,                                       !- Schedule Type Limits Name
-  ,                                       !- Interpolate to Timestep
-  24,                                     !- Hour 1
-  0,                                      !- Minute 1
-  1;                                      !- Value Until Time 1
-
-OS:Schedule:File,
-  {d5aae909-6a1b-4f16-b0aa-fc64bb017d1d}, !- Handle
-  occupants,                              !- Name
-  {806d6767-ffa8-450a-b795-8b61397cac72}, !- Schedule Type Limits Name
-  {81bc549f-3421-405b-8287-221a40886132}, !- External File Name
-  1,                                      !- Column Number
-  1,                                      !- Rows to Skip at Top
-  8760,                                   !- Number of Hours of Data
-  ,                                       !- Column Separator
-  ,                                       !- Interpolate to Timestep
-  60;                                     !- Minutes per Item
-
-OS:Schedule:Ruleset,
-  {a4452630-9601-4978-b891-54861cffa5cf}, !- Handle
-  Schedule Ruleset 1,                     !- Name
-  {e0725485-35e6-4aa0-8bd7-fd7a8659e550}, !- Schedule Type Limits Name
-  {335e48b7-6eb0-4e9e-8ca4-35473d7b4089}; !- Default Day Schedule Name
-
-OS:Schedule:Day,
-  {335e48b7-6eb0-4e9e-8ca4-35473d7b4089}, !- Handle
-  Schedule Day 3,                         !- Name
-  {e0725485-35e6-4aa0-8bd7-fd7a8659e550}, !- Schedule Type Limits Name
-  ,                                       !- Interpolate to Timestep
-  24,                                     !- Hour 1
-  0,                                      !- Minute 1
-  112.539290946133;                       !- Value Until Time 1
-
-OS:People:Definition,
-  {c92e3cb3-7fd0-4adc-be3e-17af17578055}, !- Handle
-  res occupants|living space,             !- Name
-  People,                                 !- Number of People Calculation Method
-  1.695,                                  !- Number of People {people}
-  ,                                       !- People per Space Floor Area {person/m2}
-  ,                                       !- Space Floor Area per Person {m2/person}
-  0.319734,                               !- Fraction Radiant
-  0.573,                                  !- Sensible Heat Fraction
-  0,                                      !- Carbon Dioxide Generation Rate {m3/s-W}
-  No,                                     !- Enable ASHRAE 55 Comfort Warnings
-  ZoneAveraged;                           !- Mean Radiant Temperature Calculation Type
-
-OS:People,
-  {d65e2827-55dc-4d70-b2c5-3a16be42f903}, !- Handle
-  res occupants|living space,             !- Name
-  {c92e3cb3-7fd0-4adc-be3e-17af17578055}, !- People Definition Name
-  {891c3a0b-4443-4c5a-b6ed-bf600c97c20c}, !- Space or SpaceType Name
-  {d5aae909-6a1b-4f16-b0aa-fc64bb017d1d}, !- Number of People Schedule Name
-  {a4452630-9601-4978-b891-54861cffa5cf}, !- Activity Level Schedule Name
-  ,                                       !- Surface Name/Angle Factor List Name
-  ,                                       !- Work Efficiency Schedule Name
-  ,                                       !- Clothing Insulation Schedule Name
-  ,                                       !- Air Velocity Schedule Name
-  1;                                      !- Multiplier
-
-OS:ScheduleTypeLimits,
-  {e0725485-35e6-4aa0-8bd7-fd7a8659e550}, !- Handle
-  ActivityLevel,                          !- Name
-  0,                                      !- Lower Limit Value
-  ,                                       !- Upper Limit Value
-  Continuous,                             !- Numeric Type
-  ActivityLevel;                          !- Unit Type
-
-OS:ScheduleTypeLimits,
-  {806d6767-ffa8-450a-b795-8b61397cac72}, !- Handle
-  Fractional,                             !- Name
-  0,                                      !- Lower Limit Value
-  1,                                      !- Upper Limit Value
-  Continuous;                             !- Numeric Type
-
-OS:People:Definition,
-  {5c8e08cc-b31a-4cd8-b427-3bda0528a2eb}, !- Handle
-  res occupants|living space|story 2,     !- Name
-  People,                                 !- Number of People Calculation Method
-  1.695,                                  !- Number of People {people}
-  ,                                       !- People per Space Floor Area {person/m2}
-  ,                                       !- Space Floor Area per Person {m2/person}
-  0.319734,                               !- Fraction Radiant
-  0.573,                                  !- Sensible Heat Fraction
-  0,                                      !- Carbon Dioxide Generation Rate {m3/s-W}
-  No,                                     !- Enable ASHRAE 55 Comfort Warnings
-  ZoneAveraged;                           !- Mean Radiant Temperature Calculation Type
-
-OS:People,
-  {de1bd464-50fd-4c0b-ae37-b40be6bec29c}, !- Handle
-  res occupants|living space|story 2,     !- Name
-  {5c8e08cc-b31a-4cd8-b427-3bda0528a2eb}, !- People Definition Name
-  {07cf5844-2581-448c-83a1-47fe692a2472}, !- Space or SpaceType Name
-  {d5aae909-6a1b-4f16-b0aa-fc64bb017d1d}, !- Number of People Schedule Name
-  {a4452630-9601-4978-b891-54861cffa5cf}, !- Activity Level Schedule Name
-  ,                                       !- Surface Name/Angle Factor List Name
-  ,                                       !- Work Efficiency Schedule Name
-  ,                                       !- Clothing Insulation Schedule Name
-  ,                                       !- Air Velocity Schedule Name
-  1;                                      !- Multiplier
-
-OS:Schedule:Day,
-  {22768862-4748-4493-aaf2-910c775ece36}, !- Handle
-  Schedule Day 4,                         !- Name
-  ,                                       !- Schedule Type Limits Name
-  ,                                       !- Interpolate to Timestep
-  24,                                     !- Hour 1
-  0,                                      !- Minute 1
-  0;                                      !- Value Until Time 1
-
-OS:Schedule:Day,
-  {7c4d586c-b0fa-480e-bffd-2643598bb414}, !- Handle
-  Schedule Day 5,                         !- Name
-  ,                                       !- Schedule Type Limits Name
-  ,                                       !- Interpolate to Timestep
-  24,                                     !- Hour 1
-  0,                                      !- Minute 1
-  1;                                      !- Value Until Time 1
-
-OS:People:Definition,
-  {9819800f-f088-485b-812c-2024d0abacfa}, !- Handle
-  res occupants|unit 2|living space|unit 2|story 2, !- Name
-  People,                                 !- Number of People Calculation Method
-  1.695,                                  !- Number of People {people}
-  ,                                       !- People per Space Floor Area {person/m2}
-  ,                                       !- Space Floor Area per Person {m2/person}
-  0.319734,                               !- Fraction Radiant
-  0.573,                                  !- Sensible Heat Fraction
-  0,                                      !- Carbon Dioxide Generation Rate {m3/s-W}
-  No,                                     !- Enable ASHRAE 55 Comfort Warnings
-  ZoneAveraged;                           !- Mean Radiant Temperature Calculation Type
-
-OS:People,
-  {9ba98942-e5e3-47fb-a1d9-8a1dd248bf1a}, !- Handle
-  res occupants|unit 2|living space|unit 2|story 2, !- Name
-  {9819800f-f088-485b-812c-2024d0abacfa}, !- People Definition Name
-  {dc50b4a6-f38d-4087-844c-1c0940323265}, !- Space or SpaceType Name
-  {d5aae909-6a1b-4f16-b0aa-fc64bb017d1d}, !- Number of People Schedule Name
-  {a4452630-9601-4978-b891-54861cffa5cf}, !- Activity Level Schedule Name
-  ,                                       !- Surface Name/Angle Factor List Name
-  ,                                       !- Work Efficiency Schedule Name
-  ,                                       !- Clothing Insulation Schedule Name
-  ,                                       !- Air Velocity Schedule Name
-  1;                                      !- Multiplier
-
-OS:People:Definition,
-  {16116081-d25f-4616-b66e-115aad305cb6}, !- Handle
-  res occupants|unit 2|living space|unit 2|story 1, !- Name
-  People,                                 !- Number of People Calculation Method
-  1.695,                                  !- Number of People {people}
-  ,                                       !- People per Space Floor Area {person/m2}
-  ,                                       !- Space Floor Area per Person {m2/person}
-  0.319734,                               !- Fraction Radiant
-  0.573,                                  !- Sensible Heat Fraction
-  0,                                      !- Carbon Dioxide Generation Rate {m3/s-W}
-  No,                                     !- Enable ASHRAE 55 Comfort Warnings
-  ZoneAveraged;                           !- Mean Radiant Temperature Calculation Type
-
-OS:People,
-  {5982ba73-6482-4935-a64b-65614ed4276e}, !- Handle
-  res occupants|unit 2|living space|unit 2|story 1, !- Name
-  {16116081-d25f-4616-b66e-115aad305cb6}, !- People Definition Name
-  {9878e0f6-b153-4fe9-94cc-db320132aac0}, !- Space or SpaceType Name
-  {d5aae909-6a1b-4f16-b0aa-fc64bb017d1d}, !- Number of People Schedule Name
-  {a4452630-9601-4978-b891-54861cffa5cf}, !- Activity Level Schedule Name
-  ,                                       !- Surface Name/Angle Factor List Name
-  ,                                       !- Work Efficiency Schedule Name
-  ,                                       !- Clothing Insulation Schedule Name
-  ,                                       !- Air Velocity Schedule Name
-  1;                                      !- Multiplier
-
-OS:Schedule:Day,
-  {ee98a17a-fd86-46ab-b3ba-0facbba3093f}, !- Handle
-  Schedule Day 6,                         !- Name
-  ,                                       !- Schedule Type Limits Name
-  ,                                       !- Interpolate to Timestep
-  24,                                     !- Hour 1
-  0,                                      !- Minute 1
-  0;                                      !- Value Until Time 1
-
-OS:Schedule:Day,
-  {b4e4bdb2-37e9-444b-af8b-2e3a6537efa2}, !- Handle
-  Schedule Day 7,                         !- Name
-  ,                                       !- Schedule Type Limits Name
-  ,                                       !- Interpolate to Timestep
-  24,                                     !- Hour 1
-  0,                                      !- Minute 1
-  1;                                      !- Value Until Time 1
-
-OS:People:Definition,
-  {baa85fac-20fe-444b-9a81-e718f54fafef}, !- Handle
-  res occupants|unit 3|living space|unit 3|story 1, !- Name
-  People,                                 !- Number of People Calculation Method
-  1.695,                                  !- Number of People {people}
-  ,                                       !- People per Space Floor Area {person/m2}
-  ,                                       !- Space Floor Area per Person {m2/person}
-  0.319734,                               !- Fraction Radiant
-  0.573,                                  !- Sensible Heat Fraction
-  0,                                      !- Carbon Dioxide Generation Rate {m3/s-W}
-  No,                                     !- Enable ASHRAE 55 Comfort Warnings
-  ZoneAveraged;                           !- Mean Radiant Temperature Calculation Type
-
-OS:People,
-  {cc94501b-a335-4528-bc82-063b6f27585e}, !- Handle
-  res occupants|unit 3|living space|unit 3|story 1, !- Name
-  {baa85fac-20fe-444b-9a81-e718f54fafef}, !- People Definition Name
-  {5b34335f-a27d-4164-bd7b-cf8aa5883140}, !- Space or SpaceType Name
-  {d5aae909-6a1b-4f16-b0aa-fc64bb017d1d}, !- Number of People Schedule Name
-  {a4452630-9601-4978-b891-54861cffa5cf}, !- Activity Level Schedule Name
-  ,                                       !- Surface Name/Angle Factor List Name
-  ,                                       !- Work Efficiency Schedule Name
-  ,                                       !- Clothing Insulation Schedule Name
-  ,                                       !- Air Velocity Schedule Name
-  1;                                      !- Multiplier
-
-OS:People:Definition,
-  {ed03c712-271a-44af-b29e-aa2b8bb9b75c}, !- Handle
-  res occupants|unit 3|living space|unit 3|story 2, !- Name
-  People,                                 !- Number of People Calculation Method
-  1.695,                                  !- Number of People {people}
-  ,                                       !- People per Space Floor Area {person/m2}
-  ,                                       !- Space Floor Area per Person {m2/person}
-  0.319734,                               !- Fraction Radiant
-  0.573,                                  !- Sensible Heat Fraction
-  0,                                      !- Carbon Dioxide Generation Rate {m3/s-W}
-  No,                                     !- Enable ASHRAE 55 Comfort Warnings
-  ZoneAveraged;                           !- Mean Radiant Temperature Calculation Type
-
-OS:People,
-  {ec33304a-b0e4-469d-a868-0069947d74de}, !- Handle
-  res occupants|unit 3|living space|unit 3|story 2, !- Name
-  {ed03c712-271a-44af-b29e-aa2b8bb9b75c}, !- People Definition Name
-  {419015bf-76d0-483d-b850-640bd9668358}, !- Space or SpaceType Name
-  {d5aae909-6a1b-4f16-b0aa-fc64bb017d1d}, !- Number of People Schedule Name
-  {a4452630-9601-4978-b891-54861cffa5cf}, !- Activity Level Schedule Name
-  ,                                       !- Surface Name/Angle Factor List Name
-  ,                                       !- Work Efficiency Schedule Name
-  ,                                       !- Clothing Insulation Schedule Name
-  ,                                       !- Air Velocity Schedule Name
-  1;                                      !- Multiplier
-
-OS:Schedule:Day,
-  {356324fe-169d-42b6-836e-a0c3269d5a76}, !- Handle
-  Schedule Day 8,                         !- Name
-  ,                                       !- Schedule Type Limits Name
-  ,                                       !- Interpolate to Timestep
-  24,                                     !- Hour 1
-  0,                                      !- Minute 1
-  0;                                      !- Value Until Time 1
-
-OS:Schedule:Day,
-  {4c07db1c-e09c-4ca0-945f-2fc271586bfb}, !- Handle
-  Schedule Day 9,                         !- Name
-  ,                                       !- Schedule Type Limits Name
-  ,                                       !- Interpolate to Timestep
-  24,                                     !- Hour 1
-  0,                                      !- Minute 1
-  1;                                      !- Value Until Time 1
-
-OS:People:Definition,
-  {244f338d-ff12-43cc-8faf-71d9d2e037ea}, !- Handle
-  res occupants|unit 4|living space|unit 4|story 1, !- Name
-  People,                                 !- Number of People Calculation Method
-  1.695,                                  !- Number of People {people}
-  ,                                       !- People per Space Floor Area {person/m2}
-  ,                                       !- Space Floor Area per Person {m2/person}
-  0.319734,                               !- Fraction Radiant
-  0.573,                                  !- Sensible Heat Fraction
-  0,                                      !- Carbon Dioxide Generation Rate {m3/s-W}
-  No,                                     !- Enable ASHRAE 55 Comfort Warnings
-  ZoneAveraged;                           !- Mean Radiant Temperature Calculation Type
-
-OS:People,
-  {29712cd3-690e-4304-965e-a86a051bf0a6}, !- Handle
-  res occupants|unit 4|living space|unit 4|story 1, !- Name
-  {244f338d-ff12-43cc-8faf-71d9d2e037ea}, !- People Definition Name
-  {b9463034-feb1-4844-ba72-8bbabd5fd707}, !- Space or SpaceType Name
-  {d5aae909-6a1b-4f16-b0aa-fc64bb017d1d}, !- Number of People Schedule Name
-  {a4452630-9601-4978-b891-54861cffa5cf}, !- Activity Level Schedule Name
-  ,                                       !- Surface Name/Angle Factor List Name
-  ,                                       !- Work Efficiency Schedule Name
-  ,                                       !- Clothing Insulation Schedule Name
-  ,                                       !- Air Velocity Schedule Name
-  1;                                      !- Multiplier
-
-OS:People:Definition,
-  {922ae6aa-e2f0-4244-9dbc-22da15044862}, !- Handle
-  res occupants|unit 4|living space|unit 4|story 2, !- Name
-  People,                                 !- Number of People Calculation Method
-  1.695,                                  !- Number of People {people}
-  ,                                       !- People per Space Floor Area {person/m2}
-  ,                                       !- Space Floor Area per Person {m2/person}
-  0.319734,                               !- Fraction Radiant
-  0.573,                                  !- Sensible Heat Fraction
-  0,                                      !- Carbon Dioxide Generation Rate {m3/s-W}
-  No,                                     !- Enable ASHRAE 55 Comfort Warnings
-  ZoneAveraged;                           !- Mean Radiant Temperature Calculation Type
-
-OS:People,
-  {bdb28fae-6868-4c24-a14d-fdc114e34e16}, !- Handle
-  res occupants|unit 4|living space|unit 4|story 2, !- Name
-  {922ae6aa-e2f0-4244-9dbc-22da15044862}, !- People Definition Name
-  {b5975297-586e-42c2-b7c5-f9db2523794a}, !- Space or SpaceType Name
-  {d5aae909-6a1b-4f16-b0aa-fc64bb017d1d}, !- Number of People Schedule Name
-  {a4452630-9601-4978-b891-54861cffa5cf}, !- Activity Level Schedule Name
-  ,                                       !- Surface Name/Angle Factor List Name
-  ,                                       !- Work Efficiency Schedule Name
-  ,                                       !- Clothing Insulation Schedule Name
-  ,                                       !- Air Velocity Schedule Name
-  1;                                      !- Multiplier
-
-OS:Schedule:Day,
-  {e6283c19-8341-4160-9b3a-42d1f1b98f43}, !- Handle
-  Schedule Day 10,                        !- Name
-  ,                                       !- Schedule Type Limits Name
-  ,                                       !- Interpolate to Timestep
-  24,                                     !- Hour 1
-  0,                                      !- Minute 1
-  0;                                      !- Value Until Time 1
-
-OS:Schedule:Day,
-  {d78865f6-c9f6-4c66-b633-81c6095f8da3}, !- Handle
-  Schedule Day 11,                        !- Name
-  ,                                       !- Schedule Type Limits Name
-  ,                                       !- Interpolate to Timestep
-  24,                                     !- Hour 1
-  0,                                      !- Minute 1
-  1;                                      !- Value Until Time 1
-
-OS:People:Definition,
-  {d3ebd7f1-7d74-444e-add4-f140a29e886b}, !- Handle
-  res occupants|unit 5|living space|unit 5|story 1, !- Name
-  People,                                 !- Number of People Calculation Method
-  1.695,                                  !- Number of People {people}
-  ,                                       !- People per Space Floor Area {person/m2}
-  ,                                       !- Space Floor Area per Person {m2/person}
-  0.319734,                               !- Fraction Radiant
-  0.573,                                  !- Sensible Heat Fraction
-  0,                                      !- Carbon Dioxide Generation Rate {m3/s-W}
-  No,                                     !- Enable ASHRAE 55 Comfort Warnings
-  ZoneAveraged;                           !- Mean Radiant Temperature Calculation Type
-
-OS:People,
-  {63ca7050-063e-44a7-a2e2-9d68627bfad6}, !- Handle
-  res occupants|unit 5|living space|unit 5|story 1, !- Name
-  {d3ebd7f1-7d74-444e-add4-f140a29e886b}, !- People Definition Name
-  {fcbf74c5-059c-4eac-b116-f3498e6ef404}, !- Space or SpaceType Name
-  {d5aae909-6a1b-4f16-b0aa-fc64bb017d1d}, !- Number of People Schedule Name
-  {a4452630-9601-4978-b891-54861cffa5cf}, !- Activity Level Schedule Name
-  ,                                       !- Surface Name/Angle Factor List Name
-  ,                                       !- Work Efficiency Schedule Name
-  ,                                       !- Clothing Insulation Schedule Name
-  ,                                       !- Air Velocity Schedule Name
-  1;                                      !- Multiplier
-
-OS:People:Definition,
-  {56aa8e3a-c15f-4d33-8172-3aaa7881c847}, !- Handle
-  res occupants|unit 5|living space|unit 5|story 2, !- Name
-  People,                                 !- Number of People Calculation Method
-  1.695,                                  !- Number of People {people}
-  ,                                       !- People per Space Floor Area {person/m2}
-  ,                                       !- Space Floor Area per Person {m2/person}
-  0.319734,                               !- Fraction Radiant
-  0.573,                                  !- Sensible Heat Fraction
-  0,                                      !- Carbon Dioxide Generation Rate {m3/s-W}
-  No,                                     !- Enable ASHRAE 55 Comfort Warnings
-  ZoneAveraged;                           !- Mean Radiant Temperature Calculation Type
-
-OS:People,
-  {5fc28046-9008-4d23-a455-472b243c5a43}, !- Handle
-  res occupants|unit 5|living space|unit 5|story 2, !- Name
-  {56aa8e3a-c15f-4d33-8172-3aaa7881c847}, !- People Definition Name
-  {be2738f2-9081-4699-8d1e-7ef3fc50f4f3}, !- Space or SpaceType Name
-  {d5aae909-6a1b-4f16-b0aa-fc64bb017d1d}, !- Number of People Schedule Name
-  {a4452630-9601-4978-b891-54861cffa5cf}, !- Activity Level Schedule Name
-  ,                                       !- Surface Name/Angle Factor List Name
-  ,                                       !- Work Efficiency Schedule Name
-  ,                                       !- Clothing Insulation Schedule Name
-  ,                                       !- Air Velocity Schedule Name
-  1;                                      !- Multiplier
-
-OS:Schedule:Day,
-  {ce521762-d89e-4217-8f8f-79ae661c3a12}, !- Handle
-  Schedule Day 12,                        !- Name
-  ,                                       !- Schedule Type Limits Name
-  ,                                       !- Interpolate to Timestep
-  24,                                     !- Hour 1
-  0,                                      !- Minute 1
-  0;                                      !- Value Until Time 1
-
-OS:Schedule:Day,
-  {1a5295a1-f2ab-47f2-8c0f-529a5ef595f1}, !- Handle
-  Schedule Day 13,                        !- Name
-  ,                                       !- Schedule Type Limits Name
-  ,                                       !- Interpolate to Timestep
-  24,                                     !- Hour 1
-  0,                                      !- Minute 1
-  1;                                      !- Value Until Time 1
-
-OS:People:Definition,
-  {fa238c71-6012-4457-89a5-9d1c955c31a7}, !- Handle
-  res occupants|unit 6|living space|unit 6|story 1, !- Name
-  People,                                 !- Number of People Calculation Method
-  1.695,                                  !- Number of People {people}
-  ,                                       !- People per Space Floor Area {person/m2}
-  ,                                       !- Space Floor Area per Person {m2/person}
-  0.319734,                               !- Fraction Radiant
-  0.573,                                  !- Sensible Heat Fraction
-  0,                                      !- Carbon Dioxide Generation Rate {m3/s-W}
-  No,                                     !- Enable ASHRAE 55 Comfort Warnings
-  ZoneAveraged;                           !- Mean Radiant Temperature Calculation Type
-
-OS:People,
-  {bcc272ca-cfcc-460d-a338-49c2c8bad2d8}, !- Handle
-  res occupants|unit 6|living space|unit 6|story 1, !- Name
-  {fa238c71-6012-4457-89a5-9d1c955c31a7}, !- People Definition Name
-  {24c26e9f-e36c-49c8-b4d0-6e5cce10d06c}, !- Space or SpaceType Name
-  {d5aae909-6a1b-4f16-b0aa-fc64bb017d1d}, !- Number of People Schedule Name
-  {a4452630-9601-4978-b891-54861cffa5cf}, !- Activity Level Schedule Name
-  ,                                       !- Surface Name/Angle Factor List Name
-  ,                                       !- Work Efficiency Schedule Name
-  ,                                       !- Clothing Insulation Schedule Name
-  ,                                       !- Air Velocity Schedule Name
-  1;                                      !- Multiplier
-
-OS:People:Definition,
-  {38b8b9b2-d8c5-409e-a720-367da694b3d5}, !- Handle
-  res occupants|unit 6|living space|unit 6|story 2, !- Name
-  People,                                 !- Number of People Calculation Method
-  1.695,                                  !- Number of People {people}
-  ,                                       !- People per Space Floor Area {person/m2}
-  ,                                       !- Space Floor Area per Person {m2/person}
-  0.319734,                               !- Fraction Radiant
-  0.573,                                  !- Sensible Heat Fraction
-  0,                                      !- Carbon Dioxide Generation Rate {m3/s-W}
-  No,                                     !- Enable ASHRAE 55 Comfort Warnings
-  ZoneAveraged;                           !- Mean Radiant Temperature Calculation Type
-
-OS:People,
-  {5c3c80c5-e852-4fb5-9333-e8508a87e62a}, !- Handle
-  res occupants|unit 6|living space|unit 6|story 2, !- Name
-  {38b8b9b2-d8c5-409e-a720-367da694b3d5}, !- People Definition Name
-  {827bf85d-2673-480a-82c8-06b1794030f0}, !- Space or SpaceType Name
-  {d5aae909-6a1b-4f16-b0aa-fc64bb017d1d}, !- Number of People Schedule Name
-  {a4452630-9601-4978-b891-54861cffa5cf}, !- Activity Level Schedule Name
-  ,                                       !- Surface Name/Angle Factor List Name
-  ,                                       !- Work Efficiency Schedule Name
-  ,                                       !- Clothing Insulation Schedule Name
-  ,                                       !- Air Velocity Schedule Name
-  1;                                      !- Multiplier
-
-OS:Schedule:Day,
-  {1c4fbf8a-0191-4e65-bc9b-88e5e739a4d6}, !- Handle
-  Schedule Day 14,                        !- Name
-  ,                                       !- Schedule Type Limits Name
-  ,                                       !- Interpolate to Timestep
-  24,                                     !- Hour 1
-  0,                                      !- Minute 1
-  0;                                      !- Value Until Time 1
-
-OS:Schedule:Day,
-  {ef48ddf9-db30-4e23-8fbd-02f8dd00e547}, !- Handle
-  Schedule Day 15,                        !- Name
-  ,                                       !- Schedule Type Limits Name
-  ,                                       !- Interpolate to Timestep
-  24,                                     !- Hour 1
-  0,                                      !- Minute 1
-  1;                                      !- Value Until Time 1
-
-OS:People:Definition,
-  {c644c874-126d-4b7a-bf0b-2fbfb0f2f922}, !- Handle
-  res occupants|unit 7|living space|unit 7|story 2, !- Name
-  People,                                 !- Number of People Calculation Method
-  1.695,                                  !- Number of People {people}
-  ,                                       !- People per Space Floor Area {person/m2}
-  ,                                       !- Space Floor Area per Person {m2/person}
-  0.319734,                               !- Fraction Radiant
-  0.573,                                  !- Sensible Heat Fraction
-  0,                                      !- Carbon Dioxide Generation Rate {m3/s-W}
-  No,                                     !- Enable ASHRAE 55 Comfort Warnings
-  ZoneAveraged;                           !- Mean Radiant Temperature Calculation Type
-
-OS:People,
-  {98e9caa7-35f2-4d74-b045-e76a277c86d8}, !- Handle
-  res occupants|unit 7|living space|unit 7|story 2, !- Name
-  {c644c874-126d-4b7a-bf0b-2fbfb0f2f922}, !- People Definition Name
-  {9a448dc8-df7b-4a6d-96b6-8115b9e0459d}, !- Space or SpaceType Name
-  {d5aae909-6a1b-4f16-b0aa-fc64bb017d1d}, !- Number of People Schedule Name
-  {a4452630-9601-4978-b891-54861cffa5cf}, !- Activity Level Schedule Name
-  ,                                       !- Surface Name/Angle Factor List Name
-  ,                                       !- Work Efficiency Schedule Name
-  ,                                       !- Clothing Insulation Schedule Name
-  ,                                       !- Air Velocity Schedule Name
-  1;                                      !- Multiplier
-
-OS:People:Definition,
-  {ac8936bb-8fd7-4d91-b30a-eab0eae01ead}, !- Handle
-  res occupants|unit 7|living space|unit 7|story 1, !- Name
-  People,                                 !- Number of People Calculation Method
-  1.695,                                  !- Number of People {people}
-  ,                                       !- People per Space Floor Area {person/m2}
-  ,                                       !- Space Floor Area per Person {m2/person}
-  0.319734,                               !- Fraction Radiant
-  0.573,                                  !- Sensible Heat Fraction
-  0,                                      !- Carbon Dioxide Generation Rate {m3/s-W}
-  No,                                     !- Enable ASHRAE 55 Comfort Warnings
-  ZoneAveraged;                           !- Mean Radiant Temperature Calculation Type
-
-OS:People,
-  {c077526e-db5b-4a63-95ff-79eb836c6fd6}, !- Handle
-  res occupants|unit 7|living space|unit 7|story 1, !- Name
-  {ac8936bb-8fd7-4d91-b30a-eab0eae01ead}, !- People Definition Name
-  {14bfe026-6863-4f18-9fcd-6463dbc5b3f6}, !- Space or SpaceType Name
-  {d5aae909-6a1b-4f16-b0aa-fc64bb017d1d}, !- Number of People Schedule Name
-  {a4452630-9601-4978-b891-54861cffa5cf}, !- Activity Level Schedule Name
-  ,                                       !- Surface Name/Angle Factor List Name
-  ,                                       !- Work Efficiency Schedule Name
-  ,                                       !- Clothing Insulation Schedule Name
-  ,                                       !- Air Velocity Schedule Name
-  1;                                      !- Multiplier
-
-OS:Schedule:Day,
-  {26d5d363-4a61-4ff5-9753-f69c093b412d}, !- Handle
-  Schedule Day 16,                        !- Name
-  ,                                       !- Schedule Type Limits Name
-  ,                                       !- Interpolate to Timestep
-  24,                                     !- Hour 1
-  0,                                      !- Minute 1
-  0;                                      !- Value Until Time 1
-
-OS:Schedule:Day,
-  {2554d78a-4af1-407b-a382-220cbca8d885}, !- Handle
-  Schedule Day 17,                        !- Name
-  ,                                       !- Schedule Type Limits Name
-  ,                                       !- Interpolate to Timestep
-  24,                                     !- Hour 1
-  0,                                      !- Minute 1
-  1;                                      !- Value Until Time 1
-
-OS:People:Definition,
-  {c7c5a52c-cdf1-4c10-bd82-4a8a846e93a7}, !- Handle
-  res occupants|unit 8|living space|unit 8|story 1, !- Name
-  People,                                 !- Number of People Calculation Method
-  1.695,                                  !- Number of People {people}
-  ,                                       !- People per Space Floor Area {person/m2}
-  ,                                       !- Space Floor Area per Person {m2/person}
-  0.319734,                               !- Fraction Radiant
-  0.573,                                  !- Sensible Heat Fraction
-  0,                                      !- Carbon Dioxide Generation Rate {m3/s-W}
-  No,                                     !- Enable ASHRAE 55 Comfort Warnings
-  ZoneAveraged;                           !- Mean Radiant Temperature Calculation Type
-
-OS:People,
-  {57af30e6-352b-4007-b519-353d2c91b253}, !- Handle
-  res occupants|unit 8|living space|unit 8|story 1, !- Name
-  {c7c5a52c-cdf1-4c10-bd82-4a8a846e93a7}, !- People Definition Name
-  {f5d02fd1-916b-4a16-aecd-4bd2b643ed49}, !- Space or SpaceType Name
-  {d5aae909-6a1b-4f16-b0aa-fc64bb017d1d}, !- Number of People Schedule Name
-  {a4452630-9601-4978-b891-54861cffa5cf}, !- Activity Level Schedule Name
-  ,                                       !- Surface Name/Angle Factor List Name
-  ,                                       !- Work Efficiency Schedule Name
-  ,                                       !- Clothing Insulation Schedule Name
-  ,                                       !- Air Velocity Schedule Name
-  1;                                      !- Multiplier
-
-OS:People:Definition,
-  {e84e4a93-a77f-4585-967b-492524626a4c}, !- Handle
-  res occupants|unit 8|living space|unit 8|story 2, !- Name
-  People,                                 !- Number of People Calculation Method
-  1.695,                                  !- Number of People {people}
-  ,                                       !- People per Space Floor Area {person/m2}
-  ,                                       !- Space Floor Area per Person {m2/person}
-  0.319734,                               !- Fraction Radiant
-  0.573,                                  !- Sensible Heat Fraction
-  0,                                      !- Carbon Dioxide Generation Rate {m3/s-W}
-  No,                                     !- Enable ASHRAE 55 Comfort Warnings
-  ZoneAveraged;                           !- Mean Radiant Temperature Calculation Type
-
-OS:People,
-  {b09f4865-cb58-448c-a709-646e1cbe16af}, !- Handle
-  res occupants|unit 8|living space|unit 8|story 2, !- Name
-  {e84e4a93-a77f-4585-967b-492524626a4c}, !- People Definition Name
-  {49f48317-9063-4c45-b4c2-b9210a415ae2}, !- Space or SpaceType Name
-  {d5aae909-6a1b-4f16-b0aa-fc64bb017d1d}, !- Number of People Schedule Name
-  {a4452630-9601-4978-b891-54861cffa5cf}, !- Activity Level Schedule Name
-  ,                                       !- Surface Name/Angle Factor List Name
-  ,                                       !- Work Efficiency Schedule Name
-  ,                                       !- Clothing Insulation Schedule Name
-  ,                                       !- Air Velocity Schedule Name
-  1;                                      !- Multiplier
-
-OS:Schedule:Day,
-  {a66fc797-4e7d-4fe1-946b-be02d791f00c}, !- Handle
-  Schedule Day 18,                        !- Name
-  ,                                       !- Schedule Type Limits Name
-  ,                                       !- Interpolate to Timestep
-  24,                                     !- Hour 1
-  0,                                      !- Minute 1
-  0;                                      !- Value Until Time 1
-
-OS:Schedule:Day,
-  {76ef281e-dc96-4796-85e5-6fe42718342e}, !- Handle
-  Schedule Day 19,                        !- Name
-  ,                                       !- Schedule Type Limits Name
-  ,                                       !- Interpolate to Timestep
-  24,                                     !- Hour 1
-  0,                                      !- Minute 1
-  1;                                      !- Value Until Time 1
-
-OS:People:Definition,
-  {87e1f7ec-33c8-440d-ad38-467bf5670ddb}, !- Handle
-  res occupants|unit 9|living space|unit 9|story 2, !- Name
-  People,                                 !- Number of People Calculation Method
-  1.695,                                  !- Number of People {people}
-  ,                                       !- People per Space Floor Area {person/m2}
-  ,                                       !- Space Floor Area per Person {m2/person}
-  0.319734,                               !- Fraction Radiant
-  0.573,                                  !- Sensible Heat Fraction
-  0,                                      !- Carbon Dioxide Generation Rate {m3/s-W}
-  No,                                     !- Enable ASHRAE 55 Comfort Warnings
-  ZoneAveraged;                           !- Mean Radiant Temperature Calculation Type
-
-OS:People,
-  {234f4486-baf0-497a-867a-dc82d5d19f70}, !- Handle
-  res occupants|unit 9|living space|unit 9|story 2, !- Name
-  {87e1f7ec-33c8-440d-ad38-467bf5670ddb}, !- People Definition Name
-  {e137e5eb-0dd2-47c2-882f-e2c80a1faaec}, !- Space or SpaceType Name
-  {d5aae909-6a1b-4f16-b0aa-fc64bb017d1d}, !- Number of People Schedule Name
-  {a4452630-9601-4978-b891-54861cffa5cf}, !- Activity Level Schedule Name
-  ,                                       !- Surface Name/Angle Factor List Name
-  ,                                       !- Work Efficiency Schedule Name
-  ,                                       !- Clothing Insulation Schedule Name
-  ,                                       !- Air Velocity Schedule Name
-  1;                                      !- Multiplier
-
-OS:People:Definition,
-  {df802596-d522-48fc-87ef-76cd56fd917c}, !- Handle
-  res occupants|unit 9|living space|unit 9|story 1, !- Name
-  People,                                 !- Number of People Calculation Method
-  1.695,                                  !- Number of People {people}
-  ,                                       !- People per Space Floor Area {person/m2}
-  ,                                       !- Space Floor Area per Person {m2/person}
-  0.319734,                               !- Fraction Radiant
-  0.573,                                  !- Sensible Heat Fraction
-  0,                                      !- Carbon Dioxide Generation Rate {m3/s-W}
-  No,                                     !- Enable ASHRAE 55 Comfort Warnings
-  ZoneAveraged;                           !- Mean Radiant Temperature Calculation Type
-
-OS:People,
-  {1cff0b3b-edd5-4b74-b5f1-3783552ef9cd}, !- Handle
-  res occupants|unit 9|living space|unit 9|story 1, !- Name
-  {df802596-d522-48fc-87ef-76cd56fd917c}, !- People Definition Name
-  {9470ffe5-41bb-474d-95e2-1e1b4ce22a7a}, !- Space or SpaceType Name
-  {d5aae909-6a1b-4f16-b0aa-fc64bb017d1d}, !- Number of People Schedule Name
-  {a4452630-9601-4978-b891-54861cffa5cf}, !- Activity Level Schedule Name
-  ,                                       !- Surface Name/Angle Factor List Name
-  ,                                       !- Work Efficiency Schedule Name
-  ,                                       !- Clothing Insulation Schedule Name
-  ,                                       !- Air Velocity Schedule Name
-  1;                                      !- Multiplier
-
-OS:Schedule:Day,
-  {3fd04a1d-9750-401d-94a4-98d01ab96c37}, !- Handle
-  Schedule Day 20,                        !- Name
-  ,                                       !- Schedule Type Limits Name
-  ,                                       !- Interpolate to Timestep
-  24,                                     !- Hour 1
-  0,                                      !- Minute 1
-  0;                                      !- Value Until Time 1
-
-OS:Schedule:Day,
-  {3c46ed50-3175-4de8-85ca-e06ffc5d759d}, !- Handle
-  Schedule Day 21,                        !- Name
-  ,                                       !- Schedule Type Limits Name
-  ,                                       !- Interpolate to Timestep
-  24,                                     !- Hour 1
-  0,                                      !- Minute 1
-  1;                                      !- Value Until Time 1
-
-OS:People:Definition,
-  {5522b79d-432e-4dfa-809d-6ca017abdf68}, !- Handle
-  res occupants|unit 10|living space|unit 10|story 2, !- Name
-  People,                                 !- Number of People Calculation Method
-  1.695,                                  !- Number of People {people}
-  ,                                       !- People per Space Floor Area {person/m2}
-  ,                                       !- Space Floor Area per Person {m2/person}
-  0.319734,                               !- Fraction Radiant
-  0.573,                                  !- Sensible Heat Fraction
-  0,                                      !- Carbon Dioxide Generation Rate {m3/s-W}
-  No,                                     !- Enable ASHRAE 55 Comfort Warnings
-  ZoneAveraged;                           !- Mean Radiant Temperature Calculation Type
-
-OS:People,
-  {f5feda3d-e84c-4edd-8aed-2ab9b728ea88}, !- Handle
-  res occupants|unit 10|living space|unit 10|story 2, !- Name
-  {5522b79d-432e-4dfa-809d-6ca017abdf68}, !- People Definition Name
-  {0bbb4c19-9949-4f6f-9a1a-ea6bd077c1f1}, !- Space or SpaceType Name
-  {d5aae909-6a1b-4f16-b0aa-fc64bb017d1d}, !- Number of People Schedule Name
-  {a4452630-9601-4978-b891-54861cffa5cf}, !- Activity Level Schedule Name
-  ,                                       !- Surface Name/Angle Factor List Name
-  ,                                       !- Work Efficiency Schedule Name
-  ,                                       !- Clothing Insulation Schedule Name
-  ,                                       !- Air Velocity Schedule Name
-  1;                                      !- Multiplier
-
-OS:People:Definition,
-  {505e037c-0117-42db-906a-ede4f4095e24}, !- Handle
-  res occupants|unit 10|living space|unit 10|story 1, !- Name
->>>>>>> 61ca453a
-  People,                                 !- Number of People Calculation Method
-  1.695,                                  !- Number of People {people}
-  ,                                       !- People per Space Floor Area {person/m2}
-  ,                                       !- Space Floor Area per Person {m2/person}
-  0.319734,                               !- Fraction Radiant
-  0.573,                                  !- Sensible Heat Fraction
-  0,                                      !- Carbon Dioxide Generation Rate {m3/s-W}
-  No,                                     !- Enable ASHRAE 55 Comfort Warnings
-  ZoneAveraged;                           !- Mean Radiant Temperature Calculation Type
-
-OS:People,
-<<<<<<< HEAD
-  {b9b62102-b09a-416f-a4b4-8e280540a364}, !- Handle
-  res occupants|living space|story 2,     !- Name
-  {c466df1e-2b98-4a34-86d1-a9240cc25f21}, !- People Definition Name
-  {dd25130f-bf10-4e87-88c2-0e1d61b90709}, !- Space or SpaceType Name
-  {1f812e41-4d6c-4698-b658-3db2547ca047}, !- Number of People Schedule Name
-  {edfa3d66-b7f2-426e-8f91-5439d12005e3}, !- Activity Level Schedule Name
-=======
-  {fd616795-d61a-4446-893d-852a95ce1ab7}, !- Handle
-  res occupants|unit 10|living space|unit 10|story 1, !- Name
-  {505e037c-0117-42db-906a-ede4f4095e24}, !- People Definition Name
-  {2c011d82-2b8e-4877-9b63-c3c3b47017bd}, !- Space or SpaceType Name
-  {d5aae909-6a1b-4f16-b0aa-fc64bb017d1d}, !- Number of People Schedule Name
-  {a4452630-9601-4978-b891-54861cffa5cf}, !- Activity Level Schedule Name
->>>>>>> 61ca453a
-  ,                                       !- Surface Name/Angle Factor List Name
-  ,                                       !- Work Efficiency Schedule Name
-  ,                                       !- Clothing Insulation Schedule Name
-  ,                                       !- Air Velocity Schedule Name
-  1;                                      !- Multiplier
