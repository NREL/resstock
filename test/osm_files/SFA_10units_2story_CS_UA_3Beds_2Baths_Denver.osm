--- conflicted
+++ resolved
@@ -1,50 +1,22 @@
 !- NOTE: Auto-generated from /test/osw_files/SFA_10units_2story_CS_UA_3Beds_2Baths_Denver.osw
 
 OS:Version,
-<<<<<<< HEAD
-  {8fc8a8ab-d2c2-484b-939e-81214cb958fd}, !- Handle
-  2.9.0;                                  !- Version Identifier
+  {96134f93-f237-4bed-8e27-5b4f55a2821d}, !- Handle
+  3.2.1;                                  !- Version Identifier
 
 OS:SimulationControl,
-  {c1ffa2ec-0200-4b7a-94b2-a4b11ed5353b}, !- Handle
-=======
-  {80b92f6f-6a05-487c-a5d0-c990024c9a68}, !- Handle
-  3.2.1;                                  !- Version Identifier
-
-OS:SimulationControl,
-  {564278ab-cf59-43a7-8c1b-2d05682ae384}, !- Handle
->>>>>>> ecc00d0a
+  {117f8d54-72fc-4289-bf67-91e0ddd4b6a9}, !- Handle
   ,                                       !- Do Zone Sizing Calculation
   ,                                       !- Do System Sizing Calculation
   ,                                       !- Do Plant Sizing Calculation
   No;                                     !- Run Simulation for Sizing Periods
 
 OS:Timestep,
-<<<<<<< HEAD
-  {ed6d7940-ed0f-407b-af74-98eaeb9413d3}, !- Handle
+  {6c9856c3-159f-4d80-862c-08815cba6216}, !- Handle
   6;                                      !- Number of Timesteps per Hour
 
 OS:ShadowCalculation,
-  {ea94c9f2-0513-4659-8643-3f0ba4131743}, !- Handle
-  20,                                     !- Calculation Frequency
-  200;                                    !- Maximum Figures in Shadow Overlap Calculations
-
-OS:SurfaceConvectionAlgorithm:Outside,
-  {3db35824-e2b2-457f-84d6-5d15ee345c72}, !- Handle
-  DOE-2;                                  !- Algorithm
-
-OS:SurfaceConvectionAlgorithm:Inside,
-  {a19ea81b-0ad9-470a-9b15-ebfe782c7241}, !- Handle
-  TARP;                                   !- Algorithm
-
-OS:ZoneCapacitanceMultiplier:ResearchSpecial,
-  {3e7c5090-f260-46dd-8837-98401f0296a4}, !- Handle
-=======
-  {7cecf23e-8f43-4ffe-b864-b7ccca9aa0e6}, !- Handle
-  6;                                      !- Number of Timesteps per Hour
-
-OS:ShadowCalculation,
-  {071ae040-4c97-4292-86c6-d12cbf72d64b}, !- Handle
+  {9adcba7f-2b27-43ff-bfdf-f9b2d8878d37}, !- Handle
   PolygonClipping,                        !- Shading Calculation Method
   ,                                       !- Shading Calculation Update Frequency Method
   20,                                     !- Shading Calculation Update Frequency
@@ -57,26 +29,21 @@
   No;                                     !- Disable Self-Shading From Shading Zone Groups to Other Zones
 
 OS:SurfaceConvectionAlgorithm:Outside,
-  {9c9a0704-bebf-4d5e-83f9-c7f37e2c3f1b}, !- Handle
+  {3d0bced0-0d6e-452c-b379-e723eaf1ddcb}, !- Handle
   DOE-2;                                  !- Algorithm
 
 OS:SurfaceConvectionAlgorithm:Inside,
-  {0b029813-44cb-4e54-baf4-ab5e53ad3976}, !- Handle
+  {397cb8da-e27d-4463-883d-8eae9a97bf91}, !- Handle
   TARP;                                   !- Algorithm
 
 OS:ZoneCapacitanceMultiplier:ResearchSpecial,
-  {86c9b7b5-9bbf-43bc-9622-0416b3de9c33}, !- Handle
->>>>>>> ecc00d0a
+  {f31ebd05-9515-4a50-bbbc-16ef03125d34}, !- Handle
   ,                                       !- Temperature Capacity Multiplier
   15,                                     !- Humidity Capacity Multiplier
   ;                                       !- Carbon Dioxide Capacity Multiplier
 
 OS:RunPeriod,
-<<<<<<< HEAD
-  {05c1c26a-bfa8-4536-8635-90d046f4eeb1}, !- Handle
-=======
-  {340b2c5e-7954-4c24-a5a7-8bfac56066ef}, !- Handle
->>>>>>> ecc00d0a
+  {e9978737-eabe-44e2-8476-3c09f0ea18d2}, !- Handle
   Run Period 1,                           !- Name
   1,                                      !- Begin Month
   1,                                      !- Begin Day of Month
@@ -90,21 +57,13 @@
   ;                                       !- Number of Times Runperiod to be Repeated
 
 OS:YearDescription,
-<<<<<<< HEAD
-  {1eecf577-398f-4fbb-8065-fa1ef2c4e0e8}, !- Handle
-=======
-  {9143fd43-57f7-46b2-ab0b-248b61a97743}, !- Handle
->>>>>>> ecc00d0a
+  {8bc9dce2-b67b-46b7-afd4-e08ba928b5bb}, !- Handle
   2007,                                   !- Calendar Year
   ,                                       !- Day of Week for Start Day
   ;                                       !- Is Leap Year
 
 OS:WeatherFile,
-<<<<<<< HEAD
-  {8f9770b4-e4e0-4df6-b09e-106c127e8261}, !- Handle
-=======
-  {c4dea1f5-374e-42e2-adf6-1d8fa5949674}, !- Handle
->>>>>>> ecc00d0a
+  {032b89b8-a5f9-41f8-9a8e-d3382cfd8e0d}, !- Handle
   Denver Intl Ap,                         !- City
   CO,                                     !- State Province Region
   USA,                                    !- Country
@@ -114,17 +73,12 @@
   -104.65,                                !- Longitude {deg}
   -7,                                     !- Time Zone {hr}
   1650,                                   !- Elevation {m}
-  /mnt/c/git/resstock/resources/measures/HPXMLtoOpenStudio/weather/USA_CO_Denver.Intl.AP.725650_TMY3.epw, !- Url
+  C:/OpenStudio/resstock/resources/measures/HPXMLtoOpenStudio/weather/USA_CO_Denver.Intl.AP.725650_TMY3.epw, !- Url
   E23378AA;                               !- Checksum
 
 OS:AdditionalProperties,
-<<<<<<< HEAD
-  {1171977a-38c1-4cac-946c-3e9683b072dd}, !- Handle
-  {8f9770b4-e4e0-4df6-b09e-106c127e8261}, !- Object Name
-=======
-  {3cdc87b8-9a71-4606-964a-0ef39046a049}, !- Handle
-  {c4dea1f5-374e-42e2-adf6-1d8fa5949674}, !- Object Name
->>>>>>> ecc00d0a
+  {3d43ee07-7ea8-460b-a86a-e151c0f6ddb2}, !- Handle
+  {032b89b8-a5f9-41f8-9a8e-d3382cfd8e0d}, !- Object Name
   EPWHeaderCity,                          !- Feature Name 1
   String,                                 !- Feature Data Type 1
   Denver Intl Ap,                         !- Feature Value 1
@@ -232,11 +186,7 @@
   84;                                     !- Feature Value 35
 
 OS:Site,
-<<<<<<< HEAD
-  {691ebb1f-6b0b-49f2-9964-cfcb56b9abde}, !- Handle
-=======
-  {42c2ba11-1abf-4135-8ecf-583c8fc08530}, !- Handle
->>>>>>> ecc00d0a
+  {24d04295-08cf-44eb-b503-8120b24ef1ad}, !- Handle
   Denver Intl Ap_CO_USA,                  !- Name
   39.83,                                  !- Latitude {deg}
   -104.65,                                !- Longitude {deg}
@@ -245,45 +195,26 @@
   ;                                       !- Terrain
 
 OS:ClimateZones,
-<<<<<<< HEAD
-  {4b4fca77-b456-4f8b-b14a-6e61bb86fd17}, !- Handle
-  ,                                       !- Active Institution
-  ,                                       !- Active Year
-  ,                                       !- Climate Zone Institution Name 1
-=======
-  {82b5e9f7-c221-419f-814e-fe8b3b1de789}, !- Handle
+  {7654466f-db60-4228-b732-53b6f1199817}, !- Handle
   Building America,                       !- Climate Zone Institution Name 1
->>>>>>> ecc00d0a
   ,                                       !- Climate Zone Document Name 1
   0,                                      !- Climate Zone Document Year 1
   Cold;                                   !- Climate Zone Value 1
 
 OS:Site:WaterMainsTemperature,
-<<<<<<< HEAD
-  {adc1eee6-051d-4f19-a922-fd0f5dd2b894}, !- Handle
-=======
-  {b82a040f-8258-4f9c-9819-53d055136299}, !- Handle
->>>>>>> ecc00d0a
+  {191e805f-6fe0-4cfa-8129-4bc851f27386}, !- Handle
   Correlation,                            !- Calculation Method
   ,                                       !- Temperature Schedule Name
   10.8753424657535,                       !- Annual Average Outdoor Air Temperature {C}
   23.1524007936508;                       !- Maximum Difference In Monthly Average Outdoor Air Temperatures {deltaC}
 
 OS:RunPeriodControl:DaylightSavingTime,
-<<<<<<< HEAD
-  {9a4d6b07-a5ab-49c9-bd61-f104717f8f78}, !- Handle
-=======
-  {335d0084-5d19-475f-9a7a-dcd18d9e0efd}, !- Handle
->>>>>>> ecc00d0a
+  {21ae17c1-7431-4587-963a-74c12f277f30}, !- Handle
   3/12,                                   !- Start Date
   11/5;                                   !- End Date
 
 OS:Site:GroundTemperature:Deep,
-<<<<<<< HEAD
-  {cfef1538-70a9-4948-ba8c-84a402fecab6}, !- Handle
-=======
-  {94ef6bc6-96be-4a11-a966-b7750b458fb3}, !- Handle
->>>>>>> ecc00d0a
+  {1fdf2597-65d4-4be7-a07a-79bf507dbe0e}, !- Handle
   10.8753424657535,                       !- January Deep Ground Temperature {C}
   10.8753424657535,                       !- February Deep Ground Temperature {C}
   10.8753424657535,                       !- March Deep Ground Temperature {C}
@@ -298,11 +229,7 @@
   10.8753424657535;                       !- December Deep Ground Temperature {C}
 
 OS:Building,
-<<<<<<< HEAD
-  {c41894e8-072a-47fc-b3a2-20a1aeffcd34}, !- Handle
-=======
-  {58e11f8f-7596-499f-82af-a3baa848aece}, !- Handle
->>>>>>> ecc00d0a
+  {db82d63f-9a15-425b-8224-71b9a88c167f}, !- Handle
   Building 1,                             !- Name
   ,                                       !- Building Sector Type
   0,                                      !- North Axis {deg}
@@ -317,13 +244,8 @@
   10;                                     !- Standards Number of Living Units
 
 OS:AdditionalProperties,
-<<<<<<< HEAD
-  {8c06fc71-8376-425f-bc41-328c9c1476e2}, !- Handle
-  {c41894e8-072a-47fc-b3a2-20a1aeffcd34}, !- Object Name
-=======
-  {308ddb4a-2ac0-45c7-9473-ae93f9ffeeea}, !- Handle
-  {58e11f8f-7596-499f-82af-a3baa848aece}, !- Object Name
->>>>>>> ecc00d0a
+  {c28c4d7d-beb2-4d27-9872-7369a4627cd6}, !- Handle
+  {db82d63f-9a15-425b-8224-71b9a88c167f}, !- Object Name
   num_units,                              !- Feature Name 1
   Integer,                                !- Feature Data Type 1
   10,                                     !- Feature Value 1
@@ -338,11 +260,7 @@
   2;                                      !- Feature Value 4
 
 OS:ThermalZone,
-<<<<<<< HEAD
-  {673b28f3-03a6-43bb-9644-874fddbf9a77}, !- Handle
-=======
-  {dd6e0114-cfd6-42fd-996f-bee75b15fda1}, !- Handle
->>>>>>> ecc00d0a
+  {195d660a-5228-451c-b367-9bc267a78438}, !- Handle
   living zone,                            !- Name
   ,                                       !- Multiplier
   ,                                       !- Ceiling Height {m}
@@ -351,17 +269,10 @@
   ,                                       !- Zone Inside Convection Algorithm
   ,                                       !- Zone Outside Convection Algorithm
   ,                                       !- Zone Conditioning Equipment List Name
-<<<<<<< HEAD
-  {c1324d6a-d04f-401f-aade-0056068989f2}, !- Zone Air Inlet Port List
-  {bec8c248-7b6a-45ca-82b8-7c77aaf27b36}, !- Zone Air Exhaust Port List
-  {5ca9cc3b-31a1-4d3d-ba24-28315fa55855}, !- Zone Air Node Name
-  {69c6e562-e7c5-4768-a785-b5931c299bb9}, !- Zone Return Air Port List
-=======
-  {1c64b322-ecbe-4964-b16a-182491dd6c8d}, !- Zone Air Inlet Port List
-  {fa4c8fce-02c8-43b8-bebf-4ba1a50d19c8}, !- Zone Air Exhaust Port List
-  {a4005594-9ee5-4194-ba4b-9fe9ffa59700}, !- Zone Air Node Name
-  {71226d49-cf3a-4d8c-93ac-52a489775e1a}, !- Zone Return Air Port List
->>>>>>> ecc00d0a
+  {196af38a-24dd-4c71-8909-ad845b488b22}, !- Zone Air Inlet Port List
+  {e53002a5-13f4-48ce-a27e-ff8b7a16831b}, !- Zone Air Exhaust Port List
+  {d9ab88a3-ab81-4511-ad27-9a6121490fcc}, !- Zone Air Node Name
+  {cf5ddcc2-11dc-497a-b438-6feef3753fbc}, !- Zone Return Air Port List
   ,                                       !- Primary Daylighting Control Name
   ,                                       !- Fraction of Zone Controlled by Primary Daylighting Control
   ,                                       !- Secondary Daylighting Control Name
@@ -372,67 +283,33 @@
   No;                                     !- Use Ideal Air Loads
 
 OS:Node,
-<<<<<<< HEAD
-  {c491419b-599b-49a4-84b5-a365e8e1095f}, !- Handle
+  {74795e2d-7d8d-40af-97ec-cb59d4ed791f}, !- Handle
   Node 1,                                 !- Name
-  {5ca9cc3b-31a1-4d3d-ba24-28315fa55855}, !- Inlet Port
+  {d9ab88a3-ab81-4511-ad27-9a6121490fcc}, !- Inlet Port
   ;                                       !- Outlet Port
 
 OS:Connection,
-  {5ca9cc3b-31a1-4d3d-ba24-28315fa55855}, !- Handle
-  {db82d222-1330-450c-aa7d-24d7d71b45a7}, !- Name
-  {673b28f3-03a6-43bb-9644-874fddbf9a77}, !- Source Object
+  {d9ab88a3-ab81-4511-ad27-9a6121490fcc}, !- Handle
+  {195d660a-5228-451c-b367-9bc267a78438}, !- Source Object
   11,                                     !- Outlet Port
-  {c491419b-599b-49a4-84b5-a365e8e1095f}, !- Target Object
+  {74795e2d-7d8d-40af-97ec-cb59d4ed791f}, !- Target Object
   2;                                      !- Inlet Port
 
 OS:PortList,
-  {c1324d6a-d04f-401f-aade-0056068989f2}, !- Handle
-  {687e0090-9108-4c8e-a194-db733c89faa5}, !- Name
-  {673b28f3-03a6-43bb-9644-874fddbf9a77}; !- HVAC Component
+  {196af38a-24dd-4c71-8909-ad845b488b22}, !- Handle
+  {195d660a-5228-451c-b367-9bc267a78438}; !- HVAC Component
 
 OS:PortList,
-  {bec8c248-7b6a-45ca-82b8-7c77aaf27b36}, !- Handle
-  {9f68e232-784e-47a1-a8db-bfe383c37645}, !- Name
-  {673b28f3-03a6-43bb-9644-874fddbf9a77}; !- HVAC Component
+  {e53002a5-13f4-48ce-a27e-ff8b7a16831b}, !- Handle
+  {195d660a-5228-451c-b367-9bc267a78438}; !- HVAC Component
 
 OS:PortList,
-  {69c6e562-e7c5-4768-a785-b5931c299bb9}, !- Handle
-  {f13f00f7-d738-40a0-ab5e-64c5bb61d4d3}, !- Name
-  {673b28f3-03a6-43bb-9644-874fddbf9a77}; !- HVAC Component
+  {cf5ddcc2-11dc-497a-b438-6feef3753fbc}, !- Handle
+  {195d660a-5228-451c-b367-9bc267a78438}; !- HVAC Component
 
 OS:Sizing:Zone,
-  {8a723b99-978b-49ff-8bfa-5b33a7f7b3f6}, !- Handle
-  {673b28f3-03a6-43bb-9644-874fddbf9a77}, !- Zone or ZoneList Name
-=======
-  {3279b672-de25-4d4f-af4d-093436ef3951}, !- Handle
-  Node 1,                                 !- Name
-  {a4005594-9ee5-4194-ba4b-9fe9ffa59700}, !- Inlet Port
-  ;                                       !- Outlet Port
-
-OS:Connection,
-  {a4005594-9ee5-4194-ba4b-9fe9ffa59700}, !- Handle
-  {dd6e0114-cfd6-42fd-996f-bee75b15fda1}, !- Source Object
-  11,                                     !- Outlet Port
-  {3279b672-de25-4d4f-af4d-093436ef3951}, !- Target Object
-  2;                                      !- Inlet Port
-
-OS:PortList,
-  {1c64b322-ecbe-4964-b16a-182491dd6c8d}, !- Handle
-  {dd6e0114-cfd6-42fd-996f-bee75b15fda1}; !- HVAC Component
-
-OS:PortList,
-  {fa4c8fce-02c8-43b8-bebf-4ba1a50d19c8}, !- Handle
-  {dd6e0114-cfd6-42fd-996f-bee75b15fda1}; !- HVAC Component
-
-OS:PortList,
-  {71226d49-cf3a-4d8c-93ac-52a489775e1a}, !- Handle
-  {dd6e0114-cfd6-42fd-996f-bee75b15fda1}; !- HVAC Component
-
-OS:Sizing:Zone,
-  {d5523c0f-e68d-416d-8e98-43af57a21191}, !- Handle
-  {dd6e0114-cfd6-42fd-996f-bee75b15fda1}, !- Zone or ZoneList Name
->>>>>>> ecc00d0a
+  {9bc1f2d7-a3df-4d70-b8cd-67cee3f54e78}, !- Handle
+  {195d660a-5228-451c-b367-9bc267a78438}, !- Zone or ZoneList Name
   SupplyAirTemperature,                   !- Zone Cooling Design Supply Air Temperature Input Method
   14,                                     !- Zone Cooling Design Supply Air Temperature {C}
   11.11,                                  !- Zone Cooling Design Supply Air Temperature Difference {deltaC}
@@ -459,25 +336,14 @@
   autosize;                               !- Dedicated Outdoor Air High Setpoint Temperature for Design {C}
 
 OS:ZoneHVAC:EquipmentList,
-<<<<<<< HEAD
-  {8db162ab-f0f4-4f7d-b177-a6a6db5aa06a}, !- Handle
+  {0ded5c48-31e5-4aa6-b89d-f83624c03922}, !- Handle
   Zone HVAC Equipment List 1,             !- Name
-  {673b28f3-03a6-43bb-9644-874fddbf9a77}; !- Thermal Zone
+  {195d660a-5228-451c-b367-9bc267a78438}; !- Thermal Zone
 
 OS:Space,
-  {c3e89afc-af17-4b2a-92d4-5a2e9451df36}, !- Handle
+  {f363f048-8c62-4fa0-9ee5-ea6276e8352f}, !- Handle
   living space,                           !- Name
-  {5a559b3e-c396-4c56-ace2-840481bb77ef}, !- Space Type Name
-=======
-  {f742b691-949b-44e9-9eb2-4097750c270b}, !- Handle
-  Zone HVAC Equipment List 1,             !- Name
-  {dd6e0114-cfd6-42fd-996f-bee75b15fda1}; !- Thermal Zone
-
-OS:Space,
-  {90db57b9-fc78-4c1a-829a-d2fc5fb44b2a}, !- Handle
-  living space,                           !- Name
-  {99637f96-6594-4c6f-a11f-4de55a1b42db}, !- Space Type Name
->>>>>>> ecc00d0a
+  {7a841c89-513c-4139-b264-09995be5990f}, !- Space Type Name
   ,                                       !- Default Construction Set Name
   ,                                       !- Default Schedule Set Name
   ,                                       !- Direction of Relative North {deg}
@@ -485,35 +351,19 @@
   ,                                       !- Y Origin {m}
   ,                                       !- Z Origin {m}
   ,                                       !- Building Story Name
-<<<<<<< HEAD
-  {673b28f3-03a6-43bb-9644-874fddbf9a77}, !- Thermal Zone Name
+  {195d660a-5228-451c-b367-9bc267a78438}, !- Thermal Zone Name
   ,                                       !- Part of Total Floor Area
   ,                                       !- Design Specification Outdoor Air Object Name
-  {40d009ef-90b0-42e3-80c1-e5cd8efc61c3}; !- Building Unit Name
-
-OS:Surface,
-  {7fab7c7a-db8a-4fd5-ab4f-3f28b2b09267}, !- Handle
+  {1436d7c0-68fa-4966-ac18-39b117d9d4e5}; !- Building Unit Name
+
+OS:Surface,
+  {92bdbc42-df88-4f4e-8814-8bbe79cab615}, !- Handle
   Surface 1,                              !- Name
   Floor,                                  !- Surface Type
   ,                                       !- Construction Name
-  {c3e89afc-af17-4b2a-92d4-5a2e9451df36}, !- Space Name
+  {f363f048-8c62-4fa0-9ee5-ea6276e8352f}, !- Space Name
   Surface,                                !- Outside Boundary Condition
-  {e1cd130f-4057-4d9a-a514-9a3a9f60dede}, !- Outside Boundary Condition Object
-=======
-  {dd6e0114-cfd6-42fd-996f-bee75b15fda1}, !- Thermal Zone Name
-  ,                                       !- Part of Total Floor Area
-  ,                                       !- Design Specification Outdoor Air Object Name
-  {66c38ec2-f32f-4cb4-97df-44a5945af0fd}; !- Building Unit Name
-
-OS:Surface,
-  {c2d2c7af-73dd-4e82-bbe3-d60b5534b1db}, !- Handle
-  Surface 1,                              !- Name
-  Floor,                                  !- Surface Type
-  ,                                       !- Construction Name
-  {90db57b9-fc78-4c1a-829a-d2fc5fb44b2a}, !- Space Name
-  Surface,                                !- Outside Boundary Condition
-  {f7e5c68b-2fc3-498d-828b-3ebd25be81c2}, !- Outside Boundary Condition Object
->>>>>>> ecc00d0a
+  {997c57ea-2a70-43ed-a893-ab6089a755a1}, !- Outside Boundary Condition Object
   NoSun,                                  !- Sun Exposure
   NoWind,                                 !- Wind Exposure
   ,                                       !- View Factor to Ground
@@ -524,19 +374,11 @@
   4.572, -9.144, 0;                       !- X,Y,Z Vertex 4 {m}
 
 OS:Surface,
-<<<<<<< HEAD
-  {58c60a0e-8e77-4770-a66a-d5487c8d5796}, !- Handle
+  {193e3a6f-ceed-4cf4-b271-92782d6d1724}, !- Handle
   Surface 2,                              !- Name
   Wall,                                   !- Surface Type
   ,                                       !- Construction Name
-  {c3e89afc-af17-4b2a-92d4-5a2e9451df36}, !- Space Name
-=======
-  {abb4ae10-89db-4c96-9450-d88f5daee38e}, !- Handle
-  Surface 2,                              !- Name
-  Wall,                                   !- Surface Type
-  ,                                       !- Construction Name
-  {90db57b9-fc78-4c1a-829a-d2fc5fb44b2a}, !- Space Name
->>>>>>> ecc00d0a
+  {f363f048-8c62-4fa0-9ee5-ea6276e8352f}, !- Space Name
   Outdoors,                               !- Outside Boundary Condition
   ,                                       !- Outside Boundary Condition Object
   SunExposed,                             !- Sun Exposure
@@ -549,19 +391,11 @@
   0, -9.144, 2.4384;                      !- X,Y,Z Vertex 4 {m}
 
 OS:Surface,
-<<<<<<< HEAD
-  {a3fb75a2-ab49-4e48-bc0b-c2f02755cee3}, !- Handle
+  {1bc91ef6-81db-41b2-9fe7-ddcc9002a2ab}, !- Handle
   Surface 3,                              !- Name
   Wall,                                   !- Surface Type
   ,                                       !- Construction Name
-  {c3e89afc-af17-4b2a-92d4-5a2e9451df36}, !- Space Name
-=======
-  {b889746e-65ec-4cc5-8800-667ec96fa8ae}, !- Handle
-  Surface 3,                              !- Name
-  Wall,                                   !- Surface Type
-  ,                                       !- Construction Name
-  {90db57b9-fc78-4c1a-829a-d2fc5fb44b2a}, !- Space Name
->>>>>>> ecc00d0a
+  {f363f048-8c62-4fa0-9ee5-ea6276e8352f}, !- Space Name
   Outdoors,                               !- Outside Boundary Condition
   ,                                       !- Outside Boundary Condition Object
   SunExposed,                             !- Sun Exposure
@@ -574,19 +408,11 @@
   0, 0, 2.4384;                           !- X,Y,Z Vertex 4 {m}
 
 OS:Surface,
-<<<<<<< HEAD
-  {3b83be76-28af-438f-8901-3dd06f98c26e}, !- Handle
+  {6189f91c-7f05-4700-80de-e9dcac750228}, !- Handle
   Surface 4,                              !- Name
   Wall,                                   !- Surface Type
   ,                                       !- Construction Name
-  {c3e89afc-af17-4b2a-92d4-5a2e9451df36}, !- Space Name
-=======
-  {9a946ede-4639-49ac-90af-267321448d3d}, !- Handle
-  Surface 4,                              !- Name
-  Wall,                                   !- Surface Type
-  ,                                       !- Construction Name
-  {90db57b9-fc78-4c1a-829a-d2fc5fb44b2a}, !- Space Name
->>>>>>> ecc00d0a
+  {f363f048-8c62-4fa0-9ee5-ea6276e8352f}, !- Space Name
   Adiabatic,                              !- Outside Boundary Condition
   ,                                       !- Outside Boundary Condition Object
   NoSun,                                  !- Sun Exposure
@@ -599,19 +425,11 @@
   4.572, 0, 2.4384;                       !- X,Y,Z Vertex 4 {m}
 
 OS:Surface,
-<<<<<<< HEAD
-  {a7c370a0-1ade-4afb-9b6d-c5090512ef0f}, !- Handle
+  {549321b3-3cb4-4a7f-9609-853e2eb6469e}, !- Handle
   Surface 5,                              !- Name
   Wall,                                   !- Surface Type
   ,                                       !- Construction Name
-  {c3e89afc-af17-4b2a-92d4-5a2e9451df36}, !- Space Name
-=======
-  {636d1734-ac4b-466c-9dc8-8ed7f215b3ae}, !- Handle
-  Surface 5,                              !- Name
-  Wall,                                   !- Surface Type
-  ,                                       !- Construction Name
-  {90db57b9-fc78-4c1a-829a-d2fc5fb44b2a}, !- Space Name
->>>>>>> ecc00d0a
+  {f363f048-8c62-4fa0-9ee5-ea6276e8352f}, !- Space Name
   Outdoors,                               !- Outside Boundary Condition
   ,                                       !- Outside Boundary Condition Object
   SunExposed,                             !- Sun Exposure
@@ -624,23 +442,13 @@
   4.572, -9.144, 2.4384;                  !- X,Y,Z Vertex 4 {m}
 
 OS:Surface,
-<<<<<<< HEAD
-  {3f53dc58-09aa-493e-ab7e-3f977e4d22b3}, !- Handle
+  {84f4fe5c-839c-43d8-9740-c44318079eb8}, !- Handle
   Surface 6,                              !- Name
   RoofCeiling,                            !- Surface Type
   ,                                       !- Construction Name
-  {c3e89afc-af17-4b2a-92d4-5a2e9451df36}, !- Space Name
+  {f363f048-8c62-4fa0-9ee5-ea6276e8352f}, !- Space Name
   Surface,                                !- Outside Boundary Condition
-  {729838ac-8d65-458b-bcb5-0ce92633081e}, !- Outside Boundary Condition Object
-=======
-  {8e2ac7c6-52c9-4d67-9f81-6db8d0184216}, !- Handle
-  Surface 6,                              !- Name
-  RoofCeiling,                            !- Surface Type
-  ,                                       !- Construction Name
-  {90db57b9-fc78-4c1a-829a-d2fc5fb44b2a}, !- Space Name
-  Surface,                                !- Outside Boundary Condition
-  {5dc0b298-bacd-4868-b048-81e3259205fd}, !- Outside Boundary Condition Object
->>>>>>> ecc00d0a
+  {2633710b-4cba-4fed-9f4d-ea334bc711de}, !- Outside Boundary Condition Object
   NoSun,                                  !- Sun Exposure
   NoWind,                                 !- Wind Exposure
   ,                                       !- View Factor to Ground
@@ -651,11 +459,7 @@
   0, -9.144, 2.4384;                      !- X,Y,Z Vertex 4 {m}
 
 OS:SpaceType,
-<<<<<<< HEAD
-  {5a559b3e-c396-4c56-ace2-840481bb77ef}, !- Handle
-=======
-  {99637f96-6594-4c6f-a11f-4de55a1b42db}, !- Handle
->>>>>>> ecc00d0a
+  {7a841c89-513c-4139-b264-09995be5990f}, !- Handle
   Space Type 1,                           !- Name
   ,                                       !- Default Construction Set Name
   ,                                       !- Default Schedule Set Name
@@ -666,15 +470,9 @@
   living;                                 !- Standards Space Type
 
 OS:Space,
-<<<<<<< HEAD
-  {4c2e6ca7-a987-4eee-b332-ecd44b9b0963}, !- Handle
+  {41e2a220-6f6d-4788-b254-b66a943b4381}, !- Handle
   living space|story 2,                   !- Name
-  {5a559b3e-c396-4c56-ace2-840481bb77ef}, !- Space Type Name
-=======
-  {72460256-3768-40f4-9789-aafb9082f4f1}, !- Handle
-  living space|story 2,                   !- Name
-  {99637f96-6594-4c6f-a11f-4de55a1b42db}, !- Space Type Name
->>>>>>> ecc00d0a
+  {7a841c89-513c-4139-b264-09995be5990f}, !- Space Type Name
   ,                                       !- Default Construction Set Name
   ,                                       !- Default Schedule Set Name
   -0,                                     !- Direction of Relative North {deg}
@@ -682,18 +480,51 @@
   0,                                      !- Y Origin {m}
   2.4384,                                 !- Z Origin {m}
   ,                                       !- Building Story Name
-<<<<<<< HEAD
-  {673b28f3-03a6-43bb-9644-874fddbf9a77}, !- Thermal Zone Name
+  {195d660a-5228-451c-b367-9bc267a78438}, !- Thermal Zone Name
   ,                                       !- Part of Total Floor Area
   ,                                       !- Design Specification Outdoor Air Object Name
-  {40d009ef-90b0-42e3-80c1-e5cd8efc61c3}; !- Building Unit Name
-
-OS:Surface,
-  {c2f684a5-b45a-4c8d-bdfb-c3141d5addcc}, !- Handle
+  {1436d7c0-68fa-4966-ac18-39b117d9d4e5}; !- Building Unit Name
+
+OS:Surface,
+  {3ff7cc0d-caba-475d-9d42-5cb825e4bfad}, !- Handle
   Surface 7,                              !- Name
-  Wall,                                   !- Surface Type
-  ,                                       !- Construction Name
-  {4c2e6ca7-a987-4eee-b332-ecd44b9b0963}, !- Space Name
+  RoofCeiling,                            !- Surface Type
+  ,                                       !- Construction Name
+  {41e2a220-6f6d-4788-b254-b66a943b4381}, !- Space Name
+  Surface,                                !- Outside Boundary Condition
+  {b8a7ad81-8a05-491c-8fd4-a161a9a1ce0a}, !- Outside Boundary Condition Object
+  NoSun,                                  !- Sun Exposure
+  NoWind,                                 !- Wind Exposure
+  ,                                       !- View Factor to Ground
+  ,                                       !- Number of Vertices
+  4.572, -9.144, 2.4384,                  !- X,Y,Z Vertex 1 {m}
+  4.572, 0, 2.4384,                       !- X,Y,Z Vertex 2 {m}
+  0, 0, 2.4384,                           !- X,Y,Z Vertex 3 {m}
+  0, -9.144, 2.4384;                      !- X,Y,Z Vertex 4 {m}
+
+OS:Surface,
+  {bafed3bc-1c15-4b51-9308-c2df84264ae2}, !- Handle
+  Surface 8,                              !- Name
+  Wall,                                   !- Surface Type
+  ,                                       !- Construction Name
+  {41e2a220-6f6d-4788-b254-b66a943b4381}, !- Space Name
+  Outdoors,                               !- Outside Boundary Condition
+  ,                                       !- Outside Boundary Condition Object
+  SunExposed,                             !- Sun Exposure
+  WindExposed,                            !- Wind Exposure
+  ,                                       !- View Factor to Ground
+  ,                                       !- Number of Vertices
+  0, 0, 2.4384,                           !- X,Y,Z Vertex 1 {m}
+  0, 0, 0,                                !- X,Y,Z Vertex 2 {m}
+  0, -9.144, 0,                           !- X,Y,Z Vertex 3 {m}
+  0, -9.144, 2.4384;                      !- X,Y,Z Vertex 4 {m}
+
+OS:Surface,
+  {6b87dc59-0c2b-4ab6-89f9-a50bf705ec11}, !- Handle
+  Surface 9,                              !- Name
+  Wall,                                   !- Surface Type
+  ,                                       !- Construction Name
+  {41e2a220-6f6d-4788-b254-b66a943b4381}, !- Space Name
   Outdoors,                               !- Outside Boundary Condition
   ,                                       !- Outside Boundary Condition Object
   SunExposed,                             !- Sun Exposure
@@ -706,13 +537,13 @@
   0, 0, 2.4384;                           !- X,Y,Z Vertex 4 {m}
 
 OS:Surface,
-  {729838ac-8d65-458b-bcb5-0ce92633081e}, !- Handle
-  Surface 8,                              !- Name
+  {2633710b-4cba-4fed-9f4d-ea334bc711de}, !- Handle
+  Surface 10,                             !- Name
   Floor,                                  !- Surface Type
   ,                                       !- Construction Name
-  {4c2e6ca7-a987-4eee-b332-ecd44b9b0963}, !- Space Name
+  {41e2a220-6f6d-4788-b254-b66a943b4381}, !- Space Name
   Surface,                                !- Outside Boundary Condition
-  {3f53dc58-09aa-493e-ab7e-3f977e4d22b3}, !- Outside Boundary Condition Object
+  {84f4fe5c-839c-43d8-9740-c44318079eb8}, !- Outside Boundary Condition Object
   NoSun,                                  !- Sun Exposure
   NoWind,                                 !- Wind Exposure
   ,                                       !- View Factor to Ground
@@ -723,49 +554,28 @@
   4.572, -9.144, 0;                       !- X,Y,Z Vertex 4 {m}
 
 OS:Surface,
-  {3ca80598-ce93-4ba0-a46e-ebc641d7df5c}, !- Handle
-  Surface 9,                              !- Name
-  Wall,                                   !- Surface Type
-  ,                                       !- Construction Name
-  {4c2e6ca7-a987-4eee-b332-ecd44b9b0963}, !- Space Name
-=======
-  {dd6e0114-cfd6-42fd-996f-bee75b15fda1}, !- Thermal Zone Name
-  ,                                       !- Part of Total Floor Area
-  ,                                       !- Design Specification Outdoor Air Object Name
-  {66c38ec2-f32f-4cb4-97df-44a5945af0fd}; !- Building Unit Name
-
-OS:Surface,
-  {0b1fe48e-07fa-466b-855d-dff092672cb8}, !- Handle
-  Surface 7,                              !- Name
-  Wall,                                   !- Surface Type
-  ,                                       !- Construction Name
-  {72460256-3768-40f4-9789-aafb9082f4f1}, !- Space Name
->>>>>>> ecc00d0a
-  Outdoors,                               !- Outside Boundary Condition
-  ,                                       !- Outside Boundary Condition Object
-  SunExposed,                             !- Sun Exposure
-  WindExposed,                            !- Wind Exposure
-  ,                                       !- View Factor to Ground
-  ,                                       !- Number of Vertices
-  0, 0, 2.4384,                           !- X,Y,Z Vertex 1 {m}
-  0, 0, 0,                                !- X,Y,Z Vertex 2 {m}
-  0, -9.144, 0,                           !- X,Y,Z Vertex 3 {m}
-  0, -9.144, 2.4384;                      !- X,Y,Z Vertex 4 {m}
-
-OS:Surface,
-<<<<<<< HEAD
-  {e83d073a-efb8-4de0-b12a-10472fe5deba}, !- Handle
-  Surface 10,                             !- Name
-  Wall,                                   !- Surface Type
-  ,                                       !- Construction Name
-  {4c2e6ca7-a987-4eee-b332-ecd44b9b0963}, !- Space Name
-=======
-  {8a71c39b-81b0-4e3c-b04a-d2bc98bb3525}, !- Handle
-  Surface 8,                              !- Name
-  Wall,                                   !- Surface Type
-  ,                                       !- Construction Name
-  {72460256-3768-40f4-9789-aafb9082f4f1}, !- Space Name
->>>>>>> ecc00d0a
+  {15be046c-984f-4b8b-a387-67cf03176185}, !- Handle
+  Surface 11,                             !- Name
+  Wall,                                   !- Surface Type
+  ,                                       !- Construction Name
+  {41e2a220-6f6d-4788-b254-b66a943b4381}, !- Space Name
+  Adiabatic,                              !- Outside Boundary Condition
+  ,                                       !- Outside Boundary Condition Object
+  NoSun,                                  !- Sun Exposure
+  NoWind,                                 !- Wind Exposure
+  ,                                       !- View Factor to Ground
+  ,                                       !- Number of Vertices
+  4.572, -9.144, 2.4384,                  !- X,Y,Z Vertex 1 {m}
+  4.572, -9.144, 0,                       !- X,Y,Z Vertex 2 {m}
+  4.572, 0, 0,                            !- X,Y,Z Vertex 3 {m}
+  4.572, 0, 2.4384;                       !- X,Y,Z Vertex 4 {m}
+
+OS:Surface,
+  {c942e975-ad2a-42ef-a5a0-86cb9bbb1239}, !- Handle
+  Surface 12,                             !- Name
+  Wall,                                   !- Surface Type
+  ,                                       !- Construction Name
+  {41e2a220-6f6d-4788-b254-b66a943b4381}, !- Space Name
   Outdoors,                               !- Outside Boundary Condition
   ,                                       !- Outside Boundary Condition Object
   SunExposed,                             !- Sun Exposure
@@ -778,113 +588,11 @@
   4.572, -9.144, 2.4384;                  !- X,Y,Z Vertex 4 {m}
 
 OS:Surface,
-<<<<<<< HEAD
-  {726a87d9-f0ab-453c-ad66-077c53cabe7e}, !- Handle
-  Surface 11,                             !- Name
-  RoofCeiling,                            !- Surface Type
-  ,                                       !- Construction Name
-  {4c2e6ca7-a987-4eee-b332-ecd44b9b0963}, !- Space Name
-  Surface,                                !- Outside Boundary Condition
-  {8f05e17c-1124-4449-a4fb-fd1c02028263}, !- Outside Boundary Condition Object
-=======
-  {5dc0b298-bacd-4868-b048-81e3259205fd}, !- Handle
-  Surface 9,                              !- Name
-  Floor,                                  !- Surface Type
-  ,                                       !- Construction Name
-  {72460256-3768-40f4-9789-aafb9082f4f1}, !- Space Name
-  Surface,                                !- Outside Boundary Condition
-  {8e2ac7c6-52c9-4d67-9f81-6db8d0184216}, !- Outside Boundary Condition Object
->>>>>>> ecc00d0a
-  NoSun,                                  !- Sun Exposure
-  NoWind,                                 !- Wind Exposure
-  ,                                       !- View Factor to Ground
-  ,                                       !- Number of Vertices
-<<<<<<< HEAD
-  4.572, -9.144, 2.4384,                  !- X,Y,Z Vertex 1 {m}
-  4.572, 0, 2.4384,                       !- X,Y,Z Vertex 2 {m}
-  0, 0, 2.4384,                           !- X,Y,Z Vertex 3 {m}
-  0, -9.144, 2.4384;                      !- X,Y,Z Vertex 4 {m}
-
-OS:Surface,
-  {9c3f67e3-6e80-4207-8062-bc8d0dfa2832}, !- Handle
-  Surface 12,                             !- Name
-  Wall,                                   !- Surface Type
-  ,                                       !- Construction Name
-  {4c2e6ca7-a987-4eee-b332-ecd44b9b0963}, !- Space Name
-  Adiabatic,                              !- Outside Boundary Condition
-  ,                                       !- Outside Boundary Condition Object
-=======
-  0, -9.144, 0,                           !- X,Y,Z Vertex 1 {m}
-  0, 0, 0,                                !- X,Y,Z Vertex 2 {m}
-  4.572, 0, 0,                            !- X,Y,Z Vertex 3 {m}
-  4.572, -9.144, 0;                       !- X,Y,Z Vertex 4 {m}
-
-OS:Surface,
-  {3f53db22-7aa2-4083-93cc-395349165abd}, !- Handle
-  Surface 10,                             !- Name
-  RoofCeiling,                            !- Surface Type
-  ,                                       !- Construction Name
-  {72460256-3768-40f4-9789-aafb9082f4f1}, !- Space Name
-  Surface,                                !- Outside Boundary Condition
-  {8c1885e8-73b1-442a-bb37-111f7c428837}, !- Outside Boundary Condition Object
->>>>>>> ecc00d0a
-  NoSun,                                  !- Sun Exposure
-  NoWind,                                 !- Wind Exposure
-  ,                                       !- View Factor to Ground
-  ,                                       !- Number of Vertices
-  4.572, -9.144, 2.4384,                  !- X,Y,Z Vertex 1 {m}
-  4.572, -9.144, 0,                       !- X,Y,Z Vertex 2 {m}
-  4.572, 0, 0,                            !- X,Y,Z Vertex 3 {m}
-  4.572, 0, 2.4384;                       !- X,Y,Z Vertex 4 {m}
-
-OS:Surface,
-<<<<<<< HEAD
-  {08c06bde-bf3d-43ff-88bc-1d1b9bd4693c}, !- Handle
+  {7899fe21-ffc3-4b05-aae1-f692932adf9f}, !- Handle
   Surface 18,                             !- Name
   Floor,                                  !- Surface Type
   ,                                       !- Construction Name
-  {2520bb13-565f-4da8-bbcf-fa7793f9d715}, !- Space Name
-=======
-  {7a12c268-d15e-4b4d-92b2-9185c84fb9b2}, !- Handle
-  Surface 11,                             !- Name
-  Wall,                                   !- Surface Type
-  ,                                       !- Construction Name
-  {72460256-3768-40f4-9789-aafb9082f4f1}, !- Space Name
-  Outdoors,                               !- Outside Boundary Condition
-  ,                                       !- Outside Boundary Condition Object
-  SunExposed,                             !- Sun Exposure
-  WindExposed,                            !- Wind Exposure
-  ,                                       !- View Factor to Ground
-  ,                                       !- Number of Vertices
-  0, -9.144, 2.4384,                      !- X,Y,Z Vertex 1 {m}
-  0, -9.144, 0,                           !- X,Y,Z Vertex 2 {m}
-  4.572, -9.144, 0,                       !- X,Y,Z Vertex 3 {m}
-  4.572, -9.144, 2.4384;                  !- X,Y,Z Vertex 4 {m}
-
-OS:Surface,
-  {380ddcdd-fdeb-40d1-8f60-8ae1e81ca1a0}, !- Handle
-  Surface 12,                             !- Name
-  Wall,                                   !- Surface Type
-  ,                                       !- Construction Name
-  {72460256-3768-40f4-9789-aafb9082f4f1}, !- Space Name
-  Adiabatic,                              !- Outside Boundary Condition
-  ,                                       !- Outside Boundary Condition Object
-  NoSun,                                  !- Sun Exposure
-  NoWind,                                 !- Wind Exposure
-  ,                                       !- View Factor to Ground
-  ,                                       !- Number of Vertices
-  4.572, -9.144, 2.4384,                  !- X,Y,Z Vertex 1 {m}
-  4.572, -9.144, 0,                       !- X,Y,Z Vertex 2 {m}
-  4.572, 0, 0,                            !- X,Y,Z Vertex 3 {m}
-  4.572, 0, 2.4384;                       !- X,Y,Z Vertex 4 {m}
-
-OS:Surface,
-  {a7d40131-9e13-40b6-a5cf-f11bcdc048c1}, !- Handle
-  Surface 18,                             !- Name
-  Floor,                                  !- Surface Type
-  ,                                       !- Construction Name
-  {5ecba27e-8b2d-49fe-b6ab-92ff58fae421}, !- Space Name
->>>>>>> ecc00d0a
+  {056b494e-b600-4f49-8bc0-5a02cf49b03a}, !- Space Name
   Foundation,                             !- Outside Boundary Condition
   ,                                       !- Outside Boundary Condition Object
   NoSun,                                  !- Sun Exposure
@@ -897,19 +605,11 @@
   4.572, -9.144, -0.9144;                 !- X,Y,Z Vertex 4 {m}
 
 OS:Surface,
-<<<<<<< HEAD
-  {6c32ddd4-1abc-4a14-9fb7-b91b104804fb}, !- Handle
+  {7157bd12-db35-4bbb-960d-77920a60c602}, !- Handle
   Surface 19,                             !- Name
   Wall,                                   !- Surface Type
   ,                                       !- Construction Name
-  {2520bb13-565f-4da8-bbcf-fa7793f9d715}, !- Space Name
-=======
-  {f6e66bab-1985-4325-a20a-1d3285677012}, !- Handle
-  Surface 19,                             !- Name
-  Wall,                                   !- Surface Type
-  ,                                       !- Construction Name
-  {5ecba27e-8b2d-49fe-b6ab-92ff58fae421}, !- Space Name
->>>>>>> ecc00d0a
+  {056b494e-b600-4f49-8bc0-5a02cf49b03a}, !- Space Name
   Foundation,                             !- Outside Boundary Condition
   ,                                       !- Outside Boundary Condition Object
   NoSun,                                  !- Sun Exposure
@@ -922,19 +622,11 @@
   0, -9.144, -1.11022302462516e-16;       !- X,Y,Z Vertex 4 {m}
 
 OS:Surface,
-<<<<<<< HEAD
-  {a893c105-cefd-4623-9d6b-b5e161651dee}, !- Handle
+  {58e4da18-c7c3-4b92-aeaf-49d279e9228a}, !- Handle
   Surface 20,                             !- Name
   Wall,                                   !- Surface Type
   ,                                       !- Construction Name
-  {2520bb13-565f-4da8-bbcf-fa7793f9d715}, !- Space Name
-=======
-  {146b9d3f-c01f-4f6d-98fd-a068e7b2216b}, !- Handle
-  Surface 20,                             !- Name
-  Wall,                                   !- Surface Type
-  ,                                       !- Construction Name
-  {5ecba27e-8b2d-49fe-b6ab-92ff58fae421}, !- Space Name
->>>>>>> ecc00d0a
+  {056b494e-b600-4f49-8bc0-5a02cf49b03a}, !- Space Name
   Foundation,                             !- Outside Boundary Condition
   ,                                       !- Outside Boundary Condition Object
   NoSun,                                  !- Sun Exposure
@@ -947,19 +639,11 @@
   0, 0, -1.11022302462516e-16;            !- X,Y,Z Vertex 4 {m}
 
 OS:Surface,
-<<<<<<< HEAD
-  {3530f123-d25e-4334-9deb-49b47d96c36f}, !- Handle
+  {229f778a-c2dc-4c97-9397-d3951fd69044}, !- Handle
   Surface 21,                             !- Name
   Wall,                                   !- Surface Type
   ,                                       !- Construction Name
-  {2520bb13-565f-4da8-bbcf-fa7793f9d715}, !- Space Name
-=======
-  {28a33f1a-51f8-4760-a926-31f056443ff9}, !- Handle
-  Surface 21,                             !- Name
-  Wall,                                   !- Surface Type
-  ,                                       !- Construction Name
-  {5ecba27e-8b2d-49fe-b6ab-92ff58fae421}, !- Space Name
->>>>>>> ecc00d0a
+  {056b494e-b600-4f49-8bc0-5a02cf49b03a}, !- Space Name
   Adiabatic,                              !- Outside Boundary Condition
   ,                                       !- Outside Boundary Condition Object
   NoSun,                                  !- Sun Exposure
@@ -972,19 +656,11 @@
   4.572, 0, -1.11022302462516e-16;        !- X,Y,Z Vertex 4 {m}
 
 OS:Surface,
-<<<<<<< HEAD
-  {af53fddb-e4c1-44cf-aad6-397e6b4149f5}, !- Handle
+  {9060ad5c-5cd0-4cb2-bd7e-f40f52cb08a8}, !- Handle
   Surface 22,                             !- Name
   Wall,                                   !- Surface Type
   ,                                       !- Construction Name
-  {2520bb13-565f-4da8-bbcf-fa7793f9d715}, !- Space Name
-=======
-  {1f9da707-2df3-4e9f-8a64-6051378dcb07}, !- Handle
-  Surface 22,                             !- Name
-  Wall,                                   !- Surface Type
-  ,                                       !- Construction Name
-  {5ecba27e-8b2d-49fe-b6ab-92ff58fae421}, !- Space Name
->>>>>>> ecc00d0a
+  {056b494e-b600-4f49-8bc0-5a02cf49b03a}, !- Space Name
   Foundation,                             !- Outside Boundary Condition
   ,                                       !- Outside Boundary Condition Object
   NoSun,                                  !- Sun Exposure
@@ -997,23 +673,13 @@
   4.572, -9.144, -1.11022302462516e-16;   !- X,Y,Z Vertex 4 {m}
 
 OS:Surface,
-<<<<<<< HEAD
-  {e1cd130f-4057-4d9a-a514-9a3a9f60dede}, !- Handle
+  {997c57ea-2a70-43ed-a893-ab6089a755a1}, !- Handle
   Surface 23,                             !- Name
   RoofCeiling,                            !- Surface Type
   ,                                       !- Construction Name
-  {2520bb13-565f-4da8-bbcf-fa7793f9d715}, !- Space Name
+  {056b494e-b600-4f49-8bc0-5a02cf49b03a}, !- Space Name
   Surface,                                !- Outside Boundary Condition
-  {7fab7c7a-db8a-4fd5-ab4f-3f28b2b09267}, !- Outside Boundary Condition Object
-=======
-  {f7e5c68b-2fc3-498d-828b-3ebd25be81c2}, !- Handle
-  Surface 23,                             !- Name
-  RoofCeiling,                            !- Surface Type
-  ,                                       !- Construction Name
-  {5ecba27e-8b2d-49fe-b6ab-92ff58fae421}, !- Space Name
-  Surface,                                !- Outside Boundary Condition
-  {c2d2c7af-73dd-4e82-bbe3-d60b5534b1db}, !- Outside Boundary Condition Object
->>>>>>> ecc00d0a
+  {92bdbc42-df88-4f4e-8814-8bbe79cab615}, !- Outside Boundary Condition Object
   NoSun,                                  !- Sun Exposure
   NoWind,                                 !- Wind Exposure
   ,                                       !- View Factor to Ground
@@ -1024,15 +690,9 @@
   0, -9.144, -1.11022302462516e-16;       !- X,Y,Z Vertex 4 {m}
 
 OS:Space,
-<<<<<<< HEAD
-  {2520bb13-565f-4da8-bbcf-fa7793f9d715}, !- Handle
+  {056b494e-b600-4f49-8bc0-5a02cf49b03a}, !- Handle
   crawl space,                            !- Name
-  {88c0b828-873d-4b18-a482-970a6f19dbe9}, !- Space Type Name
-=======
-  {5ecba27e-8b2d-49fe-b6ab-92ff58fae421}, !- Handle
-  crawl space,                            !- Name
-  {610c71bc-07ab-45b8-817e-88af38cb1ca2}, !- Space Type Name
->>>>>>> ecc00d0a
+  {03d5401d-9511-4138-b854-26e83f91c659}, !- Space Type Name
   ,                                       !- Default Construction Set Name
   ,                                       !- Default Schedule Set Name
   ,                                       !- Direction of Relative North {deg}
@@ -1040,17 +700,10 @@
   ,                                       !- Y Origin {m}
   ,                                       !- Z Origin {m}
   ,                                       !- Building Story Name
-<<<<<<< HEAD
-  {7785b776-643a-48a8-b157-afd2927d9f2f}; !- Thermal Zone Name
+  {01867597-3cb8-4bcf-b903-ad51f0ade8d2}; !- Thermal Zone Name
 
 OS:ThermalZone,
-  {7785b776-643a-48a8-b157-afd2927d9f2f}, !- Handle
-=======
-  {1e7f0d9f-bdb3-4f71-a2c5-e0bab085f765}; !- Thermal Zone Name
-
-OS:ThermalZone,
-  {1e7f0d9f-bdb3-4f71-a2c5-e0bab085f765}, !- Handle
->>>>>>> ecc00d0a
+  {01867597-3cb8-4bcf-b903-ad51f0ade8d2}, !- Handle
   crawl zone,                             !- Name
   ,                                       !- Multiplier
   ,                                       !- Ceiling Height {m}
@@ -1059,17 +712,10 @@
   ,                                       !- Zone Inside Convection Algorithm
   ,                                       !- Zone Outside Convection Algorithm
   ,                                       !- Zone Conditioning Equipment List Name
-<<<<<<< HEAD
-  {5f23e864-0545-4dbd-9708-7e980b13edd0}, !- Zone Air Inlet Port List
-  {902eaa0e-a00e-40de-b7f4-df1f15e08deb}, !- Zone Air Exhaust Port List
-  {959a58c1-7dba-4c7b-975d-dc4ed42a134d}, !- Zone Air Node Name
-  {bc5c250a-b28f-4d7e-b61f-4753cad702e8}, !- Zone Return Air Port List
-=======
-  {e84c3a36-4333-41f9-ba44-c52a34eb1b6c}, !- Zone Air Inlet Port List
-  {0052bc11-62de-482a-9909-498611689850}, !- Zone Air Exhaust Port List
-  {f3842c3c-f5bf-4a3a-98b2-d088d2640b5f}, !- Zone Air Node Name
-  {35c535a3-06e3-4e6a-a71b-51cf4a9bc40f}, !- Zone Return Air Port List
->>>>>>> ecc00d0a
+  {0085a1e7-8ef2-49ad-a0ed-29c13ad4aae9}, !- Zone Air Inlet Port List
+  {f0e24417-a963-49c3-aed4-0fc90e15bafd}, !- Zone Air Exhaust Port List
+  {26df6dbf-2026-4136-9495-f8d6f0fa6883}, !- Zone Air Node Name
+  {2e904ec9-c78e-4026-b52e-249496877c55}, !- Zone Return Air Port List
   ,                                       !- Primary Daylighting Control Name
   ,                                       !- Fraction of Zone Controlled by Primary Daylighting Control
   ,                                       !- Secondary Daylighting Control Name
@@ -1080,67 +726,33 @@
   No;                                     !- Use Ideal Air Loads
 
 OS:Node,
-<<<<<<< HEAD
-  {24483cbf-9bcb-4b73-b2e1-2216d6de79b5}, !- Handle
+  {11b244bf-ba92-4507-9734-02585b54acc0}, !- Handle
   Node 2,                                 !- Name
-  {959a58c1-7dba-4c7b-975d-dc4ed42a134d}, !- Inlet Port
+  {26df6dbf-2026-4136-9495-f8d6f0fa6883}, !- Inlet Port
   ;                                       !- Outlet Port
 
 OS:Connection,
-  {959a58c1-7dba-4c7b-975d-dc4ed42a134d}, !- Handle
-  {e24e5e53-154b-4cd8-b672-d0541bac71b2}, !- Name
-  {7785b776-643a-48a8-b157-afd2927d9f2f}, !- Source Object
+  {26df6dbf-2026-4136-9495-f8d6f0fa6883}, !- Handle
+  {01867597-3cb8-4bcf-b903-ad51f0ade8d2}, !- Source Object
   11,                                     !- Outlet Port
-  {24483cbf-9bcb-4b73-b2e1-2216d6de79b5}, !- Target Object
+  {11b244bf-ba92-4507-9734-02585b54acc0}, !- Target Object
   2;                                      !- Inlet Port
 
 OS:PortList,
-  {5f23e864-0545-4dbd-9708-7e980b13edd0}, !- Handle
-  {8dda13ce-f9a5-4725-a725-fb1912a25d12}, !- Name
-  {7785b776-643a-48a8-b157-afd2927d9f2f}; !- HVAC Component
+  {0085a1e7-8ef2-49ad-a0ed-29c13ad4aae9}, !- Handle
+  {01867597-3cb8-4bcf-b903-ad51f0ade8d2}; !- HVAC Component
 
 OS:PortList,
-  {902eaa0e-a00e-40de-b7f4-df1f15e08deb}, !- Handle
-  {aae931f6-9d5f-4ab0-b1d7-b7e363a742e1}, !- Name
-  {7785b776-643a-48a8-b157-afd2927d9f2f}; !- HVAC Component
+  {f0e24417-a963-49c3-aed4-0fc90e15bafd}, !- Handle
+  {01867597-3cb8-4bcf-b903-ad51f0ade8d2}; !- HVAC Component
 
 OS:PortList,
-  {bc5c250a-b28f-4d7e-b61f-4753cad702e8}, !- Handle
-  {4397f62a-74b1-405c-ae10-6ca62f5431de}, !- Name
-  {7785b776-643a-48a8-b157-afd2927d9f2f}; !- HVAC Component
+  {2e904ec9-c78e-4026-b52e-249496877c55}, !- Handle
+  {01867597-3cb8-4bcf-b903-ad51f0ade8d2}; !- HVAC Component
 
 OS:Sizing:Zone,
-  {dc22e000-207d-46f0-89f1-b9b20bb2ef3c}, !- Handle
-  {7785b776-643a-48a8-b157-afd2927d9f2f}, !- Zone or ZoneList Name
-=======
-  {4f21885a-d1ee-4c88-a1dd-6fe1da5f9c99}, !- Handle
-  Node 2,                                 !- Name
-  {f3842c3c-f5bf-4a3a-98b2-d088d2640b5f}, !- Inlet Port
-  ;                                       !- Outlet Port
-
-OS:Connection,
-  {f3842c3c-f5bf-4a3a-98b2-d088d2640b5f}, !- Handle
-  {1e7f0d9f-bdb3-4f71-a2c5-e0bab085f765}, !- Source Object
-  11,                                     !- Outlet Port
-  {4f21885a-d1ee-4c88-a1dd-6fe1da5f9c99}, !- Target Object
-  2;                                      !- Inlet Port
-
-OS:PortList,
-  {e84c3a36-4333-41f9-ba44-c52a34eb1b6c}, !- Handle
-  {1e7f0d9f-bdb3-4f71-a2c5-e0bab085f765}; !- HVAC Component
-
-OS:PortList,
-  {0052bc11-62de-482a-9909-498611689850}, !- Handle
-  {1e7f0d9f-bdb3-4f71-a2c5-e0bab085f765}; !- HVAC Component
-
-OS:PortList,
-  {35c535a3-06e3-4e6a-a71b-51cf4a9bc40f}, !- Handle
-  {1e7f0d9f-bdb3-4f71-a2c5-e0bab085f765}; !- HVAC Component
-
-OS:Sizing:Zone,
-  {36997431-b9fe-47d0-a2f7-c0f463565b03}, !- Handle
-  {1e7f0d9f-bdb3-4f71-a2c5-e0bab085f765}, !- Zone or ZoneList Name
->>>>>>> ecc00d0a
+  {964a0118-7ba3-402f-9a78-a1c85e0d1a53}, !- Handle
+  {01867597-3cb8-4bcf-b903-ad51f0ade8d2}, !- Zone or ZoneList Name
   SupplyAirTemperature,                   !- Zone Cooling Design Supply Air Temperature Input Method
   14,                                     !- Zone Cooling Design Supply Air Temperature {C}
   11.11,                                  !- Zone Cooling Design Supply Air Temperature Difference {deltaC}
@@ -1167,21 +779,12 @@
   autosize;                               !- Dedicated Outdoor Air High Setpoint Temperature for Design {C}
 
 OS:ZoneHVAC:EquipmentList,
-<<<<<<< HEAD
-  {6966655b-e6d3-4ca9-9e5c-c414f69668c7}, !- Handle
+  {6f4c3bd5-50f2-411d-ae52-70fbba3cfd68}, !- Handle
   Zone HVAC Equipment List 2,             !- Name
-  {7785b776-643a-48a8-b157-afd2927d9f2f}; !- Thermal Zone
+  {01867597-3cb8-4bcf-b903-ad51f0ade8d2}; !- Thermal Zone
 
 OS:SpaceType,
-  {88c0b828-873d-4b18-a482-970a6f19dbe9}, !- Handle
-=======
-  {f3cedc9e-c76a-4fa9-9dbc-232c1d60069a}, !- Handle
-  Zone HVAC Equipment List 2,             !- Name
-  {1e7f0d9f-bdb3-4f71-a2c5-e0bab085f765}; !- Thermal Zone
-
-OS:SpaceType,
-  {610c71bc-07ab-45b8-817e-88af38cb1ca2}, !- Handle
->>>>>>> ecc00d0a
+  {03d5401d-9511-4138-b854-26e83f91c659}, !- Handle
   Space Type 2,                           !- Name
   ,                                       !- Default Construction Set Name
   ,                                       !- Default Schedule Set Name
@@ -1192,23 +795,13 @@
   crawlspace;                             !- Standards Space Type
 
 OS:Surface,
-<<<<<<< HEAD
-  {8f05e17c-1124-4449-a4fb-fd1c02028263}, !- Handle
+  {b8a7ad81-8a05-491c-8fd4-a161a9a1ce0a}, !- Handle
   Surface 13,                             !- Name
   Floor,                                  !- Surface Type
   ,                                       !- Construction Name
-  {121a15b0-0759-472e-adbe-773904a6b064}, !- Space Name
+  {cf2a929a-943e-4524-a23a-86d8e0cdfa29}, !- Space Name
   Surface,                                !- Outside Boundary Condition
-  {726a87d9-f0ab-453c-ad66-077c53cabe7e}, !- Outside Boundary Condition Object
-=======
-  {8c1885e8-73b1-442a-bb37-111f7c428837}, !- Handle
-  Surface 13,                             !- Name
-  Floor,                                  !- Surface Type
-  ,                                       !- Construction Name
-  {202c93ab-89e3-4368-a157-5a9138e92fd4}, !- Space Name
-  Surface,                                !- Outside Boundary Condition
-  {3f53db22-7aa2-4083-93cc-395349165abd}, !- Outside Boundary Condition Object
->>>>>>> ecc00d0a
+  {3ff7cc0d-caba-475d-9d42-5cb825e4bfad}, !- Outside Boundary Condition Object
   NoSun,                                  !- Sun Exposure
   NoWind,                                 !- Wind Exposure
   ,                                       !- View Factor to Ground
@@ -1219,19 +812,11 @@
   4.572, -9.144, 4.8768;                  !- X,Y,Z Vertex 4 {m}
 
 OS:Surface,
-<<<<<<< HEAD
-  {05de5e66-ae98-4e1c-9b89-bb0fbd4c97c3}, !- Handle
+  {2c4a076a-53d4-446e-85f4-be6352f4d85e}, !- Handle
   Surface 14,                             !- Name
   RoofCeiling,                            !- Surface Type
   ,                                       !- Construction Name
-  {121a15b0-0759-472e-adbe-773904a6b064}, !- Space Name
-=======
-  {38dac27f-46b7-492b-9fea-f93f02cbb022}, !- Handle
-  Surface 14,                             !- Name
-  RoofCeiling,                            !- Surface Type
-  ,                                       !- Construction Name
-  {202c93ab-89e3-4368-a157-5a9138e92fd4}, !- Space Name
->>>>>>> ecc00d0a
+  {cf2a929a-943e-4524-a23a-86d8e0cdfa29}, !- Space Name
   Outdoors,                               !- Outside Boundary Condition
   ,                                       !- Outside Boundary Condition Object
   SunExposed,                             !- Sun Exposure
@@ -1244,19 +829,11 @@
   0, 0, 4.8768;                           !- X,Y,Z Vertex 4 {m}
 
 OS:Surface,
-<<<<<<< HEAD
-  {3e9bcbe5-3699-468a-871d-084128b36df5}, !- Handle
+  {879b3d64-2064-44bf-82f1-c770ee0e56bc}, !- Handle
   Surface 15,                             !- Name
   RoofCeiling,                            !- Surface Type
   ,                                       !- Construction Name
-  {121a15b0-0759-472e-adbe-773904a6b064}, !- Space Name
-=======
-  {05c5e369-7375-4e17-9184-779c1f67cb9d}, !- Handle
-  Surface 15,                             !- Name
-  RoofCeiling,                            !- Surface Type
-  ,                                       !- Construction Name
-  {202c93ab-89e3-4368-a157-5a9138e92fd4}, !- Space Name
->>>>>>> ecc00d0a
+  {cf2a929a-943e-4524-a23a-86d8e0cdfa29}, !- Space Name
   Outdoors,                               !- Outside Boundary Condition
   ,                                       !- Outside Boundary Condition Object
   SunExposed,                             !- Sun Exposure
@@ -1269,19 +846,11 @@
   4.572, -9.144, 4.8768;                  !- X,Y,Z Vertex 4 {m}
 
 OS:Surface,
-<<<<<<< HEAD
-  {866acb23-606a-4e81-a322-24d1c7389bd2}, !- Handle
+  {72419900-4d9a-4fa0-ac74-3a22abaf2f2a}, !- Handle
   Surface 16,                             !- Name
   Wall,                                   !- Surface Type
   ,                                       !- Construction Name
-  {121a15b0-0759-472e-adbe-773904a6b064}, !- Space Name
-=======
-  {760020ed-f663-4f59-877b-0751cc1ee5c7}, !- Handle
-  Surface 16,                             !- Name
-  Wall,                                   !- Surface Type
-  ,                                       !- Construction Name
-  {202c93ab-89e3-4368-a157-5a9138e92fd4}, !- Space Name
->>>>>>> ecc00d0a
+  {cf2a929a-943e-4524-a23a-86d8e0cdfa29}, !- Space Name
   Outdoors,                               !- Outside Boundary Condition
   ,                                       !- Outside Boundary Condition Object
   SunExposed,                             !- Sun Exposure
@@ -1293,19 +862,11 @@
   0, -9.144, 4.8768;                      !- X,Y,Z Vertex 3 {m}
 
 OS:Surface,
-<<<<<<< HEAD
-  {3b041998-1420-4a1f-9b48-b406609e8da5}, !- Handle
+  {ead19b63-a850-4fe6-ba8b-7adfc17dd43b}, !- Handle
   Surface 17,                             !- Name
   Wall,                                   !- Surface Type
   ,                                       !- Construction Name
-  {121a15b0-0759-472e-adbe-773904a6b064}, !- Space Name
-=======
-  {0cffdc6f-beb3-4ba0-a6ee-a06aa9ac7df9}, !- Handle
-  Surface 17,                             !- Name
-  Wall,                                   !- Surface Type
-  ,                                       !- Construction Name
-  {202c93ab-89e3-4368-a157-5a9138e92fd4}, !- Space Name
->>>>>>> ecc00d0a
+  {cf2a929a-943e-4524-a23a-86d8e0cdfa29}, !- Space Name
   Adiabatic,                              !- Outside Boundary Condition
   ,                                       !- Outside Boundary Condition Object
   NoSun,                                  !- Sun Exposure
@@ -1317,15 +878,9 @@
   4.572, 0, 4.8768;                       !- X,Y,Z Vertex 3 {m}
 
 OS:Space,
-<<<<<<< HEAD
-  {121a15b0-0759-472e-adbe-773904a6b064}, !- Handle
+  {cf2a929a-943e-4524-a23a-86d8e0cdfa29}, !- Handle
   unfinished attic space,                 !- Name
-  {8d90a17b-4a55-4687-b6b4-90c8925899a6}, !- Space Type Name
-=======
-  {202c93ab-89e3-4368-a157-5a9138e92fd4}, !- Handle
-  unfinished attic space,                 !- Name
-  {969e5338-969e-453d-9996-2c5d6438b11a}, !- Space Type Name
->>>>>>> ecc00d0a
+  {631098ec-574d-4c44-a435-e7bcfe4a0579}, !- Space Type Name
   ,                                       !- Default Construction Set Name
   ,                                       !- Default Schedule Set Name
   ,                                       !- Direction of Relative North {deg}
@@ -1333,17 +888,10 @@
   ,                                       !- Y Origin {m}
   ,                                       !- Z Origin {m}
   ,                                       !- Building Story Name
-<<<<<<< HEAD
-  {5bc0212d-818a-4207-a67b-1e8d52c5d960}; !- Thermal Zone Name
+  {8595e9dc-18fa-4670-82c4-ffbff8348bb8}; !- Thermal Zone Name
 
 OS:ThermalZone,
-  {5bc0212d-818a-4207-a67b-1e8d52c5d960}, !- Handle
-=======
-  {888e173e-808c-41ff-8ff5-00ebcf647726}; !- Thermal Zone Name
-
-OS:ThermalZone,
-  {888e173e-808c-41ff-8ff5-00ebcf647726}, !- Handle
->>>>>>> ecc00d0a
+  {8595e9dc-18fa-4670-82c4-ffbff8348bb8}, !- Handle
   unfinished attic zone,                  !- Name
   ,                                       !- Multiplier
   ,                                       !- Ceiling Height {m}
@@ -1352,17 +900,10 @@
   ,                                       !- Zone Inside Convection Algorithm
   ,                                       !- Zone Outside Convection Algorithm
   ,                                       !- Zone Conditioning Equipment List Name
-<<<<<<< HEAD
-  {7e185624-d25c-486c-ac3a-8d41201aa68a}, !- Zone Air Inlet Port List
-  {8b886d08-df1d-4125-ba73-dbef6e4d9b29}, !- Zone Air Exhaust Port List
-  {031fa56e-1565-456c-8f58-affcc9e7c78b}, !- Zone Air Node Name
-  {48c601f8-1d11-4b72-a103-2ffd33b2bbab}, !- Zone Return Air Port List
-=======
-  {c37eaab3-8aa4-4c6e-8b40-ee1b12f35afd}, !- Zone Air Inlet Port List
-  {2e9a7735-6d9d-4dd1-b8d6-0dc0e1ec080d}, !- Zone Air Exhaust Port List
-  {c276c21d-0ea8-408b-a25c-d035c78103d4}, !- Zone Air Node Name
-  {4f2303e3-9122-4600-897b-5ba2e9506c0c}, !- Zone Return Air Port List
->>>>>>> ecc00d0a
+  {cb49bf18-6f4a-4155-833d-3aaa898c5fe3}, !- Zone Air Inlet Port List
+  {db2ba254-14e6-44e3-8027-f18fb560bd1d}, !- Zone Air Exhaust Port List
+  {aca0c891-7792-4561-bfc8-1cdef42b51a5}, !- Zone Air Node Name
+  {5824db0c-e061-4e3c-864a-f25e1d07c9a8}, !- Zone Return Air Port List
   ,                                       !- Primary Daylighting Control Name
   ,                                       !- Fraction of Zone Controlled by Primary Daylighting Control
   ,                                       !- Secondary Daylighting Control Name
@@ -1373,67 +914,33 @@
   No;                                     !- Use Ideal Air Loads
 
 OS:Node,
-<<<<<<< HEAD
-  {2cd6d942-817c-47ec-95d8-8ed7f4099233}, !- Handle
+  {74a4be37-8d07-47dc-8764-4b05b3f79c18}, !- Handle
   Node 3,                                 !- Name
-  {031fa56e-1565-456c-8f58-affcc9e7c78b}, !- Inlet Port
+  {aca0c891-7792-4561-bfc8-1cdef42b51a5}, !- Inlet Port
   ;                                       !- Outlet Port
 
 OS:Connection,
-  {031fa56e-1565-456c-8f58-affcc9e7c78b}, !- Handle
-  {640bfd2a-253a-4403-b6b9-504dbf1fb2bf}, !- Name
-  {5bc0212d-818a-4207-a67b-1e8d52c5d960}, !- Source Object
+  {aca0c891-7792-4561-bfc8-1cdef42b51a5}, !- Handle
+  {8595e9dc-18fa-4670-82c4-ffbff8348bb8}, !- Source Object
   11,                                     !- Outlet Port
-  {2cd6d942-817c-47ec-95d8-8ed7f4099233}, !- Target Object
+  {74a4be37-8d07-47dc-8764-4b05b3f79c18}, !- Target Object
   2;                                      !- Inlet Port
 
 OS:PortList,
-  {7e185624-d25c-486c-ac3a-8d41201aa68a}, !- Handle
-  {33299099-a347-497a-bb93-4ab9a90998f1}, !- Name
-  {5bc0212d-818a-4207-a67b-1e8d52c5d960}; !- HVAC Component
+  {cb49bf18-6f4a-4155-833d-3aaa898c5fe3}, !- Handle
+  {8595e9dc-18fa-4670-82c4-ffbff8348bb8}; !- HVAC Component
 
 OS:PortList,
-  {8b886d08-df1d-4125-ba73-dbef6e4d9b29}, !- Handle
-  {425b4607-fbcd-498f-9fe2-77fe730575cf}, !- Name
-  {5bc0212d-818a-4207-a67b-1e8d52c5d960}; !- HVAC Component
+  {db2ba254-14e6-44e3-8027-f18fb560bd1d}, !- Handle
+  {8595e9dc-18fa-4670-82c4-ffbff8348bb8}; !- HVAC Component
 
 OS:PortList,
-  {48c601f8-1d11-4b72-a103-2ffd33b2bbab}, !- Handle
-  {52786946-09df-4c98-9d4b-5e2d06f54212}, !- Name
-  {5bc0212d-818a-4207-a67b-1e8d52c5d960}; !- HVAC Component
+  {5824db0c-e061-4e3c-864a-f25e1d07c9a8}, !- Handle
+  {8595e9dc-18fa-4670-82c4-ffbff8348bb8}; !- HVAC Component
 
 OS:Sizing:Zone,
-  {0dce85e3-501e-4ed8-86a2-42c926309e13}, !- Handle
-  {5bc0212d-818a-4207-a67b-1e8d52c5d960}, !- Zone or ZoneList Name
-=======
-  {ce4be101-d1be-4f0e-9395-9355a00d8b1c}, !- Handle
-  Node 3,                                 !- Name
-  {c276c21d-0ea8-408b-a25c-d035c78103d4}, !- Inlet Port
-  ;                                       !- Outlet Port
-
-OS:Connection,
-  {c276c21d-0ea8-408b-a25c-d035c78103d4}, !- Handle
-  {888e173e-808c-41ff-8ff5-00ebcf647726}, !- Source Object
-  11,                                     !- Outlet Port
-  {ce4be101-d1be-4f0e-9395-9355a00d8b1c}, !- Target Object
-  2;                                      !- Inlet Port
-
-OS:PortList,
-  {c37eaab3-8aa4-4c6e-8b40-ee1b12f35afd}, !- Handle
-  {888e173e-808c-41ff-8ff5-00ebcf647726}; !- HVAC Component
-
-OS:PortList,
-  {2e9a7735-6d9d-4dd1-b8d6-0dc0e1ec080d}, !- Handle
-  {888e173e-808c-41ff-8ff5-00ebcf647726}; !- HVAC Component
-
-OS:PortList,
-  {4f2303e3-9122-4600-897b-5ba2e9506c0c}, !- Handle
-  {888e173e-808c-41ff-8ff5-00ebcf647726}; !- HVAC Component
-
-OS:Sizing:Zone,
-  {1e16348b-2c62-4284-af7c-ff6b7e62828c}, !- Handle
-  {888e173e-808c-41ff-8ff5-00ebcf647726}, !- Zone or ZoneList Name
->>>>>>> ecc00d0a
+  {2e654f16-3fee-4053-9866-069892ed0807}, !- Handle
+  {8595e9dc-18fa-4670-82c4-ffbff8348bb8}, !- Zone or ZoneList Name
   SupplyAirTemperature,                   !- Zone Cooling Design Supply Air Temperature Input Method
   14,                                     !- Zone Cooling Design Supply Air Temperature {C}
   11.11,                                  !- Zone Cooling Design Supply Air Temperature Difference {deltaC}
@@ -1460,21 +967,12 @@
   autosize;                               !- Dedicated Outdoor Air High Setpoint Temperature for Design {C}
 
 OS:ZoneHVAC:EquipmentList,
-<<<<<<< HEAD
-  {2c47cf2c-4579-4060-ba80-3926685ef4cc}, !- Handle
+  {db00e89c-d05e-44ac-ae78-4be8980713a9}, !- Handle
   Zone HVAC Equipment List 3,             !- Name
-  {5bc0212d-818a-4207-a67b-1e8d52c5d960}; !- Thermal Zone
+  {8595e9dc-18fa-4670-82c4-ffbff8348bb8}; !- Thermal Zone
 
 OS:SpaceType,
-  {8d90a17b-4a55-4687-b6b4-90c8925899a6}, !- Handle
-=======
-  {b16617b4-b03c-46f1-882a-d6ae989cfaa5}, !- Handle
-  Zone HVAC Equipment List 3,             !- Name
-  {888e173e-808c-41ff-8ff5-00ebcf647726}; !- Thermal Zone
-
-OS:SpaceType,
-  {969e5338-969e-453d-9996-2c5d6438b11a}, !- Handle
->>>>>>> ecc00d0a
+  {631098ec-574d-4c44-a435-e7bcfe4a0579}, !- Handle
   Space Type 3,                           !- Name
   ,                                       !- Default Construction Set Name
   ,                                       !- Default Schedule Set Name
@@ -1485,23 +983,14 @@
   unfinished attic;                       !- Standards Space Type
 
 OS:BuildingUnit,
-<<<<<<< HEAD
-  {40d009ef-90b0-42e3-80c1-e5cd8efc61c3}, !- Handle
-=======
-  {66c38ec2-f32f-4cb4-97df-44a5945af0fd}, !- Handle
->>>>>>> ecc00d0a
+  {1436d7c0-68fa-4966-ac18-39b117d9d4e5}, !- Handle
   unit 1,                                 !- Name
   ,                                       !- Rendering Color
   Residential;                            !- Building Unit Type
 
 OS:AdditionalProperties,
-<<<<<<< HEAD
-  {29677866-b49b-48cf-959b-285f480be606}, !- Handle
-  {40d009ef-90b0-42e3-80c1-e5cd8efc61c3}, !- Object Name
-=======
-  {fc1987a1-796a-43fe-8858-9ef72aed2980}, !- Handle
-  {66c38ec2-f32f-4cb4-97df-44a5945af0fd}, !- Object Name
->>>>>>> ecc00d0a
+  {6bba8a60-34b1-43df-8e54-e858dfec2c8a}, !- Handle
+  {1436d7c0-68fa-4966-ac18-39b117d9d4e5}, !- Object Name
   NumberOfBedrooms,                       !- Feature Name 1
   Integer,                                !- Feature Data Type 1
   3,                                      !- Feature Value 1
@@ -1513,20 +1002,12 @@
   3.3900000000000001;                     !- Feature Value 3
 
 OS:External:File,
-<<<<<<< HEAD
-  {5cafbd07-5c7c-427a-ac14-67f91f3c0ca2}, !- Handle
-=======
-  {b169dd6c-ac21-491d-a0c0-dfbd6069a68b}, !- Handle
->>>>>>> ecc00d0a
+  {e8caa4fd-1be7-4773-915b-a4b8d224970f}, !- Handle
   8760.csv,                               !- Name
   8760.csv;                               !- File Name
 
 OS:Schedule:Day,
-<<<<<<< HEAD
-  {1edbb450-6d89-45d1-ade6-e4b28963b1be}, !- Handle
-=======
-  {e71873e9-b387-4f6f-96ec-a7fed4948b31}, !- Handle
->>>>>>> ecc00d0a
+  {795e68b1-20b6-4db8-abc8-bc4a9f623426}, !- Handle
   Schedule Day 1,                         !- Name
   ,                                       !- Schedule Type Limits Name
   ,                                       !- Interpolate to Timestep
@@ -1535,11 +1016,7 @@
   0;                                      !- Value Until Time 1
 
 OS:Schedule:Day,
-<<<<<<< HEAD
-  {69f388f2-299b-46c6-916b-8a1beeafa487}, !- Handle
-=======
-  {28b13857-ac8e-47de-a848-5229a558bee6}, !- Handle
->>>>>>> ecc00d0a
+  {34331d72-81c1-4d84-a030-d78c9c299154}, !- Handle
   Schedule Day 2,                         !- Name
   ,                                       !- Schedule Type Limits Name
   ,                                       !- Interpolate to Timestep
@@ -1548,17 +1025,10 @@
   1;                                      !- Value Until Time 1
 
 OS:Schedule:File,
-<<<<<<< HEAD
-  {6ba0e1d2-3d12-45db-a576-930b43526762}, !- Handle
+  {8b203b59-4d70-4b3d-8fb9-2cf96fc274f6}, !- Handle
   occupants,                              !- Name
-  {aeeeeaf6-2faf-42d7-b937-cfffe21d841f}, !- Schedule Type Limits Name
-  {5cafbd07-5c7c-427a-ac14-67f91f3c0ca2}, !- External File Name
-=======
-  {c7fa8cfd-4206-4988-85c8-61f263e610ac}, !- Handle
-  occupants,                              !- Name
-  {97eae6ed-e830-4ed7-be19-8071c107129f}, !- Schedule Type Limits Name
-  {b169dd6c-ac21-491d-a0c0-dfbd6069a68b}, !- External File Name
->>>>>>> ecc00d0a
+  {fa9fbe54-b6b4-411d-acbc-8f48005cde47}, !- Schedule Type Limits Name
+  {e8caa4fd-1be7-4773-915b-a4b8d224970f}, !- External File Name
   1,                                      !- Column Number
   1,                                      !- Rows to Skip at Top
   8760,                                   !- Number of Hours of Data
@@ -1566,34 +1036,55 @@
   ,                                       !- Interpolate to Timestep
   60;                                     !- Minutes per Item
 
-<<<<<<< HEAD
-OS:Schedule:Ruleset,
-  {7faace39-0cee-4281-9307-b3f89158cdf0}, !- Handle
-  Schedule Ruleset 1,                     !- Name
-  {996617e7-978b-4de3-8b49-a959541a3dc2}, !- Schedule Type Limits Name
-  {4474870a-3a3b-4504-92de-9754e62955ea}; !- Default Day Schedule Name
-
-OS:Schedule:Day,
-  {4474870a-3a3b-4504-92de-9754e62955ea}, !- Handle
-  Schedule Day 3,                         !- Name
-  {996617e7-978b-4de3-8b49-a959541a3dc2}, !- Schedule Type Limits Name
-  ,                                       !- Interpolate to Timestep
-  24,                                     !- Hour 1
-  0,                                      !- Minute 1
-  112.539290946133;                       !- Value Until Time 1
+OS:Schedule:Constant,
+  {ae9ff62f-fc9d-4906-832f-761335237ae8}, !- Handle
+  res occupants activity schedule,        !- Name
+  {f1bc9afb-8b5a-40a6-9aa5-d387b9eed94f}, !- Schedule Type Limits Name
+  112.539290946133;                       !- Value
 
 OS:People:Definition,
-  {7167ec89-b4c1-4b6d-907a-8e9af27b31e7}, !- Handle
-=======
-OS:Schedule:Constant,
-  {015a63ca-95b1-41d6-9e7b-a05c657118c5}, !- Handle
-  res occupants activity schedule,        !- Name
-  {792881cf-1910-4991-abea-803f45fcfac7}, !- Schedule Type Limits Name
-  112.539290946133;                       !- Value
+  {ab31d4c4-b13f-4851-bb06-5c2b051f9756}, !- Handle
+  res occupants|living space|story 2,     !- Name
+  People,                                 !- Number of People Calculation Method
+  1.695,                                  !- Number of People {people}
+  ,                                       !- People per Space Floor Area {person/m2}
+  ,                                       !- Space Floor Area per Person {m2/person}
+  0.319734,                               !- Fraction Radiant
+  0.573,                                  !- Sensible Heat Fraction
+  0,                                      !- Carbon Dioxide Generation Rate {m3/s-W}
+  No,                                     !- Enable ASHRAE 55 Comfort Warnings
+  ZoneAveraged;                           !- Mean Radiant Temperature Calculation Type
+
+OS:People,
+  {dad53701-5933-41ec-8422-75cb81d7b321}, !- Handle
+  res occupants|living space|story 2,     !- Name
+  {ab31d4c4-b13f-4851-bb06-5c2b051f9756}, !- People Definition Name
+  {41e2a220-6f6d-4788-b254-b66a943b4381}, !- Space or SpaceType Name
+  {8b203b59-4d70-4b3d-8fb9-2cf96fc274f6}, !- Number of People Schedule Name
+  {ae9ff62f-fc9d-4906-832f-761335237ae8}, !- Activity Level Schedule Name
+  ,                                       !- Surface Name/Angle Factor List Name
+  ,                                       !- Work Efficiency Schedule Name
+  ,                                       !- Clothing Insulation Schedule Name
+  ,                                       !- Air Velocity Schedule Name
+  1;                                      !- Multiplier
+
+OS:ScheduleTypeLimits,
+  {f1bc9afb-8b5a-40a6-9aa5-d387b9eed94f}, !- Handle
+  ActivityLevel,                          !- Name
+  0,                                      !- Lower Limit Value
+  ,                                       !- Upper Limit Value
+  Continuous,                             !- Numeric Type
+  ActivityLevel;                          !- Unit Type
+
+OS:ScheduleTypeLimits,
+  {fa9fbe54-b6b4-411d-acbc-8f48005cde47}, !- Handle
+  Fractional,                             !- Name
+  0,                                      !- Lower Limit Value
+  1,                                      !- Upper Limit Value
+  Continuous;                             !- Numeric Type
 
 OS:People:Definition,
-  {0d9c313e-d7b2-470a-bdd2-16b6bb3e20b4}, !- Handle
->>>>>>> ecc00d0a
+  {1b7393d6-c178-44c5-9fa8-84df29a58790}, !- Handle
   res occupants|living space,             !- Name
   People,                                 !- Number of People Calculation Method
   1.695,                                  !- Number of People {people}
@@ -1606,85 +1097,14 @@
   ZoneAveraged;                           !- Mean Radiant Temperature Calculation Type
 
 OS:People,
-<<<<<<< HEAD
-  {17db6485-ac64-4cda-a039-17a4f9aa5d54}, !- Handle
+  {4c6ef57f-af88-431d-ba15-30c86871630a}, !- Handle
   res occupants|living space,             !- Name
-  {7167ec89-b4c1-4b6d-907a-8e9af27b31e7}, !- People Definition Name
-  {c3e89afc-af17-4b2a-92d4-5a2e9451df36}, !- Space or SpaceType Name
-  {6ba0e1d2-3d12-45db-a576-930b43526762}, !- Number of People Schedule Name
-  {7faace39-0cee-4281-9307-b3f89158cdf0}, !- Activity Level Schedule Name
-=======
-  {ca08c75e-ad79-48c7-93e5-151feb77f36c}, !- Handle
-  res occupants|living space,             !- Name
-  {0d9c313e-d7b2-470a-bdd2-16b6bb3e20b4}, !- People Definition Name
-  {90db57b9-fc78-4c1a-829a-d2fc5fb44b2a}, !- Space or SpaceType Name
-  {c7fa8cfd-4206-4988-85c8-61f263e610ac}, !- Number of People Schedule Name
-  {015a63ca-95b1-41d6-9e7b-a05c657118c5}, !- Activity Level Schedule Name
->>>>>>> ecc00d0a
+  {1b7393d6-c178-44c5-9fa8-84df29a58790}, !- People Definition Name
+  {f363f048-8c62-4fa0-9ee5-ea6276e8352f}, !- Space or SpaceType Name
+  {8b203b59-4d70-4b3d-8fb9-2cf96fc274f6}, !- Number of People Schedule Name
+  {ae9ff62f-fc9d-4906-832f-761335237ae8}, !- Activity Level Schedule Name
   ,                                       !- Surface Name/Angle Factor List Name
   ,                                       !- Work Efficiency Schedule Name
   ,                                       !- Clothing Insulation Schedule Name
   ,                                       !- Air Velocity Schedule Name
   1;                                      !- Multiplier
-
-OS:ScheduleTypeLimits,
-<<<<<<< HEAD
-  {996617e7-978b-4de3-8b49-a959541a3dc2}, !- Handle
-=======
-  {792881cf-1910-4991-abea-803f45fcfac7}, !- Handle
->>>>>>> ecc00d0a
-  ActivityLevel,                          !- Name
-  0,                                      !- Lower Limit Value
-  ,                                       !- Upper Limit Value
-  Continuous,                             !- Numeric Type
-  ActivityLevel;                          !- Unit Type
-
-OS:ScheduleTypeLimits,
-<<<<<<< HEAD
-  {aeeeeaf6-2faf-42d7-b937-cfffe21d841f}, !- Handle
-=======
-  {97eae6ed-e830-4ed7-be19-8071c107129f}, !- Handle
->>>>>>> ecc00d0a
-  Fractional,                             !- Name
-  0,                                      !- Lower Limit Value
-  1,                                      !- Upper Limit Value
-  Continuous;                             !- Numeric Type
-
-OS:People:Definition,
-<<<<<<< HEAD
-  {df135650-8325-42d5-af88-ad4b847463aa}, !- Handle
-=======
-  {07185e46-1332-4e89-9c39-6f1eef9963f6}, !- Handle
->>>>>>> ecc00d0a
-  res occupants|living space|story 2,     !- Name
-  People,                                 !- Number of People Calculation Method
-  1.695,                                  !- Number of People {people}
-  ,                                       !- People per Space Floor Area {person/m2}
-  ,                                       !- Space Floor Area per Person {m2/person}
-  0.319734,                               !- Fraction Radiant
-  0.573,                                  !- Sensible Heat Fraction
-  0,                                      !- Carbon Dioxide Generation Rate {m3/s-W}
-  No,                                     !- Enable ASHRAE 55 Comfort Warnings
-  ZoneAveraged;                           !- Mean Radiant Temperature Calculation Type
-
-OS:People,
-<<<<<<< HEAD
-  {5075dd8d-3d2f-4c9c-a58b-ceb36f63c8e4}, !- Handle
-  res occupants|living space|story 2,     !- Name
-  {df135650-8325-42d5-af88-ad4b847463aa}, !- People Definition Name
-  {4c2e6ca7-a987-4eee-b332-ecd44b9b0963}, !- Space or SpaceType Name
-  {6ba0e1d2-3d12-45db-a576-930b43526762}, !- Number of People Schedule Name
-  {7faace39-0cee-4281-9307-b3f89158cdf0}, !- Activity Level Schedule Name
-=======
-  {b1987d41-ede7-4350-9f64-be8434e3e35b}, !- Handle
-  res occupants|living space|story 2,     !- Name
-  {07185e46-1332-4e89-9c39-6f1eef9963f6}, !- People Definition Name
-  {72460256-3768-40f4-9789-aafb9082f4f1}, !- Space or SpaceType Name
-  {c7fa8cfd-4206-4988-85c8-61f263e610ac}, !- Number of People Schedule Name
-  {015a63ca-95b1-41d6-9e7b-a05c657118c5}, !- Activity Level Schedule Name
->>>>>>> ecc00d0a
-  ,                                       !- Surface Name/Angle Factor List Name
-  ,                                       !- Work Efficiency Schedule Name
-  ,                                       !- Clothing Insulation Schedule Name
-  ,                                       !- Air Velocity Schedule Name
-  1;                                      !- Multiplier
