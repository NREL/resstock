--- conflicted
+++ resolved
@@ -1,53 +1,26 @@
 !- NOTE: Auto-generated from /test/osw_files/SFA_10units_2story_CS_UA_3Beds_2Baths_Denver.osw
 
 OS:Version,
-<<<<<<< HEAD
-  {3324883c-8ec5-4bb8-9eb7-6f2bb947eb74}, !- Handle
-  2.9.0;                                  !- Version Identifier
-
-OS:SimulationControl,
-  {0dde978d-75dc-467f-8a7e-bd057f29f1ad}, !- Handle
-=======
   {458e0a53-f620-4ac7-8198-dc782cdb0c5b}, !- Handle
   2.9.0;                                  !- Version Identifier
 
 OS:SimulationControl,
   {8f2e7616-00ec-4633-a4b0-9cb96b7a8964}, !- Handle
->>>>>>> 9a3e8d5e
   ,                                       !- Do Zone Sizing Calculation
   ,                                       !- Do System Sizing Calculation
   ,                                       !- Do Plant Sizing Calculation
   No;                                     !- Run Simulation for Sizing Periods
 
 OS:Timestep,
-<<<<<<< HEAD
-  {af2a6320-eae3-4c23-a354-cba4c2acbf40}, !- Handle
-  6;                                      !- Number of Timesteps per Hour
-
-OS:ShadowCalculation,
-  {633b400d-bcf4-44a4-a0c1-845d2ea75cbe}, !- Handle
-=======
   {58e2fe6e-20e0-4bbc-9b53-ecd78f424efb}, !- Handle
   6;                                      !- Number of Timesteps per Hour
 
 OS:ShadowCalculation,
   {7ad315c3-4530-4b98-a29e-e44d77bad966}, !- Handle
->>>>>>> 9a3e8d5e
   20,                                     !- Calculation Frequency
   200;                                    !- Maximum Figures in Shadow Overlap Calculations
 
 OS:SurfaceConvectionAlgorithm:Outside,
-<<<<<<< HEAD
-  {8109d9b7-9b62-4ed5-9ddc-7f26038412e1}, !- Handle
-  DOE-2;                                  !- Algorithm
-
-OS:SurfaceConvectionAlgorithm:Inside,
-  {357558a9-9057-424c-9019-1f9056a3e5aa}, !- Handle
-  TARP;                                   !- Algorithm
-
-OS:ZoneCapacitanceMultiplier:ResearchSpecial,
-  {e3757a6c-987c-4452-b34f-e27e00c9a017}, !- Handle
-=======
   {c20ceaaa-8e5a-4400-82bb-70aa4a285eb7}, !- Handle
   DOE-2;                                  !- Algorithm
 
@@ -57,17 +30,12 @@
 
 OS:ZoneCapacitanceMultiplier:ResearchSpecial,
   {62ca562b-2097-4028-890f-fddc8c612037}, !- Handle
->>>>>>> 9a3e8d5e
   ,                                       !- Temperature Capacity Multiplier
   15,                                     !- Humidity Capacity Multiplier
   ;                                       !- Carbon Dioxide Capacity Multiplier
 
 OS:RunPeriod,
-<<<<<<< HEAD
-  {6781f798-3fe9-42c7-8bc4-fa0fed3950d3}, !- Handle
-=======
   {62b783a7-7307-4e79-bfc7-45a78db9d49e}, !- Handle
->>>>>>> 9a3e8d5e
   Run Period 1,                           !- Name
   1,                                      !- Begin Month
   1,                                      !- Begin Day of Month
@@ -81,21 +49,13 @@
   ;                                       !- Number of Times Runperiod to be Repeated
 
 OS:YearDescription,
-<<<<<<< HEAD
-  {694c302a-86df-48ef-91c1-ff566f538fd2}, !- Handle
-=======
   {af7a621a-0f80-4649-935c-a5c5f80440d8}, !- Handle
->>>>>>> 9a3e8d5e
   2007,                                   !- Calendar Year
   ,                                       !- Day of Week for Start Day
   ;                                       !- Is Leap Year
 
 OS:WeatherFile,
-<<<<<<< HEAD
-  {115a02ef-a911-494b-94da-6f6f21d93fde}, !- Handle
-=======
   {6a62c2f1-ec79-4e65-a6ff-4f6dc432568a}, !- Handle
->>>>>>> 9a3e8d5e
   Denver Intl Ap,                         !- City
   CO,                                     !- State Province Region
   USA,                                    !- Country
@@ -109,13 +69,8 @@
   E23378AA;                               !- Checksum
 
 OS:AdditionalProperties,
-<<<<<<< HEAD
-  {3e89aed7-4d3e-46cb-82d0-347a6455d7d4}, !- Handle
-  {115a02ef-a911-494b-94da-6f6f21d93fde}, !- Object Name
-=======
   {9693f18b-5181-40f8-a23f-9aeac5404f0e}, !- Handle
   {6a62c2f1-ec79-4e65-a6ff-4f6dc432568a}, !- Object Name
->>>>>>> 9a3e8d5e
   EPWHeaderCity,                          !- Feature Name 1
   String,                                 !- Feature Data Type 1
   Denver Intl Ap,                         !- Feature Value 1
@@ -223,11 +178,7 @@
   84;                                     !- Feature Value 35
 
 OS:Site,
-<<<<<<< HEAD
-  {7877129d-2ef7-4236-8e96-79aac10395a7}, !- Handle
-=======
   {f703a067-d09c-4c4a-a2b0-277c8183ec0a}, !- Handle
->>>>>>> 9a3e8d5e
   Denver Intl Ap_CO_USA,                  !- Name
   39.83,                                  !- Latitude {deg}
   -104.65,                                !- Longitude {deg}
@@ -236,11 +187,7 @@
   ;                                       !- Terrain
 
 OS:ClimateZones,
-<<<<<<< HEAD
-  {1ad8b975-3d1f-4a00-ad79-2a7fc3d3fa1e}, !- Handle
-=======
   {f858a419-1cde-485a-8b5b-91da6fd2bf72}, !- Handle
->>>>>>> 9a3e8d5e
   ,                                       !- Active Institution
   ,                                       !- Active Year
   ,                                       !- Climate Zone Institution Name 1
@@ -253,31 +200,19 @@
   Cold;                                   !- Climate Zone Value 2
 
 OS:Site:WaterMainsTemperature,
-<<<<<<< HEAD
-  {14e2a5a9-78c7-47db-b45e-247b534a5c79}, !- Handle
-=======
   {b4193078-a348-489b-94a5-387feae8c7f3}, !- Handle
->>>>>>> 9a3e8d5e
   Correlation,                            !- Calculation Method
   ,                                       !- Temperature Schedule Name
   10.8753424657535,                       !- Annual Average Outdoor Air Temperature {C}
   23.1524007936508;                       !- Maximum Difference In Monthly Average Outdoor Air Temperatures {deltaC}
 
 OS:RunPeriodControl:DaylightSavingTime,
-<<<<<<< HEAD
-  {f2875ef3-1056-4e04-8a01-266cca6bb8ba}, !- Handle
-=======
   {dd59921b-1968-49a2-bbd2-1e32ef532c76}, !- Handle
->>>>>>> 9a3e8d5e
   4/7,                                    !- Start Date
   10/26;                                  !- End Date
 
 OS:Site:GroundTemperature:Deep,
-<<<<<<< HEAD
-  {2089364f-942c-4cf8-87d4-4f8a5c384fd4}, !- Handle
-=======
   {f2a47828-6022-4984-872d-9da18fbc7393}, !- Handle
->>>>>>> 9a3e8d5e
   10.8753424657535,                       !- January Deep Ground Temperature {C}
   10.8753424657535,                       !- February Deep Ground Temperature {C}
   10.8753424657535,                       !- March Deep Ground Temperature {C}
@@ -292,11 +227,7 @@
   10.8753424657535;                       !- December Deep Ground Temperature {C}
 
 OS:Building,
-<<<<<<< HEAD
-  {c4d7268a-2a0f-4733-9d7f-5f8ab1852a37}, !- Handle
-=======
   {a6ab2882-f7d8-4b82-8581-46cb8cce205d}, !- Handle
->>>>>>> 9a3e8d5e
   Building 1,                             !- Name
   ,                                       !- Building Sector Type
   0,                                      !- North Axis {deg}
@@ -311,33 +242,17 @@
   10;                                     !- Standards Number of Living Units
 
 OS:AdditionalProperties,
-<<<<<<< HEAD
-  {d5b06c36-f523-49f8-9cb7-c75cdb0544c3}, !- Handle
-  {c4d7268a-2a0f-4733-9d7f-5f8ab1852a37}, !- Object Name
-  num_units,                              !- Feature Name 1
-=======
   {0cc12dbd-47fe-45e4-a812-e2376d86bfa4}, !- Handle
   {a6ab2882-f7d8-4b82-8581-46cb8cce205d}, !- Object Name
   Total Units Represented,                !- Feature Name 1
->>>>>>> 9a3e8d5e
   Integer,                                !- Feature Data Type 1
   10,                                     !- Feature Value 1
-  has_rear_units,                         !- Feature Name 2
-  Boolean,                                !- Feature Data Type 2
-  false,                                  !- Feature Value 2
-  horz_location,                          !- Feature Name 3
-  String,                                 !- Feature Data Type 3
-  Left,                                   !- Feature Value 3
-  num_floors,                             !- Feature Name 4
-  Integer,                                !- Feature Data Type 4
-  2;                                      !- Feature Value 4
+  Total Units Modeled,                    !- Feature Name 2
+  Integer,                                !- Feature Data Type 2
+  10;                                     !- Feature Value 2
 
 OS:ThermalZone,
-<<<<<<< HEAD
-  {2623599e-99bc-4802-ba08-380380130300}, !- Handle
-=======
   {3dfa032e-b726-4fab-9530-41169857eb43}, !- Handle
->>>>>>> 9a3e8d5e
   living zone,                            !- Name
   ,                                       !- Multiplier
   ,                                       !- Ceiling Height {m}
@@ -346,17 +261,10 @@
   ,                                       !- Zone Inside Convection Algorithm
   ,                                       !- Zone Outside Convection Algorithm
   ,                                       !- Zone Conditioning Equipment List Name
-<<<<<<< HEAD
-  {aab0db40-f5f9-45f2-8979-eadd18f1096b}, !- Zone Air Inlet Port List
-  {58432612-3549-49c1-8429-69c1d4161e45}, !- Zone Air Exhaust Port List
-  {dcf9e421-f27b-4b8b-b741-25afa7a6cc36}, !- Zone Air Node Name
-  {782232bd-f318-4f03-a68b-601372fa9dfc}, !- Zone Return Air Port List
-=======
   {416b2600-a4aa-450b-ad65-039e2a5d6b85}, !- Zone Air Inlet Port List
   {932a536f-277e-4b3b-8f9d-e5514d8b838d}, !- Zone Air Exhaust Port List
   {c56ec2de-18d7-487e-8caa-2a50107ab07d}, !- Zone Air Node Name
   {27e2f6d2-89f1-4c18-9110-7aeee5f792e7}, !- Zone Return Air Port List
->>>>>>> 9a3e8d5e
   ,                                       !- Primary Daylighting Control Name
   ,                                       !- Fraction of Zone Controlled by Primary Daylighting Control
   ,                                       !- Secondary Daylighting Control Name
@@ -367,39 +275,6 @@
   No;                                     !- Use Ideal Air Loads
 
 OS:Node,
-<<<<<<< HEAD
-  {601d2809-2241-4741-aab7-4a31412679f9}, !- Handle
-  Node 1,                                 !- Name
-  {dcf9e421-f27b-4b8b-b741-25afa7a6cc36}, !- Inlet Port
-  ;                                       !- Outlet Port
-
-OS:Connection,
-  {dcf9e421-f27b-4b8b-b741-25afa7a6cc36}, !- Handle
-  {78f67992-2be9-4048-a5ff-eba77fd84863}, !- Name
-  {2623599e-99bc-4802-ba08-380380130300}, !- Source Object
-  11,                                     !- Outlet Port
-  {601d2809-2241-4741-aab7-4a31412679f9}, !- Target Object
-  2;                                      !- Inlet Port
-
-OS:PortList,
-  {aab0db40-f5f9-45f2-8979-eadd18f1096b}, !- Handle
-  {dd79ddca-b90d-48dc-8d7b-a7bba100fff7}, !- Name
-  {2623599e-99bc-4802-ba08-380380130300}; !- HVAC Component
-
-OS:PortList,
-  {58432612-3549-49c1-8429-69c1d4161e45}, !- Handle
-  {4fca6131-4ebc-405d-824f-addd7714bc07}, !- Name
-  {2623599e-99bc-4802-ba08-380380130300}; !- HVAC Component
-
-OS:PortList,
-  {782232bd-f318-4f03-a68b-601372fa9dfc}, !- Handle
-  {03c52c70-b86b-48b2-82bd-8ddcd3fe942d}, !- Name
-  {2623599e-99bc-4802-ba08-380380130300}; !- HVAC Component
-
-OS:Sizing:Zone,
-  {eaea09c8-db40-469c-b056-8d730307d7f6}, !- Handle
-  {2623599e-99bc-4802-ba08-380380130300}, !- Zone or ZoneList Name
-=======
   {277c8bc6-b70f-455d-a85d-c8f155dd7b1a}, !- Handle
   Node 1,                                 !- Name
   {c56ec2de-18d7-487e-8caa-2a50107ab07d}, !- Inlet Port
@@ -431,7 +306,6 @@
 OS:Sizing:Zone,
   {a4459478-16c1-4f6a-805d-627346215f73}, !- Handle
   {3dfa032e-b726-4fab-9530-41169857eb43}, !- Zone or ZoneList Name
->>>>>>> 9a3e8d5e
   SupplyAirTemperature,                   !- Zone Cooling Design Supply Air Temperature Input Method
   14,                                     !- Zone Cooling Design Supply Air Temperature {C}
   11.11,                                  !- Zone Cooling Design Supply Air Temperature Difference {deltaC}
@@ -460,16 +334,6 @@
   autosize;                               !- Dedicated Outdoor Air High Setpoint Temperature for Design {C}
 
 OS:ZoneHVAC:EquipmentList,
-<<<<<<< HEAD
-  {f70f0572-3dc5-4816-8b11-b43d51dc4e31}, !- Handle
-  Zone HVAC Equipment List 1,             !- Name
-  {2623599e-99bc-4802-ba08-380380130300}; !- Thermal Zone
-
-OS:Space,
-  {e1713b91-47c7-4ad1-b50a-d871fb20bcb6}, !- Handle
-  living space,                           !- Name
-  {c9e2a4e2-015b-4708-b1a0-1c8b6ce4379d}, !- Space Type Name
-=======
   {ba201a2e-3126-4563-af9c-1e610df58634}, !- Handle
   Zone HVAC Equipment List 1,             !- Name
   {3dfa032e-b726-4fab-9530-41169857eb43}; !- Thermal Zone
@@ -478,7 +342,6 @@
   {5ba20060-0403-4fac-9bb8-08a196c6652a}, !- Handle
   living space,                           !- Name
   {9afd5330-bf1a-4ed7-940e-5e786e2a47ce}, !- Space Type Name
->>>>>>> 9a3e8d5e
   ,                                       !- Default Construction Set Name
   ,                                       !- Default Schedule Set Name
   ,                                       !- Direction of Relative North {deg}
@@ -486,21 +349,6 @@
   ,                                       !- Y Origin {m}
   ,                                       !- Z Origin {m}
   ,                                       !- Building Story Name
-<<<<<<< HEAD
-  {2623599e-99bc-4802-ba08-380380130300}, !- Thermal Zone Name
-  ,                                       !- Part of Total Floor Area
-  ,                                       !- Design Specification Outdoor Air Object Name
-  {dfd1cbb6-54b8-4a84-86a1-3775d9a74d5c}; !- Building Unit Name
-
-OS:Surface,
-  {358c05f8-5145-445a-aa81-793366820afc}, !- Handle
-  Surface 1,                              !- Name
-  Floor,                                  !- Surface Type
-  ,                                       !- Construction Name
-  {e1713b91-47c7-4ad1-b50a-d871fb20bcb6}, !- Space Name
-  Surface,                                !- Outside Boundary Condition
-  {94b4e05a-95a6-408d-b1f3-51862b9d902a}, !- Outside Boundary Condition Object
-=======
   {3dfa032e-b726-4fab-9530-41169857eb43}, !- Thermal Zone Name
   ,                                       !- Part of Total Floor Area
   ,                                       !- Design Specification Outdoor Air Object Name
@@ -514,7 +362,6 @@
   {5ba20060-0403-4fac-9bb8-08a196c6652a}, !- Space Name
   Surface,                                !- Outside Boundary Condition
   {159907a4-8b41-4aca-bb0d-80d43b377282}, !- Outside Boundary Condition Object
->>>>>>> 9a3e8d5e
   NoSun,                                  !- Sun Exposure
   NoWind,                                 !- Wind Exposure
   ,                                       !- View Factor to Ground
@@ -525,19 +372,11 @@
   4.572, -9.144, 0;                       !- X,Y,Z Vertex 4 {m}
 
 OS:Surface,
-<<<<<<< HEAD
-  {b79cbc02-8f94-49d2-a4c7-5194abe12988}, !- Handle
-  Surface 2,                              !- Name
-  Wall,                                   !- Surface Type
-  ,                                       !- Construction Name
-  {e1713b91-47c7-4ad1-b50a-d871fb20bcb6}, !- Space Name
-=======
   {1afbfd10-4830-4313-bb5f-4af96efc6954}, !- Handle
   Surface 2,                              !- Name
   Wall,                                   !- Surface Type
   ,                                       !- Construction Name
   {5ba20060-0403-4fac-9bb8-08a196c6652a}, !- Space Name
->>>>>>> 9a3e8d5e
   Outdoors,                               !- Outside Boundary Condition
   ,                                       !- Outside Boundary Condition Object
   SunExposed,                             !- Sun Exposure
@@ -550,19 +389,11 @@
   0, -9.144, 2.4384;                      !- X,Y,Z Vertex 4 {m}
 
 OS:Surface,
-<<<<<<< HEAD
-  {c9126af4-33e6-4b76-8ffe-9dc36a25dfd3}, !- Handle
-  Surface 3,                              !- Name
-  Wall,                                   !- Surface Type
-  ,                                       !- Construction Name
-  {e1713b91-47c7-4ad1-b50a-d871fb20bcb6}, !- Space Name
-=======
   {dc719d9a-6fb8-48e9-9bb9-a4cfa349665e}, !- Handle
   Surface 3,                              !- Name
   Wall,                                   !- Surface Type
   ,                                       !- Construction Name
   {5ba20060-0403-4fac-9bb8-08a196c6652a}, !- Space Name
->>>>>>> 9a3e8d5e
   Outdoors,                               !- Outside Boundary Condition
   ,                                       !- Outside Boundary Condition Object
   SunExposed,                             !- Sun Exposure
@@ -575,15 +406,6 @@
   0, 0, 2.4384;                           !- X,Y,Z Vertex 4 {m}
 
 OS:Surface,
-<<<<<<< HEAD
-  {0dda558c-5886-4f44-b2dd-e678baad57fa}, !- Handle
-  Surface 4,                              !- Name
-  Wall,                                   !- Surface Type
-  ,                                       !- Construction Name
-  {e1713b91-47c7-4ad1-b50a-d871fb20bcb6}, !- Space Name
-  Adiabatic,                              !- Outside Boundary Condition
-  ,                                       !- Outside Boundary Condition Object
-=======
   {c037c7cf-b8dd-4edd-bf38-f36e57a7f086}, !- Handle
   Surface 4,                              !- Name
   Wall,                                   !- Surface Type
@@ -591,7 +413,6 @@
   {5ba20060-0403-4fac-9bb8-08a196c6652a}, !- Space Name
   Surface,                                !- Outside Boundary Condition
   {68b71408-4937-4476-8acc-9f1e0033fa19}, !- Outside Boundary Condition Object
->>>>>>> 9a3e8d5e
   NoSun,                                  !- Sun Exposure
   NoWind,                                 !- Wind Exposure
   ,                                       !- View Factor to Ground
@@ -602,19 +423,11 @@
   4.572, 0, 2.4384;                       !- X,Y,Z Vertex 4 {m}
 
 OS:Surface,
-<<<<<<< HEAD
-  {767101f1-cd5d-45a5-b852-563ccfd3d15b}, !- Handle
-  Surface 5,                              !- Name
-  Wall,                                   !- Surface Type
-  ,                                       !- Construction Name
-  {e1713b91-47c7-4ad1-b50a-d871fb20bcb6}, !- Space Name
-=======
   {920615e1-7e0c-47e2-8471-889fa183bb2f}, !- Handle
   Surface 5,                              !- Name
   Wall,                                   !- Surface Type
   ,                                       !- Construction Name
   {5ba20060-0403-4fac-9bb8-08a196c6652a}, !- Space Name
->>>>>>> 9a3e8d5e
   Outdoors,                               !- Outside Boundary Condition
   ,                                       !- Outside Boundary Condition Object
   SunExposed,                             !- Sun Exposure
@@ -627,15 +440,6 @@
   4.572, -9.144, 2.4384;                  !- X,Y,Z Vertex 4 {m}
 
 OS:Surface,
-<<<<<<< HEAD
-  {b5d86d66-26fb-43aa-b261-34a42e8dd789}, !- Handle
-  Surface 6,                              !- Name
-  RoofCeiling,                            !- Surface Type
-  ,                                       !- Construction Name
-  {e1713b91-47c7-4ad1-b50a-d871fb20bcb6}, !- Space Name
-  Surface,                                !- Outside Boundary Condition
-  {98cd5dfe-0b33-44bd-b688-7e8af1b7e0cf}, !- Outside Boundary Condition Object
-=======
   {87203380-2f95-45d0-ac81-02a26998e6d7}, !- Handle
   Surface 6,                              !- Name
   RoofCeiling,                            !- Surface Type
@@ -643,7 +447,6 @@
   {5ba20060-0403-4fac-9bb8-08a196c6652a}, !- Space Name
   Surface,                                !- Outside Boundary Condition
   {a32d338e-928c-4319-89de-b676c81aca25}, !- Outside Boundary Condition Object
->>>>>>> 9a3e8d5e
   NoSun,                                  !- Sun Exposure
   NoWind,                                 !- Wind Exposure
   ,                                       !- View Factor to Ground
@@ -654,11 +457,7 @@
   0, -9.144, 2.4384;                      !- X,Y,Z Vertex 4 {m}
 
 OS:SpaceType,
-<<<<<<< HEAD
-  {c9e2a4e2-015b-4708-b1a0-1c8b6ce4379d}, !- Handle
-=======
   {9afd5330-bf1a-4ed7-940e-5e786e2a47ce}, !- Handle
->>>>>>> 9a3e8d5e
   Space Type 1,                           !- Name
   ,                                       !- Default Construction Set Name
   ,                                       !- Default Schedule Set Name
@@ -669,15 +468,9 @@
   living;                                 !- Standards Space Type
 
 OS:Space,
-<<<<<<< HEAD
-  {943f459d-2e73-4957-88bb-d1a167c9c3c5}, !- Handle
-  living space|story 2,                   !- Name
-  {c9e2a4e2-015b-4708-b1a0-1c8b6ce4379d}, !- Space Type Name
-=======
   {4cc8157e-e8b0-4b10-8417-201cb4bccac3}, !- Handle
   living space|story 2,                   !- Name
   {9afd5330-bf1a-4ed7-940e-5e786e2a47ce}, !- Space Type Name
->>>>>>> 9a3e8d5e
   ,                                       !- Default Construction Set Name
   ,                                       !- Default Schedule Set Name
   -0,                                     !- Direction of Relative North {deg}
@@ -685,20 +478,104 @@
   0,                                      !- Y Origin {m}
   2.4384,                                 !- Z Origin {m}
   ,                                       !- Building Story Name
-<<<<<<< HEAD
-  {2623599e-99bc-4802-ba08-380380130300}, !- Thermal Zone Name
+  {3dfa032e-b726-4fab-9530-41169857eb43}, !- Thermal Zone Name
   ,                                       !- Part of Total Floor Area
   ,                                       !- Design Specification Outdoor Air Object Name
-  {dfd1cbb6-54b8-4a84-86a1-3775d9a74d5c}; !- Building Unit Name
-
-OS:Surface,
-  {a72c5142-620b-4252-b376-74e6042809a3}, !- Handle
+  {6a2bc4de-902c-46ff-8c9b-a1331381660d}; !- Building Unit Name
+
+OS:Surface,
+  {4b71b324-5db1-4ee1-99e9-723b93f45785}, !- Handle
   Surface 7,                              !- Name
+  Wall,                                   !- Surface Type
+  ,                                       !- Construction Name
+  {4cc8157e-e8b0-4b10-8417-201cb4bccac3}, !- Space Name
+  Outdoors,                               !- Outside Boundary Condition
+  ,                                       !- Outside Boundary Condition Object
+  SunExposed,                             !- Sun Exposure
+  WindExposed,                            !- Wind Exposure
+  ,                                       !- View Factor to Ground
+  ,                                       !- Number of Vertices
+  4.572, 0, 2.4384,                       !- X,Y,Z Vertex 1 {m}
+  4.572, 0, 0,                            !- X,Y,Z Vertex 2 {m}
+  0, 0, 0,                                !- X,Y,Z Vertex 3 {m}
+  0, 0, 2.4384;                           !- X,Y,Z Vertex 4 {m}
+
+OS:Surface,
+  {96946060-b750-47c0-a7e2-3478411d6c1d}, !- Handle
+  Surface 8,                              !- Name
+  Wall,                                   !- Surface Type
+  ,                                       !- Construction Name
+  {4cc8157e-e8b0-4b10-8417-201cb4bccac3}, !- Space Name
+  Outdoors,                               !- Outside Boundary Condition
+  ,                                       !- Outside Boundary Condition Object
+  SunExposed,                             !- Sun Exposure
+  WindExposed,                            !- Wind Exposure
+  ,                                       !- View Factor to Ground
+  ,                                       !- Number of Vertices
+  0, 0, 2.4384,                           !- X,Y,Z Vertex 1 {m}
+  0, 0, 0,                                !- X,Y,Z Vertex 2 {m}
+  0, -9.144, 0,                           !- X,Y,Z Vertex 3 {m}
+  0, -9.144, 2.4384;                      !- X,Y,Z Vertex 4 {m}
+
+OS:Surface,
+  {9efd63cc-d7b6-4cfa-b0d7-683cd803aada}, !- Handle
+  Surface 9,                              !- Name
+  Wall,                                   !- Surface Type
+  ,                                       !- Construction Name
+  {4cc8157e-e8b0-4b10-8417-201cb4bccac3}, !- Space Name
+  Outdoors,                               !- Outside Boundary Condition
+  ,                                       !- Outside Boundary Condition Object
+  SunExposed,                             !- Sun Exposure
+  WindExposed,                            !- Wind Exposure
+  ,                                       !- View Factor to Ground
+  ,                                       !- Number of Vertices
+  0, -9.144, 2.4384,                      !- X,Y,Z Vertex 1 {m}
+  0, -9.144, 0,                           !- X,Y,Z Vertex 2 {m}
+  4.572, -9.144, 0,                       !- X,Y,Z Vertex 3 {m}
+  4.572, -9.144, 2.4384;                  !- X,Y,Z Vertex 4 {m}
+
+OS:Surface,
+  {a32d338e-928c-4319-89de-b676c81aca25}, !- Handle
+  Surface 10,                             !- Name
+  Floor,                                  !- Surface Type
+  ,                                       !- Construction Name
+  {4cc8157e-e8b0-4b10-8417-201cb4bccac3}, !- Space Name
+  Surface,                                !- Outside Boundary Condition
+  {87203380-2f95-45d0-ac81-02a26998e6d7}, !- Outside Boundary Condition Object
+  NoSun,                                  !- Sun Exposure
+  NoWind,                                 !- Wind Exposure
+  ,                                       !- View Factor to Ground
+  ,                                       !- Number of Vertices
+  0, -9.144, 0,                           !- X,Y,Z Vertex 1 {m}
+  0, 0, 0,                                !- X,Y,Z Vertex 2 {m}
+  4.572, 0, 0,                            !- X,Y,Z Vertex 3 {m}
+  4.572, -9.144, 0;                       !- X,Y,Z Vertex 4 {m}
+
+OS:Surface,
+  {1ad59794-ee70-45ca-b65d-63c01e9f2eb4}, !- Handle
+  Surface 11,                             !- Name
+  Wall,                                   !- Surface Type
+  ,                                       !- Construction Name
+  {4cc8157e-e8b0-4b10-8417-201cb4bccac3}, !- Space Name
+  Surface,                                !- Outside Boundary Condition
+  {41574e9e-f015-44b3-8542-7abc9493992a}, !- Outside Boundary Condition Object
+  NoSun,                                  !- Sun Exposure
+  NoWind,                                 !- Wind Exposure
+  ,                                       !- View Factor to Ground
+  ,                                       !- Number of Vertices
+  4.572, -9.144, 2.4384,                  !- X,Y,Z Vertex 1 {m}
+  4.572, -9.144, 0,                       !- X,Y,Z Vertex 2 {m}
+  4.572, 0, 0,                            !- X,Y,Z Vertex 3 {m}
+  4.572, 0, 2.4384;                       !- X,Y,Z Vertex 4 {m}
+
+OS:Surface,
+  {3f9b9c5b-4786-4fb9-b9a0-0bfca59450ae}, !- Handle
+  Surface 12,                             !- Name
   RoofCeiling,                            !- Surface Type
   ,                                       !- Construction Name
-  {943f459d-2e73-4957-88bb-d1a167c9c3c5}, !- Space Name
-  Surface,                                !- Outside Boundary Condition
-  {de4980e4-f2c6-45be-a8e7-b2b3da519d84}, !- Outside Boundary Condition Object
+  {4cc8157e-e8b0-4b10-8417-201cb4bccac3}, !- Space Name
+  Surface,                                !- Outside Boundary Condition
+  {0eae96e7-bf1d-4c24-ab08-14b21e6078b3}, !- Outside Boundary Condition Object
   NoSun,                                  !- Sun Exposure
   NoWind,                                 !- Wind Exposure
   ,                                       !- View Factor to Ground
@@ -708,303 +585,9 @@
   0, 0, 2.4384,                           !- X,Y,Z Vertex 3 {m}
   0, -9.144, 2.4384;                      !- X,Y,Z Vertex 4 {m}
 
-OS:Surface,
-  {01f7d2c7-ab61-4a21-b4de-f805965c741b}, !- Handle
-  Surface 8,                              !- Name
-  Wall,                                   !- Surface Type
-  ,                                       !- Construction Name
-  {943f459d-2e73-4957-88bb-d1a167c9c3c5}, !- Space Name
-  Adiabatic,                              !- Outside Boundary Condition
-=======
-  {3dfa032e-b726-4fab-9530-41169857eb43}, !- Thermal Zone Name
-  ,                                       !- Part of Total Floor Area
-  ,                                       !- Design Specification Outdoor Air Object Name
-  {6a2bc4de-902c-46ff-8c9b-a1331381660d}; !- Building Unit Name
-
-OS:Surface,
-  {4b71b324-5db1-4ee1-99e9-723b93f45785}, !- Handle
-  Surface 7,                              !- Name
-  Wall,                                   !- Surface Type
-  ,                                       !- Construction Name
-  {4cc8157e-e8b0-4b10-8417-201cb4bccac3}, !- Space Name
-  Outdoors,                               !- Outside Boundary Condition
-  ,                                       !- Outside Boundary Condition Object
-  SunExposed,                             !- Sun Exposure
-  WindExposed,                            !- Wind Exposure
-  ,                                       !- View Factor to Ground
-  ,                                       !- Number of Vertices
-  4.572, 0, 2.4384,                       !- X,Y,Z Vertex 1 {m}
-  4.572, 0, 0,                            !- X,Y,Z Vertex 2 {m}
-  0, 0, 0,                                !- X,Y,Z Vertex 3 {m}
-  0, 0, 2.4384;                           !- X,Y,Z Vertex 4 {m}
-
-OS:Surface,
-  {96946060-b750-47c0-a7e2-3478411d6c1d}, !- Handle
-  Surface 8,                              !- Name
-  Wall,                                   !- Surface Type
-  ,                                       !- Construction Name
-  {4cc8157e-e8b0-4b10-8417-201cb4bccac3}, !- Space Name
-  Outdoors,                               !- Outside Boundary Condition
->>>>>>> 9a3e8d5e
-  ,                                       !- Outside Boundary Condition Object
-  NoSun,                                  !- Sun Exposure
-  NoWind,                                 !- Wind Exposure
-  ,                                       !- View Factor to Ground
-  ,                                       !- Number of Vertices
-<<<<<<< HEAD
-  4.572, -9.144, 2.4384,                  !- X,Y,Z Vertex 1 {m}
-  4.572, -9.144, 0,                       !- X,Y,Z Vertex 2 {m}
-  4.572, 0, 0,                            !- X,Y,Z Vertex 3 {m}
-  4.572, 0, 2.4384;                       !- X,Y,Z Vertex 4 {m}
-
-OS:Surface,
-  {47f4e861-a6d2-42dc-978e-4e49b510e122}, !- Handle
-  Surface 9,                              !- Name
-  Wall,                                   !- Surface Type
-  ,                                       !- Construction Name
-  {943f459d-2e73-4957-88bb-d1a167c9c3c5}, !- Space Name
-=======
-  0, 0, 2.4384,                           !- X,Y,Z Vertex 1 {m}
-  0, 0, 0,                                !- X,Y,Z Vertex 2 {m}
-  0, -9.144, 0,                           !- X,Y,Z Vertex 3 {m}
-  0, -9.144, 2.4384;                      !- X,Y,Z Vertex 4 {m}
-
-OS:Surface,
-  {9efd63cc-d7b6-4cfa-b0d7-683cd803aada}, !- Handle
-  Surface 9,                              !- Name
-  Wall,                                   !- Surface Type
-  ,                                       !- Construction Name
-  {4cc8157e-e8b0-4b10-8417-201cb4bccac3}, !- Space Name
->>>>>>> 9a3e8d5e
-  Outdoors,                               !- Outside Boundary Condition
-  ,                                       !- Outside Boundary Condition Object
-  SunExposed,                             !- Sun Exposure
-  WindExposed,                            !- Wind Exposure
-  ,                                       !- View Factor to Ground
-  ,                                       !- Number of Vertices
-  0, -9.144, 2.4384,                      !- X,Y,Z Vertex 1 {m}
-  0, -9.144, 0,                           !- X,Y,Z Vertex 2 {m}
-  4.572, -9.144, 0,                       !- X,Y,Z Vertex 3 {m}
-  4.572, -9.144, 2.4384;                  !- X,Y,Z Vertex 4 {m}
-
-OS:Surface,
-<<<<<<< HEAD
-  {98cd5dfe-0b33-44bd-b688-7e8af1b7e0cf}, !- Handle
-  Surface 10,                             !- Name
-  Floor,                                  !- Surface Type
-  ,                                       !- Construction Name
-  {943f459d-2e73-4957-88bb-d1a167c9c3c5}, !- Space Name
-  Surface,                                !- Outside Boundary Condition
-  {b5d86d66-26fb-43aa-b261-34a42e8dd789}, !- Outside Boundary Condition Object
-=======
-  {a32d338e-928c-4319-89de-b676c81aca25}, !- Handle
-  Surface 10,                             !- Name
-  Floor,                                  !- Surface Type
-  ,                                       !- Construction Name
-  {4cc8157e-e8b0-4b10-8417-201cb4bccac3}, !- Space Name
-  Surface,                                !- Outside Boundary Condition
-  {87203380-2f95-45d0-ac81-02a26998e6d7}, !- Outside Boundary Condition Object
->>>>>>> 9a3e8d5e
-  NoSun,                                  !- Sun Exposure
-  NoWind,                                 !- Wind Exposure
-  ,                                       !- View Factor to Ground
-  ,                                       !- Number of Vertices
-  0, -9.144, 0,                           !- X,Y,Z Vertex 1 {m}
-  0, 0, 0,                                !- X,Y,Z Vertex 2 {m}
-  4.572, 0, 0,                            !- X,Y,Z Vertex 3 {m}
-  4.572, -9.144, 0;                       !- X,Y,Z Vertex 4 {m}
-
-OS:Surface,
-<<<<<<< HEAD
-  {446253df-0f0e-4039-b2f4-5193a5db85ac}, !- Handle
-  Surface 11,                             !- Name
-  Wall,                                   !- Surface Type
-  ,                                       !- Construction Name
-  {943f459d-2e73-4957-88bb-d1a167c9c3c5}, !- Space Name
-  Outdoors,                               !- Outside Boundary Condition
-  ,                                       !- Outside Boundary Condition Object
-  SunExposed,                             !- Sun Exposure
-  WindExposed,                            !- Wind Exposure
-  ,                                       !- View Factor to Ground
-  ,                                       !- Number of Vertices
-  0, 0, 2.4384,                           !- X,Y,Z Vertex 1 {m}
-  0, 0, 0,                                !- X,Y,Z Vertex 2 {m}
-  0, -9.144, 0,                           !- X,Y,Z Vertex 3 {m}
-  0, -9.144, 2.4384;                      !- X,Y,Z Vertex 4 {m}
-
-OS:Surface,
-  {9f2e0829-2b46-425a-9b70-9c87eb7380a6}, !- Handle
-=======
-  {1ad59794-ee70-45ca-b65d-63c01e9f2eb4}, !- Handle
-  Surface 11,                             !- Name
-  Wall,                                   !- Surface Type
-  ,                                       !- Construction Name
-  {4cc8157e-e8b0-4b10-8417-201cb4bccac3}, !- Space Name
-  Surface,                                !- Outside Boundary Condition
-  {41574e9e-f015-44b3-8542-7abc9493992a}, !- Outside Boundary Condition Object
-  NoSun,                                  !- Sun Exposure
-  NoWind,                                 !- Wind Exposure
-  ,                                       !- View Factor to Ground
-  ,                                       !- Number of Vertices
-  4.572, -9.144, 2.4384,                  !- X,Y,Z Vertex 1 {m}
-  4.572, -9.144, 0,                       !- X,Y,Z Vertex 2 {m}
-  4.572, 0, 0,                            !- X,Y,Z Vertex 3 {m}
-  4.572, 0, 2.4384;                       !- X,Y,Z Vertex 4 {m}
-
-OS:Surface,
-  {3f9b9c5b-4786-4fb9-b9a0-0bfca59450ae}, !- Handle
->>>>>>> 9a3e8d5e
-  Surface 12,                             !- Name
-  RoofCeiling,                            !- Surface Type
-  ,                                       !- Construction Name
-<<<<<<< HEAD
-  {943f459d-2e73-4957-88bb-d1a167c9c3c5}, !- Space Name
-  Outdoors,                               !- Outside Boundary Condition
-  ,                                       !- Outside Boundary Condition Object
-  SunExposed,                             !- Sun Exposure
-  WindExposed,                            !- Wind Exposure
-  ,                                       !- View Factor to Ground
-  ,                                       !- Number of Vertices
-  4.572, 0, 2.4384,                       !- X,Y,Z Vertex 1 {m}
-  4.572, 0, 0,                            !- X,Y,Z Vertex 2 {m}
-  0, 0, 0,                                !- X,Y,Z Vertex 3 {m}
-  0, 0, 2.4384;                           !- X,Y,Z Vertex 4 {m}
-
-OS:Surface,
-  {9367d2e4-c608-460a-b132-7b7318d5f102}, !- Handle
-  Surface 18,                             !- Name
-  Floor,                                  !- Surface Type
-  ,                                       !- Construction Name
-  {2755f2e9-89ac-4f7e-a65d-6970004634ed}, !- Space Name
-  Foundation,                             !- Outside Boundary Condition
-  ,                                       !- Outside Boundary Condition Object
-  NoSun,                                  !- Sun Exposure
-  NoWind,                                 !- Wind Exposure
-  ,                                       !- View Factor to Ground
-  ,                                       !- Number of Vertices
-  0, -9.144, -0.9144,                     !- X,Y,Z Vertex 1 {m}
-  0, 0, -0.9144,                          !- X,Y,Z Vertex 2 {m}
-  4.572, 0, -0.9144,                      !- X,Y,Z Vertex 3 {m}
-  4.572, -9.144, -0.9144;                 !- X,Y,Z Vertex 4 {m}
-
-OS:Surface,
-  {45cde450-161b-4a4d-965d-4ffcca45009b}, !- Handle
-  Surface 19,                             !- Name
-  Wall,                                   !- Surface Type
-  ,                                       !- Construction Name
-  {2755f2e9-89ac-4f7e-a65d-6970004634ed}, !- Space Name
-  Foundation,                             !- Outside Boundary Condition
-  ,                                       !- Outside Boundary Condition Object
-  NoSun,                                  !- Sun Exposure
-  NoWind,                                 !- Wind Exposure
-  ,                                       !- View Factor to Ground
-  ,                                       !- Number of Vertices
-  0, 0, -1.11022302462516e-016,           !- X,Y,Z Vertex 1 {m}
-  0, 0, -0.9144,                          !- X,Y,Z Vertex 2 {m}
-  0, -9.144, -0.9144,                     !- X,Y,Z Vertex 3 {m}
-  0, -9.144, -1.11022302462516e-016;      !- X,Y,Z Vertex 4 {m}
-
-OS:Surface,
-  {a5ba04a5-f824-43cb-bf89-1b2d9f59763d}, !- Handle
-  Surface 20,                             !- Name
-  Wall,                                   !- Surface Type
-  ,                                       !- Construction Name
-  {2755f2e9-89ac-4f7e-a65d-6970004634ed}, !- Space Name
-  Foundation,                             !- Outside Boundary Condition
-  ,                                       !- Outside Boundary Condition Object
-  NoSun,                                  !- Sun Exposure
-  NoWind,                                 !- Wind Exposure
-  ,                                       !- View Factor to Ground
-  ,                                       !- Number of Vertices
-  4.572, 0, -1.11022302462516e-016,       !- X,Y,Z Vertex 1 {m}
-  4.572, 0, -0.9144,                      !- X,Y,Z Vertex 2 {m}
-  0, 0, -0.9144,                          !- X,Y,Z Vertex 3 {m}
-  0, 0, -1.11022302462516e-016;           !- X,Y,Z Vertex 4 {m}
-
-OS:Surface,
-  {37f89fda-b371-4d11-aeeb-7a52d8ee019e}, !- Handle
-  Surface 21,                             !- Name
-  Wall,                                   !- Surface Type
-  ,                                       !- Construction Name
-  {2755f2e9-89ac-4f7e-a65d-6970004634ed}, !- Space Name
-  Adiabatic,                              !- Outside Boundary Condition
-  ,                                       !- Outside Boundary Condition Object
-  NoSun,                                  !- Sun Exposure
-  NoWind,                                 !- Wind Exposure
-  ,                                       !- View Factor to Ground
-  ,                                       !- Number of Vertices
-  4.572, -9.144, -1.11022302462516e-016,  !- X,Y,Z Vertex 1 {m}
-  4.572, -9.144, -0.9144,                 !- X,Y,Z Vertex 2 {m}
-  4.572, 0, -0.9144,                      !- X,Y,Z Vertex 3 {m}
-  4.572, 0, -1.11022302462516e-016;       !- X,Y,Z Vertex 4 {m}
-
-OS:Surface,
-  {ea1a2438-967c-4c9f-ab63-b725e76a9fbb}, !- Handle
-  Surface 22,                             !- Name
-  Wall,                                   !- Surface Type
-  ,                                       !- Construction Name
-  {2755f2e9-89ac-4f7e-a65d-6970004634ed}, !- Space Name
-  Foundation,                             !- Outside Boundary Condition
-  ,                                       !- Outside Boundary Condition Object
-  NoSun,                                  !- Sun Exposure
-  NoWind,                                 !- Wind Exposure
-  ,                                       !- View Factor to Ground
-  ,                                       !- Number of Vertices
-  0, -9.144, -1.11022302462516e-016,      !- X,Y,Z Vertex 1 {m}
-  0, -9.144, -0.9144,                     !- X,Y,Z Vertex 2 {m}
-  4.572, -9.144, -0.9144,                 !- X,Y,Z Vertex 3 {m}
-  4.572, -9.144, -1.11022302462516e-016;  !- X,Y,Z Vertex 4 {m}
-
-OS:Surface,
-  {94b4e05a-95a6-408d-b1f3-51862b9d902a}, !- Handle
-  Surface 23,                             !- Name
-  RoofCeiling,                            !- Surface Type
-  ,                                       !- Construction Name
-  {2755f2e9-89ac-4f7e-a65d-6970004634ed}, !- Space Name
-  Surface,                                !- Outside Boundary Condition
-  {358c05f8-5145-445a-aa81-793366820afc}, !- Outside Boundary Condition Object
-  NoSun,                                  !- Sun Exposure
-  NoWind,                                 !- Wind Exposure
-  ,                                       !- View Factor to Ground
-  ,                                       !- Number of Vertices
-  4.572, -9.144, -1.11022302462516e-016,  !- X,Y,Z Vertex 1 {m}
-  4.572, 0, -1.11022302462516e-016,       !- X,Y,Z Vertex 2 {m}
-  0, 0, -1.11022302462516e-016,           !- X,Y,Z Vertex 3 {m}
-  0, -9.144, -1.11022302462516e-016;      !- X,Y,Z Vertex 4 {m}
-
-OS:Space,
-  {2755f2e9-89ac-4f7e-a65d-6970004634ed}, !- Handle
-  crawl space,                            !- Name
-  {e3595843-51b6-4068-be5f-b823940db7e2}, !- Space Type Name
-  ,                                       !- Default Construction Set Name
-  ,                                       !- Default Schedule Set Name
-  ,                                       !- Direction of Relative North {deg}
-  ,                                       !- X Origin {m}
-  ,                                       !- Y Origin {m}
-  ,                                       !- Z Origin {m}
-  ,                                       !- Building Story Name
-  {10cb5509-0814-4cfd-a0e1-3485f3c10703}; !- Thermal Zone Name
-
-OS:ThermalZone,
-  {10cb5509-0814-4cfd-a0e1-3485f3c10703}, !- Handle
-  crawl zone,                             !- Name
-=======
-  {4cc8157e-e8b0-4b10-8417-201cb4bccac3}, !- Space Name
-  Surface,                                !- Outside Boundary Condition
-  {0eae96e7-bf1d-4c24-ab08-14b21e6078b3}, !- Outside Boundary Condition Object
-  NoSun,                                  !- Sun Exposure
-  NoWind,                                 !- Wind Exposure
-  ,                                       !- View Factor to Ground
-  ,                                       !- Number of Vertices
-  4.572, -9.144, 2.4384,                  !- X,Y,Z Vertex 1 {m}
-  4.572, 0, 2.4384,                       !- X,Y,Z Vertex 2 {m}
-  0, 0, 2.4384,                           !- X,Y,Z Vertex 3 {m}
-  0, -9.144, 2.4384;                      !- X,Y,Z Vertex 4 {m}
-
 OS:ThermalZone,
   {ced0cdf3-7f9d-4acc-8649-1562790df1d6}, !- Handle
   living zone|unit 2,                     !- Name
->>>>>>> 9a3e8d5e
   ,                                       !- Multiplier
   ,                                       !- Ceiling Height {m}
   ,                                       !- Volume {m3}
@@ -1012,17 +595,10 @@
   ,                                       !- Zone Inside Convection Algorithm
   ,                                       !- Zone Outside Convection Algorithm
   ,                                       !- Zone Conditioning Equipment List Name
-<<<<<<< HEAD
-  {9f3987d2-52da-4b25-859b-f63aa424f107}, !- Zone Air Inlet Port List
-  {6bb85f70-5591-4876-8c55-77f86df4dbd9}, !- Zone Air Exhaust Port List
-  {91f9ae6c-e82c-4ef6-b2e3-40bb4dc62746}, !- Zone Air Node Name
-  {532552d0-eec0-4c60-adb3-fe6d219a6994}, !- Zone Return Air Port List
-=======
   {777ccf02-7b84-4e0b-af76-042c08951f26}, !- Zone Air Inlet Port List
   {406c9147-eb76-466a-9e2b-6187be78910c}, !- Zone Air Exhaust Port List
   {40b719d2-71e8-47ca-9706-2eca5aded0c5}, !- Zone Air Node Name
   {5bc13de9-ca72-42b1-bcc1-68eb5d222a1c}, !- Zone Return Air Port List
->>>>>>> 9a3e8d5e
   ,                                       !- Primary Daylighting Control Name
   ,                                       !- Fraction of Zone Controlled by Primary Daylighting Control
   ,                                       !- Secondary Daylighting Control Name
@@ -1033,39 +609,6 @@
   No;                                     !- Use Ideal Air Loads
 
 OS:Node,
-<<<<<<< HEAD
-  {60860785-2b62-4460-b44c-dd9b15235ffb}, !- Handle
-  Node 2,                                 !- Name
-  {91f9ae6c-e82c-4ef6-b2e3-40bb4dc62746}, !- Inlet Port
-  ;                                       !- Outlet Port
-
-OS:Connection,
-  {91f9ae6c-e82c-4ef6-b2e3-40bb4dc62746}, !- Handle
-  {8a638f58-30e6-42c2-8b98-5119f2d69aae}, !- Name
-  {10cb5509-0814-4cfd-a0e1-3485f3c10703}, !- Source Object
-  11,                                     !- Outlet Port
-  {60860785-2b62-4460-b44c-dd9b15235ffb}, !- Target Object
-  2;                                      !- Inlet Port
-
-OS:PortList,
-  {9f3987d2-52da-4b25-859b-f63aa424f107}, !- Handle
-  {a35c538e-97f7-4bb1-8b15-62b856ebad87}, !- Name
-  {10cb5509-0814-4cfd-a0e1-3485f3c10703}; !- HVAC Component
-
-OS:PortList,
-  {6bb85f70-5591-4876-8c55-77f86df4dbd9}, !- Handle
-  {d53d12a0-3e15-466e-b1d2-e7f6ceafd37e}, !- Name
-  {10cb5509-0814-4cfd-a0e1-3485f3c10703}; !- HVAC Component
-
-OS:PortList,
-  {532552d0-eec0-4c60-adb3-fe6d219a6994}, !- Handle
-  {a2afa519-29a1-4124-afab-d0b365d451ee}, !- Name
-  {10cb5509-0814-4cfd-a0e1-3485f3c10703}; !- HVAC Component
-
-OS:Sizing:Zone,
-  {8b6e9532-ef8b-49f3-bd0f-8bfa832eb6aa}, !- Handle
-  {10cb5509-0814-4cfd-a0e1-3485f3c10703}, !- Zone or ZoneList Name
-=======
   {be9eac31-0676-4165-9772-76074902203e}, !- Handle
   Node 2,                                 !- Name
   {40b719d2-71e8-47ca-9706-2eca5aded0c5}, !- Inlet Port
@@ -1097,7 +640,6 @@
 OS:Sizing:Zone,
   {673fa8db-96fd-4476-b141-ab19de117f42}, !- Handle
   {ced0cdf3-7f9d-4acc-8649-1562790df1d6}, !- Zone or ZoneList Name
->>>>>>> 9a3e8d5e
   SupplyAirTemperature,                   !- Zone Cooling Design Supply Air Temperature Input Method
   14,                                     !- Zone Cooling Design Supply Air Temperature {C}
   11.11,                                  !- Zone Cooling Design Supply Air Temperature Difference {deltaC}
@@ -1126,46 +668,6 @@
   autosize;                               !- Dedicated Outdoor Air High Setpoint Temperature for Design {C}
 
 OS:ZoneHVAC:EquipmentList,
-<<<<<<< HEAD
-  {3742831a-0593-4239-8199-b394b2c0380e}, !- Handle
-  Zone HVAC Equipment List 2,             !- Name
-  {10cb5509-0814-4cfd-a0e1-3485f3c10703}; !- Thermal Zone
-
-OS:SpaceType,
-  {e3595843-51b6-4068-be5f-b823940db7e2}, !- Handle
-  Space Type 2,                           !- Name
-  ,                                       !- Default Construction Set Name
-  ,                                       !- Default Schedule Set Name
-  ,                                       !- Group Rendering Name
-  ,                                       !- Design Specification Outdoor Air Object Name
-  ,                                       !- Standards Template
-  ,                                       !- Standards Building Type
-  crawlspace;                             !- Standards Space Type
-
-OS:Surface,
-  {de4980e4-f2c6-45be-a8e7-b2b3da519d84}, !- Handle
-  Surface 13,                             !- Name
-  Floor,                                  !- Surface Type
-  ,                                       !- Construction Name
-  {62a37d30-e6a4-4294-9370-b0f87163188d}, !- Space Name
-  Surface,                                !- Outside Boundary Condition
-  {a72c5142-620b-4252-b376-74e6042809a3}, !- Outside Boundary Condition Object
-  NoSun,                                  !- Sun Exposure
-  NoWind,                                 !- Wind Exposure
-  ,                                       !- View Factor to Ground
-  ,                                       !- Number of Vertices
-  0, -9.144, 4.8768,                      !- X,Y,Z Vertex 1 {m}
-  0, 0, 4.8768,                           !- X,Y,Z Vertex 2 {m}
-  4.572, 0, 4.8768,                       !- X,Y,Z Vertex 3 {m}
-  4.572, -9.144, 4.8768;                  !- X,Y,Z Vertex 4 {m}
-
-OS:Surface,
-  {a865744f-9169-4626-b019-7af115c193d8}, !- Handle
-  Surface 14,                             !- Name
-  RoofCeiling,                            !- Surface Type
-  ,                                       !- Construction Name
-  {62a37d30-e6a4-4294-9370-b0f87163188d}, !- Space Name
-=======
   {bb1cd5a2-28d5-4dad-9bbd-6be7e9078218}, !- Handle
   Zone HVAC Equipment List 2,             !- Name
   {ced0cdf3-7f9d-4acc-8649-1562790df1d6}; !- Thermal Zone
@@ -1226,85 +728,12 @@
   Wall,                                   !- Surface Type
   ,                                       !- Construction Name
   {c02bfe67-4160-41c1-a789-a17c6e7565e3}, !- Space Name
->>>>>>> 9a3e8d5e
   Outdoors,                               !- Outside Boundary Condition
   ,                                       !- Outside Boundary Condition Object
   SunExposed,                             !- Sun Exposure
   WindExposed,                            !- Wind Exposure
   ,                                       !- View Factor to Ground
   ,                                       !- Number of Vertices
-<<<<<<< HEAD
-  0, -4.572, 7.1628,                      !- X,Y,Z Vertex 1 {m}
-  4.572, -4.572, 7.1628,                  !- X,Y,Z Vertex 2 {m}
-  4.572, 0, 4.8768,                       !- X,Y,Z Vertex 3 {m}
-  0, 0, 4.8768;                           !- X,Y,Z Vertex 4 {m}
-
-OS:Surface,
-  {19eaf554-30af-4521-bdc6-12a1d6092571}, !- Handle
-  Surface 15,                             !- Name
-  RoofCeiling,                            !- Surface Type
-  ,                                       !- Construction Name
-  {62a37d30-e6a4-4294-9370-b0f87163188d}, !- Space Name
-  Outdoors,                               !- Outside Boundary Condition
-  ,                                       !- Outside Boundary Condition Object
-  SunExposed,                             !- Sun Exposure
-  WindExposed,                            !- Wind Exposure
-  ,                                       !- View Factor to Ground
-  ,                                       !- Number of Vertices
-  4.572, -4.572, 7.1628,                  !- X,Y,Z Vertex 1 {m}
-  0, -4.572, 7.1628,                      !- X,Y,Z Vertex 2 {m}
-  0, -9.144, 4.8768,                      !- X,Y,Z Vertex 3 {m}
-  4.572, -9.144, 4.8768;                  !- X,Y,Z Vertex 4 {m}
-
-OS:Surface,
-  {165486fb-3676-4f80-b4fe-0c2fe554919f}, !- Handle
-  Surface 16,                             !- Name
-  Wall,                                   !- Surface Type
-  ,                                       !- Construction Name
-  {62a37d30-e6a4-4294-9370-b0f87163188d}, !- Space Name
-  Outdoors,                               !- Outside Boundary Condition
-  ,                                       !- Outside Boundary Condition Object
-  SunExposed,                             !- Sun Exposure
-  WindExposed,                            !- Wind Exposure
-  ,                                       !- View Factor to Ground
-  ,                                       !- Number of Vertices
-  0, -4.572, 7.1628,                      !- X,Y,Z Vertex 1 {m}
-  0, 0, 4.8768,                           !- X,Y,Z Vertex 2 {m}
-  0, -9.144, 4.8768;                      !- X,Y,Z Vertex 3 {m}
-
-OS:Surface,
-  {cba89e1d-9ac8-40d6-85fa-a413b6aad1e8}, !- Handle
-  Surface 17,                             !- Name
-  Wall,                                   !- Surface Type
-  ,                                       !- Construction Name
-  {62a37d30-e6a4-4294-9370-b0f87163188d}, !- Space Name
-  Adiabatic,                              !- Outside Boundary Condition
-  ,                                       !- Outside Boundary Condition Object
-  NoSun,                                  !- Sun Exposure
-  NoWind,                                 !- Wind Exposure
-  ,                                       !- View Factor to Ground
-  ,                                       !- Number of Vertices
-  4.572, -4.572, 7.1628,                  !- X,Y,Z Vertex 1 {m}
-  4.572, -9.144, 4.8768,                  !- X,Y,Z Vertex 2 {m}
-  4.572, 0, 4.8768;                       !- X,Y,Z Vertex 3 {m}
-
-OS:Space,
-  {62a37d30-e6a4-4294-9370-b0f87163188d}, !- Handle
-  unfinished attic space,                 !- Name
-  {46dae4bd-d323-4019-88c8-079135fe5c65}, !- Space Type Name
-  ,                                       !- Default Construction Set Name
-  ,                                       !- Default Schedule Set Name
-  ,                                       !- Direction of Relative North {deg}
-  ,                                       !- X Origin {m}
-  ,                                       !- Y Origin {m}
-  ,                                       !- Z Origin {m}
-  ,                                       !- Building Story Name
-  {c1b3b0d0-f9b1-41bd-b2c7-44de94e7bb8b}; !- Thermal Zone Name
-
-OS:ThermalZone,
-  {c1b3b0d0-f9b1-41bd-b2c7-44de94e7bb8b}, !- Handle
-  unfinished attic zone,                  !- Name
-=======
   4.572, -9.144, 2.4384,                  !- X,Y,Z Vertex 1 {m}
   4.572, -9.144, 0,                       !- X,Y,Z Vertex 2 {m}
   9.144, -9.144, 0,                       !- X,Y,Z Vertex 3 {m}
@@ -1482,7 +911,6 @@
 OS:ThermalZone,
   {a50b3799-b032-446c-82eb-f16dda4be627}, !- Handle
   living zone|unit 3,                     !- Name
->>>>>>> 9a3e8d5e
   ,                                       !- Multiplier
   ,                                       !- Ceiling Height {m}
   ,                                       !- Volume {m3}
@@ -1490,17 +918,10 @@
   ,                                       !- Zone Inside Convection Algorithm
   ,                                       !- Zone Outside Convection Algorithm
   ,                                       !- Zone Conditioning Equipment List Name
-<<<<<<< HEAD
-  {0e3d34a6-138b-4908-b73f-f10cd17da665}, !- Zone Air Inlet Port List
-  {5fc7ed1d-e364-430a-9c4d-d3bfa30452e0}, !- Zone Air Exhaust Port List
-  {d73bb8cb-1942-4670-9647-90944db6b80a}, !- Zone Air Node Name
-  {cff37181-0ff3-44df-bdac-b7dcb505e65d}, !- Zone Return Air Port List
-=======
   {5794e03b-d34e-4bfb-a1ea-aadc6edb9df7}, !- Zone Air Inlet Port List
   {2e338785-c467-4cb1-a514-73e11460dc00}, !- Zone Air Exhaust Port List
   {a501aa3d-0568-44ff-b006-3c7ecbbda2fc}, !- Zone Air Node Name
   {be12feff-7124-41b7-bf26-5c89eea3b70b}, !- Zone Return Air Port List
->>>>>>> 9a3e8d5e
   ,                                       !- Primary Daylighting Control Name
   ,                                       !- Fraction of Zone Controlled by Primary Daylighting Control
   ,                                       !- Secondary Daylighting Control Name
@@ -1511,39 +932,6 @@
   No;                                     !- Use Ideal Air Loads
 
 OS:Node,
-<<<<<<< HEAD
-  {f720c410-4e7b-4155-96db-ccd6870d5f76}, !- Handle
-  Node 3,                                 !- Name
-  {d73bb8cb-1942-4670-9647-90944db6b80a}, !- Inlet Port
-  ;                                       !- Outlet Port
-
-OS:Connection,
-  {d73bb8cb-1942-4670-9647-90944db6b80a}, !- Handle
-  {1cb06b57-c47a-49b9-83d5-91b0a051994f}, !- Name
-  {c1b3b0d0-f9b1-41bd-b2c7-44de94e7bb8b}, !- Source Object
-  11,                                     !- Outlet Port
-  {f720c410-4e7b-4155-96db-ccd6870d5f76}, !- Target Object
-  2;                                      !- Inlet Port
-
-OS:PortList,
-  {0e3d34a6-138b-4908-b73f-f10cd17da665}, !- Handle
-  {56e977bb-a0e1-4e1f-a9a3-1fc5a55976e7}, !- Name
-  {c1b3b0d0-f9b1-41bd-b2c7-44de94e7bb8b}; !- HVAC Component
-
-OS:PortList,
-  {5fc7ed1d-e364-430a-9c4d-d3bfa30452e0}, !- Handle
-  {f8fd4ea0-f36a-41f2-ab43-5580785287cf}, !- Name
-  {c1b3b0d0-f9b1-41bd-b2c7-44de94e7bb8b}; !- HVAC Component
-
-OS:PortList,
-  {cff37181-0ff3-44df-bdac-b7dcb505e65d}, !- Handle
-  {798cb219-21ba-47f1-9038-e44a857a8a8a}, !- Name
-  {c1b3b0d0-f9b1-41bd-b2c7-44de94e7bb8b}; !- HVAC Component
-
-OS:Sizing:Zone,
-  {d86b6281-82f0-4de2-b44a-a95aa7fbec91}, !- Handle
-  {c1b3b0d0-f9b1-41bd-b2c7-44de94e7bb8b}, !- Zone or ZoneList Name
-=======
   {bf849a82-6345-4cd8-b1d3-e982c3d98139}, !- Handle
   Node 3,                                 !- Name
   {a501aa3d-0568-44ff-b006-3c7ecbbda2fc}, !- Inlet Port
@@ -1575,7 +963,6 @@
 OS:Sizing:Zone,
   {cbc4b035-488e-4843-b4a7-014d62fd6c3e}, !- Handle
   {a50b3799-b032-446c-82eb-f16dda4be627}, !- Zone or ZoneList Name
->>>>>>> 9a3e8d5e
   SupplyAirTemperature,                   !- Zone Cooling Design Supply Air Temperature Input Method
   14,                                     !- Zone Cooling Design Supply Air Temperature {C}
   11.11,                                  !- Zone Cooling Design Supply Air Temperature Difference {deltaC}
@@ -1604,135 +991,6 @@
   autosize;                               !- Dedicated Outdoor Air High Setpoint Temperature for Design {C}
 
 OS:ZoneHVAC:EquipmentList,
-<<<<<<< HEAD
-  {c7ac6917-58bb-4bdd-8298-84b179d6ed93}, !- Handle
-  Zone HVAC Equipment List 3,             !- Name
-  {c1b3b0d0-f9b1-41bd-b2c7-44de94e7bb8b}; !- Thermal Zone
-
-OS:SpaceType,
-  {46dae4bd-d323-4019-88c8-079135fe5c65}, !- Handle
-  Space Type 3,                           !- Name
-  ,                                       !- Default Construction Set Name
-  ,                                       !- Default Schedule Set Name
-  ,                                       !- Group Rendering Name
-  ,                                       !- Design Specification Outdoor Air Object Name
-  ,                                       !- Standards Template
-  ,                                       !- Standards Building Type
-  unfinished attic;                       !- Standards Space Type
-
-OS:BuildingUnit,
-  {dfd1cbb6-54b8-4a84-86a1-3775d9a74d5c}, !- Handle
-  unit 1,                                 !- Name
-  ,                                       !- Rendering Color
-  Residential;                            !- Building Unit Type
-
-OS:AdditionalProperties,
-  {5a07a404-5276-4cac-b934-f8a1bb753990}, !- Handle
-  {dfd1cbb6-54b8-4a84-86a1-3775d9a74d5c}, !- Object Name
-  NumberOfBedrooms,                       !- Feature Name 1
-  Integer,                                !- Feature Data Type 1
-  3,                                      !- Feature Value 1
-  NumberOfBathrooms,                      !- Feature Name 2
-  Double,                                 !- Feature Data Type 2
-  2,                                      !- Feature Value 2
-  NumberOfOccupants,                      !- Feature Name 3
-  Double,                                 !- Feature Data Type 3
-  3.3900000000000001;                     !- Feature Value 3
-
-OS:External:File,
-  {928fecde-be49-441f-98e1-9f2c1656f2ad}, !- Handle
-  8760.csv,                               !- Name
-  8760.csv;                               !- File Name
-
-OS:Schedule:Day,
-  {fbdb43ea-5805-405b-960b-b36e6081169c}, !- Handle
-  Schedule Day 1,                         !- Name
-  ,                                       !- Schedule Type Limits Name
-  ,                                       !- Interpolate to Timestep
-  24,                                     !- Hour 1
-  0,                                      !- Minute 1
-  0;                                      !- Value Until Time 1
-
-OS:Schedule:Day,
-  {3054a329-9c0b-4e33-8e9f-e89c1a66fa64}, !- Handle
-  Schedule Day 2,                         !- Name
-  ,                                       !- Schedule Type Limits Name
-  ,                                       !- Interpolate to Timestep
-  24,                                     !- Hour 1
-  0,                                      !- Minute 1
-  1;                                      !- Value Until Time 1
-
-OS:Schedule:File,
-  {eefde4c3-5dd3-4bf2-8cd0-2df243a188d7}, !- Handle
-  occupants,                              !- Name
-  {9b4b5e58-6c10-406b-bb13-789bd959dea0}, !- Schedule Type Limits Name
-  {928fecde-be49-441f-98e1-9f2c1656f2ad}, !- External File Name
-  1,                                      !- Column Number
-  1,                                      !- Rows to Skip at Top
-  8760,                                   !- Number of Hours of Data
-  ,                                       !- Column Separator
-  ,                                       !- Interpolate to Timestep
-  60;                                     !- Minutes per Item
-
-OS:Schedule:Ruleset,
-  {756b5ee6-ae6d-426a-bc53-ae78b0eeb4cb}, !- Handle
-  Schedule Ruleset 1,                     !- Name
-  {4c70bb93-58d6-42ac-a7d4-fb37d98664cb}, !- Schedule Type Limits Name
-  {5733f8c3-5f5b-4c43-a7ea-7fe6c1b1255a}; !- Default Day Schedule Name
-
-OS:Schedule:Day,
-  {5733f8c3-5f5b-4c43-a7ea-7fe6c1b1255a}, !- Handle
-  Schedule Day 3,                         !- Name
-  {4c70bb93-58d6-42ac-a7d4-fb37d98664cb}, !- Schedule Type Limits Name
-  ,                                       !- Interpolate to Timestep
-  24,                                     !- Hour 1
-  0,                                      !- Minute 1
-  112.539290946133;                       !- Value Until Time 1
-
-OS:People:Definition,
-  {e5d0c6bc-dbdd-483e-9c5b-6fde9137820d}, !- Handle
-  res occupants|living space|story 2,     !- Name
-  People,                                 !- Number of People Calculation Method
-  1.695,                                  !- Number of People {people}
-  ,                                       !- People per Space Floor Area {person/m2}
-  ,                                       !- Space Floor Area per Person {m2/person}
-  0.319734,                               !- Fraction Radiant
-  0.573,                                  !- Sensible Heat Fraction
-  0,                                      !- Carbon Dioxide Generation Rate {m3/s-W}
-  No,                                     !- Enable ASHRAE 55 Comfort Warnings
-  ZoneAveraged;                           !- Mean Radiant Temperature Calculation Type
-
-OS:People,
-  {ceaddd9b-5657-4730-b941-a5d133b2ff49}, !- Handle
-  res occupants|living space|story 2,     !- Name
-  {e5d0c6bc-dbdd-483e-9c5b-6fde9137820d}, !- People Definition Name
-  {943f459d-2e73-4957-88bb-d1a167c9c3c5}, !- Space or SpaceType Name
-  {eefde4c3-5dd3-4bf2-8cd0-2df243a188d7}, !- Number of People Schedule Name
-  {756b5ee6-ae6d-426a-bc53-ae78b0eeb4cb}, !- Activity Level Schedule Name
-  ,                                       !- Surface Name/Angle Factor List Name
-  ,                                       !- Work Efficiency Schedule Name
-  ,                                       !- Clothing Insulation Schedule Name
-  ,                                       !- Air Velocity Schedule Name
-  1;                                      !- Multiplier
-
-OS:ScheduleTypeLimits,
-  {4c70bb93-58d6-42ac-a7d4-fb37d98664cb}, !- Handle
-  ActivityLevel,                          !- Name
-  0,                                      !- Lower Limit Value
-  ,                                       !- Upper Limit Value
-  Continuous,                             !- Numeric Type
-  ActivityLevel;                          !- Unit Type
-
-OS:ScheduleTypeLimits,
-  {9b4b5e58-6c10-406b-bb13-789bd959dea0}, !- Handle
-  Fractional,                             !- Name
-  0,                                      !- Lower Limit Value
-  1,                                      !- Upper Limit Value
-  Continuous;                             !- Numeric Type
-
-OS:People:Definition,
-  {72f39580-a11f-4c1a-8499-ba91ab2bdba9}, !- Handle
-=======
   {2e9c8d5e-cb52-41a3-bd50-8bacf6a68040}, !- Handle
   Zone HVAC Equipment List 3,             !- Name
   {a50b3799-b032-446c-82eb-f16dda4be627}; !- Thermal Zone
@@ -5678,7 +4936,6 @@
 
 OS:People:Definition,
   {55fd130b-6184-40e6-aa2d-fa69a8fc061f}, !- Handle
->>>>>>> 9a3e8d5e
   res occupants|living space,             !- Name
   People,                                 !- Number of People Calculation Method
   1.695,                                  !- Number of People {people}
@@ -5689,16 +4946,6 @@
   0,                                      !- Carbon Dioxide Generation Rate {m3/s-W}
   No,                                     !- Enable ASHRAE 55 Comfort Warnings
   ZoneAveraged;                           !- Mean Radiant Temperature Calculation Type
-<<<<<<< HEAD
-
-OS:People,
-  {7307c827-9f85-40c2-b8e7-efd73a3f4ee7}, !- Handle
-  res occupants|living space,             !- Name
-  {72f39580-a11f-4c1a-8499-ba91ab2bdba9}, !- People Definition Name
-  {e1713b91-47c7-4ad1-b50a-d871fb20bcb6}, !- Space or SpaceType Name
-  {eefde4c3-5dd3-4bf2-8cd0-2df243a188d7}, !- Number of People Schedule Name
-  {756b5ee6-ae6d-426a-bc53-ae78b0eeb4cb}, !- Activity Level Schedule Name
-=======
 
 OS:People,
   {3b1c12b1-cbfa-4eaa-8c0d-fed6c5694ca2}, !- Handle
@@ -6378,7 +5625,6 @@
   {86b7220f-ce17-410d-94a8-c7e6081e4174}, !- Space or SpaceType Name
   {5355b8f9-8cac-4395-937b-0e21bce36642}, !- Number of People Schedule Name
   {ca1f5a02-4069-4f2f-b196-aa5efdab6e6e}, !- Activity Level Schedule Name
->>>>>>> 9a3e8d5e
   ,                                       !- Surface Name/Angle Factor List Name
   ,                                       !- Work Efficiency Schedule Name
   ,                                       !- Clothing Insulation Schedule Name
